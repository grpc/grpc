--- conflicted
+++ resolved
@@ -42,10 +42,9 @@
 # port server log
 portlog.txt
 
-<<<<<<< HEAD
 # Qt Creator user files
 *.user
-=======
+
 # gyp generated make files
 *-gyp.mk
 out
@@ -76,5 +75,4 @@
 # Cocoapods artifacts
 # Podfile.lock and the workspace file are tracked, to ease deleting them. That's
 # needed to trigger "pod install" to rerun the preinstall commands.
-Pods/
->>>>>>> 509088bd
+Pods/