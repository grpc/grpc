#!/usr/bin/env bash
# Copyright 2015-2016, Google Inc.
# All rights reserved.
#
# Redistribution and use in source and binary forms, with or without
# modification, are permitted provided that the following conditions are
# met:
#
#     * Redistributions of source code must retain the above copyright
# notice, this list of conditions and the following disclaimer.
#     * Redistributions in binary form must reproduce the above
# copyright notice, this list of conditions and the following disclaimer
# in the documentation and/or other materials provided with the
# distribution.
#     * Neither the name of Google Inc. nor the names of its
# contributors may be used to endorse or promote products derived from
# this software without specific prior written permission.
#
# THIS SOFTWARE IS PROVIDED BY THE COPYRIGHT HOLDERS AND CONTRIBUTORS
# "AS IS" AND ANY EXPRESS OR IMPLIED WARRANTIES, INCLUDING, BUT NOT
# LIMITED TO, THE IMPLIED WARRANTIES OF MERCHANTABILITY AND FITNESS FOR
# A PARTICULAR PURPOSE ARE DISCLAIMED. IN NO EVENT SHALL THE COPYRIGHT
# OWNER OR CONTRIBUTORS BE LIABLE FOR ANY DIRECT, INDIRECT, INCIDENTAL,
# SPECIAL, EXEMPLARY, OR CONSEQUENTIAL DAMAGES (INCLUDING, BUT NOT
# LIMITED TO, PROCUREMENT OF SUBSTITUTE GOODS OR SERVICES; LOSS OF USE,
# DATA, OR PROFITS; OR BUSINESS INTERRUPTION) HOWEVER CAUSED AND ON ANY
# THEORY OF LIABILITY, WHETHER IN CONTRACT, STRICT LIABILITY, OR TORT
# (INCLUDING NEGLIGENCE OR OTHERWISE) ARISING IN ANY WAY OUT OF THE USE
# OF THIS SOFTWARE, EVEN IF ADVISED OF THE POSSIBILITY OF SUCH DAMAGE.
#
# This script is invoked by Jenkins and runs portability tests based on
# env variable setting.
#
# Setting up rvm environment BEFORE we set -ex.
[[ -s /etc/profile.d/rvm.sh ]] && . /etc/profile.d/rvm.sh
# To prevent cygwin bash complaining about empty lines ending with \r
# we set the igncr option. The option doesn't exist on Linux, so we fallback
# to just 'set -ex' there.
# NOTE: No empty lines should appear in this file before igncr is set!
set -ex -o igncr || set -ex

echo "building $scenario"

# If scenario has _bo suffix, add --build_only flag.
# Short suffix name had to been chosen due to path length limit on Windows.
if [ "$scenario" != "${scenario%_bo}" ]
then
  scenario="${scenario%_bo}"
  BUILD_ONLY_MAYBE="--build_only"
fi

parts=($(echo $scenario | tr '_' ' '))  # split scenario into parts

curr_platform=${parts[0]}  # variable named 'platform' breaks the windows build
curr_arch=${parts[1]}
curr_compiler=${parts[2]}

config='dbg'

if [ "$curr_platform" == "linux" ]
then
  USE_DOCKER_MAYBE="--use_docker"
fi

<<<<<<< HEAD
python tools/run_tests/run_tests.py $USE_DOCKER_MAYBE -t -l $language -c $config --arch ${curr_arch} --compiler ${curr_compiler} -x report.xml -j 3 $@
=======
python tools/run_tests/run_tests.py $USE_DOCKER_MAYBE $BUILD_ONLY_MAYBE -t -l $language -c $config --arch ${curr_arch} --compiler ${curr_compiler} -x report.xml -j 3 $@
>>>>>>> 86d8f5ca
<|MERGE_RESOLUTION|>--- conflicted
+++ resolved
@@ -62,8 +62,4 @@
   USE_DOCKER_MAYBE="--use_docker"
 fi
 
-<<<<<<< HEAD
-python tools/run_tests/run_tests.py $USE_DOCKER_MAYBE -t -l $language -c $config --arch ${curr_arch} --compiler ${curr_compiler} -x report.xml -j 3 $@
-=======
-python tools/run_tests/run_tests.py $USE_DOCKER_MAYBE $BUILD_ONLY_MAYBE -t -l $language -c $config --arch ${curr_arch} --compiler ${curr_compiler} -x report.xml -j 3 $@
->>>>>>> 86d8f5ca
+python tools/run_tests/run_tests.py $USE_DOCKER_MAYBE $BUILD_ONLY_MAYBE -t -l $language -c $config --arch ${curr_arch} --compiler ${curr_compiler} -x report.xml -j 3 $@