#!/bin/bash
# Copyright 2015, Google Inc.
# All rights reserved.
#
# Redistribution and use in source and binary forms, with or without
# modification, are permitted provided that the following conditions are
# met:
#
#     * Redistributions of source code must retain the above copyright
# notice, this list of conditions and the following disclaimer.
#     * Redistributions in binary form must reproduce the above
# copyright notice, this list of conditions and the following disclaimer
# in the documentation and/or other materials provided with the
# distribution.
#     * Neither the name of Google Inc. nor the names of its
# contributors may be used to endorse or promote products derived from
# this software without specific prior written permission.
#
# THIS SOFTWARE IS PROVIDED BY THE COPYRIGHT HOLDERS AND CONTRIBUTORS
# "AS IS" AND ANY EXPRESS OR IMPLIED WARRANTIES, INCLUDING, BUT NOT
# LIMITED TO, THE IMPLIED WARRANTIES OF MERCHANTABILITY AND FITNESS FOR
# A PARTICULAR PURPOSE ARE DISCLAIMED. IN NO EVENT SHALL THE COPYRIGHT
# OWNER OR CONTRIBUTORS BE LIABLE FOR ANY DIRECT, INDIRECT, INCIDENTAL,
# SPECIAL, EXEMPLARY, OR CONSEQUENTIAL DAMAGES (INCLUDING, BUT NOT
# LIMITED TO, PROCUREMENT OF SUBSTITUTE GOODS OR SERVICES; LOSS OF USE,
# DATA, OR PROFITS; OR BUSINESS INTERRUPTION) HOWEVER CAUSED AND ON ANY
# THEORY OF LIABILITY, WHETHER IN CONTRACT, STRICT LIABILITY, OR TORT
# (INCLUDING NEGLIGENCE OR OTHERWISE) ARISING IN ANY WAY OUT OF THE USE
# OF THIS SOFTWARE, EVEN IF ADVISED OF THE POSSIBILITY OF SUCH DAMAGE.
#
# This script is invoked by run_tests.py to accommodate "test under docker"
# scenario. You should never need to call this script on your own.

set -ex

cd `dirname $0`/../..
git_root=`pwd`
cd -

# Ensure existence of ccache directory
mkdir -p /tmp/ccache

# Ensure existence of the home directory for XDG caches (e.g. what pip uses for
# its cache location now that --download-cache is deprecated).
mkdir -p /tmp/xdg-cache-home

# Create a local branch so the child Docker script won't complain
git branch -f jenkins-docker

# Use image name based on Dockerfile checksum
DOCKER_IMAGE_NAME=grpc_jenkins_slave${docker_suffix}_`sha1sum tools/jenkins/grpc_jenkins_slave/Dockerfile | cut -f1 -d\ `

# Make sure docker image has been built. Should be instantaneous if so.
docker build -t $DOCKER_IMAGE_NAME tools/jenkins/grpc_jenkins_slave$docker_suffix

# Choose random name for docker container
CONTAINER_NAME="run_tests_$(uuidgen)"

# Run tests inside docker
docker run \
  -e "RUN_TESTS_COMMAND=$RUN_TESTS_COMMAND" \
  -e "config=$config" \
  -e "arch=$arch" \
  -e CCACHE_DIR=/tmp/ccache \
  -e XDG_CACHE_HOME=/tmp/xdg-cache-home \
  -i $TTY_FLAG \
  -v "$git_root:/var/local/jenkins/grpc" \
  -v /tmp/ccache:/tmp/ccache \
<<<<<<< HEAD
=======
  -v /tmp/npm-cache:/tmp/npm-cache \
>>>>>>> ca7ed0f9
  -v /tmp/xdg-cache-home:/tmp/xdg-cache-home \
  -v /var/run/docker.sock:/var/run/docker.sock \
  -v $(which docker):/bin/docker \
  -w /var/local/git/grpc \
  --name=$CONTAINER_NAME \
  $DOCKER_IMAGE_NAME \
  bash -l /var/local/jenkins/grpc/tools/jenkins/docker_run_tests.sh || DOCKER_FAILED="true"

if [ "$XML_REPORT" != "" ]
then
  docker cp "$CONTAINER_NAME:/var/local/git/grpc/$XML_REPORT" $git_root
fi

docker cp "$CONTAINER_NAME:/var/local/git/grpc/reports.zip" $git_root || true
unzip $git_root/reports.zip -d $git_root || true
rm -f reports.zip

# remove the container, possibly killing it first
docker rm -f $CONTAINER_NAME || true

if [ "$DOCKER_FAILED" != "" ] && [ "$XML_REPORT" == "" ]
then
  exit 1
fi<|MERGE_RESOLUTION|>--- conflicted
+++ resolved
@@ -66,10 +66,7 @@
   -i $TTY_FLAG \
   -v "$git_root:/var/local/jenkins/grpc" \
   -v /tmp/ccache:/tmp/ccache \
-<<<<<<< HEAD
-=======
   -v /tmp/npm-cache:/tmp/npm-cache \
->>>>>>> ca7ed0f9
   -v /tmp/xdg-cache-home:/tmp/xdg-cache-home \
   -v /var/run/docker.sock:/var/run/docker.sock \
   -v $(which docker):/bin/docker \
