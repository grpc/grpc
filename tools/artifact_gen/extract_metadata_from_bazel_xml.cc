// Copyright 2025 gRPC authors.
//
// Licensed under the Apache License, Version 2.0 (the "License");
// you may not use this file except in compliance with the License.
// You may obtain a copy of the License at
//
//     http://www.apache.org/licenses/LICENSE-2.0
//
// Unless required by applicable law or agreed to in writing, software
// distributed under the License is distributed on an "AS IS" BASIS,
// WITHOUT WARRANTIES OR CONDITIONS OF ANY KIND, either express or implied.
// See the License for the specific language governing permissions and
// limitations under the License.

#include <fstream>
#include <map>
#include <optional>
#include <queue>
#include <set>
#include <string>
#include <vector>

#include "absl/algorithm/container.h"
#include "absl/flags/flag.h"
#include "absl/log/check.h"
#include "absl/log/log.h"
#include "absl/strings/match.h"
#include "absl/strings/str_format.h"
#include "absl/strings/str_join.h"
#include "absl/strings/str_replace.h"
#include "absl/strings/str_split.h"
#include "absl/strings/string_view.h"
#include "include/nlohmann/json.hpp"
#include "pugixml.hpp"
#include "build_metadata.h"

ABSL_FLAG(std::vector<std::string>, target_query, {},
          "Filename containing bazel query results for some set of targets");
ABSL_FLAG(std::string, external_http_archive_query, "",
          "Filename containing bazel query results for external http archives");

struct ExternalProtoLibrary {
  std::string destination;
  std::string proto_prefix;
};

struct BazelRule {
  std::string clazz;
  std::string name;
  std::vector<std::string> srcs;
  std::vector<std::string> hdrs;
  std::vector<std::string> textual_hdrs;
  std::vector<std::string> deps;
  std::vector<std::string> data;
  std::vector<std::string> tags;
  std::vector<std::string> args;
  std::optional<std::string> generator_function;
  std::optional<std::string> size;
  bool flaky = false;
  std::optional<std::string> actual;  // the real target name for aliases

  bool transitive_deps_computed = false;
  std::set<std::string> transitive_deps;
  std::set<std::string> collapsed_deps;
  std::set<std::string> exclude_deps;
  std::set<std::string> collapsed_srcs;
  std::set<std::string> collapsed_public_headers;
  std::set<std::string> collapsed_headers;

  template <typename Sink>
  friend void AbslStringify(Sink& sink, const BazelRule& bazel_rule) {
    absl::Format(&sink,
                 "%s(name=%s, srcs=[%s], hdrs=[%s], textual_hdrs=[%s], "
                 "deps=[%s], data=[%s], tags=[%s], args=[%s], "
                 "generator_function=%s, size=%s, flaky=%s, actual=%s)",
                 bazel_rule.clazz, bazel_rule.name,
                 absl::StrJoin(bazel_rule.srcs, ","),
                 absl::StrJoin(bazel_rule.hdrs, ","),
                 absl::StrJoin(bazel_rule.textual_hdrs, ","),
                 absl::StrJoin(bazel_rule.deps, ","),
                 absl::StrJoin(bazel_rule.data, ","),
                 absl::StrJoin(bazel_rule.tags, ","),
                 absl::StrJoin(bazel_rule.args, ","),
                 bazel_rule.generator_function.has_value()
                     ? *bazel_rule.generator_function
                     : "None",
                 bazel_rule.size.has_value() ? *bazel_rule.size : "None",
                 bazel_rule.flaky ? "true" : "true",
                 bazel_rule.actual.has_value() ? *bazel_rule.actual : "None");
  }
};

struct HttpArchive {
  std::string name;
  std::vector<std::string> urls;
  std::string sha256;
  std::string strip_prefix;
};

BazelRule BazelRuleFromXml(const pugi::xml_node& node) {
  BazelRule out;
  out.clazz = node.attribute("class").as_string();
  out.name = node.attribute("name").as_string();
  for (const auto& child : node.children("list")) {
    auto match = [&child](absl::string_view name,
                          std::vector<std::string>* out) {
      if (child.attribute("name").as_string() != name) return;
      for (const auto& label : child.children("label")) {
        out->push_back(label.attribute("value").as_string());
      }
    };
    match("srcs", &out.srcs);
    match("hdrs", &out.hdrs);
    match("textual_hdrs", &out.textual_hdrs);
    match("deps", &out.deps);
    match("data", &out.data);
    match("tags", &out.tags);
    match("args", &out.args);
  }
  for (const auto& child : node.children("string")) {
    auto match = [&child](absl::string_view name,
                          std::optional<std::string>* out) {
      if (child.attribute("name").as_string() != name) return;
      out->emplace(child.attribute("value").as_string());
    };
    match("generator_function", &out.generator_function);
    match("size", &out.size);
  }
  for (const auto& child : node.children("boolean")) {
    auto match = [&child](absl::string_view name, bool* out) {
      if (child.attribute("name").as_string() != name) return;
      *out = 0 == strcmp(child.attribute("value").as_string(), "true");
    };
    match("flaky", &out.flaky);
  }
  for (const auto& child : node.children("label")) {
    // extract actual name for alias and bind rules
    if (0 == strcmp(child.attribute("name").as_string(), "actual")) {
      out.actual = child.attribute("value").as_string();
      out.deps.push_back(*out.actual);
    }
  }
  return out;
}

// extra metadata that will be used to construct build.yaml
// there are mostly extra properties that we weren't able to obtain from the
// bazel build _TYPE: whether this is library, target or test _RENAME: whether
// this target should be renamed to a different name (to match expectations of
// make and cmake builds)
// NOTE: This metadata is now defined in build_metadata.cc to avoid duplication

class ArtifactGen {
 public:
  void LoadRulesXml(const std::string& source) {
    pugi::xml_document doc;
    pugi::xml_parse_result result = doc.load_file(source.c_str());
    CHECK(result) << source;

    for (const auto& query : doc.children("query")) {
      for (const auto& child : query.children("rule")) {
        auto bazel_rule = BazelRuleFromXml(child);
        if (bazel_rule.clazz == "cc_library" ||
            bazel_rule.clazz == "cc_binary" || bazel_rule.clazz == "cc_test" ||
            bazel_rule.clazz == "cc_proto_library" ||
            bazel_rule.clazz == "cc_proto_gen_validate" ||
            bazel_rule.clazz == "proto_library" ||
            bazel_rule.clazz == "upb_c_proto_library" ||
            bazel_rule.clazz == "upb_proto_reflection_library" ||
            bazel_rule.clazz == "alias" || bazel_rule.clazz == "bind" ||
            bazel_rule.clazz == "genrule") {
          rules_[bazel_rule.name] = bazel_rule;
        }
      }
    }
  }

  void ExpandUpbProtoLibraryRules() {
    const std::string kGenUpbRoot = "//:src/core/ext/upb-gen/";
    const std::string kGenUpbdefsRoot = "//:src/core/ext/upbdefs-gen/";
    const std::map<std::string, std::string> kExternalLinks{
        {"@com_google_protobuf//", "src/"},
        {"@com_google_googleapis//", ""},
        {"@com_github_cncf_xds//", ""},
        {"@com_envoyproxy_protoc_gen_validate//", ""},
        {"@envoy_api//", ""},
        {"@opencensus_proto//", ""},
    };
    for (auto& [name, bazel_rule] : rules_) {
      if (bazel_rule.generator_function != "grpc_upb_proto_library" &&
          bazel_rule.generator_function !=
              "grpc_upb_proto_reflection_library") {
        continue;
      }
      CHECK_EQ(bazel_rule.deps.size(), 1u) << bazel_rule;
      const std::string original_dep = bazel_rule.deps[0];
      // deps is not properly fetched from bazel query for upb_c_proto_library
      // target so add the upb dependency manually
      bazel_rule.deps = {
          "@com_google_protobuf//upb:descriptor_upb_proto",
          "@com_google_protobuf//upb:generated_code_support",
      };
      // populate the upb_c_proto_library rule with pre-generated upb headers
      // and sources using proto_rule
      const auto protos = GetTransitiveProtos(original_dep);
      CHECK_NE(protos.size(), 0u);
      std::vector<std::string> files;
      for (std::string proto_src : protos) {
        for (const auto& [prefix, expected_dir] : kExternalLinks) {
          if (absl::StartsWith(proto_src, prefix)) {
            std::string prefix_to_strip = prefix + expected_dir;
            CHECK(absl::StartsWith(proto_src, prefix_to_strip))
                << "Source file " << proto_src << " in upb rule " << name
                << " does not have the expected prefix " << prefix_to_strip;
            proto_src = proto_src.substr(prefix_to_strip.length());
          }
        }
        CHECK(!absl::StartsWith(proto_src, "@"))
            << name << " is unknown workspace; proto_src=" << proto_src;
        const std::string proto_src_file =
            TryExtractSourceFilePath(proto_src).value();
        std::vector<std::string> extensions;
        std::string root;
        if (bazel_rule.generator_function == "grpc_upb_proto_library") {
          extensions = {".upb.h", ".upb_minitable.h", ".upb_minitable.c"};
          root = kGenUpbRoot;
        } else {
          extensions = {".upbdefs.h", ".upbdefs.c"};
          root = kGenUpbdefsRoot;
        }
        for (const auto& ext : extensions) {
          files.push_back(absl::StrCat(
              root, absl::StrReplaceAll(proto_src_file, {{".proto", ext}})));
        }
      }
      bazel_rule.srcs = files;
      bazel_rule.hdrs = files;
    }
  }

  void PatchGrpcProtoLibraryRules() {
    for (auto& [name, bazel_rule] : rules_) {
      if (absl::StartsWith(name, "//") &&
          (bazel_rule.generator_function == "grpc_proto_library" ||
           bazel_rule.clazz == "cc_proto_library")) {
        bazel_rule.deps.push_back("//third_party:protobuf");
      }
    }
  }

  void PatchDescriptorUpbProtoLibrary() {
    auto it = rules_.find("@com_google_protobuf//upb:descriptor_upb_proto");
    if (it == rules_.end()) return;
    auto& bazel_rule = it->second;
    bazel_rule.srcs.push_back(
        ":src/core/ext/upb-gen/google/protobuf/descriptor.upb_minitable.c");
    bazel_rule.hdrs.push_back(
        ":src/core/ext/upb-gen/google/protobuf/descriptor.upb.h");
  }

  void PopulateCcTests() {
    for (const auto& [_, bazel_rule] : rules_) {
      if (bazel_rule.clazz != "cc_test") continue;
      std::string test_name = bazel_rule.name;
      if (!absl::StartsWith(test_name, "//")) continue;
      test_name = test_name.substr(2);
      if (!WantCcTest(test_name)) continue;
      tests_.push_back(test_name);
    }
  }

  void GenerateBuildExtraMetadataForTests() {
    for (const auto& test : tests_) {
      nlohmann::json test_dict = nlohmann::json::object();
      test_dict["build"] = "test";
      test_dict["_TYPE"] = "target";
      auto bazel_rule = *LookupRule(test);
      if (absl::c_contains(bazel_rule.tags, "manual")) {
        test_dict["run"] = false;
      }
      if (bazel_rule.flaky) {
        test_dict["run"] = false;
      }
      if (absl::c_contains(bazel_rule.tags, "no_uses_polling")) {
        test_dict["uses_polling"] = false;
      }
      if (absl::c_contains(bazel_rule.tags, "bazel_only")) {
        continue;
      }
      if (absl::StartsWith(test, "test/cpp/ext/otel")) {
        test_dict["build"] = "plugin_test";
        test_dict["plugin_option"] = "gRPC_BUILD_GRPCPP_OTEL_PLUGIN";
      }
      // if any tags that restrict platform compatibility are present,
      // generate the "platforms" field accordingly
      // TODO(jtattermusch): there is also a "no_linux" tag, but we cannot take
      // it into account as it is applied by grpc_cc_test when poller expansion
      // is made (for tests where uses_polling=true). So for now, we just
      // assume all tests are compatible with linux and ignore the "no_linux"
      // tag completely.
      if (absl::c_contains(bazel_rule.tags, "no_windows") ||
          absl::c_contains(bazel_rule.tags, "no_mac")) {
        nlohmann::json platforms = nlohmann::json::array();
        platforms.push_back("linux");
        platforms.push_back("posix");
        if (!absl::c_contains(bazel_rule.tags, "no_windows")) {
          platforms.push_back("windows");
        }
        if (!absl::c_contains(bazel_rule.tags, "no_mac")) {
          platforms.push_back("mac");
        }
        test_dict["platforms"] = platforms;
      }
      if (!bazel_rule.args.empty()) {
        test_dict["args"] = bazel_rule.args;
      }
      if (absl::StartsWith(test, "test/cpp")) {
        test_dict["language"] = "c++";
      } else if (absl::StartsWith(test, "test/core")) {
        test_dict["language"] = "c";
      } else {
        LOG(FATAL) << "wrong test: " << test;
      }
      test_metadata_[test] = test_dict;
    }
    const auto extra = grpc_tools::artifact_gen::GetBuildExtraMetadata();
    for (auto it = extra.begin(); it != extra.end(); ++it) {
      test_metadata_[it.key()] = it.value();
    }
  }

  void PopulateTransitiveMetadata() {
    for (auto it = test_metadata_.begin(); it != test_metadata_.end(); ++it) {
      bazel_label_to_dep_name_[GetBazelLabel(it.key())] = it.key();
    }
    for (auto& [rule_name, rule] : rules_) {
      if (rule.transitive_deps_computed) continue;
      ComputeTransitiveMetadata(rule);
    }
  }

  void UpdateTestMetadataWithTransitiveMetadata() {
    for (auto it = test_metadata_.begin(); it != test_metadata_.end(); ++it) {
      const auto& lib_name = it.key();
      auto& lib_dict = it.value();
      if (lib_dict["build"] != "test" && lib_dict["build"] != "plugin_test") {
        continue;
      }
      if (!lib_dict.contains("_TYPE") || lib_dict["_TYPE"] != "target") {
        continue;
      }
      const auto& bazel_rule = *LookupRule(lib_name);
      if (bazel_rule.transitive_deps.count("//third_party:benchmark") > 0) {
        lib_dict["benchmark"] = true;
        lib_dict["defaults"] = "benchmark";
      }
      if (bazel_rule.transitive_deps.count("//third_party:gtest") > 0) {
        lib_dict["gtest"] = true;
        lib_dict["language"] = "c++";
      }
    }
  }

  void GenerateBuildMetadata() {
    std::vector<std::string> lib_names;
    for (auto it = test_metadata_.begin(); it != test_metadata_.end(); ++it) {
      lib_names.push_back(it.key());
    }
    for (const auto& lib_name : lib_names) {
      auto lib_dict = CreateTargetFromBazelRule(lib_name);
      lib_dict.update(test_metadata_[lib_name]);
      build_metadata_[lib_name] = lib_dict;
    }
  }

  void ConvertToBuildYamlLike() {
    // Parse the build extra metadata to get rename mappings
    const auto extra_metadata = grpc_tools::artifact_gen::GetBuildExtraMetadata();
    
    std::vector<nlohmann::json> lib_list;
    std::vector<nlohmann::json> target_list;
    std::vector<nlohmann::json> test_list;
    
    // Keep track of which bazel labels have been renamed so we don't include them twice
    std::set<std::string> renamed_labels;
    
    // Add libraries from rules that have extra metadata (including renames)
    for (auto it = extra_metadata.begin(); it != extra_metadata.end(); ++it) {
      const auto& bazel_label = it.key();
      const auto& metadata = it.value();
      
      // Skip if this is not a library (e.g., it's a test or target)
      if (metadata.contains("_TYPE") && metadata["_TYPE"] != "library") {
        continue;
      }
      
      // Check if this rule exists in our parsed rules
      auto rule_it = rules_.find(bazel_label);
      if (rule_it == rules_.end()) {
        continue;
      }
      
      // Ensure transitive metadata is computed
      auto& bazel_rule = rule_it->second;
      if (!bazel_rule.transitive_deps_computed) {
        ComputeTransitiveMetadata(bazel_rule);
      }
      
      // Create the library entry directly from the rule
      auto lib_dict = nlohmann::json{
          {"name", bazel_label},
          {"public_headers", bazel_rule.collapsed_public_headers},
          {"headers", bazel_rule.collapsed_headers},
          {"src", bazel_rule.collapsed_srcs},
          {"deps", bazel_rule.collapsed_deps},
          {"transitive_deps", bazel_rule.transitive_deps},
          {"exclude_deps", bazel_rule.exclude_deps},
          {"collapsed_deps", bazel_rule.collapsed_deps},
          {"collapsed_headers", bazel_rule.collapsed_headers},
          {"collapsed_srcs", bazel_rule.collapsed_srcs},
      };
      
      // Apply the extra metadata
      lib_dict.update(metadata);
      
      // Apply rename if specified
      if (metadata.contains("_RENAME")) {
        lib_dict["name"] = metadata["_RENAME"];
        renamed_labels.insert(bazel_label);  // Track that this label was renamed
      }
      
      lib_list.push_back(lib_dict);
    }
    
    for (auto it = build_metadata_.begin(); it != build_metadata_.end(); ++it) {
      const auto& lib_dict = it.value();
      
      // Skip libraries that have been renamed to avoid duplicates
      if (lib_dict.contains("name")) {
        std::string lib_name = lib_dict["name"];
        if (renamed_labels.count(lib_name) > 0) {
          continue;  // Skip this library as it was already added with a renamed version
        }
      }
      
      if (!lib_dict.contains("_TYPE")) {
        lib_list.push_back(lib_dict);
      } else if (lib_dict["_TYPE"] == "library") {
        lib_list.push_back(lib_dict);
      } else if (lib_dict["_TYPE"] == "target") {
        target_list.push_back(lib_dict);
      } else if (lib_dict["_TYPE"] == "test" ||
                 lib_dict["_TYPE"] == "plugin_test") {
        test_list.push_back(lib_dict);
      }
    }
    auto scrub = [](nlohmann::json& lib,
                    std::initializer_list<std::string> explicit_fields) {
      std::vector<std::string> fields_to_remove = explicit_fields;
      for (auto it = lib.begin(); it != lib.end(); ++it) {
        if (absl::StartsWith(it.key(), "_")) {
          fields_to_remove.push_back(it.key());
        }
      }
      for (const auto& field : fields_to_remove) {
        lib.erase(field);
      }
    };
    for (auto& lib : lib_list) {
      scrub(lib, {});
    }
    for (auto& target : target_list) {
      scrub(target, {"public_headers"});
    }
    for (auto& test : test_list) {
      scrub(test, {"public_headers"});
    }
    build_yaml_like_ = {
        {"libs", lib_list},
        {"filegroups", {}},
        {"targets", target_list},
        {"tests", test_list},
    };
  }

  void GenerateExternalProtoLibraries() {
    pugi::xml_document doc;
    std::string filename = absl::GetFlag(FLAGS_external_http_archive_query);
    CHECK(!filename.empty()) << "external_http_archive_query is not set";
    pugi::xml_parse_result result = doc.load_file(filename.c_str());
    CHECK(result) << filename;

    std::vector<nlohmann::json> external_proto_libraries;
    for (const auto& query : doc.children("query")) {
      for (const auto& child : query.children("rule")) {
        if (child.attribute("class").as_string() !=
            absl::string_view("http_archive")) {
          continue;
        }
        HttpArchive http_archive;
        for (const auto& node : child.children()) {
          if (node.attribute("name").as_string() == absl::string_view("name")) {
            http_archive.name = node.attribute("value").as_string();
          } else if (node.attribute("name").as_string() ==
                     absl::string_view("urls")) {
            for (const auto& url_node : node.children()) {
              http_archive.urls.push_back(
                  url_node.attribute("value").as_string());
            }
          } else if (node.attribute("name").as_string() ==
                     absl::string_view("url")) {
            http_archive.urls.push_back(node.attribute("value").as_string());
          } else if (node.attribute("name").as_string() ==
                     absl::string_view("sha256")) {
            http_archive.sha256 = node.attribute("value").as_string();
          } else if (node.attribute("name").as_string() ==
                     absl::string_view("strip_prefix")) {
            http_archive.strip_prefix = node.attribute("value").as_string();
          }
        }
        if (external_proto_libraries_.count(http_archive.name) == 0) {
          // If this http archive is not one of the external proto libraries,
          // we don't want to include it as a CMake target
          continue;
        }

        const auto& extlib =
            external_proto_libraries_.find(http_archive.name)->second;
        auto lib = nlohmann::json{
            {"destination", extlib.destination},
            {"proto_prefix", extlib.proto_prefix},
            {"urls", http_archive.urls},
            {"hash", http_archive.sha256},
            {"strip_prefix", http_archive.strip_prefix},
        };
        external_proto_libraries.push_back(lib);
      }
    }
    build_yaml_like_["external_proto_libraries"] = external_proto_libraries;
  }

  nlohmann::json Result() { return build_yaml_like_; }

 private:
  // Computes the final build metadata for Bazel target with rule_name.
  //
  // The dependencies that will appear on the deps list are:
  //
  // * Public build targets including binaries and tests;
  // * External targets, like absl, re2.
  //
  // All other intermediate dependencies will be merged, which means their
  // source file, headers, etc. will be collected into one build target. This
  // step of processing will greatly reduce the complexity of the generated
  // build specifications for other build systems, like CMake, Make, setuptools.
  //
  // The final build metadata are:
  // * _TRANSITIVE_DEPS: all the transitive dependencies including intermediate
  //                     targets;
  // * _COLLAPSED_DEPS:  dependencies that fits our requirement above, and it
  //                     will remove duplicated items and produce the shortest
  //                     possible dependency list in alphabetical order;
  // * _COLLAPSED_SRCS:  the merged source files;
  // * _COLLAPSED_PUBLIC_HEADERS: the merged public headers;
  // * _COLLAPSED_HEADERS: the merged non-public headers;
  // * _EXCLUDE_DEPS: intermediate targets to exclude when performing collapsing
  //      of sources and dependencies.
  //
  // For the collapsed_deps, the algorithm improved cases like:
  //
  // The result in the past:
  //     end2end_tests -> [grpc_test_util, grpc, gpr, address_sorting, upb]
  //     grpc_test_util -> [grpc, gpr, address_sorting, upb, ...]
  //     grpc -> [gpr, address_sorting, upb, ...]
  //
  // The result of the algorithm:
  //     end2end_tests -> [grpc_test_util]
  //     grpc_test_util -> [grpc]
  //     grpc -> [gpr, address_sorting, upb, ...]
  void ComputeTransitiveMetadata(BazelRule& bazel_rule) {
    auto direct_deps = ExtractDeps(bazel_rule);
    std::set<std::string> transitive_deps;
    std::set<std::string> collapsed_deps;
    std::set<std::string> exclude_deps;
    std::set<std::string> collapsed_srcs = ExtractSources(bazel_rule);
    std::set<std::string> collapsed_public_headers =
        ExtractPublicHeaders(bazel_rule);
    std::set<std::string> collapsed_headers =
        ExtractNonPublicHeaders(bazel_rule);

    auto update = [](const std::set<std::string>& add,
                     std::set<std::string>& to) {
      for (const auto& a : add) to.insert(a);
    };

    for (const auto& dep : direct_deps) {
      auto external_dep_name_maybe = ExternalDepNameFromBazelDependency(dep);

      auto it = rules_.find(dep);
      if (it != rules_.end()) {
        BazelRule& dep_rule = it->second;
        // Descend recursively, but no need to do that for external deps
        if (!external_dep_name_maybe.has_value()) {
          if (!dep_rule.transitive_deps_computed) {
            ComputeTransitiveMetadata(dep_rule);
          }
          update(dep_rule.transitive_deps, transitive_deps);
          update(dep_rule.collapsed_deps, collapsed_deps);
          update(dep_rule.exclude_deps, exclude_deps);
        }
      }
      // This dep is a public target, add it as a dependency
      auto it_bzl = bazel_label_to_dep_name_.find(dep);
      if (it_bzl != bazel_label_to_dep_name_.end()) {
        transitive_deps.insert(it_bzl->second);
        collapsed_deps.insert(it_bzl->second);
        // Add all the transitive deps of our every public dep to exclude
        // list since we want to avoid building sources that are already
        // built by our dependencies
        update(rules_[dep].transitive_deps, exclude_deps);
        continue;
      }
      // This dep is an external target, add it as a dependency
      if (external_dep_name_maybe.has_value()) {
        transitive_deps.insert(external_dep_name_maybe.value());
        collapsed_deps.insert(external_dep_name_maybe.value());
        continue;
      }
    }
    // Direct dependencies are part of transitive dependencies
    update(direct_deps, transitive_deps);
    // Calculate transitive public deps (needed for collapsing sources)
    std::set<std::string> transitive_public_deps;
    for (const auto& dep : transitive_deps) {
      if (bazel_label_to_dep_name_.count(dep) > 0) {
        transitive_public_deps.insert(dep);
      }
    }
    // Remove intermediate targets that our public dependencies already depend
    // on. This is the step that further shorten the deps list.
    std::set<std::string> new_collapsed_deps;
    for (const auto& dep : collapsed_deps) {
      if (exclude_deps.count(dep) == 0) {
        new_collapsed_deps.insert(dep);
      }
    }
    collapsed_deps.swap(new_collapsed_deps);
    // Compute the final source files and headers for this build target whose
    // name is `rule_name` (input argument of this function).
    //
    // Imaging a public target PX has transitive deps [IA, IB, PY, IC, PZ]. PX,
    // PY and PZ are public build targets. And IA, IB, IC are intermediate
    // targets. In addition, PY depends on IC.
    //
    // Translate the condition into dependency graph:
    //   PX -> [IA, IB, PY, IC, PZ]
    //   PY -> [IC]
    //   Public targets: [PX, PY, PZ]
    //
    // The collapsed dependencies of PX: [PY, PZ].
    // The excluded dependencies of X: [PY, IC, PZ].
    // (IC is excluded as a dependency of PX. It is already included in PY,
    // hence it would be redundant to include it again.)
    //
    // Target PX should include source files and headers of [PX, IA, IB] as
    // final build metadata.
    for (const auto& dep : transitive_deps) {
      if (exclude_deps.count(dep) == 0 &&
          transitive_public_deps.count(dep) == 0) {
        if (rules_.count(dep) != 0) {
          update(ExtractSources(rules_[dep]), collapsed_srcs);
          update(ExtractPublicHeaders(rules_[dep]), collapsed_public_headers);
          update(ExtractNonPublicHeaders(rules_[dep]), collapsed_headers);
        }
      }
    }
    bazel_rule.transitive_deps_computed = true;
    bazel_rule.transitive_deps = std::move(transitive_deps);
    bazel_rule.collapsed_deps = std::move(collapsed_deps);
    bazel_rule.exclude_deps = std::move(exclude_deps);
    bazel_rule.collapsed_srcs = std::move(collapsed_srcs);
    bazel_rule.collapsed_public_headers = std::move(collapsed_public_headers);
    bazel_rule.collapsed_headers = std::move(collapsed_headers);
  }

  // Returns name of dependency if external bazel dependency is provided or
  // nullopt
  std::optional<std::string> ExternalDepNameFromBazelDependency(
      std::string bazel_dep) {
    if (absl::StartsWith(bazel_dep, "@com_google_absl//")) {
      return bazel_dep.substr(strlen("@com_google_absl//"));
    }
    if (bazel_dep == "@com_github_google_benchmark//:benchmark") {
      return "benchmark";
    }
    if (bazel_dep == "@boringssl//:ssl") {
      return "libssl";
    }
    if (bazel_dep == "@com_github_cares_cares//:ares") {
      return "cares";
    }
    if (bazel_dep == "@com_google_protobuf//:protobuf" ||
        bazel_dep == "@com_google_protobuf//:protobuf_headers") {
      return "protobuf";
    }
    if (bazel_dep == "@com_google_protobuf//:protoc_lib") {
      return "protoc";
    }
    if (bazel_dep == "@io_opentelemetry_cpp//api:api") {
      return "opentelemetry-cpp::api";
    }
    if (bazel_dep == "@io_opentelemetry_cpp//sdk/src/metrics:metrics") {
      return "opentelemetry-cpp::metrics";
    }
    // Two options here:
    // * either this is not external dependency at all (which is fine, we will
    //   treat it as internal library)
    // * this is external dependency, but we don't want to make the dependency
    //   explicit in the build metadata for other build systems.
    return std::nullopt;
  }

  std::set<std::string> ExtractDeps(const BazelRule& bazel_rule) {
    std::set<std::string> deps;
    for (const auto& dep : bazel_rule.deps) {
      deps.insert(dep);
    }
    for (const auto& src : bazel_rule.srcs) {
      if (!absl::EndsWith(src, ".cc") && !absl::EndsWith(src, ".c") &&
          !absl::EndsWith(src, ".proto")) {
        auto rule_it = rules_.find(src);
        if (rule_it != rules_.end()) {
          // This label doesn't point to a source file, but another Bazel
          // target. This is required for :pkg_cc_proto_validate targets,
          // and it's generally allowed by Bazel.
          deps.insert(src);
        }
      }
    }
    return deps;
  }

  std::set<std::string> ExtractSources(const BazelRule& bazel_rule) {
    std::set<std::string> srcs;
    for (const auto& src : bazel_rule.srcs) {
      if (absl::StartsWith(src, "@com_google_protobuf//") &&
          absl::EndsWith(src, ".proto")) {
        continue;
      }
      if (absl::EndsWith(src, ".cc") || absl::EndsWith(src, ".c") ||
          absl::EndsWith(src, ".proto")) {
        auto source_file_maybe = TryExtractSourceFilePath(src);
        if (source_file_maybe.has_value()) {
          srcs.insert(source_file_maybe.value());
        }
      }
    }
    return srcs;
  }

  std::set<std::string> ExtractPublicHeaders(const BazelRule& bazel_rule) {
    std::set<std::string> headers;
    for (const auto& hdr : bazel_rule.hdrs) {
      if (absl::StartsWith(hdr, "//:include/") && HasHeaderSuffix(hdr)) {
        auto source_file_maybe = TryExtractSourceFilePath(hdr);
        if (source_file_maybe.has_value()) {
          headers.insert(source_file_maybe.value());
        }
      }
    }
    return headers;
  }

  std::set<std::string> ExtractNonPublicHeaders(const BazelRule& bazel_rule) {
    std::set<std::string> headers;
    for (const auto* vec :
         {&bazel_rule.hdrs, &bazel_rule.textual_hdrs, &bazel_rule.srcs}) {
      for (const auto& hdr : *vec) {
        if (!absl::StartsWith(hdr, "//:include/") && HasHeaderSuffix(hdr)) {
          auto source_file_maybe = TryExtractSourceFilePath(hdr);
          if (source_file_maybe.has_value()) {
            headers.insert(source_file_maybe.value());
          }
        }
      }
    }
    return headers;
  }

  bool HasHeaderSuffix(absl::string_view hdr) {
    return absl::EndsWith(hdr, ".h") || absl::EndsWith(hdr, ".hpp") ||
           absl::EndsWith(hdr, ".inc");
  }

  bool WantCcTest(absl::string_view test) {
    // most qps tests are autogenerated, we are fine without them
    if (absl::StartsWith(test, "test/cpp/qps:")) return false;
    // microbenchmarks aren't needed for checking correctness
    if (absl::StartsWith(test, "test/cpp/microbenchmarks:")) return false;
    if (absl::StartsWith(test, "test/core/promise/benchmark:")) return false;
    // we have trouble with census dependency outside of bazel
    if (absl::StartsWith(test, "test/cpp/ext/filters/census:")) return false;
    if (absl::StartsWith(test,
                         "test/core/server:xds_channel_stack_modifier_test")) {
      return false;
    }
    if (absl::StartsWith(test, "test/cpp/ext/gcp:")) return false;
    if (absl::StartsWith(test, "test/cpp/ext/filters/logging:")) return false;
    if (absl::StartsWith(test, "test/cpp/interop:observability_interop")) {
      return false;
    }
    // we have not added otel dependency outside of bazel
    if (absl::StartsWith(test, "test/cpp/ext/csm:")) return false;
    if (absl::StartsWith(test, "test/cpp/interop:xds_interop")) return false;
    // missing opencensus/stats/stats.h
    if (absl::StartsWith(
            test, "test/cpp/end2end:server_load_reporting_end2end_test")) {
      return false;
    }
    if (absl::StartsWith(
            test, "test/cpp/server/load_reporter:lb_load_reporter_test")) {
      return false;
    }
    // The test uses --running_under_bazel cmdline argument
    // To avoid the trouble needing to adjust it, we just skip the test
    if (absl::StartsWith(
            test, "test/cpp/naming:resolver_component_tests_runner_invoker")) {
      return false;
    }
    // the test requires 'client_crash_test_server' to be built
    if (absl::StartsWith(test, "test/cpp/end2end:time_change_test")) {
      return false;
    }
    if (absl::StartsWith(test, "test/cpp/end2end:client_crash_test")) {
      return false;
    }
    // the test requires 'server_crash_test_client' to be built
    if (absl::StartsWith(test, "test/cpp/end2end:server_crash_test")) {
      return false;
    }
    // test never existed under build.yaml and it fails -> skip it
    if (absl::StartsWith(test, "test/core/tsi:ssl_session_cache_test")) {
      return false;
    }
    // the binary of this test does not get built with cmake
    if (absl::StartsWith(test, "test/cpp/util:channelz_sampler_test")) {
      return false;
    }
    // chaotic good not supported outside bazel
    if (absl::StartsWith(test, "test/core/transport/chaotic_good")) {
      return false;
    }
    // we don't need to generate fuzzers outside of bazel
    if (absl::EndsWith(test, "_fuzzer")) return false;
    if (absl::StrContains(test, "_fuzzer_")) return false;
    return true;
  }

  std::set<std::string> GetTransitiveProtos(std::string root) {
    std::queue<std::string> todo;
    std::set<std::string> visited;
    std::set<std::string> ret;
    todo.push(root);
    while (!todo.empty()) {
      std::string name = todo.front();
      todo.pop();
      auto rule_it = rules_.find(name);
      if (rule_it == rules_.end()) continue;
      const auto& rule = rule_it->second;
      for (const auto& dep : rule.deps) {
        if (visited.emplace(dep).second) todo.push(dep);
      }
      for (const auto& src : rule.srcs) {
        if (absl::EndsWith(src, ".proto")) ret.insert(src);
      }
    }
    return ret;
  }

  std::optional<std::string> TryExtractSourceFilePath(std::string label) {
    if (absl::StartsWith(label, "@")) {
      // This is an external source file. We are only interested in sources
      // for some of the external libraries.
      for (const auto& [lib_name, prefix] : external_source_prefixes_) {
        if (absl::StartsWith(label, lib_name)) {
          return absl::StrReplaceAll(
              label, {{lib_name, prefix}, {":", "/"}, {"//", "/"}});
        }
      }
      // This source file is external, and we need to translate the
      // @REPO_NAME to a valid path prefix. At this stage, we need
      // to check repo name, since the label/path mapping is not
      // available in BUILD files.
      for (const auto& [lib_name, external_proto_lib] :
           external_proto_libraries_) {
        if (absl::StartsWith(label, "@" + lib_name + "//")) {
          return absl::StrReplaceAll(label, {{absl::StrCat("@", lib_name, "//"),
                                              external_proto_lib.proto_prefix},
                                             {":", "/"}});
        }
      }
      // No external library match found.
      return std::nullopt;
    }
    if (absl::StartsWith(label, "//")) label = label.substr(2);
    if (absl::StartsWith(label, ":")) label = label.substr(1);
    return absl::StrReplaceAll(label, {{":", "/"}});
  }

  static std::string GetBazelLabel(std::string target_name) {
    if (absl::StartsWith(target_name, "@")) {
      if (absl::StrContains(target_name, ':')) {
        return target_name;
      } else {
        // @foo//bar/baz -> @foo//bar/baz:baz
        std::vector<std::string> parts = absl::StrSplit(target_name, '/');
        return absl::StrCat(target_name, ":", parts.back());
      }
    }
    if (absl::StartsWith(target_name, "//")) {
      // Already a full Bazel label, return as-is
      return target_name;
    }
    if (absl::StrContains(target_name, ":")) {
      return absl::StrCat("//", target_name);
    } else {
      return absl::StrCat("//:", target_name);
    }
  }

  BazelRule* LookupRule(std::string target_name) {
    auto it = rules_.find(GetBazelLabel(target_name));
    if (it == rules_.end()) {
      LOG(ERROR) << "Rule not found: " << target_name
                 << " bazel label: " << GetBazelLabel(target_name);
      return nullptr;
    }
    return &it->second;
  }

  nlohmann::json CreateTargetFromBazelRule(std::string target_name) {
    auto bazel_rule = *LookupRule(target_name);
    return nlohmann::json{
        {"name", target_name},
        {"_PUBLIC_HEADERS_BAZEL", ExtractPublicHeaders(bazel_rule)},
        {"_HEADERS_BAZEL", ExtractNonPublicHeaders(bazel_rule)},
        {"_SRC_BAZEL", ExtractSources(bazel_rule)},
        {"_DEPS_BAZEL", ExtractDeps(bazel_rule)},
        {"public_headers", bazel_rule.collapsed_public_headers},
        {"headers", bazel_rule.collapsed_headers},
        {"src", bazel_rule.collapsed_srcs},
        {"deps", bazel_rule.collapsed_deps},
        {"transitive_deps", bazel_rule.transitive_deps},
        {"exclude_deps", bazel_rule.exclude_deps},
        {"collapsed_deps", bazel_rule.collapsed_deps},
        {"collapsed_headers", bazel_rule.collapsed_headers},
        {"collapsed_srcs", bazel_rule.collapsed_srcs},
    };
  }

  std::map<std::string, BazelRule> rules_;
  std::vector<std::string> tests_;
  nlohmann::json test_metadata_ = nlohmann::json::object();
  nlohmann::json build_metadata_ = nlohmann::json::object();
  nlohmann::json build_yaml_like_ = nlohmann::json::object();
  std::map<std::string, std::string> bazel_label_to_dep_name_;

<<<<<<< HEAD
  const std::vector<std::pair<std::string, std::string>> external_source_prefixes_ = {
      // TODO(veblush) : Remove @utf8_range// item once protobuf is upgraded
      // to 26.x
      {"@utf8_range//", "third_party/utf8_range"},
=======
  const std::map<std::string, std::string> external_source_prefixes_ = {
>>>>>>> 040c5a1b
      {"@com_googlesource_code_re2//", "third_party/re2"},
      {"@com_google_googletest//", "third_party/googletest"},
      {"@googletest//", "third_party/googletest"},
      {"@com_google_protobuf//upb", "third_party/upb/upb"},
      {"@com_google_protobuf//third_party/utf8_range",
       "third_party/utf8_range"},
      {
          "@zlib//",
          "third_party/zlib",
      },
  };
  const std::map<std::string, ExternalProtoLibrary> external_proto_libraries_ =
      {{"envoy_api",
        {
            "third_party/envoy-api",
            "third_party/envoy-api/",
        }},
       {"com_google_googleapis",
        {
            "third_party/googleapis",
            "third_party/googleapis/",
        }},
       {"com_github_cncf_xds", {"third_party/xds", "third_party/xds/"}},
       {"com_envoyproxy_protoc_gen_validate",
        {
            "third_party/protoc-gen-validate",
            "third_party/protoc-gen-validate/",
        }},
       {
           "opencensus_proto",
           {
               "third_party/opencensus-proto/src",
               "third_party/opencensus-proto/src/",
           },
       }};
};

nlohmann::json ExtractMetadataFromBazelXml() {
  ArtifactGen generator;
  for (auto target_query : absl::GetFlag(FLAGS_target_query)) {
    generator.LoadRulesXml(target_query);
  }
  generator.ExpandUpbProtoLibraryRules();
  generator.PatchGrpcProtoLibraryRules();
  generator.PatchDescriptorUpbProtoLibrary();
  generator.PopulateCcTests();
  generator.GenerateBuildExtraMetadataForTests();
  generator.PopulateTransitiveMetadata();
  generator.UpdateTestMetadataWithTransitiveMetadata();
  generator.GenerateBuildMetadata();
  generator.ConvertToBuildYamlLike();
  generator.GenerateExternalProtoLibraries();
  return generator.Result();
}<|MERGE_RESOLUTION|>--- conflicted
+++ resolved
@@ -965,14 +965,7 @@
   nlohmann::json build_yaml_like_ = nlohmann::json::object();
   std::map<std::string, std::string> bazel_label_to_dep_name_;
 
-<<<<<<< HEAD
-  const std::vector<std::pair<std::string, std::string>> external_source_prefixes_ = {
-      // TODO(veblush) : Remove @utf8_range// item once protobuf is upgraded
-      // to 26.x
-      {"@utf8_range//", "third_party/utf8_range"},
-=======
   const std::map<std::string, std::string> external_source_prefixes_ = {
->>>>>>> 040c5a1b
       {"@com_googlesource_code_re2//", "third_party/re2"},
       {"@com_google_googletest//", "third_party/googletest"},
       {"@googletest//", "third_party/googletest"},
