#!/usr/bin/env python3

# Copyright 2022 gRPC authors.
#
# Licensed under the Apache License, Version 2.0 (the "License");
# you may not use this file except in compliance with the License.
# You may obtain a copy of the License at
#
#     http://www.apache.org/licenses/LICENSE-2.0
#
# Unless required by applicable law or agreed to in writing, software
# distributed under the License is distributed on an "AS IS" BASIS,
# WITHOUT WARRANTIES OR CONDITIONS OF ANY KIND, either express or implied.
# See the License for the specific language governing permissions and
# limitations under the License.

import argparse
import collections
from doctest import SKIP
from gc import collect
import os
import re
import subprocess
import sys
import tempfile

# find our home
ROOT = os.path.abspath(os.path.join(os.path.dirname(sys.argv[0]), '../..'))
os.chdir(ROOT)

vendors = collections.defaultdict(list)
scores = collections.defaultdict(int)
avoidness = collections.defaultdict(int)
consumes = {}
no_update = set()
buildozer_commands = []
needs_codegen_base_src = set()
original_deps = {}
original_external_deps = {}

# TODO(ctiller): ideally we wouldn't hardcode a bunch of paths here.
# We can likely parse out BUILD files from dependencies to generate this index.
EXTERNAL_DEPS = {
    'absl/base/attributes.h':
        'absl/base:core_headers',
    'absl/base/call_once.h':
        'absl/base',
    # TODO(ctiller) remove this
    'absl/base/internal/endian.h':
        'absl-base',
    'absl/base/thread_annotations.h':
        'absl/base:core_headers',
    'absl/container/flat_hash_map.h':
        'absl/container:flat_hash_map',
    'absl/container/flat_hash_set.h':
        'absl/container:flat_hash_set',
    'absl/container/inlined_vector.h':
        'absl/container:inlined_vector',
    'absl/functional/bind_front.h':
        'absl/functional:bind_front',
    'absl/functional/function_ref.h':
        'absl/functional:function_ref',
    'absl/hash/hash.h':
        'absl/hash',
    'absl/memory/memory.h':
        'absl/memory',
    'absl/meta/type_traits.h':
        'absl/meta:type_traits',
    'absl/random/random.h':
        'absl/random',
    'absl/status/status.h':
        'absl/status',
    'absl/status/statusor.h':
        'absl/status:statusor',
    'absl/strings/ascii.h':
        'absl/strings',
    'absl/strings/cord.h':
        'absl/strings:cord',
    'absl/strings/escaping.h':
        'absl/strings',
    'absl/strings/match.h':
        'absl/strings',
    'absl/strings/numbers.h':
        'absl/strings',
    'absl/strings/str_cat.h':
        'absl/strings',
    'absl/strings/str_format.h':
        'absl/strings:str_format',
    'absl/strings/str_join.h':
        'absl/strings',
    'absl/strings/str_replace.h':
        'absl/strings',
    'absl/strings/str_split.h':
        'absl/strings',
    'absl/strings/string_view.h':
        'absl/strings',
    'absl/strings/strip.h':
        'absl/strings',
    'absl/strings/substitute.h':
        'absl/strings',
    'absl/synchronization/mutex.h':
        'absl/synchronization',
    'absl/synchronization/notification.h':
        'absl/synchronization',
    'absl/time/clock.h':
        'absl/time',
    'absl/time/time.h':
        'absl/time',
    'absl/types/optional.h':
        'absl/types:optional',
    'absl/types/span.h':
        'absl/types:span',
    'absl/types/variant.h':
        'absl/types:variant',
    'absl/utility/utility.h':
        'absl/utility',
    'address_sorting/address_sorting.h':
        'address_sorting',
    'ares.h':
        'cares',
    'gmock/gmock.h':
        'gtest',
    'gtest/gtest.h':
        'gtest',
    'opencensus/trace/context_util.h':
        'opencensus-trace-context_util',
    'opencensus/trace/propagation/grpc_trace_bin.h':
        'opencensus-trace-propagation',
    'opencensus/tags/context_util.h':
        'opencensus-tags-context_util',
    'openssl/bio.h':
        'libssl',
    'openssl/bn.h':
        'libcrypto',
    'openssl/buffer.h':
        'libcrypto',
    'openssl/crypto.h':
        'libcrypto',
    'openssl/engine.h':
        'libcrypto',
    'openssl/err.h':
        'libcrypto',
    'openssl/evp.h':
        'libcrypto',
    'openssl/hmac.h':
        'libcrypto',
    'openssl/pem.h':
        'libcrypto',
    'openssl/rsa.h':
        'libcrypto',
    'openssl/sha.h':
        'libcrypto',
    'openssl/ssl.h':
        'libssl',
    'openssl/tls1.h':
        'libssl',
    'openssl/x509.h':
        'libcrypto',
    'openssl/x509v3.h':
        'libcrypto',
    're2/re2.h':
        're2',
    'upb/def.h':
        'upb_lib',
    'upb/json_encode.h':
        'upb_json_lib',
    'upb/text_encode.h':
        'upb_textformat_lib',
    'upb/def.hpp':
        'upb_reflection',
    'upb/upb.h':
        'upb_lib',
    'upb/upb.hpp':
        'upb_lib',
    'xxhash.h':
        'xxhash',
    'zlib.h':
        'madler_zlib',
}

INTERNAL_DEPS = {
    'google/rpc/status.upb.h':
        'google_rpc_status_upb',
    'google/protobuf/any.upb.h':
        'protobuf_any_upb',
    'google/protobuf/duration.upb.h':
        'protobuf_duration_upb',
    'google/protobuf/struct.upb.h':
        'protobuf_struct_upb',
    'google/protobuf/timestamp.upb.h':
        'protobuf_timestamp_upb',
    'google/protobuf/wrappers.upb.h':
        'protobuf_wrappers_upb',
    'grpc/status.h':
        'grpc_public_hdrs',
    'src/proto/grpc/channelz/channelz.grpc.pb.h':
        '//src/proto/grpc/channelz:channelz_proto',
    'src/proto/grpc/core/stats.pb.h':
        '//src/proto/grpc/core:stats_proto',
    'src/proto/grpc/health/v1/health.upb.h':
        'grpc_health_upb',
    'src/proto/grpc/lb/v1/load_reporter.grpc.pb.h':
        '//src/proto/grpc/lb/v1:load_reporter_proto',
    'src/proto/grpc/lb/v1/load_balancer.upb.h':
        'grpc_lb_upb',
    'src/proto/grpc/reflection/v1alpha/reflection.grpc.pb.h':
        '//src/proto/grpc/reflection/v1alpha:reflection_proto',
    'src/proto/grpc/gcp/transport_security_common.upb.h':
        'alts_upb',
    'src/proto/grpc/gcp/altscontext.upb.h':
        'alts_upb',
    'src/proto/grpc/lookup/v1/rls.upb.h':
        'rls_upb',
    'src/proto/grpc/lookup/v1/rls_config.upb.h':
        'rls_config_upb',
    'src/proto/grpc/lookup/v1/rls_config.upbdefs.h':
        'rls_config_upbdefs',
    'src/proto/grpc/testing/xds/v3/csds.grpc.pb.h':
        '//src/proto/grpc/testing/xds/v3:csds_proto',
    'xds/data/orca/v3/orca_load_report.upb.h':
        'xds_orca_upb',
    'xds/service/orca/v3/orca.upb.h':
        'xds_orca_service_upb',
    'xds/type/v3/typed_struct.upb.h':
        'xds_type_upb',
}

SKIP_DEPS = {'google/api/expr/v1alpha1/syntax.upb.h'}


class FakeSelects:

    def config_setting_group(self, **kwargs):
        pass


def grpc_cc_library(name,
                    hdrs=[],
                    public_hdrs=[],
                    srcs=[],
                    select_deps=None,
                    tags=[],
                    deps=[],
                    external_deps=[],
                    **kwargs):
    if select_deps or 'nofixdeps' in tags or 'grpc-autodeps' not in tags:
        no_update.add(name)
<<<<<<< HEAD
    scores[name] = len(public_hdrs + hdrs)
    if 'avoid_dep' in tags:
        avoidness[name] += 10
=======
    score = len(public_hdrs + hdrs)
    # avoid_dep is the internal way of saying prefer something else
    # we add grpc_avoid_dep to allow internal grpc-only stuff to avoid each
    # other, whilst not biasing dependent projects
    if 'avoid_dep' in tags or 'grpc_avoid_dep' in tags:
        score += 1000000
>>>>>>> 828fcac6
    if 'nofixdeps' in tags:
        avoidness[name] += 1
    for hdr in hdrs + public_hdrs:
        vendors[hdr].append(name)
    inc = set()
    original_deps[name] = frozenset(deps)
    original_external_deps[name] = frozenset(external_deps)
    for src in hdrs + public_hdrs + srcs:
        for line in open(src):
            m = re.search(r'#include <(.*)>', line)
            if m:
                inc.add(m.group(1))
            m = re.search(r'#include "(.*)"', line)
            if m:
                inc.add(m.group(1))
            if 'grpc::g_glip' in line or 'grpc:g_core_codegen_interface' in line:
                needs_codegen_base_src.add(name)
    consumes[name] = list(inc)


def buildozer(cmd, target):
    buildozer_commands.append('%s|%s' % (cmd, target))


def buildozer_set_list(name, values, target, via=""):
    if not values:
        buildozer('remove %s' % name, target)
        return
    adjust = via if via else name
    buildozer('set %s %s' % (adjust, ' '.join('"%s"' % s for s in values)),
              target)
    if via:
        buildozer('remove %s' % name, target)
        buildozer('rename %s %s' % (via, name), target)


def score_edit_distance(proposed, existing):
    """Score a proposed change primarily by edit distance"""
    sum = 0
    for p in proposed:
        if p not in existing:
            sum += 1
    for e in existing:
        if e not in proposed:
            sum += 1
    return sum


def total_score(proposal):
    return sum(scores[dep] for dep in proposal)


def total_avoidness(proposal):
    return sum(avoidness[dep] for dep in proposal)


def score_list_size(proposed, existing):
    """Score a proposed change primarily by number of dependencies"""
    return len(proposed)


def score_list_size(proposed, existing):
    """Score a proposed change primarily by number of dependencies"""
    return len(proposed)


def score_best(proposed, existing):
    """Score a proposed change primarily by dependency score"""
    return 0


SCORERS = {
    'edit_distance': score_edit_distance,
    'list_size': score_list_size,
    'best': score_best,
}

parser = argparse.ArgumentParser(description='Fix build dependencies')
parser.add_argument('targets',
                    nargs='*',
                    default=[],
                    help='targets to fix (empty => all)')
parser.add_argument('--score',
                    type=str,
                    default='edit_distance',
                    help='scoring function to use: one of ' +
                    ', '.join(SCORERS.keys()))
args = parser.parse_args()

exec(
    open('BUILD', 'r').read(), {
        'load': lambda filename, *args: None,
        'licenses': lambda licenses: None,
        'package': lambda **kwargs: None,
        'exports_files': lambda files: None,
        'config_setting': lambda **kwargs: None,
        'selects': FakeSelects(),
        'python_config_settings': lambda **kwargs: None,
        'grpc_cc_library': grpc_cc_library,
        'select': lambda d: d["//conditions:default"],
        'grpc_upb_proto_library': lambda name, **kwargs: None,
        'grpc_upb_proto_reflection_library': lambda name, **kwargs: None,
        'grpc_generate_one_off_targets': lambda: None,
        'filegroup': lambda name, **kwargs: None,
    }, {})


# Keeps track of all possible sets of dependencies that could satify the
# problem. (models the list monad in Haskell!)
class Choices:

    def __init__(self):
        self.choices = set()
        self.choices.add(frozenset())

    def add_one_of(self, choices):
        if not choices:
            return
        new_choices = set()
        for append_choice in choices:
            for choice in self.choices:
                new_choices.add(choice.union([append_choice]))
        self.choices = new_choices

    def add(self, choice):
        self.add_one_of([choice])

    def remove(self, remove):
        new_choices = set()
        for choice in self.choices:
            new_choices.add(choice.difference([remove]))
        self.choices = new_choices

    def best(self, scorer):
        best = None
        final_scorer = lambda x: (total_avoidness(x), scorer(x), total_score(x))
        for choice in self.choices:
            if best is None or final_scorer(choice) < final_scorer(best):
                best = choice
        return best


error = False
for library in sorted(consumes.keys()):
    if library in no_update:
        continue
    if args.targets and library not in args.targets:
        continue
    hdrs = sorted(consumes[library])
    deps = Choices()
    external_deps = Choices()
    for hdr in hdrs:
        if hdr == 'src/core/lib/profiling/stap_probes.h':
            continue

        if hdr in INTERNAL_DEPS:
            deps.add(INTERNAL_DEPS[hdr])
            continue

        if hdr in vendors:
<<<<<<< HEAD
            deps.add_one_of(vendors[hdr])
            continue

        if 'include/' + hdr in vendors:
            deps.add_one_of(vendors['include/' + hdr])
=======
            vendor = choose_vendor(library, vendors[hdr])
            if vendor:
                deps.add(vendor)
            continue

        if 'include/' + hdr in vendors:
            vendor = choose_vendor(library, vendors['include/' + hdr])
            if vendor:
                deps.add(vendor)
>>>>>>> 828fcac6
            continue

        if '.' not in hdr:
            # assume a c++ system include
            continue

        if hdr in EXTERNAL_DEPS:
            external_deps.add(EXTERNAL_DEPS[hdr])
            continue

        if hdr.startswith('opencensus/'):
            trail = hdr[len('opencensus/'):]
            trail = trail[:trail.find('/')]
            external_deps.add('opencensus-' + trail)
            continue

        if hdr.startswith('envoy/'):
            path, file = os.path.split(hdr)
            file = file.split('.')
            path = path.split('/')
            dep = '_'.join(path[:-1] + [file[1]])
            deps.add(dep)
            continue

        if hdr.startswith('google/protobuf/') and not hdr.endswith('.upb.h'):
            external_deps.add('protobuf_headers')
            continue

        if '/' not in hdr:
            # assume a system include
            continue

        is_sys_include = False
        for sys_path in [
                'sys',
                'arpa',
                'netinet',
                'linux',
                'android',
                'mach',
                'net',
                'CoreFoundation',
        ]:
            if hdr.startswith(sys_path + '/'):
                is_sys_include = True
                break
        if is_sys_include:
            # assume a system include
            continue

        if hdr in SKIP_DEPS:
            continue

        print("# ERROR: can't categorize header: %s" % hdr)
        error = True

    if library in needs_codegen_base_src:
        deps.add('grpc++_codegen_base_src')

    deps.remove(library)

    deps = sorted(
        deps.best(lambda x: SCORERS[args.score](x, original_deps[library])))
    external_deps = sorted(
        external_deps.best(lambda x: SCORERS[args.score]
                           (x, original_external_deps[library])))
    target = ':' + library
    buildozer_set_list('external_deps', external_deps, target, via='deps')
    buildozer_set_list('deps', deps, target)

if buildozer_commands:
    ok_statuses = (0, 3)
    temp = tempfile.NamedTemporaryFile()
    open(temp.name, 'w').write('\n'.join(buildozer_commands))
    c = ['tools/distrib/buildozer.sh', '-f', temp.name]
    r = subprocess.call(c)
    if r not in ok_statuses:
        print('{} failed with status {}'.format(c, r))
        sys.exit(1)

if error:
    sys.exit(1)<|MERGE_RESOLUTION|>--- conflicted
+++ resolved
@@ -245,18 +245,12 @@
                     **kwargs):
     if select_deps or 'nofixdeps' in tags or 'grpc-autodeps' not in tags:
         no_update.add(name)
-<<<<<<< HEAD
     scores[name] = len(public_hdrs + hdrs)
-    if 'avoid_dep' in tags:
-        avoidness[name] += 10
-=======
-    score = len(public_hdrs + hdrs)
     # avoid_dep is the internal way of saying prefer something else
     # we add grpc_avoid_dep to allow internal grpc-only stuff to avoid each
     # other, whilst not biasing dependent projects
     if 'avoid_dep' in tags or 'grpc_avoid_dep' in tags:
-        score += 1000000
->>>>>>> 828fcac6
+        avoidness[name] += 10
     if 'nofixdeps' in tags:
         avoidness[name] += 1
     for hdr in hdrs + public_hdrs:
@@ -417,23 +411,11 @@
             continue
 
         if hdr in vendors:
-<<<<<<< HEAD
             deps.add_one_of(vendors[hdr])
             continue
 
         if 'include/' + hdr in vendors:
             deps.add_one_of(vendors['include/' + hdr])
-=======
-            vendor = choose_vendor(library, vendors[hdr])
-            if vendor:
-                deps.add(vendor)
-            continue
-
-        if 'include/' + hdr in vendors:
-            vendor = choose_vendor(library, vendors['include/' + hdr])
-            if vendor:
-                deps.add(vendor)
->>>>>>> 828fcac6
             continue
 
         if '.' not in hdr:
