#!/usr/bin/env python3

# Copyright 2022 gRPC authors.
#
# Licensed under the Apache License, Version 2.0 (the "License");
# you may not use this file except in compliance with the License.
# You may obtain a copy of the License at
#
#     http://www.apache.org/licenses/LICENSE-2.0
#
# Unless required by applicable law or agreed to in writing, software
# distributed under the License is distributed on an "AS IS" BASIS,
# WITHOUT WARRANTIES OR CONDITIONS OF ANY KIND, either express or implied.
# See the License for the specific language governing permissions and
# limitations under the License.

import collections
from doctest import SKIP
import os
import re
import subprocess
<<<<<<< HEAD
import tempfile
=======
import sys
>>>>>>> 060504a9

# find our home
ROOT = os.path.abspath(os.path.join(os.path.dirname(sys.argv[0]), '../..'))
os.chdir(ROOT)

Vendor = collections.namedtuple('Vendor', ['name', 'score'])
vendors = collections.defaultdict(list)
consumes = {}
no_update = set()
buildozer_commands = []
needs_codegen_base_src = set()

# TODO(ctiller): ideally we wouldn't hardcode a bunch of paths here.
# We can likely parse out BUILD files from dependencies to generate this index.
EXTERNAL_DEPS = {
    'absl/base/attributes.h':
        'absl/base:core_headers',
    'absl/base/call_once.h':
        'absl/base',
    # TODO(ctiller) remove this
    'absl/base/internal/endian.h':
        'absl-base',
    'absl/base/thread_annotations.h':
        'absl/base:core_headers',
    'absl/container/flat_hash_map.h':
        'absl/container:flat_hash_map',
    'absl/container/flat_hash_set.h':
        'absl/container:flat_hash_set',
    'absl/container/inlined_vector.h':
        'absl/container:inlined_vector',
    'absl/functional/bind_front.h':
        'absl/functional:bind_front',
    'absl/functional/function_ref.h':
        'absl/functional:function_ref',
    'absl/hash/hash.h':
        'absl/hash',
    'absl/memory/memory.h':
        'absl/memory',
    'absl/meta/type_traits.h':
        'absl/meta:type_traits',
    'absl/random/random.h':
        'absl/random',
    'absl/status/status.h':
        'absl/status',
    'absl/status/statusor.h':
        'absl/status:statusor',
    'absl/strings/ascii.h':
        'absl/strings',
    'absl/strings/cord.h':
        'absl/strings:cord',
    'absl/strings/escaping.h':
        'absl/strings',
    'absl/strings/match.h':
        'absl/strings',
    'absl/strings/numbers.h':
        'absl/strings',
    'absl/strings/str_cat.h':
        'absl/strings',
    'absl/strings/str_format.h':
        'absl/strings:str_format',
    'absl/strings/str_join.h':
        'absl/strings',
    'absl/strings/str_replace.h':
        'absl/strings',
    'absl/strings/str_split.h':
        'absl/strings',
    'absl/strings/string_view.h':
        'absl/strings',
    'absl/strings/strip.h':
        'absl/strings',
    'absl/strings/substitute.h':
        'absl/strings',
    'absl/synchronization/mutex.h':
        'absl/synchronization',
    'absl/synchronization/notification.h':
        'absl/synchronization',
    'absl/time/clock.h':
        'absl/time',
    'absl/time/time.h':
        'absl/time',
    'absl/types/optional.h':
        'absl/types:optional',
    'absl/types/span.h':
        'absl/types:span',
    'absl/types/variant.h':
        'absl/types:variant',
    'absl/utility/utility.h':
        'absl/utility',
    'address_sorting/address_sorting.h':
        'address_sorting',
    'ares.h':
        'cares',
    'gmock/gmock.h':
        'gtest',
    'gtest/gtest.h':
        'gtest',
    'opencensus/trace/context_util.h':
        'opencensus-trace-context_util',
    'opencensus/trace/propagation/grpc_trace_bin.h':
        'opencensus-trace-propagation',
    'opencensus/tags/context_util.h':
        'opencensus-tags-context_util',
    'openssl/bio.h':
        'libssl',
    'openssl/bn.h':
        'libcrypto',
    'openssl/buffer.h':
        'libcrypto',
    'openssl/crypto.h':
        'libcrypto',
    'openssl/engine.h':
        'libcrypto',
    'openssl/err.h':
        'libcrypto',
    'openssl/evp.h':
        'libcrypto',
    'openssl/hmac.h':
        'libcrypto',
    'openssl/pem.h':
        'libcrypto',
    'openssl/rsa.h':
        'libcrypto',
    'openssl/sha.h':
        'libcrypto',
    'openssl/ssl.h':
        'libssl',
    'openssl/tls1.h':
        'libssl',
    'openssl/x509.h':
        'libcrypto',
    'openssl/x509v3.h':
        'libcrypto',
    're2/re2.h':
        're2',
    'upb/def.h':
        'upb_lib',
    'upb/json_encode.h':
        'upb_json_lib',
    'upb/text_encode.h':
        'upb_textformat_lib',
    'upb/def.hpp':
        'upb_reflection',
    'upb/upb.h':
        'upb_lib',
    'upb/upb.hpp':
        'upb_lib',
    'xxhash.h':
        'xxhash',
    'zlib.h':
        'madler_zlib',
}

INTERNAL_DEPS = {
    'google/rpc/status.upb.h':
        'google_rpc_status_upb',
    'google/protobuf/any.upb.h':
        'protobuf_any_upb',
    'google/protobuf/duration.upb.h':
        'protobuf_duration_upb',
    'google/protobuf/struct.upb.h':
        'protobuf_struct_upb',
    'google/protobuf/timestamp.upb.h':
        'protobuf_timestamp_upb',
    'google/protobuf/wrappers.upb.h':
        'protobuf_wrappers_upb',
    'src/proto/grpc/channelz/channelz.grpc.pb.h':
        '//src/proto/grpc/channelz:channelz_proto',
    'src/proto/grpc/core/stats.pb.h':
        '//src/proto/grpc/core:stats_proto',
    'src/proto/grpc/health/v1/health.upb.h':
        'grpc_health_upb',
    'src/proto/grpc/lb/v1/load_reporter.grpc.pb.h':
        '//src/proto/grpc/lb/v1:load_reporter_proto',
    'src/proto/grpc/lb/v1/load_balancer.upb.h':
        'grpc_lb_upb',
    'src/proto/grpc/reflection/v1alpha/reflection.grpc.pb.h':
        '//src/proto/grpc/reflection/v1alpha:reflection_proto',
    'src/proto/grpc/gcp/transport_security_common.upb.h':
        'alts_upb',
    'src/proto/grpc/gcp/altscontext.upb.h':
        'alts_upb',
    'src/proto/grpc/lookup/v1/rls.upb.h':
        'rls_upb',
    'src/proto/grpc/lookup/v1/rls_config.upb.h':
        'rls_config_upb',
    'src/proto/grpc/lookup/v1/rls_config.upbdefs.h':
        'rls_config_upbdefs',
    'src/proto/grpc/testing/xds/v3/csds.grpc.pb.h':
        '//src/proto/grpc/testing/xds/v3:csds_proto',
    'xds/data/orca/v3/orca_load_report.upb.h':
        'xds_orca_upb',
    'xds/service/orca/v3/orca.upb.h':
        'xds_orca_service_upb',
    'xds/type/v3/typed_struct.upb.h':
        'xds_type_upb',
}

SKIP_DEPS = {'google/api/expr/v1alpha1/syntax.upb.h'}


class FakeSelects:

    def config_setting_group(self, **kwargs):
        pass


def grpc_cc_library(name,
                    hdrs=[],
                    public_hdrs=[],
                    srcs=[],
                    select_deps=None,
                    tags=[],
                    **kwargs):
    if select_deps or 'nofixdeps' in tags or 'grpc-autodeps' not in tags:
        no_update.add(name)
    score = len(public_hdrs + hdrs)
    if 'avoid_dep' in tags:
        score += 1000000
    if 'nofixdeps' in tags:
        score += 1000
    for hdr in hdrs + public_hdrs:
        vendors[hdr].append(Vendor(name, score))
    inc = set()
    for src in hdrs + public_hdrs + srcs:
        for line in open(src):
            m = re.search(r'#include <(.*)>', line)
            if m:
                inc.add(m.group(1))
            m = re.search(r'#include "(.*)"', line)
            if m:
                inc.add(m.group(1))
            if 'grpc::g_glip' in line or 'grpc:g_core_codegen_interface' in line:
                needs_codegen_base_src.add(name)
    consumes[name] = list(inc)


def choose_vendor(library, vendors):
    best = None
    for vendor in vendors:
        if vendor.name == library:
            return None
        if best is None or vendor.score < best.score:
            best = vendor
    return best.name


def buildozer(cmd, target):
    buildozer_commands.append('%s|%s' % (cmd, target))


def buildozer_set_list(name, values, target, via=""):
    if not values:
        buildozer('remove %s' % name, target)
        return
    adjust = via if via else name
    buildozer('set %s %s' % (adjust, ' '.join('"%s"' % s for s in values)),
              target)
    if via:
        buildozer('remove %s' % name, target)
        buildozer('rename %s %s' % (via, name), target)


exec(
    open('BUILD', 'r').read(), {
        'load': lambda filename, *args: None,
        'licenses': lambda licenses: None,
        'package': lambda **kwargs: None,
        'exports_files': lambda files: None,
        'config_setting': lambda **kwargs: None,
        'selects': FakeSelects(),
        'python_config_settings': lambda **kwargs: None,
        'grpc_cc_library': grpc_cc_library,
        'select': lambda d: d["//conditions:default"],
        'grpc_upb_proto_library': lambda name, **kwargs: None,
        'grpc_upb_proto_reflection_library': lambda name, **kwargs: None,
        'grpc_generate_one_off_targets': lambda: None,
        'filegroup': lambda name, **kwargs: None,
    }, {})

error = False
for library in sorted(consumes.keys()):
    if library in no_update:
        continue
    hdrs = sorted(consumes[library])
    deps = set()
    external_deps = set()
    for hdr in hdrs:
        if hdr == 'src/core/lib/profiling/stap_probes.h':
            continue

        if hdr in INTERNAL_DEPS:
            deps.add(INTERNAL_DEPS[hdr])
            continue

        if hdr in vendors:
            vendor = choose_vendor(library, vendors[hdr])
            if vendor:
                if library == 'grpc++_xds_client':
                    print('choose %s for %s' % (vendor, hdr))
                deps.add(vendor)
            continue

        if 'include/' + hdr in vendors:
            vendor = choose_vendor(library, vendors['include/' + hdr])
            if vendor:
                if library == 'grpc++_xds_client':
                    print('choose %s for %s' % (vendor, hdr))
                deps.add(vendor)
            continue

        if '.' not in hdr:
            # assume a c++ system include
            continue

        if hdr in EXTERNAL_DEPS:
            external_deps.add(EXTERNAL_DEPS[hdr])
            continue

        if hdr.startswith('opencensus/'):
            trail = hdr[len('opencensus/'):]
            trail = trail[:trail.find('/')]
            external_deps.add('opencensus-' + trail)
            continue

        if hdr.startswith('envoy/'):
            path, file = os.path.split(hdr)
            file = file.split('.')
            path = path.split('/')
            dep = '_'.join(path[:-1] + [file[1]])
            deps.add(dep)
            continue

        if hdr.startswith('google/protobuf/') and not hdr.endswith('.upb.h'):
            external_deps.add('protobuf_headers')
            continue

        if '/' not in hdr:
            # assume a system include
            continue

        is_sys_include = False
        for sys_path in [
                'sys',
                'arpa',
                'netinet',
                'linux',
                'android',
                'mach',
                'net',
                'CoreFoundation',
        ]:
            if hdr.startswith(sys_path + '/'):
                is_sys_include = True
                break
        if is_sys_include:
            # assume a system include
            continue

        if hdr in SKIP_DEPS:
            continue

        print("# ERROR: can't categorize header: %s" % hdr)
        error = True

    if library in needs_codegen_base_src:
        deps.add('grpc++_codegen_base_src')

    if library in deps:
        deps.remove(library)

    deps = sorted(deps)
    external_deps = sorted(external_deps)
    target = ':' + library
    buildozer_set_list('external_deps', external_deps, target, via='deps')
    buildozer_set_list('deps', deps, target)

if buildozer_commands:
    ok_statuses = (0, 3)
    temp = tempfile.NamedTemporaryFile()
    open(temp.name, 'w').write('\n'.join(buildozer_commands))
    c = ['tools/distrib/buildozer.sh', '-f', temp.name]
    r = subprocess.call(c)
    if r not in ok_statuses:
        print('{} failed with status {}'.format(c, r))
        sys.exit(1)

if error:
    sys.exit(1)<|MERGE_RESOLUTION|>--- conflicted
+++ resolved
@@ -19,11 +19,8 @@
 import os
 import re
 import subprocess
-<<<<<<< HEAD
+import sys
 import tempfile
-=======
-import sys
->>>>>>> 060504a9
 
 # find our home
 ROOT = os.path.abspath(os.path.join(os.path.dirname(sys.argv[0]), '../..'))
