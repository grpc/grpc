--- conflicted
+++ resolved
@@ -640,11 +640,7 @@
     return (library, error, deps, external_deps)
 
 
-<<<<<<< HEAD
 def main() -> None:
-=======
-if __name__ == "__main__":
->>>>>>> 2d48fa2e
     update_libraries = []
     for library in sorted(consumes.keys()):
         if library in no_update:
@@ -662,7 +658,6 @@
             continue
         buildozer_set_list('external_deps', external_deps, library, via='deps')
         buildozer_set_list('deps', deps, library)
-<<<<<<< HEAD
 
     run_buildozer.run_buildozer(buildozer_commands)
 
@@ -671,11 +666,4 @@
 
 
 if __name__ == "__main__":
-    main()
-=======
-
-    run_buildozer.run_buildozer(buildozer_commands)
-
-    if error:
-        sys.exit(1)
->>>>>>> 2d48fa2e
+    main()