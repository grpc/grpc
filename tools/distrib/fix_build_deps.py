#!/usr/bin/env python3

# Copyright 2022 gRPC authors.
#
# Licensed under the Apache License, Version 2.0 (the "License");
# you may not use this file except in compliance with the License.
# You may obtain a copy of the License at
#
#     http://www.apache.org/licenses/LICENSE-2.0
#
# Unless required by applicable law or agreed to in writing, software
# distributed under the License is distributed on an "AS IS" BASIS,
# WITHOUT WARRANTIES OR CONDITIONS OF ANY KIND, either express or implied.
# See the License for the specific language governing permissions and
# limitations under the License.

import argparse
import collections
from doctest import SKIP
import multiprocessing
import os
import re
import sys
import time

import run_buildozer

# find our home
ROOT = os.path.abspath(os.path.join(os.path.dirname(sys.argv[0]), '../..'))
os.chdir(ROOT)

vendors = collections.defaultdict(list)
scores = collections.defaultdict(int)
avoidness = collections.defaultdict(int)
consumes = {}
no_update = set()
buildozer_commands = []
original_deps = {}
original_external_deps = {}
skip_headers = collections.defaultdict(set)
canonical_deps = {}
alwayslink_targets = set()

# TODO(ctiller): ideally we wouldn't hardcode a bunch of paths here.
# We can likely parse out BUILD files from dependencies to generate this index.
EXTERNAL_DEPS = {
    'absl/algorithm/container.h':
        'absl/algorithm:container',
    'absl/base/attributes.h':
        'absl/base:core_headers',
    'absl/base/call_once.h':
        'absl/base',
    # TODO(ctiller) remove this
    'absl/base/internal/endian.h':
        'absl/base',
    'absl/base/thread_annotations.h':
        'absl/base:core_headers',
    'absl/container/flat_hash_map.h':
        'absl/container:flat_hash_map',
    'absl/container/flat_hash_set.h':
        'absl/container:flat_hash_set',
    'absl/container/inlined_vector.h':
        'absl/container:inlined_vector',
    'absl/cleanup/cleanup.h':
        'absl/cleanup',
    'absl/debugging/failure_signal_handler.h':
        'absl/debugging:failure_signal_handler',
    'absl/debugging/stacktrace.h':
        'absl/debugging:stacktrace',
    'absl/debugging/symbolize.h':
        'absl/debugging:symbolize',
    'absl/flags/flag.h':
        'absl/flags:flag',
    'absl/flags/parse.h':
        'absl/flags:parse',
    'absl/functional/any_invocable.h':
        'absl/functional:any_invocable',
    'absl/functional/bind_front.h':
        'absl/functional:bind_front',
    'absl/functional/function_ref.h':
        'absl/functional:function_ref',
    'absl/hash/hash.h':
        'absl/hash',
    'absl/memory/memory.h':
        'absl/memory',
    'absl/meta/type_traits.h':
        'absl/meta:type_traits',
    'absl/random/random.h':
        'absl/random',
    'absl/random/distributions.h':
        'absl/random:distributions',
    'absl/status/status.h':
        'absl/status',
    'absl/status/statusor.h':
        'absl/status:statusor',
    'absl/strings/ascii.h':
        'absl/strings',
    'absl/strings/cord.h':
        'absl/strings:cord',
    'absl/strings/escaping.h':
        'absl/strings',
    'absl/strings/match.h':
        'absl/strings',
    'absl/strings/numbers.h':
        'absl/strings',
    'absl/strings/str_cat.h':
        'absl/strings',
    'absl/strings/str_format.h':
        'absl/strings:str_format',
    'absl/strings/str_join.h':
        'absl/strings',
    'absl/strings/str_replace.h':
        'absl/strings',
    'absl/strings/str_split.h':
        'absl/strings',
    'absl/strings/string_view.h':
        'absl/strings',
    'absl/strings/strip.h':
        'absl/strings',
    'absl/strings/substitute.h':
        'absl/strings',
    'absl/synchronization/mutex.h':
        'absl/synchronization',
    'absl/synchronization/notification.h':
        'absl/synchronization',
    'absl/time/clock.h':
        'absl/time',
    'absl/time/time.h':
        'absl/time',
    'absl/types/optional.h':
        'absl/types:optional',
    'absl/types/span.h':
        'absl/types:span',
    'absl/types/variant.h':
        'absl/types:variant',
    'absl/utility/utility.h':
        'absl/utility',
    'address_sorting/address_sorting.h':
        'address_sorting',
    'ares.h':
        'cares',
<<<<<<< HEAD
    'benchmark/benchmark.h':
        'benchmark',
=======
    'google/api/monitored_resource.pb.h':
        'google/api:monitored_resource_cc_proto',
>>>>>>> d14020d4
    'google/devtools/cloudtrace/v2/tracing.grpc.pb.h':
        'googleapis_trace_grpc_service',
    'google/logging/v2/logging.grpc.pb.h':
        'googleapis_logging_grpc_service',
    'google/logging/v2/logging.pb.h':
        'googleapis_logging_cc_proto',
    'google/logging/v2/log_entry.pb.h':
        'googleapis_logging_cc_proto',
    'google/monitoring/v3/metric_service.grpc.pb.h':
        'googleapis_monitoring_grpc_service',
    'gmock/gmock.h':
        'gtest',
    'gtest/gtest.h':
        'gtest',
    'opencensus/exporters/stats/stackdriver/stackdriver_exporter.h':
        'opencensus-stats-stackdriver_exporter',
    'opencensus/exporters/trace/stackdriver/stackdriver_exporter.h':
        'opencensus-trace-stackdriver_exporter',
    'opencensus/trace/context_util.h':
        'opencensus-trace-context_util',
    'opencensus/trace/propagation/grpc_trace_bin.h':
        'opencensus-trace-propagation',
    'opencensus/tags/context_util.h':
        'opencensus-tags-context_util',
    'openssl/base.h':
        'libssl',
    'openssl/bio.h':
        'libssl',
    'openssl/bn.h':
        'libcrypto',
    'openssl/buffer.h':
        'libcrypto',
    'openssl/crypto.h':
        'libcrypto',
    'openssl/digest.h':
        'libssl',
    'openssl/engine.h':
        'libcrypto',
    'openssl/err.h':
        'libcrypto',
    'openssl/evp.h':
        'libcrypto',
    'openssl/hmac.h':
        'libcrypto',
    'openssl/pem.h':
        'libcrypto',
    'openssl/rsa.h':
        'libcrypto',
    'openssl/sha.h':
        'libcrypto',
    'openssl/ssl.h':
        'libssl',
    'openssl/tls1.h':
        'libssl',
    'openssl/x509.h':
        'libcrypto',
    'openssl/x509v3.h':
        'libcrypto',
    're2/re2.h':
        're2',
    'upb/arena.h':
        'upb_lib',
    'upb/def.h':
        'upb_lib',
    'upb/json_encode.h':
        'upb_json_lib',
    'upb/text_encode.h':
        'upb_textformat_lib',
    'upb/def.hpp':
        'upb_reflection',
    'upb/upb.h':
        'upb_lib',
    'upb/upb.hpp':
        'upb_lib',
    'xxhash.h':
        'xxhash',
    'zlib.h':
        'madler_zlib',
}

INTERNAL_DEPS = {
    'google/api/expr/v1alpha1/syntax.upb.h':
        'google_type_expr_upb',
    'google/rpc/status.upb.h':
        'google_rpc_status_upb',
    'google/protobuf/any.upb.h':
        'protobuf_any_upb',
    'google/protobuf/duration.upb.h':
        'protobuf_duration_upb',
    'google/protobuf/struct.upb.h':
        'protobuf_struct_upb',
    'google/protobuf/timestamp.upb.h':
        'protobuf_timestamp_upb',
    'google/protobuf/wrappers.upb.h':
        'protobuf_wrappers_upb',
    'src/proto/grpc/channelz/channelz.grpc.pb.h':
        '//src/proto/grpc/channelz:channelz_proto',
    'src/proto/grpc/core/stats.pb.h':
        '//src/proto/grpc/core:stats_proto',
    'src/proto/grpc/health/v1/health.upb.h':
        'grpc_health_upb',
    'src/proto/grpc/lb/v1/load_reporter.grpc.pb.h':
        '//src/proto/grpc/lb/v1:load_reporter_proto',
    'src/proto/grpc/lb/v1/load_balancer.upb.h':
        'grpc_lb_upb',
    'src/proto/grpc/reflection/v1alpha/reflection.grpc.pb.h':
        '//src/proto/grpc/reflection/v1alpha:reflection_proto',
    'src/proto/grpc/gcp/transport_security_common.upb.h':
        'alts_upb',
    'src/proto/grpc/gcp/handshaker.upb.h':
        'alts_upb',
    'src/proto/grpc/gcp/altscontext.upb.h':
        'alts_upb',
    'src/proto/grpc/lookup/v1/rls.upb.h':
        'rls_upb',
    'src/proto/grpc/lookup/v1/rls_config.upb.h':
        'rls_config_upb',
    'src/proto/grpc/lookup/v1/rls_config.upbdefs.h':
        'rls_config_upbdefs',
    'src/proto/grpc/testing/xds/v3/csds.grpc.pb.h':
        '//src/proto/grpc/testing/xds/v3:csds_proto',
    'xds/data/orca/v3/orca_load_report.upb.h':
        'xds_orca_upb',
    'xds/service/orca/v3/orca.upb.h':
        'xds_orca_service_upb',
    'xds/type/v3/typed_struct.upb.h':
        'xds_type_upb',
}


class FakeSelects:

    def config_setting_group(self, **kwargs):
        pass


num_cc_libraries = 0
num_opted_out_cc_libraries = 0
parsing_path = None


# Convert the source or header target to a relative path.
def _get_filename(name, parsing_path):
    filename = '%s%s' % (
        (parsing_path + '/' if
         (parsing_path and not name.startswith('//')) else ''), name)
    filename = filename.replace('//:', '')
    return filename.replace('//src/core:', 'src/core/')


def grpc_cc_library(name,
                    hdrs=[],
                    public_hdrs=[],
                    srcs=[],
                    select_deps=None,
                    tags=[],
                    deps=[],
                    external_deps=[],
                    proto=None,
                    alwayslink=False,
                    **kwargs):
    global args
    global num_cc_libraries
    global num_opted_out_cc_libraries
    global parsing_path
    assert (parsing_path is not None)
    name = '//%s:%s' % (parsing_path, name)
    num_cc_libraries += 1
    if select_deps or 'nofixdeps' in tags:
        if args.whats_left and not select_deps and 'nofixdeps' not in tags:
            num_opted_out_cc_libraries += 1
            print("Not opted in: {}".format(name))
        no_update.add(name)
    if alwayslink:
        alwayslink_targets.add(name)
    scores[name] = len(public_hdrs + hdrs)
    # avoid_dep is the internal way of saying prefer something else
    # we add grpc_avoid_dep to allow internal grpc-only stuff to avoid each
    # other, whilst not biasing dependent projects
    if 'avoid_dep' in tags or 'grpc_avoid_dep' in tags:
        avoidness[name] += 10
    if proto:
        proto_hdr = '%s%s' % ((parsing_path + '/' if parsing_path else ''),
                              proto.replace('.proto', '.pb.h'))
        skip_headers[name].add(proto_hdr)

    for hdr in hdrs + public_hdrs:
        f = _get_filename(hdr, parsing_path)
        vendors[f].append(name)
        if 'canonical_dep' in tags:
            assert f not in canonical_deps
            canonical_deps[f] = name
    inc = set()
    original_deps[name] = frozenset(deps)
    original_external_deps[name] = frozenset(external_deps)
    for src in hdrs + public_hdrs + srcs:
        for line in open(_get_filename(src, parsing_path)):
            m = re.search(r'^#include <(.*)>', line)
            if m:
                inc.add(m.group(1))
            m = re.search(r'^#include "(.*)"', line)
            if m:
                inc.add(m.group(1))
    consumes[name] = list(inc)


def buildozer(cmd, target):
    buildozer_commands.append('%s|%s' % (cmd, target))


def buildozer_set_list(name, values, target, via=""):
    if not values:
        buildozer('remove %s' % name, target)
        return
    adjust = via if via else name
    buildozer('set %s %s' % (adjust, ' '.join('"%s"' % s for s in values)),
              target)
    if via:
        buildozer('remove %s' % name, target)
        buildozer('rename %s %s' % (via, name), target)


def score_edit_distance(proposed, existing):
    """Score a proposed change primarily by edit distance"""
    sum = 0
    for p in proposed:
        if p not in existing:
            sum += 1
    for e in existing:
        if e not in proposed:
            sum += 1
    return sum


def total_score(proposal):
    return sum(scores[dep] for dep in proposal)


def total_avoidness(proposal):
    return sum(avoidness[dep] for dep in proposal)


def score_list_size(proposed, existing):
    """Score a proposed change primarily by number of dependencies"""
    return len(proposed)


def score_best(proposed, existing):
    """Score a proposed change primarily by dependency score"""
    return 0


SCORERS = {
    'edit_distance': score_edit_distance,
    'list_size': score_list_size,
    'best': score_best,
}

parser = argparse.ArgumentParser(description='Fix build dependencies')
parser.add_argument('targets',
                    nargs='*',
                    default=[],
                    help='targets to fix (empty => all)')
parser.add_argument('--score',
                    type=str,
                    default='edit_distance',
                    help='scoring function to use: one of ' +
                    ', '.join(SCORERS.keys()))
parser.add_argument('--whats_left',
                    action='store_true',
                    default=False,
                    help='show what is left to opt in')
parser.add_argument('--explain',
                    action='store_true',
                    default=False,
                    help='try to explain some decisions')
parser.add_argument(
    '--why',
    type=str,
    default=None,
    help='with --explain, target why a given dependency is needed')
parser.add_argument(
    '--time',
    action='store_true',
    default=False,
    help=
    'Time how long it takes to run on each target and produce a report at the end'
)
args = parser.parse_args()

for dirname in [
        "",
        "src/core",
        "src/cpp/ext/gcp",
        "src/cpp/ext/filters/logging",
        "test/core/uri",
        "test/core/util",
        "test/core/end2end",
        "test/core/event_engine",
        "test/core/event_engine/fuzzing_event_engine",
        "test/core/event_engine/posix",
        "test/core/event_engine/test_suite",
        "test/core/promise",
        "test/core/resource_quota",
        "test/core/transport/chaotic_good",
]:
    parsing_path = dirname
    exec(
        open('%sBUILD' % (dirname + '/' if dirname else ''), 'r').read(), {
            'load': lambda filename, *args: None,
            'licenses': lambda licenses: None,
            'package': lambda **kwargs: None,
            'exports_files': lambda files, visibility=None: None,
            'config_setting': lambda **kwargs: None,
            'selects': FakeSelects(),
            'python_config_settings': lambda **kwargs: None,
            'grpc_proto_library': lambda **kwargs: None,
            'grpc_cc_binary': grpc_cc_library,
            'grpc_cc_library': grpc_cc_library,
            'grpc_cc_test': grpc_cc_library,
            'grpc_fuzzer': grpc_cc_library,
            'grpc_proto_fuzzer': grpc_cc_library,
            'select': lambda d: d["//conditions:default"],
            'glob': lambda files: None,
            'grpc_end2end_tests': lambda: None,
            'grpc_upb_proto_library': lambda name, **kwargs: None,
            'grpc_upb_proto_reflection_library': lambda name, **kwargs: None,
            'grpc_generate_one_off_targets': lambda: None,
            'grpc_package': lambda **kwargs: None,
            'filegroup': lambda name, **kwargs: None,
            'sh_library': lambda name, **kwargs: None,
        }, {})
    parsing_path = None

if args.whats_left:
    print("{}/{} libraries are opted in".format(
        num_cc_libraries - num_opted_out_cc_libraries, num_cc_libraries))


def make_relative_path(dep, lib):
    if lib is None:
        return dep
    lib_path = lib[:lib.rfind(':') + 1]
    if dep.startswith(lib_path):
        return dep[len(lib_path):]
    return dep


if args.whats_left:
    print("{}/{} libraries are opted in".format(
        num_cc_libraries - num_opted_out_cc_libraries, num_cc_libraries))


# Keeps track of all possible sets of dependencies that could satify the
# problem. (models the list monad in Haskell!)
class Choices:

    def __init__(self, library, substitutions):
        self.library = library
        self.to_add = []
        self.to_remove = []
        self.substitutions = substitutions

    def add_one_of(self, choices, trigger):
        if not choices:
            return
        choices = sum([self.apply_substitutions(choice) for choice in choices],
                      [])
        if self.library in choices:
            return
        if args.explain and (args.why is None or args.why in choices):
            print("{}: Adding one of {} for {}".format(self.library, choices,
                                                       trigger))
        self.to_add.append(
            tuple(
                make_relative_path(choice, self.library) for choice in choices))

    def add(self, choice, trigger):
        self.add_one_of([choice], trigger)

    def remove(self, remove):
        for remove in self.apply_substitutions(remove):
            self.to_remove.append(make_relative_path(remove, self.library))

    def apply_substitutions(self, dep):
        if dep in self.substitutions:
            return self.substitutions[dep]
        return [dep]

    def best(self, scorer):
        choices = set()
        choices.add(frozenset())

        for add in sorted(set(self.to_add), key=lambda x: (len(x), x)):
            new_choices = set()
            for append_choice in add:
                for choice in choices:
                    new_choices.add(choice.union([append_choice]))
            choices = new_choices
        for remove in sorted(set(self.to_remove)):
            new_choices = set()
            for choice in choices:
                new_choices.add(choice.difference([remove]))
            choices = new_choices

        best = None

        def final_scorer(x):
            return (total_avoidness(x), scorer(x), total_score(x))

        for choice in choices:
            if best is None or final_scorer(choice) < final_scorer(best):
                best = choice
        return best


def make_library(library):
    start_time = time.perf_counter()
    error = False
    hdrs = sorted(consumes[library])
    # we need a little trickery here since grpc_base has channel.cc, which calls grpc_init
    # which is in grpc, which is illegal but hard to change
    # once EventEngine lands we can clean this up
    deps = Choices(library, {'//:grpc_base': ['//:grpc', '//:grpc_unsecure']}
                   if library.startswith('//test/') else {})
    external_deps = Choices(None, {})
    for dep in original_deps[library]:
        if not dep.startswith('//'):
            dep = library[:library.find(':')] + ':' + dep
        if dep in alwayslink_targets:
            deps.add(dep, 'alwayslink:' + dep)
    for hdr in hdrs:
        if hdr in skip_headers[library]:
            continue

        if hdr == 'systemd/sd-daemon.h':
            continue

        if hdr == 'src/core/lib/profiling/stap_probes.h':
            continue

        if hdr.startswith('src/libfuzzer/'):
            continue

        if hdr == 'grpc/grpc.h' and library.startswith('//test'):
            # not the root build including grpc.h ==> //:grpc
            deps.add_one_of(['//:grpc', '//:grpc_unsecure'], hdr)
            continue

        if hdr in INTERNAL_DEPS:
            dep = INTERNAL_DEPS[hdr]
            if not ('//' in dep):
                dep = '//:' + dep
            deps.add(dep, hdr)
            continue

        if hdr in canonical_deps:
            deps.add(canonical_deps[hdr], hdr)
            continue

        if 'include/' + hdr in canonical_deps:
            deps.add(canonical_deps['include/' + hdr], hdr)
            continue

        if hdr in vendors:
            deps.add_one_of(vendors[hdr], hdr)
            continue

        if 'include/' + hdr in vendors:
            deps.add_one_of(vendors['include/' + hdr], hdr)
            continue

        if '.' not in hdr:
            # assume a c++ system include
            continue

        if hdr in EXTERNAL_DEPS:
            external_deps.add(EXTERNAL_DEPS[hdr], hdr)
            continue

        if hdr.startswith('opencensus/'):
            trail = hdr[len('opencensus/'):]
            trail = trail[:trail.find('/')]
            external_deps.add('opencensus-' + trail, hdr)
            continue

        if hdr.startswith('envoy/'):
            path, file = os.path.split(hdr)
            file = file.split('.')
            path = path.split('/')
            dep = '_'.join(path[:-1] + [file[1]])
            deps.add(dep, hdr)
            continue

        if hdr.startswith('google/protobuf/') and not hdr.endswith('.upb.h'):
            external_deps.add('protobuf_headers', hdr)
            continue

        if '/' not in hdr:
            # assume a system include
            continue

        is_sys_include = False
        for sys_path in [
                'sys',
                'arpa',
                'gperftools',
                'netinet',
                'linux',
                'android',
                'mach',
                'net',
                'CoreFoundation',
        ]:
            if hdr.startswith(sys_path + '/'):
                is_sys_include = True
                break
        if is_sys_include:
            # assume a system include
            continue

        if hdr.endswith('.pb.h') and hdr.startswith('test/'):
            path = hdr[:hdr.rfind('/')]
            filename = hdr[hdr.rfind('/') + 1:]
            target = filename[:filename.find('.')] + '_proto'
            deps.add('//' + path + ':' + target, hdr)
            continue

        print("# ERROR: can't categorize header: %s used by %s" %
              (hdr, library))
        error = True

    deps.remove(library)

    deps = sorted(
        deps.best(lambda x: SCORERS[args.score](x, original_deps[library])))
    external_deps = sorted(
        external_deps.best(lambda x: SCORERS[args.score]
                           (x, original_external_deps[library])))

    return (library, error, deps, external_deps,
            time.perf_counter() - start_time)


def main() -> None:
    update_libraries = []
    for library in sorted(consumes.keys()):
        if library in no_update:
            continue
        if args.targets and library not in args.targets:
            continue
        update_libraries.append(library)
    with multiprocessing.Pool(processes=multiprocessing.cpu_count()) as p:
        updated_libraries = p.map(make_library, update_libraries, 1)

    error = False
    for library, lib_error, deps, external_deps, time in updated_libraries:
        if lib_error:
            error = True
            continue
        buildozer_set_list('external_deps', external_deps, library, via='deps')
        buildozer_set_list('deps', deps, library)

    run_buildozer.run_buildozer(buildozer_commands)

    if args.time:
        benchmark.sort(key=lambda x: x[1])
        for library, time in benchmark:
            print('%s: %.2fs' % (library, time))
        print('')
        print('')
        print('ADVICE: if a target is slow, consider one of:')
        print('- splitting it up into smaller parts')
        print('- eliminating ambiguity in the deps of that target')
        print(
            'You can see the deps for a target with `fix_build_deps.py --explain //path/to:target`'
        )

    if error:
        sys.exit(1)


if __name__ == "__main__":
    main()<|MERGE_RESOLUTION|>--- conflicted
+++ resolved
@@ -24,6 +24,20 @@
 import time
 
 import run_buildozer
+
+INCLUDED_DIRECTORIES = [
+    "",
+    "src/core",
+    "src/cpp/ext/gcp",
+    "src/cpp/ext/filters/logging",
+    "test/core/uri",
+    "test/core/util",
+    "test/core/end2end",
+    "test/core/event_engine/...",
+    "test/core/promise",
+    "test/core/resource_quota",
+    "test/core/transport/chaotic_good",
+]
 
 # find our home
 ROOT = os.path.abspath(os.path.join(os.path.dirname(sys.argv[0]), '../..'))
@@ -139,13 +153,10 @@
         'address_sorting',
     'ares.h':
         'cares',
-<<<<<<< HEAD
     'benchmark/benchmark.h':
         'benchmark',
-=======
     'google/api/monitored_resource.pb.h':
         'google/api:monitored_resource_cc_proto',
->>>>>>> d14020d4
     'google/devtools/cloudtrace/v2/tracing.grpc.pb.h':
         'googleapis_trace_grpc_service',
     'google/logging/v2/logging.grpc.pb.h':
@@ -436,22 +447,16 @@
 )
 args = parser.parse_args()
 
-for dirname in [
-        "",
-        "src/core",
-        "src/cpp/ext/gcp",
-        "src/cpp/ext/filters/logging",
-        "test/core/uri",
-        "test/core/util",
-        "test/core/end2end",
-        "test/core/event_engine",
-        "test/core/event_engine/fuzzing_event_engine",
-        "test/core/event_engine/posix",
-        "test/core/event_engine/test_suite",
-        "test/core/promise",
-        "test/core/resource_quota",
-        "test/core/transport/chaotic_good",
-]:
+def included_directories():
+    for name in INCLUDED_DIRECTORIES:
+        if name.endswith('/...'):
+            for root, dirs, files in os.walk(name[:-4]):
+                if 'BUILD' in files:
+                    yield root
+        else:
+            yield name
+
+for dirname in included_directories():
     parsing_path = dirname
     exec(
         open('%sBUILD' % (dirname + '/' if dirname else ''), 'r').read(), {
