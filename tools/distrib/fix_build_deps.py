#!/usr/bin/env python3

# Copyright 2022 gRPC authors.
#
# Licensed under the Apache License, Version 2.0 (the "License");
# you may not use this file except in compliance with the License.
# You may obtain a copy of the License at
#
#     http://www.apache.org/licenses/LICENSE-2.0
#
# Unless required by applicable law or agreed to in writing, software
# distributed under the License is distributed on an "AS IS" BASIS,
# WITHOUT WARRANTIES OR CONDITIONS OF ANY KIND, either express or implied.
# See the License for the specific language governing permissions and
# limitations under the License.

import argparse
import collections
from doctest import SKIP
import multiprocessing
import os
import re
import subprocess
import sys
import tempfile
import multiprocessing

# find our home
ROOT = os.path.abspath(os.path.join(os.path.dirname(sys.argv[0]), '../..'))
os.chdir(ROOT)

vendors = collections.defaultdict(list)
scores = collections.defaultdict(int)
avoidness = collections.defaultdict(int)
consumes = {}
no_update = set()
buildozer_commands = []
needs_codegen_base_src = set()
original_deps = {}
original_external_deps = {}

# TODO(ctiller): ideally we wouldn't hardcode a bunch of paths here.
# We can likely parse out BUILD files from dependencies to generate this index.
EXTERNAL_DEPS = {
    'absl/base/attributes.h':
        'absl/base:core_headers',
    'absl/base/call_once.h':
        'absl/base',
    # TODO(ctiller) remove this
    'absl/base/internal/endian.h':
        'absl-base',
    'absl/base/thread_annotations.h':
        'absl/base:core_headers',
    'absl/container/flat_hash_map.h':
        'absl/container:flat_hash_map',
    'absl/container/flat_hash_set.h':
        'absl/container:flat_hash_set',
    'absl/container/inlined_vector.h':
        'absl/container:inlined_vector',
    'absl/cleanup/cleanup.h':
        'absl/cleanup',
    'absl/functional/bind_front.h':
        'absl/functional:bind_front',
    'absl/functional/function_ref.h':
        'absl/functional:function_ref',
    'absl/hash/hash.h':
        'absl/hash',
    'absl/memory/memory.h':
        'absl/memory',
    'absl/meta/type_traits.h':
        'absl/meta:type_traits',
    'absl/random/random.h':
        'absl/random',
    'absl/status/status.h':
        'absl/status',
    'absl/status/statusor.h':
        'absl/status:statusor',
    'absl/strings/ascii.h':
        'absl/strings',
    'absl/strings/cord.h':
        'absl/strings:cord',
    'absl/strings/escaping.h':
        'absl/strings',
    'absl/strings/match.h':
        'absl/strings',
    'absl/strings/numbers.h':
        'absl/strings',
    'absl/strings/str_cat.h':
        'absl/strings',
    'absl/strings/str_format.h':
        'absl/strings:str_format',
    'absl/strings/str_join.h':
        'absl/strings',
    'absl/strings/str_replace.h':
        'absl/strings',
    'absl/strings/str_split.h':
        'absl/strings',
    'absl/strings/string_view.h':
        'absl/strings',
    'absl/strings/strip.h':
        'absl/strings',
    'absl/strings/substitute.h':
        'absl/strings',
    'absl/synchronization/mutex.h':
        'absl/synchronization',
    'absl/synchronization/notification.h':
        'absl/synchronization',
    'absl/time/clock.h':
        'absl/time',
    'absl/time/time.h':
        'absl/time',
    'absl/types/optional.h':
        'absl/types:optional',
    'absl/types/span.h':
        'absl/types:span',
    'absl/types/variant.h':
        'absl/types:variant',
    'absl/utility/utility.h':
        'absl/utility',
    'address_sorting/address_sorting.h':
        'address_sorting',
    'ares.h':
        'cares',
    'gmock/gmock.h':
        'gtest',
    'gtest/gtest.h':
        'gtest',
    'opencensus/trace/context_util.h':
        'opencensus-trace-context_util',
    'opencensus/trace/propagation/grpc_trace_bin.h':
        'opencensus-trace-propagation',
    'opencensus/tags/context_util.h':
        'opencensus-tags-context_util',
    'openssl/base.h':
        'libssl',
    'openssl/bio.h':
        'libssl',
    'openssl/bn.h':
        'libcrypto',
    'openssl/buffer.h':
        'libcrypto',
    'openssl/crypto.h':
        'libcrypto',
    'openssl/digest.h':
        'libssl',
    'openssl/engine.h':
        'libcrypto',
    'openssl/err.h':
        'libcrypto',
    'openssl/evp.h':
        'libcrypto',
    'openssl/hmac.h':
        'libcrypto',
    'openssl/pem.h':
        'libcrypto',
    'openssl/rsa.h':
        'libcrypto',
    'openssl/sha.h':
        'libcrypto',
    'openssl/ssl.h':
        'libssl',
    'openssl/tls1.h':
        'libssl',
    'openssl/x509.h':
        'libcrypto',
    'openssl/x509v3.h':
        'libcrypto',
    're2/re2.h':
        're2',
    'upb/def.h':
        'upb_lib',
    'upb/json_encode.h':
        'upb_json_lib',
    'upb/text_encode.h':
        'upb_textformat_lib',
    'upb/def.hpp':
        'upb_reflection',
    'upb/upb.h':
        'upb_lib',
    'upb/upb.hpp':
        'upb_lib',
    'xxhash.h':
        'xxhash',
    'zlib.h':
        'madler_zlib',
}

INTERNAL_DEPS = {
    'google/api/expr/v1alpha1/syntax.upb.h':
        'google_type_expr_upb',
    'google/rpc/status.upb.h':
        'google_rpc_status_upb',
    'google/protobuf/any.upb.h':
        'protobuf_any_upb',
    'google/protobuf/duration.upb.h':
        'protobuf_duration_upb',
    'google/protobuf/struct.upb.h':
        'protobuf_struct_upb',
    'google/protobuf/timestamp.upb.h':
        'protobuf_timestamp_upb',
    'google/protobuf/wrappers.upb.h':
        'protobuf_wrappers_upb',
    'grpc/status.h':
        'grpc_public_hdrs',
    'src/proto/grpc/channelz/channelz.grpc.pb.h':
        '//src/proto/grpc/channelz:channelz_proto',
    'src/proto/grpc/core/stats.pb.h':
        '//src/proto/grpc/core:stats_proto',
    'src/proto/grpc/health/v1/health.upb.h':
        'grpc_health_upb',
    'src/proto/grpc/lb/v1/load_reporter.grpc.pb.h':
        '//src/proto/grpc/lb/v1:load_reporter_proto',
    'src/proto/grpc/lb/v1/load_balancer.upb.h':
        'grpc_lb_upb',
    'src/proto/grpc/reflection/v1alpha/reflection.grpc.pb.h':
        '//src/proto/grpc/reflection/v1alpha:reflection_proto',
    'src/proto/grpc/gcp/transport_security_common.upb.h':
        'alts_upb',
    'src/proto/grpc/gcp/altscontext.upb.h':
        'alts_upb',
    'src/proto/grpc/lookup/v1/rls.upb.h':
        'rls_upb',
    'src/proto/grpc/lookup/v1/rls_config.upb.h':
        'rls_config_upb',
    'src/proto/grpc/lookup/v1/rls_config.upbdefs.h':
        'rls_config_upbdefs',
    'src/proto/grpc/testing/xds/v3/csds.grpc.pb.h':
        '//src/proto/grpc/testing/xds/v3:csds_proto',
    'xds/data/orca/v3/orca_load_report.upb.h':
        'xds_orca_upb',
    'xds/service/orca/v3/orca.upb.h':
        'xds_orca_service_upb',
    'xds/type/v3/typed_struct.upb.h':
        'xds_type_upb',
}


class FakeSelects:

    def config_setting_group(self, **kwargs):
        pass


def grpc_cc_library(name,
                    hdrs=[],
                    public_hdrs=[],
                    srcs=[],
                    select_deps=None,
                    tags=[],
                    deps=[],
                    external_deps=[],
                    **kwargs):
    if select_deps or 'nofixdeps' in tags or 'grpc-autodeps' not in tags:
        no_update.add(name)
    scores[name] = len(public_hdrs + hdrs)
    # avoid_dep is the internal way of saying prefer something else
    # we add grpc_avoid_dep to allow internal grpc-only stuff to avoid each
    # other, whilst not biasing dependent projects
    if 'avoid_dep' in tags or 'grpc_avoid_dep' in tags:
        avoidness[name] += 10
    if 'nofixdeps' in tags:
        avoidness[name] += 1
    for hdr in hdrs + public_hdrs:
        vendors[hdr].append(name)
    inc = set()
    original_deps[name] = frozenset(deps)
    original_external_deps[name] = frozenset(external_deps)
    for src in hdrs + public_hdrs + srcs:
        for line in open(src):
            m = re.search(r'#include <(.*)>', line)
            if m:
                inc.add(m.group(1))
            m = re.search(r'#include "(.*)"', line)
            if m:
                inc.add(m.group(1))
            if 'grpc::g_glip' in line or 'grpc:g_core_codegen_interface' in line:
                needs_codegen_base_src.add(name)
    consumes[name] = list(inc)


def buildozer(cmd, target):
    buildozer_commands.append('%s|%s' % (cmd, target))


def buildozer_set_list(name, values, target, via=""):
    if not values:
        buildozer('remove %s' % name, target)
        return
    adjust = via if via else name
    buildozer('set %s %s' % (adjust, ' '.join('"%s"' % s for s in values)),
              target)
    if via:
        buildozer('remove %s' % name, target)
        buildozer('rename %s %s' % (via, name), target)


def score_edit_distance(proposed, existing):
    """Score a proposed change primarily by edit distance"""
    sum = 0
    for p in proposed:
        if p not in existing:
            sum += 1
    for e in existing:
        if e not in proposed:
            sum += 1
    return sum


def total_score(proposal):
    return sum(scores[dep] for dep in proposal)


def total_avoidness(proposal):
    return sum(avoidness[dep] for dep in proposal)


def score_list_size(proposed, existing):
    """Score a proposed change primarily by number of dependencies"""
    return len(proposed)


def score_best(proposed, existing):
    """Score a proposed change primarily by dependency score"""
    return 0


SCORERS = {
    'edit_distance': score_edit_distance,
    'list_size': score_list_size,
    'best': score_best,
}

parser = argparse.ArgumentParser(description='Fix build dependencies')
parser.add_argument('targets',
                    nargs='*',
                    default=[],
                    help='targets to fix (empty => all)')
parser.add_argument('--score',
                    type=str,
                    default='edit_distance',
                    help='scoring function to use: one of ' +
                    ', '.join(SCORERS.keys()))
args = parser.parse_args()

exec(
    open('BUILD', 'r').read(), {
        'load': lambda filename, *args: None,
        'licenses': lambda licenses: None,
        'package': lambda **kwargs: None,
        'exports_files': lambda files: None,
        'config_setting': lambda **kwargs: None,
        'selects': FakeSelects(),
        'python_config_settings': lambda **kwargs: None,
        'grpc_cc_library': grpc_cc_library,
        'select': lambda d: d["//conditions:default"],
        'grpc_upb_proto_library': lambda name, **kwargs: None,
        'grpc_upb_proto_reflection_library': lambda name, **kwargs: None,
        'grpc_generate_one_off_targets': lambda: None,
        'filegroup': lambda name, **kwargs: None,
    }, {})


# Keeps track of all possible sets of dependencies that could satify the
# problem. (models the list monad in Haskell!)
class Choices:

    def __init__(self):
        self.to_add = []
        self.to_remove = []

    def add_one_of(self, choices):
        if not choices:
            return
        self.to_add.append(tuple(choices))

    def add(self, choice):
        self.add_one_of([choice])

    def remove(self, remove):
        self.to_remove.append(remove)

    def best(self, scorer):
        choices = set()
        choices.add(frozenset())

        for add in sorted(set(self.to_add), key=lambda x: (len(x), x)):
            new_choices = set()
            for append_choice in add:
                for choice in choices:
                    new_choices.add(choice.union([append_choice]))
            choices = new_choices
        for remove in sorted(set(self.to_remove)):
            new_choices = set()
            for choice in choices:
                new_choices.add(choice.difference([remove]))
            choices = new_choices

        best = None
        final_scorer = lambda x: (total_avoidness(x), scorer(x), total_score(x))
        for choice in choices:
            if best is None or final_scorer(choice) < final_scorer(best):
                best = choice
        return best


def make_library(library):
    error = False
    hdrs = sorted(consumes[library])
    deps = Choices()
    external_deps = Choices()
    for hdr in hdrs:
        if hdr == 'src/core/lib/profiling/stap_probes.h':
            continue

        if hdr in INTERNAL_DEPS:
            deps.add(INTERNAL_DEPS[hdr])
            continue

        if hdr in vendors:
            deps.add_one_of(vendors[hdr])
            continue

        if 'include/' + hdr in vendors:
            deps.add_one_of(vendors['include/' + hdr])
            continue

        if '.' not in hdr:
            # assume a c++ system include
            continue

        if hdr in EXTERNAL_DEPS:
            external_deps.add(EXTERNAL_DEPS[hdr])
            continue

        if hdr.startswith('opencensus/'):
            trail = hdr[len('opencensus/'):]
            trail = trail[:trail.find('/')]
            external_deps.add('opencensus-' + trail)
            continue

        if hdr.startswith('envoy/'):
            path, file = os.path.split(hdr)
            file = file.split('.')
            path = path.split('/')
            dep = '_'.join(path[:-1] + [file[1]])
            deps.add(dep)
            continue

        if hdr.startswith('google/protobuf/') and not hdr.endswith('.upb.h'):
            external_deps.add('protobuf_headers')
            continue

        if '/' not in hdr:
            # assume a system include
            continue

        is_sys_include = False
        for sys_path in [
                'sys',
                'arpa',
                'netinet',
                'linux',
                'android',
                'mach',
                'net',
                'CoreFoundation',
        ]:
            if hdr.startswith(sys_path + '/'):
                is_sys_include = True
                break
        if is_sys_include:
            # assume a system include
            continue

        print("# ERROR: can't categorize header: %s" % hdr)
        error = True

    if library in needs_codegen_base_src:
        deps.add('grpc++_codegen_base_src')

    deps.remove(library)

    deps = sorted(
        deps.best(lambda x: SCORERS[args.score](x, original_deps[library])))
    external_deps = sorted(
        external_deps.best(lambda x: SCORERS[args.score]
                           (x, original_external_deps[library])))

    return (library, error, deps, external_deps)


update_libraries = []
for library in sorted(consumes.keys()):
    if library in no_update:
        continue
    if args.targets and library not in args.targets:
        continue
    update_libraries.append(library)
<<<<<<< HEAD
with multiprocessing.Pool(processes = multiprocessing.cpu_count()) as p:
    updated_libraries = p.map(make_library, update_libraries, 1)


=======
with multiprocessing.Pool(processes=multiprocessing.cpu_count()) as p:
    updated_libraries = p.map(make_library, update_libraries, 1)

>>>>>>> 8787af7e
error = False
for library, lib_error, deps, external_deps in updated_libraries:
    if lib_error:
        error = True
        continue
    target = ':' + library
    buildozer_set_list('external_deps', external_deps, target, via='deps')
    buildozer_set_list('deps', deps, target)

if buildozer_commands:
    ok_statuses = (0, 3)
    temp = tempfile.NamedTemporaryFile()
    open(temp.name, 'w').write('\n'.join(buildozer_commands))
    c = ['tools/distrib/buildozer.sh', '-f', temp.name]
    r = subprocess.call(c)
    if r not in ok_statuses:
        print('{} failed with status {}'.format(c, r))
        sys.exit(1)

if error:
    sys.exit(1)<|MERGE_RESOLUTION|>--- conflicted
+++ resolved
@@ -496,16 +496,9 @@
     if args.targets and library not in args.targets:
         continue
     update_libraries.append(library)
-<<<<<<< HEAD
-with multiprocessing.Pool(processes = multiprocessing.cpu_count()) as p:
-    updated_libraries = p.map(make_library, update_libraries, 1)
-
-
-=======
 with multiprocessing.Pool(processes=multiprocessing.cpu_count()) as p:
     updated_libraries = p.map(make_library, update_libraries, 1)
 
->>>>>>> 8787af7e
 error = False
 for library, lib_error, deps, external_deps in updated_libraries:
     if lib_error:
