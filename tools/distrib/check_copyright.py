#!/usr/bin/env python3

# Copyright 2015 gRPC authors.
#
# Licensed under the Apache License, Version 2.0 (the "License");
# you may not use this file except in compliance with the License.
# You may obtain a copy of the License at
#
#     http://www.apache.org/licenses/LICENSE-2.0
#
# Unless required by applicable law or agreed to in writing, software
# distributed under the License is distributed on an "AS IS" BASIS,
# WITHOUT WARRANTIES OR CONDITIONS OF ANY KIND, either express or implied.
# See the License for the specific language governing permissions and
# limitations under the License.

import argparse
import datetime
import os
import re
import subprocess
import sys

# find our home
ROOT = os.path.abspath(os.path.join(os.path.dirname(sys.argv[0]), '../..'))
os.chdir(ROOT)

# parse command line
argp = argparse.ArgumentParser(description='copyright checker')
argp.add_argument('-o',
                  '--output',
                  default='details',
                  choices=['list', 'details'])
argp.add_argument('-s', '--skips', default=0, action='store_const', const=1)
argp.add_argument('-a', '--ancient', default=0, action='store_const', const=1)
argp.add_argument('--precommit', action='store_true')
argp.add_argument('--fix', action='store_true')
args = argp.parse_args()

# open the license text
with open('NOTICE.txt') as f:
    LICENSE_NOTICE = f.read().splitlines()

# license format by file extension
# key is the file extension, value is a format string
# that given a line of license text, returns what should
# be in the file
LICENSE_PREFIX_RE = {
    '.bat': r'@rem\s*',
    '.c': r'\s*(?://|\*)\s*',
    '.cc': r'\s*(?://|\*)\s*',
    '.h': r'\s*(?://|\*)\s*',
    '.m': r'\s*\*\s*',
    '.mm': r'\s*\*\s*',
    '.php': r'\s*\*\s*',
    '.js': r'\s*\*\s*',
    '.py': r'#\s*',
    '.pyx': r'#\s*',
    '.pxd': r'#\s*',
    '.pxi': r'#\s*',
    '.rb': r'#\s*',
    '.sh': r'#\s*',
    '.proto': r'//\s*',
    '.cs': r'//\s*',
    '.mak': r'#\s*',
    '.bazel': r'#\s*',
    '.bzl': r'#\s*',
    'Makefile': r'#\s*',
    'Dockerfile': r'#\s*',
    'BUILD': r'#\s*',
}

# The key is the file extension, while the value is a tuple of fields
# (header, prefix, footer).
# For example, for javascript multi-line comments, the header will be '/*', the
# prefix will be '*' and the footer will be '*/'.
# If header and footer are irrelevant for a specific file extension, they are
# set to None.
LICENSE_PREFIX_TEXT = {
    '.bat': (None, '@rem', None),
    '.c': (None, '//', None),
    '.cc': (None, '//', None),
    '.h': (None, '//', None),
    '.m': ('/**', ' *', ' */'),
    '.mm': ('/**', ' *', ' */'),
    '.php': ('/**', ' *', ' */'),
    '.js': ('/**', ' *', ' */'),
    '.py': (None, '#', None),
    '.pyx': (None, '#', None),
    '.pxd': (None, '#', None),
    '.pxi': (None, '#', None),
    '.rb': (None, '#', None),
    '.sh': (None, '#', None),
    '.proto': (None, '//', None),
    '.cs': (None, '//', None),
    '.mak': (None, '#', None),
    '.bazel': (None, '#', None),
    '.bzl': (None, '#', None),
    'Makefile': (None, '#', None),
    'Dockerfile': (None, '#', None),
    'BUILD': (None, '#', None),
}

_EXEMPT = frozenset((
    # Generated protocol compiler output.
    'examples/python/helloworld/helloworld_pb2.py',
    'examples/python/helloworld/helloworld_pb2_grpc.py',
    'examples/python/multiplex/helloworld_pb2.py',
    'examples/python/multiplex/helloworld_pb2_grpc.py',
    'examples/python/multiplex/route_guide_pb2.py',
    'examples/python/multiplex/route_guide_pb2_grpc.py',
    'examples/python/route_guide/route_guide_pb2.py',
    'examples/python/route_guide/route_guide_pb2_grpc.py',

    # Generated doxygen config file
    'tools/doxygen/Doxyfile.php',

    # An older file originally from outside gRPC.
    'src/php/tests/bootstrap.php',
    # census.proto copied from github
    'tools/grpcz/census.proto',
    # status.proto copied from googleapis
    'src/proto/grpc/status/status.proto',

    # Gradle wrappers used to build for Android
    'examples/android/helloworld/gradlew.bat',
    'src/android/test/interop/gradlew.bat',

    # Designer-generated source
    'examples/csharp/HelloworldXamarin/Droid/Resources/Resource.designer.cs',
    'examples/csharp/HelloworldXamarin/iOS/ViewController.designer.cs',

    # BoringSSL generated header. It has commit version information at the head
    # of the file so we cannot check the license info.
    'src/boringssl/boringssl_prefix_symbols.h',
))

RE_YEAR = r'Copyright (?P<first_year>[0-9]+\-)?(?P<last_year>[0-9]+) ([Tt]he )?gRPC [Aa]uthors(\.|)'
RE_LICENSE = dict(
    (k, r'\n'.join(LICENSE_PREFIX_RE[k] +
                   (RE_YEAR if re.search(RE_YEAR, line) else re.escape(line))
                   for line in LICENSE_NOTICE))
<<<<<<< HEAD
    for k, v in list(LICENSE_PREFIX.items()))
=======
    for k, v in LICENSE_PREFIX_RE.items())

YEAR = datetime.datetime.now().year

LICENSE_YEAR = f'Copyright {YEAR} gRPC authors.'


def join_license_text(header, prefix, footer, notice):
    text = (header + '\n') if header else ""

    def add_prefix(prefix, line):
        # Don't put whitespace between prefix and empty line to avoid having
        # trailing whitespaces.
        return prefix + ('' if len(line) == 0 else ' ') + line

    text += '\n'.join(
        add_prefix(prefix, (LICENSE_YEAR if re.search(RE_YEAR, line) else line))
        for line in LICENSE_NOTICE)
    text += '\n'
    if footer:
        text += footer + '\n'
    return text


LICENSE_TEXT = dict(
    (k,
     join_license_text(LICENSE_PREFIX_TEXT[k][0], LICENSE_PREFIX_TEXT[k][1],
                       LICENSE_PREFIX_TEXT[k][2], LICENSE_NOTICE))
    for k, v in LICENSE_PREFIX_TEXT.items())
>>>>>>> afb660b5

if args.precommit:
    FILE_LIST_COMMAND = 'git status -z | grep -Poz \'(?<=^[MARC][MARCD ] )[^\s]+\''
else:
    FILE_LIST_COMMAND = 'git ls-tree -r --name-only -r HEAD | ' \
                        'grep -v ^third_party/ |' \
                        'grep -v "\(ares_config.h\|ares_build.h\)"'


def load(name):
    with open(name) as f:
        return f.read()


def save(name, text):
    with open(name, 'w') as f:
        f.write(text)


assert (re.search(RE_LICENSE['Makefile'], load('Makefile')))


def log(cond, why, filename):
    if not cond:
        return
    if args.output == 'details':
        print(('%s: %s' % (why, filename)))
    else:
        print(filename)


# scan files, validate the text
ok = True
filename_list = []
try:
    filename_list = subprocess.check_output(FILE_LIST_COMMAND,
                                            shell=True).decode().splitlines()
except subprocess.CalledProcessError:
    sys.exit(0)

for filename in filename_list:
    if filename in _EXEMPT:
        continue
    # Skip check for upb generated code.
    if (filename.endswith('.upb.h') or filename.endswith('.upb.c') or
            filename.endswith('.upbdefs.h') or filename.endswith('.upbdefs.c')):
        continue
    ext = os.path.splitext(filename)[1]
    base = os.path.basename(filename)
    if ext in RE_LICENSE:
        re_license = RE_LICENSE[ext]
        license_text = LICENSE_TEXT[ext]
    elif base in RE_LICENSE:
        re_license = RE_LICENSE[base]
        license_text = LICENSE_TEXT[base]
    else:
        log(args.skips, 'skip', filename)
        continue
    try:
        text = load(filename)
    except:
        continue
    m = re.search(re_license, text)
    if m:
        pass
    elif 'DO NOT EDIT' not in text:
        if args.fix:
            text = license_text + '\n' + text
            open(filename, 'w').write(text)
            log(1, 'copyright missing (fixed)', filename)
        else:
            log(1, 'copyright missing', filename)
        ok = False

if not ok and not args.fix:
    print(
        'You may use following command to automatically fix copyright headers:')
    print('    tools/distrib/check_copyright.py --fix')

sys.exit(0 if ok else 1)<|MERGE_RESOLUTION|>--- conflicted
+++ resolved
@@ -140,9 +140,6 @@
     (k, r'\n'.join(LICENSE_PREFIX_RE[k] +
                    (RE_YEAR if re.search(RE_YEAR, line) else re.escape(line))
                    for line in LICENSE_NOTICE))
-<<<<<<< HEAD
-    for k, v in list(LICENSE_PREFIX.items()))
-=======
     for k, v in LICENSE_PREFIX_RE.items())
 
 YEAR = datetime.datetime.now().year
@@ -172,7 +169,6 @@
      join_license_text(LICENSE_PREFIX_TEXT[k][0], LICENSE_PREFIX_TEXT[k][1],
                        LICENSE_PREFIX_TEXT[k][2], LICENSE_NOTICE))
     for k, v in LICENSE_PREFIX_TEXT.items())
->>>>>>> afb660b5
 
 if args.precommit:
     FILE_LIST_COMMAND = 'git status -z | grep -Poz \'(?<=^[MARC][MARCD ] )[^\s]+\''
@@ -199,7 +195,7 @@
     if not cond:
         return
     if args.output == 'details':
-        print(('%s: %s' % (why, filename)))
+        print('%s: %s' % (why, filename))
     else:
         print(filename)
 
