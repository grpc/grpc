#!/usr/bin/env python3

# Copyright 2015 gRPC authors.
#
# Licensed under the Apache License, Version 2.0 (the "License");
# you may not use this file except in compliance with the License.
# You may obtain a copy of the License at
#
#     http://www.apache.org/licenses/LICENSE-2.0
#
# Unless required by applicable law or agreed to in writing, software
# distributed under the License is distributed on an "AS IS" BASIS,
# WITHOUT WARRANTIES OR CONDITIONS OF ANY KIND, either express or implied.
# See the License for the specific language governing permissions and
# limitations under the License.

import collections
import hashlib
import itertools
import os
import re
import subprocess
import sys

import perfection

# Configuration: a list of either strings or 2-tuples of strings.
# A single string represents a static grpc_mdstr.
# A 2-tuple represents a static grpc_mdelem (and appropriate grpc_mdstrs will
# also be created).
# The list of 2-tuples must begin with the static hpack table elements as
# defined by RFC 7541 and be in the same order because of an hpack encoding
# performance optimization that relies on this. If you want to change this, then
# you must change the implementation of the encoding optimization as well.

CONFIG = [
    # metadata strings
    'grpc-internal-encoding-request',
    ':path',
    'grpc-encoding',
    'grpc-accept-encoding',
    ':authority',
    'grpc-timeout',
    '',
    # well known method names
    '/grpc.lb.v1.LoadBalancer/BalanceLoad',
    '/envoy.service.load_stats.v2.LoadReportingService/StreamLoadStats',
    '/envoy.service.load_stats.v3.LoadReportingService/StreamLoadStats',
    '/grpc.health.v1.Health/Watch',
    '/envoy.service.discovery.v2.AggregatedDiscoveryService/StreamAggregatedResources',
    '/envoy.service.discovery.v3.AggregatedDiscoveryService/StreamAggregatedResources',
    # compression algorithm names
    'deflate',
    'gzip',
    'stream/gzip',
    # te: trailers strings
    'te',
    'trailers',
    # metadata elements
    # begin hpack static elements
    (':authority', ''),
    (':method', 'GET'),
    (':method', 'POST'),
    (':path', '/'),
    (':path', '/index.html'),
    (':scheme', 'http'),
    (':scheme', 'https'),
    (':status', '200'),
    (':status', '204'),
    (':status', '206'),
    (':status', '304'),
    (':status', '400'),
    (':status', '404'),
    (':status', '500'),
    ('accept-charset', ''),
    ('accept-encoding', 'gzip, deflate'),
    ('accept-language', ''),
    ('accept-ranges', ''),
    ('accept', ''),
    ('access-control-allow-origin', ''),
    ('age', ''),
    ('allow', ''),
    ('authorization', ''),
    ('cache-control', ''),
    ('content-disposition', ''),
    ('content-encoding', ''),
    ('content-language', ''),
    ('content-length', ''),
    ('content-location', ''),
    ('content-range', ''),
    ('content-type', ''),
    ('cookie', ''),
    ('date', ''),
    ('etag', ''),
    ('expect', ''),
    ('expires', ''),
    ('from', ''),
    ('host', ''),
    ('if-match', ''),
    ('if-modified-since', ''),
    ('if-none-match', ''),
    ('if-range', ''),
    ('if-unmodified-since', ''),
    ('last-modified', ''),
    ('link', ''),
    ('location', ''),
    ('max-forwards', ''),
    ('proxy-authenticate', ''),
    ('proxy-authorization', ''),
    ('range', ''),
    ('referer', ''),
    ('refresh', ''),
    ('retry-after', ''),
    ('server', ''),
    ('set-cookie', ''),
    ('strict-transport-security', ''),
    ('transfer-encoding', ''),
    ('user-agent', ''),
    ('vary', ''),
    ('via', ''),
    ('www-authenticate', ''),
    # end hpack static elements
    ('grpc-encoding', 'identity'),
    ('grpc-encoding', 'gzip'),
    ('grpc-encoding', 'deflate'),
    ('content-type', 'application/grpc'),
    (':scheme', 'grpc'),
    (':method', 'PUT'),
    ('accept-encoding', ''),
    ('content-encoding', 'identity'),
    ('content-encoding', 'gzip'),
    ('lb-cost-bin', ''),
]

# All entries here are ignored when counting non-default initial metadata that
# prevents the chttp2 server from sending a Trailers-Only response.
METADATA_BATCH_CALLOUTS = [
    ':path',
    ':method',
    ':status',
    ':authority',
    ':scheme',
    'grpc-encoding',
    'grpc-accept-encoding',
    'content-type',
    'content-encoding',
    'accept-encoding',
    'grpc-internal-encoding-request',
<<<<<<< HEAD
    'grpc-internal-stream-encoding-request',
=======
    'grpc-previous-rpc-attempts',
    'grpc-retry-pushback-ms',
>>>>>>> 4f80a68a
]

COMPRESSION_ALGORITHMS = [
    'identity',
    'deflate',
    'gzip',
]

STREAM_COMPRESSION_ALGORITHMS = [
    'identity',
    'gzip',
]


# utility: mangle the name of a config
def mangle(elem, name=None):
    xl = {
        '-': '_',
        ':': '',
        '/': 'slash',
        '.': 'dot',
        ',': 'comma',
        ' ': '_',
    }

    def m0(x):
        if not x:
            return 'empty'
        r = ''
        for c in x:
            put = xl.get(c, c.lower())
            if not put:
                continue
            last_is_underscore = r[-1] == '_' if r else True
            if last_is_underscore and put == '_':
                continue
            elif len(put) > 1:
                if not last_is_underscore:
                    r += '_'
                r += put
                r += '_'
            else:
                r += put
        if r[-1] == '_':
            r = r[:-1]
        return r

    def n(default, name=name):
        if name is None:
            return 'grpc_%s_' % default
        if name == '':
            return ''
        return 'grpc_%s_' % name

    if isinstance(elem, tuple):
        return '%s%s_%s' % (n('mdelem'), m0(elem[0]), m0(elem[1]))
    else:
        return '%s%s' % (n('mdstr'), m0(elem))


# utility: generate some hash value for a string
def fake_hash(elem):
    return hashlib.md5(elem).hexdigest()[0:8]


# utility: print a big comment block into a set of files
def put_banner(files, banner):
    for f in files:
        print('/*', file=f)
        for line in banner:
            print(' * %s' % line, file=f)
        print(' */', file=f)
        print('', file=f)


# build a list of all the strings we need
all_strs = list()
all_elems = list()
static_userdata = {}
# put metadata batch callouts first, to make the check of if a static metadata
# string is a callout trivial
for elem in METADATA_BATCH_CALLOUTS:
    if elem not in all_strs:
        all_strs.append(elem)
for elem in CONFIG:
    if isinstance(elem, tuple):
        if elem[0] not in all_strs:
            all_strs.append(elem[0])
        if elem[1] not in all_strs:
            all_strs.append(elem[1])
        if elem not in all_elems:
            all_elems.append(elem)
    else:
        if elem not in all_strs:
            all_strs.append(elem)
compression_elems = []
for mask in range(1, 1 << len(COMPRESSION_ALGORITHMS)):
    val = ','.join(COMPRESSION_ALGORITHMS[alg]
                   for alg in range(0, len(COMPRESSION_ALGORITHMS))
                   if (1 << alg) & mask)
    elem = ('grpc-accept-encoding', val)
    if val not in all_strs:
        all_strs.append(val)
    if elem not in all_elems:
        all_elems.append(elem)
    compression_elems.append(elem)
    static_userdata[elem] = 1 + (mask | 1)
stream_compression_elems = []
for mask in range(1, 1 << len(STREAM_COMPRESSION_ALGORITHMS)):
    val = ','.join(STREAM_COMPRESSION_ALGORITHMS[alg]
                   for alg in range(0, len(STREAM_COMPRESSION_ALGORITHMS))
                   if (1 << alg) & mask)
    elem = ('accept-encoding', val)
    if val not in all_strs:
        all_strs.append(val)
    if elem not in all_elems:
        all_elems.append(elem)
    stream_compression_elems.append(elem)
    static_userdata[elem] = 1 + (mask | 1)

# output configuration
args = sys.argv[1:]
MD_H = None
MD_C = None
STR_H = None
STR_C = None
D = None
if args:
    if 'md_header' in args:
        MD_H = sys.stdout
    else:
        MD_H = open('/dev/null', 'w')
    if 'md_source' in args:
        MD_C = sys.stdout
    else:
        MD_C = open('/dev/null', 'w')
    if 'str_header' in args:
        STR_H = sys.stdout
    else:
        STR_H = open('/dev/null', 'w')
    if 'str_source' in args:
        STR_C = sys.stdout
    else:
        STR_C = open('/dev/null', 'w')
    if 'dictionary' in args:
        D = sys.stdout
    else:
        D = open('/dev/null', 'w')
else:
    MD_H = open(
        os.path.join(os.path.dirname(sys.argv[0]),
                     '../../../src/core/lib/transport/static_metadata.h'), 'w')
    MD_C = open(
        os.path.join(os.path.dirname(sys.argv[0]),
                     '../../../src/core/lib/transport/static_metadata.cc'), 'w')
    STR_H = open(
        os.path.join(os.path.dirname(sys.argv[0]),
                     '../../../src/core/lib/slice/static_slice.h'), 'w')
    STR_C = open(
        os.path.join(os.path.dirname(sys.argv[0]),
                     '../../../src/core/lib/slice/static_slice.cc'), 'w')
    D = open(
        os.path.join(os.path.dirname(sys.argv[0]),
                     '../../../test/core/end2end/fuzzers/hpack.dictionary'),
        'w')

# copy-paste copyright notice from this file
with open(sys.argv[0]) as my_source:
    copyright = []
    for line in my_source:
        if line[0] != '#':
            break
    for line in my_source:
        if line[0] == '#':
            copyright.append(line)
            break
    for line in my_source:
        if line[0] != '#':
            break
        copyright.append(line)
    put_banner([MD_H, MD_C, STR_H, STR_C],
               [line[2:].rstrip() for line in copyright])

hex_bytes = [ord(c) for c in 'abcdefABCDEF0123456789']


def esc_dict(line):
    out = "\""
    for c in line:
        if 32 <= c < 127:
            if c != ord('"'):
                out += chr(c)
            else:
                out += "\\\""
        else:
            out += '\\x%02X' % c
    return out + "\""


put_banner([MD_H, MD_C, STR_H, STR_C], """WARNING: Auto-generated code.

To make changes to this file, change
tools/codegen/core/gen_static_metadata.py, and then re-run it.

See metadata.h for an explanation of the interface here, and metadata.cc for
an explanation of what's going on.
""".splitlines())

print('#ifndef GRPC_CORE_LIB_TRANSPORT_STATIC_METADATA_H', file=MD_H)
print('#define GRPC_CORE_LIB_TRANSPORT_STATIC_METADATA_H', file=MD_H)
print('', file=MD_H)
print('#include <grpc/support/port_platform.h>', file=MD_H)
print('', file=MD_H)
print('#include <cstdint>', file=MD_H)
print('', file=MD_H)
print('#include "src/core/lib/transport/metadata.h"', file=MD_H)
print('#include "src/core/lib/slice/static_slice.h"', file=MD_H)
print('', file=MD_H)
print('#ifndef GRPC_CORE_LIB_SLICE_STATIC_SLICE_H', file=STR_H)
print('#define GRPC_CORE_LIB_SLICE_STATIC_SLICE_H', file=STR_H)
print('', file=STR_H)
print('#include <grpc/support/port_platform.h>', file=STR_H)
print('', file=STR_H)
print('#include <cstdint>', file=STR_H)
print('#include <type_traits>', file=STR_H)
print('#include "src/core/lib/slice/slice_utils.h"', file=STR_H)
print('#include "src/core/lib/slice/slice_refcount_base.h"', file=STR_H)
print('', file=STR_H)
print('#include <grpc/support/port_platform.h>', file=MD_C)
print('', file=MD_C)
print('#include "src/core/lib/transport/static_metadata.h"', file=MD_C)
print('', file=MD_C)
print('#include "src/core/lib/slice/slice_internal.h"', file=MD_C)
print('', file=MD_C)
print('#include <grpc/support/port_platform.h>', file=STR_C)
print('', file=STR_C)
print('#include "src/core/lib/slice/static_slice.h"', file=STR_C)
print('', file=STR_C)

str_ofs = 0
id2strofs = {}
for i, elem in enumerate(all_strs):
    id2strofs[i] = str_ofs
    str_ofs += len(elem)


def slice_def_for_ctx(i):
    return (
        'StaticMetadataSlice(&g_static_metadata_slice_refcounts[%d].base, %d, g_static_metadata_bytes+%d)'
    ) % (i, len(all_strs[i]), id2strofs[i])


def slice_def(i):
    return (
        'StaticMetadataSlice(&g_static_metadata_slice_refcounts[%d].base, %d, g_static_metadata_bytes+%d)'
    ) % (i, len(all_strs[i]), id2strofs[i])


def str_idx(s):
    for i, s2 in enumerate(all_strs):
        if s == s2:
            return i


# validate configuration
for elem in METADATA_BATCH_CALLOUTS:
    assert elem in all_strs
static_slice_dest_assert = (
    'static_assert(std::is_trivially_destructible' +
    '<grpc_core::StaticMetadataSlice>::value, '
    '"StaticMetadataSlice must be trivially destructible.");')
print(static_slice_dest_assert, file=STR_H)
print('#define GRPC_STATIC_MDSTR_COUNT %d' % len(all_strs), file=STR_H)
for i, elem in enumerate(all_strs):
    print('/* "%s" */' % elem, file=STR_H)
    print('#define %s (::grpc_core::g_static_metadata_slice_table[%d])' %
          (mangle(elem).upper(), i),
          file=STR_H)
print('', file=STR_H)
print('namespace grpc_core {', file=STR_C)
print('',
      'const uint8_t g_static_metadata_bytes[] = {%s};' %
      (','.join('%d' % ord(c) for c in ''.join(all_strs))),
      file=STR_C)
print('', file=STR_C)
print('''
namespace grpc_core {
extern StaticSliceRefcount g_static_metadata_slice_refcounts[GRPC_STATIC_MDSTR_COUNT];
extern const StaticMetadataSlice g_static_metadata_slice_table[GRPC_STATIC_MDSTR_COUNT];
extern const uint8_t g_static_metadata_bytes[];
}
''',
      file=STR_H)
print('grpc_slice_refcount StaticSliceRefcount::kStaticSubRefcount;',
      file=STR_C)
print('''
StaticSliceRefcount
    g_static_metadata_slice_refcounts[GRPC_STATIC_MDSTR_COUNT] = {
''',
      file=STR_C)
for i, elem in enumerate(all_strs):
    print('  StaticSliceRefcount(%d), ' % i, file=STR_C)
print('};', file=STR_C)  # static slice refcounts
print('', file=STR_C)
print('''
  const StaticMetadataSlice
    g_static_metadata_slice_table[GRPC_STATIC_MDSTR_COUNT] = {
''',
      file=STR_C)
for i, elem in enumerate(all_strs):
    print(slice_def_for_ctx(i) + ',', file=STR_C)
print('};', file=STR_C)  # static slices
print('namespace grpc_core {', file=MD_C)
print('StaticMetadata g_static_mdelem_table[GRPC_STATIC_MDELEM_COUNT] = {',
      file=MD_C)
for idx, (a, b) in enumerate(all_elems):
    print('StaticMetadata(%s,%s, %d),' %
          (slice_def_for_ctx(str_idx(a)), slice_def_for_ctx(str_idx(b)), idx),
          file=MD_C)
print('};', file=MD_C)  # static_mdelem_table
print(('''
/* Warning: the core static metadata currently operates under the soft constraint
that the first GRPC_CHTTP2_LAST_STATIC_ENTRY (61) entries must contain
metadata specified by the http2 hpack standard. The CHTTP2 transport reads the
core metadata with this assumption in mind. If the order of the core static
metadata is to be changed, then the CHTTP2 transport must be changed as well to
stop relying on the core metadata. */
'''),
      file=MD_C)
print(('grpc_mdelem '
       'g_static_mdelem_manifested[GRPC_STATIC_MDELEM_COUNT] = {'),
      file=MD_C)
print('// clang-format off', file=MD_C)
static_mds = []
for i, elem in enumerate(all_elems):
    md_name = mangle(elem).upper()
    md_human_readable = '"%s": "%s"' % elem
    md_spec = '    /* %s: \n     %s */\n' % (md_name, md_human_readable)
    md_spec += '    GRPC_MAKE_MDELEM(\n'
    md_spec += (('        &g_static_mdelem_table[%d].data(),\n' % i) +
                '        GRPC_MDELEM_STORAGE_STATIC)')
    static_mds.append(md_spec)
print(',\n'.join(static_mds), file=MD_C)
print('// clang-format on', file=MD_C)
print(('};'), file=MD_C)  # static_mdelem_manifested
print('}', file=MD_C)  # namespace grpc_core
print('}', file=STR_C)  # namespace grpc_core

print('', file=MD_C)
print('#define GRPC_IS_STATIC_METADATA_STRING(slice) \\', file=STR_H)
print(('  ((slice).refcount != NULL && (slice).refcount->GetType() == '
       'grpc_slice_refcount::Type::STATIC)'),
      file=STR_H)
print('', file=STR_H)
print('', file=STR_C)
print('#define GRPC_STATIC_METADATA_INDEX(static_slice) \\', file=STR_H)
print(
    '(reinterpret_cast<::grpc_core::StaticSliceRefcount*>((static_slice).refcount)->index)',
    file=STR_H)
print('', file=STR_H)

print('# hpack fuzzing dictionary', file=D)
for i, elem in enumerate(all_strs):
    print('%s' % (esc_dict([len(elem)] + [ord(c) for c in elem])), file=D)
for i, elem in enumerate(all_elems):
    print('%s' % (esc_dict([0, len(elem[0])] + [ord(c) for c in elem[0]] +
                           [len(elem[1])] + [ord(c) for c in elem[1]])),
          file=D)

print('#define GRPC_STATIC_MDELEM_COUNT %d' % len(all_elems), file=MD_H)
print('''
namespace grpc_core {
extern StaticMetadata g_static_mdelem_table[GRPC_STATIC_MDELEM_COUNT];
extern grpc_mdelem g_static_mdelem_manifested[GRPC_STATIC_MDELEM_COUNT];
}
''',
      file=MD_H)
print(('extern uintptr_t '
       'grpc_static_mdelem_user_data[GRPC_STATIC_MDELEM_COUNT];'),
      file=MD_H)

for i, elem in enumerate(all_elems):
    md_name = mangle(elem).upper()
    print('/* "%s": "%s" */' % elem, file=MD_H)
    print(('#define %s (::grpc_core::g_static_mdelem_manifested[%d])' %
           (md_name, i)),
          file=MD_H)
print('', file=MD_H)

print(('uintptr_t grpc_static_mdelem_user_data[GRPC_STATIC_MDELEM_COUNT] '
       '= {'),
      file=MD_C)
print('  %s' %
      ','.join('%d' % static_userdata.get(elem, 0) for elem in all_elems),
      file=MD_C)
print('};', file=MD_C)
print('', file=MD_C)


def md_idx(m):
    for i, m2 in enumerate(all_elems):
        if m == m2:
            return i


def offset_trials(mink):
    yield 0
    for i in range(1, 100):
        for mul in [-1, 1]:
            yield mul * i


def perfect_hash(keys, name):
    p = perfection.hash_parameters(keys)

    def f(i, p=p):
        i += p.offset
        x = i % p.t
        y = i // p.t
        return x + p.r[y]

    return {
        'PHASHNKEYS':
            len(p.slots),
        'pyfunc':
            f,
        'code':
            """
static const int8_t %(name)s_r[] = {%(r)s};
static uint32_t %(name)s_phash(uint32_t i) {
  i %(offset_sign)s= %(offset)d;
  uint32_t x = i %% %(t)d;
  uint32_t y = i / %(t)d;
  uint32_t h = x;
  if (y < GPR_ARRAY_SIZE(%(name)s_r)) {
    uint32_t delta = static_cast<uint32_t>(%(name)s_r[y]);
    h += delta;
  }
  return h;
}
    """ % {
                'name': name,
                'r': ','.join('%d' % (r if r is not None else 0) for r in p.r),
                't': p.t,
                'offset': abs(p.offset),
                'offset_sign': '+' if p.offset > 0 else '-'
            }
    }


elem_keys = [
    str_idx(elem[0]) * len(all_strs) + str_idx(elem[1]) for elem in all_elems
]
elem_hash = perfect_hash(elem_keys, 'elems')
print(elem_hash['code'], file=MD_C)

keys = [0] * int(elem_hash['PHASHNKEYS'])
idxs = [255] * int(elem_hash['PHASHNKEYS'])
for i, k in enumerate(elem_keys):
    h = elem_hash['pyfunc'](k)
    assert keys[h] == 0
    keys[h] = k
    idxs[h] = i
print('static const uint16_t elem_keys[] = {%s};' %
      ','.join('%d' % k for k in keys),
      file=MD_C)
print('static const uint8_t elem_idxs[] = {%s};' %
      ','.join('%d' % i for i in idxs),
      file=MD_C)
print('', file=MD_C)

print(
    'grpc_mdelem grpc_static_mdelem_for_static_strings(intptr_t a, intptr_t b);',
    file=MD_H)
print(
    'grpc_mdelem grpc_static_mdelem_for_static_strings(intptr_t a, intptr_t b) {',
    file=MD_C)
print('  if (a == -1 || b == -1) return GRPC_MDNULL;', file=MD_C)
print('  uint32_t k = static_cast<uint32_t>(a * %d + b);' % len(all_strs),
      file=MD_C)
print('  uint32_t h = elems_phash(k);', file=MD_C)
print(
    '  return h < GPR_ARRAY_SIZE(elem_keys) && elem_keys[h] == k && elem_idxs[h] != 255 ? GRPC_MAKE_MDELEM(&grpc_core::g_static_mdelem_table[elem_idxs[h]].data(), GRPC_MDELEM_STORAGE_STATIC) : GRPC_MDNULL;',
    file=MD_C)
print('}', file=MD_C)
print('', file=MD_C)

print('typedef enum {', file=MD_H)
for elem in METADATA_BATCH_CALLOUTS:
    print('  %s,' % mangle(elem, 'batch').upper(), file=MD_H)
print('  GRPC_BATCH_CALLOUTS_COUNT', file=MD_H)
print('} grpc_metadata_batch_callouts_index;', file=MD_H)
print('', file=MD_H)
print('typedef union {', file=MD_H)
print('  struct grpc_linked_mdelem *array[GRPC_BATCH_CALLOUTS_COUNT];',
      file=MD_H)
print('  struct {', file=MD_H)
for elem in METADATA_BATCH_CALLOUTS:
    print('  struct grpc_linked_mdelem *%s;' % mangle(elem, '').lower(),
          file=MD_H)
print('  } named;', file=MD_H)
print('} grpc_metadata_batch_callouts;', file=MD_H)
print('', file=MD_H)

batch_idx_of_hdr = '#define GRPC_BATCH_INDEX_OF(slice) \\'
static_slice = 'GRPC_IS_STATIC_METADATA_STRING((slice))'
slice_to_slice_ref = '(slice).refcount'
static_slice_ref_type = 'grpc_core::StaticSliceRefcount*'
slice_ref_as_static = ('reinterpret_cast<' + static_slice_ref_type + '>(' +
                       slice_to_slice_ref + ')')
slice_ref_idx = slice_ref_as_static + '->index'
batch_idx_type = 'grpc_metadata_batch_callouts_index'
slice_ref_idx_to_batch_idx = ('static_cast<' + batch_idx_type + '>(' +
                              slice_ref_idx + ')')
batch_invalid_idx = 'GRPC_BATCH_CALLOUTS_COUNT'
batch_invalid_u32 = 'static_cast<uint32_t>(' + batch_invalid_idx + ')'
# Assemble GRPC_BATCH_INDEX_OF(slice) macro as a join for ease of reading.
batch_idx_of_pieces = [
    batch_idx_of_hdr, '\n', '(', static_slice, '&&', slice_ref_idx, '<=',
    batch_invalid_u32, '?', slice_ref_idx_to_batch_idx, ':', batch_invalid_idx,
    ')'
]
print(''.join(batch_idx_of_pieces), file=MD_H)
print('', file=MD_H)

print('extern const uint8_t grpc_static_accept_encoding_metadata[%d];' %
      (1 << len(COMPRESSION_ALGORITHMS)),
      file=MD_H)
print('const uint8_t grpc_static_accept_encoding_metadata[%d] = {' %
      (1 << len(COMPRESSION_ALGORITHMS)),
      file=MD_C)
print('0,%s' % ','.join('%d' % md_idx(elem) for elem in compression_elems),
      file=MD_C)
print('};', file=MD_C)
print('', file=MD_C)

print(
    '#define GRPC_MDELEM_ACCEPT_ENCODING_FOR_ALGORITHMS(algs) (GRPC_MAKE_MDELEM(&grpc_core::g_static_mdelem_table[grpc_static_accept_encoding_metadata[(algs)]].data(), GRPC_MDELEM_STORAGE_STATIC))',
    file=MD_H)
print('', file=MD_H)

print('extern const uint8_t grpc_static_accept_stream_encoding_metadata[%d];' %
      (1 << len(STREAM_COMPRESSION_ALGORITHMS)),
      file=MD_H)
print('const uint8_t grpc_static_accept_stream_encoding_metadata[%d] = {' %
      (1 << len(STREAM_COMPRESSION_ALGORITHMS)),
      file=MD_C)
print('0,%s' %
      ','.join('%d' % md_idx(elem) for elem in stream_compression_elems),
      file=MD_C)
print('};', file=MD_C)

print(
    '#define GRPC_MDELEM_ACCEPT_STREAM_ENCODING_FOR_ALGORITHMS(algs) (GRPC_MAKE_MDELEM(&grpc_core::g_static_mdelem_table[grpc_static_accept_stream_encoding_metadata[(algs)]].data(), GRPC_MDELEM_STORAGE_STATIC))',
    file=MD_H)

print('#endif /* GRPC_CORE_LIB_TRANSPORT_STATIC_METADATA_H */', file=MD_H)
print('#endif /* GRPC_CORE_LIB_SLICE_STATIC_SLICE_H */', file=STR_H)

MD_H.close()
MD_C.close()
STR_H.close()
STR_C.close()<|MERGE_RESOLUTION|>--- conflicted
+++ resolved
@@ -146,12 +146,6 @@
     'content-encoding',
     'accept-encoding',
     'grpc-internal-encoding-request',
-<<<<<<< HEAD
-    'grpc-internal-stream-encoding-request',
-=======
-    'grpc-previous-rpc-attempts',
-    'grpc-retry-pushback-ms',
->>>>>>> 4f80a68a
 ]
 
 COMPRESSION_ALGORITHMS = [
