--- conflicted
+++ resolved
@@ -67,21 +67,12 @@
   "google/protobuf/timestamp.proto" \
   "google/protobuf/wrappers.proto" \
   "google/rpc/status.proto" \
-<<<<<<< HEAD
-  "grpc/gcp/altscontext.proto" \
-  "grpc/gcp/handshaker.proto" \
-  "grpc/gcp/transport_security_common.proto" \
-  "grpc/health/v1/health.proto" \
-  "grpc/lb/v1/load_balancer.proto" \
-  "udpa/data/orca/v1/orca_load_report.proto" \
-=======
   "src/proto/grpc/gcp/altscontext.proto" \
   "src/proto/grpc/gcp/handshaker.proto" \
   "src/proto/grpc/gcp/transport_security_common.proto" \
   "src/proto/grpc/health/v1/health.proto" \
-  "src/proto/grpc/health/v1/health.proto" \
   "src/proto/grpc/lb/v1/load_balancer.proto" \
->>>>>>> ea3f4dd8
+  "udpa/data/orca/v1/orca_load_report.proto" \
   "validate/validate.proto")
 
 for i in "${proto_files[@]}"
