--- conflicted
+++ resolved
@@ -127,22 +127,13 @@
   "udpa/annotations/sensitive.proto" \
   "udpa/annotations/status.proto" \
   "udpa/annotations/versioning.proto" \
-<<<<<<< HEAD
-  "udpa/core/v1/authority.proto" \
-  "udpa/core/v1/collection_entry.proto" \
-  "udpa/core/v1/context_params.proto" \
-  "udpa/core/v1/resource_locator.proto" \
-  "udpa/core/v1/resource_name.proto" \
-  "udpa/core/v1/resource.proto" \
   "udpa/type/v1/typed_struct.proto" \
-=======
   "xds/core/v3/authority.proto" \
   "xds/core/v3/collection_entry.proto" \
   "xds/core/v3/context_params.proto" \
   "xds/core/v3/resource_locator.proto" \
   "xds/core/v3/resource_name.proto" \
   "xds/core/v3/resource.proto" \
->>>>>>> 542e7cb4
   "validate/validate.proto")
 
 INCLUDE_OPTIONS="-I=$PWD/third_party/udpa \
