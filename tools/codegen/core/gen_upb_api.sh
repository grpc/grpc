#!/bin/bash

# Copyright 2016 gRPC authors.
#
# Licensed under the Apache License, Version 2.0 (the "License");
# you may not use this file except in compliance with the License.
# You may obtain a copy of the License at
#
#     http://www.apache.org/licenses/LICENSE-2.0
#
# Unless required by applicable law or agreed to in writing, software
# distributed under the License is distributed on an "AS IS" BASIS,
# WITHOUT WARRANTIES OR CONDITIONS OF ANY KIND, either express or implied.
# See the License for the specific language governing permissions and
# limitations under the License.

# REQUIRES: Bazel
set -ex

if [ $# -eq 0 ]; then
  UPB_OUTPUT_DIR=$PWD/src/core/ext/upb-generated
  rm -rf $UPB_OUTPUT_DIR
  mkdir $UPB_OUTPUT_DIR
else
  UPB_OUTPUT_DIR=$1
fi

pushd third_party/protobuf
bazel build :protoc
PROTOC=$PWD/bazel-bin/protoc
popd

pushd third_party/upb
bazel build :protoc-gen-upb
UPB_PLUGIN=$PWD/bazel-bin/protoc-gen-upb
popd

proto_files=( \
  "envoy/api/v2/auth/cert.proto" \
  "envoy/api/v2/cds.proto" \
  "envoy/api/v2/cluster/circuit_breaker.proto" \
  "envoy/api/v2/cluster/outlier_detection.proto" \
  "envoy/api/v2/core/address.proto" \
  "envoy/api/v2/core/base.proto" \
  "envoy/api/v2/core/config_source.proto" \
  "envoy/api/v2/core/grpc_service.proto" \
  "envoy/api/v2/core/health_check.proto" \
  "envoy/api/v2/core/protocol.proto" \
  "envoy/api/v2/discovery.proto" \
  "envoy/api/v2/eds.proto" \
  "envoy/api/v2/endpoint/endpoint.proto" \
  "envoy/api/v2/endpoint/load_report.proto" \
  "envoy/service/discovery/v2/ads.proto" \
  "envoy/service/load_stats/v2/lrs.proto" \
<<<<<<< HEAD
  "udpa/data/orca/v1/orca_load_report.proto")

for i in "${proto_files[@]}"
do
  echo "Compiling: ${i}"
  protoc -I=$PWD/third_party/data-plane-api -I=$PWD/third_party/googleapis -I=$PWD/third_party/protobuf -I=$PWD/third_party/protoc-gen-validate $i --upb_out=./src/core/ext/upb-generated --plugin=protoc-gen-upb=third_party/upb/bazel-bin/protoc-gen-upb
done
=======
  "envoy/type/percent.proto" \
  "envoy/type/range.proto" \
  "gogoproto/gogo.proto" \
  "google/api/annotations.proto" \
  "google/api/http.proto" \
  "google/protobuf/any.proto" \
  "google/protobuf/descriptor.proto" \
  "google/protobuf/duration.proto" \
  "google/protobuf/empty.proto" \
  "google/protobuf/struct.proto" \
  "google/protobuf/timestamp.proto" \
  "google/protobuf/wrappers.proto" \
  "google/rpc/status.proto" \
  "grpc/gcp/altscontext.proto" \
  "grpc/gcp/handshaker.proto" \
  "grpc/gcp/transport_security_common.proto" \
  "grpc/health/v1/health.proto" \
  "grpc/lb/v1/load_balancer.proto" \
  "validate/validate.proto")

for i in "${proto_files[@]}"
do
  $PROTOC \
    -I=$PWD/third_party/envoy-api \
    -I=$PWD/third_party/googleapis \
    -I=$PWD/third_party/protobuf/src \
    -I=$PWD/third_party/protoc-gen-validate \
    -I=$PWD/src/proto \
    -I=$PWD \
    $i \
    --upb_out=$UPB_OUTPUT_DIR \
    --plugin=protoc-gen-upb=$UPB_PLUGIN
done

find $UPB_OUTPUT_DIR -name "*.upbdefs.c" -type f -delete
find $UPB_OUTPUT_DIR -name "*.upbdefs.h" -type f -delete
>>>>>>> 0fd05f47
<|MERGE_RESOLUTION|>--- conflicted
+++ resolved
@@ -52,15 +52,6 @@
   "envoy/api/v2/endpoint/load_report.proto" \
   "envoy/service/discovery/v2/ads.proto" \
   "envoy/service/load_stats/v2/lrs.proto" \
-<<<<<<< HEAD
-  "udpa/data/orca/v1/orca_load_report.proto")
-
-for i in "${proto_files[@]}"
-do
-  echo "Compiling: ${i}"
-  protoc -I=$PWD/third_party/data-plane-api -I=$PWD/third_party/googleapis -I=$PWD/third_party/protobuf -I=$PWD/third_party/protoc-gen-validate $i --upb_out=./src/core/ext/upb-generated --plugin=protoc-gen-upb=third_party/upb/bazel-bin/protoc-gen-upb
-done
-=======
   "envoy/type/percent.proto" \
   "envoy/type/range.proto" \
   "gogoproto/gogo.proto" \
@@ -79,10 +70,12 @@
   "grpc/gcp/transport_security_common.proto" \
   "grpc/health/v1/health.proto" \
   "grpc/lb/v1/load_balancer.proto" \
+  "udpa/data/orca/v1/orca_load_report.proto" \
   "validate/validate.proto")
 
 for i in "${proto_files[@]}"
 do
+  echo "Compiling: ${i}"
   $PROTOC \
     -I=$PWD/third_party/envoy-api \
     -I=$PWD/third_party/googleapis \
@@ -96,5 +89,4 @@
 done
 
 find $UPB_OUTPUT_DIR -name "*.upbdefs.c" -type f -delete
-find $UPB_OUTPUT_DIR -name "*.upbdefs.h" -type f -delete
->>>>>>> 0fd05f47
+find $UPB_OUTPUT_DIR -name "*.upbdefs.h" -type f -delete