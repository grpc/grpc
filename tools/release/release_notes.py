--- conflicted
+++ resolved
@@ -90,7 +90,7 @@
         "git", "log", "--pretty=oneline", "--committer=GitHub",
         "%s..%s" % (prevRelLabel, relBranch)
     ]
-    print(("Running ", " ".join(glg_command)))
+    print("Running ", " ".join(glg_command))
     return subprocess.check_output(glg_command)
 
 
@@ -98,13 +98,6 @@
     """Get the PR data from github. Return 'error' on exception"""
 
     try:
-<<<<<<< HEAD
-        from urllib.request import Request, urlopen
-        from urllib.error import HTTPError
-    except ImportError:
-        import urllib.request, urllib.parse, urllib.error
-        from urllib.request import Request, urlopen, HTTPError
-=======
         from urllib2 import HTTPError
         from urllib2 import Request
         from urllib2 import urlopen
@@ -113,7 +106,6 @@
         from urllib.request import HTTPError
         from urllib.request import Request
         from urllib.request import urlopen
->>>>>>> afb660b5
     url = API_URL + pr_num
     req = Request(url)
     req.add_header('Authorization', 'token %s' % TOKEN)
@@ -124,7 +116,7 @@
     except HTTPError as e:
         response = json.loads(e.fp.read().decode('utf-8'))
         if 'message' in response:
-            print((response['message']))
+            print(response['message'])
         response = "error"
     return response
 
@@ -148,11 +140,10 @@
     langs_pr = defaultdict(list)
     for pr_num in prlist:
         pr_num = str(pr_num)
-        print(("---------- getting data for PR " + pr_num))
+        print("---------- getting data for PR " + pr_num)
         pr = get_pr_data(pr_num)
         if pr == "error":
-            print(
-                ("\n***ERROR*** Error in getting data for PR " + pr_num + "\n"))
+            print("\n***ERROR*** Error in getting data for PR " + pr_num + "\n")
             error_count += 1
             continue
         rl_no_found = False
@@ -171,7 +162,7 @@
         if not body.endswith("."):
             body = body + "."
         if not pr["merged_by"]:
-            print(("\n***ERROR***: No merge_by found for PR " + pr_num + "\n"))
+            print("\n***ERROR***: No merge_by found for PR " + pr_num + "\n")
             error_count += 1
             continue
 
@@ -182,17 +173,17 @@
         print(detail)
         #if no RL label
         if not rl_no_found and not rl_yes_found:
-            print(("Release notes label missing for " + pr_num))
+            print("Release notes label missing for " + pr_num)
             langs_pr["nolabel"].append(detail)
         elif rl_yes_found and not lang_found:
-            print(("Lang label missing for " + pr_num))
+            print("Lang label missing for " + pr_num)
             langs_pr["nolang"].append(detail)
         elif rl_no_found:
-            print(("'Release notes:no' found for " + pr_num))
+            print("'Release notes:no' found for " + pr_num)
             langs_pr["notinrel"].append(detail)
         elif rl_yes_found:
-            print(("'Release notes:yes' found for " + pr_num + " with lang " +
-                   lang))
+            print("'Release notes:yes' found for " + pr_num + " with lang " +
+                  lang)
             langs_pr["inrel"].append(detail)
             langs_pr[lang].append(prline)
 
@@ -369,7 +360,7 @@
     write_draft(langs_pr, file, version, date)
     file.truncate()
     file.close()
-    print(("\nDraft notes written to " + filename))
+    print("\nDraft notes written to " + filename)
 
     filename = os.path.abspath(rel_file)
     if os.path.exists(filename):
@@ -381,7 +372,7 @@
     write_rel_notes(langs_pr, file, version, name)
     file.truncate()
     file.close()
-    print(("\nRelease notes written to " + filename))
+    print("\nRelease notes written to " + filename)
     if error_count > 0:
         print("\n\n*** Errors were encountered. See log. *********\n")
 
