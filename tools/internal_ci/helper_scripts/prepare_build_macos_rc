#!/bin/bash
# Copyright 2017 gRPC authors.
#
# Licensed under the Apache License, Version 2.0 (the "License");
# you may not use this file except in compliance with the License.
# You may obtain a copy of the License at
#
#     http://www.apache.org/licenses/LICENSE-2.0
#
# Unless required by applicable law or agreed to in writing, software
# distributed under the License is distributed on an "AS IS" BASIS,
# WITHOUT WARRANTIES OR CONDITIONS OF ANY KIND, either express or implied.
# See the License for the specific language governing permissions and
# limitations under the License.
# Source this rc script to prepare the environment for macos builds

# Print basic info about the mac worker
echo "kokoro pool: \"$KOKORO_JOB_POOL\""
echo "OS: $(sw_vers -productName) $(sw_vers -productVersion) $(sw_vers -buildVersion)"
echo "CPU type: $(sysctl -n machdep.cpu.brand_string)"
echo "CPU: $(sysctl -n machdep.cpu.vendor) $(uname -m) Family $(sysctl -n machdep.cpu.family) Model $(sysctl -n machdep.cpu.brand_string)"
echo "CPU Cores: $(sysctl -n hw.ncpu)"
echo "Memory: $(sysctl -n hw.memsize)"
echo "Kokoro image version: $(cat /VERSION)"

# Info on disk usage and mounted volumes
mount
df -h /tmpfs /

# show original open file limit values
launchctl limit maxfiles
ulimit -a

<<<<<<< HEAD
=======
# Use temp variable to detect version
# will be cleaned up after migration is complete
>>>>>>> 8e7f909a
os_version=$(sw_vers -productVersion)
is_sonoma=false
if [[ "$os_version" == "14."* ]]; then
  is_sonoma=true
fi

# WARNING: TRY TO KEEP THIS FILE AS LEAN AS POSSIBLE
# The rules:
# - think twice before adding installer that takes long time (builds are already slow)
# - do not add any steps that are flaky (builds will become flaky)
# - try adding a dependency under a language-specific section first (reduces latency and increases build stability)
# - only add stuff that you absolutely need for your builds to work (add comment to explain why its needed)

# Disable HOMEBREW update to avoid new updates which potentially have problems.
# Brew packages installed when Kokoro image was built tend to have less conflict.
export HOMEBREW_NO_AUTO_UPDATE=1

# Dump the brew configuration for debugging just in case. Check "Core tap HEAD" field
# because it should be the same as below unless it's been updated.
# - Kokoro MacOS Mojave: 27fa87c94a6cf7be40fc8f8fc96bc7c387b7781e
brew config

if $is_sonoma; then
  brew install cmake
  brew install gnupg
fi

# Add GCP credentials for BQ access
pip install --user google-api-python-client oauth2client six==1.16.0
export GOOGLE_APPLICATION_CREDENTIALS=${KOKORO_GFILE_DIR}/GrpcTesting-d0eeee2db331.json
<<<<<<< HEAD
#DIR="$(cd "$(dirname "${BASH_SOURCE[0]}")" >/dev/null 2>&1 && pwd)"
=======
>>>>>>> 8e7f909a
DIR="$( cd -- "$( dirname -- "${BASH_SOURCE[0]}" )" &> /dev/null && pwd )"
echo $DIR
pwd

# If this is a PR using RUN_TESTS_FLAGS var, then add flags to filter tests
if [ -n "$KOKORO_GITHUB_PULL_REQUEST_NUMBER" ]; then
  export RUN_TESTS_FLAGS="--filter_pr_tests --base_branch origin/$KOKORO_GITHUB_PULL_REQUEST_TARGET_BRANCH $RUN_TESTS_FLAGS"
fi


if $is_sonoma && [ "${PREPARE_BUILD_INSTALL_DEPS_RUBY}" == "true" ]
then
    #brew install ruby@3.2
  brew install rbenv ruby-build
  # Latest stable version available
  
  rbenv install -l
  RUBY_STABLE_VERSION=$(rbenv install -l | grep -v - | tail -1)
  rbenv install $RUBY_STABLE_VERSION
  export PATH="$HOME/.rbenv/bin:$PATH"
  eval "$(rbenv init -)"
  rbenv global $RUBY_STABLE_VERSION
  ruby --version
  gem install bundler
  #rvm osx-ssl-certs status all
  #rvm osx-ssl-certs update all
elif [ "${PREPARE_BUILD_INSTALL_DEPS_RUBY}" == "true" ]
then
  # Workaround for https://github.com/rvm/rvm/issues/5133
  export CURL_CA_BUNDLE=$(pwd)/etc/roots.pem

  # Fetch keys per https://rvm.io/rvm/install
  gpg_recv_keys_success=0
  for ((i=0;i<5;i++)); do
    # Use the Ubuntu keyserver instead of pool.sks-keyservers.net because sks-keyservers is now deprecated.
    GPG_KEYSERVER_ADDRESS="keyserver.ubuntu.com"
    gpg --keyserver "hkp://${GPG_KEYSERVER_ADDRESS}" --recv-keys 409B6B1796C275462A1703113804BB82D39DC0E3 7D2BAF1CF37B13E2069D6956105BD0E739499BDB \
      && gpg_recv_keys_success=1
    [[ "$gpg_recv_keys_success" == 1 ]] && break
    sleep 3
  done
  [[ "$gpg_recv_keys_success" == 1 ]] || exit 1
  # fix .rvm directory ownership on kokoro monterey image
  sudo chown -R "${USER}" ~/.rvm
  rvm get stable # Per https://stackoverflow.com/questions/65477613/rvm-where-is-ruby-3-0-0
  # stop echoing bash commands temporarily to prevent rvm from polluting the logs
  set +x
  source $HOME/.rvm/scripts/rvm

  RUBY_VERSION=3.2.0
  echo "Installing ruby-${RUBY_VERSION}"
  time rvm install "ruby-${RUBY_VERSION}"
  echo "Setting default ruby version."
  rvm use "$RUBY_VERSION" --default
  echo "Updating osx-ssl-certs."
  gem install bundler -v 2.4
  rvm osx-ssl-certs status all
  rvm osx-ssl-certs update all

  # restore echo
  set -x
fi

if [ "${PREPARE_BUILD_INSTALL_DEPS_OBJC}" == "true" ]
then
  # cocoapods
  export LANG=en_US.UTF-8
  # use "sudo" to avoid permission error on kokoro monterey image
  time sudo gem install cocoapods --version 1.15.2 --no-document --user-install
  # pre-fetch cocoapods master repo's most recent commit only
  mkdir -p ~/.cocoapods/repos
  time git clone --depth 1 https://github.com/CocoaPods/Specs.git ~/.cocoapods/repos/master

  # Needed for ios-binary-size
  time pip install --user -r $DIR/requirements.macos.txt

  # Store intermediate build files of ObjC tests into /tmpfs
  # TODO(jtattermusch): this has likely been done to avoid running
  # out of disk space when running ios-binary-size tests, but
  # it would be good to revisit.
  mkdir /tmpfs/Build-ios-binary-size
  ln -s /tmpfs/Build-ios-binary-size src/objective-c/examples/Sample/Build
  mkdir -p /tmpfs/DerivedData
  rm -rf ~/Library/Developer/Xcode/DerivedData
  mkdir -p ~/Library/Developer/Xcode
  ln -s /tmpfs/DerivedData ~/Library/Developer/Xcode/DerivedData
fi

if [ "${PREPARE_BUILD_INSTALL_DEPS_PYTHON}" == "true" ]
then
  # python
  time pip install --user -r $DIR/requirements.macos.txt
  time pip install --user --upgrade virtualenv Mako tox setuptools==44.1.1 twisted

  # Install Python 3.9 if it doesn't exist
  if [ ! -f "/usr/local/bin/python3.9" ]; then
    time curl -O https://www.python.org/ftp/python/3.9.10/python-3.9.10-macosx10.9.pkg
    echo "732bc5c95ae127dfb6fb1bcf683509ad20c558152b63b8d5f651246f6bdfc8da  python-3.9.10-macosx10.9.pkg" > /tmp/python_installer_checksum.sha256
    shasum -c /tmp/python_installer_checksum.sha256
    time sudo installer -pkg ./python-3.9.10-macosx10.9.pkg -target /
  fi

  # Install Python 3.10 if it doesn't exist
  if [ ! -f "/usr/local/bin/python3.10" ]; then
    time curl -O https://www.python.org/ftp/python/3.10.5/python-3.10.5-macos11.pkg
    echo "568c69b4361af1faf0ae35c4cac7236c1a332f5c  python-3.10.5-macos11.pkg" > /tmp/python_installer_checksum.sha256
    shasum -c /tmp/python_installer_checksum.sha256
    time sudo installer -pkg ./python-3.10.5-macos11.pkg -target /
  fi

  # Install Python 3.11 if it doesn't exist
  if [ ! -f "/usr/local/bin/python3.11" ]; then
    time curl -O https://www.python.org/ftp/python/3.11.0/python-3.11.0rc1-macos11.pkg
    echo "eec3f817797b1d61f48f29b96ac0443ea19f3170  python-3.11.0rc1-macos11.pkg" > /tmp/python_installer_checksum.sha256
    shasum -c /tmp/python_installer_checksum.sha256
    time sudo installer -pkg ./python-3.11.0rc1-macos11.pkg -target /
  fi

  # Install Python 3.12 if it doesn't exist
  if [ ! -f "/usr/local/bin/python3.12" ]; then
    time curl -O https://www.python.org/ftp/python/3.12.0/python-3.12.0rc2-macos11.pkg
    echo "e5dc5511b604b501b892991d257d117bb5757437  python-3.12.0rc2-macos11.pkg" > /tmp/python_installer_checksum.sha256
    shasum -c /tmp/python_installer_checksum.sha256
    time sudo installer -pkg ./python-3.12.0rc2-macos11.pkg -target /
  fi

  # Install Python 3.13 if it doesn't exist
  if [ ! -f "/usr/local/bin/python3.13" ]; then
    time curl -O https://www.python.org/ftp/python/3.13.0/python-3.13.0rc2-macos11.pkg
    echo "75579065f9ee5c25207353fbe0f79275123ff556  python-3.13.0rc2-macos11.pkg" > /tmp/python_installer_checksum.sha256
    shasum -c /tmp/python_installer_checksum.sha256
    time sudo installer -pkg ./python-3.13.0rc2-macos11.pkg -target /
  fi
fi

if [ "${PREPARE_BUILD_INSTALL_DEPS_CSHARP}" == "true" ]
then
  export NUGET_XMLDOC_MODE=skip
  export DOTNET_SKIP_FIRST_TIME_EXPERIENCE=true
  export DOTNET_CLI_TELEMETRY_OPTOUT=true

  # Installed versions should be kept in sync with
  # templates/tools/dockerfile/csharp_dotnetcli_deps.include
  #time curl -O https://download.visualstudio.microsoft.com/download/pr/e0fe8c99-e33c-4d75-bd4e-2478ed3ee35a/ff06e47afc7c13bdbbaa50a9713ac772/dotnet-sdk-3.1.415-osx-x64.pkg
  #time sudo installer -pkg ./dotnet-sdk-3.1.415-osx-x64.pkg -target /

  #time curl -O https://builds.dotnet.microsoft.com/dotnet/Sdk/6.0.136/dotnet-sdk-6.0.136-osx-arm64.pkg
  time curl -O https://download.visualstudio.microsoft.com/download/pr/14a45451-4cc9-48e1-af69-0aff75891d09/ff6e83986a2a9a535015fb3104a90a1b/dotnet-sdk-6.0.100-osx-x64.pkg
  time sudo installer -pkg ./dotnet-sdk-6.0.100-osx-x64.pkg -target /

  #install mono
  MONO_MACOS_PKG_DOWNLOAD_URL=https://download.mono-project.com/archive/mdk-latest-stable.pkg
  mkdir -p /tmp/mono-install
  wget -q -O /tmp/mono-install/mono-installer.pkg "$MONO_MACOS_PKG_DOWNLOAD_URL"
  sudo installer -pkg /tmp/mono-install/mono-installer.pkg -target /
  export PATH="/Library/Frameworks/Mono.framework/Versions/Current/Commands/:$PATH"
  mono --version

fi

if [ "${PREPARE_BUILD_INSTALL_DEPS_PHP}" == "true" ]
then
  time brew install php@8.1 || true
  if [ -e "/usr/local/opt/php@8.1/" ]; then
    PHP_PATH="/usr/local/opt/php@8.1/"
  elif [ -e "/opt/homebrew/opt/php@8.1" ]; then
    PHP_PATH="/usr/local/opt/php@8.1/"
  else
    echo "Error: Unable to check php install path" >&2
    exit 1
  fi

  export LDFLAGS="-L${PHP_PATH}/lib ${LDFLAGS}"
  export CPPFLAGS="-I${PHP_PATH}include ${CPPFLAGS}"
  export PATH="${PHP_PATH}/bin:${PHP_PATH}/sbin:${PATH}"

  # the exit code from "brew install php@8.1" is useless
  # so instead we check if PHP was indeed installed successfully.
  # Failing early is better than cryptic errors later in the build process.
  php --version

  # Workaround for https://github.com/Homebrew/homebrew-core/issues/41081
  mkdir -p /usr/local/lib/php/pecl

  # Download the right version of phpunit to match PHP version
  sudo curl -sSL https://phar.phpunit.de/phpunit-9.5.9.phar -o /usr/local/bin/phpunit
  sudo chmod +x /usr/local/bin/phpunit
fi

# TODO(jtattermusch): better debugging of clock skew, remove once not needed
date

time git submodule update --init<|MERGE_RESOLUTION|>--- conflicted
+++ resolved
@@ -31,11 +31,8 @@
 launchctl limit maxfiles
 ulimit -a
 
-<<<<<<< HEAD
-=======
 # Use temp variable to detect version
 # will be cleaned up after migration is complete
->>>>>>> 8e7f909a
 os_version=$(sw_vers -productVersion)
 is_sonoma=false
 if [[ "$os_version" == "14."* ]]; then
@@ -66,10 +63,6 @@
 # Add GCP credentials for BQ access
 pip install --user google-api-python-client oauth2client six==1.16.0
 export GOOGLE_APPLICATION_CREDENTIALS=${KOKORO_GFILE_DIR}/GrpcTesting-d0eeee2db331.json
-<<<<<<< HEAD
-#DIR="$(cd "$(dirname "${BASH_SOURCE[0]}")" >/dev/null 2>&1 && pwd)"
-=======
->>>>>>> 8e7f909a
 DIR="$( cd -- "$( dirname -- "${BASH_SOURCE[0]}" )" &> /dev/null && pwd )"
 echo $DIR
 pwd
