#!/usr/bin/env bash
# Copyright 2021 gRPC authors.
#
# Licensed under the Apache License, Version 2.0 (the "License");
# you may not use this file except in compliance with the License.
# You may obtain a copy of the License at
#
#     http://www.apache.org/licenses/LICENSE-2.0
#
# Unless required by applicable law or agreed to in writing, software
# distributed under the License is distributed on an "AS IS" BASIS,
# WITHOUT WARRANTIES OR CONDITIONS OF ANY KIND, either express or implied.
# See the License for the specific language governing permissions and
# limitations under the License.

set -eo pipefail

# Constants
readonly GITHUB_REPOSITORY_NAME="grpc"
readonly TEST_DRIVER_INSTALL_SCRIPT_URL="https://raw.githubusercontent.com/${TEST_DRIVER_REPO_OWNER:-grpc}/grpc/${TEST_DRIVER_BRANCH:-master}/tools/internal_ci/linux/grpc_xds_k8s_install_test_driver.sh"
## xDS test client Docker images
readonly SERVER_IMAGE_NAME="gcr.io/grpc-testing/xds-interop/cpp-server"
readonly CLIENT_IMAGE_NAME="gcr.io/grpc-testing/xds-interop/cpp-client"
readonly FORCE_IMAGE_BUILD="${FORCE_IMAGE_BUILD:-0}"
readonly BUILD_APP_PATH="interop-testing/build/install/grpc-interop-testing"

#######################################
# Builds test app Docker images and pushes them to GCR
# Globals:
#   BUILD_APP_PATH
#   SERVER_IMAGE_NAME: Test server Docker image name
#   CLIENT_IMAGE_NAME: Test client Docker image name
#   GIT_COMMIT: SHA-1 of git commit being built
# Arguments:
#   None
# Outputs:
#   Writes the output of `gcloud builds submit` to stdout, stderr
#######################################
build_test_app_docker_images() {
  echo "Building C++ xDS interop test app Docker images"
  docker build -f "${SRC_DIR}/tools/dockerfile/interoptest/grpc_interop_cxx_xds/Dockerfile.xds_client" -t "${CLIENT_IMAGE_NAME}:${GIT_COMMIT}" "${SRC_DIR}"
  docker build -f "${SRC_DIR}/tools/dockerfile/interoptest/grpc_interop_cxx_xds/Dockerfile.xds_server" -t "${SERVER_IMAGE_NAME}:${GIT_COMMIT}" "${SRC_DIR}"
  gcloud -q auth configure-docker
  docker push "${CLIENT_IMAGE_NAME}:${GIT_COMMIT}"
  docker push "${SERVER_IMAGE_NAME}:${GIT_COMMIT}"
  if is_version_branch "${TESTING_VERSION}"; then
    tag_and_push_docker_image "${CLIENT_IMAGE_NAME}" "${GIT_COMMIT}" "${TESTING_VERSION}"
    tag_and_push_docker_image "${SERVER_IMAGE_NAME}" "${GIT_COMMIT}" "${TESTING_VERSION}"
  fi
}

#######################################
# Builds test app and its docker images unless they already exist
# Globals:
#   SERVER_IMAGE_NAME: Test server Docker image name
#   CLIENT_IMAGE_NAME: Test client Docker image name
#   GIT_COMMIT: SHA-1 of git commit being built
#   FORCE_IMAGE_BUILD
# Arguments:
#   None
# Outputs:
#   Writes the output to stdout, stderr
#######################################
build_docker_images_if_needed() {
  # Check if images already exist
  server_tags="$(gcloud_gcr_list_image_tags "${SERVER_IMAGE_NAME}" "${GIT_COMMIT}")"
  printf "Server image: %s:%s\n" "${SERVER_IMAGE_NAME}" "${GIT_COMMIT}"
  echo "${server_tags:-Server image not found}"

  client_tags="$(gcloud_gcr_list_image_tags "${CLIENT_IMAGE_NAME}" "${GIT_COMMIT}")"
  printf "Client image: %s:%s\n" "${CLIENT_IMAGE_NAME}" "${GIT_COMMIT}"
  echo "${client_tags:-Client image not found}"

  # Build if any of the images are missing, or FORCE_IMAGE_BUILD=1
  if [[ "${FORCE_IMAGE_BUILD}" == "1" || -z "${server_tags}" || -z "${client_tags}" ]]; then
    build_test_app_docker_images
  else
    echo "Skipping C++ test app build"
  fi
}

#######################################
# Executes the test case
# Globals:
#   TEST_DRIVER_FLAGFILE: Relative path to test driver flagfile
#   KUBE_CONTEXT: The name of kubectl context with GKE cluster access
#   SECONDARY_KUBE_CONTEXT: The name of kubectl context with secondary GKE cluster access, if any
#   TEST_XML_OUTPUT_DIR: Output directory for the test xUnit XML report
#   SERVER_IMAGE_NAME: Test server Docker image name
#   CLIENT_IMAGE_NAME: Test client Docker image name
#   GIT_COMMIT: SHA-1 of git commit being built
#   TESTING_VERSION: version branch under test: used by the framework to determine the supported PSM
#                    features.
# Arguments:
#   Test case name
# Outputs:
#   Writes the output of test execution to stdout, stderr
#   Test xUnit report to ${TEST_XML_OUTPUT_DIR}/${test_name}/sponge_log.xml
#######################################
run_test() {
  # Test driver usage:
  # https://github.com/grpc/grpc/tree/master/tools/run_tests/xds_k8s_test_driver#basic-usage
  local test_name="${1:?Usage: run_test test_name}"
  local out_dir="${TEST_XML_OUTPUT_DIR}/${test_name}"
  mkdir -pv "${out_dir}"
  set -x
  python3 -m "tests.${test_name}" \
    --flagfile="${TEST_DRIVER_FLAGFILE}" \
    --kube_context="${KUBE_CONTEXT}" \
    --secondary_kube_context="${SECONDARY_KUBE_CONTEXT}" \
    --server_image="${SERVER_IMAGE_NAME}:${GIT_COMMIT}" \
    --client_image="${CLIENT_IMAGE_NAME}:${GIT_COMMIT}" \
    --testing_version="${TESTING_VERSION}" \
    --force_cleanup \
    --collect_app_logs \
    --log_dir="${out_dir}" \
    --xml_output_file="${out_dir}/sponge_log.xml" \
    ${@:2} \
    |& tee "${out_dir}/sponge_log.log"
}

run_alpha_test() {
  local test_name=$1
  run_test ${test_name} \
    --compute_api_version="v1alpha"
}

#######################################
# Main function: provision software necessary to execute tests, and run them
# Globals:
#   KOKORO_ARTIFACTS_DIR
#   GITHUB_REPOSITORY_NAME
#   SRC_DIR: Populated with absolute path to the source repo
#   TEST_DRIVER_REPO_DIR: Populated with the path to the repo containing
#                         the test driver
#   TEST_DRIVER_FULL_DIR: Populated with the path to the test driver source code
#   TEST_DRIVER_FLAGFILE: Populated with relative path to test driver flagfile
#   TEST_XML_OUTPUT_DIR: Populated with the path to test xUnit XML report
#   GIT_ORIGIN_URL: Populated with the origin URL of git repo used for the build
#   GIT_COMMIT: Populated with the SHA-1 of git commit being built
#   GIT_COMMIT_SHORT: Populated with the short SHA-1 of git commit being built
#   KUBE_CONTEXT: Populated with name of kubectl context with GKE cluster access
#   SECONDARY_KUBE_CONTEXT: Populated with name of kubectl context with secondary GKE cluster access, if any
# Arguments:
#   None
# Outputs:
#   Writes the output of test execution to stdout, stderr
#######################################
main() {
  local script_dir
  script_dir="$(dirname "$0")"

  # Source the test captured from the master branch.
  echo "Sourcing test driver install captured from: ${TEST_DRIVER_INSTALL_SCRIPT_URL}"
  source /dev/stdin <<< "$(curl -s "${TEST_DRIVER_INSTALL_SCRIPT_URL}")"

  activate_gke_cluster GKE_CLUSTER_PSM_LB
  activate_secondary_gke_cluster GKE_CLUSTER_PSM_LB

  set -x
  if [[ -n "${KOKORO_ARTIFACTS_DIR}" ]]; then
    kokoro_setup_test_driver "${GITHUB_REPOSITORY_NAME}"
  else
    local_setup_test_driver "${script_dir}"
  fi
  build_docker_images_if_needed

  # Run tests
  cd "${TEST_DRIVER_FULL_DIR}"
  local failed_tests=0
  run_alpha_test subsetting_test || (( ++failed_tests ))
<<<<<<< HEAD
  test_suites=("api_listener_test" "change_backend_service_test" "failover_test" "remove_neg_test" "round_robin_test" "affinity_test" "outlier_detection_test" "custom_lb_test")
  if [[ "${TESTING_VERSION}" == "master" ]]; then
      test_suites+=('bootstrap_generator_test')
  fi
=======
  test_suites=(
    "app_net_test"
    "affinity_test"
    "api_listener_test"
    "change_backend_service_test"
    "custom_lb_test"
    "failover_test"
    "outlier_detection_test"
    "remove_neg_test"
    "round_robin_test"
  )
>>>>>>> 035d2792
  for test in "${test_suites[@]}"; do
    run_test $test || (( ++failed_tests ))
  done
  echo "Failed test suites: ${failed_tests}"
}

main "$@"<|MERGE_RESOLUTION|>--- conflicted
+++ resolved
@@ -169,12 +169,6 @@
   cd "${TEST_DRIVER_FULL_DIR}"
   local failed_tests=0
   run_alpha_test subsetting_test || (( ++failed_tests ))
-<<<<<<< HEAD
-  test_suites=("api_listener_test" "change_backend_service_test" "failover_test" "remove_neg_test" "round_robin_test" "affinity_test" "outlier_detection_test" "custom_lb_test")
-  if [[ "${TESTING_VERSION}" == "master" ]]; then
-      test_suites+=('bootstrap_generator_test')
-  fi
-=======
   test_suites=(
     "app_net_test"
     "affinity_test"
@@ -186,7 +180,9 @@
     "remove_neg_test"
     "round_robin_test"
   )
->>>>>>> 035d2792
+  if [[ "${TESTING_VERSION}" == "master" ]]; then
+      test_suites+=('bootstrap_generator_test')
+  fi
   for test in "${test_suites[@]}"; do
     run_test $test || (( ++failed_tests ))
   done
