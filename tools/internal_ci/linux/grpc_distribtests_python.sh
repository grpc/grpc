--- conflicted
+++ resolved
@@ -23,15 +23,9 @@
 
 source tools/internal_ci/helper_scripts/prepare_build_linux_rc
 
-<<<<<<< HEAD
 IS_AARCH64=""
 if [[ "${TASK_RUNNER_EXTRA_FILTERS}" == "linux_aarch64" || "${TASK_RUNNER_EXTRA_FILTERS}" == "presubmit linux_aarch64" ]]; then
   IS_AARCH64="True"
-=======
-IS_AARCH64_MUSL=""
-if [[ "${TASK_RUNNER_EXTRA_FILTERS}" == "aarch64 musllinux_1_2" || "${TASK_RUNNER_EXTRA_FILTERS}" == "presubmit aarch64 musllinux_1_2" ]]; then
-  IS_AARCH64_MUSL="True"
->>>>>>> c5160544
 fi
 
 if [[ "${IS_AARCH64}" == "True" ]]; then
@@ -75,12 +69,6 @@
 # We run the distribtests even if some of the artifacts have failed to build, since that gives
 # a better signal about which distribtest are affected by the currently broken artifact builds.
 
-<<<<<<< HEAD
-=======
-# We're using alpine as tag in distribtest targets for musllinux_1_2 artifacts, so exclude filters must use this tag 
-DISTRIB_TASK_RUNNER_EXTRA_FILTERS="${TASK_RUNNER_EXTRA_FILTERS//musllinux_1_2/alpine}"
->>>>>>> c5160544
-
 tools/run_tests/task_runner.py -f distribtest linux python ${TASK_RUNNER_EXTRA_FILTERS} -j 12 -x distribtests/sponge_log.xml || FAILED="true"
 
 # This step checks if any of the artifacts exceeds a per-file size limit.
