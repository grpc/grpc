# Copyright 2015-2016, Google Inc.
# All rights reserved.
#
# Redistribution and use in source and binary forms, with or without
# modification, are permitted provided that the following conditions are
# met:
#
#     * Redistributions of source code must retain the above copyright
# notice, this list of conditions and the following disclaimer.
#     * Redistributions in binary form must reproduce the above
# copyright notice, this list of conditions and the following disclaimer
# in the documentation and/or other materials provided with the
# distribution.
#     * Neither the name of Google Inc. nor the names of its
# contributors may be used to endorse or promote products derived from
# this software without specific prior written permission.
#
# THIS SOFTWARE IS PROVIDED BY THE COPYRIGHT HOLDERS AND CONTRIBUTORS
# "AS IS" AND ANY EXPRESS OR IMPLIED WARRANTIES, INCLUDING, BUT NOT
# LIMITED TO, THE IMPLIED WARRANTIES OF MERCHANTABILITY AND FITNESS FOR
# A PARTICULAR PURPOSE ARE DISCLAIMED. IN NO EVENT SHALL THE COPYRIGHT
# OWNER OR CONTRIBUTORS BE LIABLE FOR ANY DIRECT, INDIRECT, INCIDENTAL,
# SPECIAL, EXEMPLARY, OR CONSEQUENTIAL DAMAGES (INCLUDING, BUT NOT
# LIMITED TO, PROCUREMENT OF SUBSTITUTE GOODS OR SERVICES; LOSS OF USE,
# DATA, OR PROFITS; OR BUSINESS INTERRUPTION) HOWEVER CAUSED AND ON ANY
# THEORY OF LIABILITY, WHETHER IN CONTRACT, STRICT LIABILITY, OR TORT
# (INCLUDING NEGLIGENCE OR OTHERWISE) ARISING IN ANY WAY OUT OF THE USE
# OF THIS SOFTWARE, EVEN IF ADVISED OF THE POSSIBILITY OF SUCH DAMAGE.

FROM base/archlinux

RUN pacman --noconfirm -Syy
<<<<<<< HEAD
RUN pacman --noconfirm -S git
RUN pacman --noconfirm -S openssl
RUN pacman --noconfirm -S python2
RUN pacman --noconfirm -S python2-pip
=======
RUN pacman --noconfirm -S python
RUN pacman --noconfirm -S python-pip
>>>>>>> f0defb09
<|MERGE_RESOLUTION|>--- conflicted
+++ resolved
@@ -30,12 +30,6 @@
 FROM base/archlinux
 
 RUN pacman --noconfirm -Syy
-<<<<<<< HEAD
-RUN pacman --noconfirm -S git
 RUN pacman --noconfirm -S openssl
 RUN pacman --noconfirm -S python2
 RUN pacman --noconfirm -S python2-pip
-=======
-RUN pacman --noconfirm -S python
-RUN pacman --noconfirm -S python-pip
->>>>>>> f0defb09
