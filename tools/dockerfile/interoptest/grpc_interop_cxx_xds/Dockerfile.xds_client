--- conflicted
+++ resolved
@@ -14,20 +14,9 @@
 
 # Dockerfile for building //test/cpp/interop:xds_interop_client
 
-<<<<<<< HEAD
 FROM python:3.9-slim-bullseye
 
 RUN apt-get update -y && apt-get upgrade -y && apt-get install -y build-essential clang curl
-=======
-FROM phusion/baseimage:master@sha256:e757fe8c7adcb9f798c0eb9dfff31bbf7d91538a1002031d7cdf3e5bf9cf71fc
-
-RUN apt-get update -y && \
-    apt-get install -y \
-    build-essential \
-    clang \
-    python3 \
-    python3-dev
->>>>>>> 0616c8b8
 
 WORKDIR /workdir
 
@@ -38,7 +27,7 @@
 RUN tools/bazel build //test/cpp/interop:xds_interop_client
 RUN cp -rL /workdir/bazel-bin/test/cpp/interop/xds_interop_client /artifacts/
 
-FROM phusion/baseimage:master@sha256:e757fe8c7adcb9f798c0eb9dfff31bbf7d91538a1002031d7cdf3e5bf9cf71fc
+FROM python:3.9-slim-bullseye
 COPY --from=0 /artifacts ./
 
 ENV GRPC_VERBOSITY="DEBUG"
