#!/bin/bash
# Copyright 2015 gRPC authors.
#
# Licensed under the Apache License, Version 2.0 (the "License");
# you may not use this file except in compliance with the License.
# You may obtain a copy of the License at
#
#     http://www.apache.org/licenses/LICENSE-2.0
#
# Unless required by applicable law or agreed to in writing, software
# distributed under the License is distributed on an "AS IS" BASIS,
# WITHOUT WARRANTIES OR CONDITIONS OF ANY KIND, either express or implied.
# See the License for the specific language governing permissions and
# limitations under the License.
#
# Builds Node interop server and client in a base image.
set -e

mkdir -p /var/local/git
git clone /var/local/jenkins/grpc-node /var/local/git/grpc-node
# clone gRPC submodules, use data from locally cloned submodules where possible
(cd /var/local/jenkins/grpc-node/ && git submodule foreach 'cd /var/local/git/grpc-node \
&& git submodule update --init --recursive --reference /var/local/jenkins/grpc-node/${name} \
${name}')

<<<<<<< HEAD
# Use the pending c-core changes if possible
if [ -d "/var/local/jenkins/grpc" ]; then
  cd /var/local/jenkins/grpc
  CURRENT_COMMIT="$(git rev-parse --verify HEAD)"
  cd /var/local/git/grpc-node/packages/grpc-native-core/deps/grpc/
  git fetch --tags --progress https://github.com/grpc/grpc.git +refs/pull/*:refs/remotes/origin/pr/*
  git checkout $CURRENT_COMMIT
  git submodule update --init --recursive --reference /var/local/jenkins/grpc
  cd ../../../..
  packages/grpc-native-core/tools/buildgen/generate_projects.sh
fi

=======
>>>>>>> bc0a1028
# copy service account keys if available
cp -r /var/local/jenkins/service_account $HOME || true

cd /var/local/git/grpc-node

# build Node interop client & server
npm install -g node-gyp gulp
npm install
gulp setup<|MERGE_RESOLUTION|>--- conflicted
+++ resolved
@@ -23,7 +23,6 @@
 && git submodule update --init --recursive --reference /var/local/jenkins/grpc-node/${name} \
 ${name}')
 
-<<<<<<< HEAD
 # Use the pending c-core changes if possible
 if [ -d "/var/local/jenkins/grpc" ]; then
   cd /var/local/jenkins/grpc
@@ -36,8 +35,6 @@
   packages/grpc-native-core/tools/buildgen/generate_projects.sh
 fi
 
-=======
->>>>>>> bc0a1028
 # copy service account keys if available
 cp -r /var/local/jenkins/service_account $HOME || true
 
