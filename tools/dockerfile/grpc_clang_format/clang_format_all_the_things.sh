#!/bin/bash
# Copyright 2015 gRPC authors.
#
# Licensed under the Apache License, Version 2.0 (the "License");
# you may not use this file except in compliance with the License.
# You may obtain a copy of the License at
#
#     http://www.apache.org/licenses/LICENSE-2.0
#
# Unless required by applicable law or agreed to in writing, software
# distributed under the License is distributed on an "AS IS" BASIS,
# WITHOUT WARRANTIES OR CONDITIONS OF ANY KIND, either express or implied.
# See the License for the specific language governing permissions and
# limitations under the License.

set -e

# directories to run against
DIRS="examples/cpp examples/android/binder src/core/lib src/core/tsi src/core/ext src/cpp test/core test/cpp include src/compiler src/csharp src/ruby src/objective-c tools/distrib/python"

# file matching patterns to check
GLOB="*.h *.c *.cc *.m *.mm"

# clang format command
CLANG_FORMAT=${CLANG_FORMAT:-clang-format}

# number of CPUs available
CPU_COUNT=`nproc`

files=
for dir in $DIRS
do
  for glob in $GLOB
  do
<<<<<<< HEAD
    files="$files `find ${CLANG_FORMAT_ROOT}/$dir -name $glob -and -not -name '*.generated.*' -and -not -name '*.upb.h' -and -not -name '*.upb.c' -and -not -name '*.upbdefs.h' -and -not -name '*.upbdefs.c' -and -not -name '*.pb.h' -and -not -name '*.pb.c' -and -not -name '*.pb.cc' -and -not -name '*.pbobjc.h' -and -not -name '*.pbobjc.m' -and -not -name '*.pbrpc.h' -and -not -name '*.pbrpc.m' -and -not -name end2end_tests.cc -and -not -name end2end_nosec_tests.cc -and -not -name public_headers_must_be_c89.c -and -not -name grpc_shadow_boringssl.h -and -not -name grpc_tls_credentials_options.h -and -not -name grpc_tls_credentials_options_comparator_test.cc`"
=======
    files="$files `find ${CLANG_FORMAT_ROOT}/$dir -name $glob -and -not -name '*.generated.*' -and -not -name '*.upb.h' -and -not -name '*.upb.c' -and -not -name '*.upbdefs.h' -and -not -name '*.upbdefs.c' -and -not -name '*.pb.h' -and -not -name '*.pb.c' -and -not -name '*.pb.cc' -and -not -name '*.pbobjc.h' -and -not -name '*.pbobjc.m' -and -not -name '*.pbrpc.h' -and -not -name '*.pbrpc.m' -and -not -name end2end_tests.cc -and -not -name public_headers_must_be_c89.c -and -not -name grpc_shadow_boringssl.h`"
>>>>>>> cd59d14f
  done
done

# The CHANGED_FILES variable is used to restrict the set of files to check.
# Here we set files to the intersection of files and CHANGED_FILES
if [ -n "$CHANGED_FILES" ]; then
  files=$(comm -12 <(echo $files | tr ' ' '\n' | sort -u) <(echo $CHANGED_FILES | tr ' ' '\n' | sort -u))
fi

if [ "$TEST" == "" ]
then
  echo $files | xargs -P $CPU_COUNT -n 10 $CLANG_FORMAT -i
else
  ok=yes
  for file in $files
  do
    tmp=`mktemp`
    $CLANG_FORMAT $file > $tmp
    diff -u $file $tmp || ok=no
    rm $tmp
  done
  if [ $ok == no ]
  then
    false
  fi
fi<|MERGE_RESOLUTION|>--- conflicted
+++ resolved
@@ -32,11 +32,7 @@
 do
   for glob in $GLOB
   do
-<<<<<<< HEAD
-    files="$files `find ${CLANG_FORMAT_ROOT}/$dir -name $glob -and -not -name '*.generated.*' -and -not -name '*.upb.h' -and -not -name '*.upb.c' -and -not -name '*.upbdefs.h' -and -not -name '*.upbdefs.c' -and -not -name '*.pb.h' -and -not -name '*.pb.c' -and -not -name '*.pb.cc' -and -not -name '*.pbobjc.h' -and -not -name '*.pbobjc.m' -and -not -name '*.pbrpc.h' -and -not -name '*.pbrpc.m' -and -not -name end2end_tests.cc -and -not -name end2end_nosec_tests.cc -and -not -name public_headers_must_be_c89.c -and -not -name grpc_shadow_boringssl.h -and -not -name grpc_tls_credentials_options.h -and -not -name grpc_tls_credentials_options_comparator_test.cc`"
-=======
-    files="$files `find ${CLANG_FORMAT_ROOT}/$dir -name $glob -and -not -name '*.generated.*' -and -not -name '*.upb.h' -and -not -name '*.upb.c' -and -not -name '*.upbdefs.h' -and -not -name '*.upbdefs.c' -and -not -name '*.pb.h' -and -not -name '*.pb.c' -and -not -name '*.pb.cc' -and -not -name '*.pbobjc.h' -and -not -name '*.pbobjc.m' -and -not -name '*.pbrpc.h' -and -not -name '*.pbrpc.m' -and -not -name end2end_tests.cc -and -not -name public_headers_must_be_c89.c -and -not -name grpc_shadow_boringssl.h`"
->>>>>>> cd59d14f
+    files="$files `find ${CLANG_FORMAT_ROOT}/$dir -name $glob -and -not -name '*.generated.*' -and -not -name '*.upb.h' -and -not -name '*.upb.c' -and -not -name '*.upbdefs.h' -and -not -name '*.upbdefs.c' -and -not -name '*.pb.h' -and -not -name '*.pb.c' -and -not -name '*.pb.cc' -and -not -name '*.pbobjc.h' -and -not -name '*.pbobjc.m' -and -not -name '*.pbrpc.h' -and -not -name '*.pbrpc.m' -and -not -name end2end_tests.cc -and -not -name public_headers_must_be_c89.c -and -not -name grpc_shadow_boringssl.h -and -not -name grpc_tls_credentials_options.h -and -not -name grpc_tls_credentials_options_comparator_test.cc`"
   done
 done
 
