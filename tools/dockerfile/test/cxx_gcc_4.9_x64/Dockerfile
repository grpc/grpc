# Copyright 2021 gRPC authors.
#
# Licensed under the Apache License, Version 2.0 (the "License");
# you may not use this file except in compliance with the License.
# You may obtain a copy of the License at
#
#     http://www.apache.org/licenses/LICENSE-2.0
#
# Unless required by applicable law or agreed to in writing, software
# distributed under the License is distributed on an "AS IS" BASIS,
# WITHOUT WARRANTIES OR CONDITIONS OF ANY KIND, either express or implied.
# See the License for the specific language governing permissions and
# limitations under the License.

FROM gcc:4.9

<<<<<<< HEAD
# Install Git and basic packages.
RUN apt-get update && apt-get install -y \
  autoconf \
  autotools-dev \
  build-essential \
  bzip2 \
  ccache \
  curl \
  dnsutils \
  gcc \
  gcc-multilib \
  git \
  golang \
  gyp \
  lcov \
  libc6 \
  libc6-dbg \
  libc6-dev \
  libgtest-dev \
  libtool \
  make \
  perl \
  strace \
  python-dev \
  python-setuptools \
  python-yaml \
  telnet \
  unzip \
  wget \
  zip && apt-get clean

#================
# Build profiling
RUN apt-get update && apt-get install -y time && apt-get clean

# Remove the expired letsencrypt.org cert and update the CA certificates
RUN apt-get install -y ca-certificates
RUN rm /usr/share/ca-certificates/mozilla/DST_Root_CA_X3.crt
RUN update-ca-certificates

=======
RUN apt-get update && apt-get install -y curl git time wget zip && apt-get clean
>>>>>>> eb8af70e
#====================
# run_tests.py python dependencies

# Basic python dependencies to be able to run tools/run_tests python scripts
# These dependencies are not sufficient to build gRPC Python, gRPC Python
# deps are defined elsewhere (e.g. python_deps.include)
RUN apt-get update && apt-get install -y \
  python3 \
  python3-pip \
  python3-setuptools \
  python3-yaml \
  && apt-get clean

# use pinned version of pip to avoid sudden breakages
RUN python3 -m pip install --upgrade pip==19.3.1

# TODO(jtattermusch): currently six is needed for tools/run_tests scripts
# but since our python2 usage is deprecated, we should get rid of it.
RUN python3 -m pip install six==1.16.0

# Google Cloud Platform API libraries
# These are needed for uploading test results to BigQuery (e.g. by tools/run_tests scripts)
RUN python3 -m pip install --upgrade google-auth==1.23.0 google-api-python-client==1.12.8 oauth2client==4.1.0


#=================
# Use cmake 3.6 from jessie-backports
# should only be used for images based on debian jessie.

RUN echo "deb http://archive.debian.org/debian jessie-backports main" | tee /etc/apt/sources.list.d/jessie-backports.list
RUN echo 'Acquire::Check-Valid-Until "false";' > /etc/apt/apt.conf
RUN sed -i '/deb http:\/\/deb.debian.org\/debian jessie-updates main/d' /etc/apt/sources.list
RUN apt-get update && apt-get install -t jessie-backports -y cmake && apt-get clean


RUN mkdir /var/local/jenkins


# Define the default command.
CMD ["bash"]<|MERGE_RESOLUTION|>--- conflicted
+++ resolved
@@ -14,50 +14,7 @@
 
 FROM gcc:4.9
 
-<<<<<<< HEAD
-# Install Git and basic packages.
-RUN apt-get update && apt-get install -y \
-  autoconf \
-  autotools-dev \
-  build-essential \
-  bzip2 \
-  ccache \
-  curl \
-  dnsutils \
-  gcc \
-  gcc-multilib \
-  git \
-  golang \
-  gyp \
-  lcov \
-  libc6 \
-  libc6-dbg \
-  libc6-dev \
-  libgtest-dev \
-  libtool \
-  make \
-  perl \
-  strace \
-  python-dev \
-  python-setuptools \
-  python-yaml \
-  telnet \
-  unzip \
-  wget \
-  zip && apt-get clean
-
-#================
-# Build profiling
-RUN apt-get update && apt-get install -y time && apt-get clean
-
-# Remove the expired letsencrypt.org cert and update the CA certificates
-RUN apt-get install -y ca-certificates
-RUN rm /usr/share/ca-certificates/mozilla/DST_Root_CA_X3.crt
-RUN update-ca-certificates
-
-=======
 RUN apt-get update && apt-get install -y curl git time wget zip && apt-get clean
->>>>>>> eb8af70e
 #====================
 # run_tests.py python dependencies
 
