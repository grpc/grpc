--- conflicted
+++ resolved
@@ -32,11 +32,8 @@
   src/core/lib/avl
   src/core/lib/channel
   src/core/lib/config
-<<<<<<< HEAD
   src/core/lib/gprpp
-=======
   src/core/lib/json
->>>>>>> f36e84f0
   src/core/lib/slice
   src/core/lib/resource_quota
   src/core/lib/promise
