#!/bin/sh
# Copyright 2017 gRPC authors.
#
# Licensed under the Apache License, Version 2.0 (the "License");
# you may not use this file except in compliance with the License.
# You may obtain a copy of the License at
#
#     http://www.apache.org/licenses/LICENSE-2.0
#
# Unless required by applicable law or agreed to in writing, software
# distributed under the License is distributed on an "AS IS" BASIS,
# WITHOUT WARRANTIES OR CONDITIONS OF ANY KIND, either express or implied.
# See the License for the specific language governing permissions and
# limitations under the License.

set -ex

cd ${IWYU_ROOT}

export PATH=${PATH}:${IWYU_ROOT}/iwyu_build/bin

rm -rf iwyu || true
git clone https://github.com/include-what-you-use/include-what-you-use.git iwyu
# latest commit on the clang 11 branch
cd ${IWYU_ROOT}/iwyu && git checkout fbd921d6640bf1b18fe5a8a895636215367eb6b9
mkdir -p ${IWYU_ROOT}/iwyu_build && cd ${IWYU_ROOT}/iwyu_build && cmake -G "Unix Makefiles" ${IWYU_ROOT}/iwyu && make
cd ${IWYU_ROOT}

cat compile_commands.json | sed "s,\"file\": \",\"file\": \"${IWYU_ROOT}/,g" > compile_commands_for_iwyu.json

export ENABLED_MODULES='
  src/core/lib/channel
  src/core/lib/config
  src/core/lib/slice
  src/core/lib/resource_quota
  src/core/lib/promise
  src/core/lib/uri
'

export INCLUSION_REGEX=`echo $ENABLED_MODULES | sed 's/ /|/g' | sed 's,\\(.*\\),^(\\1)/,g'`

# figure out which files to include
cat compile_commands.json | jq -r '.[].file' \
<<<<<<< HEAD
  | grep -E "^src/core/lib/(address_utils|promise|uri)/" \
=======
  | grep -E $INCLUSION_REGEX \
>>>>>>> ed5e26e3
  | grep -v -E "/upb-generated/|/upbdefs-generated/" \
  | sort \
  | tee iwyu_files.txt

# run iwyu, filtering out changes to port_platform.h
xargs -a iwyu_files.txt -I FILES ${IWYU_ROOT}/iwyu/iwyu_tool.py -p compile_commands_for_iwyu.json -j 16 FILES -- -Xiwyu --no_fwd_decls \
  | grep -v -E "port_platform.h" \
  | tee iwyu.out

# apply the suggested changes
${IWYU_ROOT}/iwyu/fix_includes.py --nocomments < iwyu.out || true

# reformat sources, since iwyu gets this wrong
xargs -a iwyu_files.txt ${CLANG_FORMAT:-clang-format} -i

# TODO(ctiller): expand this to match the clang-tidy directories:
#  | grep -E "(^include/|^src/core/|^src/cpp/|^test/core/|^test/cpp/)"

git diff --exit-code > /dev/null<|MERGE_RESOLUTION|>--- conflicted
+++ resolved
@@ -29,6 +29,7 @@
 cat compile_commands.json | sed "s,\"file\": \",\"file\": \"${IWYU_ROOT}/,g" > compile_commands_for_iwyu.json
 
 export ENABLED_MODULES='
+  src/core/lib/address_utils
   src/core/lib/channel
   src/core/lib/config
   src/core/lib/slice
@@ -41,11 +42,7 @@
 
 # figure out which files to include
 cat compile_commands.json | jq -r '.[].file' \
-<<<<<<< HEAD
-  | grep -E "^src/core/lib/(address_utils|promise|uri)/" \
-=======
   | grep -E $INCLUSION_REGEX \
->>>>>>> ed5e26e3
   | grep -v -E "/upb-generated/|/upbdefs-generated/" \
   | sort \
   | tee iwyu_files.txt
