#!/bin/sh
# Copyright 2017 gRPC authors.
#
# Licensed under the Apache License, Version 2.0 (the "License");
# you may not use this file except in compliance with the License.
# You may obtain a copy of the License at
#
#     http://www.apache.org/licenses/LICENSE-2.0
#
# Unless required by applicable law or agreed to in writing, software
# distributed under the License is distributed on an "AS IS" BASIS,
# WITHOUT WARRANTIES OR CONDITIONS OF ANY KIND, either express or implied.
# See the License for the specific language governing permissions and
# limitations under the License.

set -ex

cd ${IWYU_ROOT}

export PATH=${PATH}:${IWYU_ROOT}/iwyu_build/bin

rm -rf iwyu || true
git clone https://github.com/include-what-you-use/include-what-you-use.git iwyu
# latest commit on the clang 11 branch
cd ${IWYU_ROOT}/iwyu && git checkout fbd921d6640bf1b18fe5a8a895636215367eb6b9
mkdir -p ${IWYU_ROOT}/iwyu_build && cd ${IWYU_ROOT}/iwyu_build && cmake -G "Unix Makefiles" ${IWYU_ROOT}/iwyu && make
cd ${IWYU_ROOT}

cat compile_commands.json | sed "s,\"file\": \",\"file\": \"${IWYU_ROOT}/,g" > compile_commands_for_iwyu.json

# figure out which files to include
cat compile_commands.json | jq -r '.[].file' \
<<<<<<< HEAD
  | grep -E "^src/core/lib/(promise|resource_quota)/" \
=======
  | grep -E "^src/core/lib/(promise|uri)/" \
>>>>>>> 4b544138
  | grep -v -E "/upb-generated/|/upbdefs-generated/" \
  | sort \
  | tee iwyu_files.txt

# run iwyu, filtering out changes to port_platform.h
xargs -a iwyu_files.txt -I FILES ${IWYU_ROOT}/iwyu/iwyu_tool.py -p compile_commands_for_iwyu.json -j 16 FILES -- -Xiwyu --no_fwd_decls \
  | grep -v -E "port_platform.h" \
  | tee iwyu.out

# apply the suggested changes
${IWYU_ROOT}/iwyu/fix_includes.py --nocomments < iwyu.out || true

# reformat sources, since iwyu gets this wrong
xargs -a iwyu_files.txt ${CLANG_FORMAT:-clang-format} -i

# TODO(ctiller): expand this to match the clang-tidy directories:
#  | grep -E "(^include/|^src/core/|^src/cpp/|^test/core/|^test/cpp/)"

git diff --exit-code > /dev/null<|MERGE_RESOLUTION|>--- conflicted
+++ resolved
@@ -30,11 +30,7 @@
 
 # figure out which files to include
 cat compile_commands.json | jq -r '.[].file' \
-<<<<<<< HEAD
-  | grep -E "^src/core/lib/(promise|resource_quota)/" \
-=======
-  | grep -E "^src/core/lib/(promise|uri)/" \
->>>>>>> 4b544138
+  | grep -E "^src/core/lib/(promise|resource_quota|uri)/" \
   | grep -v -E "/upb-generated/|/upbdefs-generated/" \
   | sort \
   | tee iwyu_files.txt
