--- conflicted
+++ resolved
@@ -63,19 +63,13 @@
 cat compile_commands.json | jq -r '.[].file'         \
   | grep -E $INCLUSION_REGEX                         \
   | grep -v -E "/upb-generated/|/upbdefs-generated/" \
-<<<<<<< HEAD
   | sort                                             \
-  | xargs -d '\n' ls -1df 2> /dev/null               \
-  > iwyu_files.txt
-=======
-  | sort \
   > iwyu_files0.txt
 
-cat iwyu_files0.txt \
+cat iwyu_files0.txt                    \
   | xargs -d '\n' ls -1df 2> /dev/null \
-  > iwyu_files.txt \
+  > iwyu_files.txt                     \
   || true
->>>>>>> 48749f73
 
 echo '#!/bin/sh
 ${IWYU_ROOT}/iwyu/iwyu_tool.py -p compile_commands_for_iwyu.json $1 \
