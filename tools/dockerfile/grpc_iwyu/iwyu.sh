--- conflicted
+++ resolved
@@ -29,11 +29,8 @@
 cat compile_commands.json | sed "s,\"file\": \",\"file\": \"${IWYU_ROOT}/,g" > compile_commands_for_iwyu.json
 
 export ENABLED_MODULES='
-<<<<<<< HEAD
   src/core/lib/address_utils
-=======
   src/core/lib/avl
->>>>>>> f36e84f0
   src/core/lib/channel
   src/core/lib/config
   src/core/lib/json
