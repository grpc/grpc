--- conflicted
+++ resolved
@@ -17,16 +17,13 @@
 # Install prerequisites for the iwyu script
 RUN apt-get update && apt-get install -y python3 jq git cmake python zlib1g-dev libtinfo-dev && apt-get clean
 
-<<<<<<< HEAD
-=======
 # Install IWYU for Clang 13
 RUN git clone https://github.com/include-what-you-use/include-what-you-use.git /iwyu
 RUN cd /iwyu && git checkout fbd921d6640bf1b18fe5a8a895636215367eb6b9
 RUN mkdir /iwyu_build && cd /iwyu_build \
-    && cmake -G "Unix Makefiles" /iwyu \
-    && make
+&& cmake -G "Unix Makefiles" /iwyu \
+&& make
 
->>>>>>> 535cee4f
 ADD iwyu.sh /
 
 # When running locally, we'll be impersonating the current user, so we need
