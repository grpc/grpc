# Copyright 2023 The gRPC Authors
#
# Licensed under the Apache License, Version 2.0 (the "License");
# you may not use this file except in compliance with the License.
# You may obtain a copy of the License at
#
#     http://www.apache.org/licenses/LICENSE-2.0
#
# Unless required by applicable law or agreed to in writing, software
# distributed under the License is distributed on an "AS IS" BASIS,
# WITHOUT WARRANTIES OR CONDITIONS OF ANY KIND, either express or implied.
# See the License for the specific language governing permissions and
# limitations under the License.

"""
Generates portability tests.
"""

load("//tools/bazelify_tests:build_defs.bzl", "grpc_run_tests_harness_test")

def _safe_language_name(name):
    """Character '+' isn't allowed in bazel target name"""
    return name.replace("+", "p")

def generate_run_tests_portability_tests(name):
    """Generates run_tests_py portability test targets.

    Args:
        name: Name of the test suite that will be generated.
    """
    test_names = []

    # portability C x86
    grpc_run_tests_harness_test(
        name = "runtests_c_linux_dbg_x86_build_only",
        args = ["-l c -c dbg --build_only"],
        docker_image_version = "tools/dockerfile/test/cxx_debian11_x86.current_version",
        size = "enormous",
    )
    test_names.append("runtests_c_linux_dbg_x86_build_only")

    # C and C++ with no-exceptions on Linux
    for language in ["c", "c++"]:
        test_name = "runtests_%s_linux_dbg_noexcept_build_only" % _safe_language_name(language)
        grpc_run_tests_harness_test(
            name = test_name,
            args = ["-l %s --config noexcept --build_only" % language],
            docker_image_version = "tools/dockerfile/test/cxx_debian11_x64.current_version",
            size = "enormous",
        )
        test_names.append(test_name)

    # C and C++ under different compilers
    for language in ["c", "c++"]:
        compiler_configs = [
<<<<<<< HEAD
            ["gcc_7", "", "tools/dockerfile/test/cxx_gcc_7_x64.current_version"],
            ["gcc_12", "--cmake_configure_extra_args=-DCMAKE_CXX_STANDARD=20", "tools/dockerfile/test/cxx_gcc_12_x64.current_version"],
=======
            # TODO(https://github.com/grpc/grpc/issues/36751): Replace gcc_8 with gcc_7 once it's fixed.
            # ["gcc_7", "", "tools/dockerfile/test/cxx_gcc_7_x64.current_version"],
            ["gcc_8", "", "tools/dockerfile/test/cxx_gcc_8_x64.current_version"],
            ["gcc_12_cxx20", "--cmake_configure_extra_args=-DCMAKE_CXX_STANDARD=20", "tools/dockerfile/test/cxx_gcc_12_x64.current_version"],
>>>>>>> 5c227455
            ["gcc10.2_openssl102", "--cmake_configure_extra_args=-DgRPC_SSL_PROVIDER=package", "tools/dockerfile/test/cxx_debian11_openssl102_x64.current_version"],
            ["gcc10.2_openssl111", "--cmake_configure_extra_args=-DgRPC_SSL_PROVIDER=package", "tools/dockerfile/test/cxx_debian11_openssl111_x64.current_version"],
            ["gcc_12_openssl309", "--cmake_configure_extra_args=-DgRPC_SSL_PROVIDER=package", "tools/dockerfile/test/cxx_debian12_openssl309_x64.current_version"],
            ["gcc_musl", "", "tools/dockerfile/test/cxx_alpine_x64.current_version"],
            ["clang_6", "--cmake_configure_extra_args=-DCMAKE_C_COMPILER=clang --cmake_configure_extra_args=-DCMAKE_CXX_COMPILER=clang++", "tools/dockerfile/test/cxx_clang_6_x64.current_version"],
            ["clang_17_cxx23", "--cmake_configure_extra_args=-DCMAKE_C_COMPILER=clang --cmake_configure_extra_args=-DCMAKE_CXX_COMPILER=clang++ --cmake_configure_extra_args=-DCMAKE_CXX_STANDARD=23", "tools/dockerfile/test/cxx_clang_17_x64.current_version"],
        ]

        for compiler_name, args, docker_image_version in compiler_configs:
            test_name = "runtests_%s_linux_dbg_%s_build_only" % (_safe_language_name(language), compiler_name)
            grpc_run_tests_harness_test(
                name = test_name,
                args = ["-l %s -c dbg %s --build_only" % (language, args)],
                docker_image_version = docker_image_version,
                size = "enormous",
            )
            test_names.append(test_name)

    # Python on alpine
    grpc_run_tests_harness_test(
        name = "runtests_python_linux_dbg_alpine",
        args = [
            "-l python -c dbg --compiler python_alpine",
        ],
        docker_image_version = "tools/dockerfile/test/python_alpine_x64.current_version",
        size = "enormous",
    )
    test_names.append("runtests_python_linux_dbg_alpine")

    # Generate test suite that allows easily running all portability tests.
    native.test_suite(
        name = name,
        tests = [(":%s" % test_name) for test_name in test_names],
    )<|MERGE_RESOLUTION|>--- conflicted
+++ resolved
@@ -53,15 +53,8 @@
     # C and C++ under different compilers
     for language in ["c", "c++"]:
         compiler_configs = [
-<<<<<<< HEAD
             ["gcc_7", "", "tools/dockerfile/test/cxx_gcc_7_x64.current_version"],
-            ["gcc_12", "--cmake_configure_extra_args=-DCMAKE_CXX_STANDARD=20", "tools/dockerfile/test/cxx_gcc_12_x64.current_version"],
-=======
-            # TODO(https://github.com/grpc/grpc/issues/36751): Replace gcc_8 with gcc_7 once it's fixed.
-            # ["gcc_7", "", "tools/dockerfile/test/cxx_gcc_7_x64.current_version"],
-            ["gcc_8", "", "tools/dockerfile/test/cxx_gcc_8_x64.current_version"],
             ["gcc_12_cxx20", "--cmake_configure_extra_args=-DCMAKE_CXX_STANDARD=20", "tools/dockerfile/test/cxx_gcc_12_x64.current_version"],
->>>>>>> 5c227455
             ["gcc10.2_openssl102", "--cmake_configure_extra_args=-DgRPC_SSL_PROVIDER=package", "tools/dockerfile/test/cxx_debian11_openssl102_x64.current_version"],
             ["gcc10.2_openssl111", "--cmake_configure_extra_args=-DgRPC_SSL_PROVIDER=package", "tools/dockerfile/test/cxx_debian11_openssl111_x64.current_version"],
             ["gcc_12_openssl309", "--cmake_configure_extra_args=-DgRPC_SSL_PROVIDER=package", "tools/dockerfile/test/cxx_debian12_openssl309_x64.current_version"],
