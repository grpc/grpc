#!/usr/bin/env python3
#
# Copyright 2017 gRPC authors.
#
# Licensed under the Apache License, Version 2.0 (the "License");
# you may not use this file except in compliance with the License.
# You may obtain a copy of the License at
#
#     http://www.apache.org/licenses/LICENSE-2.0
#
# Unless required by applicable law or agreed to in writing, software
# distributed under the License is distributed on an "AS IS" BASIS,
# WITHOUT WARRANTIES OR CONDITIONS OF ANY KIND, either express or implied.
# See the License for the specific language governing permissions and
# limitations under the License.

import argparse
import csv
import glob
import math
import multiprocessing
import os
import pathlib
import shutil
import subprocess
import sys

sys.path.append(
    os.path.join(os.path.dirname(sys.argv[0]), '..', '..', 'run_tests',
                 'python_utils'))
import check_on_pr

argp = argparse.ArgumentParser(description='Perform diff on microbenchmarks')

argp.add_argument('-d',
                  '--diff_base',
                  type=str,
                  help='Commit or branch to compare the current one to')

argp.add_argument('-j', '--jobs', type=int, default=multiprocessing.cpu_count())

args = argp.parse_args()

# the libraries for which check bloat difference is calculated
LIBS = [
    'libgrpc.so',
    'libgrpc++.so',
]


def _build(output_dir):
    """Perform the cmake build under the output_dir."""
    shutil.rmtree(output_dir, ignore_errors=True)
    subprocess.check_call('mkdir -p %s' % output_dir, shell=True, cwd='.')
    subprocess.check_call(
        'cmake -DgRPC_BUILD_TESTS=OFF -DBUILD_SHARED_LIBS=ON -DCMAKE_BUILD_TYPE=RelWithDebInfo ..',
        shell=True,
        cwd=output_dir)
    subprocess.check_call('make -j%d' % args.jobs, shell=True, cwd=output_dir)


_build('bloat_diff_new')

if args.diff_base:
    where_am_i = subprocess.check_output(
        ['git', 'rev-parse', '--abbrev-ref', 'HEAD']).strip()
    # checkout the diff base (="old")
    subprocess.check_call(['git', 'checkout', args.diff_base])
    subprocess.check_call(['git', 'submodule', 'update'])
    try:
        _build('bloat_diff_old')
    finally:
        # restore the original revision (="new")
        subprocess.check_call(['git', 'checkout', where_am_i])
        subprocess.check_call(['git', 'submodule', 'update'])

pathlib.Path('bloaty-build').mkdir(exist_ok=True)
subprocess.check_call(
    ['cmake', '-G', 'Unix Makefiles', '../third_party/bloaty'],
    cwd='bloaty-build')
subprocess.check_call('make -j%d' % args.jobs, shell=True, cwd='bloaty-build')

text = ''
diff_size = 0
for lib in LIBS:
    text += '****************************************************************\n\n'
    text += lib + '\n\n'
    old_version = glob.glob('bloat_diff_old/%s' % lib)
    new_version = glob.glob('bloat_diff_new/%s' % lib)
    assert len(new_version) == 1
    cmd = 'bloaty-build/bloaty -d compileunits,symbols'
    if old_version:
        assert len(old_version) == 1
        text += subprocess.check_output('%s %s -- %s' %
                                        (cmd, new_version[0], old_version[0]),
                                        shell=True).decode()
        for filename in [old_version, new_version]:
            subprocess.check_call('strip %s' % filename[0], shell=True)
<<<<<<< HEAD
        sections = csv.reader(subprocess.check_output('bloaty-build/bloaty --csv %s -- %s' % 
            (old_version[0], new_version[0]), shell=True).decode().splitlines())
        print(sections)
=======
        sections = csv.reader(
            subprocess.check_output('bloaty-build/bloaty --csv %s -- %s' %
                                    (old_version[0], new_version[0]),
                                    shell=True).decode().splitlines())
>>>>>>> fcbfe63f
        for section in sections:
            diff_size += int(section[2])
    else:
        text += subprocess.check_output('%s %s' % (cmd, new_version[0]),
                                        shell=True).decode()
    text += '\n\n'

severity = int(
    math.copysign(max(0, math.log(abs(diff_size) / 1000, 10),
                      diff_size))) if diff_size != 0 else 0

print("SEVERITY: %d" % severity)

print(text)
check_on_pr.check_on_pr('Bloat Difference', '```\n%s\n```' % text)
check_on_pr.label_significance_on_pr('bloat', severity)<|MERGE_RESOLUTION|>--- conflicted
+++ resolved
@@ -96,16 +96,11 @@
                                         shell=True).decode()
         for filename in [old_version, new_version]:
             subprocess.check_call('strip %s' % filename[0], shell=True)
-<<<<<<< HEAD
-        sections = csv.reader(subprocess.check_output('bloaty-build/bloaty --csv %s -- %s' % 
-            (old_version[0], new_version[0]), shell=True).decode().splitlines())
-        print(sections)
-=======
         sections = csv.reader(
             subprocess.check_output('bloaty-build/bloaty --csv %s -- %s' %
                                     (old_version[0], new_version[0]),
                                     shell=True).decode().splitlines())
->>>>>>> fcbfe63f
+        print(sections)
         for section in sections:
             diff_size += int(section[2])
     else:
