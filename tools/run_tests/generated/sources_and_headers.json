

[
  {
    "deps": [
      "gpr", 
      "gpr_test_util", 
      "grpc", 
      "grpc_test_util"
    ], 
    "headers": [], 
    "is_filegroup": false, 
    "language": "c", 
    "name": "alarm_test", 
    "src": [
      "test/core/surface/alarm_test.cc"
    ], 
    "third_party": false, 
    "type": "target"
  }, 
  {
    "deps": [
      "gpr", 
      "gpr_test_util", 
      "grpc", 
      "grpc_test_util"
    ], 
    "headers": [], 
    "is_filegroup": false, 
    "language": "c", 
    "name": "algorithm_test", 
    "src": [
      "test/core/compression/algorithm_test.cc"
    ], 
    "third_party": false, 
    "type": "target"
  }, 
  {
    "deps": [
      "gpr", 
      "gpr_test_util"
    ], 
    "headers": [], 
    "is_filegroup": false, 
    "language": "c", 
    "name": "alloc_test", 
    "src": [
      "test/core/support/alloc_test.cc"
    ], 
    "third_party": false, 
    "type": "target"
  }, 
  {
    "deps": [
      "gpr", 
      "gpr_test_util", 
      "grpc", 
      "grpc_test_util"
    ], 
    "headers": [], 
    "is_filegroup": false, 
    "language": "c", 
    "name": "alpn_test", 
    "src": [
      "test/core/transport/chttp2/alpn_test.cc"
    ], 
    "third_party": false, 
    "type": "target"
  }, 
  {
    "deps": [
      "gpr", 
      "gpr_test_util", 
      "grpc", 
      "grpc_test_util"
    ], 
    "headers": [], 
    "is_filegroup": false, 
    "language": "c", 
    "name": "api_fuzzer", 
    "src": [
      "test/core/end2end/fuzzers/api_fuzzer.cc"
    ], 
    "third_party": false, 
    "type": "target"
  }, 
  {
    "deps": [
      "gpr", 
      "gpr_test_util"
    ], 
    "headers": [], 
    "is_filegroup": false, 
    "language": "c", 
    "name": "arena_test", 
    "src": [
      "test/core/support/arena_test.cc"
    ], 
    "third_party": false, 
    "type": "target"
  }, 
  {
    "deps": [
      "gpr", 
      "gpr_test_util", 
      "grpc", 
      "grpc_test_util"
    ], 
    "headers": [], 
    "is_filegroup": false, 
    "language": "c", 
    "name": "backoff_test", 
    "src": [
      "test/core/backoff/backoff_test.cc"
    ], 
    "third_party": false, 
    "type": "target"
  }, 
  {
    "deps": [
      "gpr", 
      "gpr_test_util", 
      "grpc", 
      "grpc_test_util", 
      "test_tcp_server"
    ], 
    "headers": [], 
    "is_filegroup": false, 
    "language": "c", 
    "name": "bad_server_response_test", 
    "src": [
      "test/core/end2end/bad_server_response_test.cc"
    ], 
    "third_party": false, 
    "type": "target"
  }, 
  {
    "deps": [
      "grpc", 
      "grpc_test_util"
    ], 
    "headers": [], 
    "is_filegroup": false, 
    "language": "c", 
    "name": "bin_decoder_test", 
    "src": [
      "test/core/transport/chttp2/bin_decoder_test.cc"
    ], 
    "third_party": false, 
    "type": "target"
  }, 
  {
    "deps": [
      "grpc", 
      "grpc_test_util"
    ], 
    "headers": [], 
    "is_filegroup": false, 
    "language": "c", 
    "name": "bin_encoder_test", 
    "src": [
      "test/core/transport/chttp2/bin_encoder_test.cc"
    ], 
    "third_party": false, 
    "type": "target"
  }, 
  {
    "deps": [
      "gpr", 
      "gpr_test_util", 
      "grpc", 
      "grpc_test_util"
    ], 
    "headers": [], 
    "is_filegroup": false, 
    "language": "c", 
    "name": "byte_stream_test", 
    "src": [
      "test/core/transport/byte_stream_test.cc"
    ], 
    "third_party": false, 
    "type": "target"
  }, 
  {
    "deps": [
      "gpr", 
      "gpr_test_util", 
      "grpc", 
      "grpc_test_util"
    ], 
    "headers": [], 
    "is_filegroup": false, 
    "language": "c", 
    "name": "channel_create_test", 
    "src": [
      "test/core/surface/channel_create_test.cc"
    ], 
    "third_party": false, 
    "type": "target"
  }, 
  {
    "deps": [
      "gpr", 
      "grpc"
    ], 
    "headers": [], 
    "is_filegroup": false, 
    "language": "c", 
    "name": "check_epollexclusive", 
    "src": [
      "test/build/check_epollexclusive.c"
    ], 
    "third_party": false, 
    "type": "target"
  }, 
  {
    "deps": [
      "gpr", 
      "gpr_test_util", 
      "grpc", 
      "grpc_test_util"
    ], 
    "headers": [], 
    "is_filegroup": false, 
    "language": "c", 
    "name": "chttp2_hpack_encoder_test", 
    "src": [
      "test/core/transport/chttp2/hpack_encoder_test.cc"
    ], 
    "third_party": false, 
    "type": "target"
  }, 
  {
    "deps": [
      "gpr", 
      "gpr_test_util", 
      "grpc", 
      "grpc_test_util"
    ], 
    "headers": [], 
    "is_filegroup": false, 
    "language": "c", 
    "name": "chttp2_stream_map_test", 
    "src": [
      "test/core/transport/chttp2/stream_map_test.cc"
    ], 
    "third_party": false, 
    "type": "target"
  }, 
  {
    "deps": [
      "gpr", 
      "gpr_test_util", 
      "grpc", 
      "grpc_test_util"
    ], 
    "headers": [], 
    "is_filegroup": false, 
    "language": "c", 
    "name": "chttp2_varint_test", 
    "src": [
      "test/core/transport/chttp2/varint_test.cc"
    ], 
    "third_party": false, 
    "type": "target"
  }, 
  {
    "deps": [
      "gpr", 
      "gpr_test_util", 
      "grpc", 
      "grpc_test_util"
    ], 
    "headers": [], 
    "is_filegroup": false, 
    "language": "c", 
    "name": "client_fuzzer", 
    "src": [
      "test/core/end2end/fuzzers/client_fuzzer.cc"
    ], 
    "third_party": false, 
    "type": "target"
  }, 
  {
    "deps": [
      "gpr", 
      "gpr_test_util", 
      "grpc", 
      "grpc_test_util"
    ], 
    "headers": [], 
    "is_filegroup": false, 
    "language": "c", 
    "name": "combiner_test", 
    "src": [
      "test/core/iomgr/combiner_test.cc"
    ], 
    "third_party": false, 
    "type": "target"
  }, 
  {
    "deps": [
      "gpr", 
      "gpr_test_util", 
      "grpc", 
      "grpc_test_util"
    ], 
    "headers": [], 
    "is_filegroup": false, 
    "language": "c", 
    "name": "compression_test", 
    "src": [
      "test/core/compression/compression_test.cc"
    ], 
    "third_party": false, 
    "type": "target"
  }, 
  {
    "deps": [
      "gpr", 
      "gpr_test_util", 
      "grpc", 
      "grpc_test_util"
    ], 
    "headers": [], 
    "is_filegroup": false, 
    "language": "c", 
    "name": "concurrent_connectivity_test", 
    "src": [
      "test/core/surface/concurrent_connectivity_test.cc"
    ], 
    "third_party": false, 
    "type": "target"
  }, 
  {
    "deps": [
      "gpr", 
      "gpr_test_util", 
      "grpc", 
      "grpc_test_util"
    ], 
    "headers": [], 
    "is_filegroup": false, 
    "language": "c", 
    "name": "connection_refused_test", 
    "src": [
      "test/core/end2end/connection_refused_test.cc"
    ], 
    "third_party": false, 
    "type": "target"
  }, 
  {
    "deps": [
      "gpr", 
      "gpr_test_util", 
      "grpc", 
      "grpc_test_util"
    ], 
    "headers": [], 
    "is_filegroup": false, 
    "language": "c", 
    "name": "dns_resolver_connectivity_test", 
    "src": [
      "test/core/client_channel/resolvers/dns_resolver_connectivity_test.cc"
    ], 
    "third_party": false, 
    "type": "target"
  }, 
  {
    "deps": [
      "gpr", 
      "gpr_test_util", 
      "grpc", 
      "grpc_test_util"
    ], 
    "headers": [], 
    "is_filegroup": false, 
    "language": "c", 
    "name": "dns_resolver_test", 
    "src": [
      "test/core/client_channel/resolvers/dns_resolver_test.cc"
    ], 
    "third_party": false, 
    "type": "target"
  }, 
  {
    "deps": [
      "gpr", 
      "gpr_test_util", 
      "grpc", 
      "grpc_test_util"
    ], 
    "headers": [], 
    "is_filegroup": false, 
    "language": "c", 
    "name": "dualstack_socket_test", 
    "src": [
      "test/core/end2end/dualstack_socket_test.cc"
    ], 
    "third_party": false, 
    "type": "target"
  }, 
  {
    "deps": [
      "gpr", 
      "gpr_test_util", 
      "grpc", 
      "grpc_test_util"
    ], 
    "headers": [], 
    "is_filegroup": false, 
    "language": "c", 
    "name": "endpoint_pair_test", 
    "src": [
      "test/core/iomgr/endpoint_pair_test.cc"
    ], 
    "third_party": false, 
    "type": "target"
  }, 
  {
    "deps": [
      "gpr", 
      "gpr_test_util", 
      "grpc", 
      "grpc_test_util"
    ], 
    "headers": [], 
    "is_filegroup": false, 
    "language": "c", 
    "name": "error_test", 
    "src": [
      "test/core/iomgr/error_test.cc"
    ], 
    "third_party": false, 
    "type": "target"
  }, 
  {
    "deps": [
      "gpr", 
      "gpr_test_util", 
      "grpc", 
      "grpc_test_util"
    ], 
    "headers": [], 
    "is_filegroup": false, 
    "language": "c", 
    "name": "ev_epollsig_linux_test", 
    "src": [
      "test/core/iomgr/ev_epollsig_linux_test.cc"
    ], 
    "third_party": false, 
    "type": "target"
  }, 
  {
    "deps": [
      "gpr", 
      "gpr_test_util", 
      "grpc", 
      "grpc_test_util"
    ], 
    "headers": [], 
    "is_filegroup": false, 
    "language": "c", 
    "name": "fake_resolver_test", 
    "src": [
      "test/core/client_channel/resolvers/fake_resolver_test.cc"
    ], 
    "third_party": false, 
    "type": "target"
  }, 
  {
    "deps": [
      "gpr", 
      "gpr_test_util", 
      "grpc", 
      "transport_security_test_lib"
    ], 
    "headers": [], 
    "is_filegroup": false, 
    "language": "c", 
    "name": "fake_transport_security_test", 
    "src": [
      "test/core/tsi/fake_transport_security_test.cc"
    ], 
    "third_party": false, 
    "type": "target"
  }, 
  {
    "deps": [
      "gpr", 
      "gpr_test_util", 
      "grpc", 
      "grpc_test_util"
    ], 
    "headers": [], 
    "is_filegroup": false, 
    "language": "c", 
    "name": "fd_conservation_posix_test", 
    "src": [
      "test/core/iomgr/fd_conservation_posix_test.cc"
    ], 
    "third_party": false, 
    "type": "target"
  }, 
  {
    "deps": [
      "gpr", 
      "gpr_test_util", 
      "grpc", 
      "grpc_test_util"
    ], 
    "headers": [], 
    "is_filegroup": false, 
    "language": "c", 
    "name": "fd_posix_test", 
    "src": [
      "test/core/iomgr/fd_posix_test.cc"
    ], 
    "third_party": false, 
    "type": "target"
  }, 
  {
    "deps": [
      "gpr", 
      "gpr_test_util", 
      "grpc", 
      "grpc_test_util"
    ], 
    "headers": [], 
    "is_filegroup": false, 
    "language": "c", 
    "name": "fling_client", 
    "src": [
      "test/core/fling/client.cc"
    ], 
    "third_party": false, 
    "type": "target"
  }, 
  {
    "deps": [
      "gpr", 
      "gpr_test_util", 
      "grpc", 
      "grpc_test_util"
    ], 
    "headers": [], 
    "is_filegroup": false, 
    "language": "c", 
    "name": "fling_server", 
    "src": [
      "test/core/fling/server.cc"
    ], 
    "third_party": false, 
    "type": "target"
  }, 
  {
    "deps": [
      "gpr", 
      "gpr_test_util", 
      "grpc", 
      "grpc_test_util"
    ], 
    "headers": [], 
    "is_filegroup": false, 
    "language": "c", 
    "name": "fling_stream_test", 
    "src": [
      "test/core/fling/fling_stream_test.cc"
    ], 
    "third_party": false, 
    "type": "target"
  }, 
  {
    "deps": [
      "gpr", 
      "gpr_test_util", 
      "grpc", 
      "grpc_test_util"
    ], 
    "headers": [], 
    "is_filegroup": false, 
    "language": "c", 
    "name": "fling_test", 
    "src": [
      "test/core/fling/fling_test.cc"
    ], 
    "third_party": false, 
    "type": "target"
  }, 
  {
    "deps": [
      "gpr", 
      "grpc"
    ], 
    "headers": [], 
    "is_filegroup": false, 
    "language": "c", 
    "name": "gen_hpack_tables", 
    "src": [
      "tools/codegen/core/gen_hpack_tables.c"
    ], 
    "third_party": false, 
    "type": "target"
  }, 
  {
    "deps": [], 
    "headers": [], 
    "is_filegroup": false, 
    "language": "c", 
    "name": "gen_legal_metadata_characters", 
    "src": [
      "tools/codegen/core/gen_legal_metadata_characters.c"
    ], 
    "third_party": false, 
    "type": "target"
  }, 
  {
    "deps": [], 
    "headers": [], 
    "is_filegroup": false, 
    "language": "c", 
    "name": "gen_percent_encoding_tables", 
    "src": [
      "tools/codegen/core/gen_percent_encoding_tables.c"
    ], 
    "third_party": false, 
    "type": "target"
  }, 
  {
    "deps": [
      "gpr", 
      "gpr_test_util", 
      "grpc", 
      "grpc_test_util"
    ], 
    "headers": [], 
    "is_filegroup": false, 
    "language": "c", 
    "name": "goaway_server_test", 
    "src": [
      "test/core/end2end/goaway_server_test.cc"
    ], 
    "third_party": false, 
    "type": "target"
  }, 
  {
    "deps": [
      "gpr", 
      "gpr_test_util"
    ], 
    "headers": [], 
    "is_filegroup": false, 
    "language": "c", 
    "name": "gpr_avl_test", 
    "src": [
      "test/core/support/avl_test.cc"
    ], 
    "third_party": false, 
    "type": "target"
  }, 
  {
    "deps": [
      "gpr", 
      "gpr_test_util"
    ], 
    "headers": [], 
    "is_filegroup": false, 
    "language": "c", 
    "name": "gpr_cmdline_test", 
    "src": [
      "test/core/support/cmdline_test.cc"
    ], 
    "third_party": false, 
    "type": "target"
  }, 
  {
    "deps": [
      "gpr", 
      "gpr_test_util"
    ], 
    "headers": [], 
    "is_filegroup": false, 
    "language": "c", 
    "name": "gpr_cpu_test", 
    "src": [
      "test/core/support/cpu_test.cc"
    ], 
    "third_party": false, 
    "type": "target"
  }, 
  {
    "deps": [
      "gpr", 
      "gpr_test_util"
    ], 
    "headers": [], 
    "is_filegroup": false, 
    "language": "c", 
    "name": "gpr_env_test", 
    "src": [
      "test/core/support/env_test.cc"
    ], 
    "third_party": false, 
    "type": "target"
  }, 
  {
    "deps": [
      "gpr", 
      "gpr_test_util"
    ], 
    "headers": [], 
    "is_filegroup": false, 
    "language": "c", 
    "name": "gpr_histogram_test", 
    "src": [
      "test/core/support/histogram_test.cc"
    ], 
    "third_party": false, 
    "type": "target"
  }, 
  {
    "deps": [
      "gpr", 
      "gpr_test_util"
    ], 
    "headers": [], 
    "is_filegroup": false, 
    "language": "c", 
    "name": "gpr_host_port_test", 
    "src": [
      "test/core/support/host_port_test.cc"
    ], 
    "third_party": false, 
    "type": "target"
  }, 
  {
    "deps": [
      "gpr", 
      "gpr_test_util"
    ], 
    "headers": [], 
    "is_filegroup": false, 
    "language": "c", 
    "name": "gpr_log_test", 
    "src": [
      "test/core/support/log_test.cc"
    ], 
    "third_party": false, 
    "type": "target"
  }, 
  {
    "deps": [
      "gpr", 
      "gpr_test_util"
    ], 
    "headers": [], 
    "is_filegroup": false, 
    "language": "c", 
    "name": "gpr_manual_constructor_test", 
    "src": [
      "test/core/support/manual_constructor_test.cc"
    ], 
    "third_party": false, 
    "type": "target"
  }, 
  {
    "deps": [
      "gpr", 
      "gpr_test_util"
    ], 
    "headers": [], 
    "is_filegroup": false, 
    "language": "c", 
    "name": "gpr_mpscq_test", 
    "src": [
      "test/core/support/mpscq_test.cc"
    ], 
    "third_party": false, 
    "type": "target"
  }, 
  {
    "deps": [
      "gpr", 
      "gpr_test_util"
    ], 
    "headers": [], 
    "is_filegroup": false, 
    "language": "c", 
    "name": "gpr_spinlock_test", 
    "src": [
      "test/core/support/spinlock_test.cc"
    ], 
    "third_party": false, 
    "type": "target"
  }, 
  {
    "deps": [
      "gpr", 
      "gpr_test_util"
    ], 
    "headers": [], 
    "is_filegroup": false, 
    "language": "c", 
    "name": "gpr_string_test", 
    "src": [
      "test/core/support/string_test.cc"
    ], 
    "third_party": false, 
    "type": "target"
  }, 
  {
    "deps": [
      "gpr", 
      "gpr_test_util"
    ], 
    "headers": [], 
    "is_filegroup": false, 
    "language": "c", 
    "name": "gpr_sync_test", 
    "src": [
      "test/core/support/sync_test.cc"
    ], 
    "third_party": false, 
    "type": "target"
  }, 
  {
    "deps": [
      "gpr", 
      "gpr_test_util"
    ], 
    "headers": [], 
    "is_filegroup": false, 
    "language": "c", 
    "name": "gpr_thd_test", 
    "src": [
      "test/core/support/thd_test.cc"
    ], 
    "third_party": false, 
    "type": "target"
  }, 
  {
    "deps": [
      "gpr", 
      "gpr_test_util"
    ], 
    "headers": [], 
    "is_filegroup": false, 
    "language": "c", 
    "name": "gpr_time_test", 
    "src": [
      "test/core/support/time_test.cc"
    ], 
    "third_party": false, 
    "type": "target"
  }, 
  {
    "deps": [
      "gpr", 
      "gpr_test_util"
    ], 
    "headers": [], 
    "is_filegroup": false, 
    "language": "c", 
    "name": "gpr_tls_test", 
    "src": [
      "test/core/support/tls_test.cc"
    ], 
    "third_party": false, 
    "type": "target"
  }, 
  {
    "deps": [
      "gpr", 
      "gpr_test_util"
    ], 
    "headers": [], 
    "is_filegroup": false, 
    "language": "c", 
    "name": "gpr_useful_test", 
    "src": [
      "test/core/support/useful_test.cc"
    ], 
    "third_party": false, 
    "type": "target"
  }, 
  {
    "deps": [
      "gpr", 
      "gpr_test_util", 
      "grpc", 
      "grpc_test_util"
    ], 
    "headers": [], 
    "is_filegroup": false, 
    "language": "c", 
    "name": "grpc_auth_context_test", 
    "src": [
      "test/core/security/auth_context_test.cc"
    ], 
    "third_party": false, 
    "type": "target"
  }, 
  {
    "deps": [
      "gpr", 
      "gpr_test_util", 
      "grpc", 
      "grpc_test_util"
    ], 
    "headers": [], 
    "is_filegroup": false, 
    "language": "c", 
    "name": "grpc_b64_test", 
    "src": [
      "test/core/slice/b64_test.cc"
    ], 
    "third_party": false, 
    "type": "target"
  }, 
  {
    "deps": [
      "gpr", 
      "gpr_test_util", 
      "grpc", 
      "grpc_test_util"
    ], 
    "headers": [], 
    "is_filegroup": false, 
    "language": "c", 
    "name": "grpc_byte_buffer_reader_test", 
    "src": [
      "test/core/surface/byte_buffer_reader_test.cc"
    ], 
    "third_party": false, 
    "type": "target"
  }, 
  {
    "deps": [
      "gpr", 
      "gpr_test_util", 
      "grpc", 
      "grpc_test_util"
    ], 
    "headers": [], 
    "is_filegroup": false, 
    "language": "c", 
    "name": "grpc_channel_args_test", 
    "src": [
      "test/core/channel/channel_args_test.cc"
    ], 
    "third_party": false, 
    "type": "target"
  }, 
  {
    "deps": [
      "gpr", 
      "gpr_test_util", 
      "grpc", 
      "grpc_test_util"
    ], 
    "headers": [], 
    "is_filegroup": false, 
    "language": "c", 
    "name": "grpc_channel_stack_builder_test", 
    "src": [
      "test/core/channel/channel_stack_builder_test.cc"
    ], 
    "third_party": false, 
    "type": "target"
  }, 
  {
    "deps": [
      "gpr", 
      "gpr_test_util", 
      "grpc", 
      "grpc_test_util"
    ], 
    "headers": [], 
    "is_filegroup": false, 
    "language": "c", 
    "name": "grpc_channel_stack_test", 
    "src": [
      "test/core/channel/channel_stack_test.cc"
    ], 
    "third_party": false, 
    "type": "target"
  }, 
  {
    "deps": [
      "gpr", 
      "gpr_test_util", 
      "grpc", 
      "grpc_test_util"
    ], 
    "headers": [], 
    "is_filegroup": false, 
    "language": "c", 
    "name": "grpc_completion_queue_test", 
    "src": [
      "test/core/surface/completion_queue_test.cc"
    ], 
    "third_party": false, 
    "type": "target"
  }, 
  {
    "deps": [
      "gpr", 
      "gpr_test_util", 
      "grpc", 
      "grpc_test_util"
    ], 
    "headers": [], 
    "is_filegroup": false, 
    "language": "c", 
    "name": "grpc_completion_queue_threading_test", 
    "src": [
      "test/core/surface/completion_queue_threading_test.cc"
    ], 
    "third_party": false, 
    "type": "target"
  }, 
  {
    "deps": [
      "gpr", 
      "grpc"
    ], 
    "headers": [], 
    "is_filegroup": false, 
    "language": "c", 
    "name": "grpc_create_jwt", 
    "src": [
      "test/core/security/create_jwt.cc"
    ], 
    "third_party": false, 
    "type": "target"
  }, 
  {
    "deps": [
      "gpr", 
      "gpr_test_util", 
      "grpc", 
      "grpc_test_util"
    ], 
    "headers": [], 
    "is_filegroup": false, 
    "language": "c", 
    "name": "grpc_credentials_test", 
    "src": [
      "test/core/security/credentials_test.cc"
    ], 
    "third_party": false, 
    "type": "target"
  }, 
  {
    "deps": [
      "gpr", 
      "gpr_test_util", 
      "grpc", 
      "grpc_test_util"
    ], 
    "headers": [], 
    "is_filegroup": false, 
    "language": "c", 
    "name": "grpc_fetch_oauth2", 
    "src": [
      "test/core/security/fetch_oauth2.cc"
    ], 
    "third_party": false, 
    "type": "target"
  }, 
  {
    "deps": [
      "gpr", 
      "gpr_test_util", 
      "grpc", 
      "grpc_test_util"
    ], 
    "headers": [], 
    "is_filegroup": false, 
    "language": "c", 
    "name": "grpc_invalid_channel_args_test", 
    "src": [
      "test/core/surface/invalid_channel_args_test.cc"
    ], 
    "third_party": false, 
    "type": "target"
  }, 
  {
    "deps": [
      "gpr", 
      "gpr_test_util", 
      "grpc", 
      "grpc_test_util"
    ], 
    "headers": [], 
    "is_filegroup": false, 
    "language": "c", 
    "name": "grpc_json_token_test", 
    "src": [
      "test/core/security/json_token_test.cc"
    ], 
    "third_party": false, 
    "type": "target"
  }, 
  {
    "deps": [
      "gpr", 
      "gpr_test_util", 
      "grpc", 
      "grpc_test_util"
    ], 
    "headers": [], 
    "is_filegroup": false, 
    "language": "c", 
    "name": "grpc_jwt_verifier_test", 
    "src": [
      "test/core/security/jwt_verifier_test.cc"
    ], 
    "third_party": false, 
    "type": "target"
  }, 
  {
    "deps": [
      "gpr", 
      "grpc"
    ], 
    "headers": [], 
    "is_filegroup": false, 
    "language": "c", 
    "name": "grpc_print_google_default_creds_token", 
    "src": [
      "test/core/security/print_google_default_creds_token.cc"
    ], 
    "third_party": false, 
    "type": "target"
  }, 
  {
    "deps": [
      "gpr", 
      "gpr_test_util", 
      "grpc", 
      "grpc_test_util"
    ], 
    "headers": [], 
    "is_filegroup": false, 
    "language": "c", 
    "name": "grpc_security_connector_test", 
    "src": [
      "test/core/security/security_connector_test.cc"
    ], 
    "third_party": false, 
    "type": "target"
  }, 
  {
    "deps": [
      "gpr", 
      "gpr_test_util", 
      "grpc", 
      "grpc_test_util"
    ], 
    "headers": [], 
    "is_filegroup": false, 
    "language": "c", 
    "name": "grpc_ssl_credentials_test", 
    "src": [
      "test/core/security/ssl_credentials_test.cc"
    ], 
    "third_party": false, 
    "type": "target"
  }, 
  {
    "deps": [
      "gpr", 
      "grpc"
    ], 
    "headers": [], 
    "is_filegroup": false, 
    "language": "c", 
    "name": "grpc_verify_jwt", 
    "src": [
      "test/core/security/verify_jwt.cc"
    ], 
    "third_party": false, 
    "type": "target"
  }, 
  {
    "deps": [
      "gpr", 
      "gpr_test_util", 
      "grpc", 
      "grpc_test_util"
    ], 
    "headers": [], 
    "is_filegroup": false, 
    "language": "c", 
    "name": "handshake_client", 
    "src": [
      "test/core/handshake/client_ssl.cc"
    ], 
    "third_party": false, 
    "type": "target"
  }, 
  {
    "deps": [
      "gpr", 
      "gpr_test_util", 
      "grpc", 
      "grpc_test_util"
    ], 
    "headers": [
      "test/core/handshake/server_ssl_common.h"
    ], 
    "is_filegroup": false, 
    "language": "c", 
    "name": "handshake_server", 
    "src": [
      "test/core/handshake/server_ssl.cc", 
      "test/core/handshake/server_ssl_common.cc", 
      "test/core/handshake/server_ssl_common.h"
    ], 
    "third_party": false, 
    "type": "target"
  }, 
  {
    "deps": [
      "gpr", 
      "gpr_test_util", 
      "grpc", 
      "grpc_test_util"
    ], 
    "headers": [
      "test/core/handshake/server_ssl_common.h"
    ], 
    "is_filegroup": false, 
    "language": "c", 
    "name": "handshake_server_with_readahead_handshaker", 
    "src": [
      "test/core/handshake/readahead_handshaker_server_ssl.cc", 
      "test/core/handshake/server_ssl_common.cc", 
      "test/core/handshake/server_ssl_common.h"
    ], 
    "third_party": false, 
    "type": "target"
  }, 
  {
    "deps": [
      "gpr", 
      "gpr_test_util", 
      "grpc", 
      "grpc_test_util"
    ], 
    "headers": [], 
    "is_filegroup": false, 
    "language": "c", 
    "name": "hpack_parser_fuzzer_test", 
    "src": [
      "test/core/transport/chttp2/hpack_parser_fuzzer_test.cc"
    ], 
    "third_party": false, 
    "type": "target"
  }, 
  {
    "deps": [
      "gpr", 
      "gpr_test_util", 
      "grpc", 
      "grpc_test_util"
    ], 
    "headers": [], 
    "is_filegroup": false, 
    "language": "c", 
    "name": "hpack_parser_test", 
    "src": [
      "test/core/transport/chttp2/hpack_parser_test.cc"
    ], 
    "third_party": false, 
    "type": "target"
  }, 
  {
    "deps": [
      "gpr", 
      "gpr_test_util", 
      "grpc", 
      "grpc_test_util"
    ], 
    "headers": [], 
    "is_filegroup": false, 
    "language": "c", 
    "name": "hpack_table_test", 
    "src": [
      "test/core/transport/chttp2/hpack_table_test.cc"
    ], 
    "third_party": false, 
    "type": "target"
  }, 
  {
    "deps": [
      "gpr", 
      "gpr_test_util", 
      "grpc", 
      "grpc_test_util"
    ], 
    "headers": [], 
    "is_filegroup": false, 
    "language": "c", 
    "name": "http_parser_test", 
    "src": [
      "test/core/http/parser_test.cc"
    ], 
    "third_party": false, 
    "type": "target"
  }, 
  {
    "deps": [
      "gpr", 
      "gpr_test_util", 
      "grpc", 
      "grpc_test_util"
    ], 
    "headers": [], 
    "is_filegroup": false, 
    "language": "c", 
    "name": "http_request_fuzzer_test", 
    "src": [
      "test/core/http/request_fuzzer.cc"
    ], 
    "third_party": false, 
    "type": "target"
  }, 
  {
    "deps": [
      "gpr", 
      "gpr_test_util", 
      "grpc", 
      "grpc_test_util"
    ], 
    "headers": [], 
    "is_filegroup": false, 
    "language": "c", 
    "name": "http_response_fuzzer_test", 
    "src": [
      "test/core/http/response_fuzzer.cc"
    ], 
    "third_party": false, 
    "type": "target"
  }, 
  {
    "deps": [
      "gpr", 
      "gpr_test_util", 
      "grpc", 
      "grpc_test_util"
    ], 
    "headers": [], 
    "is_filegroup": false, 
    "language": "c", 
    "name": "httpcli_format_request_test", 
    "src": [
      "test/core/http/format_request_test.cc"
    ], 
    "third_party": false, 
    "type": "target"
  }, 
  {
    "deps": [
      "gpr", 
      "gpr_test_util", 
      "grpc", 
      "grpc_test_util"
    ], 
    "headers": [], 
    "is_filegroup": false, 
    "language": "c", 
    "name": "httpcli_test", 
    "src": [
      "test/core/http/httpcli_test.cc"
    ], 
    "third_party": false, 
    "type": "target"
  }, 
  {
    "deps": [
      "gpr", 
      "gpr_test_util", 
      "grpc", 
      "grpc_test_util"
    ], 
    "headers": [], 
    "is_filegroup": false, 
    "language": "c", 
    "name": "httpscli_test", 
    "src": [
      "test/core/http/httpscli_test.cc"
    ], 
    "third_party": false, 
    "type": "target"
  }, 
  {
    "deps": [
      "gpr", 
      "gpr_test_util", 
      "grpc", 
      "grpc_test_util"
    ], 
    "headers": [], 
    "is_filegroup": false, 
    "language": "c", 
    "name": "init_test", 
    "src": [
      "test/core/surface/init_test.cc"
    ], 
    "third_party": false, 
    "type": "target"
  }, 
  {
    "deps": [
      "gpr", 
      "gpr_test_util", 
      "grpc", 
      "grpc_test_util"
    ], 
    "headers": [], 
    "is_filegroup": false, 
    "language": "c", 
    "name": "invalid_call_argument_test", 
    "src": [
      "test/core/end2end/invalid_call_argument_test.cc"
    ], 
    "third_party": false, 
    "type": "target"
  }, 
  {
    "deps": [
      "gpr", 
      "gpr_test_util", 
      "grpc", 
      "grpc_test_util"
    ], 
    "headers": [], 
    "is_filegroup": false, 
    "language": "c", 
    "name": "json_fuzzer_test", 
    "src": [
      "test/core/json/fuzzer.cc"
    ], 
    "third_party": false, 
    "type": "target"
  }, 
  {
    "deps": [
      "gpr", 
      "grpc"
    ], 
    "headers": [], 
    "is_filegroup": false, 
    "language": "c", 
    "name": "json_rewrite", 
    "src": [
      "test/core/json/json_rewrite.cc"
    ], 
    "third_party": false, 
    "type": "target"
  }, 
  {
    "deps": [
      "gpr", 
      "gpr_test_util", 
      "grpc", 
      "grpc_test_util"
    ], 
    "headers": [], 
    "is_filegroup": false, 
    "language": "c", 
    "name": "json_rewrite_test", 
    "src": [
      "test/core/json/json_rewrite_test.cc"
    ], 
    "third_party": false, 
    "type": "target"
  }, 
  {
    "deps": [
      "gpr", 
      "gpr_test_util", 
      "grpc", 
      "grpc_test_util"
    ], 
    "headers": [], 
    "is_filegroup": false, 
    "language": "c", 
    "name": "json_stream_error_test", 
    "src": [
      "test/core/json/json_stream_error_test.cc"
    ], 
    "third_party": false, 
    "type": "target"
  }, 
  {
    "deps": [
      "gpr", 
      "gpr_test_util", 
      "grpc", 
      "grpc_test_util"
    ], 
    "headers": [], 
    "is_filegroup": false, 
    "language": "c", 
    "name": "json_test", 
    "src": [
      "test/core/json/json_test.cc"
    ], 
    "third_party": false, 
    "type": "target"
  }, 
  {
    "deps": [
      "gpr", 
      "gpr_test_util", 
      "grpc", 
      "grpc_test_util"
    ], 
    "headers": [], 
    "is_filegroup": false, 
    "language": "c", 
    "name": "lame_client_test", 
    "src": [
      "test/core/surface/lame_client_test.cc"
    ], 
    "third_party": false, 
    "type": "target"
  }, 
  {
    "deps": [
      "gpr", 
      "gpr_test_util", 
      "grpc", 
      "grpc_test_util"
    ], 
    "headers": [], 
    "is_filegroup": false, 
    "language": "c", 
    "name": "lb_policies_test", 
    "src": [
      "test/core/client_channel/lb_policies_test.cc"
    ], 
    "third_party": false, 
    "type": "target"
  }, 
  {
    "deps": [
      "gpr", 
      "gpr_test_util", 
      "grpc", 
      "grpc_test_util"
    ], 
    "headers": [], 
    "is_filegroup": false, 
    "language": "c", 
    "name": "load_file_test", 
    "src": [
      "test/core/iomgr/load_file_test.cc"
    ], 
    "third_party": false, 
    "type": "target"
  }, 
  {
    "deps": [
      "gpr", 
      "gpr_test_util", 
      "grpc", 
      "grpc_test_util"
    ], 
    "headers": [], 
    "is_filegroup": false, 
    "language": "c", 
    "name": "low_level_ping_pong_benchmark", 
    "src": [
      "test/core/network_benchmarks/low_level_ping_pong.cc"
    ], 
    "third_party": false, 
    "type": "target"
  }, 
  {
    "deps": [
      "gpr", 
      "gpr_test_util", 
      "grpc", 
      "grpc_test_util"
    ], 
    "headers": [], 
    "is_filegroup": false, 
    "language": "c", 
    "name": "memory_profile_client", 
    "src": [
      "test/core/memory_usage/client.cc"
    ], 
    "third_party": false, 
    "type": "target"
  }, 
  {
    "deps": [
      "gpr", 
      "gpr_test_util", 
      "grpc", 
      "grpc_test_util"
    ], 
    "headers": [], 
    "is_filegroup": false, 
    "language": "c", 
    "name": "memory_profile_server", 
    "src": [
      "test/core/memory_usage/server.cc"
    ], 
    "third_party": false, 
    "type": "target"
  }, 
  {
    "deps": [
      "gpr", 
      "gpr_test_util", 
      "grpc", 
      "grpc_test_util"
    ], 
    "headers": [], 
    "is_filegroup": false, 
    "language": "c", 
    "name": "memory_profile_test", 
    "src": [
      "test/core/memory_usage/memory_usage_test.cc"
    ], 
    "third_party": false, 
    "type": "target"
  }, 
  {
    "deps": [
      "gpr", 
      "gpr_test_util", 
      "grpc", 
      "grpc_test_util"
    ], 
    "headers": [], 
    "is_filegroup": false, 
    "language": "c", 
    "name": "message_compress_test", 
    "src": [
      "test/core/compression/message_compress_test.cc"
    ], 
    "third_party": false, 
    "type": "target"
  }, 
  {
    "deps": [
      "gpr", 
      "gpr_test_util", 
      "grpc", 
      "grpc_test_util"
    ], 
    "headers": [], 
    "is_filegroup": false, 
    "language": "c", 
    "name": "minimal_stack_is_minimal_test", 
    "src": [
      "test/core/channel/minimal_stack_is_minimal_test.cc"
    ], 
    "third_party": false, 
    "type": "target"
  }, 
  {
    "deps": [
      "gpr", 
      "gpr_test_util", 
      "grpc", 
      "grpc_test_util"
    ], 
    "headers": [], 
    "is_filegroup": false, 
    "language": "c", 
    "name": "multiple_server_queues_test", 
    "src": [
      "test/core/end2end/multiple_server_queues_test.cc"
    ], 
    "third_party": false, 
    "type": "target"
  }, 
  {
    "deps": [
      "gpr", 
      "gpr_test_util"
    ], 
    "headers": [], 
    "is_filegroup": false, 
    "language": "c", 
    "name": "murmur_hash_test", 
    "src": [
      "test/core/support/murmur_hash_test.cc"
    ], 
    "third_party": false, 
    "type": "target"
  }, 
  {
    "deps": [
      "gpr", 
      "gpr_test_util", 
      "grpc", 
      "grpc_test_util"
    ], 
    "headers": [], 
    "is_filegroup": false, 
    "language": "c", 
    "name": "nanopb_fuzzer_response_test", 
    "src": [
      "test/core/nanopb/fuzzer_response.cc"
    ], 
    "third_party": false, 
    "type": "target"
  }, 
  {
    "deps": [
      "gpr", 
      "gpr_test_util", 
      "grpc", 
      "grpc_test_util"
    ], 
    "headers": [], 
    "is_filegroup": false, 
    "language": "c", 
    "name": "nanopb_fuzzer_serverlist_test", 
    "src": [
      "test/core/nanopb/fuzzer_serverlist.cc"
    ], 
    "third_party": false, 
    "type": "target"
  }, 
  {
    "deps": [
      "gpr", 
      "gpr_test_util", 
      "grpc", 
      "grpc_test_util"
    ], 
    "headers": [], 
    "is_filegroup": false, 
    "language": "c", 
    "name": "no_server_test", 
    "src": [
      "test/core/end2end/no_server_test.cc"
    ], 
    "third_party": false, 
    "type": "target"
  }, 
  {
    "deps": [
      "gpr", 
      "gpr_test_util", 
      "grpc", 
      "grpc_test_util"
    ], 
    "headers": [], 
    "is_filegroup": false, 
    "language": "c", 
    "name": "num_external_connectivity_watchers_test", 
    "src": [
      "test/core/surface/num_external_connectivity_watchers_test.cc"
    ], 
    "third_party": false, 
    "type": "target"
  }, 
  {
    "deps": [
      "gpr", 
      "gpr_test_util", 
      "grpc", 
      "grpc_test_util"
    ], 
    "headers": [], 
    "is_filegroup": false, 
    "language": "c", 
    "name": "parse_address_test", 
    "src": [
      "test/core/client_channel/parse_address_test.cc"
    ], 
    "third_party": false, 
    "type": "target"
  }, 
  {
    "deps": [
      "gpr", 
      "gpr_test_util", 
      "grpc", 
      "grpc_test_util"
    ], 
    "headers": [], 
    "is_filegroup": false, 
    "language": "c", 
    "name": "percent_decode_fuzzer", 
    "src": [
      "test/core/slice/percent_decode_fuzzer.cc"
    ], 
    "third_party": false, 
    "type": "target"
  }, 
  {
    "deps": [
      "gpr", 
      "gpr_test_util", 
      "grpc", 
      "grpc_test_util"
    ], 
    "headers": [], 
    "is_filegroup": false, 
    "language": "c", 
    "name": "percent_encode_fuzzer", 
    "src": [
      "test/core/slice/percent_encode_fuzzer.cc"
    ], 
    "third_party": false, 
    "type": "target"
  }, 
  {
    "deps": [
      "gpr", 
      "gpr_test_util", 
      "grpc", 
      "grpc_test_util"
    ], 
    "headers": [], 
    "is_filegroup": false, 
    "language": "c", 
    "name": "percent_encoding_test", 
    "src": [
      "test/core/slice/percent_encoding_test.cc"
    ], 
    "third_party": false, 
    "type": "target"
  }, 
  {
    "deps": [
      "gpr", 
      "gpr_test_util", 
      "grpc", 
      "grpc_test_util"
    ], 
    "headers": [], 
    "is_filegroup": false, 
    "language": "c", 
    "name": "pollset_set_test", 
    "src": [
      "test/core/iomgr/pollset_set_test.cc"
    ], 
    "third_party": false, 
    "type": "target"
  }, 
  {
    "deps": [
      "gpr", 
      "gpr_test_util", 
      "grpc", 
      "grpc_test_util"
    ], 
    "headers": [], 
    "is_filegroup": false, 
    "language": "c", 
    "name": "resolve_address_posix_test", 
    "src": [
      "test/core/iomgr/resolve_address_posix_test.cc"
    ], 
    "third_party": false, 
    "type": "target"
  }, 
  {
    "deps": [
      "gpr", 
      "gpr_test_util", 
      "grpc", 
      "grpc_test_util"
    ], 
    "headers": [], 
    "is_filegroup": false, 
    "language": "c", 
    "name": "resolve_address_test", 
    "src": [
      "test/core/iomgr/resolve_address_test.cc"
    ], 
    "third_party": false, 
    "type": "target"
  }, 
  {
    "deps": [
      "gpr", 
      "gpr_test_util", 
      "grpc", 
      "grpc_test_util"
    ], 
    "headers": [], 
    "is_filegroup": false, 
    "language": "c", 
    "name": "resource_quota_test", 
    "src": [
      "test/core/iomgr/resource_quota_test.cc"
    ], 
    "third_party": false, 
    "type": "target"
  }, 
  {
    "deps": [
      "gpr", 
      "gpr_test_util", 
      "grpc", 
      "grpc_test_util"
    ], 
    "headers": [], 
    "is_filegroup": false, 
    "language": "c", 
    "name": "secure_channel_create_test", 
    "src": [
      "test/core/surface/secure_channel_create_test.cc"
    ], 
    "third_party": false, 
    "type": "target"
  }, 
  {
    "deps": [
      "gpr", 
      "gpr_test_util", 
      "grpc", 
      "grpc_test_util"
    ], 
    "headers": [], 
    "is_filegroup": false, 
    "language": "c", 
    "name": "secure_endpoint_test", 
    "src": [
      "test/core/security/secure_endpoint_test.cc"
    ], 
    "third_party": false, 
    "type": "target"
  }, 
  {
    "deps": [
      "gpr", 
      "gpr_test_util", 
      "grpc", 
      "grpc_test_util"
    ], 
    "headers": [], 
    "is_filegroup": false, 
    "language": "c", 
    "name": "sequential_connectivity_test", 
    "src": [
      "test/core/surface/sequential_connectivity_test.cc"
    ], 
    "third_party": false, 
    "type": "target"
  }, 
  {
    "deps": [
      "gpr", 
      "gpr_test_util", 
      "grpc", 
      "grpc_test_util"
    ], 
    "headers": [], 
    "is_filegroup": false, 
    "language": "c", 
    "name": "server_chttp2_test", 
    "src": [
      "test/core/surface/server_chttp2_test.cc"
    ], 
    "third_party": false, 
    "type": "target"
  }, 
  {
    "deps": [
      "gpr", 
      "gpr_test_util", 
      "grpc", 
      "grpc_test_util"
    ], 
    "headers": [], 
    "is_filegroup": false, 
    "language": "c", 
    "name": "server_fuzzer", 
    "src": [
      "test/core/end2end/fuzzers/server_fuzzer.cc"
    ], 
    "third_party": false, 
    "type": "target"
  }, 
  {
    "deps": [
      "gpr", 
      "gpr_test_util", 
      "grpc", 
      "grpc_test_util"
    ], 
    "headers": [], 
    "is_filegroup": false, 
    "language": "c", 
    "name": "server_test", 
    "src": [
      "test/core/surface/server_test.cc"
    ], 
    "third_party": false, 
    "type": "target"
  }, 
  {
    "deps": [
      "gpr", 
      "gpr_test_util", 
      "grpc", 
      "grpc_test_util"
    ], 
    "headers": [], 
    "is_filegroup": false, 
    "language": "c", 
    "name": "slice_buffer_test", 
    "src": [
      "test/core/slice/slice_buffer_test.cc"
    ], 
    "third_party": false, 
    "type": "target"
  }, 
  {
    "deps": [
      "gpr", 
      "gpr_test_util", 
      "grpc", 
      "grpc_test_util"
    ], 
    "headers": [], 
    "is_filegroup": false, 
    "language": "c", 
    "name": "slice_hash_table_test", 
    "src": [
      "test/core/slice/slice_hash_table_test.cc"
    ], 
    "third_party": false, 
    "type": "target"
  }, 
  {
    "deps": [
      "gpr", 
      "gpr_test_util", 
      "grpc", 
      "grpc_test_util"
    ], 
    "headers": [], 
    "is_filegroup": false, 
    "language": "c", 
    "name": "slice_string_helpers_test", 
    "src": [
      "test/core/slice/slice_string_helpers_test.cc"
    ], 
    "third_party": false, 
    "type": "target"
  }, 
  {
    "deps": [
      "gpr", 
      "gpr_test_util", 
      "grpc", 
      "grpc_test_util"
    ], 
    "headers": [], 
    "is_filegroup": false, 
    "language": "c", 
    "name": "slice_test", 
    "src": [
      "test/core/slice/slice_test.cc"
    ], 
    "third_party": false, 
    "type": "target"
  }, 
  {
    "deps": [
      "gpr", 
      "gpr_test_util", 
      "grpc", 
      "grpc_test_util"
    ], 
    "headers": [], 
    "is_filegroup": false, 
    "language": "c", 
    "name": "sockaddr_resolver_test", 
    "src": [
      "test/core/client_channel/resolvers/sockaddr_resolver_test.cc"
    ], 
    "third_party": false, 
    "type": "target"
  }, 
  {
    "deps": [
      "gpr", 
      "gpr_test_util", 
      "grpc", 
      "grpc_test_util"
    ], 
    "headers": [], 
    "is_filegroup": false, 
    "language": "c", 
    "name": "sockaddr_utils_test", 
    "src": [
      "test/core/iomgr/sockaddr_utils_test.cc"
    ], 
    "third_party": false, 
    "type": "target"
  }, 
  {
    "deps": [
      "gpr", 
      "gpr_test_util", 
      "grpc", 
      "grpc_test_util"
    ], 
    "headers": [], 
    "is_filegroup": false, 
    "language": "c", 
    "name": "socket_utils_test", 
    "src": [
      "test/core/iomgr/socket_utils_test.cc"
    ], 
    "third_party": false, 
    "type": "target"
  }, 
  {
    "deps": [
      "gpr", 
      "gpr_test_util", 
      "grpc", 
      "grpc_test_util"
    ], 
    "headers": [], 
    "is_filegroup": false, 
    "language": "c", 
    "name": "ssl_server_fuzzer", 
    "src": [
      "test/core/security/ssl_server_fuzzer.cc"
    ], 
    "third_party": false, 
    "type": "target"
  }, 
  {
    "deps": [
      "gpr", 
      "gpr_test_util", 
      "grpc", 
      "transport_security_test_lib"
    ], 
    "headers": [], 
    "is_filegroup": false, 
    "language": "c", 
    "name": "ssl_transport_security_test", 
    "src": [
      "test/core/tsi/ssl_transport_security_test.cc"
    ], 
    "third_party": false, 
    "type": "target"
  }, 
  {
    "deps": [
      "gpr", 
      "gpr_test_util", 
      "grpc", 
      "grpc_test_util"
    ], 
    "headers": [], 
    "is_filegroup": false, 
    "language": "c", 
    "name": "status_conversion_test", 
    "src": [
      "test/core/transport/status_conversion_test.cc"
    ], 
    "third_party": false, 
    "type": "target"
  }, 
  {
    "deps": [
      "gpr", 
      "gpr_test_util", 
      "grpc", 
      "grpc_test_util"
    ], 
    "headers": [], 
    "is_filegroup": false, 
    "language": "c", 
    "name": "stream_compression_test", 
    "src": [
      "test/core/compression/stream_compression_test.cc"
    ], 
    "third_party": false, 
    "type": "target"
  }, 
  {
    "deps": [
      "gpr", 
      "gpr_test_util", 
      "grpc", 
      "grpc_test_util"
    ], 
    "headers": [], 
    "is_filegroup": false, 
    "language": "c", 
    "name": "stream_owned_slice_test", 
    "src": [
      "test/core/transport/stream_owned_slice_test.cc"
    ], 
    "third_party": false, 
    "type": "target"
  }, 
  {
    "deps": [
      "gpr", 
      "gpr_test_util", 
      "grpc", 
      "grpc_test_util"
    ], 
    "headers": [], 
    "is_filegroup": false, 
    "language": "c", 
    "name": "tcp_client_posix_test", 
    "src": [
      "test/core/iomgr/tcp_client_posix_test.cc"
    ], 
    "third_party": false, 
    "type": "target"
  }, 
  {
    "deps": [
      "gpr", 
      "gpr_test_util", 
      "grpc", 
      "grpc_test_util"
    ], 
    "headers": [], 
    "is_filegroup": false, 
    "language": "c", 
    "name": "tcp_client_uv_test", 
    "src": [
      "test/core/iomgr/tcp_client_uv_test.cc"
    ], 
    "third_party": false, 
    "type": "target"
  }, 
  {
    "deps": [
      "gpr", 
      "gpr_test_util", 
      "grpc", 
      "grpc_test_util"
    ], 
    "headers": [], 
    "is_filegroup": false, 
    "language": "c", 
    "name": "tcp_posix_test", 
    "src": [
      "test/core/iomgr/tcp_posix_test.cc"
    ], 
    "third_party": false, 
    "type": "target"
  }, 
  {
    "deps": [
      "gpr", 
      "gpr_test_util", 
      "grpc", 
      "grpc_test_util"
    ], 
    "headers": [], 
    "is_filegroup": false, 
    "language": "c", 
    "name": "tcp_server_posix_test", 
    "src": [
      "test/core/iomgr/tcp_server_posix_test.cc"
    ], 
    "third_party": false, 
    "type": "target"
  }, 
  {
    "deps": [
      "gpr", 
      "gpr_test_util", 
      "grpc", 
      "grpc_test_util"
    ], 
    "headers": [], 
    "is_filegroup": false, 
    "language": "c", 
    "name": "tcp_server_uv_test", 
    "src": [
      "test/core/iomgr/tcp_server_uv_test.cc"
    ], 
    "third_party": false, 
    "type": "target"
  }, 
  {
    "deps": [
      "gpr", 
      "gpr_test_util", 
      "grpc", 
      "grpc_test_util"
    ], 
    "headers": [], 
    "is_filegroup": false, 
    "language": "c", 
    "name": "time_averaged_stats_test", 
    "src": [
      "test/core/iomgr/time_averaged_stats_test.cc"
    ], 
    "third_party": false, 
    "type": "target"
  }, 
  {
    "deps": [
      "gpr", 
      "gpr_test_util", 
      "grpc", 
      "grpc_test_util"
    ], 
    "headers": [], 
    "is_filegroup": false, 
    "language": "c", 
    "name": "timeout_encoding_test", 
    "src": [
      "test/core/transport/timeout_encoding_test.cc"
    ], 
    "third_party": false, 
    "type": "target"
  }, 
  {
    "deps": [
      "gpr", 
      "gpr_test_util", 
      "grpc", 
      "grpc_test_util"
    ], 
    "headers": [], 
    "is_filegroup": false, 
    "language": "c", 
    "name": "timer_heap_test", 
    "src": [
      "test/core/iomgr/timer_heap_test.cc"
    ], 
    "third_party": false, 
    "type": "target"
  }, 
  {
    "deps": [
      "gpr", 
      "gpr_test_util", 
      "grpc", 
      "grpc_test_util"
    ], 
    "headers": [], 
    "is_filegroup": false, 
    "language": "c", 
    "name": "timer_list_test", 
    "src": [
      "test/core/iomgr/timer_list_test.cc"
    ], 
    "third_party": false, 
    "type": "target"
  }, 
  {
    "deps": [
      "gpr", 
      "gpr_test_util", 
      "grpc", 
      "grpc_test_util"
    ], 
    "headers": [], 
    "is_filegroup": false, 
    "language": "c", 
    "name": "transport_connectivity_state_test", 
    "src": [
      "test/core/transport/connectivity_state_test.cc"
    ], 
    "third_party": false, 
    "type": "target"
  }, 
  {
    "deps": [
      "gpr", 
      "gpr_test_util", 
      "grpc", 
      "grpc_test_util"
    ], 
    "headers": [], 
    "is_filegroup": false, 
    "language": "c", 
    "name": "transport_metadata_test", 
    "src": [
      "test/core/transport/metadata_test.cc"
    ], 
    "third_party": false, 
    "type": "target"
  }, 
  {
    "deps": [
      "gpr", 
      "gpr_test_util", 
      "grpc", 
      "grpc_test_util"
    ], 
    "headers": [], 
    "is_filegroup": false, 
    "language": "c", 
    "name": "transport_security_test", 
    "src": [
      "test/core/tsi/transport_security_test.cc"
    ], 
    "third_party": false, 
    "type": "target"
  }, 
  {
    "deps": [
      "gpr", 
      "gpr_test_util", 
      "grpc", 
      "grpc_test_util"
    ], 
    "headers": [], 
    "is_filegroup": false, 
    "language": "c", 
    "name": "udp_server_test", 
    "src": [
      "test/core/iomgr/udp_server_test.cc"
    ], 
    "third_party": false, 
    "type": "target"
  }, 
  {
    "deps": [
      "gpr", 
      "gpr_test_util", 
      "grpc", 
      "grpc_test_util"
    ], 
    "headers": [], 
    "is_filegroup": false, 
    "language": "c", 
    "name": "uri_fuzzer_test", 
    "src": [
      "test/core/client_channel/uri_fuzzer_test.cc"
    ], 
    "third_party": false, 
    "type": "target"
  }, 
  {
    "deps": [
      "gpr", 
      "gpr_test_util", 
      "grpc", 
      "grpc_test_util"
    ], 
    "headers": [], 
    "is_filegroup": false, 
    "language": "c", 
    "name": "uri_parser_test", 
    "src": [
      "test/core/client_channel/uri_parser_test.cc"
    ], 
    "third_party": false, 
    "type": "target"
  }, 
  {
    "deps": [
      "gpr", 
      "gpr_test_util", 
      "grpc", 
      "grpc_test_util"
    ], 
    "headers": [], 
    "is_filegroup": false, 
    "language": "c", 
    "name": "wakeup_fd_cv_test", 
    "src": [
      "test/core/iomgr/wakeup_fd_cv_test.cc"
    ], 
    "third_party": false, 
    "type": "target"
  }, 
  {
    "deps": [
      "gpr", 
      "gpr_test_util", 
      "grpc++_test_util_unsecure", 
      "grpc++_unsecure", 
      "grpc_test_util_unsecure", 
      "grpc_unsecure"
    ], 
    "headers": [], 
    "is_filegroup": false, 
    "language": "c++", 
    "name": "alarm_cpp_test", 
    "src": [
      "test/cpp/common/alarm_cpp_test.cc"
    ], 
    "third_party": false, 
    "type": "target"
  }, 
  {
    "deps": [
      "gpr", 
      "gpr_test_util", 
      "grpc", 
      "grpc++", 
      "grpc++_test_util", 
      "grpc_test_util"
    ], 
    "headers": [], 
    "is_filegroup": false, 
    "language": "c++", 
    "name": "async_end2end_test", 
    "src": [
      "test/cpp/end2end/async_end2end_test.cc"
    ], 
    "third_party": false, 
    "type": "target"
  }, 
  {
    "deps": [
      "gpr", 
      "gpr_test_util", 
      "grpc", 
      "grpc++", 
      "grpc++_test_util", 
      "grpc_test_util"
    ], 
    "headers": [], 
    "is_filegroup": false, 
    "language": "c++", 
    "name": "auth_property_iterator_test", 
    "src": [
      "test/cpp/common/auth_property_iterator_test.cc"
    ], 
    "third_party": false, 
    "type": "target"
  }, 
  {
    "deps": [
      "gpr", 
      "gpr_test_util", 
      "grpc", 
      "grpc++", 
      "grpc++_test_util", 
      "grpc_test_util"
    ], 
    "headers": [], 
    "is_filegroup": false, 
    "language": "c++", 
    "name": "bdp_estimator_test", 
    "src": [
      "test/core/transport/bdp_estimator_test.cc"
    ], 
    "third_party": false, 
    "type": "target"
  }, 
  {
    "deps": [
      "benchmark", 
      "gpr", 
      "gpr_test_util", 
      "grpc++_test_util_unsecure", 
      "grpc++_unsecure", 
      "grpc_benchmark", 
      "grpc_test_util_unsecure", 
      "grpc_unsecure"
    ], 
    "headers": [], 
    "is_filegroup": false, 
    "language": "c++", 
    "name": "bm_arena", 
    "src": [
      "test/cpp/microbenchmarks/bm_arena.cc"
    ], 
    "third_party": false, 
    "type": "target"
  }, 
  {
    "deps": [
      "benchmark", 
      "gpr", 
      "gpr_test_util", 
      "grpc++_test_util_unsecure", 
      "grpc++_unsecure", 
      "grpc_benchmark", 
      "grpc_test_util_unsecure", 
      "grpc_unsecure"
    ], 
    "headers": [], 
    "is_filegroup": false, 
    "language": "c++", 
    "name": "bm_call_create", 
    "src": [
      "test/cpp/microbenchmarks/bm_call_create.cc"
    ], 
    "third_party": false, 
    "type": "target"
  }, 
  {
    "deps": [
      "benchmark", 
      "gpr", 
      "gpr_test_util", 
      "grpc++_test_util_unsecure", 
      "grpc++_unsecure", 
      "grpc_benchmark", 
      "grpc_test_util_unsecure", 
      "grpc_unsecure"
    ], 
    "headers": [], 
    "is_filegroup": false, 
    "language": "c++", 
    "name": "bm_chttp2_hpack", 
    "src": [
      "test/cpp/microbenchmarks/bm_chttp2_hpack.cc"
    ], 
    "third_party": false, 
    "type": "target"
  }, 
  {
    "deps": [
      "benchmark", 
      "gpr", 
      "gpr_test_util", 
      "grpc++_test_util_unsecure", 
      "grpc++_unsecure", 
      "grpc_benchmark", 
      "grpc_test_util_unsecure", 
      "grpc_unsecure"
    ], 
    "headers": [], 
    "is_filegroup": false, 
    "language": "c++", 
    "name": "bm_chttp2_transport", 
    "src": [
      "test/cpp/microbenchmarks/bm_chttp2_transport.cc"
    ], 
    "third_party": false, 
    "type": "target"
  }, 
  {
    "deps": [
      "benchmark", 
      "gpr", 
      "gpr_test_util", 
      "grpc++_test_util_unsecure", 
      "grpc++_unsecure", 
      "grpc_benchmark", 
      "grpc_test_util_unsecure", 
      "grpc_unsecure"
    ], 
    "headers": [], 
    "is_filegroup": false, 
    "language": "c++", 
    "name": "bm_closure", 
    "src": [
      "test/cpp/microbenchmarks/bm_closure.cc"
    ], 
    "third_party": false, 
    "type": "target"
  }, 
  {
    "deps": [
      "benchmark", 
      "gpr", 
      "gpr_test_util", 
      "grpc++_test_util_unsecure", 
      "grpc++_unsecure", 
      "grpc_benchmark", 
      "grpc_test_util_unsecure", 
      "grpc_unsecure"
    ], 
    "headers": [], 
    "is_filegroup": false, 
    "language": "c++", 
    "name": "bm_cq", 
    "src": [
      "test/cpp/microbenchmarks/bm_cq.cc"
    ], 
    "third_party": false, 
    "type": "target"
  }, 
  {
    "deps": [
      "benchmark", 
      "gpr", 
      "gpr_test_util", 
      "grpc++_test_util_unsecure", 
      "grpc++_unsecure", 
      "grpc_benchmark", 
      "grpc_test_util_unsecure", 
      "grpc_unsecure"
    ], 
    "headers": [], 
    "is_filegroup": false, 
    "language": "c++", 
    "name": "bm_cq_multiple_threads", 
    "src": [
      "test/cpp/microbenchmarks/bm_cq_multiple_threads.cc"
    ], 
    "third_party": false, 
    "type": "target"
  }, 
  {
    "deps": [
      "benchmark", 
      "gpr", 
      "gpr_test_util", 
      "grpc++_test_util_unsecure", 
      "grpc++_unsecure", 
      "grpc_benchmark", 
      "grpc_test_util_unsecure", 
      "grpc_unsecure"
    ], 
    "headers": [], 
    "is_filegroup": false, 
    "language": "c++", 
    "name": "bm_error", 
    "src": [
      "test/cpp/microbenchmarks/bm_error.cc"
    ], 
    "third_party": false, 
    "type": "target"
  }, 
  {
    "deps": [
      "benchmark", 
      "gpr", 
      "gpr_test_util", 
      "grpc++_test_util_unsecure", 
      "grpc++_unsecure", 
      "grpc_benchmark", 
      "grpc_test_util_unsecure", 
      "grpc_unsecure"
    ], 
    "headers": [
      "test/cpp/microbenchmarks/fullstack_streaming_ping_pong.h"
    ], 
    "is_filegroup": false, 
    "language": "c++", 
    "name": "bm_fullstack_streaming_ping_pong", 
    "src": [
      "test/cpp/microbenchmarks/bm_fullstack_streaming_ping_pong.cc", 
      "test/cpp/microbenchmarks/fullstack_streaming_ping_pong.h"
    ], 
    "third_party": false, 
    "type": "target"
  }, 
  {
    "deps": [
      "benchmark", 
      "gpr", 
      "gpr_test_util", 
      "grpc++_test_util_unsecure", 
      "grpc++_unsecure", 
      "grpc_benchmark", 
      "grpc_test_util_unsecure", 
      "grpc_unsecure"
    ], 
    "headers": [
      "test/cpp/microbenchmarks/fullstack_streaming_pump.h"
    ], 
    "is_filegroup": false, 
    "language": "c++", 
    "name": "bm_fullstack_streaming_pump", 
    "src": [
      "test/cpp/microbenchmarks/bm_fullstack_streaming_pump.cc", 
      "test/cpp/microbenchmarks/fullstack_streaming_pump.h"
    ], 
    "third_party": false, 
    "type": "target"
  }, 
  {
    "deps": [
      "benchmark", 
      "gpr", 
      "gpr_test_util", 
      "grpc++_test_config", 
      "grpc++_test_util_unsecure", 
      "grpc++_unsecure", 
      "grpc_benchmark", 
      "grpc_test_util_unsecure", 
      "grpc_unsecure"
    ], 
    "headers": [], 
    "is_filegroup": false, 
    "language": "c++", 
    "name": "bm_fullstack_trickle", 
    "src": [
      "test/cpp/microbenchmarks/bm_fullstack_trickle.cc"
    ], 
    "third_party": false, 
    "type": "target"
  }, 
  {
    "deps": [
      "benchmark", 
      "gpr", 
      "gpr_test_util", 
      "grpc++_test_util_unsecure", 
      "grpc++_unsecure", 
      "grpc_benchmark", 
      "grpc_test_util_unsecure", 
      "grpc_unsecure"
    ], 
    "headers": [
      "test/cpp/microbenchmarks/fullstack_unary_ping_pong.h"
    ], 
    "is_filegroup": false, 
    "language": "c++", 
    "name": "bm_fullstack_unary_ping_pong", 
    "src": [
      "test/cpp/microbenchmarks/bm_fullstack_unary_ping_pong.cc", 
      "test/cpp/microbenchmarks/fullstack_unary_ping_pong.h"
    ], 
    "third_party": false, 
    "type": "target"
  }, 
  {
    "deps": [
      "benchmark", 
      "gpr", 
      "gpr_test_util", 
      "grpc++_test_util_unsecure", 
      "grpc++_unsecure", 
      "grpc_benchmark", 
      "grpc_test_util_unsecure", 
      "grpc_unsecure"
    ], 
    "headers": [], 
    "is_filegroup": false, 
    "language": "c++", 
    "name": "bm_metadata", 
    "src": [
      "test/cpp/microbenchmarks/bm_metadata.cc"
    ], 
    "third_party": false, 
    "type": "target"
  }, 
  {
    "deps": [
      "benchmark", 
      "gpr", 
      "gpr_test_util", 
      "grpc++_test_util_unsecure", 
      "grpc++_unsecure", 
      "grpc_benchmark", 
      "grpc_test_util_unsecure", 
      "grpc_unsecure"
    ], 
    "headers": [], 
    "is_filegroup": false, 
    "language": "c++", 
    "name": "bm_pollset", 
    "src": [
      "test/cpp/microbenchmarks/bm_pollset.cc"
    ], 
    "third_party": false, 
    "type": "target"
  }, 
  {
    "deps": [
      "gpr", 
      "grpc", 
      "grpc++"
    ], 
    "headers": [], 
    "is_filegroup": false, 
    "language": "c++", 
    "name": "channel_arguments_test", 
    "src": [
      "test/cpp/common/channel_arguments_test.cc"
    ], 
    "third_party": false, 
    "type": "target"
  }, 
  {
    "deps": [
      "gpr", 
      "grpc", 
      "grpc++"
    ], 
    "headers": [], 
    "is_filegroup": false, 
    "language": "c++", 
    "name": "channel_filter_test", 
    "src": [
      "test/cpp/common/channel_filter_test.cc"
    ], 
    "third_party": false, 
    "type": "target"
  }, 
  {
    "deps": [
      "gpr", 
      "gpr_test_util", 
      "grpc", 
      "grpc++", 
      "grpc++_test_util", 
      "grpc_cli_libs", 
      "grpc_test_util"
    ], 
    "headers": [], 
    "is_filegroup": false, 
    "language": "c++", 
    "name": "cli_call_test", 
    "src": [
      "test/cpp/util/cli_call_test.cc"
    ], 
    "third_party": false, 
    "type": "target"
  }, 
  {
    "deps": [
      "gpr", 
      "gpr_test_util", 
      "grpc", 
      "grpc++", 
      "grpc++_test_util", 
      "grpc_test_util"
    ], 
    "headers": [
      "src/proto/grpc/lb/v1/load_balancer.grpc.pb.h", 
      "src/proto/grpc/lb/v1/load_balancer.pb.h", 
      "src/proto/grpc/lb/v1/load_balancer_mock.grpc.pb.h"
    ], 
    "is_filegroup": false, 
    "language": "c++", 
    "name": "client_channel_stress_test", 
    "src": [
      "test/cpp/client/client_channel_stress_test.cc"
    ], 
    "third_party": false, 
    "type": "target"
  }, 
  {
    "deps": [
      "gpr", 
      "gpr_test_util", 
      "grpc", 
      "grpc++", 
      "grpc++_test_util", 
      "grpc_test_util"
    ], 
    "headers": [], 
    "is_filegroup": false, 
    "language": "c++", 
    "name": "client_crash_test", 
    "src": [
      "test/cpp/end2end/client_crash_test.cc"
    ], 
    "third_party": false, 
    "type": "target"
  }, 
  {
    "deps": [
      "gpr", 
      "gpr_test_util", 
      "grpc", 
      "grpc++", 
      "grpc++_test_util", 
      "grpc_test_util"
    ], 
    "headers": [], 
    "is_filegroup": false, 
    "language": "c++", 
    "name": "client_crash_test_server", 
    "src": [
      "test/cpp/end2end/client_crash_test_server.cc"
    ], 
    "third_party": false, 
    "type": "target"
  }, 
  {
    "deps": [
      "gpr", 
      "gpr_test_util", 
      "grpc", 
      "grpc++", 
      "grpc++_test_util", 
      "grpc_test_util"
    ], 
    "headers": [], 
    "is_filegroup": false, 
    "language": "c++", 
    "name": "client_lb_end2end_test", 
    "src": [
      "test/cpp/end2end/client_lb_end2end_test.cc"
    ], 
    "third_party": false, 
    "type": "target"
  }, 
  {
    "deps": [
      "gpr", 
      "gpr_test_util", 
      "grpc", 
      "grpc++", 
      "grpc++_test", 
      "grpc_test_util"
    ], 
    "headers": [], 
    "is_filegroup": false, 
    "language": "c++", 
    "name": "closure_ref_test", 
    "src": [
      "test/core/support/closure_ref_test.cc"
    ], 
    "third_party": false, 
    "type": "target"
  }, 
  {
    "deps": [
      "gpr", 
      "grpc", 
      "grpc++", 
      "grpc++_codegen_base", 
      "grpc++_core_stats"
    ], 
    "headers": [
      "src/proto/grpc/testing/control.grpc.pb.h", 
      "src/proto/grpc/testing/control.pb.h", 
      "src/proto/grpc/testing/control_mock.grpc.pb.h", 
      "src/proto/grpc/testing/messages.grpc.pb.h", 
      "src/proto/grpc/testing/messages.pb.h", 
      "src/proto/grpc/testing/messages_mock.grpc.pb.h", 
      "src/proto/grpc/testing/payloads.grpc.pb.h", 
      "src/proto/grpc/testing/payloads.pb.h", 
      "src/proto/grpc/testing/payloads_mock.grpc.pb.h", 
      "src/proto/grpc/testing/services.grpc.pb.h", 
      "src/proto/grpc/testing/services.pb.h", 
      "src/proto/grpc/testing/services_mock.grpc.pb.h", 
      "src/proto/grpc/testing/stats.grpc.pb.h", 
      "src/proto/grpc/testing/stats.pb.h", 
      "src/proto/grpc/testing/stats_mock.grpc.pb.h"
    ], 
    "is_filegroup": false, 
    "language": "c++", 
    "name": "codegen_test_full", 
    "src": [
      "test/cpp/codegen/codegen_test_full.cc"
    ], 
    "third_party": false, 
    "type": "target"
  }, 
  {
    "deps": [
      "gpr", 
      "grpc", 
      "grpc++_codegen_base", 
      "grpc++_codegen_base_src", 
      "grpc++_core_stats"
    ], 
    "headers": [
      "src/proto/grpc/testing/control.grpc.pb.h", 
      "src/proto/grpc/testing/control.pb.h", 
      "src/proto/grpc/testing/control_mock.grpc.pb.h", 
      "src/proto/grpc/testing/messages.grpc.pb.h", 
      "src/proto/grpc/testing/messages.pb.h", 
      "src/proto/grpc/testing/messages_mock.grpc.pb.h", 
      "src/proto/grpc/testing/payloads.grpc.pb.h", 
      "src/proto/grpc/testing/payloads.pb.h", 
      "src/proto/grpc/testing/payloads_mock.grpc.pb.h", 
      "src/proto/grpc/testing/services.grpc.pb.h", 
      "src/proto/grpc/testing/services.pb.h", 
      "src/proto/grpc/testing/services_mock.grpc.pb.h", 
      "src/proto/grpc/testing/stats.grpc.pb.h", 
      "src/proto/grpc/testing/stats.pb.h", 
      "src/proto/grpc/testing/stats_mock.grpc.pb.h"
    ], 
    "is_filegroup": false, 
    "language": "c++", 
    "name": "codegen_test_minimal", 
    "src": [
      "test/cpp/codegen/codegen_test_minimal.cc"
    ], 
    "third_party": false, 
    "type": "target"
  }, 
  {
    "deps": [
      "gpr", 
      "grpc", 
      "grpc++"
    ], 
    "headers": [], 
    "is_filegroup": false, 
    "language": "c++", 
    "name": "credentials_test", 
    "src": [
      "test/cpp/client/credentials_test.cc"
    ], 
    "third_party": false, 
    "type": "target"
  }, 
  {
    "deps": [
      "gpr", 
      "gpr_test_util", 
      "grpc", 
      "grpc++", 
      "grpc_test_util"
    ], 
    "headers": [], 
    "is_filegroup": false, 
    "language": "c++", 
    "name": "cxx_byte_buffer_test", 
    "src": [
      "test/cpp/util/byte_buffer_test.cc"
    ], 
    "third_party": false, 
    "type": "target"
  }, 
  {
    "deps": [
      "gpr", 
      "gpr_test_util", 
      "grpc", 
      "grpc++", 
      "grpc_test_util"
    ], 
    "headers": [], 
    "is_filegroup": false, 
    "language": "c++", 
    "name": "cxx_slice_test", 
    "src": [
      "test/cpp/util/slice_test.cc"
    ], 
    "third_party": false, 
    "type": "target"
  }, 
  {
    "deps": [
      "grpc", 
      "grpc++"
    ], 
    "headers": [], 
    "is_filegroup": false, 
    "language": "c++", 
    "name": "cxx_string_ref_test", 
    "src": [
      "test/cpp/util/string_ref_test.cc"
    ], 
    "third_party": false, 
    "type": "target"
  }, 
  {
    "deps": [
      "gpr", 
      "gpr_test_util", 
      "grpc", 
      "grpc++", 
      "grpc_test_util"
    ], 
    "headers": [], 
    "is_filegroup": false, 
    "language": "c++", 
    "name": "cxx_time_test", 
    "src": [
      "test/cpp/util/time_test.cc"
    ], 
    "third_party": false, 
    "type": "target"
  }, 
  {
    "deps": [
      "gpr", 
      "gpr_test_util", 
      "grpc", 
      "grpc++", 
      "grpc++_test_util", 
      "grpc_test_util"
    ], 
    "headers": [], 
    "is_filegroup": false, 
    "language": "c++", 
    "name": "end2end_test", 
    "src": [
      "test/cpp/end2end/end2end_test.cc"
    ], 
    "third_party": false, 
    "type": "target"
  }, 
  {
    "deps": [
      "grpc++", 
      "grpc++_error_details"
    ], 
    "headers": [
      "src/proto/grpc/testing/echo_messages.grpc.pb.h", 
      "src/proto/grpc/testing/echo_messages.pb.h", 
      "src/proto/grpc/testing/echo_messages_mock.grpc.pb.h"
    ], 
    "is_filegroup": false, 
    "language": "c++", 
    "name": "error_details_test", 
    "src": [
      "test/cpp/util/error_details_test.cc"
    ], 
    "third_party": false, 
    "type": "target"
  }, 
  {
    "deps": [
      "gpr", 
      "gpr_test_util", 
      "grpc", 
      "grpc++", 
      "grpc++_test_util", 
      "grpc_test_util"
    ], 
    "headers": [], 
    "is_filegroup": false, 
    "language": "c++", 
    "name": "filter_end2end_test", 
    "src": [
      "test/cpp/end2end/filter_end2end_test.cc"
    ], 
    "third_party": false, 
    "type": "target"
  }, 
  {
    "deps": [
      "gpr", 
      "gpr_test_util", 
      "grpc", 
      "grpc++", 
      "grpc++_test_util", 
      "grpc_test_util"
    ], 
    "headers": [], 
    "is_filegroup": false, 
    "language": "c++", 
    "name": "generic_end2end_test", 
    "src": [
      "test/cpp/end2end/generic_end2end_test.cc"
    ], 
    "third_party": false, 
    "type": "target"
  }, 
  {
    "deps": [
      "gpr", 
      "grpc", 
      "grpc++"
    ], 
    "headers": [
      "src/proto/grpc/testing/compiler_test.grpc.pb.h", 
      "src/proto/grpc/testing/compiler_test.pb.h", 
      "src/proto/grpc/testing/compiler_test_mock.grpc.pb.h"
    ], 
    "is_filegroup": false, 
    "language": "c++", 
    "name": "golden_file_test", 
    "src": [
      "test/cpp/codegen/golden_file_test.cc"
    ], 
    "third_party": false, 
    "type": "target"
  }, 
  {
    "deps": [
      "gpr", 
      "grpc", 
      "grpc++", 
      "grpc++_proto_reflection_desc_db", 
      "grpc++_test_config", 
      "grpc_cli_libs"
    ], 
    "headers": [], 
    "is_filegroup": false, 
    "language": "c++", 
    "name": "grpc_cli", 
    "src": [
      "test/cpp/util/grpc_cli.cc"
    ], 
    "third_party": false, 
    "type": "target"
  }, 
  {
    "deps": [
      "grpc_plugin_support"
    ], 
    "headers": [], 
    "is_filegroup": false, 
    "language": "c++", 
    "name": "grpc_cpp_plugin", 
    "src": [
      "src/compiler/cpp_plugin.cc"
    ], 
    "third_party": false, 
    "type": "target"
  }, 
  {
    "deps": [
      "grpc_plugin_support"
    ], 
    "headers": [], 
    "is_filegroup": false, 
    "language": "c++", 
    "name": "grpc_csharp_plugin", 
    "src": [
      "src/compiler/csharp_plugin.cc"
    ], 
    "third_party": false, 
    "type": "target"
  }, 
  {
    "deps": [
      "grpc_plugin_support"
    ], 
    "headers": [], 
    "is_filegroup": false, 
    "language": "c++", 
    "name": "grpc_node_plugin", 
    "src": [
      "src/compiler/node_plugin.cc"
    ], 
    "third_party": false, 
    "type": "target"
  }, 
  {
    "deps": [
      "grpc_plugin_support"
    ], 
    "headers": [], 
    "is_filegroup": false, 
    "language": "c++", 
    "name": "grpc_objective_c_plugin", 
    "src": [
      "src/compiler/objective_c_plugin.cc"
    ], 
    "third_party": false, 
    "type": "target"
  }, 
  {
    "deps": [
      "grpc_plugin_support"
    ], 
    "headers": [], 
    "is_filegroup": false, 
    "language": "c++", 
    "name": "grpc_php_plugin", 
    "src": [
      "src/compiler/php_plugin.cc"
    ], 
    "third_party": false, 
    "type": "target"
  }, 
  {
    "deps": [
      "grpc_plugin_support"
    ], 
    "headers": [], 
    "is_filegroup": false, 
    "language": "c++", 
    "name": "grpc_python_plugin", 
    "src": [
      "src/compiler/python_plugin.cc"
    ], 
    "third_party": false, 
    "type": "target"
  }, 
  {
    "deps": [
      "grpc_plugin_support"
    ], 
    "headers": [], 
    "is_filegroup": false, 
    "language": "c++", 
    "name": "grpc_ruby_plugin", 
    "src": [
      "src/compiler/ruby_plugin.cc"
    ], 
    "third_party": false, 
    "type": "target"
  }, 
  {
    "deps": [
      "gpr", 
      "gpr_test_util", 
      "grpc", 
      "grpc++", 
      "grpc++_codegen_proto", 
      "grpc++_proto_reflection_desc_db", 
      "grpc++_reflection", 
      "grpc++_test_util", 
      "grpc_cli_libs", 
      "grpc_test_util"
    ], 
    "headers": [
      "src/proto/grpc/testing/echo.grpc.pb.h", 
      "src/proto/grpc/testing/echo.pb.h", 
      "src/proto/grpc/testing/echo_messages.grpc.pb.h", 
      "src/proto/grpc/testing/echo_messages.pb.h", 
      "src/proto/grpc/testing/echo_messages_mock.grpc.pb.h", 
      "src/proto/grpc/testing/echo_mock.grpc.pb.h"
    ], 
    "is_filegroup": false, 
    "language": "c++", 
    "name": "grpc_tool_test", 
    "src": [
      "test/cpp/util/grpc_tool_test.cc"
    ], 
    "third_party": false, 
    "type": "target"
  }, 
  {
    "deps": [
      "grpc", 
      "grpc++", 
      "grpc++_test_util", 
      "grpc_test_util"
    ], 
    "headers": [
      "src/proto/grpc/lb/v1/load_balancer.grpc.pb.h", 
      "src/proto/grpc/lb/v1/load_balancer.pb.h", 
      "src/proto/grpc/lb/v1/load_balancer_mock.grpc.pb.h"
    ], 
    "is_filegroup": false, 
    "language": "c++", 
    "name": "grpclb_api_test", 
    "src": [
      "test/cpp/grpclb/grpclb_api_test.cc"
    ], 
    "third_party": false, 
    "type": "target"
  }, 
  {
    "deps": [
      "gpr", 
      "gpr_test_util", 
      "grpc", 
      "grpc++", 
      "grpc++_test_util", 
      "grpc_test_util"
    ], 
    "headers": [
      "src/proto/grpc/lb/v1/load_balancer.grpc.pb.h", 
      "src/proto/grpc/lb/v1/load_balancer.pb.h", 
      "src/proto/grpc/lb/v1/load_balancer_mock.grpc.pb.h"
    ], 
    "is_filegroup": false, 
    "language": "c++", 
    "name": "grpclb_end2end_test", 
    "src": [
      "test/cpp/end2end/grpclb_end2end_test.cc"
    ], 
    "third_party": false, 
    "type": "target"
  }, 
  {
    "deps": [
      "gpr", 
      "gpr_test_util", 
      "grpc", 
      "grpc++", 
      "grpc++_test_util", 
      "grpc_test_util"
    ], 
    "headers": [
      "src/proto/grpc/lb/v1/load_balancer.grpc.pb.h", 
      "src/proto/grpc/lb/v1/load_balancer.pb.h", 
      "src/proto/grpc/lb/v1/load_balancer_mock.grpc.pb.h"
    ], 
    "is_filegroup": false, 
    "language": "c++", 
    "name": "grpclb_test", 
    "src": [
      "test/cpp/grpclb/grpclb_test.cc"
    ], 
    "third_party": false, 
    "type": "target"
  }, 
  {
    "deps": [
      "gpr", 
      "gpr_test_util", 
      "grpc", 
      "grpc++", 
      "grpc++_test", 
      "grpc_test_util"
    ], 
    "headers": [
      "test/core/end2end/end2end_tests.h"
    ], 
    "is_filegroup": false, 
    "language": "c++", 
    "name": "h2_ssl_cert_test", 
    "src": [
      "test/core/end2end/end2end_tests.h", 
      "test/core/end2end/h2_ssl_cert_test.cc"
    ], 
    "third_party": false, 
    "type": "target"
  }, 
  {
    "deps": [
      "gpr", 
      "gpr_test_util", 
      "grpc", 
      "grpc++", 
      "grpc++_test_util", 
      "grpc_test_util"
    ], 
    "headers": [], 
    "is_filegroup": false, 
    "language": "c++", 
    "name": "health_service_end2end_test", 
    "src": [
      "test/cpp/end2end/health_service_end2end_test.cc"
    ], 
    "third_party": false, 
    "type": "target"
  }, 
  {
    "deps": [
      "grpc", 
      "grpc++", 
      "grpc++_test_config", 
      "grpc++_test_util", 
      "grpc_test_util", 
      "http2_client_main"
    ], 
    "headers": [], 
    "is_filegroup": false, 
    "language": "c++", 
    "name": "http2_client", 
    "src": [], 
    "third_party": false, 
    "type": "target"
  }, 
  {
    "deps": [
      "gpr", 
      "gpr_test_util", 
      "grpc", 
      "grpc++", 
      "grpc++_test_util", 
      "grpc_test_util"
    ], 
    "headers": [], 
    "is_filegroup": false, 
    "language": "c++", 
    "name": "hybrid_end2end_test", 
    "src": [
      "test/cpp/end2end/hybrid_end2end_test.cc"
    ], 
    "third_party": false, 
    "type": "target"
  }, 
  {
    "deps": [
      "gpr", 
      "gpr_test_util", 
      "grpc", 
      "grpc++", 
      "grpc++_core_stats", 
      "grpc++_test_config", 
      "grpc++_test_util", 
      "grpc_test_util", 
      "qps"
    ], 
    "headers": [], 
    "is_filegroup": false, 
    "language": "c++", 
    "name": "inproc_sync_unary_ping_pong_test", 
    "src": [
      "test/cpp/qps/inproc_sync_unary_ping_pong_test.cc"
    ], 
    "third_party": false, 
    "type": "target"
  }, 
  {
    "deps": [
      "gpr", 
      "gpr_test_util", 
      "grpc", 
      "grpc++", 
      "grpc++_test_config", 
      "grpc++_test_util", 
      "grpc_test_util", 
      "interop_client_helper", 
      "interop_client_main"
    ], 
    "headers": [], 
    "is_filegroup": false, 
    "language": "c++", 
    "name": "interop_client", 
    "src": [], 
    "third_party": false, 
    "type": "target"
  }, 
  {
    "deps": [
      "gpr", 
      "gpr_test_util", 
      "grpc", 
      "grpc++", 
      "grpc++_test_config", 
      "grpc++_test_util", 
      "grpc_test_util", 
      "interop_server_helper", 
      "interop_server_lib", 
      "interop_server_main"
    ], 
    "headers": [], 
    "is_filegroup": false, 
    "language": "c++", 
    "name": "interop_server", 
    "src": [], 
    "third_party": false, 
    "type": "target"
  }, 
  {
    "deps": [
      "gpr", 
      "gpr_test_util", 
      "grpc", 
      "grpc++_test_config", 
      "grpc_test_util"
    ], 
    "headers": [], 
    "is_filegroup": false, 
    "language": "c++", 
    "name": "interop_test", 
    "src": [
      "test/cpp/interop/interop_test.cc"
    ], 
    "third_party": false, 
    "type": "target"
  }, 
  {
    "deps": [
      "gpr", 
      "gpr_test_util", 
      "grpc", 
      "grpc++", 
      "grpc++_test_config", 
      "grpc++_test_util", 
      "grpc_test_util"
    ], 
    "headers": [], 
    "is_filegroup": false, 
    "language": "c++", 
    "name": "json_run_localhost", 
    "src": [
      "test/cpp/qps/json_run_localhost.cc"
    ], 
    "third_party": false, 
    "type": "target"
  }, 
  {
    "deps": [
      "gpr", 
      "gpr_test_util", 
      "grpc", 
      "grpc++", 
      "grpc++_test", 
      "grpc_test_util"
    ], 
    "headers": [], 
    "is_filegroup": false, 
    "language": "c++", 
    "name": "memory_test", 
    "src": [
      "test/core/support/memory_test.cc"
    ], 
    "third_party": false, 
    "type": "target"
  }, 
  {
    "deps": [
      "gpr", 
      "grpc", 
      "grpc++", 
      "grpc++_test_config"
    ], 
    "headers": [
      "src/proto/grpc/testing/metrics.grpc.pb.h", 
      "src/proto/grpc/testing/metrics.pb.h", 
      "src/proto/grpc/testing/metrics_mock.grpc.pb.h", 
      "test/cpp/util/metrics_server.h"
    ], 
    "is_filegroup": false, 
    "language": "c++", 
    "name": "metrics_client", 
    "src": [
      "test/cpp/interop/metrics_client.cc", 
      "test/cpp/util/metrics_server.h"
    ], 
    "third_party": false, 
    "type": "target"
  }, 
  {
    "deps": [
      "gpr", 
      "gpr_test_util", 
      "grpc", 
      "grpc++", 
      "grpc++_test_util", 
      "grpc_test_util"
    ], 
    "headers": [
      "include/grpc++/test/mock_stream.h"
    ], 
    "is_filegroup": false, 
    "language": "c++", 
    "name": "mock_test", 
    "src": [
      "include/grpc++/test/mock_stream.h", 
      "test/cpp/end2end/mock_test.cc"
    ], 
    "third_party": false, 
    "type": "target"
  }, 
  {
    "deps": [
      "benchmark"
    ], 
    "headers": [], 
    "is_filegroup": false, 
    "language": "c++", 
    "name": "noop-benchmark", 
    "src": [
      "test/cpp/microbenchmarks/noop-benchmark.cc"
    ], 
    "third_party": false, 
    "type": "target"
  }, 
  {
    "deps": [
      "gpr", 
      "gpr_test_util", 
      "grpc", 
      "grpc++", 
      "grpc++_proto_reflection_desc_db", 
      "grpc++_reflection", 
      "grpc++_test_util", 
      "grpc_test_util"
    ], 
    "headers": [], 
    "is_filegroup": false, 
    "language": "c++", 
    "name": "proto_server_reflection_test", 
    "src": [
      "test/cpp/end2end/proto_server_reflection_test.cc"
    ], 
    "third_party": false, 
    "type": "target"
  }, 
  {
    "deps": [
      "grpc", 
      "grpc++", 
      "grpc++_codegen_base", 
      "grpc++_codegen_proto"
    ], 
    "headers": [], 
    "is_filegroup": false, 
    "language": "c++", 
    "name": "proto_utils_test", 
    "src": [
      "test/cpp/codegen/proto_utils_test.cc"
    ], 
    "third_party": false, 
    "type": "target"
  }, 
  {
    "deps": [
      "gpr", 
      "gpr_test_util", 
      "grpc", 
      "grpc++", 
      "grpc++_test_config", 
      "grpc++_test_util", 
      "grpc_test_util", 
      "qps"
    ], 
    "headers": [], 
    "is_filegroup": false, 
    "language": "c++", 
    "name": "qps_interarrival_test", 
    "src": [
      "test/cpp/qps/qps_interarrival_test.cc"
    ], 
    "third_party": false, 
    "type": "target"
  }, 
  {
    "deps": [
      "gpr", 
      "gpr_test_util", 
      "grpc", 
      "grpc++", 
      "grpc++_core_stats", 
      "grpc++_test_config", 
      "grpc++_test_util", 
      "grpc_test_util", 
      "qps"
    ], 
    "headers": [], 
    "is_filegroup": false, 
    "language": "c++", 
    "name": "qps_json_driver", 
    "src": [
      "test/cpp/qps/qps_json_driver.cc"
    ], 
    "third_party": false, 
    "type": "target"
  }, 
  {
    "deps": [
      "gpr", 
      "gpr_test_util", 
      "grpc", 
      "grpc++", 
      "grpc++_core_stats", 
      "grpc++_test_config", 
      "grpc++_test_util", 
      "grpc_test_util", 
      "qps"
    ], 
    "headers": [], 
    "is_filegroup": false, 
    "language": "c++", 
    "name": "qps_openloop_test", 
    "src": [
      "test/cpp/qps/qps_openloop_test.cc"
    ], 
    "third_party": false, 
    "type": "target"
  }, 
  {
    "deps": [
      "gpr", 
      "gpr_test_util", 
      "grpc", 
      "grpc++", 
      "grpc++_core_stats", 
      "grpc++_test_config", 
      "grpc++_test_util", 
      "grpc_test_util", 
      "qps"
    ], 
    "headers": [
      "test/cpp/qps/client.h", 
      "test/cpp/qps/server.h"
    ], 
    "is_filegroup": false, 
    "language": "c++", 
    "name": "qps_worker", 
    "src": [
      "test/cpp/qps/client.h", 
      "test/cpp/qps/server.h", 
      "test/cpp/qps/worker.cc"
    ], 
    "third_party": false, 
    "type": "target"
  }, 
  {
    "deps": [
      "gpr", 
      "gpr_test_util", 
      "grpc", 
      "grpc++", 
      "grpc++_test_config", 
      "grpc++_test_util", 
      "grpc_test_util"
    ], 
    "headers": [
      "src/proto/grpc/testing/empty.grpc.pb.h", 
      "src/proto/grpc/testing/empty.pb.h", 
      "src/proto/grpc/testing/empty_mock.grpc.pb.h", 
      "src/proto/grpc/testing/messages.grpc.pb.h", 
      "src/proto/grpc/testing/messages.pb.h", 
      "src/proto/grpc/testing/messages_mock.grpc.pb.h", 
      "src/proto/grpc/testing/test.grpc.pb.h", 
      "src/proto/grpc/testing/test.pb.h", 
      "src/proto/grpc/testing/test_mock.grpc.pb.h"
    ], 
    "is_filegroup": false, 
    "language": "c++", 
    "name": "reconnect_interop_client", 
    "src": [
      "test/cpp/interop/reconnect_interop_client.cc"
    ], 
    "third_party": false, 
    "type": "target"
  }, 
  {
    "deps": [
      "gpr", 
      "gpr_test_util", 
      "grpc", 
      "grpc++", 
      "grpc++_test_config", 
      "grpc++_test_util", 
      "grpc_test_util", 
      "reconnect_server", 
      "test_tcp_server"
    ], 
    "headers": [
      "src/proto/grpc/testing/empty.grpc.pb.h", 
      "src/proto/grpc/testing/empty.pb.h", 
      "src/proto/grpc/testing/empty_mock.grpc.pb.h", 
      "src/proto/grpc/testing/messages.grpc.pb.h", 
      "src/proto/grpc/testing/messages.pb.h", 
      "src/proto/grpc/testing/messages_mock.grpc.pb.h", 
      "src/proto/grpc/testing/test.grpc.pb.h", 
      "src/proto/grpc/testing/test.pb.h", 
      "src/proto/grpc/testing/test_mock.grpc.pb.h"
    ], 
    "is_filegroup": false, 
    "language": "c++", 
    "name": "reconnect_interop_server", 
    "src": [
      "test/cpp/interop/reconnect_interop_server.cc"
    ], 
    "third_party": false, 
    "type": "target"
  }, 
  {
    "deps": [
      "gpr", 
      "gpr_test_util", 
      "grpc", 
      "grpc++", 
      "grpc++_test_util", 
      "grpc_test_util"
    ], 
    "headers": [], 
    "is_filegroup": false, 
    "language": "c++", 
    "name": "secure_auth_context_test", 
    "src": [
      "test/cpp/common/secure_auth_context_test.cc"
    ], 
    "third_party": false, 
    "type": "target"
  }, 
  {
    "deps": [
      "gpr", 
      "gpr_test_util", 
      "grpc", 
      "grpc++", 
      "grpc++_core_stats", 
      "grpc++_test_config", 
      "grpc++_test_util", 
      "grpc_test_util", 
      "qps"
    ], 
    "headers": [], 
    "is_filegroup": false, 
    "language": "c++", 
    "name": "secure_sync_unary_ping_pong_test", 
    "src": [
      "test/cpp/qps/secure_sync_unary_ping_pong_test.cc"
    ], 
    "third_party": false, 
    "type": "target"
  }, 
  {
    "deps": [
      "gpr", 
      "gpr_test_util", 
      "grpc", 
      "grpc++", 
      "grpc++_test_util", 
      "grpc_test_util"
    ], 
    "headers": [], 
    "is_filegroup": false, 
    "language": "c++", 
    "name": "server_builder_plugin_test", 
    "src": [
      "test/cpp/end2end/server_builder_plugin_test.cc"
    ], 
    "third_party": false, 
    "type": "target"
  }, 
  {
    "deps": [
      "gpr", 
      "gpr_test_util", 
      "grpc++_test_util_unsecure", 
      "grpc++_unsecure", 
      "grpc_test_util_unsecure", 
      "grpc_unsecure"
    ], 
    "headers": [
      "src/proto/grpc/testing/echo.grpc.pb.h", 
      "src/proto/grpc/testing/echo.pb.h", 
      "src/proto/grpc/testing/echo_messages.grpc.pb.h", 
      "src/proto/grpc/testing/echo_messages.pb.h", 
      "src/proto/grpc/testing/echo_messages_mock.grpc.pb.h", 
      "src/proto/grpc/testing/echo_mock.grpc.pb.h"
    ], 
    "is_filegroup": false, 
    "language": "c++", 
    "name": "server_builder_test", 
    "src": [
      "test/cpp/server/server_builder_test.cc"
    ], 
    "third_party": false, 
    "type": "target"
  }, 
  {
    "deps": [
      "gpr", 
      "gpr_test_util", 
      "grpc", 
      "grpc++", 
      "grpc++_test", 
      "grpc_test_util"
    ], 
    "headers": [], 
    "is_filegroup": false, 
    "language": "c++", 
    "name": "server_context_test_spouse_test", 
    "src": [
      "test/cpp/test/server_context_test_spouse_test.cc"
    ], 
    "third_party": false, 
    "type": "target"
  }, 
  {
    "deps": [
      "gpr", 
      "gpr_test_util", 
      "grpc", 
      "grpc++", 
      "grpc++_test_util", 
      "grpc_test_util"
    ], 
    "headers": [], 
    "is_filegroup": false, 
    "language": "c++", 
    "name": "server_crash_test", 
    "src": [
      "test/cpp/end2end/server_crash_test.cc"
    ], 
    "third_party": false, 
    "type": "target"
  }, 
  {
    "deps": [
      "gpr", 
      "gpr_test_util", 
      "grpc", 
      "grpc++", 
      "grpc++_test_util", 
      "grpc_test_util"
    ], 
    "headers": [], 
    "is_filegroup": false, 
    "language": "c++", 
    "name": "server_crash_test_client", 
    "src": [
      "test/cpp/end2end/server_crash_test_client.cc"
    ], 
    "third_party": false, 
    "type": "target"
  }, 
  {
    "deps": [
      "gpr", 
      "gpr_test_util", 
      "grpc++_test_util_unsecure", 
      "grpc++_unsecure", 
      "grpc_test_util_unsecure", 
      "grpc_unsecure"
    ], 
    "headers": [
      "src/proto/grpc/testing/echo.grpc.pb.h", 
      "src/proto/grpc/testing/echo.pb.h", 
      "src/proto/grpc/testing/echo_messages.grpc.pb.h", 
      "src/proto/grpc/testing/echo_messages.pb.h", 
      "src/proto/grpc/testing/echo_messages_mock.grpc.pb.h", 
      "src/proto/grpc/testing/echo_mock.grpc.pb.h"
    ], 
    "is_filegroup": false, 
    "language": "c++", 
    "name": "server_request_call_test", 
    "src": [
      "test/cpp/server/server_request_call_test.cc"
    ], 
    "third_party": false, 
    "type": "target"
  }, 
  {
    "deps": [
      "gpr", 
      "gpr_test_util", 
      "grpc", 
      "grpc++", 
      "grpc++_test_util", 
      "grpc_test_util"
    ], 
    "headers": [], 
    "is_filegroup": false, 
    "language": "c++", 
    "name": "shutdown_test", 
    "src": [
      "test/cpp/end2end/shutdown_test.cc"
    ], 
    "third_party": false, 
    "type": "target"
  }, 
  {
    "deps": [
      "gpr", 
      "gpr_test_util", 
      "grpc", 
      "grpc++_test_util", 
      "grpc_test_util"
    ], 
    "headers": [], 
    "is_filegroup": false, 
    "language": "c++", 
    "name": "stats_test", 
    "src": [
      "test/core/debug/stats_test.cc"
    ], 
    "third_party": false, 
    "type": "target"
  }, 
  {
    "deps": [
      "gpr", 
      "gpr_test_util", 
      "grpc", 
      "grpc++", 
      "grpc_test_util"
    ], 
    "headers": [], 
    "is_filegroup": false, 
    "language": "c++", 
    "name": "status_test", 
    "src": [
      "test/cpp/util/status_test.cc"
    ], 
    "third_party": false, 
    "type": "target"
  }, 
  {
    "deps": [
      "gpr", 
      "gpr_test_util", 
      "grpc", 
      "grpc++", 
      "grpc++_test_util", 
      "grpc_test_util"
    ], 
    "headers": [], 
    "is_filegroup": false, 
    "language": "c++", 
    "name": "streaming_throughput_test", 
    "src": [
      "test/cpp/end2end/streaming_throughput_test.cc"
    ], 
    "third_party": false, 
    "type": "target"
  }, 
  {
    "deps": [
      "gpr", 
      "gpr_test_util", 
      "grpc", 
      "grpc++", 
      "grpc++_test_config", 
      "grpc++_test_util", 
      "grpc_test_util"
    ], 
    "headers": [
      "src/proto/grpc/testing/empty.grpc.pb.h", 
      "src/proto/grpc/testing/empty.pb.h", 
      "src/proto/grpc/testing/empty_mock.grpc.pb.h", 
      "src/proto/grpc/testing/messages.grpc.pb.h", 
      "src/proto/grpc/testing/messages.pb.h", 
      "src/proto/grpc/testing/messages_mock.grpc.pb.h", 
      "src/proto/grpc/testing/metrics.grpc.pb.h", 
      "src/proto/grpc/testing/metrics.pb.h", 
      "src/proto/grpc/testing/metrics_mock.grpc.pb.h", 
      "src/proto/grpc/testing/test.grpc.pb.h", 
      "src/proto/grpc/testing/test.pb.h", 
      "src/proto/grpc/testing/test_mock.grpc.pb.h", 
      "test/cpp/interop/client_helper.h", 
      "test/cpp/interop/interop_client.h", 
      "test/cpp/interop/stress_interop_client.h", 
      "test/cpp/util/create_test_channel.h", 
      "test/cpp/util/metrics_server.h"
    ], 
    "is_filegroup": false, 
    "language": "c++", 
    "name": "stress_test", 
    "src": [
      "test/cpp/interop/client_helper.h", 
      "test/cpp/interop/interop_client.cc", 
      "test/cpp/interop/interop_client.h", 
      "test/cpp/interop/stress_interop_client.cc", 
      "test/cpp/interop/stress_interop_client.h", 
      "test/cpp/interop/stress_test.cc", 
      "test/cpp/util/create_test_channel.h", 
      "test/cpp/util/metrics_server.cc", 
      "test/cpp/util/metrics_server.h"
    ], 
    "third_party": false, 
    "type": "target"
  }, 
  {
    "deps": [
      "gpr", 
      "grpc++_test_config", 
      "grpc++_unsecure", 
      "grpc_unsecure"
    ], 
    "headers": [], 
    "is_filegroup": false, 
    "language": "c++", 
    "name": "thread_manager_test", 
    "src": [
      "test/cpp/thread_manager/thread_manager_test.cc"
    ], 
    "third_party": false, 
    "type": "target"
  }, 
  {
    "deps": [
      "gpr", 
      "gpr_test_util", 
      "grpc++_test_util_unsecure", 
      "grpc++_unsecure", 
      "grpc_test_util_unsecure", 
      "grpc_unsecure"
    ], 
    "headers": [], 
    "is_filegroup": false, 
    "language": "c++", 
    "name": "thread_stress_test", 
    "src": [
      "test/cpp/end2end/thread_stress_test.cc"
    ], 
    "third_party": false, 
    "type": "target"
  }, 
  {
    "deps": [
      "gpr", 
      "gpr_test_util", 
      "grpc", 
      "grpc++", 
      "grpc++_test_util", 
      "grpc_test_util"
    ], 
    "headers": [], 
    "is_filegroup": false, 
    "language": "c++", 
    "name": "transport_pid_controller_test", 
    "src": [
      "test/core/transport/pid_controller_test.cc"
    ], 
    "third_party": false, 
    "type": "target"
  }, 
  {
    "deps": [
      "gpr", 
      "gpr_test_util", 
      "grpc", 
      "grpc++", 
<<<<<<< HEAD
      "grpc++_test", 
      "grpc_test_util"
    ], 
    "headers": [], 
    "is_filegroup": false, 
    "language": "c++", 
    "name": "tuple_test", 
    "src": [
      "test/core/support/tuple_test.cc"
    ], 
    "third_party": false, 
    "type": "target"
  }, 
  {
    "deps": [
      "gpr", 
      "gpr_test_util", 
      "grpc", 
      "grpc++", 
      "grpc++_test", 
      "grpc_test_util"
    ], 
    "headers": [], 
    "is_filegroup": false, 
    "language": "c++", 
    "name": "vector_test", 
    "src": [
      "test/core/support/vector_test.cc"
    ], 
    "third_party": false, 
    "type": "target"
  }, 
  {
    "deps": [
      "gpr", 
      "gpr_test_util", 
      "grpc", 
      "grpc++", 
=======
>>>>>>> 7f252fa4
      "grpc++_test_util", 
      "grpc_test_util"
    ], 
    "headers": [], 
    "is_filegroup": false, 
    "language": "c++", 
    "name": "writes_per_rpc_test", 
    "src": [
      "test/cpp/performance/writes_per_rpc_test.cc"
    ], 
    "third_party": false, 
    "type": "target"
  }, 
  {
    "deps": [
      "gpr", 
      "grpc"
    ], 
    "headers": [], 
    "is_filegroup": false, 
    "language": "c89", 
    "name": "public_headers_must_be_c89", 
    "src": [
      "test/core/surface/public_headers_must_be_c89.c"
    ], 
    "third_party": false, 
    "type": "target"
  }, 
  {
    "deps": [
      "boringssl", 
      "boringssl_aes_test_lib", 
      "boringssl_test_util"
    ], 
    "headers": [], 
    "is_filegroup": false, 
    "language": "c++", 
    "name": "boringssl_aes_test", 
    "src": [], 
    "third_party": true, 
    "type": "target"
  }, 
  {
    "deps": [
      "boringssl", 
      "boringssl_asn1_test_lib", 
      "boringssl_test_util"
    ], 
    "headers": [], 
    "is_filegroup": false, 
    "language": "c++", 
    "name": "boringssl_asn1_test", 
    "src": [], 
    "third_party": true, 
    "type": "target"
  }, 
  {
    "deps": [
      "boringssl", 
      "boringssl_base64_test_lib", 
      "boringssl_test_util"
    ], 
    "headers": [], 
    "is_filegroup": false, 
    "language": "c++", 
    "name": "boringssl_base64_test", 
    "src": [], 
    "third_party": true, 
    "type": "target"
  }, 
  {
    "deps": [
      "boringssl", 
      "boringssl_bio_test_lib", 
      "boringssl_test_util"
    ], 
    "headers": [], 
    "is_filegroup": false, 
    "language": "c++", 
    "name": "boringssl_bio_test", 
    "src": [], 
    "third_party": true, 
    "type": "target"
  }, 
  {
    "deps": [
      "boringssl", 
      "boringssl_bn_test_lib", 
      "boringssl_test_util"
    ], 
    "headers": [], 
    "is_filegroup": false, 
    "language": "c++", 
    "name": "boringssl_bn_test", 
    "src": [], 
    "third_party": true, 
    "type": "target"
  }, 
  {
    "deps": [
      "boringssl", 
      "boringssl_bytestring_test_lib", 
      "boringssl_test_util"
    ], 
    "headers": [], 
    "is_filegroup": false, 
    "language": "c++", 
    "name": "boringssl_bytestring_test", 
    "src": [], 
    "third_party": true, 
    "type": "target"
  }, 
  {
    "deps": [
      "boringssl", 
      "boringssl_aead_test_lib", 
      "boringssl_test_util"
    ], 
    "headers": [], 
    "is_filegroup": false, 
    "language": "c++", 
    "name": "boringssl_aead_test", 
    "src": [], 
    "third_party": true, 
    "type": "target"
  }, 
  {
    "deps": [
      "boringssl", 
      "boringssl_cipher_test_lib", 
      "boringssl_test_util"
    ], 
    "headers": [], 
    "is_filegroup": false, 
    "language": "c++", 
    "name": "boringssl_cipher_test", 
    "src": [], 
    "third_party": true, 
    "type": "target"
  }, 
  {
    "deps": [
      "boringssl", 
      "boringssl_cmac_test_lib", 
      "boringssl_test_util"
    ], 
    "headers": [], 
    "is_filegroup": false, 
    "language": "c++", 
    "name": "boringssl_cmac_test", 
    "src": [], 
    "third_party": true, 
    "type": "target"
  }, 
  {
    "deps": [
      "boringssl", 
      "boringssl_constant_time_test_lib", 
      "boringssl_test_util"
    ], 
    "headers": [], 
    "is_filegroup": false, 
    "language": "c++", 
    "name": "boringssl_constant_time_test", 
    "src": [], 
    "third_party": true, 
    "type": "target"
  }, 
  {
    "deps": [
      "boringssl", 
      "boringssl_ed25519_test_lib", 
      "boringssl_test_util"
    ], 
    "headers": [], 
    "is_filegroup": false, 
    "language": "c++", 
    "name": "boringssl_ed25519_test", 
    "src": [], 
    "third_party": true, 
    "type": "target"
  }, 
  {
    "deps": [
      "boringssl", 
      "boringssl_spake25519_test_lib", 
      "boringssl_test_util"
    ], 
    "headers": [], 
    "is_filegroup": false, 
    "language": "c++", 
    "name": "boringssl_spake25519_test", 
    "src": [], 
    "third_party": true, 
    "type": "target"
  }, 
  {
    "deps": [
      "boringssl", 
      "boringssl_test_util", 
      "boringssl_x25519_test_lib"
    ], 
    "headers": [], 
    "is_filegroup": false, 
    "language": "c++", 
    "name": "boringssl_x25519_test", 
    "src": [], 
    "third_party": true, 
    "type": "target"
  }, 
  {
    "deps": [
      "boringssl", 
      "boringssl_digest_test_lib", 
      "boringssl_test_util"
    ], 
    "headers": [], 
    "is_filegroup": false, 
    "language": "c++", 
    "name": "boringssl_digest_test", 
    "src": [], 
    "third_party": true, 
    "type": "target"
  }, 
  {
    "deps": [
      "boringssl", 
      "boringssl_example_mul_lib", 
      "boringssl_test_util"
    ], 
    "headers": [], 
    "is_filegroup": false, 
    "language": "c++", 
    "name": "boringssl_example_mul", 
    "src": [], 
    "third_party": true, 
    "type": "target"
  }, 
  {
    "deps": [
      "boringssl", 
      "boringssl_p256-x86_64_test_lib", 
      "boringssl_test_util"
    ], 
    "headers": [], 
    "is_filegroup": false, 
    "language": "c++", 
    "name": "boringssl_p256-x86_64_test", 
    "src": [], 
    "third_party": true, 
    "type": "target"
  }, 
  {
    "deps": [
      "boringssl", 
      "boringssl_ecdh_test_lib", 
      "boringssl_test_util"
    ], 
    "headers": [], 
    "is_filegroup": false, 
    "language": "c++", 
    "name": "boringssl_ecdh_test", 
    "src": [], 
    "third_party": true, 
    "type": "target"
  }, 
  {
    "deps": [
      "boringssl", 
      "boringssl_ecdsa_sign_test_lib", 
      "boringssl_test_util"
    ], 
    "headers": [], 
    "is_filegroup": false, 
    "language": "c++", 
    "name": "boringssl_ecdsa_sign_test", 
    "src": [], 
    "third_party": true, 
    "type": "target"
  }, 
  {
    "deps": [
      "boringssl", 
      "boringssl_ecdsa_test_lib", 
      "boringssl_test_util"
    ], 
    "headers": [], 
    "is_filegroup": false, 
    "language": "c++", 
    "name": "boringssl_ecdsa_test", 
    "src": [], 
    "third_party": true, 
    "type": "target"
  }, 
  {
    "deps": [
      "boringssl", 
      "boringssl_ecdsa_verify_test_lib", 
      "boringssl_test_util"
    ], 
    "headers": [], 
    "is_filegroup": false, 
    "language": "c++", 
    "name": "boringssl_ecdsa_verify_test", 
    "src": [], 
    "third_party": true, 
    "type": "target"
  }, 
  {
    "deps": [
      "boringssl", 
      "boringssl_evp_extra_test_lib", 
      "boringssl_test_util"
    ], 
    "headers": [], 
    "is_filegroup": false, 
    "language": "c++", 
    "name": "boringssl_evp_extra_test", 
    "src": [], 
    "third_party": true, 
    "type": "target"
  }, 
  {
    "deps": [
      "boringssl", 
      "boringssl_evp_test_lib", 
      "boringssl_test_util"
    ], 
    "headers": [], 
    "is_filegroup": false, 
    "language": "c++", 
    "name": "boringssl_evp_test", 
    "src": [], 
    "third_party": true, 
    "type": "target"
  }, 
  {
    "deps": [
      "boringssl", 
      "boringssl_pbkdf_test_lib", 
      "boringssl_test_util"
    ], 
    "headers": [], 
    "is_filegroup": false, 
    "language": "c++", 
    "name": "boringssl_pbkdf_test", 
    "src": [], 
    "third_party": true, 
    "type": "target"
  }, 
  {
    "deps": [
      "boringssl", 
      "boringssl_hkdf_test_lib", 
      "boringssl_test_util"
    ], 
    "headers": [], 
    "is_filegroup": false, 
    "language": "c++", 
    "name": "boringssl_hkdf_test", 
    "src": [], 
    "third_party": true, 
    "type": "target"
  }, 
  {
    "deps": [
      "boringssl", 
      "boringssl_hmac_test_lib", 
      "boringssl_test_util"
    ], 
    "headers": [], 
    "is_filegroup": false, 
    "language": "c++", 
    "name": "boringssl_hmac_test", 
    "src": [], 
    "third_party": true, 
    "type": "target"
  }, 
  {
    "deps": [
      "boringssl", 
      "boringssl_lhash_test_lib", 
      "boringssl_test_util"
    ], 
    "headers": [], 
    "is_filegroup": false, 
    "language": "c++", 
    "name": "boringssl_lhash_test", 
    "src": [], 
    "third_party": true, 
    "type": "target"
  }, 
  {
    "deps": [
      "boringssl", 
      "boringssl_gcm_test_lib", 
      "boringssl_test_util"
    ], 
    "headers": [], 
    "is_filegroup": false, 
    "language": "c++", 
    "name": "boringssl_gcm_test", 
    "src": [], 
    "third_party": true, 
    "type": "target"
  }, 
  {
    "deps": [
      "boringssl", 
      "boringssl_obj_test_lib", 
      "boringssl_test_util"
    ], 
    "headers": [], 
    "is_filegroup": false, 
    "language": "c++", 
    "name": "boringssl_obj_test", 
    "src": [], 
    "third_party": true, 
    "type": "target"
  }, 
  {
    "deps": [
      "boringssl", 
      "boringssl_pkcs12_test_lib", 
      "boringssl_test_util"
    ], 
    "headers": [], 
    "is_filegroup": false, 
    "language": "c++", 
    "name": "boringssl_pkcs12_test", 
    "src": [], 
    "third_party": true, 
    "type": "target"
  }, 
  {
    "deps": [
      "boringssl", 
      "boringssl_pkcs8_test_lib", 
      "boringssl_test_util"
    ], 
    "headers": [], 
    "is_filegroup": false, 
    "language": "c++", 
    "name": "boringssl_pkcs8_test", 
    "src": [], 
    "third_party": true, 
    "type": "target"
  }, 
  {
    "deps": [
      "boringssl", 
      "boringssl_poly1305_test_lib", 
      "boringssl_test_util"
    ], 
    "headers": [], 
    "is_filegroup": false, 
    "language": "c++", 
    "name": "boringssl_poly1305_test", 
    "src": [], 
    "third_party": true, 
    "type": "target"
  }, 
  {
    "deps": [
      "boringssl", 
      "boringssl_pool_test_lib", 
      "boringssl_test_util"
    ], 
    "headers": [], 
    "is_filegroup": false, 
    "language": "c++", 
    "name": "boringssl_pool_test", 
    "src": [], 
    "third_party": true, 
    "type": "target"
  }, 
  {
    "deps": [
      "boringssl", 
      "boringssl_refcount_test_lib", 
      "boringssl_test_util"
    ], 
    "headers": [], 
    "is_filegroup": false, 
    "language": "c++", 
    "name": "boringssl_refcount_test", 
    "src": [], 
    "third_party": true, 
    "type": "target"
  }, 
  {
    "deps": [
      "boringssl", 
      "boringssl_test_util", 
      "boringssl_thread_test_lib"
    ], 
    "headers": [], 
    "is_filegroup": false, 
    "language": "c++", 
    "name": "boringssl_thread_test", 
    "src": [], 
    "third_party": true, 
    "type": "target"
  }, 
  {
    "deps": [
      "boringssl", 
      "boringssl_pkcs7_test_lib", 
      "boringssl_test_util"
    ], 
    "headers": [], 
    "is_filegroup": false, 
    "language": "c++", 
    "name": "boringssl_pkcs7_test", 
    "src": [], 
    "third_party": true, 
    "type": "target"
  }, 
  {
    "deps": [
      "boringssl", 
      "boringssl_test_util", 
      "boringssl_x509_test_lib"
    ], 
    "headers": [], 
    "is_filegroup": false, 
    "language": "c++", 
    "name": "boringssl_x509_test", 
    "src": [], 
    "third_party": true, 
    "type": "target"
  }, 
  {
    "deps": [
      "boringssl", 
      "boringssl_tab_test_lib", 
      "boringssl_test_util"
    ], 
    "headers": [], 
    "is_filegroup": false, 
    "language": "c++", 
    "name": "boringssl_tab_test", 
    "src": [], 
    "third_party": true, 
    "type": "target"
  }, 
  {
    "deps": [
      "boringssl", 
      "boringssl_test_util", 
      "boringssl_v3name_test_lib"
    ], 
    "headers": [], 
    "is_filegroup": false, 
    "language": "c++", 
    "name": "boringssl_v3name_test", 
    "src": [], 
    "third_party": true, 
    "type": "target"
  }, 
  {
    "deps": [
      "bad_client_test", 
      "gpr", 
      "gpr_test_util", 
      "grpc_test_util_unsecure", 
      "grpc_unsecure"
    ], 
    "headers": [], 
    "is_filegroup": false, 
    "language": "c", 
    "name": "badreq_bad_client_test", 
    "src": [
      "test/core/bad_client/tests/badreq.cc"
    ], 
    "third_party": false, 
    "type": "target"
  }, 
  {
    "deps": [
      "bad_client_test", 
      "gpr", 
      "gpr_test_util", 
      "grpc_test_util_unsecure", 
      "grpc_unsecure"
    ], 
    "headers": [], 
    "is_filegroup": false, 
    "language": "c", 
    "name": "connection_prefix_bad_client_test", 
    "src": [
      "test/core/bad_client/tests/connection_prefix.cc"
    ], 
    "third_party": false, 
    "type": "target"
  }, 
  {
    "deps": [
      "bad_client_test", 
      "gpr", 
      "gpr_test_util", 
      "grpc_test_util_unsecure", 
      "grpc_unsecure"
    ], 
    "headers": [], 
    "is_filegroup": false, 
    "language": "c", 
    "name": "head_of_line_blocking_bad_client_test", 
    "src": [
      "test/core/bad_client/tests/head_of_line_blocking.cc"
    ], 
    "third_party": false, 
    "type": "target"
  }, 
  {
    "deps": [
      "bad_client_test", 
      "gpr", 
      "gpr_test_util", 
      "grpc_test_util_unsecure", 
      "grpc_unsecure"
    ], 
    "headers": [], 
    "is_filegroup": false, 
    "language": "c", 
    "name": "headers_bad_client_test", 
    "src": [
      "test/core/bad_client/tests/headers.cc"
    ], 
    "third_party": false, 
    "type": "target"
  }, 
  {
    "deps": [
      "bad_client_test", 
      "gpr", 
      "gpr_test_util", 
      "grpc_test_util_unsecure", 
      "grpc_unsecure"
    ], 
    "headers": [], 
    "is_filegroup": false, 
    "language": "c", 
    "name": "initial_settings_frame_bad_client_test", 
    "src": [
      "test/core/bad_client/tests/initial_settings_frame.cc"
    ], 
    "third_party": false, 
    "type": "target"
  }, 
  {
    "deps": [
      "bad_client_test", 
      "gpr", 
      "gpr_test_util", 
      "grpc_test_util_unsecure", 
      "grpc_unsecure"
    ], 
    "headers": [], 
    "is_filegroup": false, 
    "language": "c", 
    "name": "server_registered_method_bad_client_test", 
    "src": [
      "test/core/bad_client/tests/server_registered_method.cc"
    ], 
    "third_party": false, 
    "type": "target"
  }, 
  {
    "deps": [
      "bad_client_test", 
      "gpr", 
      "gpr_test_util", 
      "grpc_test_util_unsecure", 
      "grpc_unsecure"
    ], 
    "headers": [], 
    "is_filegroup": false, 
    "language": "c", 
    "name": "simple_request_bad_client_test", 
    "src": [
      "test/core/bad_client/tests/simple_request.cc"
    ], 
    "third_party": false, 
    "type": "target"
  }, 
  {
    "deps": [
      "bad_client_test", 
      "gpr", 
      "gpr_test_util", 
      "grpc_test_util_unsecure", 
      "grpc_unsecure"
    ], 
    "headers": [], 
    "is_filegroup": false, 
    "language": "c", 
    "name": "unknown_frame_bad_client_test", 
    "src": [
      "test/core/bad_client/tests/unknown_frame.cc"
    ], 
    "third_party": false, 
    "type": "target"
  }, 
  {
    "deps": [
      "bad_client_test", 
      "gpr", 
      "gpr_test_util", 
      "grpc_test_util_unsecure", 
      "grpc_unsecure"
    ], 
    "headers": [], 
    "is_filegroup": false, 
    "language": "c", 
    "name": "window_overflow_bad_client_test", 
    "src": [
      "test/core/bad_client/tests/window_overflow.cc"
    ], 
    "third_party": false, 
    "type": "target"
  }, 
  {
    "deps": [
      "bad_ssl_test_server", 
      "gpr", 
      "gpr_test_util", 
      "grpc", 
      "grpc_test_util"
    ], 
    "headers": [], 
    "is_filegroup": false, 
    "language": "c", 
    "name": "bad_ssl_cert_server", 
    "src": [
      "test/core/bad_ssl/servers/cert.cc"
    ], 
    "third_party": false, 
    "type": "target"
  }, 
  {
    "deps": [
      "gpr", 
      "gpr_test_util", 
      "grpc", 
      "grpc_test_util"
    ], 
    "headers": [], 
    "is_filegroup": false, 
    "language": "c", 
    "name": "bad_ssl_cert_test", 
    "src": [
      "test/core/bad_ssl/bad_ssl_test.cc"
    ], 
    "third_party": false, 
    "type": "target"
  }, 
  {
    "deps": [
      "end2end_tests", 
      "gpr", 
      "gpr_test_util", 
      "grpc", 
      "grpc_test_util"
    ], 
    "headers": [], 
    "is_filegroup": false, 
    "language": "c", 
    "name": "h2_census_test", 
    "src": [
      "test/core/end2end/fixtures/h2_census.cc"
    ], 
    "third_party": false, 
    "type": "target"
  }, 
  {
    "deps": [
      "end2end_tests", 
      "gpr", 
      "gpr_test_util", 
      "grpc", 
      "grpc_test_util"
    ], 
    "headers": [], 
    "is_filegroup": false, 
    "language": "c", 
    "name": "h2_compress_test", 
    "src": [
      "test/core/end2end/fixtures/h2_compress.cc"
    ], 
    "third_party": false, 
    "type": "target"
  }, 
  {
    "deps": [
      "end2end_tests", 
      "gpr", 
      "gpr_test_util", 
      "grpc", 
      "grpc_test_util"
    ], 
    "headers": [], 
    "is_filegroup": false, 
    "language": "c", 
    "name": "h2_fakesec_test", 
    "src": [
      "test/core/end2end/fixtures/h2_fakesec.cc"
    ], 
    "third_party": false, 
    "type": "target"
  }, 
  {
    "deps": [
      "end2end_tests", 
      "gpr", 
      "gpr_test_util", 
      "grpc", 
      "grpc_test_util"
    ], 
    "headers": [], 
    "is_filegroup": false, 
    "language": "c", 
    "name": "h2_fd_test", 
    "src": [
      "test/core/end2end/fixtures/h2_fd.cc"
    ], 
    "third_party": false, 
    "type": "target"
  }, 
  {
    "deps": [
      "end2end_tests", 
      "gpr", 
      "gpr_test_util", 
      "grpc", 
      "grpc_test_util"
    ], 
    "headers": [], 
    "is_filegroup": false, 
    "language": "c", 
    "name": "h2_full_test", 
    "src": [
      "test/core/end2end/fixtures/h2_full.cc"
    ], 
    "third_party": false, 
    "type": "target"
  }, 
  {
    "deps": [
      "end2end_tests", 
      "gpr", 
      "gpr_test_util", 
      "grpc", 
      "grpc_test_util"
    ], 
    "headers": [], 
    "is_filegroup": false, 
    "language": "c", 
    "name": "h2_full+pipe_test", 
    "src": [
      "test/core/end2end/fixtures/h2_full+pipe.cc"
    ], 
    "third_party": false, 
    "type": "target"
  }, 
  {
    "deps": [
      "end2end_tests", 
      "gpr", 
      "gpr_test_util", 
      "grpc", 
      "grpc_test_util"
    ], 
    "headers": [], 
    "is_filegroup": false, 
    "language": "c", 
    "name": "h2_full+trace_test", 
    "src": [
      "test/core/end2end/fixtures/h2_full+trace.cc"
    ], 
    "third_party": false, 
    "type": "target"
  }, 
  {
    "deps": [
      "end2end_tests", 
      "gpr", 
      "gpr_test_util", 
      "grpc", 
      "grpc_test_util"
    ], 
    "headers": [], 
    "is_filegroup": false, 
    "language": "c", 
    "name": "h2_full+workarounds_test", 
    "src": [
      "test/core/end2end/fixtures/h2_full+workarounds.cc"
    ], 
    "third_party": false, 
    "type": "target"
  }, 
  {
    "deps": [
      "end2end_tests", 
      "gpr", 
      "gpr_test_util", 
      "grpc", 
      "grpc_test_util"
    ], 
    "headers": [], 
    "is_filegroup": false, 
    "language": "c", 
    "name": "h2_http_proxy_test", 
    "src": [
      "test/core/end2end/fixtures/h2_http_proxy.cc"
    ], 
    "third_party": false, 
    "type": "target"
  }, 
  {
    "deps": [
      "end2end_tests", 
      "gpr", 
      "gpr_test_util", 
      "grpc", 
      "grpc_test_util"
    ], 
    "headers": [], 
    "is_filegroup": false, 
    "language": "c", 
    "name": "h2_load_reporting_test", 
    "src": [
      "test/core/end2end/fixtures/h2_load_reporting.cc"
    ], 
    "third_party": false, 
    "type": "target"
  }, 
  {
    "deps": [
      "end2end_tests", 
      "gpr", 
      "gpr_test_util", 
      "grpc", 
      "grpc_test_util"
    ], 
    "headers": [], 
    "is_filegroup": false, 
    "language": "c", 
    "name": "h2_oauth2_test", 
    "src": [
      "test/core/end2end/fixtures/h2_oauth2.cc"
    ], 
    "third_party": false, 
    "type": "target"
  }, 
  {
    "deps": [
      "end2end_tests", 
      "gpr", 
      "gpr_test_util", 
      "grpc", 
      "grpc_test_util"
    ], 
    "headers": [], 
    "is_filegroup": false, 
    "language": "c", 
    "name": "h2_proxy_test", 
    "src": [
      "test/core/end2end/fixtures/h2_proxy.cc"
    ], 
    "third_party": false, 
    "type": "target"
  }, 
  {
    "deps": [
      "end2end_tests", 
      "gpr", 
      "gpr_test_util", 
      "grpc", 
      "grpc_test_util"
    ], 
    "headers": [], 
    "is_filegroup": false, 
    "language": "c", 
    "name": "h2_sockpair_test", 
    "src": [
      "test/core/end2end/fixtures/h2_sockpair.cc"
    ], 
    "third_party": false, 
    "type": "target"
  }, 
  {
    "deps": [
      "end2end_tests", 
      "gpr", 
      "gpr_test_util", 
      "grpc", 
      "grpc_test_util"
    ], 
    "headers": [], 
    "is_filegroup": false, 
    "language": "c", 
    "name": "h2_sockpair+trace_test", 
    "src": [
      "test/core/end2end/fixtures/h2_sockpair+trace.cc"
    ], 
    "third_party": false, 
    "type": "target"
  }, 
  {
    "deps": [
      "end2end_tests", 
      "gpr", 
      "gpr_test_util", 
      "grpc", 
      "grpc_test_util"
    ], 
    "headers": [], 
    "is_filegroup": false, 
    "language": "c", 
    "name": "h2_sockpair_1byte_test", 
    "src": [
      "test/core/end2end/fixtures/h2_sockpair_1byte.cc"
    ], 
    "third_party": false, 
    "type": "target"
  }, 
  {
    "deps": [
      "end2end_tests", 
      "gpr", 
      "gpr_test_util", 
      "grpc", 
      "grpc_test_util"
    ], 
    "headers": [], 
    "is_filegroup": false, 
    "language": "c", 
    "name": "h2_ssl_test", 
    "src": [
      "test/core/end2end/fixtures/h2_ssl.cc"
    ], 
    "third_party": false, 
    "type": "target"
  }, 
  {
    "deps": [
      "end2end_tests", 
      "gpr", 
      "gpr_test_util", 
      "grpc", 
      "grpc_test_util"
    ], 
    "headers": [], 
    "is_filegroup": false, 
    "language": "c", 
    "name": "h2_ssl_proxy_test", 
    "src": [
      "test/core/end2end/fixtures/h2_ssl_proxy.cc"
    ], 
    "third_party": false, 
    "type": "target"
  }, 
  {
    "deps": [
      "end2end_tests", 
      "gpr", 
      "gpr_test_util", 
      "grpc", 
      "grpc_test_util"
    ], 
    "headers": [], 
    "is_filegroup": false, 
    "language": "c", 
    "name": "h2_uds_test", 
    "src": [
      "test/core/end2end/fixtures/h2_uds.cc"
    ], 
    "third_party": false, 
    "type": "target"
  }, 
  {
    "deps": [
      "end2end_tests", 
      "gpr", 
      "gpr_test_util", 
      "grpc", 
      "grpc_test_util"
    ], 
    "headers": [], 
    "is_filegroup": false, 
    "language": "c", 
    "name": "inproc_test", 
    "src": [
      "test/core/end2end/fixtures/inproc.cc"
    ], 
    "third_party": false, 
    "type": "target"
  }, 
  {
    "deps": [
      "end2end_nosec_tests", 
      "gpr", 
      "gpr_test_util", 
      "grpc_test_util_unsecure", 
      "grpc_unsecure"
    ], 
    "headers": [], 
    "is_filegroup": false, 
    "language": "c", 
    "name": "h2_census_nosec_test", 
    "src": [
      "test/core/end2end/fixtures/h2_census.cc"
    ], 
    "third_party": false, 
    "type": "target"
  }, 
  {
    "deps": [
      "end2end_nosec_tests", 
      "gpr", 
      "gpr_test_util", 
      "grpc_test_util_unsecure", 
      "grpc_unsecure"
    ], 
    "headers": [], 
    "is_filegroup": false, 
    "language": "c", 
    "name": "h2_compress_nosec_test", 
    "src": [
      "test/core/end2end/fixtures/h2_compress.cc"
    ], 
    "third_party": false, 
    "type": "target"
  }, 
  {
    "deps": [
      "end2end_nosec_tests", 
      "gpr", 
      "gpr_test_util", 
      "grpc_test_util_unsecure", 
      "grpc_unsecure"
    ], 
    "headers": [], 
    "is_filegroup": false, 
    "language": "c", 
    "name": "h2_fd_nosec_test", 
    "src": [
      "test/core/end2end/fixtures/h2_fd.cc"
    ], 
    "third_party": false, 
    "type": "target"
  }, 
  {
    "deps": [
      "end2end_nosec_tests", 
      "gpr", 
      "gpr_test_util", 
      "grpc_test_util_unsecure", 
      "grpc_unsecure"
    ], 
    "headers": [], 
    "is_filegroup": false, 
    "language": "c", 
    "name": "h2_full_nosec_test", 
    "src": [
      "test/core/end2end/fixtures/h2_full.cc"
    ], 
    "third_party": false, 
    "type": "target"
  }, 
  {
    "deps": [
      "end2end_nosec_tests", 
      "gpr", 
      "gpr_test_util", 
      "grpc_test_util_unsecure", 
      "grpc_unsecure"
    ], 
    "headers": [], 
    "is_filegroup": false, 
    "language": "c", 
    "name": "h2_full+pipe_nosec_test", 
    "src": [
      "test/core/end2end/fixtures/h2_full+pipe.cc"
    ], 
    "third_party": false, 
    "type": "target"
  }, 
  {
    "deps": [
      "end2end_nosec_tests", 
      "gpr", 
      "gpr_test_util", 
      "grpc_test_util_unsecure", 
      "grpc_unsecure"
    ], 
    "headers": [], 
    "is_filegroup": false, 
    "language": "c", 
    "name": "h2_full+trace_nosec_test", 
    "src": [
      "test/core/end2end/fixtures/h2_full+trace.cc"
    ], 
    "third_party": false, 
    "type": "target"
  }, 
  {
    "deps": [
      "end2end_nosec_tests", 
      "gpr", 
      "gpr_test_util", 
      "grpc_test_util_unsecure", 
      "grpc_unsecure"
    ], 
    "headers": [], 
    "is_filegroup": false, 
    "language": "c", 
    "name": "h2_full+workarounds_nosec_test", 
    "src": [
      "test/core/end2end/fixtures/h2_full+workarounds.cc"
    ], 
    "third_party": false, 
    "type": "target"
  }, 
  {
    "deps": [
      "end2end_nosec_tests", 
      "gpr", 
      "gpr_test_util", 
      "grpc_test_util_unsecure", 
      "grpc_unsecure"
    ], 
    "headers": [], 
    "is_filegroup": false, 
    "language": "c", 
    "name": "h2_http_proxy_nosec_test", 
    "src": [
      "test/core/end2end/fixtures/h2_http_proxy.cc"
    ], 
    "third_party": false, 
    "type": "target"
  }, 
  {
    "deps": [
      "end2end_nosec_tests", 
      "gpr", 
      "gpr_test_util", 
      "grpc_test_util_unsecure", 
      "grpc_unsecure"
    ], 
    "headers": [], 
    "is_filegroup": false, 
    "language": "c", 
    "name": "h2_load_reporting_nosec_test", 
    "src": [
      "test/core/end2end/fixtures/h2_load_reporting.cc"
    ], 
    "third_party": false, 
    "type": "target"
  }, 
  {
    "deps": [
      "end2end_nosec_tests", 
      "gpr", 
      "gpr_test_util", 
      "grpc_test_util_unsecure", 
      "grpc_unsecure"
    ], 
    "headers": [], 
    "is_filegroup": false, 
    "language": "c", 
    "name": "h2_proxy_nosec_test", 
    "src": [
      "test/core/end2end/fixtures/h2_proxy.cc"
    ], 
    "third_party": false, 
    "type": "target"
  }, 
  {
    "deps": [
      "end2end_nosec_tests", 
      "gpr", 
      "gpr_test_util", 
      "grpc_test_util_unsecure", 
      "grpc_unsecure"
    ], 
    "headers": [], 
    "is_filegroup": false, 
    "language": "c", 
    "name": "h2_sockpair_nosec_test", 
    "src": [
      "test/core/end2end/fixtures/h2_sockpair.cc"
    ], 
    "third_party": false, 
    "type": "target"
  }, 
  {
    "deps": [
      "end2end_nosec_tests", 
      "gpr", 
      "gpr_test_util", 
      "grpc_test_util_unsecure", 
      "grpc_unsecure"
    ], 
    "headers": [], 
    "is_filegroup": false, 
    "language": "c", 
    "name": "h2_sockpair+trace_nosec_test", 
    "src": [
      "test/core/end2end/fixtures/h2_sockpair+trace.cc"
    ], 
    "third_party": false, 
    "type": "target"
  }, 
  {
    "deps": [
      "end2end_nosec_tests", 
      "gpr", 
      "gpr_test_util", 
      "grpc_test_util_unsecure", 
      "grpc_unsecure"
    ], 
    "headers": [], 
    "is_filegroup": false, 
    "language": "c", 
    "name": "h2_sockpair_1byte_nosec_test", 
    "src": [
      "test/core/end2end/fixtures/h2_sockpair_1byte.cc"
    ], 
    "third_party": false, 
    "type": "target"
  }, 
  {
    "deps": [
      "end2end_nosec_tests", 
      "gpr", 
      "gpr_test_util", 
      "grpc_test_util_unsecure", 
      "grpc_unsecure"
    ], 
    "headers": [], 
    "is_filegroup": false, 
    "language": "c", 
    "name": "h2_uds_nosec_test", 
    "src": [
      "test/core/end2end/fixtures/h2_uds.cc"
    ], 
    "third_party": false, 
    "type": "target"
  }, 
  {
    "deps": [
      "end2end_nosec_tests", 
      "gpr", 
      "gpr_test_util", 
      "grpc_test_util_unsecure", 
      "grpc_unsecure"
    ], 
    "headers": [], 
    "is_filegroup": false, 
    "language": "c", 
    "name": "inproc_nosec_test", 
    "src": [
      "test/core/end2end/fixtures/inproc.cc"
    ], 
    "third_party": false, 
    "type": "target"
  }, 
  {
    "deps": [
      "gpr", 
      "gpr_test_util", 
      "grpc++_test_config", 
      "grpc++_test_util_unsecure", 
      "grpc++_unsecure", 
      "grpc_test_util_unsecure", 
      "grpc_unsecure"
    ], 
    "headers": [], 
    "is_filegroup": false, 
    "language": "c++", 
    "name": "resolver_component_test_unsecure", 
    "src": [
      "test/cpp/naming/resolver_component_test.cc"
    ], 
    "third_party": false, 
    "type": "target"
  }, 
  {
    "deps": [
      "gpr", 
      "gpr_test_util", 
      "grpc", 
      "grpc++", 
      "grpc++_test_config", 
      "grpc++_test_util", 
      "grpc_test_util"
    ], 
    "headers": [], 
    "is_filegroup": false, 
    "language": "c++", 
    "name": "resolver_component_test", 
    "src": [
      "test/cpp/naming/resolver_component_test.cc"
    ], 
    "third_party": false, 
    "type": "target"
  }, 
  {
    "deps": [
      "gpr", 
      "gpr_test_util", 
      "grpc", 
      "grpc++", 
      "grpc++_test_config", 
      "grpc++_test_util", 
      "grpc_test_util"
    ], 
    "headers": [], 
    "is_filegroup": false, 
    "language": "c++", 
    "name": "resolver_component_tests_runner_invoker_unsecure", 
    "src": [
      "test/cpp/naming/resolver_component_tests_runner_invoker.cc"
    ], 
    "third_party": false, 
    "type": "target"
  }, 
  {
    "deps": [
      "gpr", 
      "gpr_test_util", 
      "grpc", 
      "grpc++", 
      "grpc++_test_config", 
      "grpc++_test_util", 
      "grpc_test_util"
    ], 
    "headers": [], 
    "is_filegroup": false, 
    "language": "c++", 
    "name": "resolver_component_tests_runner_invoker", 
    "src": [
      "test/cpp/naming/resolver_component_tests_runner_invoker.cc"
    ], 
    "third_party": false, 
    "type": "target"
  }, 
  {
    "deps": [
      "gpr", 
      "gpr_test_util", 
      "grpc", 
      "grpc_test_util"
    ], 
    "headers": [], 
    "is_filegroup": false, 
    "language": "c", 
    "name": "api_fuzzer_one_entry", 
    "src": [
      "test/core/end2end/fuzzers/api_fuzzer.cc", 
      "test/core/util/one_corpus_entry_fuzzer.cc"
    ], 
    "third_party": false, 
    "type": "target"
  }, 
  {
    "deps": [
      "gpr", 
      "gpr_test_util", 
      "grpc", 
      "grpc_test_util"
    ], 
    "headers": [], 
    "is_filegroup": false, 
    "language": "c", 
    "name": "client_fuzzer_one_entry", 
    "src": [
      "test/core/end2end/fuzzers/client_fuzzer.cc", 
      "test/core/util/one_corpus_entry_fuzzer.cc"
    ], 
    "third_party": false, 
    "type": "target"
  }, 
  {
    "deps": [
      "gpr", 
      "gpr_test_util", 
      "grpc", 
      "grpc_test_util"
    ], 
    "headers": [], 
    "is_filegroup": false, 
    "language": "c", 
    "name": "hpack_parser_fuzzer_test_one_entry", 
    "src": [
      "test/core/transport/chttp2/hpack_parser_fuzzer_test.cc", 
      "test/core/util/one_corpus_entry_fuzzer.cc"
    ], 
    "third_party": false, 
    "type": "target"
  }, 
  {
    "deps": [
      "gpr", 
      "gpr_test_util", 
      "grpc", 
      "grpc_test_util"
    ], 
    "headers": [], 
    "is_filegroup": false, 
    "language": "c", 
    "name": "http_request_fuzzer_test_one_entry", 
    "src": [
      "test/core/http/request_fuzzer.cc", 
      "test/core/util/one_corpus_entry_fuzzer.cc"
    ], 
    "third_party": false, 
    "type": "target"
  }, 
  {
    "deps": [
      "gpr", 
      "gpr_test_util", 
      "grpc", 
      "grpc_test_util"
    ], 
    "headers": [], 
    "is_filegroup": false, 
    "language": "c", 
    "name": "http_response_fuzzer_test_one_entry", 
    "src": [
      "test/core/http/response_fuzzer.cc", 
      "test/core/util/one_corpus_entry_fuzzer.cc"
    ], 
    "third_party": false, 
    "type": "target"
  }, 
  {
    "deps": [
      "gpr", 
      "gpr_test_util", 
      "grpc", 
      "grpc_test_util"
    ], 
    "headers": [], 
    "is_filegroup": false, 
    "language": "c", 
    "name": "json_fuzzer_test_one_entry", 
    "src": [
      "test/core/json/fuzzer.cc", 
      "test/core/util/one_corpus_entry_fuzzer.cc"
    ], 
    "third_party": false, 
    "type": "target"
  }, 
  {
    "deps": [
      "gpr", 
      "gpr_test_util", 
      "grpc", 
      "grpc_test_util"
    ], 
    "headers": [], 
    "is_filegroup": false, 
    "language": "c", 
    "name": "nanopb_fuzzer_response_test_one_entry", 
    "src": [
      "test/core/nanopb/fuzzer_response.cc", 
      "test/core/util/one_corpus_entry_fuzzer.cc"
    ], 
    "third_party": false, 
    "type": "target"
  }, 
  {
    "deps": [
      "gpr", 
      "gpr_test_util", 
      "grpc", 
      "grpc_test_util"
    ], 
    "headers": [], 
    "is_filegroup": false, 
    "language": "c", 
    "name": "nanopb_fuzzer_serverlist_test_one_entry", 
    "src": [
      "test/core/nanopb/fuzzer_serverlist.cc", 
      "test/core/util/one_corpus_entry_fuzzer.cc"
    ], 
    "third_party": false, 
    "type": "target"
  }, 
  {
    "deps": [
      "gpr", 
      "gpr_test_util", 
      "grpc", 
      "grpc_test_util"
    ], 
    "headers": [], 
    "is_filegroup": false, 
    "language": "c", 
    "name": "percent_decode_fuzzer_one_entry", 
    "src": [
      "test/core/slice/percent_decode_fuzzer.cc", 
      "test/core/util/one_corpus_entry_fuzzer.cc"
    ], 
    "third_party": false, 
    "type": "target"
  }, 
  {
    "deps": [
      "gpr", 
      "gpr_test_util", 
      "grpc", 
      "grpc_test_util"
    ], 
    "headers": [], 
    "is_filegroup": false, 
    "language": "c", 
    "name": "percent_encode_fuzzer_one_entry", 
    "src": [
      "test/core/slice/percent_encode_fuzzer.cc", 
      "test/core/util/one_corpus_entry_fuzzer.cc"
    ], 
    "third_party": false, 
    "type": "target"
  }, 
  {
    "deps": [
      "gpr", 
      "gpr_test_util", 
      "grpc", 
      "grpc_test_util"
    ], 
    "headers": [], 
    "is_filegroup": false, 
    "language": "c", 
    "name": "server_fuzzer_one_entry", 
    "src": [
      "test/core/end2end/fuzzers/server_fuzzer.cc", 
      "test/core/util/one_corpus_entry_fuzzer.cc"
    ], 
    "third_party": false, 
    "type": "target"
  }, 
  {
    "deps": [
      "gpr", 
      "gpr_test_util", 
      "grpc", 
      "grpc_test_util"
    ], 
    "headers": [], 
    "is_filegroup": false, 
    "language": "c", 
    "name": "ssl_server_fuzzer_one_entry", 
    "src": [
      "test/core/security/ssl_server_fuzzer.cc", 
      "test/core/util/one_corpus_entry_fuzzer.cc"
    ], 
    "third_party": false, 
    "type": "target"
  }, 
  {
    "deps": [
      "gpr", 
      "gpr_test_util", 
      "grpc", 
      "grpc_test_util"
    ], 
    "headers": [], 
    "is_filegroup": false, 
    "language": "c", 
    "name": "uri_fuzzer_test_one_entry", 
    "src": [
      "test/core/client_channel/uri_fuzzer_test.cc", 
      "test/core/util/one_corpus_entry_fuzzer.cc"
    ], 
    "third_party": false, 
    "type": "target"
  }, 
  {
    "deps": [
      "gpr_base"
    ], 
    "headers": [], 
    "is_filegroup": false, 
    "language": "c", 
    "name": "gpr", 
    "src": [], 
    "third_party": false, 
    "type": "lib"
  }, 
  {
    "deps": [
      "gpr"
    ], 
    "headers": [
      "test/core/util/test_config.h"
    ], 
    "is_filegroup": false, 
    "language": "c", 
    "name": "gpr_test_util", 
    "src": [
      "test/core/util/test_config.cc", 
      "test/core/util/test_config.h"
    ], 
    "third_party": false, 
    "type": "lib"
  }, 
  {
    "deps": [
      "census", 
      "gpr", 
      "grpc_base", 
      "grpc_deadline_filter", 
      "grpc_lb_policy_grpclb_secure", 
      "grpc_lb_policy_pick_first", 
      "grpc_lb_policy_round_robin", 
      "grpc_max_age_filter", 
      "grpc_message_size_filter", 
      "grpc_resolver_dns_ares", 
      "grpc_resolver_dns_native", 
      "grpc_resolver_fake", 
      "grpc_resolver_sockaddr", 
      "grpc_secure", 
      "grpc_server_backward_compatibility", 
      "grpc_server_load_reporting", 
      "grpc_transport_chttp2_client_insecure", 
      "grpc_transport_chttp2_client_secure", 
      "grpc_transport_chttp2_server_insecure", 
      "grpc_transport_chttp2_server_secure", 
      "grpc_transport_inproc", 
      "grpc_workaround_cronet_compression_filter"
    ], 
    "headers": [], 
    "is_filegroup": false, 
    "language": "c", 
    "name": "grpc", 
    "src": [
      "src/core/lib/surface/init.cc"
    ], 
    "third_party": false, 
    "type": "lib"
  }, 
  {
    "deps": [
      "gpr", 
      "grpc_base", 
      "grpc_server_load_reporting", 
      "grpc_transport_chttp2_client_secure", 
      "grpc_transport_cronet_client_secure"
    ], 
    "headers": [], 
    "is_filegroup": false, 
    "language": "c", 
    "name": "grpc_cronet", 
    "src": [
      "src/core/lib/surface/init.cc"
    ], 
    "third_party": false, 
    "type": "lib"
  }, 
  {
    "deps": [
      "gpr", 
      "grpc"
    ], 
    "headers": [], 
    "is_filegroup": false, 
    "language": "c", 
    "name": "grpc_dll", 
    "src": [], 
    "third_party": false, 
    "type": "lib"
  }, 
  {
    "deps": [
      "gpr", 
      "gpr_test_util", 
      "grpc", 
      "grpc_test_util_base"
    ], 
    "headers": [
      "test/core/end2end/data/ssl_test_data.h", 
      "test/core/security/oauth2_utils.h"
    ], 
    "is_filegroup": false, 
    "language": "c", 
    "name": "grpc_test_util", 
    "src": [
      "test/core/end2end/data/client_certs.cc", 
      "test/core/end2end/data/server1_cert.cc", 
      "test/core/end2end/data/server1_key.cc", 
      "test/core/end2end/data/ssl_test_data.h", 
      "test/core/end2end/data/test_root_cert.cc", 
      "test/core/security/oauth2_utils.cc", 
      "test/core/security/oauth2_utils.h"
    ], 
    "third_party": false, 
    "type": "lib"
  }, 
  {
    "deps": [
      "gpr", 
      "gpr_test_util", 
      "grpc_test_util_base", 
      "grpc_unsecure"
    ], 
    "headers": [], 
    "is_filegroup": false, 
    "language": "c", 
    "name": "grpc_test_util_unsecure", 
    "src": [], 
    "third_party": false, 
    "type": "lib"
  }, 
  {
    "deps": [
      "census", 
      "gpr", 
      "grpc_base", 
      "grpc_deadline_filter", 
      "grpc_lb_policy_grpclb", 
      "grpc_lb_policy_pick_first", 
      "grpc_lb_policy_round_robin", 
      "grpc_max_age_filter", 
      "grpc_message_size_filter", 
      "grpc_resolver_dns_ares", 
      "grpc_resolver_dns_native", 
      "grpc_resolver_fake", 
      "grpc_resolver_sockaddr", 
      "grpc_server_backward_compatibility", 
      "grpc_server_load_reporting", 
      "grpc_transport_chttp2_client_insecure", 
      "grpc_transport_chttp2_server_insecure", 
      "grpc_transport_inproc", 
      "grpc_workaround_cronet_compression_filter"
    ], 
    "headers": [], 
    "is_filegroup": false, 
    "language": "c", 
    "name": "grpc_unsecure", 
    "src": [
      "src/core/lib/surface/init.cc", 
      "src/core/lib/surface/init_unsecure.cc"
    ], 
    "third_party": false, 
    "type": "lib"
  }, 
  {
    "deps": [
      "gpr", 
      "gpr_test_util", 
      "grpc", 
      "grpc_test_util", 
      "test_tcp_server"
    ], 
    "headers": [
      "test/core/util/reconnect_server.h"
    ], 
    "is_filegroup": false, 
    "language": "c", 
    "name": "reconnect_server", 
    "src": [
      "test/core/util/reconnect_server.cc", 
      "test/core/util/reconnect_server.h"
    ], 
    "third_party": false, 
    "type": "lib"
  }, 
  {
    "deps": [
      "gpr", 
      "gpr_test_util", 
      "grpc", 
      "grpc_test_util"
    ], 
    "headers": [
      "test/core/util/test_tcp_server.h"
    ], 
    "is_filegroup": false, 
    "language": "c", 
    "name": "test_tcp_server", 
    "src": [
      "test/core/util/test_tcp_server.cc", 
      "test/core/util/test_tcp_server.h"
    ], 
    "third_party": false, 
    "type": "lib"
  }, 
  {
    "deps": [
      "gpr", 
      "grpc", 
      "grpc++_base", 
      "grpc++_codegen_base", 
      "grpc++_codegen_base_src", 
      "grpc++_codegen_proto"
    ], 
    "headers": [
      "include/grpc++/impl/codegen/core_codegen.h", 
      "src/cpp/client/secure_credentials.h", 
      "src/cpp/common/secure_auth_context.h", 
      "src/cpp/server/secure_server_credentials.h"
    ], 
    "is_filegroup": false, 
    "language": "c++", 
    "name": "grpc++", 
    "src": [
      "include/grpc++/impl/codegen/core_codegen.h", 
      "src/cpp/client/insecure_credentials.cc", 
      "src/cpp/client/secure_credentials.cc", 
      "src/cpp/client/secure_credentials.h", 
      "src/cpp/common/auth_property_iterator.cc", 
      "src/cpp/common/secure_auth_context.cc", 
      "src/cpp/common/secure_auth_context.h", 
      "src/cpp/common/secure_channel_arguments.cc", 
      "src/cpp/common/secure_create_auth_context.cc", 
      "src/cpp/server/insecure_server_credentials.cc", 
      "src/cpp/server/secure_server_credentials.cc", 
      "src/cpp/server/secure_server_credentials.h"
    ], 
    "third_party": false, 
    "type": "lib"
  }, 
  {
    "deps": [
      "grpc++"
    ], 
    "headers": [
      "src/cpp/util/core_stats.h", 
      "src/proto/grpc/core/stats.grpc.pb.h", 
      "src/proto/grpc/core/stats.pb.h", 
      "src/proto/grpc/core/stats_mock.grpc.pb.h"
    ], 
    "is_filegroup": false, 
    "language": "c++", 
    "name": "grpc++_core_stats", 
    "src": [
      "src/cpp/util/core_stats.cc", 
      "src/cpp/util/core_stats.h"
    ], 
    "third_party": false, 
    "type": "lib"
  }, 
  {
    "deps": [
      "census", 
      "gpr", 
      "grpc", 
      "grpc++_base", 
      "grpc++_codegen_base", 
      "grpc++_codegen_base_src", 
      "grpc_cronet", 
      "grpc_transport_chttp2_client_insecure", 
      "grpc_transport_chttp2_server_insecure"
    ], 
    "headers": [], 
    "is_filegroup": false, 
    "language": "c++", 
    "name": "grpc++_cronet", 
    "src": [
      "src/cpp/client/cronet_credentials.cc", 
      "src/cpp/client/insecure_credentials.cc", 
      "src/cpp/common/insecure_create_auth_context.cc", 
      "src/cpp/server/insecure_server_credentials.cc"
    ], 
    "third_party": false, 
    "type": "lib"
  }, 
  {
    "deps": [
      "grpc++"
    ], 
    "headers": [
      "include/grpc++/support/error_details.h", 
      "src/proto/grpc/status/status.grpc.pb.h", 
      "src/proto/grpc/status/status.pb.h", 
      "src/proto/grpc/status/status_mock.grpc.pb.h"
    ], 
    "is_filegroup": false, 
    "language": "c++", 
    "name": "grpc++_error_details", 
    "src": [
      "include/grpc++/support/error_details.h", 
      "src/cpp/util/error_details.cc"
    ], 
    "third_party": false, 
    "type": "lib"
  }, 
  {
    "deps": [
      "grpc", 
      "grpc++", 
      "grpc++_config_proto", 
      "grpc++_reflection_proto"
    ], 
    "headers": [
      "test/cpp/util/proto_reflection_descriptor_database.h"
    ], 
    "is_filegroup": false, 
    "language": "c++", 
    "name": "grpc++_proto_reflection_desc_db", 
    "src": [
      "test/cpp/util/proto_reflection_descriptor_database.cc", 
      "test/cpp/util/proto_reflection_descriptor_database.h"
    ], 
    "third_party": false, 
    "type": "lib"
  }, 
  {
    "deps": [
      "grpc", 
      "grpc++", 
      "grpc++_reflection_proto"
    ], 
    "headers": [
      "include/grpc++/ext/proto_server_reflection_plugin.h", 
      "src/cpp/ext/proto_server_reflection.h"
    ], 
    "is_filegroup": false, 
    "language": "c++", 
    "name": "grpc++_reflection", 
    "src": [
      "include/grpc++/ext/proto_server_reflection_plugin.h", 
      "src/cpp/ext/proto_server_reflection.cc", 
      "src/cpp/ext/proto_server_reflection.h", 
      "src/cpp/ext/proto_server_reflection_plugin.cc"
    ], 
    "third_party": false, 
    "type": "lib"
  }, 
  {
    "deps": [], 
    "headers": [
      "test/cpp/util/test_config.h"
    ], 
    "is_filegroup": false, 
    "language": "c++", 
    "name": "grpc++_test_config", 
    "src": [
      "test/cpp/util/test_config.h", 
      "test/cpp/util/test_config_cc.cc"
    ], 
    "third_party": false, 
    "type": "lib"
  }, 
  {
    "deps": [
      "grpc", 
      "grpc++", 
      "grpc++_codegen_base", 
      "grpc++_codegen_base_src", 
      "grpc++_codegen_proto", 
      "grpc++_config_proto", 
      "grpc_test_util"
    ], 
    "headers": [
      "src/proto/grpc/health/v1/health.grpc.pb.h", 
      "src/proto/grpc/health/v1/health.pb.h", 
      "src/proto/grpc/health/v1/health_mock.grpc.pb.h", 
      "src/proto/grpc/testing/duplicate/echo_duplicate.grpc.pb.h", 
      "src/proto/grpc/testing/duplicate/echo_duplicate.pb.h", 
      "src/proto/grpc/testing/duplicate/echo_duplicate_mock.grpc.pb.h", 
      "src/proto/grpc/testing/echo.grpc.pb.h", 
      "src/proto/grpc/testing/echo.pb.h", 
      "src/proto/grpc/testing/echo_messages.grpc.pb.h", 
      "src/proto/grpc/testing/echo_messages.pb.h", 
      "src/proto/grpc/testing/echo_messages_mock.grpc.pb.h", 
      "src/proto/grpc/testing/echo_mock.grpc.pb.h", 
      "test/cpp/end2end/test_service_impl.h", 
      "test/cpp/util/byte_buffer_proto_helper.h", 
      "test/cpp/util/create_test_channel.h", 
      "test/cpp/util/string_ref_helper.h", 
      "test/cpp/util/subprocess.h", 
      "test/cpp/util/test_credentials_provider.h"
    ], 
    "is_filegroup": false, 
    "language": "c++", 
    "name": "grpc++_test_util", 
    "src": [
      "test/cpp/end2end/test_service_impl.cc", 
      "test/cpp/end2end/test_service_impl.h", 
      "test/cpp/util/byte_buffer_proto_helper.cc", 
      "test/cpp/util/byte_buffer_proto_helper.h", 
      "test/cpp/util/create_test_channel.cc", 
      "test/cpp/util/create_test_channel.h", 
      "test/cpp/util/string_ref_helper.cc", 
      "test/cpp/util/string_ref_helper.h", 
      "test/cpp/util/subprocess.cc", 
      "test/cpp/util/subprocess.h", 
      "test/cpp/util/test_credentials_provider.cc", 
      "test/cpp/util/test_credentials_provider.h"
    ], 
    "third_party": false, 
    "type": "lib"
  }, 
  {
    "deps": [
      "grpc++_codegen_base", 
      "grpc++_codegen_base_src", 
      "grpc++_codegen_proto", 
      "grpc++_config_proto", 
      "grpc++_unsecure", 
      "grpc_test_util_unsecure", 
      "grpc_unsecure"
    ], 
    "headers": [
      "src/proto/grpc/health/v1/health.grpc.pb.h", 
      "src/proto/grpc/health/v1/health.pb.h", 
      "src/proto/grpc/health/v1/health_mock.grpc.pb.h", 
      "src/proto/grpc/testing/duplicate/echo_duplicate.grpc.pb.h", 
      "src/proto/grpc/testing/duplicate/echo_duplicate.pb.h", 
      "src/proto/grpc/testing/duplicate/echo_duplicate_mock.grpc.pb.h", 
      "src/proto/grpc/testing/echo.grpc.pb.h", 
      "src/proto/grpc/testing/echo.pb.h", 
      "src/proto/grpc/testing/echo_messages.grpc.pb.h", 
      "src/proto/grpc/testing/echo_messages.pb.h", 
      "src/proto/grpc/testing/echo_messages_mock.grpc.pb.h", 
      "src/proto/grpc/testing/echo_mock.grpc.pb.h", 
      "test/cpp/end2end/test_service_impl.h", 
      "test/cpp/util/byte_buffer_proto_helper.h", 
      "test/cpp/util/string_ref_helper.h", 
      "test/cpp/util/subprocess.h"
    ], 
    "is_filegroup": false, 
    "language": "c++", 
    "name": "grpc++_test_util_unsecure", 
    "src": [
      "test/cpp/end2end/test_service_impl.cc", 
      "test/cpp/end2end/test_service_impl.h", 
      "test/cpp/util/byte_buffer_proto_helper.cc", 
      "test/cpp/util/byte_buffer_proto_helper.h", 
      "test/cpp/util/string_ref_helper.cc", 
      "test/cpp/util/string_ref_helper.h", 
      "test/cpp/util/subprocess.cc", 
      "test/cpp/util/subprocess.h"
    ], 
    "third_party": false, 
    "type": "lib"
  }, 
  {
    "deps": [
      "gpr", 
      "grpc++_base_unsecure", 
      "grpc++_codegen_base", 
      "grpc++_codegen_base_src", 
      "grpc_unsecure"
    ], 
    "headers": [], 
    "is_filegroup": false, 
    "language": "c++", 
    "name": "grpc++_unsecure", 
    "src": [
      "src/cpp/client/insecure_credentials.cc", 
      "src/cpp/common/insecure_create_auth_context.cc", 
      "src/cpp/server/insecure_server_credentials.cc"
    ], 
    "third_party": false, 
    "type": "lib"
  }, 
  {
    "deps": [
      "benchmark", 
      "grpc++_unsecure", 
      "grpc_test_util_unsecure", 
      "grpc_unsecure"
    ], 
    "headers": [
      "test/cpp/microbenchmarks/fullstack_context_mutators.h", 
      "test/cpp/microbenchmarks/fullstack_fixtures.h", 
      "test/cpp/microbenchmarks/helpers.h"
    ], 
    "is_filegroup": false, 
    "language": "c++", 
    "name": "grpc_benchmark", 
    "src": [
      "test/cpp/microbenchmarks/fullstack_context_mutators.h", 
      "test/cpp/microbenchmarks/fullstack_fixtures.h", 
      "test/cpp/microbenchmarks/helpers.cc", 
      "test/cpp/microbenchmarks/helpers.h"
    ], 
    "third_party": false, 
    "type": "lib"
  }, 
  {
    "deps": [
      "grpc", 
      "grpc++", 
      "grpc++_config_proto", 
      "grpc++_proto_reflection_desc_db", 
      "grpc++_reflection_proto"
    ], 
    "headers": [
      "test/cpp/util/cli_call.h", 
      "test/cpp/util/cli_credentials.h", 
      "test/cpp/util/config_grpc_cli.h", 
      "test/cpp/util/grpc_tool.h", 
      "test/cpp/util/proto_file_parser.h", 
      "test/cpp/util/service_describer.h"
    ], 
    "is_filegroup": false, 
    "language": "c++", 
    "name": "grpc_cli_libs", 
    "src": [
      "test/cpp/util/cli_call.cc", 
      "test/cpp/util/cli_call.h", 
      "test/cpp/util/cli_credentials.cc", 
      "test/cpp/util/cli_credentials.h", 
      "test/cpp/util/config_grpc_cli.h", 
      "test/cpp/util/grpc_tool.cc", 
      "test/cpp/util/grpc_tool.h", 
      "test/cpp/util/proto_file_parser.cc", 
      "test/cpp/util/proto_file_parser.h", 
      "test/cpp/util/service_describer.cc", 
      "test/cpp/util/service_describer.h"
    ], 
    "third_party": false, 
    "type": "lib"
  }, 
  {
    "deps": [
      "grpc++_config_proto"
    ], 
    "headers": [
      "src/compiler/config.h", 
      "src/compiler/cpp_generator.h", 
      "src/compiler/cpp_generator_helpers.h", 
      "src/compiler/csharp_generator.h", 
      "src/compiler/csharp_generator_helpers.h", 
      "src/compiler/generator_helpers.h", 
      "src/compiler/node_generator.h", 
      "src/compiler/node_generator_helpers.h", 
      "src/compiler/objective_c_generator.h", 
      "src/compiler/objective_c_generator_helpers.h", 
      "src/compiler/php_generator.h", 
      "src/compiler/php_generator_helpers.h", 
      "src/compiler/protobuf_plugin.h", 
      "src/compiler/python_generator.h", 
      "src/compiler/python_generator_helpers.h", 
      "src/compiler/python_private_generator.h", 
      "src/compiler/ruby_generator.h", 
      "src/compiler/ruby_generator_helpers-inl.h", 
      "src/compiler/ruby_generator_map-inl.h", 
      "src/compiler/ruby_generator_string-inl.h", 
      "src/compiler/schema_interface.h"
    ], 
    "is_filegroup": false, 
    "language": "c++", 
    "name": "grpc_plugin_support", 
    "src": [
      "src/compiler/config.h", 
      "src/compiler/cpp_generator.cc", 
      "src/compiler/cpp_generator.h", 
      "src/compiler/cpp_generator_helpers.h", 
      "src/compiler/csharp_generator.cc", 
      "src/compiler/csharp_generator.h", 
      "src/compiler/csharp_generator_helpers.h", 
      "src/compiler/generator_helpers.h", 
      "src/compiler/node_generator.cc", 
      "src/compiler/node_generator.h", 
      "src/compiler/node_generator_helpers.h", 
      "src/compiler/objective_c_generator.cc", 
      "src/compiler/objective_c_generator.h", 
      "src/compiler/objective_c_generator_helpers.h", 
      "src/compiler/php_generator.cc", 
      "src/compiler/php_generator.h", 
      "src/compiler/php_generator_helpers.h", 
      "src/compiler/protobuf_plugin.h", 
      "src/compiler/python_generator.cc", 
      "src/compiler/python_generator.h", 
      "src/compiler/python_generator_helpers.h", 
      "src/compiler/python_private_generator.h", 
      "src/compiler/ruby_generator.cc", 
      "src/compiler/ruby_generator.h", 
      "src/compiler/ruby_generator_helpers-inl.h", 
      "src/compiler/ruby_generator_map-inl.h", 
      "src/compiler/ruby_generator_string-inl.h", 
      "src/compiler/schema_interface.h"
    ], 
    "third_party": false, 
    "type": "lib"
  }, 
  {
    "deps": [
      "grpc", 
      "grpc++", 
      "grpc++_test_config", 
      "grpc++_test_util", 
      "grpc_test_util"
    ], 
    "headers": [
      "src/proto/grpc/testing/empty.grpc.pb.h", 
      "src/proto/grpc/testing/empty.pb.h", 
      "src/proto/grpc/testing/empty_mock.grpc.pb.h", 
      "src/proto/grpc/testing/messages.grpc.pb.h", 
      "src/proto/grpc/testing/messages.pb.h", 
      "src/proto/grpc/testing/messages_mock.grpc.pb.h", 
      "src/proto/grpc/testing/test.grpc.pb.h", 
      "src/proto/grpc/testing/test.pb.h", 
      "src/proto/grpc/testing/test_mock.grpc.pb.h", 
      "test/cpp/interop/http2_client.h"
    ], 
    "is_filegroup": false, 
    "language": "c++", 
    "name": "http2_client_main", 
    "src": [
      "test/cpp/interop/http2_client.cc", 
      "test/cpp/interop/http2_client.h"
    ], 
    "third_party": false, 
    "type": "lib"
  }, 
  {
    "deps": [
      "gpr", 
      "grpc", 
      "grpc++", 
      "grpc++_test_util", 
      "grpc_test_util"
    ], 
    "headers": [
      "src/proto/grpc/testing/messages.grpc.pb.h", 
      "src/proto/grpc/testing/messages.pb.h", 
      "src/proto/grpc/testing/messages_mock.grpc.pb.h", 
      "test/cpp/interop/client_helper.h"
    ], 
    "is_filegroup": false, 
    "language": "c++", 
    "name": "interop_client_helper", 
    "src": [
      "test/cpp/interop/client_helper.cc", 
      "test/cpp/interop/client_helper.h"
    ], 
    "third_party": false, 
    "type": "lib"
  }, 
  {
    "deps": [
      "gpr", 
      "gpr_test_util", 
      "grpc", 
      "grpc++", 
      "grpc++_test_config", 
      "grpc++_test_util", 
      "grpc_test_util", 
      "interop_client_helper"
    ], 
    "headers": [
      "src/proto/grpc/testing/empty.grpc.pb.h", 
      "src/proto/grpc/testing/empty.pb.h", 
      "src/proto/grpc/testing/empty_mock.grpc.pb.h", 
      "src/proto/grpc/testing/messages.grpc.pb.h", 
      "src/proto/grpc/testing/messages.pb.h", 
      "src/proto/grpc/testing/messages_mock.grpc.pb.h", 
      "src/proto/grpc/testing/test.grpc.pb.h", 
      "src/proto/grpc/testing/test.pb.h", 
      "src/proto/grpc/testing/test_mock.grpc.pb.h", 
      "test/cpp/interop/interop_client.h"
    ], 
    "is_filegroup": false, 
    "language": "c++", 
    "name": "interop_client_main", 
    "src": [
      "test/cpp/interop/client.cc", 
      "test/cpp/interop/interop_client.cc", 
      "test/cpp/interop/interop_client.h"
    ], 
    "third_party": false, 
    "type": "lib"
  }, 
  {
    "deps": [
      "gpr", 
      "grpc", 
      "grpc++", 
      "grpc++_test_util", 
      "grpc_test_util"
    ], 
    "headers": [
      "test/cpp/interop/server_helper.h"
    ], 
    "is_filegroup": false, 
    "language": "c++", 
    "name": "interop_server_helper", 
    "src": [
      "test/cpp/interop/server_helper.cc", 
      "test/cpp/interop/server_helper.h"
    ], 
    "third_party": false, 
    "type": "lib"
  }, 
  {
    "deps": [
      "gpr", 
      "gpr_test_util", 
      "grpc", 
      "grpc++", 
      "grpc++_test_config", 
      "grpc++_test_util", 
      "grpc_test_util", 
      "interop_server_helper"
    ], 
    "headers": [
      "src/proto/grpc/testing/empty.grpc.pb.h", 
      "src/proto/grpc/testing/empty.pb.h", 
      "src/proto/grpc/testing/empty_mock.grpc.pb.h", 
      "src/proto/grpc/testing/messages.grpc.pb.h", 
      "src/proto/grpc/testing/messages.pb.h", 
      "src/proto/grpc/testing/messages_mock.grpc.pb.h", 
      "src/proto/grpc/testing/test.grpc.pb.h", 
      "src/proto/grpc/testing/test.pb.h", 
      "src/proto/grpc/testing/test_mock.grpc.pb.h"
    ], 
    "is_filegroup": false, 
    "language": "c++", 
    "name": "interop_server_lib", 
    "src": [
      "test/cpp/interop/interop_server.cc"
    ], 
    "third_party": false, 
    "type": "lib"
  }, 
  {
    "deps": [
      "interop_server_lib"
    ], 
    "headers": [], 
    "is_filegroup": false, 
    "language": "c++", 
    "name": "interop_server_main", 
    "src": [
      "test/cpp/interop/interop_server_bootstrap.cc"
    ], 
    "third_party": false, 
    "type": "lib"
  }, 
  {
    "deps": [
      "grpc", 
      "grpc++", 
      "grpc++_core_stats", 
      "grpc++_test_util", 
      "grpc_test_util"
    ], 
    "headers": [
      "src/proto/grpc/testing/control.grpc.pb.h", 
      "src/proto/grpc/testing/control.pb.h", 
      "src/proto/grpc/testing/control_mock.grpc.pb.h", 
      "src/proto/grpc/testing/messages.grpc.pb.h", 
      "src/proto/grpc/testing/messages.pb.h", 
      "src/proto/grpc/testing/messages_mock.grpc.pb.h", 
      "src/proto/grpc/testing/payloads.grpc.pb.h", 
      "src/proto/grpc/testing/payloads.pb.h", 
      "src/proto/grpc/testing/payloads_mock.grpc.pb.h", 
      "src/proto/grpc/testing/services.grpc.pb.h", 
      "src/proto/grpc/testing/services.pb.h", 
      "src/proto/grpc/testing/services_mock.grpc.pb.h", 
      "src/proto/grpc/testing/stats.grpc.pb.h", 
      "src/proto/grpc/testing/stats.pb.h", 
      "src/proto/grpc/testing/stats_mock.grpc.pb.h", 
      "test/cpp/qps/benchmark_config.h", 
      "test/cpp/qps/client.h", 
      "test/cpp/qps/driver.h", 
      "test/cpp/qps/histogram.h", 
      "test/cpp/qps/interarrival.h", 
      "test/cpp/qps/parse_json.h", 
      "test/cpp/qps/qps_worker.h", 
      "test/cpp/qps/report.h", 
      "test/cpp/qps/server.h", 
      "test/cpp/qps/stats.h", 
      "test/cpp/qps/usage_timer.h"
    ], 
    "is_filegroup": false, 
    "language": "c++", 
    "name": "qps", 
    "src": [
      "test/cpp/qps/benchmark_config.cc", 
      "test/cpp/qps/benchmark_config.h", 
      "test/cpp/qps/client.h", 
      "test/cpp/qps/client_async.cc", 
      "test/cpp/qps/client_sync.cc", 
      "test/cpp/qps/driver.cc", 
      "test/cpp/qps/driver.h", 
      "test/cpp/qps/histogram.h", 
      "test/cpp/qps/interarrival.h", 
      "test/cpp/qps/parse_json.cc", 
      "test/cpp/qps/parse_json.h", 
      "test/cpp/qps/qps_worker.cc", 
      "test/cpp/qps/qps_worker.h", 
      "test/cpp/qps/report.cc", 
      "test/cpp/qps/report.h", 
      "test/cpp/qps/server.h", 
      "test/cpp/qps/server_async.cc", 
      "test/cpp/qps/server_sync.cc", 
      "test/cpp/qps/stats.h", 
      "test/cpp/qps/usage_timer.cc", 
      "test/cpp/qps/usage_timer.h"
    ], 
    "third_party": false, 
    "type": "lib"
  }, 
  {
    "deps": [
      "gpr", 
      "grpc"
    ], 
    "headers": [], 
    "is_filegroup": false, 
    "language": "csharp", 
    "name": "grpc_csharp_ext", 
    "src": [
      "src/csharp/ext/grpc_csharp_ext.c"
    ], 
    "third_party": false, 
    "type": "lib"
  }, 
  {
    "deps": [], 
    "headers": [
      "third_party/boringssl/crypto/aes/internal.h", 
      "third_party/boringssl/crypto/asn1/asn1_locl.h", 
      "third_party/boringssl/crypto/bio/internal.h", 
      "third_party/boringssl/crypto/bn/internal.h", 
      "third_party/boringssl/crypto/bn/rsaz_exp.h", 
      "third_party/boringssl/crypto/bytestring/internal.h", 
      "third_party/boringssl/crypto/cipher/internal.h", 
      "third_party/boringssl/crypto/conf/conf_def.h", 
      "third_party/boringssl/crypto/conf/internal.h", 
      "third_party/boringssl/crypto/curve25519/internal.h", 
      "third_party/boringssl/crypto/des/internal.h", 
      "third_party/boringssl/crypto/digest/internal.h", 
      "third_party/boringssl/crypto/digest/md32_common.h", 
      "third_party/boringssl/crypto/ec/internal.h", 
      "third_party/boringssl/crypto/ec/p256-x86_64-table.h", 
      "third_party/boringssl/crypto/ec/p256-x86_64.h", 
      "third_party/boringssl/crypto/evp/internal.h", 
      "third_party/boringssl/crypto/internal.h", 
      "third_party/boringssl/crypto/modes/internal.h", 
      "third_party/boringssl/crypto/obj/obj_dat.h", 
      "third_party/boringssl/crypto/pkcs8/internal.h", 
      "third_party/boringssl/crypto/poly1305/internal.h", 
      "third_party/boringssl/crypto/pool/internal.h", 
      "third_party/boringssl/crypto/rand/internal.h", 
      "third_party/boringssl/crypto/rsa/internal.h", 
      "third_party/boringssl/crypto/x509/charmap.h", 
      "third_party/boringssl/crypto/x509/internal.h", 
      "third_party/boringssl/crypto/x509/vpm_int.h", 
      "third_party/boringssl/crypto/x509v3/ext_dat.h", 
      "third_party/boringssl/crypto/x509v3/pcy_int.h", 
      "third_party/boringssl/include/openssl/aead.h", 
      "third_party/boringssl/include/openssl/aes.h", 
      "third_party/boringssl/include/openssl/arm_arch.h", 
      "third_party/boringssl/include/openssl/asn1.h", 
      "third_party/boringssl/include/openssl/asn1_mac.h", 
      "third_party/boringssl/include/openssl/asn1t.h", 
      "third_party/boringssl/include/openssl/base.h", 
      "third_party/boringssl/include/openssl/base64.h", 
      "third_party/boringssl/include/openssl/bio.h", 
      "third_party/boringssl/include/openssl/blowfish.h", 
      "third_party/boringssl/include/openssl/bn.h", 
      "third_party/boringssl/include/openssl/buf.h", 
      "third_party/boringssl/include/openssl/buffer.h", 
      "third_party/boringssl/include/openssl/bytestring.h", 
      "third_party/boringssl/include/openssl/cast.h", 
      "third_party/boringssl/include/openssl/chacha.h", 
      "third_party/boringssl/include/openssl/cipher.h", 
      "third_party/boringssl/include/openssl/cmac.h", 
      "third_party/boringssl/include/openssl/conf.h", 
      "third_party/boringssl/include/openssl/cpu.h", 
      "third_party/boringssl/include/openssl/crypto.h", 
      "third_party/boringssl/include/openssl/curve25519.h", 
      "third_party/boringssl/include/openssl/des.h", 
      "third_party/boringssl/include/openssl/dh.h", 
      "third_party/boringssl/include/openssl/digest.h", 
      "third_party/boringssl/include/openssl/dsa.h", 
      "third_party/boringssl/include/openssl/dtls1.h", 
      "third_party/boringssl/include/openssl/ec.h", 
      "third_party/boringssl/include/openssl/ec_key.h", 
      "third_party/boringssl/include/openssl/ecdh.h", 
      "third_party/boringssl/include/openssl/ecdsa.h", 
      "third_party/boringssl/include/openssl/engine.h", 
      "third_party/boringssl/include/openssl/err.h", 
      "third_party/boringssl/include/openssl/evp.h", 
      "third_party/boringssl/include/openssl/ex_data.h", 
      "third_party/boringssl/include/openssl/hkdf.h", 
      "third_party/boringssl/include/openssl/hmac.h", 
      "third_party/boringssl/include/openssl/lhash.h", 
      "third_party/boringssl/include/openssl/lhash_macros.h", 
      "third_party/boringssl/include/openssl/md4.h", 
      "third_party/boringssl/include/openssl/md5.h", 
      "third_party/boringssl/include/openssl/mem.h", 
      "third_party/boringssl/include/openssl/nid.h", 
      "third_party/boringssl/include/openssl/obj.h", 
      "third_party/boringssl/include/openssl/obj_mac.h", 
      "third_party/boringssl/include/openssl/objects.h", 
      "third_party/boringssl/include/openssl/opensslconf.h", 
      "third_party/boringssl/include/openssl/opensslv.h", 
      "third_party/boringssl/include/openssl/ossl_typ.h", 
      "third_party/boringssl/include/openssl/pem.h", 
      "third_party/boringssl/include/openssl/pkcs12.h", 
      "third_party/boringssl/include/openssl/pkcs7.h", 
      "third_party/boringssl/include/openssl/pkcs8.h", 
      "third_party/boringssl/include/openssl/poly1305.h", 
      "third_party/boringssl/include/openssl/pool.h", 
      "third_party/boringssl/include/openssl/rand.h", 
      "third_party/boringssl/include/openssl/rc4.h", 
      "third_party/boringssl/include/openssl/ripemd.h", 
      "third_party/boringssl/include/openssl/rsa.h", 
      "third_party/boringssl/include/openssl/safestack.h", 
      "third_party/boringssl/include/openssl/sha.h", 
      "third_party/boringssl/include/openssl/srtp.h", 
      "third_party/boringssl/include/openssl/ssl.h", 
      "third_party/boringssl/include/openssl/ssl3.h", 
      "third_party/boringssl/include/openssl/stack.h", 
      "third_party/boringssl/include/openssl/stack_macros.h", 
      "third_party/boringssl/include/openssl/thread.h", 
      "third_party/boringssl/include/openssl/tls1.h", 
      "third_party/boringssl/include/openssl/type_check.h", 
      "third_party/boringssl/include/openssl/x509.h", 
      "third_party/boringssl/include/openssl/x509_vfy.h", 
      "third_party/boringssl/include/openssl/x509v3.h", 
      "third_party/boringssl/ssl/internal.h"
    ], 
    "is_filegroup": false, 
    "language": "c", 
    "name": "boringssl", 
    "src": [
      "src/boringssl/err_data.c"
    ], 
    "third_party": true, 
    "type": "lib"
  }, 
  {
    "deps": [], 
    "headers": [], 
    "is_filegroup": false, 
    "language": "c++", 
    "name": "boringssl_test_util", 
    "src": [], 
    "third_party": true, 
    "type": "lib"
  }, 
  {
    "deps": [
      "boringssl", 
      "boringssl_test_util"
    ], 
    "headers": [], 
    "is_filegroup": false, 
    "language": "c++", 
    "name": "boringssl_aes_test_lib", 
    "src": [], 
    "third_party": true, 
    "type": "lib"
  }, 
  {
    "deps": [
      "boringssl", 
      "boringssl_test_util"
    ], 
    "headers": [], 
    "is_filegroup": false, 
    "language": "c++", 
    "name": "boringssl_asn1_test_lib", 
    "src": [], 
    "third_party": true, 
    "type": "lib"
  }, 
  {
    "deps": [
      "boringssl", 
      "boringssl_test_util"
    ], 
    "headers": [], 
    "is_filegroup": false, 
    "language": "c++", 
    "name": "boringssl_base64_test_lib", 
    "src": [], 
    "third_party": true, 
    "type": "lib"
  }, 
  {
    "deps": [
      "boringssl", 
      "boringssl_test_util"
    ], 
    "headers": [], 
    "is_filegroup": false, 
    "language": "c++", 
    "name": "boringssl_bio_test_lib", 
    "src": [], 
    "third_party": true, 
    "type": "lib"
  }, 
  {
    "deps": [
      "boringssl", 
      "boringssl_test_util"
    ], 
    "headers": [], 
    "is_filegroup": false, 
    "language": "c++", 
    "name": "boringssl_bn_test_lib", 
    "src": [], 
    "third_party": true, 
    "type": "lib"
  }, 
  {
    "deps": [
      "boringssl", 
      "boringssl_test_util"
    ], 
    "headers": [], 
    "is_filegroup": false, 
    "language": "c++", 
    "name": "boringssl_bytestring_test_lib", 
    "src": [], 
    "third_party": true, 
    "type": "lib"
  }, 
  {
    "deps": [
      "boringssl", 
      "boringssl_test_util"
    ], 
    "headers": [], 
    "is_filegroup": false, 
    "language": "c++", 
    "name": "boringssl_aead_test_lib", 
    "src": [], 
    "third_party": true, 
    "type": "lib"
  }, 
  {
    "deps": [
      "boringssl", 
      "boringssl_test_util"
    ], 
    "headers": [], 
    "is_filegroup": false, 
    "language": "c++", 
    "name": "boringssl_cipher_test_lib", 
    "src": [], 
    "third_party": true, 
    "type": "lib"
  }, 
  {
    "deps": [
      "boringssl", 
      "boringssl_test_util"
    ], 
    "headers": [], 
    "is_filegroup": false, 
    "language": "c++", 
    "name": "boringssl_cmac_test_lib", 
    "src": [], 
    "third_party": true, 
    "type": "lib"
  }, 
  {
    "deps": [
      "boringssl", 
      "boringssl_test_util"
    ], 
    "headers": [], 
    "is_filegroup": false, 
    "language": "c++", 
    "name": "boringssl_constant_time_test_lib", 
    "src": [], 
    "third_party": true, 
    "type": "lib"
  }, 
  {
    "deps": [
      "boringssl", 
      "boringssl_test_util"
    ], 
    "headers": [], 
    "is_filegroup": false, 
    "language": "c++", 
    "name": "boringssl_ed25519_test_lib", 
    "src": [], 
    "third_party": true, 
    "type": "lib"
  }, 
  {
    "deps": [
      "boringssl", 
      "boringssl_test_util"
    ], 
    "headers": [], 
    "is_filegroup": false, 
    "language": "c++", 
    "name": "boringssl_spake25519_test_lib", 
    "src": [], 
    "third_party": true, 
    "type": "lib"
  }, 
  {
    "deps": [
      "boringssl", 
      "boringssl_test_util"
    ], 
    "headers": [], 
    "is_filegroup": false, 
    "language": "c++", 
    "name": "boringssl_x25519_test_lib", 
    "src": [], 
    "third_party": true, 
    "type": "lib"
  }, 
  {
    "deps": [
      "boringssl", 
      "boringssl_test_util"
    ], 
    "headers": [], 
    "is_filegroup": false, 
    "language": "c++", 
    "name": "boringssl_digest_test_lib", 
    "src": [], 
    "third_party": true, 
    "type": "lib"
  }, 
  {
    "deps": [
      "boringssl", 
      "boringssl_test_util"
    ], 
    "headers": [], 
    "is_filegroup": false, 
    "language": "c", 
    "name": "boringssl_example_mul_lib", 
    "src": [], 
    "third_party": true, 
    "type": "lib"
  }, 
  {
    "deps": [
      "boringssl", 
      "boringssl_test_util"
    ], 
    "headers": [], 
    "is_filegroup": false, 
    "language": "c++", 
    "name": "boringssl_p256-x86_64_test_lib", 
    "src": [], 
    "third_party": true, 
    "type": "lib"
  }, 
  {
    "deps": [
      "boringssl", 
      "boringssl_test_util"
    ], 
    "headers": [], 
    "is_filegroup": false, 
    "language": "c++", 
    "name": "boringssl_ecdh_test_lib", 
    "src": [], 
    "third_party": true, 
    "type": "lib"
  }, 
  {
    "deps": [
      "boringssl", 
      "boringssl_test_util"
    ], 
    "headers": [], 
    "is_filegroup": false, 
    "language": "c++", 
    "name": "boringssl_ecdsa_sign_test_lib", 
    "src": [], 
    "third_party": true, 
    "type": "lib"
  }, 
  {
    "deps": [
      "boringssl", 
      "boringssl_test_util"
    ], 
    "headers": [], 
    "is_filegroup": false, 
    "language": "c++", 
    "name": "boringssl_ecdsa_test_lib", 
    "src": [], 
    "third_party": true, 
    "type": "lib"
  }, 
  {
    "deps": [
      "boringssl", 
      "boringssl_test_util"
    ], 
    "headers": [], 
    "is_filegroup": false, 
    "language": "c++", 
    "name": "boringssl_ecdsa_verify_test_lib", 
    "src": [], 
    "third_party": true, 
    "type": "lib"
  }, 
  {
    "deps": [
      "boringssl", 
      "boringssl_test_util"
    ], 
    "headers": [], 
    "is_filegroup": false, 
    "language": "c++", 
    "name": "boringssl_evp_extra_test_lib", 
    "src": [], 
    "third_party": true, 
    "type": "lib"
  }, 
  {
    "deps": [
      "boringssl", 
      "boringssl_test_util"
    ], 
    "headers": [], 
    "is_filegroup": false, 
    "language": "c++", 
    "name": "boringssl_evp_test_lib", 
    "src": [], 
    "third_party": true, 
    "type": "lib"
  }, 
  {
    "deps": [
      "boringssl", 
      "boringssl_test_util"
    ], 
    "headers": [], 
    "is_filegroup": false, 
    "language": "c++", 
    "name": "boringssl_pbkdf_test_lib", 
    "src": [], 
    "third_party": true, 
    "type": "lib"
  }, 
  {
    "deps": [
      "boringssl", 
      "boringssl_test_util"
    ], 
    "headers": [], 
    "is_filegroup": false, 
    "language": "c++", 
    "name": "boringssl_hkdf_test_lib", 
    "src": [], 
    "third_party": true, 
    "type": "lib"
  }, 
  {
    "deps": [
      "boringssl", 
      "boringssl_test_util"
    ], 
    "headers": [], 
    "is_filegroup": false, 
    "language": "c++", 
    "name": "boringssl_hmac_test_lib", 
    "src": [], 
    "third_party": true, 
    "type": "lib"
  }, 
  {
    "deps": [
      "boringssl", 
      "boringssl_test_util"
    ], 
    "headers": [], 
    "is_filegroup": false, 
    "language": "c++", 
    "name": "boringssl_lhash_test_lib", 
    "src": [], 
    "third_party": true, 
    "type": "lib"
  }, 
  {
    "deps": [
      "boringssl", 
      "boringssl_test_util"
    ], 
    "headers": [], 
    "is_filegroup": false, 
    "language": "c++", 
    "name": "boringssl_gcm_test_lib", 
    "src": [], 
    "third_party": true, 
    "type": "lib"
  }, 
  {
    "deps": [
      "boringssl", 
      "boringssl_test_util"
    ], 
    "headers": [], 
    "is_filegroup": false, 
    "language": "c++", 
    "name": "boringssl_obj_test_lib", 
    "src": [], 
    "third_party": true, 
    "type": "lib"
  }, 
  {
    "deps": [
      "boringssl", 
      "boringssl_test_util"
    ], 
    "headers": [], 
    "is_filegroup": false, 
    "language": "c++", 
    "name": "boringssl_pkcs12_test_lib", 
    "src": [], 
    "third_party": true, 
    "type": "lib"
  }, 
  {
    "deps": [
      "boringssl", 
      "boringssl_test_util"
    ], 
    "headers": [], 
    "is_filegroup": false, 
    "language": "c++", 
    "name": "boringssl_pkcs8_test_lib", 
    "src": [], 
    "third_party": true, 
    "type": "lib"
  }, 
  {
    "deps": [
      "boringssl", 
      "boringssl_test_util"
    ], 
    "headers": [], 
    "is_filegroup": false, 
    "language": "c++", 
    "name": "boringssl_poly1305_test_lib", 
    "src": [], 
    "third_party": true, 
    "type": "lib"
  }, 
  {
    "deps": [
      "boringssl", 
      "boringssl_test_util"
    ], 
    "headers": [], 
    "is_filegroup": false, 
    "language": "c++", 
    "name": "boringssl_pool_test_lib", 
    "src": [], 
    "third_party": true, 
    "type": "lib"
  }, 
  {
    "deps": [
      "boringssl", 
      "boringssl_test_util"
    ], 
    "headers": [], 
    "is_filegroup": false, 
    "language": "c++", 
    "name": "boringssl_refcount_test_lib", 
    "src": [], 
    "third_party": true, 
    "type": "lib"
  }, 
  {
    "deps": [
      "boringssl", 
      "boringssl_test_util"
    ], 
    "headers": [], 
    "is_filegroup": false, 
    "language": "c", 
    "name": "boringssl_thread_test_lib", 
    "src": [], 
    "third_party": true, 
    "type": "lib"
  }, 
  {
    "deps": [
      "boringssl", 
      "boringssl_test_util"
    ], 
    "headers": [], 
    "is_filegroup": false, 
    "language": "c", 
    "name": "boringssl_pkcs7_test_lib", 
    "src": [], 
    "third_party": true, 
    "type": "lib"
  }, 
  {
    "deps": [
      "boringssl", 
      "boringssl_test_util"
    ], 
    "headers": [], 
    "is_filegroup": false, 
    "language": "c++", 
    "name": "boringssl_x509_test_lib", 
    "src": [], 
    "third_party": true, 
    "type": "lib"
  }, 
  {
    "deps": [
      "boringssl", 
      "boringssl_test_util"
    ], 
    "headers": [], 
    "is_filegroup": false, 
    "language": "c", 
    "name": "boringssl_tab_test_lib", 
    "src": [], 
    "third_party": true, 
    "type": "lib"
  }, 
  {
    "deps": [
      "boringssl", 
      "boringssl_test_util"
    ], 
    "headers": [], 
    "is_filegroup": false, 
    "language": "c", 
    "name": "boringssl_v3name_test_lib", 
    "src": [], 
    "third_party": true, 
    "type": "lib"
  }, 
  {
    "deps": [], 
    "headers": [
      "third_party/benchmark/include/benchmark/benchmark.h", 
      "third_party/benchmark/include/benchmark/benchmark_api.h", 
      "third_party/benchmark/include/benchmark/reporter.h", 
      "third_party/benchmark/src/arraysize.h", 
      "third_party/benchmark/src/benchmark_api_internal.h", 
      "third_party/benchmark/src/check.h", 
      "third_party/benchmark/src/colorprint.h", 
      "third_party/benchmark/src/commandlineflags.h", 
      "third_party/benchmark/src/complexity.h", 
      "third_party/benchmark/src/counter.h", 
      "third_party/benchmark/src/cycleclock.h", 
      "third_party/benchmark/src/internal_macros.h", 
      "third_party/benchmark/src/log.h", 
      "third_party/benchmark/src/mutex.h", 
      "third_party/benchmark/src/re.h", 
      "third_party/benchmark/src/sleep.h", 
      "third_party/benchmark/src/stat.h", 
      "third_party/benchmark/src/string_util.h", 
      "third_party/benchmark/src/sysinfo.h", 
      "third_party/benchmark/src/timers.h"
    ], 
    "is_filegroup": false, 
    "language": "c++", 
    "name": "benchmark", 
    "src": [], 
    "third_party": false, 
    "type": "lib"
  }, 
  {
    "deps": [], 
    "headers": [
      "third_party/zlib/crc32.h", 
      "third_party/zlib/deflate.h", 
      "third_party/zlib/gzguts.h", 
      "third_party/zlib/inffast.h", 
      "third_party/zlib/inffixed.h", 
      "third_party/zlib/inflate.h", 
      "third_party/zlib/inftrees.h", 
      "third_party/zlib/trees.h", 
      "third_party/zlib/zconf.h", 
      "third_party/zlib/zlib.h", 
      "third_party/zlib/zutil.h"
    ], 
    "is_filegroup": false, 
    "language": "c", 
    "name": "z", 
    "src": [], 
    "third_party": true, 
    "type": "lib"
  }, 
  {
    "deps": [], 
    "headers": [
      "third_party/cares/ares_build.h", 
      "third_party/cares/cares/ares.h", 
      "third_party/cares/cares/ares_data.h", 
      "third_party/cares/cares/ares_dns.h", 
      "third_party/cares/cares/ares_getenv.h", 
      "third_party/cares/cares/ares_getopt.h", 
      "third_party/cares/cares/ares_inet_net_pton.h", 
      "third_party/cares/cares/ares_iphlpapi.h", 
      "third_party/cares/cares/ares_ipv6.h", 
      "third_party/cares/cares/ares_library_init.h", 
      "third_party/cares/cares/ares_llist.h", 
      "third_party/cares/cares/ares_nowarn.h", 
      "third_party/cares/cares/ares_platform.h", 
      "third_party/cares/cares/ares_private.h", 
      "third_party/cares/cares/ares_rules.h", 
      "third_party/cares/cares/ares_setup.h", 
      "third_party/cares/cares/ares_strcasecmp.h", 
      "third_party/cares/cares/ares_strdup.h", 
      "third_party/cares/cares/ares_version.h", 
      "third_party/cares/cares/bitncmp.h", 
      "third_party/cares/cares/config-win32.h", 
      "third_party/cares/cares/setup_once.h", 
      "third_party/cares/config_darwin/ares_config.h", 
      "third_party/cares/config_freebsd/ares_config.h", 
      "third_party/cares/config_linux/ares_config.h", 
      "third_party/cares/config_openbsd/ares_config.h"
    ], 
    "is_filegroup": false, 
    "language": "c", 
    "name": "ares", 
    "src": [], 
    "third_party": false, 
    "type": "lib"
  }, 
  {
    "deps": [
      "gpr", 
      "gpr_test_util", 
      "grpc_test_util_unsecure", 
      "grpc_unsecure"
    ], 
    "headers": [
      "test/core/bad_client/bad_client.h"
    ], 
    "is_filegroup": false, 
    "language": "c", 
    "name": "bad_client_test", 
    "src": [
      "test/core/bad_client/bad_client.cc", 
      "test/core/bad_client/bad_client.h"
    ], 
    "third_party": false, 
    "type": "lib"
  }, 
  {
    "deps": [
      "gpr", 
      "gpr_test_util", 
      "grpc", 
      "grpc_test_util"
    ], 
    "headers": [
      "test/core/bad_ssl/server_common.h"
    ], 
    "is_filegroup": false, 
    "language": "c", 
    "name": "bad_ssl_test_server", 
    "src": [
      "test/core/bad_ssl/server_common.cc", 
      "test/core/bad_ssl/server_common.h"
    ], 
    "third_party": false, 
    "type": "lib"
  }, 
  {
    "deps": [
      "gpr", 
      "gpr_test_util", 
      "grpc", 
      "grpc_test_util"
    ], 
    "headers": [
      "test/core/end2end/end2end_tests.h", 
      "test/core/end2end/tests/cancel_test_helpers.h"
    ], 
    "is_filegroup": false, 
    "language": "c", 
    "name": "end2end_tests", 
    "src": [
      "test/core/end2end/end2end_test_utils.cc", 
      "test/core/end2end/end2end_tests.cc", 
      "test/core/end2end/end2end_tests.h", 
      "test/core/end2end/tests/authority_not_supported.cc", 
      "test/core/end2end/tests/bad_hostname.cc", 
      "test/core/end2end/tests/bad_ping.cc", 
      "test/core/end2end/tests/binary_metadata.cc", 
      "test/core/end2end/tests/call_creds.cc", 
      "test/core/end2end/tests/cancel_after_accept.cc", 
      "test/core/end2end/tests/cancel_after_client_done.cc", 
      "test/core/end2end/tests/cancel_after_invoke.cc", 
      "test/core/end2end/tests/cancel_after_round_trip.cc", 
      "test/core/end2end/tests/cancel_before_invoke.cc", 
      "test/core/end2end/tests/cancel_in_a_vacuum.cc", 
      "test/core/end2end/tests/cancel_test_helpers.h", 
      "test/core/end2end/tests/cancel_with_status.cc", 
      "test/core/end2end/tests/compressed_payload.cc", 
      "test/core/end2end/tests/connectivity.cc", 
      "test/core/end2end/tests/default_host.cc", 
      "test/core/end2end/tests/disappearing_server.cc", 
      "test/core/end2end/tests/empty_batch.cc", 
      "test/core/end2end/tests/filter_call_init_fails.cc", 
      "test/core/end2end/tests/filter_causes_close.cc", 
      "test/core/end2end/tests/filter_latency.cc", 
      "test/core/end2end/tests/graceful_server_shutdown.cc", 
      "test/core/end2end/tests/high_initial_seqno.cc", 
      "test/core/end2end/tests/hpack_size.cc", 
      "test/core/end2end/tests/idempotent_request.cc", 
      "test/core/end2end/tests/invoke_large_request.cc", 
      "test/core/end2end/tests/keepalive_timeout.cc", 
      "test/core/end2end/tests/large_metadata.cc", 
      "test/core/end2end/tests/load_reporting_hook.cc", 
      "test/core/end2end/tests/max_concurrent_streams.cc", 
      "test/core/end2end/tests/max_connection_age.cc", 
      "test/core/end2end/tests/max_connection_idle.cc", 
      "test/core/end2end/tests/max_message_length.cc", 
      "test/core/end2end/tests/negative_deadline.cc", 
      "test/core/end2end/tests/network_status_change.cc", 
      "test/core/end2end/tests/no_logging.cc", 
      "test/core/end2end/tests/no_op.cc", 
      "test/core/end2end/tests/payload.cc", 
      "test/core/end2end/tests/ping.cc", 
      "test/core/end2end/tests/ping_pong_streaming.cc", 
      "test/core/end2end/tests/proxy_auth.cc", 
      "test/core/end2end/tests/registered_call.cc", 
      "test/core/end2end/tests/request_with_flags.cc", 
      "test/core/end2end/tests/request_with_payload.cc", 
      "test/core/end2end/tests/resource_quota_server.cc", 
      "test/core/end2end/tests/server_finishes_request.cc", 
      "test/core/end2end/tests/shutdown_finishes_calls.cc", 
      "test/core/end2end/tests/shutdown_finishes_tags.cc", 
      "test/core/end2end/tests/simple_cacheable_request.cc", 
      "test/core/end2end/tests/simple_delayed_request.cc", 
      "test/core/end2end/tests/simple_metadata.cc", 
      "test/core/end2end/tests/simple_request.cc", 
      "test/core/end2end/tests/stream_compression_compressed_payload.cc", 
      "test/core/end2end/tests/stream_compression_payload.cc", 
      "test/core/end2end/tests/stream_compression_ping_pong_streaming.cc", 
      "test/core/end2end/tests/streaming_error_response.cc", 
      "test/core/end2end/tests/trailing_metadata.cc", 
      "test/core/end2end/tests/workaround_cronet_compression.cc", 
      "test/core/end2end/tests/write_buffering.cc", 
      "test/core/end2end/tests/write_buffering_at_end.cc"
    ], 
    "third_party": false, 
    "type": "lib"
  }, 
  {
    "deps": [
      "gpr", 
      "gpr_test_util", 
      "grpc_test_util_unsecure", 
      "grpc_unsecure"
    ], 
    "headers": [
      "test/core/end2end/end2end_tests.h", 
      "test/core/end2end/tests/cancel_test_helpers.h"
    ], 
    "is_filegroup": false, 
    "language": "c", 
    "name": "end2end_nosec_tests", 
    "src": [
      "test/core/end2end/end2end_nosec_tests.cc", 
      "test/core/end2end/end2end_test_utils.cc", 
      "test/core/end2end/end2end_tests.h", 
      "test/core/end2end/tests/authority_not_supported.cc", 
      "test/core/end2end/tests/bad_hostname.cc", 
      "test/core/end2end/tests/bad_ping.cc", 
      "test/core/end2end/tests/binary_metadata.cc", 
      "test/core/end2end/tests/cancel_after_accept.cc", 
      "test/core/end2end/tests/cancel_after_client_done.cc", 
      "test/core/end2end/tests/cancel_after_invoke.cc", 
      "test/core/end2end/tests/cancel_after_round_trip.cc", 
      "test/core/end2end/tests/cancel_before_invoke.cc", 
      "test/core/end2end/tests/cancel_in_a_vacuum.cc", 
      "test/core/end2end/tests/cancel_test_helpers.h", 
      "test/core/end2end/tests/cancel_with_status.cc", 
      "test/core/end2end/tests/compressed_payload.cc", 
      "test/core/end2end/tests/connectivity.cc", 
      "test/core/end2end/tests/default_host.cc", 
      "test/core/end2end/tests/disappearing_server.cc", 
      "test/core/end2end/tests/empty_batch.cc", 
      "test/core/end2end/tests/filter_call_init_fails.cc", 
      "test/core/end2end/tests/filter_causes_close.cc", 
      "test/core/end2end/tests/filter_latency.cc", 
      "test/core/end2end/tests/graceful_server_shutdown.cc", 
      "test/core/end2end/tests/high_initial_seqno.cc", 
      "test/core/end2end/tests/hpack_size.cc", 
      "test/core/end2end/tests/idempotent_request.cc", 
      "test/core/end2end/tests/invoke_large_request.cc", 
      "test/core/end2end/tests/keepalive_timeout.cc", 
      "test/core/end2end/tests/large_metadata.cc", 
      "test/core/end2end/tests/load_reporting_hook.cc", 
      "test/core/end2end/tests/max_concurrent_streams.cc", 
      "test/core/end2end/tests/max_connection_age.cc", 
      "test/core/end2end/tests/max_connection_idle.cc", 
      "test/core/end2end/tests/max_message_length.cc", 
      "test/core/end2end/tests/negative_deadline.cc", 
      "test/core/end2end/tests/network_status_change.cc", 
      "test/core/end2end/tests/no_logging.cc", 
      "test/core/end2end/tests/no_op.cc", 
      "test/core/end2end/tests/payload.cc", 
      "test/core/end2end/tests/ping.cc", 
      "test/core/end2end/tests/ping_pong_streaming.cc", 
      "test/core/end2end/tests/proxy_auth.cc", 
      "test/core/end2end/tests/registered_call.cc", 
      "test/core/end2end/tests/request_with_flags.cc", 
      "test/core/end2end/tests/request_with_payload.cc", 
      "test/core/end2end/tests/resource_quota_server.cc", 
      "test/core/end2end/tests/server_finishes_request.cc", 
      "test/core/end2end/tests/shutdown_finishes_calls.cc", 
      "test/core/end2end/tests/shutdown_finishes_tags.cc", 
      "test/core/end2end/tests/simple_cacheable_request.cc", 
      "test/core/end2end/tests/simple_delayed_request.cc", 
      "test/core/end2end/tests/simple_metadata.cc", 
      "test/core/end2end/tests/simple_request.cc", 
      "test/core/end2end/tests/stream_compression_compressed_payload.cc", 
      "test/core/end2end/tests/stream_compression_payload.cc", 
      "test/core/end2end/tests/stream_compression_ping_pong_streaming.cc", 
      "test/core/end2end/tests/streaming_error_response.cc", 
      "test/core/end2end/tests/trailing_metadata.cc", 
      "test/core/end2end/tests/workaround_cronet_compression.cc", 
      "test/core/end2end/tests/write_buffering.cc", 
      "test/core/end2end/tests/write_buffering_at_end.cc"
    ], 
    "third_party": false, 
    "type": "lib"
  }, 
  {
    "deps": [
      "gpr", 
      "grpc_base", 
      "nanopb"
    ], 
    "headers": [
      "include/grpc/census.h"
    ], 
    "is_filegroup": true, 
    "language": "c", 
    "name": "census", 
    "src": [
      "include/grpc/census.h", 
      "src/core/ext/census/grpc_context.cc"
    ], 
    "third_party": false, 
    "type": "filegroup"
  }, 
  {
    "deps": [
      "gpr_base_headers"
    ], 
    "headers": [], 
    "is_filegroup": true, 
    "language": "c", 
    "name": "gpr_base", 
    "src": [
      "src/core/lib/profiling/basic_timers.cc", 
      "src/core/lib/profiling/stap_timers.cc", 
      "src/core/lib/support/alloc.cc", 
      "src/core/lib/support/arena.cc", 
      "src/core/lib/support/atm.cc", 
      "src/core/lib/support/avl.cc", 
      "src/core/lib/support/cmdline.cc", 
      "src/core/lib/support/cpu_iphone.cc", 
      "src/core/lib/support/cpu_linux.cc", 
      "src/core/lib/support/cpu_posix.cc", 
      "src/core/lib/support/cpu_windows.cc", 
      "src/core/lib/support/env_linux.cc", 
      "src/core/lib/support/env_posix.cc", 
      "src/core/lib/support/env_windows.cc", 
      "src/core/lib/support/histogram.cc", 
      "src/core/lib/support/host_port.cc", 
      "src/core/lib/support/log.cc", 
      "src/core/lib/support/log_android.cc", 
      "src/core/lib/support/log_linux.cc", 
      "src/core/lib/support/log_posix.cc", 
      "src/core/lib/support/log_windows.cc", 
      "src/core/lib/support/mpscq.cc", 
      "src/core/lib/support/murmur_hash.cc", 
      "src/core/lib/support/string.cc", 
      "src/core/lib/support/string_posix.cc", 
      "src/core/lib/support/string_util_windows.cc", 
      "src/core/lib/support/string_windows.cc", 
      "src/core/lib/support/subprocess_posix.cc", 
      "src/core/lib/support/subprocess_windows.cc", 
      "src/core/lib/support/sync.cc", 
      "src/core/lib/support/sync_posix.cc", 
      "src/core/lib/support/sync_windows.cc", 
      "src/core/lib/support/thd.cc", 
      "src/core/lib/support/thd_posix.cc", 
      "src/core/lib/support/thd_windows.cc", 
      "src/core/lib/support/time.cc", 
      "src/core/lib/support/time_posix.cc", 
      "src/core/lib/support/time_precise.cc", 
      "src/core/lib/support/time_windows.cc", 
      "src/core/lib/support/tls_pthread.cc", 
      "src/core/lib/support/tmpfile_msys.cc", 
      "src/core/lib/support/tmpfile_posix.cc", 
      "src/core/lib/support/tmpfile_windows.cc", 
      "src/core/lib/support/wrap_memcpy.cc"
    ], 
    "third_party": false, 
    "type": "filegroup"
  }, 
  {
    "deps": [
      "gpr_codegen"
    ], 
    "headers": [
      "include/grpc/support/alloc.h", 
      "include/grpc/support/atm.h", 
      "include/grpc/support/atm_gcc_atomic.h", 
      "include/grpc/support/atm_gcc_sync.h", 
      "include/grpc/support/atm_windows.h", 
      "include/grpc/support/avl.h", 
      "include/grpc/support/cmdline.h", 
      "include/grpc/support/cpu.h", 
      "include/grpc/support/histogram.h", 
      "include/grpc/support/host_port.h", 
      "include/grpc/support/log.h", 
      "include/grpc/support/log_windows.h", 
      "include/grpc/support/port_platform.h", 
      "include/grpc/support/string_util.h", 
      "include/grpc/support/subprocess.h", 
      "include/grpc/support/sync.h", 
      "include/grpc/support/sync_custom.h", 
      "include/grpc/support/sync_generic.h", 
      "include/grpc/support/sync_posix.h", 
      "include/grpc/support/sync_windows.h", 
      "include/grpc/support/thd.h", 
      "include/grpc/support/time.h", 
      "include/grpc/support/tls.h", 
      "include/grpc/support/tls_gcc.h", 
      "include/grpc/support/tls_msvc.h", 
      "include/grpc/support/tls_pthread.h", 
      "include/grpc/support/useful.h", 
      "src/core/lib/profiling/timers.h", 
      "src/core/lib/support/abstract.h", 
      "src/core/lib/support/arena.h", 
      "src/core/lib/support/atomic.h", 
      "src/core/lib/support/atomic_with_atm.h", 
      "src/core/lib/support/atomic_with_std.h", 
      "src/core/lib/support/closure_ref.h", 
      "src/core/lib/support/env.h", 
      "src/core/lib/support/manual_constructor.h", 
      "src/core/lib/support/memory.h", 
      "src/core/lib/support/mpscq.h", 
      "src/core/lib/support/murmur_hash.h", 
      "src/core/lib/support/spinlock.h", 
      "src/core/lib/support/string.h", 
      "src/core/lib/support/string_windows.h", 
      "src/core/lib/support/time_precise.h", 
      "src/core/lib/support/tmpfile.h", 
      "src/core/lib/support/tuple.h"
    ], 
    "is_filegroup": true, 
    "language": "c", 
    "name": "gpr_base_headers", 
    "src": [
      "include/grpc/support/alloc.h", 
      "include/grpc/support/atm.h", 
      "include/grpc/support/atm_gcc_atomic.h", 
      "include/grpc/support/atm_gcc_sync.h", 
      "include/grpc/support/atm_windows.h", 
      "include/grpc/support/avl.h", 
      "include/grpc/support/cmdline.h", 
      "include/grpc/support/cpu.h", 
      "include/grpc/support/histogram.h", 
      "include/grpc/support/host_port.h", 
      "include/grpc/support/log.h", 
      "include/grpc/support/log_windows.h", 
      "include/grpc/support/port_platform.h", 
      "include/grpc/support/string_util.h", 
      "include/grpc/support/subprocess.h", 
      "include/grpc/support/sync.h", 
      "include/grpc/support/sync_custom.h", 
      "include/grpc/support/sync_generic.h", 
      "include/grpc/support/sync_posix.h", 
      "include/grpc/support/sync_windows.h", 
      "include/grpc/support/thd.h", 
      "include/grpc/support/time.h", 
      "include/grpc/support/tls.h", 
      "include/grpc/support/tls_gcc.h", 
      "include/grpc/support/tls_msvc.h", 
      "include/grpc/support/tls_pthread.h", 
      "include/grpc/support/useful.h", 
      "src/core/lib/profiling/timers.h", 
      "src/core/lib/support/abstract.h", 
      "src/core/lib/support/arena.h", 
      "src/core/lib/support/atomic.h", 
      "src/core/lib/support/atomic_with_atm.h", 
      "src/core/lib/support/atomic_with_std.h", 
      "src/core/lib/support/closure_ref.h", 
      "src/core/lib/support/env.h", 
      "src/core/lib/support/manual_constructor.h", 
      "src/core/lib/support/memory.h", 
      "src/core/lib/support/mpscq.h", 
      "src/core/lib/support/murmur_hash.h", 
      "src/core/lib/support/spinlock.h", 
      "src/core/lib/support/string.h", 
      "src/core/lib/support/string_windows.h", 
      "src/core/lib/support/time_precise.h", 
      "src/core/lib/support/tmpfile.h", 
      "src/core/lib/support/tuple.h"
    ], 
    "third_party": false, 
    "type": "filegroup"
  }, 
  {
    "deps": [], 
    "headers": [
      "include/grpc/impl/codegen/atm.h", 
      "include/grpc/impl/codegen/atm_gcc_atomic.h", 
      "include/grpc/impl/codegen/atm_gcc_sync.h", 
      "include/grpc/impl/codegen/atm_windows.h", 
      "include/grpc/impl/codegen/gpr_slice.h", 
      "include/grpc/impl/codegen/gpr_types.h", 
      "include/grpc/impl/codegen/port_platform.h", 
      "include/grpc/impl/codegen/sync.h", 
      "include/grpc/impl/codegen/sync_custom.h", 
      "include/grpc/impl/codegen/sync_generic.h", 
      "include/grpc/impl/codegen/sync_posix.h", 
      "include/grpc/impl/codegen/sync_windows.h"
    ], 
    "is_filegroup": true, 
    "language": "c", 
    "name": "gpr_codegen", 
    "src": [
      "include/grpc/impl/codegen/atm.h", 
      "include/grpc/impl/codegen/atm_gcc_atomic.h", 
      "include/grpc/impl/codegen/atm_gcc_sync.h", 
      "include/grpc/impl/codegen/atm_windows.h", 
      "include/grpc/impl/codegen/gpr_slice.h", 
      "include/grpc/impl/codegen/gpr_types.h", 
      "include/grpc/impl/codegen/port_platform.h", 
      "include/grpc/impl/codegen/sync.h", 
      "include/grpc/impl/codegen/sync_custom.h", 
      "include/grpc/impl/codegen/sync_generic.h", 
      "include/grpc/impl/codegen/sync_posix.h", 
      "include/grpc/impl/codegen/sync_windows.h"
    ], 
    "third_party": false, 
    "type": "filegroup"
  }, 
  {
    "deps": [
      "gpr", 
      "grpc", 
      "grpc++_codegen_base", 
      "grpc++_common"
    ], 
    "headers": [], 
    "is_filegroup": true, 
    "language": "c", 
    "name": "grpc++_base", 
    "src": [], 
    "third_party": false, 
    "type": "filegroup"
  }, 
  {
    "deps": [
      "gpr", 
      "grpc++_codegen_base", 
      "grpc++_common", 
      "grpc_unsecure"
    ], 
    "headers": [], 
    "is_filegroup": true, 
    "language": "c", 
    "name": "grpc++_base_unsecure", 
    "src": [], 
    "third_party": false, 
    "type": "filegroup"
  }, 
  {
    "deps": [
      "gpr", 
      "grpc_base_headers", 
      "grpc_codegen", 
      "grpc_trace"
    ], 
    "headers": [], 
    "is_filegroup": true, 
    "language": "c", 
    "name": "grpc_base", 
    "src": [
      "src/core/lib/backoff/backoff.cc", 
      "src/core/lib/channel/channel_args.cc", 
      "src/core/lib/channel/channel_stack.cc", 
      "src/core/lib/channel/channel_stack_builder.cc", 
      "src/core/lib/channel/connected_channel.cc", 
      "src/core/lib/channel/handshaker.cc", 
      "src/core/lib/channel/handshaker_factory.cc", 
      "src/core/lib/channel/handshaker_registry.cc", 
      "src/core/lib/compression/compression.cc", 
      "src/core/lib/compression/message_compress.cc", 
      "src/core/lib/compression/stream_compression.cc", 
      "src/core/lib/compression/stream_compression_gzip.cc", 
      "src/core/lib/compression/stream_compression_identity.cc", 
      "src/core/lib/debug/stats.cc", 
      "src/core/lib/debug/stats_data.cc", 
      "src/core/lib/http/format_request.cc", 
      "src/core/lib/http/httpcli.cc", 
      "src/core/lib/http/parser.cc", 
      "src/core/lib/iomgr/call_combiner.cc", 
      "src/core/lib/iomgr/combiner.cc", 
      "src/core/lib/iomgr/endpoint.cc", 
      "src/core/lib/iomgr/endpoint_pair_posix.cc", 
      "src/core/lib/iomgr/endpoint_pair_uv.cc", 
      "src/core/lib/iomgr/endpoint_pair_windows.cc", 
      "src/core/lib/iomgr/error.cc", 
      "src/core/lib/iomgr/ev_epoll1_linux.cc", 
      "src/core/lib/iomgr/ev_epollex_linux.cc", 
      "src/core/lib/iomgr/ev_epollsig_linux.cc", 
      "src/core/lib/iomgr/ev_poll_posix.cc", 
      "src/core/lib/iomgr/ev_posix.cc", 
      "src/core/lib/iomgr/ev_windows.cc", 
      "src/core/lib/iomgr/exec_ctx.cc", 
      "src/core/lib/iomgr/executor.cc", 
      "src/core/lib/iomgr/gethostname_fallback.cc", 
      "src/core/lib/iomgr/gethostname_host_name_max.cc", 
      "src/core/lib/iomgr/gethostname_sysconf.cc", 
      "src/core/lib/iomgr/iocp_windows.cc", 
      "src/core/lib/iomgr/iomgr.cc", 
      "src/core/lib/iomgr/iomgr_posix.cc", 
      "src/core/lib/iomgr/iomgr_uv.cc", 
      "src/core/lib/iomgr/iomgr_windows.cc", 
      "src/core/lib/iomgr/is_epollexclusive_available.cc", 
      "src/core/lib/iomgr/load_file.cc", 
      "src/core/lib/iomgr/lockfree_event.cc", 
      "src/core/lib/iomgr/network_status_tracker.cc", 
      "src/core/lib/iomgr/polling_entity.cc", 
      "src/core/lib/iomgr/pollset_set_uv.cc", 
      "src/core/lib/iomgr/pollset_set_windows.cc", 
      "src/core/lib/iomgr/pollset_uv.cc", 
      "src/core/lib/iomgr/pollset_windows.cc", 
      "src/core/lib/iomgr/resolve_address_posix.cc", 
      "src/core/lib/iomgr/resolve_address_uv.cc", 
      "src/core/lib/iomgr/resolve_address_windows.cc", 
      "src/core/lib/iomgr/resource_quota.cc", 
      "src/core/lib/iomgr/sockaddr_utils.cc", 
      "src/core/lib/iomgr/socket_factory_posix.cc", 
      "src/core/lib/iomgr/socket_mutator.cc", 
      "src/core/lib/iomgr/socket_utils_common_posix.cc", 
      "src/core/lib/iomgr/socket_utils_linux.cc", 
      "src/core/lib/iomgr/socket_utils_posix.cc", 
      "src/core/lib/iomgr/socket_utils_uv.cc", 
      "src/core/lib/iomgr/socket_utils_windows.cc", 
      "src/core/lib/iomgr/socket_windows.cc", 
      "src/core/lib/iomgr/tcp_client_posix.cc", 
      "src/core/lib/iomgr/tcp_client_uv.cc", 
      "src/core/lib/iomgr/tcp_client_windows.cc", 
      "src/core/lib/iomgr/tcp_posix.cc", 
      "src/core/lib/iomgr/tcp_server_posix.cc", 
      "src/core/lib/iomgr/tcp_server_utils_posix_common.cc", 
      "src/core/lib/iomgr/tcp_server_utils_posix_ifaddrs.cc", 
      "src/core/lib/iomgr/tcp_server_utils_posix_noifaddrs.cc", 
      "src/core/lib/iomgr/tcp_server_uv.cc", 
      "src/core/lib/iomgr/tcp_server_windows.cc", 
      "src/core/lib/iomgr/tcp_uv.cc", 
      "src/core/lib/iomgr/tcp_windows.cc", 
      "src/core/lib/iomgr/time_averaged_stats.cc", 
      "src/core/lib/iomgr/timer_generic.cc", 
      "src/core/lib/iomgr/timer_heap.cc", 
      "src/core/lib/iomgr/timer_manager.cc", 
      "src/core/lib/iomgr/timer_uv.cc", 
      "src/core/lib/iomgr/udp_server.cc", 
      "src/core/lib/iomgr/unix_sockets_posix.cc", 
      "src/core/lib/iomgr/unix_sockets_posix_noop.cc", 
      "src/core/lib/iomgr/wakeup_fd_cv.cc", 
      "src/core/lib/iomgr/wakeup_fd_eventfd.cc", 
      "src/core/lib/iomgr/wakeup_fd_nospecial.cc", 
      "src/core/lib/iomgr/wakeup_fd_pipe.cc", 
      "src/core/lib/iomgr/wakeup_fd_posix.cc", 
      "src/core/lib/json/json.cc", 
      "src/core/lib/json/json_reader.cc", 
      "src/core/lib/json/json_string.cc", 
      "src/core/lib/json/json_writer.cc", 
      "src/core/lib/slice/b64.cc", 
      "src/core/lib/slice/percent_encoding.cc", 
      "src/core/lib/slice/slice.cc", 
      "src/core/lib/slice/slice_buffer.cc", 
      "src/core/lib/slice/slice_hash_table.cc", 
      "src/core/lib/slice/slice_intern.cc", 
      "src/core/lib/slice/slice_string_helpers.cc", 
      "src/core/lib/surface/alarm.cc", 
      "src/core/lib/surface/api_trace.cc", 
      "src/core/lib/surface/byte_buffer.cc", 
      "src/core/lib/surface/byte_buffer_reader.cc", 
      "src/core/lib/surface/call.cc", 
      "src/core/lib/surface/call_details.cc", 
      "src/core/lib/surface/call_log_batch.cc", 
      "src/core/lib/surface/channel.cc", 
      "src/core/lib/surface/channel_init.cc", 
      "src/core/lib/surface/channel_ping.cc", 
      "src/core/lib/surface/channel_stack_type.cc", 
      "src/core/lib/surface/completion_queue.cc", 
      "src/core/lib/surface/completion_queue_factory.cc", 
      "src/core/lib/surface/event_string.cc", 
      "src/core/lib/surface/lame_client.cc", 
      "src/core/lib/surface/metadata_array.cc", 
      "src/core/lib/surface/server.cc", 
      "src/core/lib/surface/validate_metadata.cc", 
      "src/core/lib/surface/version.cc", 
      "src/core/lib/transport/bdp_estimator.cc", 
      "src/core/lib/transport/byte_stream.cc", 
      "src/core/lib/transport/connectivity_state.cc", 
      "src/core/lib/transport/error_utils.cc", 
      "src/core/lib/transport/metadata.cc", 
      "src/core/lib/transport/metadata_batch.cc", 
      "src/core/lib/transport/pid_controller.cc", 
      "src/core/lib/transport/service_config.cc", 
      "src/core/lib/transport/static_metadata.cc", 
      "src/core/lib/transport/status_conversion.cc", 
      "src/core/lib/transport/timeout_encoding.cc", 
      "src/core/lib/transport/transport.cc", 
      "src/core/lib/transport/transport_op_string.cc"
    ], 
    "third_party": false, 
    "type": "filegroup"
  }, 
  {
    "deps": [
      "gpr", 
      "grpc_codegen", 
      "grpc_trace_headers"
    ], 
    "headers": [
      "include/grpc/byte_buffer.h", 
      "include/grpc/byte_buffer_reader.h", 
      "include/grpc/compression.h", 
      "include/grpc/grpc.h", 
      "include/grpc/grpc_posix.h", 
      "include/grpc/grpc_security_constants.h", 
      "include/grpc/load_reporting.h", 
      "include/grpc/slice.h", 
      "include/grpc/slice_buffer.h", 
      "include/grpc/status.h", 
      "include/grpc/support/workaround_list.h", 
      "src/core/lib/backoff/backoff.h", 
      "src/core/lib/channel/channel_args.h", 
      "src/core/lib/channel/channel_stack.h", 
      "src/core/lib/channel/channel_stack_builder.h", 
      "src/core/lib/channel/connected_channel.h", 
      "src/core/lib/channel/context.h", 
      "src/core/lib/channel/handshaker.h", 
      "src/core/lib/channel/handshaker_factory.h", 
      "src/core/lib/channel/handshaker_registry.h", 
      "src/core/lib/compression/algorithm_metadata.h", 
      "src/core/lib/compression/message_compress.h", 
      "src/core/lib/compression/stream_compression.h", 
      "src/core/lib/compression/stream_compression_gzip.h", 
      "src/core/lib/compression/stream_compression_identity.h", 
      "src/core/lib/debug/stats.h", 
      "src/core/lib/debug/stats_data.h", 
      "src/core/lib/http/format_request.h", 
      "src/core/lib/http/httpcli.h", 
      "src/core/lib/http/parser.h", 
      "src/core/lib/iomgr/block_annotate.h", 
      "src/core/lib/iomgr/call_combiner.h", 
      "src/core/lib/iomgr/closure.h", 
      "src/core/lib/iomgr/combiner.h", 
      "src/core/lib/iomgr/endpoint.h", 
      "src/core/lib/iomgr/endpoint_pair.h", 
      "src/core/lib/iomgr/error.h", 
      "src/core/lib/iomgr/error_internal.h", 
      "src/core/lib/iomgr/ev_epoll1_linux.h", 
      "src/core/lib/iomgr/ev_epollex_linux.h", 
      "src/core/lib/iomgr/ev_epollsig_linux.h", 
      "src/core/lib/iomgr/ev_poll_posix.h", 
      "src/core/lib/iomgr/ev_posix.h", 
      "src/core/lib/iomgr/exec_ctx.h", 
      "src/core/lib/iomgr/executor.h", 
      "src/core/lib/iomgr/gethostname.h", 
      "src/core/lib/iomgr/iocp_windows.h", 
      "src/core/lib/iomgr/iomgr.h", 
      "src/core/lib/iomgr/iomgr_internal.h", 
      "src/core/lib/iomgr/iomgr_posix.h", 
      "src/core/lib/iomgr/iomgr_uv.h", 
      "src/core/lib/iomgr/is_epollexclusive_available.h", 
      "src/core/lib/iomgr/load_file.h", 
      "src/core/lib/iomgr/lockfree_event.h", 
      "src/core/lib/iomgr/nameser.h", 
      "src/core/lib/iomgr/network_status_tracker.h", 
      "src/core/lib/iomgr/polling_entity.h", 
      "src/core/lib/iomgr/pollset.h", 
      "src/core/lib/iomgr/pollset_set.h", 
      "src/core/lib/iomgr/pollset_set_windows.h", 
      "src/core/lib/iomgr/pollset_uv.h", 
      "src/core/lib/iomgr/pollset_windows.h", 
      "src/core/lib/iomgr/port.h", 
      "src/core/lib/iomgr/resolve_address.h", 
      "src/core/lib/iomgr/resource_quota.h", 
      "src/core/lib/iomgr/sockaddr.h", 
      "src/core/lib/iomgr/sockaddr_posix.h", 
      "src/core/lib/iomgr/sockaddr_utils.h", 
      "src/core/lib/iomgr/sockaddr_windows.h", 
      "src/core/lib/iomgr/socket_factory_posix.h", 
      "src/core/lib/iomgr/socket_mutator.h", 
      "src/core/lib/iomgr/socket_utils.h", 
      "src/core/lib/iomgr/socket_utils_posix.h", 
      "src/core/lib/iomgr/socket_windows.h", 
      "src/core/lib/iomgr/sys_epoll_wrapper.h", 
      "src/core/lib/iomgr/tcp_client.h", 
      "src/core/lib/iomgr/tcp_client_posix.h", 
      "src/core/lib/iomgr/tcp_posix.h", 
      "src/core/lib/iomgr/tcp_server.h", 
      "src/core/lib/iomgr/tcp_server_utils_posix.h", 
      "src/core/lib/iomgr/tcp_uv.h", 
      "src/core/lib/iomgr/tcp_windows.h", 
      "src/core/lib/iomgr/time_averaged_stats.h", 
      "src/core/lib/iomgr/timer.h", 
      "src/core/lib/iomgr/timer_generic.h", 
      "src/core/lib/iomgr/timer_heap.h", 
      "src/core/lib/iomgr/timer_manager.h", 
      "src/core/lib/iomgr/timer_uv.h", 
      "src/core/lib/iomgr/udp_server.h", 
      "src/core/lib/iomgr/unix_sockets_posix.h", 
      "src/core/lib/iomgr/wakeup_fd_cv.h", 
      "src/core/lib/iomgr/wakeup_fd_pipe.h", 
      "src/core/lib/iomgr/wakeup_fd_posix.h", 
      "src/core/lib/json/json.h", 
      "src/core/lib/json/json_common.h", 
      "src/core/lib/json/json_reader.h", 
      "src/core/lib/json/json_writer.h", 
      "src/core/lib/slice/b64.h", 
      "src/core/lib/slice/percent_encoding.h", 
      "src/core/lib/slice/slice_hash_table.h", 
      "src/core/lib/slice/slice_internal.h", 
      "src/core/lib/slice/slice_string_helpers.h", 
      "src/core/lib/surface/alarm_internal.h", 
      "src/core/lib/surface/api_trace.h", 
      "src/core/lib/surface/call.h", 
      "src/core/lib/surface/call_test_only.h", 
      "src/core/lib/surface/channel.h", 
      "src/core/lib/surface/channel_init.h", 
      "src/core/lib/surface/channel_stack_type.h", 
      "src/core/lib/surface/completion_queue.h", 
      "src/core/lib/surface/completion_queue_factory.h", 
      "src/core/lib/surface/event_string.h", 
      "src/core/lib/surface/init.h", 
      "src/core/lib/surface/lame_client.h", 
      "src/core/lib/surface/server.h", 
      "src/core/lib/surface/validate_metadata.h", 
      "src/core/lib/transport/bdp_estimator.h", 
      "src/core/lib/transport/byte_stream.h", 
      "src/core/lib/transport/connectivity_state.h", 
      "src/core/lib/transport/error_utils.h", 
      "src/core/lib/transport/http2_errors.h", 
      "src/core/lib/transport/metadata.h", 
      "src/core/lib/transport/metadata_batch.h", 
      "src/core/lib/transport/pid_controller.h", 
      "src/core/lib/transport/service_config.h", 
      "src/core/lib/transport/static_metadata.h", 
      "src/core/lib/transport/status_conversion.h", 
      "src/core/lib/transport/timeout_encoding.h", 
      "src/core/lib/transport/transport.h", 
      "src/core/lib/transport/transport_impl.h"
    ], 
    "is_filegroup": true, 
    "language": "c", 
    "name": "grpc_base_headers", 
    "src": [
      "include/grpc/byte_buffer.h", 
      "include/grpc/byte_buffer_reader.h", 
      "include/grpc/compression.h", 
      "include/grpc/grpc.h", 
      "include/grpc/grpc_posix.h", 
      "include/grpc/grpc_security_constants.h", 
      "include/grpc/load_reporting.h", 
      "include/grpc/slice.h", 
      "include/grpc/slice_buffer.h", 
      "include/grpc/status.h", 
      "include/grpc/support/workaround_list.h", 
      "src/core/lib/backoff/backoff.h", 
      "src/core/lib/channel/channel_args.h", 
      "src/core/lib/channel/channel_stack.h", 
      "src/core/lib/channel/channel_stack_builder.h", 
      "src/core/lib/channel/connected_channel.h", 
      "src/core/lib/channel/context.h", 
      "src/core/lib/channel/handshaker.h", 
      "src/core/lib/channel/handshaker_factory.h", 
      "src/core/lib/channel/handshaker_registry.h", 
      "src/core/lib/compression/algorithm_metadata.h", 
      "src/core/lib/compression/message_compress.h", 
      "src/core/lib/compression/stream_compression.h", 
      "src/core/lib/compression/stream_compression_gzip.h", 
      "src/core/lib/compression/stream_compression_identity.h", 
      "src/core/lib/debug/stats.h", 
      "src/core/lib/debug/stats_data.h", 
      "src/core/lib/http/format_request.h", 
      "src/core/lib/http/httpcli.h", 
      "src/core/lib/http/parser.h", 
      "src/core/lib/iomgr/block_annotate.h", 
      "src/core/lib/iomgr/call_combiner.h", 
      "src/core/lib/iomgr/closure.h", 
      "src/core/lib/iomgr/combiner.h", 
      "src/core/lib/iomgr/endpoint.h", 
      "src/core/lib/iomgr/endpoint_pair.h", 
      "src/core/lib/iomgr/error.h", 
      "src/core/lib/iomgr/error_internal.h", 
      "src/core/lib/iomgr/ev_epoll1_linux.h", 
      "src/core/lib/iomgr/ev_epollex_linux.h", 
      "src/core/lib/iomgr/ev_epollsig_linux.h", 
      "src/core/lib/iomgr/ev_poll_posix.h", 
      "src/core/lib/iomgr/ev_posix.h", 
      "src/core/lib/iomgr/exec_ctx.h", 
      "src/core/lib/iomgr/executor.h", 
      "src/core/lib/iomgr/gethostname.h", 
      "src/core/lib/iomgr/iocp_windows.h", 
      "src/core/lib/iomgr/iomgr.h", 
      "src/core/lib/iomgr/iomgr_internal.h", 
      "src/core/lib/iomgr/iomgr_posix.h", 
      "src/core/lib/iomgr/iomgr_uv.h", 
      "src/core/lib/iomgr/is_epollexclusive_available.h", 
      "src/core/lib/iomgr/load_file.h", 
      "src/core/lib/iomgr/lockfree_event.h", 
      "src/core/lib/iomgr/nameser.h", 
      "src/core/lib/iomgr/network_status_tracker.h", 
      "src/core/lib/iomgr/polling_entity.h", 
      "src/core/lib/iomgr/pollset.h", 
      "src/core/lib/iomgr/pollset_set.h", 
      "src/core/lib/iomgr/pollset_set_windows.h", 
      "src/core/lib/iomgr/pollset_uv.h", 
      "src/core/lib/iomgr/pollset_windows.h", 
      "src/core/lib/iomgr/port.h", 
      "src/core/lib/iomgr/resolve_address.h", 
      "src/core/lib/iomgr/resource_quota.h", 
      "src/core/lib/iomgr/sockaddr.h", 
      "src/core/lib/iomgr/sockaddr_posix.h", 
      "src/core/lib/iomgr/sockaddr_utils.h", 
      "src/core/lib/iomgr/sockaddr_windows.h", 
      "src/core/lib/iomgr/socket_factory_posix.h", 
      "src/core/lib/iomgr/socket_mutator.h", 
      "src/core/lib/iomgr/socket_utils.h", 
      "src/core/lib/iomgr/socket_utils_posix.h", 
      "src/core/lib/iomgr/socket_windows.h", 
      "src/core/lib/iomgr/sys_epoll_wrapper.h", 
      "src/core/lib/iomgr/tcp_client.h", 
      "src/core/lib/iomgr/tcp_client_posix.h", 
      "src/core/lib/iomgr/tcp_posix.h", 
      "src/core/lib/iomgr/tcp_server.h", 
      "src/core/lib/iomgr/tcp_server_utils_posix.h", 
      "src/core/lib/iomgr/tcp_uv.h", 
      "src/core/lib/iomgr/tcp_windows.h", 
      "src/core/lib/iomgr/time_averaged_stats.h", 
      "src/core/lib/iomgr/timer.h", 
      "src/core/lib/iomgr/timer_generic.h", 
      "src/core/lib/iomgr/timer_heap.h", 
      "src/core/lib/iomgr/timer_manager.h", 
      "src/core/lib/iomgr/timer_uv.h", 
      "src/core/lib/iomgr/udp_server.h", 
      "src/core/lib/iomgr/unix_sockets_posix.h", 
      "src/core/lib/iomgr/wakeup_fd_cv.h", 
      "src/core/lib/iomgr/wakeup_fd_pipe.h", 
      "src/core/lib/iomgr/wakeup_fd_posix.h", 
      "src/core/lib/json/json.h", 
      "src/core/lib/json/json_common.h", 
      "src/core/lib/json/json_reader.h", 
      "src/core/lib/json/json_writer.h", 
      "src/core/lib/slice/b64.h", 
      "src/core/lib/slice/percent_encoding.h", 
      "src/core/lib/slice/slice_hash_table.h", 
      "src/core/lib/slice/slice_internal.h", 
      "src/core/lib/slice/slice_string_helpers.h", 
      "src/core/lib/surface/alarm_internal.h", 
      "src/core/lib/surface/api_trace.h", 
      "src/core/lib/surface/call.h", 
      "src/core/lib/surface/call_test_only.h", 
      "src/core/lib/surface/channel.h", 
      "src/core/lib/surface/channel_init.h", 
      "src/core/lib/surface/channel_stack_type.h", 
      "src/core/lib/surface/completion_queue.h", 
      "src/core/lib/surface/completion_queue_factory.h", 
      "src/core/lib/surface/event_string.h", 
      "src/core/lib/surface/init.h", 
      "src/core/lib/surface/lame_client.h", 
      "src/core/lib/surface/server.h", 
      "src/core/lib/surface/validate_metadata.h", 
      "src/core/lib/transport/bdp_estimator.h", 
      "src/core/lib/transport/byte_stream.h", 
      "src/core/lib/transport/connectivity_state.h", 
      "src/core/lib/transport/error_utils.h", 
      "src/core/lib/transport/http2_errors.h", 
      "src/core/lib/transport/metadata.h", 
      "src/core/lib/transport/metadata_batch.h", 
      "src/core/lib/transport/pid_controller.h", 
      "src/core/lib/transport/service_config.h", 
      "src/core/lib/transport/static_metadata.h", 
      "src/core/lib/transport/status_conversion.h", 
      "src/core/lib/transport/timeout_encoding.h", 
      "src/core/lib/transport/transport.h", 
      "src/core/lib/transport/transport_impl.h"
    ], 
    "third_party": false, 
    "type": "filegroup"
  }, 
  {
    "deps": [
      "gpr", 
      "grpc_base", 
      "grpc_deadline_filter"
    ], 
    "headers": [
      "src/core/ext/filters/client_channel/backup_poller.h", 
      "src/core/ext/filters/client_channel/client_channel.h", 
      "src/core/ext/filters/client_channel/client_channel_factory.h", 
      "src/core/ext/filters/client_channel/connector.h", 
      "src/core/ext/filters/client_channel/http_connect_handshaker.h", 
      "src/core/ext/filters/client_channel/http_proxy.h", 
      "src/core/ext/filters/client_channel/lb_policy.h", 
      "src/core/ext/filters/client_channel/lb_policy_factory.h", 
      "src/core/ext/filters/client_channel/lb_policy_registry.h", 
      "src/core/ext/filters/client_channel/parse_address.h", 
      "src/core/ext/filters/client_channel/proxy_mapper.h", 
      "src/core/ext/filters/client_channel/proxy_mapper_registry.h", 
      "src/core/ext/filters/client_channel/resolver.h", 
      "src/core/ext/filters/client_channel/resolver_factory.h", 
      "src/core/ext/filters/client_channel/resolver_registry.h", 
      "src/core/ext/filters/client_channel/retry_throttle.h", 
      "src/core/ext/filters/client_channel/subchannel.h", 
      "src/core/ext/filters/client_channel/subchannel_index.h", 
      "src/core/ext/filters/client_channel/uri_parser.h"
    ], 
    "is_filegroup": true, 
    "language": "c", 
    "name": "grpc_client_channel", 
    "src": [
      "src/core/ext/filters/client_channel/backup_poller.cc", 
      "src/core/ext/filters/client_channel/backup_poller.h", 
      "src/core/ext/filters/client_channel/channel_connectivity.cc", 
      "src/core/ext/filters/client_channel/client_channel.cc", 
      "src/core/ext/filters/client_channel/client_channel.h", 
      "src/core/ext/filters/client_channel/client_channel_factory.cc", 
      "src/core/ext/filters/client_channel/client_channel_factory.h", 
      "src/core/ext/filters/client_channel/client_channel_plugin.cc", 
      "src/core/ext/filters/client_channel/connector.cc", 
      "src/core/ext/filters/client_channel/connector.h", 
      "src/core/ext/filters/client_channel/http_connect_handshaker.cc", 
      "src/core/ext/filters/client_channel/http_connect_handshaker.h", 
      "src/core/ext/filters/client_channel/http_proxy.cc", 
      "src/core/ext/filters/client_channel/http_proxy.h", 
      "src/core/ext/filters/client_channel/lb_policy.cc", 
      "src/core/ext/filters/client_channel/lb_policy.h", 
      "src/core/ext/filters/client_channel/lb_policy_factory.cc", 
      "src/core/ext/filters/client_channel/lb_policy_factory.h", 
      "src/core/ext/filters/client_channel/lb_policy_registry.cc", 
      "src/core/ext/filters/client_channel/lb_policy_registry.h", 
      "src/core/ext/filters/client_channel/parse_address.cc", 
      "src/core/ext/filters/client_channel/parse_address.h", 
      "src/core/ext/filters/client_channel/proxy_mapper.cc", 
      "src/core/ext/filters/client_channel/proxy_mapper.h", 
      "src/core/ext/filters/client_channel/proxy_mapper_registry.cc", 
      "src/core/ext/filters/client_channel/proxy_mapper_registry.h", 
      "src/core/ext/filters/client_channel/resolver.cc", 
      "src/core/ext/filters/client_channel/resolver.h", 
      "src/core/ext/filters/client_channel/resolver_factory.cc", 
      "src/core/ext/filters/client_channel/resolver_factory.h", 
      "src/core/ext/filters/client_channel/resolver_registry.cc", 
      "src/core/ext/filters/client_channel/resolver_registry.h", 
      "src/core/ext/filters/client_channel/retry_throttle.cc", 
      "src/core/ext/filters/client_channel/retry_throttle.h", 
      "src/core/ext/filters/client_channel/subchannel.cc", 
      "src/core/ext/filters/client_channel/subchannel.h", 
      "src/core/ext/filters/client_channel/subchannel_index.cc", 
      "src/core/ext/filters/client_channel/subchannel_index.h", 
      "src/core/ext/filters/client_channel/uri_parser.cc", 
      "src/core/ext/filters/client_channel/uri_parser.h"
    ], 
    "third_party": false, 
    "type": "filegroup"
  }, 
  {
    "deps": [
      "gpr_codegen"
    ], 
    "headers": [
      "include/grpc/impl/codegen/byte_buffer.h", 
      "include/grpc/impl/codegen/byte_buffer_reader.h", 
      "include/grpc/impl/codegen/compression_types.h", 
      "include/grpc/impl/codegen/connectivity_state.h", 
      "include/grpc/impl/codegen/exec_ctx_fwd.h", 
      "include/grpc/impl/codegen/grpc_types.h", 
      "include/grpc/impl/codegen/propagation_bits.h", 
      "include/grpc/impl/codegen/slice.h", 
      "include/grpc/impl/codegen/status.h"
    ], 
    "is_filegroup": true, 
    "language": "c", 
    "name": "grpc_codegen", 
    "src": [
      "include/grpc/impl/codegen/byte_buffer.h", 
      "include/grpc/impl/codegen/byte_buffer_reader.h", 
      "include/grpc/impl/codegen/compression_types.h", 
      "include/grpc/impl/codegen/connectivity_state.h", 
      "include/grpc/impl/codegen/exec_ctx_fwd.h", 
      "include/grpc/impl/codegen/grpc_types.h", 
      "include/grpc/impl/codegen/propagation_bits.h", 
      "include/grpc/impl/codegen/slice.h", 
      "include/grpc/impl/codegen/status.h"
    ], 
    "third_party": false, 
    "type": "filegroup"
  }, 
  {
    "deps": [
      "gpr", 
      "grpc_base"
    ], 
    "headers": [
      "src/core/ext/filters/deadline/deadline_filter.h"
    ], 
    "is_filegroup": true, 
    "language": "c", 
    "name": "grpc_deadline_filter", 
    "src": [
      "src/core/ext/filters/deadline/deadline_filter.cc", 
      "src/core/ext/filters/deadline/deadline_filter.h"
    ], 
    "third_party": false, 
    "type": "filegroup"
  }, 
  {
    "deps": [
      "gpr", 
      "grpc_base"
    ], 
    "headers": [
      "src/core/ext/filters/http/client/http_client_filter.h", 
      "src/core/ext/filters/http/message_compress/message_compress_filter.h", 
      "src/core/ext/filters/http/server/http_server_filter.h"
    ], 
    "is_filegroup": true, 
    "language": "c", 
    "name": "grpc_http_filters", 
    "src": [
      "src/core/ext/filters/http/client/http_client_filter.cc", 
      "src/core/ext/filters/http/client/http_client_filter.h", 
      "src/core/ext/filters/http/http_filters_plugin.cc", 
      "src/core/ext/filters/http/message_compress/message_compress_filter.cc", 
      "src/core/ext/filters/http/message_compress/message_compress_filter.h", 
      "src/core/ext/filters/http/server/http_server_filter.cc", 
      "src/core/ext/filters/http/server/http_server_filter.h"
    ], 
    "third_party": false, 
    "type": "filegroup"
  }, 
  {
    "deps": [
      "gpr", 
      "grpc_base", 
      "grpc_client_channel", 
      "grpc_resolver_fake", 
      "nanopb"
    ], 
    "headers": [
      "src/core/ext/filters/client_channel/lb_policy/grpclb/client_load_reporting_filter.h", 
      "src/core/ext/filters/client_channel/lb_policy/grpclb/grpclb.h", 
      "src/core/ext/filters/client_channel/lb_policy/grpclb/grpclb_channel.h", 
      "src/core/ext/filters/client_channel/lb_policy/grpclb/grpclb_client_stats.h", 
      "src/core/ext/filters/client_channel/lb_policy/grpclb/load_balancer_api.h", 
      "src/core/ext/filters/client_channel/lb_policy/grpclb/proto/grpc/lb/v1/load_balancer.pb.h"
    ], 
    "is_filegroup": true, 
    "language": "c", 
    "name": "grpc_lb_policy_grpclb", 
    "src": [
      "src/core/ext/filters/client_channel/lb_policy/grpclb/client_load_reporting_filter.cc", 
      "src/core/ext/filters/client_channel/lb_policy/grpclb/client_load_reporting_filter.h", 
      "src/core/ext/filters/client_channel/lb_policy/grpclb/grpclb.cc", 
      "src/core/ext/filters/client_channel/lb_policy/grpclb/grpclb.h", 
      "src/core/ext/filters/client_channel/lb_policy/grpclb/grpclb_channel.cc", 
      "src/core/ext/filters/client_channel/lb_policy/grpclb/grpclb_channel.h", 
      "src/core/ext/filters/client_channel/lb_policy/grpclb/grpclb_client_stats.cc", 
      "src/core/ext/filters/client_channel/lb_policy/grpclb/grpclb_client_stats.h", 
      "src/core/ext/filters/client_channel/lb_policy/grpclb/load_balancer_api.cc", 
      "src/core/ext/filters/client_channel/lb_policy/grpclb/load_balancer_api.h", 
      "src/core/ext/filters/client_channel/lb_policy/grpclb/proto/grpc/lb/v1/load_balancer.pb.c", 
      "src/core/ext/filters/client_channel/lb_policy/grpclb/proto/grpc/lb/v1/load_balancer.pb.h"
    ], 
    "third_party": false, 
    "type": "filegroup"
  }, 
  {
    "deps": [
      "gpr", 
      "grpc_base", 
      "grpc_client_channel", 
      "grpc_resolver_fake", 
      "grpc_secure", 
      "nanopb"
    ], 
    "headers": [
      "src/core/ext/filters/client_channel/lb_policy/grpclb/client_load_reporting_filter.h", 
      "src/core/ext/filters/client_channel/lb_policy/grpclb/grpclb.h", 
      "src/core/ext/filters/client_channel/lb_policy/grpclb/grpclb_channel.h", 
      "src/core/ext/filters/client_channel/lb_policy/grpclb/grpclb_client_stats.h", 
      "src/core/ext/filters/client_channel/lb_policy/grpclb/load_balancer_api.h", 
      "src/core/ext/filters/client_channel/lb_policy/grpclb/proto/grpc/lb/v1/load_balancer.pb.h"
    ], 
    "is_filegroup": true, 
    "language": "c", 
    "name": "grpc_lb_policy_grpclb_secure", 
    "src": [
      "src/core/ext/filters/client_channel/lb_policy/grpclb/client_load_reporting_filter.cc", 
      "src/core/ext/filters/client_channel/lb_policy/grpclb/client_load_reporting_filter.h", 
      "src/core/ext/filters/client_channel/lb_policy/grpclb/grpclb.cc", 
      "src/core/ext/filters/client_channel/lb_policy/grpclb/grpclb.h", 
      "src/core/ext/filters/client_channel/lb_policy/grpclb/grpclb_channel.h", 
      "src/core/ext/filters/client_channel/lb_policy/grpclb/grpclb_channel_secure.cc", 
      "src/core/ext/filters/client_channel/lb_policy/grpclb/grpclb_client_stats.cc", 
      "src/core/ext/filters/client_channel/lb_policy/grpclb/grpclb_client_stats.h", 
      "src/core/ext/filters/client_channel/lb_policy/grpclb/load_balancer_api.cc", 
      "src/core/ext/filters/client_channel/lb_policy/grpclb/load_balancer_api.h", 
      "src/core/ext/filters/client_channel/lb_policy/grpclb/proto/grpc/lb/v1/load_balancer.pb.c", 
      "src/core/ext/filters/client_channel/lb_policy/grpclb/proto/grpc/lb/v1/load_balancer.pb.h"
    ], 
    "third_party": false, 
    "type": "filegroup"
  }, 
  {
    "deps": [
      "gpr", 
      "grpc_base", 
      "grpc_client_channel", 
      "grpc_lb_subchannel_list"
    ], 
    "headers": [], 
    "is_filegroup": true, 
    "language": "c", 
    "name": "grpc_lb_policy_pick_first", 
    "src": [
      "src/core/ext/filters/client_channel/lb_policy/pick_first/pick_first.cc"
    ], 
    "third_party": false, 
    "type": "filegroup"
  }, 
  {
    "deps": [
      "gpr", 
      "grpc_base", 
      "grpc_client_channel", 
      "grpc_lb_subchannel_list"
    ], 
    "headers": [], 
    "is_filegroup": true, 
    "language": "c", 
    "name": "grpc_lb_policy_round_robin", 
    "src": [
      "src/core/ext/filters/client_channel/lb_policy/round_robin/round_robin.cc"
    ], 
    "third_party": false, 
    "type": "filegroup"
  }, 
  {
    "deps": [
      "gpr", 
      "grpc_base", 
      "grpc_client_channel"
    ], 
    "headers": [
      "src/core/ext/filters/client_channel/lb_policy/subchannel_list.h"
    ], 
    "is_filegroup": true, 
    "language": "c", 
    "name": "grpc_lb_subchannel_list", 
    "src": [
      "src/core/ext/filters/client_channel/lb_policy/subchannel_list.cc", 
      "src/core/ext/filters/client_channel/lb_policy/subchannel_list.h"
    ], 
    "third_party": false, 
    "type": "filegroup"
  }, 
  {
    "deps": [
      "gpr", 
      "grpc_base"
    ], 
    "headers": [
      "src/core/ext/filters/max_age/max_age_filter.h"
    ], 
    "is_filegroup": true, 
    "language": "c", 
    "name": "grpc_max_age_filter", 
    "src": [
      "src/core/ext/filters/max_age/max_age_filter.cc", 
      "src/core/ext/filters/max_age/max_age_filter.h"
    ], 
    "third_party": false, 
    "type": "filegroup"
  }, 
  {
    "deps": [
      "gpr", 
      "grpc_base"
    ], 
    "headers": [
      "src/core/ext/filters/message_size/message_size_filter.h"
    ], 
    "is_filegroup": true, 
    "language": "c", 
    "name": "grpc_message_size_filter", 
    "src": [
      "src/core/ext/filters/message_size/message_size_filter.cc", 
      "src/core/ext/filters/message_size/message_size_filter.h"
    ], 
    "third_party": false, 
    "type": "filegroup"
  }, 
  {
    "deps": [
      "gpr", 
      "grpc_base", 
      "grpc_client_channel"
    ], 
    "headers": [
      "src/core/ext/filters/client_channel/resolver/dns/c_ares/grpc_ares_ev_driver.h", 
      "src/core/ext/filters/client_channel/resolver/dns/c_ares/grpc_ares_wrapper.h"
    ], 
    "is_filegroup": true, 
    "language": "c", 
    "name": "grpc_resolver_dns_ares", 
    "src": [
      "src/core/ext/filters/client_channel/resolver/dns/c_ares/dns_resolver_ares.cc", 
      "src/core/ext/filters/client_channel/resolver/dns/c_ares/grpc_ares_ev_driver.h", 
      "src/core/ext/filters/client_channel/resolver/dns/c_ares/grpc_ares_ev_driver_posix.cc", 
      "src/core/ext/filters/client_channel/resolver/dns/c_ares/grpc_ares_wrapper.cc", 
      "src/core/ext/filters/client_channel/resolver/dns/c_ares/grpc_ares_wrapper.h", 
      "src/core/ext/filters/client_channel/resolver/dns/c_ares/grpc_ares_wrapper_fallback.cc"
    ], 
    "third_party": false, 
    "type": "filegroup"
  }, 
  {
    "deps": [
      "gpr", 
      "grpc_base", 
      "grpc_client_channel"
    ], 
    "headers": [], 
    "is_filegroup": true, 
    "language": "c", 
    "name": "grpc_resolver_dns_native", 
    "src": [
      "src/core/ext/filters/client_channel/resolver/dns/native/dns_resolver.cc"
    ], 
    "third_party": false, 
    "type": "filegroup"
  }, 
  {
    "deps": [
      "gpr", 
      "grpc_base", 
      "grpc_client_channel"
    ], 
    "headers": [
      "src/core/ext/filters/client_channel/resolver/fake/fake_resolver.h"
    ], 
    "is_filegroup": true, 
    "language": "c", 
    "name": "grpc_resolver_fake", 
    "src": [
      "src/core/ext/filters/client_channel/resolver/fake/fake_resolver.cc", 
      "src/core/ext/filters/client_channel/resolver/fake/fake_resolver.h"
    ], 
    "third_party": false, 
    "type": "filegroup"
  }, 
  {
    "deps": [
      "gpr", 
      "grpc_base", 
      "grpc_client_channel"
    ], 
    "headers": [], 
    "is_filegroup": true, 
    "language": "c", 
    "name": "grpc_resolver_sockaddr", 
    "src": [
      "src/core/ext/filters/client_channel/resolver/sockaddr/sockaddr_resolver.cc"
    ], 
    "third_party": false, 
    "type": "filegroup"
  }, 
  {
    "deps": [
      "gpr", 
      "grpc_base", 
      "grpc_transport_chttp2_alpn", 
      "tsi"
    ], 
    "headers": [
      "include/grpc/grpc_security.h", 
      "src/core/lib/security/context/security_context.h", 
      "src/core/lib/security/credentials/composite/composite_credentials.h", 
      "src/core/lib/security/credentials/credentials.h", 
      "src/core/lib/security/credentials/fake/fake_credentials.h", 
      "src/core/lib/security/credentials/google_default/google_default_credentials.h", 
      "src/core/lib/security/credentials/iam/iam_credentials.h", 
      "src/core/lib/security/credentials/jwt/json_token.h", 
      "src/core/lib/security/credentials/jwt/jwt_credentials.h", 
      "src/core/lib/security/credentials/jwt/jwt_verifier.h", 
      "src/core/lib/security/credentials/oauth2/oauth2_credentials.h", 
      "src/core/lib/security/credentials/plugin/plugin_credentials.h", 
      "src/core/lib/security/credentials/ssl/ssl_credentials.h", 
      "src/core/lib/security/transport/auth_filters.h", 
      "src/core/lib/security/transport/lb_targets_info.h", 
      "src/core/lib/security/transport/secure_endpoint.h", 
      "src/core/lib/security/transport/security_connector.h", 
      "src/core/lib/security/transport/security_handshaker.h", 
      "src/core/lib/security/transport/tsi_error.h", 
      "src/core/lib/security/util/json_util.h"
    ], 
    "is_filegroup": true, 
    "language": "c", 
    "name": "grpc_secure", 
    "src": [
      "include/grpc/grpc_security.h", 
      "src/core/lib/http/httpcli_security_connector.cc", 
      "src/core/lib/security/context/security_context.cc", 
      "src/core/lib/security/context/security_context.h", 
      "src/core/lib/security/credentials/composite/composite_credentials.cc", 
      "src/core/lib/security/credentials/composite/composite_credentials.h", 
      "src/core/lib/security/credentials/credentials.cc", 
      "src/core/lib/security/credentials/credentials.h", 
      "src/core/lib/security/credentials/credentials_metadata.cc", 
      "src/core/lib/security/credentials/fake/fake_credentials.cc", 
      "src/core/lib/security/credentials/fake/fake_credentials.h", 
      "src/core/lib/security/credentials/google_default/credentials_generic.cc", 
      "src/core/lib/security/credentials/google_default/google_default_credentials.cc", 
      "src/core/lib/security/credentials/google_default/google_default_credentials.h", 
      "src/core/lib/security/credentials/iam/iam_credentials.cc", 
      "src/core/lib/security/credentials/iam/iam_credentials.h", 
      "src/core/lib/security/credentials/jwt/json_token.cc", 
      "src/core/lib/security/credentials/jwt/json_token.h", 
      "src/core/lib/security/credentials/jwt/jwt_credentials.cc", 
      "src/core/lib/security/credentials/jwt/jwt_credentials.h", 
      "src/core/lib/security/credentials/jwt/jwt_verifier.cc", 
      "src/core/lib/security/credentials/jwt/jwt_verifier.h", 
      "src/core/lib/security/credentials/oauth2/oauth2_credentials.cc", 
      "src/core/lib/security/credentials/oauth2/oauth2_credentials.h", 
      "src/core/lib/security/credentials/plugin/plugin_credentials.cc", 
      "src/core/lib/security/credentials/plugin/plugin_credentials.h", 
      "src/core/lib/security/credentials/ssl/ssl_credentials.cc", 
      "src/core/lib/security/credentials/ssl/ssl_credentials.h", 
      "src/core/lib/security/transport/auth_filters.h", 
      "src/core/lib/security/transport/client_auth_filter.cc", 
      "src/core/lib/security/transport/lb_targets_info.cc", 
      "src/core/lib/security/transport/lb_targets_info.h", 
      "src/core/lib/security/transport/secure_endpoint.cc", 
      "src/core/lib/security/transport/secure_endpoint.h", 
      "src/core/lib/security/transport/security_connector.cc", 
      "src/core/lib/security/transport/security_connector.h", 
      "src/core/lib/security/transport/security_handshaker.cc", 
      "src/core/lib/security/transport/security_handshaker.h", 
      "src/core/lib/security/transport/server_auth_filter.cc", 
      "src/core/lib/security/transport/tsi_error.cc", 
      "src/core/lib/security/transport/tsi_error.h", 
      "src/core/lib/security/util/json_util.cc", 
      "src/core/lib/security/util/json_util.h", 
      "src/core/lib/surface/init_secure.cc"
    ], 
    "third_party": false, 
    "type": "filegroup"
  }, 
  {
    "deps": [
      "gpr", 
      "grpc_base"
    ], 
    "headers": [
      "src/core/ext/filters/workarounds/workaround_utils.h"
    ], 
    "is_filegroup": true, 
    "language": "c", 
    "name": "grpc_server_backward_compatibility", 
    "src": [
      "src/core/ext/filters/workarounds/workaround_utils.cc", 
      "src/core/ext/filters/workarounds/workaround_utils.h"
    ], 
    "third_party": false, 
    "type": "filegroup"
  }, 
  {
    "deps": [
      "gpr", 
      "grpc_base"
    ], 
    "headers": [
      "src/core/ext/filters/load_reporting/server_load_reporting_filter.h", 
      "src/core/ext/filters/load_reporting/server_load_reporting_plugin.h"
    ], 
    "is_filegroup": true, 
    "language": "c", 
    "name": "grpc_server_load_reporting", 
    "src": [
      "src/core/ext/filters/load_reporting/server_load_reporting_filter.cc", 
      "src/core/ext/filters/load_reporting/server_load_reporting_filter.h", 
      "src/core/ext/filters/load_reporting/server_load_reporting_plugin.cc", 
      "src/core/ext/filters/load_reporting/server_load_reporting_plugin.h"
    ], 
    "third_party": false, 
    "type": "filegroup"
  }, 
  {
    "deps": [
      "gpr", 
      "gpr_test_util", 
      "grpc_base", 
      "grpc_client_channel", 
      "grpc_transport_chttp2"
    ], 
    "headers": [
      "src/core/ext/filters/client_channel/resolver/fake/fake_resolver.h", 
      "test/core/end2end/cq_verifier.h", 
      "test/core/end2end/fixtures/http_proxy_fixture.h", 
      "test/core/end2end/fixtures/proxy.h", 
      "test/core/iomgr/endpoint_tests.h", 
      "test/core/util/debugger_macros.h", 
      "test/core/util/grpc_profiler.h", 
      "test/core/util/memory_counters.h", 
      "test/core/util/mock_endpoint.h", 
      "test/core/util/parse_hexstring.h", 
      "test/core/util/passthru_endpoint.h", 
      "test/core/util/port.h", 
      "test/core/util/port_server_client.h", 
      "test/core/util/slice_splitter.h", 
      "test/core/util/tracer_util.h", 
      "test/core/util/trickle_endpoint.h"
    ], 
    "is_filegroup": true, 
    "language": "c", 
    "name": "grpc_test_util_base", 
    "src": [
      "src/core/ext/filters/client_channel/resolver/fake/fake_resolver.cc", 
      "src/core/ext/filters/client_channel/resolver/fake/fake_resolver.h", 
      "test/core/end2end/cq_verifier.cc", 
      "test/core/end2end/cq_verifier.h", 
      "test/core/end2end/fixtures/http_proxy_fixture.cc", 
      "test/core/end2end/fixtures/http_proxy_fixture.h", 
      "test/core/end2end/fixtures/proxy.cc", 
      "test/core/end2end/fixtures/proxy.h", 
      "test/core/iomgr/endpoint_tests.cc", 
      "test/core/iomgr/endpoint_tests.h", 
      "test/core/util/debugger_macros.cc", 
      "test/core/util/debugger_macros.h", 
      "test/core/util/grpc_profiler.cc", 
      "test/core/util/grpc_profiler.h", 
      "test/core/util/memory_counters.cc", 
      "test/core/util/memory_counters.h", 
      "test/core/util/mock_endpoint.cc", 
      "test/core/util/mock_endpoint.h", 
      "test/core/util/parse_hexstring.cc", 
      "test/core/util/parse_hexstring.h", 
      "test/core/util/passthru_endpoint.cc", 
      "test/core/util/passthru_endpoint.h", 
      "test/core/util/port.cc", 
      "test/core/util/port.h", 
      "test/core/util/port_server_client.cc", 
      "test/core/util/port_server_client.h", 
      "test/core/util/slice_splitter.cc", 
      "test/core/util/slice_splitter.h", 
      "test/core/util/tracer_util.cc", 
      "test/core/util/tracer_util.h", 
      "test/core/util/trickle_endpoint.cc", 
      "test/core/util/trickle_endpoint.h"
    ], 
    "third_party": false, 
    "type": "filegroup"
  }, 
  {
    "deps": [
      "gpr", 
      "grpc_base_headers", 
      "grpc_trace_headers"
    ], 
    "headers": [], 
    "is_filegroup": true, 
    "language": "c", 
    "name": "grpc_trace", 
    "src": [
      "src/core/lib/debug/trace.cc"
    ], 
    "third_party": false, 
    "type": "filegroup"
  }, 
  {
    "deps": [
      "gpr"
    ], 
    "headers": [
      "src/core/lib/debug/trace.h"
    ], 
    "is_filegroup": true, 
    "language": "c", 
    "name": "grpc_trace_headers", 
    "src": [
      "src/core/lib/debug/trace.h"
    ], 
    "third_party": false, 
    "type": "filegroup"
  }, 
  {
    "deps": [
      "gpr", 
      "grpc_base", 
      "grpc_http_filters", 
      "grpc_transport_chttp2_alpn"
    ], 
    "headers": [
      "src/core/ext/transport/chttp2/transport/bin_decoder.h", 
      "src/core/ext/transport/chttp2/transport/bin_encoder.h", 
      "src/core/ext/transport/chttp2/transport/chttp2_transport.h", 
      "src/core/ext/transport/chttp2/transport/flow_control.h", 
      "src/core/ext/transport/chttp2/transport/frame.h", 
      "src/core/ext/transport/chttp2/transport/frame_data.h", 
      "src/core/ext/transport/chttp2/transport/frame_goaway.h", 
      "src/core/ext/transport/chttp2/transport/frame_ping.h", 
      "src/core/ext/transport/chttp2/transport/frame_rst_stream.h", 
      "src/core/ext/transport/chttp2/transport/frame_settings.h", 
      "src/core/ext/transport/chttp2/transport/frame_window_update.h", 
      "src/core/ext/transport/chttp2/transport/hpack_encoder.h", 
      "src/core/ext/transport/chttp2/transport/hpack_parser.h", 
      "src/core/ext/transport/chttp2/transport/hpack_table.h", 
      "src/core/ext/transport/chttp2/transport/http2_settings.h", 
      "src/core/ext/transport/chttp2/transport/huffsyms.h", 
      "src/core/ext/transport/chttp2/transport/incoming_metadata.h", 
      "src/core/ext/transport/chttp2/transport/internal.h", 
      "src/core/ext/transport/chttp2/transport/stream_map.h", 
      "src/core/ext/transport/chttp2/transport/varint.h"
    ], 
    "is_filegroup": true, 
    "language": "c", 
    "name": "grpc_transport_chttp2", 
    "src": [
      "src/core/ext/transport/chttp2/transport/bin_decoder.cc", 
      "src/core/ext/transport/chttp2/transport/bin_decoder.h", 
      "src/core/ext/transport/chttp2/transport/bin_encoder.cc", 
      "src/core/ext/transport/chttp2/transport/bin_encoder.h", 
      "src/core/ext/transport/chttp2/transport/chttp2_plugin.cc", 
      "src/core/ext/transport/chttp2/transport/chttp2_transport.cc", 
      "src/core/ext/transport/chttp2/transport/chttp2_transport.h", 
      "src/core/ext/transport/chttp2/transport/flow_control.cc", 
      "src/core/ext/transport/chttp2/transport/flow_control.h", 
      "src/core/ext/transport/chttp2/transport/frame.h", 
      "src/core/ext/transport/chttp2/transport/frame_data.cc", 
      "src/core/ext/transport/chttp2/transport/frame_data.h", 
      "src/core/ext/transport/chttp2/transport/frame_goaway.cc", 
      "src/core/ext/transport/chttp2/transport/frame_goaway.h", 
      "src/core/ext/transport/chttp2/transport/frame_ping.cc", 
      "src/core/ext/transport/chttp2/transport/frame_ping.h", 
      "src/core/ext/transport/chttp2/transport/frame_rst_stream.cc", 
      "src/core/ext/transport/chttp2/transport/frame_rst_stream.h", 
      "src/core/ext/transport/chttp2/transport/frame_settings.cc", 
      "src/core/ext/transport/chttp2/transport/frame_settings.h", 
      "src/core/ext/transport/chttp2/transport/frame_window_update.cc", 
      "src/core/ext/transport/chttp2/transport/frame_window_update.h", 
      "src/core/ext/transport/chttp2/transport/hpack_encoder.cc", 
      "src/core/ext/transport/chttp2/transport/hpack_encoder.h", 
      "src/core/ext/transport/chttp2/transport/hpack_parser.cc", 
      "src/core/ext/transport/chttp2/transport/hpack_parser.h", 
      "src/core/ext/transport/chttp2/transport/hpack_table.cc", 
      "src/core/ext/transport/chttp2/transport/hpack_table.h", 
      "src/core/ext/transport/chttp2/transport/http2_settings.cc", 
      "src/core/ext/transport/chttp2/transport/http2_settings.h", 
      "src/core/ext/transport/chttp2/transport/huffsyms.cc", 
      "src/core/ext/transport/chttp2/transport/huffsyms.h", 
      "src/core/ext/transport/chttp2/transport/incoming_metadata.cc", 
      "src/core/ext/transport/chttp2/transport/incoming_metadata.h", 
      "src/core/ext/transport/chttp2/transport/internal.h", 
      "src/core/ext/transport/chttp2/transport/parsing.cc", 
      "src/core/ext/transport/chttp2/transport/stream_lists.cc", 
      "src/core/ext/transport/chttp2/transport/stream_map.cc", 
      "src/core/ext/transport/chttp2/transport/stream_map.h", 
      "src/core/ext/transport/chttp2/transport/varint.cc", 
      "src/core/ext/transport/chttp2/transport/varint.h", 
      "src/core/ext/transport/chttp2/transport/writing.cc"
    ], 
    "third_party": false, 
    "type": "filegroup"
  }, 
  {
    "deps": [
      "gpr"
    ], 
    "headers": [
      "src/core/ext/transport/chttp2/alpn/alpn.h"
    ], 
    "is_filegroup": true, 
    "language": "c", 
    "name": "grpc_transport_chttp2_alpn", 
    "src": [
      "src/core/ext/transport/chttp2/alpn/alpn.cc", 
      "src/core/ext/transport/chttp2/alpn/alpn.h"
    ], 
    "third_party": false, 
    "type": "filegroup"
  }, 
  {
    "deps": [
      "gpr", 
      "grpc_base", 
      "grpc_client_channel", 
      "grpc_transport_chttp2"
    ], 
    "headers": [
      "src/core/ext/transport/chttp2/client/chttp2_connector.h"
    ], 
    "is_filegroup": true, 
    "language": "c", 
    "name": "grpc_transport_chttp2_client_connector", 
    "src": [
      "src/core/ext/transport/chttp2/client/chttp2_connector.cc", 
      "src/core/ext/transport/chttp2/client/chttp2_connector.h"
    ], 
    "third_party": false, 
    "type": "filegroup"
  }, 
  {
    "deps": [
      "gpr", 
      "grpc_base", 
      "grpc_client_channel", 
      "grpc_transport_chttp2", 
      "grpc_transport_chttp2_client_connector"
    ], 
    "headers": [], 
    "is_filegroup": true, 
    "language": "c", 
    "name": "grpc_transport_chttp2_client_insecure", 
    "src": [
      "src/core/ext/transport/chttp2/client/insecure/channel_create.cc", 
      "src/core/ext/transport/chttp2/client/insecure/channel_create_posix.cc"
    ], 
    "third_party": false, 
    "type": "filegroup"
  }, 
  {
    "deps": [
      "gpr", 
      "grpc_base", 
      "grpc_client_channel", 
      "grpc_secure", 
      "grpc_transport_chttp2", 
      "grpc_transport_chttp2_client_connector"
    ], 
    "headers": [], 
    "is_filegroup": true, 
    "language": "c", 
    "name": "grpc_transport_chttp2_client_secure", 
    "src": [
      "src/core/ext/transport/chttp2/client/secure/secure_channel_create.cc"
    ], 
    "third_party": false, 
    "type": "filegroup"
  }, 
  {
    "deps": [
      "gpr", 
      "grpc_base", 
      "grpc_transport_chttp2"
    ], 
    "headers": [
      "src/core/ext/transport/chttp2/server/chttp2_server.h"
    ], 
    "is_filegroup": true, 
    "language": "c", 
    "name": "grpc_transport_chttp2_server", 
    "src": [
      "src/core/ext/transport/chttp2/server/chttp2_server.cc", 
      "src/core/ext/transport/chttp2/server/chttp2_server.h"
    ], 
    "third_party": false, 
    "type": "filegroup"
  }, 
  {
    "deps": [
      "gpr", 
      "grpc_base", 
      "grpc_transport_chttp2", 
      "grpc_transport_chttp2_server"
    ], 
    "headers": [], 
    "is_filegroup": true, 
    "language": "c", 
    "name": "grpc_transport_chttp2_server_insecure", 
    "src": [
      "src/core/ext/transport/chttp2/server/insecure/server_chttp2.cc", 
      "src/core/ext/transport/chttp2/server/insecure/server_chttp2_posix.cc"
    ], 
    "third_party": false, 
    "type": "filegroup"
  }, 
  {
    "deps": [
      "gpr", 
      "grpc_base", 
      "grpc_secure", 
      "grpc_transport_chttp2", 
      "grpc_transport_chttp2_server"
    ], 
    "headers": [], 
    "is_filegroup": true, 
    "language": "c", 
    "name": "grpc_transport_chttp2_server_secure", 
    "src": [
      "src/core/ext/transport/chttp2/server/secure/server_secure_chttp2.cc"
    ], 
    "third_party": false, 
    "type": "filegroup"
  }, 
  {
    "deps": [
      "grpc_base", 
      "grpc_http_filters", 
      "grpc_transport_chttp2"
    ], 
    "headers": [
      "include/grpc/grpc_cronet.h", 
      "include/grpc/grpc_security.h", 
      "include/grpc/grpc_security_constants.h", 
      "src/core/ext/transport/cronet/transport/cronet_transport.h", 
      "third_party/objective_c/Cronet/bidirectional_stream_c.h"
    ], 
    "is_filegroup": true, 
    "language": "c", 
    "name": "grpc_transport_cronet_client_secure", 
    "src": [
      "include/grpc/grpc_cronet.h", 
      "include/grpc/grpc_security.h", 
      "include/grpc/grpc_security_constants.h", 
      "src/core/ext/transport/cronet/client/secure/cronet_channel_create.cc", 
      "src/core/ext/transport/cronet/transport/cronet_api_dummy.cc", 
      "src/core/ext/transport/cronet/transport/cronet_transport.cc", 
      "src/core/ext/transport/cronet/transport/cronet_transport.h"
    ], 
    "third_party": false, 
    "type": "filegroup"
  }, 
  {
    "deps": [
      "gpr", 
      "grpc_base", 
      "grpc_transport_inproc_headers"
    ], 
    "headers": [], 
    "is_filegroup": true, 
    "language": "c", 
    "name": "grpc_transport_inproc", 
    "src": [
      "src/core/ext/transport/inproc/inproc_plugin.cc", 
      "src/core/ext/transport/inproc/inproc_transport.cc"
    ], 
    "third_party": false, 
    "type": "filegroup"
  }, 
  {
    "deps": [
      "gpr", 
      "grpc_base_headers"
    ], 
    "headers": [
      "src/core/ext/transport/inproc/inproc_transport.h"
    ], 
    "is_filegroup": true, 
    "language": "c", 
    "name": "grpc_transport_inproc_headers", 
    "src": [
      "src/core/ext/transport/inproc/inproc_transport.h"
    ], 
    "third_party": false, 
    "type": "filegroup"
  }, 
  {
    "deps": [
      "gpr", 
      "grpc_base", 
      "grpc_server_backward_compatibility"
    ], 
    "headers": [
      "src/core/ext/filters/workarounds/workaround_cronet_compression_filter.h"
    ], 
    "is_filegroup": true, 
    "language": "c", 
    "name": "grpc_workaround_cronet_compression_filter", 
    "src": [
      "src/core/ext/filters/workarounds/workaround_cronet_compression_filter.cc", 
      "src/core/ext/filters/workarounds/workaround_cronet_compression_filter.h"
    ], 
    "third_party": false, 
    "type": "filegroup"
  }, 
  {
    "deps": [
      "nanopb_headers"
    ], 
    "headers": [], 
    "is_filegroup": true, 
    "language": "c", 
    "name": "nanopb", 
    "src": [], 
    "third_party": false, 
    "type": "filegroup"
  }, 
  {
    "deps": [], 
    "headers": [
      "third_party/nanopb/pb.h", 
      "third_party/nanopb/pb_common.h", 
      "third_party/nanopb/pb_decode.h", 
      "third_party/nanopb/pb_encode.h"
    ], 
    "is_filegroup": true, 
    "language": "c", 
    "name": "nanopb_headers", 
    "src": [], 
    "third_party": false, 
    "type": "filegroup"
  }, 
  {
    "deps": [
      "grpc"
    ], 
    "headers": [
      "test/core/tsi/transport_security_test_lib.h"
    ], 
    "is_filegroup": true, 
    "language": "c", 
    "name": "transport_security_test_lib", 
    "src": [
      "test/core/tsi/transport_security_test_lib.cc", 
      "test/core/tsi/transport_security_test_lib.h"
    ], 
    "third_party": false, 
    "type": "filegroup"
  }, 
  {
    "deps": [
      "gpr", 
      "grpc_base", 
      "grpc_trace", 
      "tsi_interface"
    ], 
    "headers": [
      "src/core/tsi/fake_transport_security.h", 
      "src/core/tsi/gts_transport_security.h", 
      "src/core/tsi/ssl_transport_security.h", 
      "src/core/tsi/ssl_types.h", 
      "src/core/tsi/transport_security_grpc.h"
    ], 
    "is_filegroup": true, 
    "language": "c", 
    "name": "tsi", 
    "src": [
      "src/core/tsi/fake_transport_security.cc", 
      "src/core/tsi/fake_transport_security.h", 
      "src/core/tsi/gts_transport_security.cc", 
      "src/core/tsi/gts_transport_security.h", 
      "src/core/tsi/ssl_transport_security.cc", 
      "src/core/tsi/ssl_transport_security.h", 
      "src/core/tsi/ssl_types.h", 
      "src/core/tsi/transport_security_grpc.cc", 
      "src/core/tsi/transport_security_grpc.h"
    ], 
    "third_party": false, 
    "type": "filegroup"
  }, 
  {
    "deps": [
      "gpr", 
      "grpc_trace"
    ], 
    "headers": [
      "src/core/tsi/transport_security.h", 
      "src/core/tsi/transport_security_adapter.h", 
      "src/core/tsi/transport_security_interface.h"
    ], 
    "is_filegroup": true, 
    "language": "c", 
    "name": "tsi_interface", 
    "src": [
      "src/core/tsi/transport_security.cc", 
      "src/core/tsi/transport_security.h", 
      "src/core/tsi/transport_security_adapter.cc", 
      "src/core/tsi/transport_security_adapter.h", 
      "src/core/tsi/transport_security_interface.h"
    ], 
    "third_party": false, 
    "type": "filegroup"
  }, 
  {
    "deps": [
      "grpc_codegen"
    ], 
    "headers": [
      "include/grpc++/impl/codegen/async_stream.h", 
      "include/grpc++/impl/codegen/async_unary_call.h", 
      "include/grpc++/impl/codegen/byte_buffer.h", 
      "include/grpc++/impl/codegen/call.h", 
      "include/grpc++/impl/codegen/call_hook.h", 
      "include/grpc++/impl/codegen/channel_interface.h", 
      "include/grpc++/impl/codegen/client_context.h", 
      "include/grpc++/impl/codegen/client_unary_call.h", 
      "include/grpc++/impl/codegen/completion_queue.h", 
      "include/grpc++/impl/codegen/completion_queue_tag.h", 
      "include/grpc++/impl/codegen/config.h", 
      "include/grpc++/impl/codegen/core_codegen_interface.h", 
      "include/grpc++/impl/codegen/create_auth_context.h", 
      "include/grpc++/impl/codegen/grpc_library.h", 
      "include/grpc++/impl/codegen/metadata_map.h", 
      "include/grpc++/impl/codegen/method_handler_impl.h", 
      "include/grpc++/impl/codegen/rpc_method.h", 
      "include/grpc++/impl/codegen/rpc_service_method.h", 
      "include/grpc++/impl/codegen/security/auth_context.h", 
      "include/grpc++/impl/codegen/serialization_traits.h", 
      "include/grpc++/impl/codegen/server_context.h", 
      "include/grpc++/impl/codegen/server_interface.h", 
      "include/grpc++/impl/codegen/service_type.h", 
      "include/grpc++/impl/codegen/slice.h", 
      "include/grpc++/impl/codegen/status.h", 
      "include/grpc++/impl/codegen/status_code_enum.h", 
      "include/grpc++/impl/codegen/string_ref.h", 
      "include/grpc++/impl/codegen/stub_options.h", 
      "include/grpc++/impl/codegen/sync_stream.h", 
      "include/grpc++/impl/codegen/time.h"
    ], 
    "is_filegroup": true, 
    "language": "c++", 
    "name": "grpc++_codegen_base", 
    "src": [
      "include/grpc++/impl/codegen/async_stream.h", 
      "include/grpc++/impl/codegen/async_unary_call.h", 
      "include/grpc++/impl/codegen/byte_buffer.h", 
      "include/grpc++/impl/codegen/call.h", 
      "include/grpc++/impl/codegen/call_hook.h", 
      "include/grpc++/impl/codegen/channel_interface.h", 
      "include/grpc++/impl/codegen/client_context.h", 
      "include/grpc++/impl/codegen/client_unary_call.h", 
      "include/grpc++/impl/codegen/completion_queue.h", 
      "include/grpc++/impl/codegen/completion_queue_tag.h", 
      "include/grpc++/impl/codegen/config.h", 
      "include/grpc++/impl/codegen/core_codegen_interface.h", 
      "include/grpc++/impl/codegen/create_auth_context.h", 
      "include/grpc++/impl/codegen/grpc_library.h", 
      "include/grpc++/impl/codegen/metadata_map.h", 
      "include/grpc++/impl/codegen/method_handler_impl.h", 
      "include/grpc++/impl/codegen/rpc_method.h", 
      "include/grpc++/impl/codegen/rpc_service_method.h", 
      "include/grpc++/impl/codegen/security/auth_context.h", 
      "include/grpc++/impl/codegen/serialization_traits.h", 
      "include/grpc++/impl/codegen/server_context.h", 
      "include/grpc++/impl/codegen/server_interface.h", 
      "include/grpc++/impl/codegen/service_type.h", 
      "include/grpc++/impl/codegen/slice.h", 
      "include/grpc++/impl/codegen/status.h", 
      "include/grpc++/impl/codegen/status_code_enum.h", 
      "include/grpc++/impl/codegen/string_ref.h", 
      "include/grpc++/impl/codegen/stub_options.h", 
      "include/grpc++/impl/codegen/sync_stream.h", 
      "include/grpc++/impl/codegen/time.h"
    ], 
    "third_party": false, 
    "type": "filegroup"
  }, 
  {
    "deps": [
      "grpc++_codegen_base"
    ], 
    "headers": [], 
    "is_filegroup": true, 
    "language": "c++", 
    "name": "grpc++_codegen_base_src", 
    "src": [
      "src/cpp/codegen/codegen_init.cc"
    ], 
    "third_party": false, 
    "type": "filegroup"
  }, 
  {
    "deps": [
      "grpc++_codegen_base", 
      "grpc++_config_proto"
    ], 
    "headers": [
      "include/grpc++/impl/codegen/proto_utils.h"
    ], 
    "is_filegroup": true, 
    "language": "c++", 
    "name": "grpc++_codegen_proto", 
    "src": [
      "include/grpc++/impl/codegen/proto_utils.h"
    ], 
    "third_party": false, 
    "type": "filegroup"
  }, 
  {
    "deps": [
      "gpr", 
      "gpr_base_headers", 
      "grpc++_codegen_base", 
      "grpc_base_headers", 
      "grpc_transport_inproc_headers", 
      "nanopb_headers"
    ], 
    "headers": [
      "include/grpc++/alarm.h", 
      "include/grpc++/channel.h", 
      "include/grpc++/client_context.h", 
      "include/grpc++/completion_queue.h", 
      "include/grpc++/create_channel.h", 
      "include/grpc++/create_channel_posix.h", 
      "include/grpc++/ext/health_check_service_server_builder_option.h", 
      "include/grpc++/generic/async_generic_service.h", 
      "include/grpc++/generic/generic_stub.h", 
      "include/grpc++/grpc++.h", 
      "include/grpc++/health_check_service_interface.h", 
      "include/grpc++/impl/call.h", 
      "include/grpc++/impl/channel_argument_option.h", 
      "include/grpc++/impl/client_unary_call.h", 
      "include/grpc++/impl/codegen/core_codegen.h", 
      "include/grpc++/impl/grpc_library.h", 
      "include/grpc++/impl/method_handler_impl.h", 
      "include/grpc++/impl/rpc_method.h", 
      "include/grpc++/impl/rpc_service_method.h", 
      "include/grpc++/impl/serialization_traits.h", 
      "include/grpc++/impl/server_builder_option.h", 
      "include/grpc++/impl/server_builder_plugin.h", 
      "include/grpc++/impl/server_initializer.h", 
      "include/grpc++/impl/service_type.h", 
      "include/grpc++/resource_quota.h", 
      "include/grpc++/security/auth_context.h", 
      "include/grpc++/security/auth_metadata_processor.h", 
      "include/grpc++/security/credentials.h", 
      "include/grpc++/security/server_credentials.h", 
      "include/grpc++/server.h", 
      "include/grpc++/server_builder.h", 
      "include/grpc++/server_context.h", 
      "include/grpc++/server_posix.h", 
      "include/grpc++/support/async_stream.h", 
      "include/grpc++/support/async_unary_call.h", 
      "include/grpc++/support/byte_buffer.h", 
      "include/grpc++/support/channel_arguments.h", 
      "include/grpc++/support/config.h", 
      "include/grpc++/support/slice.h", 
      "include/grpc++/support/status.h", 
      "include/grpc++/support/status_code_enum.h", 
      "include/grpc++/support/string_ref.h", 
      "include/grpc++/support/stub_options.h", 
      "include/grpc++/support/sync_stream.h", 
      "include/grpc++/support/time.h", 
      "src/cpp/client/create_channel_internal.h", 
      "src/cpp/common/channel_filter.h", 
      "src/cpp/server/dynamic_thread_pool.h", 
      "src/cpp/server/health/default_health_check_service.h", 
      "src/cpp/server/health/health.pb.h", 
      "src/cpp/server/thread_pool_interface.h", 
      "src/cpp/thread_manager/thread_manager.h"
    ], 
    "is_filegroup": true, 
    "language": "c++", 
    "name": "grpc++_common", 
    "src": [
      "include/grpc++/alarm.h", 
      "include/grpc++/channel.h", 
      "include/grpc++/client_context.h", 
      "include/grpc++/completion_queue.h", 
      "include/grpc++/create_channel.h", 
      "include/grpc++/create_channel_posix.h", 
      "include/grpc++/ext/health_check_service_server_builder_option.h", 
      "include/grpc++/generic/async_generic_service.h", 
      "include/grpc++/generic/generic_stub.h", 
      "include/grpc++/grpc++.h", 
      "include/grpc++/health_check_service_interface.h", 
      "include/grpc++/impl/call.h", 
      "include/grpc++/impl/channel_argument_option.h", 
      "include/grpc++/impl/client_unary_call.h", 
      "include/grpc++/impl/codegen/core_codegen.h", 
      "include/grpc++/impl/grpc_library.h", 
      "include/grpc++/impl/method_handler_impl.h", 
      "include/grpc++/impl/rpc_method.h", 
      "include/grpc++/impl/rpc_service_method.h", 
      "include/grpc++/impl/serialization_traits.h", 
      "include/grpc++/impl/server_builder_option.h", 
      "include/grpc++/impl/server_builder_plugin.h", 
      "include/grpc++/impl/server_initializer.h", 
      "include/grpc++/impl/service_type.h", 
      "include/grpc++/resource_quota.h", 
      "include/grpc++/security/auth_context.h", 
      "include/grpc++/security/auth_metadata_processor.h", 
      "include/grpc++/security/credentials.h", 
      "include/grpc++/security/server_credentials.h", 
      "include/grpc++/server.h", 
      "include/grpc++/server_builder.h", 
      "include/grpc++/server_context.h", 
      "include/grpc++/server_posix.h", 
      "include/grpc++/support/async_stream.h", 
      "include/grpc++/support/async_unary_call.h", 
      "include/grpc++/support/byte_buffer.h", 
      "include/grpc++/support/channel_arguments.h", 
      "include/grpc++/support/config.h", 
      "include/grpc++/support/slice.h", 
      "include/grpc++/support/status.h", 
      "include/grpc++/support/status_code_enum.h", 
      "include/grpc++/support/string_ref.h", 
      "include/grpc++/support/stub_options.h", 
      "include/grpc++/support/sync_stream.h", 
      "include/grpc++/support/time.h", 
      "src/cpp/client/channel_cc.cc", 
      "src/cpp/client/client_context.cc", 
      "src/cpp/client/create_channel.cc", 
      "src/cpp/client/create_channel_internal.cc", 
      "src/cpp/client/create_channel_internal.h", 
      "src/cpp/client/create_channel_posix.cc", 
      "src/cpp/client/credentials_cc.cc", 
      "src/cpp/client/generic_stub.cc", 
      "src/cpp/common/channel_arguments.cc", 
      "src/cpp/common/channel_filter.cc", 
      "src/cpp/common/channel_filter.h", 
      "src/cpp/common/completion_queue_cc.cc", 
      "src/cpp/common/core_codegen.cc", 
      "src/cpp/common/resource_quota_cc.cc", 
      "src/cpp/common/rpc_method.cc", 
      "src/cpp/common/version_cc.cc", 
      "src/cpp/server/async_generic_service.cc", 
      "src/cpp/server/channel_argument_option.cc", 
      "src/cpp/server/create_default_thread_pool.cc", 
      "src/cpp/server/dynamic_thread_pool.cc", 
      "src/cpp/server/dynamic_thread_pool.h", 
      "src/cpp/server/health/default_health_check_service.cc", 
      "src/cpp/server/health/default_health_check_service.h", 
      "src/cpp/server/health/health.pb.c", 
      "src/cpp/server/health/health.pb.h", 
      "src/cpp/server/health/health_check_service.cc", 
      "src/cpp/server/health/health_check_service_server_builder_option.cc", 
      "src/cpp/server/server_builder.cc", 
      "src/cpp/server/server_cc.cc", 
      "src/cpp/server/server_context.cc", 
      "src/cpp/server/server_credentials.cc", 
      "src/cpp/server/server_posix.cc", 
      "src/cpp/server/thread_pool_interface.h", 
      "src/cpp/thread_manager/thread_manager.cc", 
      "src/cpp/thread_manager/thread_manager.h", 
      "src/cpp/util/byte_buffer_cc.cc", 
      "src/cpp/util/slice_cc.cc", 
      "src/cpp/util/status.cc", 
      "src/cpp/util/string_ref.cc", 
      "src/cpp/util/time_cc.cc"
    ], 
    "third_party": false, 
    "type": "filegroup"
  }, 
  {
    "deps": [], 
    "headers": [
      "include/grpc++/impl/codegen/config_protobuf.h"
    ], 
    "is_filegroup": true, 
    "language": "c++", 
    "name": "grpc++_config_proto", 
    "src": [
      "include/grpc++/impl/codegen/config_protobuf.h"
    ], 
    "third_party": false, 
    "type": "filegroup"
  }, 
  {
    "deps": [], 
    "headers": [
      "src/proto/grpc/reflection/v1alpha/reflection.grpc.pb.h", 
      "src/proto/grpc/reflection/v1alpha/reflection.pb.h", 
      "src/proto/grpc/reflection/v1alpha/reflection_mock.grpc.pb.h"
    ], 
    "is_filegroup": true, 
    "language": "c++", 
    "name": "grpc++_reflection_proto", 
    "src": [], 
    "third_party": false, 
    "type": "filegroup"
  }, 
  {
    "deps": [
      "grpc", 
      "grpc++"
    ], 
    "headers": [
      "include/grpc++/test/mock_stream.h", 
      "include/grpc++/test/server_context_test_spouse.h"
    ], 
    "is_filegroup": true, 
    "language": "c++", 
    "name": "grpc++_test", 
    "src": [
      "include/grpc++/test/mock_stream.h", 
      "include/grpc++/test/server_context_test_spouse.h"
    ], 
    "third_party": false, 
    "type": "filegroup"
  }
]<|MERGE_RESOLUTION|>--- conflicted
+++ resolved
@@ -4271,7 +4271,6 @@
       "gpr_test_util", 
       "grpc", 
       "grpc++", 
-<<<<<<< HEAD
       "grpc++_test", 
       "grpc_test_util"
     ], 
@@ -4291,27 +4290,6 @@
       "gpr_test_util", 
       "grpc", 
       "grpc++", 
-      "grpc++_test", 
-      "grpc_test_util"
-    ], 
-    "headers": [], 
-    "is_filegroup": false, 
-    "language": "c++", 
-    "name": "vector_test", 
-    "src": [
-      "test/core/support/vector_test.cc"
-    ], 
-    "third_party": false, 
-    "type": "target"
-  }, 
-  {
-    "deps": [
-      "gpr", 
-      "gpr_test_util", 
-      "grpc", 
-      "grpc++", 
-=======
->>>>>>> 7f252fa4
       "grpc++_test_util", 
       "grpc_test_util"
     ], 
