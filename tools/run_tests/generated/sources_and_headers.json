--- conflicted
+++ resolved
@@ -3981,7 +3981,6 @@
       "gpr_test_util", 
       "grpc", 
       "grpc++", 
-<<<<<<< HEAD
       "grpc++_test_util", 
       "grpc_test_util", 
       "lb_load_reporter"
@@ -4002,8 +4001,6 @@
       "gpr_test_util", 
       "grpc", 
       "grpc++", 
-=======
->>>>>>> f9035bef
       "grpc++_test", 
       "grpc_test_util"
     ], 
@@ -7625,7 +7622,6 @@
   }, 
   {
     "deps": [
-<<<<<<< HEAD
       "grpc++", 
       "lb_load_data_store"
     ], 
@@ -7653,8 +7649,6 @@
   }, 
   {
     "deps": [
-=======
->>>>>>> f9035bef
       "grpc", 
       "grpc++", 
       "grpc++_core_stats", 
