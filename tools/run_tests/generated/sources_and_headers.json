--- conflicted
+++ resolved
@@ -4163,15 +4163,26 @@
     "headers": [], 
     "is_filegroup": false, 
     "language": "c++", 
-<<<<<<< HEAD
+    "name": "slice_hash_table_test", 
+    "src": [
+      "test/core/slice/slice_hash_table_test.cc"
+    ], 
+    "third_party": false, 
+    "type": "target"
+  }, 
+  {
+    "deps": [
+      "gpr", 
+      "gpr_test_util", 
+      "grpc", 
+      "grpc_test_util"
+    ], 
+    "headers": [], 
+    "is_filegroup": false, 
+    "language": "c++", 
     "name": "slice_weak_hash_table_test", 
     "src": [
       "test/core/slice/slice_weak_hash_table_test.cc"
-=======
-    "name": "slice_hash_table_test", 
-    "src": [
-      "test/core/slice/slice_hash_table_test.cc"
->>>>>>> 0fc97adc
     ], 
     "third_party": false, 
     "type": "target"
