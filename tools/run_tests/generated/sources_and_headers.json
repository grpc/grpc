

[
  {
    "deps": [
      "gpr", 
      "gpr_test_util", 
      "grpc", 
      "grpc_test_util"
    ], 
    "headers": [], 
    "is_filegroup": false, 
    "language": "c", 
    "name": "alarm_test", 
    "src": [
      "test/core/surface/alarm_test.cc"
    ], 
    "third_party": false, 
    "type": "target"
  }, 
  {
    "deps": [
      "gpr", 
      "gpr_test_util", 
      "grpc", 
      "grpc_test_util"
    ], 
    "headers": [], 
    "is_filegroup": false, 
    "language": "c", 
    "name": "algorithm_test", 
    "src": [
      "test/core/compression/algorithm_test.cc"
    ], 
    "third_party": false, 
    "type": "target"
  }, 
  {
    "deps": [
      "gpr", 
      "gpr_test_util"
    ], 
    "headers": [], 
    "is_filegroup": false, 
    "language": "c", 
    "name": "alloc_test", 
    "src": [
      "test/core/support/alloc_test.cc"
    ], 
    "third_party": false, 
    "type": "target"
  }, 
  {
    "deps": [
      "gpr", 
      "gpr_test_util", 
      "grpc", 
      "grpc_test_util"
    ], 
    "headers": [], 
    "is_filegroup": false, 
    "language": "c", 
    "name": "alpn_test", 
    "src": [
      "test/core/transport/chttp2/alpn_test.cc"
    ], 
    "third_party": false, 
    "type": "target"
  }, 
  {
    "deps": [
      "gpr", 
      "gpr_test_util", 
      "grpc", 
      "grpc_test_util"
    ], 
    "headers": [], 
    "is_filegroup": false, 
    "language": "c", 
    "name": "api_fuzzer", 
    "src": [
      "test/core/end2end/fuzzers/api_fuzzer.cc"
    ], 
    "third_party": false, 
    "type": "target"
  }, 
  {
    "deps": [
      "gpr", 
      "gpr_test_util"
    ], 
    "headers": [], 
    "is_filegroup": false, 
    "language": "c", 
    "name": "arena_test", 
    "src": [
      "test/core/support/arena_test.cc"
    ], 
    "third_party": false, 
    "type": "target"
  }, 
  {
    "deps": [
      "gpr", 
      "gpr_test_util", 
      "grpc", 
      "grpc_test_util", 
      "test_tcp_server"
    ], 
    "headers": [], 
    "is_filegroup": false, 
    "language": "c", 
    "name": "bad_server_response_test", 
    "src": [
      "test/core/end2end/bad_server_response_test.cc"
    ], 
    "third_party": false, 
    "type": "target"
  }, 
  {
    "deps": [
      "grpc", 
      "grpc_test_util"
    ], 
    "headers": [], 
    "is_filegroup": false, 
    "language": "c", 
    "name": "bin_decoder_test", 
    "src": [
      "test/core/transport/chttp2/bin_decoder_test.cc"
    ], 
    "third_party": false, 
    "type": "target"
  }, 
  {
    "deps": [
      "grpc", 
      "grpc_test_util"
    ], 
    "headers": [], 
    "is_filegroup": false, 
    "language": "c", 
    "name": "bin_encoder_test", 
    "src": [
      "test/core/transport/chttp2/bin_encoder_test.cc"
    ], 
    "third_party": false, 
    "type": "target"
  }, 
  {
    "deps": [
      "gpr", 
      "gpr_test_util", 
      "grpc", 
      "grpc_test_util"
    ], 
    "headers": [], 
    "is_filegroup": false, 
    "language": "c", 
    "name": "byte_stream_test", 
    "src": [
      "test/core/transport/byte_stream_test.cc"
    ], 
    "third_party": false, 
    "type": "target"
  }, 
  {
    "deps": [
      "gpr", 
      "gpr_test_util", 
      "grpc", 
      "grpc_test_util"
    ], 
    "headers": [], 
    "is_filegroup": false, 
    "language": "c", 
    "name": "channel_create_test", 
    "src": [
      "test/core/surface/channel_create_test.cc"
    ], 
    "third_party": false, 
    "type": "target"
  }, 
  {
    "deps": [
      "gpr", 
      "grpc"
    ], 
    "headers": [], 
    "is_filegroup": false, 
    "language": "c", 
    "name": "check_epollexclusive", 
    "src": [
      "test/build/check_epollexclusive.c"
    ], 
    "third_party": false, 
    "type": "target"
  }, 
  {
    "deps": [
      "gpr", 
      "gpr_test_util", 
      "grpc", 
      "grpc_test_util"
    ], 
    "headers": [], 
    "is_filegroup": false, 
    "language": "c", 
    "name": "chttp2_hpack_encoder_test", 
    "src": [
      "test/core/transport/chttp2/hpack_encoder_test.cc"
    ], 
    "third_party": false, 
    "type": "target"
  }, 
  {
    "deps": [
      "gpr", 
      "gpr_test_util", 
      "grpc", 
      "grpc_test_util"
    ], 
    "headers": [], 
    "is_filegroup": false, 
    "language": "c", 
    "name": "chttp2_stream_map_test", 
    "src": [
      "test/core/transport/chttp2/stream_map_test.cc"
    ], 
    "third_party": false, 
    "type": "target"
  }, 
  {
    "deps": [
      "gpr", 
      "gpr_test_util", 
      "grpc", 
      "grpc_test_util"
    ], 
    "headers": [], 
    "is_filegroup": false, 
    "language": "c", 
    "name": "chttp2_varint_test", 
    "src": [
      "test/core/transport/chttp2/varint_test.cc"
    ], 
    "third_party": false, 
    "type": "target"
  }, 
  {
    "deps": [
      "gpr", 
      "gpr_test_util", 
      "grpc", 
      "grpc_test_util"
    ], 
    "headers": [], 
    "is_filegroup": false, 
    "language": "c", 
    "name": "client_fuzzer", 
    "src": [
      "test/core/end2end/fuzzers/client_fuzzer.cc"
    ], 
    "third_party": false, 
    "type": "target"
  }, 
  {
    "deps": [
      "gpr", 
      "gpr_test_util", 
      "grpc", 
      "grpc_test_util"
    ], 
    "headers": [], 
    "is_filegroup": false, 
    "language": "c", 
    "name": "combiner_test", 
    "src": [
      "test/core/iomgr/combiner_test.cc"
    ], 
    "third_party": false, 
    "type": "target"
  }, 
  {
    "deps": [
      "gpr", 
      "gpr_test_util", 
      "grpc", 
      "grpc_test_util"
    ], 
    "headers": [], 
    "is_filegroup": false, 
    "language": "c", 
    "name": "compression_test", 
    "src": [
      "test/core/compression/compression_test.cc"
    ], 
    "third_party": false, 
    "type": "target"
  }, 
  {
    "deps": [
      "gpr", 
      "gpr_test_util", 
      "grpc", 
      "grpc_test_util"
    ], 
    "headers": [], 
    "is_filegroup": false, 
    "language": "c", 
    "name": "concurrent_connectivity_test", 
    "src": [
      "test/core/surface/concurrent_connectivity_test.cc"
    ], 
    "third_party": false, 
    "type": "target"
  }, 
  {
    "deps": [
      "gpr", 
      "gpr_test_util", 
      "grpc", 
      "grpc_test_util"
    ], 
    "headers": [], 
    "is_filegroup": false, 
    "language": "c", 
    "name": "connection_refused_test", 
    "src": [
      "test/core/end2end/connection_refused_test.cc"
    ], 
    "third_party": false, 
    "type": "target"
  }, 
  {
    "deps": [
      "gpr", 
      "gpr_test_util", 
      "grpc", 
      "grpc_test_util"
    ], 
    "headers": [], 
    "is_filegroup": false, 
    "language": "c", 
    "name": "dns_resolver_connectivity_test", 
    "src": [
      "test/core/client_channel/resolvers/dns_resolver_connectivity_test.cc"
    ], 
    "third_party": false, 
    "type": "target"
  }, 
  {
    "deps": [
      "gpr", 
      "gpr_test_util", 
      "grpc", 
      "grpc_test_util"
    ], 
    "headers": [], 
    "is_filegroup": false, 
    "language": "c", 
    "name": "dns_resolver_test", 
    "src": [
      "test/core/client_channel/resolvers/dns_resolver_test.cc"
    ], 
    "third_party": false, 
    "type": "target"
  }, 
  {
    "deps": [
      "gpr", 
      "gpr_test_util", 
      "grpc", 
      "grpc_test_util"
    ], 
    "headers": [], 
    "is_filegroup": false, 
    "language": "c", 
    "name": "dualstack_socket_test", 
    "src": [
      "test/core/end2end/dualstack_socket_test.cc"
    ], 
    "third_party": false, 
    "type": "target"
  }, 
  {
    "deps": [
      "gpr", 
      "gpr_test_util", 
      "grpc", 
      "grpc_test_util"
    ], 
    "headers": [], 
    "is_filegroup": false, 
    "language": "c", 
    "name": "endpoint_pair_test", 
    "src": [
      "test/core/iomgr/endpoint_pair_test.cc"
    ], 
    "third_party": false, 
    "type": "target"
  }, 
  {
    "deps": [
      "gpr", 
      "gpr_test_util", 
      "grpc", 
      "grpc_test_util"
    ], 
    "headers": [], 
    "is_filegroup": false, 
    "language": "c", 
    "name": "error_test", 
    "src": [
      "test/core/iomgr/error_test.cc"
    ], 
    "third_party": false, 
    "type": "target"
  }, 
  {
    "deps": [
      "gpr", 
      "gpr_test_util", 
      "grpc", 
      "grpc_test_util"
    ], 
    "headers": [], 
    "is_filegroup": false, 
    "language": "c", 
    "name": "ev_epollsig_linux_test", 
    "src": [
      "test/core/iomgr/ev_epollsig_linux_test.cc"
    ], 
    "third_party": false, 
    "type": "target"
  }, 
  {
    "deps": [
      "gpr", 
      "gpr_test_util", 
      "grpc", 
      "grpc_test_util"
    ], 
    "headers": [], 
    "is_filegroup": false, 
    "language": "c", 
    "name": "fake_resolver_test", 
    "src": [
      "test/core/client_channel/resolvers/fake_resolver_test.cc"
    ], 
    "third_party": false, 
    "type": "target"
  }, 
  {
    "deps": [
      "gpr", 
      "gpr_test_util", 
      "grpc", 
      "transport_security_test_lib"
    ], 
    "headers": [], 
    "is_filegroup": false, 
    "language": "c", 
    "name": "fake_transport_security_test", 
    "src": [
      "test/core/tsi/fake_transport_security_test.cc"
    ], 
    "third_party": false, 
    "type": "target"
  }, 
  {
    "deps": [
      "gpr", 
      "gpr_test_util", 
      "grpc", 
      "grpc_test_util"
    ], 
    "headers": [], 
    "is_filegroup": false, 
    "language": "c", 
    "name": "fd_conservation_posix_test", 
    "src": [
      "test/core/iomgr/fd_conservation_posix_test.cc"
    ], 
    "third_party": false, 
    "type": "target"
  }, 
  {
    "deps": [
      "gpr", 
      "gpr_test_util", 
      "grpc", 
      "grpc_test_util"
    ], 
    "headers": [], 
    "is_filegroup": false, 
    "language": "c", 
    "name": "fd_posix_test", 
    "src": [
      "test/core/iomgr/fd_posix_test.cc"
    ], 
    "third_party": false, 
    "type": "target"
  }, 
  {
    "deps": [
      "gpr", 
      "gpr_test_util", 
      "grpc", 
      "grpc_test_util"
    ], 
    "headers": [], 
    "is_filegroup": false, 
    "language": "c", 
    "name": "fling_client", 
    "src": [
      "test/core/fling/client.cc"
    ], 
    "third_party": false, 
    "type": "target"
  }, 
  {
    "deps": [
      "gpr", 
      "gpr_test_util", 
      "grpc", 
      "grpc_test_util"
    ], 
    "headers": [], 
    "is_filegroup": false, 
    "language": "c", 
    "name": "fling_server", 
    "src": [
      "test/core/fling/server.cc"
    ], 
    "third_party": false, 
    "type": "target"
  }, 
  {
    "deps": [
      "gpr", 
      "gpr_test_util", 
      "grpc", 
      "grpc_test_util"
    ], 
    "headers": [], 
    "is_filegroup": false, 
    "language": "c", 
    "name": "fling_stream_test", 
    "src": [
      "test/core/fling/fling_stream_test.cc"
    ], 
    "third_party": false, 
    "type": "target"
  }, 
  {
    "deps": [
      "gpr", 
      "gpr_test_util", 
      "grpc", 
      "grpc_test_util"
    ], 
    "headers": [], 
    "is_filegroup": false, 
    "language": "c", 
    "name": "fling_test", 
    "src": [
      "test/core/fling/fling_test.cc"
    ], 
    "third_party": false, 
    "type": "target"
  }, 
  {
    "deps": [
<<<<<<< HEAD
      "chttp2_huffsyms", 
      "gpr"
    ], 
    "headers": [], 
    "is_filegroup": false, 
    "language": "c", 
    "name": "gen_hpack_tables", 
    "src": [
      "tools/codegen/core/gen_hpack_tables.c"
    ], 
    "third_party": false, 
    "type": "target"
  }, 
  {
    "deps": [], 
    "headers": [], 
    "is_filegroup": false, 
    "language": "c", 
    "name": "gen_legal_metadata_characters", 
    "src": [
      "tools/codegen/core/gen_legal_metadata_characters.c"
    ], 
    "third_party": false, 
    "type": "target"
  }, 
  {
    "deps": [], 
    "headers": [], 
    "is_filegroup": false, 
    "language": "c", 
    "name": "gen_percent_encoding_tables", 
    "src": [
      "tools/codegen/core/gen_percent_encoding_tables.c"
    ], 
    "third_party": false, 
    "type": "target"
  }, 
  {
    "deps": [
=======
>>>>>>> 2eb22fd6
      "gpr", 
      "gpr_test_util", 
      "grpc", 
      "grpc_test_util"
    ], 
    "headers": [], 
    "is_filegroup": false, 
    "language": "c", 
    "name": "goaway_server_test", 
    "src": [
      "test/core/end2end/goaway_server_test.cc"
    ], 
    "third_party": false, 
    "type": "target"
  }, 
  {
    "deps": [
      "gpr", 
      "gpr_test_util"
    ], 
    "headers": [], 
    "is_filegroup": false, 
    "language": "c", 
    "name": "gpr_avl_test", 
    "src": [
      "test/core/support/avl_test.cc"
    ], 
    "third_party": false, 
    "type": "target"
  }, 
  {
    "deps": [
      "gpr", 
      "gpr_test_util"
    ], 
    "headers": [], 
    "is_filegroup": false, 
    "language": "c", 
    "name": "gpr_cmdline_test", 
    "src": [
      "test/core/support/cmdline_test.cc"
    ], 
    "third_party": false, 
    "type": "target"
  }, 
  {
    "deps": [
      "gpr", 
      "gpr_test_util"
    ], 
    "headers": [], 
    "is_filegroup": false, 
    "language": "c", 
    "name": "gpr_cpu_test", 
    "src": [
      "test/core/support/cpu_test.cc"
    ], 
    "third_party": false, 
    "type": "target"
  }, 
  {
    "deps": [
      "gpr", 
      "gpr_test_util"
    ], 
    "headers": [], 
    "is_filegroup": false, 
    "language": "c", 
    "name": "gpr_env_test", 
    "src": [
      "test/core/support/env_test.cc"
    ], 
    "third_party": false, 
    "type": "target"
  }, 
  {
    "deps": [
      "gpr", 
      "gpr_test_util"
    ], 
    "headers": [], 
    "is_filegroup": false, 
    "language": "c", 
    "name": "gpr_host_port_test", 
    "src": [
      "test/core/support/host_port_test.cc"
    ], 
    "third_party": false, 
    "type": "target"
  }, 
  {
    "deps": [
      "gpr", 
      "gpr_test_util"
    ], 
    "headers": [], 
    "is_filegroup": false, 
    "language": "c", 
    "name": "gpr_log_test", 
    "src": [
      "test/core/support/log_test.cc"
    ], 
    "third_party": false, 
    "type": "target"
  }, 
  {
    "deps": [
      "gpr", 
      "gpr_test_util"
    ], 
    "headers": [], 
    "is_filegroup": false, 
    "language": "c", 
    "name": "gpr_manual_constructor_test", 
    "src": [
      "test/core/support/manual_constructor_test.cc"
    ], 
    "third_party": false, 
    "type": "target"
  }, 
  {
    "deps": [
      "gpr", 
      "gpr_test_util"
    ], 
    "headers": [], 
    "is_filegroup": false, 
    "language": "c", 
    "name": "gpr_mpscq_test", 
    "src": [
      "test/core/support/mpscq_test.cc"
    ], 
    "third_party": false, 
    "type": "target"
  }, 
  {
    "deps": [
      "gpr", 
      "gpr_test_util"
    ], 
    "headers": [], 
    "is_filegroup": false, 
    "language": "c", 
    "name": "gpr_spinlock_test", 
    "src": [
      "test/core/support/spinlock_test.cc"
    ], 
    "third_party": false, 
    "type": "target"
  }, 
  {
    "deps": [
      "gpr", 
      "gpr_test_util"
    ], 
    "headers": [], 
    "is_filegroup": false, 
    "language": "c", 
    "name": "gpr_string_test", 
    "src": [
      "test/core/support/string_test.cc"
    ], 
    "third_party": false, 
    "type": "target"
  }, 
  {
    "deps": [
      "gpr", 
      "gpr_test_util"
    ], 
    "headers": [], 
    "is_filegroup": false, 
    "language": "c", 
    "name": "gpr_sync_test", 
    "src": [
      "test/core/support/sync_test.cc"
    ], 
    "third_party": false, 
    "type": "target"
  }, 
  {
    "deps": [
      "gpr", 
      "gpr_test_util"
    ], 
    "headers": [], 
    "is_filegroup": false, 
    "language": "c", 
    "name": "gpr_thd_test", 
    "src": [
      "test/core/support/thd_test.cc"
    ], 
    "third_party": false, 
    "type": "target"
  }, 
  {
    "deps": [
      "gpr", 
      "gpr_test_util"
    ], 
    "headers": [], 
    "is_filegroup": false, 
    "language": "c", 
    "name": "gpr_time_test", 
    "src": [
      "test/core/support/time_test.cc"
    ], 
    "third_party": false, 
    "type": "target"
  }, 
  {
    "deps": [
      "gpr", 
      "gpr_test_util"
    ], 
    "headers": [], 
    "is_filegroup": false, 
    "language": "c", 
    "name": "gpr_tls_test", 
    "src": [
      "test/core/support/tls_test.cc"
    ], 
    "third_party": false, 
    "type": "target"
  }, 
  {
    "deps": [
      "gpr", 
      "gpr_test_util"
    ], 
    "headers": [], 
    "is_filegroup": false, 
    "language": "c", 
    "name": "gpr_useful_test", 
    "src": [
      "test/core/support/useful_test.cc"
    ], 
    "third_party": false, 
    "type": "target"
  }, 
  {
    "deps": [
      "gpr", 
      "gpr_test_util", 
      "grpc", 
      "grpc_test_util"
    ], 
    "headers": [], 
    "is_filegroup": false, 
    "language": "c", 
    "name": "grpc_auth_context_test", 
    "src": [
      "test/core/security/auth_context_test.cc"
    ], 
    "third_party": false, 
    "type": "target"
  }, 
  {
    "deps": [
      "gpr", 
      "gpr_test_util", 
      "grpc", 
      "grpc_test_util"
    ], 
    "headers": [], 
    "is_filegroup": false, 
    "language": "c", 
    "name": "grpc_b64_test", 
    "src": [
      "test/core/slice/b64_test.cc"
    ], 
    "third_party": false, 
    "type": "target"
  }, 
  {
    "deps": [
      "gpr", 
      "gpr_test_util", 
      "grpc", 
      "grpc_test_util"
    ], 
    "headers": [], 
    "is_filegroup": false, 
    "language": "c", 
    "name": "grpc_byte_buffer_reader_test", 
    "src": [
      "test/core/surface/byte_buffer_reader_test.cc"
    ], 
    "third_party": false, 
    "type": "target"
  }, 
  {
    "deps": [
      "gpr", 
      "gpr_test_util", 
      "grpc", 
      "grpc_test_util"
    ], 
    "headers": [], 
    "is_filegroup": false, 
    "language": "c", 
    "name": "grpc_channel_args_test", 
    "src": [
      "test/core/channel/channel_args_test.cc"
    ], 
    "third_party": false, 
    "type": "target"
  }, 
  {
    "deps": [
      "gpr", 
      "gpr_test_util", 
      "grpc", 
      "grpc_test_util"
    ], 
    "headers": [], 
    "is_filegroup": false, 
    "language": "c", 
    "name": "grpc_channel_stack_builder_test", 
    "src": [
      "test/core/channel/channel_stack_builder_test.cc"
    ], 
    "third_party": false, 
    "type": "target"
  }, 
  {
    "deps": [
      "gpr", 
      "gpr_test_util", 
      "grpc", 
      "grpc_test_util"
    ], 
    "headers": [], 
    "is_filegroup": false, 
    "language": "c", 
    "name": "grpc_channel_stack_test", 
    "src": [
      "test/core/channel/channel_stack_test.cc"
    ], 
    "third_party": false, 
    "type": "target"
  }, 
  {
    "deps": [
      "gpr", 
      "gpr_test_util", 
      "grpc", 
      "grpc_test_util"
    ], 
    "headers": [], 
    "is_filegroup": false, 
    "language": "c", 
    "name": "grpc_completion_queue_test", 
    "src": [
      "test/core/surface/completion_queue_test.cc"
    ], 
    "third_party": false, 
    "type": "target"
  }, 
  {
    "deps": [
      "gpr", 
      "gpr_test_util", 
      "grpc", 
      "grpc_test_util"
    ], 
    "headers": [], 
    "is_filegroup": false, 
    "language": "c", 
    "name": "grpc_completion_queue_threading_test", 
    "src": [
      "test/core/surface/completion_queue_threading_test.cc"
    ], 
    "third_party": false, 
    "type": "target"
  }, 
  {
    "deps": [
      "gpr", 
      "grpc"
    ], 
    "headers": [], 
    "is_filegroup": false, 
    "language": "c", 
    "name": "grpc_create_jwt", 
    "src": [
      "test/core/security/create_jwt.cc"
    ], 
    "third_party": false, 
    "type": "target"
  }, 
  {
    "deps": [
      "gpr", 
      "gpr_test_util", 
      "grpc", 
      "grpc_test_util"
    ], 
    "headers": [], 
    "is_filegroup": false, 
    "language": "c", 
    "name": "grpc_credentials_test", 
    "src": [
      "test/core/security/credentials_test.cc"
    ], 
    "third_party": false, 
    "type": "target"
  }, 
  {
    "deps": [
      "gpr", 
      "gpr_test_util", 
      "grpc", 
      "grpc_test_util"
    ], 
    "headers": [], 
    "is_filegroup": false, 
    "language": "c", 
    "name": "grpc_fetch_oauth2", 
    "src": [
      "test/core/security/fetch_oauth2.cc"
    ], 
    "third_party": false, 
    "type": "target"
  }, 
  {
    "deps": [
      "gpr", 
      "gpr_test_util", 
      "grpc", 
      "grpc_test_util"
    ], 
    "headers": [], 
    "is_filegroup": false, 
    "language": "c", 
    "name": "grpc_invalid_channel_args_test", 
    "src": [
      "test/core/surface/invalid_channel_args_test.cc"
    ], 
    "third_party": false, 
    "type": "target"
  }, 
  {
    "deps": [
      "gpr", 
      "gpr_test_util", 
      "grpc", 
      "grpc_test_util"
    ], 
    "headers": [], 
    "is_filegroup": false, 
    "language": "c", 
    "name": "grpc_json_token_test", 
    "src": [
      "test/core/security/json_token_test.cc"
    ], 
    "third_party": false, 
    "type": "target"
  }, 
  {
    "deps": [
      "gpr", 
      "gpr_test_util", 
      "grpc", 
      "grpc_test_util"
    ], 
    "headers": [], 
    "is_filegroup": false, 
    "language": "c", 
    "name": "grpc_jwt_verifier_test", 
    "src": [
      "test/core/security/jwt_verifier_test.cc"
    ], 
    "third_party": false, 
    "type": "target"
  }, 
  {
    "deps": [
      "gpr", 
      "grpc"
    ], 
    "headers": [], 
    "is_filegroup": false, 
    "language": "c", 
    "name": "grpc_print_google_default_creds_token", 
    "src": [
      "test/core/security/print_google_default_creds_token.cc"
    ], 
    "third_party": false, 
    "type": "target"
  }, 
  {
    "deps": [
      "gpr", 
      "gpr_test_util", 
      "grpc", 
      "grpc_test_util"
    ], 
    "headers": [], 
    "is_filegroup": false, 
    "language": "c", 
    "name": "grpc_security_connector_test", 
    "src": [
      "test/core/security/security_connector_test.cc"
    ], 
    "third_party": false, 
    "type": "target"
  }, 
  {
    "deps": [
      "gpr", 
      "gpr_test_util", 
      "grpc", 
      "grpc_test_util"
    ], 
    "headers": [], 
    "is_filegroup": false, 
    "language": "c", 
    "name": "grpc_ssl_credentials_test", 
    "src": [
      "test/core/security/ssl_credentials_test.cc"
    ], 
    "third_party": false, 
    "type": "target"
  }, 
  {
    "deps": [
      "gpr", 
      "grpc"
    ], 
    "headers": [], 
    "is_filegroup": false, 
    "language": "c", 
    "name": "grpc_verify_jwt", 
    "src": [
      "test/core/security/verify_jwt.cc"
    ], 
    "third_party": false, 
    "type": "target"
  }, 
  {
    "deps": [
      "gpr", 
      "gpr_test_util", 
      "grpc", 
      "grpc_test_util"
    ], 
    "headers": [], 
    "is_filegroup": false, 
    "language": "c", 
    "name": "handshake_client", 
    "src": [
      "test/core/handshake/client_ssl.cc"
    ], 
    "third_party": false, 
    "type": "target"
  }, 
  {
    "deps": [
      "gpr", 
      "gpr_test_util", 
      "grpc", 
      "grpc_test_util"
    ], 
    "headers": [
      "test/core/handshake/server_ssl_common.h"
    ], 
    "is_filegroup": false, 
    "language": "c", 
    "name": "handshake_server", 
    "src": [
      "test/core/handshake/server_ssl.cc", 
      "test/core/handshake/server_ssl_common.cc", 
      "test/core/handshake/server_ssl_common.h"
    ], 
    "third_party": false, 
    "type": "target"
  }, 
  {
    "deps": [
      "gpr", 
      "gpr_test_util", 
      "grpc", 
      "grpc_test_util"
    ], 
    "headers": [
      "test/core/handshake/server_ssl_common.h"
    ], 
    "is_filegroup": false, 
    "language": "c", 
    "name": "handshake_server_with_readahead_handshaker", 
    "src": [
      "test/core/handshake/readahead_handshaker_server_ssl.cc", 
      "test/core/handshake/server_ssl_common.cc", 
      "test/core/handshake/server_ssl_common.h"
    ], 
    "third_party": false, 
    "type": "target"
  }, 
  {
    "deps": [
      "gpr", 
      "grpc_test_util"
    ], 
    "headers": [], 
    "is_filegroup": false, 
    "language": "c", 
    "name": "histogram_test", 
    "src": [
      "test/core/util/histogram_test.cc"
    ], 
    "third_party": false, 
    "type": "target"
  }, 
  {
    "deps": [
      "gpr", 
      "gpr_test_util", 
      "grpc", 
      "grpc_test_util"
    ], 
    "headers": [], 
    "is_filegroup": false, 
    "language": "c", 
    "name": "hpack_parser_fuzzer_test", 
    "src": [
      "test/core/transport/chttp2/hpack_parser_fuzzer_test.cc"
    ], 
    "third_party": false, 
    "type": "target"
  }, 
  {
    "deps": [
      "gpr", 
      "gpr_test_util", 
      "grpc", 
      "grpc_test_util"
    ], 
    "headers": [], 
    "is_filegroup": false, 
    "language": "c", 
    "name": "hpack_parser_test", 
    "src": [
      "test/core/transport/chttp2/hpack_parser_test.cc"
    ], 
    "third_party": false, 
    "type": "target"
  }, 
  {
    "deps": [
      "gpr", 
      "gpr_test_util", 
      "grpc", 
      "grpc_test_util"
    ], 
    "headers": [], 
    "is_filegroup": false, 
    "language": "c", 
    "name": "hpack_table_test", 
    "src": [
      "test/core/transport/chttp2/hpack_table_test.cc"
    ], 
    "third_party": false, 
    "type": "target"
  }, 
  {
    "deps": [
      "gpr", 
      "gpr_test_util", 
      "grpc", 
      "grpc_test_util"
    ], 
    "headers": [], 
    "is_filegroup": false, 
    "language": "c", 
    "name": "http_parser_test", 
    "src": [
      "test/core/http/parser_test.cc"
    ], 
    "third_party": false, 
    "type": "target"
  }, 
  {
    "deps": [
      "gpr", 
      "gpr_test_util", 
      "grpc", 
      "grpc_test_util"
    ], 
    "headers": [], 
    "is_filegroup": false, 
    "language": "c", 
    "name": "http_request_fuzzer_test", 
    "src": [
      "test/core/http/request_fuzzer.cc"
    ], 
    "third_party": false, 
    "type": "target"
  }, 
  {
    "deps": [
      "gpr", 
      "gpr_test_util", 
      "grpc", 
      "grpc_test_util"
    ], 
    "headers": [], 
    "is_filegroup": false, 
    "language": "c", 
    "name": "http_response_fuzzer_test", 
    "src": [
      "test/core/http/response_fuzzer.cc"
    ], 
    "third_party": false, 
    "type": "target"
  }, 
  {
    "deps": [
      "gpr", 
      "gpr_test_util", 
      "grpc", 
      "grpc_test_util"
    ], 
    "headers": [], 
    "is_filegroup": false, 
    "language": "c", 
    "name": "httpcli_format_request_test", 
    "src": [
      "test/core/http/format_request_test.cc"
    ], 
    "third_party": false, 
    "type": "target"
  }, 
  {
    "deps": [
      "gpr", 
      "gpr_test_util", 
      "grpc", 
      "grpc_test_util"
    ], 
    "headers": [], 
    "is_filegroup": false, 
    "language": "c", 
    "name": "httpcli_test", 
    "src": [
      "test/core/http/httpcli_test.cc"
    ], 
    "third_party": false, 
    "type": "target"
  }, 
  {
    "deps": [
      "gpr", 
      "gpr_test_util", 
      "grpc", 
      "grpc_test_util"
    ], 
    "headers": [], 
    "is_filegroup": false, 
    "language": "c", 
    "name": "httpscli_test", 
    "src": [
      "test/core/http/httpscli_test.cc"
    ], 
    "third_party": false, 
    "type": "target"
  }, 
  {
    "deps": [
      "gpr", 
      "gpr_test_util", 
      "grpc", 
      "grpc_test_util"
    ], 
    "headers": [], 
    "is_filegroup": false, 
    "language": "c", 
    "name": "init_test", 
    "src": [
      "test/core/surface/init_test.cc"
    ], 
    "third_party": false, 
    "type": "target"
  }, 
  {
    "deps": [
      "gpr", 
      "gpr_test_util", 
      "grpc", 
      "grpc_test_util"
    ], 
    "headers": [], 
    "is_filegroup": false, 
    "language": "c", 
    "name": "invalid_call_argument_test", 
    "src": [
      "test/core/end2end/invalid_call_argument_test.cc"
    ], 
    "third_party": false, 
    "type": "target"
  }, 
  {
    "deps": [
      "gpr", 
      "gpr_test_util", 
      "grpc", 
      "grpc_test_util"
    ], 
    "headers": [], 
    "is_filegroup": false, 
    "language": "c", 
    "name": "json_fuzzer_test", 
    "src": [
      "test/core/json/fuzzer.cc"
    ], 
    "third_party": false, 
    "type": "target"
  }, 
  {
    "deps": [
      "gpr", 
      "grpc"
    ], 
    "headers": [], 
    "is_filegroup": false, 
    "language": "c", 
    "name": "json_rewrite", 
    "src": [
      "test/core/json/json_rewrite.cc"
    ], 
    "third_party": false, 
    "type": "target"
  }, 
  {
    "deps": [
      "gpr", 
      "gpr_test_util", 
      "grpc", 
      "grpc_test_util"
    ], 
    "headers": [], 
    "is_filegroup": false, 
    "language": "c", 
    "name": "json_rewrite_test", 
    "src": [
      "test/core/json/json_rewrite_test.cc"
    ], 
    "third_party": false, 
    "type": "target"
  }, 
  {
    "deps": [
      "gpr", 
      "gpr_test_util", 
      "grpc", 
      "grpc_test_util"
    ], 
    "headers": [], 
    "is_filegroup": false, 
    "language": "c", 
    "name": "json_stream_error_test", 
    "src": [
      "test/core/json/json_stream_error_test.cc"
    ], 
    "third_party": false, 
    "type": "target"
  }, 
  {
    "deps": [
      "gpr", 
      "gpr_test_util", 
      "grpc", 
      "grpc_test_util"
    ], 
    "headers": [], 
    "is_filegroup": false, 
    "language": "c", 
    "name": "json_test", 
    "src": [
      "test/core/json/json_test.cc"
    ], 
    "third_party": false, 
    "type": "target"
  }, 
  {
    "deps": [
      "gpr", 
      "gpr_test_util", 
      "grpc", 
      "grpc_test_util"
    ], 
    "headers": [], 
    "is_filegroup": false, 
    "language": "c", 
    "name": "lame_client_test", 
    "src": [
      "test/core/surface/lame_client_test.cc"
    ], 
    "third_party": false, 
    "type": "target"
  }, 
  {
    "deps": [
      "gpr", 
      "gpr_test_util", 
      "grpc", 
      "grpc_test_util"
    ], 
    "headers": [], 
    "is_filegroup": false, 
    "language": "c", 
    "name": "lb_policies_test", 
    "src": [
      "test/core/client_channel/lb_policies_test.cc"
    ], 
    "third_party": false, 
    "type": "target"
  }, 
  {
    "deps": [
      "gpr", 
      "gpr_test_util", 
      "grpc", 
      "grpc_test_util"
    ], 
    "headers": [], 
    "is_filegroup": false, 
    "language": "c", 
    "name": "load_file_test", 
    "src": [
      "test/core/iomgr/load_file_test.cc"
    ], 
    "third_party": false, 
    "type": "target"
  }, 
  {
    "deps": [
      "gpr", 
      "gpr_test_util", 
      "grpc", 
      "grpc_test_util"
    ], 
    "headers": [], 
    "is_filegroup": false, 
    "language": "c", 
    "name": "low_level_ping_pong_benchmark", 
    "src": [
      "test/core/network_benchmarks/low_level_ping_pong.cc"
    ], 
    "third_party": false, 
    "type": "target"
  }, 
  {
    "deps": [
      "gpr", 
      "gpr_test_util", 
      "grpc", 
      "grpc_test_util"
    ], 
    "headers": [], 
    "is_filegroup": false, 
    "language": "c", 
    "name": "memory_profile_client", 
    "src": [
      "test/core/memory_usage/client.cc"
    ], 
    "third_party": false, 
    "type": "target"
  }, 
  {
    "deps": [
      "gpr", 
      "gpr_test_util", 
      "grpc", 
      "grpc_test_util"
    ], 
    "headers": [], 
    "is_filegroup": false, 
    "language": "c", 
    "name": "memory_profile_server", 
    "src": [
      "test/core/memory_usage/server.cc"
    ], 
    "third_party": false, 
    "type": "target"
  }, 
  {
    "deps": [
      "gpr", 
      "gpr_test_util", 
      "grpc", 
      "grpc_test_util"
    ], 
    "headers": [], 
    "is_filegroup": false, 
    "language": "c", 
    "name": "memory_profile_test", 
    "src": [
      "test/core/memory_usage/memory_usage_test.cc"
    ], 
    "third_party": false, 
    "type": "target"
  }, 
  {
    "deps": [
      "gpr", 
      "gpr_test_util", 
      "grpc", 
      "grpc_test_util"
    ], 
    "headers": [], 
    "is_filegroup": false, 
    "language": "c", 
    "name": "message_compress_test", 
    "src": [
      "test/core/compression/message_compress_test.cc"
    ], 
    "third_party": false, 
    "type": "target"
  }, 
  {
    "deps": [
      "gpr", 
      "gpr_test_util", 
      "grpc", 
      "grpc_test_util"
    ], 
    "headers": [], 
    "is_filegroup": false, 
    "language": "c", 
    "name": "minimal_stack_is_minimal_test", 
    "src": [
      "test/core/channel/minimal_stack_is_minimal_test.cc"
    ], 
    "third_party": false, 
    "type": "target"
  }, 
  {
    "deps": [
      "gpr", 
      "gpr_test_util", 
      "grpc", 
      "grpc_test_util"
    ], 
    "headers": [], 
    "is_filegroup": false, 
    "language": "c", 
    "name": "multiple_server_queues_test", 
    "src": [
      "test/core/end2end/multiple_server_queues_test.cc"
    ], 
    "third_party": false, 
    "type": "target"
  }, 
  {
    "deps": [
      "gpr", 
      "gpr_test_util"
    ], 
    "headers": [], 
    "is_filegroup": false, 
    "language": "c", 
    "name": "murmur_hash_test", 
    "src": [
      "test/core/support/murmur_hash_test.cc"
    ], 
    "third_party": false, 
    "type": "target"
  }, 
  {
    "deps": [
      "gpr", 
      "gpr_test_util", 
      "grpc", 
      "grpc_test_util"
    ], 
    "headers": [], 
    "is_filegroup": false, 
    "language": "c", 
    "name": "nanopb_fuzzer_response_test", 
    "src": [
      "test/core/nanopb/fuzzer_response.cc"
    ], 
    "third_party": false, 
    "type": "target"
  }, 
  {
    "deps": [
      "gpr", 
      "gpr_test_util", 
      "grpc", 
      "grpc_test_util"
    ], 
    "headers": [], 
    "is_filegroup": false, 
    "language": "c", 
    "name": "nanopb_fuzzer_serverlist_test", 
    "src": [
      "test/core/nanopb/fuzzer_serverlist.cc"
    ], 
    "third_party": false, 
    "type": "target"
  }, 
  {
    "deps": [
      "gpr", 
      "gpr_test_util", 
      "grpc", 
      "grpc_test_util"
    ], 
    "headers": [], 
    "is_filegroup": false, 
    "language": "c", 
    "name": "no_server_test", 
    "src": [
      "test/core/end2end/no_server_test.cc"
    ], 
    "third_party": false, 
    "type": "target"
  }, 
  {
    "deps": [
      "gpr", 
      "gpr_test_util", 
      "grpc", 
      "grpc_test_util"
    ], 
    "headers": [], 
    "is_filegroup": false, 
    "language": "c", 
    "name": "num_external_connectivity_watchers_test", 
    "src": [
      "test/core/surface/num_external_connectivity_watchers_test.cc"
    ], 
    "third_party": false, 
    "type": "target"
  }, 
  {
    "deps": [
      "gpr", 
      "gpr_test_util", 
      "grpc", 
      "grpc_test_util"
    ], 
    "headers": [], 
    "is_filegroup": false, 
    "language": "c", 
    "name": "parse_address_test", 
    "src": [
      "test/core/client_channel/parse_address_test.cc"
    ], 
    "third_party": false, 
    "type": "target"
  }, 
  {
    "deps": [
      "gpr", 
      "gpr_test_util", 
      "grpc", 
      "grpc_test_util"
    ], 
    "headers": [], 
    "is_filegroup": false, 
    "language": "c", 
    "name": "percent_decode_fuzzer", 
    "src": [
      "test/core/slice/percent_decode_fuzzer.cc"
    ], 
    "third_party": false, 
    "type": "target"
  }, 
  {
    "deps": [
      "gpr", 
      "gpr_test_util", 
      "grpc", 
      "grpc_test_util"
    ], 
    "headers": [], 
    "is_filegroup": false, 
    "language": "c", 
    "name": "percent_encode_fuzzer", 
    "src": [
      "test/core/slice/percent_encode_fuzzer.cc"
    ], 
    "third_party": false, 
    "type": "target"
  }, 
  {
    "deps": [
      "gpr", 
      "gpr_test_util", 
      "grpc", 
      "grpc_test_util"
    ], 
    "headers": [], 
    "is_filegroup": false, 
    "language": "c", 
    "name": "percent_encoding_test", 
    "src": [
      "test/core/slice/percent_encoding_test.cc"
    ], 
    "third_party": false, 
    "type": "target"
  }, 
  {
    "deps": [
      "gpr", 
      "gpr_test_util", 
      "grpc", 
      "grpc_test_util"
    ], 
    "headers": [], 
    "is_filegroup": false, 
    "language": "c", 
    "name": "pollset_set_test", 
    "src": [
      "test/core/iomgr/pollset_set_test.cc"
    ], 
    "third_party": false, 
    "type": "target"
  }, 
  {
    "deps": [
      "gpr", 
      "gpr_test_util", 
      "grpc", 
      "grpc_test_util"
    ], 
    "headers": [], 
    "is_filegroup": false, 
    "language": "c", 
    "name": "resolve_address_posix_test", 
    "src": [
      "test/core/iomgr/resolve_address_posix_test.cc"
    ], 
    "third_party": false, 
    "type": "target"
  }, 
  {
    "deps": [
      "gpr", 
      "gpr_test_util", 
      "grpc", 
      "grpc_test_util"
    ], 
    "headers": [], 
    "is_filegroup": false, 
    "language": "c", 
    "name": "resolve_address_test", 
    "src": [
      "test/core/iomgr/resolve_address_test.cc"
    ], 
    "third_party": false, 
    "type": "target"
  }, 
  {
    "deps": [
      "gpr", 
      "gpr_test_util", 
      "grpc", 
      "grpc_test_util"
    ], 
    "headers": [], 
    "is_filegroup": false, 
    "language": "c", 
    "name": "resource_quota_test", 
    "src": [
      "test/core/iomgr/resource_quota_test.cc"
    ], 
    "third_party": false, 
    "type": "target"
  }, 
  {
    "deps": [
      "gpr", 
      "gpr_test_util", 
      "grpc", 
      "grpc_test_util"
    ], 
    "headers": [], 
    "is_filegroup": false, 
    "language": "c", 
    "name": "secure_channel_create_test", 
    "src": [
      "test/core/surface/secure_channel_create_test.cc"
    ], 
    "third_party": false, 
    "type": "target"
  }, 
  {
    "deps": [
      "gpr", 
      "gpr_test_util", 
      "grpc", 
      "grpc_test_util"
    ], 
    "headers": [], 
    "is_filegroup": false, 
    "language": "c", 
    "name": "secure_endpoint_test", 
    "src": [
      "test/core/security/secure_endpoint_test.cc"
    ], 
    "third_party": false, 
    "type": "target"
  }, 
  {
    "deps": [
      "gpr", 
      "gpr_test_util", 
      "grpc", 
      "grpc_test_util"
    ], 
    "headers": [], 
    "is_filegroup": false, 
    "language": "c", 
    "name": "sequential_connectivity_test", 
    "src": [
      "test/core/surface/sequential_connectivity_test.cc"
    ], 
    "third_party": false, 
    "type": "target"
  }, 
  {
    "deps": [
      "gpr", 
      "gpr_test_util", 
      "grpc", 
      "grpc_test_util"
    ], 
    "headers": [], 
    "is_filegroup": false, 
    "language": "c", 
    "name": "server_chttp2_test", 
    "src": [
      "test/core/surface/server_chttp2_test.cc"
    ], 
    "third_party": false, 
    "type": "target"
  }, 
  {
    "deps": [
      "gpr", 
      "gpr_test_util", 
      "grpc", 
      "grpc_test_util"
    ], 
    "headers": [], 
    "is_filegroup": false, 
    "language": "c", 
    "name": "server_fuzzer", 
    "src": [
      "test/core/end2end/fuzzers/server_fuzzer.cc"
    ], 
    "third_party": false, 
    "type": "target"
  }, 
  {
    "deps": [
      "gpr", 
      "gpr_test_util", 
      "grpc", 
      "grpc_test_util"
    ], 
    "headers": [], 
    "is_filegroup": false, 
    "language": "c", 
    "name": "server_test", 
    "src": [
      "test/core/surface/server_test.cc"
    ], 
    "third_party": false, 
    "type": "target"
  }, 
  {
    "deps": [
      "gpr", 
      "gpr_test_util", 
      "grpc", 
      "grpc_test_util"
    ], 
    "headers": [], 
    "is_filegroup": false, 
    "language": "c", 
    "name": "slice_buffer_test", 
    "src": [
      "test/core/slice/slice_buffer_test.cc"
    ], 
    "third_party": false, 
    "type": "target"
  }, 
  {
    "deps": [
      "gpr", 
      "gpr_test_util", 
      "grpc", 
      "grpc_test_util"
    ], 
    "headers": [], 
    "is_filegroup": false, 
    "language": "c", 
    "name": "slice_hash_table_test", 
    "src": [
      "test/core/slice/slice_hash_table_test.cc"
    ], 
    "third_party": false, 
    "type": "target"
  }, 
  {
    "deps": [
      "gpr", 
      "gpr_test_util", 
      "grpc", 
      "grpc_test_util"
    ], 
    "headers": [], 
    "is_filegroup": false, 
    "language": "c", 
    "name": "slice_string_helpers_test", 
    "src": [
      "test/core/slice/slice_string_helpers_test.cc"
    ], 
    "third_party": false, 
    "type": "target"
  }, 
  {
    "deps": [
      "gpr", 
      "gpr_test_util", 
      "grpc", 
      "grpc_test_util"
    ], 
    "headers": [], 
    "is_filegroup": false, 
    "language": "c", 
    "name": "slice_test", 
    "src": [
      "test/core/slice/slice_test.cc"
    ], 
    "third_party": false, 
    "type": "target"
  }, 
  {
    "deps": [
      "gpr", 
      "gpr_test_util", 
      "grpc", 
      "grpc_test_util"
    ], 
    "headers": [], 
    "is_filegroup": false, 
    "language": "c", 
    "name": "sockaddr_resolver_test", 
    "src": [
      "test/core/client_channel/resolvers/sockaddr_resolver_test.cc"
    ], 
    "third_party": false, 
    "type": "target"
  }, 
  {
    "deps": [
      "gpr", 
      "gpr_test_util", 
      "grpc", 
      "grpc_test_util"
    ], 
    "headers": [], 
    "is_filegroup": false, 
    "language": "c", 
    "name": "sockaddr_utils_test", 
    "src": [
      "test/core/iomgr/sockaddr_utils_test.cc"
    ], 
    "third_party": false, 
    "type": "target"
  }, 
  {
    "deps": [
      "gpr", 
      "gpr_test_util", 
      "grpc", 
      "grpc_test_util"
    ], 
    "headers": [], 
    "is_filegroup": false, 
    "language": "c", 
    "name": "socket_utils_test", 
    "src": [
      "test/core/iomgr/socket_utils_test.cc"
    ], 
    "third_party": false, 
    "type": "target"
  }, 
  {
    "deps": [
      "gpr", 
      "gpr_test_util", 
      "grpc", 
      "grpc_test_util"
    ], 
    "headers": [], 
    "is_filegroup": false, 
    "language": "c", 
    "name": "ssl_server_fuzzer", 
    "src": [
      "test/core/security/ssl_server_fuzzer.cc"
    ], 
    "third_party": false, 
    "type": "target"
  }, 
  {
    "deps": [
      "gpr", 
      "gpr_test_util", 
      "grpc", 
      "transport_security_test_lib"
    ], 
    "headers": [], 
    "is_filegroup": false, 
    "language": "c", 
    "name": "ssl_transport_security_test", 
    "src": [
      "test/core/tsi/ssl_transport_security_test.cc"
    ], 
    "third_party": false, 
    "type": "target"
  }, 
  {
    "deps": [
      "gpr", 
      "gpr_test_util", 
      "grpc", 
      "grpc_test_util"
    ], 
    "headers": [], 
    "is_filegroup": false, 
    "language": "c", 
    "name": "status_conversion_test", 
    "src": [
      "test/core/transport/status_conversion_test.cc"
    ], 
    "third_party": false, 
    "type": "target"
  }, 
  {
    "deps": [
      "gpr", 
      "gpr_test_util", 
      "grpc", 
      "grpc_test_util"
    ], 
    "headers": [], 
    "is_filegroup": false, 
    "language": "c", 
    "name": "stream_compression_test", 
    "src": [
      "test/core/compression/stream_compression_test.cc"
    ], 
    "third_party": false, 
    "type": "target"
  }, 
  {
    "deps": [
      "gpr", 
      "gpr_test_util", 
      "grpc", 
      "grpc_test_util"
    ], 
    "headers": [], 
    "is_filegroup": false, 
    "language": "c", 
    "name": "stream_owned_slice_test", 
    "src": [
      "test/core/transport/stream_owned_slice_test.cc"
    ], 
    "third_party": false, 
    "type": "target"
  }, 
  {
    "deps": [
      "gpr", 
      "gpr_test_util", 
      "grpc", 
      "grpc_test_util"
    ], 
    "headers": [], 
    "is_filegroup": false, 
    "language": "c", 
    "name": "tcp_client_posix_test", 
    "src": [
      "test/core/iomgr/tcp_client_posix_test.cc"
    ], 
    "third_party": false, 
    "type": "target"
  }, 
  {
    "deps": [
      "gpr", 
      "gpr_test_util", 
      "grpc", 
      "grpc_test_util"
    ], 
    "headers": [], 
    "is_filegroup": false, 
    "language": "c", 
    "name": "tcp_client_uv_test", 
    "src": [
      "test/core/iomgr/tcp_client_uv_test.cc"
    ], 
    "third_party": false, 
    "type": "target"
  }, 
  {
    "deps": [
      "gpr", 
      "gpr_test_util", 
      "grpc", 
      "grpc_test_util"
    ], 
    "headers": [], 
    "is_filegroup": false, 
    "language": "c", 
    "name": "tcp_posix_test", 
    "src": [
      "test/core/iomgr/tcp_posix_test.cc"
    ], 
    "third_party": false, 
    "type": "target"
  }, 
  {
    "deps": [
      "gpr", 
      "gpr_test_util", 
      "grpc", 
      "grpc_test_util"
    ], 
    "headers": [], 
    "is_filegroup": false, 
    "language": "c", 
    "name": "tcp_server_posix_test", 
    "src": [
      "test/core/iomgr/tcp_server_posix_test.cc"
    ], 
    "third_party": false, 
    "type": "target"
  }, 
  {
    "deps": [
      "gpr", 
      "gpr_test_util", 
      "grpc", 
      "grpc_test_util"
    ], 
    "headers": [], 
    "is_filegroup": false, 
    "language": "c", 
    "name": "tcp_server_uv_test", 
    "src": [
      "test/core/iomgr/tcp_server_uv_test.cc"
    ], 
    "third_party": false, 
    "type": "target"
  }, 
  {
    "deps": [
      "gpr", 
      "gpr_test_util", 
      "grpc", 
      "grpc_test_util"
    ], 
    "headers": [], 
    "is_filegroup": false, 
    "language": "c", 
    "name": "time_averaged_stats_test", 
    "src": [
      "test/core/iomgr/time_averaged_stats_test.cc"
    ], 
    "third_party": false, 
    "type": "target"
  }, 
  {
    "deps": [
      "gpr", 
      "gpr_test_util", 
      "grpc", 
      "grpc_test_util"
    ], 
    "headers": [], 
    "is_filegroup": false, 
    "language": "c", 
    "name": "timeout_encoding_test", 
    "src": [
      "test/core/transport/timeout_encoding_test.cc"
    ], 
    "third_party": false, 
    "type": "target"
  }, 
  {
    "deps": [
      "gpr", 
      "gpr_test_util", 
      "grpc", 
      "grpc_test_util"
    ], 
    "headers": [], 
    "is_filegroup": false, 
    "language": "c", 
    "name": "timer_heap_test", 
    "src": [
      "test/core/iomgr/timer_heap_test.cc"
    ], 
    "third_party": false, 
    "type": "target"
  }, 
  {
    "deps": [
      "gpr", 
      "gpr_test_util", 
      "grpc", 
      "grpc_test_util"
    ], 
    "headers": [], 
    "is_filegroup": false, 
    "language": "c", 
    "name": "timer_list_test", 
    "src": [
      "test/core/iomgr/timer_list_test.cc"
    ], 
    "third_party": false, 
    "type": "target"
  }, 
  {
    "deps": [
      "gpr", 
      "gpr_test_util", 
      "grpc", 
      "grpc_test_util"
    ], 
    "headers": [], 
    "is_filegroup": false, 
    "language": "c", 
    "name": "transport_connectivity_state_test", 
    "src": [
      "test/core/transport/connectivity_state_test.cc"
    ], 
    "third_party": false, 
    "type": "target"
  }, 
  {
    "deps": [
      "gpr", 
      "gpr_test_util", 
      "grpc", 
      "grpc_test_util"
    ], 
    "headers": [], 
    "is_filegroup": false, 
    "language": "c", 
    "name": "transport_metadata_test", 
    "src": [
      "test/core/transport/metadata_test.cc"
    ], 
    "third_party": false, 
    "type": "target"
  }, 
  {
    "deps": [
      "gpr", 
      "gpr_test_util", 
      "grpc", 
      "grpc_test_util"
    ], 
    "headers": [], 
    "is_filegroup": false, 
    "language": "c", 
    "name": "transport_security_test", 
    "src": [
      "test/core/tsi/transport_security_test.cc"
    ], 
    "third_party": false, 
    "type": "target"
  }, 
  {
    "deps": [
      "gpr", 
      "gpr_test_util", 
      "grpc", 
      "grpc_test_util"
    ], 
    "headers": [], 
    "is_filegroup": false, 
    "language": "c", 
    "name": "udp_server_test", 
    "src": [
      "test/core/iomgr/udp_server_test.cc"
    ], 
    "third_party": false, 
    "type": "target"
  }, 
  {
    "deps": [
      "gpr", 
      "gpr_test_util", 
      "grpc", 
      "grpc_test_util"
    ], 
    "headers": [], 
    "is_filegroup": false, 
    "language": "c", 
    "name": "uri_fuzzer_test", 
    "src": [
      "test/core/client_channel/uri_fuzzer_test.cc"
    ], 
    "third_party": false, 
    "type": "target"
  }, 
  {
    "deps": [
      "gpr", 
      "gpr_test_util", 
      "grpc", 
      "grpc_test_util"
    ], 
    "headers": [], 
    "is_filegroup": false, 
    "language": "c", 
    "name": "uri_parser_test", 
    "src": [
      "test/core/client_channel/uri_parser_test.cc"
    ], 
    "third_party": false, 
    "type": "target"
  }, 
  {
    "deps": [
      "gpr", 
      "gpr_test_util", 
      "grpc", 
      "grpc_test_util"
    ], 
    "headers": [], 
    "is_filegroup": false, 
    "language": "c", 
    "name": "wakeup_fd_cv_test", 
    "src": [
      "test/core/iomgr/wakeup_fd_cv_test.cc"
    ], 
    "third_party": false, 
    "type": "target"
  }, 
  {
    "deps": [
      "gpr", 
      "gpr_test_util", 
      "grpc++_test_util_unsecure", 
      "grpc++_unsecure", 
      "grpc_test_util_unsecure", 
      "grpc_unsecure"
    ], 
    "headers": [], 
    "is_filegroup": false, 
    "language": "c++", 
    "name": "alarm_cpp_test", 
    "src": [
      "test/cpp/common/alarm_cpp_test.cc"
    ], 
    "third_party": false, 
    "type": "target"
  }, 
  {
    "deps": [
      "gpr", 
      "gpr_test_util", 
      "grpc", 
      "grpc++", 
      "grpc++_test", 
      "grpc_test_util"
    ], 
    "headers": [], 
    "is_filegroup": false, 
    "language": "c++", 
    "name": "any_test", 
    "src": [
      "test/core/support/any_test.cc"
    ], 
    "third_party": false, 
    "type": "target"
  }, 
  {
    "deps": [
      "gpr", 
      "gpr_test_util", 
      "grpc", 
      "grpc++", 
      "grpc++_test_util", 
      "grpc_test_util"
    ], 
    "headers": [], 
    "is_filegroup": false, 
    "language": "c++", 
    "name": "async_end2end_test", 
    "src": [
      "test/cpp/end2end/async_end2end_test.cc"
    ], 
    "third_party": false, 
    "type": "target"
  }, 
  {
    "deps": [
      "gpr", 
      "gpr_test_util", 
      "grpc", 
      "grpc++", 
      "grpc++_test_util", 
      "grpc_test_util"
    ], 
    "headers": [], 
    "is_filegroup": false, 
    "language": "c++", 
    "name": "auth_property_iterator_test", 
    "src": [
      "test/cpp/common/auth_property_iterator_test.cc"
    ], 
    "third_party": false, 
    "type": "target"
  }, 
  {
    "deps": [
      "gpr", 
      "gpr_test_util", 
      "grpc", 
      "grpc_test_util"
    ], 
    "headers": [], 
    "is_filegroup": false, 
    "language": "c++", 
    "name": "backoff_test", 
    "src": [
      "test/core/backoff/backoff_test.cc"
    ], 
    "third_party": false, 
    "type": "target"
  }, 
  {
    "deps": [
      "gpr", 
      "gpr_test_util", 
      "grpc", 
      "grpc++", 
      "grpc++_test_util", 
      "grpc_test_util"
    ], 
    "headers": [], 
    "is_filegroup": false, 
    "language": "c++", 
    "name": "bdp_estimator_test", 
    "src": [
      "test/core/transport/bdp_estimator_test.cc"
    ], 
    "third_party": false, 
    "type": "target"
  }, 
  {
    "deps": [
      "benchmark", 
      "gpr", 
      "gpr_test_util", 
      "grpc++_test_util_unsecure", 
      "grpc++_unsecure", 
      "grpc_benchmark", 
      "grpc_test_util_unsecure", 
      "grpc_unsecure"
    ], 
    "headers": [], 
    "is_filegroup": false, 
    "language": "c++", 
    "name": "bm_arena", 
    "src": [
      "test/cpp/microbenchmarks/bm_arena.cc"
    ], 
    "third_party": false, 
    "type": "target"
  }, 
  {
    "deps": [
      "benchmark", 
      "gpr", 
      "gpr_test_util", 
      "grpc++_test_util_unsecure", 
      "grpc++_unsecure", 
      "grpc_benchmark", 
      "grpc_test_util_unsecure", 
      "grpc_unsecure"
    ], 
    "headers": [], 
    "is_filegroup": false, 
    "language": "c++", 
    "name": "bm_call_create", 
    "src": [
      "test/cpp/microbenchmarks/bm_call_create.cc"
    ], 
    "third_party": false, 
    "type": "target"
  }, 
  {
    "deps": [
      "benchmark", 
      "gpr", 
      "gpr_test_util", 
      "grpc++_test_util_unsecure", 
      "grpc++_unsecure", 
      "grpc_benchmark", 
      "grpc_test_util_unsecure", 
      "grpc_unsecure"
    ], 
    "headers": [], 
    "is_filegroup": false, 
    "language": "c++", 
    "name": "bm_chttp2_hpack", 
    "src": [
      "test/cpp/microbenchmarks/bm_chttp2_hpack.cc"
    ], 
    "third_party": false, 
    "type": "target"
  }, 
  {
    "deps": [
      "benchmark", 
      "gpr", 
      "gpr_test_util", 
      "grpc++_test_util_unsecure", 
      "grpc++_unsecure", 
      "grpc_benchmark", 
      "grpc_test_util_unsecure", 
      "grpc_unsecure"
    ], 
    "headers": [], 
    "is_filegroup": false, 
    "language": "c++", 
    "name": "bm_chttp2_transport", 
    "src": [
      "test/cpp/microbenchmarks/bm_chttp2_transport.cc"
    ], 
    "third_party": false, 
    "type": "target"
  }, 
  {
    "deps": [
      "benchmark", 
      "gpr", 
      "gpr_test_util", 
      "grpc++_test_util_unsecure", 
      "grpc++_unsecure", 
      "grpc_benchmark", 
      "grpc_test_util_unsecure", 
      "grpc_unsecure"
    ], 
    "headers": [], 
    "is_filegroup": false, 
    "language": "c++", 
    "name": "bm_closure", 
    "src": [
      "test/cpp/microbenchmarks/bm_closure.cc"
    ], 
    "third_party": false, 
    "type": "target"
  }, 
  {
    "deps": [
      "benchmark", 
      "gpr", 
      "gpr_test_util", 
      "grpc++_test_util_unsecure", 
      "grpc++_unsecure", 
      "grpc_benchmark", 
      "grpc_test_util_unsecure", 
      "grpc_unsecure"
    ], 
    "headers": [], 
    "is_filegroup": false, 
    "language": "c++", 
    "name": "bm_cq", 
    "src": [
      "test/cpp/microbenchmarks/bm_cq.cc"
    ], 
    "third_party": false, 
    "type": "target"
  }, 
  {
    "deps": [
      "benchmark", 
      "gpr", 
      "gpr_test_util", 
      "grpc++_test_util_unsecure", 
      "grpc++_unsecure", 
      "grpc_benchmark", 
      "grpc_test_util_unsecure", 
      "grpc_unsecure"
    ], 
    "headers": [], 
    "is_filegroup": false, 
    "language": "c++", 
    "name": "bm_cq_multiple_threads", 
    "src": [
      "test/cpp/microbenchmarks/bm_cq_multiple_threads.cc"
    ], 
    "third_party": false, 
    "type": "target"
  }, 
  {
    "deps": [
      "benchmark", 
      "gpr", 
      "gpr_test_util", 
      "grpc++_test_util_unsecure", 
      "grpc++_unsecure", 
      "grpc_benchmark", 
      "grpc_test_util_unsecure", 
      "grpc_unsecure"
    ], 
    "headers": [], 
    "is_filegroup": false, 
    "language": "c++", 
    "name": "bm_error", 
    "src": [
      "test/cpp/microbenchmarks/bm_error.cc"
    ], 
    "third_party": false, 
    "type": "target"
  }, 
  {
    "deps": [
      "benchmark", 
      "gpr", 
      "gpr_test_util", 
      "grpc++_test_util_unsecure", 
      "grpc++_unsecure", 
      "grpc_benchmark", 
      "grpc_test_util_unsecure", 
      "grpc_unsecure"
    ], 
    "headers": [
      "test/cpp/microbenchmarks/fullstack_streaming_ping_pong.h"
    ], 
    "is_filegroup": false, 
    "language": "c++", 
    "name": "bm_fullstack_streaming_ping_pong", 
    "src": [
      "test/cpp/microbenchmarks/bm_fullstack_streaming_ping_pong.cc", 
      "test/cpp/microbenchmarks/fullstack_streaming_ping_pong.h"
    ], 
    "third_party": false, 
    "type": "target"
  }, 
  {
    "deps": [
      "benchmark", 
      "gpr", 
      "gpr_test_util", 
      "grpc++_test_util_unsecure", 
      "grpc++_unsecure", 
      "grpc_benchmark", 
      "grpc_test_util_unsecure", 
      "grpc_unsecure"
    ], 
    "headers": [
      "test/cpp/microbenchmarks/fullstack_streaming_pump.h"
    ], 
    "is_filegroup": false, 
    "language": "c++", 
    "name": "bm_fullstack_streaming_pump", 
    "src": [
      "test/cpp/microbenchmarks/bm_fullstack_streaming_pump.cc", 
      "test/cpp/microbenchmarks/fullstack_streaming_pump.h"
    ], 
    "third_party": false, 
    "type": "target"
  }, 
  {
    "deps": [
      "benchmark", 
      "gpr", 
      "gpr_test_util", 
      "grpc++_test_config", 
      "grpc++_test_util_unsecure", 
      "grpc++_unsecure", 
      "grpc_benchmark", 
      "grpc_test_util_unsecure", 
      "grpc_unsecure"
    ], 
    "headers": [], 
    "is_filegroup": false, 
    "language": "c++", 
    "name": "bm_fullstack_trickle", 
    "src": [
      "test/cpp/microbenchmarks/bm_fullstack_trickle.cc"
    ], 
    "third_party": false, 
    "type": "target"
  }, 
  {
    "deps": [
      "benchmark", 
      "gpr", 
      "gpr_test_util", 
      "grpc++_test_util_unsecure", 
      "grpc++_unsecure", 
      "grpc_benchmark", 
      "grpc_test_util_unsecure", 
      "grpc_unsecure"
    ], 
    "headers": [
      "test/cpp/microbenchmarks/fullstack_unary_ping_pong.h"
    ], 
    "is_filegroup": false, 
    "language": "c++", 
    "name": "bm_fullstack_unary_ping_pong", 
    "src": [
      "test/cpp/microbenchmarks/bm_fullstack_unary_ping_pong.cc", 
      "test/cpp/microbenchmarks/fullstack_unary_ping_pong.h"
    ], 
    "third_party": false, 
    "type": "target"
  }, 
  {
    "deps": [
      "benchmark", 
      "gpr", 
      "gpr_test_util", 
      "grpc++_test_util_unsecure", 
      "grpc++_unsecure", 
      "grpc_benchmark", 
      "grpc_test_util_unsecure", 
      "grpc_unsecure"
    ], 
    "headers": [], 
    "is_filegroup": false, 
    "language": "c++", 
    "name": "bm_metadata", 
    "src": [
      "test/cpp/microbenchmarks/bm_metadata.cc"
    ], 
    "third_party": false, 
    "type": "target"
  }, 
  {
    "deps": [
      "benchmark", 
      "gpr", 
      "gpr_test_util", 
      "grpc++_test_util_unsecure", 
      "grpc++_unsecure", 
      "grpc_benchmark", 
      "grpc_test_util_unsecure", 
      "grpc_unsecure"
    ], 
    "headers": [], 
    "is_filegroup": false, 
    "language": "c++", 
    "name": "bm_pollset", 
    "src": [
      "test/cpp/microbenchmarks/bm_pollset.cc"
    ], 
    "third_party": false, 
    "type": "target"
  }, 
  {
    "deps": [
      "gpr", 
      "grpc", 
      "grpc++"
    ], 
    "headers": [], 
    "is_filegroup": false, 
    "language": "c++", 
    "name": "channel_arguments_test", 
    "src": [
      "test/cpp/common/channel_arguments_test.cc"
    ], 
    "third_party": false, 
    "type": "target"
  }, 
  {
    "deps": [
      "gpr", 
      "grpc", 
      "grpc++"
    ], 
    "headers": [], 
    "is_filegroup": false, 
    "language": "c++", 
    "name": "channel_filter_test", 
    "src": [
      "test/cpp/common/channel_filter_test.cc"
    ], 
    "third_party": false, 
    "type": "target"
  }, 
  {
    "deps": [
      "gpr", 
      "gpr_test_util", 
      "grpc", 
      "grpc_test_util"
    ], 
    "headers": [], 
    "is_filegroup": false, 
    "language": "c++", 
    "name": "chttp2_settings_timeout_test", 
    "src": [
      "test/core/transport/chttp2/settings_timeout_test.cc"
    ], 
    "third_party": false, 
    "type": "target"
  }, 
  {
    "deps": [
      "gpr", 
      "gpr_test_util", 
      "grpc", 
      "grpc++", 
      "grpc++_test_util", 
      "grpc_cli_libs", 
      "grpc_test_util"
    ], 
    "headers": [], 
    "is_filegroup": false, 
    "language": "c++", 
    "name": "cli_call_test", 
    "src": [
      "test/cpp/util/cli_call_test.cc"
    ], 
    "third_party": false, 
    "type": "target"
  }, 
  {
    "deps": [
      "gpr", 
      "gpr_test_util", 
      "grpc", 
      "grpc++", 
      "grpc++_test_util", 
      "grpc_test_util"
    ], 
    "headers": [
      "src/proto/grpc/lb/v1/load_balancer.grpc.pb.h", 
      "src/proto/grpc/lb/v1/load_balancer.pb.h", 
      "src/proto/grpc/lb/v1/load_balancer_mock.grpc.pb.h"
    ], 
    "is_filegroup": false, 
    "language": "c++", 
    "name": "client_channel_stress_test", 
    "src": [
      "test/cpp/client/client_channel_stress_test.cc"
    ], 
    "third_party": false, 
    "type": "target"
  }, 
  {
    "deps": [
      "gpr", 
      "gpr_test_util", 
      "grpc", 
      "grpc++", 
      "grpc++_test_util", 
      "grpc_test_util"
    ], 
    "headers": [], 
    "is_filegroup": false, 
    "language": "c++", 
    "name": "client_crash_test", 
    "src": [
      "test/cpp/end2end/client_crash_test.cc"
    ], 
    "third_party": false, 
    "type": "target"
  }, 
  {
    "deps": [
      "gpr", 
      "gpr_test_util", 
      "grpc", 
      "grpc++", 
      "grpc++_test_util", 
      "grpc_test_util"
    ], 
    "headers": [], 
    "is_filegroup": false, 
    "language": "c++", 
    "name": "client_crash_test_server", 
    "src": [
      "test/cpp/end2end/client_crash_test_server.cc"
    ], 
    "third_party": false, 
    "type": "target"
  }, 
  {
    "deps": [
      "gpr", 
      "gpr_test_util", 
      "grpc", 
      "grpc++", 
      "grpc++_test_util", 
      "grpc_test_util"
    ], 
    "headers": [], 
    "is_filegroup": false, 
    "language": "c++", 
    "name": "client_lb_end2end_test", 
    "src": [
      "test/cpp/end2end/client_lb_end2end_test.cc"
    ], 
    "third_party": false, 
    "type": "target"
  }, 
  {
    "deps": [
      "gpr", 
      "grpc", 
      "grpc++", 
      "grpc++_codegen_base", 
      "grpc++_core_stats"
    ], 
    "headers": [
      "src/proto/grpc/testing/control.grpc.pb.h", 
      "src/proto/grpc/testing/control.pb.h", 
      "src/proto/grpc/testing/control_mock.grpc.pb.h", 
      "src/proto/grpc/testing/messages.grpc.pb.h", 
      "src/proto/grpc/testing/messages.pb.h", 
      "src/proto/grpc/testing/messages_mock.grpc.pb.h", 
      "src/proto/grpc/testing/payloads.grpc.pb.h", 
      "src/proto/grpc/testing/payloads.pb.h", 
      "src/proto/grpc/testing/payloads_mock.grpc.pb.h", 
      "src/proto/grpc/testing/services.grpc.pb.h", 
      "src/proto/grpc/testing/services.pb.h", 
      "src/proto/grpc/testing/services_mock.grpc.pb.h", 
      "src/proto/grpc/testing/stats.grpc.pb.h", 
      "src/proto/grpc/testing/stats.pb.h", 
      "src/proto/grpc/testing/stats_mock.grpc.pb.h"
    ], 
    "is_filegroup": false, 
    "language": "c++", 
    "name": "codegen_test_full", 
    "src": [
      "test/cpp/codegen/codegen_test_full.cc"
    ], 
    "third_party": false, 
    "type": "target"
  }, 
  {
    "deps": [
      "gpr", 
      "grpc", 
      "grpc++_codegen_base", 
      "grpc++_codegen_base_src", 
      "grpc++_core_stats"
    ], 
    "headers": [
      "src/proto/grpc/testing/control.grpc.pb.h", 
      "src/proto/grpc/testing/control.pb.h", 
      "src/proto/grpc/testing/control_mock.grpc.pb.h", 
      "src/proto/grpc/testing/messages.grpc.pb.h", 
      "src/proto/grpc/testing/messages.pb.h", 
      "src/proto/grpc/testing/messages_mock.grpc.pb.h", 
      "src/proto/grpc/testing/payloads.grpc.pb.h", 
      "src/proto/grpc/testing/payloads.pb.h", 
      "src/proto/grpc/testing/payloads_mock.grpc.pb.h", 
      "src/proto/grpc/testing/services.grpc.pb.h", 
      "src/proto/grpc/testing/services.pb.h", 
      "src/proto/grpc/testing/services_mock.grpc.pb.h", 
      "src/proto/grpc/testing/stats.grpc.pb.h", 
      "src/proto/grpc/testing/stats.pb.h", 
      "src/proto/grpc/testing/stats_mock.grpc.pb.h"
    ], 
    "is_filegroup": false, 
    "language": "c++", 
    "name": "codegen_test_minimal", 
    "src": [
      "test/cpp/codegen/codegen_test_minimal.cc"
    ], 
    "third_party": false, 
    "type": "target"
  }, 
  {
    "deps": [
      "gpr", 
      "grpc", 
      "grpc++"
    ], 
    "headers": [], 
    "is_filegroup": false, 
    "language": "c++", 
    "name": "credentials_test", 
    "src": [
      "test/cpp/client/credentials_test.cc"
    ], 
    "third_party": false, 
    "type": "target"
  }, 
  {
    "deps": [
      "gpr", 
      "gpr_test_util", 
      "grpc", 
      "grpc++", 
      "grpc_test_util"
    ], 
    "headers": [], 
    "is_filegroup": false, 
    "language": "c++", 
    "name": "cxx_byte_buffer_test", 
    "src": [
      "test/cpp/util/byte_buffer_test.cc"
    ], 
    "third_party": false, 
    "type": "target"
  }, 
  {
    "deps": [
      "gpr", 
      "gpr_test_util", 
      "grpc", 
      "grpc++", 
      "grpc_test_util"
    ], 
    "headers": [], 
    "is_filegroup": false, 
    "language": "c++", 
    "name": "cxx_slice_test", 
    "src": [
      "test/cpp/util/slice_test.cc"
    ], 
    "third_party": false, 
    "type": "target"
  }, 
  {
    "deps": [
      "grpc", 
      "grpc++"
    ], 
    "headers": [], 
    "is_filegroup": false, 
    "language": "c++", 
    "name": "cxx_string_ref_test", 
    "src": [
      "test/cpp/util/string_ref_test.cc"
    ], 
    "third_party": false, 
    "type": "target"
  }, 
  {
    "deps": [
      "gpr", 
      "gpr_test_util", 
      "grpc", 
      "grpc++", 
      "grpc_test_util"
    ], 
    "headers": [], 
    "is_filegroup": false, 
    "language": "c++", 
    "name": "cxx_time_test", 
    "src": [
      "test/cpp/util/time_test.cc"
    ], 
    "third_party": false, 
    "type": "target"
  }, 
  {
    "deps": [
      "gpr", 
      "gpr_test_util", 
      "grpc", 
      "grpc++", 
      "grpc++_test_util", 
      "grpc_test_util"
    ], 
    "headers": [], 
    "is_filegroup": false, 
    "language": "c++", 
    "name": "end2end_test", 
    "src": [
      "test/cpp/end2end/end2end_test.cc"
    ], 
    "third_party": false, 
    "type": "target"
  }, 
  {
    "deps": [
      "grpc++", 
      "grpc++_error_details"
    ], 
    "headers": [
      "src/proto/grpc/testing/echo_messages.grpc.pb.h", 
      "src/proto/grpc/testing/echo_messages.pb.h", 
      "src/proto/grpc/testing/echo_messages_mock.grpc.pb.h"
    ], 
    "is_filegroup": false, 
    "language": "c++", 
    "name": "error_details_test", 
    "src": [
      "test/cpp/util/error_details_test.cc"
    ], 
    "third_party": false, 
    "type": "target"
  }, 
  {
    "deps": [
      "gpr", 
      "gpr_test_util", 
      "grpc", 
      "grpc++", 
      "grpc++_test_util", 
      "grpc_test_util"
    ], 
    "headers": [], 
    "is_filegroup": false, 
    "language": "c++", 
    "name": "filter_end2end_test", 
    "src": [
      "test/cpp/end2end/filter_end2end_test.cc"
    ], 
    "third_party": false, 
    "type": "target"
  }, 
  {
    "deps": [
      "gpr", 
      "gpr_test_util", 
      "grpc", 
      "grpc++", 
      "grpc++_test", 
      "grpc_test_util"
    ], 
    "headers": [], 
    "is_filegroup": false, 
    "language": "c++", 
    "name": "function_test", 
    "src": [
      "test/core/support/function_test.cc"
    ], 
    "third_party": false, 
    "type": "target"
  }, 
  {
    "deps": [
      "gpr", 
      "gpr_test_util", 
      "grpc", 
      "grpc++", 
      "grpc++_test_util", 
      "grpc_test_util"
    ], 
    "headers": [], 
    "is_filegroup": false, 
    "language": "c++", 
    "name": "generic_end2end_test", 
    "src": [
      "test/cpp/end2end/generic_end2end_test.cc"
    ], 
    "third_party": false, 
    "type": "target"
  }, 
  {
    "deps": [
      "gpr", 
      "grpc", 
      "grpc++"
    ], 
    "headers": [
      "src/proto/grpc/testing/compiler_test.grpc.pb.h", 
      "src/proto/grpc/testing/compiler_test.pb.h", 
      "src/proto/grpc/testing/compiler_test_mock.grpc.pb.h"
    ], 
    "is_filegroup": false, 
    "language": "c++", 
    "name": "golden_file_test", 
    "src": [
      "test/cpp/codegen/golden_file_test.cc"
    ], 
    "third_party": false, 
    "type": "target"
  }, 
  {
    "deps": [
      "gpr", 
      "grpc", 
      "grpc++", 
      "grpc++_proto_reflection_desc_db", 
      "grpc++_test_config", 
      "grpc_cli_libs"
    ], 
    "headers": [], 
    "is_filegroup": false, 
    "language": "c++", 
    "name": "grpc_cli", 
    "src": [
      "test/cpp/util/grpc_cli.cc"
    ], 
    "third_party": false, 
    "type": "target"
  }, 
  {
    "deps": [
      "grpc_plugin_support"
    ], 
    "headers": [], 
    "is_filegroup": false, 
    "language": "c++", 
    "name": "grpc_cpp_plugin", 
    "src": [
      "src/compiler/cpp_plugin.cc"
    ], 
    "third_party": false, 
    "type": "target"
  }, 
  {
    "deps": [
      "grpc_plugin_support"
    ], 
    "headers": [], 
    "is_filegroup": false, 
    "language": "c++", 
    "name": "grpc_csharp_plugin", 
    "src": [
      "src/compiler/csharp_plugin.cc"
    ], 
    "third_party": false, 
    "type": "target"
  }, 
  {
    "deps": [
      "grpc_plugin_support"
    ], 
    "headers": [], 
    "is_filegroup": false, 
    "language": "c++", 
    "name": "grpc_node_plugin", 
    "src": [
      "src/compiler/node_plugin.cc"
    ], 
    "third_party": false, 
    "type": "target"
  }, 
  {
    "deps": [
      "grpc_plugin_support"
    ], 
    "headers": [], 
    "is_filegroup": false, 
    "language": "c++", 
    "name": "grpc_objective_c_plugin", 
    "src": [
      "src/compiler/objective_c_plugin.cc"
    ], 
    "third_party": false, 
    "type": "target"
  }, 
  {
    "deps": [
      "grpc_plugin_support"
    ], 
    "headers": [], 
    "is_filegroup": false, 
    "language": "c++", 
    "name": "grpc_php_plugin", 
    "src": [
      "src/compiler/php_plugin.cc"
    ], 
    "third_party": false, 
    "type": "target"
  }, 
  {
    "deps": [
      "grpc_plugin_support"
    ], 
    "headers": [], 
    "is_filegroup": false, 
    "language": "c++", 
    "name": "grpc_python_plugin", 
    "src": [
      "src/compiler/python_plugin.cc"
    ], 
    "third_party": false, 
    "type": "target"
  }, 
  {
    "deps": [
      "grpc_plugin_support"
    ], 
    "headers": [], 
    "is_filegroup": false, 
    "language": "c++", 
    "name": "grpc_ruby_plugin", 
    "src": [
      "src/compiler/ruby_plugin.cc"
    ], 
    "third_party": false, 
    "type": "target"
  }, 
  {
    "deps": [
      "gpr", 
      "gpr_test_util", 
      "grpc", 
      "grpc++", 
      "grpc++_codegen_proto", 
      "grpc++_proto_reflection_desc_db", 
      "grpc++_reflection", 
      "grpc++_test_util", 
      "grpc_cli_libs", 
      "grpc_test_util"
    ], 
    "headers": [
      "src/proto/grpc/testing/echo.grpc.pb.h", 
      "src/proto/grpc/testing/echo.pb.h", 
      "src/proto/grpc/testing/echo_messages.grpc.pb.h", 
      "src/proto/grpc/testing/echo_messages.pb.h", 
      "src/proto/grpc/testing/echo_messages_mock.grpc.pb.h", 
      "src/proto/grpc/testing/echo_mock.grpc.pb.h"
    ], 
    "is_filegroup": false, 
    "language": "c++", 
    "name": "grpc_tool_test", 
    "src": [
      "test/cpp/util/grpc_tool_test.cc"
    ], 
    "third_party": false, 
    "type": "target"
  }, 
  {
    "deps": [
      "grpc", 
      "grpc++", 
      "grpc++_test_util", 
      "grpc_test_util"
    ], 
    "headers": [
      "src/proto/grpc/lb/v1/load_balancer.grpc.pb.h", 
      "src/proto/grpc/lb/v1/load_balancer.pb.h", 
      "src/proto/grpc/lb/v1/load_balancer_mock.grpc.pb.h"
    ], 
    "is_filegroup": false, 
    "language": "c++", 
    "name": "grpclb_api_test", 
    "src": [
      "test/cpp/grpclb/grpclb_api_test.cc"
    ], 
    "third_party": false, 
    "type": "target"
  }, 
  {
    "deps": [
      "gpr", 
      "gpr_test_util", 
      "grpc", 
      "grpc++", 
      "grpc++_test_util", 
      "grpc_test_util"
    ], 
    "headers": [
      "src/proto/grpc/lb/v1/load_balancer.grpc.pb.h", 
      "src/proto/grpc/lb/v1/load_balancer.pb.h", 
      "src/proto/grpc/lb/v1/load_balancer_mock.grpc.pb.h"
    ], 
    "is_filegroup": false, 
    "language": "c++", 
    "name": "grpclb_end2end_test", 
    "src": [
      "test/cpp/end2end/grpclb_end2end_test.cc"
    ], 
    "third_party": false, 
    "type": "target"
  }, 
  {
    "deps": [
      "gpr", 
      "gpr_test_util", 
      "grpc", 
      "grpc++", 
      "grpc++_test_util", 
      "grpc_test_util"
    ], 
    "headers": [
      "src/proto/grpc/lb/v1/load_balancer.grpc.pb.h", 
      "src/proto/grpc/lb/v1/load_balancer.pb.h", 
      "src/proto/grpc/lb/v1/load_balancer_mock.grpc.pb.h"
    ], 
    "is_filegroup": false, 
    "language": "c++", 
    "name": "grpclb_test", 
    "src": [
      "test/cpp/grpclb/grpclb_test.cc"
    ], 
    "third_party": false, 
    "type": "target"
  }, 
  {
    "deps": [
      "gpr", 
      "gpr_test_util", 
      "grpc", 
      "grpc++", 
      "grpc++_test", 
      "grpc_test_util"
    ], 
    "headers": [
      "test/core/end2end/end2end_tests.h"
    ], 
    "is_filegroup": false, 
    "language": "c++", 
    "name": "h2_ssl_cert_test", 
    "src": [
      "test/core/end2end/end2end_tests.h", 
      "test/core/end2end/h2_ssl_cert_test.cc"
    ], 
    "third_party": false, 
    "type": "target"
  }, 
  {
    "deps": [
      "gpr", 
      "gpr_test_util", 
      "grpc", 
      "grpc++", 
      "grpc++_test_util", 
      "grpc_test_util"
    ], 
    "headers": [], 
    "is_filegroup": false, 
    "language": "c++", 
    "name": "health_service_end2end_test", 
    "src": [
      "test/cpp/end2end/health_service_end2end_test.cc"
    ], 
    "third_party": false, 
    "type": "target"
  }, 
  {
    "deps": [
      "grpc", 
      "grpc++", 
      "grpc++_test_config", 
      "grpc++_test_util", 
      "grpc_test_util", 
      "http2_client_main"
    ], 
    "headers": [], 
    "is_filegroup": false, 
    "language": "c++", 
    "name": "http2_client", 
    "src": [], 
    "third_party": false, 
    "type": "target"
  }, 
  {
    "deps": [
      "gpr", 
      "gpr_test_util", 
      "grpc", 
      "grpc++", 
      "grpc++_test_util", 
      "grpc_test_util"
    ], 
    "headers": [], 
    "is_filegroup": false, 
    "language": "c++", 
    "name": "hybrid_end2end_test", 
    "src": [
      "test/cpp/end2end/hybrid_end2end_test.cc"
    ], 
    "third_party": false, 
    "type": "target"
  }, 
  {
    "deps": [
      "gpr", 
      "gpr_test_util", 
      "grpc", 
      "grpc++", 
      "grpc++_core_stats", 
      "grpc++_test_config", 
      "grpc++_test_util", 
      "grpc_test_util", 
      "qps"
    ], 
    "headers": [], 
    "is_filegroup": false, 
    "language": "c++", 
    "name": "inproc_sync_unary_ping_pong_test", 
    "src": [
      "test/cpp/qps/inproc_sync_unary_ping_pong_test.cc"
    ], 
    "third_party": false, 
    "type": "target"
  }, 
  {
    "deps": [
      "gpr", 
      "gpr_test_util", 
      "grpc", 
      "grpc++", 
      "grpc++_test_config", 
      "grpc++_test_util", 
      "grpc_test_util", 
      "interop_client_helper", 
      "interop_client_main"
    ], 
    "headers": [], 
    "is_filegroup": false, 
    "language": "c++", 
    "name": "interop_client", 
    "src": [], 
    "third_party": false, 
    "type": "target"
  }, 
  {
    "deps": [
      "gpr", 
      "gpr_test_util", 
      "grpc", 
      "grpc++", 
      "grpc++_test_config", 
      "grpc++_test_util", 
      "grpc_test_util", 
      "interop_server_helper", 
      "interop_server_lib", 
      "interop_server_main"
    ], 
    "headers": [], 
    "is_filegroup": false, 
    "language": "c++", 
    "name": "interop_server", 
    "src": [], 
    "third_party": false, 
    "type": "target"
  }, 
  {
    "deps": [
      "gpr", 
      "gpr_test_util", 
      "grpc", 
      "grpc++_test_config", 
      "grpc_test_util"
    ], 
    "headers": [], 
    "is_filegroup": false, 
    "language": "c++", 
    "name": "interop_test", 
    "src": [
      "test/cpp/interop/interop_test.cc"
    ], 
    "third_party": false, 
    "type": "target"
  }, 
  {
    "deps": [
      "gpr", 
      "gpr_test_util", 
      "grpc", 
      "grpc++", 
      "grpc++_test_config", 
      "grpc++_test_util", 
      "grpc_test_util"
    ], 
    "headers": [], 
    "is_filegroup": false, 
    "language": "c++", 
    "name": "json_run_localhost", 
    "src": [
      "test/cpp/qps/json_run_localhost.cc"
    ], 
    "third_party": false, 
    "type": "target"
  }, 
  {
    "deps": [
      "gpr", 
      "gpr_test_util", 
      "grpc", 
      "grpc++", 
      "grpc++_test", 
      "grpc_test_util"
    ], 
    "headers": [], 
    "is_filegroup": false, 
    "language": "c++", 
    "name": "memory_test", 
    "src": [
      "test/core/support/memory_test.cc"
    ], 
    "third_party": false, 
    "type": "target"
  }, 
  {
    "deps": [
      "gpr", 
      "grpc", 
      "grpc++", 
      "grpc++_test_config"
    ], 
    "headers": [
      "src/proto/grpc/testing/metrics.grpc.pb.h", 
      "src/proto/grpc/testing/metrics.pb.h", 
      "src/proto/grpc/testing/metrics_mock.grpc.pb.h", 
      "test/cpp/util/metrics_server.h"
    ], 
    "is_filegroup": false, 
    "language": "c++", 
    "name": "metrics_client", 
    "src": [
      "test/cpp/interop/metrics_client.cc", 
      "test/cpp/util/metrics_server.h"
    ], 
    "third_party": false, 
    "type": "target"
  }, 
  {
    "deps": [
      "gpr", 
      "gpr_test_util", 
      "grpc", 
      "grpc++", 
      "grpc++_test_util", 
      "grpc_test_util"
    ], 
    "headers": [
      "include/grpc++/test/mock_stream.h"
    ], 
    "is_filegroup": false, 
    "language": "c++", 
    "name": "mock_test", 
    "src": [
      "include/grpc++/test/mock_stream.h", 
      "test/cpp/end2end/mock_test.cc"
    ], 
    "third_party": false, 
    "type": "target"
  }, 
  {
    "deps": [
      "benchmark"
    ], 
    "headers": [], 
    "is_filegroup": false, 
    "language": "c++", 
    "name": "noop-benchmark", 
    "src": [
      "test/cpp/microbenchmarks/noop-benchmark.cc"
    ], 
    "third_party": false, 
    "type": "target"
  }, 
  {
    "deps": [
      "gpr", 
      "gpr_test_util", 
      "grpc", 
      "grpc++", 
      "grpc++_proto_reflection_desc_db", 
      "grpc++_reflection", 
      "grpc++_test_util", 
      "grpc_test_util"
    ], 
    "headers": [], 
    "is_filegroup": false, 
    "language": "c++", 
    "name": "proto_server_reflection_test", 
    "src": [
      "test/cpp/end2end/proto_server_reflection_test.cc"
    ], 
    "third_party": false, 
    "type": "target"
  }, 
  {
    "deps": [
      "grpc", 
      "grpc++", 
      "grpc++_codegen_base", 
      "grpc++_codegen_proto"
    ], 
    "headers": [], 
    "is_filegroup": false, 
    "language": "c++", 
    "name": "proto_utils_test", 
    "src": [
      "test/cpp/codegen/proto_utils_test.cc"
    ], 
    "third_party": false, 
    "type": "target"
  }, 
  {
    "deps": [
      "gpr", 
      "gpr_test_util", 
      "grpc", 
      "grpc++", 
      "grpc++_test_config", 
      "grpc++_test_util", 
      "grpc_test_util", 
      "qps"
    ], 
    "headers": [], 
    "is_filegroup": false, 
    "language": "c++", 
    "name": "qps_interarrival_test", 
    "src": [
      "test/cpp/qps/qps_interarrival_test.cc"
    ], 
    "third_party": false, 
    "type": "target"
  }, 
  {
    "deps": [
      "gpr", 
      "gpr_test_util", 
      "grpc", 
      "grpc++", 
      "grpc++_core_stats", 
      "grpc++_test_config", 
      "grpc++_test_util", 
      "grpc_test_util", 
      "qps"
    ], 
    "headers": [], 
    "is_filegroup": false, 
    "language": "c++", 
    "name": "qps_json_driver", 
    "src": [
      "test/cpp/qps/qps_json_driver.cc"
    ], 
    "third_party": false, 
    "type": "target"
  }, 
  {
    "deps": [
      "gpr", 
      "gpr_test_util", 
      "grpc", 
      "grpc++", 
      "grpc++_core_stats", 
      "grpc++_test_config", 
      "grpc++_test_util", 
      "grpc_test_util", 
      "qps"
    ], 
    "headers": [], 
    "is_filegroup": false, 
    "language": "c++", 
    "name": "qps_openloop_test", 
    "src": [
      "test/cpp/qps/qps_openloop_test.cc"
    ], 
    "third_party": false, 
    "type": "target"
  }, 
  {
    "deps": [
      "gpr", 
      "gpr_test_util", 
      "grpc", 
      "grpc++", 
      "grpc++_core_stats", 
      "grpc++_test_config", 
      "grpc++_test_util", 
      "grpc_test_util", 
      "qps"
    ], 
    "headers": [
      "test/cpp/qps/client.h", 
      "test/cpp/qps/server.h"
    ], 
    "is_filegroup": false, 
    "language": "c++", 
    "name": "qps_worker", 
    "src": [
      "test/cpp/qps/client.h", 
      "test/cpp/qps/server.h", 
      "test/cpp/qps/worker.cc"
    ], 
    "third_party": false, 
    "type": "target"
  }, 
  {
    "deps": [
      "gpr", 
      "gpr_test_util", 
      "grpc", 
      "grpc++", 
      "grpc++_test_config", 
      "grpc++_test_util", 
      "grpc_test_util"
    ], 
    "headers": [
      "src/proto/grpc/testing/empty.grpc.pb.h", 
      "src/proto/grpc/testing/empty.pb.h", 
      "src/proto/grpc/testing/empty_mock.grpc.pb.h", 
      "src/proto/grpc/testing/messages.grpc.pb.h", 
      "src/proto/grpc/testing/messages.pb.h", 
      "src/proto/grpc/testing/messages_mock.grpc.pb.h", 
      "src/proto/grpc/testing/test.grpc.pb.h", 
      "src/proto/grpc/testing/test.pb.h", 
      "src/proto/grpc/testing/test_mock.grpc.pb.h"
    ], 
    "is_filegroup": false, 
    "language": "c++", 
    "name": "reconnect_interop_client", 
    "src": [
      "test/cpp/interop/reconnect_interop_client.cc"
    ], 
    "third_party": false, 
    "type": "target"
  }, 
  {
    "deps": [
      "gpr", 
      "gpr_test_util", 
      "grpc", 
      "grpc++", 
      "grpc++_test_config", 
      "grpc++_test_util", 
      "grpc_test_util", 
      "reconnect_server", 
      "test_tcp_server"
    ], 
    "headers": [
      "src/proto/grpc/testing/empty.grpc.pb.h", 
      "src/proto/grpc/testing/empty.pb.h", 
      "src/proto/grpc/testing/empty_mock.grpc.pb.h", 
      "src/proto/grpc/testing/messages.grpc.pb.h", 
      "src/proto/grpc/testing/messages.pb.h", 
      "src/proto/grpc/testing/messages_mock.grpc.pb.h", 
      "src/proto/grpc/testing/test.grpc.pb.h", 
      "src/proto/grpc/testing/test.pb.h", 
      "src/proto/grpc/testing/test_mock.grpc.pb.h"
    ], 
    "is_filegroup": false, 
    "language": "c++", 
    "name": "reconnect_interop_server", 
    "src": [
      "test/cpp/interop/reconnect_interop_server.cc"
    ], 
    "third_party": false, 
    "type": "target"
  }, 
  {
    "deps": [
      "gpr", 
      "gpr_test_util", 
      "grpc", 
      "grpc++", 
      "grpc++_test", 
      "grpc_test_util"
    ], 
    "headers": [], 
    "is_filegroup": false, 
    "language": "c++", 
    "name": "ref_counted_ptr_test", 
    "src": [
      "test/core/support/ref_counted_ptr_test.cc"
    ], 
    "third_party": false, 
    "type": "target"
  }, 
  {
    "deps": [
      "gpr", 
      "gpr_test_util", 
      "grpc", 
      "grpc++", 
      "grpc++_test", 
      "grpc_test_util"
    ], 
    "headers": [], 
    "is_filegroup": false, 
    "language": "c++", 
    "name": "ref_counted_test", 
    "src": [
      "test/core/support/ref_counted_test.cc"
    ], 
    "third_party": false, 
    "type": "target"
  }, 
  {
    "deps": [
      "gpr", 
      "gpr_test_util", 
      "grpc", 
      "grpc++", 
      "grpc++_test_util", 
      "grpc_test_util"
    ], 
    "headers": [], 
    "is_filegroup": false, 
    "language": "c++", 
    "name": "secure_auth_context_test", 
    "src": [
      "test/cpp/common/secure_auth_context_test.cc"
    ], 
    "third_party": false, 
    "type": "target"
  }, 
  {
    "deps": [
      "gpr", 
      "gpr_test_util", 
      "grpc", 
      "grpc++", 
      "grpc++_core_stats", 
      "grpc++_test_config", 
      "grpc++_test_util", 
      "grpc_test_util", 
      "qps"
    ], 
    "headers": [], 
    "is_filegroup": false, 
    "language": "c++", 
    "name": "secure_sync_unary_ping_pong_test", 
    "src": [
      "test/cpp/qps/secure_sync_unary_ping_pong_test.cc"
    ], 
    "third_party": false, 
    "type": "target"
  }, 
  {
    "deps": [
      "gpr", 
      "gpr_test_util", 
      "grpc", 
      "grpc++", 
      "grpc++_test_util", 
      "grpc_test_util"
    ], 
    "headers": [], 
    "is_filegroup": false, 
    "language": "c++", 
    "name": "server_builder_plugin_test", 
    "src": [
      "test/cpp/end2end/server_builder_plugin_test.cc"
    ], 
    "third_party": false, 
    "type": "target"
  }, 
  {
    "deps": [
      "gpr", 
      "gpr_test_util", 
      "grpc++_test_util_unsecure", 
      "grpc++_unsecure", 
      "grpc_test_util_unsecure", 
      "grpc_unsecure"
    ], 
    "headers": [
      "src/proto/grpc/testing/echo.grpc.pb.h", 
      "src/proto/grpc/testing/echo.pb.h", 
      "src/proto/grpc/testing/echo_messages.grpc.pb.h", 
      "src/proto/grpc/testing/echo_messages.pb.h", 
      "src/proto/grpc/testing/echo_messages_mock.grpc.pb.h", 
      "src/proto/grpc/testing/echo_mock.grpc.pb.h"
    ], 
    "is_filegroup": false, 
    "language": "c++", 
    "name": "server_builder_test", 
    "src": [
      "test/cpp/server/server_builder_test.cc"
    ], 
    "third_party": false, 
    "type": "target"
  }, 
  {
    "deps": [
      "gpr", 
      "gpr_test_util", 
      "grpc", 
      "grpc++", 
      "grpc++_test", 
      "grpc_test_util"
    ], 
    "headers": [], 
    "is_filegroup": false, 
    "language": "c++", 
    "name": "server_context_test_spouse_test", 
    "src": [
      "test/cpp/test/server_context_test_spouse_test.cc"
    ], 
    "third_party": false, 
    "type": "target"
  }, 
  {
    "deps": [
      "gpr", 
      "gpr_test_util", 
      "grpc", 
      "grpc++", 
      "grpc++_test_util", 
      "grpc_test_util"
    ], 
    "headers": [], 
    "is_filegroup": false, 
    "language": "c++", 
    "name": "server_crash_test", 
    "src": [
      "test/cpp/end2end/server_crash_test.cc"
    ], 
    "third_party": false, 
    "type": "target"
  }, 
  {
    "deps": [
      "gpr", 
      "gpr_test_util", 
      "grpc", 
      "grpc++", 
      "grpc++_test_util", 
      "grpc_test_util"
    ], 
    "headers": [], 
    "is_filegroup": false, 
    "language": "c++", 
    "name": "server_crash_test_client", 
    "src": [
      "test/cpp/end2end/server_crash_test_client.cc"
    ], 
    "third_party": false, 
    "type": "target"
  }, 
  {
    "deps": [
      "gpr", 
      "gpr_test_util", 
      "grpc++_test_util_unsecure", 
      "grpc++_unsecure", 
      "grpc_test_util_unsecure", 
      "grpc_unsecure"
    ], 
    "headers": [
      "src/proto/grpc/testing/echo.grpc.pb.h", 
      "src/proto/grpc/testing/echo.pb.h", 
      "src/proto/grpc/testing/echo_messages.grpc.pb.h", 
      "src/proto/grpc/testing/echo_messages.pb.h", 
      "src/proto/grpc/testing/echo_messages_mock.grpc.pb.h", 
      "src/proto/grpc/testing/echo_mock.grpc.pb.h"
    ], 
    "is_filegroup": false, 
    "language": "c++", 
    "name": "server_request_call_test", 
    "src": [
      "test/cpp/server/server_request_call_test.cc"
    ], 
    "third_party": false, 
    "type": "target"
  }, 
  {
    "deps": [
      "gpr", 
      "gpr_test_util", 
      "grpc", 
      "grpc++", 
      "grpc++_test_util", 
      "grpc_test_util"
    ], 
    "headers": [], 
    "is_filegroup": false, 
    "language": "c++", 
    "name": "shutdown_test", 
    "src": [
      "test/cpp/end2end/shutdown_test.cc"
    ], 
    "third_party": false, 
    "type": "target"
  }, 
  {
    "deps": [
      "gpr", 
      "gpr_test_util", 
      "grpc", 
      "grpc++_test_util", 
      "grpc_test_util"
    ], 
    "headers": [], 
    "is_filegroup": false, 
    "language": "c++", 
    "name": "stats_test", 
    "src": [
      "test/core/debug/stats_test.cc"
    ], 
    "third_party": false, 
    "type": "target"
  }, 
  {
    "deps": [
      "gpr", 
      "gpr_test_util", 
      "grpc", 
      "grpc++", 
      "grpc_test_util"
    ], 
    "headers": [], 
    "is_filegroup": false, 
    "language": "c++", 
    "name": "status_test", 
    "src": [
      "test/cpp/util/status_test.cc"
    ], 
    "third_party": false, 
    "type": "target"
  }, 
  {
    "deps": [
      "gpr", 
      "gpr_test_util", 
      "grpc", 
      "grpc++", 
      "grpc++_test_util", 
      "grpc_test_util"
    ], 
    "headers": [], 
    "is_filegroup": false, 
    "language": "c++", 
    "name": "streaming_throughput_test", 
    "src": [
      "test/cpp/end2end/streaming_throughput_test.cc"
    ], 
    "third_party": false, 
    "type": "target"
  }, 
  {
    "deps": [
      "gpr", 
      "gpr_test_util", 
      "grpc", 
      "grpc++", 
      "grpc++_test_config", 
      "grpc++_test_util", 
      "grpc_test_util"
    ], 
    "headers": [
      "src/proto/grpc/testing/empty.grpc.pb.h", 
      "src/proto/grpc/testing/empty.pb.h", 
      "src/proto/grpc/testing/empty_mock.grpc.pb.h", 
      "src/proto/grpc/testing/messages.grpc.pb.h", 
      "src/proto/grpc/testing/messages.pb.h", 
      "src/proto/grpc/testing/messages_mock.grpc.pb.h", 
      "src/proto/grpc/testing/metrics.grpc.pb.h", 
      "src/proto/grpc/testing/metrics.pb.h", 
      "src/proto/grpc/testing/metrics_mock.grpc.pb.h", 
      "src/proto/grpc/testing/test.grpc.pb.h", 
      "src/proto/grpc/testing/test.pb.h", 
      "src/proto/grpc/testing/test_mock.grpc.pb.h", 
      "test/cpp/interop/client_helper.h", 
      "test/cpp/interop/interop_client.h", 
      "test/cpp/interop/stress_interop_client.h", 
      "test/cpp/util/create_test_channel.h", 
      "test/cpp/util/metrics_server.h"
    ], 
    "is_filegroup": false, 
    "language": "c++", 
    "name": "stress_test", 
    "src": [
      "test/cpp/interop/client_helper.h", 
      "test/cpp/interop/interop_client.cc", 
      "test/cpp/interop/interop_client.h", 
      "test/cpp/interop/stress_interop_client.cc", 
      "test/cpp/interop/stress_interop_client.h", 
      "test/cpp/interop/stress_test.cc", 
      "test/cpp/util/create_test_channel.h", 
      "test/cpp/util/metrics_server.cc", 
      "test/cpp/util/metrics_server.h"
    ], 
    "third_party": false, 
    "type": "target"
  }, 
  {
    "deps": [
      "gpr", 
      "grpc++_test_config", 
      "grpc++_unsecure", 
      "grpc_unsecure"
    ], 
    "headers": [], 
    "is_filegroup": false, 
    "language": "c++", 
    "name": "thread_manager_test", 
    "src": [
      "test/cpp/thread_manager/thread_manager_test.cc"
    ], 
    "third_party": false, 
    "type": "target"
  }, 
  {
    "deps": [
      "gpr", 
      "gpr_test_util", 
      "grpc++_test_util_unsecure", 
      "grpc++_unsecure", 
      "grpc_test_util_unsecure", 
      "grpc_unsecure"
    ], 
    "headers": [], 
    "is_filegroup": false, 
    "language": "c++", 
    "name": "thread_stress_test", 
    "src": [
      "test/cpp/end2end/thread_stress_test.cc"
    ], 
    "third_party": false, 
    "type": "target"
  }, 
  {
    "deps": [
      "gpr", 
      "gpr_test_util", 
      "grpc", 
      "grpc++", 
      "grpc++_test_util", 
      "grpc_test_util"
    ], 
    "headers": [], 
    "is_filegroup": false, 
    "language": "c++", 
    "name": "transport_pid_controller_test", 
    "src": [
      "test/core/transport/pid_controller_test.cc"
    ], 
    "third_party": false, 
    "type": "target"
  }, 
  {
    "deps": [
      "gpr", 
      "gpr_test_util", 
      "grpc", 
      "grpc++", 
      "grpc++_test_util", 
      "grpc_test_util"
    ], 
    "headers": [], 
    "is_filegroup": false, 
    "language": "c++", 
    "name": "writes_per_rpc_test", 
    "src": [
      "test/cpp/performance/writes_per_rpc_test.cc"
    ], 
    "third_party": false, 
    "type": "target"
  }, 
  {
    "deps": [
      "gpr", 
      "grpc"
    ], 
    "headers": [], 
    "is_filegroup": false, 
    "language": "c89", 
    "name": "public_headers_must_be_c89", 
    "src": [
      "test/core/surface/public_headers_must_be_c89.c"
    ], 
    "third_party": false, 
    "type": "target"
  }, 
  {
    "deps": [
      "gpr", 
      "grpc"
    ], 
    "headers": [], 
    "is_filegroup": false, 
    "language": "cc", 
    "name": "gen_hpack_tables", 
    "src": [
      "tools/codegen/core/gen_hpack_tables.cc"
    ], 
    "third_party": false, 
    "type": "target"
  }, 
  {
    "deps": [], 
    "headers": [], 
    "is_filegroup": false, 
    "language": "cc", 
    "name": "gen_legal_metadata_characters", 
    "src": [
      "tools/codegen/core/gen_legal_metadata_characters.cc"
    ], 
    "third_party": false, 
    "type": "target"
  }, 
  {
    "deps": [], 
    "headers": [], 
    "is_filegroup": false, 
    "language": "cc", 
    "name": "gen_percent_encoding_tables", 
    "src": [
      "tools/codegen/core/gen_percent_encoding_tables.cc"
    ], 
    "third_party": false, 
    "type": "target"
  }, 
  {
    "deps": [
      "boringssl", 
      "boringssl_aes_test_lib", 
      "boringssl_test_util"
    ], 
    "headers": [], 
    "is_filegroup": false, 
    "language": "c++", 
    "name": "boringssl_aes_test", 
    "src": [], 
    "third_party": true, 
    "type": "target"
  }, 
  {
    "deps": [
      "boringssl", 
      "boringssl_asn1_test_lib", 
      "boringssl_test_util"
    ], 
    "headers": [], 
    "is_filegroup": false, 
    "language": "c++", 
    "name": "boringssl_asn1_test", 
    "src": [], 
    "third_party": true, 
    "type": "target"
  }, 
  {
    "deps": [
      "boringssl", 
      "boringssl_base64_test_lib", 
      "boringssl_test_util"
    ], 
    "headers": [], 
    "is_filegroup": false, 
    "language": "c++", 
    "name": "boringssl_base64_test", 
    "src": [], 
    "third_party": true, 
    "type": "target"
  }, 
  {
    "deps": [
      "boringssl", 
      "boringssl_bio_test_lib", 
      "boringssl_test_util"
    ], 
    "headers": [], 
    "is_filegroup": false, 
    "language": "c++", 
    "name": "boringssl_bio_test", 
    "src": [], 
    "third_party": true, 
    "type": "target"
  }, 
  {
    "deps": [
      "boringssl", 
      "boringssl_bn_test_lib", 
      "boringssl_test_util"
    ], 
    "headers": [], 
    "is_filegroup": false, 
    "language": "c++", 
    "name": "boringssl_bn_test", 
    "src": [], 
    "third_party": true, 
    "type": "target"
  }, 
  {
    "deps": [
      "boringssl", 
      "boringssl_bytestring_test_lib", 
      "boringssl_test_util"
    ], 
    "headers": [], 
    "is_filegroup": false, 
    "language": "c++", 
    "name": "boringssl_bytestring_test", 
    "src": [], 
    "third_party": true, 
    "type": "target"
  }, 
  {
    "deps": [
      "boringssl", 
      "boringssl_aead_test_lib", 
      "boringssl_test_util"
    ], 
    "headers": [], 
    "is_filegroup": false, 
    "language": "c++", 
    "name": "boringssl_aead_test", 
    "src": [], 
    "third_party": true, 
    "type": "target"
  }, 
  {
    "deps": [
      "boringssl", 
      "boringssl_cipher_test_lib", 
      "boringssl_test_util"
    ], 
    "headers": [], 
    "is_filegroup": false, 
    "language": "c++", 
    "name": "boringssl_cipher_test", 
    "src": [], 
    "third_party": true, 
    "type": "target"
  }, 
  {
    "deps": [
      "boringssl", 
      "boringssl_cmac_test_lib", 
      "boringssl_test_util"
    ], 
    "headers": [], 
    "is_filegroup": false, 
    "language": "c++", 
    "name": "boringssl_cmac_test", 
    "src": [], 
    "third_party": true, 
    "type": "target"
  }, 
  {
    "deps": [
      "boringssl", 
      "boringssl_constant_time_test_lib", 
      "boringssl_test_util"
    ], 
    "headers": [], 
    "is_filegroup": false, 
    "language": "c++", 
    "name": "boringssl_constant_time_test", 
    "src": [], 
    "third_party": true, 
    "type": "target"
  }, 
  {
    "deps": [
      "boringssl", 
      "boringssl_ed25519_test_lib", 
      "boringssl_test_util"
    ], 
    "headers": [], 
    "is_filegroup": false, 
    "language": "c++", 
    "name": "boringssl_ed25519_test", 
    "src": [], 
    "third_party": true, 
    "type": "target"
  }, 
  {
    "deps": [
      "boringssl", 
      "boringssl_spake25519_test_lib", 
      "boringssl_test_util"
    ], 
    "headers": [], 
    "is_filegroup": false, 
    "language": "c++", 
    "name": "boringssl_spake25519_test", 
    "src": [], 
    "third_party": true, 
    "type": "target"
  }, 
  {
    "deps": [
      "boringssl", 
      "boringssl_test_util", 
      "boringssl_x25519_test_lib"
    ], 
    "headers": [], 
    "is_filegroup": false, 
    "language": "c++", 
    "name": "boringssl_x25519_test", 
    "src": [], 
    "third_party": true, 
    "type": "target"
  }, 
  {
    "deps": [
      "boringssl", 
      "boringssl_digest_test_lib", 
      "boringssl_test_util"
    ], 
    "headers": [], 
    "is_filegroup": false, 
    "language": "c++", 
    "name": "boringssl_digest_test", 
    "src": [], 
    "third_party": true, 
    "type": "target"
  }, 
  {
    "deps": [
      "boringssl", 
      "boringssl_example_mul_lib", 
      "boringssl_test_util"
    ], 
    "headers": [], 
    "is_filegroup": false, 
    "language": "c++", 
    "name": "boringssl_example_mul", 
    "src": [], 
    "third_party": true, 
    "type": "target"
  }, 
  {
    "deps": [
      "boringssl", 
      "boringssl_p256-x86_64_test_lib", 
      "boringssl_test_util"
    ], 
    "headers": [], 
    "is_filegroup": false, 
    "language": "c++", 
    "name": "boringssl_p256-x86_64_test", 
    "src": [], 
    "third_party": true, 
    "type": "target"
  }, 
  {
    "deps": [
      "boringssl", 
      "boringssl_ecdh_test_lib", 
      "boringssl_test_util"
    ], 
    "headers": [], 
    "is_filegroup": false, 
    "language": "c++", 
    "name": "boringssl_ecdh_test", 
    "src": [], 
    "third_party": true, 
    "type": "target"
  }, 
  {
    "deps": [
      "boringssl", 
      "boringssl_ecdsa_sign_test_lib", 
      "boringssl_test_util"
    ], 
    "headers": [], 
    "is_filegroup": false, 
    "language": "c++", 
    "name": "boringssl_ecdsa_sign_test", 
    "src": [], 
    "third_party": true, 
    "type": "target"
  }, 
  {
    "deps": [
      "boringssl", 
      "boringssl_ecdsa_test_lib", 
      "boringssl_test_util"
    ], 
    "headers": [], 
    "is_filegroup": false, 
    "language": "c++", 
    "name": "boringssl_ecdsa_test", 
    "src": [], 
    "third_party": true, 
    "type": "target"
  }, 
  {
    "deps": [
      "boringssl", 
      "boringssl_ecdsa_verify_test_lib", 
      "boringssl_test_util"
    ], 
    "headers": [], 
    "is_filegroup": false, 
    "language": "c++", 
    "name": "boringssl_ecdsa_verify_test", 
    "src": [], 
    "third_party": true, 
    "type": "target"
  }, 
  {
    "deps": [
      "boringssl", 
      "boringssl_evp_extra_test_lib", 
      "boringssl_test_util"
    ], 
    "headers": [], 
    "is_filegroup": false, 
    "language": "c++", 
    "name": "boringssl_evp_extra_test", 
    "src": [], 
    "third_party": true, 
    "type": "target"
  }, 
  {
    "deps": [
      "boringssl", 
      "boringssl_evp_test_lib", 
      "boringssl_test_util"
    ], 
    "headers": [], 
    "is_filegroup": false, 
    "language": "c++", 
    "name": "boringssl_evp_test", 
    "src": [], 
    "third_party": true, 
    "type": "target"
  }, 
  {
    "deps": [
      "boringssl", 
      "boringssl_pbkdf_test_lib", 
      "boringssl_test_util"
    ], 
    "headers": [], 
    "is_filegroup": false, 
    "language": "c++", 
    "name": "boringssl_pbkdf_test", 
    "src": [], 
    "third_party": true, 
    "type": "target"
  }, 
  {
    "deps": [
      "boringssl", 
      "boringssl_hkdf_test_lib", 
      "boringssl_test_util"
    ], 
    "headers": [], 
    "is_filegroup": false, 
    "language": "c++", 
    "name": "boringssl_hkdf_test", 
    "src": [], 
    "third_party": true, 
    "type": "target"
  }, 
  {
    "deps": [
      "boringssl", 
      "boringssl_hmac_test_lib", 
      "boringssl_test_util"
    ], 
    "headers": [], 
    "is_filegroup": false, 
    "language": "c++", 
    "name": "boringssl_hmac_test", 
    "src": [], 
    "third_party": true, 
    "type": "target"
  }, 
  {
    "deps": [
      "boringssl", 
      "boringssl_lhash_test_lib", 
      "boringssl_test_util"
    ], 
    "headers": [], 
    "is_filegroup": false, 
    "language": "c++", 
    "name": "boringssl_lhash_test", 
    "src": [], 
    "third_party": true, 
    "type": "target"
  }, 
  {
    "deps": [
      "boringssl", 
      "boringssl_gcm_test_lib", 
      "boringssl_test_util"
    ], 
    "headers": [], 
    "is_filegroup": false, 
    "language": "c++", 
    "name": "boringssl_gcm_test", 
    "src": [], 
    "third_party": true, 
    "type": "target"
  }, 
  {
    "deps": [
      "boringssl", 
      "boringssl_obj_test_lib", 
      "boringssl_test_util"
    ], 
    "headers": [], 
    "is_filegroup": false, 
    "language": "c++", 
    "name": "boringssl_obj_test", 
    "src": [], 
    "third_party": true, 
    "type": "target"
  }, 
  {
    "deps": [
      "boringssl", 
      "boringssl_pkcs12_test_lib", 
      "boringssl_test_util"
    ], 
    "headers": [], 
    "is_filegroup": false, 
    "language": "c++", 
    "name": "boringssl_pkcs12_test", 
    "src": [], 
    "third_party": true, 
    "type": "target"
  }, 
  {
    "deps": [
      "boringssl", 
      "boringssl_pkcs8_test_lib", 
      "boringssl_test_util"
    ], 
    "headers": [], 
    "is_filegroup": false, 
    "language": "c++", 
    "name": "boringssl_pkcs8_test", 
    "src": [], 
    "third_party": true, 
    "type": "target"
  }, 
  {
    "deps": [
      "boringssl", 
      "boringssl_poly1305_test_lib", 
      "boringssl_test_util"
    ], 
    "headers": [], 
    "is_filegroup": false, 
    "language": "c++", 
    "name": "boringssl_poly1305_test", 
    "src": [], 
    "third_party": true, 
    "type": "target"
  }, 
  {
    "deps": [
      "boringssl", 
      "boringssl_pool_test_lib", 
      "boringssl_test_util"
    ], 
    "headers": [], 
    "is_filegroup": false, 
    "language": "c++", 
    "name": "boringssl_pool_test", 
    "src": [], 
    "third_party": true, 
    "type": "target"
  }, 
  {
    "deps": [
      "boringssl", 
      "boringssl_refcount_test_lib", 
      "boringssl_test_util"
    ], 
    "headers": [], 
    "is_filegroup": false, 
    "language": "c++", 
    "name": "boringssl_refcount_test", 
    "src": [], 
    "third_party": true, 
    "type": "target"
  }, 
  {
    "deps": [
      "boringssl", 
      "boringssl_test_util", 
      "boringssl_thread_test_lib"
    ], 
    "headers": [], 
    "is_filegroup": false, 
    "language": "c++", 
    "name": "boringssl_thread_test", 
    "src": [], 
    "third_party": true, 
    "type": "target"
  }, 
  {
    "deps": [
      "boringssl", 
      "boringssl_pkcs7_test_lib", 
      "boringssl_test_util"
    ], 
    "headers": [], 
    "is_filegroup": false, 
    "language": "c++", 
    "name": "boringssl_pkcs7_test", 
    "src": [], 
    "third_party": true, 
    "type": "target"
  }, 
  {
    "deps": [
      "boringssl", 
      "boringssl_test_util", 
      "boringssl_x509_test_lib"
    ], 
    "headers": [], 
    "is_filegroup": false, 
    "language": "c++", 
    "name": "boringssl_x509_test", 
    "src": [], 
    "third_party": true, 
    "type": "target"
  }, 
  {
    "deps": [
      "boringssl", 
      "boringssl_tab_test_lib", 
      "boringssl_test_util"
    ], 
    "headers": [], 
    "is_filegroup": false, 
    "language": "c++", 
    "name": "boringssl_tab_test", 
    "src": [], 
    "third_party": true, 
    "type": "target"
  }, 
  {
    "deps": [
      "boringssl", 
      "boringssl_test_util", 
      "boringssl_v3name_test_lib"
    ], 
    "headers": [], 
    "is_filegroup": false, 
    "language": "c++", 
    "name": "boringssl_v3name_test", 
    "src": [], 
    "third_party": true, 
    "type": "target"
  }, 
  {
    "deps": [
      "bad_client_test", 
      "gpr", 
      "gpr_test_util", 
      "grpc_test_util_unsecure", 
      "grpc_unsecure"
    ], 
    "headers": [], 
    "is_filegroup": false, 
    "language": "c", 
    "name": "badreq_bad_client_test", 
    "src": [
      "test/core/bad_client/tests/badreq.cc"
    ], 
    "third_party": false, 
    "type": "target"
  }, 
  {
    "deps": [
      "bad_client_test", 
      "gpr", 
      "gpr_test_util", 
      "grpc_test_util_unsecure", 
      "grpc_unsecure"
    ], 
    "headers": [], 
    "is_filegroup": false, 
    "language": "c", 
    "name": "connection_prefix_bad_client_test", 
    "src": [
      "test/core/bad_client/tests/connection_prefix.cc"
    ], 
    "third_party": false, 
    "type": "target"
  }, 
  {
    "deps": [
      "bad_client_test", 
      "gpr", 
      "gpr_test_util", 
      "grpc_test_util_unsecure", 
      "grpc_unsecure"
    ], 
    "headers": [], 
    "is_filegroup": false, 
    "language": "c", 
    "name": "head_of_line_blocking_bad_client_test", 
    "src": [
      "test/core/bad_client/tests/head_of_line_blocking.cc"
    ], 
    "third_party": false, 
    "type": "target"
  }, 
  {
    "deps": [
      "bad_client_test", 
      "gpr", 
      "gpr_test_util", 
      "grpc_test_util_unsecure", 
      "grpc_unsecure"
    ], 
    "headers": [], 
    "is_filegroup": false, 
    "language": "c", 
    "name": "headers_bad_client_test", 
    "src": [
      "test/core/bad_client/tests/headers.cc"
    ], 
    "third_party": false, 
    "type": "target"
  }, 
  {
    "deps": [
      "bad_client_test", 
      "gpr", 
      "gpr_test_util", 
      "grpc_test_util_unsecure", 
      "grpc_unsecure"
    ], 
    "headers": [], 
    "is_filegroup": false, 
    "language": "c", 
    "name": "initial_settings_frame_bad_client_test", 
    "src": [
      "test/core/bad_client/tests/initial_settings_frame.cc"
    ], 
    "third_party": false, 
    "type": "target"
  }, 
  {
    "deps": [
      "bad_client_test", 
      "gpr", 
      "gpr_test_util", 
      "grpc_test_util_unsecure", 
      "grpc_unsecure"
    ], 
    "headers": [], 
    "is_filegroup": false, 
    "language": "c", 
    "name": "server_registered_method_bad_client_test", 
    "src": [
      "test/core/bad_client/tests/server_registered_method.cc"
    ], 
    "third_party": false, 
    "type": "target"
  }, 
  {
    "deps": [
      "bad_client_test", 
      "gpr", 
      "gpr_test_util", 
      "grpc_test_util_unsecure", 
      "grpc_unsecure"
    ], 
    "headers": [], 
    "is_filegroup": false, 
    "language": "c", 
    "name": "simple_request_bad_client_test", 
    "src": [
      "test/core/bad_client/tests/simple_request.cc"
    ], 
    "third_party": false, 
    "type": "target"
  }, 
  {
    "deps": [
      "bad_client_test", 
      "gpr", 
      "gpr_test_util", 
      "grpc_test_util_unsecure", 
      "grpc_unsecure"
    ], 
    "headers": [], 
    "is_filegroup": false, 
    "language": "c", 
    "name": "unknown_frame_bad_client_test", 
    "src": [
      "test/core/bad_client/tests/unknown_frame.cc"
    ], 
    "third_party": false, 
    "type": "target"
  }, 
  {
    "deps": [
      "bad_client_test", 
      "gpr", 
      "gpr_test_util", 
      "grpc_test_util_unsecure", 
      "grpc_unsecure"
    ], 
    "headers": [], 
    "is_filegroup": false, 
    "language": "c", 
    "name": "window_overflow_bad_client_test", 
    "src": [
      "test/core/bad_client/tests/window_overflow.cc"
    ], 
    "third_party": false, 
    "type": "target"
  }, 
  {
    "deps": [
      "bad_ssl_test_server", 
      "gpr", 
      "gpr_test_util", 
      "grpc", 
      "grpc_test_util"
    ], 
    "headers": [], 
    "is_filegroup": false, 
    "language": "c", 
    "name": "bad_ssl_cert_server", 
    "src": [
      "test/core/bad_ssl/servers/cert.cc"
    ], 
    "third_party": false, 
    "type": "target"
  }, 
  {
    "deps": [
      "gpr", 
      "gpr_test_util", 
      "grpc", 
      "grpc_test_util"
    ], 
    "headers": [], 
    "is_filegroup": false, 
    "language": "c", 
    "name": "bad_ssl_cert_test", 
    "src": [
      "test/core/bad_ssl/bad_ssl_test.cc"
    ], 
    "third_party": false, 
    "type": "target"
  }, 
  {
    "deps": [
      "end2end_tests", 
      "gpr", 
      "gpr_test_util", 
      "grpc", 
      "grpc_test_util"
    ], 
    "headers": [], 
    "is_filegroup": false, 
    "language": "c", 
    "name": "h2_census_test", 
    "src": [
      "test/core/end2end/fixtures/h2_census.cc"
    ], 
    "third_party": false, 
    "type": "target"
  }, 
  {
    "deps": [
      "end2end_tests", 
      "gpr", 
      "gpr_test_util", 
      "grpc", 
      "grpc_test_util"
    ], 
    "headers": [], 
    "is_filegroup": false, 
    "language": "c", 
    "name": "h2_compress_test", 
    "src": [
      "test/core/end2end/fixtures/h2_compress.cc"
    ], 
    "third_party": false, 
    "type": "target"
  }, 
  {
    "deps": [
      "end2end_tests", 
      "gpr", 
      "gpr_test_util", 
      "grpc", 
      "grpc_test_util"
    ], 
    "headers": [], 
    "is_filegroup": false, 
    "language": "c", 
    "name": "h2_fakesec_test", 
    "src": [
      "test/core/end2end/fixtures/h2_fakesec.cc"
    ], 
    "third_party": false, 
    "type": "target"
  }, 
  {
    "deps": [
      "end2end_tests", 
      "gpr", 
      "gpr_test_util", 
      "grpc", 
      "grpc_test_util"
    ], 
    "headers": [], 
    "is_filegroup": false, 
    "language": "c", 
    "name": "h2_fd_test", 
    "src": [
      "test/core/end2end/fixtures/h2_fd.cc"
    ], 
    "third_party": false, 
    "type": "target"
  }, 
  {
    "deps": [
      "end2end_tests", 
      "gpr", 
      "gpr_test_util", 
      "grpc", 
      "grpc_test_util"
    ], 
    "headers": [], 
    "is_filegroup": false, 
    "language": "c", 
    "name": "h2_full_test", 
    "src": [
      "test/core/end2end/fixtures/h2_full.cc"
    ], 
    "third_party": false, 
    "type": "target"
  }, 
  {
    "deps": [
      "end2end_tests", 
      "gpr", 
      "gpr_test_util", 
      "grpc", 
      "grpc_test_util"
    ], 
    "headers": [], 
    "is_filegroup": false, 
    "language": "c", 
    "name": "h2_full+pipe_test", 
    "src": [
      "test/core/end2end/fixtures/h2_full+pipe.cc"
    ], 
    "third_party": false, 
    "type": "target"
  }, 
  {
    "deps": [
      "end2end_tests", 
      "gpr", 
      "gpr_test_util", 
      "grpc", 
      "grpc_test_util"
    ], 
    "headers": [], 
    "is_filegroup": false, 
    "language": "c", 
    "name": "h2_full+trace_test", 
    "src": [
      "test/core/end2end/fixtures/h2_full+trace.cc"
    ], 
    "third_party": false, 
    "type": "target"
  }, 
  {
    "deps": [
      "end2end_tests", 
      "gpr", 
      "gpr_test_util", 
      "grpc", 
      "grpc_test_util"
    ], 
    "headers": [], 
    "is_filegroup": false, 
    "language": "c", 
    "name": "h2_full+workarounds_test", 
    "src": [
      "test/core/end2end/fixtures/h2_full+workarounds.cc"
    ], 
    "third_party": false, 
    "type": "target"
  }, 
  {
    "deps": [
      "end2end_tests", 
      "gpr", 
      "gpr_test_util", 
      "grpc", 
      "grpc_test_util"
    ], 
    "headers": [], 
    "is_filegroup": false, 
    "language": "c", 
    "name": "h2_http_proxy_test", 
    "src": [
      "test/core/end2end/fixtures/h2_http_proxy.cc"
    ], 
    "third_party": false, 
    "type": "target"
  }, 
  {
    "deps": [
      "end2end_tests", 
      "gpr", 
      "gpr_test_util", 
      "grpc", 
      "grpc_test_util"
    ], 
    "headers": [], 
    "is_filegroup": false, 
    "language": "c", 
    "name": "h2_load_reporting_test", 
    "src": [
      "test/core/end2end/fixtures/h2_load_reporting.cc"
    ], 
    "third_party": false, 
    "type": "target"
  }, 
  {
    "deps": [
      "end2end_tests", 
      "gpr", 
      "gpr_test_util", 
      "grpc", 
      "grpc_test_util"
    ], 
    "headers": [], 
    "is_filegroup": false, 
    "language": "c", 
    "name": "h2_oauth2_test", 
    "src": [
      "test/core/end2end/fixtures/h2_oauth2.cc"
    ], 
    "third_party": false, 
    "type": "target"
  }, 
  {
    "deps": [
      "end2end_tests", 
      "gpr", 
      "gpr_test_util", 
      "grpc", 
      "grpc_test_util"
    ], 
    "headers": [], 
    "is_filegroup": false, 
    "language": "c", 
    "name": "h2_proxy_test", 
    "src": [
      "test/core/end2end/fixtures/h2_proxy.cc"
    ], 
    "third_party": false, 
    "type": "target"
  }, 
  {
    "deps": [
      "end2end_tests", 
      "gpr", 
      "gpr_test_util", 
      "grpc", 
      "grpc_test_util"
    ], 
    "headers": [], 
    "is_filegroup": false, 
    "language": "c", 
    "name": "h2_sockpair_test", 
    "src": [
      "test/core/end2end/fixtures/h2_sockpair.cc"
    ], 
    "third_party": false, 
    "type": "target"
  }, 
  {
    "deps": [
      "end2end_tests", 
      "gpr", 
      "gpr_test_util", 
      "grpc", 
      "grpc_test_util"
    ], 
    "headers": [], 
    "is_filegroup": false, 
    "language": "c", 
    "name": "h2_sockpair+trace_test", 
    "src": [
      "test/core/end2end/fixtures/h2_sockpair+trace.cc"
    ], 
    "third_party": false, 
    "type": "target"
  }, 
  {
    "deps": [
      "end2end_tests", 
      "gpr", 
      "gpr_test_util", 
      "grpc", 
      "grpc_test_util"
    ], 
    "headers": [], 
    "is_filegroup": false, 
    "language": "c", 
    "name": "h2_sockpair_1byte_test", 
    "src": [
      "test/core/end2end/fixtures/h2_sockpair_1byte.cc"
    ], 
    "third_party": false, 
    "type": "target"
  }, 
  {
    "deps": [
      "end2end_tests", 
      "gpr", 
      "gpr_test_util", 
      "grpc", 
      "grpc_test_util"
    ], 
    "headers": [], 
    "is_filegroup": false, 
    "language": "c", 
    "name": "h2_ssl_test", 
    "src": [
      "test/core/end2end/fixtures/h2_ssl.cc"
    ], 
    "third_party": false, 
    "type": "target"
  }, 
  {
    "deps": [
      "end2end_tests", 
      "gpr", 
      "gpr_test_util", 
      "grpc", 
      "grpc_test_util"
    ], 
    "headers": [], 
    "is_filegroup": false, 
    "language": "c", 
    "name": "h2_ssl_proxy_test", 
    "src": [
      "test/core/end2end/fixtures/h2_ssl_proxy.cc"
    ], 
    "third_party": false, 
    "type": "target"
  }, 
  {
    "deps": [
      "end2end_tests", 
      "gpr", 
      "gpr_test_util", 
      "grpc", 
      "grpc_test_util"
    ], 
    "headers": [], 
    "is_filegroup": false, 
    "language": "c", 
    "name": "h2_uds_test", 
    "src": [
      "test/core/end2end/fixtures/h2_uds.cc"
    ], 
    "third_party": false, 
    "type": "target"
  }, 
  {
    "deps": [
      "end2end_tests", 
      "gpr", 
      "gpr_test_util", 
      "grpc", 
      "grpc_test_util"
    ], 
    "headers": [], 
    "is_filegroup": false, 
    "language": "c", 
    "name": "inproc_test", 
    "src": [
      "test/core/end2end/fixtures/inproc.cc"
    ], 
    "third_party": false, 
    "type": "target"
  }, 
  {
    "deps": [
      "end2end_nosec_tests", 
      "gpr", 
      "gpr_test_util", 
      "grpc_test_util_unsecure", 
      "grpc_unsecure"
    ], 
    "headers": [], 
    "is_filegroup": false, 
    "language": "c", 
    "name": "h2_census_nosec_test", 
    "src": [
      "test/core/end2end/fixtures/h2_census.cc"
    ], 
    "third_party": false, 
    "type": "target"
  }, 
  {
    "deps": [
      "end2end_nosec_tests", 
      "gpr", 
      "gpr_test_util", 
      "grpc_test_util_unsecure", 
      "grpc_unsecure"
    ], 
    "headers": [], 
    "is_filegroup": false, 
    "language": "c", 
    "name": "h2_compress_nosec_test", 
    "src": [
      "test/core/end2end/fixtures/h2_compress.cc"
    ], 
    "third_party": false, 
    "type": "target"
  }, 
  {
    "deps": [
      "end2end_nosec_tests", 
      "gpr", 
      "gpr_test_util", 
      "grpc_test_util_unsecure", 
      "grpc_unsecure"
    ], 
    "headers": [], 
    "is_filegroup": false, 
    "language": "c", 
    "name": "h2_fd_nosec_test", 
    "src": [
      "test/core/end2end/fixtures/h2_fd.cc"
    ], 
    "third_party": false, 
    "type": "target"
  }, 
  {
    "deps": [
      "end2end_nosec_tests", 
      "gpr", 
      "gpr_test_util", 
      "grpc_test_util_unsecure", 
      "grpc_unsecure"
    ], 
    "headers": [], 
    "is_filegroup": false, 
    "language": "c", 
    "name": "h2_full_nosec_test", 
    "src": [
      "test/core/end2end/fixtures/h2_full.cc"
    ], 
    "third_party": false, 
    "type": "target"
  }, 
  {
    "deps": [
      "end2end_nosec_tests", 
      "gpr", 
      "gpr_test_util", 
      "grpc_test_util_unsecure", 
      "grpc_unsecure"
    ], 
    "headers": [], 
    "is_filegroup": false, 
    "language": "c", 
    "name": "h2_full+pipe_nosec_test", 
    "src": [
      "test/core/end2end/fixtures/h2_full+pipe.cc"
    ], 
    "third_party": false, 
    "type": "target"
  }, 
  {
    "deps": [
      "end2end_nosec_tests", 
      "gpr", 
      "gpr_test_util", 
      "grpc_test_util_unsecure", 
      "grpc_unsecure"
    ], 
    "headers": [], 
    "is_filegroup": false, 
    "language": "c", 
    "name": "h2_full+trace_nosec_test", 
    "src": [
      "test/core/end2end/fixtures/h2_full+trace.cc"
    ], 
    "third_party": false, 
    "type": "target"
  }, 
  {
    "deps": [
      "end2end_nosec_tests", 
      "gpr", 
      "gpr_test_util", 
      "grpc_test_util_unsecure", 
      "grpc_unsecure"
    ], 
    "headers": [], 
    "is_filegroup": false, 
    "language": "c", 
    "name": "h2_full+workarounds_nosec_test", 
    "src": [
      "test/core/end2end/fixtures/h2_full+workarounds.cc"
    ], 
    "third_party": false, 
    "type": "target"
  }, 
  {
    "deps": [
      "end2end_nosec_tests", 
      "gpr", 
      "gpr_test_util", 
      "grpc_test_util_unsecure", 
      "grpc_unsecure"
    ], 
    "headers": [], 
    "is_filegroup": false, 
    "language": "c", 
    "name": "h2_http_proxy_nosec_test", 
    "src": [
      "test/core/end2end/fixtures/h2_http_proxy.cc"
    ], 
    "third_party": false, 
    "type": "target"
  }, 
  {
    "deps": [
      "end2end_nosec_tests", 
      "gpr", 
      "gpr_test_util", 
      "grpc_test_util_unsecure", 
      "grpc_unsecure"
    ], 
    "headers": [], 
    "is_filegroup": false, 
    "language": "c", 
    "name": "h2_load_reporting_nosec_test", 
    "src": [
      "test/core/end2end/fixtures/h2_load_reporting.cc"
    ], 
    "third_party": false, 
    "type": "target"
  }, 
  {
    "deps": [
      "end2end_nosec_tests", 
      "gpr", 
      "gpr_test_util", 
      "grpc_test_util_unsecure", 
      "grpc_unsecure"
    ], 
    "headers": [], 
    "is_filegroup": false, 
    "language": "c", 
    "name": "h2_proxy_nosec_test", 
    "src": [
      "test/core/end2end/fixtures/h2_proxy.cc"
    ], 
    "third_party": false, 
    "type": "target"
  }, 
  {
    "deps": [
      "end2end_nosec_tests", 
      "gpr", 
      "gpr_test_util", 
      "grpc_test_util_unsecure", 
      "grpc_unsecure"
    ], 
    "headers": [], 
    "is_filegroup": false, 
    "language": "c", 
    "name": "h2_sockpair_nosec_test", 
    "src": [
      "test/core/end2end/fixtures/h2_sockpair.cc"
    ], 
    "third_party": false, 
    "type": "target"
  }, 
  {
    "deps": [
      "end2end_nosec_tests", 
      "gpr", 
      "gpr_test_util", 
      "grpc_test_util_unsecure", 
      "grpc_unsecure"
    ], 
    "headers": [], 
    "is_filegroup": false, 
    "language": "c", 
    "name": "h2_sockpair+trace_nosec_test", 
    "src": [
      "test/core/end2end/fixtures/h2_sockpair+trace.cc"
    ], 
    "third_party": false, 
    "type": "target"
  }, 
  {
    "deps": [
      "end2end_nosec_tests", 
      "gpr", 
      "gpr_test_util", 
      "grpc_test_util_unsecure", 
      "grpc_unsecure"
    ], 
    "headers": [], 
    "is_filegroup": false, 
    "language": "c", 
    "name": "h2_sockpair_1byte_nosec_test", 
    "src": [
      "test/core/end2end/fixtures/h2_sockpair_1byte.cc"
    ], 
    "third_party": false, 
    "type": "target"
  }, 
  {
    "deps": [
      "end2end_nosec_tests", 
      "gpr", 
      "gpr_test_util", 
      "grpc_test_util_unsecure", 
      "grpc_unsecure"
    ], 
    "headers": [], 
    "is_filegroup": false, 
    "language": "c", 
    "name": "h2_uds_nosec_test", 
    "src": [
      "test/core/end2end/fixtures/h2_uds.cc"
    ], 
    "third_party": false, 
    "type": "target"
  }, 
  {
    "deps": [
      "end2end_nosec_tests", 
      "gpr", 
      "gpr_test_util", 
      "grpc_test_util_unsecure", 
      "grpc_unsecure"
    ], 
    "headers": [], 
    "is_filegroup": false, 
    "language": "c", 
    "name": "inproc_nosec_test", 
    "src": [
      "test/core/end2end/fixtures/inproc.cc"
    ], 
    "third_party": false, 
    "type": "target"
  }, 
  {
    "deps": [
      "gpr", 
      "gpr_test_util", 
      "grpc++_test_config", 
      "grpc++_test_util_unsecure", 
      "grpc++_unsecure", 
      "grpc_test_util_unsecure", 
      "grpc_unsecure"
    ], 
    "headers": [], 
    "is_filegroup": false, 
    "language": "c++", 
    "name": "resolver_component_test_unsecure", 
    "src": [
      "test/cpp/naming/resolver_component_test.cc"
    ], 
    "third_party": false, 
    "type": "target"
  }, 
  {
    "deps": [
      "gpr", 
      "gpr_test_util", 
      "grpc", 
      "grpc++", 
      "grpc++_test_config", 
      "grpc++_test_util", 
      "grpc_test_util"
    ], 
    "headers": [], 
    "is_filegroup": false, 
    "language": "c++", 
    "name": "resolver_component_test", 
    "src": [
      "test/cpp/naming/resolver_component_test.cc"
    ], 
    "third_party": false, 
    "type": "target"
  }, 
  {
    "deps": [
      "gpr", 
      "gpr_test_util", 
      "grpc", 
      "grpc++", 
      "grpc++_test_config", 
      "grpc++_test_util", 
      "grpc_test_util"
    ], 
    "headers": [], 
    "is_filegroup": false, 
    "language": "c++", 
    "name": "resolver_component_tests_runner_invoker_unsecure", 
    "src": [
      "test/cpp/naming/resolver_component_tests_runner_invoker.cc"
    ], 
    "third_party": false, 
    "type": "target"
  }, 
  {
    "deps": [
      "gpr", 
      "gpr_test_util", 
      "grpc", 
      "grpc++", 
      "grpc++_test_config", 
      "grpc++_test_util", 
      "grpc_test_util"
    ], 
    "headers": [], 
    "is_filegroup": false, 
    "language": "c++", 
    "name": "resolver_component_tests_runner_invoker", 
    "src": [
      "test/cpp/naming/resolver_component_tests_runner_invoker.cc"
    ], 
    "third_party": false, 
    "type": "target"
  }, 
  {
    "deps": [
      "gpr", 
      "gpr_test_util", 
      "grpc", 
      "grpc_test_util"
    ], 
    "headers": [], 
    "is_filegroup": false, 
    "language": "c", 
    "name": "api_fuzzer_one_entry", 
    "src": [
      "test/core/end2end/fuzzers/api_fuzzer.cc", 
      "test/core/util/one_corpus_entry_fuzzer.cc"
    ], 
    "third_party": false, 
    "type": "target"
  }, 
  {
    "deps": [
      "gpr", 
      "gpr_test_util", 
      "grpc", 
      "grpc_test_util"
    ], 
    "headers": [], 
    "is_filegroup": false, 
    "language": "c", 
    "name": "client_fuzzer_one_entry", 
    "src": [
      "test/core/end2end/fuzzers/client_fuzzer.cc", 
      "test/core/util/one_corpus_entry_fuzzer.cc"
    ], 
    "third_party": false, 
    "type": "target"
  }, 
  {
    "deps": [
      "gpr", 
      "gpr_test_util", 
      "grpc", 
      "grpc_test_util"
    ], 
    "headers": [], 
    "is_filegroup": false, 
    "language": "c", 
    "name": "hpack_parser_fuzzer_test_one_entry", 
    "src": [
      "test/core/transport/chttp2/hpack_parser_fuzzer_test.cc", 
      "test/core/util/one_corpus_entry_fuzzer.cc"
    ], 
    "third_party": false, 
    "type": "target"
  }, 
  {
    "deps": [
      "gpr", 
      "gpr_test_util", 
      "grpc", 
      "grpc_test_util"
    ], 
    "headers": [], 
    "is_filegroup": false, 
    "language": "c", 
    "name": "http_request_fuzzer_test_one_entry", 
    "src": [
      "test/core/http/request_fuzzer.cc", 
      "test/core/util/one_corpus_entry_fuzzer.cc"
    ], 
    "third_party": false, 
    "type": "target"
  }, 
  {
    "deps": [
      "gpr", 
      "gpr_test_util", 
      "grpc", 
      "grpc_test_util"
    ], 
    "headers": [], 
    "is_filegroup": false, 
    "language": "c", 
    "name": "http_response_fuzzer_test_one_entry", 
    "src": [
      "test/core/http/response_fuzzer.cc", 
      "test/core/util/one_corpus_entry_fuzzer.cc"
    ], 
    "third_party": false, 
    "type": "target"
  }, 
  {
    "deps": [
      "gpr", 
      "gpr_test_util", 
      "grpc", 
      "grpc_test_util"
    ], 
    "headers": [], 
    "is_filegroup": false, 
    "language": "c", 
    "name": "json_fuzzer_test_one_entry", 
    "src": [
      "test/core/json/fuzzer.cc", 
      "test/core/util/one_corpus_entry_fuzzer.cc"
    ], 
    "third_party": false, 
    "type": "target"
  }, 
  {
    "deps": [
      "gpr", 
      "gpr_test_util", 
      "grpc", 
      "grpc_test_util"
    ], 
    "headers": [], 
    "is_filegroup": false, 
    "language": "c", 
    "name": "nanopb_fuzzer_response_test_one_entry", 
    "src": [
      "test/core/nanopb/fuzzer_response.cc", 
      "test/core/util/one_corpus_entry_fuzzer.cc"
    ], 
    "third_party": false, 
    "type": "target"
  }, 
  {
    "deps": [
      "gpr", 
      "gpr_test_util", 
      "grpc", 
      "grpc_test_util"
    ], 
    "headers": [], 
    "is_filegroup": false, 
    "language": "c", 
    "name": "nanopb_fuzzer_serverlist_test_one_entry", 
    "src": [
      "test/core/nanopb/fuzzer_serverlist.cc", 
      "test/core/util/one_corpus_entry_fuzzer.cc"
    ], 
    "third_party": false, 
    "type": "target"
  }, 
  {
    "deps": [
      "gpr", 
      "gpr_test_util", 
      "grpc", 
      "grpc_test_util"
    ], 
    "headers": [], 
    "is_filegroup": false, 
    "language": "c", 
    "name": "percent_decode_fuzzer_one_entry", 
    "src": [
      "test/core/slice/percent_decode_fuzzer.cc", 
      "test/core/util/one_corpus_entry_fuzzer.cc"
    ], 
    "third_party": false, 
    "type": "target"
  }, 
  {
    "deps": [
      "gpr", 
      "gpr_test_util", 
      "grpc", 
      "grpc_test_util"
    ], 
    "headers": [], 
    "is_filegroup": false, 
    "language": "c", 
    "name": "percent_encode_fuzzer_one_entry", 
    "src": [
      "test/core/slice/percent_encode_fuzzer.cc", 
      "test/core/util/one_corpus_entry_fuzzer.cc"
    ], 
    "third_party": false, 
    "type": "target"
  }, 
  {
    "deps": [
      "gpr", 
      "gpr_test_util", 
      "grpc", 
      "grpc_test_util"
    ], 
    "headers": [], 
    "is_filegroup": false, 
    "language": "c", 
    "name": "server_fuzzer_one_entry", 
    "src": [
      "test/core/end2end/fuzzers/server_fuzzer.cc", 
      "test/core/util/one_corpus_entry_fuzzer.cc"
    ], 
    "third_party": false, 
    "type": "target"
  }, 
  {
    "deps": [
      "gpr", 
      "gpr_test_util", 
      "grpc", 
      "grpc_test_util"
    ], 
    "headers": [], 
    "is_filegroup": false, 
    "language": "c", 
    "name": "ssl_server_fuzzer_one_entry", 
    "src": [
      "test/core/security/ssl_server_fuzzer.cc", 
      "test/core/util/one_corpus_entry_fuzzer.cc"
    ], 
    "third_party": false, 
    "type": "target"
  }, 
  {
    "deps": [
      "gpr", 
      "gpr_test_util", 
      "grpc", 
      "grpc_test_util"
    ], 
    "headers": [], 
    "is_filegroup": false, 
    "language": "c", 
    "name": "uri_fuzzer_test_one_entry", 
    "src": [
      "test/core/client_channel/uri_fuzzer_test.cc", 
      "test/core/util/one_corpus_entry_fuzzer.cc"
    ], 
    "third_party": false, 
    "type": "target"
  }, 
  {
    "deps": [
      "gpr_base"
    ], 
    "headers": [], 
    "is_filegroup": false, 
    "language": "c", 
    "name": "gpr", 
    "src": [], 
    "third_party": false, 
    "type": "lib"
  }, 
  {
    "deps": [
      "gpr"
    ], 
    "headers": [
      "test/core/util/test_config.h"
    ], 
    "is_filegroup": false, 
    "language": "c", 
    "name": "gpr_test_util", 
    "src": [
      "test/core/util/test_config.cc", 
      "test/core/util/test_config.h"
    ], 
    "third_party": false, 
    "type": "lib"
  }, 
  {
    "deps": [
      "census", 
      "gpr", 
      "grpc_base", 
      "grpc_deadline_filter", 
      "grpc_lb_policy_grpclb_secure", 
      "grpc_lb_policy_pick_first", 
      "grpc_lb_policy_round_robin", 
      "grpc_max_age_filter", 
      "grpc_message_size_filter", 
      "grpc_resolver_dns_ares", 
      "grpc_resolver_dns_native", 
      "grpc_resolver_fake", 
      "grpc_resolver_sockaddr", 
      "grpc_secure", 
      "grpc_server_backward_compatibility", 
      "grpc_server_load_reporting", 
      "grpc_transport_chttp2_client_insecure", 
      "grpc_transport_chttp2_client_secure", 
      "grpc_transport_chttp2_server_insecure", 
      "grpc_transport_chttp2_server_secure", 
      "grpc_transport_inproc", 
      "grpc_workaround_cronet_compression_filter"
    ], 
    "headers": [], 
    "is_filegroup": false, 
    "language": "c", 
    "name": "grpc", 
    "src": [
      "src/core/lib/surface/init.cc"
    ], 
    "third_party": false, 
    "type": "lib"
  }, 
  {
    "deps": [
      "gpr", 
      "grpc_base", 
      "grpc_server_load_reporting", 
      "grpc_transport_chttp2_client_secure", 
      "grpc_transport_cronet_client_secure"
    ], 
    "headers": [], 
    "is_filegroup": false, 
    "language": "c", 
    "name": "grpc_cronet", 
    "src": [
      "src/core/lib/surface/init.cc"
    ], 
    "third_party": false, 
    "type": "lib"
  }, 
  {
    "deps": [
      "gpr", 
      "grpc"
    ], 
    "headers": [], 
    "is_filegroup": false, 
    "language": "c", 
    "name": "grpc_dll", 
    "src": [], 
    "third_party": false, 
    "type": "lib"
  }, 
  {
    "deps": [
      "gpr", 
      "gpr_test_util", 
      "grpc", 
      "grpc_test_util_base"
    ], 
    "headers": [
      "test/core/end2end/data/ssl_test_data.h", 
      "test/core/security/oauth2_utils.h"
    ], 
    "is_filegroup": false, 
    "language": "c", 
    "name": "grpc_test_util", 
    "src": [
      "test/core/end2end/data/client_certs.cc", 
      "test/core/end2end/data/server1_cert.cc", 
      "test/core/end2end/data/server1_key.cc", 
      "test/core/end2end/data/ssl_test_data.h", 
      "test/core/end2end/data/test_root_cert.cc", 
      "test/core/security/oauth2_utils.cc", 
      "test/core/security/oauth2_utils.h"
    ], 
    "third_party": false, 
    "type": "lib"
  }, 
  {
    "deps": [
      "gpr", 
      "gpr_test_util", 
      "grpc_test_util_base", 
      "grpc_unsecure"
    ], 
    "headers": [], 
    "is_filegroup": false, 
    "language": "c", 
    "name": "grpc_test_util_unsecure", 
    "src": [], 
    "third_party": false, 
    "type": "lib"
  }, 
  {
    "deps": [
      "census", 
      "gpr", 
      "grpc_base", 
      "grpc_deadline_filter", 
      "grpc_lb_policy_grpclb", 
      "grpc_lb_policy_pick_first", 
      "grpc_lb_policy_round_robin", 
      "grpc_max_age_filter", 
      "grpc_message_size_filter", 
      "grpc_resolver_dns_ares", 
      "grpc_resolver_dns_native", 
      "grpc_resolver_fake", 
      "grpc_resolver_sockaddr", 
      "grpc_server_backward_compatibility", 
      "grpc_server_load_reporting", 
      "grpc_transport_chttp2_client_insecure", 
      "grpc_transport_chttp2_server_insecure", 
      "grpc_transport_inproc", 
      "grpc_workaround_cronet_compression_filter"
    ], 
    "headers": [], 
    "is_filegroup": false, 
    "language": "c", 
    "name": "grpc_unsecure", 
    "src": [
      "src/core/lib/surface/init.cc", 
      "src/core/lib/surface/init_unsecure.cc"
    ], 
    "third_party": false, 
    "type": "lib"
  }, 
  {
    "deps": [
      "gpr", 
      "gpr_test_util", 
      "grpc", 
      "grpc_test_util", 
      "test_tcp_server"
    ], 
    "headers": [
      "test/core/util/reconnect_server.h"
    ], 
    "is_filegroup": false, 
    "language": "c", 
    "name": "reconnect_server", 
    "src": [
      "test/core/util/reconnect_server.cc", 
      "test/core/util/reconnect_server.h"
    ], 
    "third_party": false, 
    "type": "lib"
  }, 
  {
    "deps": [
      "gpr", 
      "gpr_test_util", 
      "grpc", 
      "grpc_test_util"
    ], 
    "headers": [
      "test/core/util/test_tcp_server.h"
    ], 
    "is_filegroup": false, 
    "language": "c", 
    "name": "test_tcp_server", 
    "src": [
      "test/core/util/test_tcp_server.cc", 
      "test/core/util/test_tcp_server.h"
    ], 
    "third_party": false, 
    "type": "lib"
  }, 
  {
    "deps": [
      "gpr", 
      "grpc", 
      "grpc++_base", 
      "grpc++_codegen_base", 
      "grpc++_codegen_base_src", 
      "grpc++_codegen_proto"
    ], 
    "headers": [
      "include/grpc++/impl/codegen/core_codegen.h", 
      "src/cpp/client/secure_credentials.h", 
      "src/cpp/common/secure_auth_context.h", 
      "src/cpp/server/secure_server_credentials.h"
    ], 
    "is_filegroup": false, 
    "language": "c++", 
    "name": "grpc++", 
    "src": [
      "include/grpc++/impl/codegen/core_codegen.h", 
      "src/cpp/client/insecure_credentials.cc", 
      "src/cpp/client/secure_credentials.cc", 
      "src/cpp/client/secure_credentials.h", 
      "src/cpp/common/auth_property_iterator.cc", 
      "src/cpp/common/secure_auth_context.cc", 
      "src/cpp/common/secure_auth_context.h", 
      "src/cpp/common/secure_channel_arguments.cc", 
      "src/cpp/common/secure_create_auth_context.cc", 
      "src/cpp/server/insecure_server_credentials.cc", 
      "src/cpp/server/secure_server_credentials.cc", 
      "src/cpp/server/secure_server_credentials.h"
    ], 
    "third_party": false, 
    "type": "lib"
  }, 
  {
    "deps": [
      "grpc++"
    ], 
    "headers": [
      "src/cpp/util/core_stats.h", 
      "src/proto/grpc/core/stats.grpc.pb.h", 
      "src/proto/grpc/core/stats.pb.h", 
      "src/proto/grpc/core/stats_mock.grpc.pb.h"
    ], 
    "is_filegroup": false, 
    "language": "c++", 
    "name": "grpc++_core_stats", 
    "src": [
      "src/cpp/util/core_stats.cc", 
      "src/cpp/util/core_stats.h"
    ], 
    "third_party": false, 
    "type": "lib"
  }, 
  {
    "deps": [
      "census", 
      "gpr", 
      "grpc", 
      "grpc++_base", 
      "grpc++_codegen_base", 
      "grpc++_codegen_base_src", 
      "grpc_cronet", 
      "grpc_transport_chttp2_client_insecure", 
      "grpc_transport_chttp2_server_insecure"
    ], 
    "headers": [], 
    "is_filegroup": false, 
    "language": "c++", 
    "name": "grpc++_cronet", 
    "src": [
      "src/cpp/client/cronet_credentials.cc", 
      "src/cpp/client/insecure_credentials.cc", 
      "src/cpp/common/insecure_create_auth_context.cc", 
      "src/cpp/server/insecure_server_credentials.cc"
    ], 
    "third_party": false, 
    "type": "lib"
  }, 
  {
    "deps": [
      "grpc++"
    ], 
    "headers": [
      "include/grpc++/support/error_details.h", 
      "src/proto/grpc/status/status.grpc.pb.h", 
      "src/proto/grpc/status/status.pb.h", 
      "src/proto/grpc/status/status_mock.grpc.pb.h"
    ], 
    "is_filegroup": false, 
    "language": "c++", 
    "name": "grpc++_error_details", 
    "src": [
      "include/grpc++/support/error_details.h", 
      "src/cpp/util/error_details.cc"
    ], 
    "third_party": false, 
    "type": "lib"
  }, 
  {
    "deps": [
      "grpc", 
      "grpc++", 
      "grpc++_config_proto", 
      "grpc++_reflection_proto"
    ], 
    "headers": [
      "test/cpp/util/proto_reflection_descriptor_database.h"
    ], 
    "is_filegroup": false, 
    "language": "c++", 
    "name": "grpc++_proto_reflection_desc_db", 
    "src": [
      "test/cpp/util/proto_reflection_descriptor_database.cc", 
      "test/cpp/util/proto_reflection_descriptor_database.h"
    ], 
    "third_party": false, 
    "type": "lib"
  }, 
  {
    "deps": [
      "grpc", 
      "grpc++", 
      "grpc++_reflection_proto"
    ], 
    "headers": [
      "include/grpc++/ext/proto_server_reflection_plugin.h", 
      "src/cpp/ext/proto_server_reflection.h"
    ], 
    "is_filegroup": false, 
    "language": "c++", 
    "name": "grpc++_reflection", 
    "src": [
      "include/grpc++/ext/proto_server_reflection_plugin.h", 
      "src/cpp/ext/proto_server_reflection.cc", 
      "src/cpp/ext/proto_server_reflection.h", 
      "src/cpp/ext/proto_server_reflection_plugin.cc"
    ], 
    "third_party": false, 
    "type": "lib"
  }, 
  {
    "deps": [], 
    "headers": [
      "test/cpp/util/test_config.h"
    ], 
    "is_filegroup": false, 
    "language": "c++", 
    "name": "grpc++_test_config", 
    "src": [
      "test/cpp/util/test_config.h", 
      "test/cpp/util/test_config_cc.cc"
    ], 
    "third_party": false, 
    "type": "lib"
  }, 
  {
    "deps": [
      "grpc", 
      "grpc++", 
      "grpc++_codegen_base", 
      "grpc++_codegen_base_src", 
      "grpc++_codegen_proto", 
      "grpc++_config_proto", 
      "grpc_test_util"
    ], 
    "headers": [
      "src/proto/grpc/health/v1/health.grpc.pb.h", 
      "src/proto/grpc/health/v1/health.pb.h", 
      "src/proto/grpc/health/v1/health_mock.grpc.pb.h", 
      "src/proto/grpc/testing/duplicate/echo_duplicate.grpc.pb.h", 
      "src/proto/grpc/testing/duplicate/echo_duplicate.pb.h", 
      "src/proto/grpc/testing/duplicate/echo_duplicate_mock.grpc.pb.h", 
      "src/proto/grpc/testing/echo.grpc.pb.h", 
      "src/proto/grpc/testing/echo.pb.h", 
      "src/proto/grpc/testing/echo_messages.grpc.pb.h", 
      "src/proto/grpc/testing/echo_messages.pb.h", 
      "src/proto/grpc/testing/echo_messages_mock.grpc.pb.h", 
      "src/proto/grpc/testing/echo_mock.grpc.pb.h", 
      "test/cpp/end2end/test_service_impl.h", 
      "test/cpp/util/byte_buffer_proto_helper.h", 
      "test/cpp/util/create_test_channel.h", 
      "test/cpp/util/string_ref_helper.h", 
      "test/cpp/util/subprocess.h", 
      "test/cpp/util/test_credentials_provider.h"
    ], 
    "is_filegroup": false, 
    "language": "c++", 
    "name": "grpc++_test_util", 
    "src": [
      "test/cpp/end2end/test_service_impl.cc", 
      "test/cpp/end2end/test_service_impl.h", 
      "test/cpp/util/byte_buffer_proto_helper.cc", 
      "test/cpp/util/byte_buffer_proto_helper.h", 
      "test/cpp/util/create_test_channel.cc", 
      "test/cpp/util/create_test_channel.h", 
      "test/cpp/util/string_ref_helper.cc", 
      "test/cpp/util/string_ref_helper.h", 
      "test/cpp/util/subprocess.cc", 
      "test/cpp/util/subprocess.h", 
      "test/cpp/util/test_credentials_provider.cc", 
      "test/cpp/util/test_credentials_provider.h"
    ], 
    "third_party": false, 
    "type": "lib"
  }, 
  {
    "deps": [
      "grpc++_codegen_base", 
      "grpc++_codegen_base_src", 
      "grpc++_codegen_proto", 
      "grpc++_config_proto", 
      "grpc++_unsecure", 
      "grpc_test_util_unsecure", 
      "grpc_unsecure"
    ], 
    "headers": [
      "src/proto/grpc/health/v1/health.grpc.pb.h", 
      "src/proto/grpc/health/v1/health.pb.h", 
      "src/proto/grpc/health/v1/health_mock.grpc.pb.h", 
      "src/proto/grpc/testing/duplicate/echo_duplicate.grpc.pb.h", 
      "src/proto/grpc/testing/duplicate/echo_duplicate.pb.h", 
      "src/proto/grpc/testing/duplicate/echo_duplicate_mock.grpc.pb.h", 
      "src/proto/grpc/testing/echo.grpc.pb.h", 
      "src/proto/grpc/testing/echo.pb.h", 
      "src/proto/grpc/testing/echo_messages.grpc.pb.h", 
      "src/proto/grpc/testing/echo_messages.pb.h", 
      "src/proto/grpc/testing/echo_messages_mock.grpc.pb.h", 
      "src/proto/grpc/testing/echo_mock.grpc.pb.h", 
      "test/cpp/end2end/test_service_impl.h", 
      "test/cpp/util/byte_buffer_proto_helper.h", 
      "test/cpp/util/string_ref_helper.h", 
      "test/cpp/util/subprocess.h"
    ], 
    "is_filegroup": false, 
    "language": "c++", 
    "name": "grpc++_test_util_unsecure", 
    "src": [
      "test/cpp/end2end/test_service_impl.cc", 
      "test/cpp/end2end/test_service_impl.h", 
      "test/cpp/util/byte_buffer_proto_helper.cc", 
      "test/cpp/util/byte_buffer_proto_helper.h", 
      "test/cpp/util/string_ref_helper.cc", 
      "test/cpp/util/string_ref_helper.h", 
      "test/cpp/util/subprocess.cc", 
      "test/cpp/util/subprocess.h"
    ], 
    "third_party": false, 
    "type": "lib"
  }, 
  {
    "deps": [
      "gpr", 
      "grpc++_base_unsecure", 
      "grpc++_codegen_base", 
      "grpc++_codegen_base_src", 
      "grpc_unsecure"
    ], 
    "headers": [], 
    "is_filegroup": false, 
    "language": "c++", 
    "name": "grpc++_unsecure", 
    "src": [
      "src/cpp/client/insecure_credentials.cc", 
      "src/cpp/common/insecure_create_auth_context.cc", 
      "src/cpp/server/insecure_server_credentials.cc"
    ], 
    "third_party": false, 
    "type": "lib"
  }, 
  {
    "deps": [
      "benchmark", 
      "grpc++_unsecure", 
      "grpc_test_util_unsecure", 
      "grpc_unsecure"
    ], 
    "headers": [
      "test/cpp/microbenchmarks/fullstack_context_mutators.h", 
      "test/cpp/microbenchmarks/fullstack_fixtures.h", 
      "test/cpp/microbenchmarks/helpers.h"
    ], 
    "is_filegroup": false, 
    "language": "c++", 
    "name": "grpc_benchmark", 
    "src": [
      "test/cpp/microbenchmarks/fullstack_context_mutators.h", 
      "test/cpp/microbenchmarks/fullstack_fixtures.h", 
      "test/cpp/microbenchmarks/helpers.cc", 
      "test/cpp/microbenchmarks/helpers.h"
    ], 
    "third_party": false, 
    "type": "lib"
  }, 
  {
    "deps": [
      "grpc", 
      "grpc++", 
      "grpc++_config_proto", 
      "grpc++_proto_reflection_desc_db", 
      "grpc++_reflection_proto"
    ], 
    "headers": [
      "test/cpp/util/cli_call.h", 
      "test/cpp/util/cli_credentials.h", 
      "test/cpp/util/config_grpc_cli.h", 
      "test/cpp/util/grpc_tool.h", 
      "test/cpp/util/proto_file_parser.h", 
      "test/cpp/util/service_describer.h"
    ], 
    "is_filegroup": false, 
    "language": "c++", 
    "name": "grpc_cli_libs", 
    "src": [
      "test/cpp/util/cli_call.cc", 
      "test/cpp/util/cli_call.h", 
      "test/cpp/util/cli_credentials.cc", 
      "test/cpp/util/cli_credentials.h", 
      "test/cpp/util/config_grpc_cli.h", 
      "test/cpp/util/grpc_tool.cc", 
      "test/cpp/util/grpc_tool.h", 
      "test/cpp/util/proto_file_parser.cc", 
      "test/cpp/util/proto_file_parser.h", 
      "test/cpp/util/service_describer.cc", 
      "test/cpp/util/service_describer.h"
    ], 
    "third_party": false, 
    "type": "lib"
  }, 
  {
    "deps": [
      "grpc++_config_proto"
    ], 
    "headers": [
      "src/compiler/config.h", 
      "src/compiler/cpp_generator.h", 
      "src/compiler/cpp_generator_helpers.h", 
      "src/compiler/csharp_generator.h", 
      "src/compiler/csharp_generator_helpers.h", 
      "src/compiler/generator_helpers.h", 
      "src/compiler/node_generator.h", 
      "src/compiler/node_generator_helpers.h", 
      "src/compiler/objective_c_generator.h", 
      "src/compiler/objective_c_generator_helpers.h", 
      "src/compiler/php_generator.h", 
      "src/compiler/php_generator_helpers.h", 
      "src/compiler/protobuf_plugin.h", 
      "src/compiler/python_generator.h", 
      "src/compiler/python_generator_helpers.h", 
      "src/compiler/python_private_generator.h", 
      "src/compiler/ruby_generator.h", 
      "src/compiler/ruby_generator_helpers-inl.h", 
      "src/compiler/ruby_generator_map-inl.h", 
      "src/compiler/ruby_generator_string-inl.h", 
      "src/compiler/schema_interface.h"
    ], 
    "is_filegroup": false, 
    "language": "c++", 
    "name": "grpc_plugin_support", 
    "src": [
      "src/compiler/config.h", 
      "src/compiler/cpp_generator.cc", 
      "src/compiler/cpp_generator.h", 
      "src/compiler/cpp_generator_helpers.h", 
      "src/compiler/csharp_generator.cc", 
      "src/compiler/csharp_generator.h", 
      "src/compiler/csharp_generator_helpers.h", 
      "src/compiler/generator_helpers.h", 
      "src/compiler/node_generator.cc", 
      "src/compiler/node_generator.h", 
      "src/compiler/node_generator_helpers.h", 
      "src/compiler/objective_c_generator.cc", 
      "src/compiler/objective_c_generator.h", 
      "src/compiler/objective_c_generator_helpers.h", 
      "src/compiler/php_generator.cc", 
      "src/compiler/php_generator.h", 
      "src/compiler/php_generator_helpers.h", 
      "src/compiler/protobuf_plugin.h", 
      "src/compiler/python_generator.cc", 
      "src/compiler/python_generator.h", 
      "src/compiler/python_generator_helpers.h", 
      "src/compiler/python_private_generator.h", 
      "src/compiler/ruby_generator.cc", 
      "src/compiler/ruby_generator.h", 
      "src/compiler/ruby_generator_helpers-inl.h", 
      "src/compiler/ruby_generator_map-inl.h", 
      "src/compiler/ruby_generator_string-inl.h", 
      "src/compiler/schema_interface.h"
    ], 
    "third_party": false, 
    "type": "lib"
  }, 
  {
    "deps": [
      "grpc", 
      "grpc++", 
      "grpc++_test_config", 
      "grpc++_test_util", 
      "grpc_test_util"
    ], 
    "headers": [
      "src/proto/grpc/testing/empty.grpc.pb.h", 
      "src/proto/grpc/testing/empty.pb.h", 
      "src/proto/grpc/testing/empty_mock.grpc.pb.h", 
      "src/proto/grpc/testing/messages.grpc.pb.h", 
      "src/proto/grpc/testing/messages.pb.h", 
      "src/proto/grpc/testing/messages_mock.grpc.pb.h", 
      "src/proto/grpc/testing/test.grpc.pb.h", 
      "src/proto/grpc/testing/test.pb.h", 
      "src/proto/grpc/testing/test_mock.grpc.pb.h", 
      "test/cpp/interop/http2_client.h"
    ], 
    "is_filegroup": false, 
    "language": "c++", 
    "name": "http2_client_main", 
    "src": [
      "test/cpp/interop/http2_client.cc", 
      "test/cpp/interop/http2_client.h"
    ], 
    "third_party": false, 
    "type": "lib"
  }, 
  {
    "deps": [
      "gpr", 
      "grpc", 
      "grpc++", 
      "grpc++_test_util", 
      "grpc_test_util"
    ], 
    "headers": [
      "src/proto/grpc/testing/messages.grpc.pb.h", 
      "src/proto/grpc/testing/messages.pb.h", 
      "src/proto/grpc/testing/messages_mock.grpc.pb.h", 
      "test/cpp/interop/client_helper.h"
    ], 
    "is_filegroup": false, 
    "language": "c++", 
    "name": "interop_client_helper", 
    "src": [
      "test/cpp/interop/client_helper.cc", 
      "test/cpp/interop/client_helper.h"
    ], 
    "third_party": false, 
    "type": "lib"
  }, 
  {
    "deps": [
      "gpr", 
      "gpr_test_util", 
      "grpc", 
      "grpc++", 
      "grpc++_test_config", 
      "grpc++_test_util", 
      "grpc_test_util", 
      "interop_client_helper"
    ], 
    "headers": [
      "src/proto/grpc/testing/empty.grpc.pb.h", 
      "src/proto/grpc/testing/empty.pb.h", 
      "src/proto/grpc/testing/empty_mock.grpc.pb.h", 
      "src/proto/grpc/testing/messages.grpc.pb.h", 
      "src/proto/grpc/testing/messages.pb.h", 
      "src/proto/grpc/testing/messages_mock.grpc.pb.h", 
      "src/proto/grpc/testing/test.grpc.pb.h", 
      "src/proto/grpc/testing/test.pb.h", 
      "src/proto/grpc/testing/test_mock.grpc.pb.h", 
      "test/cpp/interop/interop_client.h"
    ], 
    "is_filegroup": false, 
    "language": "c++", 
    "name": "interop_client_main", 
    "src": [
      "test/cpp/interop/client.cc", 
      "test/cpp/interop/interop_client.cc", 
      "test/cpp/interop/interop_client.h"
    ], 
    "third_party": false, 
    "type": "lib"
  }, 
  {
    "deps": [
      "gpr", 
      "grpc", 
      "grpc++", 
      "grpc++_test_util", 
      "grpc_test_util"
    ], 
    "headers": [
      "test/cpp/interop/server_helper.h"
    ], 
    "is_filegroup": false, 
    "language": "c++", 
    "name": "interop_server_helper", 
    "src": [
      "test/cpp/interop/server_helper.cc", 
      "test/cpp/interop/server_helper.h"
    ], 
    "third_party": false, 
    "type": "lib"
  }, 
  {
    "deps": [
      "gpr", 
      "gpr_test_util", 
      "grpc", 
      "grpc++", 
      "grpc++_test_config", 
      "grpc++_test_util", 
      "grpc_test_util", 
      "interop_server_helper"
    ], 
    "headers": [
      "src/proto/grpc/testing/empty.grpc.pb.h", 
      "src/proto/grpc/testing/empty.pb.h", 
      "src/proto/grpc/testing/empty_mock.grpc.pb.h", 
      "src/proto/grpc/testing/messages.grpc.pb.h", 
      "src/proto/grpc/testing/messages.pb.h", 
      "src/proto/grpc/testing/messages_mock.grpc.pb.h", 
      "src/proto/grpc/testing/test.grpc.pb.h", 
      "src/proto/grpc/testing/test.pb.h", 
      "src/proto/grpc/testing/test_mock.grpc.pb.h"
    ], 
    "is_filegroup": false, 
    "language": "c++", 
    "name": "interop_server_lib", 
    "src": [
      "test/cpp/interop/interop_server.cc"
    ], 
    "third_party": false, 
    "type": "lib"
  }, 
  {
    "deps": [
      "interop_server_lib"
    ], 
    "headers": [], 
    "is_filegroup": false, 
    "language": "c++", 
    "name": "interop_server_main", 
    "src": [
      "test/cpp/interop/interop_server_bootstrap.cc"
    ], 
    "third_party": false, 
    "type": "lib"
  }, 
  {
    "deps": [
      "grpc", 
      "grpc++", 
      "grpc++_core_stats", 
      "grpc++_test_util", 
      "grpc_test_util"
    ], 
    "headers": [
      "src/proto/grpc/testing/control.grpc.pb.h", 
      "src/proto/grpc/testing/control.pb.h", 
      "src/proto/grpc/testing/control_mock.grpc.pb.h", 
      "src/proto/grpc/testing/messages.grpc.pb.h", 
      "src/proto/grpc/testing/messages.pb.h", 
      "src/proto/grpc/testing/messages_mock.grpc.pb.h", 
      "src/proto/grpc/testing/payloads.grpc.pb.h", 
      "src/proto/grpc/testing/payloads.pb.h", 
      "src/proto/grpc/testing/payloads_mock.grpc.pb.h", 
      "src/proto/grpc/testing/services.grpc.pb.h", 
      "src/proto/grpc/testing/services.pb.h", 
      "src/proto/grpc/testing/services_mock.grpc.pb.h", 
      "src/proto/grpc/testing/stats.grpc.pb.h", 
      "src/proto/grpc/testing/stats.pb.h", 
      "src/proto/grpc/testing/stats_mock.grpc.pb.h", 
      "test/cpp/qps/benchmark_config.h", 
      "test/cpp/qps/client.h", 
      "test/cpp/qps/driver.h", 
      "test/cpp/qps/histogram.h", 
      "test/cpp/qps/interarrival.h", 
      "test/cpp/qps/parse_json.h", 
      "test/cpp/qps/qps_worker.h", 
      "test/cpp/qps/report.h", 
      "test/cpp/qps/server.h", 
      "test/cpp/qps/stats.h", 
      "test/cpp/qps/usage_timer.h"
    ], 
    "is_filegroup": false, 
    "language": "c++", 
    "name": "qps", 
    "src": [
      "test/cpp/qps/benchmark_config.cc", 
      "test/cpp/qps/benchmark_config.h", 
      "test/cpp/qps/client.h", 
      "test/cpp/qps/client_async.cc", 
      "test/cpp/qps/client_sync.cc", 
      "test/cpp/qps/driver.cc", 
      "test/cpp/qps/driver.h", 
      "test/cpp/qps/histogram.h", 
      "test/cpp/qps/interarrival.h", 
      "test/cpp/qps/parse_json.cc", 
      "test/cpp/qps/parse_json.h", 
      "test/cpp/qps/qps_worker.cc", 
      "test/cpp/qps/qps_worker.h", 
      "test/cpp/qps/report.cc", 
      "test/cpp/qps/report.h", 
      "test/cpp/qps/server.h", 
      "test/cpp/qps/server_async.cc", 
      "test/cpp/qps/server_sync.cc", 
      "test/cpp/qps/stats.h", 
      "test/cpp/qps/usage_timer.cc", 
      "test/cpp/qps/usage_timer.h"
    ], 
    "third_party": false, 
    "type": "lib"
  }, 
  {
    "deps": [
      "gpr", 
      "grpc"
    ], 
    "headers": [], 
    "is_filegroup": false, 
    "language": "csharp", 
    "name": "grpc_csharp_ext", 
    "src": [
      "src/csharp/ext/grpc_csharp_ext.c"
    ], 
    "third_party": false, 
    "type": "lib"
  }, 
  {
    "deps": [], 
    "headers": [
      "third_party/boringssl/crypto/aes/internal.h", 
      "third_party/boringssl/crypto/asn1/asn1_locl.h", 
      "third_party/boringssl/crypto/bio/internal.h", 
      "third_party/boringssl/crypto/bn/internal.h", 
      "third_party/boringssl/crypto/bn/rsaz_exp.h", 
      "third_party/boringssl/crypto/bytestring/internal.h", 
      "third_party/boringssl/crypto/cipher/internal.h", 
      "third_party/boringssl/crypto/conf/conf_def.h", 
      "third_party/boringssl/crypto/conf/internal.h", 
      "third_party/boringssl/crypto/curve25519/internal.h", 
      "third_party/boringssl/crypto/des/internal.h", 
      "third_party/boringssl/crypto/digest/internal.h", 
      "third_party/boringssl/crypto/digest/md32_common.h", 
      "third_party/boringssl/crypto/ec/internal.h", 
      "third_party/boringssl/crypto/ec/p256-x86_64-table.h", 
      "third_party/boringssl/crypto/ec/p256-x86_64.h", 
      "third_party/boringssl/crypto/evp/internal.h", 
      "third_party/boringssl/crypto/internal.h", 
      "third_party/boringssl/crypto/modes/internal.h", 
      "third_party/boringssl/crypto/obj/obj_dat.h", 
      "third_party/boringssl/crypto/pkcs8/internal.h", 
      "third_party/boringssl/crypto/poly1305/internal.h", 
      "third_party/boringssl/crypto/pool/internal.h", 
      "third_party/boringssl/crypto/rand/internal.h", 
      "third_party/boringssl/crypto/rsa/internal.h", 
      "third_party/boringssl/crypto/x509/charmap.h", 
      "third_party/boringssl/crypto/x509/internal.h", 
      "third_party/boringssl/crypto/x509/vpm_int.h", 
      "third_party/boringssl/crypto/x509v3/ext_dat.h", 
      "third_party/boringssl/crypto/x509v3/pcy_int.h", 
      "third_party/boringssl/include/openssl/aead.h", 
      "third_party/boringssl/include/openssl/aes.h", 
      "third_party/boringssl/include/openssl/arm_arch.h", 
      "third_party/boringssl/include/openssl/asn1.h", 
      "third_party/boringssl/include/openssl/asn1_mac.h", 
      "third_party/boringssl/include/openssl/asn1t.h", 
      "third_party/boringssl/include/openssl/base.h", 
      "third_party/boringssl/include/openssl/base64.h", 
      "third_party/boringssl/include/openssl/bio.h", 
      "third_party/boringssl/include/openssl/blowfish.h", 
      "third_party/boringssl/include/openssl/bn.h", 
      "third_party/boringssl/include/openssl/buf.h", 
      "third_party/boringssl/include/openssl/buffer.h", 
      "third_party/boringssl/include/openssl/bytestring.h", 
      "third_party/boringssl/include/openssl/cast.h", 
      "third_party/boringssl/include/openssl/chacha.h", 
      "third_party/boringssl/include/openssl/cipher.h", 
      "third_party/boringssl/include/openssl/cmac.h", 
      "third_party/boringssl/include/openssl/conf.h", 
      "third_party/boringssl/include/openssl/cpu.h", 
      "third_party/boringssl/include/openssl/crypto.h", 
      "third_party/boringssl/include/openssl/curve25519.h", 
      "third_party/boringssl/include/openssl/des.h", 
      "third_party/boringssl/include/openssl/dh.h", 
      "third_party/boringssl/include/openssl/digest.h", 
      "third_party/boringssl/include/openssl/dsa.h", 
      "third_party/boringssl/include/openssl/dtls1.h", 
      "third_party/boringssl/include/openssl/ec.h", 
      "third_party/boringssl/include/openssl/ec_key.h", 
      "third_party/boringssl/include/openssl/ecdh.h", 
      "third_party/boringssl/include/openssl/ecdsa.h", 
      "third_party/boringssl/include/openssl/engine.h", 
      "third_party/boringssl/include/openssl/err.h", 
      "third_party/boringssl/include/openssl/evp.h", 
      "third_party/boringssl/include/openssl/ex_data.h", 
      "third_party/boringssl/include/openssl/hkdf.h", 
      "third_party/boringssl/include/openssl/hmac.h", 
      "third_party/boringssl/include/openssl/lhash.h", 
      "third_party/boringssl/include/openssl/lhash_macros.h", 
      "third_party/boringssl/include/openssl/md4.h", 
      "third_party/boringssl/include/openssl/md5.h", 
      "third_party/boringssl/include/openssl/mem.h", 
      "third_party/boringssl/include/openssl/nid.h", 
      "third_party/boringssl/include/openssl/obj.h", 
      "third_party/boringssl/include/openssl/obj_mac.h", 
      "third_party/boringssl/include/openssl/objects.h", 
      "third_party/boringssl/include/openssl/opensslconf.h", 
      "third_party/boringssl/include/openssl/opensslv.h", 
      "third_party/boringssl/include/openssl/ossl_typ.h", 
      "third_party/boringssl/include/openssl/pem.h", 
      "third_party/boringssl/include/openssl/pkcs12.h", 
      "third_party/boringssl/include/openssl/pkcs7.h", 
      "third_party/boringssl/include/openssl/pkcs8.h", 
      "third_party/boringssl/include/openssl/poly1305.h", 
      "third_party/boringssl/include/openssl/pool.h", 
      "third_party/boringssl/include/openssl/rand.h", 
      "third_party/boringssl/include/openssl/rc4.h", 
      "third_party/boringssl/include/openssl/ripemd.h", 
      "third_party/boringssl/include/openssl/rsa.h", 
      "third_party/boringssl/include/openssl/safestack.h", 
      "third_party/boringssl/include/openssl/sha.h", 
      "third_party/boringssl/include/openssl/srtp.h", 
      "third_party/boringssl/include/openssl/ssl.h", 
      "third_party/boringssl/include/openssl/ssl3.h", 
      "third_party/boringssl/include/openssl/stack.h", 
      "third_party/boringssl/include/openssl/stack_macros.h", 
      "third_party/boringssl/include/openssl/thread.h", 
      "third_party/boringssl/include/openssl/tls1.h", 
      "third_party/boringssl/include/openssl/type_check.h", 
      "third_party/boringssl/include/openssl/x509.h", 
      "third_party/boringssl/include/openssl/x509_vfy.h", 
      "third_party/boringssl/include/openssl/x509v3.h", 
      "third_party/boringssl/ssl/internal.h"
    ], 
    "is_filegroup": false, 
    "language": "c", 
    "name": "boringssl", 
    "src": [
      "src/boringssl/err_data.c"
    ], 
    "third_party": true, 
    "type": "lib"
  }, 
  {
    "deps": [], 
    "headers": [], 
    "is_filegroup": false, 
    "language": "c++", 
    "name": "boringssl_test_util", 
    "src": [], 
    "third_party": true, 
    "type": "lib"
  }, 
  {
    "deps": [
      "boringssl", 
      "boringssl_test_util"
    ], 
    "headers": [], 
    "is_filegroup": false, 
    "language": "c++", 
    "name": "boringssl_aes_test_lib", 
    "src": [], 
    "third_party": true, 
    "type": "lib"
  }, 
  {
    "deps": [
      "boringssl", 
      "boringssl_test_util"
    ], 
    "headers": [], 
    "is_filegroup": false, 
    "language": "c++", 
    "name": "boringssl_asn1_test_lib", 
    "src": [], 
    "third_party": true, 
    "type": "lib"
  }, 
  {
    "deps": [
      "boringssl", 
      "boringssl_test_util"
    ], 
    "headers": [], 
    "is_filegroup": false, 
    "language": "c++", 
    "name": "boringssl_base64_test_lib", 
    "src": [], 
    "third_party": true, 
    "type": "lib"
  }, 
  {
    "deps": [
      "boringssl", 
      "boringssl_test_util"
    ], 
    "headers": [], 
    "is_filegroup": false, 
    "language": "c++", 
    "name": "boringssl_bio_test_lib", 
    "src": [], 
    "third_party": true, 
    "type": "lib"
  }, 
  {
    "deps": [
      "boringssl", 
      "boringssl_test_util"
    ], 
    "headers": [], 
    "is_filegroup": false, 
    "language": "c++", 
    "name": "boringssl_bn_test_lib", 
    "src": [], 
    "third_party": true, 
    "type": "lib"
  }, 
  {
    "deps": [
      "boringssl", 
      "boringssl_test_util"
    ], 
    "headers": [], 
    "is_filegroup": false, 
    "language": "c++", 
    "name": "boringssl_bytestring_test_lib", 
    "src": [], 
    "third_party": true, 
    "type": "lib"
  }, 
  {
    "deps": [
      "boringssl", 
      "boringssl_test_util"
    ], 
    "headers": [], 
    "is_filegroup": false, 
    "language": "c++", 
    "name": "boringssl_aead_test_lib", 
    "src": [], 
    "third_party": true, 
    "type": "lib"
  }, 
  {
    "deps": [
      "boringssl", 
      "boringssl_test_util"
    ], 
    "headers": [], 
    "is_filegroup": false, 
    "language": "c++", 
    "name": "boringssl_cipher_test_lib", 
    "src": [], 
    "third_party": true, 
    "type": "lib"
  }, 
  {
    "deps": [
      "boringssl", 
      "boringssl_test_util"
    ], 
    "headers": [], 
    "is_filegroup": false, 
    "language": "c++", 
    "name": "boringssl_cmac_test_lib", 
    "src": [], 
    "third_party": true, 
    "type": "lib"
  }, 
  {
    "deps": [
      "boringssl", 
      "boringssl_test_util"
    ], 
    "headers": [], 
    "is_filegroup": false, 
    "language": "c++", 
    "name": "boringssl_constant_time_test_lib", 
    "src": [], 
    "third_party": true, 
    "type": "lib"
  }, 
  {
    "deps": [
      "boringssl", 
      "boringssl_test_util"
    ], 
    "headers": [], 
    "is_filegroup": false, 
    "language": "c++", 
    "name": "boringssl_ed25519_test_lib", 
    "src": [], 
    "third_party": true, 
    "type": "lib"
  }, 
  {
    "deps": [
      "boringssl", 
      "boringssl_test_util"
    ], 
    "headers": [], 
    "is_filegroup": false, 
    "language": "c++", 
    "name": "boringssl_spake25519_test_lib", 
    "src": [], 
    "third_party": true, 
    "type": "lib"
  }, 
  {
    "deps": [
      "boringssl", 
      "boringssl_test_util"
    ], 
    "headers": [], 
    "is_filegroup": false, 
    "language": "c++", 
    "name": "boringssl_x25519_test_lib", 
    "src": [], 
    "third_party": true, 
    "type": "lib"
  }, 
  {
    "deps": [
      "boringssl", 
      "boringssl_test_util"
    ], 
    "headers": [], 
    "is_filegroup": false, 
    "language": "c++", 
    "name": "boringssl_digest_test_lib", 
    "src": [], 
    "third_party": true, 
    "type": "lib"
  }, 
  {
    "deps": [
      "boringssl", 
      "boringssl_test_util"
    ], 
    "headers": [], 
    "is_filegroup": false, 
    "language": "c", 
    "name": "boringssl_example_mul_lib", 
    "src": [], 
    "third_party": true, 
    "type": "lib"
  }, 
  {
    "deps": [
      "boringssl", 
      "boringssl_test_util"
    ], 
    "headers": [], 
    "is_filegroup": false, 
    "language": "c++", 
    "name": "boringssl_p256-x86_64_test_lib", 
    "src": [], 
    "third_party": true, 
    "type": "lib"
  }, 
  {
    "deps": [
      "boringssl", 
      "boringssl_test_util"
    ], 
    "headers": [], 
    "is_filegroup": false, 
    "language": "c++", 
    "name": "boringssl_ecdh_test_lib", 
    "src": [], 
    "third_party": true, 
    "type": "lib"
  }, 
  {
    "deps": [
      "boringssl", 
      "boringssl_test_util"
    ], 
    "headers": [], 
    "is_filegroup": false, 
    "language": "c++", 
    "name": "boringssl_ecdsa_sign_test_lib", 
    "src": [], 
    "third_party": true, 
    "type": "lib"
  }, 
  {
    "deps": [
      "boringssl", 
      "boringssl_test_util"
    ], 
    "headers": [], 
    "is_filegroup": false, 
    "language": "c++", 
    "name": "boringssl_ecdsa_test_lib", 
    "src": [], 
    "third_party": true, 
    "type": "lib"
  }, 
  {
    "deps": [
      "boringssl", 
      "boringssl_test_util"
    ], 
    "headers": [], 
    "is_filegroup": false, 
    "language": "c++", 
    "name": "boringssl_ecdsa_verify_test_lib", 
    "src": [], 
    "third_party": true, 
    "type": "lib"
  }, 
  {
    "deps": [
      "boringssl", 
      "boringssl_test_util"
    ], 
    "headers": [], 
    "is_filegroup": false, 
    "language": "c++", 
    "name": "boringssl_evp_extra_test_lib", 
    "src": [], 
    "third_party": true, 
    "type": "lib"
  }, 
  {
    "deps": [
      "boringssl", 
      "boringssl_test_util"
    ], 
    "headers": [], 
    "is_filegroup": false, 
    "language": "c++", 
    "name": "boringssl_evp_test_lib", 
    "src": [], 
    "third_party": true, 
    "type": "lib"
  }, 
  {
    "deps": [
      "boringssl", 
      "boringssl_test_util"
    ], 
    "headers": [], 
    "is_filegroup": false, 
    "language": "c++", 
    "name": "boringssl_pbkdf_test_lib", 
    "src": [], 
    "third_party": true, 
    "type": "lib"
  }, 
  {
    "deps": [
      "boringssl", 
      "boringssl_test_util"
    ], 
    "headers": [], 
    "is_filegroup": false, 
    "language": "c++", 
    "name": "boringssl_hkdf_test_lib", 
    "src": [], 
    "third_party": true, 
    "type": "lib"
  }, 
  {
    "deps": [
      "boringssl", 
      "boringssl_test_util"
    ], 
    "headers": [], 
    "is_filegroup": false, 
    "language": "c++", 
    "name": "boringssl_hmac_test_lib", 
    "src": [], 
    "third_party": true, 
    "type": "lib"
  }, 
  {
    "deps": [
      "boringssl", 
      "boringssl_test_util"
    ], 
    "headers": [], 
    "is_filegroup": false, 
    "language": "c++", 
    "name": "boringssl_lhash_test_lib", 
    "src": [], 
    "third_party": true, 
    "type": "lib"
  }, 
  {
    "deps": [
      "boringssl", 
      "boringssl_test_util"
    ], 
    "headers": [], 
    "is_filegroup": false, 
    "language": "c++", 
    "name": "boringssl_gcm_test_lib", 
    "src": [], 
    "third_party": true, 
    "type": "lib"
  }, 
  {
    "deps": [
      "boringssl", 
      "boringssl_test_util"
    ], 
    "headers": [], 
    "is_filegroup": false, 
    "language": "c++", 
    "name": "boringssl_obj_test_lib", 
    "src": [], 
    "third_party": true, 
    "type": "lib"
  }, 
  {
    "deps": [
      "boringssl", 
      "boringssl_test_util"
    ], 
    "headers": [], 
    "is_filegroup": false, 
    "language": "c++", 
    "name": "boringssl_pkcs12_test_lib", 
    "src": [], 
    "third_party": true, 
    "type": "lib"
  }, 
  {
    "deps": [
      "boringssl", 
      "boringssl_test_util"
    ], 
    "headers": [], 
    "is_filegroup": false, 
    "language": "c++", 
    "name": "boringssl_pkcs8_test_lib", 
    "src": [], 
    "third_party": true, 
    "type": "lib"
  }, 
  {
    "deps": [
      "boringssl", 
      "boringssl_test_util"
    ], 
    "headers": [], 
    "is_filegroup": false, 
    "language": "c++", 
    "name": "boringssl_poly1305_test_lib", 
    "src": [], 
    "third_party": true, 
    "type": "lib"
  }, 
  {
    "deps": [
      "boringssl", 
      "boringssl_test_util"
    ], 
    "headers": [], 
    "is_filegroup": false, 
    "language": "c++", 
    "name": "boringssl_pool_test_lib", 
    "src": [], 
    "third_party": true, 
    "type": "lib"
  }, 
  {
    "deps": [
      "boringssl", 
      "boringssl_test_util"
    ], 
    "headers": [], 
    "is_filegroup": false, 
    "language": "c++", 
    "name": "boringssl_refcount_test_lib", 
    "src": [], 
    "third_party": true, 
    "type": "lib"
  }, 
  {
    "deps": [
      "boringssl", 
      "boringssl_test_util"
    ], 
    "headers": [], 
    "is_filegroup": false, 
    "language": "c", 
    "name": "boringssl_thread_test_lib", 
    "src": [], 
    "third_party": true, 
    "type": "lib"
  }, 
  {
    "deps": [
      "boringssl", 
      "boringssl_test_util"
    ], 
    "headers": [], 
    "is_filegroup": false, 
    "language": "c", 
    "name": "boringssl_pkcs7_test_lib", 
    "src": [], 
    "third_party": true, 
    "type": "lib"
  }, 
  {
    "deps": [
      "boringssl", 
      "boringssl_test_util"
    ], 
    "headers": [], 
    "is_filegroup": false, 
    "language": "c++", 
    "name": "boringssl_x509_test_lib", 
    "src": [], 
    "third_party": true, 
    "type": "lib"
  }, 
  {
    "deps": [
      "boringssl", 
      "boringssl_test_util"
    ], 
    "headers": [], 
    "is_filegroup": false, 
    "language": "c", 
    "name": "boringssl_tab_test_lib", 
    "src": [], 
    "third_party": true, 
    "type": "lib"
  }, 
  {
    "deps": [
      "boringssl", 
      "boringssl_test_util"
    ], 
    "headers": [], 
    "is_filegroup": false, 
    "language": "c", 
    "name": "boringssl_v3name_test_lib", 
    "src": [], 
    "third_party": true, 
    "type": "lib"
  }, 
  {
    "deps": [], 
    "headers": [
      "third_party/benchmark/include/benchmark/benchmark.h", 
      "third_party/benchmark/include/benchmark/benchmark_api.h", 
      "third_party/benchmark/include/benchmark/reporter.h", 
      "third_party/benchmark/src/arraysize.h", 
      "third_party/benchmark/src/benchmark_api_internal.h", 
      "third_party/benchmark/src/check.h", 
      "third_party/benchmark/src/colorprint.h", 
      "third_party/benchmark/src/commandlineflags.h", 
      "third_party/benchmark/src/complexity.h", 
      "third_party/benchmark/src/counter.h", 
      "third_party/benchmark/src/cycleclock.h", 
      "third_party/benchmark/src/internal_macros.h", 
      "third_party/benchmark/src/log.h", 
      "third_party/benchmark/src/mutex.h", 
      "third_party/benchmark/src/re.h", 
      "third_party/benchmark/src/sleep.h", 
      "third_party/benchmark/src/stat.h", 
      "third_party/benchmark/src/string_util.h", 
      "third_party/benchmark/src/sysinfo.h", 
      "third_party/benchmark/src/timers.h"
    ], 
    "is_filegroup": false, 
    "language": "c++", 
    "name": "benchmark", 
    "src": [], 
    "third_party": false, 
    "type": "lib"
  }, 
  {
    "deps": [], 
    "headers": [
      "third_party/zlib/crc32.h", 
      "third_party/zlib/deflate.h", 
      "third_party/zlib/gzguts.h", 
      "third_party/zlib/inffast.h", 
      "third_party/zlib/inffixed.h", 
      "third_party/zlib/inflate.h", 
      "third_party/zlib/inftrees.h", 
      "third_party/zlib/trees.h", 
      "third_party/zlib/zconf.h", 
      "third_party/zlib/zlib.h", 
      "third_party/zlib/zutil.h"
    ], 
    "is_filegroup": false, 
    "language": "c", 
    "name": "z", 
    "src": [], 
    "third_party": true, 
    "type": "lib"
  }, 
  {
    "deps": [], 
    "headers": [
      "third_party/cares/ares_build.h", 
      "third_party/cares/cares/ares.h", 
      "third_party/cares/cares/ares_data.h", 
      "third_party/cares/cares/ares_dns.h", 
      "third_party/cares/cares/ares_getenv.h", 
      "third_party/cares/cares/ares_getopt.h", 
      "third_party/cares/cares/ares_inet_net_pton.h", 
      "third_party/cares/cares/ares_iphlpapi.h", 
      "third_party/cares/cares/ares_ipv6.h", 
      "third_party/cares/cares/ares_library_init.h", 
      "third_party/cares/cares/ares_llist.h", 
      "third_party/cares/cares/ares_nowarn.h", 
      "third_party/cares/cares/ares_platform.h", 
      "third_party/cares/cares/ares_private.h", 
      "third_party/cares/cares/ares_rules.h", 
      "third_party/cares/cares/ares_setup.h", 
      "third_party/cares/cares/ares_strcasecmp.h", 
      "third_party/cares/cares/ares_strdup.h", 
      "third_party/cares/cares/ares_version.h", 
      "third_party/cares/cares/bitncmp.h", 
      "third_party/cares/cares/config-win32.h", 
      "third_party/cares/cares/setup_once.h", 
      "third_party/cares/config_darwin/ares_config.h", 
      "third_party/cares/config_freebsd/ares_config.h", 
      "third_party/cares/config_linux/ares_config.h", 
      "third_party/cares/config_openbsd/ares_config.h"
    ], 
    "is_filegroup": false, 
    "language": "c", 
    "name": "ares", 
    "src": [], 
    "third_party": false, 
    "type": "lib"
  }, 
  {
    "deps": [
      "gpr", 
      "gpr_test_util", 
      "grpc_test_util_unsecure", 
      "grpc_unsecure"
    ], 
    "headers": [
      "test/core/bad_client/bad_client.h"
    ], 
    "is_filegroup": false, 
    "language": "c", 
    "name": "bad_client_test", 
    "src": [
      "test/core/bad_client/bad_client.cc", 
      "test/core/bad_client/bad_client.h"
    ], 
    "third_party": false, 
    "type": "lib"
  }, 
  {
    "deps": [
      "gpr", 
      "gpr_test_util", 
      "grpc", 
      "grpc_test_util"
    ], 
    "headers": [
      "test/core/bad_ssl/server_common.h"
    ], 
    "is_filegroup": false, 
    "language": "c", 
    "name": "bad_ssl_test_server", 
    "src": [
      "test/core/bad_ssl/server_common.cc", 
      "test/core/bad_ssl/server_common.h"
    ], 
    "third_party": false, 
    "type": "lib"
  }, 
  {
    "deps": [
      "gpr", 
      "gpr_test_util", 
      "grpc", 
      "grpc_test_util"
    ], 
    "headers": [
      "test/core/end2end/end2end_tests.h", 
      "test/core/end2end/tests/cancel_test_helpers.h"
    ], 
    "is_filegroup": false, 
    "language": "c", 
    "name": "end2end_tests", 
    "src": [
      "test/core/end2end/end2end_test_utils.cc", 
      "test/core/end2end/end2end_tests.cc", 
      "test/core/end2end/end2end_tests.h", 
      "test/core/end2end/tests/authority_not_supported.cc", 
      "test/core/end2end/tests/bad_hostname.cc", 
      "test/core/end2end/tests/bad_ping.cc", 
      "test/core/end2end/tests/binary_metadata.cc", 
      "test/core/end2end/tests/call_creds.cc", 
      "test/core/end2end/tests/cancel_after_accept.cc", 
      "test/core/end2end/tests/cancel_after_client_done.cc", 
      "test/core/end2end/tests/cancel_after_invoke.cc", 
      "test/core/end2end/tests/cancel_after_round_trip.cc", 
      "test/core/end2end/tests/cancel_before_invoke.cc", 
      "test/core/end2end/tests/cancel_in_a_vacuum.cc", 
      "test/core/end2end/tests/cancel_test_helpers.h", 
      "test/core/end2end/tests/cancel_with_status.cc", 
      "test/core/end2end/tests/compressed_payload.cc", 
      "test/core/end2end/tests/connectivity.cc", 
      "test/core/end2end/tests/default_host.cc", 
      "test/core/end2end/tests/disappearing_server.cc", 
      "test/core/end2end/tests/empty_batch.cc", 
      "test/core/end2end/tests/filter_call_init_fails.cc", 
      "test/core/end2end/tests/filter_causes_close.cc", 
      "test/core/end2end/tests/filter_latency.cc", 
      "test/core/end2end/tests/filter_status_code.cc", 
      "test/core/end2end/tests/graceful_server_shutdown.cc", 
      "test/core/end2end/tests/high_initial_seqno.cc", 
      "test/core/end2end/tests/hpack_size.cc", 
      "test/core/end2end/tests/idempotent_request.cc", 
      "test/core/end2end/tests/invoke_large_request.cc", 
      "test/core/end2end/tests/keepalive_timeout.cc", 
      "test/core/end2end/tests/large_metadata.cc", 
      "test/core/end2end/tests/load_reporting_hook.cc", 
      "test/core/end2end/tests/max_concurrent_streams.cc", 
      "test/core/end2end/tests/max_connection_age.cc", 
      "test/core/end2end/tests/max_connection_idle.cc", 
      "test/core/end2end/tests/max_message_length.cc", 
      "test/core/end2end/tests/negative_deadline.cc", 
      "test/core/end2end/tests/network_status_change.cc", 
      "test/core/end2end/tests/no_logging.cc", 
      "test/core/end2end/tests/no_op.cc", 
      "test/core/end2end/tests/payload.cc", 
      "test/core/end2end/tests/ping.cc", 
      "test/core/end2end/tests/ping_pong_streaming.cc", 
      "test/core/end2end/tests/proxy_auth.cc", 
      "test/core/end2end/tests/registered_call.cc", 
      "test/core/end2end/tests/request_with_flags.cc", 
      "test/core/end2end/tests/request_with_payload.cc", 
      "test/core/end2end/tests/resource_quota_server.cc", 
      "test/core/end2end/tests/server_finishes_request.cc", 
      "test/core/end2end/tests/shutdown_finishes_calls.cc", 
      "test/core/end2end/tests/shutdown_finishes_tags.cc", 
      "test/core/end2end/tests/simple_cacheable_request.cc", 
      "test/core/end2end/tests/simple_delayed_request.cc", 
      "test/core/end2end/tests/simple_metadata.cc", 
      "test/core/end2end/tests/simple_request.cc", 
      "test/core/end2end/tests/stream_compression_compressed_payload.cc", 
      "test/core/end2end/tests/stream_compression_payload.cc", 
      "test/core/end2end/tests/stream_compression_ping_pong_streaming.cc", 
      "test/core/end2end/tests/streaming_error_response.cc", 
      "test/core/end2end/tests/trailing_metadata.cc", 
      "test/core/end2end/tests/workaround_cronet_compression.cc", 
      "test/core/end2end/tests/write_buffering.cc", 
      "test/core/end2end/tests/write_buffering_at_end.cc"
    ], 
    "third_party": false, 
    "type": "lib"
  }, 
  {
    "deps": [
      "gpr", 
      "gpr_test_util", 
      "grpc_test_util_unsecure", 
      "grpc_unsecure"
    ], 
    "headers": [
      "test/core/end2end/end2end_tests.h", 
      "test/core/end2end/tests/cancel_test_helpers.h"
    ], 
    "is_filegroup": false, 
    "language": "c", 
    "name": "end2end_nosec_tests", 
    "src": [
      "test/core/end2end/end2end_nosec_tests.cc", 
      "test/core/end2end/end2end_test_utils.cc", 
      "test/core/end2end/end2end_tests.h", 
      "test/core/end2end/tests/authority_not_supported.cc", 
      "test/core/end2end/tests/bad_hostname.cc", 
      "test/core/end2end/tests/bad_ping.cc", 
      "test/core/end2end/tests/binary_metadata.cc", 
      "test/core/end2end/tests/cancel_after_accept.cc", 
      "test/core/end2end/tests/cancel_after_client_done.cc", 
      "test/core/end2end/tests/cancel_after_invoke.cc", 
      "test/core/end2end/tests/cancel_after_round_trip.cc", 
      "test/core/end2end/tests/cancel_before_invoke.cc", 
      "test/core/end2end/tests/cancel_in_a_vacuum.cc", 
      "test/core/end2end/tests/cancel_test_helpers.h", 
      "test/core/end2end/tests/cancel_with_status.cc", 
      "test/core/end2end/tests/compressed_payload.cc", 
      "test/core/end2end/tests/connectivity.cc", 
      "test/core/end2end/tests/default_host.cc", 
      "test/core/end2end/tests/disappearing_server.cc", 
      "test/core/end2end/tests/empty_batch.cc", 
      "test/core/end2end/tests/filter_call_init_fails.cc", 
      "test/core/end2end/tests/filter_causes_close.cc", 
      "test/core/end2end/tests/filter_latency.cc", 
      "test/core/end2end/tests/filter_status_code.cc", 
      "test/core/end2end/tests/graceful_server_shutdown.cc", 
      "test/core/end2end/tests/high_initial_seqno.cc", 
      "test/core/end2end/tests/hpack_size.cc", 
      "test/core/end2end/tests/idempotent_request.cc", 
      "test/core/end2end/tests/invoke_large_request.cc", 
      "test/core/end2end/tests/keepalive_timeout.cc", 
      "test/core/end2end/tests/large_metadata.cc", 
      "test/core/end2end/tests/load_reporting_hook.cc", 
      "test/core/end2end/tests/max_concurrent_streams.cc", 
      "test/core/end2end/tests/max_connection_age.cc", 
      "test/core/end2end/tests/max_connection_idle.cc", 
      "test/core/end2end/tests/max_message_length.cc", 
      "test/core/end2end/tests/negative_deadline.cc", 
      "test/core/end2end/tests/network_status_change.cc", 
      "test/core/end2end/tests/no_logging.cc", 
      "test/core/end2end/tests/no_op.cc", 
      "test/core/end2end/tests/payload.cc", 
      "test/core/end2end/tests/ping.cc", 
      "test/core/end2end/tests/ping_pong_streaming.cc", 
      "test/core/end2end/tests/proxy_auth.cc", 
      "test/core/end2end/tests/registered_call.cc", 
      "test/core/end2end/tests/request_with_flags.cc", 
      "test/core/end2end/tests/request_with_payload.cc", 
      "test/core/end2end/tests/resource_quota_server.cc", 
      "test/core/end2end/tests/server_finishes_request.cc", 
      "test/core/end2end/tests/shutdown_finishes_calls.cc", 
      "test/core/end2end/tests/shutdown_finishes_tags.cc", 
      "test/core/end2end/tests/simple_cacheable_request.cc", 
      "test/core/end2end/tests/simple_delayed_request.cc", 
      "test/core/end2end/tests/simple_metadata.cc", 
      "test/core/end2end/tests/simple_request.cc", 
      "test/core/end2end/tests/stream_compression_compressed_payload.cc", 
      "test/core/end2end/tests/stream_compression_payload.cc", 
      "test/core/end2end/tests/stream_compression_ping_pong_streaming.cc", 
      "test/core/end2end/tests/streaming_error_response.cc", 
      "test/core/end2end/tests/trailing_metadata.cc", 
      "test/core/end2end/tests/workaround_cronet_compression.cc", 
      "test/core/end2end/tests/write_buffering.cc", 
      "test/core/end2end/tests/write_buffering_at_end.cc"
    ], 
    "third_party": false, 
    "type": "lib"
  }, 
  {
    "deps": [
      "gpr", 
      "grpc_base", 
      "nanopb"
    ], 
    "headers": [
      "include/grpc/census.h"
    ], 
    "is_filegroup": true, 
    "language": "c", 
    "name": "census", 
    "src": [
      "include/grpc/census.h", 
      "src/core/ext/census/grpc_context.cc"
    ], 
    "third_party": false, 
    "type": "filegroup"
  }, 
  {
    "deps": [], 
    "headers": [
      "src/core/ext/transport/chttp2/transport/huffsyms.h"
    ], 
    "is_filegroup": true, 
    "language": "c", 
    "name": "chttp2_huffsyms", 
    "src": [
      "src/core/ext/transport/chttp2/transport/huffsyms.cc", 
      "src/core/ext/transport/chttp2/transport/huffsyms.h"
    ], 
    "third_party": false, 
    "type": "filegroup"
  }, 
  {
    "deps": [
      "gpr_base_headers"
    ], 
    "headers": [], 
    "is_filegroup": true, 
    "language": "c", 
    "name": "gpr_base", 
    "src": [
      "src/core/lib/profiling/basic_timers.cc", 
      "src/core/lib/profiling/stap_timers.cc", 
      "src/core/lib/support/alloc.cc", 
      "src/core/lib/support/arena.cc", 
      "src/core/lib/support/atm.cc", 
      "src/core/lib/support/avl.cc", 
      "src/core/lib/support/cmdline.cc", 
      "src/core/lib/support/cpu_iphone.cc", 
      "src/core/lib/support/cpu_linux.cc", 
      "src/core/lib/support/cpu_posix.cc", 
      "src/core/lib/support/cpu_windows.cc", 
      "src/core/lib/support/env_linux.cc", 
      "src/core/lib/support/env_posix.cc", 
      "src/core/lib/support/env_windows.cc", 
      "src/core/lib/support/fork.cc", 
      "src/core/lib/support/host_port.cc", 
      "src/core/lib/support/log.cc", 
      "src/core/lib/support/log_android.cc", 
      "src/core/lib/support/log_linux.cc", 
      "src/core/lib/support/log_posix.cc", 
      "src/core/lib/support/log_windows.cc", 
      "src/core/lib/support/mpscq.cc", 
      "src/core/lib/support/murmur_hash.cc", 
      "src/core/lib/support/string.cc", 
      "src/core/lib/support/string_posix.cc", 
      "src/core/lib/support/string_util_windows.cc", 
      "src/core/lib/support/string_windows.cc", 
      "src/core/lib/support/subprocess_posix.cc", 
      "src/core/lib/support/subprocess_windows.cc", 
      "src/core/lib/support/sync.cc", 
      "src/core/lib/support/sync_posix.cc", 
      "src/core/lib/support/sync_windows.cc", 
      "src/core/lib/support/thd.cc", 
      "src/core/lib/support/thd_posix.cc", 
      "src/core/lib/support/thd_windows.cc", 
      "src/core/lib/support/time.cc", 
      "src/core/lib/support/time_posix.cc", 
      "src/core/lib/support/time_precise.cc", 
      "src/core/lib/support/time_windows.cc", 
      "src/core/lib/support/tls_pthread.cc", 
      "src/core/lib/support/tmpfile_msys.cc", 
      "src/core/lib/support/tmpfile_posix.cc", 
      "src/core/lib/support/tmpfile_windows.cc", 
      "src/core/lib/support/wrap_memcpy.cc"
    ], 
    "third_party": false, 
    "type": "filegroup"
  }, 
  {
    "deps": [
      "gpr_codegen"
    ], 
    "headers": [
      "include/grpc/support/alloc.h", 
      "include/grpc/support/atm.h", 
      "include/grpc/support/atm_gcc_atomic.h", 
      "include/grpc/support/atm_gcc_sync.h", 
      "include/grpc/support/atm_windows.h", 
      "include/grpc/support/avl.h", 
      "include/grpc/support/cmdline.h", 
      "include/grpc/support/cpu.h", 
      "include/grpc/support/host_port.h", 
      "include/grpc/support/log.h", 
      "include/grpc/support/log_windows.h", 
      "include/grpc/support/port_platform.h", 
      "include/grpc/support/string_util.h", 
      "include/grpc/support/subprocess.h", 
      "include/grpc/support/sync.h", 
      "include/grpc/support/sync_custom.h", 
      "include/grpc/support/sync_generic.h", 
      "include/grpc/support/sync_posix.h", 
      "include/grpc/support/sync_windows.h", 
      "include/grpc/support/thd.h", 
      "include/grpc/support/time.h", 
      "include/grpc/support/tls.h", 
      "include/grpc/support/tls_gcc.h", 
      "include/grpc/support/tls_msvc.h", 
      "include/grpc/support/tls_pthread.h", 
      "include/grpc/support/useful.h", 
      "src/core/lib/profiling/timers.h", 
      "src/core/lib/support/abstract.h", 
      "src/core/lib/support/any.h", 
      "src/core/lib/support/arena.h", 
      "src/core/lib/support/atomic.h", 
      "src/core/lib/support/atomic_with_atm.h", 
      "src/core/lib/support/atomic_with_std.h", 
      "src/core/lib/support/env.h", 
      "src/core/lib/support/fork.h", 
      "src/core/lib/support/function.h", 
      "src/core/lib/support/manual_constructor.h", 
      "src/core/lib/support/memory.h", 
      "src/core/lib/support/mpscq.h", 
      "src/core/lib/support/murmur_hash.h", 
      "src/core/lib/support/spinlock.h", 
      "src/core/lib/support/string.h", 
      "src/core/lib/support/string_windows.h", 
      "src/core/lib/support/thd_internal.h", 
      "src/core/lib/support/time_precise.h", 
      "src/core/lib/support/tmpfile.h"
    ], 
    "is_filegroup": true, 
    "language": "c", 
    "name": "gpr_base_headers", 
    "src": [
      "include/grpc/support/alloc.h", 
      "include/grpc/support/atm.h", 
      "include/grpc/support/atm_gcc_atomic.h", 
      "include/grpc/support/atm_gcc_sync.h", 
      "include/grpc/support/atm_windows.h", 
      "include/grpc/support/avl.h", 
      "include/grpc/support/cmdline.h", 
      "include/grpc/support/cpu.h", 
      "include/grpc/support/host_port.h", 
      "include/grpc/support/log.h", 
      "include/grpc/support/log_windows.h", 
      "include/grpc/support/port_platform.h", 
      "include/grpc/support/string_util.h", 
      "include/grpc/support/subprocess.h", 
      "include/grpc/support/sync.h", 
      "include/grpc/support/sync_custom.h", 
      "include/grpc/support/sync_generic.h", 
      "include/grpc/support/sync_posix.h", 
      "include/grpc/support/sync_windows.h", 
      "include/grpc/support/thd.h", 
      "include/grpc/support/time.h", 
      "include/grpc/support/tls.h", 
      "include/grpc/support/tls_gcc.h", 
      "include/grpc/support/tls_msvc.h", 
      "include/grpc/support/tls_pthread.h", 
      "include/grpc/support/useful.h", 
      "src/core/lib/profiling/timers.h", 
      "src/core/lib/support/abstract.h", 
      "src/core/lib/support/any.h", 
      "src/core/lib/support/arena.h", 
      "src/core/lib/support/atomic.h", 
      "src/core/lib/support/atomic_with_atm.h", 
      "src/core/lib/support/atomic_with_std.h", 
      "src/core/lib/support/env.h", 
      "src/core/lib/support/fork.h", 
      "src/core/lib/support/function.h", 
      "src/core/lib/support/manual_constructor.h", 
      "src/core/lib/support/memory.h", 
      "src/core/lib/support/mpscq.h", 
      "src/core/lib/support/murmur_hash.h", 
      "src/core/lib/support/spinlock.h", 
      "src/core/lib/support/string.h", 
      "src/core/lib/support/string_windows.h", 
      "src/core/lib/support/thd_internal.h", 
      "src/core/lib/support/time_precise.h", 
      "src/core/lib/support/tmpfile.h"
    ], 
    "third_party": false, 
    "type": "filegroup"
  }, 
  {
    "deps": [], 
    "headers": [
      "include/grpc/impl/codegen/atm.h", 
      "include/grpc/impl/codegen/atm_gcc_atomic.h", 
      "include/grpc/impl/codegen/atm_gcc_sync.h", 
      "include/grpc/impl/codegen/atm_windows.h", 
      "include/grpc/impl/codegen/fork.h", 
      "include/grpc/impl/codegen/gpr_slice.h", 
      "include/grpc/impl/codegen/gpr_types.h", 
      "include/grpc/impl/codegen/port_platform.h", 
      "include/grpc/impl/codegen/sync.h", 
      "include/grpc/impl/codegen/sync_custom.h", 
      "include/grpc/impl/codegen/sync_generic.h", 
      "include/grpc/impl/codegen/sync_posix.h", 
      "include/grpc/impl/codegen/sync_windows.h"
    ], 
    "is_filegroup": true, 
    "language": "c", 
    "name": "gpr_codegen", 
    "src": [
      "include/grpc/impl/codegen/atm.h", 
      "include/grpc/impl/codegen/atm_gcc_atomic.h", 
      "include/grpc/impl/codegen/atm_gcc_sync.h", 
      "include/grpc/impl/codegen/atm_windows.h", 
      "include/grpc/impl/codegen/fork.h", 
      "include/grpc/impl/codegen/gpr_slice.h", 
      "include/grpc/impl/codegen/gpr_types.h", 
      "include/grpc/impl/codegen/port_platform.h", 
      "include/grpc/impl/codegen/sync.h", 
      "include/grpc/impl/codegen/sync_custom.h", 
      "include/grpc/impl/codegen/sync_generic.h", 
      "include/grpc/impl/codegen/sync_posix.h", 
      "include/grpc/impl/codegen/sync_windows.h"
    ], 
    "third_party": false, 
    "type": "filegroup"
  }, 
  {
    "deps": [
      "gpr", 
      "grpc", 
      "grpc++_codegen_base", 
      "grpc++_common"
    ], 
    "headers": [], 
    "is_filegroup": true, 
    "language": "c", 
    "name": "grpc++_base", 
    "src": [], 
    "third_party": false, 
    "type": "filegroup"
  }, 
  {
    "deps": [
      "gpr", 
      "grpc++_codegen_base", 
      "grpc++_common", 
      "grpc_unsecure"
    ], 
    "headers": [], 
    "is_filegroup": true, 
    "language": "c", 
    "name": "grpc++_base_unsecure", 
    "src": [], 
    "third_party": false, 
    "type": "filegroup"
  }, 
  {
    "deps": [
      "gpr", 
      "grpc_base_headers", 
      "grpc_codegen", 
      "grpc_trace"
    ], 
    "headers": [], 
    "is_filegroup": true, 
    "language": "c", 
    "name": "grpc_base", 
    "src": [
      "src/core/lib/backoff/backoff.cc", 
      "src/core/lib/channel/channel_args.cc", 
      "src/core/lib/channel/channel_stack.cc", 
      "src/core/lib/channel/channel_stack_builder.cc", 
      "src/core/lib/channel/connected_channel.cc", 
      "src/core/lib/channel/handshaker.cc", 
      "src/core/lib/channel/handshaker_factory.cc", 
      "src/core/lib/channel/handshaker_registry.cc", 
      "src/core/lib/compression/compression.cc", 
      "src/core/lib/compression/message_compress.cc", 
      "src/core/lib/compression/stream_compression.cc", 
      "src/core/lib/compression/stream_compression_gzip.cc", 
      "src/core/lib/compression/stream_compression_identity.cc", 
      "src/core/lib/debug/stats.cc", 
      "src/core/lib/debug/stats_data.cc", 
      "src/core/lib/http/format_request.cc", 
      "src/core/lib/http/httpcli.cc", 
      "src/core/lib/http/parser.cc", 
      "src/core/lib/iomgr/call_combiner.cc", 
      "src/core/lib/iomgr/combiner.cc", 
      "src/core/lib/iomgr/endpoint.cc", 
      "src/core/lib/iomgr/endpoint_pair_posix.cc", 
      "src/core/lib/iomgr/endpoint_pair_uv.cc", 
      "src/core/lib/iomgr/endpoint_pair_windows.cc", 
      "src/core/lib/iomgr/error.cc", 
      "src/core/lib/iomgr/ev_epoll1_linux.cc", 
      "src/core/lib/iomgr/ev_epollex_linux.cc", 
      "src/core/lib/iomgr/ev_epollsig_linux.cc", 
      "src/core/lib/iomgr/ev_poll_posix.cc", 
      "src/core/lib/iomgr/ev_posix.cc", 
      "src/core/lib/iomgr/ev_windows.cc", 
      "src/core/lib/iomgr/exec_ctx.cc", 
      "src/core/lib/iomgr/executor.cc", 
      "src/core/lib/iomgr/fork_posix.cc", 
      "src/core/lib/iomgr/fork_windows.cc", 
      "src/core/lib/iomgr/gethostname_fallback.cc", 
      "src/core/lib/iomgr/gethostname_host_name_max.cc", 
      "src/core/lib/iomgr/gethostname_sysconf.cc", 
      "src/core/lib/iomgr/iocp_windows.cc", 
      "src/core/lib/iomgr/iomgr.cc", 
      "src/core/lib/iomgr/iomgr_posix.cc", 
      "src/core/lib/iomgr/iomgr_uv.cc", 
      "src/core/lib/iomgr/iomgr_windows.cc", 
      "src/core/lib/iomgr/is_epollexclusive_available.cc", 
      "src/core/lib/iomgr/load_file.cc", 
      "src/core/lib/iomgr/lockfree_event.cc", 
      "src/core/lib/iomgr/network_status_tracker.cc", 
      "src/core/lib/iomgr/polling_entity.cc", 
      "src/core/lib/iomgr/pollset_set_uv.cc", 
      "src/core/lib/iomgr/pollset_set_windows.cc", 
      "src/core/lib/iomgr/pollset_uv.cc", 
      "src/core/lib/iomgr/pollset_windows.cc", 
      "src/core/lib/iomgr/resolve_address_posix.cc", 
      "src/core/lib/iomgr/resolve_address_uv.cc", 
      "src/core/lib/iomgr/resolve_address_windows.cc", 
      "src/core/lib/iomgr/resource_quota.cc", 
      "src/core/lib/iomgr/sockaddr_utils.cc", 
      "src/core/lib/iomgr/socket_factory_posix.cc", 
      "src/core/lib/iomgr/socket_mutator.cc", 
      "src/core/lib/iomgr/socket_utils_common_posix.cc", 
      "src/core/lib/iomgr/socket_utils_linux.cc", 
      "src/core/lib/iomgr/socket_utils_posix.cc", 
      "src/core/lib/iomgr/socket_utils_uv.cc", 
      "src/core/lib/iomgr/socket_utils_windows.cc", 
      "src/core/lib/iomgr/socket_windows.cc", 
      "src/core/lib/iomgr/tcp_client_posix.cc", 
      "src/core/lib/iomgr/tcp_client_uv.cc", 
      "src/core/lib/iomgr/tcp_client_windows.cc", 
      "src/core/lib/iomgr/tcp_posix.cc", 
      "src/core/lib/iomgr/tcp_server_posix.cc", 
      "src/core/lib/iomgr/tcp_server_utils_posix_common.cc", 
      "src/core/lib/iomgr/tcp_server_utils_posix_ifaddrs.cc", 
      "src/core/lib/iomgr/tcp_server_utils_posix_noifaddrs.cc", 
      "src/core/lib/iomgr/tcp_server_uv.cc", 
      "src/core/lib/iomgr/tcp_server_windows.cc", 
      "src/core/lib/iomgr/tcp_uv.cc", 
      "src/core/lib/iomgr/tcp_windows.cc", 
      "src/core/lib/iomgr/time_averaged_stats.cc", 
      "src/core/lib/iomgr/timer_generic.cc", 
      "src/core/lib/iomgr/timer_heap.cc", 
      "src/core/lib/iomgr/timer_manager.cc", 
      "src/core/lib/iomgr/timer_uv.cc", 
      "src/core/lib/iomgr/udp_server.cc", 
      "src/core/lib/iomgr/unix_sockets_posix.cc", 
      "src/core/lib/iomgr/unix_sockets_posix_noop.cc", 
      "src/core/lib/iomgr/wakeup_fd_cv.cc", 
      "src/core/lib/iomgr/wakeup_fd_eventfd.cc", 
      "src/core/lib/iomgr/wakeup_fd_nospecial.cc", 
      "src/core/lib/iomgr/wakeup_fd_pipe.cc", 
      "src/core/lib/iomgr/wakeup_fd_posix.cc", 
      "src/core/lib/json/json.cc", 
      "src/core/lib/json/json_reader.cc", 
      "src/core/lib/json/json_string.cc", 
      "src/core/lib/json/json_writer.cc", 
      "src/core/lib/slice/b64.cc", 
      "src/core/lib/slice/percent_encoding.cc", 
      "src/core/lib/slice/slice.cc", 
      "src/core/lib/slice/slice_buffer.cc", 
      "src/core/lib/slice/slice_hash_table.cc", 
      "src/core/lib/slice/slice_intern.cc", 
      "src/core/lib/slice/slice_string_helpers.cc", 
      "src/core/lib/surface/alarm.cc", 
      "src/core/lib/surface/api_trace.cc", 
      "src/core/lib/surface/byte_buffer.cc", 
      "src/core/lib/surface/byte_buffer_reader.cc", 
      "src/core/lib/surface/call.cc", 
      "src/core/lib/surface/call_details.cc", 
      "src/core/lib/surface/call_log_batch.cc", 
      "src/core/lib/surface/channel.cc", 
      "src/core/lib/surface/channel_init.cc", 
      "src/core/lib/surface/channel_ping.cc", 
      "src/core/lib/surface/channel_stack_type.cc", 
      "src/core/lib/surface/completion_queue.cc", 
      "src/core/lib/surface/completion_queue_factory.cc", 
      "src/core/lib/surface/event_string.cc", 
      "src/core/lib/surface/lame_client.cc", 
      "src/core/lib/surface/metadata_array.cc", 
      "src/core/lib/surface/server.cc", 
      "src/core/lib/surface/validate_metadata.cc", 
      "src/core/lib/surface/version.cc", 
      "src/core/lib/transport/bdp_estimator.cc", 
      "src/core/lib/transport/byte_stream.cc", 
      "src/core/lib/transport/connectivity_state.cc", 
      "src/core/lib/transport/error_utils.cc", 
      "src/core/lib/transport/metadata.cc", 
      "src/core/lib/transport/pid_controller.cc", 
      "src/core/lib/transport/service_config.cc", 
      "src/core/lib/transport/static_metadata.cc", 
      "src/core/lib/transport/status_conversion.cc", 
      "src/core/lib/transport/timeout_encoding.cc", 
      "src/core/lib/transport/transport.cc", 
      "src/core/lib/transport/transport_op_string.cc"
    ], 
    "third_party": false, 
    "type": "filegroup"
  }, 
  {
    "deps": [
      "gpr", 
      "grpc_codegen", 
      "grpc_trace_headers"
    ], 
    "headers": [
      "include/grpc/byte_buffer.h", 
      "include/grpc/byte_buffer_reader.h", 
      "include/grpc/compression.h", 
      "include/grpc/fork.h", 
      "include/grpc/grpc.h", 
      "include/grpc/grpc_posix.h", 
      "include/grpc/grpc_security_constants.h", 
      "include/grpc/load_reporting.h", 
      "include/grpc/slice.h", 
      "include/grpc/slice_buffer.h", 
      "include/grpc/status.h", 
      "include/grpc/support/workaround_list.h", 
      "src/core/lib/backoff/backoff.h", 
      "src/core/lib/channel/channel_args.h", 
      "src/core/lib/channel/channel_stack.h", 
      "src/core/lib/channel/channel_stack_builder.h", 
      "src/core/lib/channel/connected_channel.h", 
      "src/core/lib/channel/context.h", 
      "src/core/lib/channel/handshaker.h", 
      "src/core/lib/channel/handshaker_factory.h", 
      "src/core/lib/channel/handshaker_registry.h", 
      "src/core/lib/compression/algorithm_metadata.h", 
      "src/core/lib/compression/message_compress.h", 
      "src/core/lib/compression/stream_compression.h", 
      "src/core/lib/compression/stream_compression_gzip.h", 
      "src/core/lib/compression/stream_compression_identity.h", 
      "src/core/lib/debug/stats.h", 
      "src/core/lib/debug/stats_data.h", 
      "src/core/lib/http/format_request.h", 
      "src/core/lib/http/httpcli.h", 
      "src/core/lib/http/parser.h", 
      "src/core/lib/iomgr/block_annotate.h", 
      "src/core/lib/iomgr/call_combiner.h", 
      "src/core/lib/iomgr/closure.h", 
      "src/core/lib/iomgr/combiner.h", 
      "src/core/lib/iomgr/endpoint.h", 
      "src/core/lib/iomgr/endpoint_pair.h", 
      "src/core/lib/iomgr/error.h", 
      "src/core/lib/iomgr/error_internal.h", 
      "src/core/lib/iomgr/ev_epoll1_linux.h", 
      "src/core/lib/iomgr/ev_epollex_linux.h", 
      "src/core/lib/iomgr/ev_epollsig_linux.h", 
      "src/core/lib/iomgr/ev_poll_posix.h", 
      "src/core/lib/iomgr/ev_posix.h", 
      "src/core/lib/iomgr/exec_ctx.h", 
      "src/core/lib/iomgr/executor.h", 
      "src/core/lib/iomgr/gethostname.h", 
      "src/core/lib/iomgr/iocp_windows.h", 
      "src/core/lib/iomgr/iomgr.h", 
      "src/core/lib/iomgr/iomgr_internal.h", 
      "src/core/lib/iomgr/iomgr_posix.h", 
      "src/core/lib/iomgr/iomgr_uv.h", 
      "src/core/lib/iomgr/is_epollexclusive_available.h", 
      "src/core/lib/iomgr/load_file.h", 
      "src/core/lib/iomgr/lockfree_event.h", 
      "src/core/lib/iomgr/nameser.h", 
      "src/core/lib/iomgr/network_status_tracker.h", 
      "src/core/lib/iomgr/polling_entity.h", 
      "src/core/lib/iomgr/pollset.h", 
      "src/core/lib/iomgr/pollset_set.h", 
      "src/core/lib/iomgr/pollset_set_windows.h", 
      "src/core/lib/iomgr/pollset_uv.h", 
      "src/core/lib/iomgr/pollset_windows.h", 
      "src/core/lib/iomgr/port.h", 
      "src/core/lib/iomgr/resolve_address.h", 
      "src/core/lib/iomgr/resource_quota.h", 
      "src/core/lib/iomgr/sockaddr.h", 
      "src/core/lib/iomgr/sockaddr_posix.h", 
      "src/core/lib/iomgr/sockaddr_utils.h", 
      "src/core/lib/iomgr/sockaddr_windows.h", 
      "src/core/lib/iomgr/socket_factory_posix.h", 
      "src/core/lib/iomgr/socket_mutator.h", 
      "src/core/lib/iomgr/socket_utils.h", 
      "src/core/lib/iomgr/socket_utils_posix.h", 
      "src/core/lib/iomgr/socket_windows.h", 
      "src/core/lib/iomgr/sys_epoll_wrapper.h", 
      "src/core/lib/iomgr/tcp_client.h", 
      "src/core/lib/iomgr/tcp_client_posix.h", 
      "src/core/lib/iomgr/tcp_posix.h", 
      "src/core/lib/iomgr/tcp_server.h", 
      "src/core/lib/iomgr/tcp_server_utils_posix.h", 
      "src/core/lib/iomgr/tcp_uv.h", 
      "src/core/lib/iomgr/tcp_windows.h", 
      "src/core/lib/iomgr/time_averaged_stats.h", 
      "src/core/lib/iomgr/timer.h", 
      "src/core/lib/iomgr/timer_generic.h", 
      "src/core/lib/iomgr/timer_heap.h", 
      "src/core/lib/iomgr/timer_manager.h", 
      "src/core/lib/iomgr/timer_uv.h", 
      "src/core/lib/iomgr/udp_server.h", 
      "src/core/lib/iomgr/unix_sockets_posix.h", 
      "src/core/lib/iomgr/wakeup_fd_cv.h", 
      "src/core/lib/iomgr/wakeup_fd_pipe.h", 
      "src/core/lib/iomgr/wakeup_fd_posix.h", 
      "src/core/lib/json/json.h", 
      "src/core/lib/json/json_common.h", 
      "src/core/lib/json/json_reader.h", 
      "src/core/lib/json/json_writer.h", 
      "src/core/lib/slice/b64.h", 
      "src/core/lib/slice/percent_encoding.h", 
      "src/core/lib/slice/slice_hash_table.h", 
      "src/core/lib/slice/slice_internal.h", 
      "src/core/lib/slice/slice_string_helpers.h", 
      "src/core/lib/support/debug_location.h", 
      "src/core/lib/support/ref_counted.h", 
      "src/core/lib/support/ref_counted_ptr.h", 
      "src/core/lib/surface/alarm_internal.h", 
      "src/core/lib/surface/api_trace.h", 
      "src/core/lib/surface/call.h", 
      "src/core/lib/surface/call_test_only.h", 
      "src/core/lib/surface/channel.h", 
      "src/core/lib/surface/channel_init.h", 
      "src/core/lib/surface/channel_stack_type.h", 
      "src/core/lib/surface/completion_queue.h", 
      "src/core/lib/surface/completion_queue_factory.h", 
      "src/core/lib/surface/event_string.h", 
      "src/core/lib/surface/init.h", 
      "src/core/lib/surface/lame_client.h", 
      "src/core/lib/surface/server.h", 
      "src/core/lib/surface/validate_metadata.h", 
      "src/core/lib/transport/bdp_estimator.h", 
      "src/core/lib/transport/byte_stream.h", 
      "src/core/lib/transport/connectivity_state.h", 
      "src/core/lib/transport/error_utils.h", 
      "src/core/lib/transport/http2_errors.h", 
      "src/core/lib/transport/metadata.h", 
      "src/core/lib/transport/pid_controller.h", 
      "src/core/lib/transport/service_config.h", 
      "src/core/lib/transport/static_metadata.h", 
      "src/core/lib/transport/status_conversion.h", 
      "src/core/lib/transport/timeout_encoding.h", 
      "src/core/lib/transport/transport.h", 
      "src/core/lib/transport/transport_impl.h"
    ], 
    "is_filegroup": true, 
    "language": "c", 
    "name": "grpc_base_headers", 
    "src": [
      "include/grpc/byte_buffer.h", 
      "include/grpc/byte_buffer_reader.h", 
      "include/grpc/compression.h", 
      "include/grpc/fork.h", 
      "include/grpc/grpc.h", 
      "include/grpc/grpc_posix.h", 
      "include/grpc/grpc_security_constants.h", 
      "include/grpc/load_reporting.h", 
      "include/grpc/slice.h", 
      "include/grpc/slice_buffer.h", 
      "include/grpc/status.h", 
      "include/grpc/support/workaround_list.h", 
      "src/core/lib/backoff/backoff.h", 
      "src/core/lib/channel/channel_args.h", 
      "src/core/lib/channel/channel_stack.h", 
      "src/core/lib/channel/channel_stack_builder.h", 
      "src/core/lib/channel/connected_channel.h", 
      "src/core/lib/channel/context.h", 
      "src/core/lib/channel/handshaker.h", 
      "src/core/lib/channel/handshaker_factory.h", 
      "src/core/lib/channel/handshaker_registry.h", 
      "src/core/lib/compression/algorithm_metadata.h", 
      "src/core/lib/compression/message_compress.h", 
      "src/core/lib/compression/stream_compression.h", 
      "src/core/lib/compression/stream_compression_gzip.h", 
      "src/core/lib/compression/stream_compression_identity.h", 
      "src/core/lib/debug/stats.h", 
      "src/core/lib/debug/stats_data.h", 
      "src/core/lib/http/format_request.h", 
      "src/core/lib/http/httpcli.h", 
      "src/core/lib/http/parser.h", 
      "src/core/lib/iomgr/block_annotate.h", 
      "src/core/lib/iomgr/call_combiner.h", 
      "src/core/lib/iomgr/closure.h", 
      "src/core/lib/iomgr/combiner.h", 
      "src/core/lib/iomgr/endpoint.h", 
      "src/core/lib/iomgr/endpoint_pair.h", 
      "src/core/lib/iomgr/error.h", 
      "src/core/lib/iomgr/error_internal.h", 
      "src/core/lib/iomgr/ev_epoll1_linux.h", 
      "src/core/lib/iomgr/ev_epollex_linux.h", 
      "src/core/lib/iomgr/ev_epollsig_linux.h", 
      "src/core/lib/iomgr/ev_poll_posix.h", 
      "src/core/lib/iomgr/ev_posix.h", 
      "src/core/lib/iomgr/exec_ctx.h", 
      "src/core/lib/iomgr/executor.h", 
      "src/core/lib/iomgr/gethostname.h", 
      "src/core/lib/iomgr/iocp_windows.h", 
      "src/core/lib/iomgr/iomgr.h", 
      "src/core/lib/iomgr/iomgr_internal.h", 
      "src/core/lib/iomgr/iomgr_posix.h", 
      "src/core/lib/iomgr/iomgr_uv.h", 
      "src/core/lib/iomgr/is_epollexclusive_available.h", 
      "src/core/lib/iomgr/load_file.h", 
      "src/core/lib/iomgr/lockfree_event.h", 
      "src/core/lib/iomgr/nameser.h", 
      "src/core/lib/iomgr/network_status_tracker.h", 
      "src/core/lib/iomgr/polling_entity.h", 
      "src/core/lib/iomgr/pollset.h", 
      "src/core/lib/iomgr/pollset_set.h", 
      "src/core/lib/iomgr/pollset_set_windows.h", 
      "src/core/lib/iomgr/pollset_uv.h", 
      "src/core/lib/iomgr/pollset_windows.h", 
      "src/core/lib/iomgr/port.h", 
      "src/core/lib/iomgr/resolve_address.h", 
      "src/core/lib/iomgr/resource_quota.h", 
      "src/core/lib/iomgr/sockaddr.h", 
      "src/core/lib/iomgr/sockaddr_posix.h", 
      "src/core/lib/iomgr/sockaddr_utils.h", 
      "src/core/lib/iomgr/sockaddr_windows.h", 
      "src/core/lib/iomgr/socket_factory_posix.h", 
      "src/core/lib/iomgr/socket_mutator.h", 
      "src/core/lib/iomgr/socket_utils.h", 
      "src/core/lib/iomgr/socket_utils_posix.h", 
      "src/core/lib/iomgr/socket_windows.h", 
      "src/core/lib/iomgr/sys_epoll_wrapper.h", 
      "src/core/lib/iomgr/tcp_client.h", 
      "src/core/lib/iomgr/tcp_client_posix.h", 
      "src/core/lib/iomgr/tcp_posix.h", 
      "src/core/lib/iomgr/tcp_server.h", 
      "src/core/lib/iomgr/tcp_server_utils_posix.h", 
      "src/core/lib/iomgr/tcp_uv.h", 
      "src/core/lib/iomgr/tcp_windows.h", 
      "src/core/lib/iomgr/time_averaged_stats.h", 
      "src/core/lib/iomgr/timer.h", 
      "src/core/lib/iomgr/timer_generic.h", 
      "src/core/lib/iomgr/timer_heap.h", 
      "src/core/lib/iomgr/timer_manager.h", 
      "src/core/lib/iomgr/timer_uv.h", 
      "src/core/lib/iomgr/udp_server.h", 
      "src/core/lib/iomgr/unix_sockets_posix.h", 
      "src/core/lib/iomgr/wakeup_fd_cv.h", 
      "src/core/lib/iomgr/wakeup_fd_pipe.h", 
      "src/core/lib/iomgr/wakeup_fd_posix.h", 
      "src/core/lib/json/json.h", 
      "src/core/lib/json/json_common.h", 
      "src/core/lib/json/json_reader.h", 
      "src/core/lib/json/json_writer.h", 
      "src/core/lib/slice/b64.h", 
      "src/core/lib/slice/percent_encoding.h", 
      "src/core/lib/slice/slice_hash_table.h", 
      "src/core/lib/slice/slice_internal.h", 
      "src/core/lib/slice/slice_string_helpers.h", 
      "src/core/lib/support/debug_location.h", 
      "src/core/lib/support/ref_counted.h", 
      "src/core/lib/support/ref_counted_ptr.h", 
      "src/core/lib/surface/alarm_internal.h", 
      "src/core/lib/surface/api_trace.h", 
      "src/core/lib/surface/call.h", 
      "src/core/lib/surface/call_test_only.h", 
      "src/core/lib/surface/channel.h", 
      "src/core/lib/surface/channel_init.h", 
      "src/core/lib/surface/channel_stack_type.h", 
      "src/core/lib/surface/completion_queue.h", 
      "src/core/lib/surface/completion_queue_factory.h", 
      "src/core/lib/surface/event_string.h", 
      "src/core/lib/surface/init.h", 
      "src/core/lib/surface/lame_client.h", 
      "src/core/lib/surface/server.h", 
      "src/core/lib/surface/validate_metadata.h", 
      "src/core/lib/transport/bdp_estimator.h", 
      "src/core/lib/transport/byte_stream.h", 
      "src/core/lib/transport/connectivity_state.h", 
      "src/core/lib/transport/error_utils.h", 
      "src/core/lib/transport/http2_errors.h", 
      "src/core/lib/transport/metadata.h", 
      "src/core/lib/transport/pid_controller.h", 
      "src/core/lib/transport/service_config.h", 
      "src/core/lib/transport/static_metadata.h", 
      "src/core/lib/transport/status_conversion.h", 
      "src/core/lib/transport/timeout_encoding.h", 
      "src/core/lib/transport/transport.h", 
      "src/core/lib/transport/transport_impl.h"
    ], 
    "third_party": false, 
    "type": "filegroup"
  }, 
  {
    "deps": [
      "gpr", 
      "grpc_base", 
      "grpc_deadline_filter"
    ], 
    "headers": [
      "src/core/ext/filters/client_channel/backup_poller.h", 
      "src/core/ext/filters/client_channel/client_channel.h", 
      "src/core/ext/filters/client_channel/client_channel_factory.h", 
      "src/core/ext/filters/client_channel/connector.h", 
      "src/core/ext/filters/client_channel/http_connect_handshaker.h", 
      "src/core/ext/filters/client_channel/http_proxy.h", 
      "src/core/ext/filters/client_channel/lb_policy.h", 
      "src/core/ext/filters/client_channel/lb_policy_factory.h", 
      "src/core/ext/filters/client_channel/lb_policy_registry.h", 
      "src/core/ext/filters/client_channel/parse_address.h", 
      "src/core/ext/filters/client_channel/proxy_mapper.h", 
      "src/core/ext/filters/client_channel/proxy_mapper_registry.h", 
      "src/core/ext/filters/client_channel/resolver.h", 
      "src/core/ext/filters/client_channel/resolver_factory.h", 
      "src/core/ext/filters/client_channel/resolver_registry.h", 
      "src/core/ext/filters/client_channel/retry_throttle.h", 
      "src/core/ext/filters/client_channel/subchannel.h", 
      "src/core/ext/filters/client_channel/subchannel_index.h", 
      "src/core/ext/filters/client_channel/uri_parser.h"
    ], 
    "is_filegroup": true, 
    "language": "c", 
    "name": "grpc_client_channel", 
    "src": [
      "src/core/ext/filters/client_channel/backup_poller.cc", 
      "src/core/ext/filters/client_channel/backup_poller.h", 
      "src/core/ext/filters/client_channel/channel_connectivity.cc", 
      "src/core/ext/filters/client_channel/client_channel.cc", 
      "src/core/ext/filters/client_channel/client_channel.h", 
      "src/core/ext/filters/client_channel/client_channel_factory.cc", 
      "src/core/ext/filters/client_channel/client_channel_factory.h", 
      "src/core/ext/filters/client_channel/client_channel_plugin.cc", 
      "src/core/ext/filters/client_channel/connector.cc", 
      "src/core/ext/filters/client_channel/connector.h", 
      "src/core/ext/filters/client_channel/http_connect_handshaker.cc", 
      "src/core/ext/filters/client_channel/http_connect_handshaker.h", 
      "src/core/ext/filters/client_channel/http_proxy.cc", 
      "src/core/ext/filters/client_channel/http_proxy.h", 
      "src/core/ext/filters/client_channel/lb_policy.cc", 
      "src/core/ext/filters/client_channel/lb_policy.h", 
      "src/core/ext/filters/client_channel/lb_policy_factory.cc", 
      "src/core/ext/filters/client_channel/lb_policy_factory.h", 
      "src/core/ext/filters/client_channel/lb_policy_registry.cc", 
      "src/core/ext/filters/client_channel/lb_policy_registry.h", 
      "src/core/ext/filters/client_channel/parse_address.cc", 
      "src/core/ext/filters/client_channel/parse_address.h", 
      "src/core/ext/filters/client_channel/proxy_mapper.cc", 
      "src/core/ext/filters/client_channel/proxy_mapper.h", 
      "src/core/ext/filters/client_channel/proxy_mapper_registry.cc", 
      "src/core/ext/filters/client_channel/proxy_mapper_registry.h", 
      "src/core/ext/filters/client_channel/resolver.cc", 
      "src/core/ext/filters/client_channel/resolver.h", 
      "src/core/ext/filters/client_channel/resolver_factory.cc", 
      "src/core/ext/filters/client_channel/resolver_factory.h", 
      "src/core/ext/filters/client_channel/resolver_registry.cc", 
      "src/core/ext/filters/client_channel/resolver_registry.h", 
      "src/core/ext/filters/client_channel/retry_throttle.cc", 
      "src/core/ext/filters/client_channel/retry_throttle.h", 
      "src/core/ext/filters/client_channel/subchannel.cc", 
      "src/core/ext/filters/client_channel/subchannel.h", 
      "src/core/ext/filters/client_channel/subchannel_index.cc", 
      "src/core/ext/filters/client_channel/subchannel_index.h", 
      "src/core/ext/filters/client_channel/uri_parser.cc", 
      "src/core/ext/filters/client_channel/uri_parser.h"
    ], 
    "third_party": false, 
    "type": "filegroup"
  }, 
  {
    "deps": [
      "gpr_codegen"
    ], 
    "headers": [
      "include/grpc/impl/codegen/byte_buffer.h", 
      "include/grpc/impl/codegen/byte_buffer_reader.h", 
      "include/grpc/impl/codegen/compression_types.h", 
      "include/grpc/impl/codegen/connectivity_state.h", 
      "include/grpc/impl/codegen/exec_ctx_fwd.h", 
      "include/grpc/impl/codegen/grpc_types.h", 
      "include/grpc/impl/codegen/propagation_bits.h", 
      "include/grpc/impl/codegen/slice.h", 
      "include/grpc/impl/codegen/status.h"
    ], 
    "is_filegroup": true, 
    "language": "c", 
    "name": "grpc_codegen", 
    "src": [
      "include/grpc/impl/codegen/byte_buffer.h", 
      "include/grpc/impl/codegen/byte_buffer_reader.h", 
      "include/grpc/impl/codegen/compression_types.h", 
      "include/grpc/impl/codegen/connectivity_state.h", 
      "include/grpc/impl/codegen/exec_ctx_fwd.h", 
      "include/grpc/impl/codegen/grpc_types.h", 
      "include/grpc/impl/codegen/propagation_bits.h", 
      "include/grpc/impl/codegen/slice.h", 
      "include/grpc/impl/codegen/status.h"
    ], 
    "third_party": false, 
    "type": "filegroup"
  }, 
  {
    "deps": [
      "gpr", 
      "grpc_base"
    ], 
    "headers": [
      "src/core/ext/filters/deadline/deadline_filter.h"
    ], 
    "is_filegroup": true, 
    "language": "c", 
    "name": "grpc_deadline_filter", 
    "src": [
      "src/core/ext/filters/deadline/deadline_filter.cc", 
      "src/core/ext/filters/deadline/deadline_filter.h"
    ], 
    "third_party": false, 
    "type": "filegroup"
  }, 
  {
    "deps": [
      "gpr", 
      "grpc_base"
    ], 
    "headers": [
      "src/core/ext/filters/http/client/http_client_filter.h", 
      "src/core/ext/filters/http/message_compress/message_compress_filter.h", 
      "src/core/ext/filters/http/server/http_server_filter.h"
    ], 
    "is_filegroup": true, 
    "language": "c", 
    "name": "grpc_http_filters", 
    "src": [
      "src/core/ext/filters/http/client/http_client_filter.cc", 
      "src/core/ext/filters/http/client/http_client_filter.h", 
      "src/core/ext/filters/http/http_filters_plugin.cc", 
      "src/core/ext/filters/http/message_compress/message_compress_filter.cc", 
      "src/core/ext/filters/http/message_compress/message_compress_filter.h", 
      "src/core/ext/filters/http/server/http_server_filter.cc", 
      "src/core/ext/filters/http/server/http_server_filter.h"
    ], 
    "third_party": false, 
    "type": "filegroup"
  }, 
  {
    "deps": [
      "gpr", 
      "grpc_base", 
      "grpc_client_channel", 
      "grpc_resolver_fake", 
      "nanopb"
    ], 
    "headers": [
      "src/core/ext/filters/client_channel/lb_policy/grpclb/client_load_reporting_filter.h", 
      "src/core/ext/filters/client_channel/lb_policy/grpclb/grpclb.h", 
      "src/core/ext/filters/client_channel/lb_policy/grpclb/grpclb_channel.h", 
      "src/core/ext/filters/client_channel/lb_policy/grpclb/grpclb_client_stats.h", 
      "src/core/ext/filters/client_channel/lb_policy/grpclb/load_balancer_api.h", 
      "src/core/ext/filters/client_channel/lb_policy/grpclb/proto/grpc/lb/v1/load_balancer.pb.h"
    ], 
    "is_filegroup": true, 
    "language": "c", 
    "name": "grpc_lb_policy_grpclb", 
    "src": [
      "src/core/ext/filters/client_channel/lb_policy/grpclb/client_load_reporting_filter.cc", 
      "src/core/ext/filters/client_channel/lb_policy/grpclb/client_load_reporting_filter.h", 
      "src/core/ext/filters/client_channel/lb_policy/grpclb/grpclb.cc", 
      "src/core/ext/filters/client_channel/lb_policy/grpclb/grpclb.h", 
      "src/core/ext/filters/client_channel/lb_policy/grpclb/grpclb_channel.cc", 
      "src/core/ext/filters/client_channel/lb_policy/grpclb/grpclb_channel.h", 
      "src/core/ext/filters/client_channel/lb_policy/grpclb/grpclb_client_stats.cc", 
      "src/core/ext/filters/client_channel/lb_policy/grpclb/grpclb_client_stats.h", 
      "src/core/ext/filters/client_channel/lb_policy/grpclb/load_balancer_api.cc", 
      "src/core/ext/filters/client_channel/lb_policy/grpclb/load_balancer_api.h", 
      "src/core/ext/filters/client_channel/lb_policy/grpclb/proto/grpc/lb/v1/load_balancer.pb.c", 
      "src/core/ext/filters/client_channel/lb_policy/grpclb/proto/grpc/lb/v1/load_balancer.pb.h"
    ], 
    "third_party": false, 
    "type": "filegroup"
  }, 
  {
    "deps": [
      "gpr", 
      "grpc_base", 
      "grpc_client_channel", 
      "grpc_resolver_fake", 
      "grpc_secure", 
      "nanopb"
    ], 
    "headers": [
      "src/core/ext/filters/client_channel/lb_policy/grpclb/client_load_reporting_filter.h", 
      "src/core/ext/filters/client_channel/lb_policy/grpclb/grpclb.h", 
      "src/core/ext/filters/client_channel/lb_policy/grpclb/grpclb_channel.h", 
      "src/core/ext/filters/client_channel/lb_policy/grpclb/grpclb_client_stats.h", 
      "src/core/ext/filters/client_channel/lb_policy/grpclb/load_balancer_api.h", 
      "src/core/ext/filters/client_channel/lb_policy/grpclb/proto/grpc/lb/v1/load_balancer.pb.h"
    ], 
    "is_filegroup": true, 
    "language": "c", 
    "name": "grpc_lb_policy_grpclb_secure", 
    "src": [
      "src/core/ext/filters/client_channel/lb_policy/grpclb/client_load_reporting_filter.cc", 
      "src/core/ext/filters/client_channel/lb_policy/grpclb/client_load_reporting_filter.h", 
      "src/core/ext/filters/client_channel/lb_policy/grpclb/grpclb.cc", 
      "src/core/ext/filters/client_channel/lb_policy/grpclb/grpclb.h", 
      "src/core/ext/filters/client_channel/lb_policy/grpclb/grpclb_channel.h", 
      "src/core/ext/filters/client_channel/lb_policy/grpclb/grpclb_channel_secure.cc", 
      "src/core/ext/filters/client_channel/lb_policy/grpclb/grpclb_client_stats.cc", 
      "src/core/ext/filters/client_channel/lb_policy/grpclb/grpclb_client_stats.h", 
      "src/core/ext/filters/client_channel/lb_policy/grpclb/load_balancer_api.cc", 
      "src/core/ext/filters/client_channel/lb_policy/grpclb/load_balancer_api.h", 
      "src/core/ext/filters/client_channel/lb_policy/grpclb/proto/grpc/lb/v1/load_balancer.pb.c", 
      "src/core/ext/filters/client_channel/lb_policy/grpclb/proto/grpc/lb/v1/load_balancer.pb.h"
    ], 
    "third_party": false, 
    "type": "filegroup"
  }, 
  {
    "deps": [
      "gpr", 
      "grpc_base", 
      "grpc_client_channel", 
      "grpc_lb_subchannel_list"
    ], 
    "headers": [], 
    "is_filegroup": true, 
    "language": "c", 
    "name": "grpc_lb_policy_pick_first", 
    "src": [
      "src/core/ext/filters/client_channel/lb_policy/pick_first/pick_first.cc"
    ], 
    "third_party": false, 
    "type": "filegroup"
  }, 
  {
    "deps": [
      "gpr", 
      "grpc_base", 
      "grpc_client_channel", 
      "grpc_lb_subchannel_list"
    ], 
    "headers": [], 
    "is_filegroup": true, 
    "language": "c", 
    "name": "grpc_lb_policy_round_robin", 
    "src": [
      "src/core/ext/filters/client_channel/lb_policy/round_robin/round_robin.cc"
    ], 
    "third_party": false, 
    "type": "filegroup"
  }, 
  {
    "deps": [
      "gpr", 
      "grpc_base", 
      "grpc_client_channel"
    ], 
    "headers": [
      "src/core/ext/filters/client_channel/lb_policy/subchannel_list.h"
    ], 
    "is_filegroup": true, 
    "language": "c", 
    "name": "grpc_lb_subchannel_list", 
    "src": [
      "src/core/ext/filters/client_channel/lb_policy/subchannel_list.cc", 
      "src/core/ext/filters/client_channel/lb_policy/subchannel_list.h"
    ], 
    "third_party": false, 
    "type": "filegroup"
  }, 
  {
    "deps": [
      "gpr", 
      "grpc_base"
    ], 
    "headers": [
      "src/core/ext/filters/max_age/max_age_filter.h"
    ], 
    "is_filegroup": true, 
    "language": "c", 
    "name": "grpc_max_age_filter", 
    "src": [
      "src/core/ext/filters/max_age/max_age_filter.cc", 
      "src/core/ext/filters/max_age/max_age_filter.h"
    ], 
    "third_party": false, 
    "type": "filegroup"
  }, 
  {
    "deps": [
      "gpr", 
      "grpc_base"
    ], 
    "headers": [
      "src/core/ext/filters/message_size/message_size_filter.h"
    ], 
    "is_filegroup": true, 
    "language": "c", 
    "name": "grpc_message_size_filter", 
    "src": [
      "src/core/ext/filters/message_size/message_size_filter.cc", 
      "src/core/ext/filters/message_size/message_size_filter.h"
    ], 
    "third_party": false, 
    "type": "filegroup"
  }, 
  {
    "deps": [
      "gpr", 
      "grpc_base", 
      "grpc_client_channel"
    ], 
    "headers": [
      "src/core/ext/filters/client_channel/resolver/dns/c_ares/grpc_ares_ev_driver.h", 
      "src/core/ext/filters/client_channel/resolver/dns/c_ares/grpc_ares_wrapper.h"
    ], 
    "is_filegroup": true, 
    "language": "c", 
    "name": "grpc_resolver_dns_ares", 
    "src": [
      "src/core/ext/filters/client_channel/resolver/dns/c_ares/dns_resolver_ares.cc", 
      "src/core/ext/filters/client_channel/resolver/dns/c_ares/grpc_ares_ev_driver.h", 
      "src/core/ext/filters/client_channel/resolver/dns/c_ares/grpc_ares_ev_driver_posix.cc", 
      "src/core/ext/filters/client_channel/resolver/dns/c_ares/grpc_ares_wrapper.cc", 
      "src/core/ext/filters/client_channel/resolver/dns/c_ares/grpc_ares_wrapper.h", 
      "src/core/ext/filters/client_channel/resolver/dns/c_ares/grpc_ares_wrapper_fallback.cc"
    ], 
    "third_party": false, 
    "type": "filegroup"
  }, 
  {
    "deps": [
      "gpr", 
      "grpc_base", 
      "grpc_client_channel"
    ], 
    "headers": [], 
    "is_filegroup": true, 
    "language": "c", 
    "name": "grpc_resolver_dns_native", 
    "src": [
      "src/core/ext/filters/client_channel/resolver/dns/native/dns_resolver.cc"
    ], 
    "third_party": false, 
    "type": "filegroup"
  }, 
  {
    "deps": [
      "gpr", 
      "grpc_base", 
      "grpc_client_channel"
    ], 
    "headers": [
      "src/core/ext/filters/client_channel/resolver/fake/fake_resolver.h"
    ], 
    "is_filegroup": true, 
    "language": "c", 
    "name": "grpc_resolver_fake", 
    "src": [
      "src/core/ext/filters/client_channel/resolver/fake/fake_resolver.cc", 
      "src/core/ext/filters/client_channel/resolver/fake/fake_resolver.h"
    ], 
    "third_party": false, 
    "type": "filegroup"
  }, 
  {
    "deps": [
      "gpr", 
      "grpc_base", 
      "grpc_client_channel"
    ], 
    "headers": [], 
    "is_filegroup": true, 
    "language": "c", 
    "name": "grpc_resolver_sockaddr", 
    "src": [
      "src/core/ext/filters/client_channel/resolver/sockaddr/sockaddr_resolver.cc"
    ], 
    "third_party": false, 
    "type": "filegroup"
  }, 
  {
    "deps": [
      "gpr", 
      "grpc_base", 
      "grpc_transport_chttp2_alpn", 
      "tsi"
    ], 
    "headers": [
      "include/grpc/grpc_security.h", 
      "src/core/lib/security/context/security_context.h", 
      "src/core/lib/security/credentials/composite/composite_credentials.h", 
      "src/core/lib/security/credentials/credentials.h", 
      "src/core/lib/security/credentials/fake/fake_credentials.h", 
      "src/core/lib/security/credentials/google_default/google_default_credentials.h", 
      "src/core/lib/security/credentials/iam/iam_credentials.h", 
      "src/core/lib/security/credentials/jwt/json_token.h", 
      "src/core/lib/security/credentials/jwt/jwt_credentials.h", 
      "src/core/lib/security/credentials/jwt/jwt_verifier.h", 
      "src/core/lib/security/credentials/oauth2/oauth2_credentials.h", 
      "src/core/lib/security/credentials/plugin/plugin_credentials.h", 
      "src/core/lib/security/credentials/ssl/ssl_credentials.h", 
      "src/core/lib/security/transport/auth_filters.h", 
      "src/core/lib/security/transport/lb_targets_info.h", 
      "src/core/lib/security/transport/secure_endpoint.h", 
      "src/core/lib/security/transport/security_connector.h", 
      "src/core/lib/security/transport/security_handshaker.h", 
      "src/core/lib/security/transport/tsi_error.h", 
      "src/core/lib/security/util/json_util.h"
    ], 
    "is_filegroup": true, 
    "language": "c", 
    "name": "grpc_secure", 
    "src": [
      "include/grpc/grpc_security.h", 
      "src/core/lib/http/httpcli_security_connector.cc", 
      "src/core/lib/security/context/security_context.cc", 
      "src/core/lib/security/context/security_context.h", 
      "src/core/lib/security/credentials/composite/composite_credentials.cc", 
      "src/core/lib/security/credentials/composite/composite_credentials.h", 
      "src/core/lib/security/credentials/credentials.cc", 
      "src/core/lib/security/credentials/credentials.h", 
      "src/core/lib/security/credentials/credentials_metadata.cc", 
      "src/core/lib/security/credentials/fake/fake_credentials.cc", 
      "src/core/lib/security/credentials/fake/fake_credentials.h", 
      "src/core/lib/security/credentials/google_default/credentials_generic.cc", 
      "src/core/lib/security/credentials/google_default/google_default_credentials.cc", 
      "src/core/lib/security/credentials/google_default/google_default_credentials.h", 
      "src/core/lib/security/credentials/iam/iam_credentials.cc", 
      "src/core/lib/security/credentials/iam/iam_credentials.h", 
      "src/core/lib/security/credentials/jwt/json_token.cc", 
      "src/core/lib/security/credentials/jwt/json_token.h", 
      "src/core/lib/security/credentials/jwt/jwt_credentials.cc", 
      "src/core/lib/security/credentials/jwt/jwt_credentials.h", 
      "src/core/lib/security/credentials/jwt/jwt_verifier.cc", 
      "src/core/lib/security/credentials/jwt/jwt_verifier.h", 
      "src/core/lib/security/credentials/oauth2/oauth2_credentials.cc", 
      "src/core/lib/security/credentials/oauth2/oauth2_credentials.h", 
      "src/core/lib/security/credentials/plugin/plugin_credentials.cc", 
      "src/core/lib/security/credentials/plugin/plugin_credentials.h", 
      "src/core/lib/security/credentials/ssl/ssl_credentials.cc", 
      "src/core/lib/security/credentials/ssl/ssl_credentials.h", 
      "src/core/lib/security/transport/auth_filters.h", 
      "src/core/lib/security/transport/client_auth_filter.cc", 
      "src/core/lib/security/transport/lb_targets_info.cc", 
      "src/core/lib/security/transport/lb_targets_info.h", 
      "src/core/lib/security/transport/secure_endpoint.cc", 
      "src/core/lib/security/transport/secure_endpoint.h", 
      "src/core/lib/security/transport/security_connector.cc", 
      "src/core/lib/security/transport/security_connector.h", 
      "src/core/lib/security/transport/security_handshaker.cc", 
      "src/core/lib/security/transport/security_handshaker.h", 
      "src/core/lib/security/transport/server_auth_filter.cc", 
      "src/core/lib/security/transport/tsi_error.cc", 
      "src/core/lib/security/transport/tsi_error.h", 
      "src/core/lib/security/util/json_util.cc", 
      "src/core/lib/security/util/json_util.h", 
      "src/core/lib/surface/init_secure.cc"
    ], 
    "third_party": false, 
    "type": "filegroup"
  }, 
  {
    "deps": [
      "gpr", 
      "grpc_base"
    ], 
    "headers": [
      "src/core/ext/filters/workarounds/workaround_utils.h"
    ], 
    "is_filegroup": true, 
    "language": "c", 
    "name": "grpc_server_backward_compatibility", 
    "src": [
      "src/core/ext/filters/workarounds/workaround_utils.cc", 
      "src/core/ext/filters/workarounds/workaround_utils.h"
    ], 
    "third_party": false, 
    "type": "filegroup"
  }, 
  {
    "deps": [
      "gpr", 
      "grpc_base"
    ], 
    "headers": [
      "src/core/ext/filters/load_reporting/server_load_reporting_filter.h", 
      "src/core/ext/filters/load_reporting/server_load_reporting_plugin.h"
    ], 
    "is_filegroup": true, 
    "language": "c", 
    "name": "grpc_server_load_reporting", 
    "src": [
      "src/core/ext/filters/load_reporting/server_load_reporting_filter.cc", 
      "src/core/ext/filters/load_reporting/server_load_reporting_filter.h", 
      "src/core/ext/filters/load_reporting/server_load_reporting_plugin.cc", 
      "src/core/ext/filters/load_reporting/server_load_reporting_plugin.h"
    ], 
    "third_party": false, 
    "type": "filegroup"
  }, 
  {
    "deps": [
      "gpr", 
      "gpr_test_util", 
      "grpc_base", 
      "grpc_client_channel", 
      "grpc_transport_chttp2"
    ], 
    "headers": [
      "src/core/ext/filters/client_channel/resolver/fake/fake_resolver.h", 
      "test/core/end2end/cq_verifier.h", 
      "test/core/end2end/fixtures/http_proxy_fixture.h", 
      "test/core/end2end/fixtures/proxy.h", 
      "test/core/iomgr/endpoint_tests.h", 
      "test/core/util/debugger_macros.h", 
      "test/core/util/grpc_profiler.h", 
      "test/core/util/histogram.h", 
      "test/core/util/memory_counters.h", 
      "test/core/util/mock_endpoint.h", 
      "test/core/util/parse_hexstring.h", 
      "test/core/util/passthru_endpoint.h", 
      "test/core/util/port.h", 
      "test/core/util/port_server_client.h", 
      "test/core/util/slice_splitter.h", 
      "test/core/util/tracer_util.h", 
      "test/core/util/trickle_endpoint.h"
    ], 
    "is_filegroup": true, 
    "language": "c", 
    "name": "grpc_test_util_base", 
    "src": [
      "src/core/ext/filters/client_channel/resolver/fake/fake_resolver.cc", 
      "src/core/ext/filters/client_channel/resolver/fake/fake_resolver.h", 
      "test/core/end2end/cq_verifier.cc", 
      "test/core/end2end/cq_verifier.h", 
      "test/core/end2end/fixtures/http_proxy_fixture.cc", 
      "test/core/end2end/fixtures/http_proxy_fixture.h", 
      "test/core/end2end/fixtures/proxy.cc", 
      "test/core/end2end/fixtures/proxy.h", 
      "test/core/iomgr/endpoint_tests.cc", 
      "test/core/iomgr/endpoint_tests.h", 
      "test/core/util/debugger_macros.cc", 
      "test/core/util/debugger_macros.h", 
      "test/core/util/grpc_profiler.cc", 
      "test/core/util/grpc_profiler.h", 
      "test/core/util/histogram.cc", 
      "test/core/util/histogram.h", 
      "test/core/util/memory_counters.cc", 
      "test/core/util/memory_counters.h", 
      "test/core/util/mock_endpoint.cc", 
      "test/core/util/mock_endpoint.h", 
      "test/core/util/parse_hexstring.cc", 
      "test/core/util/parse_hexstring.h", 
      "test/core/util/passthru_endpoint.cc", 
      "test/core/util/passthru_endpoint.h", 
      "test/core/util/port.cc", 
      "test/core/util/port.h", 
      "test/core/util/port_isolated_runtime_environment.cc", 
      "test/core/util/port_server_client.cc", 
      "test/core/util/port_server_client.h", 
      "test/core/util/slice_splitter.cc", 
      "test/core/util/slice_splitter.h", 
      "test/core/util/tracer_util.cc", 
      "test/core/util/tracer_util.h", 
      "test/core/util/trickle_endpoint.cc", 
      "test/core/util/trickle_endpoint.h"
    ], 
    "third_party": false, 
    "type": "filegroup"
  }, 
  {
    "deps": [
      "gpr", 
      "grpc_base_headers", 
      "grpc_trace_headers"
    ], 
    "headers": [], 
    "is_filegroup": true, 
    "language": "c", 
    "name": "grpc_trace", 
    "src": [
      "src/core/lib/debug/trace.cc"
    ], 
    "third_party": false, 
    "type": "filegroup"
  }, 
  {
    "deps": [
      "gpr"
    ], 
    "headers": [
      "src/core/lib/debug/trace.h"
    ], 
    "is_filegroup": true, 
    "language": "c", 
    "name": "grpc_trace_headers", 
    "src": [
      "src/core/lib/debug/trace.h"
    ], 
    "third_party": false, 
    "type": "filegroup"
  }, 
  {
    "deps": [
      "chttp2_huffsyms", 
      "gpr", 
      "grpc_base", 
      "grpc_http_filters", 
      "grpc_transport_chttp2_alpn"
    ], 
    "headers": [
      "src/core/ext/transport/chttp2/transport/bin_decoder.h", 
      "src/core/ext/transport/chttp2/transport/bin_encoder.h", 
      "src/core/ext/transport/chttp2/transport/chttp2_transport.h", 
      "src/core/ext/transport/chttp2/transport/flow_control.h", 
      "src/core/ext/transport/chttp2/transport/frame.h", 
      "src/core/ext/transport/chttp2/transport/frame_data.h", 
      "src/core/ext/transport/chttp2/transport/frame_goaway.h", 
      "src/core/ext/transport/chttp2/transport/frame_ping.h", 
      "src/core/ext/transport/chttp2/transport/frame_rst_stream.h", 
      "src/core/ext/transport/chttp2/transport/frame_settings.h", 
      "src/core/ext/transport/chttp2/transport/frame_window_update.h", 
      "src/core/ext/transport/chttp2/transport/hpack_encoder.h", 
      "src/core/ext/transport/chttp2/transport/hpack_parser.h", 
      "src/core/ext/transport/chttp2/transport/hpack_table.h", 
      "src/core/ext/transport/chttp2/transport/http2_settings.h", 
      "src/core/ext/transport/chttp2/transport/incoming_metadata.h", 
      "src/core/ext/transport/chttp2/transport/internal.h", 
      "src/core/ext/transport/chttp2/transport/stream_map.h", 
      "src/core/ext/transport/chttp2/transport/varint.h"
    ], 
    "is_filegroup": true, 
    "language": "c", 
    "name": "grpc_transport_chttp2", 
    "src": [
      "src/core/ext/transport/chttp2/transport/bin_decoder.cc", 
      "src/core/ext/transport/chttp2/transport/bin_decoder.h", 
      "src/core/ext/transport/chttp2/transport/bin_encoder.cc", 
      "src/core/ext/transport/chttp2/transport/bin_encoder.h", 
      "src/core/ext/transport/chttp2/transport/chttp2_plugin.cc", 
      "src/core/ext/transport/chttp2/transport/chttp2_transport.cc", 
      "src/core/ext/transport/chttp2/transport/chttp2_transport.h", 
      "src/core/ext/transport/chttp2/transport/flow_control.cc", 
      "src/core/ext/transport/chttp2/transport/flow_control.h", 
      "src/core/ext/transport/chttp2/transport/frame.h", 
      "src/core/ext/transport/chttp2/transport/frame_data.cc", 
      "src/core/ext/transport/chttp2/transport/frame_data.h", 
      "src/core/ext/transport/chttp2/transport/frame_goaway.cc", 
      "src/core/ext/transport/chttp2/transport/frame_goaway.h", 
      "src/core/ext/transport/chttp2/transport/frame_ping.cc", 
      "src/core/ext/transport/chttp2/transport/frame_ping.h", 
      "src/core/ext/transport/chttp2/transport/frame_rst_stream.cc", 
      "src/core/ext/transport/chttp2/transport/frame_rst_stream.h", 
      "src/core/ext/transport/chttp2/transport/frame_settings.cc", 
      "src/core/ext/transport/chttp2/transport/frame_settings.h", 
      "src/core/ext/transport/chttp2/transport/frame_window_update.cc", 
      "src/core/ext/transport/chttp2/transport/frame_window_update.h", 
      "src/core/ext/transport/chttp2/transport/hpack_encoder.cc", 
      "src/core/ext/transport/chttp2/transport/hpack_encoder.h", 
      "src/core/ext/transport/chttp2/transport/hpack_parser.cc", 
      "src/core/ext/transport/chttp2/transport/hpack_parser.h", 
      "src/core/ext/transport/chttp2/transport/hpack_table.cc", 
      "src/core/ext/transport/chttp2/transport/hpack_table.h", 
      "src/core/ext/transport/chttp2/transport/http2_settings.cc", 
      "src/core/ext/transport/chttp2/transport/http2_settings.h", 
      "src/core/ext/transport/chttp2/transport/incoming_metadata.cc", 
      "src/core/ext/transport/chttp2/transport/incoming_metadata.h", 
      "src/core/ext/transport/chttp2/transport/internal.h", 
      "src/core/ext/transport/chttp2/transport/parsing.cc", 
      "src/core/ext/transport/chttp2/transport/stream_lists.cc", 
      "src/core/ext/transport/chttp2/transport/stream_map.cc", 
      "src/core/ext/transport/chttp2/transport/stream_map.h", 
      "src/core/ext/transport/chttp2/transport/varint.cc", 
      "src/core/ext/transport/chttp2/transport/varint.h", 
      "src/core/ext/transport/chttp2/transport/writing.cc"
    ], 
    "third_party": false, 
    "type": "filegroup"
  }, 
  {
    "deps": [
      "gpr"
    ], 
    "headers": [
      "src/core/ext/transport/chttp2/alpn/alpn.h"
    ], 
    "is_filegroup": true, 
    "language": "c", 
    "name": "grpc_transport_chttp2_alpn", 
    "src": [
      "src/core/ext/transport/chttp2/alpn/alpn.cc", 
      "src/core/ext/transport/chttp2/alpn/alpn.h"
    ], 
    "third_party": false, 
    "type": "filegroup"
  }, 
  {
    "deps": [
      "gpr", 
      "grpc_base", 
      "grpc_client_channel", 
      "grpc_transport_chttp2"
    ], 
    "headers": [
      "src/core/ext/transport/chttp2/client/chttp2_connector.h"
    ], 
    "is_filegroup": true, 
    "language": "c", 
    "name": "grpc_transport_chttp2_client_connector", 
    "src": [
      "src/core/ext/transport/chttp2/client/chttp2_connector.cc", 
      "src/core/ext/transport/chttp2/client/chttp2_connector.h"
    ], 
    "third_party": false, 
    "type": "filegroup"
  }, 
  {
    "deps": [
      "gpr", 
      "grpc_base", 
      "grpc_client_channel", 
      "grpc_transport_chttp2", 
      "grpc_transport_chttp2_client_connector"
    ], 
    "headers": [], 
    "is_filegroup": true, 
    "language": "c", 
    "name": "grpc_transport_chttp2_client_insecure", 
    "src": [
      "src/core/ext/transport/chttp2/client/insecure/channel_create.cc", 
      "src/core/ext/transport/chttp2/client/insecure/channel_create_posix.cc"
    ], 
    "third_party": false, 
    "type": "filegroup"
  }, 
  {
    "deps": [
      "gpr", 
      "grpc_base", 
      "grpc_client_channel", 
      "grpc_secure", 
      "grpc_transport_chttp2", 
      "grpc_transport_chttp2_client_connector"
    ], 
    "headers": [], 
    "is_filegroup": true, 
    "language": "c", 
    "name": "grpc_transport_chttp2_client_secure", 
    "src": [
      "src/core/ext/transport/chttp2/client/secure/secure_channel_create.cc"
    ], 
    "third_party": false, 
    "type": "filegroup"
  }, 
  {
    "deps": [
      "gpr", 
      "grpc_base", 
      "grpc_transport_chttp2"
    ], 
    "headers": [
      "src/core/ext/transport/chttp2/server/chttp2_server.h"
    ], 
    "is_filegroup": true, 
    "language": "c", 
    "name": "grpc_transport_chttp2_server", 
    "src": [
      "src/core/ext/transport/chttp2/server/chttp2_server.cc", 
      "src/core/ext/transport/chttp2/server/chttp2_server.h"
    ], 
    "third_party": false, 
    "type": "filegroup"
  }, 
  {
    "deps": [
      "gpr", 
      "grpc_base", 
      "grpc_transport_chttp2", 
      "grpc_transport_chttp2_server"
    ], 
    "headers": [], 
    "is_filegroup": true, 
    "language": "c", 
    "name": "grpc_transport_chttp2_server_insecure", 
    "src": [
      "src/core/ext/transport/chttp2/server/insecure/server_chttp2.cc", 
      "src/core/ext/transport/chttp2/server/insecure/server_chttp2_posix.cc"
    ], 
    "third_party": false, 
    "type": "filegroup"
  }, 
  {
    "deps": [
      "gpr", 
      "grpc_base", 
      "grpc_secure", 
      "grpc_transport_chttp2", 
      "grpc_transport_chttp2_server"
    ], 
    "headers": [], 
    "is_filegroup": true, 
    "language": "c", 
    "name": "grpc_transport_chttp2_server_secure", 
    "src": [
      "src/core/ext/transport/chttp2/server/secure/server_secure_chttp2.cc"
    ], 
    "third_party": false, 
    "type": "filegroup"
  }, 
  {
    "deps": [
      "grpc_base", 
      "grpc_http_filters", 
      "grpc_transport_chttp2"
    ], 
    "headers": [
      "include/grpc/grpc_cronet.h", 
      "include/grpc/grpc_security.h", 
      "include/grpc/grpc_security_constants.h", 
      "src/core/ext/transport/cronet/transport/cronet_transport.h", 
      "third_party/objective_c/Cronet/bidirectional_stream_c.h"
    ], 
    "is_filegroup": true, 
    "language": "c", 
    "name": "grpc_transport_cronet_client_secure", 
    "src": [
      "include/grpc/grpc_cronet.h", 
      "include/grpc/grpc_security.h", 
      "include/grpc/grpc_security_constants.h", 
      "src/core/ext/transport/cronet/client/secure/cronet_channel_create.cc", 
      "src/core/ext/transport/cronet/transport/cronet_api_dummy.cc", 
      "src/core/ext/transport/cronet/transport/cronet_transport.cc", 
      "src/core/ext/transport/cronet/transport/cronet_transport.h"
    ], 
    "third_party": false, 
    "type": "filegroup"
  }, 
  {
    "deps": [
      "gpr", 
      "grpc_base", 
      "grpc_transport_inproc_headers"
    ], 
    "headers": [], 
    "is_filegroup": true, 
    "language": "c", 
    "name": "grpc_transport_inproc", 
    "src": [
      "src/core/ext/transport/inproc/inproc_plugin.cc", 
      "src/core/ext/transport/inproc/inproc_transport.cc"
    ], 
    "third_party": false, 
    "type": "filegroup"
  }, 
  {
    "deps": [
      "gpr", 
      "grpc_base_headers"
    ], 
    "headers": [
      "src/core/ext/transport/inproc/inproc_transport.h"
    ], 
    "is_filegroup": true, 
    "language": "c", 
    "name": "grpc_transport_inproc_headers", 
    "src": [
      "src/core/ext/transport/inproc/inproc_transport.h"
    ], 
    "third_party": false, 
    "type": "filegroup"
  }, 
  {
    "deps": [
      "gpr", 
      "grpc_base", 
      "grpc_server_backward_compatibility"
    ], 
    "headers": [
      "src/core/ext/filters/workarounds/workaround_cronet_compression_filter.h"
    ], 
    "is_filegroup": true, 
    "language": "c", 
    "name": "grpc_workaround_cronet_compression_filter", 
    "src": [
      "src/core/ext/filters/workarounds/workaround_cronet_compression_filter.cc", 
      "src/core/ext/filters/workarounds/workaround_cronet_compression_filter.h"
    ], 
    "third_party": false, 
    "type": "filegroup"
  }, 
  {
    "deps": [
      "nanopb_headers"
    ], 
    "headers": [], 
    "is_filegroup": true, 
    "language": "c", 
    "name": "nanopb", 
    "src": [], 
    "third_party": false, 
    "type": "filegroup"
  }, 
  {
    "deps": [], 
    "headers": [
      "third_party/nanopb/pb.h", 
      "third_party/nanopb/pb_common.h", 
      "third_party/nanopb/pb_decode.h", 
      "third_party/nanopb/pb_encode.h"
    ], 
    "is_filegroup": true, 
    "language": "c", 
    "name": "nanopb_headers", 
    "src": [], 
    "third_party": false, 
    "type": "filegroup"
  }, 
  {
    "deps": [
      "grpc"
    ], 
    "headers": [
      "test/core/tsi/transport_security_test_lib.h"
    ], 
    "is_filegroup": true, 
    "language": "c", 
    "name": "transport_security_test_lib", 
    "src": [
      "test/core/tsi/transport_security_test_lib.cc", 
      "test/core/tsi/transport_security_test_lib.h"
    ], 
    "third_party": false, 
    "type": "filegroup"
  }, 
  {
    "deps": [
      "gpr", 
      "grpc_base", 
      "grpc_trace", 
      "tsi_interface"
    ], 
    "headers": [
      "src/core/tsi/fake_transport_security.h", 
      "src/core/tsi/gts_transport_security.h", 
      "src/core/tsi/ssl_transport_security.h", 
      "src/core/tsi/ssl_types.h", 
      "src/core/tsi/transport_security_grpc.h"
    ], 
    "is_filegroup": true, 
    "language": "c", 
    "name": "tsi", 
    "src": [
      "src/core/tsi/fake_transport_security.cc", 
      "src/core/tsi/fake_transport_security.h", 
      "src/core/tsi/gts_transport_security.cc", 
      "src/core/tsi/gts_transport_security.h", 
      "src/core/tsi/ssl_transport_security.cc", 
      "src/core/tsi/ssl_transport_security.h", 
      "src/core/tsi/ssl_types.h", 
      "src/core/tsi/transport_security_grpc.cc", 
      "src/core/tsi/transport_security_grpc.h"
    ], 
    "third_party": false, 
    "type": "filegroup"
  }, 
  {
    "deps": [
      "gpr", 
      "grpc_trace"
    ], 
    "headers": [
      "src/core/tsi/transport_security.h", 
      "src/core/tsi/transport_security_adapter.h", 
      "src/core/tsi/transport_security_interface.h"
    ], 
    "is_filegroup": true, 
    "language": "c", 
    "name": "tsi_interface", 
    "src": [
      "src/core/tsi/transport_security.cc", 
      "src/core/tsi/transport_security.h", 
      "src/core/tsi/transport_security_adapter.cc", 
      "src/core/tsi/transport_security_adapter.h", 
      "src/core/tsi/transport_security_interface.h"
    ], 
    "third_party": false, 
    "type": "filegroup"
  }, 
  {
    "deps": [
      "grpc_codegen"
    ], 
    "headers": [
      "include/grpc++/impl/codegen/async_stream.h", 
      "include/grpc++/impl/codegen/async_unary_call.h", 
      "include/grpc++/impl/codegen/byte_buffer.h", 
      "include/grpc++/impl/codegen/call.h", 
      "include/grpc++/impl/codegen/call_hook.h", 
      "include/grpc++/impl/codegen/channel_interface.h", 
      "include/grpc++/impl/codegen/client_context.h", 
      "include/grpc++/impl/codegen/client_unary_call.h", 
      "include/grpc++/impl/codegen/completion_queue.h", 
      "include/grpc++/impl/codegen/completion_queue_tag.h", 
      "include/grpc++/impl/codegen/config.h", 
      "include/grpc++/impl/codegen/core_codegen_interface.h", 
      "include/grpc++/impl/codegen/create_auth_context.h", 
      "include/grpc++/impl/codegen/grpc_library.h", 
      "include/grpc++/impl/codegen/metadata_map.h", 
      "include/grpc++/impl/codegen/method_handler_impl.h", 
      "include/grpc++/impl/codegen/rpc_method.h", 
      "include/grpc++/impl/codegen/rpc_service_method.h", 
      "include/grpc++/impl/codegen/security/auth_context.h", 
      "include/grpc++/impl/codegen/serialization_traits.h", 
      "include/grpc++/impl/codegen/server_context.h", 
      "include/grpc++/impl/codegen/server_interface.h", 
      "include/grpc++/impl/codegen/service_type.h", 
      "include/grpc++/impl/codegen/slice.h", 
      "include/grpc++/impl/codegen/status.h", 
      "include/grpc++/impl/codegen/status_code_enum.h", 
      "include/grpc++/impl/codegen/string_ref.h", 
      "include/grpc++/impl/codegen/stub_options.h", 
      "include/grpc++/impl/codegen/sync_stream.h", 
      "include/grpc++/impl/codegen/time.h"
    ], 
    "is_filegroup": true, 
    "language": "c++", 
    "name": "grpc++_codegen_base", 
    "src": [
      "include/grpc++/impl/codegen/async_stream.h", 
      "include/grpc++/impl/codegen/async_unary_call.h", 
      "include/grpc++/impl/codegen/byte_buffer.h", 
      "include/grpc++/impl/codegen/call.h", 
      "include/grpc++/impl/codegen/call_hook.h", 
      "include/grpc++/impl/codegen/channel_interface.h", 
      "include/grpc++/impl/codegen/client_context.h", 
      "include/grpc++/impl/codegen/client_unary_call.h", 
      "include/grpc++/impl/codegen/completion_queue.h", 
      "include/grpc++/impl/codegen/completion_queue_tag.h", 
      "include/grpc++/impl/codegen/config.h", 
      "include/grpc++/impl/codegen/core_codegen_interface.h", 
      "include/grpc++/impl/codegen/create_auth_context.h", 
      "include/grpc++/impl/codegen/grpc_library.h", 
      "include/grpc++/impl/codegen/metadata_map.h", 
      "include/grpc++/impl/codegen/method_handler_impl.h", 
      "include/grpc++/impl/codegen/rpc_method.h", 
      "include/grpc++/impl/codegen/rpc_service_method.h", 
      "include/grpc++/impl/codegen/security/auth_context.h", 
      "include/grpc++/impl/codegen/serialization_traits.h", 
      "include/grpc++/impl/codegen/server_context.h", 
      "include/grpc++/impl/codegen/server_interface.h", 
      "include/grpc++/impl/codegen/service_type.h", 
      "include/grpc++/impl/codegen/slice.h", 
      "include/grpc++/impl/codegen/status.h", 
      "include/grpc++/impl/codegen/status_code_enum.h", 
      "include/grpc++/impl/codegen/string_ref.h", 
      "include/grpc++/impl/codegen/stub_options.h", 
      "include/grpc++/impl/codegen/sync_stream.h", 
      "include/grpc++/impl/codegen/time.h"
    ], 
    "third_party": false, 
    "type": "filegroup"
  }, 
  {
    "deps": [
      "grpc++_codegen_base"
    ], 
    "headers": [], 
    "is_filegroup": true, 
    "language": "c++", 
    "name": "grpc++_codegen_base_src", 
    "src": [
      "src/cpp/codegen/codegen_init.cc"
    ], 
    "third_party": false, 
    "type": "filegroup"
  }, 
  {
    "deps": [
      "grpc++_codegen_base", 
      "grpc++_config_proto"
    ], 
    "headers": [
      "include/grpc++/impl/codegen/proto_utils.h"
    ], 
    "is_filegroup": true, 
    "language": "c++", 
    "name": "grpc++_codegen_proto", 
    "src": [
      "include/grpc++/impl/codegen/proto_utils.h"
    ], 
    "third_party": false, 
    "type": "filegroup"
  }, 
  {
    "deps": [
      "gpr", 
      "gpr_base_headers", 
      "grpc++_codegen_base", 
      "grpc_base_headers", 
      "grpc_transport_inproc_headers", 
      "nanopb_headers"
    ], 
    "headers": [
      "include/grpc++/alarm.h", 
      "include/grpc++/channel.h", 
      "include/grpc++/client_context.h", 
      "include/grpc++/completion_queue.h", 
      "include/grpc++/create_channel.h", 
      "include/grpc++/create_channel_posix.h", 
      "include/grpc++/ext/health_check_service_server_builder_option.h", 
      "include/grpc++/generic/async_generic_service.h", 
      "include/grpc++/generic/generic_stub.h", 
      "include/grpc++/grpc++.h", 
      "include/grpc++/health_check_service_interface.h", 
      "include/grpc++/impl/call.h", 
      "include/grpc++/impl/channel_argument_option.h", 
      "include/grpc++/impl/client_unary_call.h", 
      "include/grpc++/impl/codegen/core_codegen.h", 
      "include/grpc++/impl/grpc_library.h", 
      "include/grpc++/impl/method_handler_impl.h", 
      "include/grpc++/impl/rpc_method.h", 
      "include/grpc++/impl/rpc_service_method.h", 
      "include/grpc++/impl/serialization_traits.h", 
      "include/grpc++/impl/server_builder_option.h", 
      "include/grpc++/impl/server_builder_plugin.h", 
      "include/grpc++/impl/server_initializer.h", 
      "include/grpc++/impl/service_type.h", 
      "include/grpc++/resource_quota.h", 
      "include/grpc++/security/auth_context.h", 
      "include/grpc++/security/auth_metadata_processor.h", 
      "include/grpc++/security/credentials.h", 
      "include/grpc++/security/server_credentials.h", 
      "include/grpc++/server.h", 
      "include/grpc++/server_builder.h", 
      "include/grpc++/server_context.h", 
      "include/grpc++/server_posix.h", 
      "include/grpc++/support/async_stream.h", 
      "include/grpc++/support/async_unary_call.h", 
      "include/grpc++/support/byte_buffer.h", 
      "include/grpc++/support/channel_arguments.h", 
      "include/grpc++/support/config.h", 
      "include/grpc++/support/slice.h", 
      "include/grpc++/support/status.h", 
      "include/grpc++/support/status_code_enum.h", 
      "include/grpc++/support/string_ref.h", 
      "include/grpc++/support/stub_options.h", 
      "include/grpc++/support/sync_stream.h", 
      "include/grpc++/support/time.h", 
      "src/cpp/client/create_channel_internal.h", 
      "src/cpp/common/channel_filter.h", 
      "src/cpp/server/dynamic_thread_pool.h", 
      "src/cpp/server/health/default_health_check_service.h", 
      "src/cpp/server/health/health.pb.h", 
      "src/cpp/server/thread_pool_interface.h", 
      "src/cpp/thread_manager/thread_manager.h"
    ], 
    "is_filegroup": true, 
    "language": "c++", 
    "name": "grpc++_common", 
    "src": [
      "include/grpc++/alarm.h", 
      "include/grpc++/channel.h", 
      "include/grpc++/client_context.h", 
      "include/grpc++/completion_queue.h", 
      "include/grpc++/create_channel.h", 
      "include/grpc++/create_channel_posix.h", 
      "include/grpc++/ext/health_check_service_server_builder_option.h", 
      "include/grpc++/generic/async_generic_service.h", 
      "include/grpc++/generic/generic_stub.h", 
      "include/grpc++/grpc++.h", 
      "include/grpc++/health_check_service_interface.h", 
      "include/grpc++/impl/call.h", 
      "include/grpc++/impl/channel_argument_option.h", 
      "include/grpc++/impl/client_unary_call.h", 
      "include/grpc++/impl/codegen/core_codegen.h", 
      "include/grpc++/impl/grpc_library.h", 
      "include/grpc++/impl/method_handler_impl.h", 
      "include/grpc++/impl/rpc_method.h", 
      "include/grpc++/impl/rpc_service_method.h", 
      "include/grpc++/impl/serialization_traits.h", 
      "include/grpc++/impl/server_builder_option.h", 
      "include/grpc++/impl/server_builder_plugin.h", 
      "include/grpc++/impl/server_initializer.h", 
      "include/grpc++/impl/service_type.h", 
      "include/grpc++/resource_quota.h", 
      "include/grpc++/security/auth_context.h", 
      "include/grpc++/security/auth_metadata_processor.h", 
      "include/grpc++/security/credentials.h", 
      "include/grpc++/security/server_credentials.h", 
      "include/grpc++/server.h", 
      "include/grpc++/server_builder.h", 
      "include/grpc++/server_context.h", 
      "include/grpc++/server_posix.h", 
      "include/grpc++/support/async_stream.h", 
      "include/grpc++/support/async_unary_call.h", 
      "include/grpc++/support/byte_buffer.h", 
      "include/grpc++/support/channel_arguments.h", 
      "include/grpc++/support/config.h", 
      "include/grpc++/support/slice.h", 
      "include/grpc++/support/status.h", 
      "include/grpc++/support/status_code_enum.h", 
      "include/grpc++/support/string_ref.h", 
      "include/grpc++/support/stub_options.h", 
      "include/grpc++/support/sync_stream.h", 
      "include/grpc++/support/time.h", 
      "src/cpp/client/channel_cc.cc", 
      "src/cpp/client/client_context.cc", 
      "src/cpp/client/create_channel.cc", 
      "src/cpp/client/create_channel_internal.cc", 
      "src/cpp/client/create_channel_internal.h", 
      "src/cpp/client/create_channel_posix.cc", 
      "src/cpp/client/credentials_cc.cc", 
      "src/cpp/client/generic_stub.cc", 
      "src/cpp/common/channel_arguments.cc", 
      "src/cpp/common/channel_filter.cc", 
      "src/cpp/common/channel_filter.h", 
      "src/cpp/common/completion_queue_cc.cc", 
      "src/cpp/common/core_codegen.cc", 
      "src/cpp/common/resource_quota_cc.cc", 
      "src/cpp/common/rpc_method.cc", 
      "src/cpp/common/version_cc.cc", 
      "src/cpp/server/async_generic_service.cc", 
      "src/cpp/server/channel_argument_option.cc", 
      "src/cpp/server/create_default_thread_pool.cc", 
      "src/cpp/server/dynamic_thread_pool.cc", 
      "src/cpp/server/dynamic_thread_pool.h", 
      "src/cpp/server/health/default_health_check_service.cc", 
      "src/cpp/server/health/default_health_check_service.h", 
      "src/cpp/server/health/health.pb.c", 
      "src/cpp/server/health/health.pb.h", 
      "src/cpp/server/health/health_check_service.cc", 
      "src/cpp/server/health/health_check_service_server_builder_option.cc", 
      "src/cpp/server/server_builder.cc", 
      "src/cpp/server/server_cc.cc", 
      "src/cpp/server/server_context.cc", 
      "src/cpp/server/server_credentials.cc", 
      "src/cpp/server/server_posix.cc", 
      "src/cpp/server/thread_pool_interface.h", 
      "src/cpp/thread_manager/thread_manager.cc", 
      "src/cpp/thread_manager/thread_manager.h", 
      "src/cpp/util/byte_buffer_cc.cc", 
      "src/cpp/util/slice_cc.cc", 
      "src/cpp/util/status.cc", 
      "src/cpp/util/string_ref.cc", 
      "src/cpp/util/time_cc.cc"
    ], 
    "third_party": false, 
    "type": "filegroup"
  }, 
  {
    "deps": [], 
    "headers": [
      "include/grpc++/impl/codegen/config_protobuf.h"
    ], 
    "is_filegroup": true, 
    "language": "c++", 
    "name": "grpc++_config_proto", 
    "src": [
      "include/grpc++/impl/codegen/config_protobuf.h"
    ], 
    "third_party": false, 
    "type": "filegroup"
  }, 
  {
    "deps": [], 
    "headers": [
      "src/proto/grpc/reflection/v1alpha/reflection.grpc.pb.h", 
      "src/proto/grpc/reflection/v1alpha/reflection.pb.h", 
      "src/proto/grpc/reflection/v1alpha/reflection_mock.grpc.pb.h"
    ], 
    "is_filegroup": true, 
    "language": "c++", 
    "name": "grpc++_reflection_proto", 
    "src": [], 
    "third_party": false, 
    "type": "filegroup"
  }, 
  {
    "deps": [
      "grpc", 
      "grpc++"
    ], 
    "headers": [
      "include/grpc++/test/mock_stream.h", 
      "include/grpc++/test/server_context_test_spouse.h"
    ], 
    "is_filegroup": true, 
    "language": "c++", 
    "name": "grpc++_test", 
    "src": [
      "include/grpc++/test/mock_stream.h", 
      "include/grpc++/test/server_context_test_spouse.h"
    ], 
    "third_party": false, 
    "type": "filegroup"
  }
]<|MERGE_RESOLUTION|>--- conflicted
+++ resolved
@@ -572,7 +572,6 @@
   }, 
   {
     "deps": [
-<<<<<<< HEAD
       "chttp2_huffsyms", 
       "gpr"
     ], 
@@ -612,8 +611,6 @@
   }, 
   {
     "deps": [
-=======
->>>>>>> 2eb22fd6
       "gpr", 
       "gpr_test_util", 
       "grpc", 
