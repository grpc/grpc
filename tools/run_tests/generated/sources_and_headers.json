--- conflicted
+++ resolved
@@ -7607,6 +7607,7 @@
       "src/core/lib/support/env_linux.c", 
       "src/core/lib/support/env_posix.c", 
       "src/core/lib/support/env_windows.c", 
+      "src/core/lib/support/fork.c", 
       "src/core/lib/support/histogram.c", 
       "src/core/lib/support/host_port.c", 
       "src/core/lib/support/log.c", 
@@ -7731,21 +7732,7 @@
       "src/core/lib/support/backoff.h", 
       "src/core/lib/support/block_annotate.h", 
       "src/core/lib/support/env.h", 
-<<<<<<< HEAD
-      "src/core/lib/support/env_linux.c", 
-      "src/core/lib/support/env_posix.c", 
-      "src/core/lib/support/env_windows.c", 
-      "src/core/lib/support/fork.c", 
       "src/core/lib/support/fork.h", 
-      "src/core/lib/support/histogram.c", 
-      "src/core/lib/support/host_port.c", 
-      "src/core/lib/support/log.c", 
-      "src/core/lib/support/log_android.c", 
-      "src/core/lib/support/log_linux.c", 
-      "src/core/lib/support/log_posix.c", 
-      "src/core/lib/support/log_windows.c", 
-=======
->>>>>>> 0efb1e94
       "src/core/lib/support/memory.h", 
       "src/core/lib/support/mpscq.h", 
       "src/core/lib/support/murmur_hash.h", 
@@ -7803,8 +7790,6 @@
       "grpc++_codegen_base", 
       "grpc++_common"
     ], 
-<<<<<<< HEAD
-=======
     "headers": [], 
     "is_filegroup": true, 
     "language": "c", 
@@ -7870,6 +7855,8 @@
       "src/core/lib/iomgr/ev_windows.c", 
       "src/core/lib/iomgr/exec_ctx.c", 
       "src/core/lib/iomgr/executor.c", 
+      "src/core/lib/iomgr/fork_posix.c", 
+      "src/core/lib/iomgr/fork_windows.c", 
       "src/core/lib/iomgr/iocp_windows.c", 
       "src/core/lib/iomgr/iomgr.c", 
       "src/core/lib/iomgr/iomgr_posix.c", 
@@ -7975,15 +7962,11 @@
       "grpc_codegen", 
       "grpc_trace_headers"
     ], 
->>>>>>> 0efb1e94
     "headers": [
       "include/grpc/byte_buffer.h", 
       "include/grpc/byte_buffer_reader.h", 
       "include/grpc/compression.h", 
-<<<<<<< HEAD
       "include/grpc/fork.h", 
-=======
->>>>>>> 0efb1e94
       "include/grpc/grpc.h", 
       "include/grpc/grpc_posix.h", 
       "include/grpc/grpc_security_constants.h", 
@@ -7991,10 +7974,7 @@
       "include/grpc/slice.h", 
       "include/grpc/slice_buffer.h", 
       "include/grpc/status.h", 
-<<<<<<< HEAD
-=======
       "include/grpc/support/workaround_list.h", 
->>>>>>> 0efb1e94
       "src/core/lib/channel/channel_args.h", 
       "src/core/lib/channel/channel_stack.h", 
       "src/core/lib/channel/channel_stack_builder.h", 
@@ -8005,11 +7985,7 @@
       "src/core/lib/channel/handshaker_registry.h", 
       "src/core/lib/compression/algorithm_metadata.h", 
       "src/core/lib/compression/message_compress.h", 
-<<<<<<< HEAD
-      "src/core/lib/debug/trace.h", 
-=======
       "src/core/lib/compression/stream_compression.h", 
->>>>>>> 0efb1e94
       "src/core/lib/http/format_request.h", 
       "src/core/lib/http/httpcli.h", 
       "src/core/lib/http/parser.h", 
@@ -8019,15 +7995,11 @@
       "src/core/lib/iomgr/endpoint_pair.h", 
       "src/core/lib/iomgr/error.h", 
       "src/core/lib/iomgr/error_internal.h", 
-<<<<<<< HEAD
-      "src/core/lib/iomgr/ev_epoll_linux.h", 
-=======
       "src/core/lib/iomgr/ev_epoll1_linux.h", 
       "src/core/lib/iomgr/ev_epoll_limited_pollers_linux.h", 
       "src/core/lib/iomgr/ev_epoll_thread_pool_linux.h", 
       "src/core/lib/iomgr/ev_epollex_linux.h", 
       "src/core/lib/iomgr/ev_epollsig_linux.h", 
->>>>>>> 0efb1e94
       "src/core/lib/iomgr/ev_poll_posix.h", 
       "src/core/lib/iomgr/ev_posix.h", 
       "src/core/lib/iomgr/exec_ctx.h", 
@@ -8036,16 +8008,11 @@
       "src/core/lib/iomgr/iomgr.h", 
       "src/core/lib/iomgr/iomgr_internal.h", 
       "src/core/lib/iomgr/iomgr_posix.h", 
-<<<<<<< HEAD
-      "src/core/lib/iomgr/load_file.h", 
-      "src/core/lib/iomgr/lockfree_event.h", 
-=======
       "src/core/lib/iomgr/iomgr_uv.h", 
       "src/core/lib/iomgr/is_epollexclusive_available.h", 
       "src/core/lib/iomgr/load_file.h", 
       "src/core/lib/iomgr/lockfree_event.h", 
       "src/core/lib/iomgr/nameser.h", 
->>>>>>> 0efb1e94
       "src/core/lib/iomgr/network_status_tracker.h", 
       "src/core/lib/iomgr/polling_entity.h", 
       "src/core/lib/iomgr/pollset.h", 
@@ -8166,12 +8133,6 @@
       "src/core/lib/iomgr/ev_posix.h", 
       "src/core/lib/iomgr/exec_ctx.h", 
       "src/core/lib/iomgr/executor.h", 
-<<<<<<< HEAD
-      "src/core/lib/iomgr/fork_posix.c", 
-      "src/core/lib/iomgr/fork_windows.c", 
-      "src/core/lib/iomgr/iocp_windows.c", 
-=======
->>>>>>> 0efb1e94
       "src/core/lib/iomgr/iocp_windows.h", 
       "src/core/lib/iomgr/iomgr.h", 
       "src/core/lib/iomgr/iomgr_internal.h", 
