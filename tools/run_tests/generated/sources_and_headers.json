--- conflicted
+++ resolved
@@ -7964,16 +7964,6 @@
       "include/grpc/support/tls_msvc.h", 
       "include/grpc/support/tls_pthread.h", 
       "include/grpc/support/useful.h", 
-<<<<<<< HEAD
-      "src/core/lib/gpr++/abstract.h", 
-      "src/core/lib/gpr++/atomic.h", 
-      "src/core/lib/gpr++/atomic_with_atm.h", 
-      "src/core/lib/gpr++/atomic_with_std.h", 
-      "src/core/lib/gpr++/inlined_vector.h", 
-      "src/core/lib/gpr++/manual_constructor.h", 
-      "src/core/lib/gpr++/memory.h", 
-=======
->>>>>>> cbb4f78c
       "src/core/lib/gpr/arena.h", 
       "src/core/lib/gpr/env.h", 
       "src/core/lib/gpr/fork.h", 
@@ -8023,16 +8013,6 @@
       "include/grpc/support/tls_msvc.h", 
       "include/grpc/support/tls_pthread.h", 
       "include/grpc/support/useful.h", 
-<<<<<<< HEAD
-      "src/core/lib/gpr++/abstract.h", 
-      "src/core/lib/gpr++/atomic.h", 
-      "src/core/lib/gpr++/atomic_with_atm.h", 
-      "src/core/lib/gpr++/atomic_with_std.h", 
-      "src/core/lib/gpr++/inlined_vector.h", 
-      "src/core/lib/gpr++/manual_constructor.h", 
-      "src/core/lib/gpr++/memory.h", 
-=======
->>>>>>> cbb4f78c
       "src/core/lib/gpr/arena.h", 
       "src/core/lib/gpr/env.h", 
       "src/core/lib/gpr/fork.h", 
