

[
  {
    "args": [],
    "benchmark": false,
    "ci_platforms": [
      "linux",
      "mac",
      "posix",
      "windows"
    ],
    "cpu_cost": 1.0,
    "exclude_configs": [],
    "exclude_iomgrs": [],
    "flaky": false,
    "gtest": false,
    "language": "c",
    "name": "bad_server_response_test",
    "platforms": [
      "linux",
      "mac",
      "posix",
      "windows"
    ],
    "uses_polling": true
  },
  {
    "args": [],
    "benchmark": false,
    "ci_platforms": [
      "linux",
      "mac",
      "posix"
    ],
    "cpu_cost": 1.0,
    "exclude_configs": [],
    "exclude_iomgrs": [],
    "flaky": false,
    "gtest": false,
    "language": "c",
    "name": "bad_ssl_alpn_test",
    "platforms": [
      "linux",
      "mac",
      "posix"
    ],
    "uses_polling": true
  },
  {
    "args": [],
    "benchmark": false,
    "ci_platforms": [
      "linux",
      "mac",
      "posix"
    ],
    "cpu_cost": 1.0,
    "exclude_configs": [],
    "exclude_iomgrs": [],
    "flaky": false,
    "gtest": false,
    "language": "c",
    "name": "bad_ssl_cert_test",
    "platforms": [
      "linux",
      "mac",
      "posix"
    ],
    "uses_polling": true
  },
  {
    "args": [],
    "benchmark": false,
    "ci_platforms": [
      "linux",
      "mac",
      "posix",
      "windows"
    ],
    "cpu_cost": 1.0,
    "exclude_configs": [],
    "exclude_iomgrs": [],
    "flaky": false,
    "gtest": false,
    "language": "c",
    "name": "connection_refused_test",
    "platforms": [
      "linux",
      "mac",
      "posix",
      "windows"
    ],
    "uses_polling": true
  },
  {
    "args": [],
    "benchmark": false,
    "ci_platforms": [
      "linux",
      "mac",
      "posix"
    ],
    "cpu_cost": 1.0,
    "exclude_configs": [],
    "exclude_iomgrs": [],
    "flaky": false,
    "gtest": false,
    "language": "c",
    "name": "dualstack_socket_test",
    "platforms": [
      "linux",
      "mac",
      "posix"
    ],
    "uses_polling": true
  },
  {
    "args": [],
    "benchmark": false,
    "ci_platforms": [
      "linux",
      "mac",
      "posix"
    ],
    "cpu_cost": 1.0,
    "exclude_configs": [],
    "exclude_iomgrs": [],
    "flaky": false,
    "gtest": false,
    "language": "c",
    "name": "fd_conservation_posix_test",
    "platforms": [
      "linux",
      "mac",
      "posix"
    ],
    "uses_polling": true
  },
  {
    "args": [],
    "benchmark": false,
    "ci_platforms": [
      "linux",
      "mac",
      "posix"
    ],
    "cpu_cost": 1.0,
    "exclude_configs": [],
    "exclude_iomgrs": [],
    "flaky": false,
    "gtest": false,
    "language": "c",
    "name": "fling_stream_test",
    "platforms": [
      "linux",
      "mac",
      "posix"
    ],
    "uses_polling": true
  },
  {
    "args": [],
    "benchmark": false,
    "ci_platforms": [
      "linux",
      "mac",
      "posix"
    ],
    "cpu_cost": 1.0,
    "exclude_configs": [],
    "exclude_iomgrs": [],
    "flaky": false,
    "gtest": false,
    "language": "c",
    "name": "fling_test",
    "platforms": [
      "linux",
      "mac",
      "posix"
    ],
    "uses_polling": true
  },
  {
    "args": [],
    "benchmark": false,
    "ci_platforms": [
      "linux",
      "mac",
      "posix",
      "windows"
    ],
    "cpu_cost": 1.0,
    "exclude_configs": [],
    "exclude_iomgrs": [],
    "flaky": false,
    "gtest": false,
    "language": "c",
    "name": "goaway_server_test",
    "platforms": [
      "linux",
      "mac",
      "posix",
      "windows"
    ],
    "uses_polling": true
  },
  {
    "args": [],
    "benchmark": false,
    "ci_platforms": [
      "linux",
      "mac",
      "posix",
      "windows"
    ],
    "cpu_cost": 1.0,
    "exclude_configs": [],
    "exclude_iomgrs": [],
    "flaky": false,
    "gtest": false,
    "language": "c",
    "name": "inproc_callback_test",
    "platforms": [
      "linux",
      "mac",
      "posix",
      "windows"
    ],
    "uses_polling": false
  },
  {
    "args": [],
    "benchmark": false,
    "ci_platforms": [
      "linux",
      "mac",
      "posix",
      "windows"
    ],
    "cpu_cost": 1.0,
    "exclude_configs": [],
    "exclude_iomgrs": [],
    "flaky": false,
    "gtest": false,
    "language": "c",
    "name": "invalid_call_argument_test",
    "platforms": [
      "linux",
      "mac",
      "posix",
      "windows"
    ],
    "uses_polling": true
  },
  {
    "args": [],
    "benchmark": false,
    "ci_platforms": [
      "linux",
      "mac",
      "posix",
      "windows"
    ],
    "cpu_cost": 1.0,
    "exclude_configs": [],
    "exclude_iomgrs": [],
    "flaky": false,
    "gtest": false,
    "language": "c",
    "name": "minimal_stack_is_minimal_test",
    "platforms": [
      "linux",
      "mac",
      "posix",
      "windows"
    ],
    "uses_polling": false
  },
  {
    "args": [],
    "benchmark": false,
    "ci_platforms": [
      "linux",
      "mac",
      "posix",
      "windows"
    ],
    "cpu_cost": 1.0,
    "exclude_configs": [],
    "exclude_iomgrs": [],
    "flaky": false,
    "gtest": false,
    "language": "c",
    "name": "multiple_server_queues_test",
    "platforms": [
      "linux",
      "mac",
      "posix",
      "windows"
    ],
    "uses_polling": true
  },
  {
    "args": [],
    "benchmark": false,
    "ci_platforms": [
      "linux",
      "mac",
      "posix",
      "windows"
    ],
    "cpu_cost": 1.0,
    "exclude_configs": [],
    "exclude_iomgrs": [],
    "flaky": false,
    "gtest": false,
    "language": "c",
    "name": "no_server_test",
    "platforms": [
      "linux",
      "mac",
      "posix",
      "windows"
    ],
    "uses_polling": true
  },
  {
    "args": [],
    "benchmark": false,
    "ci_platforms": [
      "linux",
      "posix",
      "windows"
    ],
    "cpu_cost": 1.0,
    "exclude_configs": [],
    "exclude_iomgrs": [],
    "flaky": false,
    "gtest": false,
    "language": "c",
    "name": "pollset_windows_starvation_test",
    "platforms": [
      "linux",
      "posix",
      "windows"
    ],
    "uses_polling": true
  },
  {
    "args": [],
    "benchmark": false,
    "ci_platforms": [
      "linux",
      "mac",
      "posix",
      "windows"
    ],
    "cpu_cost": 1.0,
    "exclude_configs": [],
    "exclude_iomgrs": [],
    "flaky": false,
    "gtest": false,
    "language": "c",
    "name": "public_headers_must_be_c89",
    "platforms": [
      "linux",
      "mac",
      "posix",
      "windows"
    ],
    "uses_polling": true
  },
  {
    "args": [],
    "benchmark": false,
    "ci_platforms": [
      "linux",
      "posix"
    ],
    "cpu_cost": 1.0,
    "exclude_configs": [],
    "exclude_iomgrs": [],
    "flaky": false,
    "gtest": false,
    "language": "c",
    "name": "tcp_posix_test",
    "platforms": [
      "linux",
      "posix"
    ],
    "uses_polling": true
  },
  {
    "args": [],
    "benchmark": false,
    "ci_platforms": [
      "linux",
      "mac",
      "posix",
      "windows"
    ],
    "cpu_cost": 1.0,
    "exclude_configs": [],
    "exclude_iomgrs": [],
    "flaky": false,
    "gtest": false,
    "language": "c",
    "name": "test_core_iomgr_timer_list_test",
    "platforms": [
      "linux",
      "mac",
      "posix",
      "windows"
    ],
    "uses_polling": false
  },
  {
    "args": [],
    "benchmark": false,
    "ci_platforms": [
      "linux",
      "mac",
      "posix"
    ],
    "cpu_cost": 1.0,
    "exclude_configs": [],
    "exclude_iomgrs": [],
    "flaky": false,
    "gtest": true,
    "language": "c++",
    "name": "address_sorting_test",
    "platforms": [
      "linux",
      "mac",
      "posix"
    ],
    "uses_polling": true
  },
  {
    "args": [],
    "benchmark": false,
    "ci_platforms": [
      "linux",
      "mac",
      "posix"
    ],
    "cpu_cost": 1.0,
    "exclude_configs": [],
    "exclude_iomgrs": [],
    "flaky": false,
    "gtest": true,
    "language": "c++",
    "name": "address_sorting_test_unsecure",
    "platforms": [
      "linux",
      "mac",
      "posix"
    ],
    "uses_polling": true
  },
  {
    "args": [],
    "benchmark": false,
    "ci_platforms": [
      "linux",
      "mac",
      "posix",
      "windows"
    ],
    "cpu_cost": 1.0,
    "exclude_configs": [],
    "exclude_iomgrs": [],
    "flaky": false,
    "gtest": true,
    "language": "c++",
    "name": "admin_services_end2end_test",
    "platforms": [
      "linux",
      "mac",
      "posix",
      "windows"
    ],
    "uses_polling": true
  },
  {
    "args": [],
    "benchmark": false,
    "ci_platforms": [
      "linux",
      "mac",
      "posix"
    ],
    "cpu_cost": 1.0,
    "exclude_configs": [],
    "exclude_iomgrs": [],
    "flaky": false,
    "gtest": true,
    "language": "c++",
    "name": "alarm_test",
    "platforms": [
      "linux",
      "mac",
      "posix"
    ],
    "uses_polling": true
  },
  {
    "args": [],
    "benchmark": false,
    "ci_platforms": [
      "linux",
      "mac",
      "posix",
      "windows"
    ],
    "cpu_cost": 1.0,
    "exclude_configs": [],
    "exclude_iomgrs": [],
    "flaky": false,
    "gtest": true,
    "language": "c++",
    "name": "alloc_test",
    "platforms": [
      "linux",
      "mac",
      "posix",
      "windows"
    ],
    "uses_polling": false
  },
  {
    "args": [],
    "benchmark": false,
    "ci_platforms": [
      "linux",
      "mac",
      "posix",
      "windows"
    ],
    "cpu_cost": 1.0,
    "exclude_configs": [],
    "exclude_iomgrs": [],
    "flaky": false,
    "gtest": true,
    "language": "c++",
    "name": "alpn_test",
    "platforms": [
      "linux",
      "mac",
      "posix",
      "windows"
    ],
    "uses_polling": true
  },
  {
    "args": [],
    "benchmark": false,
    "ci_platforms": [
      "linux",
      "mac",
      "posix",
      "windows"
    ],
    "cpu_cost": 1.0,
    "exclude_configs": [],
    "exclude_iomgrs": [],
    "flaky": false,
    "gtest": true,
    "language": "c++",
    "name": "alts_counter_test",
    "platforms": [
      "linux",
      "mac",
      "posix",
      "windows"
    ],
    "uses_polling": true
  },
  {
    "args": [],
    "benchmark": false,
    "ci_platforms": [
      "linux",
      "mac",
      "posix",
      "windows"
    ],
    "cpu_cost": 1.0,
    "exclude_configs": [],
    "exclude_iomgrs": [],
    "flaky": false,
    "gtest": true,
    "language": "c++",
    "name": "alts_crypt_test",
    "platforms": [
      "linux",
      "mac",
      "posix",
      "windows"
    ],
    "uses_polling": true
  },
  {
    "args": [],
    "benchmark": false,
    "ci_platforms": [
      "linux",
      "mac",
      "posix",
      "windows"
    ],
    "cpu_cost": 1.0,
    "exclude_configs": [],
    "exclude_iomgrs": [],
    "flaky": false,
    "gtest": true,
    "language": "c++",
    "name": "alts_crypter_test",
    "platforms": [
      "linux",
      "mac",
      "posix",
      "windows"
    ],
    "uses_polling": true
  },
  {
    "args": [],
    "benchmark": false,
    "ci_platforms": [
      "linux",
      "mac",
      "posix",
      "windows"
    ],
    "cpu_cost": 1.0,
    "exclude_configs": [],
    "exclude_iomgrs": [],
    "flaky": false,
    "gtest": true,
    "language": "c++",
    "name": "alts_frame_protector_test",
    "platforms": [
      "linux",
      "mac",
      "posix",
      "windows"
    ],
    "uses_polling": true
  },
  {
    "args": [],
    "benchmark": false,
    "ci_platforms": [
      "linux",
      "mac",
      "posix",
      "windows"
    ],
    "cpu_cost": 1.0,
    "exclude_configs": [],
    "exclude_iomgrs": [],
    "flaky": false,
    "gtest": true,
    "language": "c++",
    "name": "alts_grpc_record_protocol_test",
    "platforms": [
      "linux",
      "mac",
      "posix",
      "windows"
    ],
    "uses_polling": true
  },
  {
    "args": [],
    "benchmark": false,
    "ci_platforms": [
      "linux",
      "mac",
      "posix",
      "windows"
    ],
    "cpu_cost": 1.0,
    "exclude_configs": [],
    "exclude_iomgrs": [],
    "flaky": false,
    "gtest": true,
    "language": "c++",
    "name": "alts_handshaker_client_test",
    "platforms": [
      "linux",
      "mac",
      "posix",
      "windows"
    ],
    "uses_polling": true
  },
  {
    "args": [],
    "benchmark": false,
    "ci_platforms": [
      "linux",
      "mac",
      "posix",
      "windows"
    ],
    "cpu_cost": 1.0,
    "exclude_configs": [],
    "exclude_iomgrs": [],
    "flaky": false,
    "gtest": true,
    "language": "c++",
    "name": "alts_iovec_record_protocol_test",
    "platforms": [
      "linux",
      "mac",
      "posix",
      "windows"
    ],
    "uses_polling": true
  },
  {
    "args": [],
    "benchmark": false,
    "ci_platforms": [
      "linux",
      "mac",
      "posix",
      "windows"
    ],
    "cpu_cost": 1.0,
    "exclude_configs": [],
    "exclude_iomgrs": [],
    "flaky": false,
    "gtest": true,
    "language": "c++",
    "name": "alts_security_connector_test",
    "platforms": [
      "linux",
      "mac",
      "posix",
      "windows"
    ],
    "uses_polling": true
  },
  {
    "args": [],
    "benchmark": false,
    "ci_platforms": [
      "linux",
      "mac",
      "posix",
      "windows"
    ],
    "cpu_cost": 1.0,
    "exclude_configs": [],
    "exclude_iomgrs": [],
    "flaky": false,
    "gtest": true,
    "language": "c++",
    "name": "alts_tsi_handshaker_test",
    "platforms": [
      "linux",
      "mac",
      "posix",
      "windows"
    ],
    "uses_polling": true
  },
  {
    "args": [],
    "benchmark": false,
    "ci_platforms": [
      "linux",
      "mac",
      "posix",
      "windows"
    ],
    "cpu_cost": 1.0,
    "exclude_configs": [],
    "exclude_iomgrs": [],
    "flaky": false,
    "gtest": true,
    "language": "c++",
    "name": "alts_tsi_utils_test",
    "platforms": [
      "linux",
      "mac",
      "posix",
      "windows"
    ],
    "uses_polling": true
  },
  {
    "args": [],
    "benchmark": false,
    "ci_platforms": [
      "linux",
      "mac",
      "posix",
      "windows"
    ],
    "cpu_cost": 1.0,
    "exclude_configs": [],
    "exclude_iomgrs": [],
    "flaky": false,
    "gtest": true,
    "language": "c++",
    "name": "alts_util_test",
    "platforms": [
      "linux",
      "mac",
      "posix",
      "windows"
    ],
    "uses_polling": true
  },
  {
    "args": [],
    "benchmark": false,
    "ci_platforms": [
      "linux",
      "mac",
      "posix",
      "windows"
    ],
    "cpu_cost": 1.0,
    "exclude_configs": [],
    "exclude_iomgrs": [],
    "flaky": false,
    "gtest": true,
    "language": "c++",
    "name": "alts_zero_copy_grpc_protector_test",
    "platforms": [
      "linux",
      "mac",
      "posix",
      "windows"
    ],
    "uses_polling": true
  },
  {
    "args": [],
    "benchmark": false,
    "ci_platforms": [
      "linux",
      "mac",
      "posix",
      "windows"
    ],
    "cpu_cost": 1.0,
    "exclude_configs": [],
    "exclude_iomgrs": [],
    "flaky": false,
    "gtest": true,
    "language": "c++",
    "name": "arena_promise_test",
    "platforms": [
      "linux",
      "mac",
      "posix",
      "windows"
    ],
    "uses_polling": false
  },
  {
    "args": [],
    "benchmark": false,
    "ci_platforms": [
      "linux",
      "mac",
      "posix",
      "windows"
    ],
    "cpu_cost": 1.0,
    "exclude_configs": [],
    "exclude_iomgrs": [],
    "flaky": false,
    "gtest": true,
    "language": "c++",
    "name": "arena_test",
    "platforms": [
      "linux",
      "mac",
      "posix",
      "windows"
    ],
    "uses_polling": false
  },
  {
    "args": [],
    "benchmark": false,
    "ci_platforms": [
      "linux",
      "mac",
      "posix",
      "windows"
    ],
    "cpu_cost": 1.0,
    "exclude_configs": [],
    "exclude_iomgrs": [],
    "flaky": false,
    "gtest": true,
    "language": "c++",
    "name": "async_end2end_test",
    "platforms": [
      "linux",
      "mac",
      "posix",
      "windows"
    ],
    "uses_polling": true
  },
  {
    "args": [],
    "benchmark": false,
    "ci_platforms": [
      "linux",
      "mac",
      "posix",
      "windows"
    ],
    "cpu_cost": 1.0,
    "exclude_configs": [],
    "exclude_iomgrs": [],
    "flaky": false,
    "gtest": true,
    "language": "c++",
    "name": "auth_context_test",
    "platforms": [
      "linux",
      "mac",
      "posix",
      "windows"
    ],
    "uses_polling": false
  },
  {
    "args": [],
    "benchmark": false,
    "ci_platforms": [
      "linux",
      "mac",
      "posix",
      "windows"
    ],
    "cpu_cost": 1.0,
    "exclude_configs": [],
    "exclude_iomgrs": [],
    "flaky": false,
    "gtest": true,
    "language": "c++",
    "name": "auth_property_iterator_test",
    "platforms": [
      "linux",
      "mac",
      "posix",
      "windows"
    ],
    "uses_polling": false
  },
  {
    "args": [],
    "benchmark": false,
    "ci_platforms": [
      "linux",
      "mac",
      "posix",
      "windows"
    ],
    "cpu_cost": 1.0,
    "exclude_configs": [],
    "exclude_iomgrs": [],
    "flaky": false,
    "gtest": true,
    "language": "c++",
    "name": "authorization_matchers_test",
    "platforms": [
      "linux",
      "mac",
      "posix",
      "windows"
    ],
    "uses_polling": true
  },
  {
    "args": [],
    "benchmark": false,
    "ci_platforms": [
      "linux",
      "mac",
      "posix",
      "windows"
    ],
    "cpu_cost": 1.0,
    "exclude_configs": [],
    "exclude_iomgrs": [],
    "flaky": false,
    "gtest": true,
    "language": "c++",
    "name": "authorization_policy_provider_test",
    "platforms": [
      "linux",
      "mac",
      "posix",
      "windows"
    ],
    "uses_polling": true
  },
  {
    "args": [],
    "benchmark": false,
    "ci_platforms": [
      "linux",
      "mac",
      "posix",
      "windows"
    ],
    "cpu_cost": 1.0,
    "exclude_configs": [],
    "exclude_iomgrs": [],
    "flaky": false,
    "gtest": true,
    "language": "c++",
    "name": "avl_test",
    "platforms": [
      "linux",
      "mac",
      "posix",
      "windows"
    ],
    "uses_polling": false
  },
  {
    "args": [],
    "benchmark": false,
    "ci_platforms": [
      "linux",
      "mac",
      "posix",
      "windows"
    ],
    "cpu_cost": 1.0,
    "exclude_configs": [],
    "exclude_iomgrs": [],
    "flaky": false,
    "gtest": true,
    "language": "c++",
    "name": "aws_request_signer_test",
    "platforms": [
      "linux",
      "mac",
      "posix",
      "windows"
    ],
    "uses_polling": true
  },
  {
    "args": [],
    "benchmark": false,
    "ci_platforms": [
      "linux",
      "mac",
      "posix",
      "windows"
    ],
    "cpu_cost": 1.0,
    "exclude_configs": [],
    "exclude_iomgrs": [],
    "flaky": false,
    "gtest": true,
    "language": "c++",
    "name": "b64_test",
    "platforms": [
      "linux",
      "mac",
      "posix",
      "windows"
    ],
    "uses_polling": false
  },
  {
    "args": [],
    "benchmark": false,
    "ci_platforms": [
      "linux",
      "mac",
      "posix",
      "windows"
    ],
    "cpu_cost": 1.0,
    "exclude_configs": [],
    "exclude_iomgrs": [],
    "flaky": false,
    "gtest": true,
    "language": "c++",
    "name": "backoff_test",
    "platforms": [
      "linux",
      "mac",
      "posix",
      "windows"
    ],
    "uses_polling": false
  },
  {
    "args": [],
    "benchmark": false,
    "ci_platforms": [
      "linux",
      "mac",
      "posix",
      "windows"
    ],
    "cpu_cost": 1.0,
    "exclude_configs": [],
    "exclude_iomgrs": [],
    "flaky": false,
    "gtest": true,
    "language": "c++",
    "name": "bad_streaming_id_bad_client_test",
    "platforms": [
      "linux",
      "mac",
      "posix",
      "windows"
    ],
    "uses_polling": true
  },
  {
    "args": [],
    "benchmark": false,
    "ci_platforms": [
      "linux",
      "mac",
      "posix",
      "windows"
    ],
    "cpu_cost": 1.0,
    "exclude_configs": [],
    "exclude_iomgrs": [],
    "flaky": false,
    "gtest": true,
    "language": "c++",
    "name": "badreq_bad_client_test",
    "platforms": [
      "linux",
      "mac",
      "posix",
      "windows"
    ],
    "uses_polling": true
  },
  {
    "args": [],
    "benchmark": false,
    "ci_platforms": [
      "linux",
      "mac",
      "posix"
    ],
    "cpu_cost": 1.0,
    "exclude_configs": [],
    "exclude_iomgrs": [],
    "flaky": false,
    "gtest": true,
    "language": "c++",
    "name": "bdp_estimator_test",
    "platforms": [
      "linux",
      "mac",
      "posix"
    ],
    "uses_polling": false
  },
  {
    "args": [],
    "benchmark": false,
    "ci_platforms": [
      "linux",
      "mac",
      "posix",
      "windows"
    ],
    "cpu_cost": 1.0,
    "exclude_configs": [],
    "exclude_iomgrs": [],
    "flaky": false,
    "gtest": true,
    "language": "c++",
    "name": "bin_decoder_test",
    "platforms": [
      "linux",
      "mac",
      "posix",
      "windows"
    ],
    "uses_polling": false
  },
  {
    "args": [],
    "benchmark": false,
    "ci_platforms": [
      "linux",
      "mac",
      "posix",
      "windows"
    ],
    "cpu_cost": 1.0,
    "exclude_configs": [],
    "exclude_iomgrs": [],
    "flaky": false,
    "gtest": true,
    "language": "c++",
    "name": "bin_encoder_test",
    "platforms": [
      "linux",
      "mac",
      "posix",
      "windows"
    ],
    "uses_polling": false
  },
  {
    "args": [],
    "benchmark": false,
    "ci_platforms": [
      "linux",
      "mac",
      "posix",
      "windows"
    ],
    "cpu_cost": 1.0,
    "exclude_configs": [],
    "exclude_iomgrs": [],
    "flaky": false,
    "gtest": true,
    "language": "c++",
    "name": "binder_resolver_test",
    "platforms": [
      "linux",
      "mac",
      "posix",
      "windows"
    ],
    "uses_polling": true
  },
  {
    "args": [],
    "benchmark": false,
    "ci_platforms": [
      "linux",
      "mac",
      "posix",
      "windows"
    ],
    "cpu_cost": 1.0,
    "exclude_configs": [],
    "exclude_iomgrs": [],
    "flaky": false,
    "gtest": true,
    "language": "c++",
    "name": "binder_server_test",
    "platforms": [
      "linux",
      "mac",
      "posix",
      "windows"
    ],
    "uses_polling": true
  },
  {
    "args": [],
    "benchmark": false,
    "ci_platforms": [
      "linux",
      "mac",
      "posix",
      "windows"
    ],
    "cpu_cost": 1.0,
    "exclude_configs": [],
    "exclude_iomgrs": [],
    "flaky": false,
    "gtest": true,
    "language": "c++",
    "name": "binder_transport_test",
    "platforms": [
      "linux",
      "mac",
      "posix",
      "windows"
    ],
    "uses_polling": false
  },
  {
    "args": [],
    "benchmark": false,
    "ci_platforms": [
      "linux",
      "mac",
      "posix",
      "windows"
    ],
    "cpu_cost": 1.0,
    "exclude_configs": [],
    "exclude_iomgrs": [],
    "flaky": false,
    "gtest": true,
    "language": "c++",
    "name": "bitset_test",
    "platforms": [
      "linux",
      "mac",
      "posix",
      "windows"
    ],
    "uses_polling": false
  },
  {
    "args": [],
    "benchmark": false,
    "ci_platforms": [
      "linux",
      "mac",
      "posix",
      "windows"
    ],
    "cpu_cost": 1.0,
    "exclude_configs": [],
    "exclude_iomgrs": [],
    "flaky": false,
    "gtest": true,
    "language": "c++",
    "name": "buffer_list_test",
    "platforms": [
      "linux",
      "mac",
      "posix",
      "windows"
    ],
    "uses_polling": true
  },
  {
    "args": [],
    "benchmark": false,
    "ci_platforms": [
      "linux",
      "mac",
      "posix",
      "windows"
    ],
    "cpu_cost": 1.0,
    "exclude_configs": [],
    "exclude_iomgrs": [],
    "flaky": false,
    "gtest": true,
    "language": "c++",
    "name": "byte_buffer_test",
    "platforms": [
      "linux",
      "mac",
      "posix",
      "windows"
    ],
    "uses_polling": false
  },
  {
    "args": [],
    "benchmark": false,
    "ci_platforms": [
      "linux",
      "mac",
      "posix",
      "windows"
    ],
    "cpu_cost": 1.0,
    "exclude_configs": [],
    "exclude_iomgrs": [],
    "flaky": false,
    "gtest": true,
    "language": "c++",
    "name": "c_slice_buffer_test",
    "platforms": [
      "linux",
      "mac",
      "posix",
      "windows"
    ],
    "uses_polling": false
  },
  {
    "args": [],
    "benchmark": false,
    "ci_platforms": [
      "linux",
      "mac",
      "posix",
      "windows"
    ],
    "cpu_cost": 1.0,
    "exclude_configs": [],
    "exclude_iomgrs": [],
    "flaky": false,
    "gtest": true,
    "language": "c++",
    "name": "call_finalization_test",
    "platforms": [
      "linux",
      "mac",
      "posix",
      "windows"
    ],
    "uses_polling": true
  },
  {
    "args": [],
    "benchmark": false,
    "ci_platforms": [
      "linux",
      "mac",
      "posix",
      "windows"
    ],
    "cpu_cost": 1.0,
    "exclude_configs": [],
    "exclude_iomgrs": [],
    "flaky": false,
    "gtest": true,
    "language": "c++",
    "name": "call_fragments_test",
    "platforms": [
      "linux",
      "mac",
      "posix",
      "windows"
    ],
    "uses_polling": true
  },
  {
    "args": [],
    "benchmark": false,
    "ci_platforms": [
      "linux",
      "mac",
      "posix",
      "windows"
    ],
    "cpu_cost": 1.0,
    "exclude_configs": [],
    "exclude_iomgrs": [],
    "flaky": false,
    "gtest": true,
    "language": "c++",
    "name": "call_push_pull_test",
    "platforms": [
      "linux",
      "mac",
      "posix",
      "windows"
    ],
    "uses_polling": false
  },
  {
    "args": [],
    "benchmark": false,
    "ci_platforms": [
      "linux",
      "mac",
      "posix",
      "windows"
    ],
    "cpu_cost": 1.0,
    "exclude_configs": [],
    "exclude_iomgrs": [],
    "flaky": false,
    "gtest": true,
    "language": "c++",
    "name": "cancel_ares_query_test",
    "platforms": [
      "linux",
      "mac",
      "posix",
      "windows"
    ],
    "uses_polling": true
  },
  {
    "args": [],
    "benchmark": false,
    "ci_platforms": [
      "linux",
      "mac",
      "posix",
      "windows"
    ],
    "cpu_cost": 1.0,
    "exclude_configs": [],
    "exclude_iomgrs": [],
    "flaky": false,
    "gtest": true,
    "language": "c++",
    "name": "cel_authorization_engine_test",
    "platforms": [
      "linux",
      "mac",
      "posix",
      "windows"
    ],
    "uses_polling": true
  },
  {
    "args": [],
    "benchmark": false,
    "ci_platforms": [
      "linux",
      "mac",
      "posix",
      "windows"
    ],
    "cpu_cost": 1.0,
    "exclude_configs": [],
    "exclude_iomgrs": [],
    "flaky": false,
    "gtest": true,
    "language": "c++",
    "name": "certificate_provider_registry_test",
    "platforms": [
      "linux",
      "mac",
      "posix",
      "windows"
    ],
    "uses_polling": true
  },
  {
    "args": [],
    "benchmark": false,
    "ci_platforms": [
      "linux",
      "mac",
      "posix",
      "windows"
    ],
    "cpu_cost": 1.0,
    "exclude_configs": [],
    "exclude_iomgrs": [],
    "flaky": false,
    "gtest": true,
    "language": "c++",
    "name": "certificate_provider_store_test",
    "platforms": [
      "linux",
      "mac",
      "posix",
      "windows"
    ],
    "uses_polling": true
  },
  {
    "args": [],
    "benchmark": false,
    "ci_platforms": [
      "linux",
      "mac",
      "posix",
      "windows"
    ],
    "cpu_cost": 1.0,
    "exclude_configs": [],
    "exclude_iomgrs": [],
    "flaky": false,
    "gtest": true,
    "language": "c++",
    "name": "channel_args_test",
    "platforms": [
      "linux",
      "mac",
      "posix",
      "windows"
    ],
    "uses_polling": false
  },
  {
    "args": [],
    "benchmark": false,
    "ci_platforms": [
      "linux",
      "mac",
      "posix",
      "windows"
    ],
    "cpu_cost": 1.0,
    "exclude_configs": [],
    "exclude_iomgrs": [],
    "flaky": false,
    "gtest": true,
    "language": "c++",
    "name": "channel_arguments_test",
    "platforms": [
      "linux",
      "mac",
      "posix",
      "windows"
    ],
    "uses_polling": false
  },
  {
    "args": [],
    "benchmark": false,
    "ci_platforms": [
      "linux",
      "mac",
      "posix",
      "windows"
    ],
    "cpu_cost": 1.0,
    "exclude_configs": [],
    "exclude_iomgrs": [],
    "flaky": false,
    "gtest": true,
    "language": "c++",
    "name": "channel_creds_registry_test",
    "platforms": [
      "linux",
      "mac",
      "posix",
      "windows"
    ],
    "uses_polling": true
  },
  {
    "args": [],
    "benchmark": false,
    "ci_platforms": [
      "linux",
      "mac",
      "posix",
      "windows"
    ],
    "cpu_cost": 1.0,
    "exclude_configs": [],
    "exclude_iomgrs": [],
    "flaky": false,
    "gtest": true,
    "language": "c++",
    "name": "channel_filter_test",
    "platforms": [
      "linux",
      "mac",
      "posix",
      "windows"
    ],
    "uses_polling": false
  },
  {
    "args": [],
    "benchmark": false,
    "ci_platforms": [
      "linux",
      "mac",
      "posix",
      "windows"
    ],
    "cpu_cost": 1.0,
    "exclude_configs": [],
    "exclude_iomgrs": [],
    "flaky": false,
    "gtest": true,
    "language": "c++",
    "name": "channel_stack_builder_test",
    "platforms": [
      "linux",
      "mac",
      "posix",
      "windows"
    ],
    "uses_polling": true
  },
  {
    "args": [],
    "benchmark": false,
    "ci_platforms": [
      "linux",
      "mac",
      "posix",
      "windows"
    ],
    "cpu_cost": 1.0,
    "exclude_configs": [],
    "exclude_iomgrs": [],
    "flaky": false,
    "gtest": true,
    "language": "c++",
    "name": "channel_stack_test",
    "platforms": [
      "linux",
      "mac",
      "posix",
      "windows"
    ],
    "uses_polling": false
  },
  {
    "args": [],
    "benchmark": false,
    "ci_platforms": [
      "linux",
      "mac",
      "posix",
      "windows"
    ],
    "cpu_cost": 1.0,
    "exclude_configs": [],
    "exclude_iomgrs": [],
    "flaky": false,
    "gtest": true,
    "language": "c++",
    "name": "channel_trace_test",
    "platforms": [
      "linux",
      "mac",
      "posix",
      "windows"
    ],
    "uses_polling": true
  },
  {
    "args": [],
    "benchmark": false,
    "ci_platforms": [
      "linux",
      "mac",
      "posix",
      "windows"
    ],
    "cpu_cost": 1.0,
    "exclude_configs": [],
    "exclude_iomgrs": [],
    "flaky": false,
    "gtest": true,
    "language": "c++",
    "name": "channelz_registry_test",
    "platforms": [
      "linux",
      "mac",
      "posix",
      "windows"
    ],
    "uses_polling": false
  },
  {
    "args": [],
    "benchmark": false,
    "ci_platforms": [
      "linux",
      "mac",
      "posix",
      "windows"
    ],
    "cpu_cost": 1.0,
    "exclude_configs": [],
    "exclude_iomgrs": [],
    "flaky": false,
    "gtest": true,
    "language": "c++",
    "name": "channelz_service_test",
    "platforms": [
      "linux",
      "mac",
      "posix",
      "windows"
    ],
    "uses_polling": true
  },
  {
    "args": [],
    "benchmark": false,
    "ci_platforms": [
      "linux",
      "mac",
      "posix",
      "windows"
    ],
    "cpu_cost": 1.0,
    "exclude_configs": [],
    "exclude_iomgrs": [],
    "flaky": false,
    "gtest": true,
    "language": "c++",
    "name": "channelz_test",
    "platforms": [
      "linux",
      "mac",
      "posix",
      "windows"
    ],
    "uses_polling": true
  },
  {
    "args": [],
    "benchmark": false,
    "ci_platforms": [
      "linux",
      "mac",
      "posix",
      "windows"
    ],
    "cpu_cost": 1.0,
    "exclude_configs": [],
    "exclude_iomgrs": [],
    "flaky": false,
    "gtest": true,
    "language": "c++",
    "name": "check_gcp_environment_linux_test",
    "platforms": [
      "linux",
      "mac",
      "posix",
      "windows"
    ],
    "uses_polling": true
  },
  {
    "args": [],
    "benchmark": false,
    "ci_platforms": [
      "linux",
      "mac",
      "posix",
      "windows"
    ],
    "cpu_cost": 1.0,
    "exclude_configs": [],
    "exclude_iomgrs": [],
    "flaky": false,
    "gtest": true,
    "language": "c++",
    "name": "check_gcp_environment_windows_test",
    "platforms": [
      "linux",
      "mac",
      "posix",
      "windows"
    ],
    "uses_polling": true
  },
  {
    "args": [],
    "benchmark": false,
    "ci_platforms": [
      "linux",
      "mac",
      "posix",
      "windows"
    ],
    "cpu_cost": 1.0,
    "exclude_configs": [],
    "exclude_iomgrs": [],
    "flaky": false,
    "gtest": true,
    "language": "c++",
    "name": "chunked_vector_test",
    "platforms": [
      "linux",
      "mac",
      "posix",
      "windows"
    ],
    "uses_polling": false
  },
  {
    "args": [],
    "benchmark": false,
    "ci_platforms": [
      "linux",
      "mac",
      "posix",
      "windows"
    ],
    "cpu_cost": 1.0,
    "exclude_configs": [],
    "exclude_iomgrs": [],
    "flaky": false,
    "gtest": true,
    "language": "c++",
    "name": "cli_call_test",
    "platforms": [
      "linux",
      "mac",
      "posix",
      "windows"
    ],
    "uses_polling": true
  },
  {
    "args": [],
    "benchmark": false,
    "ci_platforms": [
      "linux",
      "mac",
      "posix",
      "windows"
    ],
    "cpu_cost": 1.0,
    "exclude_configs": [],
    "exclude_iomgrs": [],
    "flaky": false,
    "gtest": true,
    "language": "c++",
    "name": "client_auth_filter_test",
    "platforms": [
      "linux",
      "mac",
      "posix",
      "windows"
    ],
    "uses_polling": false
  },
  {
    "args": [],
    "benchmark": false,
    "ci_platforms": [
      "linux",
      "mac",
      "posix",
      "windows"
    ],
    "cpu_cost": 1.0,
    "exclude_configs": [],
    "exclude_iomgrs": [],
    "flaky": false,
    "gtest": true,
    "language": "c++",
    "name": "client_authority_filter_test",
    "platforms": [
      "linux",
      "mac",
      "posix",
      "windows"
    ],
    "uses_polling": false
  },
  {
    "args": [],
    "benchmark": false,
    "ci_platforms": [
      "linux",
      "mac",
      "posix",
      "windows"
    ],
    "cpu_cost": 1.0,
    "exclude_configs": [],
    "exclude_iomgrs": [],
    "flaky": false,
    "gtest": true,
    "language": "c++",
    "name": "client_callback_end2end_test",
    "platforms": [
      "linux",
      "mac",
      "posix",
      "windows"
    ],
    "uses_polling": true
  },
  {
    "args": [],
    "benchmark": false,
    "ci_platforms": [
      "linux",
      "mac",
      "posix",
      "windows"
    ],
    "cpu_cost": 1.0,
    "exclude_configs": [],
    "exclude_iomgrs": [],
    "flaky": false,
    "gtest": true,
    "language": "c++",
    "name": "client_channel_test",
    "platforms": [
      "linux",
      "mac",
      "posix",
      "windows"
    ],
    "uses_polling": true
  },
  {
    "args": [],
    "benchmark": false,
    "ci_platforms": [
      "linux",
      "mac",
      "posix",
      "windows"
    ],
    "cpu_cost": 1.0,
    "exclude_configs": [],
    "exclude_iomgrs": [],
    "flaky": false,
    "gtest": true,
    "language": "c++",
    "name": "client_context_test_peer_test",
    "platforms": [
      "linux",
      "mac",
      "posix",
      "windows"
    ],
    "uses_polling": true
  },
  {
    "args": [],
    "benchmark": false,
    "ci_platforms": [
      "linux",
      "mac",
      "posix",
      "windows"
    ],
    "cpu_cost": 1.0,
    "exclude_configs": [],
    "exclude_iomgrs": [],
    "flaky": false,
    "gtest": true,
    "language": "c++",
    "name": "client_interceptors_end2end_test",
    "platforms": [
      "linux",
      "mac",
      "posix",
      "windows"
    ],
    "uses_polling": true
  },
  {
    "args": [],
    "benchmark": false,
    "ci_platforms": [
      "linux",
      "mac",
      "posix"
    ],
    "cpu_cost": 1.0,
    "exclude_configs": [],
    "exclude_iomgrs": [],
    "flaky": false,
    "gtest": true,
    "language": "c++",
    "name": "client_ssl_test",
    "platforms": [
      "linux",
      "mac",
      "posix"
    ],
    "uses_polling": true
  },
  {
    "args": [],
    "benchmark": false,
    "ci_platforms": [
      "linux",
      "mac",
      "posix",
      "windows"
    ],
    "cpu_cost": 1.0,
    "exclude_configs": [],
    "exclude_iomgrs": [],
    "flaky": false,
    "gtest": true,
    "language": "c++",
    "name": "cmdline_test",
    "platforms": [
      "linux",
      "mac",
      "posix",
      "windows"
    ],
    "uses_polling": false
  },
  {
    "args": [],
    "benchmark": false,
    "ci_platforms": [
      "linux",
      "mac",
      "posix",
      "windows"
    ],
    "cpu_cost": 1.0,
    "exclude_configs": [],
    "exclude_iomgrs": [],
    "flaky": false,
    "gtest": true,
    "language": "c++",
    "name": "codegen_test_full",
    "platforms": [
      "linux",
      "mac",
      "posix",
      "windows"
    ],
    "uses_polling": false
  },
  {
    "args": [],
    "benchmark": false,
    "ci_platforms": [
      "linux",
      "mac",
      "posix",
      "windows"
    ],
    "cpu_cost": 1.0,
    "exclude_configs": [],
    "exclude_iomgrs": [],
    "flaky": false,
    "gtest": true,
    "language": "c++",
    "name": "codegen_test_minimal",
    "platforms": [
      "linux",
      "mac",
      "posix",
      "windows"
    ],
    "uses_polling": false
  },
  {
    "args": [],
    "benchmark": false,
    "ci_platforms": [
      "linux",
      "mac",
      "posix",
      "windows"
    ],
    "cpu_cost": 1.0,
    "exclude_configs": [],
    "exclude_iomgrs": [],
    "flaky": false,
    "gtest": true,
    "language": "c++",
    "name": "common_closures_test",
    "platforms": [
      "linux",
      "mac",
      "posix",
      "windows"
    ],
    "uses_polling": true
  },
  {
    "args": [],
    "benchmark": false,
    "ci_platforms": [
      "linux",
      "mac",
      "posix",
      "windows"
    ],
    "cpu_cost": 1.0,
    "exclude_configs": [],
    "exclude_iomgrs": [],
    "flaky": false,
    "gtest": true,
    "language": "c++",
    "name": "completion_queue_threading_test",
    "platforms": [
      "linux",
      "mac",
      "posix",
      "windows"
    ],
    "uses_polling": true
  },
  {
    "args": [],
    "benchmark": false,
    "ci_platforms": [
      "linux",
      "mac",
      "posix",
      "windows"
    ],
    "cpu_cost": 1.0,
    "exclude_configs": [],
    "exclude_iomgrs": [],
    "flaky": false,
    "gtest": true,
    "language": "c++",
    "name": "compression_test",
    "platforms": [
      "linux",
      "mac",
      "posix",
      "windows"
    ],
    "uses_polling": false
  },
  {
    "args": [],
    "benchmark": false,
    "ci_platforms": [
      "linux",
      "mac",
      "posix",
      "windows"
    ],
    "cpu_cost": 1.0,
    "exclude_configs": [],
    "exclude_iomgrs": [],
    "flaky": false,
    "gtest": true,
    "language": "c++",
    "name": "concurrent_connectivity_test",
    "platforms": [
      "linux",
      "mac",
      "posix",
      "windows"
    ],
    "uses_polling": true
  },
  {
    "args": [],
    "benchmark": false,
    "ci_platforms": [
      "linux",
      "mac",
      "posix",
      "windows"
    ],
    "cpu_cost": 1.0,
    "exclude_configs": [],
    "exclude_iomgrs": [],
    "flaky": false,
    "gtest": true,
    "language": "c++",
    "name": "connection_prefix_bad_client_test",
    "platforms": [
      "linux",
      "mac",
      "posix",
      "windows"
    ],
    "uses_polling": true
  },
  {
    "args": [],
    "benchmark": false,
    "ci_platforms": [
      "linux",
      "mac",
      "posix",
      "windows"
    ],
    "cpu_cost": 1.0,
    "exclude_configs": [],
    "exclude_iomgrs": [],
    "flaky": false,
    "gtest": true,
    "language": "c++",
    "name": "connectivity_state_test",
    "platforms": [
      "linux",
      "mac",
      "posix",
      "windows"
    ],
    "uses_polling": true
  },
  {
    "args": [],
    "benchmark": false,
    "ci_platforms": [
      "linux",
      "mac",
      "posix",
      "windows"
    ],
    "cpu_cost": 1.0,
    "exclude_configs": [],
    "exclude_iomgrs": [],
    "flaky": false,
    "gtest": true,
    "language": "c++",
    "name": "context_allocator_end2end_test",
    "platforms": [
      "linux",
      "mac",
      "posix",
      "windows"
    ],
    "uses_polling": true
  },
  {
    "args": [],
    "benchmark": false,
    "ci_platforms": [
      "linux",
      "mac",
      "posix",
      "windows"
    ],
    "cpu_cost": 1.0,
    "exclude_configs": [],
    "exclude_iomgrs": [],
    "flaky": false,
    "gtest": true,
    "language": "c++",
    "name": "context_list_test",
    "platforms": [
      "linux",
      "mac",
      "posix",
      "windows"
    ],
    "uses_polling": false
  },
  {
    "args": [],
    "benchmark": false,
    "ci_platforms": [
      "linux",
      "mac",
      "posix",
      "windows"
    ],
    "cpu_cost": 1.0,
    "exclude_configs": [],
    "exclude_iomgrs": [],
    "flaky": false,
    "gtest": true,
    "language": "c++",
    "name": "context_test",
    "platforms": [
      "linux",
      "mac",
      "posix",
      "windows"
    ],
    "uses_polling": false
  },
  {
    "args": [],
    "benchmark": false,
    "ci_platforms": [
      "linux",
      "mac",
      "posix",
      "windows"
    ],
    "cpu_cost": 1.0,
    "exclude_configs": [],
    "exclude_iomgrs": [],
    "flaky": false,
    "gtest": true,
    "language": "c++",
    "name": "core_configuration_test",
    "platforms": [
      "linux",
      "mac",
      "posix",
      "windows"
    ],
    "uses_polling": false
  },
  {
    "args": [],
    "benchmark": false,
    "ci_platforms": [
      "linux",
      "mac",
      "posix",
      "windows"
    ],
    "cpu_cost": 1.0,
    "exclude_configs": [],
    "exclude_iomgrs": [],
    "flaky": false,
    "gtest": true,
    "language": "c++",
    "name": "cpp_impl_of_test",
    "platforms": [
      "linux",
      "mac",
      "posix",
      "windows"
    ],
    "uses_polling": false
  },
  {
    "args": [],
    "benchmark": false,
    "ci_platforms": [
      "linux",
      "mac",
      "posix",
      "windows"
    ],
    "cpu_cost": 1.0,
    "exclude_configs": [],
    "exclude_iomgrs": [],
    "flaky": false,
    "gtest": true,
    "language": "c++",
    "name": "cpu_test",
    "platforms": [
      "linux",
      "mac",
      "posix",
      "windows"
    ],
    "uses_polling": false
  },
  {
    "args": [],
    "benchmark": false,
    "ci_platforms": [
      "linux",
      "mac",
      "posix"
    ],
    "cpu_cost": 1.0,
    "exclude_configs": [],
    "exclude_iomgrs": [],
    "flaky": false,
    "gtest": true,
    "language": "c++",
    "name": "crl_ssl_transport_security_test",
    "platforms": [
      "linux",
      "mac",
      "posix"
    ],
    "uses_polling": true
  },
  {
    "args": [],
    "benchmark": false,
    "ci_platforms": [
      "linux",
      "mac",
      "posix",
      "windows"
    ],
    "cpu_cost": 1.0,
    "exclude_configs": [],
    "exclude_iomgrs": [],
    "flaky": false,
    "gtest": true,
    "language": "c++",
    "name": "default_engine_methods_test",
    "platforms": [
      "linux",
      "mac",
      "posix",
      "windows"
    ],
    "uses_polling": true
  },
  {
    "args": [],
    "benchmark": false,
    "ci_platforms": [
      "linux",
      "mac",
      "posix",
      "windows"
    ],
    "cpu_cost": 1.0,
    "exclude_configs": [],
    "exclude_iomgrs": [],
    "flaky": false,
    "gtest": true,
    "language": "c++",
    "name": "delegating_channel_test",
    "platforms": [
      "linux",
      "mac",
      "posix",
      "windows"
    ],
    "uses_polling": true
  },
  {
    "args": [],
    "benchmark": false,
    "ci_platforms": [
      "linux",
      "mac",
      "posix",
      "windows"
    ],
    "cpu_cost": 1.0,
    "exclude_configs": [],
    "exclude_iomgrs": [],
    "flaky": false,
    "gtest": true,
    "language": "c++",
    "name": "destroy_grpclb_channel_with_active_connect_stress_test",
    "platforms": [
      "linux",
      "mac",
      "posix",
      "windows"
    ],
    "uses_polling": true
  },
  {
    "args": [],
    "benchmark": false,
    "ci_platforms": [
      "linux",
      "mac",
      "posix",
      "windows"
    ],
    "cpu_cost": 1.0,
    "exclude_configs": [],
    "exclude_iomgrs": [],
    "flaky": false,
    "gtest": true,
    "language": "c++",
    "name": "dns_resolver_cooldown_test",
    "platforms": [
      "linux",
      "mac",
      "posix",
      "windows"
    ],
    "uses_polling": true
  },
  {
    "args": [],
    "benchmark": false,
    "ci_platforms": [
      "linux",
      "mac",
      "posix",
      "windows"
    ],
    "cpu_cost": 1.0,
    "exclude_configs": [],
    "exclude_iomgrs": [],
    "flaky": false,
    "gtest": true,
    "language": "c++",
    "name": "dns_resolver_test",
    "platforms": [
      "linux",
      "mac",
      "posix",
      "windows"
    ],
    "uses_polling": true
  },
  {
    "args": [],
    "benchmark": false,
    "ci_platforms": [
      "linux",
      "mac",
      "posix",
      "windows"
    ],
    "cpu_cost": 1.0,
    "exclude_configs": [],
    "exclude_iomgrs": [],
    "flaky": false,
    "gtest": true,
    "language": "c++",
    "name": "dual_ref_counted_test",
    "platforms": [
      "linux",
      "mac",
      "posix",
      "windows"
    ],
    "uses_polling": true
  },
  {
    "args": [],
    "benchmark": false,
    "ci_platforms": [
      "linux",
      "mac",
      "posix",
      "windows"
    ],
    "cpu_cost": 1.0,
    "exclude_configs": [],
    "exclude_iomgrs": [],
    "flaky": false,
    "gtest": true,
    "language": "c++",
    "name": "duplicate_header_bad_client_test",
    "platforms": [
      "linux",
      "mac",
      "posix",
      "windows"
    ],
    "uses_polling": true
  },
  {
    "args": [],
    "benchmark": false,
    "ci_platforms": [
      "linux",
      "mac",
      "posix",
      "windows"
    ],
    "cpu_cost": 1.0,
    "exclude_configs": [],
    "exclude_iomgrs": [],
    "flaky": false,
    "gtest": true,
    "language": "c++",
    "name": "endpoint_binder_pool_test",
    "platforms": [
      "linux",
      "mac",
      "posix",
      "windows"
    ],
    "uses_polling": false
  },
  {
    "args": [],
    "benchmark": false,
    "ci_platforms": [
      "linux",
      "mac",
      "posix",
      "windows"
    ],
    "cpu_cost": 1.0,
    "exclude_configs": [],
    "exclude_iomgrs": [],
    "flaky": false,
    "gtest": true,
    "language": "c++",
    "name": "endpoint_config_test",
    "platforms": [
      "linux",
      "mac",
      "posix",
      "windows"
    ],
    "uses_polling": false
  },
  {
    "args": [],
    "benchmark": false,
    "ci_platforms": [
      "linux",
      "mac",
      "posix",
      "windows"
    ],
    "cpu_cost": 1.0,
    "exclude_configs": [],
    "exclude_iomgrs": [],
    "flaky": false,
    "gtest": true,
    "language": "c++",
    "name": "endpoint_pair_test",
    "platforms": [
      "linux",
      "mac",
      "posix",
      "windows"
    ],
    "uses_polling": true
  },
  {
    "args": [],
    "benchmark": false,
    "ci_platforms": [
      "linux",
      "mac",
      "posix",
      "windows"
    ],
    "cpu_cost": 1.0,
    "exclude_configs": [],
    "exclude_iomgrs": [],
    "flaky": false,
    "gtest": true,
    "language": "c++",
    "name": "env_test",
    "platforms": [
      "linux",
      "mac",
      "posix",
      "windows"
    ],
    "uses_polling": false
  },
  {
    "args": [],
    "benchmark": false,
    "ci_platforms": [
      "linux",
      "mac",
      "posix",
      "windows"
    ],
    "cpu_cost": 1.0,
    "exclude_configs": [],
    "exclude_iomgrs": [],
    "flaky": false,
    "gtest": true,
    "language": "c++",
    "name": "error_details_test",
    "platforms": [
      "linux",
      "mac",
      "posix",
      "windows"
    ],
    "uses_polling": true
  },
  {
    "args": [],
    "benchmark": false,
    "ci_platforms": [
      "linux",
      "mac",
      "posix",
      "windows"
    ],
    "cpu_cost": 1.0,
    "exclude_configs": [],
    "exclude_iomgrs": [],
    "flaky": false,
    "gtest": true,
    "language": "c++",
    "name": "error_test",
    "platforms": [
      "linux",
      "mac",
      "posix",
      "windows"
    ],
    "uses_polling": false
  },
  {
    "args": [],
    "benchmark": false,
    "ci_platforms": [
      "linux",
      "mac",
      "posix",
      "windows"
    ],
    "cpu_cost": 1.0,
    "exclude_configs": [],
    "exclude_iomgrs": [],
    "flaky": false,
    "gtest": true,
    "language": "c++",
    "name": "error_utils_test",
    "platforms": [
      "linux",
      "mac",
      "posix",
      "windows"
    ],
    "uses_polling": true
  },
  {
    "args": [],
    "benchmark": false,
    "ci_platforms": [
      "linux",
      "mac",
      "posix",
      "windows"
    ],
    "cpu_cost": 1.0,
    "exclude_configs": [],
    "exclude_iomgrs": [],
    "flaky": false,
    "gtest": true,
    "language": "c++",
    "name": "evaluate_args_test",
    "platforms": [
      "linux",
      "mac",
      "posix",
      "windows"
    ],
    "uses_polling": true
  },
  {
    "args": [],
    "benchmark": false,
    "ci_platforms": [
      "linux",
      "mac",
      "posix"
    ],
    "cpu_cost": 1.0,
    "exclude_configs": [],
    "exclude_iomgrs": [],
    "flaky": false,
    "gtest": true,
    "language": "c++",
    "name": "event_poller_posix_test",
    "platforms": [
      "linux",
      "mac",
      "posix"
    ],
    "uses_polling": true
  },
  {
    "args": [],
    "benchmark": false,
    "ci_platforms": [
      "linux",
      "mac",
      "posix"
    ],
    "cpu_cost": 1.0,
    "exclude_configs": [],
    "exclude_iomgrs": [],
    "flaky": false,
    "gtest": true,
    "language": "c++",
    "name": "examine_stack_test",
    "platforms": [
      "linux",
      "mac",
      "posix"
    ],
    "uses_polling": false
  },
  {
    "args": [],
    "benchmark": false,
    "ci_platforms": [
      "linux",
      "mac",
      "posix",
      "windows"
    ],
    "cpu_cost": 1.0,
    "exclude_configs": [],
    "exclude_iomgrs": [],
    "flaky": false,
    "gtest": true,
    "language": "c++",
    "name": "exception_test",
    "platforms": [
      "linux",
      "mac",
      "posix",
      "windows"
    ],
    "uses_polling": true
  },
  {
    "args": [],
    "benchmark": false,
    "ci_platforms": [
      "linux",
      "mac",
      "posix",
      "windows"
    ],
    "cpu_cost": 1.0,
    "exclude_configs": [],
    "exclude_iomgrs": [],
    "flaky": false,
    "gtest": true,
    "language": "c++",
    "name": "exec_ctx_wakeup_scheduler_test",
    "platforms": [
      "linux",
      "mac",
      "posix",
      "windows"
    ],
    "uses_polling": false
  },
  {
    "args": [],
    "benchmark": false,
    "ci_platforms": [
      "linux",
      "mac",
      "posix",
      "windows"
    ],
    "cpu_cost": 1.0,
    "exclude_configs": [],
    "exclude_iomgrs": [],
    "flaky": false,
    "gtest": true,
    "language": "c++",
    "name": "factory_test",
    "platforms": [
      "linux",
      "mac",
      "posix",
      "windows"
    ],
    "uses_polling": true
  },
  {
    "args": [],
    "benchmark": false,
    "ci_platforms": [
      "linux",
      "mac",
      "posix",
      "windows"
    ],
    "cpu_cost": 1.0,
    "exclude_configs": [],
    "exclude_iomgrs": [],
    "flaky": false,
    "gtest": true,
    "language": "c++",
    "name": "fake_binder_test",
    "platforms": [
      "linux",
      "mac",
      "posix",
      "windows"
    ],
    "uses_polling": false
  },
  {
    "args": [],
    "benchmark": false,
    "ci_platforms": [
      "linux",
      "mac",
      "posix",
      "windows"
    ],
    "cpu_cost": 1.0,
    "exclude_configs": [],
    "exclude_iomgrs": [],
    "flaky": false,
    "gtest": true,
    "language": "c++",
    "name": "fake_resolver_test",
    "platforms": [
      "linux",
      "mac",
      "posix",
      "windows"
    ],
    "uses_polling": true
  },
  {
    "args": [],
    "benchmark": false,
    "ci_platforms": [
      "linux",
      "mac",
      "posix",
      "windows"
    ],
    "cpu_cost": 1.0,
    "exclude_configs": [],
    "exclude_iomgrs": [],
    "flaky": false,
    "gtest": true,
    "language": "c++",
    "name": "fake_transport_security_test",
    "platforms": [
      "linux",
      "mac",
      "posix",
      "windows"
    ],
    "uses_polling": true
  },
  {
    "args": [],
    "benchmark": false,
    "ci_platforms": [
      "linux",
      "mac",
      "posix"
    ],
    "cpu_cost": 1.0,
    "exclude_configs": [],
    "exclude_iomgrs": [],
    "flaky": false,
    "gtest": true,
    "language": "c++",
    "name": "fd_posix_test",
    "platforms": [
      "linux",
      "mac",
      "posix"
    ],
    "uses_polling": true
  },
  {
    "args": [],
    "benchmark": false,
    "ci_platforms": [
      "linux",
      "mac",
      "posix",
      "windows"
    ],
    "cpu_cost": 1.0,
    "exclude_configs": [],
    "exclude_iomgrs": [],
    "flaky": false,
    "gtest": true,
    "language": "c++",
    "name": "file_watcher_certificate_provider_factory_test",
    "platforms": [
      "linux",
      "mac",
      "posix",
      "windows"
    ],
    "uses_polling": true
  },
  {
    "args": [],
    "benchmark": false,
    "ci_platforms": [
      "linux",
      "mac",
      "posix",
      "windows"
    ],
    "cpu_cost": 1.0,
    "exclude_configs": [],
    "exclude_iomgrs": [],
    "flaky": false,
    "gtest": true,
    "language": "c++",
    "name": "filter_end2end_test",
    "platforms": [
      "linux",
      "mac",
      "posix",
      "windows"
    ],
    "uses_polling": true
  },
  {
    "args": [],
    "benchmark": false,
    "ci_platforms": [
      "linux",
      "mac",
      "posix",
      "windows"
    ],
    "cpu_cost": 1.0,
    "exclude_configs": [],
    "exclude_iomgrs": [],
    "flaky": false,
    "gtest": true,
    "language": "c++",
    "name": "flow_control_test",
    "platforms": [
      "linux",
      "mac",
      "posix",
      "windows"
    ],
    "uses_polling": false
  },
  {
    "args": [],
    "benchmark": false,
    "ci_platforms": [
      "linux",
      "mac",
      "posix",
      "windows"
    ],
    "cpu_cost": 1.0,
    "exclude_configs": [],
    "exclude_iomgrs": [],
    "flaky": false,
    "gtest": true,
    "language": "c++",
    "name": "for_each_test",
    "platforms": [
      "linux",
      "mac",
      "posix",
      "windows"
    ],
    "uses_polling": false
  },
  {
    "args": [],
    "benchmark": false,
    "ci_platforms": [
      "linux",
      "mac",
      "posix"
    ],
    "cpu_cost": 1.0,
    "exclude_configs": [],
    "exclude_iomgrs": [],
    "flaky": false,
    "gtest": true,
    "language": "c++",
    "name": "fork_test",
    "platforms": [
      "linux",
      "mac",
      "posix"
    ],
    "uses_polling": false
  },
  {
    "args": [],
    "benchmark": false,
    "ci_platforms": [
      "linux",
      "mac",
      "posix",
      "windows"
    ],
    "cpu_cost": 1.0,
    "exclude_configs": [],
    "exclude_iomgrs": [],
    "flaky": false,
    "gtest": true,
    "language": "c++",
    "name": "forkable_test",
    "platforms": [
      "linux",
      "mac",
      "posix",
      "windows"
    ],
    "uses_polling": true
  },
  {
    "args": [],
    "benchmark": false,
    "ci_platforms": [
      "linux",
      "mac",
      "posix",
      "windows"
    ],
    "cpu_cost": 1.0,
    "exclude_configs": [],
    "exclude_iomgrs": [],
    "flaky": false,
    "gtest": true,
    "language": "c++",
    "name": "format_request_test",
    "platforms": [
      "linux",
      "mac",
      "posix",
      "windows"
    ],
    "uses_polling": true
  },
  {
    "args": [],
    "benchmark": false,
    "ci_platforms": [
      "linux",
      "mac",
      "posix",
      "windows"
    ],
    "cpu_cost": 1.0,
    "exclude_configs": [],
    "exclude_iomgrs": [],
    "flaky": false,
    "gtest": true,
    "language": "c++",
    "name": "frame_handler_test",
    "platforms": [
      "linux",
      "mac",
      "posix",
      "windows"
    ],
    "uses_polling": true
  },
  {
    "args": [],
    "benchmark": false,
    "ci_platforms": [
      "linux",
      "posix"
    ],
    "cpu_cost": 1.0,
    "exclude_configs": [],
    "exclude_iomgrs": [],
    "flaky": false,
    "gtest": true,
    "language": "c++",
    "name": "fuzzing_event_engine_test",
    "platforms": [
      "linux",
      "posix"
    ],
    "uses_polling": false
  },
  {
    "args": [],
    "benchmark": false,
    "ci_platforms": [
      "linux",
      "mac",
      "posix",
      "windows"
    ],
    "cpu_cost": 1.0,
    "exclude_configs": [],
    "exclude_iomgrs": [],
    "flaky": false,
    "gtest": true,
    "language": "c++",
    "name": "generic_end2end_test",
    "platforms": [
      "linux",
      "mac",
      "posix",
      "windows"
    ],
    "uses_polling": true
  },
  {
    "args": [],
    "benchmark": false,
    "ci_platforms": [
      "linux",
      "mac",
      "posix"
    ],
    "cpu_cost": 1.0,
    "exclude_configs": [],
    "exclude_iomgrs": [],
    "flaky": false,
    "gtest": true,
    "language": "c++",
    "name": "global_config_env_test",
    "platforms": [
      "linux",
      "mac",
      "posix"
    ],
    "uses_polling": false
  },
  {
    "args": [],
    "benchmark": false,
    "ci_platforms": [
      "linux",
      "mac",
      "posix",
      "windows"
    ],
    "cpu_cost": 1.0,
    "exclude_configs": [],
    "exclude_iomgrs": [],
    "flaky": false,
    "gtest": true,
    "language": "c++",
    "name": "global_config_test",
    "platforms": [
      "linux",
      "mac",
      "posix",
      "windows"
    ],
    "uses_polling": false
  },
  {
    "args": [],
    "benchmark": false,
    "ci_platforms": [
      "linux",
      "mac",
      "posix",
      "windows"
    ],
    "cpu_cost": 1.0,
    "exclude_configs": [],
    "exclude_iomgrs": [],
    "flaky": false,
    "gtest": true,
    "language": "c++",
    "name": "google_c2p_resolver_test",
    "platforms": [
      "linux",
      "mac",
      "posix",
      "windows"
    ],
    "uses_polling": true
  },
  {
    "args": [],
    "benchmark": false,
    "ci_platforms": [
      "linux",
      "mac",
      "posix",
      "windows"
    ],
    "cpu_cost": 1.0,
    "exclude_configs": [],
    "exclude_iomgrs": [],
    "flaky": false,
    "gtest": true,
    "language": "c++",
    "name": "google_mesh_ca_certificate_provider_factory_test",
    "platforms": [
      "linux",
      "mac",
      "posix",
      "windows"
    ],
    "uses_polling": true
  },
  {
    "args": [],
    "benchmark": false,
    "ci_platforms": [
      "linux",
      "mac",
      "posix",
      "windows"
    ],
    "cpu_cost": 1.0,
    "exclude_configs": [],
    "exclude_iomgrs": [],
    "flaky": false,
    "gtest": true,
    "language": "c++",
    "name": "graceful_shutdown_test",
    "platforms": [
      "linux",
      "mac",
      "posix",
      "windows"
    ],
    "uses_polling": true
  },
  {
    "args": [],
    "benchmark": false,
    "ci_platforms": [
      "linux",
      "mac",
      "posix",
      "windows"
    ],
    "cpu_cost": 1.0,
    "exclude_configs": [],
    "exclude_iomgrs": [],
    "flaky": false,
    "gtest": true,
    "language": "c++",
    "name": "grpc_alts_credentials_options_test",
    "platforms": [
      "linux",
      "mac",
      "posix",
      "windows"
    ],
    "uses_polling": true
  },
  {
    "args": [],
    "benchmark": false,
    "ci_platforms": [
      "linux",
      "mac",
      "posix",
      "windows"
    ],
    "cpu_cost": 1.0,
    "exclude_configs": [],
    "exclude_iomgrs": [],
    "flaky": false,
    "gtest": true,
    "language": "c++",
    "name": "grpc_authorization_engine_test",
    "platforms": [
      "linux",
      "mac",
      "posix",
      "windows"
    ],
    "uses_polling": true
  },
  {
    "args": [],
    "benchmark": false,
    "ci_platforms": [
      "linux",
      "mac",
      "posix",
      "windows"
    ],
    "cpu_cost": 1.0,
    "exclude_configs": [],
    "exclude_iomgrs": [],
    "flaky": false,
    "gtest": true,
    "language": "c++",
    "name": "grpc_authorization_policy_provider_test",
    "platforms": [
      "linux",
      "mac",
      "posix",
      "windows"
    ],
    "uses_polling": true
  },
  {
    "args": [],
    "benchmark": false,
    "ci_platforms": [
      "linux",
      "mac",
      "posix",
      "windows"
    ],
    "cpu_cost": 1.0,
    "exclude_configs": [],
    "exclude_iomgrs": [],
    "flaky": false,
    "gtest": true,
    "language": "c++",
    "name": "grpc_authz_end2end_test",
    "platforms": [
      "linux",
      "mac",
      "posix",
      "windows"
    ],
    "uses_polling": true
  },
  {
    "args": [],
    "benchmark": false,
    "ci_platforms": [
      "linux",
      "mac",
      "posix",
      "windows"
    ],
    "cpu_cost": 1.0,
    "exclude_configs": [],
    "exclude_iomgrs": [],
    "flaky": false,
    "gtest": true,
    "language": "c++",
    "name": "grpc_byte_buffer_reader_test",
    "platforms": [
      "linux",
      "mac",
      "posix",
      "windows"
    ],
    "uses_polling": false
  },
  {
    "args": [],
    "benchmark": false,
    "ci_platforms": [
      "linux",
      "mac",
      "posix",
      "windows"
    ],
    "cpu_cost": 1.0,
    "exclude_configs": [],
    "exclude_iomgrs": [],
    "flaky": false,
    "gtest": true,
    "language": "c++",
    "name": "grpc_completion_queue_test",
    "platforms": [
      "linux",
      "mac",
      "posix",
      "windows"
    ],
    "uses_polling": true
  },
  {
    "args": [],
    "benchmark": false,
    "ci_platforms": [
      "linux",
      "mac",
      "posix",
      "windows"
    ],
    "cpu_cost": 1.0,
    "exclude_configs": [],
    "exclude_iomgrs": [],
    "flaky": false,
    "gtest": true,
    "language": "c++",
    "name": "grpc_ipv6_loopback_available_test",
    "platforms": [
      "linux",
      "mac",
      "posix",
      "windows"
    ],
    "uses_polling": true
  },
  {
    "args": [],
    "benchmark": false,
    "ci_platforms": [
      "linux",
      "mac",
      "posix",
      "windows"
    ],
    "cpu_cost": 1.0,
    "exclude_configs": [],
    "exclude_iomgrs": [],
    "flaky": false,
    "gtest": true,
    "language": "c++",
    "name": "grpc_tls_certificate_distributor_test",
    "platforms": [
      "linux",
      "mac",
      "posix",
      "windows"
    ],
    "uses_polling": true
  },
  {
    "args": [],
    "benchmark": false,
    "ci_platforms": [
      "linux",
      "mac",
      "posix",
      "windows"
    ],
    "cpu_cost": 1.0,
    "exclude_configs": [],
    "exclude_iomgrs": [],
    "flaky": false,
    "gtest": true,
    "language": "c++",
    "name": "grpc_tls_certificate_provider_test",
    "platforms": [
      "linux",
      "mac",
      "posix",
      "windows"
    ],
    "uses_polling": true
  },
  {
    "args": [],
    "benchmark": false,
    "ci_platforms": [
      "linux",
      "mac",
      "posix",
      "windows"
    ],
    "cpu_cost": 1.0,
    "exclude_configs": [],
    "exclude_iomgrs": [],
    "flaky": false,
    "gtest": true,
    "language": "c++",
    "name": "grpc_tls_certificate_verifier_test",
    "platforms": [
      "linux",
      "mac",
      "posix",
      "windows"
    ],
    "uses_polling": true
  },
  {
    "args": [],
    "benchmark": false,
    "ci_platforms": [
      "linux",
      "mac",
      "posix",
      "windows"
    ],
    "cpu_cost": 1.0,
    "exclude_configs": [],
    "exclude_iomgrs": [],
    "flaky": false,
    "gtest": true,
    "language": "c++",
    "name": "grpc_tls_credentials_options_comparator_test",
    "platforms": [
      "linux",
      "mac",
      "posix",
      "windows"
    ],
    "uses_polling": true
  },
  {
    "args": [],
    "benchmark": false,
    "ci_platforms": [
      "linux",
      "mac",
      "posix",
      "windows"
    ],
    "cpu_cost": 1.0,
    "exclude_configs": [],
    "exclude_iomgrs": [],
    "flaky": false,
    "gtest": true,
    "language": "c++",
    "name": "grpc_tls_credentials_options_test",
    "platforms": [
      "linux",
      "mac",
      "posix",
      "windows"
    ],
    "uses_polling": true
  },
  {
    "args": [],
    "benchmark": false,
    "ci_platforms": [
      "linux",
      "posix"
    ],
    "cpu_cost": 1.0,
    "exclude_configs": [],
    "exclude_iomgrs": [],
    "flaky": false,
    "gtest": true,
    "language": "c++",
    "name": "grpc_tool_test",
    "platforms": [
      "linux",
      "posix"
    ],
    "uses_polling": true
  },
  {
    "args": [],
    "benchmark": false,
    "ci_platforms": [
      "linux",
      "mac",
      "posix",
      "windows"
    ],
    "cpu_cost": 1.0,
    "exclude_configs": [],
    "exclude_iomgrs": [],
    "flaky": false,
    "gtest": true,
    "language": "c++",
    "name": "grpclb_api_test",
    "platforms": [
      "linux",
      "mac",
      "posix",
      "windows"
    ],
    "uses_polling": true
  },
  {
    "args": [],
    "benchmark": false,
    "ci_platforms": [
      "linux",
      "mac",
      "posix",
      "windows"
    ],
    "cpu_cost": 1.0,
    "exclude_configs": [],
    "exclude_iomgrs": [],
    "flaky": false,
    "gtest": true,
    "language": "c++",
    "name": "h2_ssl_session_reuse_test",
    "platforms": [
      "linux",
      "mac",
      "posix",
      "windows"
    ],
    "uses_polling": true
  },
  {
    "args": [],
    "benchmark": false,
    "ci_platforms": [
      "linux",
      "mac",
      "posix"
    ],
    "cpu_cost": 1.0,
    "exclude_configs": [],
    "exclude_iomgrs": [],
    "flaky": false,
    "gtest": true,
    "language": "c++",
    "name": "handshake_server_with_readahead_handshaker_test",
    "platforms": [
      "linux",
      "mac",
      "posix"
    ],
    "uses_polling": true
  },
  {
    "args": [],
    "benchmark": false,
    "ci_platforms": [
      "linux",
      "mac",
      "posix",
      "windows"
    ],
    "cpu_cost": 1.0,
    "exclude_configs": [],
    "exclude_iomgrs": [],
    "flaky": false,
    "gtest": true,
    "language": "c++",
    "name": "head_of_line_blocking_bad_client_test",
    "platforms": [
      "linux",
      "mac",
      "posix",
      "windows"
    ],
    "uses_polling": true
  },
  {
    "args": [],
    "benchmark": false,
    "ci_platforms": [
      "linux",
      "mac",
      "posix",
      "windows"
    ],
    "cpu_cost": 1.0,
    "exclude_configs": [],
    "exclude_iomgrs": [],
    "flaky": false,
    "gtest": true,
    "language": "c++",
    "name": "headers_bad_client_test",
    "platforms": [
      "linux",
      "mac",
      "posix",
      "windows"
    ],
    "uses_polling": true
  },
  {
    "args": [],
    "benchmark": false,
    "ci_platforms": [
      "linux",
      "mac",
      "posix",
      "windows"
    ],
    "cpu_cost": 1.0,
    "exclude_configs": [],
    "exclude_iomgrs": [],
    "flaky": false,
    "gtest": true,
    "language": "c++",
    "name": "health_service_end2end_test",
    "platforms": [
      "linux",
      "mac",
      "posix",
      "windows"
    ],
    "uses_polling": true
  },
  {
    "args": [],
    "benchmark": false,
    "ci_platforms": [
      "linux",
      "mac",
      "posix",
      "windows"
    ],
    "cpu_cost": 1.0,
    "exclude_configs": [],
    "exclude_iomgrs": [],
    "flaky": false,
    "gtest": true,
    "language": "c++",
    "name": "histogram_test",
    "platforms": [
      "linux",
      "mac",
      "posix",
      "windows"
    ],
    "uses_polling": false
  },
  {
    "args": [],
    "benchmark": false,
    "ci_platforms": [
      "linux",
      "mac",
      "posix",
      "windows"
    ],
    "cpu_cost": 1.0,
    "exclude_configs": [],
    "exclude_iomgrs": [],
    "flaky": false,
    "gtest": true,
    "language": "c++",
    "name": "host_port_test",
    "platforms": [
      "linux",
      "mac",
      "posix",
      "windows"
    ],
    "uses_polling": false
  },
  {
    "args": [],
    "benchmark": false,
    "ci_platforms": [
      "linux",
      "mac",
      "posix",
      "windows"
    ],
    "cpu_cost": 1.0,
    "exclude_configs": [],
    "exclude_iomgrs": [],
    "flaky": false,
    "gtest": true,
    "language": "c++",
    "name": "hpack_encoder_test",
    "platforms": [
      "linux",
      "mac",
      "posix",
      "windows"
    ],
    "uses_polling": false
  },
  {
    "args": [],
    "benchmark": false,
    "ci_platforms": [
      "linux",
      "mac",
      "posix",
      "windows"
    ],
    "cpu_cost": 1.0,
    "exclude_configs": [],
    "exclude_iomgrs": [],
    "flaky": false,
    "gtest": true,
    "language": "c++",
    "name": "hpack_parser_table_test",
    "platforms": [
      "linux",
      "mac",
      "posix",
      "windows"
    ],
    "uses_polling": false
  },
  {
    "args": [],
    "benchmark": false,
    "ci_platforms": [
      "linux",
      "mac",
      "posix",
      "windows"
    ],
    "cpu_cost": 1.0,
    "exclude_configs": [],
    "exclude_iomgrs": [],
    "flaky": false,
    "gtest": true,
    "language": "c++",
    "name": "hpack_parser_test",
    "platforms": [
      "linux",
      "mac",
      "posix",
      "windows"
    ],
    "uses_polling": false
  },
  {
    "args": [],
    "benchmark": false,
    "ci_platforms": [
      "linux",
      "mac",
      "posix",
      "windows"
    ],
    "cpu_cost": 1.0,
    "exclude_configs": [],
    "exclude_iomgrs": [],
    "flaky": false,
    "gtest": true,
    "language": "c++",
    "name": "http_proxy_mapper_test",
    "platforms": [
      "linux",
      "mac",
      "posix",
      "windows"
    ],
    "uses_polling": false
  },
  {
    "args": [],
    "benchmark": false,
    "ci_platforms": [
      "linux",
      "mac",
      "posix"
    ],
    "cpu_cost": 1.0,
    "exclude_configs": [],
    "exclude_iomgrs": [],
    "flaky": false,
    "gtest": true,
    "language": "c++",
    "name": "httpcli_test",
    "platforms": [
      "linux",
      "mac",
      "posix"
    ],
    "uses_polling": true
  },
  {
    "args": [],
    "benchmark": false,
    "ci_platforms": [
      "linux",
      "mac",
      "posix"
    ],
    "cpu_cost": 1.0,
    "exclude_configs": [],
    "exclude_iomgrs": [],
    "flaky": false,
    "gtest": true,
    "language": "c++",
    "name": "httpscli_test",
    "platforms": [
      "linux",
      "mac",
      "posix"
    ],
    "uses_polling": true
  },
  {
    "args": [],
    "benchmark": false,
    "ci_platforms": [
      "linux",
      "mac",
      "posix",
      "windows"
    ],
    "cpu_cost": 1.0,
    "exclude_configs": [],
    "exclude_iomgrs": [],
    "flaky": false,
    "gtest": true,
    "language": "c++",
    "name": "hybrid_end2end_test",
    "platforms": [
      "linux",
      "mac",
      "posix",
      "windows"
    ],
    "uses_polling": true
  },
  {
    "args": [],
    "benchmark": false,
    "ci_platforms": [
      "linux",
      "mac",
      "posix",
      "windows"
    ],
    "cpu_cost": 1.0,
    "exclude_configs": [],
    "exclude_iomgrs": [],
    "flaky": false,
    "gtest": true,
    "language": "c++",
    "name": "idle_filter_state_test",
    "platforms": [
      "linux",
      "mac",
      "posix",
      "windows"
    ],
    "uses_polling": false
  },
  {
    "args": [],
    "benchmark": false,
    "ci_platforms": [
      "linux",
      "mac",
      "posix",
      "windows"
    ],
    "cpu_cost": 1.0,
    "exclude_configs": [],
    "exclude_iomgrs": [],
    "flaky": false,
    "gtest": true,
    "language": "c++",
    "name": "if_test",
    "platforms": [
      "linux",
      "mac",
      "posix",
      "windows"
    ],
    "uses_polling": false
  },
  {
    "args": [],
    "benchmark": false,
    "ci_platforms": [
      "linux",
      "mac",
      "posix",
      "windows"
    ],
    "cpu_cost": 1.0,
    "exclude_configs": [],
    "exclude_iomgrs": [],
    "flaky": false,
    "gtest": true,
    "language": "c++",
    "name": "init_test",
    "platforms": [
      "linux",
      "mac",
      "posix",
      "windows"
    ],
    "uses_polling": false
  },
  {
    "args": [],
    "benchmark": false,
    "ci_platforms": [
      "linux",
      "mac",
      "posix",
      "windows"
    ],
    "cpu_cost": 1.0,
    "exclude_configs": [],
    "exclude_iomgrs": [],
    "flaky": false,
    "gtest": true,
    "language": "c++",
    "name": "initial_settings_frame_bad_client_test",
    "platforms": [
      "linux",
      "mac",
      "posix",
      "windows"
    ],
    "uses_polling": true
  },
  {
    "args": [],
    "benchmark": false,
    "ci_platforms": [
      "linux",
      "mac",
      "posix",
      "windows"
    ],
    "cpu_cost": 1.0,
    "exclude_configs": [],
    "exclude_iomgrs": [],
    "flaky": false,
    "gtest": true,
    "language": "c++",
    "name": "insecure_security_connector_test",
    "platforms": [
      "linux",
      "mac",
      "posix",
      "windows"
    ],
    "uses_polling": true
  },
  {
    "args": [],
    "benchmark": false,
    "ci_platforms": [
      "linux",
      "posix",
      "windows"
    ],
    "cpu_cost": 1.0,
    "exclude_configs": [],
    "exclude_iomgrs": [],
    "flaky": false,
    "gtest": true,
    "language": "c++",
    "name": "iocp_test",
    "platforms": [
      "linux",
      "posix",
      "windows"
    ],
    "uses_polling": false
  },
  {
    "args": [],
    "benchmark": false,
    "ci_platforms": [
      "linux",
      "mac",
      "posix",
      "windows"
    ],
    "cpu_cost": 1.0,
    "exclude_configs": [],
    "exclude_iomgrs": [],
    "flaky": false,
    "gtest": true,
    "language": "c++",
    "name": "istio_echo_server_test",
    "platforms": [
      "linux",
      "mac",
      "posix",
      "windows"
    ],
    "uses_polling": true
  },
  {
    "args": [],
    "benchmark": false,
    "ci_platforms": [
      "linux",
      "mac",
      "posix",
      "windows"
    ],
    "cpu_cost": 1.0,
    "exclude_configs": [],
    "exclude_iomgrs": [],
    "flaky": false,
    "gtest": true,
    "language": "c++",
    "name": "join_test",
    "platforms": [
      "linux",
      "mac",
      "posix",
      "windows"
    ],
    "uses_polling": false
  },
  {
    "args": [],
    "benchmark": false,
    "ci_platforms": [
      "linux",
      "mac",
      "posix",
      "windows"
    ],
    "cpu_cost": 1.0,
    "exclude_configs": [],
    "exclude_iomgrs": [],
    "flaky": false,
    "gtest": true,
    "language": "c++",
    "name": "json_object_loader_test",
    "platforms": [
      "linux",
      "mac",
      "posix",
      "windows"
    ],
    "uses_polling": false
  },
  {
    "args": [],
    "benchmark": false,
    "ci_platforms": [
      "linux",
      "mac",
      "posix",
      "windows"
    ],
    "cpu_cost": 1.0,
    "exclude_configs": [],
    "exclude_iomgrs": [],
    "flaky": false,
    "gtest": true,
    "language": "c++",
    "name": "json_test",
    "platforms": [
      "linux",
      "mac",
      "posix",
      "windows"
    ],
    "uses_polling": false
  },
  {
    "args": [],
    "benchmark": false,
    "ci_platforms": [
      "linux",
      "mac",
      "posix",
      "windows"
    ],
    "cpu_cost": 1.0,
    "exclude_configs": [],
    "exclude_iomgrs": [],
    "flaky": false,
    "gtest": true,
    "language": "c++",
    "name": "json_token_test",
    "platforms": [
      "linux",
      "mac",
      "posix",
      "windows"
    ],
    "uses_polling": false
  },
  {
    "args": [],
    "benchmark": false,
    "ci_platforms": [
      "linux",
      "mac",
      "posix",
      "windows"
    ],
    "cpu_cost": 1.0,
    "exclude_configs": [],
    "exclude_iomgrs": [],
    "flaky": false,
    "gtest": true,
    "language": "c++",
    "name": "jwt_verifier_test",
    "platforms": [
      "linux",
      "mac",
      "posix",
      "windows"
    ],
    "uses_polling": false
  },
  {
    "args": [],
    "benchmark": false,
    "ci_platforms": [
      "linux",
      "mac",
      "posix",
      "windows"
    ],
    "cpu_cost": 1.0,
    "exclude_configs": [],
    "exclude_iomgrs": [],
    "flaky": false,
    "gtest": true,
    "language": "c++",
    "name": "lame_client_test",
    "platforms": [
      "linux",
      "mac",
      "posix",
      "windows"
    ],
    "uses_polling": true
  },
  {
    "args": [],
    "benchmark": false,
    "ci_platforms": [
      "linux",
      "mac",
      "posix",
      "windows"
    ],
    "cpu_cost": 1.0,
    "exclude_configs": [],
    "exclude_iomgrs": [],
    "flaky": false,
    "gtest": true,
    "language": "c++",
    "name": "large_metadata_bad_client_test",
    "platforms": [
      "linux",
      "mac",
      "posix",
      "windows"
    ],
    "uses_polling": true
  },
  {
    "args": [],
    "benchmark": false,
    "ci_platforms": [
      "linux",
      "mac",
      "posix",
      "windows"
    ],
    "cpu_cost": 1.0,
    "exclude_configs": [],
    "exclude_iomgrs": [],
    "flaky": false,
    "gtest": true,
    "language": "c++",
    "name": "latch_test",
    "platforms": [
      "linux",
      "mac",
      "posix",
      "windows"
    ],
    "uses_polling": false
  },
  {
    "args": [],
    "benchmark": false,
    "ci_platforms": [
      "linux",
      "mac",
      "posix",
      "windows"
    ],
    "cpu_cost": 1.0,
    "exclude_configs": [],
    "exclude_iomgrs": [],
    "flaky": false,
    "gtest": true,
    "language": "c++",
    "name": "lb_get_cpu_stats_test",
    "platforms": [
      "linux",
      "mac",
      "posix",
      "windows"
    ],
    "uses_polling": true
  },
  {
    "args": [],
    "benchmark": false,
    "ci_platforms": [
      "linux",
      "mac",
      "posix",
      "windows"
    ],
    "cpu_cost": 1.0,
    "exclude_configs": [],
    "exclude_iomgrs": [],
    "flaky": false,
    "gtest": true,
    "language": "c++",
    "name": "lb_load_data_store_test",
    "platforms": [
      "linux",
      "mac",
      "posix",
      "windows"
    ],
    "uses_polling": true
  },
  {
    "args": [],
    "benchmark": false,
    "ci_platforms": [
      "linux",
      "mac",
      "posix",
      "windows"
    ],
    "cpu_cost": 1.0,
    "exclude_configs": [],
    "exclude_iomgrs": [],
    "flaky": false,
    "gtest": true,
    "language": "c++",
<<<<<<< HEAD
    "name": "load_file_test",
    "platforms": [
      "linux",
      "mac",
      "posix",
      "windows"
    ],
    "uses_polling": false
  },
  {
    "args": [],
    "benchmark": false,
    "ci_platforms": [
      "linux",
      "mac",
      "posix"
    ],
    "cpu_cost": 1.0,
    "exclude_configs": [],
    "exclude_iomgrs": [],
    "flaky": false,
    "gtest": true,
    "language": "c++",
=======
>>>>>>> 6e15936d
    "name": "lock_free_event_test",
    "platforms": [
      "linux",
      "mac",
      "posix"
    ],
    "uses_polling": false
  },
  {
    "args": [],
    "benchmark": false,
    "ci_platforms": [
      "linux",
      "mac",
      "posix",
      "windows"
    ],
    "cpu_cost": 1.0,
    "exclude_configs": [],
    "exclude_iomgrs": [],
    "flaky": false,
    "gtest": true,
    "language": "c++",
    "name": "log_test",
    "platforms": [
      "linux",
      "mac",
      "posix",
      "windows"
    ],
    "uses_polling": false
  },
  {
    "args": [],
    "benchmark": false,
    "ci_platforms": [
      "linux",
      "mac",
      "posix",
      "windows"
    ],
    "cpu_cost": 1.0,
    "exclude_configs": [],
    "exclude_iomgrs": [],
    "flaky": false,
    "gtest": true,
    "language": "c++",
    "name": "loop_test",
    "platforms": [
      "linux",
      "mac",
      "posix",
      "windows"
    ],
    "uses_polling": false
  },
  {
    "args": [],
    "benchmark": false,
    "ci_platforms": [
      "linux",
      "mac",
      "posix",
      "windows"
    ],
    "cpu_cost": 1.0,
    "exclude_configs": [],
    "exclude_iomgrs": [],
    "flaky": false,
    "gtest": true,
    "language": "c++",
    "name": "match_test",
    "platforms": [
      "linux",
      "mac",
      "posix",
      "windows"
    ],
    "uses_polling": false
  },
  {
    "args": [],
    "benchmark": false,
    "ci_platforms": [
      "linux",
      "mac",
      "posix",
      "windows"
    ],
    "cpu_cost": 1.0,
    "exclude_configs": [],
    "exclude_iomgrs": [],
    "flaky": false,
    "gtest": true,
    "language": "c++",
    "name": "matchers_test",
    "platforms": [
      "linux",
      "mac",
      "posix",
      "windows"
    ],
    "uses_polling": true
  },
  {
    "args": [],
    "benchmark": false,
    "ci_platforms": [
      "linux",
      "posix"
    ],
    "cpu_cost": 1.0,
    "exclude_configs": [],
    "exclude_iomgrs": [],
    "flaky": false,
    "gtest": true,
    "language": "c++",
    "name": "memory_quota_stress_test",
    "platforms": [
      "linux",
      "posix"
    ],
    "uses_polling": false
  },
  {
    "args": [],
    "benchmark": false,
    "ci_platforms": [
      "linux",
      "mac",
      "posix",
      "windows"
    ],
    "cpu_cost": 1.0,
    "exclude_configs": [],
    "exclude_iomgrs": [],
    "flaky": false,
    "gtest": true,
    "language": "c++",
    "name": "memory_quota_test",
    "platforms": [
      "linux",
      "mac",
      "posix",
      "windows"
    ],
    "uses_polling": false
  },
  {
    "args": [],
    "benchmark": false,
    "ci_platforms": [
      "linux",
      "mac",
      "posix",
      "windows"
    ],
    "cpu_cost": 1.0,
    "exclude_configs": [],
    "exclude_iomgrs": [],
    "flaky": false,
    "gtest": true,
    "language": "c++",
    "name": "message_allocator_end2end_test",
    "platforms": [
      "linux",
      "mac",
      "posix",
      "windows"
    ],
    "uses_polling": true
  },
  {
    "args": [],
    "benchmark": false,
    "ci_platforms": [
      "linux",
      "mac",
      "posix",
      "windows"
    ],
    "cpu_cost": 1.0,
    "exclude_configs": [],
    "exclude_iomgrs": [],
    "flaky": false,
    "gtest": true,
    "language": "c++",
    "name": "message_compress_test",
    "platforms": [
      "linux",
      "mac",
      "posix",
      "windows"
    ],
    "uses_polling": false
  },
  {
    "args": [],
    "benchmark": false,
    "ci_platforms": [
      "linux",
      "mac",
      "posix",
      "windows"
    ],
    "cpu_cost": 1.0,
    "exclude_configs": [],
    "exclude_iomgrs": [],
    "flaky": false,
    "gtest": true,
    "language": "c++",
    "name": "metadata_map_test",
    "platforms": [
      "linux",
      "mac",
      "posix",
      "windows"
    ],
    "uses_polling": true
  },
  {
    "args": [],
    "benchmark": false,
    "ci_platforms": [
      "linux",
      "mac",
      "posix",
      "windows"
    ],
    "cpu_cost": 1.0,
    "exclude_configs": [],
    "exclude_iomgrs": [],
    "flaky": false,
    "gtest": true,
    "language": "c++",
    "name": "miscompile_with_no_unique_address_test",
    "platforms": [
      "linux",
      "mac",
      "posix",
      "windows"
    ],
    "uses_polling": false
  },
  {
    "args": [],
    "benchmark": false,
    "ci_platforms": [
      "linux",
      "mac",
      "posix",
      "windows"
    ],
    "cpu_cost": 1.0,
    "exclude_configs": [],
    "exclude_iomgrs": [],
    "flaky": false,
    "gtest": true,
    "language": "c++",
    "name": "mock_stream_test",
    "platforms": [
      "linux",
      "mac",
      "posix",
      "windows"
    ],
    "uses_polling": true
  },
  {
    "args": [],
    "benchmark": false,
    "ci_platforms": [
      "linux",
      "mac",
      "posix",
      "windows"
    ],
    "cpu_cost": 1.0,
    "exclude_configs": [],
    "exclude_iomgrs": [],
    "flaky": false,
    "gtest": true,
    "language": "c++",
    "name": "mock_test",
    "platforms": [
      "linux",
      "mac",
      "posix",
      "windows"
    ],
    "uses_polling": true
  },
  {
    "args": [],
    "benchmark": false,
    "ci_platforms": [
      "linux",
      "mac",
      "posix"
    ],
    "cpu_cost": 1.0,
    "exclude_configs": [],
    "exclude_iomgrs": [],
    "flaky": false,
    "gtest": true,
    "language": "c++",
    "name": "mpscq_test",
    "platforms": [
      "linux",
      "mac",
      "posix"
    ],
    "uses_polling": false
  },
  {
    "args": [],
    "benchmark": false,
    "ci_platforms": [
      "linux",
      "mac",
      "posix",
      "windows"
    ],
    "cpu_cost": 1.0,
    "exclude_configs": [],
    "exclude_iomgrs": [],
    "flaky": false,
    "gtest": true,
    "language": "c++",
    "name": "murmur_hash_test",
    "platforms": [
      "linux",
      "mac",
      "posix",
      "windows"
    ],
    "uses_polling": false
  },
  {
    "args": [],
    "benchmark": false,
    "ci_platforms": [
      "linux",
      "mac",
      "posix",
      "windows"
    ],
    "cpu_cost": 1.0,
    "exclude_configs": [],
    "exclude_iomgrs": [],
    "flaky": false,
    "gtest": true,
    "language": "c++",
    "name": "no_destruct_test",
    "platforms": [
      "linux",
      "mac",
      "posix",
      "windows"
    ],
    "uses_polling": false
  },
  {
    "args": [],
    "benchmark": false,
    "ci_platforms": [
      "linux",
      "mac",
      "posix",
      "windows"
    ],
    "cpu_cost": 1.0,
    "exclude_configs": [],
    "exclude_iomgrs": [],
    "flaky": false,
    "gtest": true,
    "language": "c++",
    "name": "nonblocking_test",
    "platforms": [
      "linux",
      "mac",
      "posix",
      "windows"
    ],
    "uses_polling": true
  },
  {
    "args": [],
    "benchmark": false,
    "ci_platforms": [
      "linux",
      "mac",
      "posix",
      "windows"
    ],
    "cpu_cost": 1.0,
    "exclude_configs": [],
    "exclude_iomgrs": [],
    "flaky": false,
    "gtest": true,
    "language": "c++",
    "name": "notification_test",
    "platforms": [
      "linux",
      "mac",
      "posix",
      "windows"
    ],
    "uses_polling": false
  },
  {
    "args": [],
    "benchmark": false,
    "ci_platforms": [
      "linux",
      "mac",
      "posix",
      "windows"
    ],
    "cpu_cost": 1.0,
    "exclude_configs": [],
    "exclude_iomgrs": [],
    "flaky": false,
    "gtest": true,
    "language": "c++",
    "name": "num_external_connectivity_watchers_test",
    "platforms": [
      "linux",
      "mac",
      "posix",
      "windows"
    ],
    "uses_polling": true
  },
  {
    "args": [],
    "benchmark": false,
    "ci_platforms": [
      "linux",
      "mac",
      "posix",
      "windows"
    ],
    "cpu_cost": 1.0,
    "exclude_configs": [],
    "exclude_iomgrs": [],
    "flaky": false,
    "gtest": true,
    "language": "c++",
    "name": "observable_test",
    "platforms": [
      "linux",
      "mac",
      "posix",
      "windows"
    ],
    "uses_polling": false
  },
  {
    "args": [],
    "benchmark": false,
    "ci_platforms": [
      "linux",
      "mac",
      "posix"
    ],
    "cpu_cost": 1.0,
    "exclude_configs": [],
    "exclude_iomgrs": [],
    "flaky": false,
    "gtest": true,
    "language": "c++",
    "name": "oracle_event_engine_posix_test",
    "platforms": [
      "linux",
      "mac",
      "posix"
    ],
    "uses_polling": true
  },
  {
    "args": [],
    "benchmark": false,
    "ci_platforms": [
      "linux",
      "mac",
      "posix",
      "windows"
    ],
    "cpu_cost": 1.0,
    "exclude_configs": [],
    "exclude_iomgrs": [],
    "flaky": false,
    "gtest": true,
    "language": "c++",
    "name": "orca_service_end2end_test",
    "platforms": [
      "linux",
      "mac",
      "posix",
      "windows"
    ],
    "uses_polling": true
  },
  {
    "args": [],
    "benchmark": false,
    "ci_platforms": [
      "linux",
      "mac",
      "posix",
      "windows"
    ],
    "cpu_cost": 1.0,
    "exclude_configs": [],
    "exclude_iomgrs": [],
    "flaky": false,
    "gtest": true,
    "language": "c++",
    "name": "orphanable_test",
    "platforms": [
      "linux",
      "mac",
      "posix",
      "windows"
    ],
    "uses_polling": true
  },
  {
    "args": [],
    "benchmark": false,
    "ci_platforms": [
      "linux",
      "mac",
      "posix",
      "windows"
    ],
    "cpu_cost": 1.0,
    "exclude_configs": [],
    "exclude_iomgrs": [],
    "flaky": false,
    "gtest": true,
    "language": "c++",
    "name": "out_of_bounds_bad_client_test",
    "platforms": [
      "linux",
      "mac",
      "posix",
      "windows"
    ],
    "uses_polling": true
  },
  {
    "args": [],
    "benchmark": false,
    "ci_platforms": [
      "linux",
      "mac",
      "posix",
      "windows"
    ],
    "cpu_cost": 1.0,
    "exclude_configs": [],
    "exclude_iomgrs": [],
    "flaky": false,
    "gtest": true,
    "language": "c++",
    "name": "overload_test",
    "platforms": [
      "linux",
      "mac",
      "posix",
      "windows"
    ],
    "uses_polling": false
  },
  {
    "args": [],
    "benchmark": false,
    "ci_platforms": [
      "linux",
      "mac",
      "posix",
      "windows"
    ],
    "cpu_cost": 1.0,
    "exclude_configs": [],
    "exclude_iomgrs": [],
    "flaky": false,
    "gtest": true,
    "language": "c++",
    "name": "parse_address_test",
    "platforms": [
      "linux",
      "mac",
      "posix",
      "windows"
    ],
    "uses_polling": true
  },
  {
    "args": [],
    "benchmark": false,
    "ci_platforms": [
      "linux",
      "mac",
      "posix"
    ],
    "cpu_cost": 1.0,
    "exclude_configs": [],
    "exclude_iomgrs": [],
    "flaky": false,
    "gtest": true,
    "language": "c++",
    "name": "parse_address_with_named_scope_id_test",
    "platforms": [
      "linux",
      "mac",
      "posix"
    ],
    "uses_polling": false
  },
  {
    "args": [],
    "benchmark": false,
    "ci_platforms": [
      "linux",
      "mac",
      "posix",
      "windows"
    ],
    "cpu_cost": 1.0,
    "exclude_configs": [],
    "exclude_iomgrs": [],
    "flaky": false,
    "gtest": true,
    "language": "c++",
    "name": "parsed_metadata_test",
    "platforms": [
      "linux",
      "mac",
      "posix",
      "windows"
    ],
    "uses_polling": true
  },
  {
    "args": [],
    "benchmark": false,
    "ci_platforms": [
      "linux",
      "mac",
      "posix",
      "windows"
    ],
    "cpu_cost": 1.0,
    "exclude_configs": [],
    "exclude_iomgrs": [],
    "flaky": false,
    "gtest": true,
    "language": "c++",
    "name": "parser_test",
    "platforms": [
      "linux",
      "mac",
      "posix",
      "windows"
    ],
    "uses_polling": false
  },
  {
    "args": [],
    "benchmark": false,
    "ci_platforms": [
      "linux",
      "mac",
      "posix",
      "windows"
    ],
    "cpu_cost": 1.0,
    "exclude_configs": [],
    "exclude_iomgrs": [],
    "flaky": false,
    "gtest": true,
    "language": "c++",
    "name": "percent_encoding_test",
    "platforms": [
      "linux",
      "mac",
      "posix",
      "windows"
    ],
    "uses_polling": false
  },
  {
    "args": [],
    "benchmark": false,
    "ci_platforms": [
      "linux",
      "mac",
      "posix",
      "windows"
    ],
    "cpu_cost": 1.0,
    "exclude_configs": [],
    "exclude_iomgrs": [],
    "flaky": false,
    "gtest": true,
    "language": "c++",
    "name": "pid_controller_test",
    "platforms": [
      "linux",
      "mac",
      "posix",
      "windows"
    ],
    "uses_polling": true
  },
  {
    "args": [],
    "benchmark": false,
    "ci_platforms": [
      "linux",
      "mac",
      "posix",
      "windows"
    ],
    "cpu_cost": 1.0,
    "exclude_configs": [],
    "exclude_iomgrs": [],
    "flaky": false,
    "gtest": true,
    "language": "c++",
    "name": "pipe_test",
    "platforms": [
      "linux",
      "mac",
      "posix",
      "windows"
    ],
    "uses_polling": false
  },
  {
    "args": [],
    "benchmark": false,
    "ci_platforms": [
      "linux",
      "mac",
      "posix",
      "windows"
    ],
    "cpu_cost": 1.0,
    "exclude_configs": [],
    "exclude_iomgrs": [],
    "flaky": false,
    "gtest": true,
    "language": "c++",
    "name": "poll_test",
    "platforms": [
      "linux",
      "mac",
      "posix",
      "windows"
    ],
    "uses_polling": false
  },
  {
    "args": [],
    "benchmark": false,
    "ci_platforms": [
      "linux",
      "mac",
      "posix",
      "windows"
    ],
    "cpu_cost": 1.0,
    "exclude_configs": [],
    "exclude_iomgrs": [],
    "flaky": false,
    "gtest": true,
    "language": "c++",
    "name": "port_sharing_end2end_test",
    "platforms": [
      "linux",
      "mac",
      "posix",
      "windows"
    ],
    "uses_polling": true
  },
  {
    "args": [],
    "benchmark": false,
    "ci_platforms": [
      "linux",
      "mac",
      "posix"
    ],
    "cpu_cost": 1.0,
    "exclude_configs": [],
    "exclude_iomgrs": [],
    "flaky": false,
    "gtest": true,
    "language": "c++",
    "name": "posix_endpoint_test",
    "platforms": [
      "linux",
      "mac",
      "posix"
    ],
    "uses_polling": true
  },
  {
    "args": [],
    "benchmark": false,
    "ci_platforms": [
      "linux",
      "mac",
      "posix"
    ],
    "cpu_cost": 1.0,
    "exclude_configs": [],
    "exclude_iomgrs": [],
    "flaky": false,
    "gtest": true,
    "language": "c++",
    "name": "posix_event_engine_connect_test",
    "platforms": [
      "linux",
      "mac",
      "posix"
    ],
    "uses_polling": true
  },
  {
    "args": [],
    "benchmark": false,
    "ci_platforms": [
      "linux",
      "mac",
      "posix"
    ],
    "cpu_cost": 1.0,
    "exclude_configs": [],
    "exclude_iomgrs": [],
    "flaky": false,
    "gtest": true,
    "language": "c++",
    "name": "posix_event_engine_test",
    "platforms": [
      "linux",
      "mac",
      "posix"
    ],
    "uses_polling": true
  },
  {
    "args": [],
    "benchmark": false,
    "ci_platforms": [
      "linux",
      "mac",
      "posix",
      "windows"
    ],
    "cpu_cost": 1.0,
    "exclude_configs": [],
    "exclude_iomgrs": [],
    "flaky": false,
    "gtest": true,
    "language": "c++",
    "name": "promise_factory_test",
    "platforms": [
      "linux",
      "mac",
      "posix",
      "windows"
    ],
    "uses_polling": false
  },
  {
    "args": [],
    "benchmark": false,
    "ci_platforms": [
      "linux",
      "mac",
      "posix",
      "windows"
    ],
    "cpu_cost": 1.0,
    "exclude_configs": [],
    "exclude_iomgrs": [],
    "flaky": false,
    "gtest": true,
    "language": "c++",
    "name": "promise_map_test",
    "platforms": [
      "linux",
      "mac",
      "posix",
      "windows"
    ],
    "uses_polling": false
  },
  {
    "args": [],
    "benchmark": false,
    "ci_platforms": [
      "linux",
      "mac",
      "posix",
      "windows"
    ],
    "cpu_cost": 1.0,
    "exclude_configs": [],
    "exclude_iomgrs": [],
    "flaky": false,
    "gtest": true,
    "language": "c++",
    "name": "promise_test",
    "platforms": [
      "linux",
      "mac",
      "posix",
      "windows"
    ],
    "uses_polling": false
  },
  {
    "args": [],
    "benchmark": false,
    "ci_platforms": [
      "linux",
      "mac",
      "posix",
      "windows"
    ],
    "cpu_cost": 1.0,
    "exclude_configs": [],
    "exclude_iomgrs": [],
    "flaky": false,
    "gtest": true,
    "language": "c++",
    "name": "proto_server_reflection_test",
    "platforms": [
      "linux",
      "mac",
      "posix",
      "windows"
    ],
    "uses_polling": true
  },
  {
    "args": [],
    "benchmark": false,
    "ci_platforms": [
      "linux",
      "mac",
      "posix",
      "windows"
    ],
    "cpu_cost": 1.0,
    "exclude_configs": [],
    "exclude_iomgrs": [],
    "flaky": false,
    "gtest": true,
    "language": "c++",
    "name": "proto_utils_test",
    "platforms": [
      "linux",
      "mac",
      "posix",
      "windows"
    ],
    "uses_polling": false
  },
  {
    "args": [],
    "benchmark": false,
    "ci_platforms": [
      "linux",
      "mac",
      "posix",
      "windows"
    ],
    "cpu_cost": 1.0,
    "exclude_configs": [],
    "exclude_iomgrs": [],
    "flaky": false,
    "gtest": true,
    "language": "c++",
    "name": "race_test",
    "platforms": [
      "linux",
      "mac",
      "posix",
      "windows"
    ],
    "uses_polling": false
  },
  {
    "args": [],
    "benchmark": false,
    "ci_platforms": [
      "linux",
      "mac",
      "posix",
      "windows"
    ],
    "cpu_cost": 1.0,
    "exclude_configs": [],
    "exclude_iomgrs": [],
    "flaky": false,
    "gtest": true,
    "language": "c++",
    "name": "raw_end2end_test",
    "platforms": [
      "linux",
      "mac",
      "posix",
      "windows"
    ],
    "uses_polling": true
  },
  {
    "args": [],
    "benchmark": false,
    "ci_platforms": [
      "linux",
      "mac",
      "posix",
      "windows"
    ],
    "cpu_cost": 1.0,
    "exclude_configs": [],
    "exclude_iomgrs": [],
    "flaky": false,
    "gtest": true,
    "language": "c++",
    "name": "rbac_service_config_parser_test",
    "platforms": [
      "linux",
      "mac",
      "posix",
      "windows"
    ],
    "uses_polling": false
  },
  {
    "args": [],
    "benchmark": false,
    "ci_platforms": [
      "linux",
      "mac",
      "posix",
      "windows"
    ],
    "cpu_cost": 1.0,
    "exclude_configs": [],
    "exclude_iomgrs": [],
    "flaky": false,
    "gtest": true,
    "language": "c++",
    "name": "rbac_translator_test",
    "platforms": [
      "linux",
      "mac",
      "posix",
      "windows"
    ],
    "uses_polling": true
  },
  {
    "args": [],
    "benchmark": false,
    "ci_platforms": [
      "linux",
      "mac",
      "posix",
      "windows"
    ],
    "cpu_cost": 1.0,
    "exclude_configs": [],
    "exclude_iomgrs": [],
    "flaky": false,
    "gtest": true,
    "language": "c++",
    "name": "ref_counted_ptr_test",
    "platforms": [
      "linux",
      "mac",
      "posix",
      "windows"
    ],
    "uses_polling": true
  },
  {
    "args": [],
    "benchmark": false,
    "ci_platforms": [
      "linux",
      "mac",
      "posix",
      "windows"
    ],
    "cpu_cost": 1.0,
    "exclude_configs": [],
    "exclude_iomgrs": [],
    "flaky": false,
    "gtest": true,
    "language": "c++",
    "name": "ref_counted_test",
    "platforms": [
      "linux",
      "mac",
      "posix",
      "windows"
    ],
    "uses_polling": true
  },
  {
    "args": [],
    "benchmark": false,
    "ci_platforms": [
      "linux",
      "mac",
      "posix"
    ],
    "cpu_cost": 1.0,
    "exclude_configs": [],
    "exclude_iomgrs": [],
    "flaky": false,
    "gtest": true,
    "language": "c++",
    "name": "remove_stream_from_stalled_lists_test",
    "platforms": [
      "linux",
      "mac",
      "posix"
    ],
    "uses_polling": true
  },
  {
    "args": [
      "--resolver=ares"
    ],
    "benchmark": false,
    "ci_platforms": [
      "linux",
      "mac",
      "posix"
    ],
    "cpu_cost": 1.0,
    "exclude_configs": [],
    "exclude_iomgrs": [],
    "flaky": false,
    "gtest": true,
    "language": "c++",
    "name": "resolve_address_using_ares_resolver_posix_test",
    "platforms": [
      "linux",
      "mac",
      "posix"
    ],
    "uses_polling": true
  },
  {
    "args": [],
    "benchmark": false,
    "ci_platforms": [
      "linux",
      "mac",
      "posix",
      "windows"
    ],
    "cpu_cost": 1.0,
    "exclude_configs": [],
    "exclude_iomgrs": [],
    "flaky": false,
    "gtest": true,
    "language": "c++",
    "name": "resolve_address_using_ares_resolver_test",
    "platforms": [
      "linux",
      "mac",
      "posix",
      "windows"
    ],
    "uses_polling": true
  },
  {
    "args": [
      "--resolver=native"
    ],
    "benchmark": false,
    "ci_platforms": [
      "linux",
      "mac",
      "posix"
    ],
    "cpu_cost": 1.0,
    "exclude_configs": [],
    "exclude_iomgrs": [],
    "flaky": false,
    "gtest": true,
    "language": "c++",
    "name": "resolve_address_using_native_resolver_posix_test",
    "platforms": [
      "linux",
      "mac",
      "posix"
    ],
    "uses_polling": true
  },
  {
    "args": [],
    "benchmark": false,
    "ci_platforms": [
      "linux",
      "mac",
      "posix",
      "windows"
    ],
    "cpu_cost": 1.0,
    "exclude_configs": [],
    "exclude_iomgrs": [],
    "flaky": false,
    "gtest": true,
    "language": "c++",
    "name": "resolve_address_using_native_resolver_test",
    "platforms": [
      "linux",
      "mac",
      "posix",
      "windows"
    ],
    "uses_polling": true
  },
  {
    "args": [],
    "benchmark": false,
    "ci_platforms": [
      "linux",
      "mac",
      "posix",
      "windows"
    ],
    "cpu_cost": 1.0,
    "exclude_configs": [],
    "exclude_iomgrs": [],
    "flaky": false,
    "gtest": true,
    "language": "c++",
    "name": "resource_quota_test",
    "platforms": [
      "linux",
      "mac",
      "posix",
      "windows"
    ],
    "uses_polling": false
  },
  {
    "args": [],
    "benchmark": false,
    "ci_platforms": [
      "linux",
      "mac",
      "posix",
      "windows"
    ],
    "cpu_cost": 1.0,
    "exclude_configs": [],
    "exclude_iomgrs": [],
    "flaky": false,
    "gtest": true,
    "language": "c++",
    "name": "retry_throttle_test",
    "platforms": [
      "linux",
      "mac",
      "posix",
      "windows"
    ],
    "uses_polling": false
  },
  {
    "args": [],
    "benchmark": false,
    "ci_platforms": [
      "linux",
      "mac",
      "posix",
      "windows"
    ],
    "cpu_cost": 1.0,
    "exclude_configs": [],
    "exclude_iomgrs": [],
    "flaky": false,
    "gtest": true,
    "language": "c++",
    "name": "rls_lb_config_parser_test",
    "platforms": [
      "linux",
      "mac",
      "posix",
      "windows"
    ],
    "uses_polling": true
  },
  {
    "args": [],
    "benchmark": false,
    "ci_platforms": [
      "linux",
      "mac",
      "posix",
      "windows"
    ],
    "cpu_cost": 1.0,
    "exclude_configs": [],
    "exclude_iomgrs": [],
    "flaky": false,
    "gtest": true,
    "language": "c++",
    "name": "secure_auth_context_test",
    "platforms": [
      "linux",
      "mac",
      "posix",
      "windows"
    ],
    "uses_polling": true
  },
  {
    "args": [],
    "benchmark": false,
    "ci_platforms": [
      "linux",
      "mac",
      "posix",
      "windows"
    ],
    "cpu_cost": 1.0,
    "exclude_configs": [],
    "exclude_iomgrs": [],
    "flaky": false,
    "gtest": true,
    "language": "c++",
    "name": "secure_channel_create_test",
    "platforms": [
      "linux",
      "mac",
      "posix",
      "windows"
    ],
    "uses_polling": true
  },
  {
    "args": [],
    "benchmark": false,
    "ci_platforms": [
      "linux",
      "mac",
      "posix",
      "windows"
    ],
    "cpu_cost": 1.0,
    "exclude_configs": [],
    "exclude_iomgrs": [],
    "flaky": false,
    "gtest": true,
    "language": "c++",
    "name": "security_connector_test",
    "platforms": [
      "linux",
      "mac",
      "posix",
      "windows"
    ],
    "uses_polling": true
  },
  {
    "args": [],
    "benchmark": false,
    "ci_platforms": [
      "linux",
      "mac",
      "posix",
      "windows"
    ],
    "cpu_cost": 1.0,
    "exclude_configs": [],
    "exclude_iomgrs": [],
    "flaky": false,
    "gtest": true,
    "language": "c++",
    "name": "seq_test",
    "platforms": [
      "linux",
      "mac",
      "posix",
      "windows"
    ],
    "uses_polling": false
  },
  {
    "args": [],
    "benchmark": false,
    "ci_platforms": [
      "linux",
      "mac",
      "posix",
      "windows"
    ],
    "cpu_cost": 1.0,
    "exclude_configs": [],
    "exclude_iomgrs": [],
    "flaky": false,
    "gtest": true,
    "language": "c++",
    "name": "sequential_connectivity_test",
    "platforms": [
      "linux",
      "mac",
      "posix",
      "windows"
    ],
    "uses_polling": true
  },
  {
    "args": [],
    "benchmark": false,
    "ci_platforms": [
      "linux",
      "mac",
      "posix",
      "windows"
    ],
    "cpu_cost": 1.0,
    "exclude_configs": [],
    "exclude_iomgrs": [],
    "flaky": false,
    "gtest": true,
    "language": "c++",
    "name": "server_builder_plugin_test",
    "platforms": [
      "linux",
      "mac",
      "posix",
      "windows"
    ],
    "uses_polling": true
  },
  {
    "args": [],
    "benchmark": false,
    "ci_platforms": [
      "linux",
      "mac",
      "posix"
    ],
    "cpu_cost": 1.0,
    "exclude_configs": [],
    "exclude_iomgrs": [],
    "flaky": false,
    "gtest": true,
    "language": "c++",
    "name": "server_builder_test",
    "platforms": [
      "linux",
      "mac",
      "posix"
    ],
    "uses_polling": true
  },
  {
    "args": [],
    "benchmark": false,
    "ci_platforms": [
      "linux",
      "mac",
      "posix"
    ],
    "cpu_cost": 1.0,
    "exclude_configs": [],
    "exclude_iomgrs": [],
    "flaky": false,
    "gtest": true,
    "language": "c++",
    "name": "server_builder_with_socket_mutator_test",
    "platforms": [
      "linux",
      "mac",
      "posix"
    ],
    "uses_polling": true
  },
  {
    "args": [],
    "benchmark": false,
    "ci_platforms": [
      "linux",
      "mac",
      "posix",
      "windows"
    ],
    "cpu_cost": 1.0,
    "exclude_configs": [],
    "exclude_iomgrs": [],
    "flaky": false,
    "gtest": true,
    "language": "c++",
    "name": "server_chttp2_test",
    "platforms": [
      "linux",
      "mac",
      "posix",
      "windows"
    ],
    "uses_polling": true
  },
  {
    "args": [],
    "benchmark": false,
    "ci_platforms": [
      "linux",
      "mac",
      "posix",
      "windows"
    ],
    "cpu_cost": 1.0,
    "exclude_configs": [],
    "exclude_iomgrs": [],
    "flaky": false,
    "gtest": true,
    "language": "c++",
    "name": "server_config_selector_test",
    "platforms": [
      "linux",
      "mac",
      "posix",
      "windows"
    ],
    "uses_polling": false
  },
  {
    "args": [],
    "benchmark": false,
    "ci_platforms": [
      "linux",
      "mac",
      "posix",
      "windows"
    ],
    "cpu_cost": 1.0,
    "exclude_configs": [],
    "exclude_iomgrs": [],
    "flaky": false,
    "gtest": true,
    "language": "c++",
    "name": "server_context_test_spouse_test",
    "platforms": [
      "linux",
      "mac",
      "posix",
      "windows"
    ],
    "uses_polling": true
  },
  {
    "args": [],
    "benchmark": false,
    "ci_platforms": [
      "linux",
      "mac",
      "posix",
      "windows"
    ],
    "cpu_cost": 1.0,
    "exclude_configs": [],
    "exclude_iomgrs": [],
    "flaky": false,
    "gtest": true,
    "language": "c++",
    "name": "server_early_return_test",
    "platforms": [
      "linux",
      "mac",
      "posix",
      "windows"
    ],
    "uses_polling": true
  },
  {
    "args": [],
    "benchmark": false,
    "ci_platforms": [
      "linux",
      "mac",
      "posix",
      "windows"
    ],
    "cpu_cost": 1.0,
    "exclude_configs": [],
    "exclude_iomgrs": [],
    "flaky": false,
    "gtest": true,
    "language": "c++",
    "name": "server_interceptors_end2end_test",
    "platforms": [
      "linux",
      "mac",
      "posix",
      "windows"
    ],
    "uses_polling": true
  },
  {
    "args": [],
    "benchmark": false,
    "ci_platforms": [
      "linux",
      "mac",
      "posix",
      "windows"
    ],
    "cpu_cost": 1.0,
    "exclude_configs": [],
    "exclude_iomgrs": [],
    "flaky": false,
    "gtest": true,
    "language": "c++",
    "name": "server_registered_method_bad_client_test",
    "platforms": [
      "linux",
      "mac",
      "posix",
      "windows"
    ],
    "uses_polling": true
  },
  {
    "args": [],
    "benchmark": false,
    "ci_platforms": [
      "linux",
      "mac",
      "posix"
    ],
    "cpu_cost": 1.0,
    "exclude_configs": [],
    "exclude_iomgrs": [],
    "flaky": false,
    "gtest": true,
    "language": "c++",
    "name": "server_request_call_test",
    "platforms": [
      "linux",
      "mac",
      "posix"
    ],
    "uses_polling": true
  },
  {
    "args": [],
    "benchmark": false,
    "ci_platforms": [
      "linux",
      "mac",
      "posix"
    ],
    "cpu_cost": 1.0,
    "exclude_configs": [],
    "exclude_iomgrs": [],
    "flaky": false,
    "gtest": true,
    "language": "c++",
    "name": "server_ssl_test",
    "platforms": [
      "linux",
      "mac",
      "posix"
    ],
    "uses_polling": true
  },
  {
    "args": [],
    "benchmark": false,
    "ci_platforms": [
      "linux",
      "mac",
      "posix",
      "windows"
    ],
    "cpu_cost": 1.0,
    "exclude_configs": [],
    "exclude_iomgrs": [],
    "flaky": false,
    "gtest": true,
    "language": "c++",
    "name": "server_test",
    "platforms": [
      "linux",
      "mac",
      "posix",
      "windows"
    ],
    "uses_polling": true
  },
  {
    "args": [],
    "benchmark": false,
    "ci_platforms": [
      "linux",
      "mac",
      "posix",
      "windows"
    ],
    "cpu_cost": 1.0,
    "exclude_configs": [],
    "exclude_iomgrs": [],
    "flaky": false,
    "gtest": true,
    "language": "c++",
    "name": "service_config_end2end_test",
    "platforms": [
      "linux",
      "mac",
      "posix",
      "windows"
    ],
    "uses_polling": true
  },
  {
    "args": [],
    "benchmark": false,
    "ci_platforms": [
      "linux",
      "mac",
      "posix",
      "windows"
    ],
    "cpu_cost": 1.0,
    "exclude_configs": [],
    "exclude_iomgrs": [],
    "flaky": false,
    "gtest": true,
    "language": "c++",
    "name": "service_config_test",
    "platforms": [
      "linux",
      "mac",
      "posix",
      "windows"
    ],
    "uses_polling": true
  },
  {
    "args": [],
    "benchmark": false,
    "ci_platforms": [
      "linux",
      "mac",
      "posix",
      "windows"
    ],
    "cpu_cost": 1.0,
    "exclude_configs": [],
    "exclude_iomgrs": [],
    "flaky": false,
    "gtest": true,
    "language": "c++",
    "name": "settings_timeout_test",
    "platforms": [
      "linux",
      "mac",
      "posix",
      "windows"
    ],
    "uses_polling": true
  },
  {
    "args": [],
    "benchmark": false,
    "ci_platforms": [
      "linux",
      "mac",
      "posix",
      "windows"
    ],
    "cpu_cost": 1.0,
    "exclude_configs": [],
    "exclude_iomgrs": [],
    "flaky": false,
    "gtest": true,
    "language": "c++",
    "name": "shutdown_test",
    "platforms": [
      "linux",
      "mac",
      "posix",
      "windows"
    ],
    "uses_polling": true
  },
  {
    "args": [],
    "benchmark": false,
    "ci_platforms": [
      "linux",
      "mac",
      "posix",
      "windows"
    ],
    "cpu_cost": 1.0,
    "exclude_configs": [],
    "exclude_iomgrs": [],
    "flaky": false,
    "gtest": true,
    "language": "c++",
    "name": "simple_request_bad_client_test",
    "platforms": [
      "linux",
      "mac",
      "posix",
      "windows"
    ],
    "uses_polling": true
  },
  {
    "args": [],
    "benchmark": false,
    "ci_platforms": [
      "linux",
      "mac",
      "posix",
      "windows"
    ],
    "cpu_cost": 1.0,
    "exclude_configs": [],
    "exclude_iomgrs": [],
    "flaky": false,
    "gtest": true,
    "language": "c++",
    "name": "single_set_ptr_test",
    "platforms": [
      "linux",
      "mac",
      "posix",
      "windows"
    ],
    "uses_polling": false
  },
  {
    "args": [],
    "benchmark": false,
    "ci_platforms": [
      "linux",
      "mac",
      "posix",
      "windows"
    ],
    "cpu_cost": 1.0,
    "exclude_configs": [],
    "exclude_iomgrs": [],
    "flaky": false,
    "gtest": true,
    "language": "c++",
    "name": "sleep_test",
    "platforms": [
      "linux",
      "mac",
      "posix",
      "windows"
    ],
    "uses_polling": false
  },
  {
    "args": [],
    "benchmark": false,
    "ci_platforms": [
      "linux",
      "mac",
      "posix",
      "windows"
    ],
    "cpu_cost": 1.0,
    "exclude_configs": [],
    "exclude_iomgrs": [],
    "flaky": false,
    "gtest": true,
    "language": "c++",
    "name": "slice_string_helpers_test",
    "platforms": [
      "linux",
      "mac",
      "posix",
      "windows"
    ],
    "uses_polling": false
  },
  {
    "args": [],
    "benchmark": false,
    "ci_platforms": [
      "linux",
      "mac",
      "posix",
      "windows"
    ],
    "cpu_cost": 1.0,
    "exclude_configs": [],
    "exclude_iomgrs": [],
    "flaky": false,
    "gtest": true,
    "language": "c++",
    "name": "smoke_test",
    "platforms": [
      "linux",
      "mac",
      "posix",
      "windows"
    ],
    "uses_polling": true
  },
  {
    "args": [],
    "benchmark": false,
    "ci_platforms": [
      "linux",
      "mac",
      "posix",
      "windows"
    ],
    "cpu_cost": 1.0,
    "exclude_configs": [],
    "exclude_iomgrs": [],
    "flaky": false,
    "gtest": true,
    "language": "c++",
    "name": "sockaddr_resolver_test",
    "platforms": [
      "linux",
      "mac",
      "posix",
      "windows"
    ],
    "uses_polling": true
  },
  {
    "args": [],
    "benchmark": false,
    "ci_platforms": [
      "linux",
      "mac",
      "posix",
      "windows"
    ],
    "cpu_cost": 1.0,
    "exclude_configs": [],
    "exclude_iomgrs": [],
    "flaky": false,
    "gtest": true,
    "language": "c++",
    "name": "sockaddr_utils_test",
    "platforms": [
      "linux",
      "mac",
      "posix",
      "windows"
    ],
    "uses_polling": true
  },
  {
    "args": [],
    "benchmark": false,
    "ci_platforms": [
      "linux",
      "mac",
      "posix"
    ],
    "cpu_cost": 1.0,
    "exclude_configs": [],
    "exclude_iomgrs": [],
    "flaky": false,
    "gtest": true,
    "language": "c++",
    "name": "socket_utils_test",
    "platforms": [
      "linux",
      "mac",
      "posix"
    ],
    "uses_polling": true
  },
  {
    "args": [],
    "benchmark": false,
    "ci_platforms": [
      "linux",
      "mac",
      "posix",
      "windows"
    ],
    "cpu_cost": 1.0,
    "exclude_configs": [],
    "exclude_iomgrs": [],
    "flaky": false,
    "gtest": true,
    "language": "c++",
    "name": "sorted_pack_test",
    "platforms": [
      "linux",
      "mac",
      "posix",
      "windows"
    ],
    "uses_polling": false
  },
  {
    "args": [],
    "benchmark": false,
    "ci_platforms": [
      "linux",
      "mac",
      "posix",
      "windows"
    ],
    "cpu_cost": 1.0,
    "exclude_configs": [],
    "exclude_iomgrs": [],
    "flaky": false,
    "gtest": true,
    "language": "c++",
    "name": "spinlock_test",
    "platforms": [
      "linux",
      "mac",
      "posix",
      "windows"
    ],
    "uses_polling": false
  },
  {
    "args": [],
    "benchmark": false,
    "ci_platforms": [
      "linux",
      "mac",
      "posix",
      "windows"
    ],
    "cpu_cost": 1.0,
    "exclude_configs": [],
    "exclude_iomgrs": [],
    "flaky": false,
    "gtest": true,
    "language": "c++",
    "name": "ssl_credentials_test",
    "platforms": [
      "linux",
      "mac",
      "posix",
      "windows"
    ],
    "uses_polling": true
  },
  {
    "args": [],
    "benchmark": false,
    "ci_platforms": [
      "linux",
      "mac",
      "posix"
    ],
    "cpu_cost": 1.0,
    "exclude_configs": [],
    "exclude_iomgrs": [],
    "flaky": false,
    "gtest": true,
    "language": "c++",
    "name": "ssl_transport_security_test",
    "platforms": [
      "linux",
      "mac",
      "posix"
    ],
    "uses_polling": true
  },
  {
    "args": [],
    "benchmark": false,
    "ci_platforms": [
      "linux",
      "mac",
      "posix"
    ],
    "cpu_cost": 1.0,
    "exclude_configs": [],
    "exclude_iomgrs": [],
    "flaky": false,
    "gtest": true,
    "language": "c++",
    "name": "stack_tracer_test",
    "platforms": [
      "linux",
      "mac",
      "posix"
    ],
    "uses_polling": false
  },
  {
    "args": [],
    "benchmark": false,
    "ci_platforms": [
      "linux",
      "mac",
      "posix",
      "windows"
    ],
    "cpu_cost": 1.0,
    "exclude_configs": [],
    "exclude_iomgrs": [],
    "flaky": false,
    "gtest": true,
    "language": "c++",
    "name": "stat_test",
    "platforms": [
      "linux",
      "mac",
      "posix",
      "windows"
    ],
    "uses_polling": false
  },
  {
    "args": [],
    "benchmark": false,
    "ci_platforms": [
      "linux",
      "mac",
      "posix",
      "windows"
    ],
    "cpu_cost": 1.0,
    "exclude_configs": [],
    "exclude_iomgrs": [],
    "flaky": false,
    "gtest": true,
    "language": "c++",
    "name": "stats_test",
    "platforms": [
      "linux",
      "mac",
      "posix",
      "windows"
    ],
    "uses_polling": false
  },
  {
    "args": [],
    "benchmark": false,
    "ci_platforms": [
      "linux",
      "mac",
      "posix",
      "windows"
    ],
    "cpu_cost": 1.0,
    "exclude_configs": [],
    "exclude_iomgrs": [],
    "flaky": false,
    "gtest": true,
    "language": "c++",
    "name": "status_conversion_test",
    "platforms": [
      "linux",
      "mac",
      "posix",
      "windows"
    ],
    "uses_polling": false
  },
  {
    "args": [],
    "benchmark": false,
    "ci_platforms": [
      "linux",
      "mac",
      "posix",
      "windows"
    ],
    "cpu_cost": 1.0,
    "exclude_configs": [],
    "exclude_iomgrs": [],
    "flaky": false,
    "gtest": true,
    "language": "c++",
    "name": "status_helper_test",
    "platforms": [
      "linux",
      "mac",
      "posix",
      "windows"
    ],
    "uses_polling": false
  },
  {
    "args": [],
    "benchmark": false,
    "ci_platforms": [
      "linux",
      "mac",
      "posix",
      "windows"
    ],
    "cpu_cost": 1.0,
    "exclude_configs": [],
    "exclude_iomgrs": [],
    "flaky": false,
    "gtest": true,
    "language": "c++",
    "name": "status_util_test",
    "platforms": [
      "linux",
      "mac",
      "posix",
      "windows"
    ],
    "uses_polling": false
  },
  {
    "args": [],
    "benchmark": false,
    "ci_platforms": [
      "linux",
      "mac",
      "posix"
    ],
    "cpu_cost": 1.0,
    "exclude_configs": [],
    "exclude_iomgrs": [],
    "flaky": false,
    "gtest": true,
    "language": "c++",
    "name": "stranded_event_test",
    "platforms": [
      "linux",
      "mac",
      "posix"
    ],
    "uses_polling": true
  },
  {
    "args": [],
    "benchmark": false,
    "ci_platforms": [
      "linux",
      "mac",
      "posix",
      "windows"
    ],
    "cpu_cost": 1.0,
    "exclude_configs": [],
    "exclude_iomgrs": [],
    "flaky": false,
    "gtest": true,
    "language": "c++",
    "name": "stream_leak_with_queued_flow_control_update_test",
    "platforms": [
      "linux",
      "mac",
      "posix",
      "windows"
    ],
    "uses_polling": true
  },
  {
    "args": [],
    "benchmark": false,
    "ci_platforms": [
      "linux",
      "mac",
      "posix",
      "windows"
    ],
    "cpu_cost": 1.0,
    "exclude_configs": [],
    "exclude_iomgrs": [],
    "flaky": false,
    "gtest": true,
    "language": "c++",
    "name": "stream_map_test",
    "platforms": [
      "linux",
      "mac",
      "posix",
      "windows"
    ],
    "uses_polling": true
  },
  {
    "args": [],
    "benchmark": false,
    "ci_platforms": [
      "linux",
      "mac",
      "posix"
    ],
    "cpu_cost": 1.0,
    "exclude_configs": [],
    "exclude_iomgrs": [],
    "flaky": false,
    "gtest": true,
    "language": "c++",
    "name": "streaming_throughput_test",
    "platforms": [
      "linux",
      "mac",
      "posix"
    ],
    "uses_polling": true
  },
  {
    "args": [],
    "benchmark": false,
    "ci_platforms": [
      "linux",
      "mac",
      "posix",
      "windows"
    ],
    "cpu_cost": 1.0,
    "exclude_configs": [],
    "exclude_iomgrs": [],
    "flaky": false,
    "gtest": true,
    "language": "c++",
    "name": "streams_not_seen_test",
    "platforms": [
      "linux",
      "mac",
      "posix",
      "windows"
    ],
    "uses_polling": true
  },
  {
    "args": [],
    "benchmark": false,
    "ci_platforms": [
      "linux",
      "mac",
      "posix",
      "windows"
    ],
    "cpu_cost": 1.0,
    "exclude_configs": [],
    "exclude_iomgrs": [],
    "flaky": false,
    "gtest": true,
    "language": "c++",
    "name": "string_ref_test",
    "platforms": [
      "linux",
      "mac",
      "posix",
      "windows"
    ],
    "uses_polling": false
  },
  {
    "args": [],
    "benchmark": false,
    "ci_platforms": [
      "linux",
      "mac",
      "posix",
      "windows"
    ],
    "cpu_cost": 1.0,
    "exclude_configs": [],
    "exclude_iomgrs": [],
    "flaky": false,
    "gtest": true,
    "language": "c++",
    "name": "string_test",
    "platforms": [
      "linux",
      "mac",
      "posix",
      "windows"
    ],
    "uses_polling": false
  },
  {
    "args": [],
    "benchmark": false,
    "ci_platforms": [
      "linux",
      "mac",
      "posix",
      "windows"
    ],
    "cpu_cost": 1.0,
    "exclude_configs": [],
    "exclude_iomgrs": [],
    "flaky": false,
    "gtest": true,
    "language": "c++",
    "name": "sync_test",
    "platforms": [
      "linux",
      "mac",
      "posix",
      "windows"
    ],
    "uses_polling": false
  },
  {
    "args": [],
    "benchmark": false,
    "ci_platforms": [
      "linux",
      "mac",
      "posix",
      "windows"
    ],
    "cpu_cost": 1.0,
    "exclude_configs": [],
    "exclude_iomgrs": [],
    "flaky": false,
    "gtest": true,
    "language": "c++",
    "name": "system_roots_test",
    "platforms": [
      "linux",
      "mac",
      "posix",
      "windows"
    ],
    "uses_polling": true
  },
  {
    "args": [],
    "benchmark": false,
    "ci_platforms": [
      "linux",
      "mac",
      "posix",
      "windows"
    ],
    "cpu_cost": 1.0,
    "exclude_configs": [],
    "exclude_iomgrs": [],
    "flaky": false,
    "gtest": true,
    "language": "c++",
    "name": "table_test",
    "platforms": [
      "linux",
      "mac",
      "posix",
      "windows"
    ],
    "uses_polling": false
  },
  {
    "args": [],
    "benchmark": false,
    "ci_platforms": [
      "linux",
      "mac",
      "posix"
    ],
    "cpu_cost": 1.0,
    "exclude_configs": [],
    "exclude_iomgrs": [],
    "flaky": false,
    "gtest": true,
    "language": "c++",
    "name": "tcp_client_posix_test",
    "platforms": [
      "linux",
      "mac",
      "posix"
    ],
    "uses_polling": true
  },
  {
    "args": [],
    "benchmark": false,
    "ci_platforms": [
      "linux",
      "mac",
      "posix"
    ],
    "cpu_cost": 1.0,
    "exclude_configs": [],
    "exclude_iomgrs": [],
    "flaky": false,
    "gtest": true,
    "language": "c++",
    "name": "tcp_posix_socket_utils_test",
    "platforms": [
      "linux",
      "mac",
      "posix"
    ],
    "uses_polling": false
  },
  {
    "args": [],
    "benchmark": false,
    "ci_platforms": [
      "linux",
      "mac",
      "posix"
    ],
    "cpu_cost": 1.0,
    "exclude_configs": [],
    "exclude_iomgrs": [],
    "flaky": false,
    "gtest": true,
    "language": "c++",
    "name": "tcp_server_posix_test",
    "platforms": [
      "linux",
      "mac",
      "posix"
    ],
    "uses_polling": true
  },
  {
    "args": [],
    "benchmark": false,
    "ci_platforms": [
      "linux",
      "mac",
      "posix",
      "windows"
    ],
    "cpu_cost": 1.0,
    "exclude_configs": [],
    "exclude_iomgrs": [],
    "flaky": false,
    "gtest": true,
    "language": "c++",
    "name": "test_core_event_engine_posix_timer_heap_test",
    "platforms": [
      "linux",
      "mac",
      "posix",
      "windows"
    ],
    "uses_polling": false
  },
  {
    "args": [],
    "benchmark": false,
    "ci_platforms": [
      "linux",
      "mac",
      "posix",
      "windows"
    ],
    "cpu_cost": 1.0,
    "exclude_configs": [],
    "exclude_iomgrs": [],
    "flaky": false,
    "gtest": true,
    "language": "c++",
    "name": "test_core_event_engine_posix_timer_list_test",
    "platforms": [
      "linux",
      "mac",
      "posix",
      "windows"
    ],
    "uses_polling": false
  },
  {
    "args": [],
    "benchmark": false,
    "ci_platforms": [
      "linux",
      "mac",
      "posix",
      "windows"
    ],
    "cpu_cost": 1.0,
    "exclude_configs": [],
    "exclude_iomgrs": [],
    "flaky": false,
    "gtest": true,
    "language": "c++",
    "name": "test_core_event_engine_slice_buffer_test",
    "platforms": [
      "linux",
      "mac",
      "posix",
      "windows"
    ],
    "uses_polling": true
  },
  {
    "args": [],
    "benchmark": false,
    "ci_platforms": [
      "linux",
      "mac",
      "posix",
      "windows"
    ],
    "cpu_cost": 1.0,
    "exclude_configs": [],
    "exclude_iomgrs": [],
    "flaky": false,
    "gtest": true,
    "language": "c++",
    "name": "test_core_gpr_time_test",
    "platforms": [
      "linux",
      "mac",
      "posix",
      "windows"
    ],
    "uses_polling": false
  },
  {
    "args": [],
    "benchmark": false,
    "ci_platforms": [
      "linux",
      "mac",
      "posix",
      "windows"
    ],
    "cpu_cost": 1.0,
    "exclude_configs": [],
    "exclude_iomgrs": [],
    "flaky": false,
    "gtest": true,
    "language": "c++",
    "name": "test_core_gprpp_load_file_test",
    "platforms": [
      "linux",
      "mac",
      "posix",
      "windows"
    ],
    "uses_polling": false
  },
  {
    "args": [],
    "benchmark": false,
    "ci_platforms": [
      "linux",
      "mac",
      "posix",
      "windows"
    ],
    "cpu_cost": 1.0,
    "exclude_configs": [],
    "exclude_iomgrs": [],
    "flaky": false,
    "gtest": true,
    "language": "c++",
    "name": "test_core_gprpp_time_test",
    "platforms": [
      "linux",
      "mac",
      "posix",
      "windows"
    ],
    "uses_polling": false
  },
  {
    "args": [],
    "benchmark": false,
    "ci_platforms": [
      "linux",
      "mac",
      "posix",
      "windows"
    ],
    "cpu_cost": 1.0,
    "exclude_configs": [],
    "exclude_iomgrs": [],
    "flaky": false,
    "gtest": true,
    "language": "c++",
    "name": "test_core_iomgr_load_file_test",
    "platforms": [
      "linux",
      "mac",
      "posix",
      "windows"
    ],
    "uses_polling": false
  },
  {
    "args": [],
    "benchmark": false,
    "ci_platforms": [
      "linux",
      "mac",
      "posix",
      "windows"
    ],
    "cpu_cost": 1.0,
    "exclude_configs": [],
    "exclude_iomgrs": [],
    "flaky": false,
    "gtest": true,
    "language": "c++",
    "name": "test_core_iomgr_timer_heap_test",
    "platforms": [
      "linux",
      "mac",
      "posix",
      "windows"
    ],
    "uses_polling": false
  },
  {
    "args": [],
    "benchmark": false,
    "ci_platforms": [
      "linux",
      "mac",
      "posix",
      "windows"
    ],
    "cpu_cost": 1.0,
    "exclude_configs": [],
    "exclude_iomgrs": [],
    "flaky": false,
    "gtest": true,
    "language": "c++",
    "name": "test_core_security_credentials_test",
    "platforms": [
      "linux",
      "mac",
      "posix",
      "windows"
    ],
    "uses_polling": true
  },
  {
    "args": [],
    "benchmark": false,
    "ci_platforms": [
      "linux",
      "mac",
      "posix",
      "windows"
    ],
    "cpu_cost": 1.0,
    "exclude_configs": [],
    "exclude_iomgrs": [],
    "flaky": false,
    "gtest": true,
    "language": "c++",
    "name": "test_core_slice_slice_buffer_test",
    "platforms": [
      "linux",
      "mac",
      "posix",
      "windows"
    ],
    "uses_polling": false
  },
  {
    "args": [],
    "benchmark": false,
    "ci_platforms": [
      "linux",
      "mac",
      "posix",
      "windows"
    ],
    "cpu_cost": 1.0,
    "exclude_configs": [],
    "exclude_iomgrs": [],
    "flaky": false,
    "gtest": true,
    "language": "c++",
    "name": "test_core_slice_slice_test",
    "platforms": [
      "linux",
      "mac",
      "posix",
      "windows"
    ],
    "uses_polling": false
  },
  {
    "args": [],
    "benchmark": false,
    "ci_platforms": [
      "linux",
      "mac",
      "posix",
      "windows"
    ],
    "cpu_cost": 1.0,
    "exclude_configs": [],
    "exclude_iomgrs": [],
    "flaky": false,
    "gtest": true,
    "language": "c++",
    "name": "test_cpp_client_credentials_test",
    "platforms": [
      "linux",
      "mac",
      "posix",
      "windows"
    ],
    "uses_polling": true
  },
  {
    "args": [],
    "benchmark": false,
    "ci_platforms": [
      "linux",
      "mac",
      "posix",
      "windows"
    ],
    "cpu_cost": 1.0,
    "exclude_configs": [],
    "exclude_iomgrs": [],
    "flaky": false,
    "gtest": true,
    "language": "c++",
    "name": "test_cpp_server_credentials_test",
    "platforms": [
      "linux",
      "mac",
      "posix",
      "windows"
    ],
    "uses_polling": true
  },
  {
    "args": [],
    "benchmark": false,
    "ci_platforms": [
      "linux",
      "mac",
      "posix",
      "windows"
    ],
    "cpu_cost": 1.0,
    "exclude_configs": [],
    "exclude_iomgrs": [],
    "flaky": false,
    "gtest": true,
    "language": "c++",
    "name": "test_cpp_util_slice_test",
    "platforms": [
      "linux",
      "mac",
      "posix",
      "windows"
    ],
    "uses_polling": false
  },
  {
    "args": [],
    "benchmark": false,
    "ci_platforms": [
      "linux",
      "mac",
      "posix",
      "windows"
    ],
    "cpu_cost": 1.0,
    "exclude_configs": [],
    "exclude_iomgrs": [],
    "flaky": false,
    "gtest": true,
    "language": "c++",
    "name": "test_cpp_util_time_test",
    "platforms": [
      "linux",
      "mac",
      "posix",
      "windows"
    ],
    "uses_polling": false
  },
  {
    "args": [],
    "benchmark": false,
    "ci_platforms": [
      "linux",
      "mac",
      "posix",
      "windows"
    ],
    "cpu_cost": 1.0,
    "exclude_configs": [],
    "exclude_iomgrs": [],
    "flaky": false,
    "gtest": true,
    "language": "c++",
    "name": "thd_test",
    "platforms": [
      "linux",
      "mac",
      "posix",
      "windows"
    ],
    "uses_polling": false
  },
  {
    "args": [],
    "benchmark": false,
    "ci_platforms": [
      "linux",
      "mac",
      "posix",
      "windows"
    ],
    "cpu_cost": 1.0,
    "exclude_configs": [],
    "exclude_iomgrs": [],
    "flaky": false,
    "gtest": true,
    "language": "c++",
    "name": "thread_manager_test",
    "platforms": [
      "linux",
      "mac",
      "posix",
      "windows"
    ],
    "uses_polling": true
  },
  {
    "args": [],
    "benchmark": false,
    "ci_platforms": [
      "linux",
      "mac",
      "posix",
      "windows"
    ],
    "cpu_cost": 1.0,
    "exclude_configs": [],
    "exclude_iomgrs": [],
    "flaky": false,
    "gtest": true,
    "language": "c++",
    "name": "thread_pool_test",
    "platforms": [
      "linux",
      "mac",
      "posix",
      "windows"
    ],
    "uses_polling": true
  },
  {
    "args": [],
    "benchmark": false,
    "ci_platforms": [
      "linux",
      "mac",
      "posix",
      "windows"
    ],
    "cpu_cost": 1.0,
    "exclude_configs": [],
    "exclude_iomgrs": [],
    "flaky": false,
    "gtest": true,
    "language": "c++",
    "name": "thread_quota_test",
    "platforms": [
      "linux",
      "mac",
      "posix",
      "windows"
    ],
    "uses_polling": false
  },
  {
    "args": [],
    "benchmark": false,
    "ci_platforms": [
      "linux",
      "mac",
      "posix"
    ],
    "cpu_cost": 1.0,
    "exclude_configs": [],
    "exclude_iomgrs": [],
    "flaky": false,
    "gtest": true,
    "language": "c++",
    "name": "thread_stress_test",
    "platforms": [
      "linux",
      "mac",
      "posix"
    ],
    "uses_polling": true
  },
  {
    "args": [],
    "benchmark": false,
    "ci_platforms": [
      "linux",
      "mac",
      "posix",
      "windows"
    ],
    "cpu_cost": 1.0,
    "exclude_configs": [],
    "exclude_iomgrs": [],
    "flaky": false,
    "gtest": true,
    "language": "c++",
    "name": "time_util_test",
    "platforms": [
      "linux",
      "mac",
      "posix",
      "windows"
    ],
    "uses_polling": false
  },
  {
    "args": [],
    "benchmark": false,
    "ci_platforms": [
      "linux",
      "mac",
      "posix",
      "windows"
    ],
    "cpu_cost": 1.0,
    "exclude_configs": [],
    "exclude_iomgrs": [],
    "flaky": false,
    "gtest": true,
    "language": "c++",
    "name": "timeout_encoding_test",
    "platforms": [
      "linux",
      "mac",
      "posix",
      "windows"
    ],
    "uses_polling": false
  },
  {
    "args": [],
    "benchmark": false,
    "ci_platforms": [
      "linux",
      "mac",
      "posix",
      "windows"
    ],
    "cpu_cost": 1.0,
    "exclude_configs": [],
    "exclude_iomgrs": [],
    "flaky": false,
    "gtest": true,
    "language": "c++",
    "name": "timer_manager_test",
    "platforms": [
      "linux",
      "mac",
      "posix",
      "windows"
    ],
    "uses_polling": false
  },
  {
    "args": [],
    "benchmark": false,
    "ci_platforms": [
      "linux",
      "mac",
      "posix",
      "windows"
    ],
    "cpu_cost": 1.0,
    "exclude_configs": [],
    "exclude_iomgrs": [],
    "flaky": false,
    "gtest": true,
    "language": "c++",
    "name": "tls_certificate_verifier_test",
    "platforms": [
      "linux",
      "mac",
      "posix",
      "windows"
    ],
    "uses_polling": true
  },
  {
    "args": [],
    "benchmark": false,
    "ci_platforms": [
      "linux",
      "mac",
      "posix",
      "windows"
    ],
    "cpu_cost": 1.0,
    "exclude_configs": [],
    "exclude_iomgrs": [],
    "flaky": false,
    "gtest": true,
    "language": "c++",
    "name": "tls_key_export_test",
    "platforms": [
      "linux",
      "mac",
      "posix",
      "windows"
    ],
    "uses_polling": true
  },
  {
    "args": [],
    "benchmark": false,
    "ci_platforms": [
      "linux",
      "mac",
      "posix",
      "windows"
    ],
    "cpu_cost": 1.0,
    "exclude_configs": [],
    "exclude_iomgrs": [],
    "flaky": false,
    "gtest": true,
    "language": "c++",
    "name": "tls_security_connector_test",
    "platforms": [
      "linux",
      "mac",
      "posix",
      "windows"
    ],
    "uses_polling": true
  },
  {
    "args": [],
    "benchmark": false,
    "ci_platforms": [
      "linux",
      "mac",
      "posix"
    ],
    "cpu_cost": 1.0,
    "exclude_configs": [],
    "exclude_iomgrs": [],
    "flaky": false,
    "gtest": true,
    "language": "c++",
    "name": "traced_buffer_list_test",
    "platforms": [
      "linux",
      "mac",
      "posix"
    ],
    "uses_polling": false
  },
  {
    "args": [],
    "benchmark": false,
    "ci_platforms": [
      "linux",
      "mac",
      "posix",
      "windows"
    ],
    "cpu_cost": 1.0,
    "exclude_configs": [],
    "exclude_iomgrs": [],
    "flaky": false,
    "gtest": true,
    "language": "c++",
    "name": "transport_security_common_api_test",
    "platforms": [
      "linux",
      "mac",
      "posix",
      "windows"
    ],
    "uses_polling": true
  },
  {
    "args": [],
    "benchmark": false,
    "ci_platforms": [
      "linux",
      "mac",
      "posix",
      "windows"
    ],
    "cpu_cost": 1.0,
    "exclude_configs": [],
    "exclude_iomgrs": [],
    "flaky": false,
    "gtest": true,
    "language": "c++",
    "name": "transport_security_test",
    "platforms": [
      "linux",
      "mac",
      "posix",
      "windows"
    ],
    "uses_polling": true
  },
  {
    "args": [],
    "benchmark": false,
    "ci_platforms": [
      "linux",
      "mac",
      "posix",
      "windows"
    ],
    "cpu_cost": 1.0,
    "exclude_configs": [],
    "exclude_iomgrs": [],
    "flaky": false,
    "gtest": true,
    "language": "c++",
    "name": "transport_stream_receiver_test",
    "platforms": [
      "linux",
      "mac",
      "posix",
      "windows"
    ],
    "uses_polling": false
  },
  {
    "args": [],
    "benchmark": false,
    "ci_platforms": [
      "linux",
      "mac",
      "posix",
      "windows"
    ],
    "cpu_cost": 1.0,
    "exclude_configs": [],
    "exclude_iomgrs": [],
    "flaky": false,
    "gtest": true,
    "language": "c++",
    "name": "try_join_test",
    "platforms": [
      "linux",
      "mac",
      "posix",
      "windows"
    ],
    "uses_polling": false
  },
  {
    "args": [],
    "benchmark": false,
    "ci_platforms": [
      "linux",
      "mac",
      "posix",
      "windows"
    ],
    "cpu_cost": 1.0,
    "exclude_configs": [],
    "exclude_iomgrs": [],
    "flaky": false,
    "gtest": true,
    "language": "c++",
    "name": "try_seq_metadata_test",
    "platforms": [
      "linux",
      "mac",
      "posix",
      "windows"
    ],
    "uses_polling": false
  },
  {
    "args": [],
    "benchmark": false,
    "ci_platforms": [
      "linux",
      "mac",
      "posix",
      "windows"
    ],
    "cpu_cost": 1.0,
    "exclude_configs": [],
    "exclude_iomgrs": [],
    "flaky": false,
    "gtest": true,
    "language": "c++",
    "name": "try_seq_test",
    "platforms": [
      "linux",
      "mac",
      "posix",
      "windows"
    ],
    "uses_polling": false
  },
  {
    "args": [],
    "benchmark": false,
    "ci_platforms": [
      "linux",
      "mac",
      "posix",
      "windows"
    ],
    "cpu_cost": 1.0,
    "exclude_configs": [],
    "exclude_iomgrs": [],
    "flaky": false,
    "gtest": true,
    "language": "c++",
    "name": "unique_type_name_test",
    "platforms": [
      "linux",
      "mac",
      "posix",
      "windows"
    ],
    "uses_polling": false
  },
  {
    "args": [],
    "benchmark": false,
    "ci_platforms": [
      "linux",
      "mac",
      "posix",
      "windows"
    ],
    "cpu_cost": 1.0,
    "exclude_configs": [],
    "exclude_iomgrs": [],
    "flaky": false,
    "gtest": true,
    "language": "c++",
    "name": "unknown_frame_bad_client_test",
    "platforms": [
      "linux",
      "mac",
      "posix",
      "windows"
    ],
    "uses_polling": true
  },
  {
    "args": [],
    "benchmark": false,
    "ci_platforms": [
      "linux",
      "mac",
      "posix",
      "windows"
    ],
    "cpu_cost": 1.0,
    "exclude_configs": [],
    "exclude_iomgrs": [],
    "flaky": false,
    "gtest": true,
    "language": "c++",
    "name": "uri_parser_test",
    "platforms": [
      "linux",
      "mac",
      "posix",
      "windows"
    ],
    "uses_polling": true
  },
  {
    "args": [],
    "benchmark": false,
    "ci_platforms": [
      "linux",
      "mac",
      "posix",
      "windows"
    ],
    "cpu_cost": 1.0,
    "exclude_configs": [],
    "exclude_iomgrs": [],
    "flaky": false,
    "gtest": true,
    "language": "c++",
    "name": "useful_test",
    "platforms": [
      "linux",
      "mac",
      "posix",
      "windows"
    ],
    "uses_polling": false
  },
  {
    "args": [],
    "benchmark": false,
    "ci_platforms": [
      "linux",
      "mac",
      "posix",
      "windows"
    ],
    "cpu_cost": 1.0,
    "exclude_configs": [],
    "exclude_iomgrs": [],
    "flaky": false,
    "gtest": true,
    "language": "c++",
    "name": "validation_errors_test",
    "platforms": [
      "linux",
      "mac",
      "posix",
      "windows"
    ],
    "uses_polling": true
  },
  {
    "args": [],
    "benchmark": false,
    "ci_platforms": [
      "linux",
      "mac",
      "posix",
      "windows"
    ],
    "cpu_cost": 1.0,
    "exclude_configs": [],
    "exclude_iomgrs": [],
    "flaky": false,
    "gtest": true,
    "language": "c++",
    "name": "varint_test",
    "platforms": [
      "linux",
      "mac",
      "posix",
      "windows"
    ],
    "uses_polling": false
  },
  {
    "args": [],
    "benchmark": false,
    "ci_platforms": [
      "linux",
      "mac",
      "posix"
    ],
    "cpu_cost": 1.0,
    "exclude_configs": [],
    "exclude_iomgrs": [],
    "flaky": false,
    "gtest": true,
    "language": "c++",
    "name": "wakeup_fd_posix_test",
    "platforms": [
      "linux",
      "mac",
      "posix"
    ],
    "uses_polling": true
  },
  {
    "args": [],
    "benchmark": false,
    "ci_platforms": [
      "linux",
      "posix",
      "windows"
    ],
    "cpu_cost": 1.0,
    "exclude_configs": [],
    "exclude_iomgrs": [],
    "flaky": false,
    "gtest": true,
    "language": "c++",
    "name": "win_socket_test",
    "platforms": [
      "linux",
      "posix",
      "windows"
    ],
    "uses_polling": false
  },
  {
    "args": [],
    "benchmark": false,
    "ci_platforms": [
      "linux",
      "mac",
      "posix",
      "windows"
    ],
    "cpu_cost": 1.0,
    "exclude_configs": [],
    "exclude_iomgrs": [],
    "flaky": false,
    "gtest": true,
    "language": "c++",
    "name": "window_overflow_bad_client_test",
    "platforms": [
      "linux",
      "mac",
      "posix",
      "windows"
    ],
    "uses_polling": true
  },
  {
    "args": [],
    "benchmark": false,
    "ci_platforms": [
      "linux",
      "mac",
      "posix",
      "windows"
    ],
    "cpu_cost": 1.0,
    "exclude_configs": [],
    "exclude_iomgrs": [],
    "flaky": false,
    "gtest": true,
    "language": "c++",
    "name": "wire_reader_test",
    "platforms": [
      "linux",
      "mac",
      "posix",
      "windows"
    ],
    "uses_polling": false
  },
  {
    "args": [],
    "benchmark": false,
    "ci_platforms": [
      "linux",
      "mac",
      "posix",
      "windows"
    ],
    "cpu_cost": 1.0,
    "exclude_configs": [],
    "exclude_iomgrs": [],
    "flaky": false,
    "gtest": true,
    "language": "c++",
    "name": "wire_writer_test",
    "platforms": [
      "linux",
      "mac",
      "posix",
      "windows"
    ],
    "uses_polling": false
  },
  {
    "args": [],
    "benchmark": false,
    "ci_platforms": [
      "linux",
      "mac",
      "posix",
      "windows"
    ],
    "cpu_cost": 1.0,
    "exclude_configs": [],
    "exclude_iomgrs": [],
    "flaky": false,
    "gtest": true,
    "language": "c++",
    "name": "work_queue_test",
    "platforms": [
      "linux",
      "mac",
      "posix",
      "windows"
    ],
    "uses_polling": true
  },
  {
    "args": [],
    "benchmark": false,
    "ci_platforms": [
      "linux",
      "mac",
      "posix"
    ],
    "cpu_cost": 1.0,
    "exclude_configs": [],
    "exclude_iomgrs": [],
    "flaky": false,
    "gtest": true,
    "language": "c++",
    "name": "writes_per_rpc_test",
    "platforms": [
      "linux",
      "mac",
      "posix"
    ],
    "uses_polling": true
  },
  {
    "args": [],
    "benchmark": false,
    "ci_platforms": [
      "linux",
      "mac",
      "posix",
      "windows"
    ],
    "cpu_cost": 1.0,
    "exclude_configs": [],
    "exclude_iomgrs": [],
    "flaky": false,
    "gtest": true,
    "language": "c++",
    "name": "xds_bootstrap_test",
    "platforms": [
      "linux",
      "mac",
      "posix",
      "windows"
    ],
    "uses_polling": true
  },
  {
    "args": [],
    "benchmark": false,
    "ci_platforms": [
      "linux",
      "mac",
      "posix",
      "windows"
    ],
    "cpu_cost": 1.0,
    "exclude_configs": [],
    "exclude_iomgrs": [],
    "flaky": false,
    "gtest": true,
    "language": "c++",
    "name": "xds_certificate_provider_test",
    "platforms": [
      "linux",
      "mac",
      "posix",
      "windows"
    ],
    "uses_polling": true
  },
  {
    "args": [],
    "benchmark": false,
    "ci_platforms": [
      "linux",
      "mac",
      "posix",
      "windows"
    ],
    "cpu_cost": 1.0,
    "exclude_configs": [],
    "exclude_iomgrs": [],
    "flaky": false,
    "gtest": true,
    "language": "c++",
    "name": "xds_client_test",
    "platforms": [
      "linux",
      "mac",
      "posix",
      "windows"
    ],
    "uses_polling": false
  },
  {
    "args": [],
    "benchmark": false,
    "ci_platforms": [
      "linux",
      "mac",
      "posix",
      "windows"
    ],
    "cpu_cost": 1.0,
    "exclude_configs": [],
    "exclude_iomgrs": [],
    "flaky": false,
    "gtest": true,
    "language": "c++",
    "name": "xds_credentials_end2end_test",
    "platforms": [
      "linux",
      "mac",
      "posix",
      "windows"
    ],
    "uses_polling": true
  },
  {
    "args": [],
    "benchmark": false,
    "ci_platforms": [
      "linux",
      "mac",
      "posix",
      "windows"
    ],
    "cpu_cost": 1.0,
    "exclude_configs": [],
    "exclude_iomgrs": [],
    "flaky": false,
    "gtest": true,
    "language": "c++",
    "name": "xds_credentials_test",
    "platforms": [
      "linux",
      "mac",
      "posix",
      "windows"
    ],
    "uses_polling": true
  },
  {
    "args": [],
    "benchmark": false,
    "ci_platforms": [
      "linux",
      "mac",
      "posix"
    ],
    "cpu_cost": 1.0,
    "exclude_configs": [],
    "exclude_iomgrs": [],
    "flaky": false,
    "gtest": true,
    "language": "c++",
    "name": "xds_csds_end2end_test",
    "platforms": [
      "linux",
      "mac",
      "posix"
    ],
    "uses_polling": true
  },
  {
    "args": [],
    "benchmark": false,
    "ci_platforms": [
      "linux",
      "mac",
      "posix",
      "windows"
    ],
    "cpu_cost": 1.0,
    "exclude_configs": [],
    "exclude_iomgrs": [],
    "flaky": false,
    "gtest": true,
    "language": "c++",
    "name": "xds_endpoint_resource_type_test",
    "platforms": [
      "linux",
      "mac",
      "posix",
      "windows"
    ],
    "uses_polling": false
  },
  {
    "args": [],
    "benchmark": false,
    "ci_platforms": [
      "linux",
      "mac",
      "posix",
      "windows"
    ],
    "cpu_cost": 1.0,
    "exclude_configs": [],
    "exclude_iomgrs": [],
    "flaky": false,
    "gtest": true,
    "language": "c++",
    "name": "xds_lb_policy_registry_test",
    "platforms": [
      "linux",
      "mac",
      "posix",
      "windows"
    ],
    "uses_polling": false
  },
  {
    "args": [],
    "benchmark": false,
    "ci_platforms": [
      "linux",
      "mac",
      "posix"
    ],
    "cpu_cost": 1.0,
    "exclude_configs": [],
    "exclude_iomgrs": [],
    "flaky": false,
    "gtest": true,
    "language": "c++",
    "name": "xds_rls_end2end_test",
    "platforms": [
      "linux",
      "mac",
      "posix"
    ],
    "uses_polling": true
  },
  {
    "args": [],
    "boringssl": true,
    "ci_platforms": [
      "linux",
      "mac",
      "posix",
      "windows"
    ],
    "cpu_cost": 1.0,
    "defaults": "boringssl",
    "exclude_configs": [
      "asan",
      "ubsan"
    ],
    "flaky": false,
    "gtest": true,
    "language": "c++",
    "name": "boringssl_ssl_test",
    "platforms": [
      "linux",
      "mac",
      "posix",
      "windows"
    ]
  },
  {
    "args": [],
    "boringssl": true,
    "ci_platforms": [
      "linux",
      "mac",
      "posix",
      "windows"
    ],
    "cpu_cost": 1.0,
    "defaults": "boringssl",
    "exclude_configs": [
      "asan",
      "ubsan"
    ],
    "flaky": false,
    "gtest": true,
    "language": "c++",
    "name": "boringssl_crypto_test",
    "platforms": [
      "linux",
      "mac",
      "posix",
      "windows"
    ]
  }
]<|MERGE_RESOLUTION|>--- conflicted
+++ resolved
@@ -4439,41 +4439,14 @@
     "ci_platforms": [
       "linux",
       "mac",
-      "posix",
-      "windows"
-    ],
-    "cpu_cost": 1.0,
-    "exclude_configs": [],
-    "exclude_iomgrs": [],
-    "flaky": false,
-    "gtest": true,
-    "language": "c++",
-<<<<<<< HEAD
-    "name": "load_file_test",
-    "platforms": [
-      "linux",
-      "mac",
-      "posix",
-      "windows"
-    ],
-    "uses_polling": false
-  },
-  {
-    "args": [],
-    "benchmark": false,
-    "ci_platforms": [
-      "linux",
-      "mac",
-      "posix"
-    ],
-    "cpu_cost": 1.0,
-    "exclude_configs": [],
-    "exclude_iomgrs": [],
-    "flaky": false,
-    "gtest": true,
-    "language": "c++",
-=======
->>>>>>> 6e15936d
+      "posix"
+    ],
+    "cpu_cost": 1.0,
+    "exclude_configs": [],
+    "exclude_iomgrs": [],
+    "flaky": false,
+    "gtest": true,
+    "language": "c++",
     "name": "lock_free_event_test",
     "platforms": [
       "linux",
