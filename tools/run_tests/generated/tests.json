

[
  {
    "args": [],
    "benchmark": false,
    "ci_platforms": [
      "linux",
      "mac",
      "posix"
    ],
    "cpu_cost": 1.0,
    "exclude_configs": [],
    "exclude_iomgrs": [],
    "flaky": false,
    "gtest": false,
    "language": "c",
    "name": "fd_conservation_posix_test",
    "platforms": [
      "linux",
      "mac",
      "posix"
    ],
    "uses_polling": true
  },
  {
    "args": [],
    "benchmark": false,
    "ci_platforms": [
      "linux",
      "mac",
      "posix",
      "windows"
    ],
    "cpu_cost": 1.0,
    "exclude_configs": [],
    "exclude_iomgrs": [],
    "flaky": false,
    "gtest": false,
    "language": "c",
    "name": "multiple_server_queues_test",
    "platforms": [
      "linux",
      "mac",
      "posix",
      "windows"
    ],
    "uses_polling": true
  },
  {
    "args": [],
    "benchmark": false,
    "ci_platforms": [
      "linux",
      "posix",
      "windows"
    ],
    "cpu_cost": 1.0,
    "exclude_configs": [],
    "exclude_iomgrs": [],
    "flaky": false,
    "gtest": false,
    "language": "c",
    "name": "pollset_windows_starvation_test",
    "platforms": [
      "linux",
      "posix",
      "windows"
    ],
    "uses_polling": true
  },
  {
    "args": [],
    "benchmark": true,
    "ci_platforms": [
      "linux",
      "posix"
    ],
    "cpu_cost": 1.0,
    "exclude_configs": [],
    "exclude_iomgrs": [],
    "flaky": false,
    "gtest": false,
    "language": "c",
    "name": "static_stride_scheduler_benchmark",
    "platforms": [
      "linux",
      "posix"
    ],
    "uses_polling": false
  },
  {
    "args": [],
    "benchmark": false,
    "ci_platforms": [
      "linux",
      "mac",
      "posix",
      "windows"
    ],
    "cpu_cost": 1.0,
    "exclude_configs": [],
    "exclude_iomgrs": [],
    "flaky": false,
    "gtest": false,
    "language": "c",
    "name": "test_core_iomgr_timer_list_test",
    "platforms": [
      "linux",
      "mac",
      "posix",
      "windows"
    ],
    "uses_polling": false
  },
  {
    "args": [],
    "benchmark": false,
    "ci_platforms": [
      "linux",
      "mac",
      "posix"
    ],
    "cpu_cost": 1.0,
    "exclude_configs": [],
    "exclude_iomgrs": [],
    "flaky": false,
    "gtest": true,
    "language": "c++",
    "name": "address_sorting_test",
    "platforms": [
      "linux",
      "mac",
      "posix"
    ],
    "uses_polling": true
  },
  {
    "args": [],
    "benchmark": false,
    "ci_platforms": [
      "linux",
      "mac",
      "posix"
    ],
    "cpu_cost": 1.0,
    "exclude_configs": [],
    "exclude_iomgrs": [],
    "flaky": false,
    "gtest": true,
    "language": "c++",
    "name": "address_sorting_test_unsecure",
    "platforms": [
      "linux",
      "mac",
      "posix"
    ],
    "uses_polling": true
  },
  {
    "args": [],
    "benchmark": false,
    "ci_platforms": [
      "linux",
      "mac",
      "posix",
      "windows"
    ],
    "cpu_cost": 1.0,
    "exclude_configs": [],
    "exclude_iomgrs": [],
    "flaky": false,
    "gtest": true,
    "language": "c++",
    "name": "admin_services_end2end_test",
    "platforms": [
      "linux",
      "mac",
      "posix",
      "windows"
    ],
    "uses_polling": true
  },
  {
    "args": [],
    "benchmark": false,
    "ci_platforms": [
      "linux",
      "mac",
      "posix"
    ],
    "cpu_cost": 1.0,
    "exclude_configs": [],
    "exclude_iomgrs": [],
    "flaky": false,
    "gtest": true,
    "language": "c++",
    "name": "alarm_test",
    "platforms": [
      "linux",
      "mac",
      "posix"
    ],
    "uses_polling": true
  },
  {
    "args": [],
    "benchmark": false,
    "ci_platforms": [
      "linux",
      "mac",
      "posix",
      "windows"
    ],
    "cpu_cost": 1.0,
    "exclude_configs": [],
    "exclude_iomgrs": [],
    "flaky": false,
    "gtest": true,
    "language": "c++",
    "name": "alloc_test",
    "platforms": [
      "linux",
      "mac",
      "posix",
      "windows"
    ],
    "uses_polling": false
  },
  {
    "args": [],
    "benchmark": false,
    "ci_platforms": [
      "linux",
      "mac",
      "posix",
      "windows"
    ],
    "cpu_cost": 1.0,
    "exclude_configs": [],
    "exclude_iomgrs": [],
    "flaky": false,
    "gtest": true,
    "language": "c++",
    "name": "alpn_test",
    "platforms": [
      "linux",
      "mac",
      "posix",
      "windows"
    ],
    "uses_polling": true
  },
  {
    "args": [],
    "benchmark": false,
    "ci_platforms": [
      "linux",
      "mac",
      "posix",
      "windows"
    ],
    "cpu_cost": 1.0,
    "exclude_configs": [],
    "exclude_iomgrs": [],
    "flaky": false,
    "gtest": true,
    "language": "c++",
    "name": "alts_counter_test",
    "platforms": [
      "linux",
      "mac",
      "posix",
      "windows"
    ],
    "uses_polling": true
  },
  {
    "args": [],
    "benchmark": false,
    "ci_platforms": [
      "linux",
      "mac",
      "posix",
      "windows"
    ],
    "cpu_cost": 1.0,
    "exclude_configs": [],
    "exclude_iomgrs": [],
    "flaky": false,
    "gtest": true,
    "language": "c++",
    "name": "alts_crypt_test",
    "platforms": [
      "linux",
      "mac",
      "posix",
      "windows"
    ],
    "uses_polling": true
  },
  {
    "args": [],
    "benchmark": false,
    "ci_platforms": [
      "linux",
      "mac",
      "posix",
      "windows"
    ],
    "cpu_cost": 1.0,
    "exclude_configs": [],
    "exclude_iomgrs": [],
    "flaky": false,
    "gtest": true,
    "language": "c++",
    "name": "alts_crypter_test",
    "platforms": [
      "linux",
      "mac",
      "posix",
      "windows"
    ],
    "uses_polling": true
  },
  {
    "args": [],
    "benchmark": false,
    "ci_platforms": [
      "linux",
      "mac",
      "posix",
      "windows"
    ],
    "cpu_cost": 1.0,
    "exclude_configs": [],
    "exclude_iomgrs": [],
    "flaky": false,
    "gtest": true,
    "language": "c++",
    "name": "alts_frame_protector_test",
    "platforms": [
      "linux",
      "mac",
      "posix",
      "windows"
    ],
    "uses_polling": true
  },
  {
    "args": [],
    "benchmark": false,
    "ci_platforms": [
      "linux",
      "mac",
      "posix",
      "windows"
    ],
    "cpu_cost": 1.0,
    "exclude_configs": [],
    "exclude_iomgrs": [],
    "flaky": false,
    "gtest": true,
    "language": "c++",
    "name": "alts_grpc_record_protocol_test",
    "platforms": [
      "linux",
      "mac",
      "posix",
      "windows"
    ],
    "uses_polling": true
  },
  {
    "args": [],
    "benchmark": false,
    "ci_platforms": [
      "linux",
      "mac",
      "posix",
      "windows"
    ],
    "cpu_cost": 1.0,
    "exclude_configs": [],
    "exclude_iomgrs": [],
    "flaky": false,
    "gtest": true,
    "language": "c++",
    "name": "alts_handshaker_client_test",
    "platforms": [
      "linux",
      "mac",
      "posix",
      "windows"
    ],
    "uses_polling": true
  },
  {
    "args": [],
    "benchmark": false,
    "ci_platforms": [
      "linux",
      "mac",
      "posix",
      "windows"
    ],
    "cpu_cost": 1.0,
    "exclude_configs": [],
    "exclude_iomgrs": [],
    "flaky": false,
    "gtest": true,
    "language": "c++",
    "name": "alts_iovec_record_protocol_test",
    "platforms": [
      "linux",
      "mac",
      "posix",
      "windows"
    ],
    "uses_polling": true
  },
  {
    "args": [],
    "benchmark": false,
    "ci_platforms": [
      "linux",
      "mac",
      "posix",
      "windows"
    ],
    "cpu_cost": 1.0,
    "exclude_configs": [],
    "exclude_iomgrs": [],
    "flaky": false,
    "gtest": true,
    "language": "c++",
    "name": "alts_security_connector_test",
    "platforms": [
      "linux",
      "mac",
      "posix",
      "windows"
    ],
    "uses_polling": true
  },
  {
    "args": [],
    "benchmark": false,
    "ci_platforms": [
      "linux",
      "mac",
      "posix",
      "windows"
    ],
    "cpu_cost": 1.0,
    "exclude_configs": [],
    "exclude_iomgrs": [],
    "flaky": false,
    "gtest": true,
    "language": "c++",
    "name": "alts_tsi_handshaker_test",
    "platforms": [
      "linux",
      "mac",
      "posix",
      "windows"
    ],
    "uses_polling": true
  },
  {
    "args": [],
    "benchmark": false,
    "ci_platforms": [
      "linux",
      "mac",
      "posix",
      "windows"
    ],
    "cpu_cost": 1.0,
    "exclude_configs": [],
    "exclude_iomgrs": [],
    "flaky": false,
    "gtest": true,
    "language": "c++",
    "name": "alts_tsi_utils_test",
    "platforms": [
      "linux",
      "mac",
      "posix",
      "windows"
    ],
    "uses_polling": true
  },
  {
    "args": [],
    "benchmark": false,
    "ci_platforms": [
      "linux",
      "mac",
      "posix",
      "windows"
    ],
    "cpu_cost": 1.0,
    "exclude_configs": [],
    "exclude_iomgrs": [],
    "flaky": false,
    "gtest": true,
    "language": "c++",
    "name": "alts_util_test",
    "platforms": [
      "linux",
      "mac",
      "posix",
      "windows"
    ],
    "uses_polling": true
  },
  {
    "args": [],
    "benchmark": false,
    "ci_platforms": [
      "linux",
      "mac",
      "posix",
      "windows"
    ],
    "cpu_cost": 1.0,
    "exclude_configs": [],
    "exclude_iomgrs": [],
    "flaky": false,
    "gtest": true,
    "language": "c++",
    "name": "alts_zero_copy_grpc_protector_test",
    "platforms": [
      "linux",
      "mac",
      "posix",
      "windows"
    ],
    "uses_polling": true
  },
  {
    "args": [],
    "benchmark": false,
    "ci_platforms": [
      "linux",
      "mac",
      "posix",
      "windows"
    ],
    "cpu_cost": 1.0,
    "exclude_configs": [],
    "exclude_iomgrs": [],
    "flaky": false,
    "gtest": true,
    "language": "c++",
    "name": "arena_promise_test",
    "platforms": [
      "linux",
      "mac",
      "posix",
      "windows"
    ],
    "uses_polling": false
  },
  {
    "args": [],
    "benchmark": false,
    "ci_platforms": [
      "linux",
      "mac",
      "posix",
      "windows"
    ],
    "cpu_cost": 1.0,
    "exclude_configs": [],
    "exclude_iomgrs": [],
    "flaky": false,
    "gtest": true,
    "language": "c++",
    "name": "arena_test",
    "platforms": [
      "linux",
      "mac",
      "posix",
      "windows"
    ],
    "uses_polling": false
  },
  {
    "args": [],
    "benchmark": false,
    "ci_platforms": [
      "linux",
      "mac",
      "posix",
      "windows"
    ],
    "cpu_cost": 1.0,
    "exclude_configs": [],
    "exclude_iomgrs": [],
    "flaky": false,
    "gtest": true,
    "language": "c++",
    "name": "async_end2end_test",
    "platforms": [
      "linux",
      "mac",
      "posix",
      "windows"
    ],
    "uses_polling": true
  },
  {
    "args": [],
    "benchmark": false,
    "ci_platforms": [
      "linux",
      "mac",
      "posix",
      "windows"
    ],
    "cpu_cost": 1.0,
    "exclude_configs": [],
    "exclude_iomgrs": [],
    "flaky": false,
    "gtest": true,
    "language": "c++",
    "name": "auth_context_test",
    "platforms": [
      "linux",
      "mac",
      "posix",
      "windows"
    ],
    "uses_polling": false
  },
  {
    "args": [],
    "benchmark": false,
    "ci_platforms": [
      "linux",
      "mac",
      "posix",
      "windows"
    ],
    "cpu_cost": 1.0,
    "exclude_configs": [],
    "exclude_iomgrs": [],
    "flaky": false,
    "gtest": true,
    "language": "c++",
    "name": "auth_property_iterator_test",
    "platforms": [
      "linux",
      "mac",
      "posix",
      "windows"
    ],
    "uses_polling": false
  },
  {
    "args": [],
    "benchmark": false,
    "ci_platforms": [
      "linux",
      "mac",
      "posix",
      "windows"
    ],
    "cpu_cost": 1.0,
    "exclude_configs": [],
    "exclude_iomgrs": [],
    "flaky": false,
    "gtest": true,
    "language": "c++",
    "name": "authorization_matchers_test",
    "platforms": [
      "linux",
      "mac",
      "posix",
      "windows"
    ],
    "uses_polling": true
  },
  {
    "args": [],
    "benchmark": false,
    "ci_platforms": [
      "linux",
      "mac",
      "posix",
      "windows"
    ],
    "cpu_cost": 1.0,
    "exclude_configs": [],
    "exclude_iomgrs": [],
    "flaky": false,
    "gtest": true,
    "language": "c++",
    "name": "authorization_policy_provider_test",
    "platforms": [
      "linux",
      "mac",
      "posix",
      "windows"
    ],
    "uses_polling": true
  },
  {
    "args": [],
    "benchmark": false,
    "ci_platforms": [
      "linux",
      "mac",
      "posix",
      "windows"
    ],
    "cpu_cost": 1.0,
    "exclude_configs": [],
    "exclude_iomgrs": [],
    "flaky": false,
    "gtest": true,
    "language": "c++",
    "name": "avl_test",
    "platforms": [
      "linux",
      "mac",
      "posix",
      "windows"
    ],
    "uses_polling": false
  },
  {
    "args": [],
    "benchmark": false,
    "ci_platforms": [
      "linux",
      "mac",
      "posix",
      "windows"
    ],
    "cpu_cost": 1.0,
    "exclude_configs": [],
    "exclude_iomgrs": [],
    "flaky": false,
    "gtest": true,
    "language": "c++",
    "name": "aws_request_signer_test",
    "platforms": [
      "linux",
      "mac",
      "posix",
      "windows"
    ],
    "uses_polling": true
  },
  {
    "args": [],
    "benchmark": false,
    "ci_platforms": [
      "linux",
      "mac",
      "posix",
      "windows"
    ],
    "cpu_cost": 1.0,
    "exclude_configs": [],
    "exclude_iomgrs": [],
    "flaky": false,
    "gtest": true,
    "language": "c++",
    "name": "b64_test",
    "platforms": [
      "linux",
      "mac",
      "posix",
      "windows"
    ],
    "uses_polling": false
  },
  {
    "args": [],
    "benchmark": false,
    "ci_platforms": [
      "linux",
      "mac",
      "posix",
      "windows"
    ],
    "cpu_cost": 1.0,
    "exclude_configs": [],
    "exclude_iomgrs": [],
    "flaky": false,
    "gtest": true,
    "language": "c++",
    "name": "backoff_test",
    "platforms": [
      "linux",
      "mac",
      "posix",
      "windows"
    ],
    "uses_polling": false
  },
  {
    "args": [],
    "benchmark": false,
    "ci_platforms": [
      "linux",
      "mac",
      "posix",
      "windows"
    ],
    "cpu_cost": 1.0,
    "exclude_configs": [],
    "exclude_iomgrs": [],
    "flaky": false,
    "gtest": true,
    "language": "c++",
    "name": "bad_ping_test",
    "platforms": [
      "linux",
      "mac",
      "posix",
      "windows"
    ],
    "uses_polling": true
  },
  {
    "args": [],
    "benchmark": false,
    "ci_platforms": [
      "linux",
      "mac",
      "posix",
      "windows"
    ],
    "cpu_cost": 1.0,
    "exclude_configs": [],
    "exclude_iomgrs": [],
    "flaky": false,
    "gtest": true,
    "language": "c++",
    "name": "bad_server_response_test",
    "platforms": [
      "linux",
      "mac",
      "posix",
      "windows"
    ],
    "uses_polling": true
  },
  {
    "args": [],
    "benchmark": false,
    "ci_platforms": [
      "linux",
      "mac",
      "posix"
    ],
    "cpu_cost": 1.0,
    "exclude_configs": [],
    "exclude_iomgrs": [],
    "flaky": false,
    "gtest": true,
    "language": "c++",
    "name": "bad_ssl_alpn_test",
    "platforms": [
      "linux",
      "mac",
      "posix"
    ],
    "uses_polling": true
  },
  {
    "args": [],
    "benchmark": false,
    "ci_platforms": [
      "linux",
      "mac",
      "posix"
    ],
    "cpu_cost": 1.0,
    "exclude_configs": [],
    "exclude_iomgrs": [],
    "flaky": false,
    "gtest": true,
    "language": "c++",
    "name": "bad_ssl_cert_test",
    "platforms": [
      "linux",
      "mac",
      "posix"
    ],
    "uses_polling": true
  },
  {
    "args": [],
    "benchmark": false,
    "ci_platforms": [
      "linux",
      "mac",
      "posix",
      "windows"
    ],
    "cpu_cost": 1.0,
    "exclude_configs": [],
    "exclude_iomgrs": [],
    "flaky": false,
    "gtest": true,
    "language": "c++",
    "name": "bad_streaming_id_bad_client_test",
    "platforms": [
      "linux",
      "mac",
      "posix",
      "windows"
    ],
    "uses_polling": true
  },
  {
    "args": [],
    "benchmark": false,
    "ci_platforms": [
      "linux",
      "mac",
      "posix",
      "windows"
    ],
    "cpu_cost": 1.0,
    "exclude_configs": [],
    "exclude_iomgrs": [],
    "flaky": false,
    "gtest": true,
    "language": "c++",
    "name": "badreq_bad_client_test",
    "platforms": [
      "linux",
      "mac",
      "posix",
      "windows"
    ],
    "uses_polling": true
  },
  {
    "args": [],
    "benchmark": false,
    "ci_platforms": [
      "linux",
      "mac",
      "posix",
      "windows"
    ],
    "cpu_cost": 1.0,
    "exclude_configs": [],
    "exclude_iomgrs": [],
    "flaky": false,
    "gtest": true,
    "language": "c++",
    "name": "basic_work_queue_test",
    "platforms": [
      "linux",
      "mac",
      "posix",
      "windows"
    ],
    "uses_polling": true
  },
  {
    "args": [],
    "benchmark": false,
    "ci_platforms": [
      "linux",
      "mac",
      "posix"
    ],
    "cpu_cost": 1.0,
    "exclude_configs": [],
    "exclude_iomgrs": [],
    "flaky": false,
    "gtest": true,
    "language": "c++",
    "name": "bdp_estimator_test",
    "platforms": [
      "linux",
      "mac",
      "posix"
    ],
    "uses_polling": false
  },
  {
    "args": [],
    "benchmark": false,
    "ci_platforms": [
      "linux",
      "mac",
      "posix",
      "windows"
    ],
    "cpu_cost": 1.0,
    "exclude_configs": [],
    "exclude_iomgrs": [],
    "flaky": false,
    "gtest": true,
    "language": "c++",
    "name": "bin_decoder_test",
    "platforms": [
      "linux",
      "mac",
      "posix",
      "windows"
    ],
    "uses_polling": false
  },
  {
    "args": [],
    "benchmark": false,
    "ci_platforms": [
      "linux",
      "mac",
      "posix",
      "windows"
    ],
    "cpu_cost": 1.0,
    "exclude_configs": [],
    "exclude_iomgrs": [],
    "flaky": false,
    "gtest": true,
    "language": "c++",
    "name": "bin_encoder_test",
    "platforms": [
      "linux",
      "mac",
      "posix",
      "windows"
    ],
    "uses_polling": false
  },
  {
    "args": [],
    "benchmark": false,
    "ci_platforms": [
      "linux",
      "mac",
      "posix",
      "windows"
    ],
    "cpu_cost": 1.0,
    "exclude_configs": [],
    "exclude_iomgrs": [],
    "flaky": false,
    "gtest": true,
    "language": "c++",
    "name": "binary_metadata_test",
    "platforms": [
      "linux",
      "mac",
      "posix",
      "windows"
    ],
    "uses_polling": true
  },
  {
    "args": [],
    "benchmark": false,
    "ci_platforms": [
      "linux",
      "mac",
      "posix",
      "windows"
    ],
    "cpu_cost": 1.0,
    "exclude_configs": [],
    "exclude_iomgrs": [],
    "flaky": false,
    "gtest": true,
    "language": "c++",
    "name": "binder_resolver_test",
    "platforms": [
      "linux",
      "mac",
      "posix",
      "windows"
    ],
    "uses_polling": true
  },
  {
    "args": [],
    "benchmark": false,
    "ci_platforms": [
      "linux",
      "mac",
      "posix",
      "windows"
    ],
    "cpu_cost": 1.0,
    "exclude_configs": [],
    "exclude_iomgrs": [],
    "flaky": false,
    "gtest": true,
    "language": "c++",
    "name": "binder_server_test",
    "platforms": [
      "linux",
      "mac",
      "posix",
      "windows"
    ],
    "uses_polling": true
  },
  {
    "args": [],
    "benchmark": false,
    "ci_platforms": [
      "linux",
      "mac",
      "posix",
      "windows"
    ],
    "cpu_cost": 1.0,
    "exclude_configs": [],
    "exclude_iomgrs": [],
    "flaky": false,
    "gtest": true,
    "language": "c++",
    "name": "binder_transport_test",
    "platforms": [
      "linux",
      "mac",
      "posix",
      "windows"
    ],
    "uses_polling": false
  },
  {
    "args": [],
    "benchmark": false,
    "ci_platforms": [
      "linux",
      "mac",
      "posix",
      "windows"
    ],
    "cpu_cost": 1.0,
    "exclude_configs": [],
    "exclude_iomgrs": [],
    "flaky": false,
    "gtest": true,
    "language": "c++",
    "name": "bitset_test",
    "platforms": [
      "linux",
      "mac",
      "posix",
      "windows"
    ],
    "uses_polling": false
  },
  {
    "args": [],
    "benchmark": false,
    "ci_platforms": [
      "linux",
      "mac",
      "posix",
      "windows"
    ],
    "cpu_cost": 1.0,
    "exclude_configs": [],
    "exclude_iomgrs": [],
    "flaky": false,
    "gtest": true,
    "language": "c++",
    "name": "buffer_list_test",
    "platforms": [
      "linux",
      "mac",
      "posix",
      "windows"
    ],
    "uses_polling": true
  },
  {
    "args": [],
    "benchmark": false,
    "ci_platforms": [
      "linux",
      "mac",
      "posix",
      "windows"
    ],
    "cpu_cost": 1.0,
    "exclude_configs": [],
    "exclude_iomgrs": [],
    "flaky": false,
    "gtest": true,
    "language": "c++",
    "name": "byte_buffer_test",
    "platforms": [
      "linux",
      "mac",
      "posix",
      "windows"
    ],
    "uses_polling": false
  },
  {
    "args": [],
    "benchmark": false,
    "ci_platforms": [
      "linux",
      "mac",
      "posix",
      "windows"
    ],
    "cpu_cost": 1.0,
    "exclude_configs": [],
    "exclude_iomgrs": [],
    "flaky": false,
    "gtest": true,
    "language": "c++",
    "name": "c_slice_buffer_test",
    "platforms": [
      "linux",
      "mac",
      "posix",
      "windows"
    ],
    "uses_polling": false
  },
  {
    "args": [],
    "benchmark": false,
    "ci_platforms": [
      "linux",
      "mac",
      "posix",
      "windows"
    ],
    "cpu_cost": 1.0,
    "exclude_configs": [],
    "exclude_iomgrs": [],
    "flaky": false,
    "gtest": true,
    "language": "c++",
    "name": "call_creds_test",
    "platforms": [
      "linux",
      "mac",
      "posix",
      "windows"
    ],
    "uses_polling": true
  },
  {
    "args": [],
    "benchmark": false,
    "ci_platforms": [
      "linux",
      "mac",
      "posix",
      "windows"
    ],
    "cpu_cost": 1.0,
    "exclude_configs": [],
    "exclude_iomgrs": [],
    "flaky": false,
    "gtest": true,
    "language": "c++",
    "name": "call_finalization_test",
    "platforms": [
      "linux",
      "mac",
      "posix",
      "windows"
    ],
    "uses_polling": true
  },
  {
    "args": [],
    "benchmark": false,
    "ci_platforms": [
      "linux",
      "mac",
      "posix",
      "windows"
    ],
    "cpu_cost": 1.0,
    "exclude_configs": [],
    "exclude_iomgrs": [],
    "flaky": false,
    "gtest": true,
    "language": "c++",
    "name": "call_host_override_test",
    "platforms": [
      "linux",
      "mac",
      "posix",
      "windows"
    ],
    "uses_polling": true
  },
  {
    "args": [],
    "benchmark": false,
    "ci_platforms": [
      "linux",
      "mac",
      "posix",
      "windows"
    ],
    "cpu_cost": 1.0,
    "exclude_configs": [],
    "exclude_iomgrs": [],
    "flaky": false,
    "gtest": true,
    "language": "c++",
    "name": "call_tracer_test",
    "platforms": [
      "linux",
      "mac",
      "posix",
      "windows"
    ],
    "uses_polling": false
  },
  {
    "args": [],
    "benchmark": false,
    "ci_platforms": [
      "linux",
      "mac",
      "posix",
      "windows"
    ],
    "cpu_cost": 1.0,
    "exclude_configs": [],
    "exclude_iomgrs": [],
    "flaky": false,
    "gtest": true,
    "language": "c++",
    "name": "cancel_after_accept_test",
    "platforms": [
      "linux",
      "mac",
      "posix",
      "windows"
    ],
    "uses_polling": true
  },
  {
    "args": [],
    "benchmark": false,
    "ci_platforms": [
      "linux",
      "mac",
      "posix",
      "windows"
    ],
    "cpu_cost": 1.0,
    "exclude_configs": [],
    "exclude_iomgrs": [],
    "flaky": false,
    "gtest": true,
    "language": "c++",
    "name": "cancel_after_client_done_test",
    "platforms": [
      "linux",
      "mac",
      "posix",
      "windows"
    ],
    "uses_polling": true
  },
  {
    "args": [],
    "benchmark": false,
    "ci_platforms": [
      "linux",
      "mac",
      "posix",
      "windows"
    ],
    "cpu_cost": 1.0,
    "exclude_configs": [],
    "exclude_iomgrs": [],
    "flaky": false,
    "gtest": true,
    "language": "c++",
    "name": "cancel_after_invoke_test",
    "platforms": [
      "linux",
      "mac",
      "posix",
      "windows"
    ],
    "uses_polling": true
  },
  {
    "args": [],
    "benchmark": false,
    "ci_platforms": [
      "linux",
      "mac",
      "posix",
      "windows"
    ],
    "cpu_cost": 1.0,
    "exclude_configs": [],
    "exclude_iomgrs": [],
    "flaky": false,
    "gtest": true,
    "language": "c++",
    "name": "cancel_after_round_trip_test",
    "platforms": [
      "linux",
      "mac",
      "posix",
      "windows"
    ],
    "uses_polling": true
  },
  {
    "args": [],
    "benchmark": false,
    "ci_platforms": [
      "linux",
      "mac",
      "posix",
      "windows"
    ],
    "cpu_cost": 1.0,
    "exclude_configs": [],
    "exclude_iomgrs": [],
    "flaky": false,
    "gtest": true,
    "language": "c++",
    "name": "cancel_ares_query_test",
    "platforms": [
      "linux",
      "mac",
      "posix",
      "windows"
    ],
    "uses_polling": true
  },
  {
    "args": [],
    "benchmark": false,
    "ci_platforms": [
      "linux",
      "mac",
      "posix",
      "windows"
    ],
    "cpu_cost": 1.0,
    "exclude_configs": [],
    "exclude_iomgrs": [],
    "flaky": false,
    "gtest": true,
    "language": "c++",
    "name": "cancel_before_invoke_test",
    "platforms": [
      "linux",
      "mac",
      "posix",
      "windows"
    ],
    "uses_polling": true
  },
  {
    "args": [],
    "benchmark": false,
    "ci_platforms": [
      "linux",
      "mac",
      "posix",
      "windows"
    ],
    "cpu_cost": 1.0,
    "exclude_configs": [],
    "exclude_iomgrs": [],
    "flaky": false,
    "gtest": true,
    "language": "c++",
<<<<<<< HEAD
    "name": "channel_init_test",
    "platforms": [
      "linux",
      "mac",
      "posix",
      "windows"
    ],
    "uses_polling": false
  },
  {
    "args": [],
    "benchmark": false,
    "ci_platforms": [
      "linux",
      "mac",
      "posix",
      "windows"
    ],
    "cpu_cost": 1.0,
    "exclude_configs": [],
    "exclude_iomgrs": [],
    "flaky": false,
    "gtest": true,
    "language": "c++",
    "name": "channel_stack_builder_test",
=======
    "name": "cancel_callback_test",
>>>>>>> c9df0ca4
    "platforms": [
      "linux",
      "mac",
      "posix",
      "windows"
    ],
    "uses_polling": false
  },
  {
    "args": [],
    "benchmark": false,
    "ci_platforms": [
      "linux",
      "mac",
      "posix",
      "windows"
    ],
    "cpu_cost": 1.0,
    "exclude_configs": [],
    "exclude_iomgrs": [],
    "flaky": false,
    "gtest": true,
    "language": "c++",
    "name": "cancel_in_a_vacuum_test",
    "platforms": [
      "linux",
      "mac",
      "posix",
      "windows"
    ],
    "uses_polling": true
  },
  {
    "args": [],
    "benchmark": false,
    "ci_platforms": [
      "linux",
      "mac",
      "posix",
      "windows"
    ],
    "cpu_cost": 1.0,
    "exclude_configs": [],
    "exclude_iomgrs": [],
    "flaky": false,
    "gtest": true,
    "language": "c++",
    "name": "cancel_with_status_test",
    "platforms": [
      "linux",
      "mac",
      "posix",
      "windows"
    ],
    "uses_polling": true
  },
  {
    "args": [],
    "benchmark": false,
    "ci_platforms": [
      "linux",
      "mac",
      "posix",
      "windows"
    ],
    "cpu_cost": 1.0,
    "exclude_configs": [],
    "exclude_iomgrs": [],
    "flaky": false,
    "gtest": true,
    "language": "c++",
    "name": "cel_authorization_engine_test",
    "platforms": [
      "linux",
      "mac",
      "posix",
      "windows"
    ],
    "uses_polling": true
  },
  {
    "args": [],
    "benchmark": false,
    "ci_platforms": [
      "linux",
      "mac",
      "posix",
      "windows"
    ],
    "cpu_cost": 1.0,
    "exclude_configs": [],
    "exclude_iomgrs": [],
    "flaky": false,
    "gtest": true,
    "language": "c++",
    "name": "certificate_provider_registry_test",
    "platforms": [
      "linux",
      "mac",
      "posix",
      "windows"
    ],
    "uses_polling": true
  },
  {
    "args": [],
    "benchmark": false,
    "ci_platforms": [
      "linux",
      "mac",
      "posix",
      "windows"
    ],
    "cpu_cost": 1.0,
    "exclude_configs": [],
    "exclude_iomgrs": [],
    "flaky": false,
    "gtest": true,
    "language": "c++",
    "name": "certificate_provider_store_test",
    "platforms": [
      "linux",
      "mac",
      "posix",
      "windows"
    ],
    "uses_polling": false
  },
  {
    "args": [],
    "benchmark": false,
    "ci_platforms": [
      "linux",
      "mac",
      "posix"
    ],
    "cpu_cost": 1.0,
    "exclude_configs": [],
    "exclude_iomgrs": [],
    "flaky": false,
    "gtest": true,
    "language": "c++",
    "name": "cf_engine_test",
    "platforms": [
      "linux",
      "mac",
      "posix"
    ],
    "uses_polling": true
  },
  {
    "args": [],
    "benchmark": false,
    "ci_platforms": [
      "linux",
      "mac",
      "posix"
    ],
    "cpu_cost": 1.0,
    "exclude_configs": [],
    "exclude_iomgrs": [],
    "flaky": false,
    "gtest": true,
    "language": "c++",
    "name": "cf_event_engine_test",
    "platforms": [
      "linux",
      "mac",
      "posix"
    ],
    "uses_polling": true
  },
  {
    "args": [],
    "benchmark": false,
    "ci_platforms": [
      "linux",
      "mac",
      "posix",
      "windows"
    ],
    "cpu_cost": 1.0,
    "exclude_configs": [],
    "exclude_iomgrs": [],
    "flaky": false,
    "gtest": true,
    "language": "c++",
    "name": "channel_args_test",
    "platforms": [
      "linux",
      "mac",
      "posix",
      "windows"
    ],
    "uses_polling": false
  },
  {
    "args": [],
    "benchmark": false,
    "ci_platforms": [
      "linux",
      "mac",
      "posix",
      "windows"
    ],
    "cpu_cost": 1.0,
    "exclude_configs": [],
    "exclude_iomgrs": [],
    "flaky": false,
    "gtest": true,
    "language": "c++",
    "name": "channel_arguments_test",
    "platforms": [
      "linux",
      "mac",
      "posix",
      "windows"
    ],
    "uses_polling": false
  },
  {
    "args": [],
    "benchmark": false,
    "ci_platforms": [
      "linux",
      "mac",
      "posix",
      "windows"
    ],
    "cpu_cost": 1.0,
    "exclude_configs": [],
    "exclude_iomgrs": [],
    "flaky": false,
    "gtest": true,
    "language": "c++",
    "name": "channel_creds_registry_test",
    "platforms": [
      "linux",
      "mac",
      "posix",
      "windows"
    ],
    "uses_polling": true
  },
  {
    "args": [],
    "benchmark": false,
    "ci_platforms": [
      "linux",
      "mac",
      "posix",
      "windows"
    ],
    "cpu_cost": 1.0,
    "exclude_configs": [],
    "exclude_iomgrs": [],
    "flaky": false,
    "gtest": true,
    "language": "c++",
    "name": "channel_stack_builder_test",
    "platforms": [
      "linux",
      "mac",
      "posix",
      "windows"
    ],
    "uses_polling": true
  },
  {
    "args": [],
    "benchmark": false,
    "ci_platforms": [
      "linux",
      "mac",
      "posix",
      "windows"
    ],
    "cpu_cost": 1.0,
    "exclude_configs": [],
    "exclude_iomgrs": [],
    "flaky": false,
    "gtest": true,
    "language": "c++",
    "name": "channel_stack_test",
    "platforms": [
      "linux",
      "mac",
      "posix",
      "windows"
    ],
    "uses_polling": false
  },
  {
    "args": [],
    "benchmark": false,
    "ci_platforms": [
      "linux",
      "mac",
      "posix",
      "windows"
    ],
    "cpu_cost": 1.0,
    "exclude_configs": [],
    "exclude_iomgrs": [],
    "flaky": false,
    "gtest": true,
    "language": "c++",
    "name": "channel_trace_test",
    "platforms": [
      "linux",
      "mac",
      "posix",
      "windows"
    ],
    "uses_polling": true
  },
  {
    "args": [],
    "benchmark": false,
    "ci_platforms": [
      "linux",
      "mac",
      "posix",
      "windows"
    ],
    "cpu_cost": 1.0,
    "exclude_configs": [],
    "exclude_iomgrs": [],
    "flaky": false,
    "gtest": true,
    "language": "c++",
    "name": "channelz_registry_test",
    "platforms": [
      "linux",
      "mac",
      "posix",
      "windows"
    ],
    "uses_polling": false
  },
  {
    "args": [],
    "benchmark": false,
    "ci_platforms": [
      "linux",
      "mac",
      "posix",
      "windows"
    ],
    "cpu_cost": 1.0,
    "exclude_configs": [],
    "exclude_iomgrs": [],
    "flaky": false,
    "gtest": true,
    "language": "c++",
    "name": "channelz_service_test",
    "platforms": [
      "linux",
      "mac",
      "posix",
      "windows"
    ],
    "uses_polling": true
  },
  {
    "args": [],
    "benchmark": false,
    "ci_platforms": [
      "linux",
      "mac",
      "posix",
      "windows"
    ],
    "cpu_cost": 1.0,
    "exclude_configs": [],
    "exclude_iomgrs": [],
    "flaky": false,
    "gtest": true,
    "language": "c++",
    "name": "check_gcp_environment_linux_test",
    "platforms": [
      "linux",
      "mac",
      "posix",
      "windows"
    ],
    "uses_polling": true
  },
  {
    "args": [],
    "benchmark": false,
    "ci_platforms": [
      "linux",
      "mac",
      "posix",
      "windows"
    ],
    "cpu_cost": 1.0,
    "exclude_configs": [],
    "exclude_iomgrs": [],
    "flaky": false,
    "gtest": true,
    "language": "c++",
    "name": "check_gcp_environment_windows_test",
    "platforms": [
      "linux",
      "mac",
      "posix",
      "windows"
    ],
    "uses_polling": true
  },
  {
    "args": [],
    "benchmark": false,
    "ci_platforms": [
      "linux",
      "mac",
      "posix",
      "windows"
    ],
    "cpu_cost": 1.0,
    "exclude_configs": [],
    "exclude_iomgrs": [],
    "flaky": false,
    "gtest": true,
    "language": "c++",
    "name": "chunked_vector_test",
    "platforms": [
      "linux",
      "mac",
      "posix",
      "windows"
    ],
    "uses_polling": false
  },
  {
    "args": [],
    "benchmark": false,
    "ci_platforms": [
      "linux",
      "mac",
      "posix",
      "windows"
    ],
    "cpu_cost": 1.0,
    "exclude_configs": [],
    "exclude_iomgrs": [],
    "flaky": false,
    "gtest": true,
    "language": "c++",
    "name": "cli_call_test",
    "platforms": [
      "linux",
      "mac",
      "posix",
      "windows"
    ],
    "uses_polling": true
  },
  {
    "args": [],
    "benchmark": false,
    "ci_platforms": [
      "linux",
      "mac",
      "posix",
      "windows"
    ],
    "cpu_cost": 1.0,
    "exclude_configs": [],
    "exclude_iomgrs": [],
    "flaky": false,
    "gtest": true,
    "language": "c++",
    "name": "client_auth_filter_test",
    "platforms": [
      "linux",
      "mac",
      "posix",
      "windows"
    ],
    "uses_polling": false
  },
  {
    "args": [],
    "benchmark": false,
    "ci_platforms": [
      "linux",
      "mac",
      "posix",
      "windows"
    ],
    "cpu_cost": 1.0,
    "exclude_configs": [],
    "exclude_iomgrs": [],
    "flaky": false,
    "gtest": true,
    "language": "c++",
    "name": "client_authority_filter_test",
    "platforms": [
      "linux",
      "mac",
      "posix",
      "windows"
    ],
    "uses_polling": false
  },
  {
    "args": [],
    "benchmark": false,
    "ci_platforms": [
      "linux",
      "mac",
      "posix",
      "windows"
    ],
    "cpu_cost": 1.0,
    "exclude_configs": [],
    "exclude_iomgrs": [],
    "flaky": false,
    "gtest": true,
    "language": "c++",
    "name": "client_callback_end2end_test",
    "platforms": [
      "linux",
      "mac",
      "posix",
      "windows"
    ],
    "uses_polling": true
  },
  {
    "args": [],
    "benchmark": false,
    "ci_platforms": [
      "linux",
      "mac",
      "posix",
      "windows"
    ],
    "cpu_cost": 1.0,
    "exclude_configs": [],
    "exclude_iomgrs": [],
    "flaky": false,
    "gtest": true,
    "language": "c++",
    "name": "client_channel_service_config_test",
    "platforms": [
      "linux",
      "mac",
      "posix",
      "windows"
    ],
    "uses_polling": false
  },
  {
    "args": [],
    "benchmark": false,
    "ci_platforms": [
      "linux",
      "mac",
      "posix",
      "windows"
    ],
    "cpu_cost": 1.0,
    "exclude_configs": [],
    "exclude_iomgrs": [],
    "flaky": false,
    "gtest": true,
    "language": "c++",
    "name": "client_channel_test",
    "platforms": [
      "linux",
      "mac",
      "posix",
      "windows"
    ],
    "uses_polling": false
  },
  {
    "args": [],
    "benchmark": false,
    "ci_platforms": [
      "linux",
      "mac",
      "posix",
      "windows"
    ],
    "cpu_cost": 1.0,
    "exclude_configs": [],
    "exclude_iomgrs": [],
    "flaky": false,
    "gtest": true,
    "language": "c++",
    "name": "client_context_test_peer_test",
    "platforms": [
      "linux",
      "mac",
      "posix",
      "windows"
    ],
    "uses_polling": true
  },
  {
    "args": [],
    "benchmark": false,
    "ci_platforms": [
      "linux",
      "mac",
      "posix",
      "windows"
    ],
    "cpu_cost": 1.0,
    "exclude_configs": [],
    "exclude_iomgrs": [],
    "flaky": false,
    "gtest": true,
    "language": "c++",
    "name": "client_interceptors_end2end_test",
    "platforms": [
      "linux",
      "mac",
      "posix",
      "windows"
    ],
    "uses_polling": true
  },
  {
    "args": [],
    "benchmark": false,
    "ci_platforms": [
      "linux",
      "mac",
      "posix"
    ],
    "cpu_cost": 1.0,
    "exclude_configs": [],
    "exclude_iomgrs": [],
    "flaky": false,
    "gtest": true,
    "language": "c++",
    "name": "client_ssl_test",
    "platforms": [
      "linux",
      "mac",
      "posix"
    ],
    "uses_polling": true
  },
  {
    "args": [],
    "benchmark": false,
    "ci_platforms": [
      "linux",
      "mac",
      "posix",
      "windows"
    ],
    "cpu_cost": 1.0,
    "exclude_configs": [],
    "exclude_iomgrs": [],
    "flaky": false,
    "gtest": true,
    "language": "c++",
    "name": "client_streaming_test",
    "platforms": [
      "linux",
      "mac",
      "posix",
      "windows"
    ],
    "uses_polling": true
  },
  {
    "args": [],
    "benchmark": false,
    "ci_platforms": [
      "linux",
      "mac",
      "posix",
      "windows"
    ],
    "cpu_cost": 1.0,
    "exclude_configs": [],
    "exclude_iomgrs": [],
    "flaky": false,
    "gtest": true,
    "language": "c++",
    "name": "client_transport_test",
    "platforms": [
      "linux",
      "mac",
      "posix",
      "windows"
    ],
    "uses_polling": false
  },
  {
    "args": [],
    "benchmark": false,
    "ci_platforms": [
      "linux",
      "mac",
      "posix",
      "windows"
    ],
    "cpu_cost": 1.0,
    "exclude_configs": [],
    "exclude_iomgrs": [],
    "flaky": false,
    "gtest": true,
    "language": "c++",
    "name": "cmdline_test",
    "platforms": [
      "linux",
      "mac",
      "posix",
      "windows"
    ],
    "uses_polling": false
  },
  {
    "args": [],
    "benchmark": false,
    "ci_platforms": [
      "linux",
      "mac",
      "posix",
      "windows"
    ],
    "cpu_cost": 1.0,
    "exclude_configs": [],
    "exclude_iomgrs": [],
    "flaky": false,
    "gtest": true,
    "language": "c++",
    "name": "codegen_test_full",
    "platforms": [
      "linux",
      "mac",
      "posix",
      "windows"
    ],
    "uses_polling": false
  },
  {
    "args": [],
    "benchmark": false,
    "ci_platforms": [
      "linux",
      "mac",
      "posix",
      "windows"
    ],
    "cpu_cost": 1.0,
    "exclude_configs": [],
    "exclude_iomgrs": [],
    "flaky": false,
    "gtest": true,
    "language": "c++",
    "name": "codegen_test_minimal",
    "platforms": [
      "linux",
      "mac",
      "posix",
      "windows"
    ],
    "uses_polling": false
  },
  {
    "args": [],
    "benchmark": false,
    "ci_platforms": [
      "linux",
      "mac",
      "posix",
      "windows"
    ],
    "cpu_cost": 1.0,
    "exclude_configs": [],
    "exclude_iomgrs": [],
    "flaky": false,
    "gtest": true,
    "language": "c++",
    "name": "common_closures_test",
    "platforms": [
      "linux",
      "mac",
      "posix",
      "windows"
    ],
    "uses_polling": true
  },
  {
    "args": [],
    "benchmark": false,
    "ci_platforms": [
      "linux",
      "mac",
      "posix",
      "windows"
    ],
    "cpu_cost": 1.0,
    "exclude_configs": [],
    "exclude_iomgrs": [],
    "flaky": false,
    "gtest": true,
    "language": "c++",
    "name": "completion_queue_threading_test",
    "platforms": [
      "linux",
      "mac",
      "posix",
      "windows"
    ],
    "uses_polling": true
  },
  {
    "args": [],
    "benchmark": false,
    "ci_platforms": [
      "linux",
      "mac",
      "posix",
      "windows"
    ],
    "cpu_cost": 1.0,
    "exclude_configs": [],
    "exclude_iomgrs": [],
    "flaky": false,
    "gtest": true,
    "language": "c++",
    "name": "compressed_payload_test",
    "platforms": [
      "linux",
      "mac",
      "posix",
      "windows"
    ],
    "uses_polling": true
  },
  {
    "args": [],
    "benchmark": false,
    "ci_platforms": [
      "linux",
      "mac",
      "posix",
      "windows"
    ],
    "cpu_cost": 1.0,
    "exclude_configs": [],
    "exclude_iomgrs": [],
    "flaky": false,
    "gtest": true,
    "language": "c++",
    "name": "compression_test",
    "platforms": [
      "linux",
      "mac",
      "posix",
      "windows"
    ],
    "uses_polling": false
  },
  {
    "args": [],
    "benchmark": false,
    "ci_platforms": [
      "linux",
      "mac",
      "posix",
      "windows"
    ],
    "cpu_cost": 1.0,
    "exclude_configs": [],
    "exclude_iomgrs": [],
    "flaky": false,
    "gtest": true,
    "language": "c++",
    "name": "concurrent_connectivity_test",
    "platforms": [
      "linux",
      "mac",
      "posix",
      "windows"
    ],
    "uses_polling": true
  },
  {
    "args": [],
    "benchmark": false,
    "ci_platforms": [
      "linux",
      "mac",
      "posix",
      "windows"
    ],
    "cpu_cost": 1.0,
    "exclude_configs": [],
    "exclude_iomgrs": [],
    "flaky": false,
    "gtest": true,
    "language": "c++",
    "name": "connection_prefix_bad_client_test",
    "platforms": [
      "linux",
      "mac",
      "posix",
      "windows"
    ],
    "uses_polling": true
  },
  {
    "args": [],
    "benchmark": false,
    "ci_platforms": [
      "linux",
      "mac",
      "posix",
      "windows"
    ],
    "cpu_cost": 1.0,
    "exclude_configs": [],
    "exclude_iomgrs": [],
    "flaky": false,
    "gtest": true,
    "language": "c++",
    "name": "connection_refused_test",
    "platforms": [
      "linux",
      "mac",
      "posix",
      "windows"
    ],
    "uses_polling": true
  },
  {
    "args": [],
    "benchmark": false,
    "ci_platforms": [
      "linux",
      "mac",
      "posix",
      "windows"
    ],
    "cpu_cost": 1.0,
    "exclude_configs": [],
    "exclude_iomgrs": [],
    "flaky": false,
    "gtest": true,
    "language": "c++",
    "name": "connectivity_state_test",
    "platforms": [
      "linux",
      "mac",
      "posix",
      "windows"
    ],
    "uses_polling": true
  },
  {
    "args": [],
    "benchmark": false,
    "ci_platforms": [
      "linux",
      "mac",
      "posix",
      "windows"
    ],
    "cpu_cost": 1.0,
    "exclude_configs": [],
    "exclude_iomgrs": [],
    "flaky": false,
    "gtest": true,
    "language": "c++",
    "name": "connectivity_test",
    "platforms": [
      "linux",
      "mac",
      "posix",
      "windows"
    ],
    "uses_polling": true
  },
  {
    "args": [],
    "benchmark": false,
    "ci_platforms": [
      "linux",
      "mac",
      "posix",
      "windows"
    ],
    "cpu_cost": 1.0,
    "exclude_configs": [],
    "exclude_iomgrs": [],
    "flaky": false,
    "gtest": true,
    "language": "c++",
    "name": "context_allocator_end2end_test",
    "platforms": [
      "linux",
      "mac",
      "posix",
      "windows"
    ],
    "uses_polling": true
  },
  {
    "args": [],
    "benchmark": false,
    "ci_platforms": [
      "linux",
      "mac",
      "posix",
      "windows"
    ],
    "cpu_cost": 1.0,
    "exclude_configs": [],
    "exclude_iomgrs": [],
    "flaky": false,
    "gtest": true,
    "language": "c++",
    "name": "context_test",
    "platforms": [
      "linux",
      "mac",
      "posix",
      "windows"
    ],
    "uses_polling": false
  },
  {
    "args": [],
    "benchmark": false,
    "ci_platforms": [
      "linux",
      "mac",
      "posix",
      "windows"
    ],
    "cpu_cost": 1.0,
    "exclude_configs": [],
    "exclude_iomgrs": [],
    "flaky": false,
    "gtest": true,
    "language": "c++",
    "name": "core_configuration_test",
    "platforms": [
      "linux",
      "mac",
      "posix",
      "windows"
    ],
    "uses_polling": false
  },
  {
    "args": [],
    "benchmark": false,
    "ci_platforms": [
      "linux",
      "mac",
      "posix",
      "windows"
    ],
    "cpu_cost": 1.0,
    "exclude_configs": [],
    "exclude_iomgrs": [],
    "flaky": false,
    "gtest": true,
    "language": "c++",
    "name": "cpp_impl_of_test",
    "platforms": [
      "linux",
      "mac",
      "posix",
      "windows"
    ],
    "uses_polling": false
  },
  {
    "args": [],
    "benchmark": false,
    "ci_platforms": [
      "linux",
      "mac",
      "posix",
      "windows"
    ],
    "cpu_cost": 1.0,
    "exclude_configs": [],
    "exclude_iomgrs": [],
    "flaky": false,
    "gtest": true,
    "language": "c++",
    "name": "cpu_test",
    "platforms": [
      "linux",
      "mac",
      "posix",
      "windows"
    ],
    "uses_polling": false
  },
  {
    "args": [],
    "benchmark": false,
    "ci_platforms": [
      "linux",
      "mac",
      "posix"
    ],
    "cpu_cost": 1.0,
    "exclude_configs": [],
    "exclude_iomgrs": [],
    "flaky": false,
    "gtest": true,
    "language": "c++",
    "name": "crl_ssl_transport_security_test",
    "platforms": [
      "linux",
      "mac",
      "posix"
    ],
    "uses_polling": true
  },
  {
    "args": [],
    "benchmark": false,
    "ci_platforms": [
      "linux",
      "mac",
      "posix",
      "windows"
    ],
    "cpu_cost": 1.0,
    "exclude_configs": [],
    "exclude_iomgrs": [],
    "flaky": false,
    "gtest": true,
    "language": "c++",
    "name": "default_engine_methods_test",
    "platforms": [
      "linux",
      "mac",
      "posix",
      "windows"
    ],
    "uses_polling": true
  },
  {
    "args": [],
    "benchmark": false,
    "ci_platforms": [
      "linux",
      "mac",
      "posix",
      "windows"
    ],
    "cpu_cost": 1.0,
    "exclude_configs": [],
    "exclude_iomgrs": [],
    "flaky": false,
    "gtest": true,
    "language": "c++",
    "name": "default_host_test",
    "platforms": [
      "linux",
      "mac",
      "posix",
      "windows"
    ],
    "uses_polling": true
  },
  {
    "args": [],
    "benchmark": false,
    "ci_platforms": [
      "linux",
      "mac",
      "posix",
      "windows"
    ],
    "cpu_cost": 1.0,
    "exclude_configs": [],
    "exclude_iomgrs": [],
    "flaky": false,
    "gtest": true,
    "language": "c++",
    "name": "delegating_channel_test",
    "platforms": [
      "linux",
      "mac",
      "posix",
      "windows"
    ],
    "uses_polling": true
  },
  {
    "args": [],
    "benchmark": false,
    "ci_platforms": [
      "linux",
      "mac",
      "posix",
      "windows"
    ],
    "cpu_cost": 1.0,
    "exclude_configs": [],
    "exclude_iomgrs": [],
    "flaky": false,
    "gtest": true,
    "language": "c++",
    "name": "destroy_grpclb_channel_with_active_connect_stress_test",
    "platforms": [
      "linux",
      "mac",
      "posix",
      "windows"
    ],
    "uses_polling": true
  },
  {
    "args": [],
    "benchmark": false,
    "ci_platforms": [
      "linux",
      "mac",
      "posix",
      "windows"
    ],
    "cpu_cost": 1.0,
    "exclude_configs": [],
    "exclude_iomgrs": [],
    "flaky": false,
    "gtest": true,
    "language": "c++",
    "name": "disappearing_server_test",
    "platforms": [
      "linux",
      "mac",
      "posix",
      "windows"
    ],
    "uses_polling": true
  },
  {
    "args": [],
    "benchmark": false,
    "ci_platforms": [
      "linux",
      "mac",
      "posix",
      "windows"
    ],
    "cpu_cost": 1.0,
    "exclude_configs": [],
    "exclude_iomgrs": [],
    "flaky": false,
    "gtest": true,
    "language": "c++",
    "name": "dns_resolver_cooldown_test",
    "platforms": [
      "linux",
      "mac",
      "posix",
      "windows"
    ],
    "uses_polling": true
  },
  {
    "args": [],
    "benchmark": false,
    "ci_platforms": [
      "linux",
      "mac",
      "posix",
      "windows"
    ],
    "cpu_cost": 1.0,
    "exclude_configs": [],
    "exclude_iomgrs": [],
    "flaky": false,
    "gtest": true,
    "language": "c++",
    "name": "dns_resolver_test",
    "platforms": [
      "linux",
      "mac",
      "posix",
      "windows"
    ],
    "uses_polling": true
  },
  {
    "args": [],
    "benchmark": false,
    "ci_platforms": [
      "linux",
      "mac",
      "posix",
      "windows"
    ],
    "cpu_cost": 1.0,
    "exclude_configs": [],
    "exclude_iomgrs": [],
    "flaky": false,
    "gtest": true,
    "language": "c++",
    "name": "dual_ref_counted_test",
    "platforms": [
      "linux",
      "mac",
      "posix",
      "windows"
    ],
    "uses_polling": true
  },
  {
    "args": [],
    "benchmark": false,
    "ci_platforms": [
      "linux",
      "mac",
      "posix"
    ],
    "cpu_cost": 1.0,
    "exclude_configs": [],
    "exclude_iomgrs": [],
    "flaky": false,
    "gtest": true,
    "language": "c++",
    "name": "dualstack_socket_test",
    "platforms": [
      "linux",
      "mac",
      "posix"
    ],
    "uses_polling": true
  },
  {
    "args": [],
    "benchmark": false,
    "ci_platforms": [
      "linux",
      "mac",
      "posix",
      "windows"
    ],
    "cpu_cost": 1.0,
    "exclude_configs": [],
    "exclude_iomgrs": [],
    "flaky": false,
    "gtest": true,
    "language": "c++",
    "name": "duplicate_header_bad_client_test",
    "platforms": [
      "linux",
      "mac",
      "posix",
      "windows"
    ],
    "uses_polling": true
  },
  {
    "args": [],
    "benchmark": false,
    "ci_platforms": [
      "linux",
      "mac",
      "posix",
      "windows"
    ],
    "cpu_cost": 1.0,
    "exclude_configs": [],
    "exclude_iomgrs": [],
    "flaky": false,
    "gtest": true,
    "language": "c++",
    "name": "empty_batch_test",
    "platforms": [
      "linux",
      "mac",
      "posix",
      "windows"
    ],
    "uses_polling": true
  },
  {
    "args": [],
    "benchmark": false,
    "ci_platforms": [
      "linux",
      "mac",
      "posix",
      "windows"
    ],
    "cpu_cost": 1.0,
    "exclude_configs": [],
    "exclude_iomgrs": [],
    "flaky": false,
    "gtest": true,
    "language": "c++",
    "name": "endpoint_addresses_test",
    "platforms": [
      "linux",
      "mac",
      "posix",
      "windows"
    ],
    "uses_polling": false
  },
  {
    "args": [],
    "benchmark": false,
    "ci_platforms": [
      "linux",
      "mac",
      "posix",
      "windows"
    ],
    "cpu_cost": 1.0,
    "exclude_configs": [],
    "exclude_iomgrs": [],
    "flaky": false,
    "gtest": true,
    "language": "c++",
    "name": "endpoint_binder_pool_test",
    "platforms": [
      "linux",
      "mac",
      "posix",
      "windows"
    ],
    "uses_polling": false
  },
  {
    "args": [],
    "benchmark": false,
    "ci_platforms": [
      "linux",
      "mac",
      "posix",
      "windows"
    ],
    "cpu_cost": 1.0,
    "exclude_configs": [],
    "exclude_iomgrs": [],
    "flaky": false,
    "gtest": true,
    "language": "c++",
    "name": "endpoint_config_test",
    "platforms": [
      "linux",
      "mac",
      "posix",
      "windows"
    ],
    "uses_polling": false
  },
  {
    "args": [],
    "benchmark": false,
    "ci_platforms": [
      "linux",
      "mac",
      "posix",
      "windows"
    ],
    "cpu_cost": 1.0,
    "exclude_configs": [],
    "exclude_iomgrs": [],
    "flaky": false,
    "gtest": true,
    "language": "c++",
    "name": "endpoint_pair_test",
    "platforms": [
      "linux",
      "mac",
      "posix",
      "windows"
    ],
    "uses_polling": true
  },
  {
    "args": [],
    "benchmark": false,
    "ci_platforms": [
      "linux",
      "mac",
      "posix",
      "windows"
    ],
    "cpu_cost": 1.0,
    "exclude_configs": [],
    "exclude_iomgrs": [],
    "flaky": false,
    "gtest": true,
    "language": "c++",
    "name": "env_test",
    "platforms": [
      "linux",
      "mac",
      "posix",
      "windows"
    ],
    "uses_polling": false
  },
  {
    "args": [],
    "benchmark": false,
    "ci_platforms": [
      "linux",
      "mac",
      "posix",
      "windows"
    ],
    "cpu_cost": 1.0,
    "exclude_configs": [],
    "exclude_iomgrs": [],
    "flaky": false,
    "gtest": true,
    "language": "c++",
    "name": "error_details_test",
    "platforms": [
      "linux",
      "mac",
      "posix",
      "windows"
    ],
    "uses_polling": true
  },
  {
    "args": [],
    "benchmark": false,
    "ci_platforms": [
      "linux",
      "mac",
      "posix",
      "windows"
    ],
    "cpu_cost": 1.0,
    "exclude_configs": [],
    "exclude_iomgrs": [],
    "flaky": false,
    "gtest": true,
    "language": "c++",
    "name": "error_test",
    "platforms": [
      "linux",
      "mac",
      "posix",
      "windows"
    ],
    "uses_polling": false
  },
  {
    "args": [],
    "benchmark": false,
    "ci_platforms": [
      "linux",
      "mac",
      "posix",
      "windows"
    ],
    "cpu_cost": 1.0,
    "exclude_configs": [],
    "exclude_iomgrs": [],
    "flaky": false,
    "gtest": true,
    "language": "c++",
    "name": "error_utils_test",
    "platforms": [
      "linux",
      "mac",
      "posix",
      "windows"
    ],
    "uses_polling": true
  },
  {
    "args": [],
    "benchmark": false,
    "ci_platforms": [
      "linux",
      "mac",
      "posix",
      "windows"
    ],
    "cpu_cost": 1.0,
    "exclude_configs": [],
    "exclude_iomgrs": [],
    "flaky": false,
    "gtest": true,
    "language": "c++",
    "name": "evaluate_args_test",
    "platforms": [
      "linux",
      "mac",
      "posix",
      "windows"
    ],
    "uses_polling": true
  },
  {
    "args": [],
    "benchmark": false,
    "ci_platforms": [
      "linux",
      "mac",
      "posix",
      "windows"
    ],
    "cpu_cost": 1.0,
    "exclude_configs": [],
    "exclude_iomgrs": [],
    "flaky": false,
    "gtest": true,
    "language": "c++",
    "name": "event_engine_wakeup_scheduler_test",
    "platforms": [
      "linux",
      "mac",
      "posix",
      "windows"
    ],
    "uses_polling": false
  },
  {
    "args": [],
    "benchmark": false,
    "ci_platforms": [
      "linux",
      "mac",
      "posix"
    ],
    "cpu_cost": 1.0,
    "exclude_configs": [],
    "exclude_iomgrs": [],
    "flaky": false,
    "gtest": true,
    "language": "c++",
    "name": "event_poller_posix_test",
    "platforms": [
      "linux",
      "mac",
      "posix"
    ],
    "uses_polling": true
  },
  {
    "args": [],
    "benchmark": false,
    "ci_platforms": [
      "linux",
      "mac",
      "posix"
    ],
    "cpu_cost": 1.0,
    "exclude_configs": [],
    "exclude_iomgrs": [],
    "flaky": false,
    "gtest": true,
    "language": "c++",
    "name": "examine_stack_test",
    "platforms": [
      "linux",
      "mac",
      "posix"
    ],
    "uses_polling": false
  },
  {
    "args": [],
    "benchmark": false,
    "ci_platforms": [
      "linux",
      "mac",
      "posix",
      "windows"
    ],
    "cpu_cost": 1.0,
    "exclude_configs": [],
    "exclude_iomgrs": [],
    "flaky": false,
    "gtest": true,
    "language": "c++",
    "name": "exception_test",
    "platforms": [
      "linux",
      "mac",
      "posix",
      "windows"
    ],
    "uses_polling": true
  },
  {
    "args": [],
    "benchmark": false,
    "ci_platforms": [
      "linux",
      "mac",
      "posix",
      "windows"
    ],
    "cpu_cost": 1.0,
    "exclude_configs": [],
    "exclude_iomgrs": [],
    "flaky": false,
    "gtest": true,
    "language": "c++",
    "name": "exec_ctx_wakeup_scheduler_test",
    "platforms": [
      "linux",
      "mac",
      "posix",
      "windows"
    ],
    "uses_polling": false
  },
  {
    "args": [],
    "benchmark": false,
    "ci_platforms": [
      "linux",
      "mac",
      "posix",
      "windows"
    ],
    "cpu_cost": 1.0,
    "exclude_configs": [],
    "exclude_iomgrs": [],
    "flaky": false,
    "gtest": true,
    "language": "c++",
    "name": "experiments_tag_test",
    "platforms": [
      "linux",
      "mac",
      "posix",
      "windows"
    ],
    "uses_polling": false
  },
  {
    "args": [],
    "benchmark": false,
    "ci_platforms": [
      "linux",
      "mac",
      "posix",
      "windows"
    ],
    "cpu_cost": 1.0,
    "exclude_configs": [],
    "exclude_iomgrs": [],
    "flaky": false,
    "gtest": true,
    "language": "c++",
    "name": "experiments_test",
    "platforms": [
      "linux",
      "mac",
      "posix",
      "windows"
    ],
    "uses_polling": false
  },
  {
    "args": [],
    "benchmark": false,
    "ci_platforms": [
      "linux",
      "mac",
      "posix",
      "windows"
    ],
    "cpu_cost": 1.0,
    "exclude_configs": [],
    "exclude_iomgrs": [],
    "flaky": false,
    "gtest": true,
    "language": "c++",
    "name": "factory_test",
    "platforms": [
      "linux",
      "mac",
      "posix",
      "windows"
    ],
    "uses_polling": true
  },
  {
    "args": [],
    "benchmark": false,
    "ci_platforms": [
      "linux",
      "mac",
      "posix",
      "windows"
    ],
    "cpu_cost": 1.0,
    "exclude_configs": [],
    "exclude_iomgrs": [],
    "flaky": false,
    "gtest": true,
    "language": "c++",
    "name": "fake_binder_test",
    "platforms": [
      "linux",
      "mac",
      "posix",
      "windows"
    ],
    "uses_polling": false
  },
  {
    "args": [],
    "benchmark": false,
    "ci_platforms": [
      "linux",
      "mac",
      "posix",
      "windows"
    ],
    "cpu_cost": 1.0,
    "exclude_configs": [],
    "exclude_iomgrs": [],
    "flaky": false,
    "gtest": true,
    "language": "c++",
    "name": "fake_resolver_test",
    "platforms": [
      "linux",
      "mac",
      "posix",
      "windows"
    ],
    "uses_polling": true
  },
  {
    "args": [],
    "benchmark": false,
    "ci_platforms": [
      "linux",
      "mac",
      "posix",
      "windows"
    ],
    "cpu_cost": 1.0,
    "exclude_configs": [],
    "exclude_iomgrs": [],
    "flaky": false,
    "gtest": true,
    "language": "c++",
    "name": "fake_transport_security_test",
    "platforms": [
      "linux",
      "mac",
      "posix",
      "windows"
    ],
    "uses_polling": true
  },
  {
    "args": [],
    "benchmark": false,
    "ci_platforms": [
      "linux",
      "mac",
      "posix"
    ],
    "cpu_cost": 1.0,
    "exclude_configs": [],
    "exclude_iomgrs": [],
    "flaky": false,
    "gtest": true,
    "language": "c++",
    "name": "fd_posix_test",
    "platforms": [
      "linux",
      "mac",
      "posix"
    ],
    "uses_polling": true
  },
  {
    "args": [],
    "benchmark": false,
    "ci_platforms": [
      "linux",
      "mac",
      "posix",
      "windows"
    ],
    "cpu_cost": 1.0,
    "exclude_configs": [],
    "exclude_iomgrs": [],
    "flaky": false,
    "gtest": true,
    "language": "c++",
    "name": "file_watcher_certificate_provider_factory_test",
    "platforms": [
      "linux",
      "mac",
      "posix",
      "windows"
    ],
    "uses_polling": false
  },
  {
    "args": [],
    "benchmark": false,
    "ci_platforms": [
      "linux",
      "mac",
      "posix",
      "windows"
    ],
    "cpu_cost": 1.0,
    "exclude_configs": [],
    "exclude_iomgrs": [],
    "flaky": false,
    "gtest": true,
    "language": "c++",
    "name": "filter_causes_close_test",
    "platforms": [
      "linux",
      "mac",
      "posix",
      "windows"
    ],
    "uses_polling": true
  },
  {
    "args": [],
    "benchmark": false,
    "ci_platforms": [
      "linux",
      "mac",
      "posix",
      "windows"
    ],
    "cpu_cost": 1.0,
    "exclude_configs": [],
    "exclude_iomgrs": [],
    "flaky": false,
    "gtest": true,
    "language": "c++",
    "name": "filter_context_test",
    "platforms": [
      "linux",
      "mac",
      "posix",
      "windows"
    ],
    "uses_polling": true
  },
  {
    "args": [],
    "benchmark": false,
    "ci_platforms": [
      "linux",
      "mac",
      "posix",
      "windows"
    ],
    "cpu_cost": 1.0,
    "exclude_configs": [],
    "exclude_iomgrs": [],
    "flaky": false,
    "gtest": true,
    "language": "c++",
    "name": "filter_init_fails_test",
    "platforms": [
      "linux",
      "mac",
      "posix",
      "windows"
    ],
    "uses_polling": true
  },
  {
    "args": [],
    "benchmark": false,
    "ci_platforms": [
      "linux",
      "mac",
      "posix",
      "windows"
    ],
    "cpu_cost": 1.0,
    "exclude_configs": [],
    "exclude_iomgrs": [],
    "flaky": false,
    "gtest": true,
    "language": "c++",
    "name": "filter_test_test",
    "platforms": [
      "linux",
      "mac",
      "posix",
      "windows"
    ],
    "uses_polling": false
  },
  {
    "args": [],
    "benchmark": false,
    "ci_platforms": [
      "linux",
      "mac",
      "posix",
      "windows"
    ],
    "cpu_cost": 1.0,
    "exclude_configs": [],
    "exclude_iomgrs": [],
    "flaky": false,
    "gtest": true,
    "language": "c++",
    "name": "filtered_metadata_test",
    "platforms": [
      "linux",
      "mac",
      "posix",
      "windows"
    ],
    "uses_polling": true
  },
  {
    "args": [],
    "benchmark": false,
    "ci_platforms": [
      "linux",
      "mac",
      "posix",
      "windows"
    ],
    "cpu_cost": 1.0,
    "exclude_configs": [],
    "exclude_iomgrs": [],
    "flaky": false,
    "gtest": true,
    "language": "c++",
    "name": "flow_control_test",
    "platforms": [
      "linux",
      "mac",
      "posix",
      "windows"
    ],
    "uses_polling": false
  },
  {
    "args": [],
    "benchmark": false,
    "ci_platforms": [
      "linux",
      "mac",
      "posix",
      "windows"
    ],
    "cpu_cost": 1.0,
    "exclude_configs": [],
    "exclude_iomgrs": [],
    "flaky": false,
    "gtest": true,
    "language": "c++",
    "name": "for_each_test",
    "platforms": [
      "linux",
      "mac",
      "posix",
      "windows"
    ],
    "uses_polling": false
  },
  {
    "args": [],
    "benchmark": false,
    "ci_platforms": [
      "linux",
      "mac",
      "posix"
    ],
    "cpu_cost": 1.0,
    "exclude_configs": [],
    "exclude_iomgrs": [],
    "flaky": false,
    "gtest": true,
    "language": "c++",
    "name": "fork_test",
    "platforms": [
      "linux",
      "mac",
      "posix"
    ],
    "uses_polling": false
  },
  {
    "args": [],
    "benchmark": false,
    "ci_platforms": [
      "linux",
      "mac",
      "posix",
      "windows"
    ],
    "cpu_cost": 1.0,
    "exclude_configs": [],
    "exclude_iomgrs": [],
    "flaky": false,
    "gtest": true,
    "language": "c++",
    "name": "forkable_test",
    "platforms": [
      "linux",
      "mac",
      "posix",
      "windows"
    ],
    "uses_polling": true
  },
  {
    "args": [],
    "benchmark": false,
    "ci_platforms": [
      "linux",
      "mac",
      "posix",
      "windows"
    ],
    "cpu_cost": 1.0,
    "exclude_configs": [],
    "exclude_iomgrs": [],
    "flaky": false,
    "gtest": true,
    "language": "c++",
    "name": "format_request_test",
    "platforms": [
      "linux",
      "mac",
      "posix",
      "windows"
    ],
    "uses_polling": true
  },
  {
    "args": [],
    "benchmark": false,
    "ci_platforms": [
      "linux",
      "mac",
      "posix",
      "windows"
    ],
    "cpu_cost": 1.0,
    "exclude_configs": [],
    "exclude_iomgrs": [],
    "flaky": false,
    "gtest": true,
    "language": "c++",
    "name": "frame_handler_test",
    "platforms": [
      "linux",
      "mac",
      "posix",
      "windows"
    ],
    "uses_polling": true
  },
  {
    "args": [],
    "benchmark": false,
    "ci_platforms": [
      "linux",
      "mac",
      "posix",
      "windows"
    ],
    "cpu_cost": 1.0,
    "exclude_configs": [],
    "exclude_iomgrs": [],
    "flaky": false,
    "gtest": true,
    "language": "c++",
    "name": "frame_header_test",
    "platforms": [
      "linux",
      "mac",
      "posix",
      "windows"
    ],
    "uses_polling": true
  },
  {
    "args": [],
    "benchmark": false,
    "ci_platforms": [
      "linux",
      "posix"
    ],
    "cpu_cost": 1.0,
    "exclude_configs": [],
    "exclude_iomgrs": [],
    "flaky": false,
    "gtest": true,
    "language": "c++",
    "name": "fuzzing_event_engine_test",
    "platforms": [
      "linux",
      "posix"
    ],
    "uses_polling": false
  },
  {
    "args": [],
    "benchmark": false,
    "ci_platforms": [
      "linux",
      "mac",
      "posix",
      "windows"
    ],
    "cpu_cost": 1.0,
    "exclude_configs": [],
    "exclude_iomgrs": [],
    "flaky": false,
    "gtest": true,
    "language": "c++",
    "name": "fuzzing_event_engine_unittest",
    "platforms": [
      "linux",
      "mac",
      "posix",
      "windows"
    ],
    "uses_polling": true
  },
  {
    "args": [],
    "benchmark": false,
    "ci_platforms": [
      "linux",
      "mac",
      "posix",
      "windows"
    ],
    "cpu_cost": 1.0,
    "exclude_configs": [],
    "exclude_iomgrs": [],
    "flaky": false,
    "gtest": true,
    "language": "c++",
    "name": "generic_end2end_test",
    "platforms": [
      "linux",
      "mac",
      "posix",
      "windows"
    ],
    "uses_polling": true
  },
  {
    "args": [],
    "benchmark": false,
    "ci_platforms": [
      "linux",
      "mac",
      "posix",
      "windows"
    ],
    "cpu_cost": 1.0,
    "exclude_configs": [],
    "exclude_iomgrs": [],
    "flaky": false,
    "gtest": true,
    "language": "c++",
    "name": "goaway_server_test",
    "platforms": [
      "linux",
      "mac",
      "posix",
      "windows"
    ],
    "uses_polling": true
  },
  {
    "args": [],
    "benchmark": false,
    "ci_platforms": [
      "linux",
      "mac",
      "posix",
      "windows"
    ],
    "cpu_cost": 1.0,
    "exclude_configs": [],
    "exclude_iomgrs": [],
    "flaky": false,
    "gtest": true,
    "language": "c++",
    "name": "google_c2p_resolver_test",
    "platforms": [
      "linux",
      "mac",
      "posix",
      "windows"
    ],
    "uses_polling": true
  },
  {
    "args": [],
    "benchmark": false,
    "ci_platforms": [
      "linux",
      "mac",
      "posix",
      "windows"
    ],
    "cpu_cost": 1.0,
    "exclude_configs": [],
    "exclude_iomgrs": [],
    "flaky": false,
    "gtest": true,
    "language": "c++",
    "name": "graceful_server_shutdown_test",
    "platforms": [
      "linux",
      "mac",
      "posix",
      "windows"
    ],
    "uses_polling": true
  },
  {
    "args": [],
    "benchmark": false,
    "ci_platforms": [
      "linux",
      "mac",
      "posix",
      "windows"
    ],
    "cpu_cost": 1.0,
    "exclude_configs": [],
    "exclude_iomgrs": [],
    "flaky": false,
    "gtest": true,
    "language": "c++",
    "name": "graceful_shutdown_test",
    "platforms": [
      "linux",
      "mac",
      "posix",
      "windows"
    ],
    "uses_polling": true
  },
  {
    "args": [],
    "benchmark": false,
    "ci_platforms": [
      "linux",
      "mac",
      "posix",
      "windows"
    ],
    "cpu_cost": 1.0,
    "exclude_configs": [],
    "exclude_iomgrs": [],
    "flaky": false,
    "gtest": true,
    "language": "c++",
    "name": "grpc_alts_credentials_options_test",
    "platforms": [
      "linux",
      "mac",
      "posix",
      "windows"
    ],
    "uses_polling": true
  },
  {
    "args": [],
    "benchmark": false,
    "ci_platforms": [
      "linux",
      "mac",
      "posix",
      "windows"
    ],
    "cpu_cost": 1.0,
    "exclude_configs": [],
    "exclude_iomgrs": [],
    "flaky": false,
    "gtest": true,
    "language": "c++",
    "name": "grpc_audit_logging_test",
    "platforms": [
      "linux",
      "mac",
      "posix",
      "windows"
    ],
    "uses_polling": true
  },
  {
    "args": [],
    "benchmark": false,
    "ci_platforms": [
      "linux",
      "mac",
      "posix",
      "windows"
    ],
    "cpu_cost": 1.0,
    "exclude_configs": [],
    "exclude_iomgrs": [],
    "flaky": false,
    "gtest": true,
    "language": "c++",
    "name": "grpc_authorization_engine_test",
    "platforms": [
      "linux",
      "mac",
      "posix",
      "windows"
    ],
    "uses_polling": true
  },
  {
    "args": [],
    "benchmark": false,
    "ci_platforms": [
      "linux",
      "mac",
      "posix",
      "windows"
    ],
    "cpu_cost": 1.0,
    "exclude_configs": [],
    "exclude_iomgrs": [],
    "flaky": false,
    "gtest": true,
    "language": "c++",
    "name": "grpc_authorization_policy_provider_test",
    "platforms": [
      "linux",
      "mac",
      "posix",
      "windows"
    ],
    "uses_polling": true
  },
  {
    "args": [],
    "benchmark": false,
    "ci_platforms": [
      "linux",
      "mac",
      "posix",
      "windows"
    ],
    "cpu_cost": 1.0,
    "exclude_configs": [],
    "exclude_iomgrs": [],
    "flaky": false,
    "gtest": true,
    "language": "c++",
    "name": "grpc_authz_end2end_test",
    "platforms": [
      "linux",
      "mac",
      "posix",
      "windows"
    ],
    "uses_polling": true
  },
  {
    "args": [],
    "benchmark": false,
    "ci_platforms": [
      "linux",
      "mac",
      "posix",
      "windows"
    ],
    "cpu_cost": 1.0,
    "exclude_configs": [],
    "exclude_iomgrs": [],
    "flaky": false,
    "gtest": true,
    "language": "c++",
    "name": "grpc_authz_test",
    "platforms": [
      "linux",
      "mac",
      "posix",
      "windows"
    ],
    "uses_polling": true
  },
  {
    "args": [],
    "benchmark": false,
    "ci_platforms": [
      "linux",
      "mac",
      "posix",
      "windows"
    ],
    "cpu_cost": 1.0,
    "exclude_configs": [],
    "exclude_iomgrs": [],
    "flaky": false,
    "gtest": true,
    "language": "c++",
    "name": "grpc_byte_buffer_reader_test",
    "platforms": [
      "linux",
      "mac",
      "posix",
      "windows"
    ],
    "uses_polling": false
  },
  {
    "args": [],
    "benchmark": false,
    "ci_platforms": [
      "linux",
      "mac",
      "posix",
      "windows"
    ],
    "cpu_cost": 1.0,
    "exclude_configs": [],
    "exclude_iomgrs": [],
    "flaky": false,
    "gtest": true,
    "language": "c++",
    "name": "grpc_completion_queue_test",
    "platforms": [
      "linux",
      "mac",
      "posix",
      "windows"
    ],
    "uses_polling": true
  },
  {
    "args": [],
    "benchmark": false,
    "ci_platforms": [
      "linux",
      "mac",
      "posix",
      "windows"
    ],
    "cpu_cost": 1.0,
    "exclude_configs": [],
    "exclude_iomgrs": [],
    "flaky": false,
    "gtest": true,
    "language": "c++",
    "name": "grpc_ipv6_loopback_available_test",
    "platforms": [
      "linux",
      "mac",
      "posix",
      "windows"
    ],
    "uses_polling": true
  },
  {
    "args": [],
    "benchmark": false,
    "ci_platforms": [
      "linux",
      "mac",
      "posix",
      "windows"
    ],
    "cpu_cost": 1.0,
    "exclude_configs": [],
    "exclude_iomgrs": [],
    "flaky": false,
    "gtest": true,
    "language": "c++",
    "name": "grpc_tls_certificate_distributor_test",
    "platforms": [
      "linux",
      "mac",
      "posix",
      "windows"
    ],
    "uses_polling": true
  },
  {
    "args": [],
    "benchmark": false,
    "ci_platforms": [
      "linux",
      "mac",
      "posix",
      "windows"
    ],
    "cpu_cost": 1.0,
    "exclude_configs": [],
    "exclude_iomgrs": [],
    "flaky": false,
    "gtest": true,
    "language": "c++",
    "name": "grpc_tls_certificate_provider_test",
    "platforms": [
      "linux",
      "mac",
      "posix",
      "windows"
    ],
    "uses_polling": true
  },
  {
    "args": [],
    "benchmark": false,
    "ci_platforms": [
      "linux",
      "mac",
      "posix",
      "windows"
    ],
    "cpu_cost": 1.0,
    "exclude_configs": [],
    "exclude_iomgrs": [],
    "flaky": false,
    "gtest": true,
    "language": "c++",
    "name": "grpc_tls_certificate_verifier_test",
    "platforms": [
      "linux",
      "mac",
      "posix",
      "windows"
    ],
    "uses_polling": true
  },
  {
    "args": [],
    "benchmark": false,
    "ci_platforms": [
      "linux",
      "mac",
      "posix",
      "windows"
    ],
    "cpu_cost": 1.0,
    "exclude_configs": [],
    "exclude_iomgrs": [],
    "flaky": false,
    "gtest": true,
    "language": "c++",
    "name": "grpc_tls_credentials_options_comparator_test",
    "platforms": [
      "linux",
      "mac",
      "posix",
      "windows"
    ],
    "uses_polling": true
  },
  {
    "args": [],
    "benchmark": false,
    "ci_platforms": [
      "linux",
      "mac",
      "posix",
      "windows"
    ],
    "cpu_cost": 1.0,
    "exclude_configs": [],
    "exclude_iomgrs": [],
    "flaky": false,
    "gtest": true,
    "language": "c++",
    "name": "grpc_tls_credentials_options_test",
    "platforms": [
      "linux",
      "mac",
      "posix",
      "windows"
    ],
    "uses_polling": true
  },
  {
    "args": [],
    "benchmark": false,
    "ci_platforms": [
      "linux",
      "posix"
    ],
    "cpu_cost": 1.0,
    "exclude_configs": [],
    "exclude_iomgrs": [],
    "flaky": false,
    "gtest": true,
    "language": "c++",
    "name": "grpc_tool_test",
    "platforms": [
      "linux",
      "posix"
    ],
    "uses_polling": true
  },
  {
    "args": [],
    "benchmark": false,
    "ci_platforms": [
      "linux",
      "mac",
      "posix",
      "windows"
    ],
    "cpu_cost": 1.0,
    "exclude_configs": [],
    "exclude_iomgrs": [],
    "flaky": false,
    "gtest": true,
    "language": "c++",
    "name": "grpclb_api_test",
    "platforms": [
      "linux",
      "mac",
      "posix",
      "windows"
    ],
    "uses_polling": true
  },
  {
    "args": [],
    "benchmark": false,
    "ci_platforms": [
      "linux",
      "mac",
      "posix",
      "windows"
    ],
    "cpu_cost": 1.0,
    "exclude_configs": [],
    "exclude_iomgrs": [],
    "flaky": false,
    "gtest": true,
    "language": "c++",
    "name": "h2_ssl_cert_test",
    "platforms": [
      "linux",
      "mac",
      "posix",
      "windows"
    ],
    "uses_polling": true
  },
  {
    "args": [],
    "benchmark": false,
    "ci_platforms": [
      "linux",
      "mac",
      "posix",
      "windows"
    ],
    "cpu_cost": 1.0,
    "exclude_configs": [],
    "exclude_iomgrs": [],
    "flaky": false,
    "gtest": true,
    "language": "c++",
    "name": "h2_ssl_session_reuse_test",
    "platforms": [
      "linux",
      "mac",
      "posix",
      "windows"
    ],
    "uses_polling": true
  },
  {
    "args": [],
    "benchmark": false,
    "ci_platforms": [
      "linux",
      "mac",
      "posix",
      "windows"
    ],
    "cpu_cost": 1.0,
    "exclude_configs": [],
    "exclude_iomgrs": [],
    "flaky": false,
    "gtest": true,
    "language": "c++",
    "name": "h2_tls_peer_property_external_verifier_test",
    "platforms": [
      "linux",
      "mac",
      "posix",
      "windows"
    ],
    "uses_polling": true
  },
  {
    "args": [],
    "benchmark": false,
    "ci_platforms": [
      "linux",
      "mac",
      "posix",
      "windows"
    ],
    "cpu_cost": 1.0,
    "exclude_configs": [],
    "exclude_iomgrs": [],
    "flaky": false,
    "gtest": true,
    "language": "c++",
    "name": "handle_tests",
    "platforms": [
      "linux",
      "mac",
      "posix",
      "windows"
    ],
    "uses_polling": false
  },
  {
    "args": [],
    "benchmark": false,
    "ci_platforms": [
      "linux",
      "mac",
      "posix"
    ],
    "cpu_cost": 1.0,
    "exclude_configs": [],
    "exclude_iomgrs": [],
    "flaky": false,
    "gtest": true,
    "language": "c++",
    "name": "handshake_server_with_readahead_handshaker_test",
    "platforms": [
      "linux",
      "mac",
      "posix"
    ],
    "uses_polling": true
  },
  {
    "args": [],
    "benchmark": false,
    "ci_platforms": [
      "linux",
      "mac",
      "posix",
      "windows"
    ],
    "cpu_cost": 1.0,
    "exclude_configs": [],
    "exclude_iomgrs": [],
    "flaky": false,
    "gtest": true,
    "language": "c++",
    "name": "head_of_line_blocking_bad_client_test",
    "platforms": [
      "linux",
      "mac",
      "posix",
      "windows"
    ],
    "uses_polling": true
  },
  {
    "args": [],
    "benchmark": false,
    "ci_platforms": [
      "linux",
      "mac",
      "posix",
      "windows"
    ],
    "cpu_cost": 1.0,
    "exclude_configs": [],
    "exclude_iomgrs": [],
    "flaky": false,
    "gtest": true,
    "language": "c++",
    "name": "headers_bad_client_test",
    "platforms": [
      "linux",
      "mac",
      "posix",
      "windows"
    ],
    "uses_polling": true
  },
  {
    "args": [],
    "benchmark": false,
    "ci_platforms": [
      "linux",
      "mac",
      "posix",
      "windows"
    ],
    "cpu_cost": 1.0,
    "exclude_configs": [],
    "exclude_iomgrs": [],
    "flaky": false,
    "gtest": true,
    "language": "c++",
    "name": "health_service_end2end_test",
    "platforms": [
      "linux",
      "mac",
      "posix",
      "windows"
    ],
    "uses_polling": true
  },
  {
    "args": [],
    "benchmark": false,
    "ci_platforms": [
      "linux",
      "mac",
      "posix",
      "windows"
    ],
    "cpu_cost": 1.0,
    "exclude_configs": [],
    "exclude_iomgrs": [],
    "flaky": false,
    "gtest": true,
    "language": "c++",
    "name": "high_initial_seqno_test",
    "platforms": [
      "linux",
      "mac",
      "posix",
      "windows"
    ],
    "uses_polling": true
  },
  {
    "args": [],
    "benchmark": false,
    "ci_platforms": [
      "linux",
      "mac",
      "posix",
      "windows"
    ],
    "cpu_cost": 1.0,
    "exclude_configs": [],
    "exclude_iomgrs": [],
    "flaky": false,
    "gtest": true,
    "language": "c++",
    "name": "histogram_test",
    "platforms": [
      "linux",
      "mac",
      "posix",
      "windows"
    ],
    "uses_polling": false
  },
  {
    "args": [],
    "benchmark": false,
    "ci_platforms": [
      "linux",
      "mac",
      "posix",
      "windows"
    ],
    "cpu_cost": 1.0,
    "exclude_configs": [],
    "exclude_iomgrs": [],
    "flaky": false,
    "gtest": true,
    "language": "c++",
    "name": "host_port_test",
    "platforms": [
      "linux",
      "mac",
      "posix",
      "windows"
    ],
    "uses_polling": false
  },
  {
    "args": [],
    "benchmark": false,
    "ci_platforms": [
      "linux",
      "mac",
      "posix",
      "windows"
    ],
    "cpu_cost": 1.0,
    "exclude_configs": [],
    "exclude_iomgrs": [],
    "flaky": false,
    "gtest": true,
    "language": "c++",
    "name": "hpack_encoder_test",
    "platforms": [
      "linux",
      "mac",
      "posix",
      "windows"
    ],
    "uses_polling": false
  },
  {
    "args": [],
    "benchmark": false,
    "ci_platforms": [
      "linux",
      "mac",
      "posix",
      "windows"
    ],
    "cpu_cost": 1.0,
    "exclude_configs": [],
    "exclude_iomgrs": [],
    "flaky": false,
    "gtest": true,
    "language": "c++",
    "name": "hpack_parser_table_test",
    "platforms": [
      "linux",
      "mac",
      "posix",
      "windows"
    ],
    "uses_polling": false
  },
  {
    "args": [],
    "benchmark": false,
    "ci_platforms": [
      "linux",
      "mac",
      "posix",
      "windows"
    ],
    "cpu_cost": 1.0,
    "exclude_configs": [],
    "exclude_iomgrs": [],
    "flaky": false,
    "gtest": true,
    "language": "c++",
    "name": "hpack_parser_test",
    "platforms": [
      "linux",
      "mac",
      "posix",
      "windows"
    ],
    "uses_polling": false
  },
  {
    "args": [],
    "benchmark": false,
    "ci_platforms": [
      "linux",
      "mac",
      "posix",
      "windows"
    ],
    "cpu_cost": 1.0,
    "exclude_configs": [],
    "exclude_iomgrs": [],
    "flaky": false,
    "gtest": true,
    "language": "c++",
    "name": "hpack_size_test",
    "platforms": [
      "linux",
      "mac",
      "posix",
      "windows"
    ],
    "uses_polling": true
  },
  {
    "args": [],
    "benchmark": false,
    "ci_platforms": [
      "linux",
      "mac",
      "posix",
      "windows"
    ],
    "cpu_cost": 1.0,
    "exclude_configs": [],
    "exclude_iomgrs": [],
    "flaky": false,
    "gtest": true,
    "language": "c++",
    "name": "http_proxy_mapper_test",
    "platforms": [
      "linux",
      "mac",
      "posix",
      "windows"
    ],
    "uses_polling": false
  },
  {
    "args": [],
    "benchmark": false,
    "ci_platforms": [
      "linux",
      "mac",
      "posix"
    ],
    "cpu_cost": 1.0,
    "exclude_configs": [],
    "exclude_iomgrs": [],
    "flaky": false,
    "gtest": true,
    "language": "c++",
    "name": "httpcli_test",
    "platforms": [
      "linux",
      "mac",
      "posix"
    ],
    "uses_polling": true
  },
  {
    "args": [],
    "benchmark": false,
    "ci_platforms": [
      "linux",
      "mac",
      "posix"
    ],
    "cpu_cost": 1.0,
    "exclude_configs": [],
    "exclude_iomgrs": [],
    "flaky": false,
    "gtest": true,
    "language": "c++",
    "name": "httpscli_test",
    "platforms": [
      "linux",
      "mac",
      "posix"
    ],
    "uses_polling": true
  },
  {
    "args": [],
    "benchmark": false,
    "ci_platforms": [
      "linux",
      "mac",
      "posix",
      "windows"
    ],
    "cpu_cost": 1.0,
    "exclude_configs": [],
    "exclude_iomgrs": [],
    "flaky": false,
    "gtest": true,
    "language": "c++",
    "name": "hybrid_end2end_test",
    "platforms": [
      "linux",
      "mac",
      "posix",
      "windows"
    ],
    "uses_polling": true
  },
  {
    "args": [],
    "benchmark": false,
    "ci_platforms": [
      "linux",
      "mac",
      "posix",
      "windows"
    ],
    "cpu_cost": 1.0,
    "exclude_configs": [],
    "exclude_iomgrs": [],
    "flaky": false,
    "gtest": true,
    "language": "c++",
    "name": "idle_filter_state_test",
    "platforms": [
      "linux",
      "mac",
      "posix",
      "windows"
    ],
    "uses_polling": false
  },
  {
    "args": [],
    "benchmark": false,
    "ci_platforms": [
      "linux",
      "mac",
      "posix",
      "windows"
    ],
    "cpu_cost": 1.0,
    "exclude_configs": [],
    "exclude_iomgrs": [],
    "flaky": false,
    "gtest": true,
    "language": "c++",
    "name": "if_list_test",
    "platforms": [
      "linux",
      "mac",
      "posix",
      "windows"
    ],
    "uses_polling": false
  },
  {
    "args": [],
    "benchmark": false,
    "ci_platforms": [
      "linux",
      "mac",
      "posix",
      "windows"
    ],
    "cpu_cost": 1.0,
    "exclude_configs": [],
    "exclude_iomgrs": [],
    "flaky": false,
    "gtest": true,
    "language": "c++",
    "name": "if_test",
    "platforms": [
      "linux",
      "mac",
      "posix",
      "windows"
    ],
    "uses_polling": false
  },
  {
    "args": [],
    "benchmark": false,
    "ci_platforms": [
      "linux",
      "mac",
      "posix",
      "windows"
    ],
    "cpu_cost": 1.0,
    "exclude_configs": [],
    "exclude_iomgrs": [],
    "flaky": false,
    "gtest": true,
    "language": "c++",
    "name": "init_test",
    "platforms": [
      "linux",
      "mac",
      "posix",
      "windows"
    ],
    "uses_polling": false
  },
  {
    "args": [],
    "benchmark": false,
    "ci_platforms": [
      "linux",
      "mac",
      "posix",
      "windows"
    ],
    "cpu_cost": 1.0,
    "exclude_configs": [],
    "exclude_iomgrs": [],
    "flaky": false,
    "gtest": true,
    "language": "c++",
    "name": "initial_settings_frame_bad_client_test",
    "platforms": [
      "linux",
      "mac",
      "posix",
      "windows"
    ],
    "uses_polling": true
  },
  {
    "args": [],
    "benchmark": false,
    "ci_platforms": [
      "linux",
      "mac",
      "posix",
      "windows"
    ],
    "cpu_cost": 1.0,
    "exclude_configs": [],
    "exclude_iomgrs": [],
    "flaky": false,
    "gtest": true,
    "language": "c++",
    "name": "insecure_security_connector_test",
    "platforms": [
      "linux",
      "mac",
      "posix",
      "windows"
    ],
    "uses_polling": true
  },
  {
    "args": [],
    "benchmark": false,
    "ci_platforms": [
      "linux",
      "mac",
      "posix",
      "windows"
    ],
    "cpu_cost": 1.0,
    "exclude_configs": [],
    "exclude_iomgrs": [],
    "flaky": false,
    "gtest": true,
    "language": "c++",
    "name": "inter_activity_pipe_test",
    "platforms": [
      "linux",
      "mac",
      "posix",
      "windows"
    ],
    "uses_polling": false
  },
  {
    "args": [],
    "benchmark": false,
    "ci_platforms": [
      "linux",
      "mac",
      "posix",
      "windows"
    ],
    "cpu_cost": 1.0,
    "exclude_configs": [],
    "exclude_iomgrs": [],
    "flaky": false,
    "gtest": true,
    "language": "c++",
    "name": "interceptor_list_test",
    "platforms": [
      "linux",
      "mac",
      "posix",
      "windows"
    ],
    "uses_polling": false
  },
  {
    "args": [],
    "benchmark": false,
    "ci_platforms": [
      "linux",
      "mac",
      "posix",
      "windows"
    ],
    "cpu_cost": 1.0,
    "exclude_configs": [],
    "exclude_iomgrs": [],
    "flaky": false,
    "gtest": true,
    "language": "c++",
    "name": "invalid_call_argument_test",
    "platforms": [
      "linux",
      "mac",
      "posix",
      "windows"
    ],
    "uses_polling": true
  },
  {
    "args": [],
    "benchmark": false,
    "ci_platforms": [
      "linux",
      "mac",
      "posix",
      "windows"
    ],
    "cpu_cost": 1.0,
    "exclude_configs": [],
    "exclude_iomgrs": [],
    "flaky": false,
    "gtest": true,
    "language": "c++",
    "name": "invoke_large_request_test",
    "platforms": [
      "linux",
      "mac",
      "posix",
      "windows"
    ],
    "uses_polling": true
  },
  {
    "args": [],
    "benchmark": false,
    "ci_platforms": [
      "linux",
      "posix",
      "windows"
    ],
    "cpu_cost": 1.0,
    "exclude_configs": [],
    "exclude_iomgrs": [],
    "flaky": false,
    "gtest": true,
    "language": "c++",
    "name": "iocp_test",
    "platforms": [
      "linux",
      "posix",
      "windows"
    ],
    "uses_polling": false
  },
  {
    "args": [],
    "benchmark": false,
    "ci_platforms": [
      "linux",
      "mac",
      "posix",
      "windows"
    ],
    "cpu_cost": 1.0,
    "exclude_configs": [],
    "exclude_iomgrs": [],
    "flaky": false,
    "gtest": true,
    "language": "c++",
    "name": "istio_echo_server_test",
    "platforms": [
      "linux",
      "mac",
      "posix",
      "windows"
    ],
    "uses_polling": true
  },
  {
    "args": [],
    "benchmark": false,
    "ci_platforms": [
      "linux",
      "mac",
      "posix",
      "windows"
    ],
    "cpu_cost": 1.0,
    "exclude_configs": [],
    "exclude_iomgrs": [],
    "flaky": false,
    "gtest": true,
    "language": "c++",
    "name": "join_test",
    "platforms": [
      "linux",
      "mac",
      "posix",
      "windows"
    ],
    "uses_polling": false
  },
  {
    "args": [],
    "benchmark": false,
    "ci_platforms": [
      "linux",
      "mac",
      "posix",
      "windows"
    ],
    "cpu_cost": 1.0,
    "exclude_configs": [],
    "exclude_iomgrs": [],
    "flaky": false,
    "gtest": true,
    "language": "c++",
    "name": "json_object_loader_test",
    "platforms": [
      "linux",
      "mac",
      "posix",
      "windows"
    ],
    "uses_polling": false
  },
  {
    "args": [],
    "benchmark": false,
    "ci_platforms": [
      "linux",
      "mac",
      "posix",
      "windows"
    ],
    "cpu_cost": 1.0,
    "exclude_configs": [],
    "exclude_iomgrs": [],
    "flaky": false,
    "gtest": true,
    "language": "c++",
    "name": "json_test",
    "platforms": [
      "linux",
      "mac",
      "posix",
      "windows"
    ],
    "uses_polling": false
  },
  {
    "args": [],
    "benchmark": false,
    "ci_platforms": [
      "linux",
      "mac",
      "posix",
      "windows"
    ],
    "cpu_cost": 1.0,
    "exclude_configs": [],
    "exclude_iomgrs": [],
    "flaky": false,
    "gtest": true,
    "language": "c++",
    "name": "json_token_test",
    "platforms": [
      "linux",
      "mac",
      "posix",
      "windows"
    ],
    "uses_polling": false
  },
  {
    "args": [],
    "benchmark": false,
    "ci_platforms": [
      "linux",
      "mac",
      "posix",
      "windows"
    ],
    "cpu_cost": 1.0,
    "exclude_configs": [],
    "exclude_iomgrs": [],
    "flaky": false,
    "gtest": true,
    "language": "c++",
    "name": "jwt_verifier_test",
    "platforms": [
      "linux",
      "mac",
      "posix",
      "windows"
    ],
    "uses_polling": false
  },
  {
    "args": [],
    "benchmark": false,
    "ci_platforms": [
      "linux",
      "mac",
      "posix",
      "windows"
    ],
    "cpu_cost": 1.0,
    "exclude_configs": [],
    "exclude_iomgrs": [],
    "flaky": false,
    "gtest": true,
    "language": "c++",
    "name": "keepalive_timeout_test",
    "platforms": [
      "linux",
      "mac",
      "posix",
      "windows"
    ],
    "uses_polling": true
  },
  {
    "args": [],
    "benchmark": false,
    "ci_platforms": [
      "linux",
      "mac",
      "posix",
      "windows"
    ],
    "cpu_cost": 1.0,
    "exclude_configs": [],
    "exclude_iomgrs": [],
    "flaky": false,
    "gtest": true,
    "language": "c++",
    "name": "lame_client_test",
    "platforms": [
      "linux",
      "mac",
      "posix",
      "windows"
    ],
    "uses_polling": true
  },
  {
    "args": [],
    "benchmark": false,
    "ci_platforms": [
      "linux",
      "mac",
      "posix",
      "windows"
    ],
    "cpu_cost": 1.0,
    "exclude_configs": [],
    "exclude_iomgrs": [],
    "flaky": false,
    "gtest": true,
    "language": "c++",
    "name": "large_metadata_test",
    "platforms": [
      "linux",
      "mac",
      "posix",
      "windows"
    ],
    "uses_polling": true
  },
  {
    "args": [],
    "benchmark": false,
    "ci_platforms": [
      "linux",
      "mac",
      "posix",
      "windows"
    ],
    "cpu_cost": 1.0,
    "exclude_configs": [],
    "exclude_iomgrs": [],
    "flaky": false,
    "gtest": true,
    "language": "c++",
    "name": "latch_test",
    "platforms": [
      "linux",
      "mac",
      "posix",
      "windows"
    ],
    "uses_polling": false
  },
  {
    "args": [],
    "benchmark": false,
    "ci_platforms": [
      "linux",
      "mac",
      "posix",
      "windows"
    ],
    "cpu_cost": 1.0,
    "exclude_configs": [],
    "exclude_iomgrs": [],
    "flaky": false,
    "gtest": true,
    "language": "c++",
    "name": "lb_get_cpu_stats_test",
    "platforms": [
      "linux",
      "mac",
      "posix",
      "windows"
    ],
    "uses_polling": true
  },
  {
    "args": [],
    "benchmark": false,
    "ci_platforms": [
      "linux",
      "mac",
      "posix",
      "windows"
    ],
    "cpu_cost": 1.0,
    "exclude_configs": [],
    "exclude_iomgrs": [],
    "flaky": false,
    "gtest": true,
    "language": "c++",
    "name": "lb_load_data_store_test",
    "platforms": [
      "linux",
      "mac",
      "posix",
      "windows"
    ],
    "uses_polling": true
  },
  {
    "args": [],
    "benchmark": false,
    "ci_platforms": [
      "linux",
      "mac",
      "posix",
      "windows"
    ],
    "cpu_cost": 1.0,
    "exclude_configs": [],
    "exclude_iomgrs": [],
    "flaky": false,
    "gtest": true,
    "language": "c++",
    "name": "load_config_test",
    "platforms": [
      "linux",
      "mac",
      "posix",
      "windows"
    ],
    "uses_polling": false
  },
  {
    "args": [],
    "benchmark": true,
    "ci_platforms": [
      "linux",
      "posix"
    ],
    "cpu_cost": 1.0,
    "exclude_configs": [],
    "exclude_iomgrs": [],
    "flaky": false,
    "gtest": true,
    "language": "c++",
    "name": "lock_free_event_test",
    "platforms": [
      "linux",
      "posix"
    ],
    "uses_polling": false
  },
  {
    "args": [],
    "benchmark": false,
    "ci_platforms": [
      "linux",
      "mac",
      "posix",
      "windows"
    ],
    "cpu_cost": 1.0,
    "exclude_configs": [],
    "exclude_iomgrs": [],
    "flaky": false,
    "gtest": true,
    "language": "c++",
    "name": "log_test",
    "platforms": [
      "linux",
      "mac",
      "posix",
      "windows"
    ],
    "uses_polling": false
  },
  {
    "args": [],
    "benchmark": false,
    "ci_platforms": [
      "linux",
      "mac",
      "posix"
    ],
    "cpu_cost": 1.0,
    "exclude_configs": [],
    "exclude_iomgrs": [],
    "flaky": false,
    "gtest": true,
    "language": "c++",
    "name": "log_too_many_open_files_test",
    "platforms": [
      "linux",
      "mac",
      "posix"
    ],
    "uses_polling": false
  },
  {
    "args": [],
    "benchmark": false,
    "ci_platforms": [
      "linux",
      "mac",
      "posix",
      "windows"
    ],
    "cpu_cost": 1.0,
    "exclude_configs": [],
    "exclude_iomgrs": [],
    "flaky": false,
    "gtest": true,
    "language": "c++",
    "name": "loop_test",
    "platforms": [
      "linux",
      "mac",
      "posix",
      "windows"
    ],
    "uses_polling": false
  },
  {
    "args": [],
    "benchmark": false,
    "ci_platforms": [
      "linux",
      "mac",
      "posix",
      "windows"
    ],
    "cpu_cost": 1.0,
    "exclude_configs": [],
    "exclude_iomgrs": [],
    "flaky": false,
    "gtest": true,
    "language": "c++",
    "name": "map_pipe_test",
    "platforms": [
      "linux",
      "mac",
      "posix",
      "windows"
    ],
    "uses_polling": false
  },
  {
    "args": [],
    "benchmark": false,
    "ci_platforms": [
      "linux",
      "mac",
      "posix",
      "windows"
    ],
    "cpu_cost": 1.0,
    "exclude_configs": [],
    "exclude_iomgrs": [],
    "flaky": false,
    "gtest": true,
    "language": "c++",
    "name": "match_test",
    "platforms": [
      "linux",
      "mac",
      "posix",
      "windows"
    ],
    "uses_polling": false
  },
  {
    "args": [],
    "benchmark": false,
    "ci_platforms": [
      "linux",
      "mac",
      "posix",
      "windows"
    ],
    "cpu_cost": 1.0,
    "exclude_configs": [],
    "exclude_iomgrs": [],
    "flaky": false,
    "gtest": true,
    "language": "c++",
    "name": "matchers_test",
    "platforms": [
      "linux",
      "mac",
      "posix",
      "windows"
    ],
    "uses_polling": true
  },
  {
    "args": [],
    "benchmark": false,
    "ci_platforms": [
      "linux",
      "mac",
      "posix",
      "windows"
    ],
    "cpu_cost": 1.0,
    "exclude_configs": [],
    "exclude_iomgrs": [],
    "flaky": false,
    "gtest": true,
    "language": "c++",
    "name": "max_concurrent_streams_policy_test",
    "platforms": [
      "linux",
      "mac",
      "posix",
      "windows"
    ],
    "uses_polling": true
  },
  {
    "args": [],
    "benchmark": false,
    "ci_platforms": [
      "linux",
      "mac",
      "posix",
      "windows"
    ],
    "cpu_cost": 1.0,
    "exclude_configs": [],
    "exclude_iomgrs": [],
    "flaky": false,
    "gtest": true,
    "language": "c++",
    "name": "max_concurrent_streams_test",
    "platforms": [
      "linux",
      "mac",
      "posix",
      "windows"
    ],
    "uses_polling": true
  },
  {
    "args": [],
    "benchmark": false,
    "ci_platforms": [
      "linux",
      "mac",
      "posix",
      "windows"
    ],
    "cpu_cost": 1.0,
    "exclude_configs": [],
    "exclude_iomgrs": [],
    "flaky": false,
    "gtest": true,
    "language": "c++",
    "name": "max_connection_age_test",
    "platforms": [
      "linux",
      "mac",
      "posix",
      "windows"
    ],
    "uses_polling": true
  },
  {
    "args": [],
    "benchmark": false,
    "ci_platforms": [
      "linux",
      "mac",
      "posix",
      "windows"
    ],
    "cpu_cost": 1.0,
    "exclude_configs": [],
    "exclude_iomgrs": [],
    "flaky": false,
    "gtest": true,
    "language": "c++",
    "name": "max_connection_idle_test",
    "platforms": [
      "linux",
      "mac",
      "posix",
      "windows"
    ],
    "uses_polling": true
  },
  {
    "args": [],
    "benchmark": false,
    "ci_platforms": [
      "linux",
      "mac",
      "posix",
      "windows"
    ],
    "cpu_cost": 1.0,
    "exclude_configs": [],
    "exclude_iomgrs": [],
    "flaky": false,
    "gtest": true,
    "language": "c++",
    "name": "max_message_length_test",
    "platforms": [
      "linux",
      "mac",
      "posix",
      "windows"
    ],
    "uses_polling": true
  },
  {
    "args": [],
    "benchmark": false,
    "ci_platforms": [
      "linux",
      "posix"
    ],
    "cpu_cost": 1.0,
    "exclude_configs": [],
    "exclude_iomgrs": [],
    "flaky": false,
    "gtest": true,
    "language": "c++",
    "name": "memory_quota_stress_test",
    "platforms": [
      "linux",
      "posix"
    ],
    "uses_polling": false
  },
  {
    "args": [],
    "benchmark": false,
    "ci_platforms": [
      "linux",
      "mac",
      "posix",
      "windows"
    ],
    "cpu_cost": 1.0,
    "exclude_configs": [],
    "exclude_iomgrs": [],
    "flaky": false,
    "gtest": true,
    "language": "c++",
    "name": "memory_quota_test",
    "platforms": [
      "linux",
      "mac",
      "posix",
      "windows"
    ],
    "uses_polling": false
  },
  {
    "args": [],
    "benchmark": false,
    "ci_platforms": [
      "linux",
      "mac",
      "posix",
      "windows"
    ],
    "cpu_cost": 1.0,
    "exclude_configs": [],
    "exclude_iomgrs": [],
    "flaky": false,
    "gtest": true,
    "language": "c++",
    "name": "message_allocator_end2end_test",
    "platforms": [
      "linux",
      "mac",
      "posix",
      "windows"
    ],
    "uses_polling": true
  },
  {
    "args": [],
    "benchmark": false,
    "ci_platforms": [
      "linux",
      "mac",
      "posix",
      "windows"
    ],
    "cpu_cost": 1.0,
    "exclude_configs": [],
    "exclude_iomgrs": [],
    "flaky": false,
    "gtest": true,
    "language": "c++",
    "name": "message_compress_test",
    "platforms": [
      "linux",
      "mac",
      "posix",
      "windows"
    ],
    "uses_polling": false
  },
  {
    "args": [],
    "benchmark": false,
    "ci_platforms": [
      "linux",
      "mac",
      "posix",
      "windows"
    ],
    "cpu_cost": 1.0,
    "exclude_configs": [],
    "exclude_iomgrs": [],
    "flaky": false,
    "gtest": true,
    "language": "c++",
    "name": "message_size_service_config_test",
    "platforms": [
      "linux",
      "mac",
      "posix",
      "windows"
    ],
    "uses_polling": true
  },
  {
    "args": [],
    "benchmark": false,
    "ci_platforms": [
      "linux",
      "mac",
      "posix",
      "windows"
    ],
    "cpu_cost": 1.0,
    "exclude_configs": [],
    "exclude_iomgrs": [],
    "flaky": false,
    "gtest": true,
    "language": "c++",
    "name": "metadata_map_test",
    "platforms": [
      "linux",
      "mac",
      "posix",
      "windows"
    ],
    "uses_polling": true
  },
  {
    "args": [],
    "benchmark": false,
    "ci_platforms": [
      "linux",
      "mac",
      "posix",
      "windows"
    ],
    "cpu_cost": 1.0,
    "exclude_configs": [],
    "exclude_iomgrs": [],
    "flaky": false,
    "gtest": true,
    "language": "c++",
    "name": "minimal_stack_is_minimal_test",
    "platforms": [
      "linux",
      "mac",
      "posix",
      "windows"
    ],
    "uses_polling": false
  },
  {
    "args": [],
    "benchmark": false,
    "ci_platforms": [
      "linux",
      "mac",
      "posix",
      "windows"
    ],
    "cpu_cost": 1.0,
    "exclude_configs": [],
    "exclude_iomgrs": [],
    "flaky": false,
    "gtest": true,
    "language": "c++",
    "name": "miscompile_with_no_unique_address_test",
    "platforms": [
      "linux",
      "mac",
      "posix",
      "windows"
    ],
    "uses_polling": false
  },
  {
    "args": [],
    "benchmark": false,
    "ci_platforms": [
      "linux",
      "mac",
      "posix",
      "windows"
    ],
    "cpu_cost": 1.0,
    "exclude_configs": [],
    "exclude_iomgrs": [],
    "flaky": false,
    "gtest": true,
    "language": "c++",
    "name": "mock_stream_test",
    "platforms": [
      "linux",
      "mac",
      "posix",
      "windows"
    ],
    "uses_polling": true
  },
  {
    "args": [],
    "benchmark": false,
    "ci_platforms": [
      "linux",
      "mac",
      "posix",
      "windows"
    ],
    "cpu_cost": 1.0,
    "exclude_configs": [],
    "exclude_iomgrs": [],
    "flaky": false,
    "gtest": true,
    "language": "c++",
    "name": "mock_test",
    "platforms": [
      "linux",
      "mac",
      "posix",
      "windows"
    ],
    "uses_polling": true
  },
  {
    "args": [],
    "benchmark": false,
    "ci_platforms": [
      "linux",
      "mac",
      "posix",
      "windows"
    ],
    "cpu_cost": 1.0,
    "exclude_configs": [],
    "exclude_iomgrs": [],
    "flaky": false,
    "gtest": true,
    "language": "c++",
    "name": "mpsc_test",
    "platforms": [
      "linux",
      "mac",
      "posix",
      "windows"
    ],
    "uses_polling": false
  },
  {
    "args": [],
    "benchmark": false,
    "ci_platforms": [
      "linux",
      "mac",
      "posix"
    ],
    "cpu_cost": 1.0,
    "exclude_configs": [],
    "exclude_iomgrs": [],
    "flaky": false,
    "gtest": true,
    "language": "c++",
    "name": "mpscq_test",
    "platforms": [
      "linux",
      "mac",
      "posix"
    ],
    "uses_polling": false
  },
  {
    "args": [],
    "benchmark": false,
    "ci_platforms": [
      "linux",
      "mac",
      "posix",
      "windows"
    ],
    "cpu_cost": 1.0,
    "exclude_configs": [],
    "exclude_iomgrs": [],
    "flaky": false,
    "gtest": true,
    "language": "c++",
    "name": "negative_deadline_test",
    "platforms": [
      "linux",
      "mac",
      "posix",
      "windows"
    ],
    "uses_polling": true
  },
  {
    "args": [],
    "benchmark": false,
    "ci_platforms": [
      "linux",
      "mac",
      "posix",
      "windows"
    ],
    "cpu_cost": 1.0,
    "exclude_configs": [],
    "exclude_iomgrs": [],
    "flaky": false,
    "gtest": true,
    "language": "c++",
    "name": "no_destruct_test",
    "platforms": [
      "linux",
      "mac",
      "posix",
      "windows"
    ],
    "uses_polling": false
  },
  {
    "args": [],
    "benchmark": false,
    "ci_platforms": [
      "linux",
      "mac",
      "posix",
      "windows"
    ],
    "cpu_cost": 1.0,
    "exclude_configs": [],
    "exclude_iomgrs": [],
    "flaky": false,
    "gtest": true,
    "language": "c++",
    "name": "no_logging_test",
    "platforms": [
      "linux",
      "mac",
      "posix",
      "windows"
    ],
    "uses_polling": true
  },
  {
    "args": [],
    "benchmark": false,
    "ci_platforms": [
      "linux",
      "mac",
      "posix",
      "windows"
    ],
    "cpu_cost": 1.0,
    "exclude_configs": [],
    "exclude_iomgrs": [],
    "flaky": false,
    "gtest": true,
    "language": "c++",
    "name": "no_op_test",
    "platforms": [
      "linux",
      "mac",
      "posix",
      "windows"
    ],
    "uses_polling": true
  },
  {
    "args": [],
    "benchmark": false,
    "ci_platforms": [
      "linux",
      "mac",
      "posix",
      "windows"
    ],
    "cpu_cost": 1.0,
    "exclude_configs": [],
    "exclude_iomgrs": [],
    "flaky": false,
    "gtest": true,
    "language": "c++",
    "name": "no_server_test",
    "platforms": [
      "linux",
      "mac",
      "posix",
      "windows"
    ],
    "uses_polling": true
  },
  {
    "args": [],
    "benchmark": false,
    "ci_platforms": [
      "linux",
      "mac",
      "posix",
      "windows"
    ],
    "cpu_cost": 1.0,
    "exclude_configs": [],
    "exclude_iomgrs": [],
    "flaky": false,
    "gtest": true,
    "language": "c++",
    "name": "nonblocking_test",
    "platforms": [
      "linux",
      "mac",
      "posix",
      "windows"
    ],
    "uses_polling": true
  },
  {
    "args": [],
    "benchmark": false,
    "ci_platforms": [
      "linux",
      "mac",
      "posix",
      "windows"
    ],
    "cpu_cost": 1.0,
    "exclude_configs": [],
    "exclude_iomgrs": [],
    "flaky": false,
    "gtest": true,
    "language": "c++",
    "name": "notification_test",
    "platforms": [
      "linux",
      "mac",
      "posix",
      "windows"
    ],
    "uses_polling": false
  },
  {
    "args": [],
    "benchmark": false,
    "ci_platforms": [
      "linux",
      "mac",
      "posix",
      "windows"
    ],
    "cpu_cost": 1.0,
    "exclude_configs": [],
    "exclude_iomgrs": [],
    "flaky": false,
    "gtest": true,
    "language": "c++",
    "name": "num_external_connectivity_watchers_test",
    "platforms": [
      "linux",
      "mac",
      "posix",
      "windows"
    ],
    "uses_polling": true
  },
  {
    "args": [],
    "benchmark": false,
    "ci_platforms": [
      "linux",
      "mac",
      "posix"
    ],
    "cpu_cost": 1.0,
    "exclude_configs": [],
    "exclude_iomgrs": [],
    "flaky": false,
    "gtest": true,
    "language": "c++",
    "name": "oracle_event_engine_posix_test",
    "platforms": [
      "linux",
      "mac",
      "posix"
    ],
    "uses_polling": true
  },
  {
    "args": [],
    "benchmark": false,
    "ci_platforms": [
      "linux",
      "mac",
      "posix",
      "windows"
    ],
    "cpu_cost": 1.0,
    "exclude_configs": [],
    "exclude_iomgrs": [],
    "flaky": false,
    "gtest": true,
    "language": "c++",
    "name": "orca_service_end2end_test",
    "platforms": [
      "linux",
      "mac",
      "posix",
      "windows"
    ],
    "uses_polling": true
  },
  {
    "args": [],
    "benchmark": false,
    "ci_platforms": [
      "linux",
      "mac",
      "posix",
      "windows"
    ],
    "cpu_cost": 1.0,
    "exclude_configs": [],
    "exclude_iomgrs": [],
    "flaky": false,
    "gtest": true,
    "language": "c++",
    "name": "orphanable_test",
    "platforms": [
      "linux",
      "mac",
      "posix",
      "windows"
    ],
    "uses_polling": true
  },
  {
    "args": [],
    "benchmark": false,
    "ci_platforms": [
      "linux",
      "mac",
      "posix",
      "windows"
    ],
    "cpu_cost": 1.0,
    "exclude_configs": [],
    "exclude_iomgrs": [],
    "flaky": false,
    "gtest": true,
    "language": "c++",
    "name": "osa_distance_test",
    "platforms": [
      "linux",
      "mac",
      "posix",
      "windows"
    ],
    "uses_polling": true
  },
  {
    "args": [],
    "benchmark": false,
    "ci_platforms": [
      "linux",
      "mac",
      "posix",
      "windows"
    ],
    "cpu_cost": 1.0,
    "exclude_configs": [],
    "exclude_iomgrs": [],
    "flaky": false,
    "gtest": true,
    "language": "c++",
    "name": "out_of_bounds_bad_client_test",
    "platforms": [
      "linux",
      "mac",
      "posix",
      "windows"
    ],
    "uses_polling": true
  },
  {
    "args": [],
    "benchmark": false,
    "ci_platforms": [
      "linux",
      "mac",
      "posix",
      "windows"
    ],
    "cpu_cost": 1.0,
    "exclude_configs": [],
    "exclude_iomgrs": [],
    "flaky": false,
    "gtest": true,
    "language": "c++",
    "name": "outlier_detection_lb_config_parser_test",
    "platforms": [
      "linux",
      "mac",
      "posix",
      "windows"
    ],
    "uses_polling": false
  },
  {
    "args": [],
    "benchmark": false,
    "ci_platforms": [
      "linux",
      "mac",
      "posix",
      "windows"
    ],
    "cpu_cost": 1.0,
    "exclude_configs": [],
    "exclude_iomgrs": [],
    "flaky": false,
    "gtest": true,
    "language": "c++",
    "name": "outlier_detection_test",
    "platforms": [
      "linux",
      "mac",
      "posix",
      "windows"
    ],
    "uses_polling": false
  },
  {
    "args": [],
    "benchmark": false,
    "ci_platforms": [
      "linux",
      "mac",
      "posix",
      "windows"
    ],
    "cpu_cost": 1.0,
    "exclude_configs": [],
    "exclude_iomgrs": [],
    "flaky": false,
    "gtest": true,
    "language": "c++",
    "name": "overload_test",
    "platforms": [
      "linux",
      "mac",
      "posix",
      "windows"
    ],
    "uses_polling": false
  },
  {
    "args": [],
    "benchmark": false,
    "ci_platforms": [
      "linux",
      "mac",
      "posix",
      "windows"
    ],
    "cpu_cost": 1.0,
    "exclude_configs": [],
    "exclude_iomgrs": [],
    "flaky": false,
    "gtest": true,
    "language": "c++",
    "name": "parse_address_test",
    "platforms": [
      "linux",
      "mac",
      "posix",
      "windows"
    ],
    "uses_polling": true
  },
  {
    "args": [],
    "benchmark": false,
    "ci_platforms": [
      "linux",
      "mac",
      "posix"
    ],
    "cpu_cost": 1.0,
    "exclude_configs": [],
    "exclude_iomgrs": [],
    "flaky": false,
    "gtest": true,
    "language": "c++",
    "name": "parse_address_with_named_scope_id_test",
    "platforms": [
      "linux",
      "mac",
      "posix"
    ],
    "uses_polling": false
  },
  {
    "args": [],
    "benchmark": false,
    "ci_platforms": [
      "linux",
      "mac",
      "posix",
      "windows"
    ],
    "cpu_cost": 1.0,
    "exclude_configs": [],
    "exclude_iomgrs": [],
    "flaky": false,
    "gtest": true,
    "language": "c++",
    "name": "parsed_metadata_test",
    "platforms": [
      "linux",
      "mac",
      "posix",
      "windows"
    ],
    "uses_polling": true
  },
  {
    "args": [],
    "benchmark": false,
    "ci_platforms": [
      "linux",
      "mac",
      "posix",
      "windows"
    ],
    "cpu_cost": 1.0,
    "exclude_configs": [],
    "exclude_iomgrs": [],
    "flaky": false,
    "gtest": true,
    "language": "c++",
    "name": "parser_test",
    "platforms": [
      "linux",
      "mac",
      "posix",
      "windows"
    ],
    "uses_polling": false
  },
  {
    "args": [],
    "benchmark": false,
    "ci_platforms": [
      "linux",
      "mac",
      "posix",
      "windows"
    ],
    "cpu_cost": 1.0,
    "exclude_configs": [],
    "exclude_iomgrs": [],
    "flaky": false,
    "gtest": true,
    "language": "c++",
    "name": "party_test",
    "platforms": [
      "linux",
      "mac",
      "posix",
      "windows"
    ],
    "uses_polling": false
  },
  {
    "args": [],
    "benchmark": false,
    "ci_platforms": [
      "linux",
      "mac",
      "posix",
      "windows"
    ],
    "cpu_cost": 1.0,
    "exclude_configs": [],
    "exclude_iomgrs": [],
    "flaky": false,
    "gtest": true,
    "language": "c++",
    "name": "payload_test",
    "platforms": [
      "linux",
      "mac",
      "posix",
      "windows"
    ],
    "uses_polling": true
  },
  {
    "args": [],
    "benchmark": false,
    "ci_platforms": [
      "linux",
      "mac",
      "posix",
      "windows"
    ],
    "cpu_cost": 1.0,
    "exclude_configs": [],
    "exclude_iomgrs": [],
    "flaky": false,
    "gtest": true,
    "language": "c++",
    "name": "percent_encoding_test",
    "platforms": [
      "linux",
      "mac",
      "posix",
      "windows"
    ],
    "uses_polling": false
  },
  {
    "args": [],
    "benchmark": false,
    "ci_platforms": [
      "linux",
      "mac",
      "posix",
      "windows"
    ],
    "cpu_cost": 1.0,
    "exclude_configs": [],
    "exclude_iomgrs": [],
    "flaky": false,
    "gtest": true,
    "language": "c++",
    "name": "pick_first_test",
    "platforms": [
      "linux",
      "mac",
      "posix",
      "windows"
    ],
    "uses_polling": false
  },
  {
    "args": [],
    "benchmark": false,
    "ci_platforms": [
      "linux",
      "mac",
      "posix",
      "windows"
    ],
    "cpu_cost": 1.0,
    "exclude_configs": [],
    "exclude_iomgrs": [],
    "flaky": false,
    "gtest": true,
    "language": "c++",
    "name": "pid_controller_test",
    "platforms": [
      "linux",
      "mac",
      "posix",
      "windows"
    ],
    "uses_polling": true
  },
  {
    "args": [],
    "benchmark": false,
    "ci_platforms": [
      "linux",
      "mac",
      "posix",
      "windows"
    ],
    "cpu_cost": 1.0,
    "exclude_configs": [],
    "exclude_iomgrs": [],
    "flaky": false,
    "gtest": true,
    "language": "c++",
    "name": "ping_abuse_policy_test",
    "platforms": [
      "linux",
      "mac",
      "posix",
      "windows"
    ],
    "uses_polling": false
  },
  {
    "args": [],
    "benchmark": false,
    "ci_platforms": [
      "linux",
      "mac",
      "posix",
      "windows"
    ],
    "cpu_cost": 1.0,
    "exclude_configs": [],
    "exclude_iomgrs": [],
    "flaky": false,
    "gtest": true,
    "language": "c++",
    "name": "ping_callbacks_test",
    "platforms": [
      "linux",
      "mac",
      "posix",
      "windows"
    ],
    "uses_polling": false
  },
  {
    "args": [],
    "benchmark": false,
    "ci_platforms": [
      "linux",
      "mac",
      "posix",
      "windows"
    ],
    "cpu_cost": 1.0,
    "exclude_configs": [],
    "exclude_iomgrs": [],
    "flaky": false,
    "gtest": true,
    "language": "c++",
    "name": "ping_configuration_test",
    "platforms": [
      "linux",
      "mac",
      "posix",
      "windows"
    ],
    "uses_polling": false
  },
  {
    "args": [],
    "benchmark": false,
    "ci_platforms": [
      "linux",
      "mac",
      "posix",
      "windows"
    ],
    "cpu_cost": 1.0,
    "exclude_configs": [],
    "exclude_iomgrs": [],
    "flaky": false,
    "gtest": true,
    "language": "c++",
    "name": "ping_pong_streaming_test",
    "platforms": [
      "linux",
      "mac",
      "posix",
      "windows"
    ],
    "uses_polling": true
  },
  {
    "args": [],
    "benchmark": false,
    "ci_platforms": [
      "linux",
      "mac",
      "posix",
      "windows"
    ],
    "cpu_cost": 1.0,
    "exclude_configs": [],
    "exclude_iomgrs": [],
    "flaky": false,
    "gtest": true,
    "language": "c++",
    "name": "ping_rate_policy_test",
    "platforms": [
      "linux",
      "mac",
      "posix",
      "windows"
    ],
    "uses_polling": false
  },
  {
    "args": [],
    "benchmark": false,
    "ci_platforms": [
      "linux",
      "mac",
      "posix",
      "windows"
    ],
    "cpu_cost": 1.0,
    "exclude_configs": [],
    "exclude_iomgrs": [],
    "flaky": false,
    "gtest": true,
    "language": "c++",
    "name": "ping_test",
    "platforms": [
      "linux",
      "mac",
      "posix",
      "windows"
    ],
    "uses_polling": true
  },
  {
    "args": [],
    "benchmark": false,
    "ci_platforms": [
      "linux",
      "mac",
      "posix",
      "windows"
    ],
    "cpu_cost": 1.0,
    "exclude_configs": [],
    "exclude_iomgrs": [],
    "flaky": false,
    "gtest": true,
    "language": "c++",
    "name": "pipe_test",
    "platforms": [
      "linux",
      "mac",
      "posix",
      "windows"
    ],
    "uses_polling": false
  },
  {
    "args": [],
    "benchmark": false,
    "ci_platforms": [
      "linux",
      "mac",
      "posix",
      "windows"
    ],
    "cpu_cost": 1.0,
    "exclude_configs": [],
    "exclude_iomgrs": [],
    "flaky": false,
    "gtest": true,
    "language": "c++",
    "name": "poll_test",
    "platforms": [
      "linux",
      "mac",
      "posix",
      "windows"
    ],
    "uses_polling": false
  },
  {
    "args": [],
    "benchmark": false,
    "ci_platforms": [
      "linux",
      "mac",
      "posix",
      "windows"
    ],
    "cpu_cost": 1.0,
    "exclude_configs": [],
    "exclude_iomgrs": [],
    "flaky": false,
    "gtest": true,
    "language": "c++",
    "name": "port_sharing_end2end_test",
    "platforms": [
      "linux",
      "mac",
      "posix",
      "windows"
    ],
    "uses_polling": true
  },
  {
    "args": [],
    "benchmark": false,
    "ci_platforms": [
      "linux",
      "mac",
      "posix"
    ],
    "cpu_cost": 1.0,
    "exclude_configs": [],
    "exclude_iomgrs": [],
    "flaky": false,
    "gtest": true,
    "language": "c++",
    "name": "posix_endpoint_test",
    "platforms": [
      "linux",
      "mac",
      "posix"
    ],
    "uses_polling": true
  },
  {
    "args": [],
    "benchmark": false,
    "ci_platforms": [
      "linux",
      "mac",
      "posix"
    ],
    "cpu_cost": 1.0,
    "exclude_configs": [],
    "exclude_iomgrs": [],
    "flaky": false,
    "gtest": true,
    "language": "c++",
    "name": "posix_engine_listener_utils_test",
    "platforms": [
      "linux",
      "mac",
      "posix"
    ],
    "uses_polling": true
  },
  {
    "args": [],
    "benchmark": false,
    "ci_platforms": [
      "linux",
      "posix"
    ],
    "cpu_cost": 1.0,
    "exclude_configs": [],
    "exclude_iomgrs": [],
    "flaky": false,
    "gtest": true,
    "language": "c++",
    "name": "posix_event_engine_connect_test",
    "platforms": [
      "linux",
      "posix"
    ],
    "uses_polling": true
  },
  {
    "args": [],
    "benchmark": false,
    "ci_platforms": [
      "linux",
      "posix"
    ],
    "cpu_cost": 1.0,
    "exclude_configs": [],
    "exclude_iomgrs": [],
    "flaky": false,
    "gtest": true,
    "language": "c++",
    "name": "posix_event_engine_test",
    "platforms": [
      "linux",
      "posix"
    ],
    "uses_polling": true
  },
  {
    "args": [],
    "benchmark": false,
    "ci_platforms": [
      "linux",
      "mac",
      "posix",
      "windows"
    ],
    "cpu_cost": 1.0,
    "exclude_configs": [],
    "exclude_iomgrs": [],
    "flaky": false,
    "gtest": true,
    "language": "c++",
    "name": "pre_stop_hook_server_test",
    "platforms": [
      "linux",
      "mac",
      "posix",
      "windows"
    ],
    "uses_polling": true
  },
  {
    "args": [],
    "benchmark": false,
    "ci_platforms": [
      "linux",
      "mac",
      "posix",
      "windows"
    ],
    "cpu_cost": 1.0,
    "exclude_configs": [],
    "exclude_iomgrs": [],
    "flaky": false,
    "gtest": true,
    "language": "c++",
    "name": "prioritized_race_test",
    "platforms": [
      "linux",
      "mac",
      "posix",
      "windows"
    ],
    "uses_polling": false
  },
  {
    "args": [],
    "benchmark": false,
    "ci_platforms": [
      "linux",
      "mac",
      "posix",
      "windows"
    ],
    "cpu_cost": 1.0,
    "exclude_configs": [],
    "exclude_iomgrs": [],
    "flaky": false,
    "gtest": true,
    "language": "c++",
    "name": "promise_endpoint_test",
    "platforms": [
      "linux",
      "mac",
      "posix",
      "windows"
    ],
    "uses_polling": true
  },
  {
    "args": [],
    "benchmark": false,
    "ci_platforms": [
      "linux",
      "mac",
      "posix",
      "windows"
    ],
    "cpu_cost": 1.0,
    "exclude_configs": [],
    "exclude_iomgrs": [],
    "flaky": false,
    "gtest": true,
    "language": "c++",
    "name": "promise_factory_test",
    "platforms": [
      "linux",
      "mac",
      "posix",
      "windows"
    ],
    "uses_polling": false
  },
  {
    "args": [],
    "benchmark": false,
    "ci_platforms": [
      "linux",
      "mac",
      "posix",
      "windows"
    ],
    "cpu_cost": 1.0,
    "exclude_configs": [],
    "exclude_iomgrs": [],
    "flaky": false,
    "gtest": true,
    "language": "c++",
    "name": "promise_map_test",
    "platforms": [
      "linux",
      "mac",
      "posix",
      "windows"
    ],
    "uses_polling": false
  },
  {
    "args": [],
    "benchmark": false,
    "ci_platforms": [
      "linux",
      "mac",
      "posix",
      "windows"
    ],
    "cpu_cost": 1.0,
    "exclude_configs": [],
    "exclude_iomgrs": [],
    "flaky": false,
    "gtest": true,
    "language": "c++",
    "name": "promise_test",
    "platforms": [
      "linux",
      "mac",
      "posix",
      "windows"
    ],
    "uses_polling": false
  },
  {
    "args": [],
    "benchmark": false,
    "ci_platforms": [
      "linux",
      "mac",
      "posix",
      "windows"
    ],
    "cpu_cost": 1.0,
    "exclude_configs": [],
    "exclude_iomgrs": [],
    "flaky": false,
    "gtest": true,
    "language": "c++",
    "name": "proto_buffer_reader_test",
    "platforms": [
      "linux",
      "mac",
      "posix",
      "windows"
    ],
    "uses_polling": false
  },
  {
    "args": [],
    "benchmark": false,
    "ci_platforms": [
      "linux",
      "mac",
      "posix",
      "windows"
    ],
    "cpu_cost": 1.0,
    "exclude_configs": [],
    "exclude_iomgrs": [],
    "flaky": false,
    "gtest": true,
    "language": "c++",
    "name": "proto_buffer_writer_test",
    "platforms": [
      "linux",
      "mac",
      "posix",
      "windows"
    ],
    "uses_polling": false
  },
  {
    "args": [],
    "benchmark": false,
    "ci_platforms": [
      "linux",
      "mac",
      "posix",
      "windows"
    ],
    "cpu_cost": 1.0,
    "exclude_configs": [],
    "exclude_iomgrs": [],
    "flaky": false,
    "gtest": true,
    "language": "c++",
    "name": "proto_server_reflection_test",
    "platforms": [
      "linux",
      "mac",
      "posix",
      "windows"
    ],
    "uses_polling": true
  },
  {
    "args": [],
    "benchmark": false,
    "ci_platforms": [
      "linux",
      "mac",
      "posix",
      "windows"
    ],
    "cpu_cost": 1.0,
    "exclude_configs": [],
    "exclude_iomgrs": [],
    "flaky": false,
    "gtest": true,
    "language": "c++",
    "name": "proto_utils_test",
    "platforms": [
      "linux",
      "mac",
      "posix",
      "windows"
    ],
    "uses_polling": false
  },
  {
    "args": [],
    "benchmark": false,
    "ci_platforms": [
      "linux",
      "mac",
      "posix",
      "windows"
    ],
    "cpu_cost": 1.0,
    "exclude_configs": [],
    "exclude_iomgrs": [],
    "flaky": false,
    "gtest": true,
    "language": "c++",
    "name": "proxy_auth_test",
    "platforms": [
      "linux",
      "mac",
      "posix",
      "windows"
    ],
    "uses_polling": true
  },
  {
    "args": [],
    "benchmark": false,
    "ci_platforms": [
      "linux",
      "mac",
      "posix",
      "windows"
    ],
    "cpu_cost": 1.0,
    "exclude_configs": [],
    "exclude_iomgrs": [],
    "flaky": false,
    "gtest": true,
    "language": "c++",
    "name": "race_test",
    "platforms": [
      "linux",
      "mac",
      "posix",
      "windows"
    ],
    "uses_polling": false
  },
  {
    "args": [],
    "benchmark": false,
    "ci_platforms": [
      "linux",
      "mac",
      "posix",
      "windows"
    ],
    "cpu_cost": 1.0,
    "exclude_configs": [],
    "exclude_iomgrs": [],
    "flaky": false,
    "gtest": true,
    "language": "c++",
    "name": "random_early_detection_test",
    "platforms": [
      "linux",
      "mac",
      "posix",
      "windows"
    ],
    "uses_polling": false
  },
  {
    "args": [],
    "benchmark": false,
    "ci_platforms": [
      "linux",
      "mac",
      "posix",
      "windows"
    ],
    "cpu_cost": 1.0,
    "exclude_configs": [],
    "exclude_iomgrs": [],
    "flaky": false,
    "gtest": true,
    "language": "c++",
    "name": "raw_end2end_test",
    "platforms": [
      "linux",
      "mac",
      "posix",
      "windows"
    ],
    "uses_polling": true
  },
  {
    "args": [],
    "benchmark": false,
    "ci_platforms": [
      "linux",
      "mac",
      "posix",
      "windows"
    ],
    "cpu_cost": 1.0,
    "exclude_configs": [],
    "exclude_iomgrs": [],
    "flaky": false,
    "gtest": true,
    "language": "c++",
    "name": "rbac_service_config_parser_test",
    "platforms": [
      "linux",
      "mac",
      "posix",
      "windows"
    ],
    "uses_polling": false
  },
  {
    "args": [],
    "benchmark": false,
    "ci_platforms": [
      "linux",
      "mac",
      "posix",
      "windows"
    ],
    "cpu_cost": 1.0,
    "exclude_configs": [],
    "exclude_iomgrs": [],
    "flaky": false,
    "gtest": true,
    "language": "c++",
    "name": "rbac_translator_test",
    "platforms": [
      "linux",
      "mac",
      "posix",
      "windows"
    ],
    "uses_polling": true
  },
  {
    "args": [],
    "benchmark": false,
    "ci_platforms": [
      "linux",
      "mac",
      "posix",
      "windows"
    ],
    "cpu_cost": 1.0,
    "exclude_configs": [],
    "exclude_iomgrs": [],
    "flaky": false,
    "gtest": true,
    "language": "c++",
    "name": "ref_counted_ptr_test",
    "platforms": [
      "linux",
      "mac",
      "posix",
      "windows"
    ],
    "uses_polling": true
  },
  {
    "args": [],
    "benchmark": false,
    "ci_platforms": [
      "linux",
      "mac",
      "posix",
      "windows"
    ],
    "cpu_cost": 1.0,
    "exclude_configs": [],
    "exclude_iomgrs": [],
    "flaky": false,
    "gtest": true,
    "language": "c++",
    "name": "ref_counted_test",
    "platforms": [
      "linux",
      "mac",
      "posix",
      "windows"
    ],
    "uses_polling": true
  },
  {
    "args": [],
    "benchmark": false,
    "ci_platforms": [
      "linux",
      "mac",
      "posix",
      "windows"
    ],
    "cpu_cost": 1.0,
    "exclude_configs": [],
    "exclude_iomgrs": [],
    "flaky": false,
    "gtest": true,
    "language": "c++",
    "name": "registered_call_test",
    "platforms": [
      "linux",
      "mac",
      "posix",
      "windows"
    ],
    "uses_polling": true
  },
  {
    "args": [],
    "benchmark": false,
    "ci_platforms": [
      "linux",
      "mac",
      "posix"
    ],
    "cpu_cost": 1.0,
    "exclude_configs": [],
    "exclude_iomgrs": [],
    "flaky": false,
    "gtest": true,
    "language": "c++",
    "name": "remove_stream_from_stalled_lists_test",
    "platforms": [
      "linux",
      "mac",
      "posix"
    ],
    "uses_polling": true
  },
  {
    "args": [],
    "benchmark": false,
    "ci_platforms": [
      "linux",
      "mac",
      "posix",
      "windows"
    ],
    "cpu_cost": 1.0,
    "exclude_configs": [],
    "exclude_iomgrs": [],
    "flaky": false,
    "gtest": true,
    "language": "c++",
    "name": "request_with_flags_test",
    "platforms": [
      "linux",
      "mac",
      "posix",
      "windows"
    ],
    "uses_polling": true
  },
  {
    "args": [],
    "benchmark": false,
    "ci_platforms": [
      "linux",
      "mac",
      "posix",
      "windows"
    ],
    "cpu_cost": 1.0,
    "exclude_configs": [],
    "exclude_iomgrs": [],
    "flaky": false,
    "gtest": true,
    "language": "c++",
    "name": "request_with_payload_test",
    "platforms": [
      "linux",
      "mac",
      "posix",
      "windows"
    ],
    "uses_polling": true
  },
  {
    "args": [
      "--resolver=ares"
    ],
    "benchmark": false,
    "ci_platforms": [
      "linux",
      "mac",
      "posix"
    ],
    "cpu_cost": 1.0,
    "exclude_configs": [],
    "exclude_iomgrs": [],
    "flaky": false,
    "gtest": true,
    "language": "c++",
    "name": "resolve_address_using_ares_resolver_posix_test",
    "platforms": [
      "linux",
      "mac",
      "posix"
    ],
    "uses_polling": true
  },
  {
    "args": [],
    "benchmark": false,
    "ci_platforms": [
      "linux",
      "mac",
      "posix",
      "windows"
    ],
    "cpu_cost": 1.0,
    "exclude_configs": [],
    "exclude_iomgrs": [],
    "flaky": false,
    "gtest": true,
    "language": "c++",
    "name": "resolve_address_using_ares_resolver_test",
    "platforms": [
      "linux",
      "mac",
      "posix",
      "windows"
    ],
    "uses_polling": true
  },
  {
    "args": [
      "--resolver=native"
    ],
    "benchmark": false,
    "ci_platforms": [
      "linux",
      "mac",
      "posix"
    ],
    "cpu_cost": 1.0,
    "exclude_configs": [],
    "exclude_iomgrs": [],
    "flaky": false,
    "gtest": true,
    "language": "c++",
    "name": "resolve_address_using_native_resolver_posix_test",
    "platforms": [
      "linux",
      "mac",
      "posix"
    ],
    "uses_polling": true
  },
  {
    "args": [],
    "benchmark": false,
    "ci_platforms": [
      "linux",
      "mac",
      "posix",
      "windows"
    ],
    "cpu_cost": 1.0,
    "exclude_configs": [],
    "exclude_iomgrs": [],
    "flaky": false,
    "gtest": true,
    "language": "c++",
    "name": "resolve_address_using_native_resolver_test",
    "platforms": [
      "linux",
      "mac",
      "posix",
      "windows"
    ],
    "uses_polling": true
  },
  {
    "args": [],
    "benchmark": false,
    "ci_platforms": [
      "linux",
      "mac",
      "posix",
      "windows"
    ],
    "cpu_cost": 1.0,
    "exclude_configs": [],
    "exclude_iomgrs": [],
    "flaky": false,
    "gtest": true,
    "language": "c++",
    "name": "resource_quota_end2end_stress_test",
    "platforms": [
      "linux",
      "mac",
      "posix",
      "windows"
    ],
    "uses_polling": true
  },
  {
    "args": [],
    "benchmark": false,
    "ci_platforms": [
      "linux",
      "mac",
      "posix",
      "windows"
    ],
    "cpu_cost": 1.0,
    "exclude_configs": [],
    "exclude_iomgrs": [],
    "flaky": false,
    "gtest": true,
    "language": "c++",
    "name": "resource_quota_server_test",
    "platforms": [
      "linux",
      "mac",
      "posix",
      "windows"
    ],
    "uses_polling": true
  },
  {
    "args": [],
    "benchmark": false,
    "ci_platforms": [
      "linux",
      "mac",
      "posix",
      "windows"
    ],
    "cpu_cost": 1.0,
    "exclude_configs": [],
    "exclude_iomgrs": [],
    "flaky": false,
    "gtest": true,
    "language": "c++",
    "name": "resource_quota_test",
    "platforms": [
      "linux",
      "mac",
      "posix",
      "windows"
    ],
    "uses_polling": false
  },
  {
    "args": [],
    "benchmark": false,
    "ci_platforms": [
      "linux",
      "mac",
      "posix",
      "windows"
    ],
    "cpu_cost": 1.0,
    "exclude_configs": [],
    "exclude_iomgrs": [],
    "flaky": false,
    "gtest": true,
    "language": "c++",
    "name": "retry_cancel_after_first_attempt_starts_test",
    "platforms": [
      "linux",
      "mac",
      "posix",
      "windows"
    ],
    "uses_polling": true
  },
  {
    "args": [],
    "benchmark": false,
    "ci_platforms": [
      "linux",
      "mac",
      "posix",
      "windows"
    ],
    "cpu_cost": 1.0,
    "exclude_configs": [],
    "exclude_iomgrs": [],
    "flaky": false,
    "gtest": true,
    "language": "c++",
    "name": "retry_cancel_during_delay_test",
    "platforms": [
      "linux",
      "mac",
      "posix",
      "windows"
    ],
    "uses_polling": true
  },
  {
    "args": [],
    "benchmark": false,
    "ci_platforms": [
      "linux",
      "mac",
      "posix",
      "windows"
    ],
    "cpu_cost": 1.0,
    "exclude_configs": [],
    "exclude_iomgrs": [],
    "flaky": false,
    "gtest": true,
    "language": "c++",
    "name": "retry_cancel_with_multiple_send_batches_test",
    "platforms": [
      "linux",
      "mac",
      "posix",
      "windows"
    ],
    "uses_polling": true
  },
  {
    "args": [],
    "benchmark": false,
    "ci_platforms": [
      "linux",
      "mac",
      "posix",
      "windows"
    ],
    "cpu_cost": 1.0,
    "exclude_configs": [],
    "exclude_iomgrs": [],
    "flaky": false,
    "gtest": true,
    "language": "c++",
    "name": "retry_cancellation_test",
    "platforms": [
      "linux",
      "mac",
      "posix",
      "windows"
    ],
    "uses_polling": true
  },
  {
    "args": [],
    "benchmark": false,
    "ci_platforms": [
      "linux",
      "mac",
      "posix",
      "windows"
    ],
    "cpu_cost": 1.0,
    "exclude_configs": [],
    "exclude_iomgrs": [],
    "flaky": false,
    "gtest": true,
    "language": "c++",
    "name": "retry_disabled_test",
    "platforms": [
      "linux",
      "mac",
      "posix",
      "windows"
    ],
    "uses_polling": true
  },
  {
    "args": [],
    "benchmark": false,
    "ci_platforms": [
      "linux",
      "mac",
      "posix",
      "windows"
    ],
    "cpu_cost": 1.0,
    "exclude_configs": [],
    "exclude_iomgrs": [],
    "flaky": false,
    "gtest": true,
    "language": "c++",
    "name": "retry_exceeds_buffer_size_in_delay_test",
    "platforms": [
      "linux",
      "mac",
      "posix",
      "windows"
    ],
    "uses_polling": true
  },
  {
    "args": [],
    "benchmark": false,
    "ci_platforms": [
      "linux",
      "mac",
      "posix",
      "windows"
    ],
    "cpu_cost": 1.0,
    "exclude_configs": [],
    "exclude_iomgrs": [],
    "flaky": false,
    "gtest": true,
    "language": "c++",
    "name": "retry_exceeds_buffer_size_in_initial_batch_test",
    "platforms": [
      "linux",
      "mac",
      "posix",
      "windows"
    ],
    "uses_polling": true
  },
  {
    "args": [],
    "benchmark": false,
    "ci_platforms": [
      "linux",
      "mac",
      "posix",
      "windows"
    ],
    "cpu_cost": 1.0,
    "exclude_configs": [],
    "exclude_iomgrs": [],
    "flaky": false,
    "gtest": true,
    "language": "c++",
    "name": "retry_exceeds_buffer_size_in_subsequent_batch_test",
    "platforms": [
      "linux",
      "mac",
      "posix",
      "windows"
    ],
    "uses_polling": true
  },
  {
    "args": [],
    "benchmark": false,
    "ci_platforms": [
      "linux",
      "mac",
      "posix",
      "windows"
    ],
    "cpu_cost": 1.0,
    "exclude_configs": [],
    "exclude_iomgrs": [],
    "flaky": false,
    "gtest": true,
    "language": "c++",
    "name": "retry_lb_drop_test",
    "platforms": [
      "linux",
      "mac",
      "posix",
      "windows"
    ],
    "uses_polling": true
  },
  {
    "args": [],
    "benchmark": false,
    "ci_platforms": [
      "linux",
      "mac",
      "posix",
      "windows"
    ],
    "cpu_cost": 1.0,
    "exclude_configs": [],
    "exclude_iomgrs": [],
    "flaky": false,
    "gtest": true,
    "language": "c++",
    "name": "retry_lb_fail_test",
    "platforms": [
      "linux",
      "mac",
      "posix",
      "windows"
    ],
    "uses_polling": true
  },
  {
    "args": [],
    "benchmark": false,
    "ci_platforms": [
      "linux",
      "mac",
      "posix",
      "windows"
    ],
    "cpu_cost": 1.0,
    "exclude_configs": [],
    "exclude_iomgrs": [],
    "flaky": false,
    "gtest": true,
    "language": "c++",
    "name": "retry_non_retriable_status_before_trailers_test",
    "platforms": [
      "linux",
      "mac",
      "posix",
      "windows"
    ],
    "uses_polling": true
  },
  {
    "args": [],
    "benchmark": false,
    "ci_platforms": [
      "linux",
      "mac",
      "posix",
      "windows"
    ],
    "cpu_cost": 1.0,
    "exclude_configs": [],
    "exclude_iomgrs": [],
    "flaky": false,
    "gtest": true,
    "language": "c++",
    "name": "retry_non_retriable_status_test",
    "platforms": [
      "linux",
      "mac",
      "posix",
      "windows"
    ],
    "uses_polling": true
  },
  {
    "args": [],
    "benchmark": false,
    "ci_platforms": [
      "linux",
      "mac",
      "posix",
      "windows"
    ],
    "cpu_cost": 1.0,
    "exclude_configs": [],
    "exclude_iomgrs": [],
    "flaky": false,
    "gtest": true,
    "language": "c++",
    "name": "retry_per_attempt_recv_timeout_on_last_attempt_test",
    "platforms": [
      "linux",
      "mac",
      "posix",
      "windows"
    ],
    "uses_polling": true
  },
  {
    "args": [],
    "benchmark": false,
    "ci_platforms": [
      "linux",
      "mac",
      "posix",
      "windows"
    ],
    "cpu_cost": 1.0,
    "exclude_configs": [],
    "exclude_iomgrs": [],
    "flaky": false,
    "gtest": true,
    "language": "c++",
    "name": "retry_per_attempt_recv_timeout_test",
    "platforms": [
      "linux",
      "mac",
      "posix",
      "windows"
    ],
    "uses_polling": true
  },
  {
    "args": [],
    "benchmark": false,
    "ci_platforms": [
      "linux",
      "mac",
      "posix",
      "windows"
    ],
    "cpu_cost": 1.0,
    "exclude_configs": [],
    "exclude_iomgrs": [],
    "flaky": false,
    "gtest": true,
    "language": "c++",
    "name": "retry_recv_initial_metadata_test",
    "platforms": [
      "linux",
      "mac",
      "posix",
      "windows"
    ],
    "uses_polling": true
  },
  {
    "args": [],
    "benchmark": false,
    "ci_platforms": [
      "linux",
      "mac",
      "posix",
      "windows"
    ],
    "cpu_cost": 1.0,
    "exclude_configs": [],
    "exclude_iomgrs": [],
    "flaky": false,
    "gtest": true,
    "language": "c++",
    "name": "retry_recv_message_replay_test",
    "platforms": [
      "linux",
      "mac",
      "posix",
      "windows"
    ],
    "uses_polling": true
  },
  {
    "args": [],
    "benchmark": false,
    "ci_platforms": [
      "linux",
      "mac",
      "posix",
      "windows"
    ],
    "cpu_cost": 1.0,
    "exclude_configs": [],
    "exclude_iomgrs": [],
    "flaky": false,
    "gtest": true,
    "language": "c++",
    "name": "retry_recv_message_test",
    "platforms": [
      "linux",
      "mac",
      "posix",
      "windows"
    ],
    "uses_polling": true
  },
  {
    "args": [],
    "benchmark": false,
    "ci_platforms": [
      "linux",
      "mac",
      "posix",
      "windows"
    ],
    "cpu_cost": 1.0,
    "exclude_configs": [],
    "exclude_iomgrs": [],
    "flaky": false,
    "gtest": true,
    "language": "c++",
    "name": "retry_recv_trailing_metadata_error_test",
    "platforms": [
      "linux",
      "mac",
      "posix",
      "windows"
    ],
    "uses_polling": true
  },
  {
    "args": [],
    "benchmark": false,
    "ci_platforms": [
      "linux",
      "mac",
      "posix",
      "windows"
    ],
    "cpu_cost": 1.0,
    "exclude_configs": [],
    "exclude_iomgrs": [],
    "flaky": false,
    "gtest": true,
    "language": "c++",
    "name": "retry_send_initial_metadata_refs_test",
    "platforms": [
      "linux",
      "mac",
      "posix",
      "windows"
    ],
    "uses_polling": true
  },
  {
    "args": [],
    "benchmark": false,
    "ci_platforms": [
      "linux",
      "mac",
      "posix",
      "windows"
    ],
    "cpu_cost": 1.0,
    "exclude_configs": [],
    "exclude_iomgrs": [],
    "flaky": false,
    "gtest": true,
    "language": "c++",
    "name": "retry_send_op_fails_test",
    "platforms": [
      "linux",
      "mac",
      "posix",
      "windows"
    ],
    "uses_polling": true
  },
  {
    "args": [],
    "benchmark": false,
    "ci_platforms": [
      "linux",
      "mac",
      "posix",
      "windows"
    ],
    "cpu_cost": 1.0,
    "exclude_configs": [],
    "exclude_iomgrs": [],
    "flaky": false,
    "gtest": true,
    "language": "c++",
    "name": "retry_send_recv_batch_test",
    "platforms": [
      "linux",
      "mac",
      "posix",
      "windows"
    ],
    "uses_polling": true
  },
  {
    "args": [],
    "benchmark": false,
    "ci_platforms": [
      "linux",
      "mac",
      "posix",
      "windows"
    ],
    "cpu_cost": 1.0,
    "exclude_configs": [],
    "exclude_iomgrs": [],
    "flaky": false,
    "gtest": true,
    "language": "c++",
    "name": "retry_server_pushback_delay_test",
    "platforms": [
      "linux",
      "mac",
      "posix",
      "windows"
    ],
    "uses_polling": true
  },
  {
    "args": [],
    "benchmark": false,
    "ci_platforms": [
      "linux",
      "mac",
      "posix",
      "windows"
    ],
    "cpu_cost": 1.0,
    "exclude_configs": [],
    "exclude_iomgrs": [],
    "flaky": false,
    "gtest": true,
    "language": "c++",
    "name": "retry_server_pushback_disabled_test",
    "platforms": [
      "linux",
      "mac",
      "posix",
      "windows"
    ],
    "uses_polling": true
  },
  {
    "args": [],
    "benchmark": false,
    "ci_platforms": [
      "linux",
      "mac",
      "posix",
      "windows"
    ],
    "cpu_cost": 1.0,
    "exclude_configs": [],
    "exclude_iomgrs": [],
    "flaky": false,
    "gtest": true,
    "language": "c++",
    "name": "retry_service_config_test",
    "platforms": [
      "linux",
      "mac",
      "posix",
      "windows"
    ],
    "uses_polling": false
  },
  {
    "args": [],
    "benchmark": false,
    "ci_platforms": [
      "linux",
      "mac",
      "posix",
      "windows"
    ],
    "cpu_cost": 1.0,
    "exclude_configs": [],
    "exclude_iomgrs": [],
    "flaky": false,
    "gtest": true,
    "language": "c++",
    "name": "retry_streaming_after_commit_test",
    "platforms": [
      "linux",
      "mac",
      "posix",
      "windows"
    ],
    "uses_polling": true
  },
  {
    "args": [],
    "benchmark": false,
    "ci_platforms": [
      "linux",
      "mac",
      "posix",
      "windows"
    ],
    "cpu_cost": 1.0,
    "exclude_configs": [],
    "exclude_iomgrs": [],
    "flaky": false,
    "gtest": true,
    "language": "c++",
    "name": "retry_streaming_succeeds_before_replay_finished_test",
    "platforms": [
      "linux",
      "mac",
      "posix",
      "windows"
    ],
    "uses_polling": true
  },
  {
    "args": [],
    "benchmark": false,
    "ci_platforms": [
      "linux",
      "mac",
      "posix",
      "windows"
    ],
    "cpu_cost": 1.0,
    "exclude_configs": [],
    "exclude_iomgrs": [],
    "flaky": false,
    "gtest": true,
    "language": "c++",
    "name": "retry_streaming_test",
    "platforms": [
      "linux",
      "mac",
      "posix",
      "windows"
    ],
    "uses_polling": true
  },
  {
    "args": [],
    "benchmark": false,
    "ci_platforms": [
      "linux",
      "mac",
      "posix",
      "windows"
    ],
    "cpu_cost": 1.0,
    "exclude_configs": [],
    "exclude_iomgrs": [],
    "flaky": false,
    "gtest": true,
    "language": "c++",
    "name": "retry_test",
    "platforms": [
      "linux",
      "mac",
      "posix",
      "windows"
    ],
    "uses_polling": true
  },
  {
    "args": [],
    "benchmark": false,
    "ci_platforms": [
      "linux",
      "mac",
      "posix",
      "windows"
    ],
    "cpu_cost": 1.0,
    "exclude_configs": [],
    "exclude_iomgrs": [],
    "flaky": false,
    "gtest": true,
    "language": "c++",
    "name": "retry_throttle_test",
    "platforms": [
      "linux",
      "mac",
      "posix",
      "windows"
    ],
    "uses_polling": false
  },
  {
    "args": [],
    "benchmark": false,
    "ci_platforms": [
      "linux",
      "mac",
      "posix",
      "windows"
    ],
    "cpu_cost": 1.0,
    "exclude_configs": [],
    "exclude_iomgrs": [],
    "flaky": false,
    "gtest": true,
    "language": "c++",
    "name": "retry_throttled_test",
    "platforms": [
      "linux",
      "mac",
      "posix",
      "windows"
    ],
    "uses_polling": true
  },
  {
    "args": [],
    "benchmark": false,
    "ci_platforms": [
      "linux",
      "mac",
      "posix",
      "windows"
    ],
    "cpu_cost": 1.0,
    "exclude_configs": [],
    "exclude_iomgrs": [],
    "flaky": false,
    "gtest": true,
    "language": "c++",
    "name": "retry_too_many_attempts_test",
    "platforms": [
      "linux",
      "mac",
      "posix",
      "windows"
    ],
    "uses_polling": true
  },
  {
    "args": [],
    "benchmark": false,
    "ci_platforms": [
      "linux",
      "mac",
      "posix",
      "windows"
    ],
    "cpu_cost": 1.0,
    "exclude_configs": [],
    "exclude_iomgrs": [],
    "flaky": false,
    "gtest": true,
    "language": "c++",
    "name": "retry_transparent_goaway_test",
    "platforms": [
      "linux",
      "mac",
      "posix",
      "windows"
    ],
    "uses_polling": true
  },
  {
    "args": [],
    "benchmark": false,
    "ci_platforms": [
      "linux",
      "mac",
      "posix",
      "windows"
    ],
    "cpu_cost": 1.0,
    "exclude_configs": [],
    "exclude_iomgrs": [],
    "flaky": false,
    "gtest": true,
    "language": "c++",
    "name": "retry_transparent_max_concurrent_streams_test",
    "platforms": [
      "linux",
      "mac",
      "posix",
      "windows"
    ],
    "uses_polling": true
  },
  {
    "args": [],
    "benchmark": false,
    "ci_platforms": [
      "linux",
      "mac",
      "posix",
      "windows"
    ],
    "cpu_cost": 1.0,
    "exclude_configs": [],
    "exclude_iomgrs": [],
    "flaky": false,
    "gtest": true,
    "language": "c++",
    "name": "retry_transparent_not_sent_on_wire_test",
    "platforms": [
      "linux",
      "mac",
      "posix",
      "windows"
    ],
    "uses_polling": true
  },
  {
    "args": [],
    "benchmark": false,
    "ci_platforms": [
      "linux",
      "mac",
      "posix",
      "windows"
    ],
    "cpu_cost": 1.0,
    "exclude_configs": [],
    "exclude_iomgrs": [],
    "flaky": false,
    "gtest": true,
    "language": "c++",
    "name": "retry_unref_before_finish_test",
    "platforms": [
      "linux",
      "mac",
      "posix",
      "windows"
    ],
    "uses_polling": true
  },
  {
    "args": [],
    "benchmark": false,
    "ci_platforms": [
      "linux",
      "mac",
      "posix",
      "windows"
    ],
    "cpu_cost": 1.0,
    "exclude_configs": [],
    "exclude_iomgrs": [],
    "flaky": false,
    "gtest": true,
    "language": "c++",
    "name": "retry_unref_before_recv_test",
    "platforms": [
      "linux",
      "mac",
      "posix",
      "windows"
    ],
    "uses_polling": true
  },
  {
    "args": [],
    "benchmark": false,
    "ci_platforms": [
      "linux",
      "mac",
      "posix",
      "windows"
    ],
    "cpu_cost": 1.0,
    "exclude_configs": [],
    "exclude_iomgrs": [],
    "flaky": false,
    "gtest": true,
    "language": "c++",
    "name": "ring_hash_test",
    "platforms": [
      "linux",
      "mac",
      "posix",
      "windows"
    ],
    "uses_polling": false
  },
  {
    "args": [],
    "benchmark": false,
    "ci_platforms": [
      "linux",
      "mac",
      "posix",
      "windows"
    ],
    "cpu_cost": 1.0,
    "exclude_configs": [],
    "exclude_iomgrs": [],
    "flaky": false,
    "gtest": true,
    "language": "c++",
    "name": "rls_lb_config_parser_test",
    "platforms": [
      "linux",
      "mac",
      "posix",
      "windows"
    ],
    "uses_polling": false
  },
  {
    "args": [],
    "benchmark": false,
    "ci_platforms": [
      "linux",
      "mac",
      "posix",
      "windows"
    ],
    "cpu_cost": 1.0,
    "exclude_configs": [],
    "exclude_iomgrs": [],
    "flaky": false,
    "gtest": true,
    "language": "c++",
    "name": "round_robin_test",
    "platforms": [
      "linux",
      "mac",
      "posix",
      "windows"
    ],
    "uses_polling": false
  },
  {
    "args": [],
    "benchmark": false,
    "ci_platforms": [
      "linux",
      "mac",
      "posix",
      "windows"
    ],
    "cpu_cost": 1.0,
    "exclude_configs": [],
    "exclude_iomgrs": [],
    "flaky": false,
    "gtest": true,
    "language": "c++",
    "name": "secure_auth_context_test",
    "platforms": [
      "linux",
      "mac",
      "posix",
      "windows"
    ],
    "uses_polling": true
  },
  {
    "args": [],
    "benchmark": false,
    "ci_platforms": [
      "linux",
      "mac",
      "posix",
      "windows"
    ],
    "cpu_cost": 1.0,
    "exclude_configs": [],
    "exclude_iomgrs": [],
    "flaky": false,
    "gtest": true,
    "language": "c++",
    "name": "secure_channel_create_test",
    "platforms": [
      "linux",
      "mac",
      "posix",
      "windows"
    ],
    "uses_polling": true
  },
  {
    "args": [],
    "benchmark": false,
    "ci_platforms": [
      "linux",
      "mac",
      "posix",
      "windows"
    ],
    "cpu_cost": 1.0,
    "exclude_configs": [],
    "exclude_iomgrs": [],
    "flaky": false,
    "gtest": true,
    "language": "c++",
    "name": "security_connector_test",
    "platforms": [
      "linux",
      "mac",
      "posix",
      "windows"
    ],
    "uses_polling": true
  },
  {
    "args": [],
    "benchmark": false,
    "ci_platforms": [
      "linux",
      "mac",
      "posix",
      "windows"
    ],
    "cpu_cost": 1.0,
    "exclude_configs": [],
    "exclude_iomgrs": [],
    "flaky": false,
    "gtest": true,
    "language": "c++",
    "name": "seq_test",
    "platforms": [
      "linux",
      "mac",
      "posix",
      "windows"
    ],
    "uses_polling": false
  },
  {
    "args": [],
    "benchmark": false,
    "ci_platforms": [
      "linux",
      "mac",
      "posix",
      "windows"
    ],
    "cpu_cost": 1.0,
    "exclude_configs": [],
    "exclude_iomgrs": [],
    "flaky": false,
    "gtest": true,
    "language": "c++",
    "name": "sequential_connectivity_test",
    "platforms": [
      "linux",
      "mac",
      "posix",
      "windows"
    ],
    "uses_polling": true
  },
  {
    "args": [],
    "benchmark": false,
    "ci_platforms": [
      "linux",
      "mac",
      "posix",
      "windows"
    ],
    "cpu_cost": 1.0,
    "exclude_configs": [],
    "exclude_iomgrs": [],
    "flaky": false,
    "gtest": true,
    "language": "c++",
    "name": "server_builder_plugin_test",
    "platforms": [
      "linux",
      "mac",
      "posix",
      "windows"
    ],
    "uses_polling": true
  },
  {
    "args": [],
    "benchmark": false,
    "ci_platforms": [
      "linux",
      "mac",
      "posix"
    ],
    "cpu_cost": 1.0,
    "exclude_configs": [],
    "exclude_iomgrs": [],
    "flaky": false,
    "gtest": true,
    "language": "c++",
    "name": "server_builder_test",
    "platforms": [
      "linux",
      "mac",
      "posix"
    ],
    "uses_polling": true
  },
  {
    "args": [],
    "benchmark": false,
    "ci_platforms": [
      "linux",
      "mac",
      "posix"
    ],
    "cpu_cost": 1.0,
    "exclude_configs": [],
    "exclude_iomgrs": [],
    "flaky": false,
    "gtest": true,
    "language": "c++",
    "name": "server_builder_with_socket_mutator_test",
    "platforms": [
      "linux",
      "mac",
      "posix"
    ],
    "uses_polling": true
  },
  {
    "args": [],
    "benchmark": false,
    "ci_platforms": [
      "linux",
      "mac",
      "posix",
      "windows"
    ],
    "cpu_cost": 1.0,
    "exclude_configs": [],
    "exclude_iomgrs": [],
    "flaky": false,
    "gtest": true,
    "language": "c++",
    "name": "server_call_tracer_factory_test",
    "platforms": [
      "linux",
      "mac",
      "posix",
      "windows"
    ],
    "uses_polling": false
  },
  {
    "args": [],
    "benchmark": false,
    "ci_platforms": [
      "linux",
      "mac",
      "posix",
      "windows"
    ],
    "cpu_cost": 1.0,
    "exclude_configs": [],
    "exclude_iomgrs": [],
    "flaky": false,
    "gtest": true,
    "language": "c++",
    "name": "server_chttp2_test",
    "platforms": [
      "linux",
      "mac",
      "posix",
      "windows"
    ],
    "uses_polling": true
  },
  {
    "args": [],
    "benchmark": false,
    "ci_platforms": [
      "linux",
      "mac",
      "posix",
      "windows"
    ],
    "cpu_cost": 1.0,
    "exclude_configs": [],
    "exclude_iomgrs": [],
    "flaky": false,
    "gtest": true,
    "language": "c++",
    "name": "server_config_selector_test",
    "platforms": [
      "linux",
      "mac",
      "posix",
      "windows"
    ],
    "uses_polling": false
  },
  {
    "args": [],
    "benchmark": false,
    "ci_platforms": [
      "linux",
      "mac",
      "posix",
      "windows"
    ],
    "cpu_cost": 1.0,
    "exclude_configs": [],
    "exclude_iomgrs": [],
    "flaky": false,
    "gtest": true,
    "language": "c++",
    "name": "server_context_test_spouse_test",
    "platforms": [
      "linux",
      "mac",
      "posix",
      "windows"
    ],
    "uses_polling": true
  },
  {
    "args": [],
    "benchmark": false,
    "ci_platforms": [
      "linux",
      "mac",
      "posix",
      "windows"
    ],
    "cpu_cost": 1.0,
    "exclude_configs": [],
    "exclude_iomgrs": [],
    "flaky": false,
    "gtest": true,
    "language": "c++",
    "name": "server_early_return_test",
    "platforms": [
      "linux",
      "mac",
      "posix",
      "windows"
    ],
    "uses_polling": true
  },
  {
    "args": [],
    "benchmark": false,
    "ci_platforms": [
      "linux",
      "mac",
      "posix",
      "windows"
    ],
    "cpu_cost": 1.0,
    "exclude_configs": [],
    "exclude_iomgrs": [],
    "flaky": false,
    "gtest": true,
    "language": "c++",
    "name": "server_finishes_request_test",
    "platforms": [
      "linux",
      "mac",
      "posix",
      "windows"
    ],
    "uses_polling": true
  },
  {
    "args": [],
    "benchmark": false,
    "ci_platforms": [
      "linux",
      "mac",
      "posix",
      "windows"
    ],
    "cpu_cost": 1.0,
    "exclude_configs": [],
    "exclude_iomgrs": [],
    "flaky": false,
    "gtest": true,
    "language": "c++",
    "name": "server_interceptors_end2end_test",
    "platforms": [
      "linux",
      "mac",
      "posix",
      "windows"
    ],
    "uses_polling": true
  },
  {
    "args": [],
    "benchmark": false,
    "ci_platforms": [
      "linux",
      "mac",
      "posix",
      "windows"
    ],
    "cpu_cost": 1.0,
    "exclude_configs": [],
    "exclude_iomgrs": [],
    "flaky": false,
    "gtest": true,
    "language": "c++",
    "name": "server_registered_method_bad_client_test",
    "platforms": [
      "linux",
      "mac",
      "posix",
      "windows"
    ],
    "uses_polling": true
  },
  {
    "args": [],
    "benchmark": false,
    "ci_platforms": [
      "linux",
      "mac",
      "posix"
    ],
    "cpu_cost": 1.0,
    "exclude_configs": [],
    "exclude_iomgrs": [],
    "flaky": false,
    "gtest": true,
    "language": "c++",
    "name": "server_request_call_test",
    "platforms": [
      "linux",
      "mac",
      "posix"
    ],
    "uses_polling": true
  },
  {
    "args": [],
    "benchmark": false,
    "ci_platforms": [
      "linux",
      "mac",
      "posix"
    ],
    "cpu_cost": 1.0,
    "exclude_configs": [],
    "exclude_iomgrs": [],
    "flaky": false,
    "gtest": true,
    "language": "c++",
    "name": "server_ssl_test",
    "platforms": [
      "linux",
      "mac",
      "posix"
    ],
    "uses_polling": true
  },
  {
    "args": [],
    "benchmark": false,
    "ci_platforms": [
      "linux",
      "mac",
      "posix",
      "windows"
    ],
    "cpu_cost": 1.0,
    "exclude_configs": [],
    "exclude_iomgrs": [],
    "flaky": false,
    "gtest": true,
    "language": "c++",
    "name": "server_streaming_test",
    "platforms": [
      "linux",
      "mac",
      "posix",
      "windows"
    ],
    "uses_polling": true
  },
  {
    "args": [],
    "benchmark": false,
    "ci_platforms": [
      "linux",
      "mac",
      "posix",
      "windows"
    ],
    "cpu_cost": 1.0,
    "exclude_configs": [],
    "exclude_iomgrs": [],
    "flaky": false,
    "gtest": true,
    "language": "c++",
    "name": "server_test",
    "platforms": [
      "linux",
      "mac",
      "posix",
      "windows"
    ],
    "uses_polling": true
  },
  {
    "args": [],
    "benchmark": false,
    "ci_platforms": [
      "linux",
      "mac",
      "posix",
      "windows"
    ],
    "cpu_cost": 1.0,
    "exclude_configs": [],
    "exclude_iomgrs": [],
    "flaky": false,
    "gtest": true,
    "language": "c++",
    "name": "service_config_end2end_test",
    "platforms": [
      "linux",
      "mac",
      "posix",
      "windows"
    ],
    "uses_polling": true
  },
  {
    "args": [],
    "benchmark": false,
    "ci_platforms": [
      "linux",
      "mac",
      "posix",
      "windows"
    ],
    "cpu_cost": 1.0,
    "exclude_configs": [],
    "exclude_iomgrs": [],
    "flaky": false,
    "gtest": true,
    "language": "c++",
    "name": "service_config_test",
    "platforms": [
      "linux",
      "mac",
      "posix",
      "windows"
    ],
    "uses_polling": true
  },
  {
    "args": [],
    "benchmark": false,
    "ci_platforms": [
      "linux",
      "mac",
      "posix",
      "windows"
    ],
    "cpu_cost": 1.0,
    "exclude_configs": [],
    "exclude_iomgrs": [],
    "flaky": false,
    "gtest": true,
    "language": "c++",
    "name": "settings_timeout_test",
    "platforms": [
      "linux",
      "mac",
      "posix",
      "windows"
    ],
    "uses_polling": true
  },
  {
    "args": [],
    "benchmark": false,
    "ci_platforms": [
      "linux",
      "mac",
      "posix",
      "windows"
    ],
    "cpu_cost": 1.0,
    "exclude_configs": [],
    "exclude_iomgrs": [],
    "flaky": false,
    "gtest": true,
    "language": "c++",
    "name": "shutdown_finishes_calls_test",
    "platforms": [
      "linux",
      "mac",
      "posix",
      "windows"
    ],
    "uses_polling": true
  },
  {
    "args": [],
    "benchmark": false,
    "ci_platforms": [
      "linux",
      "mac",
      "posix",
      "windows"
    ],
    "cpu_cost": 1.0,
    "exclude_configs": [],
    "exclude_iomgrs": [],
    "flaky": false,
    "gtest": true,
    "language": "c++",
    "name": "shutdown_finishes_tags_test",
    "platforms": [
      "linux",
      "mac",
      "posix",
      "windows"
    ],
    "uses_polling": true
  },
  {
    "args": [],
    "benchmark": false,
    "ci_platforms": [
      "linux",
      "mac",
      "posix",
      "windows"
    ],
    "cpu_cost": 1.0,
    "exclude_configs": [],
    "exclude_iomgrs": [],
    "flaky": false,
    "gtest": true,
    "language": "c++",
    "name": "shutdown_test",
    "platforms": [
      "linux",
      "mac",
      "posix",
      "windows"
    ],
    "uses_polling": true
  },
  {
    "args": [],
    "benchmark": false,
    "ci_platforms": [
      "linux",
      "mac",
      "posix",
      "windows"
    ],
    "cpu_cost": 1.0,
    "exclude_configs": [],
    "exclude_iomgrs": [],
    "flaky": false,
    "gtest": true,
    "language": "c++",
    "name": "simple_delayed_request_test",
    "platforms": [
      "linux",
      "mac",
      "posix",
      "windows"
    ],
    "uses_polling": true
  },
  {
    "args": [],
    "benchmark": false,
    "ci_platforms": [
      "linux",
      "mac",
      "posix",
      "windows"
    ],
    "cpu_cost": 1.0,
    "exclude_configs": [],
    "exclude_iomgrs": [],
    "flaky": false,
    "gtest": true,
    "language": "c++",
    "name": "simple_metadata_test",
    "platforms": [
      "linux",
      "mac",
      "posix",
      "windows"
    ],
    "uses_polling": true
  },
  {
    "args": [],
    "benchmark": false,
    "ci_platforms": [
      "linux",
      "mac",
      "posix",
      "windows"
    ],
    "cpu_cost": 1.0,
    "exclude_configs": [],
    "exclude_iomgrs": [],
    "flaky": false,
    "gtest": true,
    "language": "c++",
    "name": "simple_request_bad_client_test",
    "platforms": [
      "linux",
      "mac",
      "posix",
      "windows"
    ],
    "uses_polling": true
  },
  {
    "args": [],
    "benchmark": false,
    "ci_platforms": [
      "linux",
      "mac",
      "posix",
      "windows"
    ],
    "cpu_cost": 1.0,
    "exclude_configs": [],
    "exclude_iomgrs": [],
    "flaky": false,
    "gtest": true,
    "language": "c++",
    "name": "simple_request_test",
    "platforms": [
      "linux",
      "mac",
      "posix",
      "windows"
    ],
    "uses_polling": true
  },
  {
    "args": [],
    "benchmark": false,
    "ci_platforms": [
      "linux",
      "mac",
      "posix",
      "windows"
    ],
    "cpu_cost": 1.0,
    "exclude_configs": [],
    "exclude_iomgrs": [],
    "flaky": false,
    "gtest": true,
    "language": "c++",
    "name": "single_set_ptr_test",
    "platforms": [
      "linux",
      "mac",
      "posix",
      "windows"
    ],
    "uses_polling": false
  },
  {
    "args": [],
    "benchmark": false,
    "ci_platforms": [
      "linux",
      "mac",
      "posix",
      "windows"
    ],
    "cpu_cost": 1.0,
    "exclude_configs": [],
    "exclude_iomgrs": [],
    "flaky": false,
    "gtest": true,
    "language": "c++",
    "name": "sleep_test",
    "platforms": [
      "linux",
      "mac",
      "posix",
      "windows"
    ],
    "uses_polling": false
  },
  {
    "args": [],
    "benchmark": false,
    "ci_platforms": [
      "linux",
      "mac",
      "posix",
      "windows"
    ],
    "cpu_cost": 1.0,
    "exclude_configs": [],
    "exclude_iomgrs": [],
    "flaky": false,
    "gtest": true,
    "language": "c++",
    "name": "slice_string_helpers_test",
    "platforms": [
      "linux",
      "mac",
      "posix",
      "windows"
    ],
    "uses_polling": false
  },
  {
    "args": [],
    "benchmark": false,
    "ci_platforms": [
      "linux",
      "mac",
      "posix",
      "windows"
    ],
    "cpu_cost": 1.0,
    "exclude_configs": [],
    "exclude_iomgrs": [],
    "flaky": false,
    "gtest": true,
    "language": "c++",
    "name": "smoke_test",
    "platforms": [
      "linux",
      "mac",
      "posix",
      "windows"
    ],
    "uses_polling": true
  },
  {
    "args": [],
    "benchmark": false,
    "ci_platforms": [
      "linux",
      "mac",
      "posix",
      "windows"
    ],
    "cpu_cost": 1.0,
    "exclude_configs": [],
    "exclude_iomgrs": [],
    "flaky": false,
    "gtest": true,
    "language": "c++",
    "name": "sockaddr_resolver_test",
    "platforms": [
      "linux",
      "mac",
      "posix",
      "windows"
    ],
    "uses_polling": true
  },
  {
    "args": [],
    "benchmark": false,
    "ci_platforms": [
      "linux",
      "mac",
      "posix",
      "windows"
    ],
    "cpu_cost": 1.0,
    "exclude_configs": [],
    "exclude_iomgrs": [],
    "flaky": false,
    "gtest": true,
    "language": "c++",
    "name": "sockaddr_utils_test",
    "platforms": [
      "linux",
      "mac",
      "posix",
      "windows"
    ],
    "uses_polling": true
  },
  {
    "args": [],
    "benchmark": false,
    "ci_platforms": [
      "linux",
      "mac",
      "posix"
    ],
    "cpu_cost": 1.0,
    "exclude_configs": [],
    "exclude_iomgrs": [],
    "flaky": false,
    "gtest": true,
    "language": "c++",
    "name": "socket_utils_test",
    "platforms": [
      "linux",
      "mac",
      "posix"
    ],
    "uses_polling": true
  },
  {
    "args": [],
    "benchmark": false,
    "ci_platforms": [
      "linux",
      "mac",
      "posix",
      "windows"
    ],
    "cpu_cost": 1.0,
    "exclude_configs": [],
    "exclude_iomgrs": [],
    "flaky": false,
    "gtest": true,
    "language": "c++",
    "name": "sorted_pack_test",
    "platforms": [
      "linux",
      "mac",
      "posix",
      "windows"
    ],
    "uses_polling": false
  },
  {
    "args": [],
    "benchmark": false,
    "ci_platforms": [
      "linux",
      "mac",
      "posix",
      "windows"
    ],
    "cpu_cost": 1.0,
    "exclude_configs": [],
    "exclude_iomgrs": [],
    "flaky": false,
    "gtest": true,
    "language": "c++",
    "name": "spinlock_test",
    "platforms": [
      "linux",
      "mac",
      "posix",
      "windows"
    ],
    "uses_polling": false
  },
  {
    "args": [],
    "benchmark": false,
    "ci_platforms": [
      "linux",
      "mac",
      "posix"
    ],
    "cpu_cost": 1.0,
    "exclude_configs": [],
    "exclude_iomgrs": [],
    "flaky": false,
    "gtest": true,
    "language": "c++",
    "name": "ssl_transport_security_test",
    "platforms": [
      "linux",
      "mac",
      "posix"
    ],
    "uses_polling": true
  },
  {
    "args": [],
    "benchmark": false,
    "ci_platforms": [
      "linux",
      "mac",
      "posix"
    ],
    "cpu_cost": 1.0,
    "exclude_configs": [],
    "exclude_iomgrs": [],
    "flaky": false,
    "gtest": true,
    "language": "c++",
    "name": "ssl_transport_security_utils_test",
    "platforms": [
      "linux",
      "mac",
      "posix"
    ],
    "uses_polling": true
  },
  {
    "args": [],
    "benchmark": false,
    "ci_platforms": [
      "linux",
      "mac",
      "posix"
    ],
    "cpu_cost": 1.0,
    "exclude_configs": [],
    "exclude_iomgrs": [],
    "flaky": false,
    "gtest": true,
    "language": "c++",
    "name": "stack_tracer_test",
    "platforms": [
      "linux",
      "mac",
      "posix"
    ],
    "uses_polling": false
  },
  {
    "args": [],
    "benchmark": false,
    "ci_platforms": [
      "linux",
      "mac",
      "posix",
      "windows"
    ],
    "cpu_cost": 1.0,
    "exclude_configs": [],
    "exclude_iomgrs": [],
    "flaky": false,
    "gtest": true,
    "language": "c++",
    "name": "stat_test",
    "platforms": [
      "linux",
      "mac",
      "posix",
      "windows"
    ],
    "uses_polling": false
  },
  {
    "args": [],
    "benchmark": false,
    "ci_platforms": [
      "linux",
      "mac",
      "posix",
      "windows"
    ],
    "cpu_cost": 1.0,
    "exclude_configs": [],
    "exclude_iomgrs": [],
    "flaky": false,
    "gtest": true,
    "language": "c++",
    "name": "static_stride_scheduler_test",
    "platforms": [
      "linux",
      "mac",
      "posix",
      "windows"
    ],
    "uses_polling": false
  },
  {
    "args": [],
    "benchmark": false,
    "ci_platforms": [
      "linux",
      "mac",
      "posix",
      "windows"
    ],
    "cpu_cost": 1.0,
    "exclude_configs": [],
    "exclude_iomgrs": [],
    "flaky": false,
    "gtest": true,
    "language": "c++",
    "name": "stats_test",
    "platforms": [
      "linux",
      "mac",
      "posix",
      "windows"
    ],
    "uses_polling": false
  },
  {
    "args": [],
    "benchmark": false,
    "ci_platforms": [
      "linux",
      "mac",
      "posix",
      "windows"
    ],
    "cpu_cost": 1.0,
    "exclude_configs": [],
    "exclude_iomgrs": [],
    "flaky": false,
    "gtest": true,
    "language": "c++",
    "name": "status_conversion_test",
    "platforms": [
      "linux",
      "mac",
      "posix",
      "windows"
    ],
    "uses_polling": false
  },
  {
    "args": [],
    "benchmark": false,
    "ci_platforms": [
      "linux",
      "mac",
      "posix",
      "windows"
    ],
    "cpu_cost": 1.0,
    "exclude_configs": [],
    "exclude_iomgrs": [],
    "flaky": false,
    "gtest": true,
    "language": "c++",
    "name": "status_helper_test",
    "platforms": [
      "linux",
      "mac",
      "posix",
      "windows"
    ],
    "uses_polling": false
  },
  {
    "args": [],
    "benchmark": false,
    "ci_platforms": [
      "linux",
      "mac",
      "posix",
      "windows"
    ],
    "cpu_cost": 1.0,
    "exclude_configs": [],
    "exclude_iomgrs": [],
    "flaky": false,
    "gtest": true,
    "language": "c++",
    "name": "status_util_test",
    "platforms": [
      "linux",
      "mac",
      "posix",
      "windows"
    ],
    "uses_polling": false
  },
  {
    "args": [],
    "benchmark": false,
    "ci_platforms": [
      "linux",
      "mac",
      "posix"
    ],
    "cpu_cost": 1.0,
    "exclude_configs": [],
    "exclude_iomgrs": [],
    "flaky": false,
    "gtest": true,
    "language": "c++",
    "name": "stranded_event_test",
    "platforms": [
      "linux",
      "mac",
      "posix"
    ],
    "uses_polling": true
  },
  {
    "args": [],
    "benchmark": false,
    "ci_platforms": [
      "linux",
      "mac",
      "posix",
      "windows"
    ],
    "cpu_cost": 1.0,
    "exclude_configs": [],
    "exclude_iomgrs": [],
    "flaky": false,
    "gtest": true,
    "language": "c++",
    "name": "stream_leak_with_queued_flow_control_update_test",
    "platforms": [
      "linux",
      "mac",
      "posix",
      "windows"
    ],
    "uses_polling": true
  },
  {
    "args": [],
    "benchmark": false,
    "ci_platforms": [
      "linux",
      "mac",
      "posix",
      "windows"
    ],
    "cpu_cost": 1.0,
    "exclude_configs": [],
    "exclude_iomgrs": [],
    "flaky": false,
    "gtest": true,
    "language": "c++",
    "name": "streaming_error_response_test",
    "platforms": [
      "linux",
      "mac",
      "posix",
      "windows"
    ],
    "uses_polling": true
  },
  {
    "args": [],
    "benchmark": false,
    "ci_platforms": [
      "linux",
      "mac",
      "posix"
    ],
    "cpu_cost": 1.0,
    "exclude_configs": [],
    "exclude_iomgrs": [],
    "flaky": false,
    "gtest": true,
    "language": "c++",
    "name": "streaming_throughput_test",
    "platforms": [
      "linux",
      "mac",
      "posix"
    ],
    "uses_polling": true
  },
  {
    "args": [],
    "benchmark": false,
    "ci_platforms": [
      "linux",
      "mac",
      "posix",
      "windows"
    ],
    "cpu_cost": 1.0,
    "exclude_configs": [],
    "exclude_iomgrs": [],
    "flaky": false,
    "gtest": true,
    "language": "c++",
    "name": "streams_not_seen_test",
    "platforms": [
      "linux",
      "mac",
      "posix",
      "windows"
    ],
    "uses_polling": true
  },
  {
    "args": [],
    "benchmark": false,
    "ci_platforms": [
      "linux",
      "mac",
      "posix",
      "windows"
    ],
    "cpu_cost": 1.0,
    "exclude_configs": [],
    "exclude_iomgrs": [],
    "flaky": false,
    "gtest": true,
    "language": "c++",
    "name": "string_ref_test",
    "platforms": [
      "linux",
      "mac",
      "posix",
      "windows"
    ],
    "uses_polling": false
  },
  {
    "args": [],
    "benchmark": false,
    "ci_platforms": [
      "linux",
      "mac",
      "posix",
      "windows"
    ],
    "cpu_cost": 1.0,
    "exclude_configs": [],
    "exclude_iomgrs": [],
    "flaky": false,
    "gtest": true,
    "language": "c++",
    "name": "string_test",
    "platforms": [
      "linux",
      "mac",
      "posix",
      "windows"
    ],
    "uses_polling": false
  },
  {
    "args": [],
    "benchmark": false,
    "ci_platforms": [
      "linux",
      "mac",
      "posix",
      "windows"
    ],
    "cpu_cost": 1.0,
    "exclude_configs": [],
    "exclude_iomgrs": [],
    "flaky": false,
    "gtest": true,
    "language": "c++",
    "name": "sync_test",
    "platforms": [
      "linux",
      "mac",
      "posix",
      "windows"
    ],
    "uses_polling": false
  },
  {
    "args": [],
    "benchmark": false,
    "ci_platforms": [
      "linux",
      "mac",
      "posix",
      "windows"
    ],
    "cpu_cost": 1.0,
    "exclude_configs": [],
    "exclude_iomgrs": [],
    "flaky": false,
    "gtest": true,
    "language": "c++",
    "name": "system_roots_test",
    "platforms": [
      "linux",
      "mac",
      "posix",
      "windows"
    ],
    "uses_polling": true
  },
  {
    "args": [],
    "benchmark": false,
    "ci_platforms": [
      "linux",
      "mac",
      "posix",
      "windows"
    ],
    "cpu_cost": 1.0,
    "exclude_configs": [],
    "exclude_iomgrs": [],
    "flaky": false,
    "gtest": true,
    "language": "c++",
    "name": "table_test",
    "platforms": [
      "linux",
      "mac",
      "posix",
      "windows"
    ],
    "uses_polling": false
  },
  {
    "args": [],
    "benchmark": false,
    "ci_platforms": [
      "linux",
      "mac",
      "posix"
    ],
    "cpu_cost": 1.0,
    "exclude_configs": [],
    "exclude_iomgrs": [],
    "flaky": false,
    "gtest": true,
    "language": "c++",
    "name": "tcp_client_posix_test",
    "platforms": [
      "linux",
      "mac",
      "posix"
    ],
    "uses_polling": true
  },
  {
    "args": [],
    "benchmark": false,
    "ci_platforms": [
      "linux",
      "mac",
      "posix"
    ],
    "cpu_cost": 1.0,
    "exclude_configs": [],
    "exclude_iomgrs": [],
    "flaky": false,
    "gtest": true,
    "language": "c++",
    "name": "tcp_posix_socket_utils_test",
    "platforms": [
      "linux",
      "mac",
      "posix"
    ],
    "uses_polling": false
  },
  {
    "args": [],
    "benchmark": false,
    "ci_platforms": [
      "linux",
      "posix"
    ],
    "cpu_cost": 1.0,
    "exclude_configs": [],
    "exclude_iomgrs": [],
    "flaky": false,
    "gtest": true,
    "language": "c++",
    "name": "tcp_posix_test",
    "platforms": [
      "linux",
      "posix"
    ],
    "uses_polling": true
  },
  {
    "args": [],
    "benchmark": false,
    "ci_platforms": [
      "linux",
      "mac",
      "posix"
    ],
    "cpu_cost": 1.0,
    "exclude_configs": [],
    "exclude_iomgrs": [],
    "flaky": false,
    "gtest": true,
    "language": "c++",
    "name": "tcp_server_posix_test",
    "platforms": [
      "linux",
      "mac",
      "posix"
    ],
    "uses_polling": true
  },
  {
    "args": [],
    "benchmark": false,
    "ci_platforms": [
      "linux",
      "mac",
      "posix",
      "windows"
    ],
    "cpu_cost": 1.0,
    "exclude_configs": [],
    "exclude_iomgrs": [],
    "flaky": false,
    "gtest": true,
    "language": "c++",
    "name": "tcp_socket_utils_test",
    "platforms": [
      "linux",
      "mac",
      "posix",
      "windows"
    ],
    "uses_polling": false
  },
  {
    "args": [],
    "benchmark": false,
    "ci_platforms": [
      "linux",
      "mac",
      "posix",
      "windows"
    ],
    "cpu_cost": 1.0,
    "exclude_configs": [],
    "exclude_iomgrs": [],
    "flaky": false,
    "gtest": true,
    "language": "c++",
    "name": "test_core_channel_channelz_test",
    "platforms": [
      "linux",
      "mac",
      "posix",
      "windows"
    ],
    "uses_polling": true
  },
  {
    "args": [],
    "benchmark": false,
    "ci_platforms": [
      "linux",
      "mac",
      "posix",
      "windows"
    ],
    "cpu_cost": 1.0,
    "exclude_configs": [],
    "exclude_iomgrs": [],
    "flaky": false,
    "gtest": true,
    "language": "c++",
    "name": "test_core_end2end_channelz_test",
    "platforms": [
      "linux",
      "mac",
      "posix",
      "windows"
    ],
    "uses_polling": true
  },
  {
    "args": [],
    "benchmark": false,
    "ci_platforms": [
      "linux",
      "mac",
      "posix",
      "windows"
    ],
    "cpu_cost": 1.0,
    "exclude_configs": [],
    "exclude_iomgrs": [],
    "flaky": false,
    "gtest": true,
    "language": "c++",
    "name": "test_core_event_engine_posix_timer_heap_test",
    "platforms": [
      "linux",
      "mac",
      "posix",
      "windows"
    ],
    "uses_polling": false
  },
  {
    "args": [],
    "benchmark": false,
    "ci_platforms": [
      "linux",
      "mac",
      "posix",
      "windows"
    ],
    "cpu_cost": 1.0,
    "exclude_configs": [],
    "exclude_iomgrs": [],
    "flaky": false,
    "gtest": true,
    "language": "c++",
    "name": "test_core_event_engine_posix_timer_list_test",
    "platforms": [
      "linux",
      "mac",
      "posix",
      "windows"
    ],
    "uses_polling": false
  },
  {
    "args": [],
    "benchmark": false,
    "ci_platforms": [
      "linux",
      "mac",
      "posix",
      "windows"
    ],
    "cpu_cost": 1.0,
    "exclude_configs": [],
    "exclude_iomgrs": [],
    "flaky": false,
    "gtest": true,
    "language": "c++",
    "name": "test_core_event_engine_slice_buffer_test",
    "platforms": [
      "linux",
      "mac",
      "posix",
      "windows"
    ],
    "uses_polling": true
  },
  {
    "args": [],
    "benchmark": false,
    "ci_platforms": [
      "linux",
      "mac",
      "posix",
      "windows"
    ],
    "cpu_cost": 1.0,
    "exclude_configs": [],
    "exclude_iomgrs": [],
    "flaky": false,
    "gtest": true,
    "language": "c++",
    "name": "test_core_gpr_time_test",
    "platforms": [
      "linux",
      "mac",
      "posix",
      "windows"
    ],
    "uses_polling": false
  },
  {
    "args": [],
    "benchmark": false,
    "ci_platforms": [
      "linux",
      "mac",
      "posix",
      "windows"
    ],
    "cpu_cost": 1.0,
    "exclude_configs": [],
    "exclude_iomgrs": [],
    "flaky": false,
    "gtest": true,
    "language": "c++",
    "name": "test_core_gprpp_load_file_test",
    "platforms": [
      "linux",
      "mac",
      "posix",
      "windows"
    ],
    "uses_polling": false
  },
  {
    "args": [],
    "benchmark": false,
    "ci_platforms": [
      "linux",
      "mac",
      "posix",
      "windows"
    ],
    "cpu_cost": 1.0,
    "exclude_configs": [],
    "exclude_iomgrs": [],
    "flaky": false,
    "gtest": true,
    "language": "c++",
    "name": "test_core_gprpp_time_test",
    "platforms": [
      "linux",
      "mac",
      "posix",
      "windows"
    ],
    "uses_polling": false
  },
  {
    "args": [],
    "benchmark": false,
    "ci_platforms": [
      "linux",
      "mac",
      "posix",
      "windows"
    ],
    "cpu_cost": 1.0,
    "exclude_configs": [],
    "exclude_iomgrs": [],
    "flaky": false,
    "gtest": true,
    "language": "c++",
    "name": "test_core_iomgr_load_file_test",
    "platforms": [
      "linux",
      "mac",
      "posix",
      "windows"
    ],
    "uses_polling": false
  },
  {
    "args": [],
    "benchmark": false,
    "ci_platforms": [
      "linux",
      "mac",
      "posix",
      "windows"
    ],
    "cpu_cost": 1.0,
    "exclude_configs": [],
    "exclude_iomgrs": [],
    "flaky": false,
    "gtest": true,
    "language": "c++",
    "name": "test_core_iomgr_timer_heap_test",
    "platforms": [
      "linux",
      "mac",
      "posix",
      "windows"
    ],
    "uses_polling": false
  },
  {
    "args": [],
    "benchmark": false,
    "ci_platforms": [
      "linux",
      "mac",
      "posix",
      "windows"
    ],
    "cpu_cost": 1.0,
    "exclude_configs": [],
    "exclude_iomgrs": [],
    "flaky": false,
    "gtest": true,
    "language": "c++",
    "name": "test_core_security_credentials_test",
    "platforms": [
      "linux",
      "mac",
      "posix",
      "windows"
    ],
    "uses_polling": true
  },
  {
    "args": [],
    "benchmark": false,
    "ci_platforms": [
      "linux",
      "mac",
      "posix",
      "windows"
    ],
    "cpu_cost": 1.0,
    "exclude_configs": [],
    "exclude_iomgrs": [],
    "flaky": false,
    "gtest": true,
    "language": "c++",
    "name": "test_core_security_ssl_credentials_test",
    "platforms": [
      "linux",
      "mac",
      "posix",
      "windows"
    ],
    "uses_polling": true
  },
  {
    "args": [],
    "benchmark": false,
    "ci_platforms": [
      "linux",
      "mac",
      "posix",
      "windows"
    ],
    "cpu_cost": 1.0,
    "exclude_configs": [],
    "exclude_iomgrs": [],
    "flaky": false,
    "gtest": true,
    "language": "c++",
    "name": "test_core_slice_slice_buffer_test",
    "platforms": [
      "linux",
      "mac",
      "posix",
      "windows"
    ],
    "uses_polling": false
  },
  {
    "args": [],
    "benchmark": false,
    "ci_platforms": [
      "linux",
      "mac",
      "posix",
      "windows"
    ],
    "cpu_cost": 1.0,
    "exclude_configs": [],
    "exclude_iomgrs": [],
    "flaky": false,
    "gtest": true,
    "language": "c++",
    "name": "test_core_slice_slice_test",
    "platforms": [
      "linux",
      "mac",
      "posix",
      "windows"
    ],
    "uses_polling": false
  },
  {
    "args": [],
    "benchmark": false,
    "ci_platforms": [
      "linux",
      "mac",
      "posix",
      "windows"
    ],
    "cpu_cost": 1.0,
    "exclude_configs": [],
    "exclude_iomgrs": [],
    "flaky": false,
    "gtest": true,
    "language": "c++",
    "name": "test_core_transport_chaotic_good_frame_test",
    "platforms": [
      "linux",
      "mac",
      "posix",
      "windows"
    ],
    "uses_polling": true
  },
  {
    "args": [],
    "benchmark": false,
    "ci_platforms": [
      "linux",
      "mac",
      "posix",
      "windows"
    ],
    "cpu_cost": 1.0,
    "exclude_configs": [],
    "exclude_iomgrs": [],
    "flaky": false,
    "gtest": true,
    "language": "c++",
    "name": "test_core_transport_chttp2_frame_test",
    "platforms": [
      "linux",
      "mac",
      "posix",
      "windows"
    ],
    "uses_polling": false
  },
  {
    "args": [],
    "benchmark": false,
    "ci_platforms": [
      "linux",
      "mac",
      "posix",
      "windows"
    ],
    "cpu_cost": 1.0,
    "exclude_configs": [],
    "exclude_iomgrs": [],
    "flaky": false,
    "gtest": true,
    "language": "c++",
    "name": "test_cpp_client_credentials_test",
    "platforms": [
      "linux",
      "mac",
      "posix",
      "windows"
    ],
    "uses_polling": true
  },
  {
    "args": [],
    "benchmark": false,
    "ci_platforms": [
      "linux",
      "mac",
      "posix",
      "windows"
    ],
    "cpu_cost": 1.0,
    "exclude_configs": [],
    "exclude_iomgrs": [],
    "flaky": false,
    "gtest": true,
    "language": "c++",
    "name": "test_cpp_end2end_ssl_credentials_test",
    "platforms": [
      "linux",
      "mac",
      "posix",
      "windows"
    ],
    "uses_polling": true
  },
  {
    "args": [],
    "benchmark": false,
    "ci_platforms": [
      "linux",
      "mac",
      "posix",
      "windows"
    ],
    "cpu_cost": 1.0,
    "exclude_configs": [],
    "exclude_iomgrs": [],
    "flaky": false,
    "gtest": true,
    "language": "c++",
    "name": "test_cpp_server_credentials_test",
    "platforms": [
      "linux",
      "mac",
      "posix",
      "windows"
    ],
    "uses_polling": true
  },
  {
    "args": [],
    "benchmark": false,
    "ci_platforms": [
      "linux",
      "mac",
      "posix",
      "windows"
    ],
    "cpu_cost": 1.0,
    "exclude_configs": [],
    "exclude_iomgrs": [],
    "flaky": false,
    "gtest": true,
    "language": "c++",
    "name": "test_cpp_util_slice_test",
    "platforms": [
      "linux",
      "mac",
      "posix",
      "windows"
    ],
    "uses_polling": false
  },
  {
    "args": [],
    "benchmark": false,
    "ci_platforms": [
      "linux",
      "mac",
      "posix",
      "windows"
    ],
    "cpu_cost": 1.0,
    "exclude_configs": [],
    "exclude_iomgrs": [],
    "flaky": false,
    "gtest": true,
    "language": "c++",
    "name": "test_cpp_util_time_test",
    "platforms": [
      "linux",
      "mac",
      "posix",
      "windows"
    ],
    "uses_polling": false
  },
  {
    "args": [],
    "benchmark": false,
    "ci_platforms": [
      "linux",
      "mac",
      "posix",
      "windows"
    ],
    "cpu_cost": 1.0,
    "exclude_configs": [],
    "exclude_iomgrs": [],
    "flaky": false,
    "gtest": true,
    "language": "c++",
    "name": "thd_test",
    "platforms": [
      "linux",
      "mac",
      "posix",
      "windows"
    ],
    "uses_polling": false
  },
  {
    "args": [],
    "benchmark": false,
    "ci_platforms": [
      "linux",
      "mac",
      "posix",
      "windows"
    ],
    "cpu_cost": 1.0,
    "exclude_configs": [],
    "exclude_iomgrs": [],
    "flaky": false,
    "gtest": true,
    "language": "c++",
    "name": "thread_manager_test",
    "platforms": [
      "linux",
      "mac",
      "posix",
      "windows"
    ],
    "uses_polling": true
  },
  {
    "args": [],
    "benchmark": false,
    "ci_platforms": [
      "linux",
      "mac",
      "posix",
      "windows"
    ],
    "cpu_cost": 1.0,
    "exclude_configs": [],
    "exclude_iomgrs": [],
    "flaky": false,
    "gtest": true,
    "language": "c++",
    "name": "thread_pool_test",
    "platforms": [
      "linux",
      "mac",
      "posix",
      "windows"
    ],
    "uses_polling": true
  },
  {
    "args": [],
    "benchmark": false,
    "ci_platforms": [
      "linux",
      "mac",
      "posix",
      "windows"
    ],
    "cpu_cost": 1.0,
    "exclude_configs": [],
    "exclude_iomgrs": [],
    "flaky": false,
    "gtest": true,
    "language": "c++",
    "name": "thread_quota_test",
    "platforms": [
      "linux",
      "mac",
      "posix",
      "windows"
    ],
    "uses_polling": false
  },
  {
    "args": [],
    "benchmark": false,
    "ci_platforms": [
      "linux",
      "mac",
      "posix"
    ],
    "cpu_cost": 1.0,
    "exclude_configs": [],
    "exclude_iomgrs": [],
    "flaky": false,
    "gtest": true,
    "language": "c++",
    "name": "thread_stress_test",
    "platforms": [
      "linux",
      "mac",
      "posix"
    ],
    "uses_polling": true
  },
  {
    "args": [],
    "benchmark": false,
    "ci_platforms": [
      "linux",
      "mac",
      "posix"
    ],
    "cpu_cost": 1.0,
    "exclude_configs": [],
    "exclude_iomgrs": [],
    "flaky": false,
    "gtest": true,
    "language": "c++",
    "name": "thready_posix_event_engine_test",
    "platforms": [
      "linux",
      "mac",
      "posix"
    ],
    "uses_polling": true
  },
  {
    "args": [],
    "benchmark": false,
    "ci_platforms": [
      "linux",
      "mac",
      "posix",
      "windows"
    ],
    "cpu_cost": 1.0,
    "exclude_configs": [],
    "exclude_iomgrs": [],
    "flaky": false,
    "gtest": true,
    "language": "c++",
    "name": "time_util_test",
    "platforms": [
      "linux",
      "mac",
      "posix",
      "windows"
    ],
    "uses_polling": false
  },
  {
    "args": [],
    "benchmark": false,
    "ci_platforms": [
      "linux",
      "mac",
      "posix",
      "windows"
    ],
    "cpu_cost": 1.0,
    "exclude_configs": [],
    "exclude_iomgrs": [],
    "flaky": false,
    "gtest": true,
    "language": "c++",
    "name": "timeout_encoding_test",
    "platforms": [
      "linux",
      "mac",
      "posix",
      "windows"
    ],
    "uses_polling": false
  },
  {
    "args": [],
    "benchmark": false,
    "ci_platforms": [
      "linux",
      "mac",
      "posix",
      "windows"
    ],
    "cpu_cost": 1.0,
    "exclude_configs": [],
    "exclude_iomgrs": [],
    "flaky": false,
    "gtest": true,
    "language": "c++",
    "name": "timer_manager_test",
    "platforms": [
      "linux",
      "mac",
      "posix",
      "windows"
    ],
    "uses_polling": false
  },
  {
    "args": [],
    "benchmark": false,
    "ci_platforms": [
      "linux",
      "mac",
      "posix",
      "windows"
    ],
    "cpu_cost": 1.0,
    "exclude_configs": [],
    "exclude_iomgrs": [],
    "flaky": false,
    "gtest": true,
    "language": "c++",
    "name": "tls_certificate_verifier_test",
    "platforms": [
      "linux",
      "mac",
      "posix",
      "windows"
    ],
    "uses_polling": true
  },
  {
    "args": [],
    "benchmark": false,
    "ci_platforms": [
      "linux",
      "mac",
      "posix",
      "windows"
    ],
    "cpu_cost": 1.0,
    "exclude_configs": [],
    "exclude_iomgrs": [],
    "flaky": false,
    "gtest": true,
    "language": "c++",
    "name": "tls_key_export_test",
    "platforms": [
      "linux",
      "mac",
      "posix",
      "windows"
    ],
    "uses_polling": true
  },
  {
    "args": [],
    "benchmark": false,
    "ci_platforms": [
      "linux",
      "mac",
      "posix",
      "windows"
    ],
    "cpu_cost": 1.0,
    "exclude_configs": [],
    "exclude_iomgrs": [],
    "flaky": false,
    "gtest": true,
    "language": "c++",
    "name": "tls_security_connector_test",
    "platforms": [
      "linux",
      "mac",
      "posix",
      "windows"
    ],
    "uses_polling": true
  },
  {
    "args": [],
    "benchmark": false,
    "ci_platforms": [
      "linux",
      "mac",
      "posix"
    ],
    "cpu_cost": 1.0,
    "exclude_configs": [],
    "exclude_iomgrs": [],
    "flaky": false,
    "gtest": true,
    "language": "c++",
    "name": "traced_buffer_list_test",
    "platforms": [
      "linux",
      "mac",
      "posix"
    ],
    "uses_polling": false
  },
  {
    "args": [],
    "benchmark": false,
    "ci_platforms": [
      "linux",
      "mac",
      "posix",
      "windows"
    ],
    "cpu_cost": 1.0,
    "exclude_configs": [],
    "exclude_iomgrs": [],
    "flaky": false,
    "gtest": true,
    "language": "c++",
    "name": "trailing_metadata_test",
    "platforms": [
      "linux",
      "mac",
      "posix",
      "windows"
    ],
    "uses_polling": true
  },
  {
    "args": [],
    "benchmark": false,
    "ci_platforms": [
      "linux",
      "mac",
      "posix",
      "windows"
    ],
    "cpu_cost": 1.0,
    "exclude_configs": [],
    "exclude_iomgrs": [],
    "flaky": false,
    "gtest": true,
    "language": "c++",
    "name": "transport_security_common_api_test",
    "platforms": [
      "linux",
      "mac",
      "posix",
      "windows"
    ],
    "uses_polling": true
  },
  {
    "args": [],
    "benchmark": false,
    "ci_platforms": [
      "linux",
      "mac",
      "posix",
      "windows"
    ],
    "cpu_cost": 1.0,
    "exclude_configs": [],
    "exclude_iomgrs": [],
    "flaky": false,
    "gtest": true,
    "language": "c++",
    "name": "transport_security_test",
    "platforms": [
      "linux",
      "mac",
      "posix",
      "windows"
    ],
    "uses_polling": true
  },
  {
    "args": [],
    "benchmark": false,
    "ci_platforms": [
      "linux",
      "mac",
      "posix",
      "windows"
    ],
    "cpu_cost": 1.0,
    "exclude_configs": [],
    "exclude_iomgrs": [],
    "flaky": false,
    "gtest": true,
    "language": "c++",
    "name": "transport_stream_receiver_test",
    "platforms": [
      "linux",
      "mac",
      "posix",
      "windows"
    ],
    "uses_polling": false
  },
  {
    "args": [],
    "benchmark": false,
    "ci_platforms": [
      "linux",
      "mac",
      "posix",
      "windows"
    ],
    "cpu_cost": 1.0,
    "exclude_configs": [],
    "exclude_iomgrs": [],
    "flaky": false,
    "gtest": true,
    "language": "c++",
    "name": "try_join_test",
    "platforms": [
      "linux",
      "mac",
      "posix",
      "windows"
    ],
    "uses_polling": false
  },
  {
    "args": [],
    "benchmark": false,
    "ci_platforms": [
      "linux",
      "mac",
      "posix",
      "windows"
    ],
    "cpu_cost": 1.0,
    "exclude_configs": [],
    "exclude_iomgrs": [],
    "flaky": false,
    "gtest": true,
    "language": "c++",
    "name": "try_seq_metadata_test",
    "platforms": [
      "linux",
      "mac",
      "posix",
      "windows"
    ],
    "uses_polling": false
  },
  {
    "args": [],
    "benchmark": false,
    "ci_platforms": [
      "linux",
      "mac",
      "posix",
      "windows"
    ],
    "cpu_cost": 1.0,
    "exclude_configs": [],
    "exclude_iomgrs": [],
    "flaky": false,
    "gtest": true,
    "language": "c++",
    "name": "try_seq_test",
    "platforms": [
      "linux",
      "mac",
      "posix",
      "windows"
    ],
    "uses_polling": false
  },
  {
    "args": [],
    "benchmark": false,
    "ci_platforms": [
      "linux",
      "mac",
      "posix",
      "windows"
    ],
    "cpu_cost": 1.0,
    "exclude_configs": [],
    "exclude_iomgrs": [],
    "flaky": false,
    "gtest": true,
    "language": "c++",
    "name": "unique_type_name_test",
    "platforms": [
      "linux",
      "mac",
      "posix",
      "windows"
    ],
    "uses_polling": false
  },
  {
    "args": [],
    "benchmark": false,
    "ci_platforms": [
      "linux",
      "mac",
      "posix",
      "windows"
    ],
    "cpu_cost": 1.0,
    "exclude_configs": [],
    "exclude_iomgrs": [],
    "flaky": false,
    "gtest": true,
    "language": "c++",
    "name": "unknown_frame_bad_client_test",
    "platforms": [
      "linux",
      "mac",
      "posix",
      "windows"
    ],
    "uses_polling": true
  },
  {
    "args": [],
    "benchmark": false,
    "ci_platforms": [
      "linux",
      "mac",
      "posix",
      "windows"
    ],
    "cpu_cost": 1.0,
    "exclude_configs": [],
    "exclude_iomgrs": [],
    "flaky": false,
    "gtest": true,
    "language": "c++",
    "name": "uri_parser_test",
    "platforms": [
      "linux",
      "mac",
      "posix",
      "windows"
    ],
    "uses_polling": true
  },
  {
    "args": [],
    "benchmark": false,
    "ci_platforms": [
      "linux",
      "mac",
      "posix",
      "windows"
    ],
    "cpu_cost": 1.0,
    "exclude_configs": [],
    "exclude_iomgrs": [],
    "flaky": false,
    "gtest": true,
    "language": "c++",
    "name": "useful_test",
    "platforms": [
      "linux",
      "mac",
      "posix",
      "windows"
    ],
    "uses_polling": false
  },
  {
    "args": [],
    "benchmark": false,
    "ci_platforms": [
      "linux",
      "mac",
      "posix",
      "windows"
    ],
    "cpu_cost": 1.0,
    "exclude_configs": [],
    "exclude_iomgrs": [],
    "flaky": false,
    "gtest": true,
    "language": "c++",
    "name": "uuid_v4_test",
    "platforms": [
      "linux",
      "mac",
      "posix",
      "windows"
    ],
    "uses_polling": false
  },
  {
    "args": [],
    "benchmark": false,
    "ci_platforms": [
      "linux",
      "mac",
      "posix",
      "windows"
    ],
    "cpu_cost": 1.0,
    "exclude_configs": [],
    "exclude_iomgrs": [],
    "flaky": false,
    "gtest": true,
    "language": "c++",
    "name": "validation_errors_test",
    "platforms": [
      "linux",
      "mac",
      "posix",
      "windows"
    ],
    "uses_polling": true
  },
  {
    "args": [],
    "benchmark": false,
    "ci_platforms": [
      "linux",
      "mac",
      "posix",
      "windows"
    ],
    "cpu_cost": 1.0,
    "exclude_configs": [],
    "exclude_iomgrs": [],
    "flaky": false,
    "gtest": true,
    "language": "c++",
    "name": "varint_test",
    "platforms": [
      "linux",
      "mac",
      "posix",
      "windows"
    ],
    "uses_polling": false
  },
  {
    "args": [],
    "benchmark": false,
    "ci_platforms": [
      "linux",
      "mac",
      "posix",
      "windows"
    ],
    "cpu_cost": 1.0,
    "exclude_configs": [],
    "exclude_iomgrs": [],
    "flaky": false,
    "gtest": true,
    "language": "c++",
    "name": "wait_for_callback_test",
    "platforms": [
      "linux",
      "mac",
      "posix",
      "windows"
    ],
    "uses_polling": false
  },
  {
    "args": [],
    "benchmark": false,
    "ci_platforms": [
      "linux",
      "mac",
      "posix"
    ],
    "cpu_cost": 1.0,
    "exclude_configs": [],
    "exclude_iomgrs": [],
    "flaky": false,
    "gtest": true,
    "language": "c++",
    "name": "wakeup_fd_posix_test",
    "platforms": [
      "linux",
      "mac",
      "posix"
    ],
    "uses_polling": true
  },
  {
    "args": [],
    "benchmark": false,
    "ci_platforms": [
      "linux",
      "mac",
      "posix",
      "windows"
    ],
    "cpu_cost": 1.0,
    "exclude_configs": [],
    "exclude_iomgrs": [],
    "flaky": false,
    "gtest": true,
    "language": "c++",
    "name": "weighted_round_robin_config_test",
    "platforms": [
      "linux",
      "mac",
      "posix",
      "windows"
    ],
    "uses_polling": false
  },
  {
    "args": [],
    "benchmark": false,
    "ci_platforms": [
      "linux",
      "mac",
      "posix",
      "windows"
    ],
    "cpu_cost": 1.0,
    "exclude_configs": [],
    "exclude_iomgrs": [],
    "flaky": false,
    "gtest": true,
    "language": "c++",
    "name": "weighted_round_robin_test",
    "platforms": [
      "linux",
      "mac",
      "posix",
      "windows"
    ],
    "uses_polling": false
  },
  {
    "args": [],
    "benchmark": false,
    "ci_platforms": [
      "linux",
      "posix",
      "windows"
    ],
    "cpu_cost": 1.0,
    "exclude_configs": [],
    "exclude_iomgrs": [],
    "flaky": false,
    "gtest": true,
    "language": "c++",
    "name": "win_socket_test",
    "platforms": [
      "linux",
      "posix",
      "windows"
    ],
    "uses_polling": false
  },
  {
    "args": [],
    "benchmark": false,
    "ci_platforms": [
      "linux",
      "mac",
      "posix",
      "windows"
    ],
    "cpu_cost": 1.0,
    "exclude_configs": [],
    "exclude_iomgrs": [],
    "flaky": false,
    "gtest": true,
    "language": "c++",
    "name": "window_overflow_bad_client_test",
    "platforms": [
      "linux",
      "mac",
      "posix",
      "windows"
    ],
    "uses_polling": true
  },
  {
    "args": [],
    "benchmark": false,
    "ci_platforms": [
      "linux",
      "posix",
      "windows"
    ],
    "cpu_cost": 1.0,
    "exclude_configs": [],
    "exclude_iomgrs": [],
    "flaky": false,
    "gtest": true,
    "language": "c++",
    "name": "windows_endpoint_test",
    "platforms": [
      "linux",
      "posix",
      "windows"
    ],
    "uses_polling": false
  },
  {
    "args": [],
    "benchmark": false,
    "ci_platforms": [
      "linux",
      "mac",
      "posix",
      "windows"
    ],
    "cpu_cost": 1.0,
    "exclude_configs": [],
    "exclude_iomgrs": [],
    "flaky": false,
    "gtest": true,
    "language": "c++",
    "name": "wire_reader_test",
    "platforms": [
      "linux",
      "mac",
      "posix",
      "windows"
    ],
    "uses_polling": false
  },
  {
    "args": [],
    "benchmark": false,
    "ci_platforms": [
      "linux",
      "mac",
      "posix",
      "windows"
    ],
    "cpu_cost": 1.0,
    "exclude_configs": [],
    "exclude_iomgrs": [],
    "flaky": false,
    "gtest": true,
    "language": "c++",
    "name": "wire_writer_test",
    "platforms": [
      "linux",
      "mac",
      "posix",
      "windows"
    ],
    "uses_polling": false
  },
  {
    "args": [],
    "benchmark": false,
    "ci_platforms": [
      "linux",
      "mac",
      "posix",
      "windows"
    ],
    "cpu_cost": 1.0,
    "exclude_configs": [],
    "exclude_iomgrs": [],
    "flaky": false,
    "gtest": true,
    "language": "c++",
    "name": "write_buffering_at_end_test",
    "platforms": [
      "linux",
      "mac",
      "posix",
      "windows"
    ],
    "uses_polling": true
  },
  {
    "args": [],
    "benchmark": false,
    "ci_platforms": [
      "linux",
      "mac",
      "posix",
      "windows"
    ],
    "cpu_cost": 1.0,
    "exclude_configs": [],
    "exclude_iomgrs": [],
    "flaky": false,
    "gtest": true,
    "language": "c++",
    "name": "write_buffering_test",
    "platforms": [
      "linux",
      "mac",
      "posix",
      "windows"
    ],
    "uses_polling": true
  },
  {
    "args": [],
    "benchmark": false,
    "ci_platforms": [
      "linux",
      "mac",
      "posix"
    ],
    "cpu_cost": 1.0,
    "exclude_configs": [],
    "exclude_iomgrs": [],
    "flaky": false,
    "gtest": true,
    "language": "c++",
    "name": "writes_per_rpc_test",
    "platforms": [
      "linux",
      "mac",
      "posix"
    ],
    "uses_polling": true
  },
  {
    "args": [],
    "benchmark": false,
    "ci_platforms": [
      "linux",
      "mac",
      "posix",
      "windows"
    ],
    "cpu_cost": 1.0,
    "exclude_configs": [],
    "exclude_iomgrs": [],
    "flaky": false,
    "gtest": true,
    "language": "c++",
    "name": "xds_audit_logger_registry_test",
    "platforms": [
      "linux",
      "mac",
      "posix",
      "windows"
    ],
    "uses_polling": false
  },
  {
    "args": [],
    "benchmark": false,
    "ci_platforms": [
      "linux",
      "mac",
      "posix",
      "windows"
    ],
    "cpu_cost": 1.0,
    "exclude_configs": [],
    "exclude_iomgrs": [],
    "flaky": false,
    "gtest": true,
    "language": "c++",
    "name": "xds_bootstrap_test",
    "platforms": [
      "linux",
      "mac",
      "posix",
      "windows"
    ],
    "uses_polling": false
  },
  {
    "args": [],
    "benchmark": false,
    "ci_platforms": [
      "linux",
      "mac",
      "posix",
      "windows"
    ],
    "cpu_cost": 1.0,
    "exclude_configs": [],
    "exclude_iomgrs": [],
    "flaky": false,
    "gtest": true,
    "language": "c++",
    "name": "xds_certificate_provider_test",
    "platforms": [
      "linux",
      "mac",
      "posix",
      "windows"
    ],
    "uses_polling": false
  },
  {
    "args": [],
    "benchmark": false,
    "ci_platforms": [
      "linux",
      "mac",
      "posix",
      "windows"
    ],
    "cpu_cost": 1.0,
    "exclude_configs": [],
    "exclude_iomgrs": [],
    "flaky": false,
    "gtest": true,
    "language": "c++",
    "name": "xds_client_test",
    "platforms": [
      "linux",
      "mac",
      "posix",
      "windows"
    ],
    "uses_polling": false
  },
  {
    "args": [],
    "benchmark": false,
    "ci_platforms": [
      "linux",
      "mac",
      "posix",
      "windows"
    ],
    "cpu_cost": 1.0,
    "exclude_configs": [],
    "exclude_iomgrs": [],
    "flaky": false,
    "gtest": true,
    "language": "c++",
    "name": "xds_cluster_resource_type_test",
    "platforms": [
      "linux",
      "mac",
      "posix",
      "windows"
    ],
    "uses_polling": false
  },
  {
    "args": [],
    "benchmark": false,
    "ci_platforms": [
      "linux",
      "mac",
      "posix",
      "windows"
    ],
    "cpu_cost": 1.0,
    "exclude_configs": [],
    "exclude_iomgrs": [],
    "flaky": false,
    "gtest": true,
    "language": "c++",
    "name": "xds_common_types_test",
    "platforms": [
      "linux",
      "mac",
      "posix",
      "windows"
    ],
    "uses_polling": false
  },
  {
    "args": [],
    "benchmark": false,
    "ci_platforms": [
      "linux",
      "mac",
      "posix",
      "windows"
    ],
    "cpu_cost": 1.0,
    "exclude_configs": [],
    "exclude_iomgrs": [],
    "flaky": false,
    "gtest": true,
    "language": "c++",
    "name": "xds_credentials_end2end_test",
    "platforms": [
      "linux",
      "mac",
      "posix",
      "windows"
    ],
    "uses_polling": true
  },
  {
    "args": [],
    "benchmark": false,
    "ci_platforms": [
      "linux",
      "mac",
      "posix",
      "windows"
    ],
    "cpu_cost": 1.0,
    "exclude_configs": [],
    "exclude_iomgrs": [],
    "flaky": false,
    "gtest": true,
    "language": "c++",
    "name": "xds_credentials_test",
    "platforms": [
      "linux",
      "mac",
      "posix",
      "windows"
    ],
    "uses_polling": true
  },
  {
    "args": [],
    "benchmark": false,
    "ci_platforms": [
      "linux",
      "mac",
      "posix"
    ],
    "cpu_cost": 1.0,
    "exclude_configs": [],
    "exclude_iomgrs": [],
    "flaky": false,
    "gtest": true,
    "language": "c++",
    "name": "xds_csds_end2end_test",
    "platforms": [
      "linux",
      "mac",
      "posix"
    ],
    "uses_polling": true
  },
  {
    "args": [],
    "benchmark": false,
    "ci_platforms": [
      "linux",
      "mac",
      "posix",
      "windows"
    ],
    "cpu_cost": 1.0,
    "exclude_configs": [],
    "exclude_iomgrs": [],
    "flaky": false,
    "gtest": true,
    "language": "c++",
    "name": "xds_endpoint_resource_type_test",
    "platforms": [
      "linux",
      "mac",
      "posix",
      "windows"
    ],
    "uses_polling": false
  },
  {
    "args": [],
    "benchmark": false,
    "ci_platforms": [
      "linux",
      "mac",
      "posix",
      "windows"
    ],
    "cpu_cost": 1.0,
    "exclude_configs": [],
    "exclude_iomgrs": [],
    "flaky": false,
    "gtest": true,
    "language": "c++",
    "name": "xds_http_filters_test",
    "platforms": [
      "linux",
      "mac",
      "posix",
      "windows"
    ],
    "uses_polling": false
  },
  {
    "args": [],
    "benchmark": false,
    "ci_platforms": [
      "linux",
      "mac",
      "posix",
      "windows"
    ],
    "cpu_cost": 1.0,
    "exclude_configs": [],
    "exclude_iomgrs": [],
    "flaky": false,
    "gtest": true,
    "language": "c++",
    "name": "xds_interop_server_test",
    "platforms": [
      "linux",
      "mac",
      "posix",
      "windows"
    ],
    "uses_polling": true
  },
  {
    "args": [],
    "benchmark": false,
    "ci_platforms": [
      "linux",
      "mac",
      "posix",
      "windows"
    ],
    "cpu_cost": 1.0,
    "exclude_configs": [],
    "exclude_iomgrs": [],
    "flaky": false,
    "gtest": true,
    "language": "c++",
    "name": "xds_lb_policy_registry_test",
    "platforms": [
      "linux",
      "mac",
      "posix",
      "windows"
    ],
    "uses_polling": false
  },
  {
    "args": [],
    "benchmark": false,
    "ci_platforms": [
      "linux",
      "mac",
      "posix",
      "windows"
    ],
    "cpu_cost": 1.0,
    "exclude_configs": [],
    "exclude_iomgrs": [],
    "flaky": false,
    "gtest": true,
    "language": "c++",
    "name": "xds_listener_resource_type_test",
    "platforms": [
      "linux",
      "mac",
      "posix",
      "windows"
    ],
    "uses_polling": false
  },
  {
    "args": [],
    "benchmark": false,
    "ci_platforms": [
      "linux",
      "mac",
      "posix"
    ],
    "cpu_cost": 1.0,
    "exclude_configs": [],
    "exclude_iomgrs": [],
    "flaky": false,
    "gtest": true,
    "language": "c++",
    "name": "xds_override_host_end2end_test",
    "platforms": [
      "linux",
      "mac",
      "posix"
    ],
    "uses_polling": true
  },
  {
    "args": [],
    "benchmark": false,
    "ci_platforms": [
      "linux",
      "mac",
      "posix",
      "windows"
    ],
    "cpu_cost": 1.0,
    "exclude_configs": [],
    "exclude_iomgrs": [],
    "flaky": false,
    "gtest": true,
    "language": "c++",
    "name": "xds_override_host_lb_config_parser_test",
    "platforms": [
      "linux",
      "mac",
      "posix",
      "windows"
    ],
    "uses_polling": false
  },
  {
    "args": [],
    "benchmark": false,
    "ci_platforms": [
      "linux",
      "mac",
      "posix",
      "windows"
    ],
    "cpu_cost": 1.0,
    "exclude_configs": [],
    "exclude_iomgrs": [],
    "flaky": false,
    "gtest": true,
    "language": "c++",
    "name": "xds_override_host_test",
    "platforms": [
      "linux",
      "mac",
      "posix",
      "windows"
    ],
    "uses_polling": false
  },
  {
    "args": [],
    "benchmark": false,
    "ci_platforms": [
      "linux",
      "mac",
      "posix"
    ],
    "cpu_cost": 1.0,
    "exclude_configs": [],
    "exclude_iomgrs": [],
    "flaky": false,
    "gtest": true,
    "language": "c++",
    "name": "xds_pick_first_end2end_test",
    "platforms": [
      "linux",
      "mac",
      "posix"
    ],
    "uses_polling": true
  },
  {
    "args": [],
    "benchmark": false,
    "ci_platforms": [
      "linux",
      "mac",
      "posix"
    ],
    "cpu_cost": 1.0,
    "exclude_configs": [],
    "exclude_iomgrs": [],
    "flaky": false,
    "gtest": true,
    "language": "c++",
    "name": "xds_rls_end2end_test",
    "platforms": [
      "linux",
      "mac",
      "posix"
    ],
    "uses_polling": true
  },
  {
    "args": [],
    "benchmark": false,
    "ci_platforms": [
      "linux",
      "mac",
      "posix",
      "windows"
    ],
    "cpu_cost": 1.0,
    "exclude_configs": [],
    "exclude_iomgrs": [],
    "flaky": false,
    "gtest": true,
    "language": "c++",
    "name": "xds_route_config_resource_type_test",
    "platforms": [
      "linux",
      "mac",
      "posix",
      "windows"
    ],
    "uses_polling": false
  },
  {
    "args": [],
    "benchmark": false,
    "ci_platforms": [
      "linux",
      "mac",
      "posix",
      "windows"
    ],
    "cpu_cost": 1.0,
    "exclude_configs": [],
    "exclude_iomgrs": [],
    "flaky": false,
    "gtest": true,
    "language": "c++",
    "name": "xds_stats_watcher_test",
    "platforms": [
      "linux",
      "mac",
      "posix",
      "windows"
    ],
    "uses_polling": true
  },
  {
    "args": [],
    "benchmark": false,
    "ci_platforms": [
      "linux",
      "mac",
      "posix"
    ],
    "cpu_cost": 1.0,
    "exclude_configs": [],
    "exclude_iomgrs": [],
    "flaky": false,
    "gtest": true,
    "language": "c++",
    "name": "xds_wrr_end2end_test",
    "platforms": [
      "linux",
      "mac",
      "posix"
    ],
    "uses_polling": true
  },
  {
    "args": [],
    "boringssl": true,
    "ci_platforms": [
      "linux",
      "mac",
      "posix",
      "windows"
    ],
    "cpu_cost": 1.0,
    "defaults": "boringssl",
    "exclude_configs": [
      "asan",
      "ubsan"
    ],
    "flaky": false,
    "gtest": true,
    "language": "c++",
    "name": "boringssl_ssl_test",
    "platforms": [
      "linux",
      "mac",
      "posix",
      "windows"
    ]
  },
  {
    "args": [],
    "boringssl": true,
    "ci_platforms": [
      "linux",
      "mac",
      "posix",
      "windows"
    ],
    "cpu_cost": 1.0,
    "defaults": "boringssl",
    "exclude_configs": [
      "asan",
      "ubsan"
    ],
    "flaky": false,
    "gtest": true,
    "language": "c++",
    "name": "boringssl_crypto_test",
    "platforms": [
      "linux",
      "mac",
      "posix",
      "windows"
    ]
  }
]<|MERGE_RESOLUTION|>--- conflicted
+++ resolved
@@ -1484,7 +1484,266 @@
     "flaky": false,
     "gtest": true,
     "language": "c++",
-<<<<<<< HEAD
+    "name": "cancel_callback_test",
+    "platforms": [
+      "linux",
+      "mac",
+      "posix",
+      "windows"
+    ],
+    "uses_polling": false
+  },
+  {
+    "args": [],
+    "benchmark": false,
+    "ci_platforms": [
+      "linux",
+      "mac",
+      "posix",
+      "windows"
+    ],
+    "cpu_cost": 1.0,
+    "exclude_configs": [],
+    "exclude_iomgrs": [],
+    "flaky": false,
+    "gtest": true,
+    "language": "c++",
+    "name": "cancel_in_a_vacuum_test",
+    "platforms": [
+      "linux",
+      "mac",
+      "posix",
+      "windows"
+    ],
+    "uses_polling": true
+  },
+  {
+    "args": [],
+    "benchmark": false,
+    "ci_platforms": [
+      "linux",
+      "mac",
+      "posix",
+      "windows"
+    ],
+    "cpu_cost": 1.0,
+    "exclude_configs": [],
+    "exclude_iomgrs": [],
+    "flaky": false,
+    "gtest": true,
+    "language": "c++",
+    "name": "cancel_with_status_test",
+    "platforms": [
+      "linux",
+      "mac",
+      "posix",
+      "windows"
+    ],
+    "uses_polling": true
+  },
+  {
+    "args": [],
+    "benchmark": false,
+    "ci_platforms": [
+      "linux",
+      "mac",
+      "posix",
+      "windows"
+    ],
+    "cpu_cost": 1.0,
+    "exclude_configs": [],
+    "exclude_iomgrs": [],
+    "flaky": false,
+    "gtest": true,
+    "language": "c++",
+    "name": "cel_authorization_engine_test",
+    "platforms": [
+      "linux",
+      "mac",
+      "posix",
+      "windows"
+    ],
+    "uses_polling": true
+  },
+  {
+    "args": [],
+    "benchmark": false,
+    "ci_platforms": [
+      "linux",
+      "mac",
+      "posix",
+      "windows"
+    ],
+    "cpu_cost": 1.0,
+    "exclude_configs": [],
+    "exclude_iomgrs": [],
+    "flaky": false,
+    "gtest": true,
+    "language": "c++",
+    "name": "certificate_provider_registry_test",
+    "platforms": [
+      "linux",
+      "mac",
+      "posix",
+      "windows"
+    ],
+    "uses_polling": true
+  },
+  {
+    "args": [],
+    "benchmark": false,
+    "ci_platforms": [
+      "linux",
+      "mac",
+      "posix",
+      "windows"
+    ],
+    "cpu_cost": 1.0,
+    "exclude_configs": [],
+    "exclude_iomgrs": [],
+    "flaky": false,
+    "gtest": true,
+    "language": "c++",
+    "name": "certificate_provider_store_test",
+    "platforms": [
+      "linux",
+      "mac",
+      "posix",
+      "windows"
+    ],
+    "uses_polling": false
+  },
+  {
+    "args": [],
+    "benchmark": false,
+    "ci_platforms": [
+      "linux",
+      "mac",
+      "posix"
+    ],
+    "cpu_cost": 1.0,
+    "exclude_configs": [],
+    "exclude_iomgrs": [],
+    "flaky": false,
+    "gtest": true,
+    "language": "c++",
+    "name": "cf_engine_test",
+    "platforms": [
+      "linux",
+      "mac",
+      "posix"
+    ],
+    "uses_polling": true
+  },
+  {
+    "args": [],
+    "benchmark": false,
+    "ci_platforms": [
+      "linux",
+      "mac",
+      "posix"
+    ],
+    "cpu_cost": 1.0,
+    "exclude_configs": [],
+    "exclude_iomgrs": [],
+    "flaky": false,
+    "gtest": true,
+    "language": "c++",
+    "name": "cf_event_engine_test",
+    "platforms": [
+      "linux",
+      "mac",
+      "posix"
+    ],
+    "uses_polling": true
+  },
+  {
+    "args": [],
+    "benchmark": false,
+    "ci_platforms": [
+      "linux",
+      "mac",
+      "posix",
+      "windows"
+    ],
+    "cpu_cost": 1.0,
+    "exclude_configs": [],
+    "exclude_iomgrs": [],
+    "flaky": false,
+    "gtest": true,
+    "language": "c++",
+    "name": "channel_args_test",
+    "platforms": [
+      "linux",
+      "mac",
+      "posix",
+      "windows"
+    ],
+    "uses_polling": false
+  },
+  {
+    "args": [],
+    "benchmark": false,
+    "ci_platforms": [
+      "linux",
+      "mac",
+      "posix",
+      "windows"
+    ],
+    "cpu_cost": 1.0,
+    "exclude_configs": [],
+    "exclude_iomgrs": [],
+    "flaky": false,
+    "gtest": true,
+    "language": "c++",
+    "name": "channel_arguments_test",
+    "platforms": [
+      "linux",
+      "mac",
+      "posix",
+      "windows"
+    ],
+    "uses_polling": false
+  },
+  {
+    "args": [],
+    "benchmark": false,
+    "ci_platforms": [
+      "linux",
+      "mac",
+      "posix",
+      "windows"
+    ],
+    "cpu_cost": 1.0,
+    "exclude_configs": [],
+    "exclude_iomgrs": [],
+    "flaky": false,
+    "gtest": true,
+    "language": "c++",
+    "name": "channel_creds_registry_test",
+    "platforms": [
+      "linux",
+      "mac",
+      "posix",
+      "windows"
+    ],
+    "uses_polling": true
+  },
+  {
+    "args": [],
+    "benchmark": false,
+    "ci_platforms": [
+      "linux",
+      "mac",
+      "posix",
+      "windows"
+    ],
+    "cpu_cost": 1.0,
+    "exclude_configs": [],
+    "exclude_iomgrs": [],
+    "flaky": false,
+    "gtest": true,
+    "language": "c++",
     "name": "channel_init_test",
     "platforms": [
       "linux",
@@ -1493,269 +1752,6 @@
       "windows"
     ],
     "uses_polling": false
-  },
-  {
-    "args": [],
-    "benchmark": false,
-    "ci_platforms": [
-      "linux",
-      "mac",
-      "posix",
-      "windows"
-    ],
-    "cpu_cost": 1.0,
-    "exclude_configs": [],
-    "exclude_iomgrs": [],
-    "flaky": false,
-    "gtest": true,
-    "language": "c++",
-    "name": "channel_stack_builder_test",
-=======
-    "name": "cancel_callback_test",
->>>>>>> c9df0ca4
-    "platforms": [
-      "linux",
-      "mac",
-      "posix",
-      "windows"
-    ],
-    "uses_polling": false
-  },
-  {
-    "args": [],
-    "benchmark": false,
-    "ci_platforms": [
-      "linux",
-      "mac",
-      "posix",
-      "windows"
-    ],
-    "cpu_cost": 1.0,
-    "exclude_configs": [],
-    "exclude_iomgrs": [],
-    "flaky": false,
-    "gtest": true,
-    "language": "c++",
-    "name": "cancel_in_a_vacuum_test",
-    "platforms": [
-      "linux",
-      "mac",
-      "posix",
-      "windows"
-    ],
-    "uses_polling": true
-  },
-  {
-    "args": [],
-    "benchmark": false,
-    "ci_platforms": [
-      "linux",
-      "mac",
-      "posix",
-      "windows"
-    ],
-    "cpu_cost": 1.0,
-    "exclude_configs": [],
-    "exclude_iomgrs": [],
-    "flaky": false,
-    "gtest": true,
-    "language": "c++",
-    "name": "cancel_with_status_test",
-    "platforms": [
-      "linux",
-      "mac",
-      "posix",
-      "windows"
-    ],
-    "uses_polling": true
-  },
-  {
-    "args": [],
-    "benchmark": false,
-    "ci_platforms": [
-      "linux",
-      "mac",
-      "posix",
-      "windows"
-    ],
-    "cpu_cost": 1.0,
-    "exclude_configs": [],
-    "exclude_iomgrs": [],
-    "flaky": false,
-    "gtest": true,
-    "language": "c++",
-    "name": "cel_authorization_engine_test",
-    "platforms": [
-      "linux",
-      "mac",
-      "posix",
-      "windows"
-    ],
-    "uses_polling": true
-  },
-  {
-    "args": [],
-    "benchmark": false,
-    "ci_platforms": [
-      "linux",
-      "mac",
-      "posix",
-      "windows"
-    ],
-    "cpu_cost": 1.0,
-    "exclude_configs": [],
-    "exclude_iomgrs": [],
-    "flaky": false,
-    "gtest": true,
-    "language": "c++",
-    "name": "certificate_provider_registry_test",
-    "platforms": [
-      "linux",
-      "mac",
-      "posix",
-      "windows"
-    ],
-    "uses_polling": true
-  },
-  {
-    "args": [],
-    "benchmark": false,
-    "ci_platforms": [
-      "linux",
-      "mac",
-      "posix",
-      "windows"
-    ],
-    "cpu_cost": 1.0,
-    "exclude_configs": [],
-    "exclude_iomgrs": [],
-    "flaky": false,
-    "gtest": true,
-    "language": "c++",
-    "name": "certificate_provider_store_test",
-    "platforms": [
-      "linux",
-      "mac",
-      "posix",
-      "windows"
-    ],
-    "uses_polling": false
-  },
-  {
-    "args": [],
-    "benchmark": false,
-    "ci_platforms": [
-      "linux",
-      "mac",
-      "posix"
-    ],
-    "cpu_cost": 1.0,
-    "exclude_configs": [],
-    "exclude_iomgrs": [],
-    "flaky": false,
-    "gtest": true,
-    "language": "c++",
-    "name": "cf_engine_test",
-    "platforms": [
-      "linux",
-      "mac",
-      "posix"
-    ],
-    "uses_polling": true
-  },
-  {
-    "args": [],
-    "benchmark": false,
-    "ci_platforms": [
-      "linux",
-      "mac",
-      "posix"
-    ],
-    "cpu_cost": 1.0,
-    "exclude_configs": [],
-    "exclude_iomgrs": [],
-    "flaky": false,
-    "gtest": true,
-    "language": "c++",
-    "name": "cf_event_engine_test",
-    "platforms": [
-      "linux",
-      "mac",
-      "posix"
-    ],
-    "uses_polling": true
-  },
-  {
-    "args": [],
-    "benchmark": false,
-    "ci_platforms": [
-      "linux",
-      "mac",
-      "posix",
-      "windows"
-    ],
-    "cpu_cost": 1.0,
-    "exclude_configs": [],
-    "exclude_iomgrs": [],
-    "flaky": false,
-    "gtest": true,
-    "language": "c++",
-    "name": "channel_args_test",
-    "platforms": [
-      "linux",
-      "mac",
-      "posix",
-      "windows"
-    ],
-    "uses_polling": false
-  },
-  {
-    "args": [],
-    "benchmark": false,
-    "ci_platforms": [
-      "linux",
-      "mac",
-      "posix",
-      "windows"
-    ],
-    "cpu_cost": 1.0,
-    "exclude_configs": [],
-    "exclude_iomgrs": [],
-    "flaky": false,
-    "gtest": true,
-    "language": "c++",
-    "name": "channel_arguments_test",
-    "platforms": [
-      "linux",
-      "mac",
-      "posix",
-      "windows"
-    ],
-    "uses_polling": false
-  },
-  {
-    "args": [],
-    "benchmark": false,
-    "ci_platforms": [
-      "linux",
-      "mac",
-      "posix",
-      "windows"
-    ],
-    "cpu_cost": 1.0,
-    "exclude_configs": [],
-    "exclude_iomgrs": [],
-    "flaky": false,
-    "gtest": true,
-    "language": "c++",
-    "name": "channel_creds_registry_test",
-    "platforms": [
-      "linux",
-      "mac",
-      "posix",
-      "windows"
-    ],
-    "uses_polling": true
   },
   {
     "args": [],
