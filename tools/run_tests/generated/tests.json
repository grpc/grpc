

[
  {
    "args": [],
    "benchmark": false,
    "ci_platforms": [
      "linux",
      "mac",
      "posix"
    ],
    "cpu_cost": 1.0,
    "exclude_configs": [],
    "exclude_iomgrs": [],
    "flaky": false,
    "gtest": false,
    "language": "c",
    "name": "fd_conservation_posix_test",
    "platforms": [
      "linux",
      "mac",
      "posix"
    ],
    "uses_polling": true
  },
  {
    "args": [],
    "benchmark": false,
    "ci_platforms": [
      "linux",
      "mac",
      "posix",
      "windows"
    ],
    "cpu_cost": 1.0,
    "exclude_configs": [],
    "exclude_iomgrs": [],
    "flaky": false,
    "gtest": false,
    "language": "c",
    "name": "multiple_server_queues_test",
    "platforms": [
      "linux",
      "mac",
      "posix",
      "windows"
    ],
    "uses_polling": true
  },
  {
    "args": [],
    "benchmark": false,
    "ci_platforms": [
      "linux",
      "posix",
      "windows"
    ],
    "cpu_cost": 1.0,
    "exclude_configs": [],
    "exclude_iomgrs": [],
    "flaky": false,
    "gtest": false,
    "language": "c",
    "name": "pollset_windows_starvation_test",
    "platforms": [
      "linux",
      "posix",
      "windows"
    ],
    "uses_polling": true
  },
  {
    "args": [],
    "benchmark": true,
    "ci_platforms": [
      "linux",
      "posix"
    ],
    "cpu_cost": 1.0,
    "exclude_configs": [],
    "exclude_iomgrs": [],
    "flaky": false,
    "gtest": false,
    "language": "c",
    "name": "static_stride_scheduler_benchmark",
    "platforms": [
      "linux",
      "posix"
    ],
    "uses_polling": false
  },
  {
    "args": [],
    "benchmark": false,
    "ci_platforms": [
      "linux",
      "posix"
    ],
    "cpu_cost": 1.0,
    "exclude_configs": [],
    "exclude_iomgrs": [],
    "flaky": false,
    "gtest": false,
    "language": "c",
    "name": "tcp_posix_test",
    "platforms": [
      "linux",
      "posix"
    ],
    "uses_polling": true
  },
  {
    "args": [],
    "benchmark": false,
    "ci_platforms": [
      "linux",
      "mac",
      "posix",
      "windows"
    ],
    "cpu_cost": 1.0,
    "exclude_configs": [],
    "exclude_iomgrs": [],
    "flaky": false,
    "gtest": false,
    "language": "c",
    "name": "test_core_iomgr_timer_list_test",
    "platforms": [
      "linux",
      "mac",
      "posix",
      "windows"
    ],
    "uses_polling": false
  },
  {
    "args": [],
    "benchmark": false,
    "ci_platforms": [
      "linux",
      "mac",
      "posix"
    ],
    "cpu_cost": 1.0,
    "exclude_configs": [],
    "exclude_iomgrs": [],
    "flaky": false,
    "gtest": true,
    "language": "c++",
    "name": "address_sorting_test",
    "platforms": [
      "linux",
      "mac",
      "posix"
    ],
    "uses_polling": true
  },
  {
    "args": [],
    "benchmark": false,
    "ci_platforms": [
      "linux",
      "mac",
      "posix"
    ],
    "cpu_cost": 1.0,
    "exclude_configs": [],
    "exclude_iomgrs": [],
    "flaky": false,
    "gtest": true,
    "language": "c++",
    "name": "address_sorting_test_unsecure",
    "platforms": [
      "linux",
      "mac",
      "posix"
    ],
    "uses_polling": true
  },
  {
    "args": [],
    "benchmark": false,
    "ci_platforms": [
      "linux",
      "mac",
      "posix",
      "windows"
    ],
    "cpu_cost": 1.0,
    "exclude_configs": [],
    "exclude_iomgrs": [],
    "flaky": false,
    "gtest": true,
    "language": "c++",
    "name": "admin_services_end2end_test",
    "platforms": [
      "linux",
      "mac",
      "posix",
      "windows"
    ],
    "uses_polling": true
  },
  {
    "args": [],
    "benchmark": false,
    "ci_platforms": [
      "linux",
      "mac",
      "posix"
    ],
    "cpu_cost": 1.0,
    "exclude_configs": [],
    "exclude_iomgrs": [],
    "flaky": false,
    "gtest": true,
    "language": "c++",
    "name": "alarm_test",
    "platforms": [
      "linux",
      "mac",
      "posix"
    ],
    "uses_polling": true
  },
  {
    "args": [],
    "benchmark": false,
    "ci_platforms": [
      "linux",
      "mac",
      "posix",
      "windows"
    ],
    "cpu_cost": 1.0,
    "exclude_configs": [],
    "exclude_iomgrs": [],
    "flaky": false,
    "gtest": true,
    "language": "c++",
    "name": "alloc_test",
    "platforms": [
      "linux",
      "mac",
      "posix",
      "windows"
    ],
    "uses_polling": false
  },
  {
    "args": [],
    "benchmark": false,
    "ci_platforms": [
      "linux",
      "mac",
      "posix",
      "windows"
    ],
    "cpu_cost": 1.0,
    "exclude_configs": [],
    "exclude_iomgrs": [],
    "flaky": false,
    "gtest": true,
    "language": "c++",
    "name": "alpn_test",
    "platforms": [
      "linux",
      "mac",
      "posix",
      "windows"
    ],
    "uses_polling": true
  },
  {
    "args": [],
    "benchmark": false,
    "ci_platforms": [
      "linux",
      "mac",
      "posix",
      "windows"
    ],
    "cpu_cost": 1.0,
    "exclude_configs": [],
    "exclude_iomgrs": [],
    "flaky": false,
    "gtest": true,
    "language": "c++",
    "name": "alts_counter_test",
    "platforms": [
      "linux",
      "mac",
      "posix",
      "windows"
    ],
    "uses_polling": true
  },
  {
    "args": [],
    "benchmark": false,
    "ci_platforms": [
      "linux",
      "mac",
      "posix",
      "windows"
    ],
    "cpu_cost": 1.0,
    "exclude_configs": [],
    "exclude_iomgrs": [],
    "flaky": false,
    "gtest": true,
    "language": "c++",
    "name": "alts_crypt_test",
    "platforms": [
      "linux",
      "mac",
      "posix",
      "windows"
    ],
    "uses_polling": true
  },
  {
    "args": [],
    "benchmark": false,
    "ci_platforms": [
      "linux",
      "mac",
      "posix",
      "windows"
    ],
    "cpu_cost": 1.0,
    "exclude_configs": [],
    "exclude_iomgrs": [],
    "flaky": false,
    "gtest": true,
    "language": "c++",
    "name": "alts_crypter_test",
    "platforms": [
      "linux",
      "mac",
      "posix",
      "windows"
    ],
    "uses_polling": true
  },
  {
    "args": [],
    "benchmark": false,
    "ci_platforms": [
      "linux",
      "mac",
      "posix",
      "windows"
    ],
    "cpu_cost": 1.0,
    "exclude_configs": [],
    "exclude_iomgrs": [],
    "flaky": false,
    "gtest": true,
    "language": "c++",
    "name": "alts_frame_protector_test",
    "platforms": [
      "linux",
      "mac",
      "posix",
      "windows"
    ],
    "uses_polling": true
  },
  {
    "args": [],
    "benchmark": false,
    "ci_platforms": [
      "linux",
      "mac",
      "posix",
      "windows"
    ],
    "cpu_cost": 1.0,
    "exclude_configs": [],
    "exclude_iomgrs": [],
    "flaky": false,
    "gtest": true,
    "language": "c++",
    "name": "alts_grpc_record_protocol_test",
    "platforms": [
      "linux",
      "mac",
      "posix",
      "windows"
    ],
    "uses_polling": true
  },
  {
    "args": [],
    "benchmark": false,
    "ci_platforms": [
      "linux",
      "mac",
      "posix",
      "windows"
    ],
    "cpu_cost": 1.0,
    "exclude_configs": [],
    "exclude_iomgrs": [],
    "flaky": false,
    "gtest": true,
    "language": "c++",
    "name": "alts_handshaker_client_test",
    "platforms": [
      "linux",
      "mac",
      "posix",
      "windows"
    ],
    "uses_polling": true
  },
  {
    "args": [],
    "benchmark": false,
    "ci_platforms": [
      "linux",
      "mac",
      "posix",
      "windows"
    ],
    "cpu_cost": 1.0,
    "exclude_configs": [],
    "exclude_iomgrs": [],
    "flaky": false,
    "gtest": true,
    "language": "c++",
    "name": "alts_iovec_record_protocol_test",
    "platforms": [
      "linux",
      "mac",
      "posix",
      "windows"
    ],
    "uses_polling": true
  },
  {
    "args": [],
    "benchmark": false,
    "ci_platforms": [
      "linux",
      "mac",
      "posix",
      "windows"
    ],
    "cpu_cost": 1.0,
    "exclude_configs": [],
    "exclude_iomgrs": [],
    "flaky": false,
    "gtest": true,
    "language": "c++",
    "name": "alts_security_connector_test",
    "platforms": [
      "linux",
      "mac",
      "posix",
      "windows"
    ],
    "uses_polling": true
  },
  {
    "args": [],
    "benchmark": false,
    "ci_platforms": [
      "linux",
      "mac",
      "posix",
      "windows"
    ],
    "cpu_cost": 1.0,
    "exclude_configs": [],
    "exclude_iomgrs": [],
    "flaky": false,
    "gtest": true,
    "language": "c++",
    "name": "alts_tsi_handshaker_test",
    "platforms": [
      "linux",
      "mac",
      "posix",
      "windows"
    ],
    "uses_polling": true
  },
  {
    "args": [],
    "benchmark": false,
    "ci_platforms": [
      "linux",
      "mac",
      "posix",
      "windows"
    ],
    "cpu_cost": 1.0,
    "exclude_configs": [],
    "exclude_iomgrs": [],
    "flaky": false,
    "gtest": true,
    "language": "c++",
    "name": "alts_tsi_utils_test",
    "platforms": [
      "linux",
      "mac",
      "posix",
      "windows"
    ],
    "uses_polling": true
  },
  {
    "args": [],
    "benchmark": false,
    "ci_platforms": [
      "linux",
      "mac",
      "posix",
      "windows"
    ],
    "cpu_cost": 1.0,
    "exclude_configs": [],
    "exclude_iomgrs": [],
    "flaky": false,
    "gtest": true,
    "language": "c++",
    "name": "alts_util_test",
    "platforms": [
      "linux",
      "mac",
      "posix",
      "windows"
    ],
    "uses_polling": true
  },
  {
    "args": [],
    "benchmark": false,
    "ci_platforms": [
      "linux",
      "mac",
      "posix",
      "windows"
    ],
    "cpu_cost": 1.0,
    "exclude_configs": [],
    "exclude_iomgrs": [],
    "flaky": false,
    "gtest": true,
    "language": "c++",
    "name": "alts_zero_copy_grpc_protector_test",
    "platforms": [
      "linux",
      "mac",
      "posix",
      "windows"
    ],
    "uses_polling": true
  },
  {
    "args": [],
    "benchmark": false,
    "ci_platforms": [
      "linux",
      "mac",
      "posix",
      "windows"
    ],
    "cpu_cost": 1.0,
    "exclude_configs": [],
    "exclude_iomgrs": [],
    "flaky": false,
    "gtest": true,
    "language": "c++",
    "name": "arena_promise_test",
    "platforms": [
      "linux",
      "mac",
      "posix",
      "windows"
    ],
    "uses_polling": false
  },
  {
    "args": [],
    "benchmark": false,
    "ci_platforms": [
      "linux",
      "mac",
      "posix",
      "windows"
    ],
    "cpu_cost": 1.0,
    "exclude_configs": [],
    "exclude_iomgrs": [],
    "flaky": false,
    "gtest": true,
    "language": "c++",
    "name": "arena_test",
    "platforms": [
      "linux",
      "mac",
      "posix",
      "windows"
    ],
    "uses_polling": false
  },
  {
    "args": [],
    "benchmark": false,
    "ci_platforms": [
      "linux",
      "mac",
      "posix",
      "windows"
    ],
    "cpu_cost": 1.0,
    "exclude_configs": [],
    "exclude_iomgrs": [],
    "flaky": false,
    "gtest": true,
    "language": "c++",
    "name": "async_end2end_test",
    "platforms": [
      "linux",
      "mac",
      "posix",
      "windows"
    ],
    "uses_polling": true
  },
  {
    "args": [],
    "benchmark": false,
    "ci_platforms": [
      "linux",
      "mac",
      "posix",
      "windows"
    ],
    "cpu_cost": 1.0,
    "exclude_configs": [],
    "exclude_iomgrs": [],
    "flaky": false,
    "gtest": true,
    "language": "c++",
    "name": "auth_context_test",
    "platforms": [
      "linux",
      "mac",
      "posix",
      "windows"
    ],
    "uses_polling": false
  },
  {
    "args": [],
    "benchmark": false,
    "ci_platforms": [
      "linux",
      "mac",
      "posix",
      "windows"
    ],
    "cpu_cost": 1.0,
    "exclude_configs": [],
    "exclude_iomgrs": [],
    "flaky": false,
    "gtest": true,
    "language": "c++",
    "name": "auth_property_iterator_test",
    "platforms": [
      "linux",
      "mac",
      "posix",
      "windows"
    ],
    "uses_polling": false
  },
  {
    "args": [],
    "benchmark": false,
    "ci_platforms": [
      "linux",
      "mac",
      "posix",
      "windows"
    ],
    "cpu_cost": 1.0,
    "exclude_configs": [],
    "exclude_iomgrs": [],
    "flaky": false,
    "gtest": true,
    "language": "c++",
    "name": "authorization_matchers_test",
    "platforms": [
      "linux",
      "mac",
      "posix",
      "windows"
    ],
    "uses_polling": true
  },
  {
    "args": [],
    "benchmark": false,
    "ci_platforms": [
      "linux",
      "mac",
      "posix",
      "windows"
    ],
    "cpu_cost": 1.0,
    "exclude_configs": [],
    "exclude_iomgrs": [],
    "flaky": false,
    "gtest": true,
    "language": "c++",
    "name": "authorization_policy_provider_test",
    "platforms": [
      "linux",
      "mac",
      "posix",
      "windows"
    ],
    "uses_polling": true
  },
  {
    "args": [],
    "benchmark": false,
    "ci_platforms": [
      "linux",
      "mac",
      "posix",
      "windows"
    ],
    "cpu_cost": 1.0,
    "exclude_configs": [],
    "exclude_iomgrs": [],
    "flaky": false,
    "gtest": true,
    "language": "c++",
    "name": "avl_test",
    "platforms": [
      "linux",
      "mac",
      "posix",
      "windows"
    ],
    "uses_polling": false
  },
  {
    "args": [],
    "benchmark": false,
    "ci_platforms": [
      "linux",
      "mac",
      "posix",
      "windows"
    ],
    "cpu_cost": 1.0,
    "exclude_configs": [],
    "exclude_iomgrs": [],
    "flaky": false,
    "gtest": true,
    "language": "c++",
    "name": "aws_request_signer_test",
    "platforms": [
      "linux",
      "mac",
      "posix",
      "windows"
    ],
    "uses_polling": true
  },
  {
    "args": [],
    "benchmark": false,
    "ci_platforms": [
      "linux",
      "mac",
      "posix",
      "windows"
    ],
    "cpu_cost": 1.0,
    "exclude_configs": [],
    "exclude_iomgrs": [],
    "flaky": false,
    "gtest": true,
    "language": "c++",
    "name": "b64_test",
    "platforms": [
      "linux",
      "mac",
      "posix",
      "windows"
    ],
    "uses_polling": false
  },
  {
    "args": [],
    "benchmark": false,
    "ci_platforms": [
      "linux",
      "mac",
      "posix",
      "windows"
    ],
    "cpu_cost": 1.0,
    "exclude_configs": [],
    "exclude_iomgrs": [],
    "flaky": false,
    "gtest": true,
    "language": "c++",
    "name": "backoff_test",
    "platforms": [
      "linux",
      "mac",
      "posix",
      "windows"
    ],
    "uses_polling": false
  },
  {
    "args": [],
    "benchmark": false,
    "ci_platforms": [
      "linux",
      "mac",
      "posix",
      "windows"
    ],
    "cpu_cost": 1.0,
    "exclude_configs": [],
    "exclude_iomgrs": [],
    "flaky": false,
    "gtest": true,
    "language": "c++",
    "name": "bad_ping_test",
    "platforms": [
      "linux",
      "mac",
      "posix",
      "windows"
    ],
    "uses_polling": true
  },
  {
    "args": [],
    "benchmark": false,
    "ci_platforms": [
      "linux",
      "mac",
      "posix",
      "windows"
    ],
    "cpu_cost": 1.0,
    "exclude_configs": [],
    "exclude_iomgrs": [],
    "flaky": false,
    "gtest": true,
    "language": "c++",
    "name": "bad_server_response_test",
    "platforms": [
      "linux",
      "mac",
      "posix",
      "windows"
    ],
    "uses_polling": true
  },
  {
    "args": [],
    "benchmark": false,
    "ci_platforms": [
      "linux",
      "mac",
      "posix"
    ],
    "cpu_cost": 1.0,
    "exclude_configs": [],
    "exclude_iomgrs": [],
    "flaky": false,
    "gtest": true,
    "language": "c++",
    "name": "bad_ssl_alpn_test",
    "platforms": [
      "linux",
      "mac",
      "posix"
    ],
    "uses_polling": true
  },
  {
    "args": [],
    "benchmark": false,
    "ci_platforms": [
      "linux",
      "mac",
      "posix"
    ],
    "cpu_cost": 1.0,
    "exclude_configs": [],
    "exclude_iomgrs": [],
    "flaky": false,
    "gtest": true,
    "language": "c++",
    "name": "bad_ssl_cert_test",
    "platforms": [
      "linux",
      "mac",
      "posix"
    ],
    "uses_polling": true
  },
  {
    "args": [],
    "benchmark": false,
    "ci_platforms": [
      "linux",
      "mac",
      "posix",
      "windows"
    ],
    "cpu_cost": 1.0,
    "exclude_configs": [],
    "exclude_iomgrs": [],
    "flaky": false,
    "gtest": true,
    "language": "c++",
    "name": "bad_streaming_id_bad_client_test",
    "platforms": [
      "linux",
      "mac",
      "posix",
      "windows"
    ],
    "uses_polling": true
  },
  {
    "args": [],
    "benchmark": false,
    "ci_platforms": [
      "linux",
      "mac",
      "posix",
      "windows"
    ],
    "cpu_cost": 1.0,
    "exclude_configs": [],
    "exclude_iomgrs": [],
    "flaky": false,
    "gtest": true,
    "language": "c++",
    "name": "badreq_bad_client_test",
    "platforms": [
      "linux",
      "mac",
      "posix",
      "windows"
    ],
    "uses_polling": true
  },
  {
    "args": [],
    "benchmark": false,
    "ci_platforms": [
      "linux",
      "mac",
      "posix",
      "windows"
    ],
    "cpu_cost": 1.0,
    "exclude_configs": [],
    "exclude_iomgrs": [],
    "flaky": false,
    "gtest": true,
    "language": "c++",
    "name": "basic_work_queue_test",
    "platforms": [
      "linux",
      "mac",
      "posix",
      "windows"
    ],
    "uses_polling": true
  },
  {
    "args": [],
    "benchmark": false,
    "ci_platforms": [
      "linux",
      "mac",
      "posix"
    ],
    "cpu_cost": 1.0,
    "exclude_configs": [],
    "exclude_iomgrs": [],
    "flaky": false,
    "gtest": true,
    "language": "c++",
    "name": "bdp_estimator_test",
    "platforms": [
      "linux",
      "mac",
      "posix"
    ],
    "uses_polling": false
  },
  {
    "args": [],
    "benchmark": false,
    "ci_platforms": [
      "linux",
      "mac",
      "posix",
      "windows"
    ],
    "cpu_cost": 1.0,
    "exclude_configs": [],
    "exclude_iomgrs": [],
    "flaky": false,
    "gtest": true,
    "language": "c++",
    "name": "bin_decoder_test",
    "platforms": [
      "linux",
      "mac",
      "posix",
      "windows"
    ],
    "uses_polling": false
  },
  {
    "args": [],
    "benchmark": false,
    "ci_platforms": [
      "linux",
      "mac",
      "posix",
      "windows"
    ],
    "cpu_cost": 1.0,
    "exclude_configs": [],
    "exclude_iomgrs": [],
    "flaky": false,
    "gtest": true,
    "language": "c++",
    "name": "bin_encoder_test",
    "platforms": [
      "linux",
      "mac",
      "posix",
      "windows"
    ],
    "uses_polling": false
  },
  {
    "args": [],
    "benchmark": false,
    "ci_platforms": [
      "linux",
      "mac",
      "posix",
      "windows"
    ],
    "cpu_cost": 1.0,
    "exclude_configs": [],
    "exclude_iomgrs": [],
    "flaky": false,
    "gtest": true,
    "language": "c++",
    "name": "binary_metadata_test",
    "platforms": [
      "linux",
      "mac",
      "posix",
      "windows"
    ],
    "uses_polling": true
  },
  {
    "args": [],
    "benchmark": false,
    "ci_platforms": [
      "linux",
      "mac",
      "posix",
      "windows"
    ],
    "cpu_cost": 1.0,
    "exclude_configs": [],
    "exclude_iomgrs": [],
    "flaky": false,
    "gtest": true,
    "language": "c++",
    "name": "binder_resolver_test",
    "platforms": [
      "linux",
      "mac",
      "posix",
      "windows"
    ],
    "uses_polling": true
  },
  {
    "args": [],
    "benchmark": false,
    "ci_platforms": [
      "linux",
      "mac",
      "posix",
      "windows"
    ],
    "cpu_cost": 1.0,
    "exclude_configs": [],
    "exclude_iomgrs": [],
    "flaky": false,
    "gtest": true,
    "language": "c++",
    "name": "binder_server_test",
    "platforms": [
      "linux",
      "mac",
      "posix",
      "windows"
    ],
    "uses_polling": true
  },
  {
    "args": [],
    "benchmark": false,
    "ci_platforms": [
      "linux",
      "mac",
      "posix",
      "windows"
    ],
    "cpu_cost": 1.0,
    "exclude_configs": [],
    "exclude_iomgrs": [],
    "flaky": false,
    "gtest": true,
    "language": "c++",
    "name": "binder_transport_test",
    "platforms": [
      "linux",
      "mac",
      "posix",
      "windows"
    ],
    "uses_polling": false
  },
  {
    "args": [],
    "benchmark": false,
    "ci_platforms": [
      "linux",
      "mac",
      "posix",
      "windows"
    ],
    "cpu_cost": 1.0,
    "exclude_configs": [],
    "exclude_iomgrs": [],
    "flaky": false,
    "gtest": true,
    "language": "c++",
    "name": "bitset_test",
    "platforms": [
      "linux",
      "mac",
      "posix",
      "windows"
    ],
    "uses_polling": false
  },
  {
    "args": [],
    "benchmark": false,
    "ci_platforms": [
      "linux",
      "mac",
      "posix",
      "windows"
    ],
    "cpu_cost": 1.0,
    "exclude_configs": [],
    "exclude_iomgrs": [],
    "flaky": false,
    "gtest": true,
    "language": "c++",
    "name": "buffer_list_test",
    "platforms": [
      "linux",
      "mac",
      "posix",
      "windows"
    ],
    "uses_polling": true
  },
  {
    "args": [],
    "benchmark": false,
    "ci_platforms": [
      "linux",
      "mac",
      "posix",
      "windows"
    ],
    "cpu_cost": 1.0,
    "exclude_configs": [],
    "exclude_iomgrs": [],
    "flaky": false,
    "gtest": true,
    "language": "c++",
    "name": "byte_buffer_test",
    "platforms": [
      "linux",
      "mac",
      "posix",
      "windows"
    ],
    "uses_polling": false
  },
  {
    "args": [],
    "benchmark": false,
    "ci_platforms": [
      "linux",
      "mac",
      "posix",
      "windows"
    ],
    "cpu_cost": 1.0,
    "exclude_configs": [],
    "exclude_iomgrs": [],
    "flaky": false,
    "gtest": true,
    "language": "c++",
    "name": "c_slice_buffer_test",
    "platforms": [
      "linux",
      "mac",
      "posix",
      "windows"
    ],
    "uses_polling": false
  },
  {
    "args": [],
    "benchmark": false,
    "ci_platforms": [
      "linux",
      "mac",
      "posix",
      "windows"
    ],
    "cpu_cost": 1.0,
    "exclude_configs": [],
    "exclude_iomgrs": [],
    "flaky": false,
    "gtest": true,
    "language": "c++",
    "name": "call_creds_test",
    "platforms": [
      "linux",
      "mac",
      "posix",
      "windows"
    ],
    "uses_polling": true
  },
  {
    "args": [],
    "benchmark": false,
    "ci_platforms": [
      "linux",
      "mac",
      "posix",
      "windows"
    ],
    "cpu_cost": 1.0,
    "exclude_configs": [],
    "exclude_iomgrs": [],
    "flaky": false,
    "gtest": true,
    "language": "c++",
    "name": "call_finalization_test",
    "platforms": [
      "linux",
      "mac",
      "posix",
      "windows"
    ],
    "uses_polling": true
  },
  {
    "args": [],
    "benchmark": false,
    "ci_platforms": [
      "linux",
      "mac",
      "posix",
      "windows"
    ],
    "cpu_cost": 1.0,
    "exclude_configs": [],
    "exclude_iomgrs": [],
    "flaky": false,
    "gtest": true,
    "language": "c++",
    "name": "call_host_override_test",
    "platforms": [
      "linux",
      "mac",
      "posix",
      "windows"
    ],
    "uses_polling": true
  },
  {
    "args": [],
    "benchmark": false,
    "ci_platforms": [
      "linux",
      "mac",
      "posix",
      "windows"
    ],
    "cpu_cost": 1.0,
    "exclude_configs": [],
    "exclude_iomgrs": [],
    "flaky": false,
    "gtest": true,
    "language": "c++",
    "name": "cancel_after_accept_test",
    "platforms": [
      "linux",
      "mac",
      "posix",
      "windows"
    ],
    "uses_polling": true
  },
  {
    "args": [],
    "benchmark": false,
    "ci_platforms": [
      "linux",
      "mac",
      "posix",
      "windows"
    ],
    "cpu_cost": 1.0,
    "exclude_configs": [],
    "exclude_iomgrs": [],
    "flaky": false,
    "gtest": true,
    "language": "c++",
    "name": "cancel_after_client_done_test",
    "platforms": [
      "linux",
      "mac",
      "posix",
      "windows"
    ],
    "uses_polling": true
  },
  {
    "args": [],
    "benchmark": false,
    "ci_platforms": [
      "linux",
      "mac",
      "posix",
      "windows"
    ],
    "cpu_cost": 1.0,
    "exclude_configs": [],
    "exclude_iomgrs": [],
    "flaky": false,
    "gtest": true,
    "language": "c++",
    "name": "cancel_after_invoke_test",
    "platforms": [
      "linux",
      "mac",
      "posix",
      "windows"
    ],
    "uses_polling": true
  },
  {
    "args": [],
    "benchmark": false,
    "ci_platforms": [
      "linux",
      "mac",
      "posix",
      "windows"
    ],
    "cpu_cost": 1.0,
    "exclude_configs": [],
    "exclude_iomgrs": [],
    "flaky": false,
    "gtest": true,
    "language": "c++",
    "name": "cancel_after_round_trip_test",
    "platforms": [
      "linux",
      "mac",
      "posix",
      "windows"
    ],
    "uses_polling": true
  },
  {
    "args": [],
    "benchmark": false,
    "ci_platforms": [
      "linux",
      "mac",
      "posix",
      "windows"
    ],
    "cpu_cost": 1.0,
    "exclude_configs": [],
    "exclude_iomgrs": [],
    "flaky": false,
    "gtest": true,
    "language": "c++",
    "name": "cancel_ares_query_test",
    "platforms": [
      "linux",
      "mac",
      "posix",
      "windows"
    ],
    "uses_polling": true
  },
  {
    "args": [],
    "benchmark": false,
    "ci_platforms": [
      "linux",
      "mac",
      "posix",
      "windows"
    ],
    "cpu_cost": 1.0,
    "exclude_configs": [],
    "exclude_iomgrs": [],
    "flaky": false,
    "gtest": true,
    "language": "c++",
    "name": "cancel_before_invoke_test",
    "platforms": [
      "linux",
      "mac",
      "posix",
      "windows"
    ],
    "uses_polling": true
  },
  {
    "args": [],
    "benchmark": false,
    "ci_platforms": [
      "linux",
      "mac",
      "posix",
      "windows"
    ],
    "cpu_cost": 1.0,
    "exclude_configs": [],
    "exclude_iomgrs": [],
    "flaky": false,
    "gtest": true,
    "language": "c++",
    "name": "cancel_callback_test",
    "platforms": [
      "linux",
      "mac",
      "posix",
      "windows"
    ],
    "uses_polling": false
  },
  {
    "args": [],
    "benchmark": false,
    "ci_platforms": [
      "linux",
      "mac",
      "posix",
      "windows"
    ],
    "cpu_cost": 1.0,
    "exclude_configs": [],
    "exclude_iomgrs": [],
    "flaky": false,
    "gtest": true,
    "language": "c++",
    "name": "cancel_in_a_vacuum_test",
    "platforms": [
      "linux",
      "mac",
      "posix",
      "windows"
    ],
    "uses_polling": true
  },
  {
    "args": [],
    "benchmark": false,
    "ci_platforms": [
      "linux",
      "mac",
      "posix",
      "windows"
    ],
    "cpu_cost": 1.0,
    "exclude_configs": [],
    "exclude_iomgrs": [],
    "flaky": false,
    "gtest": true,
    "language": "c++",
    "name": "cancel_with_status_test",
    "platforms": [
      "linux",
      "mac",
      "posix",
      "windows"
    ],
    "uses_polling": true
  },
  {
    "args": [],
    "benchmark": false,
    "ci_platforms": [
      "linux",
      "mac",
      "posix",
      "windows"
    ],
    "cpu_cost": 1.0,
    "exclude_configs": [],
    "exclude_iomgrs": [],
    "flaky": false,
    "gtest": true,
    "language": "c++",
    "name": "cel_authorization_engine_test",
    "platforms": [
      "linux",
      "mac",
      "posix",
      "windows"
    ],
    "uses_polling": true
  },
  {
    "args": [],
    "benchmark": false,
    "ci_platforms": [
      "linux",
      "mac",
      "posix",
      "windows"
    ],
    "cpu_cost": 1.0,
    "exclude_configs": [],
    "exclude_iomgrs": [],
    "flaky": false,
    "gtest": true,
    "language": "c++",
    "name": "certificate_provider_registry_test",
    "platforms": [
      "linux",
      "mac",
      "posix",
      "windows"
    ],
    "uses_polling": true
  },
  {
    "args": [],
    "benchmark": false,
    "ci_platforms": [
      "linux",
      "mac",
      "posix",
      "windows"
    ],
    "cpu_cost": 1.0,
    "exclude_configs": [],
    "exclude_iomgrs": [],
    "flaky": false,
    "gtest": true,
    "language": "c++",
    "name": "certificate_provider_store_test",
    "platforms": [
      "linux",
      "mac",
      "posix",
      "windows"
    ],
    "uses_polling": false
  },
  {
    "args": [],
    "benchmark": false,
    "ci_platforms": [
      "linux",
      "mac",
      "posix"
    ],
    "cpu_cost": 1.0,
    "exclude_configs": [],
    "exclude_iomgrs": [],
    "flaky": false,
    "gtest": true,
    "language": "c++",
    "name": "cf_engine_test",
    "platforms": [
      "linux",
      "mac",
      "posix"
    ],
    "uses_polling": true
  },
  {
    "args": [],
    "benchmark": false,
    "ci_platforms": [
      "linux",
      "mac",
      "posix"
    ],
    "cpu_cost": 1.0,
    "exclude_configs": [],
    "exclude_iomgrs": [],
    "flaky": false,
    "gtest": true,
    "language": "c++",
    "name": "cf_event_engine_test",
    "platforms": [
      "linux",
      "mac",
      "posix"
    ],
    "uses_polling": true
  },
  {
    "args": [],
    "benchmark": false,
    "ci_platforms": [
      "linux",
      "mac",
      "posix",
      "windows"
    ],
    "cpu_cost": 1.0,
    "exclude_configs": [],
    "exclude_iomgrs": [],
    "flaky": false,
    "gtest": true,
    "language": "c++",
    "name": "channel_args_test",
    "platforms": [
      "linux",
      "mac",
      "posix",
      "windows"
    ],
    "uses_polling": false
  },
  {
    "args": [],
    "benchmark": false,
    "ci_platforms": [
      "linux",
      "mac",
      "posix",
      "windows"
    ],
    "cpu_cost": 1.0,
    "exclude_configs": [],
    "exclude_iomgrs": [],
    "flaky": false,
    "gtest": true,
    "language": "c++",
    "name": "channel_arguments_test",
    "platforms": [
      "linux",
      "mac",
      "posix",
      "windows"
    ],
    "uses_polling": false
  },
  {
    "args": [],
    "benchmark": false,
    "ci_platforms": [
      "linux",
      "mac",
      "posix",
      "windows"
    ],
    "cpu_cost": 1.0,
    "exclude_configs": [],
    "exclude_iomgrs": [],
    "flaky": false,
    "gtest": true,
    "language": "c++",
    "name": "channel_creds_registry_test",
    "platforms": [
      "linux",
      "mac",
      "posix",
      "windows"
    ],
    "uses_polling": true
  },
  {
    "args": [],
    "benchmark": false,
    "ci_platforms": [
      "linux",
      "mac",
      "posix",
      "windows"
    ],
    "cpu_cost": 1.0,
    "exclude_configs": [],
    "exclude_iomgrs": [],
    "flaky": false,
    "gtest": true,
    "language": "c++",
    "name": "channel_filter_test",
    "platforms": [
      "linux",
      "mac",
      "posix",
      "windows"
    ],
    "uses_polling": false
  },
  {
    "args": [],
    "benchmark": false,
    "ci_platforms": [
      "linux",
      "mac",
      "posix",
      "windows"
    ],
    "cpu_cost": 1.0,
    "exclude_configs": [],
    "exclude_iomgrs": [],
    "flaky": false,
    "gtest": true,
    "language": "c++",
    "name": "channel_stack_builder_test",
    "platforms": [
      "linux",
      "mac",
      "posix",
      "windows"
    ],
    "uses_polling": true
  },
  {
    "args": [],
    "benchmark": false,
    "ci_platforms": [
      "linux",
      "mac",
      "posix",
      "windows"
    ],
    "cpu_cost": 1.0,
    "exclude_configs": [],
    "exclude_iomgrs": [],
    "flaky": false,
    "gtest": true,
    "language": "c++",
    "name": "channel_stack_test",
    "platforms": [
      "linux",
      "mac",
      "posix",
      "windows"
    ],
    "uses_polling": false
  },
  {
    "args": [],
    "benchmark": false,
    "ci_platforms": [
      "linux",
      "mac",
      "posix",
      "windows"
    ],
    "cpu_cost": 1.0,
    "exclude_configs": [],
    "exclude_iomgrs": [],
    "flaky": false,
    "gtest": true,
    "language": "c++",
    "name": "channel_trace_test",
    "platforms": [
      "linux",
      "mac",
      "posix",
      "windows"
    ],
    "uses_polling": true
  },
  {
    "args": [],
    "benchmark": false,
    "ci_platforms": [
      "linux",
      "mac",
      "posix",
      "windows"
    ],
    "cpu_cost": 1.0,
    "exclude_configs": [],
    "exclude_iomgrs": [],
    "flaky": false,
    "gtest": true,
    "language": "c++",
    "name": "channelz_registry_test",
    "platforms": [
      "linux",
      "mac",
      "posix",
      "windows"
    ],
    "uses_polling": false
  },
  {
    "args": [],
    "benchmark": false,
    "ci_platforms": [
      "linux",
      "mac",
      "posix",
      "windows"
    ],
    "cpu_cost": 1.0,
    "exclude_configs": [],
    "exclude_iomgrs": [],
    "flaky": false,
    "gtest": true,
    "language": "c++",
    "name": "channelz_service_test",
    "platforms": [
      "linux",
      "mac",
      "posix",
      "windows"
    ],
    "uses_polling": true
  },
  {
    "args": [],
    "benchmark": false,
    "ci_platforms": [
      "linux",
      "mac",
      "posix",
      "windows"
    ],
    "cpu_cost": 1.0,
    "exclude_configs": [],
    "exclude_iomgrs": [],
    "flaky": false,
    "gtest": true,
    "language": "c++",
    "name": "check_gcp_environment_linux_test",
    "platforms": [
      "linux",
      "mac",
      "posix",
      "windows"
    ],
    "uses_polling": true
  },
  {
    "args": [],
    "benchmark": false,
    "ci_platforms": [
      "linux",
      "mac",
      "posix",
      "windows"
    ],
    "cpu_cost": 1.0,
    "exclude_configs": [],
    "exclude_iomgrs": [],
    "flaky": false,
    "gtest": true,
    "language": "c++",
    "name": "check_gcp_environment_windows_test",
    "platforms": [
      "linux",
      "mac",
      "posix",
      "windows"
    ],
    "uses_polling": true
  },
  {
    "args": [],
    "benchmark": false,
    "ci_platforms": [
      "linux",
      "mac",
      "posix",
      "windows"
    ],
    "cpu_cost": 1.0,
    "exclude_configs": [],
    "exclude_iomgrs": [],
    "flaky": false,
    "gtest": true,
    "language": "c++",
    "name": "chunked_vector_test",
    "platforms": [
      "linux",
      "mac",
      "posix",
      "windows"
    ],
    "uses_polling": false
  },
  {
    "args": [],
    "benchmark": false,
    "ci_platforms": [
      "linux",
      "mac",
      "posix",
      "windows"
    ],
    "cpu_cost": 1.0,
    "exclude_configs": [],
    "exclude_iomgrs": [],
    "flaky": false,
    "gtest": true,
    "language": "c++",
    "name": "cli_call_test",
    "platforms": [
      "linux",
      "mac",
      "posix",
      "windows"
    ],
    "uses_polling": true
  },
  {
    "args": [],
    "benchmark": false,
    "ci_platforms": [
      "linux",
      "mac",
      "posix",
      "windows"
    ],
    "cpu_cost": 1.0,
    "exclude_configs": [],
    "exclude_iomgrs": [],
    "flaky": false,
    "gtest": true,
    "language": "c++",
    "name": "client_auth_filter_test",
    "platforms": [
      "linux",
      "mac",
      "posix",
      "windows"
    ],
    "uses_polling": false
  },
  {
    "args": [],
    "benchmark": false,
    "ci_platforms": [
      "linux",
      "mac",
      "posix",
      "windows"
    ],
    "cpu_cost": 1.0,
    "exclude_configs": [],
    "exclude_iomgrs": [],
    "flaky": false,
    "gtest": true,
    "language": "c++",
    "name": "client_authority_filter_test",
    "platforms": [
      "linux",
      "mac",
      "posix",
      "windows"
    ],
    "uses_polling": false
  },
  {
    "args": [],
    "benchmark": false,
    "ci_platforms": [
      "linux",
      "mac",
      "posix",
      "windows"
    ],
    "cpu_cost": 1.0,
    "exclude_configs": [],
    "exclude_iomgrs": [],
    "flaky": false,
    "gtest": true,
    "language": "c++",
    "name": "client_callback_end2end_test",
    "platforms": [
      "linux",
      "mac",
      "posix",
      "windows"
    ],
    "uses_polling": true
  },
  {
    "args": [],
    "benchmark": false,
    "ci_platforms": [
      "linux",
      "mac",
      "posix",
      "windows"
    ],
    "cpu_cost": 1.0,
    "exclude_configs": [],
    "exclude_iomgrs": [],
    "flaky": false,
    "gtest": true,
    "language": "c++",
    "name": "client_channel_service_config_test",
    "platforms": [
      "linux",
      "mac",
      "posix",
      "windows"
    ],
    "uses_polling": false
  },
  {
    "args": [],
    "benchmark": false,
    "ci_platforms": [
      "linux",
      "mac",
      "posix",
      "windows"
    ],
    "cpu_cost": 1.0,
    "exclude_configs": [],
    "exclude_iomgrs": [],
    "flaky": false,
    "gtest": true,
    "language": "c++",
    "name": "client_channel_test",
    "platforms": [
      "linux",
      "mac",
      "posix",
      "windows"
    ],
    "uses_polling": false
  },
  {
    "args": [],
    "benchmark": false,
    "ci_platforms": [
      "linux",
      "mac",
      "posix",
      "windows"
    ],
    "cpu_cost": 1.0,
    "exclude_configs": [],
    "exclude_iomgrs": [],
    "flaky": false,
    "gtest": true,
    "language": "c++",
    "name": "client_context_test_peer_test",
    "platforms": [
      "linux",
      "mac",
      "posix",
      "windows"
    ],
    "uses_polling": true
  },
  {
    "args": [],
    "benchmark": false,
    "ci_platforms": [
      "linux",
      "mac",
      "posix",
      "windows"
    ],
    "cpu_cost": 1.0,
    "exclude_configs": [],
    "exclude_iomgrs": [],
    "flaky": false,
    "gtest": true,
    "language": "c++",
    "name": "client_interceptors_end2end_test",
    "platforms": [
      "linux",
      "mac",
      "posix",
      "windows"
    ],
    "uses_polling": true
  },
  {
    "args": [],
    "benchmark": false,
    "ci_platforms": [
      "linux",
      "mac",
      "posix"
    ],
    "cpu_cost": 1.0,
    "exclude_configs": [],
    "exclude_iomgrs": [],
    "flaky": false,
    "gtest": true,
    "language": "c++",
    "name": "client_ssl_test",
    "platforms": [
      "linux",
      "mac",
      "posix"
    ],
    "uses_polling": true
  },
  {
    "args": [],
    "benchmark": false,
    "ci_platforms": [
      "linux",
      "mac",
      "posix",
      "windows"
    ],
    "cpu_cost": 1.0,
    "exclude_configs": [],
    "exclude_iomgrs": [],
    "flaky": false,
    "gtest": true,
    "language": "c++",
    "name": "client_streaming_test",
    "platforms": [
      "linux",
      "mac",
      "posix",
      "windows"
    ],
    "uses_polling": true
  },
  {
    "args": [],
    "benchmark": false,
    "ci_platforms": [
      "linux",
      "mac",
      "posix",
      "windows"
    ],
    "cpu_cost": 1.0,
    "exclude_configs": [],
    "exclude_iomgrs": [],
    "flaky": false,
    "gtest": true,
    "language": "c++",
    "name": "cmdline_test",
    "platforms": [
      "linux",
      "mac",
      "posix",
      "windows"
    ],
    "uses_polling": false
  },
  {
    "args": [],
    "benchmark": false,
    "ci_platforms": [
      "linux",
      "mac",
      "posix",
      "windows"
    ],
    "cpu_cost": 1.0,
    "exclude_configs": [],
    "exclude_iomgrs": [],
    "flaky": false,
    "gtest": true,
    "language": "c++",
    "name": "codegen_test_full",
    "platforms": [
      "linux",
      "mac",
      "posix",
      "windows"
    ],
    "uses_polling": false
  },
  {
    "args": [],
    "benchmark": false,
    "ci_platforms": [
      "linux",
      "mac",
      "posix",
      "windows"
    ],
    "cpu_cost": 1.0,
    "exclude_configs": [],
    "exclude_iomgrs": [],
    "flaky": false,
    "gtest": true,
    "language": "c++",
    "name": "codegen_test_minimal",
    "platforms": [
      "linux",
      "mac",
      "posix",
      "windows"
    ],
    "uses_polling": false
  },
  {
    "args": [],
    "benchmark": false,
    "ci_platforms": [
      "linux",
      "mac",
      "posix",
      "windows"
    ],
    "cpu_cost": 1.0,
    "exclude_configs": [],
    "exclude_iomgrs": [],
    "flaky": false,
    "gtest": true,
    "language": "c++",
    "name": "common_closures_test",
    "platforms": [
      "linux",
      "mac",
      "posix",
      "windows"
    ],
    "uses_polling": true
  },
  {
    "args": [],
    "benchmark": false,
    "ci_platforms": [
      "linux",
      "mac",
      "posix",
      "windows"
    ],
    "cpu_cost": 1.0,
    "exclude_configs": [],
    "exclude_iomgrs": [],
    "flaky": false,
    "gtest": true,
    "language": "c++",
    "name": "completion_queue_threading_test",
    "platforms": [
      "linux",
      "mac",
      "posix",
      "windows"
    ],
    "uses_polling": true
  },
  {
    "args": [],
    "benchmark": false,
    "ci_platforms": [
      "linux",
      "mac",
      "posix",
      "windows"
    ],
    "cpu_cost": 1.0,
    "exclude_configs": [],
    "exclude_iomgrs": [],
    "flaky": false,
    "gtest": true,
    "language": "c++",
    "name": "compressed_payload_test",
    "platforms": [
      "linux",
      "mac",
      "posix",
      "windows"
    ],
    "uses_polling": true
  },
  {
    "args": [],
    "benchmark": false,
    "ci_platforms": [
      "linux",
      "mac",
      "posix",
      "windows"
    ],
    "cpu_cost": 1.0,
    "exclude_configs": [],
    "exclude_iomgrs": [],
    "flaky": false,
    "gtest": true,
    "language": "c++",
    "name": "compression_test",
    "platforms": [
      "linux",
      "mac",
      "posix",
      "windows"
    ],
    "uses_polling": false
  },
  {
    "args": [],
    "benchmark": false,
    "ci_platforms": [
      "linux",
      "mac",
      "posix",
      "windows"
    ],
    "cpu_cost": 1.0,
    "exclude_configs": [],
    "exclude_iomgrs": [],
    "flaky": false,
    "gtest": true,
    "language": "c++",
    "name": "concurrent_connectivity_test",
    "platforms": [
      "linux",
      "mac",
      "posix",
      "windows"
    ],
    "uses_polling": true
  },
  {
    "args": [],
    "benchmark": false,
    "ci_platforms": [
      "linux",
      "mac",
      "posix",
      "windows"
    ],
    "cpu_cost": 1.0,
    "exclude_configs": [],
    "exclude_iomgrs": [],
    "flaky": false,
    "gtest": true,
    "language": "c++",
    "name": "configuration_test",
    "platforms": [
      "linux",
      "mac",
      "posix",
      "windows"
    ],
    "uses_polling": false
  },
  {
    "args": [],
    "benchmark": false,
    "ci_platforms": [
      "linux",
      "mac",
      "posix",
      "windows"
    ],
    "cpu_cost": 1.0,
    "exclude_configs": [],
    "exclude_iomgrs": [],
    "flaky": false,
    "gtest": true,
    "language": "c++",
    "name": "connection_prefix_bad_client_test",
    "platforms": [
      "linux",
      "mac",
      "posix",
      "windows"
    ],
    "uses_polling": true
  },
  {
    "args": [],
    "benchmark": false,
    "ci_platforms": [
      "linux",
      "mac",
      "posix",
      "windows"
    ],
    "cpu_cost": 1.0,
    "exclude_configs": [],
    "exclude_iomgrs": [],
    "flaky": false,
    "gtest": true,
    "language": "c++",
    "name": "connection_refused_test",
    "platforms": [
      "linux",
      "mac",
      "posix",
      "windows"
    ],
    "uses_polling": true
  },
  {
    "args": [],
    "benchmark": false,
    "ci_platforms": [
      "linux",
      "mac",
      "posix",
      "windows"
    ],
    "cpu_cost": 1.0,
    "exclude_configs": [],
    "exclude_iomgrs": [],
    "flaky": false,
    "gtest": true,
    "language": "c++",
    "name": "connectivity_state_test",
    "platforms": [
      "linux",
      "mac",
      "posix",
      "windows"
    ],
    "uses_polling": true
  },
  {
    "args": [],
    "benchmark": false,
    "ci_platforms": [
      "linux",
      "mac",
      "posix",
      "windows"
    ],
    "cpu_cost": 1.0,
    "exclude_configs": [],
    "exclude_iomgrs": [],
    "flaky": false,
    "gtest": true,
    "language": "c++",
    "name": "connectivity_test",
    "platforms": [
      "linux",
      "mac",
      "posix",
      "windows"
    ],
    "uses_polling": true
  },
  {
    "args": [],
    "benchmark": false,
    "ci_platforms": [
      "linux",
      "mac",
      "posix",
      "windows"
    ],
    "cpu_cost": 1.0,
    "exclude_configs": [],
    "exclude_iomgrs": [],
    "flaky": false,
    "gtest": true,
    "language": "c++",
    "name": "context_allocator_end2end_test",
    "platforms": [
      "linux",
      "mac",
      "posix",
      "windows"
    ],
    "uses_polling": true
  },
  {
    "args": [],
    "benchmark": false,
    "ci_platforms": [
      "linux",
      "mac",
      "posix",
      "windows"
    ],
    "cpu_cost": 1.0,
    "exclude_configs": [],
    "exclude_iomgrs": [],
    "flaky": false,
    "gtest": true,
    "language": "c++",
    "name": "context_test",
    "platforms": [
      "linux",
      "mac",
      "posix",
      "windows"
    ],
    "uses_polling": false
  },
  {
    "args": [],
    "benchmark": false,
    "ci_platforms": [
      "linux",
      "mac",
      "posix",
      "windows"
    ],
    "cpu_cost": 1.0,
    "exclude_configs": [],
    "exclude_iomgrs": [],
    "flaky": false,
    "gtest": true,
    "language": "c++",
    "name": "core_configuration_test",
    "platforms": [
      "linux",
      "mac",
      "posix",
      "windows"
    ],
    "uses_polling": false
  },
  {
    "args": [],
    "benchmark": false,
    "ci_platforms": [
      "linux",
      "mac",
      "posix",
      "windows"
    ],
    "cpu_cost": 1.0,
    "exclude_configs": [],
    "exclude_iomgrs": [],
    "flaky": false,
    "gtest": true,
    "language": "c++",
    "name": "cpp_impl_of_test",
    "platforms": [
      "linux",
      "mac",
      "posix",
      "windows"
    ],
    "uses_polling": false
  },
  {
    "args": [],
    "benchmark": false,
    "ci_platforms": [
      "linux",
      "mac",
      "posix",
      "windows"
    ],
    "cpu_cost": 1.0,
    "exclude_configs": [],
    "exclude_iomgrs": [],
    "flaky": false,
    "gtest": true,
    "language": "c++",
    "name": "cpu_test",
    "platforms": [
      "linux",
      "mac",
      "posix",
      "windows"
    ],
    "uses_polling": false
  },
  {
    "args": [],
    "benchmark": false,
    "ci_platforms": [
      "linux",
      "mac",
      "posix"
    ],
    "cpu_cost": 1.0,
    "exclude_configs": [],
    "exclude_iomgrs": [],
    "flaky": false,
    "gtest": true,
    "language": "c++",
    "name": "crl_ssl_transport_security_test",
    "platforms": [
      "linux",
      "mac",
      "posix"
    ],
    "uses_polling": true
  },
  {
    "args": [],
    "benchmark": false,
    "ci_platforms": [
      "linux",
      "mac",
      "posix",
      "windows"
    ],
    "cpu_cost": 1.0,
    "exclude_configs": [],
    "exclude_iomgrs": [],
    "flaky": false,
    "gtest": true,
    "language": "c++",
    "name": "default_engine_methods_test",
    "platforms": [
      "linux",
      "mac",
      "posix",
      "windows"
    ],
    "uses_polling": true
  },
  {
    "args": [],
    "benchmark": false,
    "ci_platforms": [
      "linux",
      "mac",
      "posix",
      "windows"
    ],
    "cpu_cost": 1.0,
    "exclude_configs": [],
    "exclude_iomgrs": [],
    "flaky": false,
    "gtest": true,
    "language": "c++",
    "name": "default_host_test",
    "platforms": [
      "linux",
      "mac",
      "posix",
      "windows"
    ],
    "uses_polling": true
  },
  {
    "args": [],
    "benchmark": false,
    "ci_platforms": [
      "linux",
      "mac",
      "posix",
      "windows"
    ],
    "cpu_cost": 1.0,
    "exclude_configs": [],
    "exclude_iomgrs": [],
    "flaky": false,
    "gtest": true,
    "language": "c++",
    "name": "delegating_channel_test",
    "platforms": [
      "linux",
      "mac",
      "posix",
      "windows"
    ],
    "uses_polling": true
  },
  {
    "args": [],
    "benchmark": false,
    "ci_platforms": [
      "linux",
      "mac",
      "posix",
      "windows"
    ],
    "cpu_cost": 1.0,
    "exclude_configs": [],
    "exclude_iomgrs": [],
    "flaky": false,
    "gtest": true,
    "language": "c++",
    "name": "destroy_grpclb_channel_with_active_connect_stress_test",
    "platforms": [
      "linux",
      "mac",
      "posix",
      "windows"
    ],
    "uses_polling": true
  },
  {
    "args": [],
    "benchmark": false,
    "ci_platforms": [
      "linux",
      "mac",
      "posix",
      "windows"
    ],
    "cpu_cost": 1.0,
    "exclude_configs": [],
    "exclude_iomgrs": [],
    "flaky": false,
    "gtest": true,
    "language": "c++",
    "name": "disappearing_server_test",
    "platforms": [
      "linux",
      "mac",
      "posix",
      "windows"
    ],
    "uses_polling": true
  },
  {
    "args": [],
    "benchmark": false,
    "ci_platforms": [
      "linux",
      "mac",
      "posix",
      "windows"
    ],
    "cpu_cost": 1.0,
    "exclude_configs": [],
    "exclude_iomgrs": [],
    "flaky": false,
    "gtest": true,
    "language": "c++",
    "name": "dns_resolver_cooldown_test",
    "platforms": [
      "linux",
      "mac",
      "posix",
      "windows"
    ],
    "uses_polling": true
  },
  {
    "args": [],
    "benchmark": false,
    "ci_platforms": [
      "linux",
      "mac",
      "posix",
      "windows"
    ],
    "cpu_cost": 1.0,
    "exclude_configs": [],
    "exclude_iomgrs": [],
    "flaky": false,
    "gtest": true,
    "language": "c++",
    "name": "dns_resolver_test",
    "platforms": [
      "linux",
      "mac",
      "posix",
      "windows"
    ],
    "uses_polling": true
  },
  {
    "args": [],
    "benchmark": false,
    "ci_platforms": [
      "linux",
      "mac",
      "posix",
      "windows"
    ],
    "cpu_cost": 1.0,
    "exclude_configs": [],
    "exclude_iomgrs": [],
    "flaky": false,
    "gtest": true,
    "language": "c++",
    "name": "dual_ref_counted_test",
    "platforms": [
      "linux",
      "mac",
      "posix",
      "windows"
    ],
    "uses_polling": true
  },
  {
    "args": [],
    "benchmark": false,
    "ci_platforms": [
      "linux",
      "mac",
      "posix"
    ],
    "cpu_cost": 1.0,
    "exclude_configs": [],
    "exclude_iomgrs": [],
    "flaky": false,
    "gtest": true,
    "language": "c++",
    "name": "dualstack_socket_test",
    "platforms": [
      "linux",
      "mac",
      "posix"
    ],
    "uses_polling": true
  },
  {
    "args": [],
    "benchmark": false,
    "ci_platforms": [
      "linux",
      "mac",
      "posix",
      "windows"
    ],
    "cpu_cost": 1.0,
    "exclude_configs": [],
    "exclude_iomgrs": [],
    "flaky": false,
    "gtest": true,
    "language": "c++",
    "name": "duplicate_header_bad_client_test",
    "platforms": [
      "linux",
      "mac",
      "posix",
      "windows"
    ],
    "uses_polling": true
  },
  {
    "args": [],
    "benchmark": false,
    "ci_platforms": [
      "linux",
      "mac",
      "posix",
      "windows"
    ],
    "cpu_cost": 1.0,
    "exclude_configs": [],
    "exclude_iomgrs": [],
    "flaky": false,
    "gtest": true,
    "language": "c++",
<<<<<<< HEAD
    "name": "empty_batch_test",
=======
    "name": "experiments_test",
    "platforms": [
      "linux",
      "mac",
      "posix",
      "windows"
    ],
    "uses_polling": false
  },
  {
    "args": [],
    "benchmark": false,
    "ci_platforms": [
      "linux",
      "mac",
      "posix",
      "windows"
    ],
    "cpu_cost": 1.0,
    "exclude_configs": [],
    "exclude_iomgrs": [],
    "flaky": false,
    "gtest": true,
    "language": "c++",
    "name": "factory_test",
>>>>>>> 17f51f30
    "platforms": [
      "linux",
      "mac",
      "posix",
      "windows"
    ],
    "uses_polling": true
  },
  {
    "args": [],
    "benchmark": false,
    "ci_platforms": [
      "linux",
      "mac",
      "posix",
      "windows"
    ],
    "cpu_cost": 1.0,
    "exclude_configs": [],
    "exclude_iomgrs": [],
    "flaky": false,
    "gtest": true,
    "language": "c++",
    "name": "endpoint_binder_pool_test",
    "platforms": [
      "linux",
      "mac",
      "posix",
      "windows"
    ],
    "uses_polling": false
  },
  {
    "args": [],
    "benchmark": false,
    "ci_platforms": [
      "linux",
      "mac",
      "posix",
      "windows"
    ],
    "cpu_cost": 1.0,
    "exclude_configs": [],
    "exclude_iomgrs": [],
    "flaky": false,
    "gtest": true,
    "language": "c++",
    "name": "endpoint_config_test",
    "platforms": [
      "linux",
      "mac",
      "posix",
      "windows"
    ],
    "uses_polling": false
  },
  {
    "args": [],
    "benchmark": false,
    "ci_platforms": [
      "linux",
      "mac",
      "posix",
      "windows"
    ],
    "cpu_cost": 1.0,
    "exclude_configs": [],
    "exclude_iomgrs": [],
    "flaky": false,
    "gtest": true,
    "language": "c++",
    "name": "endpoint_pair_test",
    "platforms": [
      "linux",
      "mac",
      "posix",
      "windows"
    ],
    "uses_polling": true
  },
  {
    "args": [],
    "benchmark": false,
    "ci_platforms": [
      "linux",
      "mac",
      "posix",
      "windows"
    ],
    "cpu_cost": 1.0,
    "exclude_configs": [],
    "exclude_iomgrs": [],
    "flaky": false,
    "gtest": true,
    "language": "c++",
    "name": "env_test",
    "platforms": [
      "linux",
      "mac",
      "posix",
      "windows"
    ],
    "uses_polling": false
  },
  {
    "args": [],
    "benchmark": false,
    "ci_platforms": [
      "linux",
      "mac",
      "posix",
      "windows"
    ],
    "cpu_cost": 1.0,
    "exclude_configs": [],
    "exclude_iomgrs": [],
    "flaky": false,
    "gtest": true,
    "language": "c++",
    "name": "error_details_test",
    "platforms": [
      "linux",
      "mac",
      "posix",
      "windows"
    ],
    "uses_polling": true
  },
  {
    "args": [],
    "benchmark": false,
    "ci_platforms": [
      "linux",
      "mac",
      "posix",
      "windows"
    ],
    "cpu_cost": 1.0,
    "exclude_configs": [],
    "exclude_iomgrs": [],
    "flaky": false,
    "gtest": true,
    "language": "c++",
    "name": "error_test",
    "platforms": [
      "linux",
      "mac",
      "posix",
      "windows"
    ],
    "uses_polling": false
  },
  {
    "args": [],
    "benchmark": false,
    "ci_platforms": [
      "linux",
      "mac",
      "posix",
      "windows"
    ],
    "cpu_cost": 1.0,
    "exclude_configs": [],
    "exclude_iomgrs": [],
    "flaky": false,
    "gtest": true,
    "language": "c++",
    "name": "error_utils_test",
    "platforms": [
      "linux",
      "mac",
      "posix",
      "windows"
    ],
    "uses_polling": true
  },
  {
    "args": [],
    "benchmark": false,
    "ci_platforms": [
      "linux",
      "mac",
      "posix",
      "windows"
    ],
    "cpu_cost": 1.0,
    "exclude_configs": [],
    "exclude_iomgrs": [],
    "flaky": false,
    "gtest": true,
    "language": "c++",
    "name": "evaluate_args_test",
    "platforms": [
      "linux",
      "mac",
      "posix",
      "windows"
    ],
    "uses_polling": true
  },
  {
    "args": [],
    "benchmark": false,
    "ci_platforms": [
      "linux",
      "mac",
      "posix",
      "windows"
    ],
    "cpu_cost": 1.0,
    "exclude_configs": [],
    "exclude_iomgrs": [],
    "flaky": false,
    "gtest": true,
    "language": "c++",
    "name": "event_engine_wakeup_scheduler_test",
    "platforms": [
      "linux",
      "mac",
      "posix",
      "windows"
    ],
    "uses_polling": false
  },
  {
    "args": [],
    "benchmark": false,
    "ci_platforms": [
      "linux",
      "mac",
      "posix"
    ],
    "cpu_cost": 1.0,
    "exclude_configs": [],
    "exclude_iomgrs": [],
    "flaky": false,
    "gtest": true,
    "language": "c++",
    "name": "event_poller_posix_test",
    "platforms": [
      "linux",
      "mac",
      "posix"
    ],
    "uses_polling": true
  },
  {
    "args": [],
    "benchmark": false,
    "ci_platforms": [
      "linux",
      "mac",
      "posix"
    ],
    "cpu_cost": 1.0,
    "exclude_configs": [],
    "exclude_iomgrs": [],
    "flaky": false,
    "gtest": true,
    "language": "c++",
    "name": "examine_stack_test",
    "platforms": [
      "linux",
      "mac",
      "posix"
    ],
    "uses_polling": false
  },
  {
    "args": [],
    "benchmark": false,
    "ci_platforms": [
      "linux",
      "mac",
      "posix",
      "windows"
    ],
    "cpu_cost": 1.0,
    "exclude_configs": [],
    "exclude_iomgrs": [],
    "flaky": false,
    "gtest": true,
    "language": "c++",
    "name": "exception_test",
    "platforms": [
      "linux",
      "mac",
      "posix",
      "windows"
    ],
    "uses_polling": true
  },
  {
    "args": [],
    "benchmark": false,
    "ci_platforms": [
      "linux",
      "mac",
      "posix",
      "windows"
    ],
    "cpu_cost": 1.0,
    "exclude_configs": [],
    "exclude_iomgrs": [],
    "flaky": false,
    "gtest": true,
    "language": "c++",
    "name": "exec_ctx_wakeup_scheduler_test",
    "platforms": [
      "linux",
      "mac",
      "posix",
      "windows"
    ],
    "uses_polling": false
  },
  {
    "args": [],
    "benchmark": false,
    "ci_platforms": [
      "linux",
      "mac",
      "posix",
      "windows"
    ],
    "cpu_cost": 1.0,
    "exclude_configs": [],
    "exclude_iomgrs": [],
    "flaky": false,
    "gtest": true,
    "language": "c++",
    "name": "factory_test",
    "platforms": [
      "linux",
      "mac",
      "posix",
      "windows"
    ],
    "uses_polling": true
  },
  {
    "args": [],
    "benchmark": false,
    "ci_platforms": [
      "linux",
      "mac",
      "posix",
      "windows"
    ],
    "cpu_cost": 1.0,
    "exclude_configs": [],
    "exclude_iomgrs": [],
    "flaky": false,
    "gtest": true,
    "language": "c++",
    "name": "fake_binder_test",
    "platforms": [
      "linux",
      "mac",
      "posix",
      "windows"
    ],
    "uses_polling": false
  },
  {
    "args": [],
    "benchmark": false,
    "ci_platforms": [
      "linux",
      "mac",
      "posix",
      "windows"
    ],
    "cpu_cost": 1.0,
    "exclude_configs": [],
    "exclude_iomgrs": [],
    "flaky": false,
    "gtest": true,
    "language": "c++",
    "name": "fake_resolver_test",
    "platforms": [
      "linux",
      "mac",
      "posix",
      "windows"
    ],
    "uses_polling": true
  },
  {
    "args": [],
    "benchmark": false,
    "ci_platforms": [
      "linux",
      "mac",
      "posix",
      "windows"
    ],
    "cpu_cost": 1.0,
    "exclude_configs": [],
    "exclude_iomgrs": [],
    "flaky": false,
    "gtest": true,
    "language": "c++",
    "name": "fake_transport_security_test",
    "platforms": [
      "linux",
      "mac",
      "posix",
      "windows"
    ],
    "uses_polling": true
  },
  {
    "args": [],
    "benchmark": false,
    "ci_platforms": [
      "linux",
      "mac",
      "posix"
    ],
    "cpu_cost": 1.0,
    "exclude_configs": [],
    "exclude_iomgrs": [],
    "flaky": false,
    "gtest": true,
    "language": "c++",
    "name": "fd_posix_test",
    "platforms": [
      "linux",
      "mac",
      "posix"
    ],
    "uses_polling": true
  },
  {
    "args": [],
    "benchmark": false,
    "ci_platforms": [
      "linux",
      "mac",
      "posix",
      "windows"
    ],
    "cpu_cost": 1.0,
    "exclude_configs": [],
    "exclude_iomgrs": [],
    "flaky": false,
    "gtest": true,
    "language": "c++",
    "name": "file_watcher_certificate_provider_factory_test",
    "platforms": [
      "linux",
      "mac",
      "posix",
      "windows"
    ],
    "uses_polling": false
  },
  {
    "args": [],
    "benchmark": false,
    "ci_platforms": [
      "linux",
      "mac",
      "posix",
      "windows"
    ],
    "cpu_cost": 1.0,
    "exclude_configs": [],
    "exclude_iomgrs": [],
    "flaky": false,
    "gtest": true,
    "language": "c++",
    "name": "filter_causes_close_test",
    "platforms": [
      "linux",
      "mac",
      "posix",
      "windows"
    ],
    "uses_polling": true
  },
  {
    "args": [],
    "benchmark": false,
    "ci_platforms": [
      "linux",
      "mac",
      "posix",
      "windows"
    ],
    "cpu_cost": 1.0,
    "exclude_configs": [],
    "exclude_iomgrs": [],
    "flaky": false,
    "gtest": true,
    "language": "c++",
    "name": "filter_context_test",
    "platforms": [
      "linux",
      "mac",
      "posix",
      "windows"
    ],
    "uses_polling": true
  },
  {
    "args": [],
    "benchmark": false,
    "ci_platforms": [
      "linux",
      "mac",
      "posix",
      "windows"
    ],
    "cpu_cost": 1.0,
    "exclude_configs": [],
    "exclude_iomgrs": [],
    "flaky": false,
    "gtest": true,
    "language": "c++",
    "name": "filter_end2end_test",
    "platforms": [
      "linux",
      "mac",
      "posix",
      "windows"
    ],
    "uses_polling": true
  },
  {
    "args": [],
    "benchmark": false,
    "ci_platforms": [
      "linux",
      "mac",
      "posix",
      "windows"
    ],
    "cpu_cost": 1.0,
    "exclude_configs": [],
    "exclude_iomgrs": [],
    "flaky": false,
    "gtest": true,
    "language": "c++",
    "name": "filter_init_fails_test",
    "platforms": [
      "linux",
      "mac",
      "posix",
      "windows"
    ],
    "uses_polling": true
  },
  {
    "args": [],
    "benchmark": false,
    "ci_platforms": [
      "linux",
      "mac",
      "posix",
      "windows"
    ],
    "cpu_cost": 1.0,
    "exclude_configs": [],
    "exclude_iomgrs": [],
    "flaky": false,
    "gtest": true,
    "language": "c++",
    "name": "filter_test_test",
    "platforms": [
      "linux",
      "mac",
      "posix",
      "windows"
    ],
    "uses_polling": false
  },
  {
    "args": [],
    "benchmark": false,
    "ci_platforms": [
      "linux",
      "mac",
      "posix",
      "windows"
    ],
    "cpu_cost": 1.0,
    "exclude_configs": [],
    "exclude_iomgrs": [],
    "flaky": false,
    "gtest": true,
    "language": "c++",
    "name": "filtered_metadata_test",
    "platforms": [
      "linux",
      "mac",
      "posix",
      "windows"
    ],
    "uses_polling": true
  },
  {
    "args": [],
    "benchmark": false,
    "ci_platforms": [
      "linux",
      "mac",
      "posix",
      "windows"
    ],
    "cpu_cost": 1.0,
    "exclude_configs": [],
    "exclude_iomgrs": [],
    "flaky": false,
    "gtest": true,
    "language": "c++",
    "name": "flow_control_test",
    "platforms": [
      "linux",
      "mac",
      "posix",
      "windows"
    ],
    "uses_polling": false
  },
  {
    "args": [],
    "benchmark": false,
    "ci_platforms": [
      "linux",
      "mac",
      "posix",
      "windows"
    ],
    "cpu_cost": 1.0,
    "exclude_configs": [],
    "exclude_iomgrs": [],
    "flaky": false,
    "gtest": true,
    "language": "c++",
    "name": "for_each_test",
    "platforms": [
      "linux",
      "mac",
      "posix",
      "windows"
    ],
    "uses_polling": false
  },
  {
    "args": [],
    "benchmark": false,
    "ci_platforms": [
      "linux",
      "mac",
      "posix"
    ],
    "cpu_cost": 1.0,
    "exclude_configs": [],
    "exclude_iomgrs": [],
    "flaky": false,
    "gtest": true,
    "language": "c++",
    "name": "fork_test",
    "platforms": [
      "linux",
      "mac",
      "posix"
    ],
    "uses_polling": false
  },
  {
    "args": [],
    "benchmark": false,
    "ci_platforms": [
      "linux",
      "mac",
      "posix",
      "windows"
    ],
    "cpu_cost": 1.0,
    "exclude_configs": [],
    "exclude_iomgrs": [],
    "flaky": false,
    "gtest": true,
    "language": "c++",
    "name": "forkable_test",
    "platforms": [
      "linux",
      "mac",
      "posix",
      "windows"
    ],
    "uses_polling": true
  },
  {
    "args": [],
    "benchmark": false,
    "ci_platforms": [
      "linux",
      "mac",
      "posix",
      "windows"
    ],
    "cpu_cost": 1.0,
    "exclude_configs": [],
    "exclude_iomgrs": [],
    "flaky": false,
    "gtest": true,
    "language": "c++",
    "name": "format_request_test",
    "platforms": [
      "linux",
      "mac",
      "posix",
      "windows"
    ],
    "uses_polling": true
  },
  {
    "args": [],
    "benchmark": false,
    "ci_platforms": [
      "linux",
      "mac",
      "posix",
      "windows"
    ],
    "cpu_cost": 1.0,
    "exclude_configs": [],
    "exclude_iomgrs": [],
    "flaky": false,
    "gtest": true,
    "language": "c++",
    "name": "frame_handler_test",
    "platforms": [
      "linux",
      "mac",
      "posix",
      "windows"
    ],
    "uses_polling": true
  },
  {
    "args": [],
    "benchmark": false,
    "ci_platforms": [
      "linux",
      "mac",
      "posix",
      "windows"
    ],
    "cpu_cost": 1.0,
    "exclude_configs": [],
    "exclude_iomgrs": [],
    "flaky": false,
    "gtest": true,
    "language": "c++",
    "name": "frame_header_test",
    "platforms": [
      "linux",
      "mac",
      "posix",
      "windows"
    ],
    "uses_polling": true
  },
  {
    "args": [],
    "benchmark": false,
    "ci_platforms": [
      "linux",
      "mac",
      "posix",
      "windows"
    ],
    "cpu_cost": 1.0,
    "exclude_configs": [],
    "exclude_iomgrs": [],
    "flaky": false,
    "gtest": true,
    "language": "c++",
    "name": "frame_test",
    "platforms": [
      "linux",
      "mac",
      "posix",
      "windows"
    ],
    "uses_polling": true
  },
  {
    "args": [],
    "benchmark": false,
    "ci_platforms": [
      "linux",
      "posix"
    ],
    "cpu_cost": 1.0,
    "exclude_configs": [],
    "exclude_iomgrs": [],
    "flaky": false,
    "gtest": true,
    "language": "c++",
    "name": "fuzzing_event_engine_test",
    "platforms": [
      "linux",
      "posix"
    ],
    "uses_polling": false
  },
  {
    "args": [],
    "benchmark": false,
    "ci_platforms": [
      "linux",
      "mac",
      "posix",
      "windows"
    ],
    "cpu_cost": 1.0,
    "exclude_configs": [],
    "exclude_iomgrs": [],
    "flaky": false,
    "gtest": true,
    "language": "c++",
    "name": "generic_end2end_test",
    "platforms": [
      "linux",
      "mac",
      "posix",
      "windows"
    ],
    "uses_polling": true
  },
  {
    "args": [],
    "benchmark": false,
    "ci_platforms": [
      "linux",
      "mac",
      "posix",
      "windows"
    ],
    "cpu_cost": 1.0,
    "exclude_configs": [],
    "exclude_iomgrs": [],
    "flaky": false,
    "gtest": true,
    "language": "c++",
    "name": "goaway_server_test",
    "platforms": [
      "linux",
      "mac",
      "posix",
      "windows"
    ],
    "uses_polling": true
  },
  {
    "args": [],
    "benchmark": false,
    "ci_platforms": [
      "linux",
      "mac",
      "posix",
      "windows"
    ],
    "cpu_cost": 1.0,
    "exclude_configs": [],
    "exclude_iomgrs": [],
    "flaky": false,
    "gtest": true,
    "language": "c++",
    "name": "google_c2p_resolver_test",
    "platforms": [
      "linux",
      "mac",
      "posix",
      "windows"
    ],
    "uses_polling": true
  },
  {
    "args": [],
    "benchmark": false,
    "ci_platforms": [
      "linux",
      "mac",
      "posix",
      "windows"
    ],
    "cpu_cost": 1.0,
    "exclude_configs": [],
    "exclude_iomgrs": [],
    "flaky": false,
    "gtest": true,
    "language": "c++",
    "name": "graceful_server_shutdown_test",
    "platforms": [
      "linux",
      "mac",
      "posix",
      "windows"
    ],
    "uses_polling": true
  },
  {
    "args": [],
    "benchmark": false,
    "ci_platforms": [
      "linux",
      "mac",
      "posix",
      "windows"
    ],
    "cpu_cost": 1.0,
    "exclude_configs": [],
    "exclude_iomgrs": [],
    "flaky": false,
    "gtest": true,
    "language": "c++",
    "name": "graceful_shutdown_test",
    "platforms": [
      "linux",
      "mac",
      "posix",
      "windows"
    ],
    "uses_polling": true
  },
  {
    "args": [],
    "benchmark": false,
    "ci_platforms": [
      "linux",
      "mac",
      "posix",
      "windows"
    ],
    "cpu_cost": 1.0,
    "exclude_configs": [],
    "exclude_iomgrs": [],
    "flaky": false,
    "gtest": true,
    "language": "c++",
    "name": "grpc_alts_credentials_options_test",
    "platforms": [
      "linux",
      "mac",
      "posix",
      "windows"
    ],
    "uses_polling": true
  },
  {
    "args": [],
    "benchmark": false,
    "ci_platforms": [
      "linux",
      "mac",
      "posix",
      "windows"
    ],
    "cpu_cost": 1.0,
    "exclude_configs": [],
    "exclude_iomgrs": [],
    "flaky": false,
    "gtest": true,
    "language": "c++",
    "name": "grpc_audit_logging_test",
    "platforms": [
      "linux",
      "mac",
      "posix",
      "windows"
    ],
    "uses_polling": true
  },
  {
    "args": [],
    "benchmark": false,
    "ci_platforms": [
      "linux",
      "mac",
      "posix",
      "windows"
    ],
    "cpu_cost": 1.0,
    "exclude_configs": [],
    "exclude_iomgrs": [],
    "flaky": false,
    "gtest": true,
    "language": "c++",
    "name": "grpc_authorization_engine_test",
    "platforms": [
      "linux",
      "mac",
      "posix",
      "windows"
    ],
    "uses_polling": true
  },
  {
    "args": [],
    "benchmark": false,
    "ci_platforms": [
      "linux",
      "mac",
      "posix",
      "windows"
    ],
    "cpu_cost": 1.0,
    "exclude_configs": [],
    "exclude_iomgrs": [],
    "flaky": false,
    "gtest": true,
    "language": "c++",
    "name": "grpc_authorization_policy_provider_test",
    "platforms": [
      "linux",
      "mac",
      "posix",
      "windows"
    ],
    "uses_polling": true
  },
  {
    "args": [],
    "benchmark": false,
    "ci_platforms": [
      "linux",
      "mac",
      "posix",
      "windows"
    ],
    "cpu_cost": 1.0,
    "exclude_configs": [],
    "exclude_iomgrs": [],
    "flaky": false,
    "gtest": true,
    "language": "c++",
    "name": "grpc_authz_end2end_test",
    "platforms": [
      "linux",
      "mac",
      "posix",
      "windows"
    ],
    "uses_polling": true
  },
  {
    "args": [],
    "benchmark": false,
    "ci_platforms": [
      "linux",
      "mac",
      "posix",
      "windows"
    ],
    "cpu_cost": 1.0,
    "exclude_configs": [],
    "exclude_iomgrs": [],
    "flaky": false,
    "gtest": true,
    "language": "c++",
    "name": "grpc_authz_test",
    "platforms": [
      "linux",
      "mac",
      "posix",
      "windows"
    ],
    "uses_polling": true
  },
  {
    "args": [],
    "benchmark": false,
    "ci_platforms": [
      "linux",
      "mac",
      "posix",
      "windows"
    ],
    "cpu_cost": 1.0,
    "exclude_configs": [],
    "exclude_iomgrs": [],
    "flaky": false,
    "gtest": true,
    "language": "c++",
    "name": "grpc_byte_buffer_reader_test",
    "platforms": [
      "linux",
      "mac",
      "posix",
      "windows"
    ],
    "uses_polling": false
  },
  {
    "args": [],
    "benchmark": false,
    "ci_platforms": [
      "linux",
      "mac",
      "posix",
      "windows"
    ],
    "cpu_cost": 1.0,
    "exclude_configs": [],
    "exclude_iomgrs": [],
    "flaky": false,
    "gtest": true,
    "language": "c++",
    "name": "grpc_completion_queue_test",
    "platforms": [
      "linux",
      "mac",
      "posix",
      "windows"
    ],
    "uses_polling": true
  },
  {
    "args": [],
    "benchmark": false,
    "ci_platforms": [
      "linux",
      "mac",
      "posix",
      "windows"
    ],
    "cpu_cost": 1.0,
    "exclude_configs": [],
    "exclude_iomgrs": [],
    "flaky": false,
    "gtest": true,
    "language": "c++",
    "name": "grpc_ipv6_loopback_available_test",
    "platforms": [
      "linux",
      "mac",
      "posix",
      "windows"
    ],
    "uses_polling": true
  },
  {
    "args": [],
    "benchmark": false,
    "ci_platforms": [
      "linux",
      "mac",
      "posix",
      "windows"
    ],
    "cpu_cost": 1.0,
    "exclude_configs": [],
    "exclude_iomgrs": [],
    "flaky": false,
    "gtest": true,
    "language": "c++",
    "name": "grpc_tls_certificate_distributor_test",
    "platforms": [
      "linux",
      "mac",
      "posix",
      "windows"
    ],
    "uses_polling": true
  },
  {
    "args": [],
    "benchmark": false,
    "ci_platforms": [
      "linux",
      "mac",
      "posix",
      "windows"
    ],
    "cpu_cost": 1.0,
    "exclude_configs": [],
    "exclude_iomgrs": [],
    "flaky": false,
    "gtest": true,
    "language": "c++",
    "name": "grpc_tls_certificate_provider_test",
    "platforms": [
      "linux",
      "mac",
      "posix",
      "windows"
    ],
    "uses_polling": true
  },
  {
    "args": [],
    "benchmark": false,
    "ci_platforms": [
      "linux",
      "mac",
      "posix",
      "windows"
    ],
    "cpu_cost": 1.0,
    "exclude_configs": [],
    "exclude_iomgrs": [],
    "flaky": false,
    "gtest": true,
    "language": "c++",
    "name": "grpc_tls_certificate_verifier_test",
    "platforms": [
      "linux",
      "mac",
      "posix",
      "windows"
    ],
    "uses_polling": true
  },
  {
    "args": [],
    "benchmark": false,
    "ci_platforms": [
      "linux",
      "mac",
      "posix",
      "windows"
    ],
    "cpu_cost": 1.0,
    "exclude_configs": [],
    "exclude_iomgrs": [],
    "flaky": false,
    "gtest": true,
    "language": "c++",
    "name": "grpc_tls_credentials_options_comparator_test",
    "platforms": [
      "linux",
      "mac",
      "posix",
      "windows"
    ],
    "uses_polling": true
  },
  {
    "args": [],
    "benchmark": false,
    "ci_platforms": [
      "linux",
      "mac",
      "posix",
      "windows"
    ],
    "cpu_cost": 1.0,
    "exclude_configs": [],
    "exclude_iomgrs": [],
    "flaky": false,
    "gtest": true,
    "language": "c++",
    "name": "grpc_tls_credentials_options_test",
    "platforms": [
      "linux",
      "mac",
      "posix",
      "windows"
    ],
    "uses_polling": true
  },
  {
    "args": [],
    "benchmark": false,
    "ci_platforms": [
      "linux",
      "posix"
    ],
    "cpu_cost": 1.0,
    "exclude_configs": [],
    "exclude_iomgrs": [],
    "flaky": false,
    "gtest": true,
    "language": "c++",
    "name": "grpc_tool_test",
    "platforms": [
      "linux",
      "posix"
    ],
    "uses_polling": true
  },
  {
    "args": [],
    "benchmark": false,
    "ci_platforms": [
      "linux",
      "mac",
      "posix",
      "windows"
    ],
    "cpu_cost": 1.0,
    "exclude_configs": [],
    "exclude_iomgrs": [],
    "flaky": false,
    "gtest": true,
    "language": "c++",
    "name": "grpclb_api_test",
    "platforms": [
      "linux",
      "mac",
      "posix",
      "windows"
    ],
    "uses_polling": true
  },
  {
    "args": [],
    "benchmark": false,
    "ci_platforms": [
      "linux",
      "mac",
      "posix",
      "windows"
    ],
    "cpu_cost": 1.0,
    "exclude_configs": [],
    "exclude_iomgrs": [],
    "flaky": false,
    "gtest": true,
    "language": "c++",
    "name": "h2_ssl_cert_test",
    "platforms": [
      "linux",
      "mac",
      "posix",
      "windows"
    ],
    "uses_polling": true
  },
  {
    "args": [],
    "benchmark": false,
    "ci_platforms": [
      "linux",
      "mac",
      "posix",
      "windows"
    ],
    "cpu_cost": 1.0,
    "exclude_configs": [],
    "exclude_iomgrs": [],
    "flaky": false,
    "gtest": true,
    "language": "c++",
    "name": "h2_ssl_session_reuse_test",
    "platforms": [
      "linux",
      "mac",
      "posix",
      "windows"
    ],
    "uses_polling": true
  },
  {
    "args": [],
    "benchmark": false,
    "ci_platforms": [
      "linux",
      "mac",
      "posix",
      "windows"
    ],
    "cpu_cost": 1.0,
    "exclude_configs": [],
    "exclude_iomgrs": [],
    "flaky": false,
    "gtest": true,
    "language": "c++",
    "name": "h2_tls_peer_property_external_verifier_test",
    "platforms": [
      "linux",
      "mac",
      "posix",
      "windows"
    ],
    "uses_polling": true
  },
  {
    "args": [],
    "benchmark": false,
    "ci_platforms": [
      "linux",
      "mac",
      "posix",
      "windows"
    ],
    "cpu_cost": 1.0,
    "exclude_configs": [],
    "exclude_iomgrs": [],
    "flaky": false,
    "gtest": true,
    "language": "c++",
    "name": "handle_tests",
    "platforms": [
      "linux",
      "mac",
      "posix",
      "windows"
    ],
    "uses_polling": false
  },
  {
    "args": [],
    "benchmark": false,
    "ci_platforms": [
      "linux",
      "mac",
      "posix"
    ],
    "cpu_cost": 1.0,
    "exclude_configs": [],
    "exclude_iomgrs": [],
    "flaky": false,
    "gtest": true,
    "language": "c++",
    "name": "handshake_server_with_readahead_handshaker_test",
    "platforms": [
      "linux",
      "mac",
      "posix"
    ],
    "uses_polling": true
  },
  {
    "args": [],
    "benchmark": false,
    "ci_platforms": [
      "linux",
      "mac",
      "posix",
      "windows"
    ],
    "cpu_cost": 1.0,
    "exclude_configs": [],
    "exclude_iomgrs": [],
    "flaky": false,
    "gtest": true,
    "language": "c++",
    "name": "head_of_line_blocking_bad_client_test",
    "platforms": [
      "linux",
      "mac",
      "posix",
      "windows"
    ],
    "uses_polling": true
  },
  {
    "args": [],
    "benchmark": false,
    "ci_platforms": [
      "linux",
      "mac",
      "posix",
      "windows"
    ],
    "cpu_cost": 1.0,
    "exclude_configs": [],
    "exclude_iomgrs": [],
    "flaky": false,
    "gtest": true,
    "language": "c++",
    "name": "headers_bad_client_test",
    "platforms": [
      "linux",
      "mac",
      "posix",
      "windows"
    ],
    "uses_polling": true
  },
  {
    "args": [],
    "benchmark": false,
    "ci_platforms": [
      "linux",
      "mac",
      "posix",
      "windows"
    ],
    "cpu_cost": 1.0,
    "exclude_configs": [],
    "exclude_iomgrs": [],
    "flaky": false,
    "gtest": true,
    "language": "c++",
    "name": "health_service_end2end_test",
    "platforms": [
      "linux",
      "mac",
      "posix",
      "windows"
    ],
    "uses_polling": true
  },
  {
    "args": [],
    "benchmark": false,
    "ci_platforms": [
      "linux",
      "mac",
      "posix",
      "windows"
    ],
    "cpu_cost": 1.0,
    "exclude_configs": [],
    "exclude_iomgrs": [],
    "flaky": false,
    "gtest": true,
    "language": "c++",
    "name": "high_initial_seqno_test",
    "platforms": [
      "linux",
      "mac",
      "posix",
      "windows"
    ],
    "uses_polling": true
  },
  {
    "args": [],
    "benchmark": false,
    "ci_platforms": [
      "linux",
      "mac",
      "posix",
      "windows"
    ],
    "cpu_cost": 1.0,
    "exclude_configs": [],
    "exclude_iomgrs": [],
    "flaky": false,
    "gtest": true,
    "language": "c++",
    "name": "histogram_test",
    "platforms": [
      "linux",
      "mac",
      "posix",
      "windows"
    ],
    "uses_polling": false
  },
  {
    "args": [],
    "benchmark": false,
    "ci_platforms": [
      "linux",
      "mac",
      "posix",
      "windows"
    ],
    "cpu_cost": 1.0,
    "exclude_configs": [],
    "exclude_iomgrs": [],
    "flaky": false,
    "gtest": true,
    "language": "c++",
    "name": "host_port_test",
    "platforms": [
      "linux",
      "mac",
      "posix",
      "windows"
    ],
    "uses_polling": false
  },
  {
    "args": [],
    "benchmark": false,
    "ci_platforms": [
      "linux",
      "mac",
      "posix",
      "windows"
    ],
    "cpu_cost": 1.0,
    "exclude_configs": [],
    "exclude_iomgrs": [],
    "flaky": false,
    "gtest": true,
    "language": "c++",
    "name": "hpack_encoder_test",
    "platforms": [
      "linux",
      "mac",
      "posix",
      "windows"
    ],
    "uses_polling": false
  },
  {
    "args": [],
    "benchmark": false,
    "ci_platforms": [
      "linux",
      "mac",
      "posix",
      "windows"
    ],
    "cpu_cost": 1.0,
    "exclude_configs": [],
    "exclude_iomgrs": [],
    "flaky": false,
    "gtest": true,
    "language": "c++",
    "name": "hpack_parser_table_test",
    "platforms": [
      "linux",
      "mac",
      "posix",
      "windows"
    ],
    "uses_polling": false
  },
  {
    "args": [],
    "benchmark": false,
    "ci_platforms": [
      "linux",
      "mac",
      "posix",
      "windows"
    ],
    "cpu_cost": 1.0,
    "exclude_configs": [],
    "exclude_iomgrs": [],
    "flaky": false,
    "gtest": true,
    "language": "c++",
    "name": "hpack_parser_test",
    "platforms": [
      "linux",
      "mac",
      "posix",
      "windows"
    ],
    "uses_polling": false
  },
  {
    "args": [],
    "benchmark": false,
    "ci_platforms": [
      "linux",
      "mac",
      "posix",
      "windows"
    ],
    "cpu_cost": 1.0,
    "exclude_configs": [],
    "exclude_iomgrs": [],
    "flaky": false,
    "gtest": true,
    "language": "c++",
    "name": "hpack_size_test",
    "platforms": [
      "linux",
      "mac",
      "posix",
      "windows"
    ],
    "uses_polling": true
  },
  {
    "args": [],
    "benchmark": false,
    "ci_platforms": [
      "linux",
      "mac",
      "posix",
      "windows"
    ],
    "cpu_cost": 1.0,
    "exclude_configs": [],
    "exclude_iomgrs": [],
    "flaky": false,
    "gtest": true,
    "language": "c++",
    "name": "http_proxy_mapper_test",
    "platforms": [
      "linux",
      "mac",
      "posix",
      "windows"
    ],
    "uses_polling": false
  },
  {
    "args": [],
    "benchmark": false,
    "ci_platforms": [
      "linux",
      "mac",
      "posix"
    ],
    "cpu_cost": 1.0,
    "exclude_configs": [],
    "exclude_iomgrs": [],
    "flaky": false,
    "gtest": true,
    "language": "c++",
    "name": "httpcli_test",
    "platforms": [
      "linux",
      "mac",
      "posix"
    ],
    "uses_polling": true
  },
  {
    "args": [],
    "benchmark": false,
    "ci_platforms": [
      "linux",
      "mac",
      "posix"
    ],
    "cpu_cost": 1.0,
    "exclude_configs": [],
    "exclude_iomgrs": [],
    "flaky": false,
    "gtest": true,
    "language": "c++",
    "name": "httpscli_test",
    "platforms": [
      "linux",
      "mac",
      "posix"
    ],
    "uses_polling": true
  },
  {
    "args": [],
    "benchmark": false,
    "ci_platforms": [
      "linux",
      "mac",
      "posix",
      "windows"
    ],
    "cpu_cost": 1.0,
    "exclude_configs": [],
    "exclude_iomgrs": [],
    "flaky": false,
    "gtest": true,
    "language": "c++",
    "name": "hybrid_end2end_test",
    "platforms": [
      "linux",
      "mac",
      "posix",
      "windows"
    ],
    "uses_polling": true
  },
  {
    "args": [],
    "benchmark": false,
    "ci_platforms": [
      "linux",
      "mac",
      "posix",
      "windows"
    ],
    "cpu_cost": 1.0,
    "exclude_configs": [],
    "exclude_iomgrs": [],
    "flaky": false,
    "gtest": true,
    "language": "c++",
    "name": "idle_filter_state_test",
    "platforms": [
      "linux",
      "mac",
      "posix",
      "windows"
    ],
    "uses_polling": false
  },
  {
    "args": [],
    "benchmark": false,
    "ci_platforms": [
      "linux",
      "mac",
      "posix",
      "windows"
    ],
    "cpu_cost": 1.0,
    "exclude_configs": [],
    "exclude_iomgrs": [],
    "flaky": false,
    "gtest": true,
    "language": "c++",
    "name": "if_list_test",
    "platforms": [
      "linux",
      "mac",
      "posix",
      "windows"
    ],
    "uses_polling": false
  },
  {
    "args": [],
    "benchmark": false,
    "ci_platforms": [
      "linux",
      "mac",
      "posix",
      "windows"
    ],
    "cpu_cost": 1.0,
    "exclude_configs": [],
    "exclude_iomgrs": [],
    "flaky": false,
    "gtest": true,
    "language": "c++",
    "name": "if_test",
    "platforms": [
      "linux",
      "mac",
      "posix",
      "windows"
    ],
    "uses_polling": false
  },
  {
    "args": [],
    "benchmark": false,
    "ci_platforms": [
      "linux",
      "mac",
      "posix",
      "windows"
    ],
    "cpu_cost": 1.0,
    "exclude_configs": [],
    "exclude_iomgrs": [],
    "flaky": false,
    "gtest": true,
    "language": "c++",
    "name": "init_test",
    "platforms": [
      "linux",
      "mac",
      "posix",
      "windows"
    ],
    "uses_polling": false
  },
  {
    "args": [],
    "benchmark": false,
    "ci_platforms": [
      "linux",
      "mac",
      "posix",
      "windows"
    ],
    "cpu_cost": 1.0,
    "exclude_configs": [],
    "exclude_iomgrs": [],
    "flaky": false,
    "gtest": true,
    "language": "c++",
    "name": "initial_settings_frame_bad_client_test",
    "platforms": [
      "linux",
      "mac",
      "posix",
      "windows"
    ],
    "uses_polling": true
  },
  {
    "args": [],
    "benchmark": false,
    "ci_platforms": [
      "linux",
      "mac",
      "posix",
      "windows"
    ],
    "cpu_cost": 1.0,
    "exclude_configs": [],
    "exclude_iomgrs": [],
    "flaky": false,
    "gtest": true,
    "language": "c++",
    "name": "insecure_security_connector_test",
    "platforms": [
      "linux",
      "mac",
      "posix",
      "windows"
    ],
    "uses_polling": true
  },
  {
    "args": [],
    "benchmark": false,
    "ci_platforms": [
      "linux",
      "mac",
      "posix",
      "windows"
    ],
    "cpu_cost": 1.0,
    "exclude_configs": [],
    "exclude_iomgrs": [],
    "flaky": false,
    "gtest": true,
    "language": "c++",
    "name": "interceptor_list_test",
    "platforms": [
      "linux",
      "mac",
      "posix",
      "windows"
    ],
    "uses_polling": false
  },
  {
    "args": [],
    "benchmark": false,
    "ci_platforms": [
      "linux",
      "mac",
      "posix",
      "windows"
    ],
    "cpu_cost": 1.0,
    "exclude_configs": [],
    "exclude_iomgrs": [],
    "flaky": false,
    "gtest": true,
    "language": "c++",
    "name": "invalid_call_argument_test",
    "platforms": [
      "linux",
      "mac",
      "posix",
      "windows"
    ],
    "uses_polling": true
  },
  {
    "args": [],
    "benchmark": false,
    "ci_platforms": [
      "linux",
      "mac",
      "posix",
      "windows"
    ],
    "cpu_cost": 1.0,
    "exclude_configs": [],
    "exclude_iomgrs": [],
    "flaky": false,
    "gtest": true,
    "language": "c++",
    "name": "invoke_large_request_test",
    "platforms": [
      "linux",
      "mac",
      "posix",
      "windows"
    ],
    "uses_polling": true
  },
  {
    "args": [],
    "benchmark": false,
    "ci_platforms": [
      "linux",
      "posix",
      "windows"
    ],
    "cpu_cost": 1.0,
    "exclude_configs": [],
    "exclude_iomgrs": [],
    "flaky": false,
    "gtest": true,
    "language": "c++",
    "name": "iocp_test",
    "platforms": [
      "linux",
      "posix",
      "windows"
    ],
    "uses_polling": false
  },
  {
    "args": [],
    "benchmark": false,
    "ci_platforms": [
      "linux",
      "mac",
      "posix",
      "windows"
    ],
    "cpu_cost": 1.0,
    "exclude_configs": [],
    "exclude_iomgrs": [],
    "flaky": false,
    "gtest": true,
    "language": "c++",
    "name": "istio_echo_server_test",
    "platforms": [
      "linux",
      "mac",
      "posix",
      "windows"
    ],
    "uses_polling": true
  },
  {
    "args": [],
    "benchmark": false,
    "ci_platforms": [
      "linux",
      "mac",
      "posix",
      "windows"
    ],
    "cpu_cost": 1.0,
    "exclude_configs": [],
    "exclude_iomgrs": [],
    "flaky": false,
    "gtest": true,
    "language": "c++",
    "name": "join_test",
    "platforms": [
      "linux",
      "mac",
      "posix",
      "windows"
    ],
    "uses_polling": false
  },
  {
    "args": [],
    "benchmark": false,
    "ci_platforms": [
      "linux",
      "mac",
      "posix",
      "windows"
    ],
    "cpu_cost": 1.0,
    "exclude_configs": [],
    "exclude_iomgrs": [],
    "flaky": false,
    "gtest": true,
    "language": "c++",
    "name": "json_object_loader_test",
    "platforms": [
      "linux",
      "mac",
      "posix",
      "windows"
    ],
    "uses_polling": false
  },
  {
    "args": [],
    "benchmark": false,
    "ci_platforms": [
      "linux",
      "mac",
      "posix",
      "windows"
    ],
    "cpu_cost": 1.0,
    "exclude_configs": [],
    "exclude_iomgrs": [],
    "flaky": false,
    "gtest": true,
    "language": "c++",
    "name": "json_test",
    "platforms": [
      "linux",
      "mac",
      "posix",
      "windows"
    ],
    "uses_polling": false
  },
  {
    "args": [],
    "benchmark": false,
    "ci_platforms": [
      "linux",
      "mac",
      "posix",
      "windows"
    ],
    "cpu_cost": 1.0,
    "exclude_configs": [],
    "exclude_iomgrs": [],
    "flaky": false,
    "gtest": true,
    "language": "c++",
    "name": "json_token_test",
    "platforms": [
      "linux",
      "mac",
      "posix",
      "windows"
    ],
    "uses_polling": false
  },
  {
    "args": [],
    "benchmark": false,
    "ci_platforms": [
      "linux",
      "mac",
      "posix",
      "windows"
    ],
    "cpu_cost": 1.0,
    "exclude_configs": [],
    "exclude_iomgrs": [],
    "flaky": false,
    "gtest": true,
    "language": "c++",
    "name": "jwt_verifier_test",
    "platforms": [
      "linux",
      "mac",
      "posix",
      "windows"
    ],
    "uses_polling": false
  },
  {
    "args": [],
    "benchmark": false,
    "ci_platforms": [
      "linux",
      "mac",
      "posix",
      "windows"
    ],
    "cpu_cost": 1.0,
    "exclude_configs": [],
    "exclude_iomgrs": [],
    "flaky": false,
    "gtest": true,
    "language": "c++",
    "name": "keepalive_timeout_test",
    "platforms": [
      "linux",
      "mac",
      "posix",
      "windows"
    ],
    "uses_polling": true
  },
  {
    "args": [],
    "benchmark": false,
    "ci_platforms": [
      "linux",
      "mac",
      "posix",
      "windows"
    ],
    "cpu_cost": 1.0,
    "exclude_configs": [],
    "exclude_iomgrs": [],
    "flaky": false,
    "gtest": true,
    "language": "c++",
    "name": "lame_client_test",
    "platforms": [
      "linux",
      "mac",
      "posix",
      "windows"
    ],
    "uses_polling": true
  },
  {
    "args": [],
    "benchmark": false,
    "ci_platforms": [
      "linux",
      "mac",
      "posix",
      "windows"
    ],
    "cpu_cost": 1.0,
    "exclude_configs": [],
    "exclude_iomgrs": [],
    "flaky": false,
    "gtest": true,
    "language": "c++",
    "name": "large_metadata_test",
    "platforms": [
      "linux",
      "mac",
      "posix",
      "windows"
    ],
    "uses_polling": true
  },
  {
    "args": [],
    "benchmark": false,
    "ci_platforms": [
      "linux",
      "mac",
      "posix",
      "windows"
    ],
    "cpu_cost": 1.0,
    "exclude_configs": [],
    "exclude_iomgrs": [],
    "flaky": false,
    "gtest": true,
    "language": "c++",
    "name": "latch_test",
    "platforms": [
      "linux",
      "mac",
      "posix",
      "windows"
    ],
    "uses_polling": false
  },
  {
    "args": [],
    "benchmark": false,
    "ci_platforms": [
      "linux",
      "mac",
      "posix",
      "windows"
    ],
    "cpu_cost": 1.0,
    "exclude_configs": [],
    "exclude_iomgrs": [],
    "flaky": false,
    "gtest": true,
    "language": "c++",
    "name": "lb_get_cpu_stats_test",
    "platforms": [
      "linux",
      "mac",
      "posix",
      "windows"
    ],
    "uses_polling": true
  },
  {
    "args": [],
    "benchmark": false,
    "ci_platforms": [
      "linux",
      "mac",
      "posix",
      "windows"
    ],
    "cpu_cost": 1.0,
    "exclude_configs": [],
    "exclude_iomgrs": [],
    "flaky": false,
    "gtest": true,
    "language": "c++",
    "name": "lb_load_data_store_test",
    "platforms": [
      "linux",
      "mac",
      "posix",
      "windows"
    ],
    "uses_polling": true
  },
  {
    "args": [],
    "benchmark": false,
    "ci_platforms": [
      "linux",
      "mac",
      "posix",
      "windows"
    ],
    "cpu_cost": 1.0,
    "exclude_configs": [],
    "exclude_iomgrs": [],
    "flaky": false,
    "gtest": true,
    "language": "c++",
    "name": "load_config_test",
    "platforms": [
      "linux",
      "mac",
      "posix",
      "windows"
    ],
    "uses_polling": false
  },
  {
    "args": [],
    "benchmark": true,
    "ci_platforms": [
      "linux",
      "posix"
    ],
    "cpu_cost": 1.0,
    "exclude_configs": [],
    "exclude_iomgrs": [],
    "flaky": false,
    "gtest": true,
    "language": "c++",
    "name": "lock_free_event_test",
    "platforms": [
      "linux",
      "posix"
    ],
    "uses_polling": false
  },
  {
    "args": [],
    "benchmark": false,
    "ci_platforms": [
      "linux",
      "mac",
      "posix",
      "windows"
    ],
    "cpu_cost": 1.0,
    "exclude_configs": [],
    "exclude_iomgrs": [],
    "flaky": false,
    "gtest": true,
    "language": "c++",
    "name": "log_test",
    "platforms": [
      "linux",
      "mac",
      "posix",
      "windows"
    ],
    "uses_polling": false
  },
  {
    "args": [],
    "benchmark": false,
    "ci_platforms": [
      "linux",
      "mac",
      "posix"
    ],
    "cpu_cost": 1.0,
    "exclude_configs": [],
    "exclude_iomgrs": [],
    "flaky": false,
    "gtest": true,
    "language": "c++",
    "name": "log_too_many_open_files_test",
    "platforms": [
      "linux",
      "mac",
      "posix"
    ],
    "uses_polling": false
  },
  {
    "args": [],
    "benchmark": false,
    "ci_platforms": [
      "linux",
      "mac",
      "posix",
      "windows"
    ],
    "cpu_cost": 1.0,
    "exclude_configs": [],
    "exclude_iomgrs": [],
    "flaky": false,
    "gtest": true,
    "language": "c++",
    "name": "loop_test",
    "platforms": [
      "linux",
      "mac",
      "posix",
      "windows"
    ],
    "uses_polling": false
  },
  {
    "args": [],
    "benchmark": false,
    "ci_platforms": [
      "linux",
      "mac",
      "posix",
      "windows"
    ],
    "cpu_cost": 1.0,
    "exclude_configs": [],
    "exclude_iomgrs": [],
    "flaky": false,
    "gtest": true,
    "language": "c++",
    "name": "map_pipe_test",
    "platforms": [
      "linux",
      "mac",
      "posix",
      "windows"
    ],
    "uses_polling": false
  },
  {
    "args": [],
    "benchmark": false,
    "ci_platforms": [
      "linux",
      "mac",
      "posix",
      "windows"
    ],
    "cpu_cost": 1.0,
    "exclude_configs": [],
    "exclude_iomgrs": [],
    "flaky": false,
    "gtest": true,
    "language": "c++",
    "name": "match_test",
    "platforms": [
      "linux",
      "mac",
      "posix",
      "windows"
    ],
    "uses_polling": false
  },
  {
    "args": [],
    "benchmark": false,
    "ci_platforms": [
      "linux",
      "mac",
      "posix",
      "windows"
    ],
    "cpu_cost": 1.0,
    "exclude_configs": [],
    "exclude_iomgrs": [],
    "flaky": false,
    "gtest": true,
    "language": "c++",
    "name": "matchers_test",
    "platforms": [
      "linux",
      "mac",
      "posix",
      "windows"
    ],
    "uses_polling": true
  },
  {
    "args": [],
    "benchmark": false,
    "ci_platforms": [
      "linux",
      "mac",
      "posix",
      "windows"
    ],
    "cpu_cost": 1.0,
    "exclude_configs": [],
    "exclude_iomgrs": [],
    "flaky": false,
    "gtest": true,
    "language": "c++",
    "name": "max_concurrent_streams_test",
    "platforms": [
      "linux",
      "mac",
      "posix",
      "windows"
    ],
    "uses_polling": true
  },
  {
    "args": [],
    "benchmark": false,
    "ci_platforms": [
      "linux",
      "mac",
      "posix",
      "windows"
    ],
    "cpu_cost": 1.0,
    "exclude_configs": [],
    "exclude_iomgrs": [],
    "flaky": false,
    "gtest": true,
    "language": "c++",
    "name": "max_connection_age_test",
    "platforms": [
      "linux",
      "mac",
      "posix",
      "windows"
    ],
    "uses_polling": true
  },
  {
    "args": [],
    "benchmark": false,
    "ci_platforms": [
      "linux",
      "mac",
      "posix",
      "windows"
    ],
    "cpu_cost": 1.0,
    "exclude_configs": [],
    "exclude_iomgrs": [],
    "flaky": false,
    "gtest": true,
    "language": "c++",
    "name": "max_connection_idle_test",
    "platforms": [
      "linux",
      "mac",
      "posix",
      "windows"
    ],
    "uses_polling": true
  },
  {
    "args": [],
    "benchmark": false,
    "ci_platforms": [
      "linux",
      "mac",
      "posix",
      "windows"
    ],
    "cpu_cost": 1.0,
    "exclude_configs": [],
    "exclude_iomgrs": [],
    "flaky": false,
    "gtest": true,
    "language": "c++",
    "name": "max_message_length_test",
    "platforms": [
      "linux",
      "mac",
      "posix",
      "windows"
    ],
    "uses_polling": true
  },
  {
    "args": [],
    "benchmark": false,
    "ci_platforms": [
      "linux",
      "posix"
    ],
    "cpu_cost": 1.0,
    "exclude_configs": [],
    "exclude_iomgrs": [],
    "flaky": false,
    "gtest": true,
    "language": "c++",
    "name": "memory_quota_stress_test",
    "platforms": [
      "linux",
      "posix"
    ],
    "uses_polling": false
  },
  {
    "args": [],
    "benchmark": false,
    "ci_platforms": [
      "linux",
      "mac",
      "posix",
      "windows"
    ],
    "cpu_cost": 1.0,
    "exclude_configs": [],
    "exclude_iomgrs": [],
    "flaky": false,
    "gtest": true,
    "language": "c++",
    "name": "memory_quota_test",
    "platforms": [
      "linux",
      "mac",
      "posix",
      "windows"
    ],
    "uses_polling": false
  },
  {
    "args": [],
    "benchmark": false,
    "ci_platforms": [
      "linux",
      "mac",
      "posix",
      "windows"
    ],
    "cpu_cost": 1.0,
    "exclude_configs": [],
    "exclude_iomgrs": [],
    "flaky": false,
    "gtest": true,
    "language": "c++",
    "name": "message_allocator_end2end_test",
    "platforms": [
      "linux",
      "mac",
      "posix",
      "windows"
    ],
    "uses_polling": true
  },
  {
    "args": [],
    "benchmark": false,
    "ci_platforms": [
      "linux",
      "mac",
      "posix",
      "windows"
    ],
    "cpu_cost": 1.0,
    "exclude_configs": [],
    "exclude_iomgrs": [],
    "flaky": false,
    "gtest": true,
    "language": "c++",
    "name": "message_compress_test",
    "platforms": [
      "linux",
      "mac",
      "posix",
      "windows"
    ],
    "uses_polling": false
  },
  {
    "args": [],
    "benchmark": false,
    "ci_platforms": [
      "linux",
      "mac",
      "posix",
      "windows"
    ],
    "cpu_cost": 1.0,
    "exclude_configs": [],
    "exclude_iomgrs": [],
    "flaky": false,
    "gtest": true,
    "language": "c++",
    "name": "message_size_service_config_test",
    "platforms": [
      "linux",
      "mac",
      "posix",
      "windows"
    ],
    "uses_polling": true
  },
  {
    "args": [],
    "benchmark": false,
    "ci_platforms": [
      "linux",
      "mac",
      "posix",
      "windows"
    ],
    "cpu_cost": 1.0,
    "exclude_configs": [],
    "exclude_iomgrs": [],
    "flaky": false,
    "gtest": true,
    "language": "c++",
    "name": "metadata_map_test",
    "platforms": [
      "linux",
      "mac",
      "posix",
      "windows"
    ],
    "uses_polling": true
  },
  {
    "args": [],
    "benchmark": false,
    "ci_platforms": [
      "linux",
      "mac",
      "posix",
      "windows"
    ],
    "cpu_cost": 1.0,
    "exclude_configs": [],
    "exclude_iomgrs": [],
    "flaky": false,
    "gtest": true,
    "language": "c++",
    "name": "minimal_stack_is_minimal_test",
    "platforms": [
      "linux",
      "mac",
      "posix",
      "windows"
    ],
    "uses_polling": false
  },
  {
    "args": [],
    "benchmark": false,
    "ci_platforms": [
      "linux",
      "mac",
      "posix",
      "windows"
    ],
    "cpu_cost": 1.0,
    "exclude_configs": [],
    "exclude_iomgrs": [],
    "flaky": false,
    "gtest": true,
    "language": "c++",
    "name": "miscompile_with_no_unique_address_test",
    "platforms": [
      "linux",
      "mac",
      "posix",
      "windows"
    ],
    "uses_polling": false
  },
  {
    "args": [],
    "benchmark": false,
    "ci_platforms": [
      "linux",
      "mac",
      "posix",
      "windows"
    ],
    "cpu_cost": 1.0,
    "exclude_configs": [],
    "exclude_iomgrs": [],
    "flaky": false,
    "gtest": true,
    "language": "c++",
    "name": "mock_stream_test",
    "platforms": [
      "linux",
      "mac",
      "posix",
      "windows"
    ],
    "uses_polling": true
  },
  {
    "args": [],
    "benchmark": false,
    "ci_platforms": [
      "linux",
      "mac",
      "posix",
      "windows"
    ],
    "cpu_cost": 1.0,
    "exclude_configs": [],
    "exclude_iomgrs": [],
    "flaky": false,
    "gtest": true,
    "language": "c++",
    "name": "mock_test",
    "platforms": [
      "linux",
      "mac",
      "posix",
      "windows"
    ],
    "uses_polling": true
  },
  {
    "args": [],
    "benchmark": false,
    "ci_platforms": [
      "linux",
      "mac",
      "posix",
      "windows"
    ],
    "cpu_cost": 1.0,
    "exclude_configs": [],
    "exclude_iomgrs": [],
    "flaky": false,
    "gtest": true,
    "language": "c++",
    "name": "mpsc_test",
    "platforms": [
      "linux",
      "mac",
      "posix",
      "windows"
    ],
    "uses_polling": false
  },
  {
    "args": [],
    "benchmark": false,
    "ci_platforms": [
      "linux",
      "mac",
      "posix"
    ],
    "cpu_cost": 1.0,
    "exclude_configs": [],
    "exclude_iomgrs": [],
    "flaky": false,
    "gtest": true,
    "language": "c++",
    "name": "mpscq_test",
    "platforms": [
      "linux",
      "mac",
      "posix"
    ],
    "uses_polling": false
  },
  {
    "args": [],
    "benchmark": false,
    "ci_platforms": [
      "linux",
      "mac",
      "posix",
      "windows"
    ],
    "cpu_cost": 1.0,
    "exclude_configs": [],
    "exclude_iomgrs": [],
    "flaky": false,
    "gtest": true,
    "language": "c++",
    "name": "negative_deadline_test",
    "platforms": [
      "linux",
      "mac",
      "posix",
      "windows"
    ],
    "uses_polling": true
  },
  {
    "args": [],
    "benchmark": false,
    "ci_platforms": [
      "linux",
      "mac",
      "posix",
      "windows"
    ],
    "cpu_cost": 1.0,
    "exclude_configs": [],
    "exclude_iomgrs": [],
    "flaky": false,
    "gtest": true,
    "language": "c++",
    "name": "no_destruct_test",
    "platforms": [
      "linux",
      "mac",
      "posix",
      "windows"
    ],
    "uses_polling": false
  },
  {
    "args": [],
    "benchmark": false,
    "ci_platforms": [
      "linux",
      "mac",
      "posix",
      "windows"
    ],
    "cpu_cost": 1.0,
    "exclude_configs": [],
    "exclude_iomgrs": [],
    "flaky": false,
    "gtest": true,
    "language": "c++",
    "name": "no_logging_test",
    "platforms": [
      "linux",
      "mac",
      "posix",
      "windows"
    ],
    "uses_polling": true
  },
  {
    "args": [],
    "benchmark": false,
    "ci_platforms": [
      "linux",
      "mac",
      "posix",
      "windows"
    ],
    "cpu_cost": 1.0,
    "exclude_configs": [],
    "exclude_iomgrs": [],
    "flaky": false,
    "gtest": true,
    "language": "c++",
    "name": "no_op_test",
    "platforms": [
      "linux",
      "mac",
      "posix",
      "windows"
    ],
    "uses_polling": true
  },
  {
    "args": [],
    "benchmark": false,
    "ci_platforms": [
      "linux",
      "mac",
      "posix",
      "windows"
    ],
    "cpu_cost": 1.0,
    "exclude_configs": [],
    "exclude_iomgrs": [],
    "flaky": false,
    "gtest": true,
    "language": "c++",
    "name": "no_server_test",
    "platforms": [
      "linux",
      "mac",
      "posix",
      "windows"
    ],
    "uses_polling": true
  },
  {
    "args": [],
    "benchmark": false,
    "ci_platforms": [
      "linux",
      "mac",
      "posix",
      "windows"
    ],
    "cpu_cost": 1.0,
    "exclude_configs": [],
    "exclude_iomgrs": [],
    "flaky": false,
    "gtest": true,
    "language": "c++",
    "name": "nonblocking_test",
    "platforms": [
      "linux",
      "mac",
      "posix",
      "windows"
    ],
    "uses_polling": true
  },
  {
    "args": [],
    "benchmark": false,
    "ci_platforms": [
      "linux",
      "mac",
      "posix",
      "windows"
    ],
    "cpu_cost": 1.0,
    "exclude_configs": [],
    "exclude_iomgrs": [],
    "flaky": false,
    "gtest": true,
    "language": "c++",
    "name": "notification_test",
    "platforms": [
      "linux",
      "mac",
      "posix",
      "windows"
    ],
    "uses_polling": false
  },
  {
    "args": [],
    "benchmark": false,
    "ci_platforms": [
      "linux",
      "mac",
      "posix",
      "windows"
    ],
    "cpu_cost": 1.0,
    "exclude_configs": [],
    "exclude_iomgrs": [],
    "flaky": false,
    "gtest": true,
    "language": "c++",
    "name": "num_external_connectivity_watchers_test",
    "platforms": [
      "linux",
      "mac",
      "posix",
      "windows"
    ],
    "uses_polling": true
  },
  {
    "args": [],
    "benchmark": false,
    "ci_platforms": [
      "linux",
      "mac",
      "posix"
    ],
    "cpu_cost": 1.0,
    "exclude_configs": [],
    "exclude_iomgrs": [],
    "flaky": false,
    "gtest": true,
    "language": "c++",
    "name": "oracle_event_engine_posix_test",
    "platforms": [
      "linux",
      "mac",
      "posix"
    ],
    "uses_polling": true
  },
  {
    "args": [],
    "benchmark": false,
    "ci_platforms": [
      "linux",
      "mac",
      "posix",
      "windows"
    ],
    "cpu_cost": 1.0,
    "exclude_configs": [],
    "exclude_iomgrs": [],
    "flaky": false,
    "gtest": true,
    "language": "c++",
    "name": "orca_service_end2end_test",
    "platforms": [
      "linux",
      "mac",
      "posix",
      "windows"
    ],
    "uses_polling": true
  },
  {
    "args": [],
    "benchmark": false,
    "ci_platforms": [
      "linux",
      "mac",
      "posix",
      "windows"
    ],
    "cpu_cost": 1.0,
    "exclude_configs": [],
    "exclude_iomgrs": [],
    "flaky": false,
    "gtest": true,
    "language": "c++",
    "name": "orphanable_test",
    "platforms": [
      "linux",
      "mac",
      "posix",
      "windows"
    ],
    "uses_polling": true
  },
  {
    "args": [],
    "benchmark": false,
    "ci_platforms": [
      "linux",
      "mac",
      "posix",
      "windows"
    ],
    "cpu_cost": 1.0,
    "exclude_configs": [],
    "exclude_iomgrs": [],
    "flaky": false,
    "gtest": true,
    "language": "c++",
    "name": "osa_distance_test",
    "platforms": [
      "linux",
      "mac",
      "posix",
      "windows"
    ],
    "uses_polling": true
  },
  {
    "args": [],
    "benchmark": false,
    "ci_platforms": [
      "linux",
      "mac",
      "posix",
      "windows"
    ],
    "cpu_cost": 1.0,
    "exclude_configs": [],
    "exclude_iomgrs": [],
    "flaky": false,
    "gtest": true,
    "language": "c++",
    "name": "out_of_bounds_bad_client_test",
    "platforms": [
      "linux",
      "mac",
      "posix",
      "windows"
    ],
    "uses_polling": true
  },
  {
    "args": [],
    "benchmark": false,
    "ci_platforms": [
      "linux",
      "mac",
      "posix",
      "windows"
    ],
    "cpu_cost": 1.0,
    "exclude_configs": [],
    "exclude_iomgrs": [],
    "flaky": false,
    "gtest": true,
    "language": "c++",
    "name": "outlier_detection_lb_config_parser_test",
    "platforms": [
      "linux",
      "mac",
      "posix",
      "windows"
    ],
    "uses_polling": false
  },
  {
    "args": [],
    "benchmark": false,
    "ci_platforms": [
      "linux",
      "mac",
      "posix",
      "windows"
    ],
    "cpu_cost": 1.0,
    "exclude_configs": [],
    "exclude_iomgrs": [],
    "flaky": false,
    "gtest": true,
    "language": "c++",
    "name": "outlier_detection_test",
    "platforms": [
      "linux",
      "mac",
      "posix",
      "windows"
    ],
    "uses_polling": false
  },
  {
    "args": [],
    "benchmark": false,
    "ci_platforms": [
      "linux",
      "mac",
      "posix",
      "windows"
    ],
    "cpu_cost": 1.0,
    "exclude_configs": [],
    "exclude_iomgrs": [],
    "flaky": false,
    "gtest": true,
    "language": "c++",
    "name": "overload_test",
    "platforms": [
      "linux",
      "mac",
      "posix",
      "windows"
    ],
    "uses_polling": false
  },
  {
    "args": [],
    "benchmark": false,
    "ci_platforms": [
      "linux",
      "mac",
      "posix",
      "windows"
    ],
    "cpu_cost": 1.0,
    "exclude_configs": [],
    "exclude_iomgrs": [],
    "flaky": false,
    "gtest": true,
    "language": "c++",
    "name": "parse_address_test",
    "platforms": [
      "linux",
      "mac",
      "posix",
      "windows"
    ],
    "uses_polling": true
  },
  {
    "args": [],
    "benchmark": false,
    "ci_platforms": [
      "linux",
      "mac",
      "posix"
    ],
    "cpu_cost": 1.0,
    "exclude_configs": [],
    "exclude_iomgrs": [],
    "flaky": false,
    "gtest": true,
    "language": "c++",
    "name": "parse_address_with_named_scope_id_test",
    "platforms": [
      "linux",
      "mac",
      "posix"
    ],
    "uses_polling": false
  },
  {
    "args": [],
    "benchmark": false,
    "ci_platforms": [
      "linux",
      "mac",
      "posix",
      "windows"
    ],
    "cpu_cost": 1.0,
    "exclude_configs": [],
    "exclude_iomgrs": [],
    "flaky": false,
    "gtest": true,
    "language": "c++",
    "name": "parsed_metadata_test",
    "platforms": [
      "linux",
      "mac",
      "posix",
      "windows"
    ],
    "uses_polling": true
  },
  {
    "args": [],
    "benchmark": false,
    "ci_platforms": [
      "linux",
      "mac",
      "posix",
      "windows"
    ],
    "cpu_cost": 1.0,
    "exclude_configs": [],
    "exclude_iomgrs": [],
    "flaky": false,
    "gtest": true,
    "language": "c++",
    "name": "parser_test",
    "platforms": [
      "linux",
      "mac",
      "posix",
      "windows"
    ],
    "uses_polling": false
  },
  {
    "args": [],
    "benchmark": false,
    "ci_platforms": [
      "linux",
      "mac",
      "posix",
      "windows"
    ],
    "cpu_cost": 1.0,
    "exclude_configs": [],
    "exclude_iomgrs": [],
    "flaky": false,
    "gtest": true,
    "language": "c++",
    "name": "party_test",
    "platforms": [
      "linux",
      "mac",
      "posix",
      "windows"
    ],
    "uses_polling": false
  },
  {
    "args": [],
    "benchmark": false,
    "ci_platforms": [
      "linux",
      "mac",
      "posix",
      "windows"
    ],
    "cpu_cost": 1.0,
    "exclude_configs": [],
    "exclude_iomgrs": [],
    "flaky": false,
    "gtest": true,
    "language": "c++",
    "name": "payload_test",
    "platforms": [
      "linux",
      "mac",
      "posix",
      "windows"
    ],
    "uses_polling": true
  },
  {
    "args": [],
    "benchmark": false,
    "ci_platforms": [
      "linux",
      "mac",
      "posix",
      "windows"
    ],
    "cpu_cost": 1.0,
    "exclude_configs": [],
    "exclude_iomgrs": [],
    "flaky": false,
    "gtest": true,
    "language": "c++",
    "name": "percent_encoding_test",
    "platforms": [
      "linux",
      "mac",
      "posix",
      "windows"
    ],
    "uses_polling": false
  },
  {
    "args": [],
    "benchmark": false,
    "ci_platforms": [
      "linux",
      "mac",
      "posix",
      "windows"
    ],
    "cpu_cost": 1.0,
    "exclude_configs": [],
    "exclude_iomgrs": [],
    "flaky": false,
    "gtest": true,
    "language": "c++",
    "name": "pick_first_test",
    "platforms": [
      "linux",
      "mac",
      "posix",
      "windows"
    ],
    "uses_polling": false
  },
  {
    "args": [],
    "benchmark": false,
    "ci_platforms": [
      "linux",
      "mac",
      "posix",
      "windows"
    ],
    "cpu_cost": 1.0,
    "exclude_configs": [],
    "exclude_iomgrs": [],
    "flaky": false,
    "gtest": true,
    "language": "c++",
    "name": "pid_controller_test",
    "platforms": [
      "linux",
      "mac",
      "posix",
      "windows"
    ],
    "uses_polling": true
  },
  {
    "args": [],
    "benchmark": false,
    "ci_platforms": [
      "linux",
      "mac",
      "posix",
      "windows"
    ],
    "cpu_cost": 1.0,
    "exclude_configs": [],
    "exclude_iomgrs": [],
    "flaky": false,
    "gtest": true,
    "language": "c++",
    "name": "ping_pong_streaming_test",
    "platforms": [
      "linux",
      "mac",
      "posix",
      "windows"
    ],
    "uses_polling": true
  },
  {
    "args": [],
    "benchmark": false,
    "ci_platforms": [
      "linux",
      "mac",
      "posix",
      "windows"
    ],
    "cpu_cost": 1.0,
    "exclude_configs": [],
    "exclude_iomgrs": [],
    "flaky": false,
    "gtest": true,
    "language": "c++",
    "name": "ping_test",
    "platforms": [
      "linux",
      "mac",
      "posix",
      "windows"
    ],
    "uses_polling": true
  },
  {
    "args": [],
    "benchmark": false,
    "ci_platforms": [
      "linux",
      "mac",
      "posix",
      "windows"
    ],
    "cpu_cost": 1.0,
    "exclude_configs": [],
    "exclude_iomgrs": [],
    "flaky": false,
    "gtest": true,
    "language": "c++",
    "name": "pipe_test",
    "platforms": [
      "linux",
      "mac",
      "posix",
      "windows"
    ],
    "uses_polling": false
  },
  {
    "args": [],
    "benchmark": false,
    "ci_platforms": [
      "linux",
      "mac",
      "posix",
      "windows"
    ],
    "cpu_cost": 1.0,
    "exclude_configs": [],
    "exclude_iomgrs": [],
    "flaky": false,
    "gtest": true,
    "language": "c++",
    "name": "poll_test",
    "platforms": [
      "linux",
      "mac",
      "posix",
      "windows"
    ],
    "uses_polling": false
  },
  {
    "args": [],
    "benchmark": false,
    "ci_platforms": [
      "linux",
      "mac",
      "posix",
      "windows"
    ],
    "cpu_cost": 1.0,
    "exclude_configs": [],
    "exclude_iomgrs": [],
    "flaky": false,
    "gtest": true,
    "language": "c++",
    "name": "port_sharing_end2end_test",
    "platforms": [
      "linux",
      "mac",
      "posix",
      "windows"
    ],
    "uses_polling": true
  },
  {
    "args": [],
    "benchmark": false,
    "ci_platforms": [
      "linux",
      "mac",
      "posix"
    ],
    "cpu_cost": 1.0,
    "exclude_configs": [],
    "exclude_iomgrs": [],
    "flaky": false,
    "gtest": true,
    "language": "c++",
    "name": "posix_endpoint_test",
    "platforms": [
      "linux",
      "mac",
      "posix"
    ],
    "uses_polling": true
  },
  {
    "args": [],
    "benchmark": false,
    "ci_platforms": [
      "linux",
      "mac",
      "posix"
    ],
    "cpu_cost": 1.0,
    "exclude_configs": [],
    "exclude_iomgrs": [],
    "flaky": false,
    "gtest": true,
    "language": "c++",
    "name": "posix_engine_listener_utils_test",
    "platforms": [
      "linux",
      "mac",
      "posix"
    ],
    "uses_polling": true
  },
  {
    "args": [],
    "benchmark": false,
    "ci_platforms": [
      "linux",
      "posix"
    ],
    "cpu_cost": 1.0,
    "exclude_configs": [],
    "exclude_iomgrs": [],
    "flaky": false,
    "gtest": true,
    "language": "c++",
    "name": "posix_event_engine_connect_test",
    "platforms": [
      "linux",
      "posix"
    ],
    "uses_polling": true
  },
  {
    "args": [],
    "benchmark": false,
    "ci_platforms": [
      "linux",
      "posix"
    ],
    "cpu_cost": 1.0,
    "exclude_configs": [],
    "exclude_iomgrs": [],
    "flaky": false,
    "gtest": true,
    "language": "c++",
    "name": "posix_event_engine_test",
    "platforms": [
      "linux",
      "posix"
    ],
    "uses_polling": true
  },
  {
    "args": [],
    "benchmark": false,
    "ci_platforms": [
      "linux",
      "mac",
      "posix",
      "windows"
    ],
    "cpu_cost": 1.0,
    "exclude_configs": [],
    "exclude_iomgrs": [],
    "flaky": false,
    "gtest": true,
    "language": "c++",
    "name": "prioritized_race_test",
    "platforms": [
      "linux",
      "mac",
      "posix",
      "windows"
    ],
    "uses_polling": false
  },
  {
    "args": [],
    "benchmark": false,
    "ci_platforms": [
      "linux",
      "mac",
      "posix",
      "windows"
    ],
    "cpu_cost": 1.0,
    "exclude_configs": [],
    "exclude_iomgrs": [],
    "flaky": false,
    "gtest": true,
    "language": "c++",
    "name": "promise_factory_test",
    "platforms": [
      "linux",
      "mac",
      "posix",
      "windows"
    ],
    "uses_polling": false
  },
  {
    "args": [],
    "benchmark": false,
    "ci_platforms": [
      "linux",
      "mac",
      "posix",
      "windows"
    ],
    "cpu_cost": 1.0,
    "exclude_configs": [],
    "exclude_iomgrs": [],
    "flaky": false,
    "gtest": true,
    "language": "c++",
    "name": "promise_map_test",
    "platforms": [
      "linux",
      "mac",
      "posix",
      "windows"
    ],
    "uses_polling": false
  },
  {
    "args": [],
    "benchmark": false,
    "ci_platforms": [
      "linux",
      "mac",
      "posix",
      "windows"
    ],
    "cpu_cost": 1.0,
    "exclude_configs": [],
    "exclude_iomgrs": [],
    "flaky": false,
    "gtest": true,
    "language": "c++",
    "name": "promise_test",
    "platforms": [
      "linux",
      "mac",
      "posix",
      "windows"
    ],
    "uses_polling": false
  },
  {
    "args": [],
    "benchmark": false,
    "ci_platforms": [
      "linux",
      "mac",
      "posix",
      "windows"
    ],
    "cpu_cost": 1.0,
    "exclude_configs": [],
    "exclude_iomgrs": [],
    "flaky": false,
    "gtest": true,
    "language": "c++",
    "name": "proto_buffer_reader_test",
    "platforms": [
      "linux",
      "mac",
      "posix",
      "windows"
    ],
    "uses_polling": false
  },
  {
    "args": [],
    "benchmark": false,
    "ci_platforms": [
      "linux",
      "mac",
      "posix",
      "windows"
    ],
    "cpu_cost": 1.0,
    "exclude_configs": [],
    "exclude_iomgrs": [],
    "flaky": false,
    "gtest": true,
    "language": "c++",
    "name": "proto_buffer_writer_test",
    "platforms": [
      "linux",
      "mac",
      "posix",
      "windows"
    ],
    "uses_polling": false
  },
  {
    "args": [],
    "benchmark": false,
    "ci_platforms": [
      "linux",
      "mac",
      "posix",
      "windows"
    ],
    "cpu_cost": 1.0,
    "exclude_configs": [],
    "exclude_iomgrs": [],
    "flaky": false,
    "gtest": true,
    "language": "c++",
    "name": "proto_server_reflection_test",
    "platforms": [
      "linux",
      "mac",
      "posix",
      "windows"
    ],
    "uses_polling": true
  },
  {
    "args": [],
    "benchmark": false,
    "ci_platforms": [
      "linux",
      "mac",
      "posix",
      "windows"
    ],
    "cpu_cost": 1.0,
    "exclude_configs": [],
    "exclude_iomgrs": [],
    "flaky": false,
    "gtest": true,
    "language": "c++",
    "name": "proto_utils_test",
    "platforms": [
      "linux",
      "mac",
      "posix",
      "windows"
    ],
    "uses_polling": false
  },
  {
    "args": [],
    "benchmark": false,
    "ci_platforms": [
      "linux",
      "mac",
      "posix",
      "windows"
    ],
    "cpu_cost": 1.0,
    "exclude_configs": [],
    "exclude_iomgrs": [],
    "flaky": false,
    "gtest": true,
    "language": "c++",
    "name": "proxy_auth_test",
    "platforms": [
      "linux",
      "mac",
      "posix",
      "windows"
    ],
    "uses_polling": true
  },
  {
    "args": [],
    "benchmark": false,
    "ci_platforms": [
      "linux",
      "mac",
      "posix",
      "windows"
    ],
    "cpu_cost": 1.0,
    "exclude_configs": [],
    "exclude_iomgrs": [],
    "flaky": false,
    "gtest": true,
    "language": "c++",
    "name": "race_test",
    "platforms": [
      "linux",
      "mac",
      "posix",
      "windows"
    ],
    "uses_polling": false
  },
  {
    "args": [],
    "benchmark": false,
    "ci_platforms": [
      "linux",
      "mac",
      "posix",
      "windows"
    ],
    "cpu_cost": 1.0,
    "exclude_configs": [],
    "exclude_iomgrs": [],
    "flaky": false,
    "gtest": true,
    "language": "c++",
    "name": "random_early_detection_test",
    "platforms": [
      "linux",
      "mac",
      "posix",
      "windows"
    ],
    "uses_polling": false
  },
  {
    "args": [],
    "benchmark": false,
    "ci_platforms": [
      "linux",
      "mac",
      "posix",
      "windows"
    ],
    "cpu_cost": 1.0,
    "exclude_configs": [],
    "exclude_iomgrs": [],
    "flaky": false,
    "gtest": true,
    "language": "c++",
    "name": "raw_end2end_test",
    "platforms": [
      "linux",
      "mac",
      "posix",
      "windows"
    ],
    "uses_polling": true
  },
  {
    "args": [],
    "benchmark": false,
    "ci_platforms": [
      "linux",
      "mac",
      "posix",
      "windows"
    ],
    "cpu_cost": 1.0,
    "exclude_configs": [],
    "exclude_iomgrs": [],
    "flaky": false,
    "gtest": true,
    "language": "c++",
    "name": "rbac_service_config_parser_test",
    "platforms": [
      "linux",
      "mac",
      "posix",
      "windows"
    ],
    "uses_polling": false
  },
  {
    "args": [],
    "benchmark": false,
    "ci_platforms": [
      "linux",
      "mac",
      "posix",
      "windows"
    ],
    "cpu_cost": 1.0,
    "exclude_configs": [],
    "exclude_iomgrs": [],
    "flaky": false,
    "gtest": true,
    "language": "c++",
    "name": "rbac_translator_test",
    "platforms": [
      "linux",
      "mac",
      "posix",
      "windows"
    ],
    "uses_polling": true
  },
  {
    "args": [],
    "benchmark": false,
    "ci_platforms": [
      "linux",
      "mac",
      "posix",
      "windows"
    ],
    "cpu_cost": 1.0,
    "exclude_configs": [],
    "exclude_iomgrs": [],
    "flaky": false,
    "gtest": true,
    "language": "c++",
    "name": "ref_counted_ptr_test",
    "platforms": [
      "linux",
      "mac",
      "posix",
      "windows"
    ],
    "uses_polling": true
  },
  {
    "args": [],
    "benchmark": false,
    "ci_platforms": [
      "linux",
      "mac",
      "posix",
      "windows"
    ],
    "cpu_cost": 1.0,
    "exclude_configs": [],
    "exclude_iomgrs": [],
    "flaky": false,
    "gtest": true,
    "language": "c++",
    "name": "ref_counted_test",
    "platforms": [
      "linux",
      "mac",
      "posix",
      "windows"
    ],
    "uses_polling": true
  },
  {
    "args": [],
    "benchmark": false,
    "ci_platforms": [
      "linux",
      "mac",
      "posix",
      "windows"
    ],
    "cpu_cost": 1.0,
    "exclude_configs": [],
    "exclude_iomgrs": [],
    "flaky": false,
    "gtest": true,
    "language": "c++",
    "name": "registered_call_test",
    "platforms": [
      "linux",
      "mac",
      "posix",
      "windows"
    ],
    "uses_polling": true
  },
  {
    "args": [],
    "benchmark": false,
    "ci_platforms": [
      "linux",
      "mac",
      "posix"
    ],
    "cpu_cost": 1.0,
    "exclude_configs": [],
    "exclude_iomgrs": [],
    "flaky": false,
    "gtest": true,
    "language": "c++",
    "name": "remove_stream_from_stalled_lists_test",
    "platforms": [
      "linux",
      "mac",
      "posix"
    ],
    "uses_polling": true
  },
  {
    "args": [],
    "benchmark": false,
    "ci_platforms": [
      "linux",
      "mac",
      "posix",
      "windows"
    ],
    "cpu_cost": 1.0,
    "exclude_configs": [],
    "exclude_iomgrs": [],
    "flaky": false,
    "gtest": true,
    "language": "c++",
    "name": "request_with_flags_test",
    "platforms": [
      "linux",
      "mac",
      "posix",
      "windows"
    ],
    "uses_polling": true
  },
  {
    "args": [],
    "benchmark": false,
    "ci_platforms": [
      "linux",
      "mac",
      "posix",
      "windows"
    ],
    "cpu_cost": 1.0,
    "exclude_configs": [],
    "exclude_iomgrs": [],
    "flaky": false,
    "gtest": true,
    "language": "c++",
    "name": "request_with_payload_test",
    "platforms": [
      "linux",
      "mac",
      "posix",
      "windows"
    ],
    "uses_polling": true
  },
  {
    "args": [
      "--resolver=ares"
    ],
    "benchmark": false,
    "ci_platforms": [
      "linux",
      "mac",
      "posix"
    ],
    "cpu_cost": 1.0,
    "exclude_configs": [],
    "exclude_iomgrs": [],
    "flaky": false,
    "gtest": true,
    "language": "c++",
    "name": "resolve_address_using_ares_resolver_posix_test",
    "platforms": [
      "linux",
      "mac",
      "posix"
    ],
    "uses_polling": true
  },
  {
    "args": [],
    "benchmark": false,
    "ci_platforms": [
      "linux",
      "mac",
      "posix",
      "windows"
    ],
    "cpu_cost": 1.0,
    "exclude_configs": [],
    "exclude_iomgrs": [],
    "flaky": false,
    "gtest": true,
    "language": "c++",
    "name": "resolve_address_using_ares_resolver_test",
    "platforms": [
      "linux",
      "mac",
      "posix",
      "windows"
    ],
    "uses_polling": true
  },
  {
    "args": [
      "--resolver=native"
    ],
    "benchmark": false,
    "ci_platforms": [
      "linux",
      "mac",
      "posix"
    ],
    "cpu_cost": 1.0,
    "exclude_configs": [],
    "exclude_iomgrs": [],
    "flaky": false,
    "gtest": true,
    "language": "c++",
    "name": "resolve_address_using_native_resolver_posix_test",
    "platforms": [
      "linux",
      "mac",
      "posix"
    ],
    "uses_polling": true
  },
  {
    "args": [],
    "benchmark": false,
    "ci_platforms": [
      "linux",
      "mac",
      "posix",
      "windows"
    ],
    "cpu_cost": 1.0,
    "exclude_configs": [],
    "exclude_iomgrs": [],
    "flaky": false,
    "gtest": true,
    "language": "c++",
    "name": "resolve_address_using_native_resolver_test",
    "platforms": [
      "linux",
      "mac",
      "posix",
      "windows"
    ],
    "uses_polling": true
  },
  {
    "args": [],
    "benchmark": false,
    "ci_platforms": [
      "linux",
      "mac",
      "posix",
      "windows"
    ],
    "cpu_cost": 1.0,
    "exclude_configs": [],
    "exclude_iomgrs": [],
    "flaky": false,
    "gtest": true,
    "language": "c++",
    "name": "resource_quota_server_test",
    "platforms": [
      "linux",
      "mac",
      "posix",
      "windows"
    ],
    "uses_polling": true
  },
  {
    "args": [],
    "benchmark": false,
    "ci_platforms": [
      "linux",
      "mac",
      "posix",
      "windows"
    ],
    "cpu_cost": 1.0,
    "exclude_configs": [],
    "exclude_iomgrs": [],
    "flaky": false,
    "gtest": true,
    "language": "c++",
    "name": "resource_quota_test",
    "platforms": [
      "linux",
      "mac",
      "posix",
      "windows"
    ],
    "uses_polling": false
  },
  {
    "args": [],
    "benchmark": false,
    "ci_platforms": [
      "linux",
      "mac",
      "posix",
      "windows"
    ],
    "cpu_cost": 1.0,
    "exclude_configs": [],
    "exclude_iomgrs": [],
    "flaky": false,
    "gtest": true,
    "language": "c++",
    "name": "retry_cancel_after_first_attempt_starts_test",
    "platforms": [
      "linux",
      "mac",
      "posix",
      "windows"
    ],
    "uses_polling": true
  },
  {
    "args": [],
    "benchmark": false,
    "ci_platforms": [
      "linux",
      "mac",
      "posix",
      "windows"
    ],
    "cpu_cost": 1.0,
    "exclude_configs": [],
    "exclude_iomgrs": [],
    "flaky": false,
    "gtest": true,
    "language": "c++",
    "name": "retry_cancel_during_delay_test",
    "platforms": [
      "linux",
      "mac",
      "posix",
      "windows"
    ],
    "uses_polling": true
  },
  {
    "args": [],
    "benchmark": false,
    "ci_platforms": [
      "linux",
      "mac",
      "posix",
      "windows"
    ],
    "cpu_cost": 1.0,
    "exclude_configs": [],
    "exclude_iomgrs": [],
    "flaky": false,
    "gtest": true,
    "language": "c++",
    "name": "retry_cancel_with_multiple_send_batches_test",
    "platforms": [
      "linux",
      "mac",
      "posix",
      "windows"
    ],
    "uses_polling": true
  },
  {
    "args": [],
    "benchmark": false,
    "ci_platforms": [
      "linux",
      "mac",
      "posix",
      "windows"
    ],
    "cpu_cost": 1.0,
    "exclude_configs": [],
    "exclude_iomgrs": [],
    "flaky": false,
    "gtest": true,
    "language": "c++",
    "name": "retry_cancellation_test",
    "platforms": [
      "linux",
      "mac",
      "posix",
      "windows"
    ],
    "uses_polling": true
  },
  {
    "args": [],
    "benchmark": false,
    "ci_platforms": [
      "linux",
      "mac",
      "posix",
      "windows"
    ],
    "cpu_cost": 1.0,
    "exclude_configs": [],
    "exclude_iomgrs": [],
    "flaky": false,
    "gtest": true,
    "language": "c++",
    "name": "retry_disabled_test",
    "platforms": [
      "linux",
      "mac",
      "posix",
      "windows"
    ],
    "uses_polling": true
  },
  {
    "args": [],
    "benchmark": false,
    "ci_platforms": [
      "linux",
      "mac",
      "posix",
      "windows"
    ],
    "cpu_cost": 1.0,
    "exclude_configs": [],
    "exclude_iomgrs": [],
    "flaky": false,
    "gtest": true,
    "language": "c++",
    "name": "retry_exceeds_buffer_size_in_delay_test",
    "platforms": [
      "linux",
      "mac",
      "posix",
      "windows"
    ],
    "uses_polling": true
  },
  {
    "args": [],
    "benchmark": false,
    "ci_platforms": [
      "linux",
      "mac",
      "posix",
      "windows"
    ],
    "cpu_cost": 1.0,
    "exclude_configs": [],
    "exclude_iomgrs": [],
    "flaky": false,
    "gtest": true,
    "language": "c++",
    "name": "retry_exceeds_buffer_size_in_initial_batch_test",
    "platforms": [
      "linux",
      "mac",
      "posix",
      "windows"
    ],
    "uses_polling": true
  },
  {
    "args": [],
    "benchmark": false,
    "ci_platforms": [
      "linux",
      "mac",
      "posix",
      "windows"
    ],
    "cpu_cost": 1.0,
    "exclude_configs": [],
    "exclude_iomgrs": [],
    "flaky": false,
    "gtest": true,
    "language": "c++",
    "name": "retry_exceeds_buffer_size_in_subsequent_batch_test",
    "platforms": [
      "linux",
      "mac",
      "posix",
      "windows"
    ],
    "uses_polling": true
  },
  {
    "args": [],
    "benchmark": false,
    "ci_platforms": [
      "linux",
      "mac",
      "posix",
      "windows"
    ],
    "cpu_cost": 1.0,
    "exclude_configs": [],
    "exclude_iomgrs": [],
    "flaky": false,
    "gtest": true,
    "language": "c++",
    "name": "retry_lb_drop_test",
    "platforms": [
      "linux",
      "mac",
      "posix",
      "windows"
    ],
    "uses_polling": true
  },
  {
    "args": [],
    "benchmark": false,
    "ci_platforms": [
      "linux",
      "mac",
      "posix",
      "windows"
    ],
    "cpu_cost": 1.0,
    "exclude_configs": [],
    "exclude_iomgrs": [],
    "flaky": false,
    "gtest": true,
    "language": "c++",
    "name": "retry_lb_fail_test",
    "platforms": [
      "linux",
      "mac",
      "posix",
      "windows"
    ],
    "uses_polling": true
  },
  {
    "args": [],
    "benchmark": false,
    "ci_platforms": [
      "linux",
      "mac",
      "posix",
      "windows"
    ],
    "cpu_cost": 1.0,
    "exclude_configs": [],
    "exclude_iomgrs": [],
    "flaky": false,
    "gtest": true,
    "language": "c++",
    "name": "retry_non_retriable_status_before_trailers_test",
    "platforms": [
      "linux",
      "mac",
      "posix",
      "windows"
    ],
    "uses_polling": true
  },
  {
    "args": [],
    "benchmark": false,
    "ci_platforms": [
      "linux",
      "mac",
      "posix",
      "windows"
    ],
    "cpu_cost": 1.0,
    "exclude_configs": [],
    "exclude_iomgrs": [],
    "flaky": false,
    "gtest": true,
    "language": "c++",
    "name": "retry_non_retriable_status_test",
    "platforms": [
      "linux",
      "mac",
      "posix",
      "windows"
    ],
    "uses_polling": true
  },
  {
    "args": [],
    "benchmark": false,
    "ci_platforms": [
      "linux",
      "mac",
      "posix",
      "windows"
    ],
    "cpu_cost": 1.0,
    "exclude_configs": [],
    "exclude_iomgrs": [],
    "flaky": false,
    "gtest": true,
    "language": "c++",
    "name": "retry_per_attempt_recv_timeout_on_last_attempt_test",
    "platforms": [
      "linux",
      "mac",
      "posix",
      "windows"
    ],
    "uses_polling": true
  },
  {
    "args": [],
    "benchmark": false,
    "ci_platforms": [
      "linux",
      "mac",
      "posix",
      "windows"
    ],
    "cpu_cost": 1.0,
    "exclude_configs": [],
    "exclude_iomgrs": [],
    "flaky": false,
    "gtest": true,
    "language": "c++",
    "name": "retry_per_attempt_recv_timeout_test",
    "platforms": [
      "linux",
      "mac",
      "posix",
      "windows"
    ],
    "uses_polling": true
  },
  {
    "args": [],
    "benchmark": false,
    "ci_platforms": [
      "linux",
      "mac",
      "posix",
      "windows"
    ],
    "cpu_cost": 1.0,
    "exclude_configs": [],
    "exclude_iomgrs": [],
    "flaky": false,
    "gtest": true,
    "language": "c++",
    "name": "retry_recv_initial_metadata_test",
    "platforms": [
      "linux",
      "mac",
      "posix",
      "windows"
    ],
    "uses_polling": true
  },
  {
    "args": [],
    "benchmark": false,
    "ci_platforms": [
      "linux",
      "mac",
      "posix",
      "windows"
    ],
    "cpu_cost": 1.0,
    "exclude_configs": [],
    "exclude_iomgrs": [],
    "flaky": false,
    "gtest": true,
    "language": "c++",
    "name": "retry_recv_message_replay_test",
    "platforms": [
      "linux",
      "mac",
      "posix",
      "windows"
    ],
    "uses_polling": true
  },
  {
    "args": [],
    "benchmark": false,
    "ci_platforms": [
      "linux",
      "mac",
      "posix",
      "windows"
    ],
    "cpu_cost": 1.0,
    "exclude_configs": [],
    "exclude_iomgrs": [],
    "flaky": false,
    "gtest": true,
    "language": "c++",
    "name": "retry_recv_message_test",
    "platforms": [
      "linux",
      "mac",
      "posix",
      "windows"
    ],
    "uses_polling": true
  },
  {
    "args": [],
    "benchmark": false,
    "ci_platforms": [
      "linux",
      "mac",
      "posix",
      "windows"
    ],
    "cpu_cost": 1.0,
    "exclude_configs": [],
    "exclude_iomgrs": [],
    "flaky": false,
    "gtest": true,
    "language": "c++",
    "name": "retry_recv_trailing_metadata_error_test",
    "platforms": [
      "linux",
      "mac",
      "posix",
      "windows"
    ],
    "uses_polling": true
  },
  {
    "args": [],
    "benchmark": false,
    "ci_platforms": [
      "linux",
      "mac",
      "posix",
      "windows"
    ],
    "cpu_cost": 1.0,
    "exclude_configs": [],
    "exclude_iomgrs": [],
    "flaky": false,
    "gtest": true,
    "language": "c++",
    "name": "retry_send_initial_metadata_refs_test",
    "platforms": [
      "linux",
      "mac",
      "posix",
      "windows"
    ],
    "uses_polling": true
  },
  {
    "args": [],
    "benchmark": false,
    "ci_platforms": [
      "linux",
      "mac",
      "posix",
      "windows"
    ],
    "cpu_cost": 1.0,
    "exclude_configs": [],
    "exclude_iomgrs": [],
    "flaky": false,
    "gtest": true,
    "language": "c++",
    "name": "retry_send_op_fails_test",
    "platforms": [
      "linux",
      "mac",
      "posix",
      "windows"
    ],
    "uses_polling": true
  },
  {
    "args": [],
    "benchmark": false,
    "ci_platforms": [
      "linux",
      "mac",
      "posix",
      "windows"
    ],
    "cpu_cost": 1.0,
    "exclude_configs": [],
    "exclude_iomgrs": [],
    "flaky": false,
    "gtest": true,
    "language": "c++",
    "name": "retry_send_recv_batch_test",
    "platforms": [
      "linux",
      "mac",
      "posix",
      "windows"
    ],
    "uses_polling": true
  },
  {
    "args": [],
    "benchmark": false,
    "ci_platforms": [
      "linux",
      "mac",
      "posix",
      "windows"
    ],
    "cpu_cost": 1.0,
    "exclude_configs": [],
    "exclude_iomgrs": [],
    "flaky": false,
    "gtest": true,
    "language": "c++",
    "name": "retry_server_pushback_delay_test",
    "platforms": [
      "linux",
      "mac",
      "posix",
      "windows"
    ],
    "uses_polling": true
  },
  {
    "args": [],
    "benchmark": false,
    "ci_platforms": [
      "linux",
      "mac",
      "posix",
      "windows"
    ],
    "cpu_cost": 1.0,
    "exclude_configs": [],
    "exclude_iomgrs": [],
    "flaky": false,
    "gtest": true,
    "language": "c++",
    "name": "retry_server_pushback_disabled_test",
    "platforms": [
      "linux",
      "mac",
      "posix",
      "windows"
    ],
    "uses_polling": true
  },
  {
    "args": [],
    "benchmark": false,
    "ci_platforms": [
      "linux",
      "mac",
      "posix",
      "windows"
    ],
    "cpu_cost": 1.0,
    "exclude_configs": [],
    "exclude_iomgrs": [],
    "flaky": false,
    "gtest": true,
    "language": "c++",
    "name": "retry_service_config_test",
    "platforms": [
      "linux",
      "mac",
      "posix",
      "windows"
    ],
    "uses_polling": false
  },
  {
    "args": [],
    "benchmark": false,
    "ci_platforms": [
      "linux",
      "mac",
      "posix",
      "windows"
    ],
    "cpu_cost": 1.0,
    "exclude_configs": [],
    "exclude_iomgrs": [],
    "flaky": false,
    "gtest": true,
    "language": "c++",
    "name": "retry_streaming_after_commit_test",
    "platforms": [
      "linux",
      "mac",
      "posix",
      "windows"
    ],
    "uses_polling": true
  },
  {
    "args": [],
    "benchmark": false,
    "ci_platforms": [
      "linux",
      "mac",
      "posix",
      "windows"
    ],
    "cpu_cost": 1.0,
    "exclude_configs": [],
    "exclude_iomgrs": [],
    "flaky": false,
    "gtest": true,
    "language": "c++",
    "name": "retry_streaming_succeeds_before_replay_finished_test",
    "platforms": [
      "linux",
      "mac",
      "posix",
      "windows"
    ],
    "uses_polling": true
  },
  {
    "args": [],
    "benchmark": false,
    "ci_platforms": [
      "linux",
      "mac",
      "posix",
      "windows"
    ],
    "cpu_cost": 1.0,
    "exclude_configs": [],
    "exclude_iomgrs": [],
    "flaky": false,
    "gtest": true,
    "language": "c++",
    "name": "retry_streaming_test",
    "platforms": [
      "linux",
      "mac",
      "posix",
      "windows"
    ],
    "uses_polling": true
  },
  {
    "args": [],
    "benchmark": false,
    "ci_platforms": [
      "linux",
      "mac",
      "posix",
      "windows"
    ],
    "cpu_cost": 1.0,
    "exclude_configs": [],
    "exclude_iomgrs": [],
    "flaky": false,
    "gtest": true,
    "language": "c++",
    "name": "retry_test",
    "platforms": [
      "linux",
      "mac",
      "posix",
      "windows"
    ],
    "uses_polling": true
  },
  {
    "args": [],
    "benchmark": false,
    "ci_platforms": [
      "linux",
      "mac",
      "posix",
      "windows"
    ],
    "cpu_cost": 1.0,
    "exclude_configs": [],
    "exclude_iomgrs": [],
    "flaky": false,
    "gtest": true,
    "language": "c++",
    "name": "retry_throttle_test",
    "platforms": [
      "linux",
      "mac",
      "posix",
      "windows"
    ],
    "uses_polling": false
  },
  {
    "args": [],
    "benchmark": false,
    "ci_platforms": [
      "linux",
      "mac",
      "posix",
      "windows"
    ],
    "cpu_cost": 1.0,
    "exclude_configs": [],
    "exclude_iomgrs": [],
    "flaky": false,
    "gtest": true,
    "language": "c++",
    "name": "retry_throttled_test",
    "platforms": [
      "linux",
      "mac",
      "posix",
      "windows"
    ],
    "uses_polling": true
  },
  {
    "args": [],
    "benchmark": false,
    "ci_platforms": [
      "linux",
      "mac",
      "posix",
      "windows"
    ],
    "cpu_cost": 1.0,
    "exclude_configs": [],
    "exclude_iomgrs": [],
    "flaky": false,
    "gtest": true,
    "language": "c++",
    "name": "retry_too_many_attempts_test",
    "platforms": [
      "linux",
      "mac",
      "posix",
      "windows"
    ],
    "uses_polling": true
  },
  {
    "args": [],
    "benchmark": false,
    "ci_platforms": [
      "linux",
      "mac",
      "posix",
      "windows"
    ],
    "cpu_cost": 1.0,
    "exclude_configs": [],
    "exclude_iomgrs": [],
    "flaky": false,
    "gtest": true,
    "language": "c++",
    "name": "retry_transparent_goaway_test",
    "platforms": [
      "linux",
      "mac",
      "posix",
      "windows"
    ],
    "uses_polling": true
  },
  {
    "args": [],
    "benchmark": false,
    "ci_platforms": [
      "linux",
      "mac",
      "posix",
      "windows"
    ],
    "cpu_cost": 1.0,
    "exclude_configs": [],
    "exclude_iomgrs": [],
    "flaky": false,
    "gtest": true,
    "language": "c++",
    "name": "retry_transparent_max_concurrent_streams_test",
    "platforms": [
      "linux",
      "mac",
      "posix",
      "windows"
    ],
    "uses_polling": true
  },
  {
    "args": [],
    "benchmark": false,
    "ci_platforms": [
      "linux",
      "mac",
      "posix",
      "windows"
    ],
    "cpu_cost": 1.0,
    "exclude_configs": [],
    "exclude_iomgrs": [],
    "flaky": false,
    "gtest": true,
    "language": "c++",
    "name": "retry_transparent_not_sent_on_wire_test",
    "platforms": [
      "linux",
      "mac",
      "posix",
      "windows"
    ],
    "uses_polling": true
  },
  {
    "args": [],
    "benchmark": false,
    "ci_platforms": [
      "linux",
      "mac",
      "posix",
      "windows"
    ],
    "cpu_cost": 1.0,
    "exclude_configs": [],
    "exclude_iomgrs": [],
    "flaky": false,
    "gtest": true,
    "language": "c++",
    "name": "retry_unref_before_finish_test",
    "platforms": [
      "linux",
      "mac",
      "posix",
      "windows"
    ],
    "uses_polling": true
  },
  {
    "args": [],
    "benchmark": false,
    "ci_platforms": [
      "linux",
      "mac",
      "posix",
      "windows"
    ],
    "cpu_cost": 1.0,
    "exclude_configs": [],
    "exclude_iomgrs": [],
    "flaky": false,
    "gtest": true,
    "language": "c++",
    "name": "retry_unref_before_recv_test",
    "platforms": [
      "linux",
      "mac",
      "posix",
      "windows"
    ],
    "uses_polling": true
  },
  {
    "args": [],
    "benchmark": false,
    "ci_platforms": [
      "linux",
      "mac",
      "posix",
      "windows"
    ],
    "cpu_cost": 1.0,
    "exclude_configs": [],
    "exclude_iomgrs": [],
    "flaky": false,
    "gtest": true,
    "language": "c++",
    "name": "rls_lb_config_parser_test",
    "platforms": [
      "linux",
      "mac",
      "posix",
      "windows"
    ],
    "uses_polling": false
  },
  {
    "args": [],
    "benchmark": false,
    "ci_platforms": [
      "linux",
      "mac",
      "posix",
      "windows"
    ],
    "cpu_cost": 1.0,
    "exclude_configs": [],
    "exclude_iomgrs": [],
    "flaky": false,
    "gtest": true,
    "language": "c++",
    "name": "round_robin_test",
    "platforms": [
      "linux",
      "mac",
      "posix",
      "windows"
    ],
    "uses_polling": false
  },
  {
    "args": [],
    "benchmark": false,
    "ci_platforms": [
      "linux",
      "mac",
      "posix",
      "windows"
    ],
    "cpu_cost": 1.0,
    "exclude_configs": [],
    "exclude_iomgrs": [],
    "flaky": false,
    "gtest": true,
    "language": "c++",
    "name": "secure_auth_context_test",
    "platforms": [
      "linux",
      "mac",
      "posix",
      "windows"
    ],
    "uses_polling": true
  },
  {
    "args": [],
    "benchmark": false,
    "ci_platforms": [
      "linux",
      "mac",
      "posix",
      "windows"
    ],
    "cpu_cost": 1.0,
    "exclude_configs": [],
    "exclude_iomgrs": [],
    "flaky": false,
    "gtest": true,
    "language": "c++",
    "name": "secure_channel_create_test",
    "platforms": [
      "linux",
      "mac",
      "posix",
      "windows"
    ],
    "uses_polling": true
  },
  {
    "args": [],
    "benchmark": false,
    "ci_platforms": [
      "linux",
      "mac",
      "posix",
      "windows"
    ],
    "cpu_cost": 1.0,
    "exclude_configs": [],
    "exclude_iomgrs": [],
    "flaky": false,
    "gtest": true,
    "language": "c++",
    "name": "security_connector_test",
    "platforms": [
      "linux",
      "mac",
      "posix",
      "windows"
    ],
    "uses_polling": true
  },
  {
    "args": [],
    "benchmark": false,
    "ci_platforms": [
      "linux",
      "mac",
      "posix",
      "windows"
    ],
    "cpu_cost": 1.0,
    "exclude_configs": [],
    "exclude_iomgrs": [],
    "flaky": false,
    "gtest": true,
    "language": "c++",
    "name": "seq_test",
    "platforms": [
      "linux",
      "mac",
      "posix",
      "windows"
    ],
    "uses_polling": false
  },
  {
    "args": [],
    "benchmark": false,
    "ci_platforms": [
      "linux",
      "mac",
      "posix",
      "windows"
    ],
    "cpu_cost": 1.0,
    "exclude_configs": [],
    "exclude_iomgrs": [],
    "flaky": false,
    "gtest": true,
    "language": "c++",
    "name": "sequential_connectivity_test",
    "platforms": [
      "linux",
      "mac",
      "posix",
      "windows"
    ],
    "uses_polling": true
  },
  {
    "args": [],
    "benchmark": false,
    "ci_platforms": [
      "linux",
      "mac",
      "posix",
      "windows"
    ],
    "cpu_cost": 1.0,
    "exclude_configs": [],
    "exclude_iomgrs": [],
    "flaky": false,
    "gtest": true,
    "language": "c++",
    "name": "server_builder_plugin_test",
    "platforms": [
      "linux",
      "mac",
      "posix",
      "windows"
    ],
    "uses_polling": true
  },
  {
    "args": [],
    "benchmark": false,
    "ci_platforms": [
      "linux",
      "mac",
      "posix"
    ],
    "cpu_cost": 1.0,
    "exclude_configs": [],
    "exclude_iomgrs": [],
    "flaky": false,
    "gtest": true,
    "language": "c++",
    "name": "server_builder_test",
    "platforms": [
      "linux",
      "mac",
      "posix"
    ],
    "uses_polling": true
  },
  {
    "args": [],
    "benchmark": false,
    "ci_platforms": [
      "linux",
      "mac",
      "posix"
    ],
    "cpu_cost": 1.0,
    "exclude_configs": [],
    "exclude_iomgrs": [],
    "flaky": false,
    "gtest": true,
    "language": "c++",
    "name": "server_builder_with_socket_mutator_test",
    "platforms": [
      "linux",
      "mac",
      "posix"
    ],
    "uses_polling": true
  },
  {
    "args": [],
    "benchmark": false,
    "ci_platforms": [
      "linux",
      "mac",
      "posix",
      "windows"
    ],
    "cpu_cost": 1.0,
    "exclude_configs": [],
    "exclude_iomgrs": [],
    "flaky": false,
    "gtest": true,
    "language": "c++",
    "name": "server_call_tracer_factory_test",
    "platforms": [
      "linux",
      "mac",
      "posix",
      "windows"
    ],
    "uses_polling": false
  },
  {
    "args": [],
    "benchmark": false,
    "ci_platforms": [
      "linux",
      "mac",
      "posix",
      "windows"
    ],
    "cpu_cost": 1.0,
    "exclude_configs": [],
    "exclude_iomgrs": [],
    "flaky": false,
    "gtest": true,
    "language": "c++",
    "name": "server_chttp2_test",
    "platforms": [
      "linux",
      "mac",
      "posix",
      "windows"
    ],
    "uses_polling": true
  },
  {
    "args": [],
    "benchmark": false,
    "ci_platforms": [
      "linux",
      "mac",
      "posix",
      "windows"
    ],
    "cpu_cost": 1.0,
    "exclude_configs": [],
    "exclude_iomgrs": [],
    "flaky": false,
    "gtest": true,
    "language": "c++",
    "name": "server_config_selector_test",
    "platforms": [
      "linux",
      "mac",
      "posix",
      "windows"
    ],
    "uses_polling": false
  },
  {
    "args": [],
    "benchmark": false,
    "ci_platforms": [
      "linux",
      "mac",
      "posix",
      "windows"
    ],
    "cpu_cost": 1.0,
    "exclude_configs": [],
    "exclude_iomgrs": [],
    "flaky": false,
    "gtest": true,
    "language": "c++",
    "name": "server_context_test_spouse_test",
    "platforms": [
      "linux",
      "mac",
      "posix",
      "windows"
    ],
    "uses_polling": true
  },
  {
    "args": [],
    "benchmark": false,
    "ci_platforms": [
      "linux",
      "mac",
      "posix",
      "windows"
    ],
    "cpu_cost": 1.0,
    "exclude_configs": [],
    "exclude_iomgrs": [],
    "flaky": false,
    "gtest": true,
    "language": "c++",
    "name": "server_early_return_test",
    "platforms": [
      "linux",
      "mac",
      "posix",
      "windows"
    ],
    "uses_polling": true
  },
  {
    "args": [],
    "benchmark": false,
    "ci_platforms": [
      "linux",
      "mac",
      "posix",
      "windows"
    ],
    "cpu_cost": 1.0,
    "exclude_configs": [],
    "exclude_iomgrs": [],
    "flaky": false,
    "gtest": true,
    "language": "c++",
    "name": "server_finishes_request_test",
    "platforms": [
      "linux",
      "mac",
      "posix",
      "windows"
    ],
    "uses_polling": true
  },
  {
    "args": [],
    "benchmark": false,
    "ci_platforms": [
      "linux",
      "mac",
      "posix",
      "windows"
    ],
    "cpu_cost": 1.0,
    "exclude_configs": [],
    "exclude_iomgrs": [],
    "flaky": false,
    "gtest": true,
    "language": "c++",
    "name": "server_interceptors_end2end_test",
    "platforms": [
      "linux",
      "mac",
      "posix",
      "windows"
    ],
    "uses_polling": true
  },
  {
    "args": [],
    "benchmark": false,
    "ci_platforms": [
      "linux",
      "mac",
      "posix",
      "windows"
    ],
    "cpu_cost": 1.0,
    "exclude_configs": [],
    "exclude_iomgrs": [],
    "flaky": false,
    "gtest": true,
    "language": "c++",
    "name": "server_registered_method_bad_client_test",
    "platforms": [
      "linux",
      "mac",
      "posix",
      "windows"
    ],
    "uses_polling": true
  },
  {
    "args": [],
    "benchmark": false,
    "ci_platforms": [
      "linux",
      "mac",
      "posix"
    ],
    "cpu_cost": 1.0,
    "exclude_configs": [],
    "exclude_iomgrs": [],
    "flaky": false,
    "gtest": true,
    "language": "c++",
    "name": "server_request_call_test",
    "platforms": [
      "linux",
      "mac",
      "posix"
    ],
    "uses_polling": true
  },
  {
    "args": [],
    "benchmark": false,
    "ci_platforms": [
      "linux",
      "mac",
      "posix"
    ],
    "cpu_cost": 1.0,
    "exclude_configs": [],
    "exclude_iomgrs": [],
    "flaky": false,
    "gtest": true,
    "language": "c++",
    "name": "server_ssl_test",
    "platforms": [
      "linux",
      "mac",
      "posix"
    ],
    "uses_polling": true
  },
  {
    "args": [],
    "benchmark": false,
    "ci_platforms": [
      "linux",
      "mac",
      "posix",
      "windows"
    ],
    "cpu_cost": 1.0,
    "exclude_configs": [],
    "exclude_iomgrs": [],
    "flaky": false,
    "gtest": true,
    "language": "c++",
    "name": "server_streaming_test",
    "platforms": [
      "linux",
      "mac",
      "posix",
      "windows"
    ],
    "uses_polling": true
  },
  {
    "args": [],
    "benchmark": false,
    "ci_platforms": [
      "linux",
      "mac",
      "posix",
      "windows"
    ],
    "cpu_cost": 1.0,
    "exclude_configs": [],
    "exclude_iomgrs": [],
    "flaky": false,
    "gtest": true,
    "language": "c++",
    "name": "server_test",
    "platforms": [
      "linux",
      "mac",
      "posix",
      "windows"
    ],
    "uses_polling": true
  },
  {
    "args": [],
    "benchmark": false,
    "ci_platforms": [
      "linux",
      "mac",
      "posix",
      "windows"
    ],
    "cpu_cost": 1.0,
    "exclude_configs": [],
    "exclude_iomgrs": [],
    "flaky": false,
    "gtest": true,
    "language": "c++",
    "name": "service_config_end2end_test",
    "platforms": [
      "linux",
      "mac",
      "posix",
      "windows"
    ],
    "uses_polling": true
  },
  {
    "args": [],
    "benchmark": false,
    "ci_platforms": [
      "linux",
      "mac",
      "posix",
      "windows"
    ],
    "cpu_cost": 1.0,
    "exclude_configs": [],
    "exclude_iomgrs": [],
    "flaky": false,
    "gtest": true,
    "language": "c++",
    "name": "service_config_test",
    "platforms": [
      "linux",
      "mac",
      "posix",
      "windows"
    ],
    "uses_polling": true
  },
  {
    "args": [],
    "benchmark": false,
    "ci_platforms": [
      "linux",
      "mac",
      "posix",
      "windows"
    ],
    "cpu_cost": 1.0,
    "exclude_configs": [],
    "exclude_iomgrs": [],
    "flaky": false,
    "gtest": true,
    "language": "c++",
    "name": "settings_timeout_test",
    "platforms": [
      "linux",
      "mac",
      "posix",
      "windows"
    ],
    "uses_polling": true
  },
  {
    "args": [],
    "benchmark": false,
    "ci_platforms": [
      "linux",
      "mac",
      "posix",
      "windows"
    ],
    "cpu_cost": 1.0,
    "exclude_configs": [],
    "exclude_iomgrs": [],
    "flaky": false,
    "gtest": true,
    "language": "c++",
    "name": "shutdown_finishes_calls_test",
    "platforms": [
      "linux",
      "mac",
      "posix",
      "windows"
    ],
    "uses_polling": true
  },
  {
    "args": [],
    "benchmark": false,
    "ci_platforms": [
      "linux",
      "mac",
      "posix",
      "windows"
    ],
    "cpu_cost": 1.0,
    "exclude_configs": [],
    "exclude_iomgrs": [],
    "flaky": false,
    "gtest": true,
    "language": "c++",
    "name": "shutdown_finishes_tags_test",
    "platforms": [
      "linux",
      "mac",
      "posix",
      "windows"
    ],
    "uses_polling": true
  },
  {
    "args": [],
    "benchmark": false,
    "ci_platforms": [
      "linux",
      "mac",
      "posix",
      "windows"
    ],
    "cpu_cost": 1.0,
    "exclude_configs": [],
    "exclude_iomgrs": [],
    "flaky": false,
    "gtest": true,
    "language": "c++",
    "name": "shutdown_test",
    "platforms": [
      "linux",
      "mac",
      "posix",
      "windows"
    ],
    "uses_polling": true
  },
  {
    "args": [],
    "benchmark": false,
    "ci_platforms": [
      "linux",
      "mac",
      "posix",
      "windows"
    ],
    "cpu_cost": 1.0,
    "exclude_configs": [],
    "exclude_iomgrs": [],
    "flaky": false,
    "gtest": true,
    "language": "c++",
    "name": "simple_delayed_request_test",
    "platforms": [
      "linux",
      "mac",
      "posix",
      "windows"
    ],
    "uses_polling": true
  },
  {
    "args": [],
    "benchmark": false,
    "ci_platforms": [
      "linux",
      "mac",
      "posix",
      "windows"
    ],
    "cpu_cost": 1.0,
    "exclude_configs": [],
    "exclude_iomgrs": [],
    "flaky": false,
    "gtest": true,
    "language": "c++",
    "name": "simple_metadata_test",
    "platforms": [
      "linux",
      "mac",
      "posix",
      "windows"
    ],
    "uses_polling": true
  },
  {
    "args": [],
    "benchmark": false,
    "ci_platforms": [
      "linux",
      "mac",
      "posix",
      "windows"
    ],
    "cpu_cost": 1.0,
    "exclude_configs": [],
    "exclude_iomgrs": [],
    "flaky": false,
    "gtest": true,
    "language": "c++",
    "name": "simple_request_bad_client_test",
    "platforms": [
      "linux",
      "mac",
      "posix",
      "windows"
    ],
    "uses_polling": true
  },
  {
    "args": [],
    "benchmark": false,
    "ci_platforms": [
      "linux",
      "mac",
      "posix",
      "windows"
    ],
    "cpu_cost": 1.0,
    "exclude_configs": [],
    "exclude_iomgrs": [],
    "flaky": false,
    "gtest": true,
    "language": "c++",
    "name": "simple_request_test",
    "platforms": [
      "linux",
      "mac",
      "posix",
      "windows"
    ],
    "uses_polling": true
  },
  {
    "args": [],
    "benchmark": false,
    "ci_platforms": [
      "linux",
      "mac",
      "posix",
      "windows"
    ],
    "cpu_cost": 1.0,
    "exclude_configs": [],
    "exclude_iomgrs": [],
    "flaky": false,
    "gtest": true,
    "language": "c++",
    "name": "single_set_ptr_test",
    "platforms": [
      "linux",
      "mac",
      "posix",
      "windows"
    ],
    "uses_polling": false
  },
  {
    "args": [],
    "benchmark": false,
    "ci_platforms": [
      "linux",
      "mac",
      "posix",
      "windows"
    ],
    "cpu_cost": 1.0,
    "exclude_configs": [],
    "exclude_iomgrs": [],
    "flaky": false,
    "gtest": true,
    "language": "c++",
    "name": "sleep_test",
    "platforms": [
      "linux",
      "mac",
      "posix",
      "windows"
    ],
    "uses_polling": false
  },
  {
    "args": [],
    "benchmark": false,
    "ci_platforms": [
      "linux",
      "mac",
      "posix",
      "windows"
    ],
    "cpu_cost": 1.0,
    "exclude_configs": [],
    "exclude_iomgrs": [],
    "flaky": false,
    "gtest": true,
    "language": "c++",
    "name": "slice_string_helpers_test",
    "platforms": [
      "linux",
      "mac",
      "posix",
      "windows"
    ],
    "uses_polling": false
  },
  {
    "args": [],
    "benchmark": false,
    "ci_platforms": [
      "linux",
      "mac",
      "posix",
      "windows"
    ],
    "cpu_cost": 1.0,
    "exclude_configs": [],
    "exclude_iomgrs": [],
    "flaky": false,
    "gtest": true,
    "language": "c++",
    "name": "smoke_test",
    "platforms": [
      "linux",
      "mac",
      "posix",
      "windows"
    ],
    "uses_polling": true
  },
  {
    "args": [],
    "benchmark": false,
    "ci_platforms": [
      "linux",
      "mac",
      "posix",
      "windows"
    ],
    "cpu_cost": 1.0,
    "exclude_configs": [],
    "exclude_iomgrs": [],
    "flaky": false,
    "gtest": true,
    "language": "c++",
    "name": "sockaddr_resolver_test",
    "platforms": [
      "linux",
      "mac",
      "posix",
      "windows"
    ],
    "uses_polling": true
  },
  {
    "args": [],
    "benchmark": false,
    "ci_platforms": [
      "linux",
      "mac",
      "posix",
      "windows"
    ],
    "cpu_cost": 1.0,
    "exclude_configs": [],
    "exclude_iomgrs": [],
    "flaky": false,
    "gtest": true,
    "language": "c++",
    "name": "sockaddr_utils_test",
    "platforms": [
      "linux",
      "mac",
      "posix",
      "windows"
    ],
    "uses_polling": true
  },
  {
    "args": [],
    "benchmark": false,
    "ci_platforms": [
      "linux",
      "mac",
      "posix"
    ],
    "cpu_cost": 1.0,
    "exclude_configs": [],
    "exclude_iomgrs": [],
    "flaky": false,
    "gtest": true,
    "language": "c++",
    "name": "socket_utils_test",
    "platforms": [
      "linux",
      "mac",
      "posix"
    ],
    "uses_polling": true
  },
  {
    "args": [],
    "benchmark": false,
    "ci_platforms": [
      "linux",
      "mac",
      "posix",
      "windows"
    ],
    "cpu_cost": 1.0,
    "exclude_configs": [],
    "exclude_iomgrs": [],
    "flaky": false,
    "gtest": true,
    "language": "c++",
    "name": "sorted_pack_test",
    "platforms": [
      "linux",
      "mac",
      "posix",
      "windows"
    ],
    "uses_polling": false
  },
  {
    "args": [],
    "benchmark": false,
    "ci_platforms": [
      "linux",
      "mac",
      "posix",
      "windows"
    ],
    "cpu_cost": 1.0,
    "exclude_configs": [],
    "exclude_iomgrs": [],
    "flaky": false,
    "gtest": true,
    "language": "c++",
    "name": "spinlock_test",
    "platforms": [
      "linux",
      "mac",
      "posix",
      "windows"
    ],
    "uses_polling": false
  },
  {
    "args": [],
    "benchmark": false,
    "ci_platforms": [
      "linux",
      "mac",
      "posix",
      "windows"
    ],
    "cpu_cost": 1.0,
    "exclude_configs": [],
    "exclude_iomgrs": [],
    "flaky": false,
    "gtest": true,
    "language": "c++",
    "name": "ssl_credentials_test",
    "platforms": [
      "linux",
      "mac",
      "posix",
      "windows"
    ],
    "uses_polling": true
  },
  {
    "args": [],
    "benchmark": false,
    "ci_platforms": [
      "linux",
      "mac",
      "posix"
    ],
    "cpu_cost": 1.0,
    "exclude_configs": [],
    "exclude_iomgrs": [],
    "flaky": false,
    "gtest": true,
    "language": "c++",
    "name": "ssl_transport_security_test",
    "platforms": [
      "linux",
      "mac",
      "posix"
    ],
    "uses_polling": true
  },
  {
    "args": [],
    "benchmark": false,
    "ci_platforms": [
      "linux",
      "mac",
      "posix"
    ],
    "cpu_cost": 1.0,
    "exclude_configs": [],
    "exclude_iomgrs": [],
    "flaky": false,
    "gtest": true,
    "language": "c++",
    "name": "ssl_transport_security_utils_test",
    "platforms": [
      "linux",
      "mac",
      "posix"
    ],
    "uses_polling": true
  },
  {
    "args": [],
    "benchmark": false,
    "ci_platforms": [
      "linux",
      "mac",
      "posix"
    ],
    "cpu_cost": 1.0,
    "exclude_configs": [],
    "exclude_iomgrs": [],
    "flaky": false,
    "gtest": true,
    "language": "c++",
    "name": "stack_tracer_test",
    "platforms": [
      "linux",
      "mac",
      "posix"
    ],
    "uses_polling": false
  },
  {
    "args": [],
    "benchmark": false,
    "ci_platforms": [
      "linux",
      "mac",
      "posix",
      "windows"
    ],
    "cpu_cost": 1.0,
    "exclude_configs": [],
    "exclude_iomgrs": [],
    "flaky": false,
    "gtest": true,
    "language": "c++",
    "name": "stat_test",
    "platforms": [
      "linux",
      "mac",
      "posix",
      "windows"
    ],
    "uses_polling": false
  },
  {
    "args": [],
    "benchmark": false,
    "ci_platforms": [
      "linux",
      "mac",
      "posix",
      "windows"
    ],
    "cpu_cost": 1.0,
    "exclude_configs": [],
    "exclude_iomgrs": [],
    "flaky": false,
    "gtest": true,
    "language": "c++",
    "name": "static_stride_scheduler_test",
    "platforms": [
      "linux",
      "mac",
      "posix",
      "windows"
    ],
    "uses_polling": false
  },
  {
    "args": [],
    "benchmark": false,
    "ci_platforms": [
      "linux",
      "mac",
      "posix",
      "windows"
    ],
    "cpu_cost": 1.0,
    "exclude_configs": [],
    "exclude_iomgrs": [],
    "flaky": false,
    "gtest": true,
    "language": "c++",
    "name": "stats_test",
    "platforms": [
      "linux",
      "mac",
      "posix",
      "windows"
    ],
    "uses_polling": false
  },
  {
    "args": [],
    "benchmark": false,
    "ci_platforms": [
      "linux",
      "mac",
      "posix",
      "windows"
    ],
    "cpu_cost": 1.0,
    "exclude_configs": [],
    "exclude_iomgrs": [],
    "flaky": false,
    "gtest": true,
    "language": "c++",
    "name": "status_conversion_test",
    "platforms": [
      "linux",
      "mac",
      "posix",
      "windows"
    ],
    "uses_polling": false
  },
  {
    "args": [],
    "benchmark": false,
    "ci_platforms": [
      "linux",
      "mac",
      "posix",
      "windows"
    ],
    "cpu_cost": 1.0,
    "exclude_configs": [],
    "exclude_iomgrs": [],
    "flaky": false,
    "gtest": true,
    "language": "c++",
    "name": "status_helper_test",
    "platforms": [
      "linux",
      "mac",
      "posix",
      "windows"
    ],
    "uses_polling": false
  },
  {
    "args": [],
    "benchmark": false,
    "ci_platforms": [
      "linux",
      "mac",
      "posix",
      "windows"
    ],
    "cpu_cost": 1.0,
    "exclude_configs": [],
    "exclude_iomgrs": [],
    "flaky": false,
    "gtest": true,
    "language": "c++",
    "name": "status_util_test",
    "platforms": [
      "linux",
      "mac",
      "posix",
      "windows"
    ],
    "uses_polling": false
  },
  {
    "args": [],
    "benchmark": false,
    "ci_platforms": [
      "linux",
      "mac",
      "posix"
    ],
    "cpu_cost": 1.0,
    "exclude_configs": [],
    "exclude_iomgrs": [],
    "flaky": false,
    "gtest": true,
    "language": "c++",
    "name": "stranded_event_test",
    "platforms": [
      "linux",
      "mac",
      "posix"
    ],
    "uses_polling": true
  },
  {
    "args": [],
    "benchmark": false,
    "ci_platforms": [
      "linux",
      "mac",
      "posix",
      "windows"
    ],
    "cpu_cost": 1.0,
    "exclude_configs": [],
    "exclude_iomgrs": [],
    "flaky": false,
    "gtest": true,
    "language": "c++",
    "name": "stream_leak_with_queued_flow_control_update_test",
    "platforms": [
      "linux",
      "mac",
      "posix",
      "windows"
    ],
    "uses_polling": true
  },
  {
    "args": [],
    "benchmark": false,
    "ci_platforms": [
      "linux",
      "mac",
      "posix",
      "windows"
    ],
    "cpu_cost": 1.0,
    "exclude_configs": [],
    "exclude_iomgrs": [],
    "flaky": false,
    "gtest": true,
    "language": "c++",
    "name": "stream_map_test",
    "platforms": [
      "linux",
      "mac",
      "posix",
      "windows"
    ],
    "uses_polling": true
  },
  {
    "args": [],
    "benchmark": false,
    "ci_platforms": [
      "linux",
      "mac",
      "posix",
      "windows"
    ],
    "cpu_cost": 1.0,
    "exclude_configs": [],
    "exclude_iomgrs": [],
    "flaky": false,
    "gtest": true,
    "language": "c++",
    "name": "streaming_error_response_test",
    "platforms": [
      "linux",
      "mac",
      "posix",
      "windows"
    ],
    "uses_polling": true
  },
  {
    "args": [],
    "benchmark": false,
    "ci_platforms": [
      "linux",
      "mac",
      "posix"
    ],
    "cpu_cost": 1.0,
    "exclude_configs": [],
    "exclude_iomgrs": [],
    "flaky": false,
    "gtest": true,
    "language": "c++",
    "name": "streaming_throughput_test",
    "platforms": [
      "linux",
      "mac",
      "posix"
    ],
    "uses_polling": true
  },
  {
    "args": [],
    "benchmark": false,
    "ci_platforms": [
      "linux",
      "mac",
      "posix",
      "windows"
    ],
    "cpu_cost": 1.0,
    "exclude_configs": [],
    "exclude_iomgrs": [],
    "flaky": false,
    "gtest": true,
    "language": "c++",
    "name": "streams_not_seen_test",
    "platforms": [
      "linux",
      "mac",
      "posix",
      "windows"
    ],
    "uses_polling": true
  },
  {
    "args": [],
    "benchmark": false,
    "ci_platforms": [
      "linux",
      "mac",
      "posix",
      "windows"
    ],
    "cpu_cost": 1.0,
    "exclude_configs": [],
    "exclude_iomgrs": [],
    "flaky": false,
    "gtest": true,
    "language": "c++",
    "name": "string_ref_test",
    "platforms": [
      "linux",
      "mac",
      "posix",
      "windows"
    ],
    "uses_polling": false
  },
  {
    "args": [],
    "benchmark": false,
    "ci_platforms": [
      "linux",
      "mac",
      "posix",
      "windows"
    ],
    "cpu_cost": 1.0,
    "exclude_configs": [],
    "exclude_iomgrs": [],
    "flaky": false,
    "gtest": true,
    "language": "c++",
    "name": "string_test",
    "platforms": [
      "linux",
      "mac",
      "posix",
      "windows"
    ],
    "uses_polling": false
  },
  {
    "args": [],
    "benchmark": false,
    "ci_platforms": [
      "linux",
      "mac",
      "posix",
      "windows"
    ],
    "cpu_cost": 1.0,
    "exclude_configs": [],
    "exclude_iomgrs": [],
    "flaky": false,
    "gtest": true,
    "language": "c++",
    "name": "sync_test",
    "platforms": [
      "linux",
      "mac",
      "posix",
      "windows"
    ],
    "uses_polling": false
  },
  {
    "args": [],
    "benchmark": false,
    "ci_platforms": [
      "linux",
      "mac",
      "posix",
      "windows"
    ],
    "cpu_cost": 1.0,
    "exclude_configs": [],
    "exclude_iomgrs": [],
    "flaky": false,
    "gtest": true,
    "language": "c++",
    "name": "system_roots_test",
    "platforms": [
      "linux",
      "mac",
      "posix",
      "windows"
    ],
    "uses_polling": true
  },
  {
    "args": [],
    "benchmark": false,
    "ci_platforms": [
      "linux",
      "mac",
      "posix",
      "windows"
    ],
    "cpu_cost": 1.0,
    "exclude_configs": [],
    "exclude_iomgrs": [],
    "flaky": false,
    "gtest": true,
    "language": "c++",
    "name": "table_test",
    "platforms": [
      "linux",
      "mac",
      "posix",
      "windows"
    ],
    "uses_polling": false
  },
  {
    "args": [],
    "benchmark": false,
    "ci_platforms": [
      "linux",
      "mac",
      "posix"
    ],
    "cpu_cost": 1.0,
    "exclude_configs": [],
    "exclude_iomgrs": [],
    "flaky": false,
    "gtest": true,
    "language": "c++",
    "name": "tcp_client_posix_test",
    "platforms": [
      "linux",
      "mac",
      "posix"
    ],
    "uses_polling": true
  },
  {
    "args": [],
    "benchmark": false,
    "ci_platforms": [
      "linux",
      "mac",
      "posix"
    ],
    "cpu_cost": 1.0,
    "exclude_configs": [],
    "exclude_iomgrs": [],
    "flaky": false,
    "gtest": true,
    "language": "c++",
    "name": "tcp_posix_socket_utils_test",
    "platforms": [
      "linux",
      "mac",
      "posix"
    ],
    "uses_polling": false
  },
  {
    "args": [],
    "benchmark": false,
    "ci_platforms": [
      "linux",
      "mac",
      "posix"
    ],
    "cpu_cost": 1.0,
    "exclude_configs": [],
    "exclude_iomgrs": [],
    "flaky": false,
    "gtest": true,
    "language": "c++",
    "name": "tcp_server_posix_test",
    "platforms": [
      "linux",
      "mac",
      "posix"
    ],
    "uses_polling": true
  },
  {
    "args": [],
    "benchmark": false,
    "ci_platforms": [
      "linux",
      "mac",
      "posix",
      "windows"
    ],
    "cpu_cost": 1.0,
    "exclude_configs": [],
    "exclude_iomgrs": [],
    "flaky": false,
    "gtest": true,
    "language": "c++",
    "name": "tcp_socket_utils_test",
    "platforms": [
      "linux",
      "mac",
      "posix",
      "windows"
    ],
    "uses_polling": false
  },
  {
    "args": [],
    "benchmark": false,
    "ci_platforms": [
      "linux",
      "mac",
      "posix",
      "windows"
    ],
    "cpu_cost": 1.0,
    "exclude_configs": [],
    "exclude_iomgrs": [],
    "flaky": false,
    "gtest": true,
    "language": "c++",
    "name": "test_core_channel_channelz_test",
    "platforms": [
      "linux",
      "mac",
      "posix",
      "windows"
    ],
    "uses_polling": true
  },
  {
    "args": [],
    "benchmark": false,
    "ci_platforms": [
      "linux",
      "mac",
      "posix",
      "windows"
    ],
    "cpu_cost": 1.0,
    "exclude_configs": [],
    "exclude_iomgrs": [],
    "flaky": false,
    "gtest": true,
    "language": "c++",
    "name": "test_core_end2end_channelz_test",
    "platforms": [
      "linux",
      "mac",
      "posix",
      "windows"
    ],
    "uses_polling": true
  },
  {
    "args": [],
    "benchmark": false,
    "ci_platforms": [
      "linux",
      "mac",
      "posix",
      "windows"
    ],
    "cpu_cost": 1.0,
    "exclude_configs": [],
    "exclude_iomgrs": [],
    "flaky": false,
    "gtest": true,
    "language": "c++",
    "name": "test_core_event_engine_posix_timer_heap_test",
    "platforms": [
      "linux",
      "mac",
      "posix",
      "windows"
    ],
    "uses_polling": false
  },
  {
    "args": [],
    "benchmark": false,
    "ci_platforms": [
      "linux",
      "mac",
      "posix",
      "windows"
    ],
    "cpu_cost": 1.0,
    "exclude_configs": [],
    "exclude_iomgrs": [],
    "flaky": false,
    "gtest": true,
    "language": "c++",
    "name": "test_core_event_engine_posix_timer_list_test",
    "platforms": [
      "linux",
      "mac",
      "posix",
      "windows"
    ],
    "uses_polling": false
  },
  {
    "args": [],
    "benchmark": false,
    "ci_platforms": [
      "linux",
      "mac",
      "posix",
      "windows"
    ],
    "cpu_cost": 1.0,
    "exclude_configs": [],
    "exclude_iomgrs": [],
    "flaky": false,
    "gtest": true,
    "language": "c++",
    "name": "test_core_event_engine_slice_buffer_test",
    "platforms": [
      "linux",
      "mac",
      "posix",
      "windows"
    ],
    "uses_polling": true
  },
  {
    "args": [],
    "benchmark": false,
    "ci_platforms": [
      "linux",
      "mac",
      "posix",
      "windows"
    ],
    "cpu_cost": 1.0,
    "exclude_configs": [],
    "exclude_iomgrs": [],
    "flaky": false,
    "gtest": true,
    "language": "c++",
    "name": "test_core_gpr_time_test",
    "platforms": [
      "linux",
      "mac",
      "posix",
      "windows"
    ],
    "uses_polling": false
  },
  {
    "args": [],
    "benchmark": false,
    "ci_platforms": [
      "linux",
      "mac",
      "posix",
      "windows"
    ],
    "cpu_cost": 1.0,
    "exclude_configs": [],
    "exclude_iomgrs": [],
    "flaky": false,
    "gtest": true,
    "language": "c++",
    "name": "test_core_gprpp_load_file_test",
    "platforms": [
      "linux",
      "mac",
      "posix",
      "windows"
    ],
    "uses_polling": false
  },
  {
    "args": [],
    "benchmark": false,
    "ci_platforms": [
      "linux",
      "mac",
      "posix",
      "windows"
    ],
    "cpu_cost": 1.0,
    "exclude_configs": [],
    "exclude_iomgrs": [],
    "flaky": false,
    "gtest": true,
    "language": "c++",
    "name": "test_core_gprpp_time_test",
    "platforms": [
      "linux",
      "mac",
      "posix",
      "windows"
    ],
    "uses_polling": false
  },
  {
    "args": [],
    "benchmark": false,
    "ci_platforms": [
      "linux",
      "mac",
      "posix",
      "windows"
    ],
    "cpu_cost": 1.0,
    "exclude_configs": [],
    "exclude_iomgrs": [],
    "flaky": false,
    "gtest": true,
    "language": "c++",
    "name": "test_core_iomgr_load_file_test",
    "platforms": [
      "linux",
      "mac",
      "posix",
      "windows"
    ],
    "uses_polling": false
  },
  {
    "args": [],
    "benchmark": false,
    "ci_platforms": [
      "linux",
      "mac",
      "posix",
      "windows"
    ],
    "cpu_cost": 1.0,
    "exclude_configs": [],
    "exclude_iomgrs": [],
    "flaky": false,
    "gtest": true,
    "language": "c++",
    "name": "test_core_iomgr_timer_heap_test",
    "platforms": [
      "linux",
      "mac",
      "posix",
      "windows"
    ],
    "uses_polling": false
  },
  {
    "args": [],
    "benchmark": false,
    "ci_platforms": [
      "linux",
      "mac",
      "posix",
      "windows"
    ],
    "cpu_cost": 1.0,
    "exclude_configs": [],
    "exclude_iomgrs": [],
    "flaky": false,
    "gtest": true,
    "language": "c++",
    "name": "test_core_security_credentials_test",
    "platforms": [
      "linux",
      "mac",
      "posix",
      "windows"
    ],
    "uses_polling": true
  },
  {
    "args": [],
    "benchmark": false,
    "ci_platforms": [
      "linux",
      "mac",
      "posix",
      "windows"
    ],
    "cpu_cost": 1.0,
    "exclude_configs": [],
    "exclude_iomgrs": [],
    "flaky": false,
    "gtest": true,
    "language": "c++",
    "name": "test_core_slice_slice_buffer_test",
    "platforms": [
      "linux",
      "mac",
      "posix",
      "windows"
    ],
    "uses_polling": false
  },
  {
    "args": [],
    "benchmark": false,
    "ci_platforms": [
      "linux",
      "mac",
      "posix",
      "windows"
    ],
    "cpu_cost": 1.0,
    "exclude_configs": [],
    "exclude_iomgrs": [],
    "flaky": false,
    "gtest": true,
    "language": "c++",
    "name": "test_core_slice_slice_test",
    "platforms": [
      "linux",
      "mac",
      "posix",
      "windows"
    ],
    "uses_polling": false
  },
  {
    "args": [],
    "benchmark": false,
    "ci_platforms": [
      "linux",
      "mac",
      "posix",
      "windows"
    ],
    "cpu_cost": 1.0,
    "exclude_configs": [],
    "exclude_iomgrs": [],
    "flaky": false,
    "gtest": true,
    "language": "c++",
    "name": "test_cpp_client_credentials_test",
    "platforms": [
      "linux",
      "mac",
      "posix",
      "windows"
    ],
    "uses_polling": true
  },
  {
    "args": [],
    "benchmark": false,
    "ci_platforms": [
      "linux",
      "mac",
      "posix",
      "windows"
    ],
    "cpu_cost": 1.0,
    "exclude_configs": [],
    "exclude_iomgrs": [],
    "flaky": false,
    "gtest": true,
    "language": "c++",
    "name": "test_cpp_server_credentials_test",
    "platforms": [
      "linux",
      "mac",
      "posix",
      "windows"
    ],
    "uses_polling": true
  },
  {
    "args": [],
    "benchmark": false,
    "ci_platforms": [
      "linux",
      "mac",
      "posix",
      "windows"
    ],
    "cpu_cost": 1.0,
    "exclude_configs": [],
    "exclude_iomgrs": [],
    "flaky": false,
    "gtest": true,
    "language": "c++",
    "name": "test_cpp_util_slice_test",
    "platforms": [
      "linux",
      "mac",
      "posix",
      "windows"
    ],
    "uses_polling": false
  },
  {
    "args": [],
    "benchmark": false,
    "ci_platforms": [
      "linux",
      "mac",
      "posix",
      "windows"
    ],
    "cpu_cost": 1.0,
    "exclude_configs": [],
    "exclude_iomgrs": [],
    "flaky": false,
    "gtest": true,
    "language": "c++",
    "name": "test_cpp_util_time_test",
    "platforms": [
      "linux",
      "mac",
      "posix",
      "windows"
    ],
    "uses_polling": false
  },
  {
    "args": [],
    "benchmark": false,
    "ci_platforms": [
      "linux",
      "mac",
      "posix",
      "windows"
    ],
    "cpu_cost": 1.0,
    "exclude_configs": [],
    "exclude_iomgrs": [],
    "flaky": false,
    "gtest": true,
    "language": "c++",
    "name": "thd_test",
    "platforms": [
      "linux",
      "mac",
      "posix",
      "windows"
    ],
    "uses_polling": false
  },
  {
    "args": [],
    "benchmark": false,
    "ci_platforms": [
      "linux",
      "mac",
      "posix",
      "windows"
    ],
    "cpu_cost": 1.0,
    "exclude_configs": [],
    "exclude_iomgrs": [],
    "flaky": false,
    "gtest": true,
    "language": "c++",
    "name": "thread_manager_test",
    "platforms": [
      "linux",
      "mac",
      "posix",
      "windows"
    ],
    "uses_polling": true
  },
  {
    "args": [],
    "benchmark": false,
    "ci_platforms": [
      "linux",
      "mac",
      "posix",
      "windows"
    ],
    "cpu_cost": 1.0,
    "exclude_configs": [],
    "exclude_iomgrs": [],
    "flaky": false,
    "gtest": true,
    "language": "c++",
    "name": "thread_pool_test",
    "platforms": [
      "linux",
      "mac",
      "posix",
      "windows"
    ],
    "uses_polling": true
  },
  {
    "args": [],
    "benchmark": false,
    "ci_platforms": [
      "linux",
      "mac",
      "posix",
      "windows"
    ],
    "cpu_cost": 1.0,
    "exclude_configs": [],
    "exclude_iomgrs": [],
    "flaky": false,
    "gtest": true,
    "language": "c++",
    "name": "thread_quota_test",
    "platforms": [
      "linux",
      "mac",
      "posix",
      "windows"
    ],
    "uses_polling": false
  },
  {
    "args": [],
    "benchmark": false,
    "ci_platforms": [
      "linux",
      "mac",
      "posix"
    ],
    "cpu_cost": 1.0,
    "exclude_configs": [],
    "exclude_iomgrs": [],
    "flaky": false,
    "gtest": true,
    "language": "c++",
    "name": "thread_stress_test",
    "platforms": [
      "linux",
      "mac",
      "posix"
    ],
    "uses_polling": true
  },
  {
    "args": [],
    "benchmark": false,
    "ci_platforms": [
      "linux",
      "mac",
      "posix"
    ],
    "cpu_cost": 1.0,
    "exclude_configs": [],
    "exclude_iomgrs": [],
    "flaky": false,
    "gtest": true,
    "language": "c++",
    "name": "thready_posix_event_engine_test",
    "platforms": [
      "linux",
      "mac",
      "posix"
    ],
    "uses_polling": true
  },
  {
    "args": [],
    "benchmark": false,
    "ci_platforms": [
      "linux",
      "mac",
      "posix",
      "windows"
    ],
    "cpu_cost": 1.0,
    "exclude_configs": [],
    "exclude_iomgrs": [],
    "flaky": false,
    "gtest": true,
    "language": "c++",
    "name": "time_util_test",
    "platforms": [
      "linux",
      "mac",
      "posix",
      "windows"
    ],
    "uses_polling": false
  },
  {
    "args": [],
    "benchmark": false,
    "ci_platforms": [
      "linux",
      "mac",
      "posix",
      "windows"
    ],
    "cpu_cost": 1.0,
    "exclude_configs": [],
    "exclude_iomgrs": [],
    "flaky": false,
    "gtest": true,
    "language": "c++",
    "name": "timeout_encoding_test",
    "platforms": [
      "linux",
      "mac",
      "posix",
      "windows"
    ],
    "uses_polling": false
  },
  {
    "args": [],
    "benchmark": false,
    "ci_platforms": [
      "linux",
      "mac",
      "posix",
      "windows"
    ],
    "cpu_cost": 1.0,
    "exclude_configs": [],
    "exclude_iomgrs": [],
    "flaky": false,
    "gtest": true,
    "language": "c++",
    "name": "timer_manager_test",
    "platforms": [
      "linux",
      "mac",
      "posix",
      "windows"
    ],
    "uses_polling": false
  },
  {
    "args": [],
    "benchmark": false,
    "ci_platforms": [
      "linux",
      "mac",
      "posix",
      "windows"
    ],
    "cpu_cost": 1.0,
    "exclude_configs": [],
    "exclude_iomgrs": [],
    "flaky": false,
    "gtest": true,
    "language": "c++",
    "name": "tls_certificate_verifier_test",
    "platforms": [
      "linux",
      "mac",
      "posix",
      "windows"
    ],
    "uses_polling": true
  },
  {
    "args": [],
    "benchmark": false,
    "ci_platforms": [
      "linux",
      "mac",
      "posix",
      "windows"
    ],
    "cpu_cost": 1.0,
    "exclude_configs": [],
    "exclude_iomgrs": [],
    "flaky": false,
    "gtest": true,
    "language": "c++",
    "name": "tls_key_export_test",
    "platforms": [
      "linux",
      "mac",
      "posix",
      "windows"
    ],
    "uses_polling": true
  },
  {
    "args": [],
    "benchmark": false,
    "ci_platforms": [
      "linux",
      "mac",
      "posix",
      "windows"
    ],
    "cpu_cost": 1.0,
    "exclude_configs": [],
    "exclude_iomgrs": [],
    "flaky": false,
    "gtest": true,
    "language": "c++",
    "name": "tls_security_connector_test",
    "platforms": [
      "linux",
      "mac",
      "posix",
      "windows"
    ],
    "uses_polling": true
  },
  {
    "args": [],
    "benchmark": false,
    "ci_platforms": [
      "linux",
      "mac",
      "posix"
    ],
    "cpu_cost": 1.0,
    "exclude_configs": [],
    "exclude_iomgrs": [],
    "flaky": false,
    "gtest": true,
    "language": "c++",
    "name": "traced_buffer_list_test",
    "platforms": [
      "linux",
      "mac",
      "posix"
    ],
    "uses_polling": false
  },
  {
    "args": [],
    "benchmark": false,
    "ci_platforms": [
      "linux",
      "mac",
      "posix",
      "windows"
    ],
    "cpu_cost": 1.0,
    "exclude_configs": [],
    "exclude_iomgrs": [],
    "flaky": false,
    "gtest": true,
    "language": "c++",
    "name": "trailing_metadata_test",
    "platforms": [
      "linux",
      "mac",
      "posix",
      "windows"
    ],
    "uses_polling": true
  },
  {
    "args": [],
    "benchmark": false,
    "ci_platforms": [
      "linux",
      "mac",
      "posix",
      "windows"
    ],
    "cpu_cost": 1.0,
    "exclude_configs": [],
    "exclude_iomgrs": [],
    "flaky": false,
    "gtest": true,
    "language": "c++",
    "name": "transport_security_common_api_test",
    "platforms": [
      "linux",
      "mac",
      "posix",
      "windows"
    ],
    "uses_polling": true
  },
  {
    "args": [],
    "benchmark": false,
    "ci_platforms": [
      "linux",
      "mac",
      "posix",
      "windows"
    ],
    "cpu_cost": 1.0,
    "exclude_configs": [],
    "exclude_iomgrs": [],
    "flaky": false,
    "gtest": true,
    "language": "c++",
    "name": "transport_security_test",
    "platforms": [
      "linux",
      "mac",
      "posix",
      "windows"
    ],
    "uses_polling": true
  },
  {
    "args": [],
    "benchmark": false,
    "ci_platforms": [
      "linux",
      "mac",
      "posix",
      "windows"
    ],
    "cpu_cost": 1.0,
    "exclude_configs": [],
    "exclude_iomgrs": [],
    "flaky": false,
    "gtest": true,
    "language": "c++",
    "name": "transport_stream_receiver_test",
    "platforms": [
      "linux",
      "mac",
      "posix",
      "windows"
    ],
    "uses_polling": false
  },
  {
    "args": [],
    "benchmark": false,
    "ci_platforms": [
      "linux",
      "mac",
      "posix",
      "windows"
    ],
    "cpu_cost": 1.0,
    "exclude_configs": [],
    "exclude_iomgrs": [],
    "flaky": false,
    "gtest": true,
    "language": "c++",
    "name": "try_join_test",
    "platforms": [
      "linux",
      "mac",
      "posix",
      "windows"
    ],
    "uses_polling": false
  },
  {
    "args": [],
    "benchmark": false,
    "ci_platforms": [
      "linux",
      "mac",
      "posix",
      "windows"
    ],
    "cpu_cost": 1.0,
    "exclude_configs": [],
    "exclude_iomgrs": [],
    "flaky": false,
    "gtest": true,
    "language": "c++",
    "name": "try_seq_metadata_test",
    "platforms": [
      "linux",
      "mac",
      "posix",
      "windows"
    ],
    "uses_polling": false
  },
  {
    "args": [],
    "benchmark": false,
    "ci_platforms": [
      "linux",
      "mac",
      "posix",
      "windows"
    ],
    "cpu_cost": 1.0,
    "exclude_configs": [],
    "exclude_iomgrs": [],
    "flaky": false,
    "gtest": true,
    "language": "c++",
    "name": "try_seq_test",
    "platforms": [
      "linux",
      "mac",
      "posix",
      "windows"
    ],
    "uses_polling": false
  },
  {
    "args": [],
    "benchmark": false,
    "ci_platforms": [
      "linux",
      "mac",
      "posix",
      "windows"
    ],
    "cpu_cost": 1.0,
    "exclude_configs": [],
    "exclude_iomgrs": [],
    "flaky": false,
    "gtest": true,
    "language": "c++",
    "name": "unique_type_name_test",
    "platforms": [
      "linux",
      "mac",
      "posix",
      "windows"
    ],
    "uses_polling": false
  },
  {
    "args": [],
    "benchmark": false,
    "ci_platforms": [
      "linux",
      "mac",
      "posix",
      "windows"
    ],
    "cpu_cost": 1.0,
    "exclude_configs": [],
    "exclude_iomgrs": [],
    "flaky": false,
    "gtest": true,
    "language": "c++",
    "name": "unknown_frame_bad_client_test",
    "platforms": [
      "linux",
      "mac",
      "posix",
      "windows"
    ],
    "uses_polling": true
  },
  {
    "args": [],
    "benchmark": false,
    "ci_platforms": [
      "linux",
      "mac",
      "posix",
      "windows"
    ],
    "cpu_cost": 1.0,
    "exclude_configs": [],
    "exclude_iomgrs": [],
    "flaky": false,
    "gtest": true,
    "language": "c++",
    "name": "uri_parser_test",
    "platforms": [
      "linux",
      "mac",
      "posix",
      "windows"
    ],
    "uses_polling": true
  },
  {
    "args": [],
    "benchmark": false,
    "ci_platforms": [
      "linux",
      "mac",
      "posix",
      "windows"
    ],
    "cpu_cost": 1.0,
    "exclude_configs": [],
    "exclude_iomgrs": [],
    "flaky": false,
    "gtest": true,
    "language": "c++",
    "name": "useful_test",
    "platforms": [
      "linux",
      "mac",
      "posix",
      "windows"
    ],
    "uses_polling": false
  },
  {
    "args": [],
    "benchmark": false,
    "ci_platforms": [
      "linux",
      "mac",
      "posix",
      "windows"
    ],
    "cpu_cost": 1.0,
    "exclude_configs": [],
    "exclude_iomgrs": [],
    "flaky": false,
    "gtest": true,
    "language": "c++",
    "name": "uuid_v4_test",
    "platforms": [
      "linux",
      "mac",
      "posix",
      "windows"
    ],
    "uses_polling": false
  },
  {
    "args": [],
    "benchmark": false,
    "ci_platforms": [
      "linux",
      "mac",
      "posix",
      "windows"
    ],
    "cpu_cost": 1.0,
    "exclude_configs": [],
    "exclude_iomgrs": [],
    "flaky": false,
    "gtest": true,
    "language": "c++",
    "name": "validation_errors_test",
    "platforms": [
      "linux",
      "mac",
      "posix",
      "windows"
    ],
    "uses_polling": true
  },
  {
    "args": [],
    "benchmark": false,
    "ci_platforms": [
      "linux",
      "mac",
      "posix",
      "windows"
    ],
    "cpu_cost": 1.0,
    "exclude_configs": [],
    "exclude_iomgrs": [],
    "flaky": false,
    "gtest": true,
    "language": "c++",
    "name": "varint_test",
    "platforms": [
      "linux",
      "mac",
      "posix",
      "windows"
    ],
    "uses_polling": false
  },
  {
    "args": [],
    "benchmark": false,
    "ci_platforms": [
      "linux",
      "mac",
      "posix"
    ],
    "cpu_cost": 1.0,
    "exclude_configs": [],
    "exclude_iomgrs": [],
    "flaky": false,
    "gtest": true,
    "language": "c++",
    "name": "wakeup_fd_posix_test",
    "platforms": [
      "linux",
      "mac",
      "posix"
    ],
    "uses_polling": true
  },
  {
    "args": [],
    "benchmark": false,
    "ci_platforms": [
      "linux",
      "mac",
      "posix",
      "windows"
    ],
    "cpu_cost": 1.0,
    "exclude_configs": [],
    "exclude_iomgrs": [],
    "flaky": false,
    "gtest": true,
    "language": "c++",
    "name": "weighted_round_robin_config_test",
    "platforms": [
      "linux",
      "mac",
      "posix",
      "windows"
    ],
    "uses_polling": false
  },
  {
    "args": [],
    "benchmark": false,
    "ci_platforms": [
      "linux",
      "mac",
      "posix",
      "windows"
    ],
    "cpu_cost": 1.0,
    "exclude_configs": [],
    "exclude_iomgrs": [],
    "flaky": false,
    "gtest": true,
    "language": "c++",
    "name": "weighted_round_robin_test",
    "platforms": [
      "linux",
      "mac",
      "posix",
      "windows"
    ],
    "uses_polling": false
  },
  {
    "args": [],
    "benchmark": false,
    "ci_platforms": [
      "linux",
      "posix",
      "windows"
    ],
    "cpu_cost": 1.0,
    "exclude_configs": [],
    "exclude_iomgrs": [],
    "flaky": false,
    "gtest": true,
    "language": "c++",
    "name": "win_socket_test",
    "platforms": [
      "linux",
      "posix",
      "windows"
    ],
    "uses_polling": false
  },
  {
    "args": [],
    "benchmark": false,
    "ci_platforms": [
      "linux",
      "mac",
      "posix",
      "windows"
    ],
    "cpu_cost": 1.0,
    "exclude_configs": [],
    "exclude_iomgrs": [],
    "flaky": false,
    "gtest": true,
    "language": "c++",
    "name": "window_overflow_bad_client_test",
    "platforms": [
      "linux",
      "mac",
      "posix",
      "windows"
    ],
    "uses_polling": true
  },
  {
    "args": [],
    "benchmark": false,
    "ci_platforms": [
      "linux",
      "posix",
      "windows"
    ],
    "cpu_cost": 1.0,
    "exclude_configs": [],
    "exclude_iomgrs": [],
    "flaky": false,
    "gtest": true,
    "language": "c++",
    "name": "windows_endpoint_test",
    "platforms": [
      "linux",
      "posix",
      "windows"
    ],
    "uses_polling": false
  },
  {
    "args": [],
    "benchmark": false,
    "ci_platforms": [
      "linux",
      "mac",
      "posix",
      "windows"
    ],
    "cpu_cost": 1.0,
    "exclude_configs": [],
    "exclude_iomgrs": [],
    "flaky": false,
    "gtest": true,
    "language": "c++",
    "name": "wire_reader_test",
    "platforms": [
      "linux",
      "mac",
      "posix",
      "windows"
    ],
    "uses_polling": false
  },
  {
    "args": [],
    "benchmark": false,
    "ci_platforms": [
      "linux",
      "mac",
      "posix",
      "windows"
    ],
    "cpu_cost": 1.0,
    "exclude_configs": [],
    "exclude_iomgrs": [],
    "flaky": false,
    "gtest": true,
    "language": "c++",
    "name": "wire_writer_test",
    "platforms": [
      "linux",
      "mac",
      "posix",
      "windows"
    ],
    "uses_polling": false
  },
  {
    "args": [],
    "benchmark": false,
    "ci_platforms": [
      "linux",
      "mac",
      "posix",
      "windows"
    ],
    "cpu_cost": 1.0,
    "exclude_configs": [],
    "exclude_iomgrs": [],
    "flaky": false,
    "gtest": true,
    "language": "c++",
    "name": "write_buffering_at_end_test",
    "platforms": [
      "linux",
      "mac",
      "posix",
      "windows"
    ],
    "uses_polling": true
  },
  {
    "args": [],
    "benchmark": false,
    "ci_platforms": [
      "linux",
      "mac",
      "posix",
      "windows"
    ],
    "cpu_cost": 1.0,
    "exclude_configs": [],
    "exclude_iomgrs": [],
    "flaky": false,
    "gtest": true,
    "language": "c++",
    "name": "write_buffering_test",
    "platforms": [
      "linux",
      "mac",
      "posix",
      "windows"
    ],
    "uses_polling": true
  },
  {
    "args": [],
    "benchmark": false,
    "ci_platforms": [
      "linux",
      "mac",
      "posix"
    ],
    "cpu_cost": 1.0,
    "exclude_configs": [],
    "exclude_iomgrs": [],
    "flaky": false,
    "gtest": true,
    "language": "c++",
    "name": "writes_per_rpc_test",
    "platforms": [
      "linux",
      "mac",
      "posix"
    ],
    "uses_polling": true
  },
  {
    "args": [],
    "benchmark": false,
    "ci_platforms": [
      "linux",
      "mac",
      "posix",
      "windows"
    ],
    "cpu_cost": 1.0,
    "exclude_configs": [],
    "exclude_iomgrs": [],
    "flaky": false,
    "gtest": true,
    "language": "c++",
    "name": "xds_audit_logger_registry_test",
    "platforms": [
      "linux",
      "mac",
      "posix",
      "windows"
    ],
    "uses_polling": false
  },
  {
    "args": [],
    "benchmark": false,
    "ci_platforms": [
      "linux",
      "mac",
      "posix",
      "windows"
    ],
    "cpu_cost": 1.0,
    "exclude_configs": [],
    "exclude_iomgrs": [],
    "flaky": false,
    "gtest": true,
    "language": "c++",
    "name": "xds_bootstrap_test",
    "platforms": [
      "linux",
      "mac",
      "posix",
      "windows"
    ],
    "uses_polling": false
  },
  {
    "args": [],
    "benchmark": false,
    "ci_platforms": [
      "linux",
      "mac",
      "posix",
      "windows"
    ],
    "cpu_cost": 1.0,
    "exclude_configs": [],
    "exclude_iomgrs": [],
    "flaky": false,
    "gtest": true,
    "language": "c++",
    "name": "xds_certificate_provider_test",
    "platforms": [
      "linux",
      "mac",
      "posix",
      "windows"
    ],
    "uses_polling": false
  },
  {
    "args": [],
    "benchmark": false,
    "ci_platforms": [
      "linux",
      "mac",
      "posix",
      "windows"
    ],
    "cpu_cost": 1.0,
    "exclude_configs": [],
    "exclude_iomgrs": [],
    "flaky": false,
    "gtest": true,
    "language": "c++",
    "name": "xds_client_test",
    "platforms": [
      "linux",
      "mac",
      "posix",
      "windows"
    ],
    "uses_polling": false
  },
  {
    "args": [],
    "benchmark": false,
    "ci_platforms": [
      "linux",
      "mac",
      "posix",
      "windows"
    ],
    "cpu_cost": 1.0,
    "exclude_configs": [],
    "exclude_iomgrs": [],
    "flaky": false,
    "gtest": true,
    "language": "c++",
    "name": "xds_cluster_resource_type_test",
    "platforms": [
      "linux",
      "mac",
      "posix",
      "windows"
    ],
    "uses_polling": false
  },
  {
    "args": [],
    "benchmark": false,
    "ci_platforms": [
      "linux",
      "mac",
      "posix",
      "windows"
    ],
    "cpu_cost": 1.0,
    "exclude_configs": [],
    "exclude_iomgrs": [],
    "flaky": false,
    "gtest": true,
    "language": "c++",
    "name": "xds_common_types_test",
    "platforms": [
      "linux",
      "mac",
      "posix",
      "windows"
    ],
    "uses_polling": false
  },
  {
    "args": [],
    "benchmark": false,
    "ci_platforms": [
      "linux",
      "mac",
      "posix",
      "windows"
    ],
    "cpu_cost": 1.0,
    "exclude_configs": [],
    "exclude_iomgrs": [],
    "flaky": false,
    "gtest": true,
    "language": "c++",
    "name": "xds_credentials_end2end_test",
    "platforms": [
      "linux",
      "mac",
      "posix",
      "windows"
    ],
    "uses_polling": true
  },
  {
    "args": [],
    "benchmark": false,
    "ci_platforms": [
      "linux",
      "mac",
      "posix",
      "windows"
    ],
    "cpu_cost": 1.0,
    "exclude_configs": [],
    "exclude_iomgrs": [],
    "flaky": false,
    "gtest": true,
    "language": "c++",
    "name": "xds_credentials_test",
    "platforms": [
      "linux",
      "mac",
      "posix",
      "windows"
    ],
    "uses_polling": true
  },
  {
    "args": [],
    "benchmark": false,
    "ci_platforms": [
      "linux",
      "mac",
      "posix"
    ],
    "cpu_cost": 1.0,
    "exclude_configs": [],
    "exclude_iomgrs": [],
    "flaky": false,
    "gtest": true,
    "language": "c++",
    "name": "xds_csds_end2end_test",
    "platforms": [
      "linux",
      "mac",
      "posix"
    ],
    "uses_polling": true
  },
  {
    "args": [],
    "benchmark": false,
    "ci_platforms": [
      "linux",
      "mac",
      "posix",
      "windows"
    ],
    "cpu_cost": 1.0,
    "exclude_configs": [],
    "exclude_iomgrs": [],
    "flaky": false,
    "gtest": true,
    "language": "c++",
    "name": "xds_endpoint_resource_type_test",
    "platforms": [
      "linux",
      "mac",
      "posix",
      "windows"
    ],
    "uses_polling": false
  },
  {
    "args": [],
    "benchmark": false,
    "ci_platforms": [
      "linux",
      "mac",
      "posix",
      "windows"
    ],
    "cpu_cost": 1.0,
    "exclude_configs": [],
    "exclude_iomgrs": [],
    "flaky": false,
    "gtest": true,
    "language": "c++",
    "name": "xds_http_filters_test",
    "platforms": [
      "linux",
      "mac",
      "posix",
      "windows"
    ],
    "uses_polling": false
  },
  {
    "args": [],
    "benchmark": false,
    "ci_platforms": [
      "linux",
      "mac",
      "posix",
      "windows"
    ],
    "cpu_cost": 1.0,
    "exclude_configs": [],
    "exclude_iomgrs": [],
    "flaky": false,
    "gtest": true,
    "language": "c++",
    "name": "xds_interop_server_test",
    "platforms": [
      "linux",
      "mac",
      "posix",
      "windows"
    ],
    "uses_polling": true
  },
  {
    "args": [],
    "benchmark": false,
    "ci_platforms": [
      "linux",
      "mac",
      "posix",
      "windows"
    ],
    "cpu_cost": 1.0,
    "exclude_configs": [],
    "exclude_iomgrs": [],
    "flaky": false,
    "gtest": true,
    "language": "c++",
    "name": "xds_lb_policy_registry_test",
    "platforms": [
      "linux",
      "mac",
      "posix",
      "windows"
    ],
    "uses_polling": false
  },
  {
    "args": [],
    "benchmark": false,
    "ci_platforms": [
      "linux",
      "mac",
      "posix",
      "windows"
    ],
    "cpu_cost": 1.0,
    "exclude_configs": [],
    "exclude_iomgrs": [],
    "flaky": false,
    "gtest": true,
    "language": "c++",
    "name": "xds_listener_resource_type_test",
    "platforms": [
      "linux",
      "mac",
      "posix",
      "windows"
    ],
    "uses_polling": false
  },
  {
    "args": [],
    "benchmark": false,
    "ci_platforms": [
      "linux",
      "mac",
      "posix"
    ],
    "cpu_cost": 1.0,
    "exclude_configs": [],
    "exclude_iomgrs": [],
    "flaky": false,
    "gtest": true,
    "language": "c++",
    "name": "xds_override_host_end2end_test",
    "platforms": [
      "linux",
      "mac",
      "posix"
    ],
    "uses_polling": true
  },
  {
    "args": [],
    "benchmark": false,
    "ci_platforms": [
      "linux",
      "mac",
      "posix",
      "windows"
    ],
    "cpu_cost": 1.0,
    "exclude_configs": [],
    "exclude_iomgrs": [],
    "flaky": false,
    "gtest": true,
    "language": "c++",
    "name": "xds_override_host_lb_config_parser_test",
    "platforms": [
      "linux",
      "mac",
      "posix",
      "windows"
    ],
    "uses_polling": false
  },
  {
    "args": [],
    "benchmark": false,
    "ci_platforms": [
      "linux",
      "mac",
      "posix",
      "windows"
    ],
    "cpu_cost": 1.0,
    "exclude_configs": [],
    "exclude_iomgrs": [],
    "flaky": false,
    "gtest": true,
    "language": "c++",
    "name": "xds_override_host_test",
    "platforms": [
      "linux",
      "mac",
      "posix",
      "windows"
    ],
    "uses_polling": false
  },
  {
    "args": [],
    "benchmark": false,
    "ci_platforms": [
      "linux",
      "mac",
      "posix"
    ],
    "cpu_cost": 1.0,
    "exclude_configs": [],
    "exclude_iomgrs": [],
    "flaky": false,
    "gtest": true,
    "language": "c++",
    "name": "xds_rls_end2end_test",
    "platforms": [
      "linux",
      "mac",
      "posix"
    ],
    "uses_polling": true
  },
  {
    "args": [],
    "benchmark": false,
    "ci_platforms": [
      "linux",
      "mac",
      "posix",
      "windows"
    ],
    "cpu_cost": 1.0,
    "exclude_configs": [],
    "exclude_iomgrs": [],
    "flaky": false,
    "gtest": true,
    "language": "c++",
    "name": "xds_route_config_resource_type_test",
    "platforms": [
      "linux",
      "mac",
      "posix",
      "windows"
    ],
    "uses_polling": false
  },
  {
    "args": [],
    "benchmark": false,
    "ci_platforms": [
      "linux",
      "mac",
      "posix"
    ],
    "cpu_cost": 1.0,
    "exclude_configs": [],
    "exclude_iomgrs": [],
    "flaky": false,
    "gtest": true,
    "language": "c++",
    "name": "xds_wrr_end2end_test",
    "platforms": [
      "linux",
      "mac",
      "posix"
    ],
    "uses_polling": true
  },
  {
    "args": [],
    "boringssl": true,
    "ci_platforms": [
      "linux",
      "mac",
      "posix",
      "windows"
    ],
    "cpu_cost": 1.0,
    "defaults": "boringssl",
    "exclude_configs": [
      "asan",
      "ubsan"
    ],
    "flaky": false,
    "gtest": true,
    "language": "c++",
    "name": "boringssl_ssl_test",
    "platforms": [
      "linux",
      "mac",
      "posix",
      "windows"
    ]
  },
  {
    "args": [],
    "boringssl": true,
    "ci_platforms": [
      "linux",
      "mac",
      "posix",
      "windows"
    ],
    "cpu_cost": 1.0,
    "defaults": "boringssl",
    "exclude_configs": [
      "asan",
      "ubsan"
    ],
    "flaky": false,
    "gtest": true,
    "language": "c++",
    "name": "boringssl_crypto_test",
    "platforms": [
      "linux",
      "mac",
      "posix",
      "windows"
    ]
  }
]<|MERGE_RESOLUTION|>--- conflicted
+++ resolved
@@ -2886,343 +2886,339 @@
     "flaky": false,
     "gtest": true,
     "language": "c++",
-<<<<<<< HEAD
     "name": "empty_batch_test",
-=======
+    "platforms": [
+      "linux",
+      "mac",
+      "posix",
+      "windows"
+    ],
+    "uses_polling": true
+  },
+  {
+    "args": [],
+    "benchmark": false,
+    "ci_platforms": [
+      "linux",
+      "mac",
+      "posix",
+      "windows"
+    ],
+    "cpu_cost": 1.0,
+    "exclude_configs": [],
+    "exclude_iomgrs": [],
+    "flaky": false,
+    "gtest": true,
+    "language": "c++",
+    "name": "endpoint_binder_pool_test",
+    "platforms": [
+      "linux",
+      "mac",
+      "posix",
+      "windows"
+    ],
+    "uses_polling": false
+  },
+  {
+    "args": [],
+    "benchmark": false,
+    "ci_platforms": [
+      "linux",
+      "mac",
+      "posix",
+      "windows"
+    ],
+    "cpu_cost": 1.0,
+    "exclude_configs": [],
+    "exclude_iomgrs": [],
+    "flaky": false,
+    "gtest": true,
+    "language": "c++",
+    "name": "endpoint_config_test",
+    "platforms": [
+      "linux",
+      "mac",
+      "posix",
+      "windows"
+    ],
+    "uses_polling": false
+  },
+  {
+    "args": [],
+    "benchmark": false,
+    "ci_platforms": [
+      "linux",
+      "mac",
+      "posix",
+      "windows"
+    ],
+    "cpu_cost": 1.0,
+    "exclude_configs": [],
+    "exclude_iomgrs": [],
+    "flaky": false,
+    "gtest": true,
+    "language": "c++",
+    "name": "endpoint_pair_test",
+    "platforms": [
+      "linux",
+      "mac",
+      "posix",
+      "windows"
+    ],
+    "uses_polling": true
+  },
+  {
+    "args": [],
+    "benchmark": false,
+    "ci_platforms": [
+      "linux",
+      "mac",
+      "posix",
+      "windows"
+    ],
+    "cpu_cost": 1.0,
+    "exclude_configs": [],
+    "exclude_iomgrs": [],
+    "flaky": false,
+    "gtest": true,
+    "language": "c++",
+    "name": "env_test",
+    "platforms": [
+      "linux",
+      "mac",
+      "posix",
+      "windows"
+    ],
+    "uses_polling": false
+  },
+  {
+    "args": [],
+    "benchmark": false,
+    "ci_platforms": [
+      "linux",
+      "mac",
+      "posix",
+      "windows"
+    ],
+    "cpu_cost": 1.0,
+    "exclude_configs": [],
+    "exclude_iomgrs": [],
+    "flaky": false,
+    "gtest": true,
+    "language": "c++",
+    "name": "error_details_test",
+    "platforms": [
+      "linux",
+      "mac",
+      "posix",
+      "windows"
+    ],
+    "uses_polling": true
+  },
+  {
+    "args": [],
+    "benchmark": false,
+    "ci_platforms": [
+      "linux",
+      "mac",
+      "posix",
+      "windows"
+    ],
+    "cpu_cost": 1.0,
+    "exclude_configs": [],
+    "exclude_iomgrs": [],
+    "flaky": false,
+    "gtest": true,
+    "language": "c++",
+    "name": "error_test",
+    "platforms": [
+      "linux",
+      "mac",
+      "posix",
+      "windows"
+    ],
+    "uses_polling": false
+  },
+  {
+    "args": [],
+    "benchmark": false,
+    "ci_platforms": [
+      "linux",
+      "mac",
+      "posix",
+      "windows"
+    ],
+    "cpu_cost": 1.0,
+    "exclude_configs": [],
+    "exclude_iomgrs": [],
+    "flaky": false,
+    "gtest": true,
+    "language": "c++",
+    "name": "error_utils_test",
+    "platforms": [
+      "linux",
+      "mac",
+      "posix",
+      "windows"
+    ],
+    "uses_polling": true
+  },
+  {
+    "args": [],
+    "benchmark": false,
+    "ci_platforms": [
+      "linux",
+      "mac",
+      "posix",
+      "windows"
+    ],
+    "cpu_cost": 1.0,
+    "exclude_configs": [],
+    "exclude_iomgrs": [],
+    "flaky": false,
+    "gtest": true,
+    "language": "c++",
+    "name": "evaluate_args_test",
+    "platforms": [
+      "linux",
+      "mac",
+      "posix",
+      "windows"
+    ],
+    "uses_polling": true
+  },
+  {
+    "args": [],
+    "benchmark": false,
+    "ci_platforms": [
+      "linux",
+      "mac",
+      "posix",
+      "windows"
+    ],
+    "cpu_cost": 1.0,
+    "exclude_configs": [],
+    "exclude_iomgrs": [],
+    "flaky": false,
+    "gtest": true,
+    "language": "c++",
+    "name": "event_engine_wakeup_scheduler_test",
+    "platforms": [
+      "linux",
+      "mac",
+      "posix",
+      "windows"
+    ],
+    "uses_polling": false
+  },
+  {
+    "args": [],
+    "benchmark": false,
+    "ci_platforms": [
+      "linux",
+      "mac",
+      "posix"
+    ],
+    "cpu_cost": 1.0,
+    "exclude_configs": [],
+    "exclude_iomgrs": [],
+    "flaky": false,
+    "gtest": true,
+    "language": "c++",
+    "name": "event_poller_posix_test",
+    "platforms": [
+      "linux",
+      "mac",
+      "posix"
+    ],
+    "uses_polling": true
+  },
+  {
+    "args": [],
+    "benchmark": false,
+    "ci_platforms": [
+      "linux",
+      "mac",
+      "posix"
+    ],
+    "cpu_cost": 1.0,
+    "exclude_configs": [],
+    "exclude_iomgrs": [],
+    "flaky": false,
+    "gtest": true,
+    "language": "c++",
+    "name": "examine_stack_test",
+    "platforms": [
+      "linux",
+      "mac",
+      "posix"
+    ],
+    "uses_polling": false
+  },
+  {
+    "args": [],
+    "benchmark": false,
+    "ci_platforms": [
+      "linux",
+      "mac",
+      "posix",
+      "windows"
+    ],
+    "cpu_cost": 1.0,
+    "exclude_configs": [],
+    "exclude_iomgrs": [],
+    "flaky": false,
+    "gtest": true,
+    "language": "c++",
+    "name": "exception_test",
+    "platforms": [
+      "linux",
+      "mac",
+      "posix",
+      "windows"
+    ],
+    "uses_polling": true
+  },
+  {
+    "args": [],
+    "benchmark": false,
+    "ci_platforms": [
+      "linux",
+      "mac",
+      "posix",
+      "windows"
+    ],
+    "cpu_cost": 1.0,
+    "exclude_configs": [],
+    "exclude_iomgrs": [],
+    "flaky": false,
+    "gtest": true,
+    "language": "c++",
+    "name": "exec_ctx_wakeup_scheduler_test",
+    "platforms": [
+      "linux",
+      "mac",
+      "posix",
+      "windows"
+    ],
+    "uses_polling": false
+  },
+  {
+    "args": [],
+    "benchmark": false,
+    "ci_platforms": [
+      "linux",
+      "mac",
+      "posix",
+      "windows"
+    ],
+    "cpu_cost": 1.0,
+    "exclude_configs": [],
+    "exclude_iomgrs": [],
+    "flaky": false,
+    "gtest": true,
+    "language": "c++",
     "name": "experiments_test",
-    "platforms": [
-      "linux",
-      "mac",
-      "posix",
-      "windows"
-    ],
-    "uses_polling": false
-  },
-  {
-    "args": [],
-    "benchmark": false,
-    "ci_platforms": [
-      "linux",
-      "mac",
-      "posix",
-      "windows"
-    ],
-    "cpu_cost": 1.0,
-    "exclude_configs": [],
-    "exclude_iomgrs": [],
-    "flaky": false,
-    "gtest": true,
-    "language": "c++",
-    "name": "factory_test",
->>>>>>> 17f51f30
-    "platforms": [
-      "linux",
-      "mac",
-      "posix",
-      "windows"
-    ],
-    "uses_polling": true
-  },
-  {
-    "args": [],
-    "benchmark": false,
-    "ci_platforms": [
-      "linux",
-      "mac",
-      "posix",
-      "windows"
-    ],
-    "cpu_cost": 1.0,
-    "exclude_configs": [],
-    "exclude_iomgrs": [],
-    "flaky": false,
-    "gtest": true,
-    "language": "c++",
-    "name": "endpoint_binder_pool_test",
-    "platforms": [
-      "linux",
-      "mac",
-      "posix",
-      "windows"
-    ],
-    "uses_polling": false
-  },
-  {
-    "args": [],
-    "benchmark": false,
-    "ci_platforms": [
-      "linux",
-      "mac",
-      "posix",
-      "windows"
-    ],
-    "cpu_cost": 1.0,
-    "exclude_configs": [],
-    "exclude_iomgrs": [],
-    "flaky": false,
-    "gtest": true,
-    "language": "c++",
-    "name": "endpoint_config_test",
-    "platforms": [
-      "linux",
-      "mac",
-      "posix",
-      "windows"
-    ],
-    "uses_polling": false
-  },
-  {
-    "args": [],
-    "benchmark": false,
-    "ci_platforms": [
-      "linux",
-      "mac",
-      "posix",
-      "windows"
-    ],
-    "cpu_cost": 1.0,
-    "exclude_configs": [],
-    "exclude_iomgrs": [],
-    "flaky": false,
-    "gtest": true,
-    "language": "c++",
-    "name": "endpoint_pair_test",
-    "platforms": [
-      "linux",
-      "mac",
-      "posix",
-      "windows"
-    ],
-    "uses_polling": true
-  },
-  {
-    "args": [],
-    "benchmark": false,
-    "ci_platforms": [
-      "linux",
-      "mac",
-      "posix",
-      "windows"
-    ],
-    "cpu_cost": 1.0,
-    "exclude_configs": [],
-    "exclude_iomgrs": [],
-    "flaky": false,
-    "gtest": true,
-    "language": "c++",
-    "name": "env_test",
-    "platforms": [
-      "linux",
-      "mac",
-      "posix",
-      "windows"
-    ],
-    "uses_polling": false
-  },
-  {
-    "args": [],
-    "benchmark": false,
-    "ci_platforms": [
-      "linux",
-      "mac",
-      "posix",
-      "windows"
-    ],
-    "cpu_cost": 1.0,
-    "exclude_configs": [],
-    "exclude_iomgrs": [],
-    "flaky": false,
-    "gtest": true,
-    "language": "c++",
-    "name": "error_details_test",
-    "platforms": [
-      "linux",
-      "mac",
-      "posix",
-      "windows"
-    ],
-    "uses_polling": true
-  },
-  {
-    "args": [],
-    "benchmark": false,
-    "ci_platforms": [
-      "linux",
-      "mac",
-      "posix",
-      "windows"
-    ],
-    "cpu_cost": 1.0,
-    "exclude_configs": [],
-    "exclude_iomgrs": [],
-    "flaky": false,
-    "gtest": true,
-    "language": "c++",
-    "name": "error_test",
-    "platforms": [
-      "linux",
-      "mac",
-      "posix",
-      "windows"
-    ],
-    "uses_polling": false
-  },
-  {
-    "args": [],
-    "benchmark": false,
-    "ci_platforms": [
-      "linux",
-      "mac",
-      "posix",
-      "windows"
-    ],
-    "cpu_cost": 1.0,
-    "exclude_configs": [],
-    "exclude_iomgrs": [],
-    "flaky": false,
-    "gtest": true,
-    "language": "c++",
-    "name": "error_utils_test",
-    "platforms": [
-      "linux",
-      "mac",
-      "posix",
-      "windows"
-    ],
-    "uses_polling": true
-  },
-  {
-    "args": [],
-    "benchmark": false,
-    "ci_platforms": [
-      "linux",
-      "mac",
-      "posix",
-      "windows"
-    ],
-    "cpu_cost": 1.0,
-    "exclude_configs": [],
-    "exclude_iomgrs": [],
-    "flaky": false,
-    "gtest": true,
-    "language": "c++",
-    "name": "evaluate_args_test",
-    "platforms": [
-      "linux",
-      "mac",
-      "posix",
-      "windows"
-    ],
-    "uses_polling": true
-  },
-  {
-    "args": [],
-    "benchmark": false,
-    "ci_platforms": [
-      "linux",
-      "mac",
-      "posix",
-      "windows"
-    ],
-    "cpu_cost": 1.0,
-    "exclude_configs": [],
-    "exclude_iomgrs": [],
-    "flaky": false,
-    "gtest": true,
-    "language": "c++",
-    "name": "event_engine_wakeup_scheduler_test",
-    "platforms": [
-      "linux",
-      "mac",
-      "posix",
-      "windows"
-    ],
-    "uses_polling": false
-  },
-  {
-    "args": [],
-    "benchmark": false,
-    "ci_platforms": [
-      "linux",
-      "mac",
-      "posix"
-    ],
-    "cpu_cost": 1.0,
-    "exclude_configs": [],
-    "exclude_iomgrs": [],
-    "flaky": false,
-    "gtest": true,
-    "language": "c++",
-    "name": "event_poller_posix_test",
-    "platforms": [
-      "linux",
-      "mac",
-      "posix"
-    ],
-    "uses_polling": true
-  },
-  {
-    "args": [],
-    "benchmark": false,
-    "ci_platforms": [
-      "linux",
-      "mac",
-      "posix"
-    ],
-    "cpu_cost": 1.0,
-    "exclude_configs": [],
-    "exclude_iomgrs": [],
-    "flaky": false,
-    "gtest": true,
-    "language": "c++",
-    "name": "examine_stack_test",
-    "platforms": [
-      "linux",
-      "mac",
-      "posix"
-    ],
-    "uses_polling": false
-  },
-  {
-    "args": [],
-    "benchmark": false,
-    "ci_platforms": [
-      "linux",
-      "mac",
-      "posix",
-      "windows"
-    ],
-    "cpu_cost": 1.0,
-    "exclude_configs": [],
-    "exclude_iomgrs": [],
-    "flaky": false,
-    "gtest": true,
-    "language": "c++",
-    "name": "exception_test",
-    "platforms": [
-      "linux",
-      "mac",
-      "posix",
-      "windows"
-    ],
-    "uses_polling": true
-  },
-  {
-    "args": [],
-    "benchmark": false,
-    "ci_platforms": [
-      "linux",
-      "mac",
-      "posix",
-      "windows"
-    ],
-    "cpu_cost": 1.0,
-    "exclude_configs": [],
-    "exclude_iomgrs": [],
-    "flaky": false,
-    "gtest": true,
-    "language": "c++",
-    "name": "exec_ctx_wakeup_scheduler_test",
     "platforms": [
       "linux",
       "mac",
