

[
  {
    "args": [],
    "benchmark": false,
    "ci_platforms": [
      "linux",
      "mac",
      "posix",
      "windows"
    ],
    "cpu_cost": 1.0,
    "exclude_configs": [],
    "exclude_iomgrs": [],
    "flaky": false,
    "gtest": false,
    "language": "c",
    "name": "alloc_test",
    "platforms": [
      "linux",
      "mac",
      "posix",
      "windows"
    ],
    "uses_polling": false
  },
  {
    "args": [],
    "benchmark": false,
    "ci_platforms": [
      "linux",
      "mac",
      "posix",
      "windows"
    ],
    "cpu_cost": 1.0,
    "exclude_configs": [],
    "exclude_iomgrs": [],
    "flaky": false,
    "gtest": false,
    "language": "c",
    "name": "alpn_test",
    "platforms": [
      "linux",
      "mac",
      "posix",
      "windows"
    ],
    "uses_polling": true
  },
  {
    "args": [],
    "benchmark": false,
    "ci_platforms": [
      "linux",
      "mac",
      "posix",
      "windows"
    ],
    "cpu_cost": 1.0,
    "exclude_configs": [],
    "exclude_iomgrs": [],
    "flaky": false,
    "gtest": false,
    "language": "c",
    "name": "alts_counter_test",
    "platforms": [
      "linux",
      "mac",
      "posix",
      "windows"
    ],
    "uses_polling": true
  },
  {
    "args": [],
    "benchmark": false,
    "ci_platforms": [
      "linux",
      "mac",
      "posix",
      "windows"
    ],
    "cpu_cost": 1.0,
    "exclude_configs": [],
    "exclude_iomgrs": [],
    "flaky": false,
    "gtest": false,
    "language": "c",
    "name": "alts_crypt_test",
    "platforms": [
      "linux",
      "mac",
      "posix",
      "windows"
    ],
    "uses_polling": true
  },
  {
    "args": [],
    "benchmark": false,
    "ci_platforms": [
      "linux",
      "mac",
      "posix",
      "windows"
    ],
    "cpu_cost": 1.0,
    "exclude_configs": [],
    "exclude_iomgrs": [],
    "flaky": false,
    "gtest": false,
    "language": "c",
    "name": "alts_crypter_test",
    "platforms": [
      "linux",
      "mac",
      "posix",
      "windows"
    ],
    "uses_polling": true
  },
  {
    "args": [],
    "benchmark": false,
    "ci_platforms": [
      "linux",
      "mac",
      "posix",
      "windows"
    ],
    "cpu_cost": 1.0,
    "exclude_configs": [],
    "exclude_iomgrs": [],
    "flaky": false,
    "gtest": false,
    "language": "c",
    "name": "alts_frame_protector_test",
    "platforms": [
      "linux",
      "mac",
      "posix",
      "windows"
    ],
    "uses_polling": true
  },
  {
    "args": [],
    "benchmark": false,
    "ci_platforms": [
      "linux",
      "mac",
      "posix",
      "windows"
    ],
    "cpu_cost": 1.0,
    "exclude_configs": [],
    "exclude_iomgrs": [],
    "flaky": false,
    "gtest": false,
    "language": "c",
    "name": "alts_grpc_record_protocol_test",
    "platforms": [
      "linux",
      "mac",
      "posix",
      "windows"
    ],
    "uses_polling": true
  },
  {
    "args": [],
    "benchmark": false,
    "ci_platforms": [
      "linux",
      "mac",
      "posix",
      "windows"
    ],
    "cpu_cost": 1.0,
    "exclude_configs": [],
    "exclude_iomgrs": [],
    "flaky": false,
    "gtest": false,
    "language": "c",
    "name": "alts_handshaker_client_test",
    "platforms": [
      "linux",
      "mac",
      "posix",
      "windows"
    ],
    "uses_polling": true
  },
  {
    "args": [],
    "benchmark": false,
    "ci_platforms": [
      "linux",
      "mac",
      "posix",
      "windows"
    ],
    "cpu_cost": 1.0,
    "exclude_configs": [],
    "exclude_iomgrs": [],
    "flaky": false,
    "gtest": false,
    "language": "c",
    "name": "alts_iovec_record_protocol_test",
    "platforms": [
      "linux",
      "mac",
      "posix",
      "windows"
    ],
    "uses_polling": true
  },
  {
    "args": [],
    "benchmark": false,
    "ci_platforms": [
      "linux",
      "mac",
      "posix",
      "windows"
    ],
    "cpu_cost": 1.0,
    "exclude_configs": [],
    "exclude_iomgrs": [],
    "flaky": false,
    "gtest": false,
    "language": "c",
    "name": "alts_security_connector_test",
    "platforms": [
      "linux",
      "mac",
      "posix",
      "windows"
    ],
    "uses_polling": true
  },
  {
    "args": [],
    "benchmark": false,
    "ci_platforms": [
      "linux",
      "mac",
      "posix",
      "windows"
    ],
    "cpu_cost": 1.0,
    "exclude_configs": [],
    "exclude_iomgrs": [],
    "flaky": false,
    "gtest": false,
    "language": "c",
    "name": "alts_tsi_handshaker_test",
    "platforms": [
      "linux",
      "mac",
      "posix",
      "windows"
    ],
    "uses_polling": true
  },
  {
    "args": [],
    "benchmark": false,
    "ci_platforms": [
      "linux",
      "mac",
      "posix",
      "windows"
    ],
    "cpu_cost": 1.0,
    "exclude_configs": [],
    "exclude_iomgrs": [],
    "flaky": false,
    "gtest": false,
    "language": "c",
    "name": "alts_tsi_utils_test",
    "platforms": [
      "linux",
      "mac",
      "posix",
      "windows"
    ],
    "uses_polling": true
  },
  {
    "args": [],
    "benchmark": false,
    "ci_platforms": [
      "linux",
      "mac",
      "posix",
      "windows"
    ],
    "cpu_cost": 1.0,
    "exclude_configs": [],
    "exclude_iomgrs": [],
    "flaky": false,
    "gtest": false,
    "language": "c",
    "name": "alts_zero_copy_grpc_protector_test",
    "platforms": [
      "linux",
      "mac",
      "posix",
      "windows"
    ],
    "uses_polling": true
  },
  {
    "args": [],
    "benchmark": false,
    "ci_platforms": [
      "linux",
      "mac",
      "posix",
      "windows"
    ],
    "cpu_cost": 1.0,
    "exclude_configs": [],
    "exclude_iomgrs": [],
    "flaky": false,
    "gtest": false,
    "language": "c",
    "name": "arena_test",
    "platforms": [
      "linux",
      "mac",
      "posix",
      "windows"
    ],
    "uses_polling": false
  },
  {
    "args": [],
    "benchmark": false,
    "ci_platforms": [
      "linux",
      "mac",
      "posix",
      "windows"
    ],
    "cpu_cost": 1.0,
    "exclude_configs": [],
    "exclude_iomgrs": [],
    "flaky": false,
    "gtest": false,
    "language": "c",
    "name": "auth_context_test",
    "platforms": [
      "linux",
      "mac",
      "posix",
      "windows"
    ],
    "uses_polling": false
  },
  {
    "args": [],
    "benchmark": false,
    "ci_platforms": [
      "linux",
      "mac",
      "posix",
      "windows"
    ],
    "cpu_cost": 1.0,
    "exclude_configs": [],
    "exclude_iomgrs": [],
    "flaky": false,
    "gtest": false,
    "language": "c",
    "name": "b64_test",
    "platforms": [
      "linux",
      "mac",
      "posix",
      "windows"
    ],
    "uses_polling": false
  },
  {
    "args": [],
    "benchmark": false,
    "ci_platforms": [
      "linux",
      "mac",
      "posix",
      "windows"
    ],
    "cpu_cost": 1.0,
    "exclude_configs": [],
    "exclude_iomgrs": [],
    "flaky": false,
    "gtest": false,
    "language": "c",
    "name": "bad_server_response_test",
    "platforms": [
      "linux",
      "mac",
      "posix",
      "windows"
    ],
    "uses_polling": true
  },
  {
    "args": [],
    "benchmark": false,
    "ci_platforms": [
      "linux",
      "mac",
      "posix"
    ],
    "cpu_cost": 1.0,
    "exclude_configs": [],
    "exclude_iomgrs": [],
    "flaky": false,
    "gtest": false,
    "language": "c",
    "name": "bad_ssl_alpn_test",
    "platforms": [
      "linux",
      "mac",
      "posix"
    ],
    "uses_polling": true
  },
  {
    "args": [],
    "benchmark": false,
    "ci_platforms": [
      "linux",
      "mac",
      "posix"
    ],
    "cpu_cost": 1.0,
    "exclude_configs": [],
    "exclude_iomgrs": [],
    "flaky": false,
    "gtest": false,
    "language": "c",
    "name": "bad_ssl_cert_test",
    "platforms": [
      "linux",
      "mac",
      "posix"
    ],
    "uses_polling": true
  },
  {
    "args": [],
    "benchmark": false,
    "ci_platforms": [
      "linux",
      "mac",
      "posix",
      "windows"
    ],
    "cpu_cost": 1.0,
    "exclude_configs": [],
    "exclude_iomgrs": [],
    "flaky": false,
    "gtest": false,
    "language": "c",
    "name": "bin_decoder_test",
    "platforms": [
      "linux",
      "mac",
      "posix",
      "windows"
    ],
    "uses_polling": false
  },
  {
    "args": [],
    "benchmark": false,
    "ci_platforms": [
      "linux",
      "mac",
      "posix",
      "windows"
    ],
    "cpu_cost": 1.0,
    "exclude_configs": [],
    "exclude_iomgrs": [],
    "flaky": false,
    "gtest": false,
    "language": "c",
    "name": "bin_encoder_test",
    "platforms": [
      "linux",
      "mac",
      "posix",
      "windows"
    ],
    "uses_polling": false
  },
  {
    "args": [],
    "benchmark": false,
    "ci_platforms": [
      "linux",
      "mac",
      "posix",
      "windows"
    ],
    "cpu_cost": 1.0,
    "exclude_configs": [],
    "exclude_iomgrs": [],
    "flaky": false,
    "gtest": false,
    "language": "c",
    "name": "buffer_list_test",
    "platforms": [
      "linux",
      "mac",
      "posix",
      "windows"
    ],
    "uses_polling": true
  },
  {
    "args": [],
    "benchmark": false,
    "ci_platforms": [
      "linux",
      "mac",
      "posix",
      "windows"
    ],
    "cpu_cost": 1.0,
    "exclude_configs": [],
    "exclude_iomgrs": [],
    "flaky": false,
    "gtest": false,
    "language": "c",
    "name": "channel_args_test",
    "platforms": [
      "linux",
      "mac",
      "posix",
      "windows"
    ],
    "uses_polling": false
  },
  {
    "args": [],
    "benchmark": false,
    "ci_platforms": [
      "linux",
      "mac",
      "posix",
      "windows"
    ],
    "cpu_cost": 1.0,
    "exclude_configs": [],
    "exclude_iomgrs": [],
    "flaky": false,
    "gtest": false,
    "language": "c",
    "name": "channel_create_test",
    "platforms": [
      "linux",
      "mac",
      "posix",
      "windows"
    ],
    "uses_polling": true
  },
  {
    "args": [],
    "benchmark": false,
    "ci_platforms": [
      "linux",
      "mac",
      "posix",
      "windows"
    ],
    "cpu_cost": 1.0,
    "exclude_configs": [],
    "exclude_iomgrs": [],
    "flaky": false,
    "gtest": false,
    "language": "c",
    "name": "channel_stack_test",
    "platforms": [
      "linux",
      "mac",
      "posix",
      "windows"
    ],
    "uses_polling": false
  },
  {
    "args": [],
    "benchmark": false,
    "ci_platforms": [
      "linux",
      "mac",
      "posix",
      "windows"
    ],
    "cpu_cost": 1.0,
    "exclude_configs": [],
    "exclude_iomgrs": [],
    "flaky": false,
    "gtest": false,
    "language": "c",
    "name": "check_gcp_environment_linux_test",
    "platforms": [
      "linux",
      "mac",
      "posix",
      "windows"
    ],
    "uses_polling": true
  },
  {
    "args": [],
    "benchmark": false,
    "ci_platforms": [
      "linux",
      "mac",
      "posix",
      "windows"
    ],
    "cpu_cost": 1.0,
    "exclude_configs": [],
    "exclude_iomgrs": [],
    "flaky": false,
    "gtest": false,
    "language": "c",
    "name": "check_gcp_environment_windows_test",
    "platforms": [
      "linux",
      "mac",
      "posix",
      "windows"
    ],
    "uses_polling": true
  },
  {
    "args": [],
    "benchmark": false,
    "ci_platforms": [
      "linux",
      "mac",
      "posix"
    ],
    "cpu_cost": 1.0,
    "exclude_configs": [],
    "exclude_iomgrs": [],
    "flaky": false,
    "gtest": false,
    "language": "c",
    "name": "client_ssl_test",
    "platforms": [
      "linux",
      "mac",
      "posix"
    ],
    "uses_polling": true
  },
  {
    "args": [],
    "benchmark": false,
    "ci_platforms": [
      "linux",
      "mac",
      "posix",
      "windows"
    ],
    "cpu_cost": 1.0,
    "exclude_configs": [],
    "exclude_iomgrs": [],
    "flaky": false,
    "gtest": false,
    "language": "c",
    "name": "cmdline_test",
    "platforms": [
      "linux",
      "mac",
      "posix",
      "windows"
    ],
    "uses_polling": false
  },
  {
    "args": [],
    "benchmark": false,
    "ci_platforms": [
      "linux",
      "mac",
      "posix"
    ],
    "cpu_cost": 1.0,
    "exclude_configs": [],
    "exclude_iomgrs": [],
    "flaky": false,
    "gtest": false,
    "language": "c",
    "name": "combiner_test",
    "platforms": [
      "linux",
      "mac",
      "posix"
    ],
    "uses_polling": true
  },
  {
    "args": [],
    "benchmark": false,
    "ci_platforms": [
      "linux",
      "mac",
      "posix",
      "windows"
    ],
    "cpu_cost": 1.0,
    "exclude_configs": [],
    "exclude_iomgrs": [],
    "flaky": false,
    "gtest": false,
    "language": "c",
    "name": "compression_test",
    "platforms": [
      "linux",
      "mac",
      "posix",
      "windows"
    ],
    "uses_polling": false
  },
  {
    "args": [],
    "benchmark": false,
    "ci_platforms": [
      "linux",
      "mac",
      "posix",
      "windows"
    ],
    "cpu_cost": 1.0,
    "exclude_configs": [],
    "exclude_iomgrs": [],
    "flaky": false,
    "gtest": false,
    "language": "c",
    "name": "concurrent_connectivity_test",
    "platforms": [
      "linux",
      "mac",
      "posix",
      "windows"
    ],
    "uses_polling": true
  },
  {
    "args": [],
    "benchmark": false,
    "ci_platforms": [
      "linux",
      "mac",
      "posix",
      "windows"
    ],
    "cpu_cost": 1.0,
    "exclude_configs": [],
    "exclude_iomgrs": [],
    "flaky": false,
    "gtest": false,
    "language": "c",
    "name": "connection_refused_test",
    "platforms": [
      "linux",
      "mac",
      "posix",
      "windows"
    ],
    "uses_polling": true
  },
  {
    "args": [],
    "benchmark": false,
    "ci_platforms": [
      "linux",
      "mac",
      "posix",
      "windows"
    ],
    "cpu_cost": 1.0,
    "exclude_configs": [],
    "exclude_iomgrs": [],
    "flaky": false,
    "gtest": false,
    "language": "c",
    "name": "cpu_test",
    "platforms": [
      "linux",
      "mac",
      "posix",
      "windows"
    ],
    "uses_polling": false
  },
  {
    "args": [
      "--resolver=ares"
    ],
    "benchmark": false,
    "ci_platforms": [
      "linux",
      "mac",
      "posix",
      "windows"
    ],
    "cpu_cost": 1.0,
    "exclude_configs": [],
    "exclude_iomgrs": [],
    "flaky": false,
    "gtest": false,
    "language": "c",
    "name": "dns_resolver_connectivity_using_ares_test",
    "platforms": [
      "linux",
      "mac",
      "posix",
      "windows"
    ],
    "uses_polling": true
  },
  {
    "args": [
      "--resolver=native"
    ],
    "benchmark": false,
    "ci_platforms": [
      "linux",
      "mac",
      "posix",
      "windows"
    ],
    "cpu_cost": 1.0,
    "exclude_configs": [],
    "exclude_iomgrs": [],
    "flaky": false,
    "gtest": false,
    "language": "c",
    "name": "dns_resolver_connectivity_using_native_test",
    "platforms": [
      "linux",
      "mac",
      "posix",
      "windows"
    ],
    "uses_polling": true
  },
  {
    "args": [],
    "benchmark": false,
    "ci_platforms": [
      "linux",
      "mac",
      "posix",
      "windows"
    ],
    "cpu_cost": 1.0,
    "exclude_configs": [],
    "exclude_iomgrs": [],
    "flaky": false,
    "gtest": false,
    "language": "c",
    "name": "dns_resolver_cooldown_test",
    "platforms": [
      "linux",
      "mac",
      "posix",
      "windows"
    ],
    "uses_polling": true
  },
  {
    "args": [],
    "benchmark": false,
    "ci_platforms": [
      "linux",
      "mac",
      "posix",
      "windows"
    ],
    "cpu_cost": 1.0,
    "exclude_configs": [],
    "exclude_iomgrs": [],
    "flaky": false,
    "gtest": false,
    "language": "c",
    "name": "dns_resolver_test",
    "platforms": [
      "linux",
      "mac",
      "posix",
      "windows"
    ],
    "uses_polling": true
  },
  {
    "args": [],
    "benchmark": false,
    "ci_platforms": [
      "linux",
      "mac",
      "posix"
    ],
    "cpu_cost": 1.0,
    "exclude_configs": [],
    "exclude_iomgrs": [],
    "flaky": false,
    "gtest": false,
    "language": "c",
    "name": "dualstack_socket_test",
    "platforms": [
      "linux",
      "mac",
      "posix"
    ],
    "uses_polling": true
  },
  {
    "args": [],
    "benchmark": false,
    "ci_platforms": [
      "linux",
      "mac",
      "posix",
      "windows"
    ],
    "cpu_cost": 1.0,
    "exclude_configs": [],
    "exclude_iomgrs": [],
    "flaky": false,
    "gtest": false,
    "language": "c",
    "name": "endpoint_pair_test",
    "platforms": [
      "linux",
      "mac",
      "posix",
      "windows"
    ],
    "uses_polling": true
  },
  {
    "args": [],
    "benchmark": false,
    "ci_platforms": [
      "linux",
      "mac",
      "posix",
      "windows"
    ],
    "cpu_cost": 1.0,
    "exclude_configs": [],
    "exclude_iomgrs": [],
    "flaky": false,
    "gtest": false,
    "language": "c",
    "name": "env_test",
    "platforms": [
      "linux",
      "mac",
      "posix",
      "windows"
    ],
    "uses_polling": false
  },
  {
    "args": [],
    "benchmark": false,
    "ci_platforms": [
      "linux",
      "mac",
      "posix"
    ],
    "cpu_cost": 1.0,
    "exclude_configs": [],
    "exclude_iomgrs": [],
    "flaky": false,
    "gtest": false,
    "language": "c",
    "name": "ev_epollex_linux_test",
    "platforms": [
      "linux",
      "mac",
      "posix"
    ],
    "uses_polling": true
  },
  {
    "args": [],
    "benchmark": false,
    "ci_platforms": [
      "linux",
      "mac",
      "posix",
      "windows"
    ],
    "cpu_cost": 1.0,
    "exclude_configs": [],
    "exclude_iomgrs": [],
    "flaky": false,
    "gtest": false,
    "language": "c",
    "name": "fake_resolver_test",
    "platforms": [
      "linux",
      "mac",
      "posix",
      "windows"
    ],
    "uses_polling": true
  },
  {
    "args": [],
    "benchmark": false,
    "ci_platforms": [
      "linux",
      "mac",
      "posix",
      "windows"
    ],
    "cpu_cost": 1.0,
    "exclude_configs": [],
    "exclude_iomgrs": [],
    "flaky": false,
    "gtest": false,
    "language": "c",
    "name": "fake_transport_security_test",
    "platforms": [
      "linux",
      "mac",
      "posix",
      "windows"
    ],
    "uses_polling": true
  },
  {
    "args": [],
    "benchmark": false,
    "ci_platforms": [
      "linux",
      "mac",
      "posix"
    ],
    "cpu_cost": 1.0,
    "exclude_configs": [],
    "exclude_iomgrs": [],
    "flaky": false,
    "gtest": false,
    "language": "c",
    "name": "fd_conservation_posix_test",
    "platforms": [
      "linux",
      "mac",
      "posix"
    ],
    "uses_polling": true
  },
  {
    "args": [],
    "benchmark": false,
    "ci_platforms": [
      "linux",
      "mac",
      "posix"
    ],
    "cpu_cost": 1.0,
    "exclude_configs": [],
    "exclude_iomgrs": [],
    "flaky": false,
    "gtest": false,
    "language": "c",
    "name": "fd_posix_test",
    "platforms": [
      "linux",
      "mac",
      "posix"
    ],
    "uses_polling": true
  },
  {
    "args": [],
    "benchmark": false,
    "ci_platforms": [
      "linux",
      "mac",
      "posix"
    ],
    "cpu_cost": 1.0,
    "exclude_configs": [],
    "exclude_iomgrs": [],
    "flaky": false,
    "gtest": false,
    "language": "c",
    "name": "fling_stream_test",
    "platforms": [
      "linux",
      "mac",
      "posix"
    ],
    "uses_polling": true
  },
  {
    "args": [],
    "benchmark": false,
    "ci_platforms": [
      "linux",
      "mac",
      "posix"
    ],
    "cpu_cost": 1.0,
    "exclude_configs": [],
    "exclude_iomgrs": [],
    "flaky": false,
    "gtest": false,
    "language": "c",
    "name": "fling_test",
    "platforms": [
      "linux",
      "mac",
      "posix"
    ],
    "uses_polling": true
  },
  {
    "args": [],
    "benchmark": false,
    "ci_platforms": [
      "linux",
      "mac",
      "posix"
    ],
    "cpu_cost": 1.0,
    "exclude_configs": [],
    "exclude_iomgrs": [],
    "flaky": false,
    "gtest": false,
    "language": "c",
    "name": "fork_test",
    "platforms": [
      "linux",
      "mac",
      "posix"
    ],
    "uses_polling": false
  },
  {
    "args": [],
    "benchmark": false,
    "ci_platforms": [
      "linux",
      "mac",
      "posix",
      "windows"
    ],
    "cpu_cost": 1.0,
    "exclude_configs": [],
    "exclude_iomgrs": [],
    "flaky": false,
    "gtest": false,
    "language": "c",
    "name": "format_request_test",
    "platforms": [
      "linux",
      "mac",
      "posix",
      "windows"
    ],
    "uses_polling": true
  },
  {
    "args": [],
    "benchmark": false,
    "ci_platforms": [
      "linux",
      "mac",
      "posix",
      "windows"
    ],
    "cpu_cost": 1.0,
    "exclude_configs": [],
    "exclude_iomgrs": [],
    "flaky": false,
    "gtest": false,
    "language": "c",
    "name": "frame_handler_test",
    "platforms": [
      "linux",
      "mac",
      "posix",
      "windows"
    ],
    "uses_polling": true
  },
  {
    "args": [],
    "benchmark": false,
    "ci_platforms": [
      "linux",
      "mac",
      "posix",
      "windows"
    ],
    "cpu_cost": 1.0,
    "exclude_configs": [],
    "exclude_iomgrs": [],
    "flaky": false,
    "gtest": false,
    "language": "c",
    "name": "goaway_server_test",
    "platforms": [
      "linux",
      "mac",
      "posix",
      "windows"
    ],
    "uses_polling": true
  },
  {
    "args": [],
    "benchmark": false,
    "ci_platforms": [
      "linux",
      "mac",
      "posix",
      "windows"
    ],
    "cpu_cost": 1.0,
    "exclude_configs": [],
    "exclude_iomgrs": [],
    "flaky": false,
    "gtest": false,
    "language": "c",
    "name": "grpc_alts_credentials_options_test",
    "platforms": [
      "linux",
      "mac",
      "posix",
      "windows"
    ],
    "uses_polling": true
  },
  {
    "args": [],
    "benchmark": false,
    "ci_platforms": [
      "linux",
      "mac",
      "posix",
      "windows"
    ],
    "cpu_cost": 1.0,
    "exclude_configs": [],
    "exclude_iomgrs": [],
    "flaky": false,
    "gtest": false,
    "language": "c",
    "name": "grpc_byte_buffer_reader_test",
    "platforms": [
      "linux",
      "mac",
      "posix",
      "windows"
    ],
    "uses_polling": false
  },
  {
    "args": [],
    "benchmark": false,
    "ci_platforms": [
      "linux",
      "mac",
      "posix",
      "windows"
    ],
    "cpu_cost": 1.0,
    "exclude_configs": [],
    "exclude_iomgrs": [],
    "flaky": false,
    "gtest": false,
    "language": "c",
    "name": "grpc_completion_queue_test",
    "platforms": [
      "linux",
      "mac",
      "posix",
      "windows"
    ],
    "uses_polling": true
  },
  {
    "args": [],
    "benchmark": false,
    "ci_platforms": [
      "linux",
      "mac",
      "posix",
      "windows"
    ],
    "cpu_cost": 1.0,
    "exclude_configs": [],
    "exclude_iomgrs": [],
    "flaky": false,
    "gtest": false,
    "language": "c",
    "name": "grpc_ipv6_loopback_available_test",
    "platforms": [
      "linux",
      "mac",
      "posix",
      "windows"
    ],
    "uses_polling": true
  },
  {
    "args": [],
    "benchmark": false,
    "ci_platforms": [
      "linux",
      "mac",
      "posix"
    ],
    "cpu_cost": 1.0,
    "exclude_configs": [],
    "exclude_iomgrs": [],
    "flaky": false,
    "gtest": false,
    "language": "c",
    "name": "handshake_server_with_readahead_handshaker_test",
    "platforms": [
      "linux",
      "mac",
      "posix"
    ],
    "uses_polling": true
  },
  {
    "args": [],
    "benchmark": false,
    "ci_platforms": [
      "linux",
      "mac",
      "posix",
      "windows"
    ],
    "cpu_cost": 1.0,
    "exclude_configs": [],
    "exclude_iomgrs": [],
    "flaky": false,
    "gtest": false,
    "language": "c",
    "name": "histogram_test",
    "platforms": [
      "linux",
      "mac",
      "posix",
      "windows"
    ],
    "uses_polling": false
  },
  {
    "args": [],
    "benchmark": false,
    "ci_platforms": [
      "linux",
      "mac",
      "posix",
      "windows"
    ],
    "cpu_cost": 1.0,
    "exclude_configs": [],
    "exclude_iomgrs": [],
    "flaky": false,
    "gtest": false,
    "language": "c",
    "name": "host_port_test",
    "platforms": [
      "linux",
      "mac",
      "posix",
      "windows"
    ],
    "uses_polling": false
  },
  {
    "args": [],
    "benchmark": false,
    "ci_platforms": [
      "linux",
      "mac",
      "posix",
      "windows"
    ],
    "cpu_cost": 1.0,
    "exclude_configs": [],
    "exclude_iomgrs": [],
    "flaky": false,
    "gtest": false,
    "language": "c",
    "name": "hpack_encoder_test",
    "platforms": [
      "linux",
      "mac",
      "posix",
      "windows"
    ],
    "uses_polling": false
  },
  {
    "args": [],
    "benchmark": false,
    "ci_platforms": [
      "linux",
      "mac",
      "posix"
    ],
    "cpu_cost": 1.0,
    "exclude_configs": [],
    "exclude_iomgrs": [],
    "flaky": false,
    "gtest": false,
    "language": "c",
    "name": "httpcli_test",
    "platforms": [
      "linux",
      "mac",
      "posix"
    ],
    "uses_polling": true
  },
  {
    "args": [],
    "benchmark": false,
    "ci_platforms": [
      "linux",
      "mac",
      "posix"
    ],
    "cpu_cost": 1.0,
    "exclude_configs": [],
    "exclude_iomgrs": [],
    "flaky": false,
    "gtest": false,
    "language": "c",
    "name": "httpscli_test",
    "platforms": [
      "linux",
      "mac",
      "posix"
    ],
    "uses_polling": true
  },
  {
    "args": [],
    "benchmark": false,
    "ci_platforms": [
      "linux",
      "mac",
      "posix",
      "windows"
    ],
    "cpu_cost": 1.0,
    "exclude_configs": [],
    "exclude_iomgrs": [],
    "flaky": false,
    "gtest": false,
    "language": "c",
    "name": "inproc_callback_test",
    "platforms": [
      "linux",
      "mac",
      "posix",
      "windows"
    ],
    "uses_polling": false
  },
  {
    "args": [],
    "benchmark": false,
    "ci_platforms": [
      "linux",
      "mac",
      "posix",
      "windows"
    ],
    "cpu_cost": 1.0,
    "exclude_configs": [],
    "exclude_iomgrs": [],
    "flaky": false,
    "gtest": false,
    "language": "c",
    "name": "invalid_call_argument_test",
    "platforms": [
      "linux",
      "mac",
      "posix",
      "windows"
    ],
    "uses_polling": true
  },
  {
    "args": [],
    "benchmark": false,
    "ci_platforms": [
      "linux",
      "mac",
      "posix",
      "windows"
    ],
    "cpu_cost": 1.0,
    "exclude_configs": [],
    "exclude_iomgrs": [],
    "flaky": false,
    "gtest": false,
    "language": "c",
    "name": "json_token_test",
    "platforms": [
      "linux",
      "mac",
      "posix",
      "windows"
    ],
    "uses_polling": false
  },
  {
    "args": [],
    "benchmark": false,
    "ci_platforms": [
      "linux",
      "mac",
      "posix",
      "windows"
    ],
    "cpu_cost": 1.0,
    "exclude_configs": [],
    "exclude_iomgrs": [],
    "flaky": false,
    "gtest": false,
    "language": "c",
    "name": "jwt_verifier_test",
    "platforms": [
      "linux",
      "mac",
      "posix",
      "windows"
    ],
    "uses_polling": false
  },
  {
    "args": [],
    "benchmark": false,
    "ci_platforms": [
      "linux",
      "mac",
      "posix",
      "windows"
    ],
    "cpu_cost": 1.0,
    "exclude_configs": [],
    "exclude_iomgrs": [],
    "flaky": false,
    "gtest": false,
    "language": "c",
    "name": "lame_client_test",
    "platforms": [
      "linux",
      "mac",
      "posix",
      "windows"
    ],
    "uses_polling": true
  },
  {
    "args": [],
    "benchmark": false,
    "ci_platforms": [
      "linux",
      "mac",
      "posix",
      "windows"
    ],
    "cpu_cost": 1.0,
    "exclude_configs": [],
    "exclude_iomgrs": [],
    "flaky": false,
    "gtest": false,
    "language": "c",
    "name": "load_file_test",
    "platforms": [
      "linux",
      "mac",
      "posix",
      "windows"
    ],
    "uses_polling": false
  },
  {
    "args": [],
    "benchmark": false,
    "ci_platforms": [
      "linux",
      "mac",
      "posix",
      "windows"
    ],
    "cpu_cost": 1.0,
    "exclude_configs": [],
    "exclude_iomgrs": [],
    "flaky": false,
    "gtest": false,
    "language": "c",
    "name": "manual_constructor_test",
    "platforms": [
      "linux",
      "mac",
      "posix",
      "windows"
    ],
    "uses_polling": false
  },
  {
    "args": [],
    "benchmark": false,
    "ci_platforms": [
      "linux",
      "posix"
    ],
    "cpu_cost": 1.0,
    "exclude_configs": [],
    "exclude_iomgrs": [],
    "flaky": false,
    "gtest": false,
    "language": "c",
    "name": "memory_quota_stress_test",
    "platforms": [
      "linux",
      "posix"
    ],
    "uses_polling": false
  },
  {
    "args": [],
    "benchmark": false,
    "ci_platforms": [
      "linux",
      "mac",
      "posix",
      "windows"
    ],
    "cpu_cost": 1.0,
    "exclude_configs": [],
    "exclude_iomgrs": [],
    "flaky": false,
    "gtest": false,
    "language": "c",
    "name": "message_compress_test",
    "platforms": [
      "linux",
      "mac",
      "posix",
      "windows"
    ],
    "uses_polling": false
  },
  {
    "args": [],
    "benchmark": false,
    "ci_platforms": [
      "linux",
      "mac",
      "posix",
      "windows"
    ],
    "cpu_cost": 1.0,
    "exclude_configs": [],
    "exclude_iomgrs": [],
    "flaky": false,
    "gtest": false,
    "language": "c",
    "name": "minimal_stack_is_minimal_test",
    "platforms": [
      "linux",
      "mac",
      "posix",
      "windows"
    ],
    "uses_polling": false
  },
  {
    "args": [],
    "benchmark": false,
    "ci_platforms": [
      "linux",
      "mac",
      "posix",
      "windows"
    ],
    "cpu_cost": 1.0,
    "exclude_configs": [],
    "exclude_iomgrs": [],
    "flaky": false,
    "gtest": false,
    "language": "c",
    "name": "mpmcqueue_test",
    "platforms": [
      "linux",
      "mac",
      "posix",
      "windows"
    ],
    "uses_polling": false
  },
  {
    "args": [],
    "benchmark": false,
    "ci_platforms": [
      "linux",
      "mac",
      "posix"
    ],
    "cpu_cost": 1.0,
    "exclude_configs": [],
    "exclude_iomgrs": [],
    "flaky": false,
    "gtest": false,
    "language": "c",
    "name": "mpscq_test",
    "platforms": [
      "linux",
      "mac",
      "posix"
    ],
    "uses_polling": false
  },
  {
    "args": [],
    "benchmark": false,
    "ci_platforms": [
      "linux",
      "mac",
      "posix",
      "windows"
    ],
    "cpu_cost": 1.0,
    "exclude_configs": [],
    "exclude_iomgrs": [],
    "flaky": false,
    "gtest": false,
    "language": "c",
    "name": "multiple_server_queues_test",
    "platforms": [
      "linux",
      "mac",
      "posix",
      "windows"
    ],
    "uses_polling": true
  },
  {
    "args": [],
    "benchmark": false,
    "ci_platforms": [
      "linux",
      "mac",
      "posix",
      "windows"
    ],
    "cpu_cost": 1.0,
    "exclude_configs": [],
    "exclude_iomgrs": [],
    "flaky": false,
    "gtest": false,
    "language": "c",
    "name": "murmur_hash_test",
    "platforms": [
      "linux",
      "mac",
      "posix",
      "windows"
    ],
    "uses_polling": false
  },
  {
    "args": [],
    "benchmark": false,
    "ci_platforms": [
      "linux",
      "mac",
      "posix",
      "windows"
    ],
    "cpu_cost": 1.0,
    "exclude_configs": [],
    "exclude_iomgrs": [],
    "flaky": false,
    "gtest": false,
    "language": "c",
    "name": "no_server_test",
    "platforms": [
      "linux",
      "mac",
      "posix",
      "windows"
    ],
    "uses_polling": true
  },
  {
    "args": [],
    "benchmark": false,
    "ci_platforms": [
      "linux",
      "mac",
      "posix",
      "windows"
    ],
    "cpu_cost": 1.0,
    "exclude_configs": [],
    "exclude_iomgrs": [],
    "flaky": false,
    "gtest": false,
    "language": "c",
    "name": "num_external_connectivity_watchers_test",
    "platforms": [
      "linux",
      "mac",
      "posix",
      "windows"
    ],
    "uses_polling": true
  },
  {
    "args": [],
    "benchmark": false,
    "ci_platforms": [
      "linux",
      "mac",
      "posix",
      "windows"
    ],
    "cpu_cost": 1.0,
    "exclude_configs": [],
    "exclude_iomgrs": [],
    "flaky": false,
    "gtest": false,
    "language": "c",
    "name": "parse_address_test",
    "platforms": [
      "linux",
      "mac",
      "posix",
      "windows"
    ],
    "uses_polling": true
  },
  {
    "args": [],
    "benchmark": false,
    "ci_platforms": [
      "linux",
      "mac",
      "posix"
    ],
    "cpu_cost": 1.0,
    "exclude_configs": [],
    "exclude_iomgrs": [],
    "flaky": false,
    "gtest": false,
    "language": "c",
    "name": "parse_address_with_named_scope_id_test",
    "platforms": [
      "linux",
      "mac",
      "posix"
    ],
    "uses_polling": false
  },
  {
    "args": [],
    "benchmark": false,
    "ci_platforms": [
      "linux",
      "mac",
      "posix",
      "windows"
    ],
    "cpu_cost": 1.0,
    "exclude_configs": [],
    "exclude_iomgrs": [],
    "flaky": false,
    "gtest": false,
    "language": "c",
    "name": "parser_test",
    "platforms": [
      "linux",
      "mac",
      "posix",
      "windows"
    ],
    "uses_polling": false
  },
  {
    "args": [],
    "benchmark": false,
    "ci_platforms": [
      "linux",
      "mac",
      "posix",
      "windows"
    ],
    "cpu_cost": 1.0,
    "exclude_configs": [],
    "exclude_iomgrs": [],
    "flaky": false,
    "gtest": false,
    "language": "c",
    "name": "percent_encoding_test",
    "platforms": [
      "linux",
      "mac",
      "posix",
      "windows"
    ],
    "uses_polling": false
  },
  {
    "args": [],
    "benchmark": false,
    "ci_platforms": [
      "linux",
      "mac",
      "posix",
      "windows"
    ],
    "cpu_cost": 1.0,
    "exclude_configs": [],
    "exclude_iomgrs": [],
    "flaky": false,
    "gtest": false,
    "language": "c",
    "name": "public_headers_must_be_c89",
    "platforms": [
      "linux",
      "mac",
      "posix",
      "windows"
    ],
    "uses_polling": true
  },
  {
    "args": [
      "--resolver=ares"
    ],
    "benchmark": false,
    "ci_platforms": [
      "linux",
      "mac",
      "posix"
    ],
    "cpu_cost": 1.0,
    "exclude_configs": [],
    "exclude_iomgrs": [],
    "flaky": false,
    "gtest": false,
    "language": "c",
    "name": "resolve_address_using_ares_resolver_posix_test",
    "platforms": [
      "linux",
      "mac",
      "posix"
    ],
    "uses_polling": true
  },
  {
    "args": [
      "--resolver=native"
    ],
    "benchmark": false,
    "ci_platforms": [
      "linux",
      "mac",
      "posix"
    ],
    "cpu_cost": 1.0,
    "exclude_configs": [],
    "exclude_iomgrs": [],
    "flaky": false,
    "gtest": false,
    "language": "c",
    "name": "resolve_address_using_native_resolver_posix_test",
    "platforms": [
      "linux",
      "mac",
      "posix"
    ],
    "uses_polling": true
  },
  {
    "args": [],
    "benchmark": false,
    "ci_platforms": [
      "linux",
      "mac",
      "posix",
      "windows"
    ],
    "cpu_cost": 1.0,
    "exclude_configs": [],
    "exclude_iomgrs": [],
    "flaky": false,
    "gtest": false,
    "language": "c",
    "name": "secure_channel_create_test",
    "platforms": [
      "linux",
      "mac",
      "posix",
      "windows"
    ],
    "uses_polling": true
  },
  {
    "args": [],
    "benchmark": false,
    "ci_platforms": [
      "linux",
      "mac",
      "posix",
      "windows"
    ],
    "cpu_cost": 1.0,
    "exclude_configs": [],
    "exclude_iomgrs": [],
    "flaky": false,
    "gtest": false,
    "language": "c",
    "name": "secure_endpoint_test",
    "platforms": [
      "linux",
      "mac",
      "posix",
      "windows"
    ],
    "uses_polling": true
  },
  {
    "args": [],
    "benchmark": false,
    "ci_platforms": [
      "linux",
      "mac",
      "posix",
      "windows"
    ],
    "cpu_cost": 1.0,
    "exclude_configs": [],
    "exclude_iomgrs": [],
    "flaky": false,
    "gtest": false,
    "language": "c",
    "name": "security_connector_test",
    "platforms": [
      "linux",
      "mac",
      "posix",
      "windows"
    ],
    "uses_polling": true
  },
  {
    "args": [],
    "benchmark": false,
    "ci_platforms": [
      "linux",
      "mac",
      "posix"
    ],
    "cpu_cost": 1.0,
    "exclude_configs": [],
    "exclude_iomgrs": [],
    "flaky": false,
    "gtest": false,
    "language": "c",
    "name": "server_ssl_test",
    "platforms": [
      "linux",
      "mac",
      "posix"
    ],
    "uses_polling": true
  },
  {
    "args": [],
    "benchmark": false,
    "ci_platforms": [
      "linux",
      "mac",
      "posix",
      "windows"
    ],
    "cpu_cost": 1.0,
    "exclude_configs": [],
    "exclude_iomgrs": [],
    "flaky": false,
    "gtest": false,
    "language": "c",
    "name": "server_test",
    "platforms": [
      "linux",
      "mac",
      "posix",
      "windows"
    ],
    "uses_polling": true
  },
  {
    "args": [],
    "benchmark": false,
    "ci_platforms": [
      "linux",
      "mac",
      "posix",
      "windows"
    ],
    "cpu_cost": 1.0,
    "exclude_configs": [],
    "exclude_iomgrs": [],
    "flaky": false,
    "gtest": false,
    "language": "c",
    "name": "slice_buffer_test",
    "platforms": [
      "linux",
      "mac",
      "posix",
      "windows"
    ],
    "uses_polling": false
  },
  {
    "args": [],
    "benchmark": false,
    "ci_platforms": [
      "linux",
      "mac",
      "posix",
      "windows"
    ],
    "cpu_cost": 1.0,
    "exclude_configs": [],
    "exclude_iomgrs": [],
    "flaky": false,
    "gtest": false,
    "language": "c",
    "name": "slice_intern_test",
    "platforms": [
      "linux",
      "mac",
      "posix",
      "windows"
    ],
    "uses_polling": false
  },
  {
    "args": [],
    "benchmark": false,
    "ci_platforms": [
      "linux",
      "mac",
      "posix",
      "windows"
    ],
    "cpu_cost": 1.0,
    "exclude_configs": [],
    "exclude_iomgrs": [],
    "flaky": false,
    "gtest": false,
    "language": "c",
    "name": "slice_split_test",
    "platforms": [
      "linux",
      "mac",
      "posix",
      "windows"
    ],
    "uses_polling": false
  },
  {
    "args": [],
    "benchmark": false,
    "ci_platforms": [
      "linux",
      "mac",
      "posix",
      "windows"
    ],
    "cpu_cost": 1.0,
    "exclude_configs": [],
    "exclude_iomgrs": [],
    "flaky": false,
    "gtest": false,
    "language": "c",
    "name": "slice_string_helpers_test",
    "platforms": [
      "linux",
      "mac",
      "posix",
      "windows"
    ],
    "uses_polling": false
  },
  {
    "args": [],
    "benchmark": false,
    "ci_platforms": [
      "linux",
      "mac",
      "posix",
      "windows"
    ],
    "cpu_cost": 1.0,
    "exclude_configs": [],
    "exclude_iomgrs": [],
    "flaky": false,
    "gtest": false,
    "language": "c",
    "name": "sockaddr_resolver_test",
    "platforms": [
      "linux",
      "mac",
      "posix",
      "windows"
    ],
    "uses_polling": true
  },
  {
    "args": [],
    "benchmark": false,
    "ci_platforms": [
      "linux",
      "mac",
      "posix"
    ],
    "cpu_cost": 1.0,
    "exclude_configs": [],
    "exclude_iomgrs": [],
    "flaky": false,
    "gtest": false,
    "language": "c",
    "name": "socket_utils_test",
    "platforms": [
      "linux",
      "mac",
      "posix"
    ],
    "uses_polling": true
  },
  {
    "args": [],
    "benchmark": false,
    "ci_platforms": [
      "linux",
      "mac",
      "posix",
      "windows"
    ],
    "cpu_cost": 1.0,
    "exclude_configs": [],
    "exclude_iomgrs": [],
    "flaky": false,
    "gtest": false,
    "language": "c",
    "name": "spinlock_test",
    "platforms": [
      "linux",
      "mac",
      "posix",
      "windows"
    ],
    "uses_polling": false
  },
  {
    "args": [],
    "benchmark": false,
    "ci_platforms": [
      "linux",
      "mac",
      "posix",
      "windows"
    ],
    "cpu_cost": 1.0,
    "exclude_configs": [],
    "exclude_iomgrs": [],
    "flaky": false,
    "gtest": false,
    "language": "c",
    "name": "ssl_credentials_test",
    "platforms": [
      "linux",
      "mac",
      "posix",
      "windows"
    ],
    "uses_polling": true
  },
  {
    "args": [],
    "benchmark": false,
    "ci_platforms": [
      "linux",
      "mac",
      "posix"
    ],
    "cpu_cost": 1.0,
    "exclude_configs": [],
    "exclude_iomgrs": [],
    "flaky": false,
    "gtest": false,
    "language": "c",
    "name": "ssl_transport_security_test",
    "platforms": [
      "linux",
      "mac",
      "posix"
    ],
    "uses_polling": true
  },
  {
    "args": [],
    "benchmark": false,
    "ci_platforms": [
      "linux",
      "mac",
      "posix",
      "windows"
    ],
    "cpu_cost": 1.0,
    "exclude_configs": [],
    "exclude_iomgrs": [],
    "flaky": false,
    "gtest": false,
    "language": "c",
    "name": "status_conversion_test",
    "platforms": [
      "linux",
      "mac",
      "posix",
      "windows"
    ],
    "uses_polling": false
  },
  {
    "args": [],
    "benchmark": false,
    "ci_platforms": [
      "linux",
      "mac",
      "posix",
      "windows"
    ],
    "cpu_cost": 1.0,
    "exclude_configs": [],
    "exclude_iomgrs": [],
    "flaky": false,
    "gtest": false,
    "language": "c",
    "name": "stream_map_test",
    "platforms": [
      "linux",
      "mac",
      "posix",
      "windows"
    ],
    "uses_polling": true
  },
  {
    "args": [],
    "benchmark": false,
    "ci_platforms": [
      "linux",
      "mac",
      "posix",
      "windows"
    ],
    "cpu_cost": 1.0,
    "exclude_configs": [],
    "exclude_iomgrs": [],
    "flaky": false,
    "gtest": false,
    "language": "c",
    "name": "string_test",
    "platforms": [
      "linux",
      "mac",
      "posix",
      "windows"
    ],
    "uses_polling": false
  },
  {
    "args": [],
    "benchmark": false,
    "ci_platforms": [
      "linux",
      "mac",
      "posix",
      "windows"
    ],
    "cpu_cost": 1.0,
    "exclude_configs": [],
    "exclude_iomgrs": [],
    "flaky": false,
    "gtest": false,
    "language": "c",
    "name": "sync_test",
    "platforms": [
      "linux",
      "mac",
      "posix",
      "windows"
    ],
    "uses_polling": false
  },
  {
    "args": [],
    "benchmark": false,
    "ci_platforms": [
      "linux",
      "mac",
      "posix"
    ],
    "cpu_cost": 1.0,
    "exclude_configs": [],
    "exclude_iomgrs": [],
    "flaky": false,
    "gtest": false,
    "language": "c",
    "name": "tcp_client_posix_test",
    "platforms": [
      "linux",
      "mac",
      "posix"
    ],
    "uses_polling": true
  },
  {
    "args": [],
    "benchmark": false,
    "ci_platforms": [
      "linux",
      "posix"
    ],
    "cpu_cost": 1.0,
    "exclude_configs": [],
    "exclude_iomgrs": [],
    "flaky": false,
    "gtest": false,
    "language": "c",
    "name": "tcp_posix_test",
    "platforms": [
      "linux",
      "posix"
    ],
    "uses_polling": true
  },
  {
    "args": [],
    "benchmark": false,
    "ci_platforms": [
      "linux",
      "mac",
      "posix"
    ],
    "cpu_cost": 1.0,
    "exclude_configs": [],
    "exclude_iomgrs": [],
    "flaky": false,
    "gtest": false,
    "language": "c",
    "name": "tcp_server_posix_test",
    "platforms": [
      "linux",
      "mac",
      "posix"
    ],
    "uses_polling": true
  },
  {
    "args": [],
    "benchmark": false,
    "ci_platforms": [
      "linux",
      "mac",
      "posix",
      "windows"
    ],
    "cpu_cost": 1.0,
    "exclude_configs": [],
    "exclude_iomgrs": [],
    "flaky": false,
    "gtest": false,
    "language": "c",
    "name": "test_core_gpr_time_test",
    "platforms": [
      "linux",
      "mac",
      "posix",
      "windows"
    ],
    "uses_polling": false
  },
  {
    "args": [],
    "benchmark": false,
    "ci_platforms": [
      "linux",
      "mac",
      "posix",
      "windows"
    ],
    "cpu_cost": 1.0,
    "exclude_configs": [],
    "exclude_iomgrs": [],
    "flaky": false,
    "gtest": false,
    "language": "c",
    "name": "test_core_security_credentials_test",
    "platforms": [
      "linux",
      "mac",
      "posix",
      "windows"
    ],
    "uses_polling": true
  },
  {
    "args": [],
    "benchmark": false,
    "ci_platforms": [
      "linux",
      "mac",
      "posix",
      "windows"
    ],
    "cpu_cost": 1.0,
    "exclude_configs": [],
    "exclude_iomgrs": [],
    "flaky": false,
    "gtest": false,
    "language": "c",
    "name": "thd_test",
    "platforms": [
      "linux",
      "mac",
      "posix",
      "windows"
    ],
    "uses_polling": false
  },
  {
    "args": [],
    "benchmark": false,
    "ci_platforms": [
      "linux",
      "mac",
      "posix",
      "windows"
    ],
    "cpu_cost": 1.0,
    "exclude_configs": [],
    "exclude_iomgrs": [],
    "flaky": false,
    "gtest": false,
    "language": "c",
    "name": "threadpool_test",
    "platforms": [
      "linux",
      "mac",
      "posix",
      "windows"
    ],
    "uses_polling": false
  },
  {
    "args": [],
    "benchmark": false,
    "ci_platforms": [
      "linux",
      "mac",
      "posix",
      "windows"
    ],
    "cpu_cost": 1.0,
    "exclude_configs": [],
    "exclude_iomgrs": [],
    "flaky": false,
    "gtest": false,
    "language": "c",
    "name": "time_averaged_stats_test",
    "platforms": [
      "linux",
      "mac",
      "posix",
      "windows"
    ],
    "uses_polling": false
  },
  {
    "args": [],
    "benchmark": false,
    "ci_platforms": [
      "linux",
      "mac",
      "posix",
      "windows"
    ],
    "cpu_cost": 1.0,
    "exclude_configs": [],
    "exclude_iomgrs": [],
    "flaky": false,
    "gtest": false,
    "language": "c",
    "name": "timer_heap_test",
    "platforms": [
      "linux",
      "mac",
      "posix",
      "windows"
    ],
    "uses_polling": false
  },
  {
    "args": [],
    "benchmark": false,
    "ci_platforms": [
      "linux",
      "mac",
      "posix",
      "windows"
    ],
    "cpu_cost": 1.0,
    "exclude_configs": [],
    "exclude_iomgrs": [],
    "flaky": false,
    "gtest": false,
    "language": "c",
    "name": "timer_list_test",
    "platforms": [
      "linux",
      "mac",
      "posix",
      "windows"
    ],
    "uses_polling": false
  },
  {
    "args": [],
    "benchmark": false,
    "ci_platforms": [
      "linux",
      "mac",
      "posix",
      "windows"
    ],
    "cpu_cost": 1.0,
    "exclude_configs": [],
    "exclude_iomgrs": [],
    "flaky": false,
    "gtest": false,
    "language": "c",
    "name": "transport_security_common_api_test",
    "platforms": [
      "linux",
      "mac",
      "posix",
      "windows"
    ],
    "uses_polling": true
  },
  {
    "args": [],
    "benchmark": false,
    "ci_platforms": [
      "linux",
      "mac",
      "posix",
      "windows"
    ],
    "cpu_cost": 1.0,
    "exclude_configs": [],
    "exclude_iomgrs": [],
    "flaky": false,
    "gtest": false,
    "language": "c",
    "name": "transport_security_test",
    "platforms": [
      "linux",
      "mac",
      "posix",
      "windows"
    ],
    "uses_polling": true
  },
  {
    "args": [],
    "benchmark": false,
    "ci_platforms": [
      "linux",
      "mac",
      "posix",
      "windows"
    ],
    "cpu_cost": 1.0,
    "exclude_configs": [],
    "exclude_iomgrs": [],
    "flaky": false,
    "gtest": false,
    "language": "c",
    "name": "varint_test",
    "platforms": [
      "linux",
      "mac",
      "posix",
      "windows"
    ],
    "uses_polling": false
  },
  {
    "args": [],
    "benchmark": false,
    "ci_platforms": [
      "linux",
      "mac",
      "posix",
      "windows"
    ],
    "cpu_cost": 1.0,
    "exclude_configs": [],
    "exclude_iomgrs": [],
    "flaky": false,
    "gtest": true,
    "language": "c++",
    "name": "activity_test",
    "platforms": [
      "linux",
      "mac",
      "posix",
      "windows"
    ],
    "uses_polling": false
  },
  {
    "args": [],
    "benchmark": false,
    "ci_platforms": [
      "linux",
      "mac",
      "posix"
    ],
    "cpu_cost": 1.0,
    "exclude_configs": [],
    "exclude_iomgrs": [],
    "flaky": false,
    "gtest": true,
    "language": "c++",
    "name": "address_sorting_test",
    "platforms": [
      "linux",
      "mac",
      "posix"
    ],
    "uses_polling": true
  },
  {
    "args": [],
    "benchmark": false,
    "ci_platforms": [
      "linux",
      "mac",
      "posix"
    ],
    "cpu_cost": 1.0,
    "exclude_configs": [],
    "exclude_iomgrs": [],
    "flaky": false,
    "gtest": true,
    "language": "c++",
    "name": "address_sorting_test_unsecure",
    "platforms": [
      "linux",
      "mac",
      "posix"
    ],
    "uses_polling": true
  },
  {
    "args": [],
    "benchmark": false,
    "ci_platforms": [
      "linux",
      "mac",
      "posix",
      "windows"
    ],
    "cpu_cost": 1.0,
    "exclude_configs": [],
    "exclude_iomgrs": [],
    "flaky": false,
    "gtest": true,
    "language": "c++",
    "name": "admin_services_end2end_test",
    "platforms": [
      "linux",
      "mac",
      "posix",
      "windows"
    ],
    "uses_polling": true
  },
  {
    "args": [],
    "benchmark": false,
    "ci_platforms": [
      "linux",
      "mac",
      "posix"
    ],
    "cpu_cost": 1.0,
    "exclude_configs": [],
    "exclude_iomgrs": [],
    "flaky": false,
    "gtest": true,
    "language": "c++",
    "name": "alarm_test",
    "platforms": [
      "linux",
      "mac",
      "posix"
    ],
    "uses_polling": true
  },
  {
    "args": [],
    "benchmark": false,
    "ci_platforms": [
      "linux",
      "posix"
    ],
    "cpu_cost": 1.0,
    "exclude_configs": [],
    "exclude_iomgrs": [],
    "flaky": false,
    "gtest": true,
    "language": "c++",
    "name": "alts_concurrent_connectivity_test",
    "platforms": [
      "linux",
      "posix"
    ],
    "uses_polling": true
  },
  {
    "args": [],
    "benchmark": false,
    "ci_platforms": [
      "linux",
      "mac",
      "posix",
      "windows"
    ],
    "cpu_cost": 1.0,
    "exclude_configs": [],
    "exclude_iomgrs": [],
    "flaky": false,
    "gtest": true,
    "language": "c++",
    "name": "alts_util_test",
    "platforms": [
      "linux",
      "mac",
      "posix",
      "windows"
    ],
    "uses_polling": true
  },
  {
    "args": [],
    "benchmark": false,
    "ci_platforms": [
      "linux",
      "mac",
      "posix",
      "windows"
    ],
    "cpu_cost": 1.0,
    "exclude_configs": [],
    "exclude_iomgrs": [],
    "flaky": false,
    "gtest": true,
    "language": "c++",
    "name": "arena_promise_test",
    "platforms": [
      "linux",
      "mac",
      "posix",
      "windows"
    ],
    "uses_polling": false
  },
  {
    "args": [],
    "benchmark": false,
    "ci_platforms": [
      "linux",
      "mac",
      "posix",
      "windows"
    ],
    "cpu_cost": 1.0,
    "exclude_configs": [],
    "exclude_iomgrs": [],
    "flaky": false,
    "gtest": true,
    "language": "c++",
    "name": "async_end2end_test",
    "platforms": [
      "linux",
      "mac",
      "posix",
      "windows"
    ],
    "uses_polling": true
  },
  {
    "args": [],
    "benchmark": false,
    "ci_platforms": [
      "linux",
      "mac",
      "posix",
      "windows"
    ],
    "cpu_cost": 1.0,
    "exclude_configs": [],
    "exclude_iomgrs": [],
    "flaky": false,
    "gtest": true,
    "language": "c++",
    "name": "auth_property_iterator_test",
    "platforms": [
      "linux",
      "mac",
      "posix",
      "windows"
    ],
    "uses_polling": false
  },
  {
    "args": [],
    "benchmark": false,
    "ci_platforms": [
      "linux",
      "mac",
      "posix",
      "windows"
    ],
    "cpu_cost": 1.0,
    "exclude_configs": [],
    "exclude_iomgrs": [],
    "flaky": false,
    "gtest": true,
    "language": "c++",
    "name": "authorization_matchers_test",
    "platforms": [
      "linux",
      "mac",
      "posix",
      "windows"
    ],
    "uses_polling": true
  },
  {
    "args": [],
    "benchmark": false,
    "ci_platforms": [
      "linux",
      "mac",
      "posix",
      "windows"
    ],
    "cpu_cost": 1.0,
    "exclude_configs": [],
    "exclude_iomgrs": [],
    "flaky": false,
    "gtest": true,
    "language": "c++",
    "name": "authorization_policy_provider_test",
    "platforms": [
      "linux",
      "mac",
      "posix",
      "windows"
    ],
    "uses_polling": true
  },
  {
    "args": [],
    "benchmark": false,
    "ci_platforms": [
      "linux",
      "mac",
      "posix",
      "windows"
    ],
    "cpu_cost": 1.0,
    "exclude_configs": [],
    "exclude_iomgrs": [],
    "flaky": false,
    "gtest": true,
    "language": "c++",
    "name": "avl_test",
    "platforms": [
      "linux",
      "mac",
      "posix",
      "windows"
    ],
    "uses_polling": false
  },
  {
    "args": [],
    "benchmark": false,
    "ci_platforms": [
      "linux",
      "mac",
      "posix",
      "windows"
    ],
    "cpu_cost": 1.0,
    "exclude_configs": [],
    "exclude_iomgrs": [],
    "flaky": false,
    "gtest": true,
    "language": "c++",
    "name": "aws_request_signer_test",
    "platforms": [
      "linux",
      "mac",
      "posix",
      "windows"
    ],
    "uses_polling": true
  },
  {
    "args": [],
    "benchmark": false,
    "ci_platforms": [
      "linux",
      "mac",
      "posix",
      "windows"
    ],
    "cpu_cost": 1.0,
    "exclude_configs": [],
    "exclude_iomgrs": [],
    "flaky": false,
    "gtest": true,
    "language": "c++",
    "name": "backoff_test",
    "platforms": [
      "linux",
      "mac",
      "posix",
      "windows"
    ],
    "uses_polling": false
  },
  {
    "args": [],
    "benchmark": false,
    "ci_platforms": [
      "linux",
      "mac",
      "posix",
      "windows"
    ],
    "cpu_cost": 1.0,
    "exclude_configs": [],
    "exclude_iomgrs": [],
    "flaky": false,
    "gtest": true,
    "language": "c++",
    "name": "bad_streaming_id_bad_client_test",
    "platforms": [
      "linux",
      "mac",
      "posix",
      "windows"
    ],
    "uses_polling": true
  },
  {
    "args": [],
    "benchmark": false,
    "ci_platforms": [
      "linux",
      "mac",
      "posix",
      "windows"
    ],
    "cpu_cost": 1.0,
    "exclude_configs": [],
    "exclude_iomgrs": [],
    "flaky": false,
    "gtest": true,
    "language": "c++",
    "name": "badreq_bad_client_test",
    "platforms": [
      "linux",
      "mac",
      "posix",
      "windows"
    ],
    "uses_polling": true
  },
  {
    "args": [],
    "benchmark": false,
    "ci_platforms": [
      "linux",
      "mac",
      "posix"
    ],
    "cpu_cost": 1.0,
    "exclude_configs": [],
    "exclude_iomgrs": [],
    "flaky": false,
    "gtest": true,
    "language": "c++",
    "name": "bdp_estimator_test",
    "platforms": [
      "linux",
      "mac",
      "posix"
    ],
    "uses_polling": false
  },
  {
    "args": [],
    "benchmark": false,
    "ci_platforms": [
      "linux",
      "mac",
      "posix",
      "windows"
    ],
    "cpu_cost": 1.0,
    "exclude_configs": [],
    "exclude_iomgrs": [],
    "flaky": false,
    "gtest": true,
    "language": "c++",
    "name": "binder_resolver_test",
    "platforms": [
      "linux",
      "mac",
      "posix",
      "windows"
    ],
    "uses_polling": true
  },
  {
    "args": [],
    "benchmark": false,
    "ci_platforms": [
      "linux",
      "mac",
      "posix",
      "windows"
    ],
    "cpu_cost": 1.0,
    "exclude_configs": [],
    "exclude_iomgrs": [],
    "flaky": false,
    "gtest": true,
    "language": "c++",
    "name": "binder_server_test",
    "platforms": [
      "linux",
      "mac",
      "posix",
      "windows"
    ],
    "uses_polling": true
  },
  {
    "args": [],
    "benchmark": false,
    "ci_platforms": [
      "linux",
      "mac",
      "posix",
      "windows"
    ],
    "cpu_cost": 1.0,
    "exclude_configs": [],
    "exclude_iomgrs": [],
    "flaky": false,
    "gtest": true,
    "language": "c++",
    "name": "binder_transport_test",
    "platforms": [
      "linux",
      "mac",
      "posix",
      "windows"
    ],
    "uses_polling": false
  },
  {
    "args": [],
    "benchmark": false,
    "ci_platforms": [
      "linux",
      "mac",
      "posix",
      "windows"
    ],
    "cpu_cost": 1.0,
    "exclude_configs": [],
    "exclude_iomgrs": [],
    "flaky": false,
    "gtest": true,
    "language": "c++",
    "name": "bitset_test",
    "platforms": [
      "linux",
      "mac",
      "posix",
      "windows"
    ],
    "uses_polling": false
  },
  {
    "args": [],
    "benchmark": false,
    "ci_platforms": [
      "linux",
      "mac",
      "posix",
      "windows"
    ],
    "cpu_cost": 1.0,
    "exclude_configs": [],
    "exclude_iomgrs": [],
    "flaky": false,
    "gtest": true,
    "language": "c++",
    "name": "byte_buffer_test",
    "platforms": [
      "linux",
      "mac",
      "posix",
      "windows"
    ],
    "uses_polling": false
  },
  {
    "args": [],
    "benchmark": false,
    "ci_platforms": [
      "linux",
      "mac",
      "posix",
      "windows"
    ],
    "cpu_cost": 1.0,
    "exclude_configs": [],
    "exclude_iomgrs": [],
    "flaky": false,
    "gtest": true,
    "language": "c++",
    "name": "byte_stream_test",
    "platforms": [
      "linux",
      "mac",
      "posix",
      "windows"
    ],
    "uses_polling": false
  },
  {
    "args": [],
    "benchmark": false,
    "ci_platforms": [
      "linux",
      "mac",
      "posix",
      "windows"
    ],
    "cpu_cost": 1.0,
    "exclude_configs": [],
    "exclude_iomgrs": [],
    "flaky": false,
    "gtest": true,
    "language": "c++",
    "name": "cancel_ares_query_test",
    "platforms": [
      "linux",
      "mac",
      "posix",
      "windows"
    ],
    "uses_polling": true
  },
  {
    "args": [],
    "benchmark": false,
    "ci_platforms": [
      "linux",
      "mac",
      "posix",
      "windows"
    ],
    "cpu_cost": 1.0,
    "exclude_configs": [],
    "exclude_iomgrs": [],
    "flaky": false,
    "gtest": true,
    "language": "c++",
    "name": "capture_test",
    "platforms": [
      "linux",
      "mac",
      "posix",
      "windows"
    ],
    "uses_polling": false
  },
  {
    "args": [],
    "benchmark": false,
    "ci_platforms": [
      "linux",
      "mac",
      "posix",
      "windows"
    ],
    "cpu_cost": 1.0,
    "exclude_configs": [],
    "exclude_iomgrs": [],
    "flaky": false,
    "gtest": true,
    "language": "c++",
    "name": "cel_authorization_engine_test",
    "platforms": [
      "linux",
      "mac",
      "posix",
      "windows"
    ],
    "uses_polling": true
  },
  {
    "args": [],
    "benchmark": false,
    "ci_platforms": [
      "linux",
      "mac",
      "posix",
      "windows"
    ],
    "cpu_cost": 1.0,
    "exclude_configs": [],
    "exclude_iomgrs": [],
    "flaky": false,
    "gtest": true,
    "language": "c++",
    "name": "certificate_provider_registry_test",
    "platforms": [
      "linux",
      "mac",
      "posix",
      "windows"
    ],
    "uses_polling": true
  },
  {
    "args": [],
    "benchmark": false,
    "ci_platforms": [
      "linux",
      "mac",
      "posix",
      "windows"
    ],
    "cpu_cost": 1.0,
    "exclude_configs": [],
    "exclude_iomgrs": [],
    "flaky": false,
    "gtest": true,
    "language": "c++",
    "name": "certificate_provider_store_test",
    "platforms": [
      "linux",
      "mac",
      "posix",
      "windows"
    ],
    "uses_polling": true
  },
  {
    "args": [],
    "benchmark": false,
    "ci_platforms": [
      "linux",
      "mac",
      "posix",
      "windows"
    ],
    "cpu_cost": 1.0,
    "exclude_configs": [],
    "exclude_iomgrs": [],
    "flaky": false,
    "gtest": true,
    "language": "c++",
    "name": "channel_arguments_test",
    "platforms": [
      "linux",
      "mac",
      "posix",
      "windows"
    ],
    "uses_polling": false
  },
  {
    "args": [],
    "benchmark": false,
    "ci_platforms": [
      "linux",
      "mac",
      "posix",
      "windows"
    ],
    "cpu_cost": 1.0,
    "exclude_configs": [],
    "exclude_iomgrs": [],
    "flaky": false,
    "gtest": true,
    "language": "c++",
    "name": "channel_filter_test",
    "platforms": [
      "linux",
      "mac",
      "posix",
      "windows"
    ],
    "uses_polling": false
  },
  {
    "args": [],
    "benchmark": false,
    "ci_platforms": [
      "linux",
      "mac",
      "posix",
      "windows"
    ],
    "cpu_cost": 1.0,
    "exclude_configs": [],
    "exclude_iomgrs": [],
    "flaky": false,
    "gtest": true,
    "language": "c++",
    "name": "channel_stack_builder_test",
    "platforms": [
      "linux",
      "mac",
      "posix",
      "windows"
    ],
    "uses_polling": true
  },
  {
    "args": [],
    "benchmark": false,
    "ci_platforms": [
      "linux",
      "mac",
      "posix",
      "windows"
    ],
    "cpu_cost": 1.0,
    "exclude_configs": [],
    "exclude_iomgrs": [],
    "flaky": false,
    "gtest": true,
    "language": "c++",
    "name": "channel_trace_test",
    "platforms": [
      "linux",
      "mac",
      "posix",
      "windows"
    ],
    "uses_polling": true
  },
  {
    "args": [],
    "benchmark": false,
    "ci_platforms": [
      "linux",
      "mac",
      "posix",
      "windows"
    ],
    "cpu_cost": 1.0,
    "exclude_configs": [],
    "exclude_iomgrs": [],
    "flaky": false,
    "gtest": true,
    "language": "c++",
    "name": "channelz_registry_test",
    "platforms": [
      "linux",
      "mac",
      "posix",
      "windows"
    ],
    "uses_polling": false
  },
  {
    "args": [],
    "benchmark": false,
    "ci_platforms": [
      "linux",
      "mac",
      "posix",
      "windows"
    ],
    "cpu_cost": 1.0,
    "exclude_configs": [],
    "exclude_iomgrs": [],
    "flaky": false,
    "gtest": true,
    "language": "c++",
    "name": "channelz_service_test",
    "platforms": [
      "linux",
      "mac",
      "posix",
      "windows"
    ],
    "uses_polling": true
  },
  {
    "args": [],
    "benchmark": false,
    "ci_platforms": [
      "linux",
      "mac",
      "posix",
      "windows"
    ],
    "cpu_cost": 1.0,
    "exclude_configs": [],
    "exclude_iomgrs": [],
    "flaky": false,
    "gtest": true,
    "language": "c++",
    "name": "channelz_test",
    "platforms": [
      "linux",
      "mac",
      "posix",
      "windows"
    ],
    "uses_polling": true
  },
  {
    "args": [],
    "benchmark": false,
    "ci_platforms": [
      "linux",
      "mac",
      "posix",
      "windows"
    ],
    "cpu_cost": 1.0,
    "exclude_configs": [],
    "exclude_iomgrs": [],
    "flaky": false,
    "gtest": true,
    "language": "c++",
    "name": "chunked_vector_test",
    "platforms": [
      "linux",
      "mac",
      "posix",
      "windows"
    ],
    "uses_polling": false
  },
  {
    "args": [],
    "benchmark": false,
    "ci_platforms": [
      "linux",
      "mac",
      "posix",
      "windows"
    ],
    "cpu_cost": 1.0,
    "exclude_configs": [],
    "exclude_iomgrs": [],
    "flaky": false,
    "gtest": true,
    "language": "c++",
    "name": "cli_call_test",
    "platforms": [
      "linux",
      "mac",
      "posix",
      "windows"
    ],
    "uses_polling": true
  },
  {
    "args": [],
    "benchmark": false,
    "ci_platforms": [
      "linux",
      "mac",
      "posix",
      "windows"
    ],
    "cpu_cost": 1.0,
    "exclude_configs": [],
    "exclude_iomgrs": [],
    "flaky": false,
    "gtest": true,
    "language": "c++",
    "name": "client_callback_end2end_test",
    "platforms": [
      "linux",
      "mac",
      "posix",
      "windows"
    ],
    "uses_polling": true
  },
  {
    "args": [],
    "benchmark": false,
    "ci_platforms": [
      "linux",
      "mac",
      "posix",
      "windows"
    ],
    "cpu_cost": 1.0,
    "exclude_configs": [],
    "exclude_iomgrs": [],
    "flaky": false,
    "gtest": true,
    "language": "c++",
    "name": "client_context_test_peer_test",
    "platforms": [
      "linux",
      "mac",
      "posix",
      "windows"
    ],
    "uses_polling": true
  },
  {
    "args": [],
    "benchmark": false,
    "ci_platforms": [
      "linux",
      "mac",
      "posix",
      "windows"
    ],
    "cpu_cost": 1.0,
    "exclude_configs": [],
    "exclude_iomgrs": [],
    "flaky": false,
    "gtest": true,
    "language": "c++",
    "name": "client_interceptors_end2end_test",
    "platforms": [
      "linux",
      "mac",
      "posix",
      "windows"
    ],
    "uses_polling": true
  },
  {
    "args": [],
    "benchmark": false,
    "ci_platforms": [
      "linux",
      "mac",
      "posix",
      "windows"
    ],
    "cpu_cost": 1.0,
    "exclude_configs": [],
    "exclude_iomgrs": [],
    "flaky": false,
    "gtest": true,
    "language": "c++",
    "name": "codegen_test_full",
    "platforms": [
      "linux",
      "mac",
      "posix",
      "windows"
    ],
    "uses_polling": false
  },
  {
    "args": [],
    "benchmark": false,
    "ci_platforms": [
      "linux",
      "mac",
      "posix",
      "windows"
    ],
    "cpu_cost": 1.0,
    "exclude_configs": [],
    "exclude_iomgrs": [],
    "flaky": false,
    "gtest": true,
    "language": "c++",
    "name": "codegen_test_minimal",
    "platforms": [
      "linux",
      "mac",
      "posix",
      "windows"
    ],
    "uses_polling": false
  },
  {
    "args": [],
    "benchmark": false,
    "ci_platforms": [
      "linux",
      "mac",
      "posix",
      "windows"
    ],
    "cpu_cost": 1.0,
    "exclude_configs": [],
    "exclude_iomgrs": [],
    "flaky": false,
    "gtest": true,
    "language": "c++",
    "name": "connection_prefix_bad_client_test",
    "platforms": [
      "linux",
      "mac",
      "posix",
      "windows"
    ],
    "uses_polling": true
  },
  {
    "args": [],
    "benchmark": false,
    "ci_platforms": [
      "linux",
      "mac",
      "posix",
      "windows"
    ],
    "cpu_cost": 1.0,
    "exclude_configs": [],
    "exclude_iomgrs": [],
    "flaky": false,
    "gtest": true,
    "language": "c++",
    "name": "connectivity_state_test",
    "platforms": [
      "linux",
      "mac",
      "posix",
      "windows"
    ],
    "uses_polling": true
  },
  {
    "args": [],
    "benchmark": false,
    "ci_platforms": [
      "linux",
      "mac",
      "posix",
      "windows"
    ],
    "cpu_cost": 1.0,
    "exclude_configs": [],
    "exclude_iomgrs": [],
    "flaky": false,
    "gtest": true,
    "language": "c++",
    "name": "context_allocator_end2end_test",
    "platforms": [
      "linux",
      "mac",
      "posix",
      "windows"
    ],
    "uses_polling": true
  },
  {
    "args": [],
    "benchmark": false,
    "ci_platforms": [
      "linux",
      "mac",
      "posix",
      "windows"
    ],
    "cpu_cost": 1.0,
    "exclude_configs": [],
    "exclude_iomgrs": [],
    "flaky": false,
    "gtest": true,
    "language": "c++",
    "name": "context_list_test",
    "platforms": [
      "linux",
      "mac",
      "posix",
      "windows"
    ],
    "uses_polling": false
  },
  {
    "args": [],
    "benchmark": false,
    "ci_platforms": [
      "linux",
      "mac",
      "posix",
      "windows"
    ],
    "cpu_cost": 1.0,
    "exclude_configs": [],
    "exclude_iomgrs": [],
    "flaky": false,
    "gtest": true,
    "language": "c++",
    "name": "context_test",
    "platforms": [
      "linux",
      "mac",
      "posix",
      "windows"
    ],
    "uses_polling": false
  },
  {
    "args": [],
    "benchmark": false,
    "ci_platforms": [
      "linux",
      "mac",
      "posix",
      "windows"
    ],
    "cpu_cost": 1.0,
    "exclude_configs": [],
    "exclude_iomgrs": [],
    "flaky": false,
    "gtest": true,
    "language": "c++",
    "name": "core_configuration_test",
    "platforms": [
      "linux",
      "mac",
      "posix",
      "windows"
    ],
    "uses_polling": false
  },
  {
    "args": [],
    "benchmark": false,
    "ci_platforms": [
      "linux",
      "mac",
      "posix",
      "windows"
    ],
    "cpu_cost": 1.0,
    "exclude_configs": [],
    "exclude_iomgrs": [],
    "flaky": false,
    "gtest": true,
    "language": "c++",
    "name": "cpp_impl_of_test",
    "platforms": [
      "linux",
      "mac",
      "posix",
      "windows"
    ],
    "uses_polling": false
  },
  {
    "args": [],
    "benchmark": false,
    "ci_platforms": [
      "linux",
      "mac",
      "posix",
      "windows"
    ],
    "cpu_cost": 1.0,
    "exclude_configs": [],
    "exclude_iomgrs": [],
    "flaky": false,
    "gtest": true,
    "language": "c++",
    "name": "delegating_channel_test",
    "platforms": [
      "linux",
      "mac",
      "posix",
      "windows"
    ],
    "uses_polling": true
  },
  {
    "args": [],
    "benchmark": false,
    "ci_platforms": [
      "linux",
      "mac",
      "posix",
      "windows"
    ],
    "cpu_cost": 1.0,
    "exclude_configs": [],
    "exclude_iomgrs": [],
    "flaky": false,
    "gtest": true,
    "language": "c++",
    "name": "destroy_grpclb_channel_with_active_connect_stress_test",
    "platforms": [
      "linux",
      "mac",
      "posix",
      "windows"
    ],
    "uses_polling": true
  },
  {
    "args": [],
    "benchmark": false,
    "ci_platforms": [
      "linux",
      "mac",
      "posix",
      "windows"
    ],
    "cpu_cost": 1.0,
    "exclude_configs": [],
    "exclude_iomgrs": [],
    "flaky": false,
    "gtest": true,
    "language": "c++",
    "name": "dual_ref_counted_test",
    "platforms": [
      "linux",
      "mac",
      "posix",
      "windows"
    ],
    "uses_polling": true
  },
  {
    "args": [],
    "benchmark": false,
    "ci_platforms": [
      "linux",
      "mac",
      "posix",
      "windows"
    ],
    "cpu_cost": 1.0,
    "exclude_configs": [],
    "exclude_iomgrs": [],
    "flaky": false,
    "gtest": true,
    "language": "c++",
    "name": "duplicate_header_bad_client_test",
    "platforms": [
      "linux",
      "mac",
      "posix",
      "windows"
    ],
    "uses_polling": true
  },
  {
    "args": [],
    "benchmark": false,
    "ci_platforms": [
      "linux",
      "mac",
      "posix",
      "windows"
    ],
    "cpu_cost": 1.0,
    "exclude_configs": [],
    "exclude_iomgrs": [],
    "flaky": false,
    "gtest": true,
    "language": "c++",
    "name": "end2end_binder_transport_test",
    "platforms": [
      "linux",
      "mac",
      "posix",
      "windows"
    ],
    "uses_polling": true
  },
  {
    "args": [],
    "benchmark": false,
    "ci_platforms": [
      "linux",
      "mac",
      "posix",
      "windows"
    ],
    "cpu_cost": 1.0,
    "exclude_configs": [],
    "exclude_iomgrs": [],
    "flaky": false,
    "gtest": true,
    "language": "c++",
    "name": "endpoint_binder_pool_test",
    "platforms": [
      "linux",
      "mac",
      "posix",
      "windows"
    ],
    "uses_polling": false
  },
  {
    "args": [],
    "benchmark": false,
    "ci_platforms": [
      "linux",
      "mac",
      "posix",
      "windows"
    ],
    "cpu_cost": 1.0,
    "exclude_configs": [],
    "exclude_iomgrs": [],
    "flaky": false,
    "gtest": true,
    "language": "c++",
    "name": "endpoint_config_test",
    "platforms": [
      "linux",
      "mac",
      "posix",
      "windows"
    ],
    "uses_polling": false
  },
  {
    "args": [],
    "benchmark": false,
    "ci_platforms": [
      "linux",
      "mac",
      "posix",
      "windows"
    ],
    "cpu_cost": 1.0,
    "exclude_configs": [],
    "exclude_iomgrs": [],
    "flaky": false,
    "gtest": true,
    "language": "c++",
    "name": "error_details_test",
    "platforms": [
      "linux",
      "mac",
      "posix",
      "windows"
    ],
    "uses_polling": true
  },
  {
    "args": [],
    "benchmark": false,
    "ci_platforms": [
      "linux",
      "mac",
      "posix",
      "windows"
    ],
    "cpu_cost": 1.0,
    "exclude_configs": [],
    "exclude_iomgrs": [],
    "flaky": false,
    "gtest": true,
    "language": "c++",
    "name": "error_test",
    "platforms": [
      "linux",
      "mac",
      "posix",
      "windows"
    ],
    "uses_polling": false
  },
  {
    "args": [],
    "benchmark": false,
    "ci_platforms": [
      "linux",
      "mac",
      "posix",
      "windows"
    ],
    "cpu_cost": 1.0,
    "exclude_configs": [],
    "exclude_iomgrs": [],
    "flaky": false,
    "gtest": true,
    "language": "c++",
    "name": "error_utils_test",
    "platforms": [
      "linux",
      "mac",
      "posix",
      "windows"
    ],
    "uses_polling": true
  },
  {
    "args": [],
    "benchmark": false,
    "ci_platforms": [
      "linux",
      "mac",
      "posix",
      "windows"
    ],
    "cpu_cost": 1.0,
    "exclude_configs": [],
    "exclude_iomgrs": [],
    "flaky": false,
    "gtest": true,
    "language": "c++",
    "name": "evaluate_args_test",
    "platforms": [
      "linux",
      "mac",
      "posix",
      "windows"
    ],
    "uses_polling": true
  },
  {
    "args": [],
    "benchmark": false,
    "ci_platforms": [
      "linux",
      "mac",
      "posix"
    ],
    "cpu_cost": 1.0,
    "exclude_configs": [],
    "exclude_iomgrs": [],
    "flaky": false,
    "gtest": true,
    "language": "c++",
    "name": "examine_stack_test",
    "platforms": [
      "linux",
      "mac",
      "posix"
    ],
    "uses_polling": false
  },
  {
    "args": [],
    "benchmark": false,
    "ci_platforms": [
      "linux",
      "mac",
      "posix",
      "windows"
    ],
    "cpu_cost": 1.0,
    "exclude_configs": [],
    "exclude_iomgrs": [],
    "flaky": false,
    "gtest": true,
    "language": "c++",
    "name": "exception_test",
    "platforms": [
      "linux",
      "mac",
      "posix",
      "windows"
    ],
    "uses_polling": true
  },
  {
    "args": [],
    "benchmark": false,
    "ci_platforms": [
      "linux",
      "mac",
      "posix",
      "windows"
    ],
    "cpu_cost": 1.0,
    "exclude_configs": [],
    "exclude_iomgrs": [],
    "flaky": false,
    "gtest": true,
    "language": "c++",
    "name": "exec_ctx_wakeup_scheduler_test",
    "platforms": [
      "linux",
      "mac",
      "posix",
      "windows"
    ],
    "uses_polling": false
  },
  {
    "args": [],
    "benchmark": false,
    "ci_platforms": [
      "linux",
      "mac",
      "posix",
      "windows"
    ],
    "cpu_cost": 1.0,
    "exclude_configs": [],
    "exclude_iomgrs": [],
    "flaky": false,
    "gtest": true,
    "language": "c++",
    "name": "fake_binder_test",
    "platforms": [
      "linux",
      "mac",
      "posix",
      "windows"
    ],
    "uses_polling": false
  },
  {
    "args": [],
    "benchmark": false,
    "ci_platforms": [
      "linux",
      "mac",
      "posix",
      "windows"
    ],
    "cpu_cost": 1.0,
    "exclude_configs": [],
    "exclude_iomgrs": [],
    "flaky": false,
    "gtest": true,
    "language": "c++",
    "name": "file_watcher_certificate_provider_factory_test",
    "platforms": [
      "linux",
      "mac",
      "posix",
      "windows"
    ],
    "uses_polling": true
  },
  {
    "args": [],
    "benchmark": false,
    "ci_platforms": [
      "linux",
      "mac",
      "posix",
      "windows"
    ],
    "cpu_cost": 1.0,
    "exclude_configs": [],
    "exclude_iomgrs": [],
    "flaky": false,
    "gtest": true,
    "language": "c++",
    "name": "filter_end2end_test",
    "platforms": [
      "linux",
      "mac",
      "posix",
      "windows"
    ],
    "uses_polling": true
  },
  {
    "args": [],
    "benchmark": false,
    "ci_platforms": [
      "linux",
      "mac",
      "posix",
      "windows"
    ],
    "cpu_cost": 1.0,
    "exclude_configs": [],
    "exclude_iomgrs": [],
    "flaky": false,
    "gtest": true,
    "language": "c++",
    "name": "flow_control_test",
    "platforms": [
      "linux",
      "mac",
      "posix",
      "windows"
    ],
    "uses_polling": true
  },
  {
    "args": [],
    "benchmark": false,
    "ci_platforms": [
      "linux",
      "mac",
      "posix",
      "windows"
    ],
    "cpu_cost": 1.0,
    "exclude_configs": [],
    "exclude_iomgrs": [],
    "flaky": false,
    "gtest": true,
    "language": "c++",
    "name": "for_each_test",
    "platforms": [
      "linux",
      "mac",
      "posix",
      "windows"
    ],
    "uses_polling": false
  },
  {
    "args": [],
    "benchmark": false,
    "ci_platforms": [
      "linux",
      "mac",
      "posix",
      "windows"
    ],
    "cpu_cost": 1.0,
    "exclude_configs": [],
    "exclude_iomgrs": [],
    "flaky": false,
    "gtest": true,
    "language": "c++",
    "name": "generic_end2end_test",
    "platforms": [
      "linux",
      "mac",
      "posix",
      "windows"
    ],
    "uses_polling": true
  },
  {
    "args": [],
    "benchmark": false,
    "ci_platforms": [
      "linux",
      "mac",
      "posix"
    ],
    "cpu_cost": 1.0,
    "exclude_configs": [],
    "exclude_iomgrs": [],
    "flaky": false,
    "gtest": true,
    "language": "c++",
    "name": "global_config_env_test",
    "platforms": [
      "linux",
      "mac",
      "posix"
    ],
    "uses_polling": false
  },
  {
    "args": [],
    "benchmark": false,
    "ci_platforms": [
      "linux",
      "mac",
      "posix",
      "windows"
    ],
    "cpu_cost": 1.0,
    "exclude_configs": [],
    "exclude_iomgrs": [],
    "flaky": false,
    "gtest": true,
    "language": "c++",
    "name": "global_config_test",
    "platforms": [
      "linux",
      "mac",
      "posix",
      "windows"
    ],
    "uses_polling": false
  },
  {
    "args": [],
    "benchmark": false,
    "ci_platforms": [
      "linux",
      "mac",
      "posix",
      "windows"
    ],
    "cpu_cost": 1.0,
    "exclude_configs": [],
    "exclude_iomgrs": [],
    "flaky": false,
    "gtest": true,
    "language": "c++",
    "name": "google_mesh_ca_certificate_provider_factory_test",
    "platforms": [
      "linux",
      "mac",
      "posix",
      "windows"
    ],
    "uses_polling": true
  },
  {
    "args": [],
    "benchmark": false,
    "ci_platforms": [
      "linux",
      "mac",
      "posix",
      "windows"
    ],
    "cpu_cost": 1.0,
    "exclude_configs": [],
    "exclude_iomgrs": [],
    "flaky": false,
    "gtest": true,
    "language": "c++",
    "name": "grpc_authorization_engine_test",
    "platforms": [
      "linux",
      "mac",
      "posix",
      "windows"
    ],
    "uses_polling": true
  },
  {
    "args": [],
    "benchmark": false,
    "ci_platforms": [
      "linux",
      "mac",
      "posix",
      "windows"
    ],
    "cpu_cost": 1.0,
    "exclude_configs": [],
    "exclude_iomgrs": [],
    "flaky": false,
    "gtest": true,
    "language": "c++",
    "name": "grpc_authorization_policy_provider_test",
    "platforms": [
      "linux",
      "mac",
      "posix",
      "windows"
    ],
    "uses_polling": true
  },
  {
    "args": [],
    "benchmark": false,
    "ci_platforms": [
      "linux",
      "mac",
      "posix",
      "windows"
    ],
    "cpu_cost": 1.0,
    "exclude_configs": [],
    "exclude_iomgrs": [],
    "flaky": false,
    "gtest": true,
    "language": "c++",
    "name": "grpc_tls_certificate_distributor_test",
    "platforms": [
      "linux",
      "mac",
      "posix",
      "windows"
    ],
    "uses_polling": true
  },
  {
    "args": [],
    "benchmark": false,
    "ci_platforms": [
      "linux",
      "mac",
      "posix",
      "windows"
    ],
    "cpu_cost": 1.0,
    "exclude_configs": [],
    "exclude_iomgrs": [],
    "flaky": false,
    "gtest": true,
    "language": "c++",
    "name": "grpc_tls_certificate_provider_test",
    "platforms": [
      "linux",
      "mac",
      "posix",
      "windows"
    ],
    "uses_polling": true
  },
  {
    "args": [],
    "benchmark": false,
    "ci_platforms": [
      "linux",
      "mac",
      "posix",
      "windows"
    ],
    "cpu_cost": 1.0,
    "exclude_configs": [],
    "exclude_iomgrs": [],
    "flaky": false,
    "gtest": true,
    "language": "c++",
    "name": "grpc_tls_certificate_verifier_test",
    "platforms": [
      "linux",
      "mac",
      "posix",
      "windows"
    ],
    "uses_polling": true
  },
  {
    "args": [],
    "benchmark": false,
    "ci_platforms": [
      "linux",
      "mac",
      "posix",
      "windows"
    ],
    "cpu_cost": 1.0,
    "exclude_configs": [],
    "exclude_iomgrs": [],
    "flaky": false,
    "gtest": true,
    "language": "c++",
    "name": "grpc_tls_credentials_options_test",
    "platforms": [
      "linux",
      "mac",
      "posix",
      "windows"
    ],
    "uses_polling": true
  },
  {
    "args": [],
    "benchmark": false,
    "ci_platforms": [
      "linux",
      "mac",
      "posix"
    ],
    "cpu_cost": 1.0,
    "exclude_configs": [],
    "exclude_iomgrs": [],
    "flaky": false,
    "gtest": true,
    "language": "c++",
    "name": "grpc_tool_test",
    "platforms": [
      "linux",
      "mac",
      "posix"
    ],
    "uses_polling": true
  },
  {
    "args": [],
    "benchmark": false,
    "ci_platforms": [
      "linux",
      "mac",
      "posix",
      "windows"
    ],
    "cpu_cost": 1.0,
    "exclude_configs": [],
    "exclude_iomgrs": [],
    "flaky": false,
    "gtest": true,
    "language": "c++",
    "name": "grpclb_api_test",
    "platforms": [
      "linux",
      "mac",
      "posix",
      "windows"
    ],
    "uses_polling": true
  },
  {
    "args": [],
    "benchmark": false,
    "ci_platforms": [
      "linux",
      "mac",
      "posix",
      "windows"
    ],
    "cpu_cost": 1.0,
    "exclude_configs": [],
    "exclude_iomgrs": [],
    "flaky": false,
    "gtest": true,
    "language": "c++",
    "name": "h2_ssl_session_reuse_test",
    "platforms": [
      "linux",
      "mac",
      "posix",
      "windows"
    ],
    "uses_polling": true
  },
  {
    "args": [],
    "benchmark": false,
    "ci_platforms": [
      "linux",
      "mac",
      "posix",
      "windows"
    ],
    "cpu_cost": 1.0,
    "exclude_configs": [],
    "exclude_iomgrs": [],
    "flaky": false,
    "gtest": true,
    "language": "c++",
    "name": "head_of_line_blocking_bad_client_test",
    "platforms": [
      "linux",
      "mac",
      "posix",
      "windows"
    ],
    "uses_polling": true
  },
  {
    "args": [],
    "benchmark": false,
    "ci_platforms": [
      "linux",
      "mac",
      "posix",
      "windows"
    ],
    "cpu_cost": 1.0,
    "exclude_configs": [],
    "exclude_iomgrs": [],
    "flaky": false,
    "gtest": true,
    "language": "c++",
    "name": "headers_bad_client_test",
    "platforms": [
      "linux",
      "mac",
      "posix",
      "windows"
    ],
    "uses_polling": true
  },
  {
    "args": [],
    "benchmark": false,
    "ci_platforms": [
      "linux",
      "mac",
      "posix",
      "windows"
    ],
    "cpu_cost": 1.0,
    "exclude_configs": [],
    "exclude_iomgrs": [],
    "flaky": false,
    "gtest": true,
    "language": "c++",
    "name": "health_service_end2end_test",
    "platforms": [
      "linux",
      "mac",
      "posix",
      "windows"
    ],
    "uses_polling": true
  },
  {
    "args": [],
    "benchmark": false,
    "ci_platforms": [
      "linux",
      "mac",
      "posix",
      "windows"
    ],
    "cpu_cost": 1.0,
    "exclude_configs": [],
    "exclude_iomgrs": [],
    "flaky": false,
    "gtest": true,
    "language": "c++",
    "name": "hpack_parser_table_test",
    "platforms": [
      "linux",
      "mac",
      "posix",
      "windows"
    ],
    "uses_polling": false
  },
  {
    "args": [],
    "benchmark": false,
    "ci_platforms": [
      "linux",
      "mac",
      "posix",
      "windows"
    ],
    "cpu_cost": 1.0,
    "exclude_configs": [],
    "exclude_iomgrs": [],
    "flaky": false,
    "gtest": true,
    "language": "c++",
    "name": "hpack_parser_test",
    "platforms": [
      "linux",
      "mac",
      "posix",
      "windows"
    ],
    "uses_polling": false
  },
  {
    "args": [],
    "benchmark": false,
    "ci_platforms": [
      "linux",
      "mac",
      "posix",
      "windows"
    ],
    "cpu_cost": 1.0,
    "exclude_configs": [],
    "exclude_iomgrs": [],
    "flaky": false,
    "gtest": true,
    "language": "c++",
    "name": "hybrid_end2end_test",
    "platforms": [
      "linux",
      "mac",
      "posix",
      "windows"
    ],
    "uses_polling": true
  },
  {
    "args": [],
    "benchmark": false,
    "ci_platforms": [
      "linux",
      "mac",
      "posix",
      "windows"
    ],
    "cpu_cost": 1.0,
    "exclude_configs": [],
    "exclude_iomgrs": [],
    "flaky": false,
    "gtest": true,
    "language": "c++",
    "name": "idle_filter_state_test",
    "platforms": [
      "linux",
      "mac",
      "posix",
      "windows"
    ],
    "uses_polling": false
  },
  {
    "args": [],
    "benchmark": false,
    "ci_platforms": [
      "linux",
      "mac",
      "posix",
      "windows"
    ],
    "cpu_cost": 1.0,
    "exclude_configs": [],
    "exclude_iomgrs": [],
    "flaky": false,
    "gtest": true,
    "language": "c++",
    "name": "if_test",
    "platforms": [
      "linux",
      "mac",
      "posix",
      "windows"
    ],
    "uses_polling": false
  },
  {
    "args": [],
    "benchmark": false,
    "ci_platforms": [
      "linux",
      "mac",
      "posix",
      "windows"
    ],
    "cpu_cost": 1.0,
    "exclude_configs": [],
    "exclude_iomgrs": [],
    "flaky": false,
    "gtest": true,
    "language": "c++",
    "name": "init_test",
    "platforms": [
      "linux",
      "mac",
      "posix",
      "windows"
    ],
    "uses_polling": false
  },
  {
    "args": [],
    "benchmark": false,
    "ci_platforms": [
      "linux",
      "mac",
      "posix",
      "windows"
    ],
    "cpu_cost": 1.0,
    "exclude_configs": [],
    "exclude_iomgrs": [],
    "flaky": false,
    "gtest": true,
    "language": "c++",
    "name": "initial_settings_frame_bad_client_test",
    "platforms": [
      "linux",
      "mac",
      "posix",
      "windows"
    ],
    "uses_polling": true
  },
  {
    "args": [],
    "benchmark": false,
    "ci_platforms": [
      "linux",
      "mac",
      "posix",
      "windows"
    ],
    "cpu_cost": 1.0,
    "exclude_configs": [],
    "exclude_iomgrs": [],
    "flaky": false,
    "gtest": true,
    "language": "c++",
    "name": "insecure_security_connector_test",
    "platforms": [
      "linux",
      "mac",
      "posix",
      "windows"
    ],
    "uses_polling": true
  },
  {
    "args": [],
    "benchmark": false,
    "ci_platforms": [
      "linux",
      "mac",
      "posix"
    ],
    "cpu_cost": 1.0,
    "exclude_configs": [],
    "exclude_iomgrs": [],
    "flaky": false,
    "gtest": false,
    "language": "c++",
    "name": "interop_test",
    "platforms": [
      "linux",
      "mac",
      "posix"
    ],
    "uses_polling": true
  },
  {
    "args": [],
    "benchmark": false,
    "ci_platforms": [
      "linux",
      "mac",
      "posix",
      "windows"
    ],
    "cpu_cost": 1.0,
    "exclude_configs": [],
    "exclude_iomgrs": [],
    "flaky": false,
    "gtest": true,
    "language": "c++",
    "name": "join_test",
    "platforms": [
      "linux",
      "mac",
      "posix",
      "windows"
    ],
    "uses_polling": false
  },
  {
    "args": [],
    "benchmark": false,
    "ci_platforms": [
      "linux",
      "mac",
      "posix",
      "windows"
    ],
    "cpu_cost": 1.0,
    "exclude_configs": [],
    "exclude_iomgrs": [],
    "flaky": false,
    "gtest": true,
    "language": "c++",
    "name": "json_test",
    "platforms": [
      "linux",
      "mac",
      "posix",
      "windows"
    ],
    "uses_polling": false
  },
  {
    "args": [],
    "benchmark": false,
    "ci_platforms": [
      "linux",
      "mac",
      "posix",
      "windows"
    ],
    "cpu_cost": 1.0,
    "exclude_configs": [],
    "exclude_iomgrs": [],
    "flaky": false,
    "gtest": true,
    "language": "c++",
    "name": "large_metadata_bad_client_test",
    "platforms": [
      "linux",
      "mac",
      "posix",
      "windows"
    ],
    "uses_polling": true
  },
  {
    "args": [],
    "benchmark": false,
    "ci_platforms": [
      "linux",
      "mac",
      "posix",
      "windows"
    ],
    "cpu_cost": 1.0,
    "exclude_configs": [],
    "exclude_iomgrs": [],
    "flaky": false,
    "gtest": true,
    "language": "c++",
    "name": "latch_test",
    "platforms": [
      "linux",
      "mac",
      "posix",
      "windows"
    ],
    "uses_polling": false
  },
  {
    "args": [],
    "benchmark": false,
    "ci_platforms": [
      "linux",
      "mac",
      "posix",
      "windows"
    ],
    "cpu_cost": 1.0,
    "exclude_configs": [],
    "exclude_iomgrs": [],
    "flaky": false,
    "gtest": true,
    "language": "c++",
    "name": "lb_get_cpu_stats_test",
    "platforms": [
      "linux",
      "mac",
      "posix",
      "windows"
    ],
    "uses_polling": true
  },
  {
    "args": [],
    "benchmark": false,
    "ci_platforms": [
      "linux",
      "mac",
      "posix",
      "windows"
    ],
    "cpu_cost": 1.0,
    "exclude_configs": [],
    "exclude_iomgrs": [],
    "flaky": false,
    "gtest": true,
    "language": "c++",
    "name": "lb_load_data_store_test",
    "platforms": [
      "linux",
      "mac",
      "posix",
      "windows"
    ],
    "uses_polling": true
  },
  {
    "args": [],
    "benchmark": false,
    "ci_platforms": [
      "linux",
      "mac",
      "posix",
      "windows"
    ],
    "cpu_cost": 1.0,
    "exclude_configs": [],
    "exclude_iomgrs": [],
    "flaky": false,
    "gtest": true,
    "language": "c++",
    "name": "linux_system_roots_test",
    "platforms": [
      "linux",
      "mac",
      "posix",
      "windows"
    ],
    "uses_polling": true
  },
  {
    "args": [],
    "benchmark": false,
    "ci_platforms": [
      "linux",
      "mac",
      "posix",
      "windows"
    ],
    "cpu_cost": 1.0,
    "exclude_configs": [],
    "exclude_iomgrs": [],
    "flaky": false,
    "gtest": true,
    "language": "c++",
    "name": "log_test",
    "platforms": [
      "linux",
      "mac",
      "posix",
      "windows"
    ],
    "uses_polling": false
  },
  {
    "args": [],
    "benchmark": false,
    "ci_platforms": [
      "linux",
      "mac",
      "posix",
      "windows"
    ],
    "cpu_cost": 1.0,
    "exclude_configs": [],
    "exclude_iomgrs": [],
    "flaky": false,
    "gtest": true,
    "language": "c++",
    "name": "loop_test",
    "platforms": [
      "linux",
      "mac",
      "posix",
      "windows"
    ],
    "uses_polling": false
  },
  {
    "args": [],
    "benchmark": false,
    "ci_platforms": [
      "linux",
      "mac",
      "posix",
      "windows"
    ],
    "cpu_cost": 1.0,
    "exclude_configs": [],
    "exclude_iomgrs": [],
    "flaky": false,
    "gtest": true,
    "language": "c++",
    "name": "match_test",
    "platforms": [
      "linux",
      "mac",
      "posix",
      "windows"
    ],
    "uses_polling": false
  },
  {
    "args": [],
    "benchmark": false,
    "ci_platforms": [
      "linux",
      "mac",
      "posix",
      "windows"
    ],
    "cpu_cost": 1.0,
    "exclude_configs": [],
    "exclude_iomgrs": [],
    "flaky": false,
    "gtest": true,
    "language": "c++",
    "name": "matchers_test",
    "platforms": [
      "linux",
      "mac",
      "posix",
      "windows"
    ],
    "uses_polling": true
  },
  {
    "args": [],
    "benchmark": false,
    "ci_platforms": [
      "linux",
      "mac",
      "posix",
      "windows"
    ],
    "cpu_cost": 1.0,
    "exclude_configs": [],
    "exclude_iomgrs": [],
    "flaky": false,
    "gtest": true,
    "language": "c++",
    "name": "memory_quota_test",
    "platforms": [
      "linux",
      "mac",
      "posix",
      "windows"
    ],
    "uses_polling": false
  },
  {
    "args": [],
    "benchmark": false,
    "ci_platforms": [
      "linux",
      "mac",
      "posix",
      "windows"
    ],
    "cpu_cost": 1.0,
    "exclude_configs": [],
    "exclude_iomgrs": [],
    "flaky": false,
    "gtest": true,
    "language": "c++",
    "name": "message_allocator_end2end_test",
    "platforms": [
      "linux",
      "mac",
      "posix",
      "windows"
    ],
    "uses_polling": true
  },
  {
    "args": [],
    "benchmark": false,
    "ci_platforms": [
      "linux",
      "mac",
      "posix",
      "windows"
    ],
    "cpu_cost": 1.0,
    "exclude_configs": [],
    "exclude_iomgrs": [],
    "flaky": false,
    "gtest": true,
    "language": "c++",
    "name": "metadata_map_test",
    "platforms": [
      "linux",
      "mac",
      "posix",
      "windows"
    ],
    "uses_polling": true
  },
  {
    "args": [],
    "benchmark": false,
    "ci_platforms": [
      "linux",
      "mac",
      "posix",
      "windows"
    ],
    "cpu_cost": 1.0,
    "exclude_configs": [],
    "exclude_iomgrs": [],
    "flaky": false,
    "gtest": true,
    "language": "c++",
    "name": "miscompile_with_no_unique_address_test",
    "platforms": [
      "linux",
      "mac",
      "posix",
      "windows"
    ],
    "uses_polling": false
  },
  {
    "args": [],
    "benchmark": false,
    "ci_platforms": [
      "linux",
      "mac",
      "posix",
      "windows"
    ],
    "cpu_cost": 1.0,
    "exclude_configs": [],
    "exclude_iomgrs": [],
    "flaky": false,
    "gtest": true,
    "language": "c++",
    "name": "mock_stream_test",
    "platforms": [
      "linux",
      "mac",
      "posix",
      "windows"
    ],
    "uses_polling": true
  },
  {
    "args": [],
    "benchmark": false,
    "ci_platforms": [
      "linux",
      "mac",
      "posix",
      "windows"
    ],
    "cpu_cost": 1.0,
    "exclude_configs": [],
    "exclude_iomgrs": [],
    "flaky": false,
    "gtest": true,
    "language": "c++",
    "name": "mock_test",
    "platforms": [
      "linux",
      "mac",
      "posix",
      "windows"
    ],
    "uses_polling": true
  },
  {
    "args": [],
    "benchmark": false,
    "ci_platforms": [
      "linux",
      "mac",
      "posix",
      "windows"
    ],
    "cpu_cost": 1.0,
    "exclude_configs": [],
    "exclude_iomgrs": [],
    "flaky": false,
    "gtest": true,
    "language": "c++",
    "name": "nonblocking_test",
    "platforms": [
      "linux",
      "mac",
      "posix",
      "windows"
    ],
    "uses_polling": true
  },
  {
    "args": [],
    "benchmark": false,
    "ci_platforms": [
      "linux",
      "mac",
      "posix",
      "windows"
    ],
    "cpu_cost": 1.0,
    "exclude_configs": [],
    "exclude_iomgrs": [],
    "flaky": false,
    "gtest": true,
    "language": "c++",
    "name": "observable_test",
    "platforms": [
      "linux",
      "mac",
      "posix",
      "windows"
    ],
    "uses_polling": false
  },
  {
    "args": [],
    "benchmark": false,
    "ci_platforms": [
      "linux",
      "mac",
      "posix",
      "windows"
    ],
    "cpu_cost": 1.0,
    "exclude_configs": [],
    "exclude_iomgrs": [],
    "flaky": false,
    "gtest": true,
    "language": "c++",
    "name": "orphanable_test",
    "platforms": [
      "linux",
      "mac",
      "posix",
      "windows"
    ],
    "uses_polling": true
  },
  {
    "args": [],
    "benchmark": false,
    "ci_platforms": [
      "linux",
      "mac",
      "posix",
      "windows"
    ],
    "cpu_cost": 1.0,
    "exclude_configs": [],
    "exclude_iomgrs": [],
    "flaky": false,
    "gtest": true,
    "language": "c++",
    "name": "out_of_bounds_bad_client_test",
    "platforms": [
      "linux",
      "mac",
      "posix",
      "windows"
    ],
    "uses_polling": true
  },
  {
    "args": [],
    "benchmark": false,
    "ci_platforms": [
      "linux",
      "mac",
      "posix",
      "windows"
    ],
    "cpu_cost": 1.0,
    "exclude_configs": [],
    "exclude_iomgrs": [],
    "flaky": false,
    "gtest": true,
    "language": "c++",
    "name": "overload_test",
    "platforms": [
      "linux",
      "mac",
      "posix",
      "windows"
    ],
    "uses_polling": false
  },
  {
    "args": [],
    "benchmark": false,
    "ci_platforms": [
      "linux",
      "mac",
      "posix",
      "windows"
    ],
    "cpu_cost": 1.0,
    "exclude_configs": [],
    "exclude_iomgrs": [],
    "flaky": false,
    "gtest": true,
    "language": "c++",
    "name": "parsed_metadata_test",
    "platforms": [
      "linux",
      "mac",
      "posix",
      "windows"
    ],
    "uses_polling": true
  },
  {
    "args": [],
    "benchmark": false,
    "ci_platforms": [
      "linux",
      "mac",
      "posix",
      "windows"
    ],
    "cpu_cost": 1.0,
    "exclude_configs": [],
    "exclude_iomgrs": [],
    "flaky": false,
    "gtest": true,
    "language": "c++",
    "name": "pid_controller_test",
    "platforms": [
      "linux",
      "mac",
      "posix",
      "windows"
    ],
    "uses_polling": true
  },
  {
    "args": [],
    "benchmark": false,
    "ci_platforms": [
      "linux",
      "mac",
      "posix",
      "windows"
    ],
    "cpu_cost": 1.0,
    "exclude_configs": [],
    "exclude_iomgrs": [],
    "flaky": false,
    "gtest": true,
    "language": "c++",
    "name": "pipe_test",
    "platforms": [
      "linux",
      "mac",
      "posix",
      "windows"
    ],
    "uses_polling": false
  },
  {
    "args": [],
    "benchmark": false,
    "ci_platforms": [
      "linux",
      "mac",
      "posix",
      "windows"
    ],
    "cpu_cost": 1.0,
    "exclude_configs": [],
    "exclude_iomgrs": [],
    "flaky": false,
    "gtest": true,
    "language": "c++",
    "name": "poll_test",
    "platforms": [
      "linux",
      "mac",
      "posix",
      "windows"
    ],
    "uses_polling": false
  },
  {
    "args": [],
    "benchmark": false,
    "ci_platforms": [
      "linux",
      "mac",
      "posix",
      "windows"
    ],
    "cpu_cost": 1.0,
    "exclude_configs": [],
    "exclude_iomgrs": [],
    "flaky": false,
    "gtest": true,
    "language": "c++",
    "name": "port_sharing_end2end_test",
<<<<<<< HEAD
=======
    "platforms": [
      "linux",
      "mac",
      "posix",
      "windows"
    ],
    "uses_polling": true
  },
  {
    "args": [],
    "benchmark": false,
    "ci_platforms": [
      "linux",
      "mac",
      "posix",
      "windows"
    ],
    "cpu_cost": 1.0,
    "exclude_configs": [],
    "exclude_iomgrs": [],
    "flaky": false,
    "gtest": true,
    "language": "c++",
    "name": "promise_factory_test",
>>>>>>> ebec8b66
    "platforms": [
      "linux",
      "mac",
      "posix",
      "windows"
    ],
    "uses_polling": false
  },
  {
    "args": [],
    "benchmark": false,
    "ci_platforms": [
      "linux",
      "mac",
      "posix",
      "windows"
    ],
    "cpu_cost": 1.0,
    "exclude_configs": [],
    "exclude_iomgrs": [],
    "flaky": false,
    "gtest": true,
    "language": "c++",
    "name": "promise_map_test",
    "platforms": [
      "linux",
      "mac",
      "posix",
      "windows"
    ],
    "uses_polling": false
  },
  {
    "args": [],
    "benchmark": false,
    "ci_platforms": [
      "linux",
      "mac",
      "posix",
      "windows"
    ],
    "cpu_cost": 1.0,
    "exclude_configs": [],
    "exclude_iomgrs": [],
    "flaky": false,
    "gtest": true,
    "language": "c++",
    "name": "promise_test",
    "platforms": [
      "linux",
      "mac",
      "posix",
      "windows"
    ],
    "uses_polling": false
  },
  {
    "args": [],
    "benchmark": false,
    "ci_platforms": [
      "linux",
      "mac",
      "posix",
      "windows"
    ],
    "cpu_cost": 1.0,
    "exclude_configs": [],
    "exclude_iomgrs": [],
    "flaky": false,
    "gtest": true,
    "language": "c++",
    "name": "proto_server_reflection_test",
    "platforms": [
      "linux",
      "mac",
      "posix",
      "windows"
    ],
    "uses_polling": true
  },
  {
    "args": [],
    "benchmark": false,
    "ci_platforms": [
      "linux",
      "mac",
      "posix",
      "windows"
    ],
    "cpu_cost": 1.0,
    "exclude_configs": [],
    "exclude_iomgrs": [],
    "flaky": false,
    "gtest": true,
    "language": "c++",
    "name": "proto_utils_test",
    "platforms": [
      "linux",
      "mac",
      "posix",
      "windows"
    ],
    "uses_polling": false
  },
  {
    "args": [],
    "benchmark": false,
    "ci_platforms": [
      "linux",
      "mac",
      "posix",
      "windows"
    ],
    "cpu_cost": 1.0,
    "exclude_configs": [],
    "exclude_iomgrs": [],
    "flaky": false,
    "gtest": true,
    "language": "c++",
    "name": "race_test",
    "platforms": [
      "linux",
      "mac",
      "posix",
      "windows"
    ],
    "uses_polling": false
  },
  {
    "args": [],
    "benchmark": false,
    "ci_platforms": [
      "linux",
      "mac",
      "posix",
      "windows"
    ],
    "cpu_cost": 1.0,
    "exclude_configs": [],
    "exclude_iomgrs": [],
    "flaky": false,
    "gtest": true,
    "language": "c++",
    "name": "raw_end2end_test",
    "platforms": [
      "linux",
      "mac",
      "posix",
      "windows"
    ],
    "uses_polling": true
  },
  {
    "args": [],
    "benchmark": false,
    "ci_platforms": [
      "linux",
      "mac",
      "posix",
      "windows"
    ],
    "cpu_cost": 1.0,
    "exclude_configs": [],
    "exclude_iomgrs": [],
    "flaky": false,
    "gtest": true,
    "language": "c++",
    "name": "rbac_service_config_parser_test",
    "platforms": [
      "linux",
      "mac",
      "posix",
      "windows"
    ],
    "uses_polling": false
  },
  {
    "args": [],
    "benchmark": false,
    "ci_platforms": [
      "linux",
      "mac",
      "posix",
      "windows"
    ],
    "cpu_cost": 1.0,
    "exclude_configs": [],
    "exclude_iomgrs": [],
    "flaky": false,
    "gtest": true,
    "language": "c++",
    "name": "rbac_translator_test",
    "platforms": [
      "linux",
      "mac",
      "posix",
      "windows"
    ],
    "uses_polling": true
  },
  {
    "args": [],
    "benchmark": false,
    "ci_platforms": [
      "linux",
      "mac",
      "posix",
      "windows"
    ],
    "cpu_cost": 1.0,
    "exclude_configs": [],
    "exclude_iomgrs": [],
    "flaky": false,
    "gtest": true,
    "language": "c++",
    "name": "ref_counted_ptr_test",
    "platforms": [
      "linux",
      "mac",
      "posix",
      "windows"
    ],
    "uses_polling": true
  },
  {
    "args": [],
    "benchmark": false,
    "ci_platforms": [
      "linux",
      "mac",
      "posix",
      "windows"
    ],
    "cpu_cost": 1.0,
    "exclude_configs": [],
    "exclude_iomgrs": [],
    "flaky": false,
    "gtest": true,
    "language": "c++",
    "name": "ref_counted_test",
    "platforms": [
      "linux",
      "mac",
      "posix",
      "windows"
    ],
    "uses_polling": true
  },
  {
    "args": [],
    "benchmark": false,
    "ci_platforms": [
      "linux",
      "mac",
      "posix"
    ],
    "cpu_cost": 1.0,
    "exclude_configs": [],
    "exclude_iomgrs": [],
    "flaky": false,
    "gtest": true,
    "language": "c++",
    "name": "remove_stream_from_stalled_lists_test",
    "platforms": [
      "linux",
      "mac",
      "posix"
    ],
    "uses_polling": true
  },
  {
    "args": [],
    "benchmark": false,
    "ci_platforms": [
      "linux",
      "mac",
      "posix",
      "windows"
    ],
    "cpu_cost": 1.0,
    "exclude_configs": [],
    "exclude_iomgrs": [],
    "flaky": false,
    "gtest": true,
    "language": "c++",
    "name": "resolve_address_using_ares_resolver_test",
    "platforms": [
      "linux",
      "mac",
      "posix",
      "windows"
    ],
    "uses_polling": true
  },
  {
    "args": [],
    "benchmark": false,
    "ci_platforms": [
      "linux",
      "mac",
      "posix",
      "windows"
    ],
    "cpu_cost": 1.0,
    "exclude_configs": [],
    "exclude_iomgrs": [],
    "flaky": false,
    "gtest": true,
    "language": "c++",
    "name": "resolve_address_using_native_resolver_test",
    "platforms": [
      "linux",
      "mac",
      "posix",
      "windows"
    ],
    "uses_polling": true
  },
  {
    "args": [],
    "benchmark": false,
    "ci_platforms": [
      "linux",
      "mac",
      "posix",
      "windows"
    ],
    "cpu_cost": 1.0,
    "exclude_configs": [],
    "exclude_iomgrs": [],
    "flaky": false,
    "gtest": true,
    "language": "c++",
    "name": "resource_quota_test",
    "platforms": [
      "linux",
      "mac",
      "posix",
      "windows"
    ],
    "uses_polling": false
  },
  {
    "args": [],
    "benchmark": false,
    "ci_platforms": [
      "linux",
      "mac",
      "posix",
      "windows"
    ],
    "cpu_cost": 1.0,
    "exclude_configs": [],
    "exclude_iomgrs": [],
    "flaky": false,
    "gtest": true,
    "language": "c++",
    "name": "retry_throttle_test",
    "platforms": [
      "linux",
      "mac",
      "posix",
      "windows"
    ],
    "uses_polling": false
  },
  {
    "args": [],
    "benchmark": false,
    "ci_platforms": [
      "linux",
      "mac",
      "posix",
      "windows"
    ],
    "cpu_cost": 1.0,
    "exclude_configs": [],
    "exclude_iomgrs": [],
    "flaky": false,
    "gtest": true,
    "language": "c++",
    "name": "rls_end2end_test",
    "platforms": [
      "linux",
      "mac",
      "posix",
      "windows"
    ],
    "uses_polling": true
  },
  {
    "args": [],
    "benchmark": false,
    "ci_platforms": [
      "linux",
      "mac",
      "posix",
      "windows"
    ],
    "cpu_cost": 1.0,
    "exclude_configs": [],
    "exclude_iomgrs": [],
    "flaky": false,
    "gtest": true,
    "language": "c++",
    "name": "rls_lb_config_parser_test",
    "platforms": [
      "linux",
      "mac",
      "posix",
      "windows"
    ],
    "uses_polling": true
  },
  {
    "args": [],
    "benchmark": false,
    "ci_platforms": [
      "linux",
      "mac",
      "posix",
      "windows"
    ],
    "cpu_cost": 1.0,
    "exclude_configs": [],
    "exclude_iomgrs": [],
    "flaky": false,
    "gtest": true,
    "language": "c++",
    "name": "sdk_authz_end2end_test",
    "platforms": [
      "linux",
      "mac",
      "posix",
      "windows"
    ],
    "uses_polling": true
  },
  {
    "args": [],
    "benchmark": false,
    "ci_platforms": [
      "linux",
      "mac",
      "posix",
      "windows"
    ],
    "cpu_cost": 1.0,
    "exclude_configs": [],
    "exclude_iomgrs": [],
    "flaky": false,
    "gtest": true,
    "language": "c++",
    "name": "secure_auth_context_test",
    "platforms": [
      "linux",
      "mac",
      "posix",
      "windows"
    ],
    "uses_polling": true
  },
  {
    "args": [],
    "benchmark": false,
    "ci_platforms": [
      "linux",
      "mac",
      "posix",
      "windows"
    ],
    "cpu_cost": 1.0,
    "exclude_configs": [],
    "exclude_iomgrs": [],
    "flaky": false,
    "gtest": true,
    "language": "c++",
    "name": "seq_test",
    "platforms": [
      "linux",
      "mac",
      "posix",
      "windows"
    ],
    "uses_polling": false
  },
  {
    "args": [],
    "benchmark": false,
    "ci_platforms": [
      "linux",
      "mac",
      "posix",
      "windows"
    ],
    "cpu_cost": 1.0,
    "exclude_configs": [],
    "exclude_iomgrs": [],
    "flaky": false,
    "gtest": true,
    "language": "c++",
    "name": "server_builder_plugin_test",
    "platforms": [
      "linux",
      "mac",
      "posix",
      "windows"
    ],
    "uses_polling": true
  },
  {
    "args": [],
    "benchmark": false,
    "ci_platforms": [
      "linux",
      "mac",
      "posix"
    ],
    "cpu_cost": 1.0,
    "exclude_configs": [],
    "exclude_iomgrs": [],
    "flaky": false,
    "gtest": true,
    "language": "c++",
    "name": "server_builder_test",
    "platforms": [
      "linux",
      "mac",
      "posix"
    ],
    "uses_polling": true
  },
  {
    "args": [],
    "benchmark": false,
    "ci_platforms": [
      "linux",
      "mac",
      "posix"
    ],
    "cpu_cost": 1.0,
    "exclude_configs": [],
    "exclude_iomgrs": [],
    "flaky": false,
    "gtest": true,
    "language": "c++",
    "name": "server_builder_with_socket_mutator_test",
    "platforms": [
      "linux",
      "mac",
      "posix"
    ],
    "uses_polling": true
  },
  {
    "args": [],
    "benchmark": false,
    "ci_platforms": [
      "linux",
      "mac",
      "posix",
      "windows"
    ],
    "cpu_cost": 1.0,
    "exclude_configs": [],
    "exclude_iomgrs": [],
    "flaky": false,
    "gtest": true,
    "language": "c++",
    "name": "server_chttp2_test",
    "platforms": [
      "linux",
      "mac",
      "posix",
      "windows"
    ],
    "uses_polling": true
  },
  {
    "args": [],
    "benchmark": false,
    "ci_platforms": [
      "linux",
      "mac",
      "posix",
      "windows"
    ],
    "cpu_cost": 1.0,
    "exclude_configs": [],
    "exclude_iomgrs": [],
    "flaky": false,
    "gtest": true,
    "language": "c++",
    "name": "server_config_selector_test",
    "platforms": [
      "linux",
      "mac",
      "posix",
      "windows"
    ],
    "uses_polling": false
  },
  {
    "args": [],
    "benchmark": false,
    "ci_platforms": [
      "linux",
      "mac",
      "posix",
      "windows"
    ],
    "cpu_cost": 1.0,
    "exclude_configs": [],
    "exclude_iomgrs": [],
    "flaky": false,
    "gtest": true,
    "language": "c++",
    "name": "server_context_test_spouse_test",
    "platforms": [
      "linux",
      "mac",
      "posix",
      "windows"
    ],
    "uses_polling": true
  },
  {
    "args": [],
    "benchmark": false,
    "ci_platforms": [
      "linux",
      "mac",
      "posix",
      "windows"
    ],
    "cpu_cost": 1.0,
    "exclude_configs": [],
    "exclude_iomgrs": [],
    "flaky": false,
    "gtest": true,
    "language": "c++",
    "name": "server_early_return_test",
    "platforms": [
      "linux",
      "mac",
      "posix",
      "windows"
    ],
    "uses_polling": true
  },
  {
    "args": [],
    "benchmark": false,
    "ci_platforms": [
      "linux",
      "mac",
      "posix",
      "windows"
    ],
    "cpu_cost": 1.0,
    "exclude_configs": [],
    "exclude_iomgrs": [],
    "flaky": false,
    "gtest": true,
    "language": "c++",
    "name": "server_interceptors_end2end_test",
    "platforms": [
      "linux",
      "mac",
      "posix",
      "windows"
    ],
    "uses_polling": true
  },
  {
    "args": [],
    "benchmark": false,
    "ci_platforms": [
      "linux",
      "mac",
      "posix",
      "windows"
    ],
    "cpu_cost": 1.0,
    "exclude_configs": [],
    "exclude_iomgrs": [],
    "flaky": false,
    "gtest": true,
    "language": "c++",
    "name": "server_registered_method_bad_client_test",
    "platforms": [
      "linux",
      "mac",
      "posix",
      "windows"
    ],
    "uses_polling": true
  },
  {
    "args": [],
    "benchmark": false,
    "ci_platforms": [
      "linux",
      "mac",
      "posix"
    ],
    "cpu_cost": 1.0,
    "exclude_configs": [],
    "exclude_iomgrs": [],
    "flaky": false,
    "gtest": true,
    "language": "c++",
    "name": "server_request_call_test",
    "platforms": [
      "linux",
      "mac",
      "posix"
    ],
    "uses_polling": true
  },
  {
    "args": [],
    "benchmark": false,
    "ci_platforms": [
      "linux",
      "mac",
      "posix",
      "windows"
    ],
    "cpu_cost": 1.0,
    "exclude_configs": [],
    "exclude_iomgrs": [],
    "flaky": false,
    "gtest": true,
    "language": "c++",
    "name": "service_config_end2end_test",
    "platforms": [
      "linux",
      "mac",
      "posix",
      "windows"
    ],
    "uses_polling": true
  },
  {
    "args": [],
    "benchmark": false,
    "ci_platforms": [
      "linux",
      "mac",
      "posix",
      "windows"
    ],
    "cpu_cost": 1.0,
    "exclude_configs": [],
    "exclude_iomgrs": [],
    "flaky": false,
    "gtest": true,
    "language": "c++",
    "name": "service_config_test",
    "platforms": [
      "linux",
      "mac",
      "posix",
      "windows"
    ],
    "uses_polling": true
  },
  {
    "args": [],
    "benchmark": false,
    "ci_platforms": [
      "linux",
      "mac",
      "posix",
      "windows"
    ],
    "cpu_cost": 1.0,
    "exclude_configs": [],
    "exclude_iomgrs": [],
    "flaky": false,
    "gtest": true,
    "language": "c++",
    "name": "shutdown_test",
    "platforms": [
      "linux",
      "mac",
      "posix",
      "windows"
    ],
    "uses_polling": true
  },
  {
    "args": [],
    "benchmark": false,
    "ci_platforms": [
      "linux",
      "mac",
      "posix",
      "windows"
    ],
    "cpu_cost": 1.0,
    "exclude_configs": [],
    "exclude_iomgrs": [],
    "flaky": false,
    "gtest": true,
    "language": "c++",
    "name": "simple_request_bad_client_test",
    "platforms": [
      "linux",
      "mac",
      "posix",
      "windows"
    ],
    "uses_polling": true
  },
  {
    "args": [],
    "benchmark": false,
    "ci_platforms": [
      "linux",
      "mac",
      "posix",
      "windows"
    ],
    "cpu_cost": 1.0,
    "exclude_configs": [],
    "exclude_iomgrs": [],
    "flaky": false,
    "gtest": true,
    "language": "c++",
    "name": "sockaddr_utils_test",
    "platforms": [
      "linux",
      "mac",
      "posix",
      "windows"
    ],
    "uses_polling": true
  },
  {
    "args": [],
    "benchmark": false,
    "ci_platforms": [
      "linux",
      "mac",
      "posix"
    ],
    "cpu_cost": 1.0,
    "exclude_configs": [],
    "exclude_iomgrs": [],
    "flaky": false,
    "gtest": true,
    "language": "c++",
    "name": "stack_tracer_test",
    "platforms": [
      "linux",
      "mac",
      "posix"
    ],
    "uses_polling": false
  },
  {
    "args": [],
    "benchmark": false,
    "ci_platforms": [
      "linux",
      "mac",
      "posix",
      "windows"
    ],
    "cpu_cost": 1.0,
    "exclude_configs": [],
    "exclude_iomgrs": [],
    "flaky": false,
    "gtest": true,
    "language": "c++",
    "name": "stat_test",
    "platforms": [
      "linux",
      "mac",
      "posix",
      "windows"
    ],
    "uses_polling": false
  },
  {
    "args": [],
    "benchmark": false,
    "ci_platforms": [
      "linux",
      "mac",
      "posix",
      "windows"
    ],
    "cpu_cost": 1.0,
    "exclude_configs": [],
    "exclude_iomgrs": [],
    "flaky": false,
    "gtest": true,
    "language": "c++",
    "name": "stats_test",
    "platforms": [
      "linux",
      "mac",
      "posix",
      "windows"
    ],
    "uses_polling": false
  },
  {
    "args": [],
    "benchmark": false,
    "ci_platforms": [
      "linux",
      "mac",
      "posix",
      "windows"
    ],
    "cpu_cost": 1.0,
    "exclude_configs": [],
    "exclude_iomgrs": [],
    "flaky": false,
    "gtest": true,
    "language": "c++",
    "name": "status_helper_test",
    "platforms": [
      "linux",
      "mac",
      "posix",
      "windows"
    ],
    "uses_polling": false
  },
  {
    "args": [],
    "benchmark": false,
    "ci_platforms": [
      "linux",
      "mac",
      "posix",
      "windows"
    ],
    "cpu_cost": 1.0,
    "exclude_configs": [],
    "exclude_iomgrs": [],
    "flaky": false,
    "gtest": true,
    "language": "c++",
    "name": "status_util_test",
    "platforms": [
      "linux",
      "mac",
      "posix",
      "windows"
    ],
    "uses_polling": false
  },
  {
    "args": [],
    "benchmark": false,
    "ci_platforms": [
      "linux",
      "mac",
      "posix"
    ],
    "cpu_cost": 1.0,
    "exclude_configs": [],
    "exclude_iomgrs": [],
    "flaky": false,
    "gtest": true,
    "language": "c++",
    "name": "stranded_event_test",
    "platforms": [
      "linux",
      "mac",
      "posix"
    ],
    "uses_polling": true
  },
  {
    "args": [],
    "benchmark": false,
    "ci_platforms": [
      "linux",
      "mac",
      "posix"
    ],
    "cpu_cost": 1.0,
    "exclude_configs": [],
    "exclude_iomgrs": [],
    "flaky": false,
    "gtest": true,
    "language": "c++",
    "name": "streaming_throughput_test",
    "platforms": [
      "linux",
      "mac",
      "posix"
    ],
    "uses_polling": true
  },
  {
    "args": [],
    "benchmark": false,
    "ci_platforms": [
      "linux",
      "mac",
      "posix",
      "windows"
    ],
    "cpu_cost": 1.0,
    "exclude_configs": [],
    "exclude_iomgrs": [],
    "flaky": false,
    "gtest": true,
    "language": "c++",
    "name": "string_ref_test",
    "platforms": [
      "linux",
      "mac",
      "posix",
      "windows"
    ],
    "uses_polling": false
  },
  {
    "args": [],
    "benchmark": false,
    "ci_platforms": [
      "linux",
      "mac",
      "posix",
      "windows"
    ],
    "cpu_cost": 1.0,
    "exclude_configs": [],
    "exclude_iomgrs": [],
    "flaky": false,
    "gtest": true,
    "language": "c++",
    "name": "table_test",
    "platforms": [
      "linux",
      "mac",
      "posix",
      "windows"
    ],
    "uses_polling": false
  },
  {
    "args": [],
    "benchmark": false,
    "ci_platforms": [
      "linux",
      "mac",
      "posix",
      "windows"
    ],
    "cpu_cost": 1.0,
    "exclude_configs": [],
    "exclude_iomgrs": [],
    "flaky": false,
    "gtest": true,
    "language": "c++",
    "name": "test_core_slice_slice_test",
    "platforms": [
      "linux",
      "mac",
      "posix",
      "windows"
    ],
    "uses_polling": false
  },
  {
    "args": [],
    "benchmark": false,
    "ci_platforms": [
      "linux",
      "mac",
      "posix",
      "windows"
    ],
    "cpu_cost": 1.0,
    "exclude_configs": [],
    "exclude_iomgrs": [],
    "flaky": false,
    "gtest": true,
    "language": "c++",
    "name": "test_cpp_client_credentials_test",
    "platforms": [
      "linux",
      "mac",
      "posix",
      "windows"
    ],
    "uses_polling": true
  },
  {
    "args": [],
    "benchmark": false,
    "ci_platforms": [
      "linux",
      "mac",
      "posix",
      "windows"
    ],
    "cpu_cost": 1.0,
    "exclude_configs": [],
    "exclude_iomgrs": [],
    "flaky": false,
    "gtest": true,
    "language": "c++",
    "name": "test_cpp_server_credentials_test",
    "platforms": [
      "linux",
      "mac",
      "posix",
      "windows"
    ],
    "uses_polling": true
  },
  {
    "args": [],
    "benchmark": false,
    "ci_platforms": [
      "linux",
      "mac",
      "posix",
      "windows"
    ],
    "cpu_cost": 1.0,
    "exclude_configs": [],
    "exclude_iomgrs": [],
    "flaky": false,
    "gtest": true,
    "language": "c++",
    "name": "test_cpp_util_slice_test",
    "platforms": [
      "linux",
      "mac",
      "posix",
      "windows"
    ],
    "uses_polling": false
  },
  {
    "args": [],
    "benchmark": false,
    "ci_platforms": [
      "linux",
      "mac",
      "posix",
      "windows"
    ],
    "cpu_cost": 1.0,
    "exclude_configs": [],
    "exclude_iomgrs": [],
    "flaky": false,
    "gtest": true,
    "language": "c++",
    "name": "test_cpp_util_time_test",
    "platforms": [
      "linux",
      "mac",
      "posix",
      "windows"
    ],
    "uses_polling": false
  },
  {
    "args": [],
    "benchmark": false,
    "ci_platforms": [
      "linux",
      "mac",
      "posix",
      "windows"
    ],
    "cpu_cost": 1.0,
    "exclude_configs": [],
    "exclude_iomgrs": [],
    "flaky": false,
    "gtest": true,
    "language": "c++",
    "name": "thread_manager_test",
    "platforms": [
      "linux",
      "mac",
      "posix",
      "windows"
    ],
    "uses_polling": true
  },
  {
    "args": [],
    "benchmark": false,
    "ci_platforms": [
      "linux",
      "mac",
      "posix",
      "windows"
    ],
    "cpu_cost": 1.0,
    "exclude_configs": [],
    "exclude_iomgrs": [],
    "flaky": false,
    "gtest": true,
    "language": "c++",
    "name": "thread_quota_test",
    "platforms": [
      "linux",
      "mac",
      "posix",
      "windows"
    ],
    "uses_polling": false
  },
  {
    "args": [],
    "benchmark": false,
    "ci_platforms": [
      "linux",
      "mac",
      "posix"
    ],
    "cpu_cost": 1.0,
    "exclude_configs": [],
    "exclude_iomgrs": [],
    "flaky": false,
    "gtest": true,
    "language": "c++",
    "name": "thread_stress_test",
    "platforms": [
      "linux",
      "mac",
      "posix"
    ],
    "uses_polling": true
  },
  {
    "args": [],
    "benchmark": false,
    "ci_platforms": [
      "linux",
      "mac",
      "posix",
      "windows"
    ],
    "cpu_cost": 1.0,
    "exclude_configs": [],
    "exclude_iomgrs": [],
    "flaky": false,
    "gtest": true,
    "language": "c++",
    "name": "time_util_test",
    "platforms": [
      "linux",
      "mac",
      "posix",
      "windows"
    ],
    "uses_polling": false
  },
  {
    "args": [],
    "benchmark": false,
    "ci_platforms": [
      "linux",
      "mac",
      "posix",
      "windows"
    ],
    "cpu_cost": 1.0,
    "exclude_configs": [],
    "exclude_iomgrs": [],
    "flaky": false,
    "gtest": true,
    "language": "c++",
    "name": "timeout_encoding_test",
    "platforms": [
      "linux",
      "mac",
      "posix",
      "windows"
    ],
    "uses_polling": false
  },
  {
    "args": [],
    "benchmark": false,
    "ci_platforms": [
      "linux",
      "mac",
      "posix",
      "windows"
    ],
    "cpu_cost": 1.0,
    "exclude_configs": [],
    "exclude_iomgrs": [],
    "flaky": false,
    "gtest": true,
    "language": "c++",
    "name": "timer_test",
    "platforms": [
      "linux",
      "mac",
      "posix",
      "windows"
    ],
    "uses_polling": true
  },
  {
    "args": [],
    "benchmark": false,
    "ci_platforms": [
      "linux",
      "mac",
      "posix",
      "windows"
    ],
    "cpu_cost": 1.0,
    "exclude_configs": [],
    "exclude_iomgrs": [],
    "flaky": false,
    "gtest": true,
    "language": "c++",
    "name": "tls_certificate_verifier_test",
    "platforms": [
      "linux",
      "mac",
      "posix",
      "windows"
    ],
    "uses_polling": true
  },
  {
    "args": [],
    "benchmark": false,
    "ci_platforms": [
      "linux",
      "mac",
      "posix",
      "windows"
    ],
    "cpu_cost": 1.0,
    "exclude_configs": [],
    "exclude_iomgrs": [],
    "flaky": false,
    "gtest": true,
    "language": "c++",
    "name": "tls_security_connector_test",
    "platforms": [
      "linux",
      "mac",
      "posix",
      "windows"
    ],
    "uses_polling": true
  },
  {
    "args": [],
    "benchmark": false,
    "ci_platforms": [
      "linux",
      "mac",
      "posix",
      "windows"
    ],
    "cpu_cost": 1.0,
    "exclude_configs": [],
    "exclude_iomgrs": [],
    "flaky": false,
    "gtest": true,
    "language": "c++",
    "name": "tls_test",
    "platforms": [
      "linux",
      "mac",
      "posix",
      "windows"
    ],
    "uses_polling": false
  },
  {
    "args": [],
    "benchmark": false,
    "ci_platforms": [
      "linux",
      "mac",
      "posix",
      "windows"
    ],
    "cpu_cost": 1.0,
    "exclude_configs": [],
    "exclude_iomgrs": [],
    "flaky": false,
    "gtest": true,
    "language": "c++",
    "name": "too_many_pings_test",
    "platforms": [
      "linux",
      "mac",
      "posix",
      "windows"
    ],
    "uses_polling": true
  },
  {
    "args": [],
    "benchmark": false,
    "ci_platforms": [
      "linux",
      "mac",
      "posix",
      "windows"
    ],
    "cpu_cost": 1.0,
    "exclude_configs": [],
    "exclude_iomgrs": [],
    "flaky": false,
    "gtest": true,
    "language": "c++",
    "name": "transport_stream_receiver_test",
    "platforms": [
      "linux",
      "mac",
      "posix",
      "windows"
    ],
    "uses_polling": false
  },
  {
    "args": [],
    "benchmark": false,
    "ci_platforms": [
      "linux",
      "mac",
      "posix",
      "windows"
    ],
    "cpu_cost": 1.0,
    "exclude_configs": [],
    "exclude_iomgrs": [],
    "flaky": false,
    "gtest": true,
    "language": "c++",
    "name": "try_join_test",
    "platforms": [
      "linux",
      "mac",
      "posix",
      "windows"
    ],
    "uses_polling": false
  },
  {
    "args": [],
    "benchmark": false,
    "ci_platforms": [
      "linux",
      "mac",
      "posix",
      "windows"
    ],
    "cpu_cost": 1.0,
    "exclude_configs": [],
    "exclude_iomgrs": [],
    "flaky": false,
    "gtest": true,
    "language": "c++",
    "name": "try_seq_test",
    "platforms": [
      "linux",
      "mac",
      "posix",
      "windows"
    ],
    "uses_polling": false
  },
  {
    "args": [],
    "benchmark": false,
    "ci_platforms": [
      "linux",
      "mac",
      "posix",
      "windows"
    ],
    "cpu_cost": 1.0,
    "exclude_configs": [],
    "exclude_iomgrs": [],
    "flaky": false,
    "gtest": true,
    "language": "c++",
    "name": "unknown_frame_bad_client_test",
    "platforms": [
      "linux",
      "mac",
      "posix",
      "windows"
    ],
    "uses_polling": true
  },
  {
    "args": [],
    "benchmark": false,
    "ci_platforms": [
      "linux",
      "mac",
      "posix",
      "windows"
    ],
    "cpu_cost": 1.0,
    "exclude_configs": [],
    "exclude_iomgrs": [],
    "flaky": false,
    "gtest": true,
    "language": "c++",
    "name": "uri_parser_test",
    "platforms": [
      "linux",
      "mac",
      "posix",
      "windows"
    ],
    "uses_polling": true
  },
  {
    "args": [],
    "benchmark": false,
    "ci_platforms": [
      "linux",
      "mac",
      "posix",
      "windows"
    ],
    "cpu_cost": 1.0,
    "exclude_configs": [],
    "exclude_iomgrs": [],
    "flaky": false,
    "gtest": true,
    "language": "c++",
    "name": "useful_test",
    "platforms": [
      "linux",
      "mac",
      "posix",
      "windows"
    ],
    "uses_polling": false
  },
  {
    "args": [],
    "benchmark": false,
    "ci_platforms": [
      "linux",
      "mac",
      "posix",
      "windows"
    ],
    "cpu_cost": 1.0,
    "exclude_configs": [],
    "exclude_iomgrs": [],
    "flaky": false,
    "gtest": true,
    "language": "c++",
    "name": "window_overflow_bad_client_test",
    "platforms": [
      "linux",
      "mac",
      "posix",
      "windows"
    ],
    "uses_polling": true
  },
  {
    "args": [],
    "benchmark": false,
    "ci_platforms": [
      "linux",
      "mac",
      "posix",
      "windows"
    ],
    "cpu_cost": 1.0,
    "exclude_configs": [],
    "exclude_iomgrs": [],
    "flaky": false,
    "gtest": true,
    "language": "c++",
    "name": "wire_reader_test",
    "platforms": [
      "linux",
      "mac",
      "posix",
      "windows"
    ],
    "uses_polling": false
  },
  {
    "args": [],
    "benchmark": false,
    "ci_platforms": [
      "linux",
      "mac",
      "posix",
      "windows"
    ],
    "cpu_cost": 1.0,
    "exclude_configs": [],
    "exclude_iomgrs": [],
    "flaky": false,
    "gtest": true,
    "language": "c++",
    "name": "wire_writer_test",
    "platforms": [
      "linux",
      "mac",
      "posix",
      "windows"
    ],
    "uses_polling": false
  },
  {
    "args": [],
    "benchmark": false,
    "ci_platforms": [
      "linux",
      "mac",
      "posix"
    ],
    "cpu_cost": 1.0,
    "exclude_configs": [],
    "exclude_iomgrs": [],
    "flaky": false,
    "gtest": true,
    "language": "c++",
    "name": "work_serializer_test",
    "platforms": [
      "linux",
      "mac",
      "posix"
    ],
    "uses_polling": true
  },
  {
    "args": [],
    "benchmark": false,
    "ci_platforms": [
      "linux",
      "mac",
      "posix"
    ],
    "cpu_cost": 1.0,
    "exclude_configs": [],
    "exclude_iomgrs": [],
    "flaky": false,
    "gtest": true,
    "language": "c++",
    "name": "writes_per_rpc_test",
    "platforms": [
      "linux",
      "mac",
      "posix"
    ],
    "uses_polling": true
  },
  {
    "args": [],
    "benchmark": false,
    "ci_platforms": [
      "linux",
      "mac",
      "posix",
      "windows"
    ],
    "cpu_cost": 1.0,
    "exclude_configs": [],
    "exclude_iomgrs": [],
    "flaky": false,
    "gtest": true,
    "language": "c++",
    "name": "xds_bootstrap_test",
    "platforms": [
      "linux",
      "mac",
      "posix",
      "windows"
    ],
    "uses_polling": true
  },
  {
    "args": [],
    "benchmark": false,
    "ci_platforms": [
      "linux",
      "mac",
      "posix",
      "windows"
    ],
    "cpu_cost": 1.0,
    "exclude_configs": [],
    "exclude_iomgrs": [],
    "flaky": false,
    "gtest": true,
    "language": "c++",
    "name": "xds_certificate_provider_test",
    "platforms": [
      "linux",
      "mac",
      "posix",
      "windows"
    ],
    "uses_polling": true
  },
  {
    "args": [],
    "benchmark": false,
    "ci_platforms": [
      "linux",
      "mac",
      "posix",
      "windows"
    ],
    "cpu_cost": 1.0,
    "exclude_configs": [],
    "exclude_iomgrs": [],
    "flaky": false,
    "gtest": true,
    "language": "c++",
    "name": "xds_credentials_end2end_test",
    "platforms": [
      "linux",
      "mac",
      "posix",
      "windows"
    ],
    "uses_polling": true
  },
  {
    "args": [],
    "benchmark": false,
    "ci_platforms": [
      "linux",
      "mac",
      "posix",
      "windows"
    ],
    "cpu_cost": 1.0,
    "exclude_configs": [],
    "exclude_iomgrs": [],
    "flaky": false,
    "gtest": true,
    "language": "c++",
    "name": "xds_credentials_test",
    "platforms": [
      "linux",
      "mac",
      "posix",
      "windows"
    ],
    "uses_polling": true
  },
  {
    "args": [],
    "boringssl": true,
    "ci_platforms": [
      "linux",
      "mac",
      "posix",
      "windows"
    ],
    "cpu_cost": 1.0,
    "defaults": "boringssl",
    "exclude_configs": [
      "asan",
      "ubsan"
    ],
    "flaky": false,
    "gtest": true,
    "language": "c++",
    "name": "boringssl_ssl_test",
    "platforms": [
      "linux",
      "mac",
      "posix",
      "windows"
    ]
  },
  {
    "args": [],
    "boringssl": true,
    "ci_platforms": [
      "linux",
      "mac",
      "posix",
      "windows"
    ],
    "cpu_cost": 1.0,
    "defaults": "boringssl",
    "exclude_configs": [
      "asan",
      "ubsan"
    ],
    "flaky": false,
    "gtest": true,
    "language": "c++",
    "name": "boringssl_crypto_test",
    "platforms": [
      "linux",
      "mac",
      "posix",
      "windows"
    ]
  }
]<|MERGE_RESOLUTION|>--- conflicted
+++ resolved
@@ -5615,8 +5615,6 @@
     "gtest": true,
     "language": "c++",
     "name": "port_sharing_end2end_test",
-<<<<<<< HEAD
-=======
     "platforms": [
       "linux",
       "mac",
@@ -5641,7 +5639,6 @@
     "gtest": true,
     "language": "c++",
     "name": "promise_factory_test",
->>>>>>> ebec8b66
     "platforms": [
       "linux",
       "mac",
