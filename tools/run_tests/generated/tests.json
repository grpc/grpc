

[
  {
    "args": [],
    "benchmark": false,
    "ci_platforms": [
      "linux",
      "mac",
      "posix",
      "windows"
    ],
    "cpu_cost": 1.0,
    "exclude_configs": [],
    "exclude_iomgrs": [],
    "flaky": false,
    "gtest": false,
    "language": "c",
    "name": "algorithm_test",
    "platforms": [
      "linux",
      "mac",
      "posix",
      "windows"
    ],
    "uses_polling": false
  },
  {
    "args": [],
    "benchmark": false,
    "ci_platforms": [
      "linux",
      "mac",
      "posix",
      "windows"
    ],
    "cpu_cost": 1.0,
    "exclude_configs": [],
    "exclude_iomgrs": [],
    "flaky": false,
    "gtest": false,
    "language": "c",
    "name": "alloc_test",
    "platforms": [
      "linux",
      "mac",
      "posix",
      "windows"
    ],
    "uses_polling": false
  },
  {
    "args": [],
    "benchmark": false,
    "ci_platforms": [
      "linux",
      "mac",
      "posix",
      "windows"
    ],
    "cpu_cost": 1.0,
    "exclude_configs": [],
    "exclude_iomgrs": [],
    "flaky": false,
    "gtest": false,
    "language": "c",
    "name": "alpn_test",
    "platforms": [
      "linux",
      "mac",
      "posix",
      "windows"
    ],
    "uses_polling": true
  },
  {
    "args": [],
    "benchmark": false,
    "ci_platforms": [
      "linux",
      "mac",
      "posix",
      "windows"
    ],
    "cpu_cost": 1.0,
    "exclude_configs": [],
    "exclude_iomgrs": [],
    "flaky": false,
    "gtest": false,
    "language": "c",
    "name": "alts_counter_test",
    "platforms": [
      "linux",
      "mac",
      "posix",
      "windows"
    ],
    "uses_polling": true
  },
  {
    "args": [],
    "benchmark": false,
    "ci_platforms": [
      "linux",
      "mac",
      "posix",
      "windows"
    ],
    "cpu_cost": 1.0,
    "exclude_configs": [],
    "exclude_iomgrs": [],
    "flaky": false,
    "gtest": false,
    "language": "c",
    "name": "alts_crypt_test",
    "platforms": [
      "linux",
      "mac",
      "posix",
      "windows"
    ],
    "uses_polling": true
  },
  {
    "args": [],
    "benchmark": false,
    "ci_platforms": [
      "linux",
      "mac",
      "posix",
      "windows"
    ],
    "cpu_cost": 1.0,
    "exclude_configs": [],
    "exclude_iomgrs": [],
    "flaky": false,
    "gtest": false,
    "language": "c",
    "name": "alts_crypter_test",
    "platforms": [
      "linux",
      "mac",
      "posix",
      "windows"
    ],
    "uses_polling": true
  },
  {
    "args": [],
    "benchmark": false,
    "ci_platforms": [
      "linux",
      "mac",
      "posix",
      "windows"
    ],
    "cpu_cost": 1.0,
    "exclude_configs": [],
    "exclude_iomgrs": [],
    "flaky": false,
    "gtest": false,
    "language": "c",
    "name": "alts_frame_protector_test",
    "platforms": [
      "linux",
      "mac",
      "posix",
      "windows"
    ],
    "uses_polling": true
  },
  {
    "args": [],
    "benchmark": false,
    "ci_platforms": [
      "linux",
      "mac",
      "posix",
      "windows"
    ],
    "cpu_cost": 1.0,
    "exclude_configs": [],
    "exclude_iomgrs": [],
    "flaky": false,
    "gtest": false,
    "language": "c",
    "name": "alts_grpc_record_protocol_test",
    "platforms": [
      "linux",
      "mac",
      "posix",
      "windows"
    ],
    "uses_polling": true
  },
  {
    "args": [],
    "benchmark": false,
    "ci_platforms": [
      "linux",
      "mac",
      "posix",
      "windows"
    ],
    "cpu_cost": 1.0,
    "exclude_configs": [],
    "exclude_iomgrs": [],
    "flaky": false,
    "gtest": false,
    "language": "c",
    "name": "alts_handshaker_client_test",
    "platforms": [
      "linux",
      "mac",
      "posix",
      "windows"
    ],
    "uses_polling": true
  },
  {
    "args": [],
    "benchmark": false,
    "ci_platforms": [
      "linux",
      "mac",
      "posix",
      "windows"
    ],
    "cpu_cost": 1.0,
    "exclude_configs": [],
    "exclude_iomgrs": [],
    "flaky": false,
    "gtest": false,
    "language": "c",
    "name": "alts_iovec_record_protocol_test",
    "platforms": [
      "linux",
      "mac",
      "posix",
      "windows"
    ],
    "uses_polling": true
  },
  {
    "args": [],
    "benchmark": false,
    "ci_platforms": [
      "linux",
      "mac",
      "posix",
      "windows"
    ],
    "cpu_cost": 1.0,
    "exclude_configs": [],
    "exclude_iomgrs": [],
    "flaky": false,
    "gtest": false,
    "language": "c",
    "name": "alts_security_connector_test",
    "platforms": [
      "linux",
      "mac",
      "posix",
      "windows"
    ],
    "uses_polling": true
  },
  {
    "args": [],
    "benchmark": false,
    "ci_platforms": [
      "linux",
      "mac",
      "posix",
      "windows"
    ],
    "cpu_cost": 1.0,
    "exclude_configs": [],
    "exclude_iomgrs": [],
    "flaky": false,
    "gtest": false,
    "language": "c",
    "name": "alts_tsi_handshaker_test",
    "platforms": [
      "linux",
      "mac",
      "posix",
      "windows"
    ],
    "uses_polling": true
  },
  {
    "args": [],
    "benchmark": false,
    "ci_platforms": [
      "linux",
      "mac",
      "posix",
      "windows"
    ],
    "cpu_cost": 1.0,
    "exclude_configs": [],
    "exclude_iomgrs": [],
    "flaky": false,
    "gtest": false,
    "language": "c",
    "name": "alts_tsi_utils_test",
    "platforms": [
      "linux",
      "mac",
      "posix",
      "windows"
    ],
    "uses_polling": true
  },
  {
    "args": [],
    "benchmark": false,
    "ci_platforms": [
      "linux",
      "mac",
      "posix",
      "windows"
    ],
    "cpu_cost": 1.0,
    "exclude_configs": [],
    "exclude_iomgrs": [],
    "flaky": false,
    "gtest": false,
    "language": "c",
    "name": "alts_zero_copy_grpc_protector_test",
    "platforms": [
      "linux",
      "mac",
      "posix",
      "windows"
    ],
    "uses_polling": true
  },
  {
    "args": [],
    "benchmark": false,
    "ci_platforms": [
      "linux",
      "mac",
      "posix",
      "windows"
    ],
    "cpu_cost": 1.0,
    "exclude_configs": [],
    "exclude_iomgrs": [],
    "flaky": false,
    "gtest": false,
    "language": "c",
    "name": "arena_test",
    "platforms": [
      "linux",
      "mac",
      "posix",
      "windows"
    ],
    "uses_polling": false
  },
  {
    "args": [],
    "benchmark": false,
    "ci_platforms": [
      "linux",
      "mac",
      "posix",
      "windows"
    ],
    "cpu_cost": 1.0,
    "exclude_configs": [],
    "exclude_iomgrs": [],
    "flaky": false,
    "gtest": false,
    "language": "c",
    "name": "auth_context_test",
    "platforms": [
      "linux",
      "mac",
      "posix",
      "windows"
    ],
    "uses_polling": false
  },
  {
    "args": [],
    "benchmark": false,
    "ci_platforms": [
      "linux",
      "mac",
      "posix",
      "windows"
    ],
    "cpu_cost": 1.0,
    "exclude_configs": [],
    "exclude_iomgrs": [],
    "flaky": false,
    "gtest": false,
    "language": "c",
    "name": "avl_test",
    "platforms": [
      "linux",
      "mac",
      "posix",
      "windows"
    ],
    "uses_polling": false
  },
  {
    "args": [],
    "benchmark": false,
    "ci_platforms": [
      "linux",
      "mac",
      "posix",
      "windows"
    ],
    "cpu_cost": 1.0,
    "exclude_configs": [],
    "exclude_iomgrs": [],
    "flaky": false,
    "gtest": false,
    "language": "c",
    "name": "b64_test",
    "platforms": [
      "linux",
      "mac",
      "posix",
      "windows"
    ],
    "uses_polling": false
  },
  {
    "args": [],
    "benchmark": false,
    "ci_platforms": [
      "linux",
      "mac",
      "posix",
      "windows"
    ],
    "cpu_cost": 1.0,
    "exclude_configs": [],
    "exclude_iomgrs": [],
    "flaky": false,
    "gtest": false,
    "language": "c",
    "name": "bad_server_response_test",
    "platforms": [
      "linux",
      "mac",
      "posix",
      "windows"
    ],
    "uses_polling": true
  },
  {
    "args": [],
    "benchmark": false,
    "ci_platforms": [
      "linux",
      "mac",
      "posix"
    ],
    "cpu_cost": 1.0,
    "exclude_configs": [],
    "exclude_iomgrs": [],
    "flaky": false,
    "gtest": false,
    "language": "c",
    "name": "bad_ssl_alpn_test",
    "platforms": [
      "linux",
      "mac",
      "posix"
    ],
    "uses_polling": true
  },
  {
    "args": [],
    "benchmark": false,
    "ci_platforms": [
      "linux",
      "mac",
      "posix"
    ],
    "cpu_cost": 1.0,
    "exclude_configs": [],
    "exclude_iomgrs": [],
    "flaky": false,
    "gtest": false,
    "language": "c",
    "name": "bad_ssl_cert_test",
    "platforms": [
      "linux",
      "mac",
      "posix"
    ],
    "uses_polling": true
  },
  {
    "args": [],
    "benchmark": false,
    "ci_platforms": [
      "linux",
      "mac",
      "posix",
      "windows"
    ],
    "cpu_cost": 1.0,
    "exclude_configs": [],
    "exclude_iomgrs": [],
    "flaky": false,
    "gtest": false,
    "language": "c",
    "name": "bin_decoder_test",
    "platforms": [
      "linux",
      "mac",
      "posix",
      "windows"
    ],
    "uses_polling": false
  },
  {
    "args": [],
    "benchmark": false,
    "ci_platforms": [
      "linux",
      "mac",
      "posix",
      "windows"
    ],
    "cpu_cost": 1.0,
    "exclude_configs": [],
    "exclude_iomgrs": [],
    "flaky": false,
    "gtest": false,
    "language": "c",
    "name": "bin_encoder_test",
    "platforms": [
      "linux",
      "mac",
      "posix",
      "windows"
    ],
    "uses_polling": false
  },
  {
    "args": [],
    "benchmark": false,
    "ci_platforms": [
      "linux",
      "mac",
      "posix",
      "windows"
    ],
    "cpu_cost": 1.0,
    "exclude_configs": [],
    "exclude_iomgrs": [],
    "flaky": false,
    "gtest": false,
    "language": "c",
    "name": "buffer_list_test",
    "platforms": [
      "linux",
      "mac",
      "posix",
      "windows"
    ],
    "uses_polling": true
  },
  {
    "args": [],
    "benchmark": false,
    "ci_platforms": [
      "linux",
      "mac",
      "posix",
      "windows"
    ],
    "cpu_cost": 1.0,
    "exclude_configs": [],
    "exclude_iomgrs": [],
    "flaky": false,
    "gtest": false,
    "language": "c",
    "name": "channel_args_test",
    "platforms": [
      "linux",
      "mac",
      "posix",
      "windows"
    ],
    "uses_polling": false
  },
  {
    "args": [],
    "benchmark": false,
    "ci_platforms": [
      "linux",
      "mac",
      "posix",
      "windows"
    ],
    "cpu_cost": 1.0,
    "exclude_configs": [],
    "exclude_iomgrs": [],
    "flaky": false,
    "gtest": false,
    "language": "c",
    "name": "channel_create_test",
    "platforms": [
      "linux",
      "mac",
      "posix",
      "windows"
    ],
    "uses_polling": true
  },
  {
    "args": [],
    "benchmark": false,
    "ci_platforms": [
      "linux",
      "mac",
      "posix",
      "windows"
    ],
    "cpu_cost": 1.0,
    "exclude_configs": [],
    "exclude_iomgrs": [],
    "flaky": false,
    "gtest": false,
    "language": "c",
    "name": "channel_stack_builder_test",
    "platforms": [
      "linux",
      "mac",
      "posix",
      "windows"
    ],
    "uses_polling": true
  },
  {
    "args": [],
    "benchmark": false,
    "ci_platforms": [
      "linux",
      "mac",
      "posix",
      "windows"
    ],
    "cpu_cost": 1.0,
    "exclude_configs": [],
    "exclude_iomgrs": [],
    "flaky": false,
    "gtest": false,
    "language": "c",
    "name": "channel_stack_test",
    "platforms": [
      "linux",
      "mac",
      "posix",
      "windows"
    ],
    "uses_polling": false
  },
  {
    "args": [],
    "benchmark": false,
    "ci_platforms": [
      "linux",
      "mac",
      "posix",
      "windows"
    ],
    "cpu_cost": 1.0,
    "exclude_configs": [],
    "exclude_iomgrs": [],
    "flaky": false,
    "gtest": false,
    "language": "c",
    "name": "check_gcp_environment_linux_test",
    "platforms": [
      "linux",
      "mac",
      "posix",
      "windows"
    ],
    "uses_polling": true
  },
  {
    "args": [],
    "benchmark": false,
    "ci_platforms": [
      "linux",
      "mac",
      "posix",
      "windows"
    ],
    "cpu_cost": 1.0,
    "exclude_configs": [],
    "exclude_iomgrs": [],
    "flaky": false,
    "gtest": false,
    "language": "c",
    "name": "check_gcp_environment_windows_test",
    "platforms": [
      "linux",
      "mac",
      "posix",
      "windows"
    ],
    "uses_polling": true
  },
  {
    "args": [],
    "benchmark": false,
    "ci_platforms": [
      "linux",
      "mac",
      "posix"
    ],
    "cpu_cost": 1.0,
    "exclude_configs": [],
    "exclude_iomgrs": [],
    "flaky": false,
    "gtest": false,
    "language": "c",
    "name": "client_ssl_test",
    "platforms": [
      "linux",
      "mac",
      "posix"
    ],
    "uses_polling": true
  },
  {
    "args": [],
    "benchmark": false,
    "ci_platforms": [
      "linux",
      "mac",
      "posix",
      "windows"
    ],
    "cpu_cost": 1.0,
    "exclude_configs": [],
    "exclude_iomgrs": [],
    "flaky": false,
    "gtest": false,
    "language": "c",
    "name": "cmdline_test",
    "platforms": [
      "linux",
      "mac",
      "posix",
      "windows"
    ],
    "uses_polling": false
  },
  {
    "args": [],
    "benchmark": false,
    "ci_platforms": [
      "linux",
      "mac",
      "posix"
    ],
    "cpu_cost": 1.0,
    "exclude_configs": [],
    "exclude_iomgrs": [],
    "flaky": false,
    "gtest": false,
    "language": "c",
    "name": "combiner_test",
    "platforms": [
      "linux",
      "mac",
      "posix"
    ],
    "uses_polling": true
  },
  {
    "args": [],
    "benchmark": false,
    "ci_platforms": [
      "linux",
      "mac",
      "posix",
      "windows"
    ],
    "cpu_cost": 1.0,
    "exclude_configs": [],
    "exclude_iomgrs": [],
    "flaky": false,
    "gtest": false,
    "language": "c",
    "name": "compression_test",
    "platforms": [
      "linux",
      "mac",
      "posix",
      "windows"
    ],
    "uses_polling": false
  },
  {
    "args": [],
    "benchmark": false,
    "ci_platforms": [
      "linux",
      "mac",
      "posix",
      "windows"
    ],
    "cpu_cost": 1.0,
    "exclude_configs": [],
    "exclude_iomgrs": [],
    "flaky": false,
    "gtest": false,
    "language": "c",
    "name": "concurrent_connectivity_test",
    "platforms": [
      "linux",
      "mac",
      "posix",
      "windows"
    ],
    "uses_polling": true
  },
  {
    "args": [],
    "benchmark": false,
    "ci_platforms": [
      "linux",
      "mac",
      "posix",
      "windows"
    ],
    "cpu_cost": 1.0,
    "exclude_configs": [],
    "exclude_iomgrs": [],
    "flaky": false,
    "gtest": false,
    "language": "c",
    "name": "connection_refused_test",
    "platforms": [
      "linux",
      "mac",
      "posix",
      "windows"
    ],
    "uses_polling": true
  },
  {
    "args": [],
    "benchmark": false,
    "ci_platforms": [
      "linux",
      "mac",
      "posix",
      "windows"
    ],
    "cpu_cost": 1.0,
    "exclude_configs": [],
    "exclude_iomgrs": [],
    "flaky": false,
    "gtest": false,
    "language": "c",
    "name": "cpu_test",
    "platforms": [
      "linux",
      "mac",
      "posix",
      "windows"
    ],
    "uses_polling": false
  },
  {
    "args": [
      "--resolver=ares"
    ],
    "benchmark": false,
    "ci_platforms": [
      "linux",
      "mac",
      "posix",
      "windows"
    ],
    "cpu_cost": 1.0,
    "exclude_configs": [],
    "exclude_iomgrs": [],
    "flaky": false,
    "gtest": false,
    "language": "c",
    "name": "dns_resolver_connectivity_using_ares_test",
    "platforms": [
      "linux",
      "mac",
      "posix",
      "windows"
    ],
    "uses_polling": true
  },
  {
    "args": [
      "--resolver=native"
    ],
    "benchmark": false,
    "ci_platforms": [
      "linux",
      "mac",
      "posix",
      "windows"
    ],
    "cpu_cost": 1.0,
    "exclude_configs": [],
    "exclude_iomgrs": [],
    "flaky": false,
    "gtest": false,
    "language": "c",
    "name": "dns_resolver_connectivity_using_native_test",
    "platforms": [
      "linux",
      "mac",
      "posix",
      "windows"
    ],
    "uses_polling": true
  },
  {
    "args": [],
    "benchmark": false,
    "ci_platforms": [
      "linux",
      "mac",
      "posix",
      "windows"
    ],
    "cpu_cost": 1.0,
    "exclude_configs": [],
    "exclude_iomgrs": [],
    "flaky": false,
    "gtest": false,
    "language": "c",
    "name": "dns_resolver_cooldown_test",
    "platforms": [
      "linux",
      "mac",
      "posix",
      "windows"
    ],
    "uses_polling": true
  },
  {
    "args": [],
    "benchmark": false,
    "ci_platforms": [
      "linux",
      "mac",
      "posix",
      "windows"
    ],
    "cpu_cost": 1.0,
    "exclude_configs": [],
    "exclude_iomgrs": [],
    "flaky": false,
    "gtest": false,
    "language": "c",
    "name": "dns_resolver_test",
    "platforms": [
      "linux",
      "mac",
      "posix",
      "windows"
    ],
    "uses_polling": true
  },
  {
    "args": [],
    "benchmark": false,
    "ci_platforms": [
      "linux",
      "mac",
      "posix"
    ],
    "cpu_cost": 1.0,
    "exclude_configs": [],
    "exclude_iomgrs": [],
    "flaky": false,
    "gtest": false,
    "language": "c",
    "name": "dualstack_socket_test",
    "platforms": [
      "linux",
      "mac",
      "posix"
    ],
    "uses_polling": true
  },
  {
    "args": [],
    "benchmark": false,
    "ci_platforms": [
      "linux",
      "mac",
      "posix",
      "windows"
    ],
    "cpu_cost": 1.0,
    "exclude_configs": [],
    "exclude_iomgrs": [],
    "flaky": false,
    "gtest": false,
    "language": "c",
    "name": "endpoint_pair_test",
    "platforms": [
      "linux",
      "mac",
      "posix",
      "windows"
    ],
    "uses_polling": true
  },
  {
    "args": [],
    "benchmark": false,
    "ci_platforms": [
      "linux",
      "mac",
      "posix",
      "windows"
    ],
    "cpu_cost": 1.0,
    "exclude_configs": [],
    "exclude_iomgrs": [],
    "flaky": false,
    "gtest": false,
    "language": "c",
    "name": "env_test",
    "platforms": [
      "linux",
      "mac",
      "posix",
      "windows"
    ],
    "uses_polling": false
  },
  {
    "args": [],
    "benchmark": false,
    "ci_platforms": [
      "linux",
      "mac",
      "posix"
    ],
    "cpu_cost": 1.0,
    "exclude_configs": [],
    "exclude_iomgrs": [],
    "flaky": false,
    "gtest": false,
    "language": "c",
    "name": "ev_epollex_linux_test",
    "platforms": [
      "linux",
      "mac",
      "posix"
    ],
    "uses_polling": true
  },
  {
    "args": [],
    "benchmark": false,
    "ci_platforms": [
      "linux",
      "mac",
      "posix",
      "windows"
    ],
    "cpu_cost": 1.0,
    "exclude_configs": [],
    "exclude_iomgrs": [],
    "flaky": false,
    "gtest": false,
    "language": "c",
    "name": "fake_resolver_test",
    "platforms": [
      "linux",
      "mac",
      "posix",
      "windows"
    ],
    "uses_polling": true
  },
  {
    "args": [],
    "benchmark": false,
    "ci_platforms": [
      "linux",
      "mac",
      "posix",
      "windows"
    ],
    "cpu_cost": 1.0,
    "exclude_configs": [],
    "exclude_iomgrs": [],
    "flaky": false,
    "gtest": false,
    "language": "c",
    "name": "fake_transport_security_test",
    "platforms": [
      "linux",
      "mac",
      "posix",
      "windows"
    ],
    "uses_polling": true
  },
  {
    "args": [],
    "benchmark": false,
    "ci_platforms": [
      "linux",
      "mac",
      "posix"
    ],
    "cpu_cost": 1.0,
    "exclude_configs": [],
    "exclude_iomgrs": [],
    "flaky": false,
    "gtest": false,
    "language": "c",
    "name": "fd_conservation_posix_test",
    "platforms": [
      "linux",
      "mac",
      "posix"
    ],
    "uses_polling": true
  },
  {
    "args": [],
    "benchmark": false,
    "ci_platforms": [
      "linux",
      "mac",
      "posix"
    ],
    "cpu_cost": 1.0,
    "exclude_configs": [],
    "exclude_iomgrs": [],
    "flaky": false,
    "gtest": false,
    "language": "c",
    "name": "fd_posix_test",
    "platforms": [
      "linux",
      "mac",
      "posix"
    ],
    "uses_polling": true
  },
  {
    "args": [],
    "benchmark": false,
    "ci_platforms": [
      "linux",
      "mac",
      "posix"
    ],
    "cpu_cost": 1.0,
    "exclude_configs": [],
    "exclude_iomgrs": [],
    "flaky": false,
    "gtest": false,
    "language": "c",
    "name": "fling_stream_test",
    "platforms": [
      "linux",
      "mac",
      "posix"
    ],
    "uses_polling": true
  },
  {
    "args": [],
    "benchmark": false,
    "ci_platforms": [
      "linux",
      "mac",
      "posix"
    ],
    "cpu_cost": 1.0,
    "exclude_configs": [],
    "exclude_iomgrs": [],
    "flaky": false,
    "gtest": false,
    "language": "c",
    "name": "fling_test",
    "platforms": [
      "linux",
      "mac",
      "posix"
    ],
    "uses_polling": true
  },
  {
    "args": [],
    "benchmark": false,
    "ci_platforms": [
      "linux",
      "mac",
      "posix"
    ],
    "cpu_cost": 1.0,
    "exclude_configs": [],
    "exclude_iomgrs": [],
    "flaky": false,
    "gtest": false,
    "language": "c",
    "name": "fork_test",
    "platforms": [
      "linux",
      "mac",
      "posix"
    ],
    "uses_polling": false
  },
  {
    "args": [],
    "benchmark": false,
    "ci_platforms": [
      "linux",
      "mac",
      "posix",
      "windows"
    ],
    "cpu_cost": 1.0,
    "exclude_configs": [],
    "exclude_iomgrs": [],
    "flaky": false,
    "gtest": false,
    "language": "c",
    "name": "format_request_test",
    "platforms": [
      "linux",
      "mac",
      "posix",
      "windows"
    ],
    "uses_polling": true
  },
  {
    "args": [],
    "benchmark": false,
    "ci_platforms": [
      "linux",
      "mac",
      "posix",
      "windows"
    ],
    "cpu_cost": 1.0,
    "exclude_configs": [],
    "exclude_iomgrs": [],
    "flaky": false,
    "gtest": false,
    "language": "c",
    "name": "frame_handler_test",
    "platforms": [
      "linux",
      "mac",
      "posix",
      "windows"
    ],
    "uses_polling": true
  },
  {
    "args": [],
    "benchmark": false,
    "ci_platforms": [
      "linux",
      "mac",
      "posix",
      "windows"
    ],
    "cpu_cost": 1.0,
    "exclude_configs": [],
    "exclude_iomgrs": [],
    "flaky": false,
    "gtest": false,
    "language": "c",
    "name": "goaway_server_test",
    "platforms": [
      "linux",
      "mac",
      "posix",
      "windows"
    ],
    "uses_polling": true
  },
  {
    "args": [],
    "benchmark": false,
    "ci_platforms": [
      "linux",
      "mac",
      "posix",
      "windows"
    ],
    "cpu_cost": 1.0,
    "exclude_configs": [],
    "exclude_iomgrs": [],
    "flaky": false,
    "gtest": false,
    "language": "c",
    "name": "grpc_alts_credentials_options_test",
    "platforms": [
      "linux",
      "mac",
      "posix",
      "windows"
    ],
    "uses_polling": true
  },
  {
    "args": [],
    "benchmark": false,
    "ci_platforms": [
      "linux",
      "mac",
      "posix",
      "windows"
    ],
    "cpu_cost": 1.0,
    "exclude_configs": [],
    "exclude_iomgrs": [],
    "flaky": false,
    "gtest": false,
    "language": "c",
    "name": "grpc_byte_buffer_reader_test",
    "platforms": [
      "linux",
      "mac",
      "posix",
      "windows"
    ],
    "uses_polling": false
  },
  {
    "args": [],
    "benchmark": false,
    "ci_platforms": [
      "linux",
      "mac",
      "posix",
      "windows"
    ],
    "cpu_cost": 1.0,
    "exclude_configs": [],
    "exclude_iomgrs": [],
    "flaky": false,
    "gtest": false,
    "language": "c",
    "name": "grpc_completion_queue_test",
    "platforms": [
      "linux",
      "mac",
      "posix",
      "windows"
    ],
    "uses_polling": true
  },
  {
    "args": [],
    "benchmark": false,
    "ci_platforms": [
      "linux",
      "mac",
      "posix",
      "windows"
    ],
    "cpu_cost": 1.0,
    "exclude_configs": [],
    "exclude_iomgrs": [],
    "flaky": false,
    "gtest": false,
    "language": "c",
    "name": "grpc_ipv6_loopback_available_test",
    "platforms": [
      "linux",
      "mac",
      "posix",
      "windows"
    ],
    "uses_polling": true
  },
  {
    "args": [],
    "benchmark": false,
    "ci_platforms": [
      "linux",
      "mac",
      "posix"
    ],
    "cpu_cost": 1.0,
    "exclude_configs": [],
    "exclude_iomgrs": [],
    "flaky": false,
    "gtest": false,
    "language": "c",
    "name": "handshake_server_with_readahead_handshaker_test",
    "platforms": [
      "linux",
      "mac",
      "posix"
    ],
    "uses_polling": true
  },
  {
    "args": [],
    "benchmark": false,
    "ci_platforms": [
      "linux",
      "mac",
      "posix",
      "windows"
    ],
    "cpu_cost": 1.0,
    "exclude_configs": [],
    "exclude_iomgrs": [],
    "flaky": false,
    "gtest": false,
    "language": "c",
    "name": "histogram_test",
    "platforms": [
      "linux",
      "mac",
      "posix",
      "windows"
    ],
    "uses_polling": false
  },
  {
    "args": [],
    "benchmark": false,
    "ci_platforms": [
      "linux",
      "mac",
      "posix",
      "windows"
    ],
    "cpu_cost": 1.0,
    "exclude_configs": [],
    "exclude_iomgrs": [],
    "flaky": false,
    "gtest": false,
    "language": "c",
    "name": "host_port_test",
    "platforms": [
      "linux",
      "mac",
      "posix",
      "windows"
    ],
    "uses_polling": false
  },
  {
    "args": [],
    "benchmark": false,
    "ci_platforms": [
      "linux",
      "mac",
      "posix",
      "windows"
    ],
    "cpu_cost": 1.0,
    "exclude_configs": [],
    "exclude_iomgrs": [],
    "flaky": false,
    "gtest": false,
    "language": "c",
    "name": "hpack_encoder_test",
    "platforms": [
      "linux",
      "mac",
      "posix",
      "windows"
    ],
    "uses_polling": false
  },
  {
    "args": [],
    "benchmark": false,
    "ci_platforms": [
      "linux",
      "mac",
      "posix",
      "windows"
    ],
    "cpu_cost": 1.0,
    "exclude_configs": [],
    "exclude_iomgrs": [],
    "flaky": false,
    "gtest": false,
    "language": "c",
    "name": "hpack_parser_table_test",
    "platforms": [
      "linux",
      "mac",
      "posix",
      "windows"
    ],
    "uses_polling": false
  },
  {
    "args": [],
    "benchmark": false,
    "ci_platforms": [
      "linux",
      "mac",
      "posix",
      "windows"
    ],
    "cpu_cost": 1.0,
    "exclude_configs": [],
    "exclude_iomgrs": [],
    "flaky": false,
    "gtest": false,
    "language": "c",
    "name": "hpack_parser_test",
    "platforms": [
      "linux",
      "mac",
      "posix",
      "windows"
    ],
    "uses_polling": false
  },
  {
    "args": [],
    "benchmark": false,
    "ci_platforms": [
      "linux",
      "mac",
      "posix"
    ],
    "cpu_cost": 1.0,
    "exclude_configs": [],
    "exclude_iomgrs": [],
    "flaky": false,
    "gtest": false,
    "language": "c",
    "name": "httpcli_test",
    "platforms": [
      "linux",
      "mac",
      "posix"
    ],
    "uses_polling": true
  },
  {
    "args": [],
    "benchmark": false,
    "ci_platforms": [
      "linux",
      "mac",
      "posix"
    ],
    "cpu_cost": 1.0,
    "exclude_configs": [],
    "exclude_iomgrs": [],
    "flaky": false,
    "gtest": false,
    "language": "c",
    "name": "httpscli_test",
    "platforms": [
      "linux",
      "mac",
      "posix"
    ],
    "uses_polling": true
  },
  {
    "args": [],
    "benchmark": false,
    "ci_platforms": [
      "linux",
      "mac",
      "posix",
      "windows"
    ],
    "cpu_cost": 1.0,
    "exclude_configs": [],
    "exclude_iomgrs": [],
    "flaky": false,
    "gtest": false,
    "language": "c",
    "name": "inproc_callback_test",
    "platforms": [
      "linux",
      "mac",
      "posix",
      "windows"
    ],
    "uses_polling": false
  },
  {
    "args": [],
    "benchmark": false,
    "ci_platforms": [
      "linux",
      "mac",
      "posix",
      "windows"
    ],
    "cpu_cost": 1.0,
    "exclude_configs": [],
    "exclude_iomgrs": [],
    "flaky": false,
    "gtest": false,
    "language": "c",
    "name": "invalid_call_argument_test",
    "platforms": [
      "linux",
      "mac",
      "posix",
      "windows"
    ],
    "uses_polling": true
  },
  {
    "args": [],
    "benchmark": false,
    "ci_platforms": [
      "linux",
      "mac",
      "posix",
      "windows"
    ],
    "cpu_cost": 1.0,
    "exclude_configs": [],
    "exclude_iomgrs": [],
    "flaky": false,
    "gtest": false,
    "language": "c",
    "name": "json_token_test",
    "platforms": [
      "linux",
      "mac",
      "posix",
      "windows"
    ],
    "uses_polling": false
  },
  {
    "args": [],
    "benchmark": false,
    "ci_platforms": [
      "linux",
      "mac",
      "posix",
      "windows"
    ],
    "cpu_cost": 1.0,
    "exclude_configs": [],
    "exclude_iomgrs": [],
    "flaky": false,
    "gtest": false,
    "language": "c",
    "name": "jwt_verifier_test",
    "platforms": [
      "linux",
      "mac",
      "posix",
      "windows"
    ],
    "uses_polling": false
  },
  {
    "args": [],
    "benchmark": false,
    "ci_platforms": [
      "linux",
      "mac",
      "posix",
      "windows"
    ],
    "cpu_cost": 1.0,
    "exclude_configs": [],
    "exclude_iomgrs": [],
    "flaky": false,
    "gtest": false,
    "language": "c",
    "name": "lame_client_test",
    "platforms": [
      "linux",
      "mac",
      "posix",
      "windows"
    ],
    "uses_polling": true
  },
  {
    "args": [],
    "benchmark": false,
    "ci_platforms": [
      "linux",
      "mac",
      "posix",
      "windows"
    ],
    "cpu_cost": 1.0,
    "exclude_configs": [],
    "exclude_iomgrs": [],
    "flaky": false,
    "gtest": false,
    "language": "c",
    "name": "load_file_test",
    "platforms": [
      "linux",
      "mac",
      "posix",
      "windows"
    ],
    "uses_polling": false
  },
  {
    "args": [],
    "benchmark": false,
    "ci_platforms": [
      "linux",
      "mac",
      "posix",
      "windows"
    ],
    "cpu_cost": 1.0,
    "exclude_configs": [],
    "exclude_iomgrs": [],
    "flaky": false,
    "gtest": false,
    "language": "c",
    "name": "manual_constructor_test",
    "platforms": [
      "linux",
      "mac",
      "posix",
      "windows"
    ],
    "uses_polling": false
  },
  {
    "args": [],
    "benchmark": false,
    "ci_platforms": [
      "linux",
      "posix"
    ],
    "cpu_cost": 1.0,
    "exclude_configs": [],
    "exclude_iomgrs": [],
    "flaky": false,
    "gtest": false,
    "language": "c",
    "name": "memory_quota_stress_test",
    "platforms": [
      "linux",
      "posix"
    ],
    "uses_polling": false
  },
  {
    "args": [],
    "benchmark": false,
    "ci_platforms": [
      "linux",
      "mac",
      "posix",
      "windows"
    ],
    "cpu_cost": 1.0,
    "exclude_configs": [],
    "exclude_iomgrs": [],
    "flaky": false,
    "gtest": false,
    "language": "c",
    "name": "message_compress_test",
    "platforms": [
      "linux",
      "mac",
      "posix",
      "windows"
    ],
    "uses_polling": false
  },
  {
    "args": [],
    "benchmark": false,
    "ci_platforms": [
      "linux",
      "mac",
      "posix",
      "windows"
    ],
    "cpu_cost": 1.0,
    "exclude_configs": [],
    "exclude_iomgrs": [],
    "flaky": false,
    "gtest": false,
    "language": "c",
    "name": "metadata_test",
    "platforms": [
      "linux",
      "mac",
      "posix",
      "windows"
    ],
    "uses_polling": true
  },
  {
    "args": [],
    "benchmark": false,
    "ci_platforms": [
      "linux",
      "mac",
      "posix",
      "windows"
    ],
    "cpu_cost": 1.0,
    "exclude_configs": [],
    "exclude_iomgrs": [],
    "flaky": false,
    "gtest": false,
    "language": "c",
    "name": "minimal_stack_is_minimal_test",
    "platforms": [
      "linux",
      "mac",
      "posix",
      "windows"
    ],
    "uses_polling": false
  },
  {
    "args": [],
    "benchmark": false,
    "ci_platforms": [
      "linux",
      "mac",
      "posix",
      "windows"
    ],
    "cpu_cost": 1.0,
    "exclude_configs": [],
    "exclude_iomgrs": [],
    "flaky": false,
    "gtest": false,
    "language": "c",
    "name": "mpmcqueue_test",
    "platforms": [
      "linux",
      "mac",
      "posix",
      "windows"
    ],
    "uses_polling": false
  },
  {
    "args": [],
    "benchmark": false,
    "ci_platforms": [
      "linux",
      "mac",
      "posix"
    ],
    "cpu_cost": 1.0,
    "exclude_configs": [],
    "exclude_iomgrs": [],
    "flaky": false,
    "gtest": false,
    "language": "c",
    "name": "mpscq_test",
    "platforms": [
      "linux",
      "mac",
      "posix"
    ],
    "uses_polling": false
  },
  {
    "args": [],
    "benchmark": false,
    "ci_platforms": [
      "linux",
      "mac",
      "posix",
      "windows"
    ],
    "cpu_cost": 1.0,
    "exclude_configs": [],
    "exclude_iomgrs": [],
    "flaky": false,
    "gtest": false,
    "language": "c",
    "name": "multiple_server_queues_test",
    "platforms": [
      "linux",
      "mac",
      "posix",
      "windows"
    ],
    "uses_polling": true
  },
  {
    "args": [],
    "benchmark": false,
    "ci_platforms": [
      "linux",
      "mac",
      "posix",
      "windows"
    ],
    "cpu_cost": 1.0,
    "exclude_configs": [],
    "exclude_iomgrs": [],
    "flaky": false,
    "gtest": false,
    "language": "c",
    "name": "murmur_hash_test",
    "platforms": [
      "linux",
      "mac",
      "posix",
      "windows"
    ],
    "uses_polling": false
  },
  {
    "args": [],
    "benchmark": false,
    "ci_platforms": [
      "linux",
      "mac",
      "posix",
      "windows"
    ],
    "cpu_cost": 1.0,
    "exclude_configs": [],
    "exclude_iomgrs": [],
    "flaky": false,
    "gtest": false,
    "language": "c",
    "name": "no_server_test",
    "platforms": [
      "linux",
      "mac",
      "posix",
      "windows"
    ],
    "uses_polling": true
  },
  {
    "args": [],
    "benchmark": false,
    "ci_platforms": [
      "linux",
      "mac",
      "posix",
      "windows"
    ],
    "cpu_cost": 1.0,
    "exclude_configs": [],
    "exclude_iomgrs": [],
    "flaky": false,
    "gtest": false,
    "language": "c",
    "name": "num_external_connectivity_watchers_test",
    "platforms": [
      "linux",
      "mac",
      "posix",
      "windows"
    ],
    "uses_polling": true
  },
  {
    "args": [],
    "benchmark": false,
    "ci_platforms": [
      "linux",
      "mac",
      "posix",
      "windows"
    ],
    "cpu_cost": 1.0,
    "exclude_configs": [],
    "exclude_iomgrs": [],
    "flaky": false,
    "gtest": false,
    "language": "c",
    "name": "parse_address_test",
    "platforms": [
      "linux",
      "mac",
      "posix",
      "windows"
    ],
    "uses_polling": true
  },
  {
    "args": [],
    "benchmark": false,
    "ci_platforms": [
      "linux",
      "mac",
      "posix"
    ],
    "cpu_cost": 1.0,
    "exclude_configs": [],
    "exclude_iomgrs": [],
    "flaky": false,
    "gtest": false,
    "language": "c",
    "name": "parse_address_with_named_scope_id_test",
    "platforms": [
      "linux",
      "mac",
      "posix"
    ],
    "uses_polling": false
  },
  {
    "args": [],
    "benchmark": false,
    "ci_platforms": [
      "linux",
      "mac",
      "posix",
      "windows"
    ],
    "cpu_cost": 1.0,
    "exclude_configs": [],
    "exclude_iomgrs": [],
    "flaky": false,
    "gtest": false,
    "language": "c",
    "name": "parser_test",
    "platforms": [
      "linux",
      "mac",
      "posix",
      "windows"
    ],
    "uses_polling": false
  },
  {
    "args": [],
    "benchmark": false,
    "ci_platforms": [
      "linux",
      "mac",
      "posix",
      "windows"
    ],
    "cpu_cost": 1.0,
    "exclude_configs": [],
    "exclude_iomgrs": [],
    "flaky": false,
    "gtest": false,
    "language": "c",
    "name": "percent_encoding_test",
    "platforms": [
      "linux",
      "mac",
      "posix",
      "windows"
    ],
    "uses_polling": false
  },
  {
    "args": [],
    "benchmark": false,
    "ci_platforms": [
      "linux",
      "mac",
      "posix",
      "windows"
    ],
    "cpu_cost": 1.0,
    "exclude_configs": [],
    "exclude_iomgrs": [],
    "flaky": false,
    "gtest": false,
    "language": "c",
    "name": "public_headers_must_be_c89",
    "platforms": [
      "linux",
      "mac",
      "posix",
      "windows"
    ],
    "uses_polling": true
  },
  {
    "args": [
      "--resolver=ares"
    ],
    "benchmark": false,
    "ci_platforms": [
      "linux",
      "mac",
      "posix"
    ],
    "cpu_cost": 1.0,
    "exclude_configs": [],
    "exclude_iomgrs": [],
    "flaky": false,
    "gtest": false,
    "language": "c",
    "name": "resolve_address_using_ares_resolver_posix_test",
    "platforms": [
      "linux",
      "mac",
      "posix"
    ],
    "uses_polling": true
  },
  {
    "args": [
      "--resolver=ares"
    ],
    "benchmark": false,
    "ci_platforms": [
      "linux",
      "mac",
      "posix",
      "windows"
    ],
    "cpu_cost": 1.0,
    "exclude_configs": [],
    "exclude_iomgrs": [],
    "flaky": false,
    "gtest": false,
    "language": "c",
    "name": "resolve_address_using_ares_resolver_test",
    "platforms": [
      "linux",
      "mac",
      "posix",
      "windows"
    ],
    "uses_polling": true
  },
  {
    "args": [
      "--resolver=native"
    ],
    "benchmark": false,
    "ci_platforms": [
      "linux",
      "mac",
      "posix"
    ],
    "cpu_cost": 1.0,
    "exclude_configs": [],
    "exclude_iomgrs": [],
    "flaky": false,
    "gtest": false,
    "language": "c",
    "name": "resolve_address_using_native_resolver_posix_test",
    "platforms": [
      "linux",
      "mac",
      "posix"
    ],
    "uses_polling": true
  },
  {
    "args": [
      "--resolver=native"
    ],
    "benchmark": false,
    "ci_platforms": [
      "linux",
      "mac",
      "posix",
      "windows"
    ],
    "cpu_cost": 1.0,
    "exclude_configs": [],
    "exclude_iomgrs": [],
    "flaky": false,
    "gtest": false,
    "language": "c",
    "name": "resolve_address_using_native_resolver_test",
    "platforms": [
      "linux",
      "mac",
      "posix",
      "windows"
    ],
    "uses_polling": true
  },
  {
    "args": [],
    "benchmark": false,
    "ci_platforms": [
      "linux",
      "mac",
      "posix",
      "windows"
    ],
    "cpu_cost": 1.0,
    "exclude_configs": [],
    "exclude_iomgrs": [],
    "flaky": false,
    "gtest": false,
    "language": "c",
    "name": "secure_channel_create_test",
    "platforms": [
      "linux",
      "mac",
      "posix",
      "windows"
    ],
    "uses_polling": true
  },
  {
    "args": [],
    "benchmark": false,
    "ci_platforms": [
      "linux",
      "mac",
      "posix",
      "windows"
    ],
    "cpu_cost": 1.0,
    "exclude_configs": [],
    "exclude_iomgrs": [],
    "flaky": false,
    "gtest": false,
    "language": "c",
    "name": "secure_endpoint_test",
    "platforms": [
      "linux",
      "mac",
      "posix",
      "windows"
    ],
    "uses_polling": true
  },
  {
    "args": [],
    "benchmark": false,
    "ci_platforms": [
      "linux",
      "mac",
      "posix",
      "windows"
    ],
    "cpu_cost": 1.0,
    "exclude_configs": [],
    "exclude_iomgrs": [],
    "flaky": false,
    "gtest": false,
    "language": "c",
    "name": "security_connector_test",
    "platforms": [
      "linux",
      "mac",
      "posix",
      "windows"
    ],
    "uses_polling": true
  },
  {
    "args": [],
    "benchmark": false,
    "ci_platforms": [
      "linux",
      "mac",
      "posix"
    ],
    "cpu_cost": 1.0,
    "exclude_configs": [],
    "exclude_iomgrs": [],
    "flaky": false,
    "gtest": false,
    "language": "c",
    "name": "server_ssl_test",
    "platforms": [
      "linux",
      "mac",
      "posix"
    ],
    "uses_polling": true
  },
  {
    "args": [],
    "benchmark": false,
    "ci_platforms": [
      "linux",
      "mac",
      "posix",
      "windows"
    ],
    "cpu_cost": 1.0,
    "exclude_configs": [],
    "exclude_iomgrs": [],
    "flaky": false,
    "gtest": false,
    "language": "c",
    "name": "server_test",
    "platforms": [
      "linux",
      "mac",
      "posix",
      "windows"
    ],
    "uses_polling": true
  },
  {
    "args": [],
    "benchmark": false,
    "ci_platforms": [
      "linux",
      "mac",
      "posix",
      "windows"
    ],
    "cpu_cost": 1.0,
    "exclude_configs": [],
    "exclude_iomgrs": [],
    "flaky": false,
    "gtest": false,
    "language": "c",
    "name": "slice_buffer_test",
    "platforms": [
      "linux",
      "mac",
      "posix",
      "windows"
    ],
    "uses_polling": false
  },
  {
    "args": [],
    "benchmark": false,
    "ci_platforms": [
      "linux",
      "mac",
      "posix",
      "windows"
    ],
    "cpu_cost": 1.0,
    "exclude_configs": [],
    "exclude_iomgrs": [],
    "flaky": false,
    "gtest": false,
    "language": "c",
    "name": "slice_intern_test",
    "platforms": [
      "linux",
      "mac",
      "posix",
      "windows"
    ],
    "uses_polling": false
  },
  {
    "args": [],
    "benchmark": false,
    "ci_platforms": [
      "linux",
      "mac",
      "posix",
      "windows"
    ],
    "cpu_cost": 1.0,
    "exclude_configs": [],
    "exclude_iomgrs": [],
    "flaky": false,
    "gtest": false,
    "language": "c",
    "name": "slice_split_test",
    "platforms": [
      "linux",
      "mac",
      "posix",
      "windows"
    ],
    "uses_polling": false
  },
  {
    "args": [],
    "benchmark": false,
    "ci_platforms": [
      "linux",
      "mac",
      "posix",
      "windows"
    ],
    "cpu_cost": 1.0,
    "exclude_configs": [],
    "exclude_iomgrs": [],
    "flaky": false,
    "gtest": false,
    "language": "c",
    "name": "slice_string_helpers_test",
    "platforms": [
      "linux",
      "mac",
      "posix",
      "windows"
    ],
    "uses_polling": false
  },
  {
    "args": [],
    "benchmark": false,
    "ci_platforms": [
      "linux",
      "mac",
      "posix",
      "windows"
    ],
    "cpu_cost": 1.0,
    "exclude_configs": [],
    "exclude_iomgrs": [],
    "flaky": false,
    "gtest": false,
    "language": "c",
    "name": "sockaddr_resolver_test",
    "platforms": [
      "linux",
      "mac",
      "posix",
      "windows"
    ],
    "uses_polling": true
  },
  {
    "args": [],
    "benchmark": false,
    "ci_platforms": [
      "linux",
      "mac",
      "posix"
    ],
    "cpu_cost": 1.0,
    "exclude_configs": [],
    "exclude_iomgrs": [],
    "flaky": false,
    "gtest": false,
    "language": "c",
    "name": "socket_utils_test",
    "platforms": [
      "linux",
      "mac",
      "posix"
    ],
    "uses_polling": true
  },
  {
    "args": [],
    "benchmark": false,
    "ci_platforms": [
      "linux",
      "mac",
      "posix",
      "windows"
    ],
    "cpu_cost": 1.0,
    "exclude_configs": [],
    "exclude_iomgrs": [],
    "flaky": false,
    "gtest": false,
    "language": "c",
    "name": "spinlock_test",
    "platforms": [
      "linux",
      "mac",
      "posix",
      "windows"
    ],
    "uses_polling": false
  },
  {
    "args": [],
    "benchmark": false,
    "ci_platforms": [
      "linux",
      "mac",
      "posix",
      "windows"
    ],
    "cpu_cost": 1.0,
    "exclude_configs": [],
    "exclude_iomgrs": [],
    "flaky": false,
    "gtest": false,
    "language": "c",
    "name": "ssl_credentials_test",
    "platforms": [
      "linux",
      "mac",
      "posix",
      "windows"
    ],
    "uses_polling": true
  },
  {
    "args": [],
    "benchmark": false,
    "ci_platforms": [
      "linux",
      "mac",
      "posix"
    ],
    "cpu_cost": 1.0,
    "exclude_configs": [],
    "exclude_iomgrs": [],
    "flaky": false,
    "gtest": false,
    "language": "c",
    "name": "ssl_transport_security_test",
    "platforms": [
      "linux",
      "mac",
      "posix"
    ],
    "uses_polling": true
  },
  {
    "args": [],
    "benchmark": false,
    "ci_platforms": [
      "linux",
      "mac",
      "posix",
      "windows"
    ],
    "cpu_cost": 1.0,
    "exclude_configs": [],
    "exclude_iomgrs": [],
    "flaky": false,
    "gtest": false,
    "language": "c",
    "name": "status_conversion_test",
    "platforms": [
      "linux",
      "mac",
      "posix",
      "windows"
    ],
    "uses_polling": false
  },
  {
    "args": [],
    "benchmark": false,
    "ci_platforms": [
      "linux",
      "mac",
      "posix",
      "windows"
    ],
    "cpu_cost": 1.0,
    "exclude_configs": [],
    "exclude_iomgrs": [],
    "flaky": false,
    "gtest": false,
    "language": "c",
    "name": "stream_compression_test",
    "platforms": [
      "linux",
      "mac",
      "posix",
      "windows"
    ],
    "uses_polling": false
  },
  {
    "args": [],
    "benchmark": false,
    "ci_platforms": [
      "linux",
      "mac",
      "posix",
      "windows"
    ],
    "cpu_cost": 1.0,
    "exclude_configs": [],
    "exclude_iomgrs": [],
    "flaky": false,
    "gtest": false,
    "language": "c",
    "name": "stream_map_test",
    "platforms": [
      "linux",
      "mac",
      "posix",
      "windows"
    ],
    "uses_polling": true
  },
  {
    "args": [],
    "benchmark": false,
    "ci_platforms": [
      "linux",
      "mac",
      "posix",
      "windows"
    ],
    "cpu_cost": 1.0,
    "exclude_configs": [],
    "exclude_iomgrs": [],
    "flaky": false,
    "gtest": false,
    "language": "c",
    "name": "stream_owned_slice_test",
    "platforms": [
      "linux",
      "mac",
      "posix",
      "windows"
    ],
    "uses_polling": false
  },
  {
    "args": [],
    "benchmark": false,
    "ci_platforms": [
      "linux",
      "mac",
      "posix",
      "windows"
    ],
    "cpu_cost": 1.0,
    "exclude_configs": [],
    "exclude_iomgrs": [],
    "flaky": false,
    "gtest": false,
    "language": "c",
    "name": "string_test",
    "platforms": [
      "linux",
      "mac",
      "posix",
      "windows"
    ],
    "uses_polling": false
  },
  {
    "args": [],
    "benchmark": false,
    "ci_platforms": [
      "linux",
      "mac",
      "posix",
      "windows"
    ],
    "cpu_cost": 1.0,
    "exclude_configs": [],
    "exclude_iomgrs": [],
    "flaky": false,
    "gtest": false,
    "language": "c",
    "name": "sync_test",
    "platforms": [
      "linux",
      "mac",
      "posix",
      "windows"
    ],
    "uses_polling": false
  },
  {
    "args": [],
    "benchmark": false,
    "ci_platforms": [
      "linux",
      "mac",
      "posix"
    ],
    "cpu_cost": 1.0,
    "exclude_configs": [],
    "exclude_iomgrs": [],
    "flaky": false,
    "gtest": false,
    "language": "c",
    "name": "tcp_client_posix_test",
    "platforms": [
      "linux",
      "mac",
      "posix"
    ],
    "uses_polling": true
  },
  {
    "args": [],
    "benchmark": false,
    "ci_platforms": [
      "linux",
      "posix"
    ],
    "cpu_cost": 1.0,
    "exclude_configs": [],
    "exclude_iomgrs": [],
    "flaky": false,
    "gtest": false,
    "language": "c",
    "name": "tcp_posix_test",
    "platforms": [
      "linux",
      "posix"
    ],
    "uses_polling": true
  },
  {
    "args": [],
    "benchmark": false,
    "ci_platforms": [
      "linux",
      "mac",
      "posix"
    ],
    "cpu_cost": 1.0,
    "exclude_configs": [],
    "exclude_iomgrs": [],
    "flaky": false,
    "gtest": false,
    "language": "c",
    "name": "tcp_server_posix_test",
    "platforms": [
      "linux",
      "mac",
      "posix"
    ],
    "uses_polling": true
  },
  {
    "args": [],
    "benchmark": false,
    "ci_platforms": [
      "linux",
      "mac",
      "posix",
      "windows"
    ],
    "cpu_cost": 1.0,
    "exclude_configs": [],
    "exclude_iomgrs": [],
    "flaky": false,
    "gtest": false,
    "language": "c",
    "name": "test_core_gpr_time_test",
    "platforms": [
      "linux",
      "mac",
      "posix",
      "windows"
    ],
    "uses_polling": false
  },
  {
    "args": [],
    "benchmark": false,
    "ci_platforms": [
      "linux",
      "mac",
      "posix",
      "windows"
    ],
    "cpu_cost": 1.0,
    "exclude_configs": [],
    "exclude_iomgrs": [],
    "flaky": false,
    "gtest": false,
    "language": "c",
    "name": "test_core_iomgr_resource_quota_test",
    "platforms": [
      "linux",
      "mac",
      "posix",
      "windows"
    ],
    "uses_polling": true
  },
  {
    "args": [],
    "benchmark": false,
    "ci_platforms": [
      "linux",
      "mac",
      "posix",
      "windows"
    ],
    "cpu_cost": 1.0,
    "exclude_configs": [],
    "exclude_iomgrs": [],
    "flaky": false,
    "gtest": false,
    "language": "c",
    "name": "test_core_security_credentials_test",
    "platforms": [
      "linux",
      "mac",
      "posix",
      "windows"
    ],
    "uses_polling": true
  },
  {
    "args": [],
    "benchmark": false,
    "ci_platforms": [
      "linux",
      "mac",
      "posix",
      "windows"
    ],
    "cpu_cost": 1.0,
    "exclude_configs": [],
    "exclude_iomgrs": [],
    "flaky": false,
    "gtest": false,
    "language": "c",
    "name": "test_core_slice_slice_test",
    "platforms": [
      "linux",
      "mac",
      "posix",
      "windows"
    ],
    "uses_polling": false
  },
  {
    "args": [],
    "benchmark": false,
    "ci_platforms": [
      "linux",
      "mac",
      "posix",
      "windows"
    ],
    "cpu_cost": 1.0,
    "exclude_configs": [],
    "exclude_iomgrs": [],
    "flaky": false,
    "gtest": false,
    "language": "c",
    "name": "thd_test",
    "platforms": [
      "linux",
      "mac",
      "posix",
      "windows"
    ],
    "uses_polling": false
  },
  {
    "args": [],
    "benchmark": false,
    "ci_platforms": [
      "linux",
      "mac",
      "posix",
      "windows"
    ],
    "cpu_cost": 1.0,
    "exclude_configs": [],
    "exclude_iomgrs": [],
    "flaky": false,
    "gtest": false,
    "language": "c",
    "name": "threadpool_test",
    "platforms": [
      "linux",
      "mac",
      "posix",
      "windows"
    ],
    "uses_polling": false
  },
  {
    "args": [],
    "benchmark": false,
    "ci_platforms": [
      "linux",
      "mac",
      "posix",
      "windows"
    ],
    "cpu_cost": 1.0,
    "exclude_configs": [],
    "exclude_iomgrs": [],
    "flaky": false,
    "gtest": false,
    "language": "c",
    "name": "time_averaged_stats_test",
    "platforms": [
      "linux",
      "mac",
      "posix",
      "windows"
    ],
    "uses_polling": false
  },
  {
    "args": [],
    "benchmark": false,
    "ci_platforms": [
      "linux",
      "mac",
      "posix",
      "windows"
    ],
    "cpu_cost": 1.0,
    "exclude_configs": [],
    "exclude_iomgrs": [],
    "flaky": false,
    "gtest": false,
    "language": "c",
    "name": "timeout_encoding_test",
    "platforms": [
      "linux",
      "mac",
      "posix",
      "windows"
    ],
    "uses_polling": false
  },
  {
    "args": [],
    "benchmark": false,
    "ci_platforms": [
      "linux",
      "mac",
      "posix",
      "windows"
    ],
    "cpu_cost": 1.0,
    "exclude_configs": [],
    "exclude_iomgrs": [],
    "flaky": false,
    "gtest": false,
    "language": "c",
    "name": "timer_heap_test",
    "platforms": [
      "linux",
      "mac",
      "posix",
      "windows"
    ],
    "uses_polling": false
  },
  {
    "args": [],
    "benchmark": false,
    "ci_platforms": [
      "linux",
      "mac",
      "posix",
      "windows"
    ],
    "cpu_cost": 1.0,
    "exclude_configs": [],
    "exclude_iomgrs": [],
    "flaky": false,
    "gtest": false,
    "language": "c",
    "name": "timer_list_test",
    "platforms": [
      "linux",
      "mac",
      "posix",
      "windows"
    ],
    "uses_polling": false
  },
  {
    "args": [],
    "benchmark": false,
    "ci_platforms": [
      "linux",
      "mac",
      "posix",
      "windows"
    ],
    "cpu_cost": 1.0,
    "exclude_configs": [],
    "exclude_iomgrs": [],
    "flaky": false,
    "gtest": false,
    "language": "c",
    "name": "transport_security_common_api_test",
    "platforms": [
      "linux",
      "mac",
      "posix",
      "windows"
    ],
    "uses_polling": true
  },
  {
    "args": [],
    "benchmark": false,
    "ci_platforms": [
      "linux",
      "mac",
      "posix",
      "windows"
    ],
    "cpu_cost": 1.0,
    "exclude_configs": [],
    "exclude_iomgrs": [],
    "flaky": false,
    "gtest": false,
    "language": "c",
    "name": "transport_security_test",
    "platforms": [
      "linux",
      "mac",
      "posix",
      "windows"
    ],
    "uses_polling": true
  },
  {
    "args": [],
    "benchmark": false,
    "ci_platforms": [
      "linux",
      "mac",
      "posix"
    ],
    "cpu_cost": 1.0,
    "exclude_configs": [],
    "exclude_iomgrs": [],
    "flaky": false,
    "gtest": false,
    "language": "c",
    "name": "udp_server_test",
    "platforms": [
      "linux",
      "mac",
      "posix"
    ],
    "uses_polling": true
  },
  {
    "args": [],
    "benchmark": false,
    "ci_platforms": [
      "linux",
      "mac",
      "posix",
      "windows"
    ],
    "cpu_cost": 1.0,
    "exclude_configs": [],
    "exclude_iomgrs": [],
    "flaky": false,
    "gtest": false,
    "language": "c",
    "name": "varint_test",
    "platforms": [
      "linux",
      "mac",
      "posix",
      "windows"
    ],
    "uses_polling": false
  },
  {
    "args": [],
    "benchmark": false,
    "ci_platforms": [
      "linux",
      "mac",
      "posix",
      "windows"
    ],
    "cpu_cost": 1.0,
    "exclude_configs": [],
    "exclude_iomgrs": [],
    "flaky": false,
    "gtest": true,
    "language": "c++",
    "name": "activity_test",
    "platforms": [
      "linux",
      "mac",
      "posix",
      "windows"
    ],
    "uses_polling": false
  },
  {
    "args": [],
    "benchmark": false,
    "ci_platforms": [
      "linux",
      "mac",
      "posix"
    ],
    "cpu_cost": 1.0,
    "exclude_configs": [],
    "exclude_iomgrs": [],
    "flaky": false,
    "gtest": true,
    "language": "c++",
    "name": "address_sorting_test",
    "platforms": [
      "linux",
      "mac",
      "posix"
    ],
    "uses_polling": true
  },
  {
    "args": [],
    "benchmark": false,
    "ci_platforms": [
      "linux",
      "mac",
      "posix"
    ],
    "cpu_cost": 1.0,
    "exclude_configs": [],
    "exclude_iomgrs": [],
    "flaky": false,
    "gtest": true,
    "language": "c++",
    "name": "address_sorting_test_unsecure",
    "platforms": [
      "linux",
      "mac",
      "posix"
    ],
    "uses_polling": true
  },
  {
    "args": [],
    "benchmark": false,
    "ci_platforms": [
      "linux",
      "mac",
      "posix",
      "windows"
    ],
    "cpu_cost": 1.0,
    "exclude_configs": [],
    "exclude_iomgrs": [],
    "flaky": false,
    "gtest": true,
    "language": "c++",
    "name": "admin_services_end2end_test",
    "platforms": [
      "linux",
      "mac",
      "posix",
      "windows"
    ],
    "uses_polling": true
  },
  {
    "args": [],
    "benchmark": false,
    "ci_platforms": [
      "linux",
      "mac",
      "posix"
    ],
    "cpu_cost": 1.0,
    "exclude_configs": [],
    "exclude_iomgrs": [],
    "flaky": false,
    "gtest": true,
    "language": "c++",
    "name": "alarm_test",
    "platforms": [
      "linux",
      "mac",
      "posix"
    ],
    "uses_polling": true
  },
  {
    "args": [],
    "benchmark": false,
    "ci_platforms": [
      "linux",
      "posix"
    ],
    "cpu_cost": 1.0,
    "exclude_configs": [],
    "exclude_iomgrs": [],
    "flaky": false,
    "gtest": true,
    "language": "c++",
    "name": "alts_concurrent_connectivity_test",
    "platforms": [
      "linux",
      "posix"
    ],
    "uses_polling": true
  },
  {
    "args": [],
    "benchmark": false,
    "ci_platforms": [
      "linux",
      "mac",
      "posix",
      "windows"
    ],
    "cpu_cost": 1.0,
    "exclude_configs": [],
    "exclude_iomgrs": [],
    "flaky": false,
    "gtest": true,
    "language": "c++",
    "name": "alts_util_test",
    "platforms": [
      "linux",
      "mac",
      "posix",
      "windows"
    ],
    "uses_polling": true
  },
  {
    "args": [],
    "benchmark": false,
    "ci_platforms": [
      "linux",
      "mac",
      "posix",
      "windows"
    ],
    "cpu_cost": 1.0,
    "exclude_configs": [],
    "exclude_iomgrs": [],
    "flaky": false,
    "gtest": true,
    "language": "c++",
    "name": "async_end2end_test",
    "platforms": [
      "linux",
      "mac",
      "posix",
      "windows"
    ],
    "uses_polling": true
  },
  {
    "args": [],
    "benchmark": false,
    "ci_platforms": [
      "linux",
      "mac",
      "posix",
      "windows"
    ],
    "cpu_cost": 1.0,
    "exclude_configs": [],
    "exclude_iomgrs": [],
    "flaky": false,
    "gtest": true,
    "language": "c++",
    "name": "auth_property_iterator_test",
    "platforms": [
      "linux",
      "mac",
      "posix",
      "windows"
    ],
    "uses_polling": false
  },
  {
    "args": [],
    "benchmark": false,
    "ci_platforms": [
      "linux",
      "mac",
      "posix",
      "windows"
    ],
    "cpu_cost": 1.0,
    "exclude_configs": [],
    "exclude_iomgrs": [],
    "flaky": false,
    "gtest": true,
    "language": "c++",
    "name": "authorization_matchers_test",
    "platforms": [
      "linux",
      "mac",
      "posix",
      "windows"
    ],
    "uses_polling": true
  },
  {
    "args": [],
    "benchmark": false,
    "ci_platforms": [
      "linux",
      "mac",
      "posix",
      "windows"
    ],
    "cpu_cost": 1.0,
    "exclude_configs": [],
    "exclude_iomgrs": [],
    "flaky": false,
    "gtest": true,
    "language": "c++",
    "name": "authorization_policy_provider_test",
    "platforms": [
      "linux",
      "mac",
      "posix",
      "windows"
    ],
    "uses_polling": true
  },
  {
    "args": [],
    "benchmark": false,
    "ci_platforms": [
      "linux",
      "mac",
      "posix",
      "windows"
    ],
    "cpu_cost": 1.0,
    "exclude_configs": [],
    "exclude_iomgrs": [],
    "flaky": false,
    "gtest": true,
    "language": "c++",
    "name": "aws_request_signer_test",
    "platforms": [
      "linux",
      "mac",
      "posix",
      "windows"
    ],
    "uses_polling": true
  },
  {
    "args": [],
    "benchmark": false,
    "ci_platforms": [
      "linux",
      "mac",
      "posix",
      "windows"
    ],
    "cpu_cost": 1.0,
    "exclude_configs": [],
    "exclude_iomgrs": [],
    "flaky": false,
    "gtest": true,
    "language": "c++",
    "name": "backoff_test",
    "platforms": [
      "linux",
      "mac",
      "posix",
      "windows"
    ],
    "uses_polling": false
  },
  {
    "args": [],
    "benchmark": false,
    "ci_platforms": [
      "linux",
      "mac",
      "posix",
      "windows"
    ],
    "cpu_cost": 1.0,
    "exclude_configs": [],
    "exclude_iomgrs": [],
    "flaky": false,
    "gtest": true,
    "language": "c++",
    "name": "bad_streaming_id_bad_client_test",
    "platforms": [
      "linux",
      "mac",
      "posix",
      "windows"
    ],
    "uses_polling": true
  },
  {
    "args": [],
    "benchmark": false,
    "ci_platforms": [
      "linux",
      "mac",
      "posix",
      "windows"
    ],
    "cpu_cost": 1.0,
    "exclude_configs": [],
    "exclude_iomgrs": [],
    "flaky": false,
    "gtest": true,
    "language": "c++",
    "name": "badreq_bad_client_test",
    "platforms": [
      "linux",
      "mac",
      "posix",
      "windows"
    ],
    "uses_polling": true
  },
  {
    "args": [],
    "benchmark": false,
    "ci_platforms": [
      "linux",
      "mac",
      "posix"
    ],
    "cpu_cost": 1.0,
    "exclude_configs": [],
    "exclude_iomgrs": [],
    "flaky": false,
    "gtest": true,
    "language": "c++",
    "name": "bdp_estimator_test",
    "platforms": [
      "linux",
      "mac",
      "posix"
    ],
    "uses_polling": false
  },
  {
    "args": [],
    "benchmark": false,
    "ci_platforms": [
      "linux",
      "mac",
      "posix",
      "windows"
    ],
    "cpu_cost": 1.0,
    "exclude_configs": [],
    "exclude_iomgrs": [],
    "flaky": false,
    "gtest": true,
    "language": "c++",
    "name": "binder_server_test",
    "platforms": [
      "linux",
      "mac",
      "posix",
      "windows"
    ],
    "uses_polling": true
  },
  {
    "args": [],
    "benchmark": false,
    "ci_platforms": [
      "linux",
      "mac",
      "posix",
      "windows"
    ],
    "cpu_cost": 1.0,
    "exclude_configs": [],
    "exclude_iomgrs": [],
    "flaky": false,
    "gtest": true,
    "language": "c++",
    "name": "binder_transport_test",
    "platforms": [
      "linux",
      "mac",
      "posix",
      "windows"
    ],
    "uses_polling": false
  },
  {
    "args": [],
    "benchmark": false,
    "ci_platforms": [
      "linux",
      "mac",
      "posix",
      "windows"
    ],
    "cpu_cost": 1.0,
    "exclude_configs": [],
    "exclude_iomgrs": [],
    "flaky": false,
    "gtest": true,
    "language": "c++",
    "name": "bitset_test",
    "platforms": [
      "linux",
      "mac",
      "posix",
      "windows"
    ],
    "uses_polling": false
  },
  {
<<<<<<< HEAD
=======
    "args": [
      "--benchmark_min_time=0.001"
    ],
    "benchmark": true,
    "ci_platforms": [
      "linux",
      "posix"
    ],
    "cpu_cost": 1.0,
    "exclude_configs": [],
    "exclude_iomgrs": [],
    "flaky": false,
    "gtest": false,
    "language": "c++",
    "name": "bm_alarm",
    "platforms": [
      "linux",
      "posix"
    ],
    "uses_polling": true
  },
  {
    "args": [
      "--benchmark_min_time=0.001"
    ],
    "benchmark": true,
    "ci_platforms": [
      "linux",
      "posix"
    ],
    "cpu_cost": 1.0,
    "exclude_configs": [],
    "exclude_iomgrs": [],
    "flaky": false,
    "gtest": false,
    "language": "c++",
    "name": "bm_arena",
    "platforms": [
      "linux",
      "posix"
    ],
    "uses_polling": false
  },
  {
    "args": [
      "--benchmark_min_time=0.001"
    ],
    "benchmark": true,
    "ci_platforms": [
      "linux",
      "posix"
    ],
    "cpu_cost": 1.0,
    "exclude_configs": [],
    "exclude_iomgrs": [],
    "flaky": false,
    "gtest": false,
    "language": "c++",
    "name": "bm_byte_buffer",
    "platforms": [
      "linux",
      "posix"
    ],
    "uses_polling": false
  },
  {
    "args": [
      "--benchmark_min_time=0.001"
    ],
    "benchmark": true,
    "ci_platforms": [
      "linux",
      "posix"
    ],
    "cpu_cost": 1.0,
    "exclude_configs": [],
    "exclude_iomgrs": [],
    "flaky": false,
    "gtest": false,
    "language": "c++",
    "name": "bm_call_create",
    "platforms": [
      "linux",
      "posix"
    ],
    "uses_polling": false
  },
  {
    "args": [
      "--benchmark_min_time=0.001"
    ],
    "benchmark": true,
    "ci_platforms": [
      "linux",
      "posix"
    ],
    "cpu_cost": 1.0,
    "exclude_configs": [],
    "exclude_iomgrs": [],
    "flaky": false,
    "gtest": false,
    "language": "c++",
    "name": "bm_channel",
    "platforms": [
      "linux",
      "posix"
    ],
    "uses_polling": false
  },
  {
    "args": [
      "--benchmark_min_time=0.001"
    ],
    "benchmark": true,
    "ci_platforms": [
      "linux",
      "posix"
    ],
    "cpu_cost": 1.0,
    "exclude_configs": [],
    "exclude_iomgrs": [],
    "flaky": false,
    "gtest": false,
    "language": "c++",
    "name": "bm_chttp2_hpack",
    "platforms": [
      "linux",
      "posix"
    ],
    "uses_polling": false
  },
  {
    "args": [
      "--benchmark_min_time=0.001"
    ],
    "benchmark": true,
    "ci_platforms": [
      "linux",
      "posix"
    ],
    "cpu_cost": 1.0,
    "exclude_configs": [],
    "exclude_iomgrs": [],
    "flaky": false,
    "gtest": false,
    "language": "c++",
    "name": "bm_chttp2_transport",
    "platforms": [
      "linux",
      "posix"
    ],
    "uses_polling": true
  },
  {
    "args": [
      "--benchmark_min_time=0.001"
    ],
    "benchmark": true,
    "ci_platforms": [
      "linux",
      "posix"
    ],
    "cpu_cost": 1.0,
    "exclude_configs": [],
    "exclude_iomgrs": [],
    "flaky": false,
    "gtest": false,
    "language": "c++",
    "name": "bm_closure",
    "platforms": [
      "linux",
      "posix"
    ],
    "uses_polling": true
  },
  {
    "args": [
      "--benchmark_min_time=0.001"
    ],
    "benchmark": true,
    "ci_platforms": [
      "linux",
      "posix"
    ],
    "cpu_cost": 1.0,
    "exclude_configs": [],
    "exclude_iomgrs": [],
    "flaky": false,
    "gtest": false,
    "language": "c++",
    "name": "bm_cq",
    "platforms": [
      "linux",
      "posix"
    ],
    "uses_polling": true
  },
  {
    "args": [
      "--benchmark_min_time=0.001"
    ],
    "benchmark": true,
    "ci_platforms": [
      "linux",
      "posix"
    ],
    "cpu_cost": 1.0,
    "exclude_configs": [],
    "exclude_iomgrs": [],
    "flaky": false,
    "gtest": false,
    "language": "c++",
    "name": "bm_cq_multiple_threads",
    "platforms": [
      "linux",
      "posix"
    ],
    "uses_polling": false
  },
  {
    "args": [
      "--benchmark_min_time=0.001"
    ],
    "benchmark": true,
    "ci_platforms": [
      "linux",
      "posix"
    ],
    "cpu_cost": 1.0,
    "exclude_configs": [],
    "exclude_iomgrs": [],
    "flaky": false,
    "gtest": false,
    "language": "c++",
    "name": "bm_error",
    "platforms": [
      "linux",
      "posix"
    ],
    "uses_polling": false
  },
  {
    "args": [
      "--benchmark_min_time=0.001"
    ],
    "benchmark": true,
    "ci_platforms": [
      "linux",
      "posix"
    ],
    "cpu_cost": 1.0,
    "exclude_configs": [],
    "exclude_iomgrs": [],
    "flaky": false,
    "gtest": false,
    "language": "c++",
    "name": "bm_fullstack_streaming_ping_pong",
    "platforms": [
      "linux",
      "posix"
    ],
    "uses_polling": true
  },
  {
    "args": [
      "--benchmark_min_time=0.001"
    ],
    "benchmark": true,
    "ci_platforms": [
      "linux",
      "posix"
    ],
    "cpu_cost": 1.0,
    "exclude_configs": [],
    "exclude_iomgrs": [],
    "flaky": false,
    "gtest": false,
    "language": "c++",
    "name": "bm_fullstack_streaming_pump",
    "platforms": [
      "linux",
      "posix"
    ],
    "uses_polling": true
  },
  {
    "args": [
      "--benchmark_min_time=0.001"
    ],
    "benchmark": true,
    "ci_platforms": [
      "linux",
      "posix"
    ],
    "cpu_cost": 1.0,
    "exclude_configs": [],
    "exclude_iomgrs": [],
    "flaky": false,
    "gtest": false,
    "language": "c++",
    "name": "bm_fullstack_unary_ping_pong",
    "platforms": [
      "linux",
      "posix"
    ],
    "uses_polling": true
  },
  {
    "args": [
      "--benchmark_min_time=0.001"
    ],
    "benchmark": true,
    "ci_platforms": [
      "linux",
      "posix"
    ],
    "cpu_cost": 1.0,
    "exclude_configs": [],
    "exclude_iomgrs": [],
    "flaky": false,
    "gtest": false,
    "language": "c++",
    "name": "bm_metadata",
    "platforms": [
      "linux",
      "posix"
    ],
    "uses_polling": false
  },
  {
    "args": [
      "--benchmark_min_time=0.001"
    ],
    "benchmark": true,
    "ci_platforms": [
      "linux",
      "posix"
    ],
    "cpu_cost": 1.0,
    "exclude_configs": [],
    "exclude_iomgrs": [],
    "flaky": false,
    "gtest": false,
    "language": "c++",
    "name": "bm_pollset",
    "platforms": [
      "linux",
      "posix"
    ],
    "uses_polling": true
  },
  {
    "args": [
      "--benchmark_min_time=0.001"
    ],
    "benchmark": true,
    "ci_platforms": [
      "linux",
      "posix"
    ],
    "cpu_cost": 1.0,
    "exclude_configs": [],
    "exclude_iomgrs": [],
    "flaky": false,
    "gtest": false,
    "language": "c++",
    "name": "bm_timer",
    "platforms": [
      "linux",
      "posix"
    ],
    "uses_polling": false
  },
  {
>>>>>>> 84d9e7e9
    "args": [],
    "benchmark": false,
    "ci_platforms": [
      "linux",
      "mac",
      "posix",
      "windows"
    ],
    "cpu_cost": 1.0,
    "exclude_configs": [],
    "exclude_iomgrs": [],
    "flaky": false,
    "gtest": true,
    "language": "c++",
    "name": "byte_buffer_test",
    "platforms": [
      "linux",
      "mac",
      "posix",
      "windows"
    ],
    "uses_polling": false
  },
  {
    "args": [],
    "benchmark": false,
    "ci_platforms": [
      "linux",
      "mac",
      "posix",
      "windows"
    ],
    "cpu_cost": 1.0,
    "exclude_configs": [],
    "exclude_iomgrs": [],
    "flaky": false,
    "gtest": true,
    "language": "c++",
    "name": "byte_stream_test",
    "platforms": [
      "linux",
      "mac",
      "posix",
      "windows"
    ],
    "uses_polling": false
  },
  {
    "args": [],
    "benchmark": false,
    "ci_platforms": [
      "linux",
      "mac",
      "posix",
      "windows"
    ],
    "cpu_cost": 1.0,
    "exclude_configs": [],
    "exclude_iomgrs": [],
    "flaky": false,
    "gtest": true,
    "language": "c++",
    "name": "cancel_ares_query_test",
    "platforms": [
      "linux",
      "mac",
      "posix",
      "windows"
    ],
    "uses_polling": true
  },
  {
    "args": [],
    "benchmark": false,
    "ci_platforms": [
      "linux",
      "mac",
      "posix",
      "windows"
    ],
    "cpu_cost": 1.0,
    "exclude_configs": [],
    "exclude_iomgrs": [],
    "flaky": false,
    "gtest": true,
    "language": "c++",
    "name": "capture_test",
    "platforms": [
      "linux",
      "mac",
      "posix",
      "windows"
    ],
    "uses_polling": false
  },
  {
    "args": [],
    "benchmark": false,
    "ci_platforms": [
      "linux",
      "mac",
      "posix",
      "windows"
    ],
    "cpu_cost": 1.0,
    "exclude_configs": [],
    "exclude_iomgrs": [],
    "flaky": false,
    "gtest": true,
    "language": "c++",
    "name": "cel_authorization_engine_test",
    "platforms": [
      "linux",
      "mac",
      "posix",
      "windows"
    ],
    "uses_polling": true
  },
  {
    "args": [],
    "benchmark": false,
    "ci_platforms": [
      "linux",
      "mac",
      "posix",
      "windows"
    ],
    "cpu_cost": 1.0,
    "exclude_configs": [],
    "exclude_iomgrs": [],
    "flaky": false,
    "gtest": true,
    "language": "c++",
    "name": "certificate_provider_registry_test",
    "platforms": [
      "linux",
      "mac",
      "posix",
      "windows"
    ],
    "uses_polling": true
  },
  {
    "args": [],
    "benchmark": false,
    "ci_platforms": [
      "linux",
      "mac",
      "posix",
      "windows"
    ],
    "cpu_cost": 1.0,
    "exclude_configs": [],
    "exclude_iomgrs": [],
    "flaky": false,
    "gtest": true,
    "language": "c++",
    "name": "certificate_provider_store_test",
    "platforms": [
      "linux",
      "mac",
      "posix",
      "windows"
    ],
    "uses_polling": true
  },
  {
    "args": [],
    "benchmark": false,
    "ci_platforms": [
      "linux",
      "mac",
      "posix",
      "windows"
    ],
    "cpu_cost": 1.0,
    "exclude_configs": [],
    "exclude_iomgrs": [],
    "flaky": false,
    "gtest": true,
    "language": "c++",
    "name": "channel_arguments_test",
    "platforms": [
      "linux",
      "mac",
      "posix",
      "windows"
    ],
    "uses_polling": false
  },
  {
    "args": [],
    "benchmark": false,
    "ci_platforms": [
      "linux",
      "mac",
      "posix",
      "windows"
    ],
    "cpu_cost": 1.0,
    "exclude_configs": [],
    "exclude_iomgrs": [],
    "flaky": false,
    "gtest": true,
    "language": "c++",
    "name": "channel_filter_test",
    "platforms": [
      "linux",
      "mac",
      "posix",
      "windows"
    ],
    "uses_polling": false
  },
  {
    "args": [],
    "benchmark": false,
    "ci_platforms": [
      "linux",
      "mac",
      "posix",
      "windows"
    ],
    "cpu_cost": 1.0,
    "exclude_configs": [],
    "exclude_iomgrs": [],
    "flaky": false,
    "gtest": true,
    "language": "c++",
    "name": "channel_trace_test",
    "platforms": [
      "linux",
      "mac",
      "posix",
      "windows"
    ],
    "uses_polling": true
  },
  {
    "args": [],
    "benchmark": false,
    "ci_platforms": [
      "linux",
      "mac",
      "posix",
      "windows"
    ],
    "cpu_cost": 1.0,
    "exclude_configs": [],
    "exclude_iomgrs": [],
    "flaky": false,
    "gtest": true,
    "language": "c++",
    "name": "channelz_registry_test",
    "platforms": [
      "linux",
      "mac",
      "posix",
      "windows"
    ],
    "uses_polling": false
  },
  {
    "args": [],
    "benchmark": false,
    "ci_platforms": [
      "linux",
      "mac",
      "posix",
      "windows"
    ],
    "cpu_cost": 1.0,
    "exclude_configs": [],
    "exclude_iomgrs": [],
    "flaky": false,
    "gtest": true,
    "language": "c++",
    "name": "channelz_service_test",
    "platforms": [
      "linux",
      "mac",
      "posix",
      "windows"
    ],
    "uses_polling": true
  },
  {
    "args": [],
    "benchmark": false,
    "ci_platforms": [
      "linux",
      "mac",
      "posix",
      "windows"
    ],
    "cpu_cost": 1.0,
    "exclude_configs": [],
    "exclude_iomgrs": [],
    "flaky": false,
    "gtest": true,
    "language": "c++",
    "name": "channelz_test",
    "platforms": [
      "linux",
      "mac",
      "posix",
      "windows"
    ],
    "uses_polling": true
  },
  {
    "args": [],
    "benchmark": false,
    "ci_platforms": [
      "linux",
      "mac",
      "posix",
      "windows"
    ],
    "cpu_cost": 1.0,
    "exclude_configs": [],
    "exclude_iomgrs": [],
    "flaky": false,
    "gtest": true,
    "language": "c++",
    "name": "chunked_vector_test",
    "platforms": [
      "linux",
      "mac",
      "posix",
      "windows"
    ],
    "uses_polling": false
  },
  {
    "args": [],
    "benchmark": false,
    "ci_platforms": [
      "linux",
      "mac",
      "posix",
      "windows"
    ],
    "cpu_cost": 1.0,
    "exclude_configs": [],
    "exclude_iomgrs": [],
    "flaky": false,
    "gtest": true,
    "language": "c++",
    "name": "cli_call_test",
    "platforms": [
      "linux",
      "mac",
      "posix",
      "windows"
    ],
    "uses_polling": true
  },
  {
    "args": [],
    "benchmark": false,
    "ci_platforms": [
      "linux",
      "mac",
      "posix",
      "windows"
    ],
    "cpu_cost": 1.0,
    "exclude_configs": [],
    "exclude_iomgrs": [],
    "flaky": false,
    "gtest": true,
    "language": "c++",
    "name": "client_callback_end2end_test",
    "platforms": [
      "linux",
      "mac",
      "posix",
      "windows"
    ],
    "uses_polling": true
  },
  {
    "args": [],
    "benchmark": false,
    "ci_platforms": [
      "linux",
      "mac",
      "posix",
      "windows"
    ],
    "cpu_cost": 1.0,
    "exclude_configs": [],
    "exclude_iomgrs": [],
    "flaky": false,
    "gtest": true,
    "language": "c++",
    "name": "client_context_test_peer_test",
    "platforms": [
      "linux",
      "mac",
      "posix",
      "windows"
    ],
    "uses_polling": true
  },
  {
    "args": [],
    "benchmark": false,
    "ci_platforms": [
      "linux",
      "mac",
      "posix",
      "windows"
    ],
    "cpu_cost": 1.0,
    "exclude_configs": [],
    "exclude_iomgrs": [],
    "flaky": false,
    "gtest": true,
    "language": "c++",
    "name": "client_interceptors_end2end_test",
    "platforms": [
      "linux",
      "mac",
      "posix",
      "windows"
    ],
    "uses_polling": true
  },
  {
    "args": [],
    "benchmark": false,
    "ci_platforms": [
      "linux",
      "mac",
      "posix",
      "windows"
    ],
    "cpu_cost": 1.0,
    "exclude_configs": [],
    "exclude_iomgrs": [],
    "flaky": false,
    "gtest": true,
    "language": "c++",
    "name": "codegen_test_full",
    "platforms": [
      "linux",
      "mac",
      "posix",
      "windows"
    ],
    "uses_polling": false
  },
  {
    "args": [],
    "benchmark": false,
    "ci_platforms": [
      "linux",
      "mac",
      "posix",
      "windows"
    ],
    "cpu_cost": 1.0,
    "exclude_configs": [],
    "exclude_iomgrs": [],
    "flaky": false,
    "gtest": true,
    "language": "c++",
    "name": "codegen_test_minimal",
    "platforms": [
      "linux",
      "mac",
      "posix",
      "windows"
    ],
    "uses_polling": false
  },
  {
    "args": [
      "--benchmark_min_time=0.001"
    ],
    "benchmark": true,
    "ci_platforms": [
      "linux",
      "posix"
    ],
    "cpu_cost": 1.0,
    "exclude_configs": [],
    "exclude_iomgrs": [],
    "flaky": false,
    "gtest": true,
    "language": "c++",
    "name": "competition",
    "platforms": [
      "linux",
      "posix"
    ],
    "uses_polling": false
  },
  {
    "args": [],
    "benchmark": false,
    "ci_platforms": [
      "linux",
      "mac",
      "posix",
      "windows"
    ],
    "cpu_cost": 1.0,
    "exclude_configs": [],
    "exclude_iomgrs": [],
    "flaky": false,
    "gtest": true,
    "language": "c++",
    "name": "connection_prefix_bad_client_test",
    "platforms": [
      "linux",
      "mac",
      "posix",
      "windows"
    ],
    "uses_polling": true
  },
  {
    "args": [],
    "benchmark": false,
    "ci_platforms": [
      "linux",
      "mac",
      "posix",
      "windows"
    ],
    "cpu_cost": 1.0,
    "exclude_configs": [],
    "exclude_iomgrs": [],
    "flaky": false,
    "gtest": true,
    "language": "c++",
    "name": "connectivity_state_test",
    "platforms": [
      "linux",
      "mac",
      "posix",
      "windows"
    ],
    "uses_polling": true
  },
  {
    "args": [],
    "benchmark": false,
    "ci_platforms": [
      "linux",
      "mac",
      "posix",
      "windows"
    ],
    "cpu_cost": 1.0,
    "exclude_configs": [],
    "exclude_iomgrs": [],
    "flaky": false,
    "gtest": true,
    "language": "c++",
    "name": "context_allocator_end2end_test",
    "platforms": [
      "linux",
      "mac",
      "posix",
      "windows"
    ],
    "uses_polling": true
  },
  {
    "args": [],
    "benchmark": false,
    "ci_platforms": [
      "linux",
      "mac",
      "posix",
      "windows"
    ],
    "cpu_cost": 1.0,
    "exclude_configs": [],
    "exclude_iomgrs": [],
    "flaky": false,
    "gtest": true,
    "language": "c++",
    "name": "context_list_test",
    "platforms": [
      "linux",
      "mac",
      "posix",
      "windows"
    ],
    "uses_polling": false
  },
  {
    "args": [],
    "benchmark": false,
    "ci_platforms": [
      "linux",
      "mac",
      "posix",
      "windows"
    ],
    "cpu_cost": 1.0,
    "exclude_configs": [],
    "exclude_iomgrs": [],
    "flaky": false,
    "gtest": true,
    "language": "c++",
    "name": "context_test",
    "platforms": [
      "linux",
      "mac",
      "posix",
      "windows"
    ],
    "uses_polling": false
  },
  {
    "args": [],
    "benchmark": false,
    "ci_platforms": [
      "linux",
      "mac",
      "posix",
      "windows"
    ],
    "cpu_cost": 1.0,
    "exclude_configs": [],
    "exclude_iomgrs": [],
    "flaky": false,
    "gtest": true,
    "language": "c++",
    "name": "core_configuration_test",
    "platforms": [
      "linux",
      "mac",
      "posix",
      "windows"
    ],
    "uses_polling": false
  },
  {
    "args": [],
    "benchmark": false,
    "ci_platforms": [
      "linux",
      "mac",
      "posix",
      "windows"
    ],
    "cpu_cost": 1.0,
    "exclude_configs": [],
    "exclude_iomgrs": [],
    "flaky": false,
    "gtest": true,
    "language": "c++",
    "name": "delegating_channel_test",
    "platforms": [
      "linux",
      "mac",
      "posix",
      "windows"
    ],
    "uses_polling": true
  },
  {
    "args": [],
    "benchmark": false,
    "ci_platforms": [
      "linux",
      "mac",
      "posix",
      "windows"
    ],
    "cpu_cost": 1.0,
    "exclude_configs": [],
    "exclude_iomgrs": [],
    "flaky": false,
    "gtest": true,
    "language": "c++",
    "name": "destroy_grpclb_channel_with_active_connect_stress_test",
    "platforms": [
      "linux",
      "mac",
      "posix",
      "windows"
    ],
    "uses_polling": true
  },
  {
    "args": [],
    "benchmark": false,
    "ci_platforms": [
      "linux",
      "mac",
      "posix",
      "windows"
    ],
    "cpu_cost": 1.0,
    "exclude_configs": [],
    "exclude_iomgrs": [],
    "flaky": false,
    "gtest": true,
    "language": "c++",
    "name": "dual_ref_counted_test",
    "platforms": [
      "linux",
      "mac",
      "posix",
      "windows"
    ],
    "uses_polling": true
  },
  {
    "args": [],
    "benchmark": false,
    "ci_platforms": [
      "linux",
      "mac",
      "posix",
      "windows"
    ],
    "cpu_cost": 1.0,
    "exclude_configs": [],
    "exclude_iomgrs": [],
    "flaky": false,
    "gtest": true,
    "language": "c++",
    "name": "duplicate_header_bad_client_test",
    "platforms": [
      "linux",
      "mac",
      "posix",
      "windows"
    ],
    "uses_polling": true
  },
  {
    "args": [],
    "benchmark": false,
    "ci_platforms": [
      "linux",
      "mac",
      "posix",
      "windows"
    ],
    "cpu_cost": 1.0,
    "exclude_configs": [],
    "exclude_iomgrs": [],
    "flaky": false,
    "gtest": true,
    "language": "c++",
    "name": "end2end_binder_transport_test",
    "platforms": [
      "linux",
      "mac",
      "posix",
      "windows"
    ],
    "uses_polling": true
  },
  {
    "args": [],
    "benchmark": false,
    "ci_platforms": [
      "linux",
      "mac",
      "posix",
      "windows"
    ],
    "cpu_cost": 1.0,
    "exclude_configs": [],
    "exclude_iomgrs": [],
    "flaky": false,
    "gtest": true,
    "language": "c++",
    "name": "endpoint_config_test",
    "platforms": [
      "linux",
      "mac",
      "posix",
      "windows"
    ],
    "uses_polling": true
  },
  {
    "args": [],
    "benchmark": false,
    "ci_platforms": [
      "linux",
      "mac",
      "posix",
      "windows"
    ],
    "cpu_cost": 1.0,
    "exclude_configs": [],
    "exclude_iomgrs": [],
    "flaky": false,
    "gtest": true,
    "language": "c++",
    "name": "error_details_test",
    "platforms": [
      "linux",
      "mac",
      "posix",
      "windows"
    ],
    "uses_polling": true
  },
  {
    "args": [],
    "benchmark": false,
    "ci_platforms": [
      "linux",
      "mac",
      "posix",
      "windows"
    ],
    "cpu_cost": 1.0,
    "exclude_configs": [],
    "exclude_iomgrs": [],
    "flaky": false,
    "gtest": true,
    "language": "c++",
    "name": "error_test",
    "platforms": [
      "linux",
      "mac",
      "posix",
      "windows"
    ],
    "uses_polling": false
  },
  {
    "args": [],
    "benchmark": false,
    "ci_platforms": [
      "linux",
      "mac",
      "posix",
      "windows"
    ],
    "cpu_cost": 1.0,
    "exclude_configs": [],
    "exclude_iomgrs": [],
    "flaky": false,
    "gtest": true,
    "language": "c++",
    "name": "error_utils_test",
    "platforms": [
      "linux",
      "mac",
      "posix",
      "windows"
    ],
    "uses_polling": true
  },
  {
    "args": [],
    "benchmark": false,
    "ci_platforms": [
      "linux",
      "mac",
      "posix",
      "windows"
    ],
    "cpu_cost": 1.0,
    "exclude_configs": [],
    "exclude_iomgrs": [],
    "flaky": false,
    "gtest": true,
    "language": "c++",
    "name": "evaluate_args_test",
    "platforms": [
      "linux",
      "mac",
      "posix",
      "windows"
    ],
    "uses_polling": true
  },
  {
    "args": [],
    "benchmark": false,
    "ci_platforms": [
      "linux",
      "mac",
      "posix"
    ],
    "cpu_cost": 1.0,
    "exclude_configs": [],
    "exclude_iomgrs": [],
    "flaky": false,
    "gtest": true,
    "language": "c++",
    "name": "examine_stack_test",
    "platforms": [
      "linux",
      "mac",
      "posix"
    ],
    "uses_polling": false
  },
  {
    "args": [],
    "benchmark": false,
    "ci_platforms": [
      "linux",
      "mac",
      "posix",
      "windows"
    ],
    "cpu_cost": 1.0,
    "exclude_configs": [],
    "exclude_iomgrs": [],
    "flaky": false,
    "gtest": true,
    "language": "c++",
    "name": "exception_test",
    "platforms": [
      "linux",
      "mac",
      "posix",
      "windows"
    ],
    "uses_polling": true
  },
  {
    "args": [],
    "benchmark": false,
    "ci_platforms": [
      "linux",
      "mac",
      "posix",
      "windows"
    ],
    "cpu_cost": 1.0,
    "exclude_configs": [],
    "exclude_iomgrs": [],
    "flaky": false,
    "gtest": true,
    "language": "c++",
    "name": "exec_ctx_wakeup_scheduler_test",
    "platforms": [
      "linux",
      "mac",
      "posix",
      "windows"
    ],
    "uses_polling": false
  },
  {
    "args": [],
    "benchmark": false,
    "ci_platforms": [
      "linux",
      "mac",
      "posix",
      "windows"
    ],
    "cpu_cost": 1.0,
    "exclude_configs": [],
    "exclude_iomgrs": [],
    "flaky": false,
    "gtest": true,
    "language": "c++",
    "name": "fake_binder_test",
    "platforms": [
      "linux",
      "mac",
      "posix",
      "windows"
    ],
    "uses_polling": false
  },
  {
    "args": [],
    "benchmark": false,
    "ci_platforms": [
      "linux",
      "mac",
      "posix",
      "windows"
    ],
    "cpu_cost": 1.0,
    "exclude_configs": [],
    "exclude_iomgrs": [],
    "flaky": false,
    "gtest": true,
    "language": "c++",
    "name": "file_watcher_certificate_provider_factory_test",
    "platforms": [
      "linux",
      "mac",
      "posix",
      "windows"
    ],
    "uses_polling": true
  },
  {
    "args": [],
    "benchmark": false,
    "ci_platforms": [
      "linux",
      "mac",
      "posix",
      "windows"
    ],
    "cpu_cost": 1.0,
    "exclude_configs": [],
    "exclude_iomgrs": [],
    "flaky": false,
    "gtest": true,
    "language": "c++",
    "name": "filter_end2end_test",
    "platforms": [
      "linux",
      "mac",
      "posix",
      "windows"
    ],
    "uses_polling": true
  },
  {
    "args": [],
    "benchmark": false,
    "ci_platforms": [
      "linux",
      "mac",
      "posix",
      "windows"
    ],
    "cpu_cost": 1.0,
    "exclude_configs": [],
    "exclude_iomgrs": [],
    "flaky": false,
    "gtest": true,
    "language": "c++",
    "name": "flow_control_test",
    "platforms": [
      "linux",
      "mac",
      "posix",
      "windows"
    ],
    "uses_polling": true
  },
  {
    "args": [],
    "benchmark": false,
    "ci_platforms": [
      "linux",
      "mac",
      "posix",
      "windows"
    ],
    "cpu_cost": 1.0,
    "exclude_configs": [],
    "exclude_iomgrs": [],
    "flaky": false,
    "gtest": true,
    "language": "c++",
    "name": "for_each_test",
    "platforms": [
      "linux",
      "mac",
      "posix",
      "windows"
    ],
    "uses_polling": false
  },
  {
    "args": [],
    "benchmark": false,
    "ci_platforms": [
      "linux",
      "mac",
      "posix",
      "windows"
    ],
    "cpu_cost": 1.0,
    "exclude_configs": [],
    "exclude_iomgrs": [],
    "flaky": false,
    "gtest": true,
    "language": "c++",
    "name": "generic_end2end_test",
    "platforms": [
      "linux",
      "mac",
      "posix",
      "windows"
    ],
    "uses_polling": true
  },
  {
    "args": [],
    "benchmark": false,
    "ci_platforms": [
      "linux",
      "mac",
      "posix"
    ],
    "cpu_cost": 1.0,
    "exclude_configs": [],
    "exclude_iomgrs": [],
    "flaky": false,
    "gtest": true,
    "language": "c++",
    "name": "global_config_env_test",
    "platforms": [
      "linux",
      "mac",
      "posix"
    ],
    "uses_polling": false
  },
  {
    "args": [],
    "benchmark": false,
    "ci_platforms": [
      "linux",
      "mac",
      "posix",
      "windows"
    ],
    "cpu_cost": 1.0,
    "exclude_configs": [],
    "exclude_iomgrs": [],
    "flaky": false,
    "gtest": true,
    "language": "c++",
    "name": "global_config_test",
    "platforms": [
      "linux",
      "mac",
      "posix",
      "windows"
    ],
    "uses_polling": false
  },
  {
    "args": [],
    "benchmark": false,
    "ci_platforms": [
      "linux",
      "mac",
      "posix",
      "windows"
    ],
    "cpu_cost": 1.0,
    "exclude_configs": [],
    "exclude_iomgrs": [],
    "flaky": false,
    "gtest": true,
    "language": "c++",
    "name": "google_mesh_ca_certificate_provider_factory_test",
    "platforms": [
      "linux",
      "mac",
      "posix",
      "windows"
    ],
    "uses_polling": true
  },
  {
    "args": [],
    "benchmark": false,
    "ci_platforms": [
      "linux",
      "mac",
      "posix",
      "windows"
    ],
    "cpu_cost": 1.0,
    "exclude_configs": [],
    "exclude_iomgrs": [],
    "flaky": false,
    "gtest": true,
    "language": "c++",
    "name": "grpc_authorization_engine_test",
    "platforms": [
      "linux",
      "mac",
      "posix",
      "windows"
    ],
    "uses_polling": true
  },
  {
    "args": [],
    "benchmark": false,
    "ci_platforms": [
      "linux",
      "mac",
      "posix",
      "windows"
    ],
    "cpu_cost": 1.0,
    "exclude_configs": [],
    "exclude_iomgrs": [],
    "flaky": false,
    "gtest": true,
    "language": "c++",
    "name": "grpc_authorization_policy_provider_test",
    "platforms": [
      "linux",
      "mac",
      "posix",
      "windows"
    ],
    "uses_polling": true
  },
  {
    "args": [],
    "benchmark": false,
    "ci_platforms": [
      "linux",
      "mac",
      "posix",
      "windows"
    ],
    "cpu_cost": 1.0,
    "exclude_configs": [],
    "exclude_iomgrs": [],
    "flaky": false,
    "gtest": true,
    "language": "c++",
    "name": "grpc_tls_certificate_distributor_test",
    "platforms": [
      "linux",
      "mac",
      "posix",
      "windows"
    ],
    "uses_polling": true
  },
  {
    "args": [],
    "benchmark": false,
    "ci_platforms": [
      "linux",
      "mac",
      "posix",
      "windows"
    ],
    "cpu_cost": 1.0,
    "exclude_configs": [],
    "exclude_iomgrs": [],
    "flaky": false,
    "gtest": true,
    "language": "c++",
    "name": "grpc_tls_certificate_provider_test",
    "platforms": [
      "linux",
      "mac",
      "posix",
      "windows"
    ],
    "uses_polling": true
  },
  {
    "args": [],
    "benchmark": false,
    "ci_platforms": [
      "linux",
      "mac",
      "posix",
      "windows"
    ],
    "cpu_cost": 1.0,
    "exclude_configs": [],
    "exclude_iomgrs": [],
    "flaky": false,
    "gtest": true,
    "language": "c++",
    "name": "grpc_tls_credentials_options_test",
    "platforms": [
      "linux",
      "mac",
      "posix",
      "windows"
    ],
    "uses_polling": true
  },
  {
    "args": [],
    "benchmark": false,
    "ci_platforms": [
      "linux",
      "mac",
      "posix"
    ],
    "cpu_cost": 1.0,
    "exclude_configs": [],
    "exclude_iomgrs": [],
    "flaky": false,
    "gtest": true,
    "language": "c++",
    "name": "grpc_tool_test",
    "platforms": [
      "linux",
      "mac",
      "posix"
    ],
    "uses_polling": true
  },
  {
    "args": [],
    "benchmark": false,
    "ci_platforms": [
      "linux",
      "mac",
      "posix",
      "windows"
    ],
    "cpu_cost": 1.0,
    "exclude_configs": [],
    "exclude_iomgrs": [],
    "flaky": false,
    "gtest": true,
    "language": "c++",
    "name": "grpclb_api_test",
    "platforms": [
      "linux",
      "mac",
      "posix",
      "windows"
    ],
    "uses_polling": true
  },
  {
    "args": [],
    "benchmark": false,
    "ci_platforms": [
      "linux",
      "mac",
      "posix",
      "windows"
    ],
    "cpu_cost": 1.0,
    "exclude_configs": [],
    "exclude_iomgrs": [],
    "flaky": false,
    "gtest": true,
    "language": "c++",
    "name": "h2_ssl_session_reuse_test",
    "platforms": [
      "linux",
      "mac",
      "posix",
      "windows"
    ],
    "uses_polling": true
  },
  {
    "args": [],
    "benchmark": false,
    "ci_platforms": [
      "linux",
      "mac",
      "posix",
      "windows"
    ],
    "cpu_cost": 1.0,
    "exclude_configs": [],
    "exclude_iomgrs": [],
    "flaky": false,
    "gtest": true,
    "language": "c++",
    "name": "head_of_line_blocking_bad_client_test",
    "platforms": [
      "linux",
      "mac",
      "posix",
      "windows"
    ],
    "uses_polling": true
  },
  {
    "args": [],
    "benchmark": false,
    "ci_platforms": [
      "linux",
      "mac",
      "posix",
      "windows"
    ],
    "cpu_cost": 1.0,
    "exclude_configs": [],
    "exclude_iomgrs": [],
    "flaky": false,
    "gtest": true,
    "language": "c++",
    "name": "headers_bad_client_test",
    "platforms": [
      "linux",
      "mac",
      "posix",
      "windows"
    ],
    "uses_polling": true
  },
  {
    "args": [],
    "benchmark": false,
    "ci_platforms": [
      "linux",
      "mac",
      "posix",
      "windows"
    ],
    "cpu_cost": 1.0,
    "exclude_configs": [],
    "exclude_iomgrs": [],
    "flaky": false,
    "gtest": true,
    "language": "c++",
    "name": "health_service_end2end_test",
    "platforms": [
      "linux",
      "mac",
      "posix",
      "windows"
    ],
    "uses_polling": true
  },
  {
    "args": [],
    "benchmark": false,
    "ci_platforms": [
      "linux",
      "mac",
      "posix",
      "windows"
    ],
    "cpu_cost": 1.0,
    "exclude_configs": [],
    "exclude_iomgrs": [],
    "flaky": false,
    "gtest": true,
    "language": "c++",
    "name": "hpack_encoder_index_test",
    "platforms": [
      "linux",
      "mac",
      "posix",
      "windows"
    ],
    "uses_polling": true
  },
  {
    "args": [],
    "benchmark": false,
    "ci_platforms": [
      "linux",
      "mac",
      "posix",
      "windows"
    ],
    "cpu_cost": 1.0,
    "exclude_configs": [],
    "exclude_iomgrs": [],
    "flaky": false,
    "gtest": true,
    "language": "c++",
    "name": "hybrid_end2end_test",
    "platforms": [
      "linux",
      "mac",
      "posix",
      "windows"
    ],
    "uses_polling": true
  },
  {
    "args": [],
    "benchmark": false,
    "ci_platforms": [
      "linux",
      "mac",
      "posix",
      "windows"
    ],
    "cpu_cost": 1.0,
    "exclude_configs": [],
    "exclude_iomgrs": [],
    "flaky": false,
    "gtest": true,
    "language": "c++",
    "name": "if_test",
    "platforms": [
      "linux",
      "mac",
      "posix",
      "windows"
    ],
    "uses_polling": false
  },
  {
    "args": [],
    "benchmark": false,
    "ci_platforms": [
      "linux",
      "mac",
      "posix",
      "windows"
    ],
    "cpu_cost": 1.0,
    "exclude_configs": [],
    "exclude_iomgrs": [],
    "flaky": false,
    "gtest": true,
    "language": "c++",
    "name": "init_test",
    "platforms": [
      "linux",
      "mac",
      "posix",
      "windows"
    ],
    "uses_polling": false
  },
  {
    "args": [],
    "benchmark": false,
    "ci_platforms": [
      "linux",
      "mac",
      "posix",
      "windows"
    ],
    "cpu_cost": 1.0,
    "exclude_configs": [],
    "exclude_iomgrs": [],
    "flaky": false,
    "gtest": true,
    "language": "c++",
    "name": "initial_settings_frame_bad_client_test",
    "platforms": [
      "linux",
      "mac",
      "posix",
      "windows"
    ],
    "uses_polling": true
  },
  {
    "args": [],
    "benchmark": false,
    "ci_platforms": [
      "linux",
      "mac",
      "posix",
      "windows"
    ],
    "cpu_cost": 1.0,
    "exclude_configs": [],
    "exclude_iomgrs": [],
    "flaky": false,
    "gtest": true,
    "language": "c++",
    "name": "insecure_security_connector_test",
    "platforms": [
      "linux",
      "mac",
      "posix",
      "windows"
    ],
    "uses_polling": true
  },
  {
    "args": [],
    "benchmark": false,
    "ci_platforms": [
      "linux",
      "mac",
      "posix"
    ],
    "cpu_cost": 1.0,
    "exclude_configs": [],
    "exclude_iomgrs": [],
    "flaky": false,
    "gtest": false,
    "language": "c++",
    "name": "interop_test",
    "platforms": [
      "linux",
      "mac",
      "posix"
    ],
    "uses_polling": true
  },
  {
    "args": [],
    "benchmark": false,
    "ci_platforms": [
      "linux",
      "mac",
      "posix",
      "windows"
    ],
    "cpu_cost": 1.0,
    "exclude_configs": [],
    "exclude_iomgrs": [],
    "flaky": false,
    "gtest": true,
    "language": "c++",
    "name": "join_test",
    "platforms": [
      "linux",
      "mac",
      "posix",
      "windows"
    ],
    "uses_polling": false
  },
  {
    "args": [],
    "benchmark": false,
    "ci_platforms": [
      "linux",
      "mac",
      "posix",
      "windows"
    ],
    "cpu_cost": 1.0,
    "exclude_configs": [],
    "exclude_iomgrs": [],
    "flaky": false,
    "gtest": true,
    "language": "c++",
    "name": "json_test",
    "platforms": [
      "linux",
      "mac",
      "posix",
      "windows"
    ],
    "uses_polling": false
  },
  {
    "args": [],
    "benchmark": false,
    "ci_platforms": [
      "linux",
      "mac",
      "posix",
      "windows"
    ],
    "cpu_cost": 1.0,
    "exclude_configs": [],
    "exclude_iomgrs": [],
    "flaky": false,
    "gtest": true,
    "language": "c++",
    "name": "large_metadata_bad_client_test",
    "platforms": [
      "linux",
      "mac",
      "posix",
      "windows"
    ],
    "uses_polling": true
  },
  {
    "args": [],
    "benchmark": false,
    "ci_platforms": [
      "linux",
      "mac",
      "posix",
      "windows"
    ],
    "cpu_cost": 1.0,
    "exclude_configs": [],
    "exclude_iomgrs": [],
    "flaky": false,
    "gtest": true,
    "language": "c++",
    "name": "latch_test",
    "platforms": [
      "linux",
      "mac",
      "posix",
      "windows"
    ],
    "uses_polling": false
  },
  {
    "args": [],
    "benchmark": false,
    "ci_platforms": [
      "linux",
      "mac",
      "posix",
      "windows"
    ],
    "cpu_cost": 1.0,
    "exclude_configs": [],
    "exclude_iomgrs": [],
    "flaky": false,
    "gtest": true,
    "language": "c++",
    "name": "lb_get_cpu_stats_test",
    "platforms": [
      "linux",
      "mac",
      "posix",
      "windows"
    ],
    "uses_polling": true
  },
  {
    "args": [],
    "benchmark": false,
    "ci_platforms": [
      "linux",
      "mac",
      "posix",
      "windows"
    ],
    "cpu_cost": 1.0,
    "exclude_configs": [],
    "exclude_iomgrs": [],
    "flaky": false,
    "gtest": true,
    "language": "c++",
    "name": "lb_load_data_store_test",
    "platforms": [
      "linux",
      "mac",
      "posix",
      "windows"
    ],
    "uses_polling": true
  },
  {
    "args": [],
    "benchmark": false,
    "ci_platforms": [
      "linux",
      "mac",
      "posix",
      "windows"
    ],
    "cpu_cost": 1.0,
    "exclude_configs": [],
    "exclude_iomgrs": [],
    "flaky": false,
    "gtest": true,
    "language": "c++",
    "name": "linux_system_roots_test",
    "platforms": [
      "linux",
      "mac",
      "posix",
      "windows"
    ],
    "uses_polling": true
  },
  {
    "args": [],
    "benchmark": false,
    "ci_platforms": [
      "linux",
      "mac",
      "posix",
      "windows"
    ],
    "cpu_cost": 1.0,
    "exclude_configs": [],
    "exclude_iomgrs": [],
    "flaky": false,
    "gtest": true,
    "language": "c++",
    "name": "log_test",
    "platforms": [
      "linux",
      "mac",
      "posix",
      "windows"
    ],
    "uses_polling": false
  },
  {
    "args": [],
    "benchmark": false,
    "ci_platforms": [
      "linux",
      "mac",
      "posix",
      "windows"
    ],
    "cpu_cost": 1.0,
    "exclude_configs": [],
    "exclude_iomgrs": [],
    "flaky": false,
    "gtest": true,
    "language": "c++",
    "name": "loop_test",
    "platforms": [
      "linux",
      "mac",
      "posix",
      "windows"
    ],
    "uses_polling": false
  },
  {
    "args": [],
    "benchmark": false,
    "ci_platforms": [
      "linux",
      "mac",
      "posix",
      "windows"
    ],
    "cpu_cost": 1.0,
    "exclude_configs": [],
    "exclude_iomgrs": [],
    "flaky": false,
    "gtest": true,
    "language": "c++",
    "name": "match_test",
    "platforms": [
      "linux",
      "mac",
      "posix",
      "windows"
    ],
    "uses_polling": false
  },
  {
    "args": [],
    "benchmark": false,
    "ci_platforms": [
      "linux",
      "mac",
      "posix",
      "windows"
    ],
    "cpu_cost": 1.0,
    "exclude_configs": [],
    "exclude_iomgrs": [],
    "flaky": false,
    "gtest": true,
    "language": "c++",
    "name": "matchers_test",
    "platforms": [
      "linux",
      "mac",
      "posix",
      "windows"
    ],
    "uses_polling": true
  },
  {
    "args": [],
    "benchmark": false,
    "ci_platforms": [
      "linux",
      "mac",
      "posix",
      "windows"
    ],
    "cpu_cost": 1.0,
    "exclude_configs": [],
    "exclude_iomgrs": [],
    "flaky": false,
    "gtest": true,
    "language": "c++",
    "name": "memory_quota_test",
    "platforms": [
      "linux",
      "mac",
      "posix",
      "windows"
    ],
    "uses_polling": false
  },
  {
    "args": [],
    "benchmark": false,
    "ci_platforms": [
      "linux",
      "mac",
      "posix",
      "windows"
    ],
    "cpu_cost": 1.0,
    "exclude_configs": [],
    "exclude_iomgrs": [],
    "flaky": false,
    "gtest": true,
    "language": "c++",
    "name": "message_allocator_end2end_test",
    "platforms": [
      "linux",
      "mac",
      "posix",
      "windows"
    ],
    "uses_polling": true
  },
  {
    "args": [],
    "benchmark": false,
    "ci_platforms": [
      "linux",
      "mac",
      "posix",
      "windows"
    ],
    "cpu_cost": 1.0,
    "exclude_configs": [],
    "exclude_iomgrs": [],
    "flaky": false,
    "gtest": true,
    "language": "c++",
    "name": "metadata_map_test",
    "platforms": [
      "linux",
      "mac",
      "posix",
      "windows"
    ],
    "uses_polling": true
  },
  {
    "args": [],
    "benchmark": false,
    "ci_platforms": [
      "linux",
      "mac",
      "posix",
      "windows"
    ],
    "cpu_cost": 1.0,
    "exclude_configs": [],
    "exclude_iomgrs": [],
    "flaky": false,
    "gtest": true,
    "language": "c++",
    "name": "miscompile_with_no_unique_address_test",
    "platforms": [
      "linux",
      "mac",
      "posix",
      "windows"
    ],
    "uses_polling": false
  },
  {
    "args": [],
    "benchmark": false,
    "ci_platforms": [
      "linux",
      "mac",
      "posix",
      "windows"
    ],
    "cpu_cost": 1.0,
    "exclude_configs": [],
    "exclude_iomgrs": [],
    "flaky": false,
    "gtest": true,
    "language": "c++",
    "name": "mock_stream_test",
    "platforms": [
      "linux",
      "mac",
      "posix",
      "windows"
    ],
    "uses_polling": true
  },
  {
    "args": [],
    "benchmark": false,
    "ci_platforms": [
      "linux",
      "mac",
      "posix",
      "windows"
    ],
    "cpu_cost": 1.0,
    "exclude_configs": [],
    "exclude_iomgrs": [],
    "flaky": false,
    "gtest": true,
    "language": "c++",
    "name": "mock_test",
    "platforms": [
      "linux",
      "mac",
      "posix",
      "windows"
    ],
    "uses_polling": true
  },
  {
    "args": [],
    "benchmark": false,
    "ci_platforms": [
      "linux",
      "mac",
      "posix",
      "windows"
    ],
    "cpu_cost": 1.0,
    "exclude_configs": [],
    "exclude_iomgrs": [],
    "flaky": false,
    "gtest": true,
    "language": "c++",
    "name": "nonblocking_test",
    "platforms": [
      "linux",
      "mac",
      "posix",
      "windows"
    ],
    "uses_polling": true
  },
  {
    "args": [],
    "benchmark": false,
    "ci_platforms": [
      "linux",
      "mac",
      "posix",
      "windows"
    ],
    "cpu_cost": 1.0,
    "exclude_configs": [],
    "exclude_iomgrs": [],
    "flaky": false,
    "gtest": true,
    "language": "c++",
    "name": "observable_test",
    "platforms": [
      "linux",
      "mac",
      "posix",
      "windows"
    ],
    "uses_polling": false
  },
  {
    "args": [],
    "benchmark": false,
    "ci_platforms": [
      "linux",
      "mac",
      "posix",
      "windows"
    ],
    "cpu_cost": 1.0,
    "exclude_configs": [],
    "exclude_iomgrs": [],
    "flaky": false,
    "gtest": true,
    "language": "c++",
    "name": "orphanable_test",
    "platforms": [
      "linux",
      "mac",
      "posix",
      "windows"
    ],
    "uses_polling": true
  },
  {
    "args": [],
    "benchmark": false,
    "ci_platforms": [
      "linux",
      "mac",
      "posix",
      "windows"
    ],
    "cpu_cost": 1.0,
    "exclude_configs": [],
    "exclude_iomgrs": [],
    "flaky": false,
    "gtest": true,
    "language": "c++",
    "name": "out_of_bounds_bad_client_test",
    "platforms": [
      "linux",
      "mac",
      "posix",
      "windows"
    ],
    "uses_polling": true
  },
  {
    "args": [],
    "benchmark": false,
    "ci_platforms": [
      "linux",
      "mac",
      "posix",
      "windows"
    ],
    "cpu_cost": 1.0,
    "exclude_configs": [],
    "exclude_iomgrs": [],
    "flaky": false,
    "gtest": true,
    "language": "c++",
    "name": "overload_test",
    "platforms": [
      "linux",
      "mac",
      "posix",
      "windows"
    ],
    "uses_polling": false
  },
  {
    "args": [],
    "benchmark": false,
    "ci_platforms": [
      "linux",
      "mac",
      "posix",
      "windows"
    ],
    "cpu_cost": 1.0,
    "exclude_configs": [],
    "exclude_iomgrs": [],
    "flaky": false,
    "gtest": true,
    "language": "c++",
    "name": "pid_controller_test",
    "platforms": [
      "linux",
      "mac",
      "posix",
      "windows"
    ],
    "uses_polling": true
  },
  {
    "args": [],
    "benchmark": false,
    "ci_platforms": [
      "linux",
      "mac",
      "posix",
      "windows"
    ],
    "cpu_cost": 1.0,
    "exclude_configs": [],
    "exclude_iomgrs": [],
    "flaky": false,
    "gtest": true,
    "language": "c++",
    "name": "pipe_test",
    "platforms": [
      "linux",
      "mac",
      "posix",
      "windows"
    ],
    "uses_polling": false
  },
  {
    "args": [],
    "benchmark": false,
    "ci_platforms": [
      "linux",
      "mac",
      "posix",
      "windows"
    ],
    "cpu_cost": 1.0,
    "exclude_configs": [],
    "exclude_iomgrs": [],
    "flaky": false,
    "gtest": true,
    "language": "c++",
    "name": "poll_test",
    "platforms": [
      "linux",
      "mac",
      "posix",
      "windows"
    ],
    "uses_polling": false
  },
  {
    "args": [],
    "benchmark": false,
    "ci_platforms": [
      "linux",
      "mac",
      "posix",
      "windows"
    ],
    "cpu_cost": 1.0,
    "exclude_configs": [],
    "exclude_iomgrs": [],
    "flaky": false,
    "gtest": true,
    "language": "c++",
    "name": "popularity_count_test",
    "platforms": [
      "linux",
      "mac",
      "posix",
      "windows"
    ],
    "uses_polling": true
  },
  {
    "args": [],
    "benchmark": false,
    "ci_platforms": [
      "linux",
      "mac",
      "posix",
      "windows"
    ],
    "cpu_cost": 1.0,
    "exclude_configs": [],
    "exclude_iomgrs": [],
    "flaky": false,
    "gtest": true,
    "language": "c++",
    "name": "port_sharing_end2end_test",
    "platforms": [
      "linux",
      "mac",
      "posix",
      "windows"
    ],
    "uses_polling": true
  },
  {
    "args": [],
    "benchmark": false,
    "ci_platforms": [
      "linux",
      "mac",
      "posix",
      "windows"
    ],
    "cpu_cost": 1.0,
    "exclude_configs": [],
    "exclude_iomgrs": [],
    "flaky": false,
    "gtest": true,
    "language": "c++",
    "name": "promise_factory_test",
    "platforms": [
      "linux",
      "mac",
      "posix",
      "windows"
    ],
    "uses_polling": false
  },
  {
    "args": [],
    "benchmark": false,
    "ci_platforms": [
      "linux",
      "mac",
      "posix",
      "windows"
    ],
    "cpu_cost": 1.0,
    "exclude_configs": [],
    "exclude_iomgrs": [],
    "flaky": false,
    "gtest": true,
    "language": "c++",
    "name": "promise_map_test",
    "platforms": [
      "linux",
      "mac",
      "posix",
      "windows"
    ],
    "uses_polling": false
  },
  {
    "args": [],
    "benchmark": false,
    "ci_platforms": [
      "linux",
      "mac",
      "posix",
      "windows"
    ],
    "cpu_cost": 1.0,
    "exclude_configs": [],
    "exclude_iomgrs": [],
    "flaky": false,
    "gtest": true,
    "language": "c++",
    "name": "promise_test",
    "platforms": [
      "linux",
      "mac",
      "posix",
      "windows"
    ],
    "uses_polling": false
  },
  {
    "args": [],
    "benchmark": false,
    "ci_platforms": [
      "linux",
      "mac",
      "posix",
      "windows"
    ],
    "cpu_cost": 1.0,
    "exclude_configs": [],
    "exclude_iomgrs": [],
    "flaky": false,
    "gtest": true,
    "language": "c++",
    "name": "proto_server_reflection_test",
    "platforms": [
      "linux",
      "mac",
      "posix",
      "windows"
    ],
    "uses_polling": true
  },
  {
    "args": [],
    "benchmark": false,
    "ci_platforms": [
      "linux",
      "mac",
      "posix",
      "windows"
    ],
    "cpu_cost": 1.0,
    "exclude_configs": [],
    "exclude_iomgrs": [],
    "flaky": false,
    "gtest": true,
    "language": "c++",
    "name": "proto_utils_test",
    "platforms": [
      "linux",
      "mac",
      "posix",
      "windows"
    ],
    "uses_polling": false
  },
  {
    "args": [],
    "benchmark": false,
    "ci_platforms": [
      "linux",
      "mac",
      "posix",
      "windows"
    ],
    "cpu_cost": 1.0,
    "exclude_configs": [],
    "exclude_iomgrs": [],
    "flaky": false,
    "gtest": true,
    "language": "c++",
    "name": "race_test",
    "platforms": [
      "linux",
      "mac",
      "posix",
      "windows"
    ],
    "uses_polling": false
  },
  {
    "args": [],
    "benchmark": false,
    "ci_platforms": [
      "linux",
      "mac",
      "posix",
      "windows"
    ],
    "cpu_cost": 1.0,
    "exclude_configs": [],
    "exclude_iomgrs": [],
    "flaky": false,
    "gtest": true,
    "language": "c++",
    "name": "raw_end2end_test",
    "platforms": [
      "linux",
      "mac",
      "posix",
      "windows"
    ],
    "uses_polling": true
  },
  {
    "args": [],
    "benchmark": false,
    "ci_platforms": [
      "linux",
      "mac",
      "posix",
      "windows"
    ],
    "cpu_cost": 1.0,
    "exclude_configs": [],
    "exclude_iomgrs": [],
    "flaky": false,
    "gtest": true,
    "language": "c++",
    "name": "rbac_translator_test",
    "platforms": [
      "linux",
      "mac",
      "posix",
      "windows"
    ],
    "uses_polling": true
  },
  {
    "args": [],
    "benchmark": false,
    "ci_platforms": [
      "linux",
      "mac",
      "posix",
      "windows"
    ],
    "cpu_cost": 1.0,
    "exclude_configs": [],
    "exclude_iomgrs": [],
    "flaky": false,
    "gtest": true,
    "language": "c++",
    "name": "ref_counted_ptr_test",
    "platforms": [
      "linux",
      "mac",
      "posix",
      "windows"
    ],
    "uses_polling": true
  },
  {
    "args": [],
    "benchmark": false,
    "ci_platforms": [
      "linux",
      "mac",
      "posix",
      "windows"
    ],
    "cpu_cost": 1.0,
    "exclude_configs": [],
    "exclude_iomgrs": [],
    "flaky": false,
    "gtest": true,
    "language": "c++",
    "name": "ref_counted_test",
    "platforms": [
      "linux",
      "mac",
      "posix",
      "windows"
    ],
    "uses_polling": true
  },
  {
    "args": [],
    "benchmark": false,
    "ci_platforms": [
      "linux",
      "mac",
      "posix"
    ],
    "cpu_cost": 1.0,
    "exclude_configs": [],
    "exclude_iomgrs": [],
    "flaky": false,
    "gtest": true,
    "language": "c++",
    "name": "remove_stream_from_stalled_lists_test",
    "platforms": [
      "linux",
      "mac",
      "posix"
    ],
    "uses_polling": true
  },
  {
    "args": [],
    "benchmark": false,
    "ci_platforms": [
      "linux",
      "mac",
      "posix",
      "windows"
    ],
    "cpu_cost": 1.0,
    "exclude_configs": [],
    "exclude_iomgrs": [],
    "flaky": false,
    "gtest": true,
    "language": "c++",
    "name": "retry_throttle_test",
    "platforms": [
      "linux",
      "mac",
      "posix",
      "windows"
    ],
    "uses_polling": false
  },
  {
    "args": [],
    "benchmark": false,
    "ci_platforms": [
      "linux",
      "mac",
      "posix",
      "windows"
    ],
    "cpu_cost": 1.0,
    "exclude_configs": [],
    "exclude_iomgrs": [],
    "flaky": false,
    "gtest": true,
    "language": "c++",
    "name": "sdk_authz_end2end_test",
    "platforms": [
      "linux",
      "mac",
      "posix",
      "windows"
    ],
    "uses_polling": true
  },
  {
    "args": [],
    "benchmark": false,
    "ci_platforms": [
      "linux",
      "mac",
      "posix",
      "windows"
    ],
    "cpu_cost": 1.0,
    "exclude_configs": [],
    "exclude_iomgrs": [],
    "flaky": false,
    "gtest": true,
    "language": "c++",
    "name": "secure_auth_context_test",
    "platforms": [
      "linux",
      "mac",
      "posix",
      "windows"
    ],
    "uses_polling": true
  },
  {
    "args": [],
    "benchmark": false,
    "ci_platforms": [
      "linux",
      "mac",
      "posix",
      "windows"
    ],
    "cpu_cost": 1.0,
    "exclude_configs": [],
    "exclude_iomgrs": [],
    "flaky": false,
    "gtest": true,
    "language": "c++",
    "name": "seq_test",
    "platforms": [
      "linux",
      "mac",
      "posix",
      "windows"
    ],
    "uses_polling": false
  },
  {
    "args": [],
    "benchmark": false,
    "ci_platforms": [
      "linux",
      "mac",
      "posix",
      "windows"
    ],
    "cpu_cost": 1.0,
    "exclude_configs": [],
    "exclude_iomgrs": [],
    "flaky": false,
    "gtest": true,
    "language": "c++",
    "name": "server_builder_plugin_test",
    "platforms": [
      "linux",
      "mac",
      "posix",
      "windows"
    ],
    "uses_polling": true
  },
  {
    "args": [],
    "benchmark": false,
    "ci_platforms": [
      "linux",
      "mac",
      "posix"
    ],
    "cpu_cost": 1.0,
    "exclude_configs": [],
    "exclude_iomgrs": [],
    "flaky": false,
    "gtest": true,
    "language": "c++",
    "name": "server_builder_test",
    "platforms": [
      "linux",
      "mac",
      "posix"
    ],
    "uses_polling": true
  },
  {
    "args": [],
    "benchmark": false,
    "ci_platforms": [
      "linux",
      "mac",
      "posix"
    ],
    "cpu_cost": 1.0,
    "exclude_configs": [],
    "exclude_iomgrs": [],
    "flaky": false,
    "gtest": true,
    "language": "c++",
    "name": "server_builder_with_socket_mutator_test",
    "platforms": [
      "linux",
      "mac",
      "posix"
    ],
    "uses_polling": true
  },
  {
    "args": [],
    "benchmark": false,
    "ci_platforms": [
      "linux",
      "mac",
      "posix",
      "windows"
    ],
    "cpu_cost": 1.0,
    "exclude_configs": [],
    "exclude_iomgrs": [],
    "flaky": false,
    "gtest": true,
    "language": "c++",
    "name": "server_chttp2_test",
    "platforms": [
      "linux",
      "mac",
      "posix",
      "windows"
    ],
    "uses_polling": true
  },
  {
    "args": [],
    "benchmark": false,
    "ci_platforms": [
      "linux",
      "mac",
      "posix",
      "windows"
    ],
    "cpu_cost": 1.0,
    "exclude_configs": [],
    "exclude_iomgrs": [],
    "flaky": false,
    "gtest": true,
    "language": "c++",
    "name": "server_context_test_spouse_test",
    "platforms": [
      "linux",
      "mac",
      "posix",
      "windows"
    ],
    "uses_polling": true
  },
  {
    "args": [],
    "benchmark": false,
    "ci_platforms": [
      "linux",
      "mac",
      "posix",
      "windows"
    ],
    "cpu_cost": 1.0,
    "exclude_configs": [],
    "exclude_iomgrs": [],
    "flaky": false,
    "gtest": true,
    "language": "c++",
    "name": "server_early_return_test",
    "platforms": [
      "linux",
      "mac",
      "posix",
      "windows"
    ],
    "uses_polling": true
  },
  {
    "args": [],
    "benchmark": false,
    "ci_platforms": [
      "linux",
      "mac",
      "posix",
      "windows"
    ],
    "cpu_cost": 1.0,
    "exclude_configs": [],
    "exclude_iomgrs": [],
    "flaky": false,
    "gtest": true,
    "language": "c++",
    "name": "server_interceptors_end2end_test",
    "platforms": [
      "linux",
      "mac",
      "posix",
      "windows"
    ],
    "uses_polling": true
  },
  {
    "args": [],
    "benchmark": false,
    "ci_platforms": [
      "linux",
      "mac",
      "posix",
      "windows"
    ],
    "cpu_cost": 1.0,
    "exclude_configs": [],
    "exclude_iomgrs": [],
    "flaky": false,
    "gtest": true,
    "language": "c++",
    "name": "server_registered_method_bad_client_test",
    "platforms": [
      "linux",
      "mac",
      "posix",
      "windows"
    ],
    "uses_polling": true
  },
  {
    "args": [],
    "benchmark": false,
    "ci_platforms": [
      "linux",
      "mac",
      "posix"
    ],
    "cpu_cost": 1.0,
    "exclude_configs": [],
    "exclude_iomgrs": [],
    "flaky": false,
    "gtest": true,
    "language": "c++",
    "name": "server_request_call_test",
    "platforms": [
      "linux",
      "mac",
      "posix"
    ],
    "uses_polling": true
  },
  {
    "args": [],
    "benchmark": false,
    "ci_platforms": [
      "linux",
      "mac",
      "posix",
      "windows"
    ],
    "cpu_cost": 1.0,
    "exclude_configs": [],
    "exclude_iomgrs": [],
    "flaky": false,
    "gtest": true,
    "language": "c++",
    "name": "service_config_end2end_test",
    "platforms": [
      "linux",
      "mac",
      "posix",
      "windows"
    ],
    "uses_polling": true
  },
  {
    "args": [],
    "benchmark": false,
    "ci_platforms": [
      "linux",
      "mac",
      "posix",
      "windows"
    ],
    "cpu_cost": 1.0,
    "exclude_configs": [],
    "exclude_iomgrs": [],
    "flaky": false,
    "gtest": true,
    "language": "c++",
    "name": "service_config_test",
    "platforms": [
      "linux",
      "mac",
      "posix",
      "windows"
    ],
    "uses_polling": true
  },
  {
    "args": [],
    "benchmark": false,
    "ci_platforms": [
      "linux",
      "mac",
      "posix",
      "windows"
    ],
    "cpu_cost": 1.0,
    "exclude_configs": [],
    "exclude_iomgrs": [],
    "flaky": false,
    "gtest": true,
    "language": "c++",
    "name": "shutdown_test",
    "platforms": [
      "linux",
      "mac",
      "posix",
      "windows"
    ],
    "uses_polling": true
  },
  {
    "args": [],
    "benchmark": false,
    "ci_platforms": [
      "linux",
      "mac",
      "posix",
      "windows"
    ],
    "cpu_cost": 1.0,
    "exclude_configs": [],
    "exclude_iomgrs": [],
    "flaky": false,
    "gtest": true,
    "language": "c++",
    "name": "simple_request_bad_client_test",
    "platforms": [
      "linux",
      "mac",
      "posix",
      "windows"
    ],
    "uses_polling": true
  },
  {
    "args": [],
    "benchmark": false,
    "ci_platforms": [
      "linux",
      "mac",
      "posix",
      "windows"
    ],
    "cpu_cost": 1.0,
    "exclude_configs": [],
    "exclude_iomgrs": [],
    "flaky": false,
    "gtest": true,
    "language": "c++",
    "name": "sockaddr_utils_test",
    "platforms": [
      "linux",
      "mac",
      "posix",
      "windows"
    ],
    "uses_polling": true
  },
  {
    "args": [],
    "benchmark": false,
    "ci_platforms": [
      "linux",
      "mac",
      "posix"
    ],
    "cpu_cost": 1.0,
    "exclude_configs": [],
    "exclude_iomgrs": [],
    "flaky": false,
    "gtest": true,
    "language": "c++",
    "name": "stack_tracer_test",
    "platforms": [
      "linux",
      "mac",
      "posix"
    ],
    "uses_polling": false
  },
  {
    "args": [],
    "benchmark": false,
    "ci_platforms": [
      "linux",
      "mac",
      "posix",
      "windows"
    ],
    "cpu_cost": 1.0,
    "exclude_configs": [],
    "exclude_iomgrs": [],
    "flaky": false,
    "gtest": true,
    "language": "c++",
    "name": "stat_test",
    "platforms": [
      "linux",
      "mac",
      "posix",
      "windows"
    ],
    "uses_polling": false
  },
  {
    "args": [],
    "benchmark": false,
    "ci_platforms": [
      "linux",
      "mac",
      "posix",
      "windows"
    ],
    "cpu_cost": 1.0,
    "exclude_configs": [],
    "exclude_iomgrs": [],
    "flaky": false,
    "gtest": true,
    "language": "c++",
    "name": "static_metadata_test",
    "platforms": [
      "linux",
      "mac",
      "posix",
      "windows"
    ],
    "uses_polling": true
  },
  {
    "args": [],
    "benchmark": false,
    "ci_platforms": [
      "linux",
      "mac",
      "posix",
      "windows"
    ],
    "cpu_cost": 1.0,
    "exclude_configs": [],
    "exclude_iomgrs": [],
    "flaky": false,
    "gtest": true,
    "language": "c++",
    "name": "stats_test",
    "platforms": [
      "linux",
      "mac",
      "posix",
      "windows"
    ],
    "uses_polling": false
  },
  {
    "args": [],
    "benchmark": false,
    "ci_platforms": [
      "linux",
      "mac",
      "posix",
      "windows"
    ],
    "cpu_cost": 1.0,
    "exclude_configs": [],
    "exclude_iomgrs": [],
    "flaky": false,
    "gtest": true,
    "language": "c++",
    "name": "status_helper_test",
    "platforms": [
      "linux",
      "mac",
      "posix",
      "windows"
    ],
    "uses_polling": false
  },
  {
    "args": [],
    "benchmark": false,
    "ci_platforms": [
      "linux",
      "mac",
      "posix",
      "windows"
    ],
    "cpu_cost": 1.0,
    "exclude_configs": [],
    "exclude_iomgrs": [],
    "flaky": false,
    "gtest": true,
    "language": "c++",
    "name": "status_metadata_test",
    "platforms": [
      "linux",
      "mac",
      "posix",
      "windows"
    ],
    "uses_polling": false
  },
  {
    "args": [],
    "benchmark": false,
    "ci_platforms": [
      "linux",
      "mac",
      "posix",
      "windows"
    ],
    "cpu_cost": 1.0,
    "exclude_configs": [],
    "exclude_iomgrs": [],
    "flaky": false,
    "gtest": true,
    "language": "c++",
    "name": "status_util_test",
    "platforms": [
      "linux",
      "mac",
      "posix",
      "windows"
    ],
    "uses_polling": false
  },
  {
    "args": [],
    "benchmark": false,
    "ci_platforms": [
      "linux",
      "mac",
      "posix"
    ],
    "cpu_cost": 1.0,
    "exclude_configs": [],
    "exclude_iomgrs": [],
    "flaky": false,
    "gtest": true,
    "language": "c++",
    "name": "stranded_event_test",
    "platforms": [
      "linux",
      "mac",
      "posix"
    ],
    "uses_polling": true
  },
  {
    "args": [],
    "benchmark": false,
    "ci_platforms": [
      "linux",
      "mac",
      "posix"
    ],
    "cpu_cost": 1.0,
    "exclude_configs": [],
    "exclude_iomgrs": [],
    "flaky": false,
    "gtest": true,
    "language": "c++",
    "name": "streaming_throughput_test",
    "platforms": [
      "linux",
      "mac",
      "posix"
    ],
    "uses_polling": true
  },
  {
    "args": [],
    "benchmark": false,
    "ci_platforms": [
      "linux",
      "mac",
      "posix",
      "windows"
    ],
    "cpu_cost": 1.0,
    "exclude_configs": [],
    "exclude_iomgrs": [],
    "flaky": false,
    "gtest": true,
    "language": "c++",
    "name": "string_ref_test",
    "platforms": [
      "linux",
      "mac",
      "posix",
      "windows"
    ],
    "uses_polling": false
  },
  {
    "args": [],
    "benchmark": false,
    "ci_platforms": [
      "linux",
      "mac",
      "posix",
      "windows"
    ],
    "cpu_cost": 1.0,
    "exclude_configs": [],
    "exclude_iomgrs": [],
    "flaky": false,
    "gtest": true,
    "language": "c++",
    "name": "table_test",
    "platforms": [
      "linux",
      "mac",
      "posix",
      "windows"
    ],
    "uses_polling": false
  },
  {
    "args": [],
    "benchmark": false,
    "ci_platforms": [
      "linux",
      "mac",
      "posix",
      "windows"
    ],
    "cpu_cost": 1.0,
    "exclude_configs": [],
    "exclude_iomgrs": [],
    "flaky": false,
    "gtest": true,
    "language": "c++",
    "name": "test_core_resource_quota_resource_quota_test",
    "platforms": [
      "linux",
      "mac",
      "posix",
      "windows"
    ],
    "uses_polling": false
  },
  {
    "args": [],
    "benchmark": false,
    "ci_platforms": [
      "linux",
      "mac",
      "posix",
      "windows"
    ],
    "cpu_cost": 1.0,
    "exclude_configs": [],
    "exclude_iomgrs": [],
    "flaky": false,
    "gtest": true,
    "language": "c++",
    "name": "test_cpp_client_credentials_test",
    "platforms": [
      "linux",
      "mac",
      "posix",
      "windows"
    ],
    "uses_polling": true
  },
  {
    "args": [],
    "benchmark": false,
    "ci_platforms": [
      "linux",
      "mac",
      "posix",
      "windows"
    ],
    "cpu_cost": 1.0,
    "exclude_configs": [],
    "exclude_iomgrs": [],
    "flaky": false,
    "gtest": true,
    "language": "c++",
    "name": "test_cpp_server_credentials_test",
    "platforms": [
      "linux",
      "mac",
      "posix",
      "windows"
    ],
    "uses_polling": true
  },
  {
    "args": [],
    "benchmark": false,
    "ci_platforms": [
      "linux",
      "mac",
      "posix",
      "windows"
    ],
    "cpu_cost": 1.0,
    "exclude_configs": [],
    "exclude_iomgrs": [],
    "flaky": false,
    "gtest": true,
    "language": "c++",
    "name": "test_cpp_util_slice_test",
    "platforms": [
      "linux",
      "mac",
      "posix",
      "windows"
    ],
    "uses_polling": false
  },
  {
    "args": [],
    "benchmark": false,
    "ci_platforms": [
      "linux",
      "mac",
      "posix",
      "windows"
    ],
    "cpu_cost": 1.0,
    "exclude_configs": [],
    "exclude_iomgrs": [],
    "flaky": false,
    "gtest": true,
    "language": "c++",
    "name": "test_cpp_util_time_test",
    "platforms": [
      "linux",
      "mac",
      "posix",
      "windows"
    ],
    "uses_polling": false
  },
  {
    "args": [],
    "benchmark": false,
    "ci_platforms": [
      "linux",
      "mac",
      "posix",
      "windows"
    ],
    "cpu_cost": 1.0,
    "exclude_configs": [],
    "exclude_iomgrs": [],
    "flaky": false,
    "gtest": true,
    "language": "c++",
    "name": "thread_manager_test",
    "platforms": [
      "linux",
      "mac",
      "posix",
      "windows"
    ],
    "uses_polling": true
  },
  {
    "args": [],
    "benchmark": false,
    "ci_platforms": [
      "linux",
      "mac",
      "posix",
      "windows"
    ],
    "cpu_cost": 1.0,
    "exclude_configs": [],
    "exclude_iomgrs": [],
    "flaky": false,
    "gtest": true,
    "language": "c++",
    "name": "thread_quota_test",
    "platforms": [
      "linux",
      "mac",
      "posix",
      "windows"
    ],
    "uses_polling": false
  },
  {
    "args": [],
    "benchmark": false,
    "ci_platforms": [
      "linux",
      "mac",
      "posix"
    ],
    "cpu_cost": 1.0,
    "exclude_configs": [],
    "exclude_iomgrs": [],
    "flaky": false,
    "gtest": true,
    "language": "c++",
    "name": "thread_stress_test",
    "platforms": [
      "linux",
      "mac",
      "posix"
    ],
    "uses_polling": true
  },
  {
    "args": [],
    "benchmark": false,
    "ci_platforms": [
      "linux",
      "mac",
      "posix",
      "windows"
    ],
    "cpu_cost": 1.0,
    "exclude_configs": [],
    "exclude_iomgrs": [],
    "flaky": false,
    "gtest": true,
    "language": "c++",
    "name": "time_util_test",
    "platforms": [
      "linux",
      "mac",
      "posix",
      "windows"
    ],
    "uses_polling": false
  },
  {
    "args": [],
    "benchmark": false,
    "ci_platforms": [
      "linux",
      "mac",
      "posix",
      "windows"
    ],
    "cpu_cost": 1.0,
    "exclude_configs": [],
    "exclude_iomgrs": [],
    "flaky": false,
    "gtest": true,
    "language": "c++",
    "name": "timer_test",
    "platforms": [
      "linux",
      "mac",
      "posix",
      "windows"
    ],
    "uses_polling": true
  },
  {
    "args": [],
    "benchmark": false,
    "ci_platforms": [
      "linux",
      "mac",
      "posix",
      "windows"
    ],
    "cpu_cost": 1.0,
    "exclude_configs": [],
    "exclude_iomgrs": [],
    "flaky": false,
    "gtest": true,
    "language": "c++",
    "name": "tls_security_connector_test",
    "platforms": [
      "linux",
      "mac",
      "posix",
      "windows"
    ],
    "uses_polling": true
  },
  {
    "args": [],
    "benchmark": false,
    "ci_platforms": [
      "linux",
      "mac",
      "posix",
      "windows"
    ],
    "cpu_cost": 1.0,
    "exclude_configs": [],
    "exclude_iomgrs": [],
    "flaky": false,
    "gtest": true,
    "language": "c++",
    "name": "tls_test",
    "platforms": [
      "linux",
      "mac",
      "posix",
      "windows"
    ],
    "uses_polling": false
  },
  {
    "args": [],
    "benchmark": false,
    "ci_platforms": [
      "linux",
      "mac",
      "posix",
      "windows"
    ],
    "cpu_cost": 1.0,
    "exclude_configs": [],
    "exclude_iomgrs": [],
    "flaky": false,
    "gtest": true,
    "language": "c++",
    "name": "too_many_pings_test",
    "platforms": [
      "linux",
      "mac",
      "posix",
      "windows"
    ],
    "uses_polling": true
  },
  {
    "args": [],
    "benchmark": false,
    "ci_platforms": [
      "linux",
      "mac",
      "posix",
      "windows"
    ],
    "cpu_cost": 1.0,
    "exclude_configs": [],
    "exclude_iomgrs": [],
    "flaky": false,
    "gtest": true,
    "language": "c++",
    "name": "transport_stream_receiver_test",
    "platforms": [
      "linux",
      "mac",
      "posix",
      "windows"
    ],
    "uses_polling": false
  },
  {
    "args": [],
    "benchmark": false,
    "ci_platforms": [
      "linux",
      "mac",
      "posix",
      "windows"
    ],
    "cpu_cost": 1.0,
    "exclude_configs": [],
    "exclude_iomgrs": [],
    "flaky": false,
    "gtest": true,
    "language": "c++",
    "name": "try_join_test",
    "platforms": [
      "linux",
      "mac",
      "posix",
      "windows"
    ],
    "uses_polling": false
  },
  {
    "args": [],
    "benchmark": false,
    "ci_platforms": [
      "linux",
      "mac",
      "posix",
      "windows"
    ],
    "cpu_cost": 1.0,
    "exclude_configs": [],
    "exclude_iomgrs": [],
    "flaky": false,
    "gtest": true,
    "language": "c++",
    "name": "try_seq_test",
    "platforms": [
      "linux",
      "mac",
      "posix",
      "windows"
    ],
    "uses_polling": false
  },
  {
    "args": [],
    "benchmark": false,
    "ci_platforms": [
      "linux",
      "mac",
      "posix",
      "windows"
    ],
    "cpu_cost": 1.0,
    "exclude_configs": [],
    "exclude_iomgrs": [],
    "flaky": false,
    "gtest": true,
    "language": "c++",
    "name": "unknown_frame_bad_client_test",
    "platforms": [
      "linux",
      "mac",
      "posix",
      "windows"
    ],
    "uses_polling": true
  },
  {
    "args": [],
    "benchmark": false,
    "ci_platforms": [
      "linux",
      "mac",
      "posix",
      "windows"
    ],
    "cpu_cost": 1.0,
    "exclude_configs": [],
    "exclude_iomgrs": [],
    "flaky": false,
    "gtest": true,
    "language": "c++",
    "name": "uri_parser_test",
    "platforms": [
      "linux",
      "mac",
      "posix",
      "windows"
    ],
    "uses_polling": true
  },
  {
    "args": [],
    "benchmark": false,
    "ci_platforms": [
      "linux",
      "mac",
      "posix",
      "windows"
    ],
    "cpu_cost": 1.0,
    "exclude_configs": [],
    "exclude_iomgrs": [],
    "flaky": false,
    "gtest": true,
    "language": "c++",
    "name": "useful_test",
    "platforms": [
      "linux",
      "mac",
      "posix",
      "windows"
    ],
    "uses_polling": false
  },
  {
    "args": [],
    "benchmark": false,
    "ci_platforms": [
      "linux",
      "mac",
      "posix",
      "windows"
    ],
    "cpu_cost": 1.0,
    "exclude_configs": [],
    "exclude_iomgrs": [],
    "flaky": false,
    "gtest": true,
    "language": "c++",
    "name": "window_overflow_bad_client_test",
    "platforms": [
      "linux",
      "mac",
      "posix",
      "windows"
    ],
    "uses_polling": true
  },
  {
    "args": [],
    "benchmark": false,
    "ci_platforms": [
      "linux",
      "mac",
      "posix",
      "windows"
    ],
    "cpu_cost": 1.0,
    "exclude_configs": [],
    "exclude_iomgrs": [],
    "flaky": false,
    "gtest": true,
    "language": "c++",
    "name": "wire_reader_test",
    "platforms": [
      "linux",
      "mac",
      "posix",
      "windows"
    ],
    "uses_polling": false
  },
  {
    "args": [],
    "benchmark": false,
    "ci_platforms": [
      "linux",
      "mac",
      "posix",
      "windows"
    ],
    "cpu_cost": 1.0,
    "exclude_configs": [],
    "exclude_iomgrs": [],
    "flaky": false,
    "gtest": true,
    "language": "c++",
    "name": "wire_writer_test",
    "platforms": [
      "linux",
      "mac",
      "posix",
      "windows"
    ],
    "uses_polling": false
  },
  {
    "args": [],
    "benchmark": false,
    "ci_platforms": [
      "linux",
      "mac",
      "posix"
    ],
    "cpu_cost": 1.0,
    "exclude_configs": [],
    "exclude_iomgrs": [],
    "flaky": false,
    "gtest": true,
    "language": "c++",
    "name": "work_serializer_test",
    "platforms": [
      "linux",
      "mac",
      "posix"
    ],
    "uses_polling": true
  },
  {
    "args": [],
    "benchmark": false,
    "ci_platforms": [
      "linux",
      "mac",
      "posix"
    ],
    "cpu_cost": 1.0,
    "exclude_configs": [],
    "exclude_iomgrs": [],
    "flaky": false,
    "gtest": true,
    "language": "c++",
    "name": "writes_per_rpc_test",
    "platforms": [
      "linux",
      "mac",
      "posix"
    ],
    "uses_polling": true
  },
  {
    "args": [],
    "benchmark": false,
    "ci_platforms": [
      "linux",
      "mac",
      "posix",
      "windows"
    ],
    "cpu_cost": 1.0,
    "exclude_configs": [],
    "exclude_iomgrs": [],
    "flaky": false,
    "gtest": true,
    "language": "c++",
    "name": "xds_bootstrap_test",
    "platforms": [
      "linux",
      "mac",
      "posix",
      "windows"
    ],
    "uses_polling": true
  },
  {
    "args": [],
    "benchmark": false,
    "ci_platforms": [
      "linux",
      "mac",
      "posix",
      "windows"
    ],
    "cpu_cost": 1.0,
    "exclude_configs": [],
    "exclude_iomgrs": [],
    "flaky": false,
    "gtest": true,
    "language": "c++",
    "name": "xds_certificate_provider_test",
    "platforms": [
      "linux",
      "mac",
      "posix",
      "windows"
    ],
    "uses_polling": true
  },
  {
    "args": [],
    "benchmark": false,
    "ci_platforms": [
      "linux",
      "mac",
      "posix",
      "windows"
    ],
    "cpu_cost": 1.0,
    "exclude_configs": [],
    "exclude_iomgrs": [],
    "flaky": false,
    "gtest": true,
    "language": "c++",
    "name": "xds_credentials_end2end_test",
    "platforms": [
      "linux",
      "mac",
      "posix",
      "windows"
    ],
    "uses_polling": true
  },
  {
    "args": [],
    "benchmark": false,
    "ci_platforms": [
      "linux",
      "mac",
      "posix",
      "windows"
    ],
    "cpu_cost": 1.0,
    "exclude_configs": [],
    "exclude_iomgrs": [],
    "flaky": false,
    "gtest": true,
    "language": "c++",
    "name": "xds_credentials_test",
    "platforms": [
      "linux",
      "mac",
      "posix",
      "windows"
    ],
    "uses_polling": true
  },
  {
    "args": [],
    "boringssl": true,
    "ci_platforms": [
      "linux",
      "mac",
      "posix",
      "windows"
    ],
    "cpu_cost": 1.0,
    "defaults": "boringssl",
    "exclude_configs": [
      "asan",
      "ubsan"
    ],
    "flaky": false,
    "gtest": true,
    "language": "c++",
    "name": "boringssl_ssl_test",
    "platforms": [
      "linux",
      "mac",
      "posix",
      "windows"
    ]
  },
  {
    "args": [],
    "boringssl": true,
    "ci_platforms": [
      "linux",
      "mac",
      "posix",
      "windows"
    ],
    "cpu_cost": 1.0,
    "defaults": "boringssl",
    "exclude_configs": [
      "asan",
      "ubsan"
    ],
    "flaky": false,
    "gtest": true,
    "language": "c++",
    "name": "boringssl_crypto_test",
    "platforms": [
      "linux",
      "mac",
      "posix",
      "windows"
    ]
  }
]<|MERGE_RESOLUTION|>--- conflicted
+++ resolved
@@ -3522,383 +3522,6 @@
     "uses_polling": false
   },
   {
-<<<<<<< HEAD
-=======
-    "args": [
-      "--benchmark_min_time=0.001"
-    ],
-    "benchmark": true,
-    "ci_platforms": [
-      "linux",
-      "posix"
-    ],
-    "cpu_cost": 1.0,
-    "exclude_configs": [],
-    "exclude_iomgrs": [],
-    "flaky": false,
-    "gtest": false,
-    "language": "c++",
-    "name": "bm_alarm",
-    "platforms": [
-      "linux",
-      "posix"
-    ],
-    "uses_polling": true
-  },
-  {
-    "args": [
-      "--benchmark_min_time=0.001"
-    ],
-    "benchmark": true,
-    "ci_platforms": [
-      "linux",
-      "posix"
-    ],
-    "cpu_cost": 1.0,
-    "exclude_configs": [],
-    "exclude_iomgrs": [],
-    "flaky": false,
-    "gtest": false,
-    "language": "c++",
-    "name": "bm_arena",
-    "platforms": [
-      "linux",
-      "posix"
-    ],
-    "uses_polling": false
-  },
-  {
-    "args": [
-      "--benchmark_min_time=0.001"
-    ],
-    "benchmark": true,
-    "ci_platforms": [
-      "linux",
-      "posix"
-    ],
-    "cpu_cost": 1.0,
-    "exclude_configs": [],
-    "exclude_iomgrs": [],
-    "flaky": false,
-    "gtest": false,
-    "language": "c++",
-    "name": "bm_byte_buffer",
-    "platforms": [
-      "linux",
-      "posix"
-    ],
-    "uses_polling": false
-  },
-  {
-    "args": [
-      "--benchmark_min_time=0.001"
-    ],
-    "benchmark": true,
-    "ci_platforms": [
-      "linux",
-      "posix"
-    ],
-    "cpu_cost": 1.0,
-    "exclude_configs": [],
-    "exclude_iomgrs": [],
-    "flaky": false,
-    "gtest": false,
-    "language": "c++",
-    "name": "bm_call_create",
-    "platforms": [
-      "linux",
-      "posix"
-    ],
-    "uses_polling": false
-  },
-  {
-    "args": [
-      "--benchmark_min_time=0.001"
-    ],
-    "benchmark": true,
-    "ci_platforms": [
-      "linux",
-      "posix"
-    ],
-    "cpu_cost": 1.0,
-    "exclude_configs": [],
-    "exclude_iomgrs": [],
-    "flaky": false,
-    "gtest": false,
-    "language": "c++",
-    "name": "bm_channel",
-    "platforms": [
-      "linux",
-      "posix"
-    ],
-    "uses_polling": false
-  },
-  {
-    "args": [
-      "--benchmark_min_time=0.001"
-    ],
-    "benchmark": true,
-    "ci_platforms": [
-      "linux",
-      "posix"
-    ],
-    "cpu_cost": 1.0,
-    "exclude_configs": [],
-    "exclude_iomgrs": [],
-    "flaky": false,
-    "gtest": false,
-    "language": "c++",
-    "name": "bm_chttp2_hpack",
-    "platforms": [
-      "linux",
-      "posix"
-    ],
-    "uses_polling": false
-  },
-  {
-    "args": [
-      "--benchmark_min_time=0.001"
-    ],
-    "benchmark": true,
-    "ci_platforms": [
-      "linux",
-      "posix"
-    ],
-    "cpu_cost": 1.0,
-    "exclude_configs": [],
-    "exclude_iomgrs": [],
-    "flaky": false,
-    "gtest": false,
-    "language": "c++",
-    "name": "bm_chttp2_transport",
-    "platforms": [
-      "linux",
-      "posix"
-    ],
-    "uses_polling": true
-  },
-  {
-    "args": [
-      "--benchmark_min_time=0.001"
-    ],
-    "benchmark": true,
-    "ci_platforms": [
-      "linux",
-      "posix"
-    ],
-    "cpu_cost": 1.0,
-    "exclude_configs": [],
-    "exclude_iomgrs": [],
-    "flaky": false,
-    "gtest": false,
-    "language": "c++",
-    "name": "bm_closure",
-    "platforms": [
-      "linux",
-      "posix"
-    ],
-    "uses_polling": true
-  },
-  {
-    "args": [
-      "--benchmark_min_time=0.001"
-    ],
-    "benchmark": true,
-    "ci_platforms": [
-      "linux",
-      "posix"
-    ],
-    "cpu_cost": 1.0,
-    "exclude_configs": [],
-    "exclude_iomgrs": [],
-    "flaky": false,
-    "gtest": false,
-    "language": "c++",
-    "name": "bm_cq",
-    "platforms": [
-      "linux",
-      "posix"
-    ],
-    "uses_polling": true
-  },
-  {
-    "args": [
-      "--benchmark_min_time=0.001"
-    ],
-    "benchmark": true,
-    "ci_platforms": [
-      "linux",
-      "posix"
-    ],
-    "cpu_cost": 1.0,
-    "exclude_configs": [],
-    "exclude_iomgrs": [],
-    "flaky": false,
-    "gtest": false,
-    "language": "c++",
-    "name": "bm_cq_multiple_threads",
-    "platforms": [
-      "linux",
-      "posix"
-    ],
-    "uses_polling": false
-  },
-  {
-    "args": [
-      "--benchmark_min_time=0.001"
-    ],
-    "benchmark": true,
-    "ci_platforms": [
-      "linux",
-      "posix"
-    ],
-    "cpu_cost": 1.0,
-    "exclude_configs": [],
-    "exclude_iomgrs": [],
-    "flaky": false,
-    "gtest": false,
-    "language": "c++",
-    "name": "bm_error",
-    "platforms": [
-      "linux",
-      "posix"
-    ],
-    "uses_polling": false
-  },
-  {
-    "args": [
-      "--benchmark_min_time=0.001"
-    ],
-    "benchmark": true,
-    "ci_platforms": [
-      "linux",
-      "posix"
-    ],
-    "cpu_cost": 1.0,
-    "exclude_configs": [],
-    "exclude_iomgrs": [],
-    "flaky": false,
-    "gtest": false,
-    "language": "c++",
-    "name": "bm_fullstack_streaming_ping_pong",
-    "platforms": [
-      "linux",
-      "posix"
-    ],
-    "uses_polling": true
-  },
-  {
-    "args": [
-      "--benchmark_min_time=0.001"
-    ],
-    "benchmark": true,
-    "ci_platforms": [
-      "linux",
-      "posix"
-    ],
-    "cpu_cost": 1.0,
-    "exclude_configs": [],
-    "exclude_iomgrs": [],
-    "flaky": false,
-    "gtest": false,
-    "language": "c++",
-    "name": "bm_fullstack_streaming_pump",
-    "platforms": [
-      "linux",
-      "posix"
-    ],
-    "uses_polling": true
-  },
-  {
-    "args": [
-      "--benchmark_min_time=0.001"
-    ],
-    "benchmark": true,
-    "ci_platforms": [
-      "linux",
-      "posix"
-    ],
-    "cpu_cost": 1.0,
-    "exclude_configs": [],
-    "exclude_iomgrs": [],
-    "flaky": false,
-    "gtest": false,
-    "language": "c++",
-    "name": "bm_fullstack_unary_ping_pong",
-    "platforms": [
-      "linux",
-      "posix"
-    ],
-    "uses_polling": true
-  },
-  {
-    "args": [
-      "--benchmark_min_time=0.001"
-    ],
-    "benchmark": true,
-    "ci_platforms": [
-      "linux",
-      "posix"
-    ],
-    "cpu_cost": 1.0,
-    "exclude_configs": [],
-    "exclude_iomgrs": [],
-    "flaky": false,
-    "gtest": false,
-    "language": "c++",
-    "name": "bm_metadata",
-    "platforms": [
-      "linux",
-      "posix"
-    ],
-    "uses_polling": false
-  },
-  {
-    "args": [
-      "--benchmark_min_time=0.001"
-    ],
-    "benchmark": true,
-    "ci_platforms": [
-      "linux",
-      "posix"
-    ],
-    "cpu_cost": 1.0,
-    "exclude_configs": [],
-    "exclude_iomgrs": [],
-    "flaky": false,
-    "gtest": false,
-    "language": "c++",
-    "name": "bm_pollset",
-    "platforms": [
-      "linux",
-      "posix"
-    ],
-    "uses_polling": true
-  },
-  {
-    "args": [
-      "--benchmark_min_time=0.001"
-    ],
-    "benchmark": true,
-    "ci_platforms": [
-      "linux",
-      "posix"
-    ],
-    "cpu_cost": 1.0,
-    "exclude_configs": [],
-    "exclude_iomgrs": [],
-    "flaky": false,
-    "gtest": false,
-    "language": "c++",
-    "name": "bm_timer",
-    "platforms": [
-      "linux",
-      "posix"
-    ],
-    "uses_polling": false
-  },
-  {
->>>>>>> 84d9e7e9
     "args": [],
     "benchmark": false,
     "ci_platforms": [
@@ -4375,28 +3998,6 @@
       "mac",
       "posix",
       "windows"
-    ],
-    "uses_polling": false
-  },
-  {
-    "args": [
-      "--benchmark_min_time=0.001"
-    ],
-    "benchmark": true,
-    "ci_platforms": [
-      "linux",
-      "posix"
-    ],
-    "cpu_cost": 1.0,
-    "exclude_configs": [],
-    "exclude_iomgrs": [],
-    "flaky": false,
-    "gtest": true,
-    "language": "c++",
-    "name": "competition",
-    "platforms": [
-      "linux",
-      "posix"
     ],
     "uses_polling": false
   },
