--- conflicted
+++ resolved
@@ -6852,6 +6852,30 @@
     "flaky": false,
     "gtest": true,
     "language": "c++",
+    "name": "test_core_slice_slice_test",
+    "platforms": [
+      "linux",
+      "mac",
+      "posix",
+      "windows"
+    ],
+    "uses_polling": false
+  },
+  {
+    "args": [],
+    "benchmark": false,
+    "ci_platforms": [
+      "linux",
+      "mac",
+      "posix",
+      "windows"
+    ],
+    "cpu_cost": 1.0,
+    "exclude_configs": [],
+    "exclude_iomgrs": [],
+    "flaky": false,
+    "gtest": true,
+    "language": "c++",
     "name": "test_cpp_client_credentials_test",
     "platforms": [
       "linux",
@@ -6876,35 +6900,7 @@
     "flaky": false,
     "gtest": true,
     "language": "c++",
-<<<<<<< HEAD
-    "name": "test_core_slice_slice_test",
-    "platforms": [
-      "linux",
-      "mac",
-      "posix",
-      "windows"
-    ],
-    "uses_polling": false
-  },
-  {
-    "args": [],
-    "benchmark": false,
-    "ci_platforms": [
-      "linux",
-      "mac",
-      "posix",
-      "windows"
-    ],
-    "cpu_cost": 1.0,
-    "exclude_configs": [],
-    "exclude_iomgrs": [],
-    "flaky": false,
-    "gtest": true,
-    "language": "c++",
-    "name": "test_cpp_client_credentials_test",
-=======
     "name": "test_cpp_server_credentials_test",
->>>>>>> 60037105
     "platforms": [
       "linux",
       "mac",
