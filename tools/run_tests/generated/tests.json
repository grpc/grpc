

[
  {
    "args": [],
    "benchmark": false,
    "ci_platforms": [
      "linux",
      "mac",
      "posix",
      "windows"
    ],
    "cpu_cost": 1.0,
    "exclude_configs": [],
    "exclude_iomgrs": [],
    "flaky": false,
    "gtest": false,
    "language": "c",
    "name": "alloc_test",
    "platforms": [
      "linux",
      "mac",
      "posix",
      "windows"
    ],
    "uses_polling": false
  },
  {
    "args": [],
    "benchmark": false,
    "ci_platforms": [
      "linux",
      "mac",
      "posix",
      "windows"
    ],
    "cpu_cost": 1.0,
    "exclude_configs": [],
    "exclude_iomgrs": [],
    "flaky": false,
    "gtest": false,
    "language": "c",
    "name": "alpn_test",
    "platforms": [
      "linux",
      "mac",
      "posix",
      "windows"
    ],
    "uses_polling": true
  },
  {
    "args": [],
    "benchmark": false,
    "ci_platforms": [
      "linux",
      "mac",
      "posix",
      "windows"
    ],
    "cpu_cost": 1.0,
    "exclude_configs": [],
    "exclude_iomgrs": [],
    "flaky": false,
    "gtest": false,
    "language": "c",
    "name": "alts_counter_test",
    "platforms": [
      "linux",
      "mac",
      "posix",
      "windows"
    ],
    "uses_polling": true
  },
  {
    "args": [],
    "benchmark": false,
    "ci_platforms": [
      "linux",
      "mac",
      "posix",
      "windows"
    ],
    "cpu_cost": 1.0,
    "exclude_configs": [],
    "exclude_iomgrs": [],
    "flaky": false,
    "gtest": false,
    "language": "c",
    "name": "alts_crypt_test",
    "platforms": [
      "linux",
      "mac",
      "posix",
      "windows"
    ],
    "uses_polling": true
  },
  {
    "args": [],
    "benchmark": false,
    "ci_platforms": [
      "linux",
      "mac",
      "posix",
      "windows"
    ],
    "cpu_cost": 1.0,
    "exclude_configs": [],
    "exclude_iomgrs": [],
    "flaky": false,
    "gtest": false,
    "language": "c",
    "name": "alts_crypter_test",
    "platforms": [
      "linux",
      "mac",
      "posix",
      "windows"
    ],
    "uses_polling": true
  },
  {
    "args": [],
    "benchmark": false,
    "ci_platforms": [
      "linux",
      "mac",
      "posix",
      "windows"
    ],
    "cpu_cost": 1.0,
    "exclude_configs": [],
    "exclude_iomgrs": [],
    "flaky": false,
    "gtest": false,
    "language": "c",
    "name": "alts_frame_protector_test",
    "platforms": [
      "linux",
      "mac",
      "posix",
      "windows"
    ],
    "uses_polling": true
  },
  {
    "args": [],
    "benchmark": false,
    "ci_platforms": [
      "linux",
      "mac",
      "posix",
      "windows"
    ],
    "cpu_cost": 1.0,
    "exclude_configs": [],
    "exclude_iomgrs": [],
    "flaky": false,
    "gtest": false,
    "language": "c",
    "name": "alts_grpc_record_protocol_test",
    "platforms": [
      "linux",
      "mac",
      "posix",
      "windows"
    ],
    "uses_polling": true
  },
  {
    "args": [],
    "benchmark": false,
    "ci_platforms": [
      "linux",
      "mac",
      "posix",
      "windows"
    ],
    "cpu_cost": 1.0,
    "exclude_configs": [],
    "exclude_iomgrs": [],
    "flaky": false,
    "gtest": false,
    "language": "c",
    "name": "alts_handshaker_client_test",
    "platforms": [
      "linux",
      "mac",
      "posix",
      "windows"
    ],
    "uses_polling": true
  },
  {
    "args": [],
    "benchmark": false,
    "ci_platforms": [
      "linux",
      "mac",
      "posix",
      "windows"
    ],
    "cpu_cost": 1.0,
    "exclude_configs": [],
    "exclude_iomgrs": [],
    "flaky": false,
    "gtest": false,
    "language": "c",
    "name": "alts_iovec_record_protocol_test",
    "platforms": [
      "linux",
      "mac",
      "posix",
      "windows"
    ],
    "uses_polling": true
  },
  {
    "args": [],
    "benchmark": false,
    "ci_platforms": [
      "linux",
      "mac",
      "posix",
      "windows"
    ],
    "cpu_cost": 1.0,
    "exclude_configs": [],
    "exclude_iomgrs": [],
    "flaky": false,
    "gtest": false,
    "language": "c",
    "name": "alts_security_connector_test",
    "platforms": [
      "linux",
      "mac",
      "posix",
      "windows"
    ],
    "uses_polling": true
  },
  {
    "args": [],
    "benchmark": false,
    "ci_platforms": [
      "linux",
      "mac",
      "posix",
      "windows"
    ],
    "cpu_cost": 1.0,
    "exclude_configs": [],
    "exclude_iomgrs": [],
    "flaky": false,
    "gtest": false,
    "language": "c",
    "name": "alts_tsi_handshaker_test",
    "platforms": [
      "linux",
      "mac",
      "posix",
      "windows"
    ],
    "uses_polling": true
  },
  {
    "args": [],
    "benchmark": false,
    "ci_platforms": [
      "linux",
      "mac",
      "posix",
      "windows"
    ],
    "cpu_cost": 1.0,
    "exclude_configs": [],
    "exclude_iomgrs": [],
    "flaky": false,
    "gtest": false,
    "language": "c",
    "name": "alts_tsi_utils_test",
    "platforms": [
      "linux",
      "mac",
      "posix",
      "windows"
    ],
    "uses_polling": true
  },
  {
    "args": [],
    "benchmark": false,
    "ci_platforms": [
      "linux",
      "mac",
      "posix",
      "windows"
    ],
    "cpu_cost": 1.0,
    "exclude_configs": [],
    "exclude_iomgrs": [],
    "flaky": false,
    "gtest": false,
    "language": "c",
    "name": "alts_zero_copy_grpc_protector_test",
    "platforms": [
      "linux",
      "mac",
      "posix",
      "windows"
    ],
    "uses_polling": true
  },
  {
    "args": [],
    "benchmark": false,
    "ci_platforms": [
      "linux",
      "mac",
      "posix",
      "windows"
    ],
    "cpu_cost": 1.0,
    "exclude_configs": [],
    "exclude_iomgrs": [],
    "flaky": false,
    "gtest": false,
    "language": "c",
    "name": "arena_test",
    "platforms": [
      "linux",
      "mac",
      "posix",
      "windows"
    ],
    "uses_polling": false
  },
  {
    "args": [],
    "benchmark": false,
    "ci_platforms": [
      "linux",
      "mac",
      "posix",
      "windows"
    ],
    "cpu_cost": 1.0,
    "exclude_configs": [],
    "exclude_iomgrs": [],
    "flaky": false,
    "gtest": false,
    "language": "c",
    "name": "auth_context_test",
    "platforms": [
      "linux",
      "mac",
      "posix",
      "windows"
    ],
    "uses_polling": false
  },
  {
    "args": [],
    "benchmark": false,
    "ci_platforms": [
      "linux",
      "mac",
      "posix",
      "windows"
    ],
    "cpu_cost": 1.0,
    "exclude_configs": [],
    "exclude_iomgrs": [],
    "flaky": false,
    "gtest": false,
    "language": "c",
    "name": "b64_test",
    "platforms": [
      "linux",
      "mac",
      "posix",
      "windows"
    ],
    "uses_polling": false
  },
  {
    "args": [],
    "benchmark": false,
    "ci_platforms": [
      "linux",
      "mac",
      "posix",
      "windows"
    ],
    "cpu_cost": 1.0,
    "exclude_configs": [],
    "exclude_iomgrs": [],
    "flaky": false,
    "gtest": false,
    "language": "c",
    "name": "bad_server_response_test",
    "platforms": [
      "linux",
      "mac",
      "posix",
      "windows"
    ],
    "uses_polling": true
  },
  {
    "args": [],
    "benchmark": false,
    "ci_platforms": [
      "linux",
      "mac",
      "posix"
    ],
    "cpu_cost": 1.0,
    "exclude_configs": [],
    "exclude_iomgrs": [],
    "flaky": false,
    "gtest": false,
    "language": "c",
    "name": "bad_ssl_alpn_test",
    "platforms": [
      "linux",
      "mac",
      "posix"
    ],
    "uses_polling": true
  },
  {
    "args": [],
    "benchmark": false,
    "ci_platforms": [
      "linux",
      "mac",
      "posix"
    ],
    "cpu_cost": 1.0,
    "exclude_configs": [],
    "exclude_iomgrs": [],
    "flaky": false,
    "gtest": false,
    "language": "c",
    "name": "bad_ssl_cert_test",
    "platforms": [
      "linux",
      "mac",
      "posix"
    ],
    "uses_polling": true
  },
  {
    "args": [],
    "benchmark": false,
    "ci_platforms": [
      "linux",
      "mac",
      "posix",
      "windows"
    ],
    "cpu_cost": 1.0,
    "exclude_configs": [],
    "exclude_iomgrs": [],
    "flaky": false,
    "gtest": false,
    "language": "c",
    "name": "bin_decoder_test",
    "platforms": [
      "linux",
      "mac",
      "posix",
      "windows"
    ],
    "uses_polling": false
  },
  {
    "args": [],
    "benchmark": false,
    "ci_platforms": [
      "linux",
      "mac",
      "posix",
      "windows"
    ],
    "cpu_cost": 1.0,
    "exclude_configs": [],
    "exclude_iomgrs": [],
    "flaky": false,
    "gtest": false,
    "language": "c",
    "name": "bin_encoder_test",
    "platforms": [
      "linux",
      "mac",
      "posix",
      "windows"
    ],
    "uses_polling": false
  },
  {
    "args": [],
    "benchmark": false,
    "ci_platforms": [
      "linux",
      "mac",
      "posix",
      "windows"
    ],
    "cpu_cost": 1.0,
    "exclude_configs": [],
    "exclude_iomgrs": [],
    "flaky": false,
    "gtest": false,
    "language": "c",
    "name": "buffer_list_test",
    "platforms": [
      "linux",
      "mac",
      "posix",
      "windows"
    ],
    "uses_polling": true
  },
  {
    "args": [],
    "benchmark": false,
    "ci_platforms": [
      "linux",
      "mac",
      "posix",
      "windows"
    ],
    "cpu_cost": 1.0,
    "exclude_configs": [],
    "exclude_iomgrs": [],
    "flaky": false,
    "gtest": false,
    "language": "c",
    "name": "channel_args_test",
    "platforms": [
      "linux",
      "mac",
      "posix",
      "windows"
    ],
    "uses_polling": false
  },
  {
    "args": [],
    "benchmark": false,
    "ci_platforms": [
      "linux",
      "mac",
      "posix",
      "windows"
    ],
    "cpu_cost": 1.0,
    "exclude_configs": [],
    "exclude_iomgrs": [],
    "flaky": false,
    "gtest": false,
    "language": "c",
    "name": "channel_create_test",
    "platforms": [
      "linux",
      "mac",
      "posix",
      "windows"
    ],
    "uses_polling": true
  },
  {
    "args": [],
    "benchmark": false,
    "ci_platforms": [
      "linux",
      "mac",
      "posix",
      "windows"
    ],
    "cpu_cost": 1.0,
    "exclude_configs": [],
    "exclude_iomgrs": [],
    "flaky": false,
    "gtest": false,
    "language": "c",
    "name": "channel_stack_test",
    "platforms": [
      "linux",
      "mac",
      "posix",
      "windows"
    ],
    "uses_polling": false
  },
  {
    "args": [],
    "benchmark": false,
    "ci_platforms": [
      "linux",
      "mac",
      "posix",
      "windows"
    ],
    "cpu_cost": 1.0,
    "exclude_configs": [],
    "exclude_iomgrs": [],
    "flaky": false,
    "gtest": false,
    "language": "c",
    "name": "check_gcp_environment_linux_test",
    "platforms": [
      "linux",
      "mac",
      "posix",
      "windows"
    ],
    "uses_polling": true
  },
  {
    "args": [],
    "benchmark": false,
    "ci_platforms": [
      "linux",
      "mac",
      "posix",
      "windows"
    ],
    "cpu_cost": 1.0,
    "exclude_configs": [],
    "exclude_iomgrs": [],
    "flaky": false,
    "gtest": false,
    "language": "c",
    "name": "check_gcp_environment_windows_test",
    "platforms": [
      "linux",
      "mac",
      "posix",
      "windows"
    ],
    "uses_polling": true
  },
  {
    "args": [],
    "benchmark": false,
    "ci_platforms": [
      "linux",
      "mac",
      "posix"
    ],
    "cpu_cost": 1.0,
    "exclude_configs": [],
    "exclude_iomgrs": [],
    "flaky": false,
    "gtest": false,
    "language": "c",
    "name": "client_ssl_test",
    "platforms": [
      "linux",
      "mac",
      "posix"
    ],
    "uses_polling": true
  },
  {
    "args": [],
    "benchmark": false,
    "ci_platforms": [
      "linux",
      "mac",
      "posix",
      "windows"
    ],
    "cpu_cost": 1.0,
    "exclude_configs": [],
    "exclude_iomgrs": [],
    "flaky": false,
    "gtest": false,
    "language": "c",
    "name": "cmdline_test",
    "platforms": [
      "linux",
      "mac",
      "posix",
      "windows"
    ],
    "uses_polling": false
  },
  {
    "args": [],
    "benchmark": false,
    "ci_platforms": [
      "linux",
      "mac",
      "posix"
    ],
    "cpu_cost": 1.0,
    "exclude_configs": [],
    "exclude_iomgrs": [],
    "flaky": false,
    "gtest": false,
    "language": "c",
    "name": "combiner_test",
    "platforms": [
      "linux",
      "mac",
      "posix"
    ],
    "uses_polling": true
  },
  {
    "args": [],
    "benchmark": false,
    "ci_platforms": [
      "linux",
      "mac",
      "posix",
      "windows"
    ],
    "cpu_cost": 1.0,
    "exclude_configs": [],
    "exclude_iomgrs": [],
    "flaky": false,
    "gtest": false,
    "language": "c",
    "name": "compression_test",
    "platforms": [
      "linux",
      "mac",
      "posix",
      "windows"
    ],
    "uses_polling": false
  },
  {
    "args": [],
    "benchmark": false,
    "ci_platforms": [
      "linux",
      "mac",
      "posix",
      "windows"
    ],
    "cpu_cost": 1.0,
    "exclude_configs": [],
    "exclude_iomgrs": [],
    "flaky": false,
    "gtest": false,
    "language": "c",
    "name": "concurrent_connectivity_test",
    "platforms": [
      "linux",
      "mac",
      "posix",
      "windows"
    ],
    "uses_polling": true
  },
  {
    "args": [],
    "benchmark": false,
    "ci_platforms": [
      "linux",
      "mac",
      "posix",
      "windows"
    ],
    "cpu_cost": 1.0,
    "exclude_configs": [],
    "exclude_iomgrs": [],
    "flaky": false,
    "gtest": false,
    "language": "c",
    "name": "connection_refused_test",
    "platforms": [
      "linux",
      "mac",
      "posix",
      "windows"
    ],
    "uses_polling": true
  },
  {
    "args": [],
    "benchmark": false,
    "ci_platforms": [
      "linux",
      "mac",
      "posix",
      "windows"
    ],
    "cpu_cost": 1.0,
    "exclude_configs": [],
    "exclude_iomgrs": [],
    "flaky": false,
    "gtest": false,
    "language": "c",
    "name": "cpu_test",
    "platforms": [
      "linux",
      "mac",
      "posix",
      "windows"
    ],
    "uses_polling": false
  },
  {
    "args": [
      "--resolver=ares"
    ],
    "benchmark": false,
    "ci_platforms": [
      "linux",
      "mac",
      "posix",
      "windows"
    ],
    "cpu_cost": 1.0,
    "exclude_configs": [],
    "exclude_iomgrs": [],
    "flaky": false,
    "gtest": false,
    "language": "c",
    "name": "dns_resolver_connectivity_using_ares_test",
    "platforms": [
      "linux",
      "mac",
      "posix",
      "windows"
    ],
    "uses_polling": true
  },
  {
    "args": [
      "--resolver=native"
    ],
    "benchmark": false,
    "ci_platforms": [
      "linux",
      "mac",
      "posix",
      "windows"
    ],
    "cpu_cost": 1.0,
    "exclude_configs": [],
    "exclude_iomgrs": [],
    "flaky": false,
    "gtest": false,
    "language": "c",
    "name": "dns_resolver_connectivity_using_native_test",
    "platforms": [
      "linux",
      "mac",
      "posix",
      "windows"
    ],
    "uses_polling": true
  },
  {
    "args": [],
    "benchmark": false,
    "ci_platforms": [
      "linux",
      "mac",
      "posix",
      "windows"
    ],
    "cpu_cost": 1.0,
    "exclude_configs": [],
    "exclude_iomgrs": [],
    "flaky": false,
    "gtest": false,
    "language": "c",
    "name": "dns_resolver_cooldown_test",
    "platforms": [
      "linux",
      "mac",
      "posix",
      "windows"
    ],
    "uses_polling": true
  },
  {
    "args": [],
    "benchmark": false,
    "ci_platforms": [
      "linux",
      "mac",
      "posix",
      "windows"
    ],
    "cpu_cost": 1.0,
    "exclude_configs": [],
    "exclude_iomgrs": [],
    "flaky": false,
    "gtest": false,
    "language": "c",
    "name": "dns_resolver_test",
    "platforms": [
      "linux",
      "mac",
      "posix",
      "windows"
    ],
    "uses_polling": true
  },
  {
    "args": [],
    "benchmark": false,
    "ci_platforms": [
      "linux",
      "mac",
      "posix"
    ],
    "cpu_cost": 1.0,
    "exclude_configs": [],
    "exclude_iomgrs": [],
    "flaky": false,
    "gtest": false,
    "language": "c",
    "name": "dualstack_socket_test",
    "platforms": [
      "linux",
      "mac",
      "posix"
    ],
    "uses_polling": true
  },
  {
    "args": [],
    "benchmark": false,
    "ci_platforms": [
      "linux",
      "mac",
      "posix",
      "windows"
    ],
    "cpu_cost": 1.0,
    "exclude_configs": [],
    "exclude_iomgrs": [],
    "flaky": false,
    "gtest": false,
    "language": "c",
    "name": "endpoint_pair_test",
    "platforms": [
      "linux",
      "mac",
      "posix",
      "windows"
    ],
    "uses_polling": true
  },
  {
    "args": [],
    "benchmark": false,
    "ci_platforms": [
      "linux",
      "mac",
      "posix",
      "windows"
    ],
    "cpu_cost": 1.0,
    "exclude_configs": [],
    "exclude_iomgrs": [],
    "flaky": false,
    "gtest": false,
    "language": "c",
    "name": "env_test",
    "platforms": [
      "linux",
      "mac",
      "posix",
      "windows"
    ],
    "uses_polling": false
  },
  {
    "args": [],
    "benchmark": false,
    "ci_platforms": [
      "linux",
      "mac",
      "posix"
    ],
    "cpu_cost": 1.0,
    "exclude_configs": [],
    "exclude_iomgrs": [],
    "flaky": false,
    "gtest": false,
    "language": "c",
    "name": "ev_epollex_linux_test",
    "platforms": [
      "linux",
      "mac",
      "posix"
    ],
    "uses_polling": true
  },
  {
    "args": [],
    "benchmark": false,
    "ci_platforms": [
      "linux",
      "mac",
      "posix",
      "windows"
    ],
    "cpu_cost": 1.0,
    "exclude_configs": [],
    "exclude_iomgrs": [],
    "flaky": false,
    "gtest": false,
    "language": "c",
    "name": "fake_resolver_test",
    "platforms": [
      "linux",
      "mac",
      "posix",
      "windows"
    ],
    "uses_polling": true
  },
  {
    "args": [],
    "benchmark": false,
    "ci_platforms": [
      "linux",
      "mac",
      "posix",
      "windows"
    ],
    "cpu_cost": 1.0,
    "exclude_configs": [],
    "exclude_iomgrs": [],
    "flaky": false,
    "gtest": false,
    "language": "c",
    "name": "fake_transport_security_test",
    "platforms": [
      "linux",
      "mac",
      "posix",
      "windows"
    ],
    "uses_polling": true
  },
  {
    "args": [],
    "benchmark": false,
    "ci_platforms": [
      "linux",
      "mac",
      "posix"
    ],
    "cpu_cost": 1.0,
    "exclude_configs": [],
    "exclude_iomgrs": [],
    "flaky": false,
    "gtest": false,
    "language": "c",
    "name": "fd_conservation_posix_test",
    "platforms": [
      "linux",
      "mac",
      "posix"
    ],
    "uses_polling": true
  },
  {
    "args": [],
    "benchmark": false,
    "ci_platforms": [
      "linux",
      "mac",
      "posix"
    ],
    "cpu_cost": 1.0,
    "exclude_configs": [],
    "exclude_iomgrs": [],
    "flaky": false,
    "gtest": false,
    "language": "c",
    "name": "fd_posix_test",
    "platforms": [
      "linux",
      "mac",
      "posix"
    ],
    "uses_polling": true
  },
  {
    "args": [],
    "benchmark": false,
    "ci_platforms": [
      "linux",
      "mac",
      "posix"
    ],
    "cpu_cost": 1.0,
    "exclude_configs": [],
    "exclude_iomgrs": [],
    "flaky": false,
    "gtest": false,
    "language": "c",
    "name": "fling_stream_test",
    "platforms": [
      "linux",
      "mac",
      "posix"
    ],
    "uses_polling": true
  },
  {
    "args": [],
    "benchmark": false,
    "ci_platforms": [
      "linux",
      "mac",
      "posix"
    ],
    "cpu_cost": 1.0,
    "exclude_configs": [],
    "exclude_iomgrs": [],
    "flaky": false,
    "gtest": false,
    "language": "c",
    "name": "fling_test",
    "platforms": [
      "linux",
      "mac",
      "posix"
    ],
    "uses_polling": true
  },
  {
    "args": [],
    "benchmark": false,
    "ci_platforms": [
      "linux",
      "mac",
      "posix"
    ],
    "cpu_cost": 1.0,
    "exclude_configs": [],
    "exclude_iomgrs": [],
    "flaky": false,
    "gtest": false,
    "language": "c",
    "name": "fork_test",
    "platforms": [
      "linux",
      "mac",
      "posix"
    ],
    "uses_polling": false
  },
  {
    "args": [],
    "benchmark": false,
    "ci_platforms": [
      "linux",
      "mac",
      "posix",
      "windows"
    ],
    "cpu_cost": 1.0,
    "exclude_configs": [],
    "exclude_iomgrs": [],
    "flaky": false,
    "gtest": false,
    "language": "c",
    "name": "format_request_test",
    "platforms": [
      "linux",
      "mac",
      "posix",
      "windows"
    ],
    "uses_polling": true
  },
  {
    "args": [],
    "benchmark": false,
    "ci_platforms": [
      "linux",
      "mac",
      "posix",
      "windows"
    ],
    "cpu_cost": 1.0,
    "exclude_configs": [],
    "exclude_iomgrs": [],
    "flaky": false,
    "gtest": false,
    "language": "c",
    "name": "frame_handler_test",
    "platforms": [
      "linux",
      "mac",
      "posix",
      "windows"
    ],
    "uses_polling": true
  },
  {
    "args": [],
    "benchmark": false,
    "ci_platforms": [
      "linux",
      "mac",
      "posix",
      "windows"
    ],
    "cpu_cost": 1.0,
    "exclude_configs": [],
    "exclude_iomgrs": [],
    "flaky": false,
    "gtest": false,
    "language": "c",
    "name": "goaway_server_test",
    "platforms": [
      "linux",
      "mac",
      "posix",
      "windows"
    ],
    "uses_polling": true
  },
  {
    "args": [],
    "benchmark": false,
    "ci_platforms": [
      "linux",
      "mac",
      "posix",
      "windows"
    ],
    "cpu_cost": 1.0,
    "exclude_configs": [],
    "exclude_iomgrs": [],
    "flaky": false,
    "gtest": false,
    "language": "c",
    "name": "grpc_alts_credentials_options_test",
    "platforms": [
      "linux",
      "mac",
      "posix",
      "windows"
    ],
    "uses_polling": true
  },
  {
    "args": [],
    "benchmark": false,
    "ci_platforms": [
      "linux",
      "mac",
      "posix",
      "windows"
    ],
    "cpu_cost": 1.0,
    "exclude_configs": [],
    "exclude_iomgrs": [],
    "flaky": false,
    "gtest": false,
    "language": "c",
    "name": "grpc_byte_buffer_reader_test",
    "platforms": [
      "linux",
      "mac",
      "posix",
      "windows"
    ],
    "uses_polling": false
  },
  {
    "args": [],
    "benchmark": false,
    "ci_platforms": [
      "linux",
      "mac",
      "posix",
      "windows"
    ],
    "cpu_cost": 1.0,
    "exclude_configs": [],
    "exclude_iomgrs": [],
    "flaky": false,
    "gtest": false,
    "language": "c",
    "name": "grpc_completion_queue_test",
    "platforms": [
      "linux",
      "mac",
      "posix",
      "windows"
    ],
    "uses_polling": true
  },
  {
    "args": [],
    "benchmark": false,
    "ci_platforms": [
      "linux",
      "mac",
      "posix",
      "windows"
    ],
    "cpu_cost": 1.0,
    "exclude_configs": [],
    "exclude_iomgrs": [],
    "flaky": false,
    "gtest": false,
    "language": "c",
    "name": "grpc_ipv6_loopback_available_test",
    "platforms": [
      "linux",
      "mac",
      "posix",
      "windows"
    ],
    "uses_polling": true
  },
  {
    "args": [],
    "benchmark": false,
    "ci_platforms": [
      "linux",
      "mac",
      "posix"
    ],
    "cpu_cost": 1.0,
    "exclude_configs": [],
    "exclude_iomgrs": [],
    "flaky": false,
    "gtest": false,
    "language": "c",
    "name": "handshake_server_with_readahead_handshaker_test",
    "platforms": [
      "linux",
      "mac",
      "posix"
    ],
    "uses_polling": true
  },
  {
    "args": [],
    "benchmark": false,
    "ci_platforms": [
      "linux",
      "mac",
      "posix",
      "windows"
    ],
    "cpu_cost": 1.0,
    "exclude_configs": [],
    "exclude_iomgrs": [],
    "flaky": false,
    "gtest": false,
    "language": "c",
    "name": "histogram_test",
    "platforms": [
      "linux",
      "mac",
      "posix",
      "windows"
    ],
    "uses_polling": false
  },
  {
    "args": [],
    "benchmark": false,
    "ci_platforms": [
      "linux",
      "mac",
      "posix",
      "windows"
    ],
    "cpu_cost": 1.0,
    "exclude_configs": [],
    "exclude_iomgrs": [],
    "flaky": false,
    "gtest": false,
    "language": "c",
    "name": "host_port_test",
    "platforms": [
      "linux",
      "mac",
      "posix",
      "windows"
    ],
    "uses_polling": false
  },
  {
    "args": [],
    "benchmark": false,
    "ci_platforms": [
      "linux",
      "mac",
      "posix",
      "windows"
    ],
    "cpu_cost": 1.0,
    "exclude_configs": [],
    "exclude_iomgrs": [],
    "flaky": false,
    "gtest": false,
    "language": "c",
    "name": "hpack_encoder_test",
    "platforms": [
      "linux",
      "mac",
      "posix",
      "windows"
    ],
    "uses_polling": false
  },
  {
    "args": [],
    "benchmark": false,
    "ci_platforms": [
      "linux",
      "mac",
      "posix",
      "windows"
    ],
    "cpu_cost": 1.0,
    "exclude_configs": [],
    "exclude_iomgrs": [],
    "flaky": false,
    "gtest": false,
    "language": "c",
    "name": "inproc_callback_test",
    "platforms": [
      "linux",
      "mac",
      "posix",
      "windows"
    ],
    "uses_polling": false
  },
  {
    "args": [],
    "benchmark": false,
    "ci_platforms": [
      "linux",
      "mac",
      "posix",
      "windows"
    ],
    "cpu_cost": 1.0,
    "exclude_configs": [],
    "exclude_iomgrs": [],
    "flaky": false,
    "gtest": false,
    "language": "c",
    "name": "invalid_call_argument_test",
    "platforms": [
      "linux",
      "mac",
      "posix",
      "windows"
    ],
    "uses_polling": true
  },
  {
    "args": [],
    "benchmark": false,
    "ci_platforms": [
      "linux",
      "mac",
      "posix",
      "windows"
    ],
    "cpu_cost": 1.0,
    "exclude_configs": [],
    "exclude_iomgrs": [],
    "flaky": false,
    "gtest": false,
    "language": "c",
    "name": "json_token_test",
    "platforms": [
      "linux",
      "mac",
      "posix",
      "windows"
    ],
    "uses_polling": false
  },
  {
    "args": [],
    "benchmark": false,
    "ci_platforms": [
      "linux",
      "mac",
      "posix",
      "windows"
    ],
    "cpu_cost": 1.0,
    "exclude_configs": [],
    "exclude_iomgrs": [],
    "flaky": false,
    "gtest": false,
    "language": "c",
    "name": "jwt_verifier_test",
    "platforms": [
      "linux",
      "mac",
      "posix",
      "windows"
    ],
    "uses_polling": false
  },
  {
    "args": [],
    "benchmark": false,
    "ci_platforms": [
      "linux",
      "mac",
      "posix",
      "windows"
    ],
    "cpu_cost": 1.0,
    "exclude_configs": [],
    "exclude_iomgrs": [],
    "flaky": false,
    "gtest": false,
    "language": "c",
    "name": "lame_client_test",
    "platforms": [
      "linux",
      "mac",
      "posix",
      "windows"
    ],
    "uses_polling": true
  },
  {
    "args": [],
    "benchmark": false,
    "ci_platforms": [
      "linux",
      "mac",
      "posix",
      "windows"
    ],
    "cpu_cost": 1.0,
    "exclude_configs": [],
    "exclude_iomgrs": [],
    "flaky": false,
    "gtest": false,
    "language": "c",
    "name": "load_file_test",
    "platforms": [
      "linux",
      "mac",
      "posix",
      "windows"
    ],
    "uses_polling": false
  },
  {
    "args": [],
    "benchmark": false,
    "ci_platforms": [
      "linux",
      "mac",
      "posix",
      "windows"
    ],
    "cpu_cost": 1.0,
    "exclude_configs": [],
    "exclude_iomgrs": [],
    "flaky": false,
    "gtest": false,
    "language": "c",
    "name": "manual_constructor_test",
    "platforms": [
      "linux",
      "mac",
      "posix",
      "windows"
    ],
    "uses_polling": false
  },
  {
    "args": [],
    "benchmark": false,
    "ci_platforms": [
      "linux",
      "posix"
    ],
    "cpu_cost": 1.0,
    "exclude_configs": [],
    "exclude_iomgrs": [],
    "flaky": false,
    "gtest": false,
    "language": "c",
    "name": "memory_quota_stress_test",
    "platforms": [
      "linux",
      "posix"
    ],
    "uses_polling": false
  },
  {
    "args": [],
    "benchmark": false,
    "ci_platforms": [
      "linux",
      "mac",
      "posix",
      "windows"
    ],
    "cpu_cost": 1.0,
    "exclude_configs": [],
    "exclude_iomgrs": [],
    "flaky": false,
    "gtest": false,
    "language": "c",
    "name": "message_compress_test",
    "platforms": [
      "linux",
      "mac",
      "posix",
      "windows"
    ],
    "uses_polling": false
  },
  {
    "args": [],
    "benchmark": false,
    "ci_platforms": [
      "linux",
      "mac",
      "posix",
      "windows"
    ],
    "cpu_cost": 1.0,
    "exclude_configs": [],
    "exclude_iomgrs": [],
    "flaky": false,
    "gtest": false,
    "language": "c",
    "name": "minimal_stack_is_minimal_test",
    "platforms": [
      "linux",
      "mac",
      "posix",
      "windows"
    ],
    "uses_polling": false
  },
  {
    "args": [],
    "benchmark": false,
    "ci_platforms": [
      "linux",
      "mac",
      "posix",
      "windows"
    ],
    "cpu_cost": 1.0,
    "exclude_configs": [],
    "exclude_iomgrs": [],
    "flaky": false,
    "gtest": false,
    "language": "c",
    "name": "mpmcqueue_test",
    "platforms": [
      "linux",
      "mac",
      "posix",
      "windows"
    ],
    "uses_polling": false
  },
  {
    "args": [],
    "benchmark": false,
    "ci_platforms": [
      "linux",
      "mac",
      "posix"
    ],
    "cpu_cost": 1.0,
    "exclude_configs": [],
    "exclude_iomgrs": [],
    "flaky": false,
    "gtest": false,
    "language": "c",
    "name": "mpscq_test",
    "platforms": [
      "linux",
      "mac",
      "posix"
    ],
    "uses_polling": false
  },
  {
    "args": [],
    "benchmark": false,
    "ci_platforms": [
      "linux",
      "mac",
      "posix",
      "windows"
    ],
    "cpu_cost": 1.0,
    "exclude_configs": [],
    "exclude_iomgrs": [],
    "flaky": false,
    "gtest": false,
    "language": "c",
    "name": "multiple_server_queues_test",
    "platforms": [
      "linux",
      "mac",
      "posix",
      "windows"
    ],
    "uses_polling": true
  },
  {
    "args": [],
    "benchmark": false,
    "ci_platforms": [
      "linux",
      "mac",
      "posix",
      "windows"
    ],
    "cpu_cost": 1.0,
    "exclude_configs": [],
    "exclude_iomgrs": [],
    "flaky": false,
    "gtest": false,
    "language": "c",
    "name": "murmur_hash_test",
    "platforms": [
      "linux",
      "mac",
      "posix",
      "windows"
    ],
    "uses_polling": false
  },
  {
    "args": [],
    "benchmark": false,
    "ci_platforms": [
      "linux",
      "mac",
      "posix",
      "windows"
    ],
    "cpu_cost": 1.0,
    "exclude_configs": [],
    "exclude_iomgrs": [],
    "flaky": false,
    "gtest": false,
    "language": "c",
    "name": "no_server_test",
    "platforms": [
      "linux",
      "mac",
      "posix",
      "windows"
    ],
    "uses_polling": true
  },
  {
    "args": [],
    "benchmark": false,
    "ci_platforms": [
      "linux",
      "mac",
      "posix",
      "windows"
    ],
    "cpu_cost": 1.0,
    "exclude_configs": [],
    "exclude_iomgrs": [],
    "flaky": false,
    "gtest": false,
    "language": "c",
    "name": "num_external_connectivity_watchers_test",
    "platforms": [
      "linux",
      "mac",
      "posix",
      "windows"
    ],
    "uses_polling": true
  },
  {
    "args": [],
    "benchmark": false,
    "ci_platforms": [
      "linux",
      "mac",
      "posix",
      "windows"
    ],
    "cpu_cost": 1.0,
    "exclude_configs": [],
    "exclude_iomgrs": [],
    "flaky": false,
    "gtest": false,
    "language": "c",
    "name": "parse_address_test",
    "platforms": [
      "linux",
      "mac",
      "posix",
      "windows"
    ],
    "uses_polling": true
  },
  {
    "args": [],
    "benchmark": false,
    "ci_platforms": [
      "linux",
      "mac",
      "posix"
    ],
    "cpu_cost": 1.0,
    "exclude_configs": [],
    "exclude_iomgrs": [],
    "flaky": false,
    "gtest": false,
    "language": "c",
    "name": "parse_address_with_named_scope_id_test",
    "platforms": [
      "linux",
      "mac",
      "posix"
    ],
    "uses_polling": false
  },
  {
    "args": [],
    "benchmark": false,
    "ci_platforms": [
      "linux",
      "mac",
      "posix",
      "windows"
    ],
    "cpu_cost": 1.0,
    "exclude_configs": [],
    "exclude_iomgrs": [],
    "flaky": false,
    "gtest": false,
    "language": "c",
    "name": "parser_test",
    "platforms": [
      "linux",
      "mac",
      "posix",
      "windows"
    ],
    "uses_polling": false
  },
  {
    "args": [],
    "benchmark": false,
    "ci_platforms": [
      "linux",
      "mac",
      "posix",
      "windows"
    ],
    "cpu_cost": 1.0,
    "exclude_configs": [],
    "exclude_iomgrs": [],
    "flaky": false,
    "gtest": false,
    "language": "c",
    "name": "percent_encoding_test",
    "platforms": [
      "linux",
      "mac",
      "posix",
      "windows"
    ],
    "uses_polling": false
  },
  {
    "args": [],
    "benchmark": false,
    "ci_platforms": [
      "linux",
      "mac",
      "posix",
      "windows"
    ],
    "cpu_cost": 1.0,
    "exclude_configs": [],
    "exclude_iomgrs": [],
    "flaky": false,
    "gtest": false,
    "language": "c",
    "name": "public_headers_must_be_c89",
    "platforms": [
      "linux",
      "mac",
      "posix",
      "windows"
    ],
    "uses_polling": true
  },
  {
    "args": [
      "--resolver=ares"
    ],
    "benchmark": false,
    "ci_platforms": [
      "linux",
      "mac",
      "posix"
    ],
    "cpu_cost": 1.0,
    "exclude_configs": [],
    "exclude_iomgrs": [],
    "flaky": false,
    "gtest": false,
    "language": "c",
    "name": "resolve_address_using_ares_resolver_posix_test",
    "platforms": [
      "linux",
      "mac",
      "posix"
    ],
    "uses_polling": true
  },
  {
    "args": [
      "--resolver=native"
    ],
    "benchmark": false,
    "ci_platforms": [
      "linux",
      "mac",
      "posix"
    ],
    "cpu_cost": 1.0,
    "exclude_configs": [],
    "exclude_iomgrs": [],
    "flaky": false,
    "gtest": false,
    "language": "c",
    "name": "resolve_address_using_native_resolver_posix_test",
    "platforms": [
      "linux",
      "mac",
      "posix"
    ],
    "uses_polling": true
  },
  {
    "args": [],
    "benchmark": false,
    "ci_platforms": [
      "linux",
      "mac",
      "posix",
      "windows"
    ],
    "cpu_cost": 1.0,
    "exclude_configs": [],
    "exclude_iomgrs": [],
    "flaky": false,
    "gtest": false,
    "language": "c",
    "name": "secure_channel_create_test",
    "platforms": [
      "linux",
      "mac",
      "posix",
      "windows"
    ],
    "uses_polling": true
  },
  {
    "args": [],
    "benchmark": false,
    "ci_platforms": [
      "linux",
      "mac",
      "posix",
      "windows"
    ],
    "cpu_cost": 1.0,
    "exclude_configs": [],
    "exclude_iomgrs": [],
    "flaky": false,
    "gtest": false,
    "language": "c",
    "name": "secure_endpoint_test",
    "platforms": [
      "linux",
      "mac",
      "posix",
      "windows"
    ],
    "uses_polling": true
  },
  {
    "args": [],
    "benchmark": false,
    "ci_platforms": [
      "linux",
      "mac",
      "posix",
      "windows"
    ],
    "cpu_cost": 1.0,
    "exclude_configs": [],
    "exclude_iomgrs": [],
    "flaky": false,
    "gtest": false,
    "language": "c",
    "name": "security_connector_test",
    "platforms": [
      "linux",
      "mac",
      "posix",
      "windows"
    ],
    "uses_polling": true
  },
  {
    "args": [],
    "benchmark": false,
    "ci_platforms": [
      "linux",
      "mac",
      "posix"
    ],
    "cpu_cost": 1.0,
    "exclude_configs": [],
    "exclude_iomgrs": [],
    "flaky": false,
    "gtest": false,
    "language": "c",
    "name": "server_ssl_test",
    "platforms": [
      "linux",
      "mac",
      "posix"
    ],
    "uses_polling": true
  },
  {
    "args": [],
    "benchmark": false,
    "ci_platforms": [
      "linux",
      "mac",
      "posix",
      "windows"
    ],
    "cpu_cost": 1.0,
    "exclude_configs": [],
    "exclude_iomgrs": [],
    "flaky": false,
    "gtest": false,
    "language": "c",
    "name": "server_test",
    "platforms": [
      "linux",
      "mac",
      "posix",
      "windows"
    ],
    "uses_polling": true
  },
  {
    "args": [],
    "benchmark": false,
    "ci_platforms": [
      "linux",
      "mac",
      "posix",
      "windows"
    ],
    "cpu_cost": 1.0,
    "exclude_configs": [],
    "exclude_iomgrs": [],
    "flaky": false,
    "gtest": false,
    "language": "c",
    "name": "slice_buffer_test",
    "platforms": [
      "linux",
      "mac",
      "posix",
      "windows"
    ],
    "uses_polling": false
  },
  {
    "args": [],
    "benchmark": false,
    "ci_platforms": [
      "linux",
      "mac",
      "posix",
      "windows"
    ],
    "cpu_cost": 1.0,
    "exclude_configs": [],
    "exclude_iomgrs": [],
    "flaky": false,
    "gtest": false,
    "language": "c",
    "name": "slice_split_test",
    "platforms": [
      "linux",
      "mac",
      "posix",
      "windows"
    ],
    "uses_polling": false
  },
  {
    "args": [],
    "benchmark": false,
    "ci_platforms": [
      "linux",
      "mac",
      "posix",
      "windows"
    ],
    "cpu_cost": 1.0,
    "exclude_configs": [],
    "exclude_iomgrs": [],
    "flaky": false,
    "gtest": false,
    "language": "c",
    "name": "slice_string_helpers_test",
    "platforms": [
      "linux",
      "mac",
      "posix",
      "windows"
    ],
    "uses_polling": false
  },
  {
    "args": [],
    "benchmark": false,
    "ci_platforms": [
      "linux",
      "mac",
      "posix",
      "windows"
    ],
    "cpu_cost": 1.0,
    "exclude_configs": [],
    "exclude_iomgrs": [],
    "flaky": false,
    "gtest": false,
    "language": "c",
    "name": "sockaddr_resolver_test",
    "platforms": [
      "linux",
      "mac",
      "posix",
      "windows"
    ],
    "uses_polling": true
  },
  {
    "args": [],
    "benchmark": false,
    "ci_platforms": [
      "linux",
      "mac",
      "posix"
    ],
    "cpu_cost": 1.0,
    "exclude_configs": [],
    "exclude_iomgrs": [],
    "flaky": false,
    "gtest": false,
    "language": "c",
    "name": "socket_utils_test",
    "platforms": [
      "linux",
      "mac",
      "posix"
    ],
    "uses_polling": true
  },
  {
    "args": [],
    "benchmark": false,
    "ci_platforms": [
      "linux",
      "mac",
      "posix",
      "windows"
    ],
    "cpu_cost": 1.0,
    "exclude_configs": [],
    "exclude_iomgrs": [],
    "flaky": false,
    "gtest": false,
    "language": "c",
    "name": "spinlock_test",
    "platforms": [
      "linux",
      "mac",
      "posix",
      "windows"
    ],
    "uses_polling": false
  },
  {
    "args": [],
    "benchmark": false,
    "ci_platforms": [
      "linux",
      "mac",
      "posix",
      "windows"
    ],
    "cpu_cost": 1.0,
    "exclude_configs": [],
    "exclude_iomgrs": [],
    "flaky": false,
    "gtest": false,
    "language": "c",
    "name": "ssl_credentials_test",
    "platforms": [
      "linux",
      "mac",
      "posix",
      "windows"
    ],
    "uses_polling": true
  },
  {
    "args": [],
    "benchmark": false,
    "ci_platforms": [
      "linux",
      "mac",
      "posix"
    ],
    "cpu_cost": 1.0,
    "exclude_configs": [],
    "exclude_iomgrs": [],
    "flaky": false,
    "gtest": false,
    "language": "c",
    "name": "ssl_transport_security_test",
    "platforms": [
      "linux",
      "mac",
      "posix"
    ],
    "uses_polling": true
  },
  {
    "args": [],
    "benchmark": false,
    "ci_platforms": [
      "linux",
      "mac",
      "posix",
      "windows"
    ],
    "cpu_cost": 1.0,
    "exclude_configs": [],
    "exclude_iomgrs": [],
    "flaky": false,
    "gtest": false,
    "language": "c",
    "name": "status_conversion_test",
    "platforms": [
      "linux",
      "mac",
      "posix",
      "windows"
    ],
    "uses_polling": false
  },
  {
    "args": [],
    "benchmark": false,
    "ci_platforms": [
      "linux",
      "mac",
      "posix",
      "windows"
    ],
    "cpu_cost": 1.0,
    "exclude_configs": [],
    "exclude_iomgrs": [],
    "flaky": false,
    "gtest": false,
    "language": "c",
    "name": "stream_map_test",
    "platforms": [
      "linux",
      "mac",
      "posix",
      "windows"
    ],
    "uses_polling": true
  },
  {
    "args": [],
    "benchmark": false,
    "ci_platforms": [
      "linux",
      "mac",
      "posix",
      "windows"
    ],
    "cpu_cost": 1.0,
    "exclude_configs": [],
    "exclude_iomgrs": [],
    "flaky": false,
    "gtest": false,
    "language": "c",
    "name": "string_test",
    "platforms": [
      "linux",
      "mac",
      "posix",
      "windows"
    ],
    "uses_polling": false
  },
  {
    "args": [],
    "benchmark": false,
    "ci_platforms": [
      "linux",
      "mac",
      "posix",
      "windows"
    ],
    "cpu_cost": 1.0,
    "exclude_configs": [],
    "exclude_iomgrs": [],
    "flaky": false,
    "gtest": false,
    "language": "c",
    "name": "sync_test",
    "platforms": [
      "linux",
      "mac",
      "posix",
      "windows"
    ],
    "uses_polling": false
  },
  {
    "args": [],
    "benchmark": false,
    "ci_platforms": [
      "linux",
      "mac",
      "posix"
    ],
    "cpu_cost": 1.0,
    "exclude_configs": [],
    "exclude_iomgrs": [],
    "flaky": false,
    "gtest": false,
    "language": "c",
    "name": "tcp_client_posix_test",
    "platforms": [
      "linux",
      "mac",
      "posix"
    ],
    "uses_polling": true
  },
  {
    "args": [],
    "benchmark": false,
    "ci_platforms": [
      "linux",
      "posix"
    ],
    "cpu_cost": 1.0,
    "exclude_configs": [],
    "exclude_iomgrs": [],
    "flaky": false,
    "gtest": false,
    "language": "c",
    "name": "tcp_posix_test",
    "platforms": [
      "linux",
      "posix"
    ],
    "uses_polling": true
  },
  {
    "args": [],
    "benchmark": false,
    "ci_platforms": [
      "linux",
      "mac",
      "posix"
    ],
    "cpu_cost": 1.0,
    "exclude_configs": [],
    "exclude_iomgrs": [],
    "flaky": false,
    "gtest": false,
    "language": "c",
    "name": "tcp_server_posix_test",
    "platforms": [
      "linux",
      "mac",
      "posix"
    ],
    "uses_polling": true
  },
  {
    "args": [],
    "benchmark": false,
    "ci_platforms": [
      "linux",
      "mac",
      "posix",
      "windows"
    ],
    "cpu_cost": 1.0,
    "exclude_configs": [],
    "exclude_iomgrs": [],
    "flaky": false,
    "gtest": false,
    "language": "c",
    "name": "test_core_gpr_time_test",
    "platforms": [
      "linux",
      "mac",
      "posix",
      "windows"
    ],
    "uses_polling": false
  },
  {
    "args": [],
    "benchmark": false,
    "ci_platforms": [
      "linux",
      "mac",
      "posix",
      "windows"
    ],
    "cpu_cost": 1.0,
    "exclude_configs": [],
    "exclude_iomgrs": [],
    "flaky": false,
    "gtest": false,
    "language": "c",
    "name": "test_core_security_credentials_test",
    "platforms": [
      "linux",
      "mac",
      "posix",
      "windows"
    ],
    "uses_polling": true
  },
  {
    "args": [],
    "benchmark": false,
    "ci_platforms": [
      "linux",
      "mac",
      "posix",
      "windows"
    ],
    "cpu_cost": 1.0,
    "exclude_configs": [],
    "exclude_iomgrs": [],
    "flaky": false,
    "gtest": false,
    "language": "c",
    "name": "thd_test",
    "platforms": [
      "linux",
      "mac",
      "posix",
      "windows"
    ],
    "uses_polling": false
  },
  {
    "args": [],
    "benchmark": false,
    "ci_platforms": [
      "linux",
      "mac",
      "posix",
      "windows"
    ],
    "cpu_cost": 1.0,
    "exclude_configs": [],
    "exclude_iomgrs": [],
    "flaky": false,
    "gtest": false,
    "language": "c",
    "name": "threadpool_test",
    "platforms": [
      "linux",
      "mac",
      "posix",
      "windows"
    ],
    "uses_polling": false
  },
  {
    "args": [],
    "benchmark": false,
    "ci_platforms": [
      "linux",
      "mac",
      "posix",
      "windows"
    ],
    "cpu_cost": 1.0,
    "exclude_configs": [],
    "exclude_iomgrs": [],
    "flaky": false,
    "gtest": false,
    "language": "c",
    "name": "time_averaged_stats_test",
    "platforms": [
      "linux",
      "mac",
      "posix",
      "windows"
    ],
    "uses_polling": false
  },
  {
    "args": [],
    "benchmark": false,
    "ci_platforms": [
      "linux",
      "mac",
      "posix",
      "windows"
    ],
    "cpu_cost": 1.0,
    "exclude_configs": [],
    "exclude_iomgrs": [],
    "flaky": false,
    "gtest": false,
    "language": "c",
    "name": "timer_heap_test",
    "platforms": [
      "linux",
      "mac",
      "posix",
      "windows"
    ],
    "uses_polling": false
  },
  {
    "args": [],
    "benchmark": false,
    "ci_platforms": [
      "linux",
      "mac",
      "posix",
      "windows"
    ],
    "cpu_cost": 1.0,
    "exclude_configs": [],
    "exclude_iomgrs": [],
    "flaky": false,
    "gtest": false,
    "language": "c",
    "name": "timer_list_test",
    "platforms": [
      "linux",
      "mac",
      "posix",
      "windows"
    ],
    "uses_polling": false
  },
  {
    "args": [],
    "benchmark": false,
    "ci_platforms": [
      "linux",
      "mac",
      "posix",
      "windows"
    ],
    "cpu_cost": 1.0,
    "exclude_configs": [],
    "exclude_iomgrs": [],
    "flaky": false,
    "gtest": false,
    "language": "c",
    "name": "transport_security_common_api_test",
    "platforms": [
      "linux",
      "mac",
      "posix",
      "windows"
    ],
    "uses_polling": true
  },
  {
    "args": [],
    "benchmark": false,
    "ci_platforms": [
      "linux",
      "mac",
      "posix",
      "windows"
    ],
    "cpu_cost": 1.0,
    "exclude_configs": [],
    "exclude_iomgrs": [],
    "flaky": false,
    "gtest": false,
    "language": "c",
    "name": "transport_security_test",
    "platforms": [
      "linux",
      "mac",
      "posix",
      "windows"
    ],
    "uses_polling": true
  },
  {
    "args": [],
    "benchmark": false,
    "ci_platforms": [
      "linux",
      "mac",
      "posix",
      "windows"
    ],
    "cpu_cost": 1.0,
    "exclude_configs": [],
    "exclude_iomgrs": [],
    "flaky": false,
    "gtest": false,
    "language": "c",
    "name": "varint_test",
    "platforms": [
      "linux",
      "mac",
      "posix",
      "windows"
    ],
    "uses_polling": false
  },
  {
    "args": [],
    "benchmark": false,
    "ci_platforms": [
      "linux",
      "mac",
      "posix",
      "windows"
    ],
    "cpu_cost": 1.0,
    "exclude_configs": [],
    "exclude_iomgrs": [],
    "flaky": false,
    "gtest": true,
    "language": "c++",
    "name": "activity_test",
    "platforms": [
      "linux",
      "mac",
      "posix",
      "windows"
    ],
    "uses_polling": false
  },
  {
    "args": [],
    "benchmark": false,
    "ci_platforms": [
      "linux",
      "mac",
      "posix"
    ],
    "cpu_cost": 1.0,
    "exclude_configs": [],
    "exclude_iomgrs": [],
    "flaky": false,
    "gtest": true,
    "language": "c++",
    "name": "address_sorting_test",
    "platforms": [
      "linux",
      "mac",
      "posix"
    ],
    "uses_polling": true
  },
  {
    "args": [],
    "benchmark": false,
    "ci_platforms": [
      "linux",
      "mac",
      "posix"
    ],
    "cpu_cost": 1.0,
    "exclude_configs": [],
    "exclude_iomgrs": [],
    "flaky": false,
    "gtest": true,
    "language": "c++",
    "name": "address_sorting_test_unsecure",
    "platforms": [
      "linux",
      "mac",
      "posix"
    ],
    "uses_polling": true
  },
  {
    "args": [],
    "benchmark": false,
    "ci_platforms": [
      "linux",
      "mac",
      "posix",
      "windows"
    ],
    "cpu_cost": 1.0,
    "exclude_configs": [],
    "exclude_iomgrs": [],
    "flaky": false,
    "gtest": true,
    "language": "c++",
    "name": "admin_services_end2end_test",
    "platforms": [
      "linux",
      "mac",
      "posix",
      "windows"
    ],
    "uses_polling": true
  },
  {
    "args": [],
    "benchmark": false,
    "ci_platforms": [
      "linux",
      "mac",
      "posix"
    ],
    "cpu_cost": 1.0,
    "exclude_configs": [],
    "exclude_iomgrs": [],
    "flaky": false,
    "gtest": true,
    "language": "c++",
    "name": "alarm_test",
    "platforms": [
      "linux",
      "mac",
      "posix"
    ],
    "uses_polling": true
  },
  {
    "args": [],
    "benchmark": false,
    "ci_platforms": [
      "linux",
      "posix"
    ],
    "cpu_cost": 1.0,
    "exclude_configs": [],
    "exclude_iomgrs": [],
    "flaky": false,
    "gtest": true,
    "language": "c++",
    "name": "alts_concurrent_connectivity_test",
    "platforms": [
      "linux",
      "posix"
    ],
    "uses_polling": true
  },
  {
    "args": [],
    "benchmark": false,
    "ci_platforms": [
      "linux",
      "mac",
      "posix",
      "windows"
    ],
    "cpu_cost": 1.0,
    "exclude_configs": [],
    "exclude_iomgrs": [],
    "flaky": false,
    "gtest": true,
    "language": "c++",
    "name": "alts_util_test",
    "platforms": [
      "linux",
      "mac",
      "posix",
      "windows"
    ],
    "uses_polling": true
  },
  {
    "args": [],
    "benchmark": false,
    "ci_platforms": [
      "linux",
      "mac",
      "posix",
      "windows"
    ],
    "cpu_cost": 1.0,
    "exclude_configs": [],
    "exclude_iomgrs": [],
    "flaky": false,
    "gtest": true,
    "language": "c++",
    "name": "arena_promise_test",
    "platforms": [
      "linux",
      "mac",
      "posix",
      "windows"
    ],
    "uses_polling": false
  },
  {
    "args": [],
    "benchmark": false,
    "ci_platforms": [
      "linux",
      "mac",
      "posix",
      "windows"
    ],
    "cpu_cost": 1.0,
    "exclude_configs": [],
    "exclude_iomgrs": [],
    "flaky": false,
    "gtest": true,
    "language": "c++",
    "name": "async_end2end_test",
    "platforms": [
      "linux",
      "mac",
      "posix",
      "windows"
    ],
    "uses_polling": true
  },
  {
    "args": [],
    "benchmark": false,
    "ci_platforms": [
      "linux",
      "mac",
      "posix",
      "windows"
    ],
    "cpu_cost": 1.0,
    "exclude_configs": [],
    "exclude_iomgrs": [],
    "flaky": false,
    "gtest": true,
    "language": "c++",
    "name": "auth_property_iterator_test",
    "platforms": [
      "linux",
      "mac",
      "posix",
      "windows"
    ],
    "uses_polling": false
  },
  {
    "args": [],
    "benchmark": false,
    "ci_platforms": [
      "linux",
      "mac",
      "posix",
      "windows"
    ],
    "cpu_cost": 1.0,
    "exclude_configs": [],
    "exclude_iomgrs": [],
    "flaky": false,
    "gtest": true,
    "language": "c++",
    "name": "authorization_matchers_test",
    "platforms": [
      "linux",
      "mac",
      "posix",
      "windows"
    ],
    "uses_polling": true
  },
  {
    "args": [],
    "benchmark": false,
    "ci_platforms": [
      "linux",
      "mac",
      "posix",
      "windows"
    ],
    "cpu_cost": 1.0,
    "exclude_configs": [],
    "exclude_iomgrs": [],
    "flaky": false,
    "gtest": true,
    "language": "c++",
    "name": "authorization_policy_provider_test",
    "platforms": [
      "linux",
      "mac",
      "posix",
      "windows"
    ],
    "uses_polling": true
  },
  {
    "args": [],
    "benchmark": false,
    "ci_platforms": [
      "linux",
      "mac",
      "posix",
      "windows"
    ],
    "cpu_cost": 1.0,
    "exclude_configs": [],
    "exclude_iomgrs": [],
    "flaky": false,
    "gtest": true,
    "language": "c++",
    "name": "avl_test",
    "platforms": [
      "linux",
      "mac",
      "posix",
      "windows"
    ],
    "uses_polling": false
  },
  {
    "args": [],
    "benchmark": false,
    "ci_platforms": [
      "linux",
      "mac",
      "posix",
      "windows"
    ],
    "cpu_cost": 1.0,
    "exclude_configs": [],
    "exclude_iomgrs": [],
    "flaky": false,
    "gtest": true,
    "language": "c++",
    "name": "aws_request_signer_test",
    "platforms": [
      "linux",
      "mac",
      "posix",
      "windows"
    ],
    "uses_polling": true
  },
  {
    "args": [],
    "benchmark": false,
    "ci_platforms": [
      "linux",
      "mac",
      "posix",
      "windows"
    ],
    "cpu_cost": 1.0,
    "exclude_configs": [],
    "exclude_iomgrs": [],
    "flaky": false,
    "gtest": true,
    "language": "c++",
    "name": "backoff_test",
    "platforms": [
      "linux",
      "mac",
      "posix",
      "windows"
    ],
    "uses_polling": false
  },
  {
    "args": [],
    "benchmark": false,
    "ci_platforms": [
      "linux",
      "mac",
      "posix",
      "windows"
    ],
    "cpu_cost": 1.0,
    "exclude_configs": [],
    "exclude_iomgrs": [],
    "flaky": false,
    "gtest": true,
    "language": "c++",
    "name": "bad_streaming_id_bad_client_test",
    "platforms": [
      "linux",
      "mac",
      "posix",
      "windows"
    ],
    "uses_polling": true
  },
  {
    "args": [],
    "benchmark": false,
    "ci_platforms": [
      "linux",
      "mac",
      "posix",
      "windows"
    ],
    "cpu_cost": 1.0,
    "exclude_configs": [],
    "exclude_iomgrs": [],
    "flaky": false,
    "gtest": true,
    "language": "c++",
    "name": "badreq_bad_client_test",
    "platforms": [
      "linux",
      "mac",
      "posix",
      "windows"
    ],
    "uses_polling": true
  },
  {
    "args": [],
    "benchmark": false,
    "ci_platforms": [
      "linux",
      "mac",
      "posix"
    ],
    "cpu_cost": 1.0,
    "exclude_configs": [],
    "exclude_iomgrs": [],
    "flaky": false,
    "gtest": true,
    "language": "c++",
    "name": "bdp_estimator_test",
    "platforms": [
      "linux",
      "mac",
      "posix"
    ],
    "uses_polling": false
  },
  {
    "args": [],
    "benchmark": false,
    "ci_platforms": [
      "linux",
      "mac",
      "posix",
      "windows"
    ],
    "cpu_cost": 1.0,
    "exclude_configs": [],
    "exclude_iomgrs": [],
    "flaky": false,
    "gtest": true,
    "language": "c++",
    "name": "binder_resolver_test",
    "platforms": [
      "linux",
      "mac",
      "posix",
      "windows"
    ],
    "uses_polling": true
  },
  {
    "args": [],
    "benchmark": false,
    "ci_platforms": [
      "linux",
      "mac",
      "posix",
      "windows"
    ],
    "cpu_cost": 1.0,
    "exclude_configs": [],
    "exclude_iomgrs": [],
    "flaky": false,
    "gtest": true,
    "language": "c++",
    "name": "binder_server_test",
    "platforms": [
      "linux",
      "mac",
      "posix",
      "windows"
    ],
    "uses_polling": true
  },
  {
    "args": [],
    "benchmark": false,
    "ci_platforms": [
      "linux",
      "mac",
      "posix",
      "windows"
    ],
    "cpu_cost": 1.0,
    "exclude_configs": [],
    "exclude_iomgrs": [],
    "flaky": false,
    "gtest": true,
    "language": "c++",
    "name": "binder_transport_test",
    "platforms": [
      "linux",
      "mac",
      "posix",
      "windows"
    ],
    "uses_polling": false
  },
  {
    "args": [],
    "benchmark": false,
    "ci_platforms": [
      "linux",
      "mac",
      "posix",
      "windows"
    ],
    "cpu_cost": 1.0,
    "exclude_configs": [],
    "exclude_iomgrs": [],
    "flaky": false,
    "gtest": true,
    "language": "c++",
    "name": "bitset_test",
    "platforms": [
      "linux",
      "mac",
      "posix",
      "windows"
    ],
    "uses_polling": false
  },
  {
    "args": [],
    "benchmark": false,
    "ci_platforms": [
      "linux",
      "mac",
      "posix",
      "windows"
    ],
    "cpu_cost": 1.0,
    "exclude_configs": [],
    "exclude_iomgrs": [],
    "flaky": false,
    "gtest": true,
    "language": "c++",
    "name": "byte_buffer_test",
    "platforms": [
      "linux",
      "mac",
      "posix",
      "windows"
    ],
    "uses_polling": false
  },
  {
    "args": [],
    "benchmark": false,
    "ci_platforms": [
      "linux",
      "mac",
      "posix",
      "windows"
    ],
    "cpu_cost": 1.0,
    "exclude_configs": [],
    "exclude_iomgrs": [],
    "flaky": false,
    "gtest": true,
    "language": "c++",
    "name": "byte_stream_test",
    "platforms": [
      "linux",
      "mac",
      "posix",
      "windows"
    ],
    "uses_polling": false
  },
  {
    "args": [],
    "benchmark": false,
    "ci_platforms": [
      "linux",
      "mac",
      "posix",
      "windows"
    ],
    "cpu_cost": 1.0,
    "exclude_configs": [],
    "exclude_iomgrs": [],
    "flaky": false,
    "gtest": true,
    "language": "c++",
    "name": "cancel_ares_query_test",
    "platforms": [
      "linux",
      "mac",
      "posix",
      "windows"
    ],
    "uses_polling": true
  },
  {
    "args": [],
    "benchmark": false,
    "ci_platforms": [
      "linux",
      "mac",
      "posix",
      "windows"
    ],
    "cpu_cost": 1.0,
    "exclude_configs": [],
    "exclude_iomgrs": [],
    "flaky": false,
    "gtest": true,
    "language": "c++",
    "name": "capture_test",
    "platforms": [
      "linux",
      "mac",
      "posix",
      "windows"
    ],
    "uses_polling": false
  },
  {
    "args": [],
    "benchmark": false,
    "ci_platforms": [
      "linux",
      "mac",
      "posix",
      "windows"
    ],
    "cpu_cost": 1.0,
    "exclude_configs": [],
    "exclude_iomgrs": [],
    "flaky": false,
    "gtest": true,
    "language": "c++",
    "name": "cel_authorization_engine_test",
    "platforms": [
      "linux",
      "mac",
      "posix",
      "windows"
    ],
    "uses_polling": true
  },
  {
    "args": [],
    "benchmark": false,
    "ci_platforms": [
      "linux",
      "mac",
      "posix",
      "windows"
    ],
    "cpu_cost": 1.0,
    "exclude_configs": [],
    "exclude_iomgrs": [],
    "flaky": false,
    "gtest": true,
    "language": "c++",
    "name": "certificate_provider_registry_test",
    "platforms": [
      "linux",
      "mac",
      "posix",
      "windows"
    ],
    "uses_polling": true
  },
  {
    "args": [],
    "benchmark": false,
    "ci_platforms": [
      "linux",
      "mac",
      "posix",
      "windows"
    ],
    "cpu_cost": 1.0,
    "exclude_configs": [],
    "exclude_iomgrs": [],
    "flaky": false,
    "gtest": true,
    "language": "c++",
    "name": "certificate_provider_store_test",
    "platforms": [
      "linux",
      "mac",
      "posix",
      "windows"
    ],
    "uses_polling": true
  },
  {
    "args": [],
    "benchmark": false,
    "ci_platforms": [
      "linux",
      "mac",
      "posix",
      "windows"
    ],
    "cpu_cost": 1.0,
    "exclude_configs": [],
    "exclude_iomgrs": [],
    "flaky": false,
    "gtest": true,
    "language": "c++",
    "name": "channel_arguments_test",
    "platforms": [
      "linux",
      "mac",
      "posix",
      "windows"
    ],
    "uses_polling": false
  },
  {
    "args": [],
    "benchmark": false,
    "ci_platforms": [
      "linux",
      "mac",
      "posix",
      "windows"
    ],
    "cpu_cost": 1.0,
    "exclude_configs": [],
    "exclude_iomgrs": [],
    "flaky": false,
    "gtest": true,
    "language": "c++",
    "name": "channel_filter_test",
    "platforms": [
      "linux",
      "mac",
      "posix",
      "windows"
    ],
    "uses_polling": false
  },
  {
    "args": [],
    "benchmark": false,
    "ci_platforms": [
      "linux",
      "mac",
      "posix",
      "windows"
    ],
    "cpu_cost": 1.0,
    "exclude_configs": [],
    "exclude_iomgrs": [],
    "flaky": false,
    "gtest": true,
    "language": "c++",
    "name": "channel_stack_builder_test",
    "platforms": [
      "linux",
      "mac",
      "posix",
      "windows"
    ],
    "uses_polling": true
  },
  {
    "args": [],
    "benchmark": false,
    "ci_platforms": [
      "linux",
      "mac",
      "posix",
      "windows"
    ],
    "cpu_cost": 1.0,
    "exclude_configs": [],
    "exclude_iomgrs": [],
    "flaky": false,
    "gtest": true,
    "language": "c++",
    "name": "channel_trace_test",
    "platforms": [
      "linux",
      "mac",
      "posix",
      "windows"
    ],
    "uses_polling": true
  },
  {
    "args": [],
    "benchmark": false,
    "ci_platforms": [
      "linux",
      "mac",
      "posix",
      "windows"
    ],
    "cpu_cost": 1.0,
    "exclude_configs": [],
    "exclude_iomgrs": [],
    "flaky": false,
    "gtest": true,
    "language": "c++",
    "name": "channelz_registry_test",
    "platforms": [
      "linux",
      "mac",
      "posix",
      "windows"
    ],
    "uses_polling": false
  },
  {
    "args": [],
    "benchmark": false,
    "ci_platforms": [
      "linux",
      "mac",
      "posix",
      "windows"
    ],
    "cpu_cost": 1.0,
    "exclude_configs": [],
    "exclude_iomgrs": [],
    "flaky": false,
    "gtest": true,
    "language": "c++",
    "name": "channelz_service_test",
    "platforms": [
      "linux",
      "mac",
      "posix",
      "windows"
    ],
    "uses_polling": true
  },
  {
    "args": [],
    "benchmark": false,
    "ci_platforms": [
      "linux",
      "mac",
      "posix",
      "windows"
    ],
    "cpu_cost": 1.0,
    "exclude_configs": [],
    "exclude_iomgrs": [],
    "flaky": false,
    "gtest": true,
    "language": "c++",
    "name": "channelz_test",
    "platforms": [
      "linux",
      "mac",
      "posix",
      "windows"
    ],
    "uses_polling": true
  },
  {
    "args": [],
    "benchmark": false,
    "ci_platforms": [
      "linux",
      "mac",
      "posix",
      "windows"
    ],
    "cpu_cost": 1.0,
    "exclude_configs": [],
    "exclude_iomgrs": [],
    "flaky": false,
    "gtest": true,
    "language": "c++",
    "name": "chunked_vector_test",
    "platforms": [
      "linux",
      "mac",
      "posix",
      "windows"
    ],
    "uses_polling": false
  },
  {
    "args": [],
    "benchmark": false,
    "ci_platforms": [
      "linux",
      "mac",
      "posix",
      "windows"
    ],
    "cpu_cost": 1.0,
    "exclude_configs": [],
    "exclude_iomgrs": [],
    "flaky": false,
    "gtest": true,
    "language": "c++",
    "name": "cli_call_test",
    "platforms": [
      "linux",
      "mac",
      "posix",
      "windows"
    ],
    "uses_polling": true
  },
  {
    "args": [],
    "benchmark": false,
    "ci_platforms": [
      "linux",
      "mac",
      "posix",
      "windows"
    ],
    "cpu_cost": 1.0,
    "exclude_configs": [],
    "exclude_iomgrs": [],
    "flaky": false,
    "gtest": true,
    "language": "c++",
    "name": "client_authority_filter_test",
    "platforms": [
      "linux",
      "mac",
      "posix",
      "windows"
    ],
    "uses_polling": false
  },
  {
    "args": [],
    "benchmark": false,
    "ci_platforms": [
      "linux",
      "mac",
      "posix",
      "windows"
    ],
    "cpu_cost": 1.0,
    "exclude_configs": [],
    "exclude_iomgrs": [],
    "flaky": false,
    "gtest": true,
    "language": "c++",
    "name": "client_callback_end2end_test",
    "platforms": [
      "linux",
      "mac",
      "posix",
      "windows"
    ],
    "uses_polling": true
  },
  {
    "args": [],
    "benchmark": false,
    "ci_platforms": [
      "linux",
      "mac",
      "posix",
      "windows"
    ],
    "cpu_cost": 1.0,
    "exclude_configs": [],
    "exclude_iomgrs": [],
    "flaky": false,
    "gtest": true,
    "language": "c++",
    "name": "client_context_test_peer_test",
    "platforms": [
      "linux",
      "mac",
      "posix",
      "windows"
    ],
    "uses_polling": true
  },
  {
    "args": [],
    "benchmark": false,
    "ci_platforms": [
      "linux",
      "mac",
      "posix",
      "windows"
    ],
    "cpu_cost": 1.0,
    "exclude_configs": [],
    "exclude_iomgrs": [],
    "flaky": false,
    "gtest": true,
    "language": "c++",
    "name": "client_interceptors_end2end_test",
    "platforms": [
      "linux",
      "mac",
      "posix",
      "windows"
    ],
    "uses_polling": true
  },
  {
    "args": [],
    "benchmark": false,
    "ci_platforms": [
      "linux",
      "mac",
      "posix",
      "windows"
    ],
    "cpu_cost": 1.0,
    "exclude_configs": [],
    "exclude_iomgrs": [],
    "flaky": false,
    "gtest": true,
    "language": "c++",
    "name": "codegen_test_full",
    "platforms": [
      "linux",
      "mac",
      "posix",
      "windows"
    ],
    "uses_polling": false
  },
  {
    "args": [],
    "benchmark": false,
    "ci_platforms": [
      "linux",
      "mac",
      "posix",
      "windows"
    ],
    "cpu_cost": 1.0,
    "exclude_configs": [],
    "exclude_iomgrs": [],
    "flaky": false,
    "gtest": true,
    "language": "c++",
    "name": "codegen_test_minimal",
    "platforms": [
      "linux",
      "mac",
      "posix",
      "windows"
    ],
    "uses_polling": false
  },
  {
    "args": [],
    "benchmark": false,
    "ci_platforms": [
      "linux",
      "mac",
      "posix",
      "windows"
    ],
    "cpu_cost": 1.0,
    "exclude_configs": [],
    "exclude_iomgrs": [],
    "flaky": false,
    "gtest": true,
    "language": "c++",
    "name": "connection_prefix_bad_client_test",
    "platforms": [
      "linux",
      "mac",
      "posix",
      "windows"
    ],
    "uses_polling": true
  },
  {
    "args": [],
    "benchmark": false,
    "ci_platforms": [
      "linux",
      "mac",
      "posix",
      "windows"
    ],
    "cpu_cost": 1.0,
    "exclude_configs": [],
    "exclude_iomgrs": [],
    "flaky": false,
    "gtest": true,
    "language": "c++",
    "name": "connectivity_state_test",
    "platforms": [
      "linux",
      "mac",
      "posix",
      "windows"
    ],
    "uses_polling": true
  },
  {
    "args": [],
    "benchmark": false,
    "ci_platforms": [
      "linux",
      "mac",
      "posix",
      "windows"
    ],
    "cpu_cost": 1.0,
    "exclude_configs": [],
    "exclude_iomgrs": [],
    "flaky": false,
    "gtest": true,
    "language": "c++",
    "name": "context_allocator_end2end_test",
    "platforms": [
      "linux",
      "mac",
      "posix",
      "windows"
    ],
    "uses_polling": true
  },
  {
    "args": [],
    "benchmark": false,
    "ci_platforms": [
      "linux",
      "mac",
      "posix",
      "windows"
    ],
    "cpu_cost": 1.0,
    "exclude_configs": [],
    "exclude_iomgrs": [],
    "flaky": false,
    "gtest": true,
    "language": "c++",
    "name": "context_list_test",
    "platforms": [
      "linux",
      "mac",
      "posix",
      "windows"
    ],
    "uses_polling": false
  },
  {
    "args": [],
    "benchmark": false,
    "ci_platforms": [
      "linux",
      "mac",
      "posix",
      "windows"
    ],
    "cpu_cost": 1.0,
    "exclude_configs": [],
    "exclude_iomgrs": [],
    "flaky": false,
    "gtest": true,
    "language": "c++",
    "name": "context_test",
    "platforms": [
      "linux",
      "mac",
      "posix",
      "windows"
    ],
    "uses_polling": false
  },
  {
    "args": [],
    "benchmark": false,
    "ci_platforms": [
      "linux",
      "mac",
      "posix",
      "windows"
    ],
    "cpu_cost": 1.0,
    "exclude_configs": [],
    "exclude_iomgrs": [],
    "flaky": false,
    "gtest": true,
    "language": "c++",
    "name": "core_configuration_test",
    "platforms": [
      "linux",
      "mac",
      "posix",
      "windows"
    ],
    "uses_polling": false
  },
  {
    "args": [],
    "benchmark": false,
    "ci_platforms": [
      "linux",
      "mac",
      "posix",
      "windows"
    ],
    "cpu_cost": 1.0,
    "exclude_configs": [],
    "exclude_iomgrs": [],
    "flaky": false,
    "gtest": true,
    "language": "c++",
    "name": "cpp_impl_of_test",
    "platforms": [
      "linux",
      "mac",
      "posix",
      "windows"
    ],
    "uses_polling": false
  },
  {
    "args": [],
    "benchmark": false,
    "ci_platforms": [
      "linux",
      "mac",
      "posix"
    ],
    "cpu_cost": 1.0,
    "exclude_configs": [],
    "exclude_iomgrs": [],
    "flaky": false,
    "gtest": true,
    "language": "c++",
    "name": "crl_ssl_transport_security_test",
    "platforms": [
      "linux",
      "mac",
      "posix"
    ],
    "uses_polling": true
  },
  {
    "args": [],
    "benchmark": false,
    "ci_platforms": [
      "linux",
      "mac",
      "posix",
      "windows"
    ],
    "cpu_cost": 1.0,
    "exclude_configs": [],
    "exclude_iomgrs": [],
    "flaky": false,
    "gtest": true,
    "language": "c++",
    "name": "delegating_channel_test",
    "platforms": [
      "linux",
      "mac",
      "posix",
      "windows"
    ],
    "uses_polling": true
  },
  {
    "args": [],
    "benchmark": false,
    "ci_platforms": [
      "linux",
      "mac",
      "posix",
      "windows"
    ],
    "cpu_cost": 1.0,
    "exclude_configs": [],
    "exclude_iomgrs": [],
    "flaky": false,
    "gtest": true,
    "language": "c++",
    "name": "destroy_grpclb_channel_with_active_connect_stress_test",
    "platforms": [
      "linux",
      "mac",
      "posix",
      "windows"
    ],
    "uses_polling": true
  },
  {
    "args": [],
    "benchmark": false,
    "ci_platforms": [
      "linux",
      "mac",
      "posix",
      "windows"
    ],
    "cpu_cost": 1.0,
    "exclude_configs": [],
    "exclude_iomgrs": [],
    "flaky": false,
    "gtest": true,
    "language": "c++",
    "name": "dual_ref_counted_test",
    "platforms": [
      "linux",
      "mac",
      "posix",
      "windows"
    ],
    "uses_polling": true
  },
  {
    "args": [],
    "benchmark": false,
    "ci_platforms": [
      "linux",
      "mac",
      "posix",
      "windows"
    ],
    "cpu_cost": 1.0,
    "exclude_configs": [],
    "exclude_iomgrs": [],
    "flaky": false,
    "gtest": true,
    "language": "c++",
    "name": "duplicate_header_bad_client_test",
    "platforms": [
      "linux",
      "mac",
      "posix",
      "windows"
    ],
    "uses_polling": true
  },
  {
    "args": [],
    "benchmark": false,
    "ci_platforms": [
      "linux",
      "mac",
      "posix",
      "windows"
    ],
    "cpu_cost": 1.0,
    "exclude_configs": [],
    "exclude_iomgrs": [],
    "flaky": false,
    "gtest": true,
    "language": "c++",
    "name": "end2end_binder_transport_test",
    "platforms": [
      "linux",
      "mac",
      "posix",
      "windows"
    ],
    "uses_polling": true
  },
  {
    "args": [],
    "benchmark": false,
    "ci_platforms": [
      "linux",
      "mac",
      "posix",
      "windows"
    ],
    "cpu_cost": 1.0,
    "exclude_configs": [],
    "exclude_iomgrs": [],
    "flaky": false,
    "gtest": true,
    "language": "c++",
    "name": "endpoint_binder_pool_test",
    "platforms": [
      "linux",
      "mac",
      "posix",
      "windows"
    ],
    "uses_polling": false
  },
  {
    "args": [],
    "benchmark": false,
    "ci_platforms": [
      "linux",
      "mac",
      "posix",
      "windows"
    ],
    "cpu_cost": 1.0,
    "exclude_configs": [],
    "exclude_iomgrs": [],
    "flaky": false,
    "gtest": true,
    "language": "c++",
    "name": "endpoint_config_test",
    "platforms": [
      "linux",
      "mac",
      "posix",
      "windows"
    ],
    "uses_polling": false
  },
  {
    "args": [],
    "benchmark": false,
    "ci_platforms": [
      "linux",
      "mac",
      "posix",
      "windows"
    ],
    "cpu_cost": 1.0,
    "exclude_configs": [],
    "exclude_iomgrs": [],
    "flaky": false,
    "gtest": true,
    "language": "c++",
    "name": "error_details_test",
    "platforms": [
      "linux",
      "mac",
      "posix",
      "windows"
    ],
    "uses_polling": true
  },
  {
    "args": [],
    "benchmark": false,
    "ci_platforms": [
      "linux",
      "mac",
      "posix",
      "windows"
    ],
    "cpu_cost": 1.0,
    "exclude_configs": [],
    "exclude_iomgrs": [],
    "flaky": false,
    "gtest": true,
    "language": "c++",
    "name": "error_test",
    "platforms": [
      "linux",
      "mac",
      "posix",
      "windows"
    ],
    "uses_polling": false
  },
  {
    "args": [],
    "benchmark": false,
    "ci_platforms": [
      "linux",
      "mac",
      "posix",
      "windows"
    ],
    "cpu_cost": 1.0,
    "exclude_configs": [],
    "exclude_iomgrs": [],
    "flaky": false,
    "gtest": true,
    "language": "c++",
    "name": "error_utils_test",
    "platforms": [
      "linux",
      "mac",
      "posix",
      "windows"
    ],
    "uses_polling": true
  },
  {
    "args": [],
    "benchmark": false,
    "ci_platforms": [
      "linux",
      "mac",
      "posix",
      "windows"
    ],
    "cpu_cost": 1.0,
    "exclude_configs": [],
    "exclude_iomgrs": [],
    "flaky": false,
    "gtest": true,
    "language": "c++",
    "name": "evaluate_args_test",
    "platforms": [
      "linux",
      "mac",
      "posix",
      "windows"
    ],
    "uses_polling": true
  },
  {
    "args": [],
    "benchmark": false,
    "ci_platforms": [
      "linux",
      "mac",
      "posix"
    ],
    "cpu_cost": 1.0,
    "exclude_configs": [],
    "exclude_iomgrs": [],
    "flaky": false,
    "gtest": true,
    "language": "c++",
    "name": "examine_stack_test",
    "platforms": [
      "linux",
      "mac",
      "posix"
    ],
    "uses_polling": false
  },
  {
    "args": [],
    "benchmark": false,
    "ci_platforms": [
      "linux",
      "mac",
      "posix",
      "windows"
    ],
    "cpu_cost": 1.0,
    "exclude_configs": [],
    "exclude_iomgrs": [],
    "flaky": false,
    "gtest": true,
    "language": "c++",
    "name": "exception_test",
    "platforms": [
      "linux",
      "mac",
      "posix",
      "windows"
    ],
    "uses_polling": true
  },
  {
    "args": [],
    "benchmark": false,
    "ci_platforms": [
      "linux",
      "mac",
      "posix",
      "windows"
    ],
    "cpu_cost": 1.0,
    "exclude_configs": [],
    "exclude_iomgrs": [],
    "flaky": false,
    "gtest": true,
    "language": "c++",
    "name": "exec_ctx_wakeup_scheduler_test",
    "platforms": [
      "linux",
      "mac",
      "posix",
      "windows"
    ],
    "uses_polling": false
  },
  {
    "args": [],
    "benchmark": false,
    "ci_platforms": [
      "linux",
      "mac",
      "posix",
      "windows"
    ],
    "cpu_cost": 1.0,
    "exclude_configs": [],
    "exclude_iomgrs": [],
    "flaky": false,
    "gtest": true,
    "language": "c++",
    "name": "fake_binder_test",
    "platforms": [
      "linux",
      "mac",
      "posix",
      "windows"
    ],
    "uses_polling": false
  },
  {
    "args": [],
    "benchmark": false,
    "ci_platforms": [
      "linux",
      "mac",
      "posix",
      "windows"
    ],
    "cpu_cost": 1.0,
    "exclude_configs": [],
    "exclude_iomgrs": [],
    "flaky": false,
    "gtest": true,
    "language": "c++",
    "name": "file_watcher_certificate_provider_factory_test",
    "platforms": [
      "linux",
      "mac",
      "posix",
      "windows"
    ],
    "uses_polling": true
  },
  {
    "args": [],
    "benchmark": false,
    "ci_platforms": [
      "linux",
      "mac",
      "posix",
      "windows"
    ],
    "cpu_cost": 1.0,
    "exclude_configs": [],
    "exclude_iomgrs": [],
    "flaky": false,
    "gtest": true,
    "language": "c++",
    "name": "filter_end2end_test",
    "platforms": [
      "linux",
      "mac",
      "posix",
      "windows"
    ],
    "uses_polling": true
  },
  {
    "args": [],
    "benchmark": false,
    "ci_platforms": [
      "linux",
      "mac",
      "posix",
      "windows"
    ],
    "cpu_cost": 1.0,
    "exclude_configs": [],
    "exclude_iomgrs": [],
    "flaky": false,
    "gtest": true,
    "language": "c++",
    "name": "flow_control_test",
    "platforms": [
      "linux",
      "mac",
      "posix",
      "windows"
    ],
    "uses_polling": true
  },
  {
    "args": [],
    "benchmark": false,
    "ci_platforms": [
      "linux",
      "mac",
      "posix",
      "windows"
    ],
    "cpu_cost": 1.0,
    "exclude_configs": [],
    "exclude_iomgrs": [],
    "flaky": false,
    "gtest": true,
    "language": "c++",
    "name": "for_each_test",
    "platforms": [
      "linux",
      "mac",
      "posix",
      "windows"
    ],
    "uses_polling": false
  },
  {
    "args": [],
    "benchmark": false,
    "ci_platforms": [
      "linux",
      "mac",
      "posix",
      "windows"
    ],
    "cpu_cost": 1.0,
    "exclude_configs": [],
    "exclude_iomgrs": [],
    "flaky": false,
    "gtest": true,
    "language": "c++",
    "name": "generic_end2end_test",
    "platforms": [
      "linux",
      "mac",
      "posix",
      "windows"
    ],
    "uses_polling": true
  },
  {
    "args": [],
    "benchmark": false,
    "ci_platforms": [
      "linux",
      "mac",
      "posix"
    ],
    "cpu_cost": 1.0,
    "exclude_configs": [],
    "exclude_iomgrs": [],
    "flaky": false,
    "gtest": true,
    "language": "c++",
    "name": "global_config_env_test",
    "platforms": [
      "linux",
      "mac",
      "posix"
    ],
    "uses_polling": false
  },
  {
    "args": [],
    "benchmark": false,
    "ci_platforms": [
      "linux",
      "mac",
      "posix",
      "windows"
    ],
    "cpu_cost": 1.0,
    "exclude_configs": [],
    "exclude_iomgrs": [],
    "flaky": false,
    "gtest": true,
    "language": "c++",
    "name": "global_config_test",
    "platforms": [
      "linux",
      "mac",
      "posix",
      "windows"
    ],
    "uses_polling": false
  },
  {
    "args": [],
    "benchmark": false,
    "ci_platforms": [
      "linux",
      "mac",
      "posix",
      "windows"
    ],
    "cpu_cost": 1.0,
    "exclude_configs": [],
    "exclude_iomgrs": [],
    "flaky": false,
    "gtest": true,
    "language": "c++",
    "name": "google_mesh_ca_certificate_provider_factory_test",
    "platforms": [
      "linux",
      "mac",
      "posix",
      "windows"
    ],
    "uses_polling": true
  },
  {
    "args": [],
    "benchmark": false,
    "ci_platforms": [
      "linux",
      "mac",
      "posix",
      "windows"
    ],
    "cpu_cost": 1.0,
    "exclude_configs": [],
    "exclude_iomgrs": [],
    "flaky": false,
    "gtest": true,
    "language": "c++",
    "name": "grpc_authorization_engine_test",
    "platforms": [
      "linux",
      "mac",
      "posix",
      "windows"
    ],
    "uses_polling": true
  },
  {
    "args": [],
    "benchmark": false,
    "ci_platforms": [
      "linux",
      "mac",
      "posix",
      "windows"
    ],
    "cpu_cost": 1.0,
    "exclude_configs": [],
    "exclude_iomgrs": [],
    "flaky": false,
    "gtest": true,
    "language": "c++",
    "name": "grpc_authorization_policy_provider_test",
    "platforms": [
      "linux",
      "mac",
      "posix",
      "windows"
    ],
    "uses_polling": true
  },
  {
    "args": [],
    "benchmark": false,
    "ci_platforms": [
      "linux",
      "mac",
      "posix",
      "windows"
    ],
    "cpu_cost": 1.0,
    "exclude_configs": [],
    "exclude_iomgrs": [],
    "flaky": false,
    "gtest": true,
    "language": "c++",
    "name": "grpc_tls_certificate_distributor_test",
    "platforms": [
      "linux",
      "mac",
      "posix",
      "windows"
    ],
    "uses_polling": true
  },
  {
    "args": [],
    "benchmark": false,
    "ci_platforms": [
      "linux",
      "mac",
      "posix",
      "windows"
    ],
    "cpu_cost": 1.0,
    "exclude_configs": [],
    "exclude_iomgrs": [],
    "flaky": false,
    "gtest": true,
    "language": "c++",
    "name": "grpc_tls_certificate_provider_test",
    "platforms": [
      "linux",
      "mac",
      "posix",
      "windows"
    ],
    "uses_polling": true
  },
  {
    "args": [],
    "benchmark": false,
    "ci_platforms": [
      "linux",
      "mac",
      "posix",
      "windows"
    ],
    "cpu_cost": 1.0,
    "exclude_configs": [],
    "exclude_iomgrs": [],
    "flaky": false,
    "gtest": true,
    "language": "c++",
    "name": "grpc_tls_certificate_verifier_test",
    "platforms": [
      "linux",
      "mac",
      "posix",
      "windows"
    ],
    "uses_polling": true
  },
  {
    "args": [],
    "benchmark": false,
    "ci_platforms": [
      "linux",
      "mac",
      "posix",
      "windows"
    ],
    "cpu_cost": 1.0,
    "exclude_configs": [],
    "exclude_iomgrs": [],
    "flaky": false,
    "gtest": true,
    "language": "c++",
    "name": "grpc_tls_credentials_options_test",
    "platforms": [
      "linux",
      "mac",
      "posix",
      "windows"
    ],
    "uses_polling": true
  },
  {
    "args": [],
    "benchmark": false,
    "ci_platforms": [
      "linux",
      "posix"
    ],
    "cpu_cost": 1.0,
    "exclude_configs": [],
    "exclude_iomgrs": [],
    "flaky": false,
    "gtest": true,
    "language": "c++",
    "name": "grpc_tool_test",
    "platforms": [
      "linux",
      "posix"
    ],
    "uses_polling": true
  },
  {
    "args": [],
    "benchmark": false,
    "ci_platforms": [
      "linux",
      "mac",
      "posix",
      "windows"
    ],
    "cpu_cost": 1.0,
    "exclude_configs": [],
    "exclude_iomgrs": [],
    "flaky": false,
    "gtest": true,
    "language": "c++",
    "name": "grpclb_api_test",
    "platforms": [
      "linux",
      "mac",
      "posix",
      "windows"
    ],
    "uses_polling": true
  },
  {
    "args": [],
    "benchmark": false,
    "ci_platforms": [
      "linux",
      "mac",
      "posix",
      "windows"
    ],
    "cpu_cost": 1.0,
    "exclude_configs": [],
    "exclude_iomgrs": [],
    "flaky": false,
    "gtest": true,
    "language": "c++",
    "name": "h2_ssl_session_reuse_test",
    "platforms": [
      "linux",
      "mac",
      "posix",
      "windows"
    ],
    "uses_polling": true
  },
  {
    "args": [],
    "benchmark": false,
    "ci_platforms": [
      "linux",
      "mac",
      "posix",
      "windows"
    ],
    "cpu_cost": 1.0,
    "exclude_configs": [],
    "exclude_iomgrs": [],
    "flaky": false,
    "gtest": true,
    "language": "c++",
    "name": "head_of_line_blocking_bad_client_test",
    "platforms": [
      "linux",
      "mac",
      "posix",
      "windows"
    ],
    "uses_polling": true
  },
  {
    "args": [],
    "benchmark": false,
    "ci_platforms": [
      "linux",
      "mac",
      "posix",
      "windows"
    ],
    "cpu_cost": 1.0,
    "exclude_configs": [],
    "exclude_iomgrs": [],
    "flaky": false,
    "gtest": true,
    "language": "c++",
    "name": "headers_bad_client_test",
    "platforms": [
      "linux",
      "mac",
      "posix",
      "windows"
    ],
    "uses_polling": true
  },
  {
    "args": [],
    "benchmark": false,
    "ci_platforms": [
      "linux",
      "mac",
      "posix",
      "windows"
    ],
    "cpu_cost": 1.0,
    "exclude_configs": [],
    "exclude_iomgrs": [],
    "flaky": false,
    "gtest": true,
    "language": "c++",
    "name": "health_service_end2end_test",
    "platforms": [
      "linux",
      "mac",
      "posix",
      "windows"
    ],
    "uses_polling": true
  },
  {
    "args": [],
    "benchmark": false,
    "ci_platforms": [
      "linux",
      "mac",
      "posix",
      "windows"
    ],
    "cpu_cost": 1.0,
    "exclude_configs": [],
    "exclude_iomgrs": [],
    "flaky": false,
    "gtest": true,
    "language": "c++",
    "name": "hpack_parser_table_test",
    "platforms": [
      "linux",
      "mac",
      "posix",
      "windows"
    ],
    "uses_polling": false
  },
  {
    "args": [],
    "benchmark": false,
    "ci_platforms": [
      "linux",
      "mac",
      "posix",
      "windows"
    ],
    "cpu_cost": 1.0,
    "exclude_configs": [],
    "exclude_iomgrs": [],
    "flaky": false,
    "gtest": true,
    "language": "c++",
    "name": "hpack_parser_test",
    "platforms": [
      "linux",
      "mac",
      "posix",
      "windows"
    ],
    "uses_polling": false
  },
  {
    "args": [],
    "benchmark": false,
    "ci_platforms": [
      "linux",
      "mac",
      "posix"
    ],
    "cpu_cost": 1.0,
    "exclude_configs": [],
    "exclude_iomgrs": [],
    "flaky": false,
    "gtest": true,
    "language": "c++",
    "name": "httpcli_test",
    "platforms": [
      "linux",
      "mac",
      "posix"
    ],
    "uses_polling": true
  },
  {
    "args": [],
    "benchmark": false,
    "ci_platforms": [
      "linux",
      "mac",
      "posix"
    ],
    "cpu_cost": 1.0,
    "exclude_configs": [],
    "exclude_iomgrs": [],
    "flaky": false,
    "gtest": true,
    "language": "c++",
    "name": "httpscli_test",
    "platforms": [
      "linux",
      "mac",
      "posix"
    ],
    "uses_polling": true
  },
  {
    "args": [],
    "benchmark": false,
    "ci_platforms": [
      "linux",
      "mac",
      "posix",
      "windows"
    ],
    "cpu_cost": 1.0,
    "exclude_configs": [],
    "exclude_iomgrs": [],
    "flaky": false,
    "gtest": true,
    "language": "c++",
    "name": "hybrid_end2end_test",
    "platforms": [
      "linux",
      "mac",
      "posix",
      "windows"
    ],
    "uses_polling": true
  },
  {
    "args": [],
    "benchmark": false,
    "ci_platforms": [
      "linux",
      "mac",
      "posix",
      "windows"
    ],
    "cpu_cost": 1.0,
    "exclude_configs": [],
    "exclude_iomgrs": [],
    "flaky": false,
    "gtest": true,
    "language": "c++",
    "name": "idle_filter_state_test",
    "platforms": [
      "linux",
      "mac",
      "posix",
      "windows"
    ],
    "uses_polling": false
  },
  {
    "args": [],
    "benchmark": false,
    "ci_platforms": [
      "linux",
      "mac",
      "posix",
      "windows"
    ],
    "cpu_cost": 1.0,
    "exclude_configs": [],
    "exclude_iomgrs": [],
    "flaky": false,
    "gtest": true,
    "language": "c++",
    "name": "if_test",
    "platforms": [
      "linux",
      "mac",
      "posix",
      "windows"
    ],
    "uses_polling": false
  },
  {
    "args": [],
    "benchmark": false,
    "ci_platforms": [
      "linux",
      "mac",
      "posix",
      "windows"
    ],
    "cpu_cost": 1.0,
    "exclude_configs": [],
    "exclude_iomgrs": [],
    "flaky": false,
    "gtest": true,
    "language": "c++",
    "name": "init_test",
    "platforms": [
      "linux",
      "mac",
      "posix",
      "windows"
    ],
    "uses_polling": false
  },
  {
    "args": [],
    "benchmark": false,
    "ci_platforms": [
      "linux",
      "mac",
      "posix",
      "windows"
    ],
    "cpu_cost": 1.0,
    "exclude_configs": [],
    "exclude_iomgrs": [],
    "flaky": false,
    "gtest": true,
    "language": "c++",
    "name": "initial_settings_frame_bad_client_test",
    "platforms": [
      "linux",
      "mac",
      "posix",
      "windows"
    ],
    "uses_polling": true
  },
  {
    "args": [],
    "benchmark": false,
    "ci_platforms": [
      "linux",
      "mac",
      "posix",
      "windows"
    ],
    "cpu_cost": 1.0,
    "exclude_configs": [],
    "exclude_iomgrs": [],
    "flaky": false,
    "gtest": true,
    "language": "c++",
    "name": "insecure_security_connector_test",
    "platforms": [
      "linux",
      "mac",
      "posix",
      "windows"
    ],
    "uses_polling": true
  },
  {
    "args": [],
    "benchmark": false,
    "ci_platforms": [
      "linux",
      "mac",
      "posix"
    ],
    "cpu_cost": 1.0,
    "exclude_configs": [],
    "exclude_iomgrs": [],
    "flaky": false,
    "gtest": false,
    "language": "c++",
    "name": "interop_test",
    "platforms": [
      "linux",
      "mac",
      "posix"
    ],
    "uses_polling": true
  },
  {
    "args": [],
    "benchmark": false,
    "ci_platforms": [
      "linux",
      "mac",
      "posix",
      "windows"
    ],
    "cpu_cost": 1.0,
    "exclude_configs": [],
    "exclude_iomgrs": [],
    "flaky": false,
    "gtest": true,
    "language": "c++",
    "name": "join_test",
    "platforms": [
      "linux",
      "mac",
      "posix",
      "windows"
    ],
    "uses_polling": false
  },
  {
    "args": [],
    "benchmark": false,
    "ci_platforms": [
      "linux",
      "mac",
      "posix",
      "windows"
    ],
    "cpu_cost": 1.0,
    "exclude_configs": [],
    "exclude_iomgrs": [],
    "flaky": false,
    "gtest": true,
    "language": "c++",
    "name": "json_test",
    "platforms": [
      "linux",
      "mac",
      "posix",
      "windows"
    ],
    "uses_polling": false
  },
  {
    "args": [],
    "benchmark": false,
    "ci_platforms": [
      "linux",
      "mac",
      "posix",
      "windows"
    ],
    "cpu_cost": 1.0,
    "exclude_configs": [],
    "exclude_iomgrs": [],
    "flaky": false,
    "gtest": true,
    "language": "c++",
    "name": "large_metadata_bad_client_test",
    "platforms": [
      "linux",
      "mac",
      "posix",
      "windows"
    ],
    "uses_polling": true
  },
  {
    "args": [],
    "benchmark": false,
    "ci_platforms": [
      "linux",
      "mac",
      "posix",
      "windows"
    ],
    "cpu_cost": 1.0,
    "exclude_configs": [],
    "exclude_iomgrs": [],
    "flaky": false,
    "gtest": true,
    "language": "c++",
    "name": "latch_test",
    "platforms": [
      "linux",
      "mac",
      "posix",
      "windows"
    ],
    "uses_polling": false
  },
  {
    "args": [],
    "benchmark": false,
    "ci_platforms": [
      "linux",
      "mac",
      "posix",
      "windows"
    ],
    "cpu_cost": 1.0,
    "exclude_configs": [],
    "exclude_iomgrs": [],
    "flaky": false,
    "gtest": true,
    "language": "c++",
    "name": "lb_get_cpu_stats_test",
    "platforms": [
      "linux",
      "mac",
      "posix",
      "windows"
    ],
    "uses_polling": true
  },
  {
    "args": [],
    "benchmark": false,
    "ci_platforms": [
      "linux",
      "mac",
      "posix",
      "windows"
    ],
    "cpu_cost": 1.0,
    "exclude_configs": [],
    "exclude_iomgrs": [],
    "flaky": false,
    "gtest": true,
    "language": "c++",
    "name": "lb_load_data_store_test",
    "platforms": [
      "linux",
      "mac",
      "posix",
      "windows"
    ],
    "uses_polling": true
  },
  {
    "args": [],
    "benchmark": false,
    "ci_platforms": [
      "linux",
      "mac",
      "posix",
      "windows"
    ],
    "cpu_cost": 1.0,
    "exclude_configs": [],
    "exclude_iomgrs": [],
    "flaky": false,
    "gtest": true,
    "language": "c++",
    "name": "linux_system_roots_test",
    "platforms": [
      "linux",
      "mac",
      "posix",
      "windows"
    ],
    "uses_polling": true
  },
  {
    "args": [],
    "benchmark": false,
    "ci_platforms": [
      "linux",
      "mac",
      "posix",
      "windows"
    ],
    "cpu_cost": 1.0,
    "exclude_configs": [],
    "exclude_iomgrs": [],
    "flaky": false,
    "gtest": true,
    "language": "c++",
    "name": "log_test",
    "platforms": [
      "linux",
      "mac",
      "posix",
      "windows"
    ],
    "uses_polling": false
  },
  {
    "args": [],
    "benchmark": false,
    "ci_platforms": [
      "linux",
      "mac",
      "posix",
      "windows"
    ],
    "cpu_cost": 1.0,
    "exclude_configs": [],
    "exclude_iomgrs": [],
    "flaky": false,
    "gtest": true,
    "language": "c++",
    "name": "loop_test",
    "platforms": [
      "linux",
      "mac",
      "posix",
      "windows"
    ],
    "uses_polling": false
  },
  {
    "args": [],
    "benchmark": false,
    "ci_platforms": [
      "linux",
      "mac",
      "posix",
      "windows"
    ],
    "cpu_cost": 1.0,
    "exclude_configs": [],
    "exclude_iomgrs": [],
    "flaky": false,
    "gtest": true,
    "language": "c++",
    "name": "match_test",
    "platforms": [
      "linux",
      "mac",
      "posix",
      "windows"
    ],
    "uses_polling": false
  },
  {
    "args": [],
    "benchmark": false,
    "ci_platforms": [
      "linux",
      "mac",
      "posix",
      "windows"
    ],
    "cpu_cost": 1.0,
    "exclude_configs": [],
    "exclude_iomgrs": [],
    "flaky": false,
    "gtest": true,
    "language": "c++",
    "name": "matchers_test",
    "platforms": [
      "linux",
      "mac",
      "posix",
      "windows"
    ],
    "uses_polling": true
  },
  {
    "args": [],
    "benchmark": false,
    "ci_platforms": [
      "linux",
      "mac",
      "posix",
      "windows"
    ],
    "cpu_cost": 1.0,
    "exclude_configs": [],
    "exclude_iomgrs": [],
    "flaky": false,
    "gtest": true,
    "language": "c++",
    "name": "memory_quota_test",
    "platforms": [
      "linux",
      "mac",
      "posix",
      "windows"
    ],
    "uses_polling": false
  },
  {
    "args": [],
    "benchmark": false,
    "ci_platforms": [
      "linux",
      "mac",
      "posix",
      "windows"
    ],
    "cpu_cost": 1.0,
    "exclude_configs": [],
    "exclude_iomgrs": [],
    "flaky": false,
    "gtest": true,
    "language": "c++",
    "name": "message_allocator_end2end_test",
    "platforms": [
      "linux",
      "mac",
      "posix",
      "windows"
    ],
    "uses_polling": true
  },
  {
    "args": [],
    "benchmark": false,
    "ci_platforms": [
      "linux",
      "mac",
      "posix",
      "windows"
    ],
    "cpu_cost": 1.0,
    "exclude_configs": [],
    "exclude_iomgrs": [],
    "flaky": false,
    "gtest": true,
    "language": "c++",
    "name": "metadata_map_test",
    "platforms": [
      "linux",
      "mac",
      "posix",
      "windows"
    ],
    "uses_polling": true
  },
  {
    "args": [],
    "benchmark": false,
    "ci_platforms": [
      "linux",
      "mac",
      "posix",
      "windows"
    ],
    "cpu_cost": 1.0,
    "exclude_configs": [],
    "exclude_iomgrs": [],
    "flaky": false,
    "gtest": true,
    "language": "c++",
    "name": "miscompile_with_no_unique_address_test",
    "platforms": [
      "linux",
      "mac",
      "posix",
      "windows"
    ],
    "uses_polling": false
  },
  {
    "args": [],
    "benchmark": false,
    "ci_platforms": [
      "linux",
      "mac",
      "posix",
      "windows"
    ],
    "cpu_cost": 1.0,
    "exclude_configs": [],
    "exclude_iomgrs": [],
    "flaky": false,
    "gtest": true,
    "language": "c++",
    "name": "mock_stream_test",
    "platforms": [
      "linux",
      "mac",
      "posix",
      "windows"
    ],
    "uses_polling": true
  },
  {
    "args": [],
    "benchmark": false,
    "ci_platforms": [
      "linux",
      "mac",
      "posix",
      "windows"
    ],
    "cpu_cost": 1.0,
    "exclude_configs": [],
    "exclude_iomgrs": [],
    "flaky": false,
    "gtest": true,
    "language": "c++",
    "name": "mock_test",
    "platforms": [
      "linux",
      "mac",
      "posix",
      "windows"
    ],
    "uses_polling": true
  },
  {
    "args": [],
    "benchmark": false,
    "ci_platforms": [
      "linux",
      "mac",
      "posix",
      "windows"
    ],
    "cpu_cost": 1.0,
    "exclude_configs": [],
    "exclude_iomgrs": [],
    "flaky": false,
    "gtest": true,
    "language": "c++",
    "name": "nonblocking_test",
    "platforms": [
      "linux",
      "mac",
      "posix",
      "windows"
    ],
    "uses_polling": true
  },
  {
    "args": [],
    "benchmark": false,
    "ci_platforms": [
      "linux",
      "mac",
      "posix",
      "windows"
    ],
    "cpu_cost": 1.0,
    "exclude_configs": [],
    "exclude_iomgrs": [],
    "flaky": false,
    "gtest": true,
    "language": "c++",
    "name": "observable_test",
    "platforms": [
      "linux",
      "mac",
      "posix",
      "windows"
    ],
    "uses_polling": false
  },
  {
    "args": [],
    "benchmark": false,
    "ci_platforms": [
      "linux",
      "mac",
      "posix",
      "windows"
    ],
    "cpu_cost": 1.0,
    "exclude_configs": [],
    "exclude_iomgrs": [],
    "flaky": false,
    "gtest": true,
    "language": "c++",
    "name": "orphanable_test",
    "platforms": [
      "linux",
      "mac",
      "posix",
      "windows"
    ],
    "uses_polling": true
  },
  {
    "args": [],
    "benchmark": false,
    "ci_platforms": [
      "linux",
      "mac",
      "posix",
      "windows"
    ],
    "cpu_cost": 1.0,
    "exclude_configs": [],
    "exclude_iomgrs": [],
    "flaky": false,
    "gtest": true,
    "language": "c++",
    "name": "out_of_bounds_bad_client_test",
    "platforms": [
      "linux",
      "mac",
      "posix",
      "windows"
    ],
    "uses_polling": true
  },
  {
    "args": [],
    "benchmark": false,
    "ci_platforms": [
      "linux",
      "mac",
      "posix",
      "windows"
    ],
    "cpu_cost": 1.0,
    "exclude_configs": [],
    "exclude_iomgrs": [],
    "flaky": false,
    "gtest": true,
    "language": "c++",
    "name": "overload_test",
    "platforms": [
      "linux",
      "mac",
      "posix",
      "windows"
    ],
    "uses_polling": false
  },
  {
    "args": [],
    "benchmark": false,
    "ci_platforms": [
      "linux",
      "mac",
      "posix",
      "windows"
    ],
    "cpu_cost": 1.0,
    "exclude_configs": [],
    "exclude_iomgrs": [],
    "flaky": false,
    "gtest": true,
    "language": "c++",
    "name": "parsed_metadata_test",
    "platforms": [
      "linux",
      "mac",
      "posix",
      "windows"
    ],
    "uses_polling": true
  },
  {
    "args": [],
    "benchmark": false,
    "ci_platforms": [
      "linux",
      "mac",
      "posix",
      "windows"
    ],
    "cpu_cost": 1.0,
    "exclude_configs": [],
    "exclude_iomgrs": [],
    "flaky": false,
    "gtest": true,
    "language": "c++",
    "name": "pid_controller_test",
    "platforms": [
      "linux",
      "mac",
      "posix",
      "windows"
    ],
    "uses_polling": true
  },
  {
    "args": [],
    "benchmark": false,
    "ci_platforms": [
      "linux",
      "mac",
      "posix",
      "windows"
    ],
    "cpu_cost": 1.0,
    "exclude_configs": [],
    "exclude_iomgrs": [],
    "flaky": false,
    "gtest": true,
    "language": "c++",
    "name": "pipe_test",
    "platforms": [
      "linux",
      "mac",
      "posix",
      "windows"
    ],
    "uses_polling": false
  },
  {
    "args": [],
    "benchmark": false,
    "ci_platforms": [
      "linux",
      "mac",
      "posix",
      "windows"
    ],
    "cpu_cost": 1.0,
    "exclude_configs": [],
    "exclude_iomgrs": [],
    "flaky": false,
    "gtest": true,
    "language": "c++",
    "name": "poll_test",
    "platforms": [
      "linux",
      "mac",
      "posix",
      "windows"
    ],
    "uses_polling": false
  },
  {
    "args": [],
    "benchmark": false,
    "ci_platforms": [
      "linux",
      "mac",
      "posix",
      "windows"
    ],
    "cpu_cost": 1.0,
    "exclude_configs": [],
    "exclude_iomgrs": [],
    "flaky": false,
    "gtest": true,
    "language": "c++",
    "name": "port_sharing_end2end_test",
    "platforms": [
      "linux",
      "mac",
      "posix",
      "windows"
    ],
    "uses_polling": true
  },
  {
    "args": [],
    "benchmark": false,
    "ci_platforms": [
      "linux",
      "mac",
      "posix",
      "windows"
    ],
    "cpu_cost": 1.0,
    "exclude_configs": [],
    "exclude_iomgrs": [],
    "flaky": false,
    "gtest": true,
    "language": "c++",
    "name": "promise_factory_test",
    "platforms": [
      "linux",
      "mac",
      "posix",
      "windows"
    ],
    "uses_polling": false
  },
  {
    "args": [],
    "benchmark": false,
    "ci_platforms": [
      "linux",
      "mac",
      "posix",
      "windows"
    ],
    "cpu_cost": 1.0,
    "exclude_configs": [],
    "exclude_iomgrs": [],
    "flaky": false,
    "gtest": true,
    "language": "c++",
    "name": "promise_map_test",
    "platforms": [
      "linux",
      "mac",
      "posix",
      "windows"
    ],
    "uses_polling": false
  },
  {
    "args": [],
    "benchmark": false,
    "ci_platforms": [
      "linux",
      "mac",
      "posix",
      "windows"
    ],
    "cpu_cost": 1.0,
    "exclude_configs": [],
    "exclude_iomgrs": [],
    "flaky": false,
    "gtest": true,
    "language": "c++",
    "name": "promise_test",
    "platforms": [
      "linux",
      "mac",
      "posix",
      "windows"
    ],
    "uses_polling": false
  },
  {
    "args": [],
    "benchmark": false,
    "ci_platforms": [
      "linux",
      "mac",
      "posix",
      "windows"
    ],
    "cpu_cost": 1.0,
    "exclude_configs": [],
    "exclude_iomgrs": [],
    "flaky": false,
    "gtest": true,
    "language": "c++",
    "name": "proto_server_reflection_test",
    "platforms": [
      "linux",
      "mac",
      "posix",
      "windows"
    ],
    "uses_polling": true
  },
  {
    "args": [],
    "benchmark": false,
    "ci_platforms": [
      "linux",
      "mac",
      "posix",
      "windows"
    ],
    "cpu_cost": 1.0,
    "exclude_configs": [],
    "exclude_iomgrs": [],
    "flaky": false,
    "gtest": true,
    "language": "c++",
    "name": "proto_utils_test",
    "platforms": [
      "linux",
      "mac",
      "posix",
      "windows"
    ],
    "uses_polling": false
  },
  {
    "args": [],
    "benchmark": false,
    "ci_platforms": [
      "linux",
      "mac",
      "posix",
      "windows"
    ],
    "cpu_cost": 1.0,
    "exclude_configs": [],
    "exclude_iomgrs": [],
    "flaky": false,
    "gtest": true,
    "language": "c++",
    "name": "race_test",
    "platforms": [
      "linux",
      "mac",
      "posix",
      "windows"
    ],
    "uses_polling": false
  },
  {
    "args": [],
    "benchmark": false,
    "ci_platforms": [
      "linux",
      "mac",
      "posix",
      "windows"
    ],
    "cpu_cost": 1.0,
    "exclude_configs": [],
    "exclude_iomgrs": [],
    "flaky": false,
    "gtest": true,
    "language": "c++",
    "name": "raw_end2end_test",
    "platforms": [
      "linux",
      "mac",
      "posix",
      "windows"
    ],
    "uses_polling": true
  },
  {
    "args": [],
    "benchmark": false,
    "ci_platforms": [
      "linux",
      "mac",
      "posix",
      "windows"
    ],
    "cpu_cost": 1.0,
    "exclude_configs": [],
    "exclude_iomgrs": [],
    "flaky": false,
    "gtest": true,
    "language": "c++",
    "name": "rbac_service_config_parser_test",
    "platforms": [
      "linux",
      "mac",
      "posix",
      "windows"
    ],
    "uses_polling": false
  },
  {
    "args": [],
    "benchmark": false,
    "ci_platforms": [
      "linux",
      "mac",
      "posix",
      "windows"
    ],
    "cpu_cost": 1.0,
    "exclude_configs": [],
    "exclude_iomgrs": [],
    "flaky": false,
    "gtest": true,
    "language": "c++",
    "name": "rbac_translator_test",
    "platforms": [
      "linux",
      "mac",
      "posix",
      "windows"
    ],
    "uses_polling": true
  },
  {
    "args": [],
    "benchmark": false,
    "ci_platforms": [
      "linux",
      "mac",
      "posix",
      "windows"
    ],
    "cpu_cost": 1.0,
    "exclude_configs": [],
    "exclude_iomgrs": [],
    "flaky": false,
    "gtest": true,
    "language": "c++",
    "name": "ref_counted_ptr_test",
    "platforms": [
      "linux",
      "mac",
      "posix",
      "windows"
    ],
    "uses_polling": true
  },
  {
    "args": [],
    "benchmark": false,
    "ci_platforms": [
      "linux",
      "mac",
      "posix",
      "windows"
    ],
    "cpu_cost": 1.0,
    "exclude_configs": [],
    "exclude_iomgrs": [],
    "flaky": false,
    "gtest": true,
    "language": "c++",
    "name": "ref_counted_test",
    "platforms": [
      "linux",
      "mac",
      "posix",
      "windows"
    ],
    "uses_polling": true
  },
  {
    "args": [],
    "benchmark": false,
    "ci_platforms": [
      "linux",
      "mac",
      "posix"
    ],
    "cpu_cost": 1.0,
    "exclude_configs": [],
    "exclude_iomgrs": [],
    "flaky": false,
    "gtest": true,
    "language": "c++",
    "name": "remove_stream_from_stalled_lists_test",
    "platforms": [
      "linux",
      "mac",
      "posix"
    ],
    "uses_polling": true
  },
  {
    "args": [],
    "benchmark": false,
    "ci_platforms": [
      "linux",
      "mac",
      "posix",
      "windows"
    ],
    "cpu_cost": 1.0,
    "exclude_configs": [],
    "exclude_iomgrs": [],
    "flaky": false,
    "gtest": true,
    "language": "c++",
    "name": "resolve_address_using_ares_resolver_test",
    "platforms": [
      "linux",
      "mac",
      "posix",
      "windows"
    ],
    "uses_polling": true
  },
  {
    "args": [],
    "benchmark": false,
    "ci_platforms": [
      "linux",
      "mac",
      "posix",
      "windows"
    ],
    "cpu_cost": 1.0,
    "exclude_configs": [],
    "exclude_iomgrs": [],
    "flaky": false,
    "gtest": true,
    "language": "c++",
    "name": "resolve_address_using_native_resolver_test",
    "platforms": [
      "linux",
      "mac",
      "posix",
      "windows"
    ],
    "uses_polling": true
  },
  {
    "args": [],
    "benchmark": false,
    "ci_platforms": [
      "linux",
      "mac",
      "posix",
      "windows"
    ],
    "cpu_cost": 1.0,
    "exclude_configs": [],
    "exclude_iomgrs": [],
    "flaky": false,
    "gtest": true,
    "language": "c++",
    "name": "resource_quota_test",
    "platforms": [
      "linux",
      "mac",
      "posix",
      "windows"
    ],
    "uses_polling": false
  },
  {
    "args": [],
    "benchmark": false,
    "ci_platforms": [
      "linux",
      "mac",
      "posix",
      "windows"
    ],
    "cpu_cost": 1.0,
    "exclude_configs": [],
    "exclude_iomgrs": [],
    "flaky": false,
    "gtest": true,
    "language": "c++",
    "name": "retry_throttle_test",
    "platforms": [
      "linux",
      "mac",
      "posix",
      "windows"
    ],
    "uses_polling": false
  },
  {
    "args": [],
    "benchmark": false,
    "ci_platforms": [
      "linux",
      "mac",
      "posix",
      "windows"
    ],
    "cpu_cost": 1.0,
    "exclude_configs": [],
    "exclude_iomgrs": [],
    "flaky": false,
    "gtest": true,
    "language": "c++",
<<<<<<< HEAD
    "name": "smoke_test",
    "platforms": [
      "linux",
      "mac",
      "posix",
      "windows"
    ],
    "uses_polling": true
  },
  {
    "args": [],
    "benchmark": false,
    "ci_platforms": [
      "linux",
      "mac",
      "posix",
      "windows"
    ],
    "cpu_cost": 1.0,
    "exclude_configs": [],
    "exclude_iomgrs": [],
    "flaky": false,
    "gtest": true,
    "language": "c++",
    "name": "sockaddr_resolver_test",
=======
    "name": "rls_end2end_test",
>>>>>>> f33c587c
    "platforms": [
      "linux",
      "mac",
      "posix",
      "windows"
    ],
    "uses_polling": true
  },
  {
    "args": [],
    "benchmark": false,
    "ci_platforms": [
      "linux",
      "mac",
      "posix",
      "windows"
    ],
    "cpu_cost": 1.0,
    "exclude_configs": [],
    "exclude_iomgrs": [],
    "flaky": false,
    "gtest": true,
    "language": "c++",
    "name": "rls_lb_config_parser_test",
    "platforms": [
      "linux",
      "mac",
      "posix",
      "windows"
    ],
    "uses_polling": true
  },
  {
    "args": [],
    "benchmark": false,
    "ci_platforms": [
      "linux",
      "mac",
      "posix",
      "windows"
    ],
    "cpu_cost": 1.0,
    "exclude_configs": [],
    "exclude_iomgrs": [],
    "flaky": false,
    "gtest": true,
    "language": "c++",
    "name": "sdk_authz_end2end_test",
    "platforms": [
      "linux",
      "mac",
      "posix",
      "windows"
    ],
    "uses_polling": true
  },
  {
    "args": [],
    "benchmark": false,
    "ci_platforms": [
      "linux",
      "mac",
      "posix",
      "windows"
    ],
    "cpu_cost": 1.0,
    "exclude_configs": [],
    "exclude_iomgrs": [],
    "flaky": false,
    "gtest": true,
    "language": "c++",
    "name": "secure_auth_context_test",
    "platforms": [
      "linux",
      "mac",
      "posix",
      "windows"
    ],
    "uses_polling": true
  },
  {
    "args": [],
    "benchmark": false,
    "ci_platforms": [
      "linux",
      "mac",
      "posix",
      "windows"
    ],
    "cpu_cost": 1.0,
    "exclude_configs": [],
    "exclude_iomgrs": [],
    "flaky": false,
    "gtest": true,
    "language": "c++",
    "name": "seq_test",
    "platforms": [
      "linux",
      "mac",
      "posix",
      "windows"
    ],
    "uses_polling": false
  },
  {
    "args": [],
    "benchmark": false,
    "ci_platforms": [
      "linux",
      "mac",
      "posix",
      "windows"
    ],
    "cpu_cost": 1.0,
    "exclude_configs": [],
    "exclude_iomgrs": [],
    "flaky": false,
    "gtest": true,
    "language": "c++",
    "name": "server_builder_plugin_test",
    "platforms": [
      "linux",
      "mac",
      "posix",
      "windows"
    ],
    "uses_polling": true
  },
  {
    "args": [],
    "benchmark": false,
    "ci_platforms": [
      "linux",
      "mac",
      "posix"
    ],
    "cpu_cost": 1.0,
    "exclude_configs": [],
    "exclude_iomgrs": [],
    "flaky": false,
    "gtest": true,
    "language": "c++",
    "name": "server_builder_test",
    "platforms": [
      "linux",
      "mac",
      "posix"
    ],
    "uses_polling": true
  },
  {
    "args": [],
    "benchmark": false,
    "ci_platforms": [
      "linux",
      "mac",
      "posix"
    ],
    "cpu_cost": 1.0,
    "exclude_configs": [],
    "exclude_iomgrs": [],
    "flaky": false,
    "gtest": true,
    "language": "c++",
    "name": "server_builder_with_socket_mutator_test",
    "platforms": [
      "linux",
      "mac",
      "posix"
    ],
    "uses_polling": true
  },
  {
    "args": [],
    "benchmark": false,
    "ci_platforms": [
      "linux",
      "mac",
      "posix",
      "windows"
    ],
    "cpu_cost": 1.0,
    "exclude_configs": [],
    "exclude_iomgrs": [],
    "flaky": false,
    "gtest": true,
    "language": "c++",
    "name": "server_chttp2_test",
    "platforms": [
      "linux",
      "mac",
      "posix",
      "windows"
    ],
    "uses_polling": true
  },
  {
    "args": [],
    "benchmark": false,
    "ci_platforms": [
      "linux",
      "mac",
      "posix",
      "windows"
    ],
    "cpu_cost": 1.0,
    "exclude_configs": [],
    "exclude_iomgrs": [],
    "flaky": false,
    "gtest": true,
    "language": "c++",
    "name": "server_config_selector_test",
    "platforms": [
      "linux",
      "mac",
      "posix",
      "windows"
    ],
    "uses_polling": false
  },
  {
    "args": [],
    "benchmark": false,
    "ci_platforms": [
      "linux",
      "mac",
      "posix",
      "windows"
    ],
    "cpu_cost": 1.0,
    "exclude_configs": [],
    "exclude_iomgrs": [],
    "flaky": false,
    "gtest": true,
    "language": "c++",
    "name": "server_context_test_spouse_test",
    "platforms": [
      "linux",
      "mac",
      "posix",
      "windows"
    ],
    "uses_polling": true
  },
  {
    "args": [],
    "benchmark": false,
    "ci_platforms": [
      "linux",
      "mac",
      "posix",
      "windows"
    ],
    "cpu_cost": 1.0,
    "exclude_configs": [],
    "exclude_iomgrs": [],
    "flaky": false,
    "gtest": true,
    "language": "c++",
    "name": "server_early_return_test",
    "platforms": [
      "linux",
      "mac",
      "posix",
      "windows"
    ],
    "uses_polling": true
  },
  {
    "args": [],
    "benchmark": false,
    "ci_platforms": [
      "linux",
      "mac",
      "posix",
      "windows"
    ],
    "cpu_cost": 1.0,
    "exclude_configs": [],
    "exclude_iomgrs": [],
    "flaky": false,
    "gtest": true,
    "language": "c++",
    "name": "server_interceptors_end2end_test",
    "platforms": [
      "linux",
      "mac",
      "posix",
      "windows"
    ],
    "uses_polling": true
  },
  {
    "args": [],
    "benchmark": false,
    "ci_platforms": [
      "linux",
      "mac",
      "posix",
      "windows"
    ],
    "cpu_cost": 1.0,
    "exclude_configs": [],
    "exclude_iomgrs": [],
    "flaky": false,
    "gtest": true,
    "language": "c++",
    "name": "server_registered_method_bad_client_test",
    "platforms": [
      "linux",
      "mac",
      "posix",
      "windows"
    ],
    "uses_polling": true
  },
  {
    "args": [],
    "benchmark": false,
    "ci_platforms": [
      "linux",
      "mac",
      "posix"
    ],
    "cpu_cost": 1.0,
    "exclude_configs": [],
    "exclude_iomgrs": [],
    "flaky": false,
    "gtest": true,
    "language": "c++",
    "name": "server_request_call_test",
    "platforms": [
      "linux",
      "mac",
      "posix"
    ],
    "uses_polling": true
  },
  {
    "args": [],
    "benchmark": false,
    "ci_platforms": [
      "linux",
      "mac",
      "posix",
      "windows"
    ],
    "cpu_cost": 1.0,
    "exclude_configs": [],
    "exclude_iomgrs": [],
    "flaky": false,
    "gtest": true,
    "language": "c++",
    "name": "service_config_end2end_test",
    "platforms": [
      "linux",
      "mac",
      "posix",
      "windows"
    ],
    "uses_polling": true
  },
  {
    "args": [],
    "benchmark": false,
    "ci_platforms": [
      "linux",
      "mac",
      "posix",
      "windows"
    ],
    "cpu_cost": 1.0,
    "exclude_configs": [],
    "exclude_iomgrs": [],
    "flaky": false,
    "gtest": true,
    "language": "c++",
    "name": "service_config_test",
    "platforms": [
      "linux",
      "mac",
      "posix",
      "windows"
    ],
    "uses_polling": true
  },
  {
    "args": [],
    "benchmark": false,
    "ci_platforms": [
      "linux",
      "mac",
      "posix",
      "windows"
    ],
    "cpu_cost": 1.0,
    "exclude_configs": [],
    "exclude_iomgrs": [],
    "flaky": false,
    "gtest": true,
    "language": "c++",
    "name": "shutdown_test",
    "platforms": [
      "linux",
      "mac",
      "posix",
      "windows"
    ],
    "uses_polling": true
  },
  {
    "args": [],
    "benchmark": false,
    "ci_platforms": [
      "linux",
      "mac",
      "posix",
      "windows"
    ],
    "cpu_cost": 1.0,
    "exclude_configs": [],
    "exclude_iomgrs": [],
    "flaky": false,
    "gtest": true,
    "language": "c++",
    "name": "simple_request_bad_client_test",
    "platforms": [
      "linux",
      "mac",
      "posix",
      "windows"
    ],
    "uses_polling": true
  },
  {
    "args": [],
    "benchmark": false,
    "ci_platforms": [
      "linux",
      "mac",
      "posix",
      "windows"
    ],
    "cpu_cost": 1.0,
    "exclude_configs": [],
    "exclude_iomgrs": [],
    "flaky": false,
    "gtest": true,
    "language": "c++",
    "name": "sockaddr_utils_test",
    "platforms": [
      "linux",
      "mac",
      "posix",
      "windows"
    ],
    "uses_polling": true
  },
  {
    "args": [],
    "benchmark": false,
    "ci_platforms": [
      "linux",
      "mac",
      "posix"
    ],
    "cpu_cost": 1.0,
    "exclude_configs": [],
    "exclude_iomgrs": [],
    "flaky": false,
    "gtest": true,
    "language": "c++",
    "name": "stack_tracer_test",
    "platforms": [
      "linux",
      "mac",
      "posix"
    ],
    "uses_polling": false
  },
  {
    "args": [],
    "benchmark": false,
    "ci_platforms": [
      "linux",
      "mac",
      "posix",
      "windows"
    ],
    "cpu_cost": 1.0,
    "exclude_configs": [],
    "exclude_iomgrs": [],
    "flaky": false,
    "gtest": true,
    "language": "c++",
    "name": "stat_test",
    "platforms": [
      "linux",
      "mac",
      "posix",
      "windows"
    ],
    "uses_polling": false
  },
  {
    "args": [],
    "benchmark": false,
    "ci_platforms": [
      "linux",
      "mac",
      "posix",
      "windows"
    ],
    "cpu_cost": 1.0,
    "exclude_configs": [],
    "exclude_iomgrs": [],
    "flaky": false,
    "gtest": true,
    "language": "c++",
    "name": "stats_test",
    "platforms": [
      "linux",
      "mac",
      "posix",
      "windows"
    ],
    "uses_polling": false
  },
  {
    "args": [],
    "benchmark": false,
    "ci_platforms": [
      "linux",
      "mac",
      "posix",
      "windows"
    ],
    "cpu_cost": 1.0,
    "exclude_configs": [],
    "exclude_iomgrs": [],
    "flaky": false,
    "gtest": true,
    "language": "c++",
    "name": "status_helper_test",
    "platforms": [
      "linux",
      "mac",
      "posix",
      "windows"
    ],
    "uses_polling": false
  },
  {
    "args": [],
    "benchmark": false,
    "ci_platforms": [
      "linux",
      "mac",
      "posix",
      "windows"
    ],
    "cpu_cost": 1.0,
    "exclude_configs": [],
    "exclude_iomgrs": [],
    "flaky": false,
    "gtest": true,
    "language": "c++",
    "name": "status_util_test",
    "platforms": [
      "linux",
      "mac",
      "posix",
      "windows"
    ],
    "uses_polling": false
  },
  {
    "args": [],
    "benchmark": false,
    "ci_platforms": [
      "linux",
      "mac",
      "posix"
    ],
    "cpu_cost": 1.0,
    "exclude_configs": [],
    "exclude_iomgrs": [],
    "flaky": false,
    "gtest": true,
    "language": "c++",
    "name": "stranded_event_test",
    "platforms": [
      "linux",
      "mac",
      "posix"
    ],
    "uses_polling": true
  },
  {
    "args": [],
    "benchmark": false,
    "ci_platforms": [
      "linux",
      "mac",
      "posix"
    ],
    "cpu_cost": 1.0,
    "exclude_configs": [],
    "exclude_iomgrs": [],
    "flaky": false,
    "gtest": true,
    "language": "c++",
    "name": "streaming_throughput_test",
    "platforms": [
      "linux",
      "mac",
      "posix"
    ],
    "uses_polling": true
  },
  {
    "args": [],
    "benchmark": false,
    "ci_platforms": [
      "linux",
      "mac",
      "posix",
      "windows"
    ],
    "cpu_cost": 1.0,
    "exclude_configs": [],
    "exclude_iomgrs": [],
    "flaky": false,
    "gtest": true,
    "language": "c++",
    "name": "string_ref_test",
    "platforms": [
      "linux",
      "mac",
      "posix",
      "windows"
    ],
    "uses_polling": false
  },
  {
    "args": [],
    "benchmark": false,
    "ci_platforms": [
      "linux",
      "mac",
      "posix",
      "windows"
    ],
    "cpu_cost": 1.0,
    "exclude_configs": [],
    "exclude_iomgrs": [],
    "flaky": false,
    "gtest": true,
    "language": "c++",
    "name": "table_test",
    "platforms": [
      "linux",
      "mac",
      "posix",
      "windows"
    ],
    "uses_polling": false
  },
  {
    "args": [],
    "benchmark": false,
    "ci_platforms": [
      "linux",
      "mac",
      "posix",
      "windows"
    ],
    "cpu_cost": 1.0,
    "exclude_configs": [],
    "exclude_iomgrs": [],
    "flaky": false,
    "gtest": true,
    "language": "c++",
    "name": "test_core_slice_slice_test",
    "platforms": [
      "linux",
      "mac",
      "posix",
      "windows"
    ],
    "uses_polling": false
  },
  {
    "args": [],
    "benchmark": false,
    "ci_platforms": [
      "linux",
      "mac",
      "posix",
      "windows"
    ],
    "cpu_cost": 1.0,
    "exclude_configs": [],
    "exclude_iomgrs": [],
    "flaky": false,
    "gtest": true,
    "language": "c++",
    "name": "test_cpp_client_credentials_test",
    "platforms": [
      "linux",
      "mac",
      "posix",
      "windows"
    ],
    "uses_polling": true
  },
  {
    "args": [],
    "benchmark": false,
    "ci_platforms": [
      "linux",
      "mac",
      "posix",
      "windows"
    ],
    "cpu_cost": 1.0,
    "exclude_configs": [],
    "exclude_iomgrs": [],
    "flaky": false,
    "gtest": true,
    "language": "c++",
    "name": "test_cpp_server_credentials_test",
    "platforms": [
      "linux",
      "mac",
      "posix",
      "windows"
    ],
    "uses_polling": true
  },
  {
    "args": [],
    "benchmark": false,
    "ci_platforms": [
      "linux",
      "mac",
      "posix",
      "windows"
    ],
    "cpu_cost": 1.0,
    "exclude_configs": [],
    "exclude_iomgrs": [],
    "flaky": false,
    "gtest": true,
    "language": "c++",
    "name": "test_cpp_util_slice_test",
    "platforms": [
      "linux",
      "mac",
      "posix",
      "windows"
    ],
    "uses_polling": false
  },
  {
    "args": [],
    "benchmark": false,
    "ci_platforms": [
      "linux",
      "mac",
      "posix",
      "windows"
    ],
    "cpu_cost": 1.0,
    "exclude_configs": [],
    "exclude_iomgrs": [],
    "flaky": false,
    "gtest": true,
    "language": "c++",
    "name": "test_cpp_util_time_test",
    "platforms": [
      "linux",
      "mac",
      "posix",
      "windows"
    ],
    "uses_polling": false
  },
  {
    "args": [],
    "benchmark": false,
    "ci_platforms": [
      "linux",
      "mac",
      "posix",
      "windows"
    ],
    "cpu_cost": 1.0,
    "exclude_configs": [],
    "exclude_iomgrs": [],
    "flaky": false,
    "gtest": true,
    "language": "c++",
    "name": "thread_manager_test",
    "platforms": [
      "linux",
      "mac",
      "posix",
      "windows"
    ],
    "uses_polling": true
  },
  {
    "args": [],
    "benchmark": false,
    "ci_platforms": [
      "linux",
      "mac",
      "posix",
      "windows"
    ],
    "cpu_cost": 1.0,
    "exclude_configs": [],
    "exclude_iomgrs": [],
    "flaky": false,
    "gtest": true,
    "language": "c++",
    "name": "thread_quota_test",
    "platforms": [
      "linux",
      "mac",
      "posix",
      "windows"
    ],
    "uses_polling": false
  },
  {
    "args": [],
    "benchmark": false,
    "ci_platforms": [
      "linux",
      "mac",
      "posix"
    ],
    "cpu_cost": 1.0,
    "exclude_configs": [],
    "exclude_iomgrs": [],
    "flaky": false,
    "gtest": true,
    "language": "c++",
    "name": "thread_stress_test",
    "platforms": [
      "linux",
      "mac",
      "posix"
    ],
    "uses_polling": true
  },
  {
    "args": [],
    "benchmark": false,
    "ci_platforms": [
      "linux",
      "mac",
      "posix",
      "windows"
    ],
    "cpu_cost": 1.0,
    "exclude_configs": [],
    "exclude_iomgrs": [],
    "flaky": false,
    "gtest": true,
    "language": "c++",
    "name": "time_util_test",
    "platforms": [
      "linux",
      "mac",
      "posix",
      "windows"
    ],
    "uses_polling": false
  },
  {
    "args": [],
    "benchmark": false,
    "ci_platforms": [
      "linux",
      "mac",
      "posix",
      "windows"
    ],
    "cpu_cost": 1.0,
    "exclude_configs": [],
    "exclude_iomgrs": [],
    "flaky": false,
    "gtest": true,
    "language": "c++",
    "name": "timeout_encoding_test",
    "platforms": [
      "linux",
      "mac",
      "posix",
      "windows"
    ],
    "uses_polling": false
  },
  {
    "args": [],
    "benchmark": false,
    "ci_platforms": [
      "linux",
      "mac",
      "posix",
      "windows"
    ],
    "cpu_cost": 1.0,
    "exclude_configs": [],
    "exclude_iomgrs": [],
    "flaky": false,
    "gtest": true,
    "language": "c++",
    "name": "timer_test",
    "platforms": [
      "linux",
      "mac",
      "posix",
      "windows"
    ],
    "uses_polling": true
  },
  {
    "args": [],
    "benchmark": false,
    "ci_platforms": [
      "linux",
      "mac",
      "posix",
      "windows"
    ],
    "cpu_cost": 1.0,
    "exclude_configs": [],
    "exclude_iomgrs": [],
    "flaky": false,
    "gtest": true,
    "language": "c++",
    "name": "tls_certificate_verifier_test",
    "platforms": [
      "linux",
      "mac",
      "posix",
      "windows"
    ],
    "uses_polling": true
  },
  {
    "args": [],
    "benchmark": false,
    "ci_platforms": [
      "linux",
      "mac",
      "posix",
      "windows"
    ],
    "cpu_cost": 1.0,
    "exclude_configs": [],
    "exclude_iomgrs": [],
    "flaky": false,
    "gtest": true,
    "language": "c++",
    "name": "tls_key_export_test",
    "platforms": [
      "linux",
      "mac",
      "posix",
      "windows"
    ],
    "uses_polling": true
  },
  {
    "args": [],
    "benchmark": false,
    "ci_platforms": [
      "linux",
      "mac",
      "posix",
      "windows"
    ],
    "cpu_cost": 1.0,
    "exclude_configs": [],
    "exclude_iomgrs": [],
    "flaky": false,
    "gtest": true,
    "language": "c++",
    "name": "tls_security_connector_test",
    "platforms": [
      "linux",
      "mac",
      "posix",
      "windows"
    ],
    "uses_polling": true
  },
  {
    "args": [],
    "benchmark": false,
    "ci_platforms": [
      "linux",
      "mac",
      "posix",
      "windows"
    ],
    "cpu_cost": 1.0,
    "exclude_configs": [],
    "exclude_iomgrs": [],
    "flaky": false,
    "gtest": true,
    "language": "c++",
    "name": "tls_test",
    "platforms": [
      "linux",
      "mac",
      "posix",
      "windows"
    ],
    "uses_polling": false
  },
  {
    "args": [],
    "benchmark": false,
    "ci_platforms": [
      "linux",
      "mac",
      "posix",
      "windows"
    ],
    "cpu_cost": 1.0,
    "exclude_configs": [],
    "exclude_iomgrs": [],
    "flaky": false,
    "gtest": true,
    "language": "c++",
    "name": "too_many_pings_test",
    "platforms": [
      "linux",
      "mac",
      "posix",
      "windows"
    ],
    "uses_polling": true
  },
  {
    "args": [],
    "benchmark": false,
    "ci_platforms": [
      "linux",
      "mac",
      "posix",
      "windows"
    ],
    "cpu_cost": 1.0,
    "exclude_configs": [],
    "exclude_iomgrs": [],
    "flaky": false,
    "gtest": true,
    "language": "c++",
    "name": "transport_stream_receiver_test",
    "platforms": [
      "linux",
      "mac",
      "posix",
      "windows"
    ],
    "uses_polling": false
  },
  {
    "args": [],
    "benchmark": false,
    "ci_platforms": [
      "linux",
      "mac",
      "posix",
      "windows"
    ],
    "cpu_cost": 1.0,
    "exclude_configs": [],
    "exclude_iomgrs": [],
    "flaky": false,
    "gtest": true,
    "language": "c++",
    "name": "try_join_test",
    "platforms": [
      "linux",
      "mac",
      "posix",
      "windows"
    ],
    "uses_polling": false
  },
  {
    "args": [],
    "benchmark": false,
    "ci_platforms": [
      "linux",
      "mac",
      "posix",
      "windows"
    ],
    "cpu_cost": 1.0,
    "exclude_configs": [],
    "exclude_iomgrs": [],
    "flaky": false,
    "gtest": true,
    "language": "c++",
    "name": "try_seq_metadata_test",
    "platforms": [
      "linux",
      "mac",
      "posix",
      "windows"
    ],
    "uses_polling": false
  },
  {
    "args": [],
    "benchmark": false,
    "ci_platforms": [
      "linux",
      "mac",
      "posix",
      "windows"
    ],
    "cpu_cost": 1.0,
    "exclude_configs": [],
    "exclude_iomgrs": [],
    "flaky": false,
    "gtest": true,
    "language": "c++",
    "name": "try_seq_test",
    "platforms": [
      "linux",
      "mac",
      "posix",
      "windows"
    ],
    "uses_polling": false
  },
  {
    "args": [],
    "benchmark": false,
    "ci_platforms": [
      "linux",
      "mac",
      "posix",
      "windows"
    ],
    "cpu_cost": 1.0,
    "exclude_configs": [],
    "exclude_iomgrs": [],
    "flaky": false,
    "gtest": true,
    "language": "c++",
    "name": "unknown_frame_bad_client_test",
    "platforms": [
      "linux",
      "mac",
      "posix",
      "windows"
    ],
    "uses_polling": true
  },
  {
    "args": [],
    "benchmark": false,
    "ci_platforms": [
      "linux",
      "mac",
      "posix",
      "windows"
    ],
    "cpu_cost": 1.0,
    "exclude_configs": [],
    "exclude_iomgrs": [],
    "flaky": false,
    "gtest": true,
    "language": "c++",
    "name": "uri_parser_test",
    "platforms": [
      "linux",
      "mac",
      "posix",
      "windows"
    ],
    "uses_polling": true
  },
  {
    "args": [],
    "benchmark": false,
    "ci_platforms": [
      "linux",
      "mac",
      "posix",
      "windows"
    ],
    "cpu_cost": 1.0,
    "exclude_configs": [],
    "exclude_iomgrs": [],
    "flaky": false,
    "gtest": true,
    "language": "c++",
    "name": "useful_test",
    "platforms": [
      "linux",
      "mac",
      "posix",
      "windows"
    ],
    "uses_polling": false
  },
  {
    "args": [],
    "benchmark": false,
    "ci_platforms": [
      "linux",
      "mac",
      "posix",
      "windows"
    ],
    "cpu_cost": 1.0,
    "exclude_configs": [],
    "exclude_iomgrs": [],
    "flaky": false,
    "gtest": true,
    "language": "c++",
    "name": "window_overflow_bad_client_test",
    "platforms": [
      "linux",
      "mac",
      "posix",
      "windows"
    ],
    "uses_polling": true
  },
  {
    "args": [],
    "benchmark": false,
    "ci_platforms": [
      "linux",
      "mac",
      "posix",
      "windows"
    ],
    "cpu_cost": 1.0,
    "exclude_configs": [],
    "exclude_iomgrs": [],
    "flaky": false,
    "gtest": true,
    "language": "c++",
    "name": "wire_reader_test",
    "platforms": [
      "linux",
      "mac",
      "posix",
      "windows"
    ],
    "uses_polling": false
  },
  {
    "args": [],
    "benchmark": false,
    "ci_platforms": [
      "linux",
      "mac",
      "posix",
      "windows"
    ],
    "cpu_cost": 1.0,
    "exclude_configs": [],
    "exclude_iomgrs": [],
    "flaky": false,
    "gtest": true,
    "language": "c++",
    "name": "wire_writer_test",
    "platforms": [
      "linux",
      "mac",
      "posix",
      "windows"
    ],
    "uses_polling": false
  },
  {
    "args": [],
    "benchmark": false,
    "ci_platforms": [
      "linux",
      "mac",
      "posix"
    ],
    "cpu_cost": 1.0,
    "exclude_configs": [],
    "exclude_iomgrs": [],
    "flaky": false,
    "gtest": true,
    "language": "c++",
    "name": "work_serializer_test",
    "platforms": [
      "linux",
      "mac",
      "posix"
    ],
    "uses_polling": true
  },
  {
    "args": [],
    "benchmark": false,
    "ci_platforms": [
      "linux",
      "mac",
      "posix"
    ],
    "cpu_cost": 1.0,
    "exclude_configs": [],
    "exclude_iomgrs": [],
    "flaky": false,
    "gtest": true,
    "language": "c++",
    "name": "writes_per_rpc_test",
    "platforms": [
      "linux",
      "mac",
      "posix"
    ],
    "uses_polling": true
  },
  {
    "args": [],
    "benchmark": false,
    "ci_platforms": [
      "linux",
      "mac",
      "posix",
      "windows"
    ],
    "cpu_cost": 1.0,
    "exclude_configs": [],
    "exclude_iomgrs": [],
    "flaky": false,
    "gtest": true,
    "language": "c++",
    "name": "xds_bootstrap_test",
    "platforms": [
      "linux",
      "mac",
      "posix",
      "windows"
    ],
    "uses_polling": true
  },
  {
    "args": [],
    "benchmark": false,
    "ci_platforms": [
      "linux",
      "mac",
      "posix",
      "windows"
    ],
    "cpu_cost": 1.0,
    "exclude_configs": [],
    "exclude_iomgrs": [],
    "flaky": false,
    "gtest": true,
    "language": "c++",
    "name": "xds_certificate_provider_test",
    "platforms": [
      "linux",
      "mac",
      "posix",
      "windows"
    ],
    "uses_polling": true
  },
  {
    "args": [],
    "benchmark": false,
    "ci_platforms": [
      "linux",
      "mac",
      "posix",
      "windows"
    ],
    "cpu_cost": 1.0,
    "exclude_configs": [],
    "exclude_iomgrs": [],
    "flaky": false,
    "gtest": true,
    "language": "c++",
    "name": "xds_channel_creds_registry_test",
    "platforms": [
      "linux",
      "mac",
      "posix",
      "windows"
    ],
    "uses_polling": true
  },
  {
    "args": [],
    "benchmark": false,
    "ci_platforms": [
      "linux",
      "mac",
      "posix",
      "windows"
    ],
    "cpu_cost": 1.0,
    "exclude_configs": [],
    "exclude_iomgrs": [],
    "flaky": false,
    "gtest": true,
    "language": "c++",
    "name": "xds_credentials_end2end_test",
    "platforms": [
      "linux",
      "mac",
      "posix",
      "windows"
    ],
    "uses_polling": true
  },
  {
    "args": [],
    "benchmark": false,
    "ci_platforms": [
      "linux",
      "mac",
      "posix",
      "windows"
    ],
    "cpu_cost": 1.0,
    "exclude_configs": [],
    "exclude_iomgrs": [],
    "flaky": false,
    "gtest": true,
    "language": "c++",
    "name": "xds_credentials_test",
    "platforms": [
      "linux",
      "mac",
      "posix",
      "windows"
    ],
    "uses_polling": true
  },
  {
    "args": [],
    "boringssl": true,
    "ci_platforms": [
      "linux",
      "mac",
      "posix",
      "windows"
    ],
    "cpu_cost": 1.0,
    "defaults": "boringssl",
    "exclude_configs": [
      "asan",
      "ubsan"
    ],
    "flaky": false,
    "gtest": true,
    "language": "c++",
    "name": "boringssl_ssl_test",
    "platforms": [
      "linux",
      "mac",
      "posix",
      "windows"
    ]
  },
  {
    "args": [],
    "boringssl": true,
    "ci_platforms": [
      "linux",
      "mac",
      "posix",
      "windows"
    ],
    "cpu_cost": 1.0,
    "defaults": "boringssl",
    "exclude_configs": [
      "asan",
      "ubsan"
    ],
    "flaky": false,
    "gtest": true,
    "language": "c++",
    "name": "boringssl_crypto_test",
    "platforms": [
      "linux",
      "mac",
      "posix",
      "windows"
    ]
  }
]<|MERGE_RESOLUTION|>--- conflicted
+++ resolved
@@ -6040,461 +6040,457 @@
     "flaky": false,
     "gtest": true,
     "language": "c++",
-<<<<<<< HEAD
+    "name": "rls_end2end_test",
+    "platforms": [
+      "linux",
+      "mac",
+      "posix",
+      "windows"
+    ],
+    "uses_polling": true
+  },
+  {
+    "args": [],
+    "benchmark": false,
+    "ci_platforms": [
+      "linux",
+      "mac",
+      "posix",
+      "windows"
+    ],
+    "cpu_cost": 1.0,
+    "exclude_configs": [],
+    "exclude_iomgrs": [],
+    "flaky": false,
+    "gtest": true,
+    "language": "c++",
+    "name": "rls_lb_config_parser_test",
+    "platforms": [
+      "linux",
+      "mac",
+      "posix",
+      "windows"
+    ],
+    "uses_polling": true
+  },
+  {
+    "args": [],
+    "benchmark": false,
+    "ci_platforms": [
+      "linux",
+      "mac",
+      "posix",
+      "windows"
+    ],
+    "cpu_cost": 1.0,
+    "exclude_configs": [],
+    "exclude_iomgrs": [],
+    "flaky": false,
+    "gtest": true,
+    "language": "c++",
+    "name": "sdk_authz_end2end_test",
+    "platforms": [
+      "linux",
+      "mac",
+      "posix",
+      "windows"
+    ],
+    "uses_polling": true
+  },
+  {
+    "args": [],
+    "benchmark": false,
+    "ci_platforms": [
+      "linux",
+      "mac",
+      "posix",
+      "windows"
+    ],
+    "cpu_cost": 1.0,
+    "exclude_configs": [],
+    "exclude_iomgrs": [],
+    "flaky": false,
+    "gtest": true,
+    "language": "c++",
+    "name": "secure_auth_context_test",
+    "platforms": [
+      "linux",
+      "mac",
+      "posix",
+      "windows"
+    ],
+    "uses_polling": true
+  },
+  {
+    "args": [],
+    "benchmark": false,
+    "ci_platforms": [
+      "linux",
+      "mac",
+      "posix",
+      "windows"
+    ],
+    "cpu_cost": 1.0,
+    "exclude_configs": [],
+    "exclude_iomgrs": [],
+    "flaky": false,
+    "gtest": true,
+    "language": "c++",
+    "name": "seq_test",
+    "platforms": [
+      "linux",
+      "mac",
+      "posix",
+      "windows"
+    ],
+    "uses_polling": false
+  },
+  {
+    "args": [],
+    "benchmark": false,
+    "ci_platforms": [
+      "linux",
+      "mac",
+      "posix",
+      "windows"
+    ],
+    "cpu_cost": 1.0,
+    "exclude_configs": [],
+    "exclude_iomgrs": [],
+    "flaky": false,
+    "gtest": true,
+    "language": "c++",
+    "name": "server_builder_plugin_test",
+    "platforms": [
+      "linux",
+      "mac",
+      "posix",
+      "windows"
+    ],
+    "uses_polling": true
+  },
+  {
+    "args": [],
+    "benchmark": false,
+    "ci_platforms": [
+      "linux",
+      "mac",
+      "posix"
+    ],
+    "cpu_cost": 1.0,
+    "exclude_configs": [],
+    "exclude_iomgrs": [],
+    "flaky": false,
+    "gtest": true,
+    "language": "c++",
+    "name": "server_builder_test",
+    "platforms": [
+      "linux",
+      "mac",
+      "posix"
+    ],
+    "uses_polling": true
+  },
+  {
+    "args": [],
+    "benchmark": false,
+    "ci_platforms": [
+      "linux",
+      "mac",
+      "posix"
+    ],
+    "cpu_cost": 1.0,
+    "exclude_configs": [],
+    "exclude_iomgrs": [],
+    "flaky": false,
+    "gtest": true,
+    "language": "c++",
+    "name": "server_builder_with_socket_mutator_test",
+    "platforms": [
+      "linux",
+      "mac",
+      "posix"
+    ],
+    "uses_polling": true
+  },
+  {
+    "args": [],
+    "benchmark": false,
+    "ci_platforms": [
+      "linux",
+      "mac",
+      "posix",
+      "windows"
+    ],
+    "cpu_cost": 1.0,
+    "exclude_configs": [],
+    "exclude_iomgrs": [],
+    "flaky": false,
+    "gtest": true,
+    "language": "c++",
+    "name": "server_chttp2_test",
+    "platforms": [
+      "linux",
+      "mac",
+      "posix",
+      "windows"
+    ],
+    "uses_polling": true
+  },
+  {
+    "args": [],
+    "benchmark": false,
+    "ci_platforms": [
+      "linux",
+      "mac",
+      "posix",
+      "windows"
+    ],
+    "cpu_cost": 1.0,
+    "exclude_configs": [],
+    "exclude_iomgrs": [],
+    "flaky": false,
+    "gtest": true,
+    "language": "c++",
+    "name": "server_config_selector_test",
+    "platforms": [
+      "linux",
+      "mac",
+      "posix",
+      "windows"
+    ],
+    "uses_polling": false
+  },
+  {
+    "args": [],
+    "benchmark": false,
+    "ci_platforms": [
+      "linux",
+      "mac",
+      "posix",
+      "windows"
+    ],
+    "cpu_cost": 1.0,
+    "exclude_configs": [],
+    "exclude_iomgrs": [],
+    "flaky": false,
+    "gtest": true,
+    "language": "c++",
+    "name": "server_context_test_spouse_test",
+    "platforms": [
+      "linux",
+      "mac",
+      "posix",
+      "windows"
+    ],
+    "uses_polling": true
+  },
+  {
+    "args": [],
+    "benchmark": false,
+    "ci_platforms": [
+      "linux",
+      "mac",
+      "posix",
+      "windows"
+    ],
+    "cpu_cost": 1.0,
+    "exclude_configs": [],
+    "exclude_iomgrs": [],
+    "flaky": false,
+    "gtest": true,
+    "language": "c++",
+    "name": "server_early_return_test",
+    "platforms": [
+      "linux",
+      "mac",
+      "posix",
+      "windows"
+    ],
+    "uses_polling": true
+  },
+  {
+    "args": [],
+    "benchmark": false,
+    "ci_platforms": [
+      "linux",
+      "mac",
+      "posix",
+      "windows"
+    ],
+    "cpu_cost": 1.0,
+    "exclude_configs": [],
+    "exclude_iomgrs": [],
+    "flaky": false,
+    "gtest": true,
+    "language": "c++",
+    "name": "server_interceptors_end2end_test",
+    "platforms": [
+      "linux",
+      "mac",
+      "posix",
+      "windows"
+    ],
+    "uses_polling": true
+  },
+  {
+    "args": [],
+    "benchmark": false,
+    "ci_platforms": [
+      "linux",
+      "mac",
+      "posix",
+      "windows"
+    ],
+    "cpu_cost": 1.0,
+    "exclude_configs": [],
+    "exclude_iomgrs": [],
+    "flaky": false,
+    "gtest": true,
+    "language": "c++",
+    "name": "server_registered_method_bad_client_test",
+    "platforms": [
+      "linux",
+      "mac",
+      "posix",
+      "windows"
+    ],
+    "uses_polling": true
+  },
+  {
+    "args": [],
+    "benchmark": false,
+    "ci_platforms": [
+      "linux",
+      "mac",
+      "posix"
+    ],
+    "cpu_cost": 1.0,
+    "exclude_configs": [],
+    "exclude_iomgrs": [],
+    "flaky": false,
+    "gtest": true,
+    "language": "c++",
+    "name": "server_request_call_test",
+    "platforms": [
+      "linux",
+      "mac",
+      "posix"
+    ],
+    "uses_polling": true
+  },
+  {
+    "args": [],
+    "benchmark": false,
+    "ci_platforms": [
+      "linux",
+      "mac",
+      "posix",
+      "windows"
+    ],
+    "cpu_cost": 1.0,
+    "exclude_configs": [],
+    "exclude_iomgrs": [],
+    "flaky": false,
+    "gtest": true,
+    "language": "c++",
+    "name": "service_config_end2end_test",
+    "platforms": [
+      "linux",
+      "mac",
+      "posix",
+      "windows"
+    ],
+    "uses_polling": true
+  },
+  {
+    "args": [],
+    "benchmark": false,
+    "ci_platforms": [
+      "linux",
+      "mac",
+      "posix",
+      "windows"
+    ],
+    "cpu_cost": 1.0,
+    "exclude_configs": [],
+    "exclude_iomgrs": [],
+    "flaky": false,
+    "gtest": true,
+    "language": "c++",
+    "name": "service_config_test",
+    "platforms": [
+      "linux",
+      "mac",
+      "posix",
+      "windows"
+    ],
+    "uses_polling": true
+  },
+  {
+    "args": [],
+    "benchmark": false,
+    "ci_platforms": [
+      "linux",
+      "mac",
+      "posix",
+      "windows"
+    ],
+    "cpu_cost": 1.0,
+    "exclude_configs": [],
+    "exclude_iomgrs": [],
+    "flaky": false,
+    "gtest": true,
+    "language": "c++",
+    "name": "shutdown_test",
+    "platforms": [
+      "linux",
+      "mac",
+      "posix",
+      "windows"
+    ],
+    "uses_polling": true
+  },
+  {
+    "args": [],
+    "benchmark": false,
+    "ci_platforms": [
+      "linux",
+      "mac",
+      "posix",
+      "windows"
+    ],
+    "cpu_cost": 1.0,
+    "exclude_configs": [],
+    "exclude_iomgrs": [],
+    "flaky": false,
+    "gtest": true,
+    "language": "c++",
+    "name": "simple_request_bad_client_test",
+    "platforms": [
+      "linux",
+      "mac",
+      "posix",
+      "windows"
+    ],
+    "uses_polling": true
+  },
+  {
+    "args": [],
+    "benchmark": false,
+    "ci_platforms": [
+      "linux",
+      "mac",
+      "posix",
+      "windows"
+    ],
+    "cpu_cost": 1.0,
+    "exclude_configs": [],
+    "exclude_iomgrs": [],
+    "flaky": false,
+    "gtest": true,
+    "language": "c++",
     "name": "smoke_test",
-    "platforms": [
-      "linux",
-      "mac",
-      "posix",
-      "windows"
-    ],
-    "uses_polling": true
-  },
-  {
-    "args": [],
-    "benchmark": false,
-    "ci_platforms": [
-      "linux",
-      "mac",
-      "posix",
-      "windows"
-    ],
-    "cpu_cost": 1.0,
-    "exclude_configs": [],
-    "exclude_iomgrs": [],
-    "flaky": false,
-    "gtest": true,
-    "language": "c++",
-    "name": "sockaddr_resolver_test",
-=======
-    "name": "rls_end2end_test",
->>>>>>> f33c587c
-    "platforms": [
-      "linux",
-      "mac",
-      "posix",
-      "windows"
-    ],
-    "uses_polling": true
-  },
-  {
-    "args": [],
-    "benchmark": false,
-    "ci_platforms": [
-      "linux",
-      "mac",
-      "posix",
-      "windows"
-    ],
-    "cpu_cost": 1.0,
-    "exclude_configs": [],
-    "exclude_iomgrs": [],
-    "flaky": false,
-    "gtest": true,
-    "language": "c++",
-    "name": "rls_lb_config_parser_test",
-    "platforms": [
-      "linux",
-      "mac",
-      "posix",
-      "windows"
-    ],
-    "uses_polling": true
-  },
-  {
-    "args": [],
-    "benchmark": false,
-    "ci_platforms": [
-      "linux",
-      "mac",
-      "posix",
-      "windows"
-    ],
-    "cpu_cost": 1.0,
-    "exclude_configs": [],
-    "exclude_iomgrs": [],
-    "flaky": false,
-    "gtest": true,
-    "language": "c++",
-    "name": "sdk_authz_end2end_test",
-    "platforms": [
-      "linux",
-      "mac",
-      "posix",
-      "windows"
-    ],
-    "uses_polling": true
-  },
-  {
-    "args": [],
-    "benchmark": false,
-    "ci_platforms": [
-      "linux",
-      "mac",
-      "posix",
-      "windows"
-    ],
-    "cpu_cost": 1.0,
-    "exclude_configs": [],
-    "exclude_iomgrs": [],
-    "flaky": false,
-    "gtest": true,
-    "language": "c++",
-    "name": "secure_auth_context_test",
-    "platforms": [
-      "linux",
-      "mac",
-      "posix",
-      "windows"
-    ],
-    "uses_polling": true
-  },
-  {
-    "args": [],
-    "benchmark": false,
-    "ci_platforms": [
-      "linux",
-      "mac",
-      "posix",
-      "windows"
-    ],
-    "cpu_cost": 1.0,
-    "exclude_configs": [],
-    "exclude_iomgrs": [],
-    "flaky": false,
-    "gtest": true,
-    "language": "c++",
-    "name": "seq_test",
-    "platforms": [
-      "linux",
-      "mac",
-      "posix",
-      "windows"
-    ],
-    "uses_polling": false
-  },
-  {
-    "args": [],
-    "benchmark": false,
-    "ci_platforms": [
-      "linux",
-      "mac",
-      "posix",
-      "windows"
-    ],
-    "cpu_cost": 1.0,
-    "exclude_configs": [],
-    "exclude_iomgrs": [],
-    "flaky": false,
-    "gtest": true,
-    "language": "c++",
-    "name": "server_builder_plugin_test",
-    "platforms": [
-      "linux",
-      "mac",
-      "posix",
-      "windows"
-    ],
-    "uses_polling": true
-  },
-  {
-    "args": [],
-    "benchmark": false,
-    "ci_platforms": [
-      "linux",
-      "mac",
-      "posix"
-    ],
-    "cpu_cost": 1.0,
-    "exclude_configs": [],
-    "exclude_iomgrs": [],
-    "flaky": false,
-    "gtest": true,
-    "language": "c++",
-    "name": "server_builder_test",
-    "platforms": [
-      "linux",
-      "mac",
-      "posix"
-    ],
-    "uses_polling": true
-  },
-  {
-    "args": [],
-    "benchmark": false,
-    "ci_platforms": [
-      "linux",
-      "mac",
-      "posix"
-    ],
-    "cpu_cost": 1.0,
-    "exclude_configs": [],
-    "exclude_iomgrs": [],
-    "flaky": false,
-    "gtest": true,
-    "language": "c++",
-    "name": "server_builder_with_socket_mutator_test",
-    "platforms": [
-      "linux",
-      "mac",
-      "posix"
-    ],
-    "uses_polling": true
-  },
-  {
-    "args": [],
-    "benchmark": false,
-    "ci_platforms": [
-      "linux",
-      "mac",
-      "posix",
-      "windows"
-    ],
-    "cpu_cost": 1.0,
-    "exclude_configs": [],
-    "exclude_iomgrs": [],
-    "flaky": false,
-    "gtest": true,
-    "language": "c++",
-    "name": "server_chttp2_test",
-    "platforms": [
-      "linux",
-      "mac",
-      "posix",
-      "windows"
-    ],
-    "uses_polling": true
-  },
-  {
-    "args": [],
-    "benchmark": false,
-    "ci_platforms": [
-      "linux",
-      "mac",
-      "posix",
-      "windows"
-    ],
-    "cpu_cost": 1.0,
-    "exclude_configs": [],
-    "exclude_iomgrs": [],
-    "flaky": false,
-    "gtest": true,
-    "language": "c++",
-    "name": "server_config_selector_test",
-    "platforms": [
-      "linux",
-      "mac",
-      "posix",
-      "windows"
-    ],
-    "uses_polling": false
-  },
-  {
-    "args": [],
-    "benchmark": false,
-    "ci_platforms": [
-      "linux",
-      "mac",
-      "posix",
-      "windows"
-    ],
-    "cpu_cost": 1.0,
-    "exclude_configs": [],
-    "exclude_iomgrs": [],
-    "flaky": false,
-    "gtest": true,
-    "language": "c++",
-    "name": "server_context_test_spouse_test",
-    "platforms": [
-      "linux",
-      "mac",
-      "posix",
-      "windows"
-    ],
-    "uses_polling": true
-  },
-  {
-    "args": [],
-    "benchmark": false,
-    "ci_platforms": [
-      "linux",
-      "mac",
-      "posix",
-      "windows"
-    ],
-    "cpu_cost": 1.0,
-    "exclude_configs": [],
-    "exclude_iomgrs": [],
-    "flaky": false,
-    "gtest": true,
-    "language": "c++",
-    "name": "server_early_return_test",
-    "platforms": [
-      "linux",
-      "mac",
-      "posix",
-      "windows"
-    ],
-    "uses_polling": true
-  },
-  {
-    "args": [],
-    "benchmark": false,
-    "ci_platforms": [
-      "linux",
-      "mac",
-      "posix",
-      "windows"
-    ],
-    "cpu_cost": 1.0,
-    "exclude_configs": [],
-    "exclude_iomgrs": [],
-    "flaky": false,
-    "gtest": true,
-    "language": "c++",
-    "name": "server_interceptors_end2end_test",
-    "platforms": [
-      "linux",
-      "mac",
-      "posix",
-      "windows"
-    ],
-    "uses_polling": true
-  },
-  {
-    "args": [],
-    "benchmark": false,
-    "ci_platforms": [
-      "linux",
-      "mac",
-      "posix",
-      "windows"
-    ],
-    "cpu_cost": 1.0,
-    "exclude_configs": [],
-    "exclude_iomgrs": [],
-    "flaky": false,
-    "gtest": true,
-    "language": "c++",
-    "name": "server_registered_method_bad_client_test",
-    "platforms": [
-      "linux",
-      "mac",
-      "posix",
-      "windows"
-    ],
-    "uses_polling": true
-  },
-  {
-    "args": [],
-    "benchmark": false,
-    "ci_platforms": [
-      "linux",
-      "mac",
-      "posix"
-    ],
-    "cpu_cost": 1.0,
-    "exclude_configs": [],
-    "exclude_iomgrs": [],
-    "flaky": false,
-    "gtest": true,
-    "language": "c++",
-    "name": "server_request_call_test",
-    "platforms": [
-      "linux",
-      "mac",
-      "posix"
-    ],
-    "uses_polling": true
-  },
-  {
-    "args": [],
-    "benchmark": false,
-    "ci_platforms": [
-      "linux",
-      "mac",
-      "posix",
-      "windows"
-    ],
-    "cpu_cost": 1.0,
-    "exclude_configs": [],
-    "exclude_iomgrs": [],
-    "flaky": false,
-    "gtest": true,
-    "language": "c++",
-    "name": "service_config_end2end_test",
-    "platforms": [
-      "linux",
-      "mac",
-      "posix",
-      "windows"
-    ],
-    "uses_polling": true
-  },
-  {
-    "args": [],
-    "benchmark": false,
-    "ci_platforms": [
-      "linux",
-      "mac",
-      "posix",
-      "windows"
-    ],
-    "cpu_cost": 1.0,
-    "exclude_configs": [],
-    "exclude_iomgrs": [],
-    "flaky": false,
-    "gtest": true,
-    "language": "c++",
-    "name": "service_config_test",
-    "platforms": [
-      "linux",
-      "mac",
-      "posix",
-      "windows"
-    ],
-    "uses_polling": true
-  },
-  {
-    "args": [],
-    "benchmark": false,
-    "ci_platforms": [
-      "linux",
-      "mac",
-      "posix",
-      "windows"
-    ],
-    "cpu_cost": 1.0,
-    "exclude_configs": [],
-    "exclude_iomgrs": [],
-    "flaky": false,
-    "gtest": true,
-    "language": "c++",
-    "name": "shutdown_test",
-    "platforms": [
-      "linux",
-      "mac",
-      "posix",
-      "windows"
-    ],
-    "uses_polling": true
-  },
-  {
-    "args": [],
-    "benchmark": false,
-    "ci_platforms": [
-      "linux",
-      "mac",
-      "posix",
-      "windows"
-    ],
-    "cpu_cost": 1.0,
-    "exclude_configs": [],
-    "exclude_iomgrs": [],
-    "flaky": false,
-    "gtest": true,
-    "language": "c++",
-    "name": "simple_request_bad_client_test",
     "platforms": [
       "linux",
       "mac",
