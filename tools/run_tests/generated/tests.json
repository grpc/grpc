--- conflicted
+++ resolved
@@ -1414,38 +1414,6 @@
       "windows"
     ],
     "uses_polling": true
-  },
-  {
-    "args": [],
-    "benchmark": false,
-    "ci_platforms": [
-      "linux",
-      "mac",
-      "posix",
-      "windows"
-    ],
-    "cpu_cost": 1.0,
-    "exclude_configs": [],
-    "exclude_iomgrs": [],
-    "flaky": false,
-    "gtest": true,
-    "language": "c++",
-<<<<<<< HEAD
-    "name": "call_fragments_test",
-=======
-    "name": "call_push_pull_test",
->>>>>>> d40c5038
-    "platforms": [
-      "linux",
-      "mac",
-      "posix",
-      "windows"
-    ],
-<<<<<<< HEAD
-    "uses_polling": true
-=======
-    "uses_polling": false
->>>>>>> d40c5038
   },
   {
     "args": [],
