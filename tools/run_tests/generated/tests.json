--- conflicted
+++ resolved
@@ -170,11 +170,7 @@
     "flaky": false,
     "gtest": false,
     "language": "c",
-<<<<<<< HEAD
-    "name": "bm_load_balanced_call_destination",
-=======
     "name": "bm_metadata",
->>>>>>> 78cfebc3
     "platforms": [
       "linux",
       "posix"
@@ -197,28 +193,6 @@
     "gtest": false,
     "language": "c",
     "name": "bm_party",
-    "platforms": [
-      "linux",
-      "posix"
-    ],
-    "uses_polling": false
-  },
-  {
-    "args": [
-      "--benchmark_min_time=0.001s"
-    ],
-    "benchmark": true,
-    "ci_platforms": [
-      "linux",
-      "posix"
-    ],
-    "cpu_cost": 1.0,
-    "exclude_configs": [],
-    "exclude_iomgrs": [],
-    "flaky": false,
-    "gtest": false,
-    "language": "c",
-    "name": "bm_picker",
     "platforms": [
       "linux",
       "posix"
