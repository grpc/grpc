

[
  {
    "args": [],
    "benchmark": false,
    "ci_platforms": [
      "linux",
      "mac",
      "posix",
      "windows"
    ],
    "cpu_cost": 1.0,
    "exclude_configs": [],
    "exclude_iomgrs": [],
    "flaky": false,
    "gtest": false,
    "language": "c",
    "name": "bad_server_response_test",
    "platforms": [
      "linux",
      "mac",
      "posix",
      "windows"
    ],
    "uses_polling": true
  },
  {
    "args": [],
    "benchmark": false,
    "ci_platforms": [
      "linux",
      "mac",
      "posix"
    ],
    "cpu_cost": 1.0,
    "exclude_configs": [],
    "exclude_iomgrs": [],
    "flaky": false,
    "gtest": false,
    "language": "c",
    "name": "bad_ssl_alpn_test",
    "platforms": [
      "linux",
      "mac",
      "posix"
    ],
    "uses_polling": true
  },
  {
    "args": [],
    "benchmark": false,
    "ci_platforms": [
      "linux",
      "mac",
      "posix"
    ],
    "cpu_cost": 1.0,
    "exclude_configs": [],
    "exclude_iomgrs": [],
    "flaky": false,
    "gtest": false,
    "language": "c",
    "name": "bad_ssl_cert_test",
    "platforms": [
      "linux",
      "mac",
      "posix"
    ],
    "uses_polling": true
  },
  {
    "args": [],
    "benchmark": false,
    "ci_platforms": [
      "linux",
      "mac",
      "posix",
      "windows"
    ],
    "cpu_cost": 1.0,
    "exclude_configs": [],
    "exclude_iomgrs": [],
    "flaky": false,
    "gtest": false,
    "language": "c",
    "name": "connection_refused_test",
    "platforms": [
      "linux",
      "mac",
      "posix",
      "windows"
    ],
    "uses_polling": true
  },
  {
    "args": [],
    "benchmark": false,
    "ci_platforms": [
      "linux",
      "mac",
      "posix"
    ],
    "cpu_cost": 1.0,
    "exclude_configs": [],
    "exclude_iomgrs": [],
    "flaky": false,
    "gtest": false,
    "language": "c",
    "name": "dualstack_socket_test",
    "platforms": [
      "linux",
      "mac",
      "posix"
    ],
    "uses_polling": true
  },
  {
    "args": [],
    "benchmark": false,
    "ci_platforms": [
      "linux",
      "mac",
      "posix"
    ],
    "cpu_cost": 1.0,
    "exclude_configs": [],
    "exclude_iomgrs": [],
    "flaky": false,
    "gtest": false,
    "language": "c",
    "name": "fd_conservation_posix_test",
    "platforms": [
      "linux",
      "mac",
      "posix"
    ],
    "uses_polling": true
  },
  {
    "args": [],
    "benchmark": false,
    "ci_platforms": [
      "linux",
      "mac",
      "posix"
    ],
    "cpu_cost": 1.0,
    "exclude_configs": [],
    "exclude_iomgrs": [],
    "flaky": false,
    "gtest": false,
    "language": "c",
    "name": "fling_stream_test",
    "platforms": [
      "linux",
      "mac",
      "posix"
    ],
    "uses_polling": true
  },
  {
    "args": [],
    "benchmark": false,
    "ci_platforms": [
      "linux",
      "mac",
      "posix"
    ],
    "cpu_cost": 1.0,
    "exclude_configs": [],
    "exclude_iomgrs": [],
    "flaky": false,
    "gtest": false,
    "language": "c",
    "name": "fling_test",
    "platforms": [
      "linux",
      "mac",
      "posix"
    ],
    "uses_polling": true
  },
  {
    "args": [],
    "benchmark": false,
    "ci_platforms": [
      "linux",
      "mac",
      "posix",
      "windows"
    ],
    "cpu_cost": 1.0,
    "exclude_configs": [],
    "exclude_iomgrs": [],
    "flaky": false,
    "gtest": false,
    "language": "c",
    "name": "goaway_server_test",
    "platforms": [
      "linux",
      "mac",
      "posix",
      "windows"
    ],
    "uses_polling": true
  },
  {
    "args": [],
    "benchmark": false,
    "ci_platforms": [
      "linux",
      "mac",
      "posix",
      "windows"
    ],
    "cpu_cost": 1.0,
    "exclude_configs": [],
    "exclude_iomgrs": [],
    "flaky": false,
    "gtest": false,
    "language": "c",
    "name": "inproc_callback_test",
    "platforms": [
      "linux",
      "mac",
      "posix",
      "windows"
    ],
    "uses_polling": false
  },
  {
    "args": [],
    "benchmark": false,
    "ci_platforms": [
      "linux",
      "mac",
      "posix",
      "windows"
    ],
    "cpu_cost": 1.0,
    "exclude_configs": [],
    "exclude_iomgrs": [],
    "flaky": false,
    "gtest": false,
    "language": "c",
    "name": "invalid_call_argument_test",
    "platforms": [
      "linux",
      "mac",
      "posix",
      "windows"
    ],
    "uses_polling": true
  },
  {
    "args": [],
    "benchmark": false,
    "ci_platforms": [
      "linux",
      "mac",
      "posix",
      "windows"
    ],
    "cpu_cost": 1.0,
    "exclude_configs": [],
    "exclude_iomgrs": [],
    "flaky": false,
    "gtest": false,
    "language": "c",
    "name": "minimal_stack_is_minimal_test",
    "platforms": [
      "linux",
      "mac",
      "posix",
      "windows"
    ],
    "uses_polling": false
  },
  {
    "args": [],
    "benchmark": false,
    "ci_platforms": [
      "linux",
      "mac",
      "posix",
      "windows"
    ],
    "cpu_cost": 1.0,
    "exclude_configs": [],
    "exclude_iomgrs": [],
    "flaky": false,
    "gtest": false,
    "language": "c",
    "name": "multiple_server_queues_test",
    "platforms": [
      "linux",
      "mac",
      "posix",
      "windows"
    ],
    "uses_polling": true
  },
  {
    "args": [],
    "benchmark": false,
    "ci_platforms": [
      "linux",
      "mac",
      "posix",
      "windows"
    ],
    "cpu_cost": 1.0,
    "exclude_configs": [],
    "exclude_iomgrs": [],
    "flaky": false,
    "gtest": false,
    "language": "c",
    "name": "no_server_test",
    "platforms": [
      "linux",
      "mac",
      "posix",
      "windows"
    ],
    "uses_polling": true
  },
  {
    "args": [],
    "benchmark": false,
    "ci_platforms": [
      "linux",
      "mac",
      "posix",
      "windows"
    ],
    "cpu_cost": 1.0,
    "exclude_configs": [],
    "exclude_iomgrs": [],
    "flaky": false,
    "gtest": false,
    "language": "c",
    "name": "public_headers_must_be_c89",
    "platforms": [
      "linux",
      "mac",
      "posix",
      "windows"
    ],
    "uses_polling": true
  },
  {
    "args": [],
    "benchmark": false,
    "ci_platforms": [
      "linux",
      "posix"
    ],
    "cpu_cost": 1.0,
    "exclude_configs": [],
    "exclude_iomgrs": [],
    "flaky": false,
    "gtest": false,
    "language": "c",
    "name": "tcp_posix_test",
    "platforms": [
      "linux",
      "posix"
    ],
    "uses_polling": true
  },
  {
    "args": [],
    "benchmark": false,
    "ci_platforms": [
      "linux",
      "mac",
      "posix",
      "windows"
    ],
    "cpu_cost": 1.0,
    "exclude_configs": [],
    "exclude_iomgrs": [],
    "flaky": false,
    "gtest": false,
    "language": "c",
    "name": "test_core_iomgr_timer_list_test",
    "platforms": [
      "linux",
      "mac",
      "posix",
      "windows"
    ],
    "uses_polling": false
  },
  {
    "args": [],
    "benchmark": false,
    "ci_platforms": [
      "linux",
      "mac",
      "posix",
      "windows"
    ],
    "cpu_cost": 1.0,
    "exclude_configs": [],
    "exclude_iomgrs": [],
    "flaky": false,
    "gtest": true,
    "language": "c++",
    "name": "activity_test",
    "platforms": [
      "linux",
      "mac",
      "posix",
      "windows"
    ],
    "uses_polling": false
  },
  {
    "args": [],
    "benchmark": false,
    "ci_platforms": [
      "linux",
      "mac",
      "posix"
    ],
    "cpu_cost": 1.0,
    "exclude_configs": [],
    "exclude_iomgrs": [],
    "flaky": false,
    "gtest": true,
    "language": "c++",
    "name": "address_sorting_test",
    "platforms": [
      "linux",
      "mac",
      "posix"
    ],
    "uses_polling": true
  },
  {
    "args": [],
    "benchmark": false,
    "ci_platforms": [
      "linux",
      "mac",
      "posix"
    ],
    "cpu_cost": 1.0,
    "exclude_configs": [],
    "exclude_iomgrs": [],
    "flaky": false,
    "gtest": true,
    "language": "c++",
    "name": "address_sorting_test_unsecure",
    "platforms": [
      "linux",
      "mac",
      "posix"
    ],
    "uses_polling": true
  },
  {
    "args": [],
    "benchmark": false,
    "ci_platforms": [
      "linux",
      "mac",
      "posix",
      "windows"
    ],
    "cpu_cost": 1.0,
    "exclude_configs": [],
    "exclude_iomgrs": [],
    "flaky": false,
    "gtest": true,
    "language": "c++",
    "name": "admin_services_end2end_test",
    "platforms": [
      "linux",
      "mac",
      "posix",
      "windows"
    ],
    "uses_polling": true
  },
  {
    "args": [],
    "benchmark": false,
    "ci_platforms": [
      "linux",
      "mac",
      "posix"
    ],
    "cpu_cost": 1.0,
    "exclude_configs": [],
    "exclude_iomgrs": [],
    "flaky": false,
    "gtest": true,
    "language": "c++",
    "name": "alarm_test",
    "platforms": [
      "linux",
      "mac",
      "posix"
    ],
    "uses_polling": true
  },
  {
    "args": [],
    "benchmark": false,
    "ci_platforms": [
      "linux",
      "mac",
      "posix",
      "windows"
    ],
    "cpu_cost": 1.0,
    "exclude_configs": [],
    "exclude_iomgrs": [],
    "flaky": false,
    "gtest": true,
    "language": "c++",
    "name": "alloc_test",
    "platforms": [
      "linux",
      "mac",
      "posix",
      "windows"
    ],
    "uses_polling": false
  },
  {
    "args": [],
    "benchmark": false,
    "ci_platforms": [
      "linux",
      "mac",
      "posix",
      "windows"
    ],
    "cpu_cost": 1.0,
    "exclude_configs": [],
    "exclude_iomgrs": [],
    "flaky": false,
    "gtest": true,
    "language": "c++",
    "name": "alpn_test",
    "platforms": [
      "linux",
      "mac",
      "posix",
      "windows"
    ],
    "uses_polling": true
  },
  {
    "args": [],
    "benchmark": false,
    "ci_platforms": [
      "linux",
      "posix"
    ],
    "cpu_cost": 1.0,
    "exclude_configs": [],
    "exclude_iomgrs": [],
    "flaky": false,
    "gtest": true,
    "language": "c++",
    "name": "alts_concurrent_connectivity_test",
    "platforms": [
      "linux",
      "posix"
    ],
    "uses_polling": true
  },
  {
    "args": [],
    "benchmark": false,
    "ci_platforms": [
      "linux",
      "mac",
      "posix",
      "windows"
    ],
    "cpu_cost": 1.0,
    "exclude_configs": [],
    "exclude_iomgrs": [],
    "flaky": false,
    "gtest": true,
    "language": "c++",
    "name": "alts_counter_test",
    "platforms": [
      "linux",
      "mac",
      "posix",
      "windows"
    ],
    "uses_polling": true
  },
  {
    "args": [],
    "benchmark": false,
    "ci_platforms": [
      "linux",
      "mac",
      "posix",
      "windows"
    ],
    "cpu_cost": 1.0,
    "exclude_configs": [],
    "exclude_iomgrs": [],
    "flaky": false,
    "gtest": true,
    "language": "c++",
    "name": "alts_crypt_test",
    "platforms": [
      "linux",
      "mac",
      "posix",
      "windows"
    ],
    "uses_polling": true
  },
  {
    "args": [],
    "benchmark": false,
    "ci_platforms": [
      "linux",
      "mac",
      "posix",
      "windows"
    ],
    "cpu_cost": 1.0,
    "exclude_configs": [],
    "exclude_iomgrs": [],
    "flaky": false,
    "gtest": true,
    "language": "c++",
    "name": "alts_crypter_test",
    "platforms": [
      "linux",
      "mac",
      "posix",
      "windows"
    ],
    "uses_polling": true
  },
  {
    "args": [],
    "benchmark": false,
    "ci_platforms": [
      "linux",
      "mac",
      "posix",
      "windows"
    ],
    "cpu_cost": 1.0,
    "exclude_configs": [],
    "exclude_iomgrs": [],
    "flaky": false,
    "gtest": true,
    "language": "c++",
    "name": "alts_frame_protector_test",
    "platforms": [
      "linux",
      "mac",
      "posix",
      "windows"
    ],
    "uses_polling": true
  },
  {
    "args": [],
    "benchmark": false,
    "ci_platforms": [
      "linux",
      "mac",
      "posix",
      "windows"
    ],
    "cpu_cost": 1.0,
    "exclude_configs": [],
    "exclude_iomgrs": [],
    "flaky": false,
    "gtest": true,
    "language": "c++",
    "name": "alts_grpc_record_protocol_test",
    "platforms": [
      "linux",
      "mac",
      "posix",
      "windows"
    ],
    "uses_polling": true
  },
  {
    "args": [],
    "benchmark": false,
    "ci_platforms": [
      "linux",
      "mac",
      "posix",
      "windows"
    ],
    "cpu_cost": 1.0,
    "exclude_configs": [],
    "exclude_iomgrs": [],
    "flaky": false,
    "gtest": true,
    "language": "c++",
    "name": "alts_handshaker_client_test",
    "platforms": [
      "linux",
      "mac",
      "posix",
      "windows"
    ],
    "uses_polling": true
  },
  {
    "args": [],
    "benchmark": false,
    "ci_platforms": [
      "linux",
      "mac",
      "posix",
      "windows"
    ],
    "cpu_cost": 1.0,
    "exclude_configs": [],
    "exclude_iomgrs": [],
    "flaky": false,
    "gtest": true,
    "language": "c++",
    "name": "alts_iovec_record_protocol_test",
    "platforms": [
      "linux",
      "mac",
      "posix",
      "windows"
    ],
    "uses_polling": true
  },
  {
    "args": [],
    "benchmark": false,
    "ci_platforms": [
      "linux",
      "mac",
      "posix",
      "windows"
    ],
    "cpu_cost": 1.0,
    "exclude_configs": [],
    "exclude_iomgrs": [],
    "flaky": false,
    "gtest": true,
    "language": "c++",
    "name": "alts_security_connector_test",
    "platforms": [
      "linux",
      "mac",
      "posix",
      "windows"
    ],
    "uses_polling": true
  },
  {
    "args": [],
    "benchmark": false,
    "ci_platforms": [
      "linux",
      "mac",
      "posix",
      "windows"
    ],
    "cpu_cost": 1.0,
    "exclude_configs": [],
    "exclude_iomgrs": [],
    "flaky": false,
    "gtest": true,
    "language": "c++",
    "name": "alts_tsi_handshaker_test",
    "platforms": [
      "linux",
      "mac",
      "posix",
      "windows"
    ],
    "uses_polling": true
  },
  {
    "args": [],
    "benchmark": false,
    "ci_platforms": [
      "linux",
      "mac",
      "posix",
      "windows"
    ],
    "cpu_cost": 1.0,
    "exclude_configs": [],
    "exclude_iomgrs": [],
    "flaky": false,
    "gtest": true,
    "language": "c++",
    "name": "alts_tsi_utils_test",
    "platforms": [
      "linux",
      "mac",
      "posix",
      "windows"
    ],
    "uses_polling": true
  },
  {
    "args": [],
    "benchmark": false,
    "ci_platforms": [
      "linux",
      "mac",
      "posix",
      "windows"
    ],
    "cpu_cost": 1.0,
    "exclude_configs": [],
    "exclude_iomgrs": [],
    "flaky": false,
    "gtest": true,
    "language": "c++",
    "name": "alts_util_test",
    "platforms": [
      "linux",
      "mac",
      "posix",
      "windows"
    ],
    "uses_polling": true
  },
  {
    "args": [],
    "benchmark": false,
    "ci_platforms": [
      "linux",
      "mac",
      "posix",
      "windows"
    ],
    "cpu_cost": 1.0,
    "exclude_configs": [],
    "exclude_iomgrs": [],
    "flaky": false,
    "gtest": true,
    "language": "c++",
    "name": "alts_zero_copy_grpc_protector_test",
    "platforms": [
      "linux",
      "mac",
      "posix",
      "windows"
    ],
    "uses_polling": true
  },
  {
    "args": [],
    "benchmark": false,
    "ci_platforms": [
      "linux",
      "mac",
      "posix",
      "windows"
    ],
    "cpu_cost": 1.0,
    "exclude_configs": [],
    "exclude_iomgrs": [],
    "flaky": false,
    "gtest": true,
    "language": "c++",
    "name": "arena_promise_test",
    "platforms": [
      "linux",
      "mac",
      "posix",
      "windows"
    ],
    "uses_polling": false
  },
  {
    "args": [],
    "benchmark": false,
    "ci_platforms": [
      "linux",
      "mac",
      "posix",
      "windows"
    ],
    "cpu_cost": 1.0,
    "exclude_configs": [],
    "exclude_iomgrs": [],
    "flaky": false,
    "gtest": true,
    "language": "c++",
    "name": "arena_test",
    "platforms": [
      "linux",
      "mac",
      "posix",
      "windows"
    ],
    "uses_polling": false
  },
  {
    "args": [],
    "benchmark": false,
    "ci_platforms": [
      "linux",
      "mac",
      "posix",
      "windows"
    ],
    "cpu_cost": 1.0,
    "exclude_configs": [],
    "exclude_iomgrs": [],
    "flaky": false,
    "gtest": true,
    "language": "c++",
    "name": "async_end2end_test",
    "platforms": [
      "linux",
      "mac",
      "posix",
      "windows"
    ],
    "uses_polling": true
  },
  {
    "args": [],
    "benchmark": false,
    "ci_platforms": [
      "linux",
      "mac",
      "posix",
      "windows"
    ],
    "cpu_cost": 1.0,
    "exclude_configs": [],
    "exclude_iomgrs": [],
    "flaky": false,
    "gtest": true,
    "language": "c++",
    "name": "auth_context_test",
    "platforms": [
      "linux",
      "mac",
      "posix",
      "windows"
    ],
    "uses_polling": false
  },
  {
    "args": [],
    "benchmark": false,
    "ci_platforms": [
      "linux",
      "mac",
      "posix",
      "windows"
    ],
    "cpu_cost": 1.0,
    "exclude_configs": [],
    "exclude_iomgrs": [],
    "flaky": false,
    "gtest": true,
    "language": "c++",
    "name": "auth_property_iterator_test",
    "platforms": [
      "linux",
      "mac",
      "posix",
      "windows"
    ],
    "uses_polling": false
  },
  {
    "args": [],
    "benchmark": false,
    "ci_platforms": [
      "linux",
      "mac",
      "posix",
      "windows"
    ],
    "cpu_cost": 1.0,
    "exclude_configs": [],
    "exclude_iomgrs": [],
    "flaky": false,
    "gtest": true,
    "language": "c++",
    "name": "authorization_matchers_test",
    "platforms": [
      "linux",
      "mac",
      "posix",
      "windows"
    ],
    "uses_polling": true
  },
  {
    "args": [],
    "benchmark": false,
    "ci_platforms": [
      "linux",
      "mac",
      "posix",
      "windows"
    ],
    "cpu_cost": 1.0,
    "exclude_configs": [],
    "exclude_iomgrs": [],
    "flaky": false,
    "gtest": true,
    "language": "c++",
    "name": "authorization_policy_provider_test",
    "platforms": [
      "linux",
      "mac",
      "posix",
      "windows"
    ],
    "uses_polling": true
  },
  {
    "args": [],
    "benchmark": false,
    "ci_platforms": [
      "linux",
      "mac",
      "posix",
      "windows"
    ],
    "cpu_cost": 1.0,
    "exclude_configs": [],
    "exclude_iomgrs": [],
    "flaky": false,
    "gtest": true,
    "language": "c++",
    "name": "avl_test",
    "platforms": [
      "linux",
      "mac",
      "posix",
      "windows"
    ],
    "uses_polling": false
  },
  {
    "args": [],
    "benchmark": false,
    "ci_platforms": [
      "linux",
      "mac",
      "posix",
      "windows"
    ],
    "cpu_cost": 1.0,
    "exclude_configs": [],
    "exclude_iomgrs": [],
    "flaky": false,
    "gtest": true,
    "language": "c++",
    "name": "aws_request_signer_test",
    "platforms": [
      "linux",
      "mac",
      "posix",
      "windows"
    ],
    "uses_polling": true
  },
  {
    "args": [],
    "benchmark": false,
    "ci_platforms": [
      "linux",
      "mac",
      "posix",
      "windows"
    ],
    "cpu_cost": 1.0,
    "exclude_configs": [],
    "exclude_iomgrs": [],
    "flaky": false,
    "gtest": true,
    "language": "c++",
    "name": "b64_test",
    "platforms": [
      "linux",
      "mac",
      "posix",
      "windows"
    ],
    "uses_polling": false
  },
  {
    "args": [],
    "benchmark": false,
    "ci_platforms": [
      "linux",
      "mac",
      "posix",
      "windows"
    ],
    "cpu_cost": 1.0,
    "exclude_configs": [],
    "exclude_iomgrs": [],
    "flaky": false,
    "gtest": true,
    "language": "c++",
    "name": "backoff_test",
    "platforms": [
      "linux",
      "mac",
      "posix",
      "windows"
    ],
    "uses_polling": false
  },
  {
    "args": [],
    "benchmark": false,
    "ci_platforms": [
      "linux",
      "mac",
      "posix",
      "windows"
    ],
    "cpu_cost": 1.0,
    "exclude_configs": [],
    "exclude_iomgrs": [],
    "flaky": false,
    "gtest": true,
    "language": "c++",
    "name": "bad_streaming_id_bad_client_test",
    "platforms": [
      "linux",
      "mac",
      "posix",
      "windows"
    ],
    "uses_polling": true
  },
  {
    "args": [],
    "benchmark": false,
    "ci_platforms": [
      "linux",
      "mac",
      "posix",
      "windows"
    ],
    "cpu_cost": 1.0,
    "exclude_configs": [],
    "exclude_iomgrs": [],
    "flaky": false,
    "gtest": true,
    "language": "c++",
    "name": "badreq_bad_client_test",
    "platforms": [
      "linux",
      "mac",
      "posix",
      "windows"
    ],
    "uses_polling": true
  },
  {
    "args": [],
    "benchmark": false,
    "ci_platforms": [
      "linux",
      "mac",
      "posix"
    ],
    "cpu_cost": 1.0,
    "exclude_configs": [],
    "exclude_iomgrs": [],
    "flaky": false,
    "gtest": true,
    "language": "c++",
    "name": "bdp_estimator_test",
    "platforms": [
      "linux",
      "mac",
      "posix"
    ],
    "uses_polling": false
  },
  {
    "args": [],
    "benchmark": false,
    "ci_platforms": [
      "linux",
      "mac",
      "posix",
      "windows"
    ],
    "cpu_cost": 1.0,
    "exclude_configs": [],
    "exclude_iomgrs": [],
    "flaky": false,
    "gtest": true,
    "language": "c++",
    "name": "bin_decoder_test",
    "platforms": [
      "linux",
      "mac",
      "posix",
      "windows"
    ],
    "uses_polling": false
  },
  {
    "args": [],
    "benchmark": false,
    "ci_platforms": [
      "linux",
      "mac",
      "posix",
      "windows"
    ],
    "cpu_cost": 1.0,
    "exclude_configs": [],
    "exclude_iomgrs": [],
    "flaky": false,
    "gtest": true,
    "language": "c++",
    "name": "bin_encoder_test",
    "platforms": [
      "linux",
      "mac",
      "posix",
      "windows"
    ],
    "uses_polling": false
  },
  {
    "args": [],
    "benchmark": false,
    "ci_platforms": [
      "linux",
      "mac",
      "posix",
      "windows"
    ],
    "cpu_cost": 1.0,
    "exclude_configs": [],
    "exclude_iomgrs": [],
    "flaky": false,
    "gtest": true,
    "language": "c++",
    "name": "binder_resolver_test",
    "platforms": [
      "linux",
      "mac",
      "posix",
      "windows"
    ],
    "uses_polling": true
  },
  {
    "args": [],
    "benchmark": false,
    "ci_platforms": [
      "linux",
      "mac",
      "posix",
      "windows"
    ],
    "cpu_cost": 1.0,
    "exclude_configs": [],
    "exclude_iomgrs": [],
    "flaky": false,
    "gtest": true,
    "language": "c++",
    "name": "binder_server_test",
    "platforms": [
      "linux",
      "mac",
      "posix",
      "windows"
    ],
    "uses_polling": true
  },
  {
    "args": [],
    "benchmark": false,
    "ci_platforms": [
      "linux",
      "mac",
      "posix",
      "windows"
    ],
    "cpu_cost": 1.0,
    "exclude_configs": [],
    "exclude_iomgrs": [],
    "flaky": false,
    "gtest": true,
    "language": "c++",
    "name": "binder_transport_test",
    "platforms": [
      "linux",
      "mac",
      "posix",
      "windows"
    ],
    "uses_polling": false
  },
  {
    "args": [],
    "benchmark": false,
    "ci_platforms": [
      "linux",
      "mac",
      "posix",
      "windows"
    ],
    "cpu_cost": 1.0,
    "exclude_configs": [],
    "exclude_iomgrs": [],
    "flaky": false,
    "gtest": true,
    "language": "c++",
    "name": "bitset_test",
    "platforms": [
      "linux",
      "mac",
      "posix",
      "windows"
    ],
    "uses_polling": false
  },
  {
    "args": [],
    "benchmark": false,
    "ci_platforms": [
      "linux",
      "mac",
      "posix",
      "windows"
    ],
    "cpu_cost": 1.0,
    "exclude_configs": [],
    "exclude_iomgrs": [],
    "flaky": false,
    "gtest": true,
    "language": "c++",
    "name": "buffer_list_test",
    "platforms": [
      "linux",
      "mac",
      "posix",
      "windows"
    ],
    "uses_polling": true
  },
  {
    "args": [],
    "benchmark": false,
    "ci_platforms": [
      "linux",
      "mac",
      "posix",
      "windows"
    ],
    "cpu_cost": 1.0,
    "exclude_configs": [],
    "exclude_iomgrs": [],
    "flaky": false,
    "gtest": true,
    "language": "c++",
    "name": "byte_buffer_test",
    "platforms": [
      "linux",
      "mac",
      "posix",
      "windows"
    ],
    "uses_polling": false
  },
  {
    "args": [],
    "benchmark": false,
    "ci_platforms": [
      "linux",
      "mac",
      "posix",
      "windows"
    ],
    "cpu_cost": 1.0,
    "exclude_configs": [],
    "exclude_iomgrs": [],
    "flaky": false,
    "gtest": true,
    "language": "c++",
    "name": "c_slice_buffer_test",
    "platforms": [
      "linux",
      "mac",
      "posix",
      "windows"
    ],
    "uses_polling": false
  },
  {
    "args": [],
    "benchmark": false,
    "ci_platforms": [
      "linux",
      "mac",
      "posix",
      "windows"
    ],
    "cpu_cost": 1.0,
    "exclude_configs": [],
    "exclude_iomgrs": [],
    "flaky": false,
    "gtest": true,
    "language": "c++",
    "name": "call_finalization_test",
    "platforms": [
      "linux",
      "mac",
      "posix",
      "windows"
    ],
    "uses_polling": true
  },
  {
    "args": [],
    "benchmark": false,
    "ci_platforms": [
      "linux",
      "mac",
      "posix",
      "windows"
    ],
    "cpu_cost": 1.0,
    "exclude_configs": [],
    "exclude_iomgrs": [],
    "flaky": false,
    "gtest": true,
    "language": "c++",
    "name": "call_push_pull_test",
    "platforms": [
      "linux",
      "mac",
      "posix",
      "windows"
    ],
    "uses_polling": false
  },
  {
    "args": [],
    "benchmark": false,
    "ci_platforms": [
      "linux",
      "mac",
      "posix",
      "windows"
    ],
    "cpu_cost": 1.0,
    "exclude_configs": [],
    "exclude_iomgrs": [],
    "flaky": false,
    "gtest": true,
    "language": "c++",
    "name": "cancel_ares_query_test",
    "platforms": [
      "linux",
      "mac",
      "posix",
      "windows"
    ],
    "uses_polling": true
  },
  {
    "args": [],
    "benchmark": false,
    "ci_platforms": [
      "linux",
      "mac",
      "posix",
      "windows"
    ],
    "cpu_cost": 1.0,
    "exclude_configs": [],
    "exclude_iomgrs": [],
    "flaky": false,
    "gtest": true,
    "language": "c++",
    "name": "cel_authorization_engine_test",
    "platforms": [
      "linux",
      "mac",
      "posix",
      "windows"
    ],
    "uses_polling": true
  },
  {
    "args": [],
    "benchmark": false,
    "ci_platforms": [
      "linux",
      "mac",
      "posix",
      "windows"
    ],
    "cpu_cost": 1.0,
    "exclude_configs": [],
    "exclude_iomgrs": [],
    "flaky": false,
    "gtest": true,
    "language": "c++",
    "name": "certificate_provider_registry_test",
    "platforms": [
      "linux",
      "mac",
      "posix",
      "windows"
    ],
    "uses_polling": true
  },
  {
    "args": [],
    "benchmark": false,
    "ci_platforms": [
      "linux",
      "mac",
      "posix",
      "windows"
    ],
    "cpu_cost": 1.0,
    "exclude_configs": [],
    "exclude_iomgrs": [],
    "flaky": false,
    "gtest": true,
    "language": "c++",
    "name": "certificate_provider_store_test",
    "platforms": [
      "linux",
      "mac",
      "posix",
      "windows"
    ],
    "uses_polling": true
  },
  {
    "args": [],
    "benchmark": false,
    "ci_platforms": [
      "linux",
      "mac",
      "posix",
      "windows"
    ],
    "cpu_cost": 1.0,
    "exclude_configs": [],
    "exclude_iomgrs": [],
    "flaky": false,
    "gtest": true,
    "language": "c++",
    "name": "channel_args_test",
    "platforms": [
      "linux",
      "mac",
      "posix",
      "windows"
    ],
    "uses_polling": false
  },
  {
    "args": [],
    "benchmark": false,
    "ci_platforms": [
      "linux",
      "mac",
      "posix",
      "windows"
    ],
    "cpu_cost": 1.0,
    "exclude_configs": [],
    "exclude_iomgrs": [],
    "flaky": false,
    "gtest": true,
    "language": "c++",
    "name": "channel_arguments_test",
    "platforms": [
      "linux",
      "mac",
      "posix",
      "windows"
    ],
    "uses_polling": false
  },
  {
    "args": [],
    "benchmark": false,
    "ci_platforms": [
      "linux",
      "mac",
      "posix",
      "windows"
    ],
    "cpu_cost": 1.0,
    "exclude_configs": [],
    "exclude_iomgrs": [],
    "flaky": false,
    "gtest": true,
    "language": "c++",
    "name": "channel_creds_registry_test",
    "platforms": [
      "linux",
      "mac",
      "posix",
      "windows"
    ],
    "uses_polling": true
  },
  {
    "args": [],
    "benchmark": false,
    "ci_platforms": [
      "linux",
      "mac",
      "posix",
      "windows"
    ],
    "cpu_cost": 1.0,
    "exclude_configs": [],
    "exclude_iomgrs": [],
    "flaky": false,
    "gtest": true,
    "language": "c++",
    "name": "channel_filter_test",
    "platforms": [
      "linux",
      "mac",
      "posix",
      "windows"
    ],
    "uses_polling": false
  },
  {
    "args": [],
    "benchmark": false,
    "ci_platforms": [
      "linux",
      "mac",
      "posix",
      "windows"
    ],
    "cpu_cost": 1.0,
    "exclude_configs": [],
    "exclude_iomgrs": [],
    "flaky": false,
    "gtest": true,
    "language": "c++",
    "name": "channel_stack_builder_test",
    "platforms": [
      "linux",
      "mac",
      "posix",
      "windows"
    ],
    "uses_polling": true
  },
  {
    "args": [],
    "benchmark": false,
    "ci_platforms": [
      "linux",
      "mac",
      "posix",
      "windows"
    ],
    "cpu_cost": 1.0,
    "exclude_configs": [],
    "exclude_iomgrs": [],
    "flaky": false,
    "gtest": true,
    "language": "c++",
    "name": "channel_stack_test",
    "platforms": [
      "linux",
      "mac",
      "posix",
      "windows"
    ],
    "uses_polling": false
  },
  {
    "args": [],
    "benchmark": false,
    "ci_platforms": [
      "linux",
      "mac",
      "posix",
      "windows"
    ],
    "cpu_cost": 1.0,
    "exclude_configs": [],
    "exclude_iomgrs": [],
    "flaky": false,
    "gtest": true,
    "language": "c++",
    "name": "channel_trace_test",
    "platforms": [
      "linux",
      "mac",
      "posix",
      "windows"
    ],
    "uses_polling": true
  },
  {
    "args": [],
    "benchmark": false,
    "ci_platforms": [
      "linux",
      "mac",
      "posix",
      "windows"
    ],
    "cpu_cost": 1.0,
    "exclude_configs": [],
    "exclude_iomgrs": [],
    "flaky": false,
    "gtest": true,
    "language": "c++",
    "name": "channelz_registry_test",
    "platforms": [
      "linux",
      "mac",
      "posix",
      "windows"
    ],
    "uses_polling": false
  },
  {
    "args": [],
    "benchmark": false,
    "ci_platforms": [
      "linux",
      "mac",
      "posix",
      "windows"
    ],
    "cpu_cost": 1.0,
    "exclude_configs": [],
    "exclude_iomgrs": [],
    "flaky": false,
    "gtest": true,
    "language": "c++",
    "name": "channelz_service_test",
    "platforms": [
      "linux",
      "mac",
      "posix",
      "windows"
    ],
    "uses_polling": true
  },
  {
    "args": [],
    "benchmark": false,
    "ci_platforms": [
      "linux",
      "mac",
      "posix",
      "windows"
    ],
    "cpu_cost": 1.0,
    "exclude_configs": [],
    "exclude_iomgrs": [],
    "flaky": false,
    "gtest": true,
    "language": "c++",
    "name": "channelz_test",
    "platforms": [
      "linux",
      "mac",
      "posix",
      "windows"
    ],
    "uses_polling": true
  },
  {
    "args": [],
    "benchmark": false,
    "ci_platforms": [
      "linux",
      "mac",
      "posix",
      "windows"
    ],
    "cpu_cost": 1.0,
    "exclude_configs": [],
    "exclude_iomgrs": [],
    "flaky": false,
    "gtest": true,
    "language": "c++",
    "name": "check_gcp_environment_linux_test",
    "platforms": [
      "linux",
      "mac",
      "posix",
      "windows"
    ],
    "uses_polling": true
  },
  {
    "args": [],
    "benchmark": false,
    "ci_platforms": [
      "linux",
      "mac",
      "posix",
      "windows"
    ],
    "cpu_cost": 1.0,
    "exclude_configs": [],
    "exclude_iomgrs": [],
    "flaky": false,
    "gtest": true,
    "language": "c++",
    "name": "check_gcp_environment_windows_test",
    "platforms": [
      "linux",
      "mac",
      "posix",
      "windows"
    ],
    "uses_polling": true
  },
  {
    "args": [],
    "benchmark": false,
    "ci_platforms": [
      "linux",
      "mac",
      "posix",
      "windows"
    ],
    "cpu_cost": 1.0,
    "exclude_configs": [],
    "exclude_iomgrs": [],
    "flaky": false,
    "gtest": true,
    "language": "c++",
    "name": "chunked_vector_test",
    "platforms": [
      "linux",
      "mac",
      "posix",
      "windows"
    ],
    "uses_polling": false
  },
  {
    "args": [],
    "benchmark": false,
    "ci_platforms": [
      "linux",
      "mac",
      "posix",
      "windows"
    ],
    "cpu_cost": 1.0,
    "exclude_configs": [],
    "exclude_iomgrs": [],
    "flaky": false,
    "gtest": true,
    "language": "c++",
    "name": "cli_call_test",
    "platforms": [
      "linux",
      "mac",
      "posix",
      "windows"
    ],
    "uses_polling": true
  },
  {
    "args": [],
    "benchmark": false,
    "ci_platforms": [
      "linux",
      "mac",
      "posix",
      "windows"
    ],
    "cpu_cost": 1.0,
    "exclude_configs": [],
    "exclude_iomgrs": [],
    "flaky": false,
    "gtest": true,
    "language": "c++",
    "name": "client_authority_filter_test",
    "platforms": [
      "linux",
      "mac",
      "posix",
      "windows"
    ],
    "uses_polling": false
  },
  {
    "args": [],
    "benchmark": false,
    "ci_platforms": [
      "linux",
      "mac",
      "posix",
      "windows"
    ],
    "cpu_cost": 1.0,
    "exclude_configs": [],
    "exclude_iomgrs": [],
    "flaky": false,
    "gtest": true,
    "language": "c++",
    "name": "client_callback_end2end_test",
    "platforms": [
      "linux",
      "mac",
      "posix",
      "windows"
    ],
    "uses_polling": true
  },
  {
    "args": [],
    "benchmark": false,
    "ci_platforms": [
      "linux",
      "mac",
      "posix",
      "windows"
    ],
    "cpu_cost": 1.0,
    "exclude_configs": [],
    "exclude_iomgrs": [],
    "flaky": false,
    "gtest": true,
    "language": "c++",
    "name": "client_channel_test",
    "platforms": [
      "linux",
      "mac",
      "posix",
      "windows"
    ],
    "uses_polling": true
  },
  {
    "args": [],
    "benchmark": false,
    "ci_platforms": [
      "linux",
      "mac",
      "posix",
      "windows"
    ],
    "cpu_cost": 1.0,
    "exclude_configs": [],
    "exclude_iomgrs": [],
    "flaky": false,
    "gtest": true,
    "language": "c++",
    "name": "client_context_test_peer_test",
    "platforms": [
      "linux",
      "mac",
      "posix",
      "windows"
    ],
    "uses_polling": true
  },
  {
    "args": [],
    "benchmark": false,
    "ci_platforms": [
      "linux",
      "mac",
      "posix",
      "windows"
    ],
    "cpu_cost": 1.0,
    "exclude_configs": [],
    "exclude_iomgrs": [],
    "flaky": false,
    "gtest": true,
    "language": "c++",
    "name": "client_interceptors_end2end_test",
    "platforms": [
      "linux",
      "mac",
      "posix",
      "windows"
    ],
    "uses_polling": true
  },
  {
    "args": [],
    "benchmark": false,
    "ci_platforms": [
      "linux",
      "mac",
      "posix"
    ],
    "cpu_cost": 1.0,
    "exclude_configs": [],
    "exclude_iomgrs": [],
    "flaky": false,
    "gtest": true,
    "language": "c++",
    "name": "client_ssl_test",
    "platforms": [
      "linux",
      "mac",
      "posix"
    ],
    "uses_polling": true
  },
  {
    "args": [],
    "benchmark": false,
    "ci_platforms": [
      "linux",
      "mac",
      "posix",
      "windows"
    ],
    "cpu_cost": 1.0,
    "exclude_configs": [],
    "exclude_iomgrs": [],
    "flaky": false,
    "gtest": true,
    "language": "c++",
    "name": "cmdline_test",
    "platforms": [
      "linux",
      "mac",
      "posix",
      "windows"
    ],
    "uses_polling": false
  },
  {
    "args": [],
    "benchmark": false,
    "ci_platforms": [
      "linux",
      "mac",
      "posix",
      "windows"
    ],
    "cpu_cost": 1.0,
    "exclude_configs": [],
    "exclude_iomgrs": [],
    "flaky": false,
    "gtest": true,
    "language": "c++",
    "name": "codegen_test_full",
    "platforms": [
      "linux",
      "mac",
      "posix",
      "windows"
    ],
    "uses_polling": false
  },
  {
    "args": [],
    "benchmark": false,
    "ci_platforms": [
      "linux",
      "mac",
      "posix",
      "windows"
    ],
    "cpu_cost": 1.0,
    "exclude_configs": [],
    "exclude_iomgrs": [],
    "flaky": false,
    "gtest": true,
    "language": "c++",
    "name": "codegen_test_minimal",
    "platforms": [
      "linux",
      "mac",
      "posix",
      "windows"
    ],
    "uses_polling": false
  },
  {
    "args": [],
    "benchmark": false,
    "ci_platforms": [
      "linux",
      "mac",
      "posix"
    ],
    "cpu_cost": 1.0,
    "exclude_configs": [],
    "exclude_iomgrs": [],
    "flaky": false,
    "gtest": true,
    "language": "c++",
    "name": "combiner_test",
    "platforms": [
      "linux",
      "mac",
      "posix"
    ],
    "uses_polling": true
  },
  {
    "args": [],
    "benchmark": false,
    "ci_platforms": [
      "linux",
      "mac",
      "posix",
      "windows"
    ],
    "cpu_cost": 1.0,
    "exclude_configs": [],
    "exclude_iomgrs": [],
    "flaky": false,
    "gtest": true,
    "language": "c++",
    "name": "common_closures_test",
    "platforms": [
      "linux",
      "mac",
      "posix",
      "windows"
    ],
    "uses_polling": true
  },
  {
    "args": [],
    "benchmark": false,
    "ci_platforms": [
      "linux",
      "mac",
      "posix",
      "windows"
    ],
    "cpu_cost": 1.0,
    "exclude_configs": [],
    "exclude_iomgrs": [],
    "flaky": false,
    "gtest": true,
    "language": "c++",
    "name": "compression_test",
    "platforms": [
      "linux",
      "mac",
      "posix",
      "windows"
    ],
    "uses_polling": false
  },
  {
    "args": [],
    "benchmark": false,
    "ci_platforms": [
      "linux",
      "mac",
      "posix",
      "windows"
    ],
    "cpu_cost": 1.0,
    "exclude_configs": [],
    "exclude_iomgrs": [],
    "flaky": false,
    "gtest": true,
    "language": "c++",
    "name": "concurrent_connectivity_test",
    "platforms": [
      "linux",
      "mac",
      "posix",
      "windows"
    ],
    "uses_polling": true
  },
  {
    "args": [],
    "benchmark": false,
    "ci_platforms": [
      "linux",
      "mac",
      "posix",
      "windows"
    ],
    "cpu_cost": 1.0,
    "exclude_configs": [],
    "exclude_iomgrs": [],
    "flaky": false,
    "gtest": true,
    "language": "c++",
    "name": "connection_prefix_bad_client_test",
    "platforms": [
      "linux",
      "mac",
      "posix",
      "windows"
    ],
    "uses_polling": true
  },
  {
    "args": [],
    "benchmark": false,
    "ci_platforms": [
      "linux",
      "mac",
      "posix",
      "windows"
    ],
    "cpu_cost": 1.0,
    "exclude_configs": [],
    "exclude_iomgrs": [],
    "flaky": false,
    "gtest": true,
    "language": "c++",
    "name": "connectivity_state_test",
    "platforms": [
      "linux",
      "mac",
      "posix",
      "windows"
    ],
    "uses_polling": true
  },
  {
    "args": [],
    "benchmark": false,
    "ci_platforms": [
      "linux",
      "mac",
      "posix",
      "windows"
    ],
    "cpu_cost": 1.0,
    "exclude_configs": [],
    "exclude_iomgrs": [],
    "flaky": false,
    "gtest": true,
    "language": "c++",
    "name": "context_allocator_end2end_test",
    "platforms": [
      "linux",
      "mac",
      "posix",
      "windows"
    ],
    "uses_polling": true
  },
  {
    "args": [],
    "benchmark": false,
    "ci_platforms": [
      "linux",
      "mac",
      "posix",
      "windows"
    ],
    "cpu_cost": 1.0,
    "exclude_configs": [],
    "exclude_iomgrs": [],
    "flaky": false,
    "gtest": true,
    "language": "c++",
    "name": "context_list_test",
    "platforms": [
      "linux",
      "mac",
      "posix",
      "windows"
    ],
    "uses_polling": false
  },
  {
    "args": [],
    "benchmark": false,
    "ci_platforms": [
      "linux",
      "mac",
      "posix",
      "windows"
    ],
    "cpu_cost": 1.0,
    "exclude_configs": [],
    "exclude_iomgrs": [],
    "flaky": false,
    "gtest": true,
    "language": "c++",
    "name": "context_test",
    "platforms": [
      "linux",
      "mac",
      "posix",
      "windows"
    ],
    "uses_polling": false
  },
  {
    "args": [],
    "benchmark": false,
    "ci_platforms": [
      "linux",
      "mac",
      "posix",
      "windows"
    ],
    "cpu_cost": 1.0,
    "exclude_configs": [],
    "exclude_iomgrs": [],
    "flaky": false,
    "gtest": true,
    "language": "c++",
    "name": "core_configuration_test",
    "platforms": [
      "linux",
      "mac",
      "posix",
      "windows"
    ],
    "uses_polling": false
  },
  {
    "args": [],
    "benchmark": false,
    "ci_platforms": [
      "linux",
      "mac",
      "posix",
      "windows"
    ],
    "cpu_cost": 1.0,
    "exclude_configs": [],
    "exclude_iomgrs": [],
    "flaky": false,
    "gtest": true,
    "language": "c++",
    "name": "cpp_impl_of_test",
    "platforms": [
      "linux",
      "mac",
      "posix",
      "windows"
    ],
    "uses_polling": false
  },
  {
    "args": [],
    "benchmark": false,
    "ci_platforms": [
      "linux",
      "mac",
      "posix",
      "windows"
    ],
    "cpu_cost": 1.0,
    "exclude_configs": [],
    "exclude_iomgrs": [],
    "flaky": false,
    "gtest": true,
    "language": "c++",
    "name": "cpu_test",
    "platforms": [
      "linux",
      "mac",
      "posix",
      "windows"
    ],
    "uses_polling": false
  },
  {
    "args": [],
    "benchmark": false,
    "ci_platforms": [
      "linux",
      "mac",
      "posix"
    ],
    "cpu_cost": 1.0,
    "exclude_configs": [],
    "exclude_iomgrs": [],
    "flaky": false,
    "gtest": true,
    "language": "c++",
    "name": "crl_ssl_transport_security_test",
    "platforms": [
      "linux",
      "mac",
      "posix"
    ],
    "uses_polling": true
  },
  {
    "args": [],
    "benchmark": false,
    "ci_platforms": [
      "linux",
      "mac",
      "posix",
      "windows"
    ],
    "cpu_cost": 1.0,
    "exclude_configs": [],
    "exclude_iomgrs": [],
    "flaky": false,
    "gtest": true,
    "language": "c++",
    "name": "delegating_channel_test",
    "platforms": [
      "linux",
      "mac",
      "posix",
      "windows"
    ],
    "uses_polling": true
  },
  {
    "args": [],
    "benchmark": false,
    "ci_platforms": [
      "linux",
      "mac",
      "posix",
      "windows"
    ],
    "cpu_cost": 1.0,
    "exclude_configs": [],
    "exclude_iomgrs": [],
    "flaky": false,
    "gtest": true,
    "language": "c++",
    "name": "destroy_grpclb_channel_with_active_connect_stress_test",
    "platforms": [
      "linux",
      "mac",
      "posix",
      "windows"
    ],
    "uses_polling": true
  },
  {
    "args": [],
    "benchmark": false,
    "ci_platforms": [
      "linux",
      "mac",
      "posix",
      "windows"
    ],
    "cpu_cost": 1.0,
    "exclude_configs": [],
    "exclude_iomgrs": [],
    "flaky": false,
    "gtest": true,
    "language": "c++",
    "name": "dns_resolver_cooldown_test",
    "platforms": [
      "linux",
      "mac",
      "posix",
      "windows"
    ],
    "uses_polling": true
  },
  {
    "args": [],
    "benchmark": false,
    "ci_platforms": [
      "linux",
      "mac",
      "posix",
      "windows"
    ],
    "cpu_cost": 1.0,
    "exclude_configs": [],
    "exclude_iomgrs": [],
    "flaky": false,
    "gtest": true,
    "language": "c++",
    "name": "dns_resolver_test",
    "platforms": [
      "linux",
      "mac",
      "posix",
      "windows"
    ],
    "uses_polling": true
  },
  {
    "args": [],
    "benchmark": false,
    "ci_platforms": [
      "linux",
      "mac",
      "posix",
      "windows"
    ],
    "cpu_cost": 1.0,
    "exclude_configs": [],
    "exclude_iomgrs": [],
    "flaky": false,
    "gtest": true,
    "language": "c++",
    "name": "dual_ref_counted_test",
    "platforms": [
      "linux",
      "mac",
      "posix",
      "windows"
    ],
    "uses_polling": true
  },
  {
    "args": [],
    "benchmark": false,
    "ci_platforms": [
      "linux",
      "mac",
      "posix",
      "windows"
    ],
    "cpu_cost": 1.0,
    "exclude_configs": [],
    "exclude_iomgrs": [],
    "flaky": false,
    "gtest": true,
    "language": "c++",
    "name": "duplicate_header_bad_client_test",
    "platforms": [
      "linux",
      "mac",
      "posix",
      "windows"
    ],
    "uses_polling": true
  },
  {
    "args": [],
    "benchmark": false,
    "ci_platforms": [
      "linux",
      "mac",
      "posix",
      "windows"
    ],
    "cpu_cost": 1.0,
    "exclude_configs": [],
    "exclude_iomgrs": [],
    "flaky": false,
    "gtest": true,
    "language": "c++",
    "name": "end2end_binder_transport_test",
    "platforms": [
      "linux",
      "mac",
      "posix",
      "windows"
    ],
    "uses_polling": true
  },
  {
    "args": [],
    "benchmark": false,
    "ci_platforms": [
      "linux",
      "mac",
      "posix",
      "windows"
    ],
    "cpu_cost": 1.0,
    "exclude_configs": [],
    "exclude_iomgrs": [],
    "flaky": false,
    "gtest": true,
    "language": "c++",
    "name": "endpoint_binder_pool_test",
    "platforms": [
      "linux",
      "mac",
      "posix",
      "windows"
    ],
    "uses_polling": false
  },
  {
    "args": [],
    "benchmark": false,
    "ci_platforms": [
      "linux",
      "mac",
      "posix",
      "windows"
    ],
    "cpu_cost": 1.0,
    "exclude_configs": [],
    "exclude_iomgrs": [],
    "flaky": false,
    "gtest": true,
    "language": "c++",
    "name": "endpoint_config_test",
    "platforms": [
      "linux",
      "mac",
      "posix",
      "windows"
    ],
    "uses_polling": false
  },
  {
    "args": [],
    "benchmark": false,
    "ci_platforms": [
      "linux",
      "mac",
      "posix",
      "windows"
    ],
    "cpu_cost": 1.0,
    "exclude_configs": [],
    "exclude_iomgrs": [],
    "flaky": false,
    "gtest": true,
    "language": "c++",
    "name": "endpoint_pair_test",
    "platforms": [
      "linux",
      "mac",
      "posix",
      "windows"
    ],
    "uses_polling": true
  },
  {
    "args": [],
    "benchmark": false,
    "ci_platforms": [
      "linux",
      "mac",
      "posix",
      "windows"
    ],
    "cpu_cost": 1.0,
    "exclude_configs": [],
    "exclude_iomgrs": [],
    "flaky": false,
    "gtest": true,
    "language": "c++",
    "name": "env_test",
    "platforms": [
      "linux",
      "mac",
      "posix",
      "windows"
    ],
    "uses_polling": false
  },
  {
    "args": [],
    "benchmark": false,
    "ci_platforms": [
      "linux",
      "mac",
      "posix",
      "windows"
    ],
    "cpu_cost": 1.0,
    "exclude_configs": [],
    "exclude_iomgrs": [],
    "flaky": false,
    "gtest": true,
    "language": "c++",
    "name": "error_details_test",
    "platforms": [
      "linux",
      "mac",
      "posix",
      "windows"
    ],
    "uses_polling": true
  },
  {
    "args": [],
    "benchmark": false,
    "ci_platforms": [
      "linux",
      "mac",
      "posix",
      "windows"
    ],
    "cpu_cost": 1.0,
    "exclude_configs": [],
    "exclude_iomgrs": [],
    "flaky": false,
    "gtest": true,
    "language": "c++",
    "name": "error_test",
    "platforms": [
      "linux",
      "mac",
      "posix",
      "windows"
    ],
    "uses_polling": false
  },
  {
    "args": [],
    "benchmark": false,
    "ci_platforms": [
      "linux",
      "mac",
      "posix",
      "windows"
    ],
    "cpu_cost": 1.0,
    "exclude_configs": [],
    "exclude_iomgrs": [],
    "flaky": false,
    "gtest": true,
    "language": "c++",
    "name": "error_utils_test",
    "platforms": [
      "linux",
      "mac",
      "posix",
      "windows"
    ],
    "uses_polling": true
  },
  {
    "args": [],
    "benchmark": false,
    "ci_platforms": [
      "linux",
      "mac",
      "posix",
      "windows"
    ],
    "cpu_cost": 1.0,
    "exclude_configs": [],
    "exclude_iomgrs": [],
    "flaky": false,
    "gtest": true,
    "language": "c++",
    "name": "evaluate_args_test",
    "platforms": [
      "linux",
      "mac",
      "posix",
      "windows"
    ],
    "uses_polling": true
  },
  {
    "args": [],
    "benchmark": false,
    "ci_platforms": [
      "linux",
      "mac",
      "posix"
    ],
    "cpu_cost": 1.0,
    "exclude_configs": [],
    "exclude_iomgrs": [],
    "flaky": false,
    "gtest": true,
    "language": "c++",
    "name": "event_poller_posix_test",
    "platforms": [
      "linux",
      "mac",
      "posix"
    ],
    "uses_polling": true
  },
  {
    "args": [],
    "benchmark": false,
    "ci_platforms": [
      "linux",
      "mac",
      "posix"
    ],
    "cpu_cost": 1.0,
    "exclude_configs": [],
    "exclude_iomgrs": [],
    "flaky": false,
    "gtest": true,
    "language": "c++",
    "name": "examine_stack_test",
    "platforms": [
      "linux",
      "mac",
      "posix"
    ],
    "uses_polling": false
  },
  {
    "args": [],
    "benchmark": false,
    "ci_platforms": [
      "linux",
      "mac",
      "posix",
      "windows"
    ],
    "cpu_cost": 1.0,
    "exclude_configs": [],
    "exclude_iomgrs": [],
    "flaky": false,
    "gtest": true,
    "language": "c++",
    "name": "exception_test",
    "platforms": [
      "linux",
      "mac",
      "posix",
      "windows"
    ],
    "uses_polling": true
  },
  {
    "args": [],
    "benchmark": false,
    "ci_platforms": [
      "linux",
      "mac",
      "posix",
      "windows"
    ],
    "cpu_cost": 1.0,
    "exclude_configs": [],
    "exclude_iomgrs": [],
    "flaky": false,
    "gtest": true,
    "language": "c++",
    "name": "exec_ctx_wakeup_scheduler_test",
    "platforms": [
      "linux",
      "mac",
      "posix",
      "windows"
    ],
    "uses_polling": false
  },
  {
    "args": [],
    "benchmark": false,
    "ci_platforms": [
      "linux",
      "mac",
      "posix",
      "windows"
    ],
    "cpu_cost": 1.0,
    "exclude_configs": [],
    "exclude_iomgrs": [],
    "flaky": false,
    "gtest": true,
    "language": "c++",
    "name": "fake_binder_test",
    "platforms": [
      "linux",
      "mac",
      "posix",
      "windows"
    ],
    "uses_polling": false
  },
  {
    "args": [],
    "benchmark": false,
    "ci_platforms": [
      "linux",
      "mac",
      "posix",
      "windows"
    ],
    "cpu_cost": 1.0,
    "exclude_configs": [],
    "exclude_iomgrs": [],
    "flaky": false,
    "gtest": true,
    "language": "c++",
    "name": "fake_resolver_test",
    "platforms": [
      "linux",
      "mac",
      "posix",
      "windows"
    ],
    "uses_polling": true
  },
  {
    "args": [],
    "benchmark": false,
    "ci_platforms": [
      "linux",
      "mac",
      "posix",
      "windows"
    ],
    "cpu_cost": 1.0,
    "exclude_configs": [],
    "exclude_iomgrs": [],
    "flaky": false,
    "gtest": true,
    "language": "c++",
    "name": "fake_transport_security_test",
    "platforms": [
      "linux",
      "mac",
      "posix",
      "windows"
    ],
    "uses_polling": true
  },
  {
    "args": [],
    "benchmark": false,
    "ci_platforms": [
      "linux",
      "mac",
      "posix"
    ],
    "cpu_cost": 1.0,
    "exclude_configs": [],
    "exclude_iomgrs": [],
    "flaky": false,
    "gtest": true,
    "language": "c++",
    "name": "fd_posix_test",
    "platforms": [
      "linux",
      "mac",
      "posix"
    ],
    "uses_polling": true
  },
  {
    "args": [],
    "benchmark": false,
    "ci_platforms": [
      "linux",
      "mac",
      "posix",
      "windows"
    ],
    "cpu_cost": 1.0,
    "exclude_configs": [],
    "exclude_iomgrs": [],
    "flaky": false,
    "gtest": true,
    "language": "c++",
    "name": "file_watcher_certificate_provider_factory_test",
    "platforms": [
      "linux",
      "mac",
      "posix",
      "windows"
    ],
    "uses_polling": true
  },
  {
    "args": [],
    "benchmark": false,
    "ci_platforms": [
      "linux",
      "mac",
      "posix",
      "windows"
    ],
    "cpu_cost": 1.0,
    "exclude_configs": [],
    "exclude_iomgrs": [],
    "flaky": false,
    "gtest": true,
    "language": "c++",
    "name": "filter_end2end_test",
    "platforms": [
      "linux",
      "mac",
      "posix",
      "windows"
    ],
    "uses_polling": true
  },
  {
    "args": [],
    "benchmark": false,
    "ci_platforms": [
      "linux",
      "mac",
      "posix",
      "windows"
    ],
    "cpu_cost": 1.0,
    "exclude_configs": [],
    "exclude_iomgrs": [],
    "flaky": false,
    "gtest": true,
    "language": "c++",
    "name": "flow_control_test",
    "platforms": [
      "linux",
      "mac",
      "posix",
      "windows"
    ],
    "uses_polling": false
  },
  {
    "args": [],
    "benchmark": false,
    "ci_platforms": [
      "linux",
      "mac",
      "posix",
      "windows"
    ],
    "cpu_cost": 1.0,
    "exclude_configs": [],
    "exclude_iomgrs": [],
    "flaky": false,
    "gtest": true,
    "language": "c++",
    "name": "for_each_test",
    "platforms": [
      "linux",
      "mac",
      "posix",
      "windows"
    ],
    "uses_polling": false
  },
  {
    "args": [],
    "benchmark": false,
    "ci_platforms": [
      "linux",
      "mac",
      "posix"
    ],
    "cpu_cost": 1.0,
    "exclude_configs": [],
    "exclude_iomgrs": [],
    "flaky": false,
    "gtest": true,
    "language": "c++",
    "name": "fork_test",
    "platforms": [
      "linux",
      "mac",
      "posix"
    ],
    "uses_polling": false
  },
  {
    "args": [],
    "benchmark": false,
    "ci_platforms": [
      "linux",
      "mac",
      "posix",
      "windows"
    ],
    "cpu_cost": 1.0,
    "exclude_configs": [],
    "exclude_iomgrs": [],
    "flaky": false,
    "gtest": true,
    "language": "c++",
    "name": "format_request_test",
    "platforms": [
      "linux",
      "mac",
      "posix",
      "windows"
    ],
    "uses_polling": true
  },
  {
    "args": [],
    "benchmark": false,
    "ci_platforms": [
      "linux",
      "mac",
      "posix",
      "windows"
    ],
    "cpu_cost": 1.0,
    "exclude_configs": [],
    "exclude_iomgrs": [],
    "flaky": false,
    "gtest": true,
    "language": "c++",
    "name": "frame_handler_test",
    "platforms": [
      "linux",
      "mac",
      "posix",
      "windows"
    ],
    "uses_polling": true
  },
  {
    "args": [],
    "benchmark": false,
    "ci_platforms": [
      "linux",
      "posix"
    ],
    "cpu_cost": 1.0,
    "exclude_configs": [],
    "exclude_iomgrs": [],
    "flaky": false,
    "gtest": true,
    "language": "c++",
    "name": "fuzzing_event_engine_test",
    "platforms": [
      "linux",
      "posix"
    ],
    "uses_polling": false
  },
  {
    "args": [],
    "benchmark": false,
    "ci_platforms": [
      "linux",
      "mac",
      "posix",
      "windows"
    ],
    "cpu_cost": 1.0,
    "exclude_configs": [],
    "exclude_iomgrs": [],
    "flaky": false,
    "gtest": true,
    "language": "c++",
    "name": "generic_end2end_test",
    "platforms": [
      "linux",
      "mac",
      "posix",
      "windows"
    ],
    "uses_polling": true
  },
  {
    "args": [],
    "benchmark": false,
    "ci_platforms": [
      "linux",
      "mac",
      "posix"
    ],
    "cpu_cost": 1.0,
    "exclude_configs": [],
    "exclude_iomgrs": [],
    "flaky": false,
    "gtest": true,
    "language": "c++",
    "name": "global_config_env_test",
    "platforms": [
      "linux",
      "mac",
      "posix"
    ],
    "uses_polling": false
  },
  {
    "args": [],
    "benchmark": false,
    "ci_platforms": [
      "linux",
      "mac",
      "posix",
      "windows"
    ],
    "cpu_cost": 1.0,
    "exclude_configs": [],
    "exclude_iomgrs": [],
    "flaky": false,
    "gtest": true,
    "language": "c++",
    "name": "global_config_test",
    "platforms": [
      "linux",
      "mac",
      "posix",
      "windows"
    ],
    "uses_polling": false
  },
  {
    "args": [],
    "benchmark": false,
    "ci_platforms": [
      "linux",
      "mac",
      "posix",
      "windows"
    ],
    "cpu_cost": 1.0,
    "exclude_configs": [],
    "exclude_iomgrs": [],
    "flaky": false,
    "gtest": true,
    "language": "c++",
    "name": "google_c2p_resolver_test",
    "platforms": [
      "linux",
      "mac",
      "posix",
      "windows"
    ],
    "uses_polling": true
  },
  {
    "args": [],
    "benchmark": false,
    "ci_platforms": [
      "linux",
      "mac",
      "posix",
      "windows"
    ],
    "cpu_cost": 1.0,
    "exclude_configs": [],
    "exclude_iomgrs": [],
    "flaky": false,
    "gtest": true,
    "language": "c++",
    "name": "google_mesh_ca_certificate_provider_factory_test",
    "platforms": [
      "linux",
      "mac",
      "posix",
      "windows"
    ],
    "uses_polling": true
  },
  {
    "args": [],
    "benchmark": false,
    "ci_platforms": [
      "linux",
      "mac",
      "posix",
      "windows"
    ],
    "cpu_cost": 1.0,
    "exclude_configs": [],
    "exclude_iomgrs": [],
    "flaky": false,
    "gtest": true,
    "language": "c++",
    "name": "graceful_shutdown_test",
    "platforms": [
      "linux",
      "mac",
      "posix",
      "windows"
    ],
    "uses_polling": true
  },
  {
    "args": [],
    "benchmark": false,
    "ci_platforms": [
      "linux",
      "mac",
      "posix",
      "windows"
    ],
    "cpu_cost": 1.0,
    "exclude_configs": [],
    "exclude_iomgrs": [],
    "flaky": false,
    "gtest": true,
    "language": "c++",
    "name": "grpc_alts_credentials_options_test",
    "platforms": [
      "linux",
      "mac",
      "posix",
      "windows"
    ],
    "uses_polling": true
  },
  {
    "args": [],
    "benchmark": false,
    "ci_platforms": [
      "linux",
      "mac",
      "posix",
      "windows"
    ],
    "cpu_cost": 1.0,
    "exclude_configs": [],
    "exclude_iomgrs": [],
    "flaky": false,
    "gtest": true,
    "language": "c++",
    "name": "grpc_authorization_engine_test",
    "platforms": [
      "linux",
      "mac",
      "posix",
      "windows"
    ],
    "uses_polling": true
  },
  {
    "args": [],
    "benchmark": false,
    "ci_platforms": [
      "linux",
      "mac",
      "posix",
      "windows"
    ],
    "cpu_cost": 1.0,
    "exclude_configs": [],
    "exclude_iomgrs": [],
    "flaky": false,
    "gtest": true,
    "language": "c++",
    "name": "grpc_authorization_policy_provider_test",
    "platforms": [
      "linux",
      "mac",
      "posix",
      "windows"
    ],
    "uses_polling": true
  },
  {
    "args": [],
    "benchmark": false,
    "ci_platforms": [
      "linux",
      "mac",
      "posix",
      "windows"
    ],
    "cpu_cost": 1.0,
    "exclude_configs": [],
    "exclude_iomgrs": [],
    "flaky": false,
    "gtest": true,
    "language": "c++",
    "name": "grpc_authz_end2end_test",
    "platforms": [
      "linux",
      "mac",
      "posix",
      "windows"
    ],
    "uses_polling": true
  },
  {
    "args": [],
    "benchmark": false,
    "ci_platforms": [
      "linux",
      "mac",
      "posix",
      "windows"
    ],
    "cpu_cost": 1.0,
    "exclude_configs": [],
    "exclude_iomgrs": [],
    "flaky": false,
    "gtest": true,
    "language": "c++",
    "name": "grpc_byte_buffer_reader_test",
    "platforms": [
      "linux",
      "mac",
      "posix",
      "windows"
    ],
    "uses_polling": false
  },
  {
    "args": [],
    "benchmark": false,
    "ci_platforms": [
      "linux",
      "mac",
      "posix",
      "windows"
    ],
    "cpu_cost": 1.0,
    "exclude_configs": [],
    "exclude_iomgrs": [],
    "flaky": false,
    "gtest": true,
    "language": "c++",
    "name": "grpc_completion_queue_test",
    "platforms": [
      "linux",
      "mac",
      "posix",
      "windows"
    ],
    "uses_polling": true
  },
  {
    "args": [],
    "benchmark": false,
    "ci_platforms": [
      "linux",
      "mac",
      "posix",
      "windows"
    ],
    "cpu_cost": 1.0,
    "exclude_configs": [],
    "exclude_iomgrs": [],
    "flaky": false,
    "gtest": true,
    "language": "c++",
    "name": "grpc_ipv6_loopback_available_test",
    "platforms": [
      "linux",
      "mac",
      "posix",
      "windows"
    ],
    "uses_polling": true
  },
  {
    "args": [],
    "benchmark": false,
    "ci_platforms": [
      "linux",
      "mac",
      "posix",
      "windows"
    ],
    "cpu_cost": 1.0,
    "exclude_configs": [],
    "exclude_iomgrs": [],
    "flaky": false,
    "gtest": true,
    "language": "c++",
    "name": "grpc_tls_certificate_distributor_test",
    "platforms": [
      "linux",
      "mac",
      "posix",
      "windows"
    ],
    "uses_polling": true
  },
  {
    "args": [],
    "benchmark": false,
    "ci_platforms": [
      "linux",
      "mac",
      "posix",
      "windows"
    ],
    "cpu_cost": 1.0,
    "exclude_configs": [],
    "exclude_iomgrs": [],
    "flaky": false,
    "gtest": true,
    "language": "c++",
    "name": "grpc_tls_certificate_provider_test",
    "platforms": [
      "linux",
      "mac",
      "posix",
      "windows"
    ],
    "uses_polling": true
  },
  {
    "args": [],
    "benchmark": false,
    "ci_platforms": [
      "linux",
      "mac",
      "posix",
      "windows"
    ],
    "cpu_cost": 1.0,
    "exclude_configs": [],
    "exclude_iomgrs": [],
    "flaky": false,
    "gtest": true,
    "language": "c++",
    "name": "grpc_tls_certificate_verifier_test",
    "platforms": [
      "linux",
      "mac",
      "posix",
      "windows"
    ],
    "uses_polling": true
  },
  {
    "args": [],
    "benchmark": false,
    "ci_platforms": [
      "linux",
      "mac",
      "posix",
      "windows"
    ],
    "cpu_cost": 1.0,
    "exclude_configs": [],
    "exclude_iomgrs": [],
    "flaky": false,
    "gtest": true,
    "language": "c++",
    "name": "grpc_tls_credentials_options_comparator_test",
    "platforms": [
      "linux",
      "mac",
      "posix",
      "windows"
    ],
    "uses_polling": true
  },
  {
    "args": [],
    "benchmark": false,
    "ci_platforms": [
      "linux",
      "mac",
      "posix",
      "windows"
    ],
    "cpu_cost": 1.0,
    "exclude_configs": [],
    "exclude_iomgrs": [],
    "flaky": false,
    "gtest": true,
    "language": "c++",
    "name": "grpc_tls_credentials_options_test",
    "platforms": [
      "linux",
      "mac",
      "posix",
      "windows"
    ],
    "uses_polling": true
  },
  {
    "args": [],
    "benchmark": false,
    "ci_platforms": [
      "linux",
      "posix"
    ],
    "cpu_cost": 1.0,
    "exclude_configs": [],
    "exclude_iomgrs": [],
    "flaky": false,
    "gtest": true,
    "language": "c++",
    "name": "grpc_tool_test",
    "platforms": [
      "linux",
      "posix"
    ],
    "uses_polling": true
  },
  {
    "args": [],
    "benchmark": false,
    "ci_platforms": [
      "linux",
      "mac",
      "posix",
      "windows"
    ],
    "cpu_cost": 1.0,
    "exclude_configs": [],
    "exclude_iomgrs": [],
    "flaky": false,
    "gtest": true,
    "language": "c++",
    "name": "grpclb_api_test",
    "platforms": [
      "linux",
      "mac",
      "posix",
      "windows"
    ],
    "uses_polling": true
  },
  {
    "args": [],
    "benchmark": false,
    "ci_platforms": [
      "linux",
      "mac",
      "posix",
      "windows"
    ],
    "cpu_cost": 1.0,
    "exclude_configs": [],
    "exclude_iomgrs": [],
    "flaky": false,
    "gtest": true,
    "language": "c++",
    "name": "h2_ssl_session_reuse_test",
    "platforms": [
      "linux",
      "mac",
      "posix",
      "windows"
    ],
    "uses_polling": true
  },
  {
    "args": [],
    "benchmark": false,
    "ci_platforms": [
      "linux",
      "mac",
      "posix"
    ],
    "cpu_cost": 1.0,
    "exclude_configs": [],
    "exclude_iomgrs": [],
    "flaky": false,
    "gtest": true,
    "language": "c++",
    "name": "handshake_server_with_readahead_handshaker_test",
    "platforms": [
      "linux",
      "mac",
      "posix"
    ],
    "uses_polling": true
  },
  {
    "args": [],
    "benchmark": false,
    "ci_platforms": [
      "linux",
      "mac",
      "posix",
      "windows"
    ],
    "cpu_cost": 1.0,
    "exclude_configs": [],
    "exclude_iomgrs": [],
    "flaky": false,
    "gtest": true,
    "language": "c++",
    "name": "head_of_line_blocking_bad_client_test",
    "platforms": [
      "linux",
      "mac",
      "posix",
      "windows"
    ],
    "uses_polling": true
  },
  {
    "args": [],
    "benchmark": false,
    "ci_platforms": [
      "linux",
      "mac",
      "posix",
      "windows"
    ],
    "cpu_cost": 1.0,
    "exclude_configs": [],
    "exclude_iomgrs": [],
    "flaky": false,
    "gtest": true,
    "language": "c++",
    "name": "headers_bad_client_test",
    "platforms": [
      "linux",
      "mac",
      "posix",
      "windows"
    ],
    "uses_polling": true
  },
  {
    "args": [],
    "benchmark": false,
    "ci_platforms": [
      "linux",
      "mac",
      "posix",
      "windows"
    ],
    "cpu_cost": 1.0,
    "exclude_configs": [],
    "exclude_iomgrs": [],
    "flaky": false,
    "gtest": true,
    "language": "c++",
    "name": "health_service_end2end_test",
    "platforms": [
      "linux",
      "mac",
      "posix",
      "windows"
    ],
    "uses_polling": true
  },
  {
    "args": [],
    "benchmark": false,
    "ci_platforms": [
      "linux",
      "mac",
      "posix",
      "windows"
    ],
    "cpu_cost": 1.0,
    "exclude_configs": [],
    "exclude_iomgrs": [],
    "flaky": false,
    "gtest": true,
    "language": "c++",
    "name": "histogram_test",
    "platforms": [
      "linux",
      "mac",
      "posix",
      "windows"
    ],
    "uses_polling": false
  },
  {
    "args": [],
    "benchmark": false,
    "ci_platforms": [
      "linux",
      "mac",
      "posix",
      "windows"
    ],
    "cpu_cost": 1.0,
    "exclude_configs": [],
    "exclude_iomgrs": [],
    "flaky": false,
    "gtest": true,
    "language": "c++",
    "name": "host_port_test",
    "platforms": [
      "linux",
      "mac",
      "posix",
      "windows"
    ],
    "uses_polling": false
  },
  {
    "args": [],
    "benchmark": false,
    "ci_platforms": [
      "linux",
      "mac",
      "posix",
      "windows"
    ],
    "cpu_cost": 1.0,
    "exclude_configs": [],
    "exclude_iomgrs": [],
    "flaky": false,
    "gtest": true,
    "language": "c++",
    "name": "hpack_encoder_test",
    "platforms": [
      "linux",
      "mac",
      "posix",
      "windows"
    ],
    "uses_polling": false
  },
  {
    "args": [],
    "benchmark": false,
    "ci_platforms": [
      "linux",
      "mac",
      "posix",
      "windows"
    ],
    "cpu_cost": 1.0,
    "exclude_configs": [],
    "exclude_iomgrs": [],
    "flaky": false,
    "gtest": true,
    "language": "c++",
    "name": "hpack_parser_table_test",
    "platforms": [
      "linux",
      "mac",
      "posix",
      "windows"
    ],
    "uses_polling": false
  },
  {
    "args": [],
    "benchmark": false,
    "ci_platforms": [
      "linux",
      "mac",
      "posix",
      "windows"
    ],
    "cpu_cost": 1.0,
    "exclude_configs": [],
    "exclude_iomgrs": [],
    "flaky": false,
    "gtest": true,
    "language": "c++",
    "name": "hpack_parser_test",
    "platforms": [
      "linux",
      "mac",
      "posix",
      "windows"
    ],
    "uses_polling": false
  },
  {
    "args": [],
    "benchmark": false,
    "ci_platforms": [
      "linux",
      "mac",
      "posix",
      "windows"
    ],
    "cpu_cost": 1.0,
    "exclude_configs": [],
    "exclude_iomgrs": [],
    "flaky": false,
    "gtest": true,
    "language": "c++",
    "name": "http_proxy_mapper_test",
    "platforms": [
      "linux",
      "mac",
      "posix",
      "windows"
    ],
    "uses_polling": false
  },
  {
    "args": [],
    "benchmark": false,
    "ci_platforms": [
      "linux",
      "mac",
      "posix"
    ],
    "cpu_cost": 1.0,
    "exclude_configs": [],
    "exclude_iomgrs": [],
    "flaky": false,
    "gtest": true,
    "language": "c++",
    "name": "httpcli_test",
    "platforms": [
      "linux",
      "mac",
      "posix"
    ],
    "uses_polling": true
  },
  {
    "args": [],
    "benchmark": false,
    "ci_platforms": [
      "linux",
      "mac",
      "posix"
    ],
    "cpu_cost": 1.0,
    "exclude_configs": [],
    "exclude_iomgrs": [],
    "flaky": false,
    "gtest": true,
    "language": "c++",
    "name": "httpscli_test",
    "platforms": [
      "linux",
      "mac",
      "posix"
    ],
    "uses_polling": true
  },
  {
    "args": [],
    "benchmark": false,
    "ci_platforms": [
      "linux",
      "mac",
      "posix",
      "windows"
    ],
    "cpu_cost": 1.0,
    "exclude_configs": [],
    "exclude_iomgrs": [],
    "flaky": false,
    "gtest": true,
    "language": "c++",
    "name": "hybrid_end2end_test",
    "platforms": [
      "linux",
      "mac",
      "posix",
      "windows"
    ],
    "uses_polling": true
  },
  {
    "args": [],
    "benchmark": false,
    "ci_platforms": [
      "linux",
      "mac",
      "posix",
      "windows"
    ],
    "cpu_cost": 1.0,
    "exclude_configs": [],
    "exclude_iomgrs": [],
    "flaky": false,
    "gtest": true,
    "language": "c++",
    "name": "idle_filter_state_test",
    "platforms": [
      "linux",
      "mac",
      "posix",
      "windows"
    ],
    "uses_polling": false
  },
  {
    "args": [],
    "benchmark": false,
    "ci_platforms": [
      "linux",
      "mac",
      "posix",
      "windows"
    ],
    "cpu_cost": 1.0,
    "exclude_configs": [],
    "exclude_iomgrs": [],
    "flaky": false,
    "gtest": true,
    "language": "c++",
    "name": "if_test",
    "platforms": [
      "linux",
      "mac",
      "posix",
      "windows"
    ],
    "uses_polling": false
  },
  {
    "args": [],
    "benchmark": false,
    "ci_platforms": [
      "linux",
      "mac",
      "posix",
      "windows"
    ],
    "cpu_cost": 1.0,
    "exclude_configs": [],
    "exclude_iomgrs": [],
    "flaky": false,
    "gtest": true,
    "language": "c++",
    "name": "init_test",
    "platforms": [
      "linux",
      "mac",
      "posix",
      "windows"
    ],
    "uses_polling": false
  },
  {
    "args": [],
    "benchmark": false,
    "ci_platforms": [
      "linux",
      "mac",
      "posix",
      "windows"
    ],
    "cpu_cost": 1.0,
    "exclude_configs": [],
    "exclude_iomgrs": [],
    "flaky": false,
    "gtest": true,
    "language": "c++",
    "name": "initial_settings_frame_bad_client_test",
    "platforms": [
      "linux",
      "mac",
      "posix",
      "windows"
    ],
    "uses_polling": true
  },
  {
    "args": [],
    "benchmark": false,
    "ci_platforms": [
      "linux",
      "mac",
      "posix",
      "windows"
    ],
    "cpu_cost": 1.0,
    "exclude_configs": [],
    "exclude_iomgrs": [],
    "flaky": false,
    "gtest": true,
    "language": "c++",
    "name": "insecure_security_connector_test",
    "platforms": [
      "linux",
      "mac",
      "posix",
      "windows"
    ],
    "uses_polling": true
  },
  {
    "args": [],
    "benchmark": false,
    "ci_platforms": [
      "linux",
      "mac",
      "posix",
      "windows"
    ],
    "cpu_cost": 1.0,
    "exclude_configs": [],
    "exclude_iomgrs": [],
    "flaky": false,
    "gtest": true,
    "language": "c++",
    "name": "iomgr_event_engine_test",
    "platforms": [
      "linux",
      "mac",
      "posix",
      "windows"
    ],
    "uses_polling": false
  },
  {
    "args": [],
    "benchmark": false,
    "ci_platforms": [
      "linux",
      "mac",
      "posix",
      "windows"
    ],
    "cpu_cost": 1.0,
    "exclude_configs": [],
    "exclude_iomgrs": [],
    "flaky": false,
    "gtest": true,
    "language": "c++",
    "name": "istio_echo_server_test",
    "platforms": [
      "linux",
      "mac",
      "posix",
      "windows"
    ],
    "uses_polling": true
  },
  {
    "args": [],
    "benchmark": false,
    "ci_platforms": [
      "linux",
      "mac",
      "posix",
      "windows"
    ],
    "cpu_cost": 1.0,
    "exclude_configs": [],
    "exclude_iomgrs": [],
    "flaky": false,
    "gtest": true,
    "language": "c++",
    "name": "join_test",
    "platforms": [
      "linux",
      "mac",
      "posix",
      "windows"
    ],
    "uses_polling": false
  },
  {
    "args": [],
    "benchmark": false,
    "ci_platforms": [
      "linux",
      "mac",
      "posix",
      "windows"
    ],
    "cpu_cost": 1.0,
    "exclude_configs": [],
    "exclude_iomgrs": [],
    "flaky": false,
    "gtest": true,
    "language": "c++",
    "name": "json_test",
    "platforms": [
      "linux",
      "mac",
      "posix",
      "windows"
    ],
    "uses_polling": false
  },
  {
    "args": [],
    "benchmark": false,
    "ci_platforms": [
      "linux",
      "mac",
      "posix",
      "windows"
    ],
    "cpu_cost": 1.0,
    "exclude_configs": [],
    "exclude_iomgrs": [],
    "flaky": false,
    "gtest": true,
    "language": "c++",
    "name": "json_token_test",
    "platforms": [
      "linux",
      "mac",
      "posix",
      "windows"
    ],
    "uses_polling": false
  },
  {
    "args": [],
    "benchmark": false,
    "ci_platforms": [
      "linux",
      "mac",
      "posix",
      "windows"
    ],
    "cpu_cost": 1.0,
    "exclude_configs": [],
    "exclude_iomgrs": [],
    "flaky": false,
    "gtest": true,
    "language": "c++",
    "name": "jwt_verifier_test",
    "platforms": [
      "linux",
      "mac",
      "posix",
      "windows"
    ],
    "uses_polling": false
  },
  {
    "args": [],
    "benchmark": false,
    "ci_platforms": [
      "linux",
      "mac",
      "posix",
      "windows"
    ],
    "cpu_cost": 1.0,
    "exclude_configs": [],
    "exclude_iomgrs": [],
    "flaky": false,
    "gtest": true,
    "language": "c++",
    "name": "lame_client_test",
    "platforms": [
      "linux",
      "mac",
      "posix",
      "windows"
    ],
    "uses_polling": true
  },
  {
    "args": [],
    "benchmark": false,
    "ci_platforms": [
      "linux",
      "mac",
      "posix",
      "windows"
    ],
    "cpu_cost": 1.0,
    "exclude_configs": [],
    "exclude_iomgrs": [],
    "flaky": false,
    "gtest": true,
    "language": "c++",
    "name": "large_metadata_bad_client_test",
    "platforms": [
      "linux",
      "mac",
      "posix",
      "windows"
    ],
    "uses_polling": true
  },
  {
    "args": [],
    "benchmark": false,
    "ci_platforms": [
      "linux",
      "mac",
      "posix",
      "windows"
    ],
    "cpu_cost": 1.0,
    "exclude_configs": [],
    "exclude_iomgrs": [],
    "flaky": false,
    "gtest": true,
    "language": "c++",
    "name": "latch_test",
    "platforms": [
      "linux",
      "mac",
      "posix",
      "windows"
    ],
    "uses_polling": false
  },
  {
    "args": [],
    "benchmark": false,
    "ci_platforms": [
      "linux",
      "mac",
      "posix",
      "windows"
    ],
    "cpu_cost": 1.0,
    "exclude_configs": [],
    "exclude_iomgrs": [],
    "flaky": false,
    "gtest": true,
    "language": "c++",
    "name": "lb_get_cpu_stats_test",
    "platforms": [
      "linux",
      "mac",
      "posix",
      "windows"
    ],
    "uses_polling": true
  },
  {
    "args": [],
    "benchmark": false,
    "ci_platforms": [
      "linux",
      "mac",
      "posix",
      "windows"
    ],
    "cpu_cost": 1.0,
    "exclude_configs": [],
    "exclude_iomgrs": [],
    "flaky": false,
    "gtest": true,
    "language": "c++",
    "name": "lb_load_data_store_test",
    "platforms": [
      "linux",
      "mac",
      "posix",
      "windows"
    ],
    "uses_polling": true
  },
  {
    "args": [],
    "benchmark": false,
    "ci_platforms": [
      "linux",
      "mac",
      "posix",
      "windows"
    ],
    "cpu_cost": 1.0,
    "exclude_configs": [],
    "exclude_iomgrs": [],
    "flaky": false,
    "gtest": true,
    "language": "c++",
    "name": "load_file_test",
    "platforms": [
      "linux",
      "mac",
      "posix",
      "windows"
    ],
    "uses_polling": false
  },
  {
    "args": [],
    "benchmark": false,
    "ci_platforms": [
      "linux",
      "mac",
      "posix",
      "windows"
    ],
    "cpu_cost": 1.0,
    "exclude_configs": [],
    "exclude_iomgrs": [],
    "flaky": false,
    "gtest": true,
    "language": "c++",
    "name": "lock_free_event_test",
    "platforms": [
      "linux",
      "mac",
      "posix",
      "windows"
    ],
    "uses_polling": false
  },
  {
    "args": [],
    "benchmark": false,
    "ci_platforms": [
      "linux",
      "mac",
      "posix",
      "windows"
    ],
    "cpu_cost": 1.0,
    "exclude_configs": [],
    "exclude_iomgrs": [],
    "flaky": false,
    "gtest": true,
    "language": "c++",
    "name": "log_test",
    "platforms": [
      "linux",
      "mac",
      "posix",
      "windows"
    ],
    "uses_polling": false
  },
  {
    "args": [],
    "benchmark": false,
    "ci_platforms": [
      "linux",
      "mac",
      "posix",
      "windows"
    ],
    "cpu_cost": 1.0,
    "exclude_configs": [],
    "exclude_iomgrs": [],
    "flaky": false,
    "gtest": true,
    "language": "c++",
    "name": "loop_test",
    "platforms": [
      "linux",
      "mac",
      "posix",
      "windows"
    ],
    "uses_polling": false
  },
  {
    "args": [],
    "benchmark": false,
    "ci_platforms": [
      "linux",
      "mac",
      "posix",
      "windows"
    ],
    "cpu_cost": 1.0,
    "exclude_configs": [],
    "exclude_iomgrs": [],
    "flaky": false,
    "gtest": true,
    "language": "c++",
    "name": "match_test",
    "platforms": [
      "linux",
      "mac",
      "posix",
      "windows"
    ],
    "uses_polling": false
  },
  {
    "args": [],
    "benchmark": false,
    "ci_platforms": [
      "linux",
      "mac",
      "posix",
      "windows"
    ],
    "cpu_cost": 1.0,
    "exclude_configs": [],
    "exclude_iomgrs": [],
    "flaky": false,
    "gtest": true,
    "language": "c++",
    "name": "matchers_test",
    "platforms": [
      "linux",
      "mac",
      "posix",
      "windows"
    ],
    "uses_polling": true
  },
  {
    "args": [],
    "benchmark": false,
    "ci_platforms": [
      "linux",
      "posix"
    ],
    "cpu_cost": 1.0,
    "exclude_configs": [],
    "exclude_iomgrs": [],
    "flaky": false,
    "gtest": true,
    "language": "c++",
    "name": "memory_quota_stress_test",
    "platforms": [
      "linux",
      "posix"
    ],
    "uses_polling": false
  },
  {
    "args": [],
    "benchmark": false,
    "ci_platforms": [
      "linux",
      "mac",
      "posix",
      "windows"
    ],
    "cpu_cost": 1.0,
    "exclude_configs": [],
    "exclude_iomgrs": [],
    "flaky": false,
    "gtest": true,
    "language": "c++",
    "name": "memory_quota_test",
    "platforms": [
      "linux",
      "mac",
      "posix",
      "windows"
    ],
    "uses_polling": false
  },
  {
    "args": [],
    "benchmark": false,
    "ci_platforms": [
      "linux",
      "mac",
      "posix",
      "windows"
    ],
    "cpu_cost": 1.0,
    "exclude_configs": [],
    "exclude_iomgrs": [],
    "flaky": false,
    "gtest": true,
    "language": "c++",
    "name": "message_allocator_end2end_test",
    "platforms": [
      "linux",
      "mac",
      "posix",
      "windows"
    ],
    "uses_polling": true
  },
  {
    "args": [],
    "benchmark": false,
    "ci_platforms": [
      "linux",
      "mac",
      "posix",
      "windows"
    ],
    "cpu_cost": 1.0,
    "exclude_configs": [],
    "exclude_iomgrs": [],
    "flaky": false,
    "gtest": true,
    "language": "c++",
    "name": "message_compress_test",
    "platforms": [
      "linux",
      "mac",
      "posix",
      "windows"
    ],
    "uses_polling": false
  },
  {
    "args": [],
    "benchmark": false,
    "ci_platforms": [
      "linux",
      "mac",
      "posix",
      "windows"
    ],
    "cpu_cost": 1.0,
    "exclude_configs": [],
    "exclude_iomgrs": [],
    "flaky": false,
    "gtest": true,
    "language": "c++",
    "name": "metadata_map_test",
    "platforms": [
      "linux",
      "mac",
      "posix",
      "windows"
    ],
    "uses_polling": true
  },
  {
    "args": [],
    "benchmark": false,
    "ci_platforms": [
      "linux",
      "mac",
      "posix",
      "windows"
    ],
    "cpu_cost": 1.0,
    "exclude_configs": [],
    "exclude_iomgrs": [],
    "flaky": false,
    "gtest": true,
    "language": "c++",
    "name": "miscompile_with_no_unique_address_test",
    "platforms": [
      "linux",
      "mac",
      "posix",
      "windows"
    ],
    "uses_polling": false
  },
  {
    "args": [],
    "benchmark": false,
    "ci_platforms": [
      "linux",
      "mac",
      "posix",
      "windows"
    ],
    "cpu_cost": 1.0,
    "exclude_configs": [],
    "exclude_iomgrs": [],
    "flaky": false,
    "gtest": true,
    "language": "c++",
    "name": "mock_stream_test",
    "platforms": [
      "linux",
      "mac",
      "posix",
      "windows"
    ],
    "uses_polling": true
  },
  {
    "args": [],
    "benchmark": false,
    "ci_platforms": [
      "linux",
      "mac",
      "posix",
      "windows"
    ],
    "cpu_cost": 1.0,
    "exclude_configs": [],
    "exclude_iomgrs": [],
    "flaky": false,
    "gtest": true,
    "language": "c++",
    "name": "mock_test",
    "platforms": [
      "linux",
      "mac",
      "posix",
      "windows"
    ],
    "uses_polling": true
  },
  {
    "args": [],
    "benchmark": false,
    "ci_platforms": [
      "linux",
      "mac",
      "posix"
    ],
    "cpu_cost": 1.0,
    "exclude_configs": [],
    "exclude_iomgrs": [],
    "flaky": false,
    "gtest": true,
    "language": "c++",
    "name": "mpscq_test",
    "platforms": [
      "linux",
      "mac",
      "posix"
    ],
    "uses_polling": false
  },
  {
    "args": [],
    "benchmark": false,
    "ci_platforms": [
      "linux",
      "mac",
      "posix",
      "windows"
    ],
    "cpu_cost": 1.0,
    "exclude_configs": [],
    "exclude_iomgrs": [],
    "flaky": false,
    "gtest": true,
    "language": "c++",
    "name": "murmur_hash_test",
    "platforms": [
      "linux",
      "mac",
      "posix",
      "windows"
    ],
    "uses_polling": false
  },
  {
    "args": [],
    "benchmark": false,
    "ci_platforms": [
      "linux",
      "mac",
      "posix",
      "windows"
    ],
    "cpu_cost": 1.0,
    "exclude_configs": [],
    "exclude_iomgrs": [],
    "flaky": false,
    "gtest": true,
    "language": "c++",
    "name": "nonblocking_test",
    "platforms": [
      "linux",
      "mac",
      "posix",
      "windows"
    ],
    "uses_polling": true
  },
  {
    "args": [],
    "benchmark": false,
    "ci_platforms": [
      "linux",
      "mac",
      "posix",
      "windows"
    ],
    "cpu_cost": 1.0,
    "exclude_configs": [],
    "exclude_iomgrs": [],
    "flaky": false,
    "gtest": true,
    "language": "c++",
    "name": "num_external_connectivity_watchers_test",
    "platforms": [
      "linux",
      "mac",
      "posix",
      "windows"
    ],
    "uses_polling": true
  },
  {
    "args": [],
    "benchmark": false,
    "ci_platforms": [
      "linux",
      "mac",
      "posix",
      "windows"
    ],
    "cpu_cost": 1.0,
    "exclude_configs": [],
    "exclude_iomgrs": [],
    "flaky": false,
    "gtest": true,
    "language": "c++",
    "name": "observable_test",
    "platforms": [
      "linux",
      "mac",
      "posix",
      "windows"
    ],
    "uses_polling": false
  },
  {
    "args": [],
    "benchmark": false,
    "ci_platforms": [
      "linux",
      "mac",
      "posix"
    ],
    "cpu_cost": 1.0,
    "exclude_configs": [],
    "exclude_iomgrs": [],
    "flaky": false,
    "gtest": true,
    "language": "c++",
    "name": "oracle_event_engine_posix_test",
    "platforms": [
      "linux",
      "mac",
      "posix"
    ],
    "uses_polling": true
  },
  {
    "args": [],
    "benchmark": false,
    "ci_platforms": [
      "linux",
      "mac",
      "posix",
      "windows"
    ],
    "cpu_cost": 1.0,
    "exclude_configs": [],
    "exclude_iomgrs": [],
    "flaky": false,
    "gtest": true,
    "language": "c++",
    "name": "orca_service_end2end_test",
    "platforms": [
      "linux",
      "mac",
      "posix",
      "windows"
    ],
    "uses_polling": true
  },
  {
    "args": [],
    "benchmark": false,
    "ci_platforms": [
      "linux",
      "mac",
      "posix",
      "windows"
    ],
    "cpu_cost": 1.0,
    "exclude_configs": [],
    "exclude_iomgrs": [],
    "flaky": false,
    "gtest": true,
    "language": "c++",
    "name": "orphanable_test",
    "platforms": [
      "linux",
      "mac",
      "posix",
      "windows"
    ],
    "uses_polling": true
  },
  {
    "args": [],
    "benchmark": false,
    "ci_platforms": [
      "linux",
      "mac",
      "posix",
      "windows"
    ],
    "cpu_cost": 1.0,
    "exclude_configs": [],
    "exclude_iomgrs": [],
    "flaky": false,
    "gtest": true,
    "language": "c++",
    "name": "out_of_bounds_bad_client_test",
    "platforms": [
      "linux",
      "mac",
      "posix",
      "windows"
    ],
    "uses_polling": true
  },
  {
    "args": [],
    "benchmark": false,
    "ci_platforms": [
      "linux",
      "mac",
      "posix",
      "windows"
    ],
    "cpu_cost": 1.0,
    "exclude_configs": [],
    "exclude_iomgrs": [],
    "flaky": false,
    "gtest": true,
    "language": "c++",
    "name": "overload_test",
    "platforms": [
      "linux",
      "mac",
      "posix",
      "windows"
    ],
    "uses_polling": false
  },
  {
    "args": [],
    "benchmark": false,
    "ci_platforms": [
      "linux",
      "mac",
      "posix",
      "windows"
    ],
    "cpu_cost": 1.0,
    "exclude_configs": [],
    "exclude_iomgrs": [],
    "flaky": false,
    "gtest": true,
    "language": "c++",
    "name": "parse_address_test",
    "platforms": [
      "linux",
      "mac",
      "posix",
      "windows"
    ],
    "uses_polling": true
  },
  {
    "args": [],
    "benchmark": false,
    "ci_platforms": [
      "linux",
      "mac",
      "posix"
    ],
    "cpu_cost": 1.0,
    "exclude_configs": [],
    "exclude_iomgrs": [],
    "flaky": false,
    "gtest": true,
    "language": "c++",
    "name": "parse_address_with_named_scope_id_test",
    "platforms": [
      "linux",
      "mac",
      "posix"
    ],
    "uses_polling": false
  },
  {
    "args": [],
    "benchmark": false,
    "ci_platforms": [
      "linux",
      "mac",
      "posix",
      "windows"
    ],
    "cpu_cost": 1.0,
    "exclude_configs": [],
    "exclude_iomgrs": [],
    "flaky": false,
    "gtest": true,
    "language": "c++",
    "name": "parsed_metadata_test",
    "platforms": [
      "linux",
      "mac",
      "posix",
      "windows"
    ],
    "uses_polling": true
  },
  {
    "args": [],
    "benchmark": false,
    "ci_platforms": [
      "linux",
      "mac",
      "posix",
      "windows"
    ],
    "cpu_cost": 1.0,
    "exclude_configs": [],
    "exclude_iomgrs": [],
    "flaky": false,
    "gtest": true,
    "language": "c++",
    "name": "parser_test",
    "platforms": [
      "linux",
      "mac",
      "posix",
      "windows"
    ],
    "uses_polling": false
  },
  {
    "args": [],
    "benchmark": false,
    "ci_platforms": [
      "linux",
      "mac",
      "posix",
      "windows"
    ],
    "cpu_cost": 1.0,
    "exclude_configs": [],
    "exclude_iomgrs": [],
    "flaky": false,
    "gtest": true,
    "language": "c++",
    "name": "percent_encoding_test",
    "platforms": [
      "linux",
      "mac",
      "posix",
      "windows"
    ],
    "uses_polling": false
  },
  {
    "args": [],
    "benchmark": false,
    "ci_platforms": [
      "linux",
      "mac",
      "posix",
      "windows"
    ],
    "cpu_cost": 1.0,
    "exclude_configs": [],
    "exclude_iomgrs": [],
    "flaky": false,
    "gtest": true,
    "language": "c++",
    "name": "periodic_update_test",
    "platforms": [
      "linux",
      "mac",
      "posix",
      "windows"
    ],
    "uses_polling": false
  },
  {
    "args": [],
    "benchmark": false,
    "ci_platforms": [
      "linux",
      "mac",
      "posix",
      "windows"
    ],
    "cpu_cost": 1.0,
    "exclude_configs": [],
    "exclude_iomgrs": [],
    "flaky": false,
    "gtest": true,
    "language": "c++",
    "name": "pid_controller_test",
    "platforms": [
      "linux",
      "mac",
      "posix",
      "windows"
    ],
    "uses_polling": true
  },
  {
    "args": [],
    "benchmark": false,
    "ci_platforms": [
      "linux",
      "mac",
      "posix",
      "windows"
    ],
    "cpu_cost": 1.0,
    "exclude_configs": [],
    "exclude_iomgrs": [],
    "flaky": false,
    "gtest": true,
    "language": "c++",
    "name": "pipe_test",
    "platforms": [
      "linux",
      "mac",
      "posix",
      "windows"
    ],
    "uses_polling": false
  },
  {
    "args": [],
    "benchmark": false,
    "ci_platforms": [
      "linux",
      "mac",
      "posix",
      "windows"
    ],
    "cpu_cost": 1.0,
    "exclude_configs": [],
    "exclude_iomgrs": [],
    "flaky": false,
    "gtest": true,
    "language": "c++",
    "name": "poll_test",
    "platforms": [
      "linux",
      "mac",
      "posix",
      "windows"
    ],
    "uses_polling": false
  },
  {
    "args": [],
    "benchmark": false,
    "ci_platforms": [
      "linux",
      "mac",
      "posix",
      "windows"
    ],
    "cpu_cost": 1.0,
    "exclude_configs": [],
    "exclude_iomgrs": [],
    "flaky": false,
    "gtest": true,
    "language": "c++",
    "name": "port_sharing_end2end_test",
    "platforms": [
      "linux",
      "mac",
      "posix",
      "windows"
    ],
    "uses_polling": true
  },
  {
    "args": [],
    "benchmark": false,
    "ci_platforms": [
      "linux",
      "mac",
      "posix",
      "windows"
    ],
    "cpu_cost": 1.0,
    "exclude_configs": [],
    "exclude_iomgrs": [],
    "flaky": false,
    "gtest": true,
    "language": "c++",
    "name": "promise_factory_test",
    "platforms": [
      "linux",
      "mac",
      "posix",
      "windows"
    ],
    "uses_polling": false
  },
  {
    "args": [],
    "benchmark": false,
    "ci_platforms": [
      "linux",
      "mac",
      "posix",
      "windows"
    ],
    "cpu_cost": 1.0,
    "exclude_configs": [],
    "exclude_iomgrs": [],
    "flaky": false,
    "gtest": true,
    "language": "c++",
    "name": "promise_map_test",
    "platforms": [
      "linux",
      "mac",
      "posix",
      "windows"
    ],
    "uses_polling": false
  },
  {
    "args": [],
    "benchmark": false,
    "ci_platforms": [
      "linux",
      "mac",
      "posix",
      "windows"
    ],
    "cpu_cost": 1.0,
    "exclude_configs": [],
    "exclude_iomgrs": [],
    "flaky": false,
    "gtest": true,
    "language": "c++",
    "name": "promise_test",
    "platforms": [
      "linux",
      "mac",
      "posix",
      "windows"
    ],
    "uses_polling": false
  },
  {
    "args": [],
    "benchmark": false,
    "ci_platforms": [
      "linux",
      "mac",
      "posix",
      "windows"
    ],
    "cpu_cost": 1.0,
    "exclude_configs": [],
    "exclude_iomgrs": [],
    "flaky": false,
    "gtest": true,
    "language": "c++",
    "name": "proto_server_reflection_test",
    "platforms": [
      "linux",
      "mac",
      "posix",
      "windows"
    ],
    "uses_polling": true
  },
  {
    "args": [],
    "benchmark": false,
    "ci_platforms": [
      "linux",
      "mac",
      "posix",
      "windows"
    ],
    "cpu_cost": 1.0,
    "exclude_configs": [],
    "exclude_iomgrs": [],
    "flaky": false,
    "gtest": true,
    "language": "c++",
    "name": "proto_utils_test",
    "platforms": [
      "linux",
      "mac",
      "posix",
      "windows"
    ],
    "uses_polling": false
  },
  {
    "args": [],
    "benchmark": false,
    "ci_platforms": [
      "linux",
      "mac",
      "posix",
      "windows"
    ],
    "cpu_cost": 1.0,
    "exclude_configs": [],
    "exclude_iomgrs": [],
    "flaky": false,
    "gtest": true,
    "language": "c++",
    "name": "race_test",
    "platforms": [
      "linux",
      "mac",
      "posix",
      "windows"
    ],
    "uses_polling": false
  },
  {
    "args": [],
    "benchmark": false,
    "ci_platforms": [
      "linux",
      "mac",
      "posix",
      "windows"
    ],
    "cpu_cost": 1.0,
    "exclude_configs": [],
    "exclude_iomgrs": [],
    "flaky": false,
    "gtest": true,
    "language": "c++",
    "name": "raw_end2end_test",
    "platforms": [
      "linux",
      "mac",
      "posix",
      "windows"
    ],
    "uses_polling": true
  },
  {
    "args": [],
    "benchmark": false,
    "ci_platforms": [
      "linux",
      "mac",
      "posix",
      "windows"
    ],
    "cpu_cost": 1.0,
    "exclude_configs": [],
    "exclude_iomgrs": [],
    "flaky": false,
    "gtest": true,
    "language": "c++",
    "name": "rbac_service_config_parser_test",
    "platforms": [
      "linux",
      "mac",
      "posix",
      "windows"
    ],
    "uses_polling": false
  },
  {
    "args": [],
    "benchmark": false,
    "ci_platforms": [
      "linux",
      "mac",
      "posix",
      "windows"
    ],
    "cpu_cost": 1.0,
    "exclude_configs": [],
    "exclude_iomgrs": [],
    "flaky": false,
    "gtest": true,
    "language": "c++",
    "name": "rbac_translator_test",
    "platforms": [
      "linux",
      "mac",
      "posix",
      "windows"
    ],
    "uses_polling": true
  },
  {
    "args": [],
    "benchmark": false,
    "ci_platforms": [
      "linux",
      "mac",
      "posix",
      "windows"
    ],
    "cpu_cost": 1.0,
    "exclude_configs": [],
    "exclude_iomgrs": [],
    "flaky": false,
    "gtest": true,
    "language": "c++",
    "name": "ref_counted_ptr_test",
    "platforms": [
      "linux",
      "mac",
      "posix",
      "windows"
    ],
    "uses_polling": true
  },
  {
    "args": [],
    "benchmark": false,
    "ci_platforms": [
      "linux",
      "mac",
      "posix",
      "windows"
    ],
    "cpu_cost": 1.0,
    "exclude_configs": [],
    "exclude_iomgrs": [],
    "flaky": false,
    "gtest": true,
    "language": "c++",
    "name": "ref_counted_test",
    "platforms": [
      "linux",
      "mac",
      "posix",
      "windows"
    ],
    "uses_polling": true
  },
  {
    "args": [],
    "benchmark": false,
    "ci_platforms": [
      "linux",
      "mac",
      "posix"
    ],
    "cpu_cost": 1.0,
    "exclude_configs": [],
    "exclude_iomgrs": [],
    "flaky": false,
    "gtest": true,
    "language": "c++",
    "name": "remove_stream_from_stalled_lists_test",
    "platforms": [
      "linux",
      "mac",
      "posix"
    ],
    "uses_polling": true
  },
  {
    "args": [
      "--resolver=ares"
    ],
    "benchmark": false,
    "ci_platforms": [
      "linux",
      "mac",
      "posix"
    ],
    "cpu_cost": 1.0,
    "exclude_configs": [],
    "exclude_iomgrs": [],
    "flaky": false,
    "gtest": true,
    "language": "c++",
    "name": "resolve_address_using_ares_resolver_posix_test",
    "platforms": [
      "linux",
      "mac",
      "posix"
    ],
    "uses_polling": true
  },
  {
    "args": [],
    "benchmark": false,
    "ci_platforms": [
      "linux",
      "mac",
      "posix",
      "windows"
    ],
    "cpu_cost": 1.0,
    "exclude_configs": [],
    "exclude_iomgrs": [],
    "flaky": false,
    "gtest": true,
    "language": "c++",
    "name": "resolve_address_using_ares_resolver_test",
    "platforms": [
      "linux",
      "mac",
      "posix",
      "windows"
    ],
    "uses_polling": true
  },
  {
    "args": [
      "--resolver=native"
    ],
    "benchmark": false,
    "ci_platforms": [
      "linux",
      "mac",
      "posix"
    ],
    "cpu_cost": 1.0,
    "exclude_configs": [],
    "exclude_iomgrs": [],
    "flaky": false,
    "gtest": true,
    "language": "c++",
    "name": "resolve_address_using_native_resolver_posix_test",
    "platforms": [
      "linux",
      "mac",
      "posix"
    ],
    "uses_polling": true
  },
  {
    "args": [],
    "benchmark": false,
    "ci_platforms": [
      "linux",
      "mac",
      "posix",
      "windows"
    ],
    "cpu_cost": 1.0,
    "exclude_configs": [],
    "exclude_iomgrs": [],
    "flaky": false,
    "gtest": true,
    "language": "c++",
    "name": "resolve_address_using_native_resolver_test",
    "platforms": [
      "linux",
      "mac",
      "posix",
      "windows"
    ],
    "uses_polling": true
  },
  {
    "args": [],
    "benchmark": false,
    "ci_platforms": [
      "linux",
      "mac",
      "posix",
      "windows"
    ],
    "cpu_cost": 1.0,
    "exclude_configs": [],
    "exclude_iomgrs": [],
    "flaky": false,
    "gtest": true,
    "language": "c++",
    "name": "resource_quota_test",
    "platforms": [
      "linux",
      "mac",
      "posix",
      "windows"
    ],
    "uses_polling": false
  },
  {
    "args": [],
    "benchmark": false,
    "ci_platforms": [
      "linux",
      "mac",
      "posix",
      "windows"
    ],
    "cpu_cost": 1.0,
    "exclude_configs": [],
    "exclude_iomgrs": [],
    "flaky": false,
    "gtest": true,
    "language": "c++",
    "name": "retry_throttle_test",
    "platforms": [
      "linux",
      "mac",
      "posix",
      "windows"
    ],
    "uses_polling": false
  },
  {
    "args": [],
    "benchmark": false,
    "ci_platforms": [
      "linux",
      "mac",
      "posix",
      "windows"
    ],
    "cpu_cost": 1.0,
    "exclude_configs": [],
    "exclude_iomgrs": [],
    "flaky": false,
    "gtest": true,
    "language": "c++",
    "name": "rls_end2end_test",
    "platforms": [
      "linux",
      "mac",
      "posix",
      "windows"
    ],
    "uses_polling": true
  },
  {
    "args": [],
    "benchmark": false,
    "ci_platforms": [
      "linux",
      "mac",
      "posix",
      "windows"
    ],
    "cpu_cost": 1.0,
    "exclude_configs": [],
    "exclude_iomgrs": [],
    "flaky": false,
    "gtest": true,
    "language": "c++",
    "name": "rls_lb_config_parser_test",
    "platforms": [
      "linux",
      "mac",
      "posix",
      "windows"
    ],
    "uses_polling": true
  },
  {
    "args": [],
    "benchmark": false,
    "ci_platforms": [
      "linux",
      "mac",
      "posix",
      "windows"
    ],
    "cpu_cost": 1.0,
    "exclude_configs": [],
    "exclude_iomgrs": [],
    "flaky": false,
    "gtest": true,
    "language": "c++",
    "name": "secure_auth_context_test",
    "platforms": [
      "linux",
      "mac",
      "posix",
      "windows"
    ],
    "uses_polling": true
  },
  {
    "args": [],
    "benchmark": false,
    "ci_platforms": [
      "linux",
      "mac",
      "posix",
      "windows"
    ],
    "cpu_cost": 1.0,
    "exclude_configs": [],
    "exclude_iomgrs": [],
    "flaky": false,
    "gtest": true,
    "language": "c++",
    "name": "secure_channel_create_test",
    "platforms": [
      "linux",
      "mac",
      "posix",
      "windows"
    ],
    "uses_polling": true
  },
  {
    "args": [],
    "benchmark": false,
    "ci_platforms": [
      "linux",
      "mac",
      "posix",
      "windows"
    ],
    "cpu_cost": 1.0,
    "exclude_configs": [],
    "exclude_iomgrs": [],
    "flaky": false,
    "gtest": true,
    "language": "c++",
    "name": "secure_endpoint_test",
    "platforms": [
      "linux",
      "mac",
      "posix",
      "windows"
    ],
    "uses_polling": true
  },
  {
    "args": [],
    "benchmark": false,
    "ci_platforms": [
      "linux",
      "mac",
      "posix",
      "windows"
    ],
    "cpu_cost": 1.0,
    "exclude_configs": [],
    "exclude_iomgrs": [],
    "flaky": false,
    "gtest": true,
    "language": "c++",
    "name": "security_connector_test",
    "platforms": [
      "linux",
      "mac",
      "posix",
      "windows"
    ],
    "uses_polling": true
  },
  {
    "args": [],
    "benchmark": false,
    "ci_platforms": [
      "linux",
      "mac",
      "posix",
      "windows"
    ],
    "cpu_cost": 1.0,
    "exclude_configs": [],
    "exclude_iomgrs": [],
    "flaky": false,
    "gtest": true,
    "language": "c++",
    "name": "seq_test",
    "platforms": [
      "linux",
      "mac",
      "posix",
      "windows"
    ],
    "uses_polling": false
  },
  {
    "args": [],
    "benchmark": false,
    "ci_platforms": [
      "linux",
      "mac",
      "posix",
      "windows"
    ],
    "cpu_cost": 1.0,
    "exclude_configs": [],
    "exclude_iomgrs": [],
    "flaky": false,
    "gtest": true,
    "language": "c++",
    "name": "server_builder_plugin_test",
    "platforms": [
      "linux",
      "mac",
      "posix",
      "windows"
    ],
    "uses_polling": true
  },
  {
    "args": [],
    "benchmark": false,
    "ci_platforms": [
      "linux",
      "mac",
      "posix"
    ],
    "cpu_cost": 1.0,
    "exclude_configs": [],
    "exclude_iomgrs": [],
    "flaky": false,
    "gtest": true,
    "language": "c++",
    "name": "server_builder_test",
    "platforms": [
      "linux",
      "mac",
      "posix"
    ],
    "uses_polling": true
  },
  {
    "args": [],
    "benchmark": false,
    "ci_platforms": [
      "linux",
      "mac",
      "posix"
    ],
    "cpu_cost": 1.0,
    "exclude_configs": [],
    "exclude_iomgrs": [],
    "flaky": false,
    "gtest": true,
    "language": "c++",
    "name": "server_builder_with_socket_mutator_test",
    "platforms": [
      "linux",
      "mac",
      "posix"
    ],
    "uses_polling": true
  },
  {
    "args": [],
    "benchmark": false,
    "ci_platforms": [
      "linux",
      "mac",
      "posix",
      "windows"
    ],
    "cpu_cost": 1.0,
    "exclude_configs": [],
    "exclude_iomgrs": [],
    "flaky": false,
    "gtest": true,
    "language": "c++",
    "name": "server_chttp2_test",
    "platforms": [
      "linux",
      "mac",
      "posix",
      "windows"
    ],
    "uses_polling": true
  },
  {
    "args": [],
    "benchmark": false,
    "ci_platforms": [
      "linux",
      "mac",
      "posix",
      "windows"
    ],
    "cpu_cost": 1.0,
    "exclude_configs": [],
    "exclude_iomgrs": [],
    "flaky": false,
    "gtest": true,
    "language": "c++",
    "name": "server_config_selector_test",
    "platforms": [
      "linux",
      "mac",
      "posix",
      "windows"
    ],
    "uses_polling": false
  },
  {
    "args": [],
    "benchmark": false,
    "ci_platforms": [
      "linux",
      "mac",
      "posix",
      "windows"
    ],
    "cpu_cost": 1.0,
    "exclude_configs": [],
    "exclude_iomgrs": [],
    "flaky": false,
    "gtest": true,
    "language": "c++",
    "name": "server_context_test_spouse_test",
    "platforms": [
      "linux",
      "mac",
      "posix",
      "windows"
    ],
    "uses_polling": true
  },
  {
    "args": [],
    "benchmark": false,
    "ci_platforms": [
      "linux",
      "mac",
      "posix",
      "windows"
    ],
    "cpu_cost": 1.0,
    "exclude_configs": [],
    "exclude_iomgrs": [],
    "flaky": false,
    "gtest": true,
    "language": "c++",
    "name": "server_early_return_test",
    "platforms": [
      "linux",
      "mac",
      "posix",
      "windows"
    ],
    "uses_polling": true
  },
  {
    "args": [],
    "benchmark": false,
    "ci_platforms": [
      "linux",
      "mac",
      "posix",
      "windows"
    ],
    "cpu_cost": 1.0,
    "exclude_configs": [],
    "exclude_iomgrs": [],
    "flaky": false,
    "gtest": true,
    "language": "c++",
    "name": "server_interceptors_end2end_test",
    "platforms": [
      "linux",
      "mac",
      "posix",
      "windows"
    ],
    "uses_polling": true
  },
  {
    "args": [],
    "benchmark": false,
    "ci_platforms": [
      "linux",
      "mac",
      "posix",
      "windows"
    ],
    "cpu_cost": 1.0,
    "exclude_configs": [],
    "exclude_iomgrs": [],
    "flaky": false,
    "gtest": true,
    "language": "c++",
    "name": "server_registered_method_bad_client_test",
    "platforms": [
      "linux",
      "mac",
      "posix",
      "windows"
    ],
    "uses_polling": true
  },
  {
    "args": [],
    "benchmark": false,
    "ci_platforms": [
      "linux",
      "mac",
      "posix"
    ],
    "cpu_cost": 1.0,
    "exclude_configs": [],
    "exclude_iomgrs": [],
    "flaky": false,
    "gtest": true,
    "language": "c++",
    "name": "server_request_call_test",
    "platforms": [
      "linux",
      "mac",
      "posix"
    ],
    "uses_polling": true
  },
  {
    "args": [],
    "benchmark": false,
    "ci_platforms": [
      "linux",
      "mac",
      "posix"
    ],
    "cpu_cost": 1.0,
    "exclude_configs": [],
    "exclude_iomgrs": [],
    "flaky": false,
    "gtest": true,
    "language": "c++",
    "name": "server_ssl_test",
    "platforms": [
      "linux",
      "mac",
      "posix"
    ],
    "uses_polling": true
  },
  {
    "args": [],
    "benchmark": false,
    "ci_platforms": [
      "linux",
      "mac",
      "posix",
      "windows"
    ],
    "cpu_cost": 1.0,
    "exclude_configs": [],
    "exclude_iomgrs": [],
    "flaky": false,
    "gtest": true,
    "language": "c++",
    "name": "server_test",
    "platforms": [
      "linux",
      "mac",
      "posix",
      "windows"
    ],
    "uses_polling": true
  },
  {
    "args": [],
    "benchmark": false,
    "ci_platforms": [
      "linux",
      "mac",
      "posix",
      "windows"
    ],
    "cpu_cost": 1.0,
    "exclude_configs": [],
    "exclude_iomgrs": [],
    "flaky": false,
    "gtest": true,
    "language": "c++",
    "name": "service_config_end2end_test",
    "platforms": [
      "linux",
      "mac",
      "posix",
      "windows"
    ],
    "uses_polling": true
  },
  {
    "args": [],
    "benchmark": false,
    "ci_platforms": [
      "linux",
      "mac",
      "posix",
      "windows"
    ],
    "cpu_cost": 1.0,
    "exclude_configs": [],
    "exclude_iomgrs": [],
    "flaky": false,
    "gtest": true,
    "language": "c++",
    "name": "service_config_test",
    "platforms": [
      "linux",
      "mac",
      "posix",
      "windows"
    ],
    "uses_polling": true
  },
  {
    "args": [],
    "benchmark": false,
    "ci_platforms": [
      "linux",
      "mac",
      "posix",
      "windows"
    ],
    "cpu_cost": 1.0,
    "exclude_configs": [],
    "exclude_iomgrs": [],
    "flaky": false,
    "gtest": true,
    "language": "c++",
    "name": "shutdown_test",
    "platforms": [
      "linux",
      "mac",
      "posix",
      "windows"
    ],
    "uses_polling": true
  },
  {
    "args": [],
    "benchmark": false,
    "ci_platforms": [
      "linux",
      "mac",
      "posix",
      "windows"
    ],
    "cpu_cost": 1.0,
    "exclude_configs": [],
    "exclude_iomgrs": [],
    "flaky": false,
    "gtest": true,
    "language": "c++",
    "name": "simple_request_bad_client_test",
    "platforms": [
      "linux",
      "mac",
      "posix",
      "windows"
    ],
    "uses_polling": true
  },
  {
    "args": [],
    "benchmark": false,
    "ci_platforms": [
      "linux",
      "mac",
      "posix",
      "windows"
    ],
    "cpu_cost": 1.0,
    "exclude_configs": [],
    "exclude_iomgrs": [],
    "flaky": false,
    "gtest": true,
    "language": "c++",
    "name": "single_set_ptr_test",
    "platforms": [
      "linux",
      "mac",
      "posix",
      "windows"
    ],
    "uses_polling": false
  },
  {
    "args": [],
    "benchmark": false,
    "ci_platforms": [
      "linux",
      "mac",
      "posix",
      "windows"
    ],
    "cpu_cost": 1.0,
    "exclude_configs": [],
    "exclude_iomgrs": [],
    "flaky": false,
    "gtest": true,
    "language": "c++",
    "name": "sleep_test",
    "platforms": [
      "linux",
      "mac",
      "posix",
      "windows"
    ],
    "uses_polling": false
  },
  {
    "args": [],
    "benchmark": false,
    "ci_platforms": [
      "linux",
      "mac",
      "posix",
      "windows"
    ],
    "cpu_cost": 1.0,
    "exclude_configs": [],
    "exclude_iomgrs": [],
    "flaky": false,
    "gtest": true,
    "language": "c++",
    "name": "slice_string_helpers_test",
    "platforms": [
      "linux",
      "mac",
      "posix",
      "windows"
    ],
    "uses_polling": false
  },
  {
    "args": [],
    "benchmark": false,
    "ci_platforms": [
      "linux",
      "mac",
      "posix",
      "windows"
    ],
    "cpu_cost": 1.0,
    "exclude_configs": [],
    "exclude_iomgrs": [],
    "flaky": false,
    "gtest": true,
    "language": "c++",
    "name": "smoke_test",
    "platforms": [
      "linux",
      "mac",
      "posix",
      "windows"
    ],
    "uses_polling": true
  },
  {
    "args": [],
    "benchmark": false,
    "ci_platforms": [
      "linux",
      "mac",
      "posix",
      "windows"
    ],
    "cpu_cost": 1.0,
    "exclude_configs": [],
    "exclude_iomgrs": [],
    "flaky": false,
    "gtest": true,
    "language": "c++",
    "name": "sockaddr_resolver_test",
    "platforms": [
      "linux",
      "mac",
      "posix",
      "windows"
    ],
    "uses_polling": true
  },
  {
    "args": [],
    "benchmark": false,
    "ci_platforms": [
      "linux",
      "mac",
      "posix",
      "windows"
    ],
    "cpu_cost": 1.0,
    "exclude_configs": [],
    "exclude_iomgrs": [],
    "flaky": false,
    "gtest": true,
    "language": "c++",
    "name": "sockaddr_utils_test",
    "platforms": [
      "linux",
      "mac",
      "posix",
      "windows"
    ],
    "uses_polling": true
  },
  {
    "args": [],
    "benchmark": false,
    "ci_platforms": [
      "linux",
      "mac",
      "posix"
    ],
    "cpu_cost": 1.0,
    "exclude_configs": [],
    "exclude_iomgrs": [],
    "flaky": false,
    "gtest": true,
    "language": "c++",
    "name": "socket_utils_test",
    "platforms": [
      "linux",
      "mac",
      "posix"
    ],
    "uses_polling": true
  },
  {
    "args": [],
    "benchmark": false,
    "ci_platforms": [
      "linux",
      "mac",
      "posix",
      "windows"
    ],
    "cpu_cost": 1.0,
    "exclude_configs": [],
    "exclude_iomgrs": [],
    "flaky": false,
    "gtest": true,
    "language": "c++",
    "name": "spinlock_test",
    "platforms": [
      "linux",
      "mac",
      "posix",
      "windows"
    ],
    "uses_polling": false
  },
  {
    "args": [],
    "benchmark": false,
    "ci_platforms": [
      "linux",
      "mac",
      "posix",
      "windows"
    ],
    "cpu_cost": 1.0,
    "exclude_configs": [],
    "exclude_iomgrs": [],
    "flaky": false,
    "gtest": true,
    "language": "c++",
    "name": "ssl_credentials_test",
    "platforms": [
      "linux",
      "mac",
      "posix",
      "windows"
    ],
    "uses_polling": true
  },
  {
    "args": [],
    "benchmark": false,
    "ci_platforms": [
      "linux",
      "mac",
      "posix"
    ],
    "cpu_cost": 1.0,
    "exclude_configs": [],
    "exclude_iomgrs": [],
    "flaky": false,
    "gtest": true,
    "language": "c++",
    "name": "ssl_transport_security_test",
    "platforms": [
      "linux",
      "mac",
      "posix"
    ],
    "uses_polling": true
  },
  {
    "args": [],
    "benchmark": false,
    "ci_platforms": [
      "linux",
      "mac",
      "posix"
    ],
    "cpu_cost": 1.0,
    "exclude_configs": [],
    "exclude_iomgrs": [],
    "flaky": false,
    "gtest": true,
    "language": "c++",
    "name": "stack_tracer_test",
    "platforms": [
      "linux",
      "mac",
      "posix"
    ],
    "uses_polling": false
  },
  {
    "args": [],
    "benchmark": false,
    "ci_platforms": [
      "linux",
      "mac",
      "posix",
      "windows"
    ],
    "cpu_cost": 1.0,
    "exclude_configs": [],
    "exclude_iomgrs": [],
    "flaky": false,
    "gtest": true,
    "language": "c++",
    "name": "stat_test",
    "platforms": [
      "linux",
      "mac",
      "posix",
      "windows"
    ],
    "uses_polling": false
  },
  {
    "args": [],
    "benchmark": false,
    "ci_platforms": [
      "linux",
      "mac",
      "posix",
      "windows"
    ],
    "cpu_cost": 1.0,
    "exclude_configs": [],
    "exclude_iomgrs": [],
    "flaky": false,
    "gtest": true,
    "language": "c++",
    "name": "stats_test",
    "platforms": [
      "linux",
      "mac",
      "posix",
      "windows"
    ],
    "uses_polling": false
  },
  {
    "args": [],
    "benchmark": false,
    "ci_platforms": [
      "linux",
      "mac",
      "posix",
      "windows"
    ],
    "cpu_cost": 1.0,
    "exclude_configs": [],
    "exclude_iomgrs": [],
    "flaky": false,
    "gtest": true,
    "language": "c++",
    "name": "status_conversion_test",
    "platforms": [
      "linux",
      "mac",
      "posix",
      "windows"
    ],
    "uses_polling": false
  },
  {
    "args": [],
    "benchmark": false,
    "ci_platforms": [
      "linux",
      "mac",
      "posix",
      "windows"
    ],
    "cpu_cost": 1.0,
    "exclude_configs": [],
    "exclude_iomgrs": [],
    "flaky": false,
    "gtest": true,
    "language": "c++",
    "name": "status_helper_test",
    "platforms": [
      "linux",
      "mac",
      "posix",
      "windows"
    ],
    "uses_polling": false
  },
  {
    "args": [],
    "benchmark": false,
    "ci_platforms": [
      "linux",
      "mac",
      "posix",
      "windows"
    ],
    "cpu_cost": 1.0,
    "exclude_configs": [],
    "exclude_iomgrs": [],
    "flaky": false,
    "gtest": true,
    "language": "c++",
    "name": "status_util_test",
    "platforms": [
      "linux",
      "mac",
      "posix",
      "windows"
    ],
    "uses_polling": false
  },
  {
    "args": [],
    "benchmark": false,
    "ci_platforms": [
      "linux",
      "mac",
      "posix"
    ],
    "cpu_cost": 1.0,
    "exclude_configs": [],
    "exclude_iomgrs": [],
    "flaky": false,
    "gtest": true,
    "language": "c++",
    "name": "stranded_event_test",
    "platforms": [
      "linux",
      "mac",
      "posix"
    ],
    "uses_polling": true
  },
  {
    "args": [],
    "benchmark": false,
    "ci_platforms": [
      "linux",
      "mac",
      "posix",
      "windows"
    ],
    "cpu_cost": 1.0,
    "exclude_configs": [],
    "exclude_iomgrs": [],
    "flaky": false,
    "gtest": true,
    "language": "c++",
    "name": "stream_map_test",
    "platforms": [
      "linux",
      "mac",
      "posix",
      "windows"
    ],
    "uses_polling": true
  },
  {
    "args": [],
    "benchmark": false,
    "ci_platforms": [
      "linux",
      "mac",
      "posix"
    ],
    "cpu_cost": 1.0,
    "exclude_configs": [],
    "exclude_iomgrs": [],
    "flaky": false,
    "gtest": true,
    "language": "c++",
<<<<<<< HEAD
    "name": "ssl_transport_security_utils_test",
    "platforms": [
      "linux",
      "mac",
      "posix"
    ],
    "uses_polling": true
  },
  {
    "args": [],
    "benchmark": false,
    "ci_platforms": [
      "linux",
      "mac",
      "posix"
    ],
    "cpu_cost": 1.0,
    "exclude_configs": [],
    "exclude_iomgrs": [],
    "flaky": false,
    "gtest": true,
    "language": "c++",
    "name": "stack_tracer_test",
=======
    "name": "streaming_throughput_test",
>>>>>>> 658632fc
    "platforms": [
      "linux",
      "mac",
      "posix"
    ],
    "uses_polling": true
  },
  {
    "args": [],
    "benchmark": false,
    "ci_platforms": [
      "linux",
      "mac",
      "posix",
      "windows"
    ],
    "cpu_cost": 1.0,
    "exclude_configs": [],
    "exclude_iomgrs": [],
    "flaky": false,
    "gtest": true,
    "language": "c++",
    "name": "streams_not_seen_test",
    "platforms": [
      "linux",
      "mac",
      "posix",
      "windows"
    ],
    "uses_polling": true
  },
  {
    "args": [],
    "benchmark": false,
    "ci_platforms": [
      "linux",
      "mac",
      "posix",
      "windows"
    ],
    "cpu_cost": 1.0,
    "exclude_configs": [],
    "exclude_iomgrs": [],
    "flaky": false,
    "gtest": true,
    "language": "c++",
    "name": "string_ref_test",
    "platforms": [
      "linux",
      "mac",
      "posix",
      "windows"
    ],
    "uses_polling": false
  },
  {
    "args": [],
    "benchmark": false,
    "ci_platforms": [
      "linux",
      "mac",
      "posix",
      "windows"
    ],
    "cpu_cost": 1.0,
    "exclude_configs": [],
    "exclude_iomgrs": [],
    "flaky": false,
    "gtest": true,
    "language": "c++",
    "name": "string_test",
    "platforms": [
      "linux",
      "mac",
      "posix",
      "windows"
    ],
    "uses_polling": false
  },
  {
    "args": [],
    "benchmark": false,
    "ci_platforms": [
      "linux",
      "mac",
      "posix",
      "windows"
    ],
    "cpu_cost": 1.0,
    "exclude_configs": [],
    "exclude_iomgrs": [],
    "flaky": false,
    "gtest": true,
    "language": "c++",
    "name": "sync_test",
    "platforms": [
      "linux",
      "mac",
      "posix",
      "windows"
    ],
    "uses_polling": false
  },
  {
    "args": [],
    "benchmark": false,
    "ci_platforms": [
      "linux",
      "mac",
      "posix",
      "windows"
    ],
    "cpu_cost": 1.0,
    "exclude_configs": [],
    "exclude_iomgrs": [],
    "flaky": false,
    "gtest": true,
    "language": "c++",
    "name": "system_roots_test",
    "platforms": [
      "linux",
      "mac",
      "posix",
      "windows"
    ],
    "uses_polling": true
  },
  {
    "args": [],
    "benchmark": false,
    "ci_platforms": [
      "linux",
      "mac",
      "posix",
      "windows"
    ],
    "cpu_cost": 1.0,
    "exclude_configs": [],
    "exclude_iomgrs": [],
    "flaky": false,
    "gtest": true,
    "language": "c++",
    "name": "table_test",
    "platforms": [
      "linux",
      "mac",
      "posix",
      "windows"
    ],
    "uses_polling": false
  },
  {
    "args": [],
    "benchmark": false,
    "ci_platforms": [
      "linux",
      "mac",
      "posix"
    ],
    "cpu_cost": 1.0,
    "exclude_configs": [],
    "exclude_iomgrs": [],
    "flaky": false,
    "gtest": true,
    "language": "c++",
    "name": "tcp_client_posix_test",
    "platforms": [
      "linux",
      "mac",
      "posix"
    ],
    "uses_polling": true
  },
  {
    "args": [],
    "benchmark": false,
    "ci_platforms": [
      "linux",
      "mac",
      "posix"
    ],
    "cpu_cost": 1.0,
    "exclude_configs": [],
    "exclude_iomgrs": [],
    "flaky": false,
    "gtest": true,
    "language": "c++",
    "name": "tcp_server_posix_test",
    "platforms": [
      "linux",
      "mac",
      "posix"
    ],
    "uses_polling": true
  },
  {
    "args": [],
    "benchmark": false,
    "ci_platforms": [
      "linux",
      "mac",
      "posix",
      "windows"
    ],
    "cpu_cost": 1.0,
    "exclude_configs": [],
    "exclude_iomgrs": [],
    "flaky": false,
    "gtest": true,
    "language": "c++",
    "name": "test_core_event_engine_iomgr_event_engine_timer_heap_test",
    "platforms": [
      "linux",
      "mac",
      "posix",
      "windows"
    ],
    "uses_polling": false
  },
  {
    "args": [],
    "benchmark": false,
    "ci_platforms": [
      "linux",
      "mac",
      "posix",
      "windows"
    ],
    "cpu_cost": 1.0,
    "exclude_configs": [],
    "exclude_iomgrs": [],
    "flaky": false,
    "gtest": true,
    "language": "c++",
    "name": "test_core_event_engine_iomgr_event_engine_timer_list_test",
    "platforms": [
      "linux",
      "mac",
      "posix",
      "windows"
    ],
    "uses_polling": false
  },
  {
    "args": [],
    "benchmark": false,
    "ci_platforms": [
      "linux",
      "mac",
      "posix",
      "windows"
    ],
    "cpu_cost": 1.0,
    "exclude_configs": [],
    "exclude_iomgrs": [],
    "flaky": false,
    "gtest": true,
    "language": "c++",
    "name": "test_core_event_engine_slice_buffer_test",
    "platforms": [
      "linux",
      "mac",
      "posix",
      "windows"
    ],
    "uses_polling": true
  },
  {
    "args": [],
    "benchmark": false,
    "ci_platforms": [
      "linux",
      "mac",
      "posix",
      "windows"
    ],
    "cpu_cost": 1.0,
    "exclude_configs": [],
    "exclude_iomgrs": [],
    "flaky": false,
    "gtest": true,
    "language": "c++",
    "name": "test_core_gpr_time_test",
    "platforms": [
      "linux",
      "mac",
      "posix",
      "windows"
    ],
    "uses_polling": false
  },
  {
    "args": [],
    "benchmark": false,
    "ci_platforms": [
      "linux",
      "mac",
      "posix",
      "windows"
    ],
    "cpu_cost": 1.0,
    "exclude_configs": [],
    "exclude_iomgrs": [],
    "flaky": false,
    "gtest": true,
    "language": "c++",
    "name": "test_core_gprpp_time_test",
    "platforms": [
      "linux",
      "mac",
      "posix",
      "windows"
    ],
    "uses_polling": false
  },
  {
    "args": [],
    "benchmark": false,
    "ci_platforms": [
      "linux",
      "mac",
      "posix",
      "windows"
    ],
    "cpu_cost": 1.0,
    "exclude_configs": [],
    "exclude_iomgrs": [],
    "flaky": false,
    "gtest": true,
    "language": "c++",
    "name": "test_core_iomgr_timer_heap_test",
    "platforms": [
      "linux",
      "mac",
      "posix",
      "windows"
    ],
    "uses_polling": false
  },
  {
    "args": [],
    "benchmark": false,
    "ci_platforms": [
      "linux",
      "mac",
      "posix",
      "windows"
    ],
    "cpu_cost": 1.0,
    "exclude_configs": [],
    "exclude_iomgrs": [],
    "flaky": false,
    "gtest": true,
    "language": "c++",
    "name": "test_core_security_credentials_test",
    "platforms": [
      "linux",
      "mac",
      "posix",
      "windows"
    ],
    "uses_polling": true
  },
  {
    "args": [],
    "benchmark": false,
    "ci_platforms": [
      "linux",
      "mac",
      "posix",
      "windows"
    ],
    "cpu_cost": 1.0,
    "exclude_configs": [],
    "exclude_iomgrs": [],
    "flaky": false,
    "gtest": true,
    "language": "c++",
    "name": "test_core_slice_slice_buffer_test",
    "platforms": [
      "linux",
      "mac",
      "posix",
      "windows"
    ],
    "uses_polling": false
  },
  {
    "args": [],
    "benchmark": false,
    "ci_platforms": [
      "linux",
      "mac",
      "posix",
      "windows"
    ],
    "cpu_cost": 1.0,
    "exclude_configs": [],
    "exclude_iomgrs": [],
    "flaky": false,
    "gtest": true,
    "language": "c++",
    "name": "test_core_slice_slice_test",
    "platforms": [
      "linux",
      "mac",
      "posix",
      "windows"
    ],
    "uses_polling": false
  },
  {
    "args": [],
    "benchmark": false,
    "ci_platforms": [
      "linux",
      "mac",
      "posix",
      "windows"
    ],
    "cpu_cost": 1.0,
    "exclude_configs": [],
    "exclude_iomgrs": [],
    "flaky": false,
    "gtest": true,
    "language": "c++",
    "name": "test_cpp_client_credentials_test",
    "platforms": [
      "linux",
      "mac",
      "posix",
      "windows"
    ],
    "uses_polling": true
  },
  {
    "args": [],
    "benchmark": false,
    "ci_platforms": [
      "linux",
      "mac",
      "posix",
      "windows"
    ],
    "cpu_cost": 1.0,
    "exclude_configs": [],
    "exclude_iomgrs": [],
    "flaky": false,
    "gtest": true,
    "language": "c++",
    "name": "test_cpp_server_credentials_test",
    "platforms": [
      "linux",
      "mac",
      "posix",
      "windows"
    ],
    "uses_polling": true
  },
  {
    "args": [],
    "benchmark": false,
    "ci_platforms": [
      "linux",
      "mac",
      "posix",
      "windows"
    ],
    "cpu_cost": 1.0,
    "exclude_configs": [],
    "exclude_iomgrs": [],
    "flaky": false,
    "gtest": true,
    "language": "c++",
    "name": "test_cpp_util_slice_test",
    "platforms": [
      "linux",
      "mac",
      "posix",
      "windows"
    ],
    "uses_polling": false
  },
  {
    "args": [],
    "benchmark": false,
    "ci_platforms": [
      "linux",
      "mac",
      "posix",
      "windows"
    ],
    "cpu_cost": 1.0,
    "exclude_configs": [],
    "exclude_iomgrs": [],
    "flaky": false,
    "gtest": true,
    "language": "c++",
    "name": "test_cpp_util_time_test",
    "platforms": [
      "linux",
      "mac",
      "posix",
      "windows"
    ],
    "uses_polling": false
  },
  {
    "args": [],
    "benchmark": false,
    "ci_platforms": [
      "linux",
      "mac",
      "posix",
      "windows"
    ],
    "cpu_cost": 1.0,
    "exclude_configs": [],
    "exclude_iomgrs": [],
    "flaky": false,
    "gtest": true,
    "language": "c++",
    "name": "thd_test",
    "platforms": [
      "linux",
      "mac",
      "posix",
      "windows"
    ],
    "uses_polling": false
  },
  {
    "args": [],
    "benchmark": false,
    "ci_platforms": [
      "linux",
      "mac",
      "posix",
      "windows"
    ],
    "cpu_cost": 1.0,
    "exclude_configs": [],
    "exclude_iomgrs": [],
    "flaky": false,
    "gtest": true,
    "language": "c++",
    "name": "thread_manager_test",
    "platforms": [
      "linux",
      "mac",
      "posix",
      "windows"
    ],
    "uses_polling": true
  },
  {
    "args": [],
    "benchmark": false,
    "ci_platforms": [
      "linux",
      "mac",
      "posix",
      "windows"
    ],
    "cpu_cost": 1.0,
    "exclude_configs": [],
    "exclude_iomgrs": [],
    "flaky": false,
    "gtest": true,
    "language": "c++",
    "name": "thread_quota_test",
    "platforms": [
      "linux",
      "mac",
      "posix",
      "windows"
    ],
    "uses_polling": false
  },
  {
    "args": [],
    "benchmark": false,
    "ci_platforms": [
      "linux",
      "mac",
      "posix"
    ],
    "cpu_cost": 1.0,
    "exclude_configs": [],
    "exclude_iomgrs": [],
    "flaky": false,
    "gtest": true,
    "language": "c++",
    "name": "thread_stress_test",
    "platforms": [
      "linux",
      "mac",
      "posix"
    ],
    "uses_polling": true
  },
  {
    "args": [],
    "benchmark": false,
    "ci_platforms": [
      "linux",
      "mac",
      "posix",
      "windows"
    ],
    "cpu_cost": 1.0,
    "exclude_configs": [],
    "exclude_iomgrs": [],
    "flaky": false,
    "gtest": true,
    "language": "c++",
    "name": "time_util_test",
    "platforms": [
      "linux",
      "mac",
      "posix",
      "windows"
    ],
    "uses_polling": false
  },
  {
    "args": [],
    "benchmark": false,
    "ci_platforms": [
      "linux",
      "mac",
      "posix",
      "windows"
    ],
    "cpu_cost": 1.0,
    "exclude_configs": [],
    "exclude_iomgrs": [],
    "flaky": false,
    "gtest": true,
    "language": "c++",
    "name": "timeout_encoding_test",
    "platforms": [
      "linux",
      "mac",
      "posix",
      "windows"
    ],
    "uses_polling": false
  },
  {
    "args": [],
    "benchmark": false,
    "ci_platforms": [
      "linux",
      "mac",
      "posix",
      "windows"
    ],
    "cpu_cost": 1.0,
    "exclude_configs": [],
    "exclude_iomgrs": [],
    "flaky": false,
    "gtest": true,
    "language": "c++",
    "name": "timer_test",
    "platforms": [
      "linux",
      "mac",
      "posix",
      "windows"
    ],
    "uses_polling": true
  },
  {
    "args": [],
    "benchmark": false,
    "ci_platforms": [
      "linux",
      "mac",
      "posix",
      "windows"
    ],
    "cpu_cost": 1.0,
    "exclude_configs": [],
    "exclude_iomgrs": [],
    "flaky": false,
    "gtest": true,
    "language": "c++",
    "name": "tls_certificate_verifier_test",
    "platforms": [
      "linux",
      "mac",
      "posix",
      "windows"
    ],
    "uses_polling": true
  },
  {
    "args": [],
    "benchmark": false,
    "ci_platforms": [
      "linux",
      "mac",
      "posix",
      "windows"
    ],
    "cpu_cost": 1.0,
    "exclude_configs": [],
    "exclude_iomgrs": [],
    "flaky": false,
    "gtest": true,
    "language": "c++",
    "name": "tls_key_export_test",
    "platforms": [
      "linux",
      "mac",
      "posix",
      "windows"
    ],
    "uses_polling": true
  },
  {
    "args": [],
    "benchmark": false,
    "ci_platforms": [
      "linux",
      "mac",
      "posix",
      "windows"
    ],
    "cpu_cost": 1.0,
    "exclude_configs": [],
    "exclude_iomgrs": [],
    "flaky": false,
    "gtest": true,
    "language": "c++",
    "name": "tls_security_connector_test",
    "platforms": [
      "linux",
      "mac",
      "posix",
      "windows"
    ],
    "uses_polling": true
  },
  {
    "args": [],
    "benchmark": false,
    "ci_platforms": [
      "linux",
      "mac",
      "posix",
      "windows"
    ],
    "cpu_cost": 1.0,
    "exclude_configs": [],
    "exclude_iomgrs": [],
    "flaky": false,
    "gtest": true,
    "language": "c++",
    "name": "tls_test",
    "platforms": [
      "linux",
      "mac",
      "posix",
      "windows"
    ],
    "uses_polling": false
  },
  {
    "args": [],
    "benchmark": false,
    "ci_platforms": [
      "linux",
      "mac",
      "posix",
      "windows"
    ],
    "cpu_cost": 1.0,
    "exclude_configs": [],
    "exclude_iomgrs": [],
    "flaky": false,
    "gtest": true,
    "language": "c++",
    "name": "too_many_pings_test",
    "platforms": [
      "linux",
      "mac",
      "posix",
      "windows"
    ],
    "uses_polling": true
  },
  {
    "args": [],
    "benchmark": false,
    "ci_platforms": [
      "linux",
      "mac",
      "posix",
      "windows"
    ],
    "cpu_cost": 1.0,
    "exclude_configs": [],
    "exclude_iomgrs": [],
    "flaky": false,
    "gtest": true,
    "language": "c++",
    "name": "transport_security_common_api_test",
    "platforms": [
      "linux",
      "mac",
      "posix",
      "windows"
    ],
    "uses_polling": true
  },
  {
    "args": [],
    "benchmark": false,
    "ci_platforms": [
      "linux",
      "mac",
      "posix",
      "windows"
    ],
    "cpu_cost": 1.0,
    "exclude_configs": [],
    "exclude_iomgrs": [],
    "flaky": false,
    "gtest": true,
    "language": "c++",
    "name": "transport_security_test",
    "platforms": [
      "linux",
      "mac",
      "posix",
      "windows"
    ],
    "uses_polling": true
  },
  {
    "args": [],
    "benchmark": false,
    "ci_platforms": [
      "linux",
      "mac",
      "posix",
      "windows"
    ],
    "cpu_cost": 1.0,
    "exclude_configs": [],
    "exclude_iomgrs": [],
    "flaky": false,
    "gtest": true,
    "language": "c++",
    "name": "transport_stream_receiver_test",
    "platforms": [
      "linux",
      "mac",
      "posix",
      "windows"
    ],
    "uses_polling": false
  },
  {
    "args": [],
    "benchmark": false,
    "ci_platforms": [
      "linux",
      "mac",
      "posix",
      "windows"
    ],
    "cpu_cost": 1.0,
    "exclude_configs": [],
    "exclude_iomgrs": [],
    "flaky": false,
    "gtest": true,
    "language": "c++",
    "name": "try_join_test",
    "platforms": [
      "linux",
      "mac",
      "posix",
      "windows"
    ],
    "uses_polling": false
  },
  {
    "args": [],
    "benchmark": false,
    "ci_platforms": [
      "linux",
      "mac",
      "posix",
      "windows"
    ],
    "cpu_cost": 1.0,
    "exclude_configs": [],
    "exclude_iomgrs": [],
    "flaky": false,
    "gtest": true,
    "language": "c++",
    "name": "try_seq_metadata_test",
    "platforms": [
      "linux",
      "mac",
      "posix",
      "windows"
    ],
    "uses_polling": false
  },
  {
    "args": [],
    "benchmark": false,
    "ci_platforms": [
      "linux",
      "mac",
      "posix",
      "windows"
    ],
    "cpu_cost": 1.0,
    "exclude_configs": [],
    "exclude_iomgrs": [],
    "flaky": false,
    "gtest": true,
    "language": "c++",
    "name": "try_seq_test",
    "platforms": [
      "linux",
      "mac",
      "posix",
      "windows"
    ],
    "uses_polling": false
  },
  {
    "args": [],
    "benchmark": false,
    "ci_platforms": [
      "linux",
      "mac",
      "posix",
      "windows"
    ],
    "cpu_cost": 1.0,
    "exclude_configs": [],
    "exclude_iomgrs": [],
    "flaky": false,
    "gtest": true,
    "language": "c++",
    "name": "unique_type_name_test",
    "platforms": [
      "linux",
      "mac",
      "posix",
      "windows"
    ],
    "uses_polling": false
  },
  {
    "args": [],
    "benchmark": false,
    "ci_platforms": [
      "linux",
      "mac",
      "posix",
      "windows"
    ],
    "cpu_cost": 1.0,
    "exclude_configs": [],
    "exclude_iomgrs": [],
    "flaky": false,
    "gtest": true,
    "language": "c++",
    "name": "unknown_frame_bad_client_test",
    "platforms": [
      "linux",
      "mac",
      "posix",
      "windows"
    ],
    "uses_polling": true
  },
  {
    "args": [],
    "benchmark": false,
    "ci_platforms": [
      "linux",
      "mac",
      "posix",
      "windows"
    ],
    "cpu_cost": 1.0,
    "exclude_configs": [],
    "exclude_iomgrs": [],
    "flaky": false,
    "gtest": true,
    "language": "c++",
    "name": "uri_parser_test",
    "platforms": [
      "linux",
      "mac",
      "posix",
      "windows"
    ],
    "uses_polling": true
  },
  {
    "args": [],
    "benchmark": false,
    "ci_platforms": [
      "linux",
      "mac",
      "posix",
      "windows"
    ],
    "cpu_cost": 1.0,
    "exclude_configs": [],
    "exclude_iomgrs": [],
    "flaky": false,
    "gtest": true,
    "language": "c++",
    "name": "useful_test",
    "platforms": [
      "linux",
      "mac",
      "posix",
      "windows"
    ],
    "uses_polling": false
  },
  {
    "args": [],
    "benchmark": false,
    "ci_platforms": [
      "linux",
      "mac",
      "posix",
      "windows"
    ],
    "cpu_cost": 1.0,
    "exclude_configs": [],
    "exclude_iomgrs": [],
    "flaky": false,
    "gtest": true,
    "language": "c++",
    "name": "varint_test",
    "platforms": [
      "linux",
      "mac",
      "posix",
      "windows"
    ],
    "uses_polling": false
  },
  {
    "args": [],
    "benchmark": false,
    "ci_platforms": [
      "linux",
      "mac",
      "posix"
    ],
    "cpu_cost": 1.0,
    "exclude_configs": [],
    "exclude_iomgrs": [],
    "flaky": false,
    "gtest": true,
    "language": "c++",
    "name": "wakeup_fd_posix_test",
    "platforms": [
      "linux",
      "mac",
      "posix"
    ],
    "uses_polling": true
  },
  {
    "args": [],
    "benchmark": false,
    "ci_platforms": [
      "linux",
      "mac",
      "posix",
      "windows"
    ],
    "cpu_cost": 1.0,
    "exclude_configs": [],
    "exclude_iomgrs": [],
    "flaky": false,
    "gtest": true,
    "language": "c++",
    "name": "window_overflow_bad_client_test",
    "platforms": [
      "linux",
      "mac",
      "posix",
      "windows"
    ],
    "uses_polling": true
  },
  {
    "args": [],
    "benchmark": false,
    "ci_platforms": [
      "linux",
      "mac",
      "posix",
      "windows"
    ],
    "cpu_cost": 1.0,
    "exclude_configs": [],
    "exclude_iomgrs": [],
    "flaky": false,
    "gtest": true,
    "language": "c++",
    "name": "wire_reader_test",
    "platforms": [
      "linux",
      "mac",
      "posix",
      "windows"
    ],
    "uses_polling": false
  },
  {
    "args": [],
    "benchmark": false,
    "ci_platforms": [
      "linux",
      "mac",
      "posix",
      "windows"
    ],
    "cpu_cost": 1.0,
    "exclude_configs": [],
    "exclude_iomgrs": [],
    "flaky": false,
    "gtest": true,
    "language": "c++",
    "name": "wire_writer_test",
    "platforms": [
      "linux",
      "mac",
      "posix",
      "windows"
    ],
    "uses_polling": false
  },
  {
    "args": [],
    "benchmark": false,
    "ci_platforms": [
      "linux",
      "mac",
      "posix"
    ],
    "cpu_cost": 1.0,
    "exclude_configs": [],
    "exclude_iomgrs": [],
    "flaky": false,
    "gtest": true,
    "language": "c++",
    "name": "work_serializer_test",
    "platforms": [
      "linux",
      "mac",
      "posix"
    ],
    "uses_polling": true
  },
  {
    "args": [],
    "benchmark": false,
    "ci_platforms": [
      "linux",
      "mac",
      "posix"
    ],
    "cpu_cost": 1.0,
    "exclude_configs": [],
    "exclude_iomgrs": [],
    "flaky": false,
    "gtest": true,
    "language": "c++",
    "name": "writes_per_rpc_test",
    "platforms": [
      "linux",
      "mac",
      "posix"
    ],
    "uses_polling": true
  },
  {
    "args": [],
    "benchmark": false,
    "ci_platforms": [
      "linux",
      "mac",
      "posix",
      "windows"
    ],
    "cpu_cost": 1.0,
    "exclude_configs": [],
    "exclude_iomgrs": [],
    "flaky": false,
    "gtest": true,
    "language": "c++",
    "name": "xds_bootstrap_test",
    "platforms": [
      "linux",
      "mac",
      "posix",
      "windows"
    ],
    "uses_polling": true
  },
  {
    "args": [],
    "benchmark": false,
    "ci_platforms": [
      "linux",
      "mac",
      "posix",
      "windows"
    ],
    "cpu_cost": 1.0,
    "exclude_configs": [],
    "exclude_iomgrs": [],
    "flaky": false,
    "gtest": true,
    "language": "c++",
    "name": "xds_certificate_provider_test",
    "platforms": [
      "linux",
      "mac",
      "posix",
      "windows"
    ],
    "uses_polling": true
  },
  {
    "args": [],
    "benchmark": false,
    "ci_platforms": [
      "linux",
      "mac",
      "posix"
    ],
    "cpu_cost": 1.0,
    "exclude_configs": [],
    "exclude_iomgrs": [],
    "flaky": false,
    "gtest": true,
    "language": "c++",
    "name": "xds_core_end2end_test",
    "platforms": [
      "linux",
      "mac",
      "posix"
    ],
    "uses_polling": true
  },
  {
    "args": [],
    "benchmark": false,
    "ci_platforms": [
      "linux",
      "mac",
      "posix",
      "windows"
    ],
    "cpu_cost": 1.0,
    "exclude_configs": [],
    "exclude_iomgrs": [],
    "flaky": false,
    "gtest": true,
    "language": "c++",
    "name": "xds_credentials_end2end_test",
    "platforms": [
      "linux",
      "mac",
      "posix",
      "windows"
    ],
    "uses_polling": true
  },
  {
    "args": [],
    "benchmark": false,
    "ci_platforms": [
      "linux",
      "mac",
      "posix",
      "windows"
    ],
    "cpu_cost": 1.0,
    "exclude_configs": [],
    "exclude_iomgrs": [],
    "flaky": false,
    "gtest": true,
    "language": "c++",
    "name": "xds_credentials_test",
    "platforms": [
      "linux",
      "mac",
      "posix",
      "windows"
    ],
    "uses_polling": true
  },
  {
    "args": [],
    "benchmark": false,
    "ci_platforms": [
      "linux",
      "mac",
      "posix"
    ],
    "cpu_cost": 1.0,
    "exclude_configs": [],
    "exclude_iomgrs": [],
    "flaky": false,
    "gtest": true,
    "language": "c++",
    "name": "xds_csds_end2end_test",
    "platforms": [
      "linux",
      "mac",
      "posix"
    ],
    "uses_polling": true
  },
  {
    "args": [],
    "benchmark": false,
    "ci_platforms": [
      "linux",
      "mac",
      "posix"
    ],
    "cpu_cost": 1.0,
    "exclude_configs": [],
    "exclude_iomgrs": [],
    "flaky": false,
    "gtest": true,
    "language": "c++",
    "name": "xds_fault_injection_end2end_test",
    "platforms": [
      "linux",
      "mac",
      "posix"
    ],
    "uses_polling": true
  },
  {
    "args": [],
    "benchmark": false,
    "ci_platforms": [
      "linux",
      "mac",
      "posix",
      "windows"
    ],
    "cpu_cost": 1.0,
    "exclude_configs": [],
    "exclude_iomgrs": [],
    "flaky": false,
    "gtest": true,
    "language": "c++",
    "name": "xds_lb_policy_registry_test",
    "platforms": [
      "linux",
      "mac",
      "posix",
      "windows"
    ],
    "uses_polling": false
  },
  {
    "args": [],
    "benchmark": false,
    "ci_platforms": [
      "linux",
      "mac",
      "posix"
    ],
    "cpu_cost": 1.0,
    "exclude_configs": [],
    "exclude_iomgrs": [],
    "flaky": false,
    "gtest": true,
    "language": "c++",
    "name": "xds_outlier_detection_end2end_test",
    "platforms": [
      "linux",
      "mac",
      "posix"
    ],
    "uses_polling": true
  },
  {
    "args": [],
    "benchmark": false,
    "ci_platforms": [
      "linux",
      "mac",
      "posix"
    ],
    "cpu_cost": 1.0,
    "exclude_configs": [],
    "exclude_iomgrs": [],
    "flaky": false,
    "gtest": true,
    "language": "c++",
    "name": "xds_rls_end2end_test",
    "platforms": [
      "linux",
      "mac",
      "posix"
    ],
    "uses_polling": true
  },
  {
    "args": [],
    "boringssl": true,
    "ci_platforms": [
      "linux",
      "mac",
      "posix",
      "windows"
    ],
    "cpu_cost": 1.0,
    "defaults": "boringssl",
    "exclude_configs": [
      "asan",
      "ubsan"
    ],
    "flaky": false,
    "gtest": true,
    "language": "c++",
    "name": "boringssl_ssl_test",
    "platforms": [
      "linux",
      "mac",
      "posix",
      "windows"
    ]
  },
  {
    "args": [],
    "boringssl": true,
    "ci_platforms": [
      "linux",
      "mac",
      "posix",
      "windows"
    ],
    "cpu_cost": 1.0,
    "defaults": "boringssl",
    "exclude_configs": [
      "asan",
      "ubsan"
    ],
    "flaky": false,
    "gtest": true,
    "language": "c++",
    "name": "boringssl_crypto_test",
    "platforms": [
      "linux",
      "mac",
      "posix",
      "windows"
    ]
  }
]<|MERGE_RESOLUTION|>--- conflicted
+++ resolved
@@ -6365,7 +6365,45 @@
     "flaky": false,
     "gtest": true,
     "language": "c++",
+      "name": "ssl_transport_security_utils_test",
+    "platforms": [
+      "linux",
+      "mac",
+      "posix"
+    ],
+    "uses_polling": true
+  },
+  {
+    "args": [],
+    "benchmark": false,
+    "ci_platforms": [
+      "linux",
+      "mac",
+      "posix"
+    ],
+    "cpu_cost": 1.0,
+    "exclude_configs": [],
+    "exclude_iomgrs": [],
+    "flaky": false,
+    "gtest": true,
+    "language": "c++",
     "name": "stack_tracer_test",
+  
+  {
+    "args": [],
+    "benchmark": false,
+    "ci_platforms": [
+      "linux",
+      "mac",
+      "posix"
+    ],
+    "cpu_cost": 1.0,
+    "exclude_configs": [],
+    "exclude_iomgrs": [],
+    "flaky": false,
+    "gtest": true,
+    "language": "c++",
+    "name": "stack_tracer_test",
     "platforms": [
       "linux",
       "mac",
@@ -6553,33 +6591,7 @@
     "flaky": false,
     "gtest": true,
     "language": "c++",
-<<<<<<< HEAD
-    "name": "ssl_transport_security_utils_test",
-    "platforms": [
-      "linux",
-      "mac",
-      "posix"
-    ],
-    "uses_polling": true
-  },
-  {
-    "args": [],
-    "benchmark": false,
-    "ci_platforms": [
-      "linux",
-      "mac",
-      "posix"
-    ],
-    "cpu_cost": 1.0,
-    "exclude_configs": [],
-    "exclude_iomgrs": [],
-    "flaky": false,
-    "gtest": true,
-    "language": "c++",
-    "name": "stack_tracer_test",
-=======
     "name": "streaming_throughput_test",
->>>>>>> 658632fc
     "platforms": [
       "linux",
       "mac",
