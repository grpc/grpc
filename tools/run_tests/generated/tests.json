

[
  {
    "args": [],
    "benchmark": false,
    "ci_platforms": [
      "linux",
      "mac",
      "posix",
      "windows"
    ],
    "cpu_cost": 1.0,
    "exclude_configs": [],
    "exclude_iomgrs": [],
    "flaky": false,
    "gtest": false,
    "language": "c",
    "name": "bad_server_response_test",
    "platforms": [
      "linux",
      "mac",
      "posix",
      "windows"
    ],
    "uses_polling": true
  },
  {
    "args": [],
    "benchmark": false,
    "ci_platforms": [
      "linux",
      "mac",
      "posix"
    ],
    "cpu_cost": 1.0,
    "exclude_configs": [],
    "exclude_iomgrs": [],
    "flaky": false,
    "gtest": false,
    "language": "c",
    "name": "bad_ssl_alpn_test",
    "platforms": [
      "linux",
      "mac",
      "posix"
    ],
    "uses_polling": true
  },
  {
    "args": [],
    "benchmark": false,
    "ci_platforms": [
      "linux",
      "mac",
      "posix"
    ],
    "cpu_cost": 1.0,
    "exclude_configs": [],
    "exclude_iomgrs": [],
    "flaky": false,
    "gtest": false,
    "language": "c",
    "name": "bad_ssl_cert_test",
    "platforms": [
      "linux",
      "mac",
      "posix"
    ],
    "uses_polling": true
  },
  {
    "args": [],
    "benchmark": false,
    "ci_platforms": [
      "linux",
      "mac",
      "posix",
      "windows"
    ],
    "cpu_cost": 1.0,
    "exclude_configs": [],
    "exclude_iomgrs": [],
    "flaky": false,
    "gtest": false,
    "language": "c",
    "name": "connection_refused_test",
    "platforms": [
      "linux",
      "mac",
      "posix",
      "windows"
    ],
    "uses_polling": true
  },
  {
    "args": [],
    "benchmark": false,
    "ci_platforms": [
      "linux",
      "mac",
      "posix"
    ],
    "cpu_cost": 1.0,
    "exclude_configs": [],
    "exclude_iomgrs": [],
    "flaky": false,
    "gtest": false,
    "language": "c",
    "name": "dualstack_socket_test",
    "platforms": [
      "linux",
      "mac",
      "posix"
    ],
    "uses_polling": true
  },
  {
    "args": [],
    "benchmark": false,
    "ci_platforms": [
      "linux",
      "mac",
      "posix"
    ],
    "cpu_cost": 1.0,
    "exclude_configs": [],
    "exclude_iomgrs": [],
    "flaky": false,
    "gtest": false,
    "language": "c",
    "name": "fd_conservation_posix_test",
    "platforms": [
      "linux",
      "mac",
      "posix"
    ],
    "uses_polling": true
  },
  {
    "args": [],
    "benchmark": false,
    "ci_platforms": [
      "linux",
      "mac",
      "posix"
    ],
    "cpu_cost": 1.0,
    "exclude_configs": [],
    "exclude_iomgrs": [],
    "flaky": false,
    "gtest": false,
    "language": "c",
    "name": "fling_stream_test",
    "platforms": [
      "linux",
      "mac",
      "posix"
    ],
    "uses_polling": true
  },
  {
    "args": [],
    "benchmark": false,
    "ci_platforms": [
      "linux",
      "mac",
      "posix"
    ],
    "cpu_cost": 1.0,
    "exclude_configs": [],
    "exclude_iomgrs": [],
    "flaky": false,
    "gtest": false,
    "language": "c",
    "name": "fling_test",
    "platforms": [
      "linux",
      "mac",
      "posix"
    ],
    "uses_polling": true
  },
  {
    "args": [],
    "benchmark": false,
    "ci_platforms": [
      "linux",
      "mac",
      "posix",
      "windows"
    ],
    "cpu_cost": 1.0,
    "exclude_configs": [],
    "exclude_iomgrs": [],
    "flaky": false,
    "gtest": false,
    "language": "c",
    "name": "goaway_server_test",
    "platforms": [
      "linux",
      "mac",
      "posix",
      "windows"
    ],
    "uses_polling": true
  },
  {
    "args": [],
    "benchmark": false,
    "ci_platforms": [
      "linux",
      "mac",
      "posix",
      "windows"
    ],
    "cpu_cost": 1.0,
    "exclude_configs": [],
    "exclude_iomgrs": [],
    "flaky": false,
    "gtest": false,
    "language": "c",
    "name": "inproc_callback_test",
    "platforms": [
      "linux",
      "mac",
      "posix",
      "windows"
    ],
    "uses_polling": false
  },
  {
    "args": [],
    "benchmark": false,
    "ci_platforms": [
      "linux",
      "mac",
      "posix",
      "windows"
    ],
    "cpu_cost": 1.0,
    "exclude_configs": [],
    "exclude_iomgrs": [],
    "flaky": false,
    "gtest": false,
    "language": "c",
    "name": "invalid_call_argument_test",
    "platforms": [
      "linux",
      "mac",
      "posix",
      "windows"
    ],
    "uses_polling": true
  },
  {
    "args": [],
    "benchmark": false,
    "ci_platforms": [
      "linux",
      "mac",
      "posix",
      "windows"
    ],
    "cpu_cost": 1.0,
    "exclude_configs": [],
    "exclude_iomgrs": [],
    "flaky": false,
    "gtest": false,
    "language": "c",
    "name": "minimal_stack_is_minimal_test",
    "platforms": [
      "linux",
      "mac",
      "posix",
      "windows"
    ],
    "uses_polling": false
  },
  {
    "args": [],
    "benchmark": false,
    "ci_platforms": [
      "linux",
      "mac",
      "posix",
      "windows"
    ],
    "cpu_cost": 1.0,
    "exclude_configs": [],
    "exclude_iomgrs": [],
    "flaky": false,
    "gtest": false,
    "language": "c",
    "name": "multiple_server_queues_test",
    "platforms": [
      "linux",
      "mac",
      "posix",
      "windows"
    ],
    "uses_polling": true
  },
  {
    "args": [],
    "benchmark": false,
    "ci_platforms": [
      "linux",
      "mac",
      "posix",
      "windows"
    ],
    "cpu_cost": 1.0,
    "exclude_configs": [],
    "exclude_iomgrs": [],
    "flaky": false,
    "gtest": false,
    "language": "c",
    "name": "no_server_test",
    "platforms": [
      "linux",
      "mac",
      "posix",
      "windows"
    ],
    "uses_polling": true
  },
  {
    "args": [],
    "benchmark": false,
    "ci_platforms": [
      "linux",
      "posix",
      "windows"
    ],
    "cpu_cost": 1.0,
    "exclude_configs": [],
    "exclude_iomgrs": [],
    "flaky": false,
    "gtest": false,
    "language": "c",
    "name": "pollset_windows_starvation_test",
    "platforms": [
      "linux",
      "posix",
      "windows"
    ],
    "uses_polling": true
  },
  {
    "args": [],
    "benchmark": false,
    "ci_platforms": [
      "linux",
      "mac",
      "posix",
      "windows"
    ],
    "cpu_cost": 1.0,
    "exclude_configs": [],
    "exclude_iomgrs": [],
    "flaky": false,
    "gtest": false,
    "language": "c",
    "name": "public_headers_must_be_c89",
    "platforms": [
      "linux",
      "mac",
      "posix",
      "windows"
    ],
    "uses_polling": true
  },
  {
    "args": [],
    "benchmark": false,
    "ci_platforms": [
      "linux",
      "posix"
    ],
    "cpu_cost": 1.0,
    "exclude_configs": [],
    "exclude_iomgrs": [],
    "flaky": false,
    "gtest": false,
    "language": "c",
    "name": "tcp_posix_test",
    "platforms": [
      "linux",
      "posix"
    ],
    "uses_polling": true
  },
  {
    "args": [],
    "benchmark": false,
    "ci_platforms": [
      "linux",
      "mac",
      "posix",
      "windows"
    ],
    "cpu_cost": 1.0,
    "exclude_configs": [],
    "exclude_iomgrs": [],
    "flaky": false,
    "gtest": false,
    "language": "c",
    "name": "test_core_iomgr_timer_list_test",
    "platforms": [
      "linux",
      "mac",
      "posix",
      "windows"
    ],
    "uses_polling": false
  },
  {
    "args": [],
    "benchmark": false,
    "ci_platforms": [
      "linux",
      "mac",
      "posix"
    ],
    "cpu_cost": 1.0,
    "exclude_configs": [],
    "exclude_iomgrs": [],
    "flaky": false,
    "gtest": true,
    "language": "c++",
    "name": "address_sorting_test",
    "platforms": [
      "linux",
      "mac",
      "posix"
    ],
    "uses_polling": true
  },
  {
    "args": [],
    "benchmark": false,
    "ci_platforms": [
      "linux",
      "mac",
      "posix"
    ],
    "cpu_cost": 1.0,
    "exclude_configs": [],
    "exclude_iomgrs": [],
    "flaky": false,
    "gtest": true,
    "language": "c++",
    "name": "address_sorting_test_unsecure",
    "platforms": [
      "linux",
      "mac",
      "posix"
    ],
    "uses_polling": true
  },
  {
    "args": [],
    "benchmark": false,
    "ci_platforms": [
      "linux",
      "mac",
      "posix",
      "windows"
    ],
    "cpu_cost": 1.0,
    "exclude_configs": [],
    "exclude_iomgrs": [],
    "flaky": false,
    "gtest": true,
    "language": "c++",
    "name": "admin_services_end2end_test",
    "platforms": [
      "linux",
      "mac",
      "posix",
      "windows"
    ],
    "uses_polling": true
  },
  {
    "args": [],
    "benchmark": false,
    "ci_platforms": [
      "linux",
      "mac",
      "posix"
    ],
    "cpu_cost": 1.0,
    "exclude_configs": [],
    "exclude_iomgrs": [],
    "flaky": false,
    "gtest": true,
    "language": "c++",
    "name": "alarm_test",
    "platforms": [
      "linux",
      "mac",
      "posix"
    ],
    "uses_polling": true
  },
  {
    "args": [],
    "benchmark": false,
    "ci_platforms": [
      "linux",
      "mac",
      "posix",
      "windows"
    ],
    "cpu_cost": 1.0,
    "exclude_configs": [],
    "exclude_iomgrs": [],
    "flaky": false,
    "gtest": true,
    "language": "c++",
    "name": "alloc_test",
    "platforms": [
      "linux",
      "mac",
      "posix",
      "windows"
    ],
    "uses_polling": false
  },
  {
    "args": [],
    "benchmark": false,
    "ci_platforms": [
      "linux",
      "mac",
      "posix",
      "windows"
    ],
    "cpu_cost": 1.0,
    "exclude_configs": [],
    "exclude_iomgrs": [],
    "flaky": false,
    "gtest": true,
    "language": "c++",
    "name": "alpn_test",
    "platforms": [
      "linux",
      "mac",
      "posix",
      "windows"
    ],
    "uses_polling": true
  },
  {
    "args": [],
    "benchmark": false,
    "ci_platforms": [
      "linux",
      "mac",
      "posix",
      "windows"
    ],
    "cpu_cost": 1.0,
    "exclude_configs": [],
    "exclude_iomgrs": [],
    "flaky": false,
    "gtest": true,
    "language": "c++",
    "name": "alts_counter_test",
    "platforms": [
      "linux",
      "mac",
      "posix",
      "windows"
    ],
    "uses_polling": true
  },
  {
    "args": [],
    "benchmark": false,
    "ci_platforms": [
      "linux",
      "mac",
      "posix",
      "windows"
    ],
    "cpu_cost": 1.0,
    "exclude_configs": [],
    "exclude_iomgrs": [],
    "flaky": false,
    "gtest": true,
    "language": "c++",
    "name": "alts_crypt_test",
    "platforms": [
      "linux",
      "mac",
      "posix",
      "windows"
    ],
    "uses_polling": true
  },
  {
    "args": [],
    "benchmark": false,
    "ci_platforms": [
      "linux",
      "mac",
      "posix",
      "windows"
    ],
    "cpu_cost": 1.0,
    "exclude_configs": [],
    "exclude_iomgrs": [],
    "flaky": false,
    "gtest": true,
    "language": "c++",
    "name": "alts_crypter_test",
    "platforms": [
      "linux",
      "mac",
      "posix",
      "windows"
    ],
    "uses_polling": true
  },
  {
    "args": [],
    "benchmark": false,
    "ci_platforms": [
      "linux",
      "mac",
      "posix",
      "windows"
    ],
    "cpu_cost": 1.0,
    "exclude_configs": [],
    "exclude_iomgrs": [],
    "flaky": false,
    "gtest": true,
    "language": "c++",
    "name": "alts_frame_protector_test",
    "platforms": [
      "linux",
      "mac",
      "posix",
      "windows"
    ],
    "uses_polling": true
  },
  {
    "args": [],
    "benchmark": false,
    "ci_platforms": [
      "linux",
      "mac",
      "posix",
      "windows"
    ],
    "cpu_cost": 1.0,
    "exclude_configs": [],
    "exclude_iomgrs": [],
    "flaky": false,
    "gtest": true,
    "language": "c++",
    "name": "alts_grpc_record_protocol_test",
    "platforms": [
      "linux",
      "mac",
      "posix",
      "windows"
    ],
    "uses_polling": true
  },
  {
    "args": [],
    "benchmark": false,
    "ci_platforms": [
      "linux",
      "mac",
      "posix",
      "windows"
    ],
    "cpu_cost": 1.0,
    "exclude_configs": [],
    "exclude_iomgrs": [],
    "flaky": false,
    "gtest": true,
    "language": "c++",
    "name": "alts_handshaker_client_test",
    "platforms": [
      "linux",
      "mac",
      "posix",
      "windows"
    ],
    "uses_polling": true
  },
  {
    "args": [],
    "benchmark": false,
    "ci_platforms": [
      "linux",
      "mac",
      "posix",
      "windows"
    ],
    "cpu_cost": 1.0,
    "exclude_configs": [],
    "exclude_iomgrs": [],
    "flaky": false,
    "gtest": true,
    "language": "c++",
    "name": "alts_iovec_record_protocol_test",
    "platforms": [
      "linux",
      "mac",
      "posix",
      "windows"
    ],
    "uses_polling": true
  },
  {
    "args": [],
    "benchmark": false,
    "ci_platforms": [
      "linux",
      "mac",
      "posix",
      "windows"
    ],
    "cpu_cost": 1.0,
    "exclude_configs": [],
    "exclude_iomgrs": [],
    "flaky": false,
    "gtest": true,
    "language": "c++",
    "name": "alts_security_connector_test",
    "platforms": [
      "linux",
      "mac",
      "posix",
      "windows"
    ],
    "uses_polling": true
  },
  {
    "args": [],
    "benchmark": false,
    "ci_platforms": [
      "linux",
      "mac",
      "posix",
      "windows"
    ],
    "cpu_cost": 1.0,
    "exclude_configs": [],
    "exclude_iomgrs": [],
    "flaky": false,
    "gtest": true,
    "language": "c++",
    "name": "alts_tsi_handshaker_test",
    "platforms": [
      "linux",
      "mac",
      "posix",
      "windows"
    ],
    "uses_polling": true
  },
  {
    "args": [],
    "benchmark": false,
    "ci_platforms": [
      "linux",
      "mac",
      "posix",
      "windows"
    ],
    "cpu_cost": 1.0,
    "exclude_configs": [],
    "exclude_iomgrs": [],
    "flaky": false,
    "gtest": true,
    "language": "c++",
    "name": "alts_tsi_utils_test",
    "platforms": [
      "linux",
      "mac",
      "posix",
      "windows"
    ],
    "uses_polling": true
  },
  {
    "args": [],
    "benchmark": false,
    "ci_platforms": [
      "linux",
      "mac",
      "posix",
      "windows"
    ],
    "cpu_cost": 1.0,
    "exclude_configs": [],
    "exclude_iomgrs": [],
    "flaky": false,
    "gtest": true,
    "language": "c++",
    "name": "alts_util_test",
    "platforms": [
      "linux",
      "mac",
      "posix",
      "windows"
    ],
    "uses_polling": true
  },
  {
    "args": [],
    "benchmark": false,
    "ci_platforms": [
      "linux",
      "mac",
      "posix",
      "windows"
    ],
    "cpu_cost": 1.0,
    "exclude_configs": [],
    "exclude_iomgrs": [],
    "flaky": false,
    "gtest": true,
    "language": "c++",
    "name": "alts_zero_copy_grpc_protector_test",
    "platforms": [
      "linux",
      "mac",
      "posix",
      "windows"
    ],
    "uses_polling": true
  },
  {
    "args": [],
    "benchmark": false,
    "ci_platforms": [
      "linux",
      "mac",
      "posix",
      "windows"
    ],
    "cpu_cost": 1.0,
    "exclude_configs": [],
    "exclude_iomgrs": [],
    "flaky": false,
    "gtest": true,
    "language": "c++",
    "name": "arena_promise_test",
    "platforms": [
      "linux",
      "mac",
      "posix",
      "windows"
    ],
    "uses_polling": false
  },
  {
    "args": [],
    "benchmark": false,
    "ci_platforms": [
      "linux",
      "mac",
      "posix",
      "windows"
    ],
    "cpu_cost": 1.0,
    "exclude_configs": [],
    "exclude_iomgrs": [],
    "flaky": false,
    "gtest": true,
    "language": "c++",
    "name": "arena_test",
    "platforms": [
      "linux",
      "mac",
      "posix",
      "windows"
    ],
    "uses_polling": false
  },
  {
    "args": [],
    "benchmark": false,
    "ci_platforms": [
      "linux",
      "mac",
      "posix",
      "windows"
    ],
    "cpu_cost": 1.0,
    "exclude_configs": [],
    "exclude_iomgrs": [],
    "flaky": false,
    "gtest": true,
    "language": "c++",
    "name": "async_end2end_test",
    "platforms": [
      "linux",
      "mac",
      "posix",
      "windows"
    ],
    "uses_polling": true
  },
  {
    "args": [],
    "benchmark": false,
    "ci_platforms": [
      "linux",
      "mac",
      "posix",
      "windows"
    ],
    "cpu_cost": 1.0,
    "exclude_configs": [],
    "exclude_iomgrs": [],
    "flaky": false,
    "gtest": true,
    "language": "c++",
    "name": "auth_context_test",
    "platforms": [
      "linux",
      "mac",
      "posix",
      "windows"
    ],
    "uses_polling": false
  },
  {
    "args": [],
    "benchmark": false,
    "ci_platforms": [
      "linux",
      "mac",
      "posix",
      "windows"
    ],
    "cpu_cost": 1.0,
    "exclude_configs": [],
    "exclude_iomgrs": [],
    "flaky": false,
    "gtest": true,
    "language": "c++",
    "name": "auth_property_iterator_test",
    "platforms": [
      "linux",
      "mac",
      "posix",
      "windows"
    ],
    "uses_polling": false
  },
  {
    "args": [],
    "benchmark": false,
    "ci_platforms": [
      "linux",
      "mac",
      "posix",
      "windows"
    ],
    "cpu_cost": 1.0,
    "exclude_configs": [],
    "exclude_iomgrs": [],
    "flaky": false,
    "gtest": true,
    "language": "c++",
    "name": "authorization_matchers_test",
    "platforms": [
      "linux",
      "mac",
      "posix",
      "windows"
    ],
    "uses_polling": true
  },
  {
    "args": [],
    "benchmark": false,
    "ci_platforms": [
      "linux",
      "mac",
      "posix",
      "windows"
    ],
    "cpu_cost": 1.0,
    "exclude_configs": [],
    "exclude_iomgrs": [],
    "flaky": false,
    "gtest": true,
    "language": "c++",
    "name": "authorization_policy_provider_test",
    "platforms": [
      "linux",
      "mac",
      "posix",
      "windows"
    ],
    "uses_polling": true
  },
  {
    "args": [],
    "benchmark": false,
    "ci_platforms": [
      "linux",
      "mac",
      "posix",
      "windows"
    ],
    "cpu_cost": 1.0,
    "exclude_configs": [],
    "exclude_iomgrs": [],
    "flaky": false,
    "gtest": true,
    "language": "c++",
    "name": "avl_test",
    "platforms": [
      "linux",
      "mac",
      "posix",
      "windows"
    ],
    "uses_polling": false
  },
  {
    "args": [],
    "benchmark": false,
    "ci_platforms": [
      "linux",
      "mac",
      "posix",
      "windows"
    ],
    "cpu_cost": 1.0,
    "exclude_configs": [],
    "exclude_iomgrs": [],
    "flaky": false,
    "gtest": true,
    "language": "c++",
    "name": "aws_request_signer_test",
    "platforms": [
      "linux",
      "mac",
      "posix",
      "windows"
    ],
    "uses_polling": true
  },
  {
    "args": [],
    "benchmark": false,
    "ci_platforms": [
      "linux",
      "mac",
      "posix",
      "windows"
    ],
    "cpu_cost": 1.0,
    "exclude_configs": [],
    "exclude_iomgrs": [],
    "flaky": false,
    "gtest": true,
    "language": "c++",
    "name": "b64_test",
    "platforms": [
      "linux",
      "mac",
      "posix",
      "windows"
    ],
    "uses_polling": false
  },
  {
    "args": [],
    "benchmark": false,
    "ci_platforms": [
      "linux",
      "mac",
      "posix",
      "windows"
    ],
    "cpu_cost": 1.0,
    "exclude_configs": [],
    "exclude_iomgrs": [],
    "flaky": false,
    "gtest": true,
    "language": "c++",
    "name": "backoff_test",
    "platforms": [
      "linux",
      "mac",
      "posix",
      "windows"
    ],
    "uses_polling": false
  },
  {
    "args": [],
    "benchmark": false,
    "ci_platforms": [
      "linux",
      "mac",
      "posix",
      "windows"
    ],
    "cpu_cost": 1.0,
    "exclude_configs": [],
    "exclude_iomgrs": [],
    "flaky": false,
    "gtest": true,
    "language": "c++",
    "name": "bad_streaming_id_bad_client_test",
    "platforms": [
      "linux",
      "mac",
      "posix",
      "windows"
    ],
    "uses_polling": true
  },
  {
    "args": [],
    "benchmark": false,
    "ci_platforms": [
      "linux",
      "mac",
      "posix",
      "windows"
    ],
    "cpu_cost": 1.0,
    "exclude_configs": [],
    "exclude_iomgrs": [],
    "flaky": false,
    "gtest": true,
    "language": "c++",
    "name": "badreq_bad_client_test",
    "platforms": [
      "linux",
      "mac",
      "posix",
      "windows"
    ],
    "uses_polling": true
  },
  {
    "args": [],
    "benchmark": false,
    "ci_platforms": [
      "linux",
      "mac",
      "posix"
    ],
    "cpu_cost": 1.0,
    "exclude_configs": [],
    "exclude_iomgrs": [],
    "flaky": false,
    "gtest": true,
    "language": "c++",
    "name": "bdp_estimator_test",
    "platforms": [
      "linux",
      "mac",
      "posix"
    ],
    "uses_polling": false
  },
  {
    "args": [],
    "benchmark": false,
    "ci_platforms": [
      "linux",
      "mac",
      "posix",
      "windows"
    ],
    "cpu_cost": 1.0,
    "exclude_configs": [],
    "exclude_iomgrs": [],
    "flaky": false,
    "gtest": true,
    "language": "c++",
    "name": "bin_decoder_test",
    "platforms": [
      "linux",
      "mac",
      "posix",
      "windows"
    ],
    "uses_polling": false
  },
  {
    "args": [],
    "benchmark": false,
    "ci_platforms": [
      "linux",
      "mac",
      "posix",
      "windows"
    ],
    "cpu_cost": 1.0,
    "exclude_configs": [],
    "exclude_iomgrs": [],
    "flaky": false,
    "gtest": true,
    "language": "c++",
    "name": "bin_encoder_test",
    "platforms": [
      "linux",
      "mac",
      "posix",
      "windows"
    ],
    "uses_polling": false
  },
  {
    "args": [],
    "benchmark": false,
    "ci_platforms": [
      "linux",
      "mac",
      "posix",
      "windows"
    ],
    "cpu_cost": 1.0,
    "exclude_configs": [],
    "exclude_iomgrs": [],
    "flaky": false,
    "gtest": true,
    "language": "c++",
    "name": "binder_resolver_test",
    "platforms": [
      "linux",
      "mac",
      "posix",
      "windows"
    ],
    "uses_polling": true
  },
  {
    "args": [],
    "benchmark": false,
    "ci_platforms": [
      "linux",
      "mac",
      "posix",
      "windows"
    ],
    "cpu_cost": 1.0,
    "exclude_configs": [],
    "exclude_iomgrs": [],
    "flaky": false,
    "gtest": true,
    "language": "c++",
    "name": "binder_server_test",
    "platforms": [
      "linux",
      "mac",
      "posix",
      "windows"
    ],
    "uses_polling": true
  },
  {
    "args": [],
    "benchmark": false,
    "ci_platforms": [
      "linux",
      "mac",
      "posix",
      "windows"
    ],
    "cpu_cost": 1.0,
    "exclude_configs": [],
    "exclude_iomgrs": [],
    "flaky": false,
    "gtest": true,
    "language": "c++",
    "name": "binder_transport_test",
    "platforms": [
      "linux",
      "mac",
      "posix",
      "windows"
    ],
    "uses_polling": false
  },
  {
    "args": [],
    "benchmark": false,
    "ci_platforms": [
      "linux",
      "mac",
      "posix",
      "windows"
    ],
    "cpu_cost": 1.0,
    "exclude_configs": [],
    "exclude_iomgrs": [],
    "flaky": false,
    "gtest": true,
    "language": "c++",
    "name": "bitset_test",
    "platforms": [
      "linux",
      "mac",
      "posix",
      "windows"
    ],
    "uses_polling": false
  },
  {
    "args": [],
    "benchmark": false,
    "ci_platforms": [
      "linux",
      "mac",
      "posix",
      "windows"
    ],
    "cpu_cost": 1.0,
    "exclude_configs": [],
    "exclude_iomgrs": [],
    "flaky": false,
    "gtest": true,
    "language": "c++",
    "name": "buffer_list_test",
    "platforms": [
      "linux",
      "mac",
      "posix",
      "windows"
    ],
    "uses_polling": true
  },
  {
    "args": [],
    "benchmark": false,
    "ci_platforms": [
      "linux",
      "mac",
      "posix",
      "windows"
    ],
    "cpu_cost": 1.0,
    "exclude_configs": [],
    "exclude_iomgrs": [],
    "flaky": false,
    "gtest": true,
    "language": "c++",
    "name": "byte_buffer_test",
    "platforms": [
      "linux",
      "mac",
      "posix",
      "windows"
    ],
    "uses_polling": false
  },
  {
    "args": [],
    "benchmark": false,
    "ci_platforms": [
      "linux",
      "mac",
      "posix",
      "windows"
    ],
    "cpu_cost": 1.0,
    "exclude_configs": [],
    "exclude_iomgrs": [],
    "flaky": false,
    "gtest": true,
    "language": "c++",
    "name": "c_slice_buffer_test",
    "platforms": [
      "linux",
      "mac",
      "posix",
      "windows"
    ],
    "uses_polling": false
  },
  {
    "args": [],
    "benchmark": false,
    "ci_platforms": [
      "linux",
      "mac",
      "posix",
      "windows"
    ],
    "cpu_cost": 1.0,
    "exclude_configs": [],
    "exclude_iomgrs": [],
    "flaky": false,
    "gtest": true,
    "language": "c++",
    "name": "call_finalization_test",
    "platforms": [
      "linux",
      "mac",
      "posix",
      "windows"
    ],
    "uses_polling": true
  },
  {
    "args": [],
    "benchmark": false,
    "ci_platforms": [
      "linux",
      "mac",
      "posix",
      "windows"
    ],
    "cpu_cost": 1.0,
    "exclude_configs": [],
    "exclude_iomgrs": [],
    "flaky": false,
    "gtest": true,
    "language": "c++",
    "name": "call_push_pull_test",
    "platforms": [
      "linux",
      "mac",
      "posix",
      "windows"
    ],
    "uses_polling": false
  },
  {
    "args": [],
    "benchmark": false,
    "ci_platforms": [
      "linux",
      "mac",
      "posix",
      "windows"
    ],
    "cpu_cost": 1.0,
    "exclude_configs": [],
    "exclude_iomgrs": [],
    "flaky": false,
    "gtest": true,
    "language": "c++",
    "name": "cancel_ares_query_test",
    "platforms": [
      "linux",
      "mac",
      "posix",
      "windows"
    ],
    "uses_polling": true
  },
  {
    "args": [],
    "benchmark": false,
    "ci_platforms": [
      "linux",
      "mac",
      "posix",
      "windows"
    ],
    "cpu_cost": 1.0,
    "exclude_configs": [],
    "exclude_iomgrs": [],
    "flaky": false,
    "gtest": true,
    "language": "c++",
    "name": "cel_authorization_engine_test",
    "platforms": [
      "linux",
      "mac",
      "posix",
      "windows"
    ],
    "uses_polling": true
  },
  {
    "args": [],
    "benchmark": false,
    "ci_platforms": [
      "linux",
      "mac",
      "posix",
      "windows"
    ],
    "cpu_cost": 1.0,
    "exclude_configs": [],
    "exclude_iomgrs": [],
    "flaky": false,
    "gtest": true,
    "language": "c++",
    "name": "certificate_provider_registry_test",
    "platforms": [
      "linux",
      "mac",
      "posix",
      "windows"
    ],
    "uses_polling": true
  },
  {
    "args": [],
    "benchmark": false,
    "ci_platforms": [
      "linux",
      "mac",
      "posix",
      "windows"
    ],
    "cpu_cost": 1.0,
    "exclude_configs": [],
    "exclude_iomgrs": [],
    "flaky": false,
    "gtest": true,
    "language": "c++",
    "name": "certificate_provider_store_test",
    "platforms": [
      "linux",
      "mac",
      "posix",
      "windows"
    ],
    "uses_polling": true
  },
  {
    "args": [],
    "benchmark": false,
    "ci_platforms": [
      "linux",
      "mac",
      "posix",
      "windows"
    ],
    "cpu_cost": 1.0,
    "exclude_configs": [],
    "exclude_iomgrs": [],
    "flaky": false,
    "gtest": true,
    "language": "c++",
    "name": "channel_args_test",
    "platforms": [
      "linux",
      "mac",
      "posix",
      "windows"
    ],
    "uses_polling": false
  },
  {
    "args": [],
    "benchmark": false,
    "ci_platforms": [
      "linux",
      "mac",
      "posix",
      "windows"
    ],
    "cpu_cost": 1.0,
    "exclude_configs": [],
    "exclude_iomgrs": [],
    "flaky": false,
    "gtest": true,
    "language": "c++",
    "name": "channel_arguments_test",
    "platforms": [
      "linux",
      "mac",
      "posix",
      "windows"
    ],
    "uses_polling": false
  },
  {
    "args": [],
    "benchmark": false,
    "ci_platforms": [
      "linux",
      "mac",
      "posix",
      "windows"
    ],
    "cpu_cost": 1.0,
    "exclude_configs": [],
    "exclude_iomgrs": [],
    "flaky": false,
    "gtest": true,
    "language": "c++",
    "name": "channel_creds_registry_test",
    "platforms": [
      "linux",
      "mac",
      "posix",
      "windows"
    ],
    "uses_polling": true
  },
  {
    "args": [],
    "benchmark": false,
    "ci_platforms": [
      "linux",
      "mac",
      "posix",
      "windows"
    ],
    "cpu_cost": 1.0,
    "exclude_configs": [],
    "exclude_iomgrs": [],
    "flaky": false,
    "gtest": true,
    "language": "c++",
    "name": "channel_filter_test",
    "platforms": [
      "linux",
      "mac",
      "posix",
      "windows"
    ],
    "uses_polling": false
  },
  {
    "args": [],
    "benchmark": false,
    "ci_platforms": [
      "linux",
      "mac",
      "posix",
      "windows"
    ],
    "cpu_cost": 1.0,
    "exclude_configs": [],
    "exclude_iomgrs": [],
    "flaky": false,
    "gtest": true,
    "language": "c++",
    "name": "channel_stack_builder_test",
    "platforms": [
      "linux",
      "mac",
      "posix",
      "windows"
    ],
    "uses_polling": true
  },
  {
    "args": [],
    "benchmark": false,
    "ci_platforms": [
      "linux",
      "mac",
      "posix",
      "windows"
    ],
    "cpu_cost": 1.0,
    "exclude_configs": [],
    "exclude_iomgrs": [],
    "flaky": false,
    "gtest": true,
    "language": "c++",
    "name": "channel_stack_test",
    "platforms": [
      "linux",
      "mac",
      "posix",
      "windows"
    ],
    "uses_polling": false
  },
  {
    "args": [],
    "benchmark": false,
    "ci_platforms": [
      "linux",
      "mac",
      "posix",
      "windows"
    ],
    "cpu_cost": 1.0,
    "exclude_configs": [],
    "exclude_iomgrs": [],
    "flaky": false,
    "gtest": true,
    "language": "c++",
    "name": "channel_trace_test",
    "platforms": [
      "linux",
      "mac",
      "posix",
      "windows"
    ],
    "uses_polling": true
  },
  {
    "args": [],
    "benchmark": false,
    "ci_platforms": [
      "linux",
      "mac",
      "posix",
      "windows"
    ],
    "cpu_cost": 1.0,
    "exclude_configs": [],
    "exclude_iomgrs": [],
    "flaky": false,
    "gtest": true,
    "language": "c++",
    "name": "channelz_registry_test",
    "platforms": [
      "linux",
      "mac",
      "posix",
      "windows"
    ],
    "uses_polling": false
  },
  {
    "args": [],
    "benchmark": false,
    "ci_platforms": [
      "linux",
      "mac",
      "posix",
      "windows"
    ],
    "cpu_cost": 1.0,
    "exclude_configs": [],
    "exclude_iomgrs": [],
    "flaky": false,
    "gtest": true,
    "language": "c++",
    "name": "channelz_service_test",
    "platforms": [
      "linux",
      "mac",
      "posix",
      "windows"
    ],
    "uses_polling": true
  },
  {
    "args": [],
    "benchmark": false,
    "ci_platforms": [
      "linux",
      "mac",
      "posix",
      "windows"
    ],
    "cpu_cost": 1.0,
    "exclude_configs": [],
    "exclude_iomgrs": [],
    "flaky": false,
    "gtest": true,
    "language": "c++",
    "name": "channelz_test",
    "platforms": [
      "linux",
      "mac",
      "posix",
      "windows"
    ],
    "uses_polling": true
  },
  {
    "args": [],
    "benchmark": false,
    "ci_platforms": [
      "linux",
      "mac",
      "posix",
      "windows"
    ],
    "cpu_cost": 1.0,
    "exclude_configs": [],
    "exclude_iomgrs": [],
    "flaky": false,
    "gtest": true,
    "language": "c++",
    "name": "check_gcp_environment_linux_test",
    "platforms": [
      "linux",
      "mac",
      "posix",
      "windows"
    ],
    "uses_polling": true
  },
  {
    "args": [],
    "benchmark": false,
    "ci_platforms": [
      "linux",
      "mac",
      "posix",
      "windows"
    ],
    "cpu_cost": 1.0,
    "exclude_configs": [],
    "exclude_iomgrs": [],
    "flaky": false,
    "gtest": true,
    "language": "c++",
    "name": "check_gcp_environment_windows_test",
    "platforms": [
      "linux",
      "mac",
      "posix",
      "windows"
    ],
    "uses_polling": true
  },
  {
    "args": [],
    "benchmark": false,
    "ci_platforms": [
      "linux",
      "mac",
      "posix",
      "windows"
    ],
    "cpu_cost": 1.0,
    "exclude_configs": [],
    "exclude_iomgrs": [],
    "flaky": false,
    "gtest": true,
    "language": "c++",
    "name": "chunked_vector_test",
    "platforms": [
      "linux",
      "mac",
      "posix",
      "windows"
    ],
    "uses_polling": false
  },
  {
    "args": [],
    "benchmark": false,
    "ci_platforms": [
      "linux",
      "mac",
      "posix",
      "windows"
    ],
    "cpu_cost": 1.0,
    "exclude_configs": [],
    "exclude_iomgrs": [],
    "flaky": false,
    "gtest": true,
    "language": "c++",
    "name": "cli_call_test",
    "platforms": [
      "linux",
      "mac",
      "posix",
      "windows"
    ],
    "uses_polling": true
  },
  {
    "args": [],
    "benchmark": false,
    "ci_platforms": [
      "linux",
      "mac",
      "posix",
      "windows"
    ],
    "cpu_cost": 1.0,
    "exclude_configs": [],
    "exclude_iomgrs": [],
    "flaky": false,
    "gtest": true,
    "language": "c++",
    "name": "client_auth_filter_test",
    "platforms": [
      "linux",
      "mac",
      "posix",
      "windows"
    ],
    "uses_polling": false
  },
  {
    "args": [],
    "benchmark": false,
    "ci_platforms": [
      "linux",
      "mac",
      "posix",
      "windows"
    ],
    "cpu_cost": 1.0,
    "exclude_configs": [],
    "exclude_iomgrs": [],
    "flaky": false,
    "gtest": true,
    "language": "c++",
    "name": "client_authority_filter_test",
    "platforms": [
      "linux",
      "mac",
      "posix",
      "windows"
    ],
    "uses_polling": false
  },
  {
    "args": [],
    "benchmark": false,
    "ci_platforms": [
      "linux",
      "mac",
      "posix",
      "windows"
    ],
    "cpu_cost": 1.0,
    "exclude_configs": [],
    "exclude_iomgrs": [],
    "flaky": false,
    "gtest": true,
    "language": "c++",
    "name": "client_callback_end2end_test",
    "platforms": [
      "linux",
      "mac",
      "posix",
      "windows"
    ],
    "uses_polling": true
  },
  {
    "args": [],
    "benchmark": false,
    "ci_platforms": [
      "linux",
      "mac",
      "posix",
      "windows"
    ],
    "cpu_cost": 1.0,
    "exclude_configs": [],
    "exclude_iomgrs": [],
    "flaky": false,
    "gtest": true,
    "language": "c++",
    "name": "client_channel_test",
    "platforms": [
      "linux",
      "mac",
      "posix",
      "windows"
    ],
    "uses_polling": true
  },
  {
    "args": [],
    "benchmark": false,
    "ci_platforms": [
      "linux",
      "mac",
      "posix",
      "windows"
    ],
    "cpu_cost": 1.0,
    "exclude_configs": [],
    "exclude_iomgrs": [],
    "flaky": false,
    "gtest": true,
    "language": "c++",
    "name": "client_context_test_peer_test",
    "platforms": [
      "linux",
      "mac",
      "posix",
      "windows"
    ],
    "uses_polling": true
  },
  {
    "args": [],
    "benchmark": false,
    "ci_platforms": [
      "linux",
      "mac",
      "posix",
      "windows"
    ],
    "cpu_cost": 1.0,
    "exclude_configs": [],
    "exclude_iomgrs": [],
    "flaky": false,
    "gtest": true,
    "language": "c++",
    "name": "client_interceptors_end2end_test",
    "platforms": [
      "linux",
      "mac",
      "posix",
      "windows"
    ],
    "uses_polling": true
  },
  {
    "args": [],
    "benchmark": false,
    "ci_platforms": [
      "linux",
      "mac",
      "posix"
    ],
    "cpu_cost": 1.0,
    "exclude_configs": [],
    "exclude_iomgrs": [],
    "flaky": false,
    "gtest": true,
    "language": "c++",
    "name": "client_ssl_test",
    "platforms": [
      "linux",
      "mac",
      "posix"
    ],
    "uses_polling": true
  },
  {
    "args": [],
    "benchmark": false,
    "ci_platforms": [
      "linux",
      "mac",
      "posix",
      "windows"
    ],
    "cpu_cost": 1.0,
    "exclude_configs": [],
    "exclude_iomgrs": [],
    "flaky": false,
    "gtest": true,
    "language": "c++",
    "name": "cmdline_test",
    "platforms": [
      "linux",
      "mac",
      "posix",
      "windows"
    ],
    "uses_polling": false
  },
  {
    "args": [],
    "benchmark": false,
    "ci_platforms": [
      "linux",
      "mac",
      "posix",
      "windows"
    ],
    "cpu_cost": 1.0,
    "exclude_configs": [],
    "exclude_iomgrs": [],
    "flaky": false,
    "gtest": true,
    "language": "c++",
    "name": "codegen_test_full",
    "platforms": [
      "linux",
      "mac",
      "posix",
      "windows"
    ],
    "uses_polling": false
  },
  {
    "args": [],
    "benchmark": false,
    "ci_platforms": [
      "linux",
      "mac",
      "posix",
      "windows"
    ],
    "cpu_cost": 1.0,
    "exclude_configs": [],
    "exclude_iomgrs": [],
    "flaky": false,
    "gtest": true,
    "language": "c++",
    "name": "codegen_test_minimal",
    "platforms": [
      "linux",
      "mac",
      "posix",
      "windows"
    ],
    "uses_polling": false
  },
  {
    "args": [],
    "benchmark": false,
    "ci_platforms": [
      "linux",
      "mac",
      "posix",
      "windows"
    ],
    "cpu_cost": 1.0,
    "exclude_configs": [],
    "exclude_iomgrs": [],
    "flaky": false,
    "gtest": true,
    "language": "c++",
    "name": "common_closures_test",
    "platforms": [
      "linux",
      "mac",
      "posix",
      "windows"
    ],
    "uses_polling": true
  },
  {
    "args": [],
    "benchmark": false,
    "ci_platforms": [
      "linux",
      "mac",
      "posix",
      "windows"
    ],
    "cpu_cost": 1.0,
    "exclude_configs": [],
    "exclude_iomgrs": [],
    "flaky": false,
    "gtest": true,
    "language": "c++",
    "name": "completion_queue_threading_test",
    "platforms": [
      "linux",
      "mac",
      "posix",
      "windows"
    ],
    "uses_polling": true
  },
  {
    "args": [],
    "benchmark": false,
    "ci_platforms": [
      "linux",
      "mac",
      "posix",
      "windows"
    ],
    "cpu_cost": 1.0,
    "exclude_configs": [],
    "exclude_iomgrs": [],
    "flaky": false,
    "gtest": true,
    "language": "c++",
    "name": "compression_test",
    "platforms": [
      "linux",
      "mac",
      "posix",
      "windows"
    ],
    "uses_polling": false
  },
  {
    "args": [],
    "benchmark": false,
    "ci_platforms": [
      "linux",
      "mac",
      "posix",
      "windows"
    ],
    "cpu_cost": 1.0,
    "exclude_configs": [],
    "exclude_iomgrs": [],
    "flaky": false,
    "gtest": true,
    "language": "c++",
    "name": "concurrent_connectivity_test",
    "platforms": [
      "linux",
      "mac",
      "posix",
      "windows"
    ],
    "uses_polling": true
  },
  {
    "args": [],
    "benchmark": false,
    "ci_platforms": [
      "linux",
      "mac",
      "posix",
      "windows"
    ],
    "cpu_cost": 1.0,
    "exclude_configs": [],
    "exclude_iomgrs": [],
    "flaky": false,
    "gtest": true,
    "language": "c++",
    "name": "connection_prefix_bad_client_test",
    "platforms": [
      "linux",
      "mac",
      "posix",
      "windows"
    ],
    "uses_polling": true
  },
  {
    "args": [],
    "benchmark": false,
    "ci_platforms": [
      "linux",
      "mac",
      "posix",
      "windows"
    ],
    "cpu_cost": 1.0,
    "exclude_configs": [],
    "exclude_iomgrs": [],
    "flaky": false,
    "gtest": true,
    "language": "c++",
    "name": "connectivity_state_test",
    "platforms": [
      "linux",
      "mac",
      "posix",
      "windows"
    ],
    "uses_polling": true
  },
  {
    "args": [],
    "benchmark": false,
    "ci_platforms": [
      "linux",
      "mac",
      "posix",
      "windows"
    ],
    "cpu_cost": 1.0,
    "exclude_configs": [],
    "exclude_iomgrs": [],
    "flaky": false,
    "gtest": true,
    "language": "c++",
    "name": "context_allocator_end2end_test",
    "platforms": [
      "linux",
      "mac",
      "posix",
      "windows"
    ],
    "uses_polling": true
  },
  {
    "args": [],
    "benchmark": false,
    "ci_platforms": [
      "linux",
      "mac",
      "posix",
      "windows"
    ],
    "cpu_cost": 1.0,
    "exclude_configs": [],
    "exclude_iomgrs": [],
    "flaky": false,
    "gtest": true,
    "language": "c++",
    "name": "context_list_test",
    "platforms": [
      "linux",
      "mac",
      "posix",
      "windows"
    ],
    "uses_polling": false
  },
  {
    "args": [],
    "benchmark": false,
    "ci_platforms": [
      "linux",
      "mac",
      "posix",
      "windows"
    ],
    "cpu_cost": 1.0,
    "exclude_configs": [],
    "exclude_iomgrs": [],
    "flaky": false,
    "gtest": true,
    "language": "c++",
    "name": "context_test",
    "platforms": [
      "linux",
      "mac",
      "posix",
      "windows"
    ],
    "uses_polling": false
  },
  {
    "args": [],
    "benchmark": false,
    "ci_platforms": [
      "linux",
      "mac",
      "posix",
      "windows"
    ],
    "cpu_cost": 1.0,
    "exclude_configs": [],
    "exclude_iomgrs": [],
    "flaky": false,
    "gtest": true,
    "language": "c++",
    "name": "core_configuration_test",
    "platforms": [
      "linux",
      "mac",
      "posix",
      "windows"
    ],
    "uses_polling": false
  },
  {
    "args": [],
    "benchmark": false,
    "ci_platforms": [
      "linux",
      "mac",
      "posix",
      "windows"
    ],
    "cpu_cost": 1.0,
    "exclude_configs": [],
    "exclude_iomgrs": [],
    "flaky": false,
    "gtest": true,
    "language": "c++",
    "name": "cpp_impl_of_test",
    "platforms": [
      "linux",
      "mac",
      "posix",
      "windows"
    ],
    "uses_polling": false
  },
  {
    "args": [],
    "benchmark": false,
    "ci_platforms": [
      "linux",
      "mac",
      "posix",
      "windows"
    ],
    "cpu_cost": 1.0,
    "exclude_configs": [],
    "exclude_iomgrs": [],
    "flaky": false,
    "gtest": true,
    "language": "c++",
    "name": "cpu_test",
    "platforms": [
      "linux",
      "mac",
      "posix",
      "windows"
    ],
    "uses_polling": false
  },
  {
    "args": [],
    "benchmark": false,
    "ci_platforms": [
      "linux",
      "mac",
      "posix"
    ],
    "cpu_cost": 1.0,
    "exclude_configs": [],
    "exclude_iomgrs": [],
    "flaky": false,
    "gtest": true,
    "language": "c++",
    "name": "crl_ssl_transport_security_test",
    "platforms": [
      "linux",
      "mac",
      "posix"
    ],
    "uses_polling": true
  },
  {
    "args": [],
    "benchmark": false,
    "ci_platforms": [
      "linux",
      "mac",
      "posix",
      "windows"
    ],
    "cpu_cost": 1.0,
    "exclude_configs": [],
    "exclude_iomgrs": [],
    "flaky": false,
    "gtest": true,
    "language": "c++",
    "name": "delegating_channel_test",
    "platforms": [
      "linux",
      "mac",
      "posix",
      "windows"
    ],
    "uses_polling": true
  },
  {
    "args": [],
    "benchmark": false,
    "ci_platforms": [
      "linux",
      "mac",
      "posix",
      "windows"
    ],
    "cpu_cost": 1.0,
    "exclude_configs": [],
    "exclude_iomgrs": [],
    "flaky": false,
    "gtest": true,
    "language": "c++",
    "name": "destroy_grpclb_channel_with_active_connect_stress_test",
    "platforms": [
      "linux",
      "mac",
      "posix",
      "windows"
    ],
    "uses_polling": true
  },
  {
    "args": [],
    "benchmark": false,
    "ci_platforms": [
      "linux",
      "mac",
      "posix",
      "windows"
    ],
    "cpu_cost": 1.0,
    "exclude_configs": [],
    "exclude_iomgrs": [],
    "flaky": false,
    "gtest": true,
    "language": "c++",
    "name": "dns_resolver_cooldown_test",
    "platforms": [
      "linux",
      "mac",
      "posix",
      "windows"
    ],
    "uses_polling": true
  },
  {
    "args": [],
    "benchmark": false,
    "ci_platforms": [
      "linux",
      "mac",
      "posix",
      "windows"
    ],
    "cpu_cost": 1.0,
    "exclude_configs": [],
    "exclude_iomgrs": [],
    "flaky": false,
    "gtest": true,
    "language": "c++",
    "name": "dns_resolver_test",
    "platforms": [
      "linux",
      "mac",
      "posix",
      "windows"
    ],
    "uses_polling": true
  },
  {
    "args": [],
    "benchmark": false,
    "ci_platforms": [
      "linux",
      "mac",
      "posix",
      "windows"
    ],
    "cpu_cost": 1.0,
    "exclude_configs": [],
    "exclude_iomgrs": [],
    "flaky": false,
    "gtest": true,
    "language": "c++",
    "name": "dual_ref_counted_test",
    "platforms": [
      "linux",
      "mac",
      "posix",
      "windows"
    ],
    "uses_polling": true
  },
  {
    "args": [],
    "benchmark": false,
    "ci_platforms": [
      "linux",
      "mac",
      "posix",
      "windows"
    ],
    "cpu_cost": 1.0,
    "exclude_configs": [],
    "exclude_iomgrs": [],
    "flaky": false,
    "gtest": true,
    "language": "c++",
    "name": "duplicate_header_bad_client_test",
    "platforms": [
      "linux",
      "mac",
      "posix",
      "windows"
    ],
    "uses_polling": true
  },
  {
    "args": [],
    "benchmark": false,
    "ci_platforms": [
      "linux",
      "mac",
      "posix",
      "windows"
    ],
    "cpu_cost": 1.0,
    "exclude_configs": [],
    "exclude_iomgrs": [],
    "flaky": false,
    "gtest": true,
    "language": "c++",
    "name": "endpoint_binder_pool_test",
    "platforms": [
      "linux",
      "mac",
      "posix",
      "windows"
    ],
    "uses_polling": false
  },
  {
    "args": [],
    "benchmark": false,
    "ci_platforms": [
      "linux",
      "mac",
      "posix",
      "windows"
    ],
    "cpu_cost": 1.0,
    "exclude_configs": [],
    "exclude_iomgrs": [],
    "flaky": false,
    "gtest": true,
    "language": "c++",
    "name": "endpoint_config_test",
    "platforms": [
      "linux",
      "mac",
      "posix",
      "windows"
    ],
    "uses_polling": false
  },
  {
    "args": [],
    "benchmark": false,
    "ci_platforms": [
      "linux",
      "mac",
      "posix",
      "windows"
    ],
    "cpu_cost": 1.0,
    "exclude_configs": [],
    "exclude_iomgrs": [],
    "flaky": false,
    "gtest": true,
    "language": "c++",
    "name": "endpoint_pair_test",
    "platforms": [
      "linux",
      "mac",
      "posix",
      "windows"
    ],
    "uses_polling": true
  },
  {
    "args": [],
    "benchmark": false,
    "ci_platforms": [
      "linux",
      "mac",
      "posix",
      "windows"
    ],
    "cpu_cost": 1.0,
    "exclude_configs": [],
    "exclude_iomgrs": [],
    "flaky": false,
    "gtest": true,
    "language": "c++",
    "name": "env_test",
    "platforms": [
      "linux",
      "mac",
      "posix",
      "windows"
    ],
    "uses_polling": false
  },
  {
    "args": [],
    "benchmark": false,
    "ci_platforms": [
      "linux",
      "mac",
      "posix",
      "windows"
    ],
    "cpu_cost": 1.0,
    "exclude_configs": [],
    "exclude_iomgrs": [],
    "flaky": false,
    "gtest": true,
    "language": "c++",
    "name": "error_details_test",
    "platforms": [
      "linux",
      "mac",
      "posix",
      "windows"
    ],
    "uses_polling": true
  },
  {
    "args": [],
    "benchmark": false,
    "ci_platforms": [
      "linux",
      "mac",
      "posix",
      "windows"
    ],
    "cpu_cost": 1.0,
    "exclude_configs": [],
    "exclude_iomgrs": [],
    "flaky": false,
    "gtest": true,
    "language": "c++",
    "name": "error_test",
    "platforms": [
      "linux",
      "mac",
      "posix",
      "windows"
    ],
    "uses_polling": false
  },
  {
    "args": [],
    "benchmark": false,
    "ci_platforms": [
      "linux",
      "mac",
      "posix",
      "windows"
    ],
    "cpu_cost": 1.0,
    "exclude_configs": [],
    "exclude_iomgrs": [],
    "flaky": false,
    "gtest": true,
    "language": "c++",
    "name": "error_utils_test",
    "platforms": [
      "linux",
      "mac",
      "posix",
      "windows"
    ],
    "uses_polling": true
  },
  {
    "args": [],
    "benchmark": false,
    "ci_platforms": [
      "linux",
      "mac",
      "posix",
      "windows"
    ],
    "cpu_cost": 1.0,
    "exclude_configs": [],
    "exclude_iomgrs": [],
    "flaky": false,
    "gtest": true,
    "language": "c++",
    "name": "evaluate_args_test",
    "platforms": [
      "linux",
      "mac",
      "posix",
      "windows"
    ],
    "uses_polling": true
  },
  {
    "args": [],
    "benchmark": false,
    "ci_platforms": [
      "linux",
      "mac",
      "posix"
    ],
    "cpu_cost": 1.0,
    "exclude_configs": [],
    "exclude_iomgrs": [],
    "flaky": false,
    "gtest": true,
    "language": "c++",
    "name": "event_poller_posix_test",
    "platforms": [
      "linux",
      "mac",
      "posix"
    ],
    "uses_polling": true
  },
  {
    "args": [],
    "benchmark": false,
    "ci_platforms": [
      "linux",
      "mac",
      "posix"
    ],
    "cpu_cost": 1.0,
    "exclude_configs": [],
    "exclude_iomgrs": [],
    "flaky": false,
    "gtest": true,
    "language": "c++",
    "name": "examine_stack_test",
    "platforms": [
      "linux",
      "mac",
      "posix"
    ],
    "uses_polling": false
  },
  {
    "args": [],
    "benchmark": false,
    "ci_platforms": [
      "linux",
      "mac",
      "posix",
      "windows"
    ],
    "cpu_cost": 1.0,
    "exclude_configs": [],
    "exclude_iomgrs": [],
    "flaky": false,
    "gtest": true,
    "language": "c++",
    "name": "exception_test",
    "platforms": [
      "linux",
      "mac",
      "posix",
      "windows"
    ],
    "uses_polling": true
  },
  {
    "args": [],
    "benchmark": false,
    "ci_platforms": [
      "linux",
      "mac",
      "posix",
      "windows"
    ],
    "cpu_cost": 1.0,
    "exclude_configs": [],
    "exclude_iomgrs": [],
    "flaky": false,
    "gtest": true,
    "language": "c++",
    "name": "exec_ctx_wakeup_scheduler_test",
    "platforms": [
      "linux",
      "mac",
      "posix",
      "windows"
    ],
    "uses_polling": false
  },
  {
    "args": [],
    "benchmark": false,
    "ci_platforms": [
      "linux",
      "mac",
      "posix",
      "windows"
    ],
    "cpu_cost": 1.0,
    "exclude_configs": [],
    "exclude_iomgrs": [],
    "flaky": false,
    "gtest": true,
    "language": "c++",
    "name": "fake_binder_test",
    "platforms": [
      "linux",
      "mac",
      "posix",
      "windows"
    ],
    "uses_polling": false
  },
  {
    "args": [],
    "benchmark": false,
    "ci_platforms": [
      "linux",
      "mac",
      "posix",
      "windows"
    ],
    "cpu_cost": 1.0,
    "exclude_configs": [],
    "exclude_iomgrs": [],
    "flaky": false,
    "gtest": true,
    "language": "c++",
    "name": "fake_resolver_test",
    "platforms": [
      "linux",
      "mac",
      "posix",
      "windows"
    ],
    "uses_polling": true
  },
  {
    "args": [],
    "benchmark": false,
    "ci_platforms": [
      "linux",
      "mac",
      "posix",
      "windows"
    ],
    "cpu_cost": 1.0,
    "exclude_configs": [],
    "exclude_iomgrs": [],
    "flaky": false,
    "gtest": true,
    "language": "c++",
    "name": "fake_transport_security_test",
    "platforms": [
      "linux",
      "mac",
      "posix",
      "windows"
    ],
    "uses_polling": true
  },
  {
    "args": [],
    "benchmark": false,
    "ci_platforms": [
      "linux",
      "mac",
      "posix"
    ],
    "cpu_cost": 1.0,
    "exclude_configs": [],
    "exclude_iomgrs": [],
    "flaky": false,
    "gtest": true,
    "language": "c++",
    "name": "fd_posix_test",
    "platforms": [
      "linux",
      "mac",
      "posix"
    ],
    "uses_polling": true
  },
  {
    "args": [],
    "benchmark": false,
    "ci_platforms": [
      "linux",
      "mac",
      "posix",
      "windows"
    ],
    "cpu_cost": 1.0,
    "exclude_configs": [],
    "exclude_iomgrs": [],
    "flaky": false,
    "gtest": true,
    "language": "c++",
    "name": "file_watcher_certificate_provider_factory_test",
    "platforms": [
      "linux",
      "mac",
      "posix",
      "windows"
    ],
    "uses_polling": true
  },
  {
    "args": [],
    "benchmark": false,
    "ci_platforms": [
      "linux",
      "mac",
      "posix",
      "windows"
    ],
    "cpu_cost": 1.0,
    "exclude_configs": [],
    "exclude_iomgrs": [],
    "flaky": false,
    "gtest": true,
    "language": "c++",
    "name": "filter_end2end_test",
    "platforms": [
      "linux",
      "mac",
      "posix",
      "windows"
    ],
    "uses_polling": true
  },
  {
    "args": [],
    "benchmark": false,
    "ci_platforms": [
      "linux",
      "mac",
      "posix",
      "windows"
    ],
    "cpu_cost": 1.0,
    "exclude_configs": [],
    "exclude_iomgrs": [],
    "flaky": false,
    "gtest": true,
    "language": "c++",
    "name": "flow_control_test",
    "platforms": [
      "linux",
      "mac",
      "posix",
      "windows"
    ],
    "uses_polling": false
  },
  {
    "args": [],
    "benchmark": false,
    "ci_platforms": [
      "linux",
      "mac",
      "posix",
      "windows"
    ],
    "cpu_cost": 1.0,
    "exclude_configs": [],
    "exclude_iomgrs": [],
    "flaky": false,
    "gtest": true,
    "language": "c++",
    "name": "for_each_test",
    "platforms": [
      "linux",
      "mac",
      "posix",
      "windows"
    ],
    "uses_polling": false
  },
  {
    "args": [],
    "benchmark": false,
    "ci_platforms": [
      "linux",
      "mac",
      "posix"
    ],
    "cpu_cost": 1.0,
    "exclude_configs": [],
    "exclude_iomgrs": [],
    "flaky": false,
    "gtest": true,
    "language": "c++",
    "name": "fork_test",
    "platforms": [
      "linux",
      "mac",
      "posix"
    ],
    "uses_polling": false
  },
  {
    "args": [],
    "benchmark": false,
    "ci_platforms": [
      "linux",
      "mac",
      "posix",
      "windows"
    ],
    "cpu_cost": 1.0,
    "exclude_configs": [],
    "exclude_iomgrs": [],
    "flaky": false,
    "gtest": true,
    "language": "c++",
    "name": "forkable_test",
    "platforms": [
      "linux",
      "mac",
      "posix",
      "windows"
    ],
    "uses_polling": true
  },
  {
    "args": [],
    "benchmark": false,
    "ci_platforms": [
      "linux",
      "mac",
      "posix",
      "windows"
    ],
    "cpu_cost": 1.0,
    "exclude_configs": [],
    "exclude_iomgrs": [],
    "flaky": false,
    "gtest": true,
    "language": "c++",
    "name": "format_request_test",
    "platforms": [
      "linux",
      "mac",
      "posix",
      "windows"
    ],
    "uses_polling": true
  },
  {
    "args": [],
    "benchmark": false,
    "ci_platforms": [
      "linux",
      "mac",
      "posix",
      "windows"
    ],
    "cpu_cost": 1.0,
    "exclude_configs": [],
    "exclude_iomgrs": [],
    "flaky": false,
    "gtest": true,
    "language": "c++",
    "name": "frame_handler_test",
    "platforms": [
      "linux",
      "mac",
      "posix",
      "windows"
    ],
    "uses_polling": true
  },
  {
    "args": [],
    "benchmark": false,
    "ci_platforms": [
      "linux",
      "posix"
    ],
    "cpu_cost": 1.0,
    "exclude_configs": [],
    "exclude_iomgrs": [],
    "flaky": false,
    "gtest": true,
    "language": "c++",
    "name": "fuzzing_event_engine_test",
    "platforms": [
      "linux",
      "posix"
    ],
    "uses_polling": false
  },
  {
    "args": [],
    "benchmark": false,
    "ci_platforms": [
      "linux",
      "mac",
      "posix",
      "windows"
    ],
    "cpu_cost": 1.0,
    "exclude_configs": [],
    "exclude_iomgrs": [],
    "flaky": false,
    "gtest": true,
    "language": "c++",
    "name": "generic_end2end_test",
    "platforms": [
      "linux",
      "mac",
      "posix",
      "windows"
    ],
    "uses_polling": true
  },
  {
    "args": [],
    "benchmark": false,
    "ci_platforms": [
      "linux",
      "mac",
      "posix"
    ],
    "cpu_cost": 1.0,
    "exclude_configs": [],
    "exclude_iomgrs": [],
    "flaky": false,
    "gtest": true,
    "language": "c++",
    "name": "global_config_env_test",
    "platforms": [
      "linux",
      "mac",
      "posix"
    ],
    "uses_polling": false
  },
  {
    "args": [],
    "benchmark": false,
    "ci_platforms": [
      "linux",
      "mac",
      "posix",
      "windows"
    ],
    "cpu_cost": 1.0,
    "exclude_configs": [],
    "exclude_iomgrs": [],
    "flaky": false,
    "gtest": true,
    "language": "c++",
    "name": "global_config_test",
    "platforms": [
      "linux",
      "mac",
      "posix",
      "windows"
    ],
    "uses_polling": false
  },
  {
    "args": [],
    "benchmark": false,
    "ci_platforms": [
      "linux",
      "mac",
      "posix",
      "windows"
    ],
    "cpu_cost": 1.0,
    "exclude_configs": [],
    "exclude_iomgrs": [],
    "flaky": false,
    "gtest": true,
    "language": "c++",
    "name": "google_c2p_resolver_test",
    "platforms": [
      "linux",
      "mac",
      "posix",
      "windows"
    ],
    "uses_polling": true
  },
  {
    "args": [],
    "benchmark": false,
    "ci_platforms": [
      "linux",
      "mac",
      "posix",
      "windows"
    ],
    "cpu_cost": 1.0,
    "exclude_configs": [],
    "exclude_iomgrs": [],
    "flaky": false,
    "gtest": true,
    "language": "c++",
    "name": "google_mesh_ca_certificate_provider_factory_test",
    "platforms": [
      "linux",
      "mac",
      "posix",
      "windows"
    ],
    "uses_polling": true
  },
  {
    "args": [],
    "benchmark": false,
    "ci_platforms": [
      "linux",
      "mac",
      "posix",
      "windows"
    ],
    "cpu_cost": 1.0,
    "exclude_configs": [],
    "exclude_iomgrs": [],
    "flaky": false,
    "gtest": true,
    "language": "c++",
    "name": "graceful_shutdown_test",
    "platforms": [
      "linux",
      "mac",
      "posix",
      "windows"
    ],
    "uses_polling": true
  },
  {
    "args": [],
    "benchmark": false,
    "ci_platforms": [
      "linux",
      "mac",
      "posix",
      "windows"
    ],
    "cpu_cost": 1.0,
    "exclude_configs": [],
    "exclude_iomgrs": [],
    "flaky": false,
    "gtest": true,
    "language": "c++",
    "name": "grpc_alts_credentials_options_test",
    "platforms": [
      "linux",
      "mac",
      "posix",
      "windows"
    ],
    "uses_polling": true
  },
  {
    "args": [],
    "benchmark": false,
    "ci_platforms": [
      "linux",
      "mac",
      "posix",
      "windows"
    ],
    "cpu_cost": 1.0,
    "exclude_configs": [],
    "exclude_iomgrs": [],
    "flaky": false,
    "gtest": true,
    "language": "c++",
    "name": "grpc_authorization_engine_test",
    "platforms": [
      "linux",
      "mac",
      "posix",
      "windows"
    ],
    "uses_polling": true
  },
  {
    "args": [],
    "benchmark": false,
    "ci_platforms": [
      "linux",
      "mac",
      "posix",
      "windows"
    ],
    "cpu_cost": 1.0,
    "exclude_configs": [],
    "exclude_iomgrs": [],
    "flaky": false,
    "gtest": true,
    "language": "c++",
    "name": "grpc_authorization_policy_provider_test",
    "platforms": [
      "linux",
      "mac",
      "posix",
      "windows"
    ],
    "uses_polling": true
  },
  {
    "args": [],
    "benchmark": false,
    "ci_platforms": [
      "linux",
      "mac",
      "posix",
      "windows"
    ],
    "cpu_cost": 1.0,
    "exclude_configs": [],
    "exclude_iomgrs": [],
    "flaky": false,
    "gtest": true,
    "language": "c++",
    "name": "grpc_authz_end2end_test",
    "platforms": [
      "linux",
      "mac",
      "posix",
      "windows"
    ],
    "uses_polling": true
  },
  {
    "args": [],
    "benchmark": false,
    "ci_platforms": [
      "linux",
      "mac",
      "posix",
      "windows"
    ],
    "cpu_cost": 1.0,
    "exclude_configs": [],
    "exclude_iomgrs": [],
    "flaky": false,
    "gtest": true,
    "language": "c++",
    "name": "grpc_byte_buffer_reader_test",
    "platforms": [
      "linux",
      "mac",
      "posix",
      "windows"
    ],
    "uses_polling": false
  },
  {
    "args": [],
    "benchmark": false,
    "ci_platforms": [
      "linux",
      "mac",
      "posix",
      "windows"
    ],
    "cpu_cost": 1.0,
    "exclude_configs": [],
    "exclude_iomgrs": [],
    "flaky": false,
    "gtest": true,
    "language": "c++",
    "name": "grpc_completion_queue_test",
    "platforms": [
      "linux",
      "mac",
      "posix",
      "windows"
    ],
    "uses_polling": true
  },
  {
    "args": [],
    "benchmark": false,
    "ci_platforms": [
      "linux",
      "mac",
      "posix",
      "windows"
    ],
    "cpu_cost": 1.0,
    "exclude_configs": [],
    "exclude_iomgrs": [],
    "flaky": false,
    "gtest": true,
    "language": "c++",
    "name": "grpc_ipv6_loopback_available_test",
    "platforms": [
      "linux",
      "mac",
      "posix",
      "windows"
    ],
    "uses_polling": true
  },
  {
    "args": [],
    "benchmark": false,
    "ci_platforms": [
      "linux",
      "mac",
      "posix",
      "windows"
    ],
    "cpu_cost": 1.0,
    "exclude_configs": [],
    "exclude_iomgrs": [],
    "flaky": false,
    "gtest": true,
    "language": "c++",
    "name": "grpc_tls_certificate_distributor_test",
    "platforms": [
      "linux",
      "mac",
      "posix",
      "windows"
    ],
    "uses_polling": true
  },
  {
    "args": [],
    "benchmark": false,
    "ci_platforms": [
      "linux",
      "mac",
      "posix",
      "windows"
    ],
    "cpu_cost": 1.0,
    "exclude_configs": [],
    "exclude_iomgrs": [],
    "flaky": false,
    "gtest": true,
    "language": "c++",
    "name": "grpc_tls_certificate_provider_test",
    "platforms": [
      "linux",
      "mac",
      "posix",
      "windows"
    ],
    "uses_polling": true
  },
  {
    "args": [],
    "benchmark": false,
    "ci_platforms": [
      "linux",
      "mac",
      "posix",
      "windows"
    ],
    "cpu_cost": 1.0,
    "exclude_configs": [],
    "exclude_iomgrs": [],
    "flaky": false,
    "gtest": true,
    "language": "c++",
    "name": "grpc_tls_certificate_verifier_test",
    "platforms": [
      "linux",
      "mac",
      "posix",
      "windows"
    ],
    "uses_polling": true
  },
  {
    "args": [],
    "benchmark": false,
    "ci_platforms": [
      "linux",
      "mac",
      "posix",
      "windows"
    ],
    "cpu_cost": 1.0,
    "exclude_configs": [],
    "exclude_iomgrs": [],
    "flaky": false,
    "gtest": true,
    "language": "c++",
    "name": "grpc_tls_credentials_options_comparator_test",
    "platforms": [
      "linux",
      "mac",
      "posix",
      "windows"
    ],
    "uses_polling": true
  },
  {
    "args": [],
    "benchmark": false,
    "ci_platforms": [
      "linux",
      "mac",
      "posix",
      "windows"
    ],
    "cpu_cost": 1.0,
    "exclude_configs": [],
    "exclude_iomgrs": [],
    "flaky": false,
    "gtest": true,
    "language": "c++",
    "name": "grpc_tls_credentials_options_test",
    "platforms": [
      "linux",
      "mac",
      "posix",
      "windows"
    ],
    "uses_polling": true
  },
  {
    "args": [],
    "benchmark": false,
    "ci_platforms": [
      "linux",
      "posix"
    ],
    "cpu_cost": 1.0,
    "exclude_configs": [],
    "exclude_iomgrs": [],
    "flaky": false,
    "gtest": true,
    "language": "c++",
    "name": "grpc_tool_test",
    "platforms": [
      "linux",
      "posix"
    ],
    "uses_polling": true
  },
  {
    "args": [],
    "benchmark": false,
    "ci_platforms": [
      "linux",
      "mac",
      "posix",
      "windows"
    ],
    "cpu_cost": 1.0,
    "exclude_configs": [],
    "exclude_iomgrs": [],
    "flaky": false,
    "gtest": true,
    "language": "c++",
    "name": "grpclb_api_test",
    "platforms": [
      "linux",
      "mac",
      "posix",
      "windows"
    ],
    "uses_polling": true
  },
  {
    "args": [],
    "benchmark": false,
    "ci_platforms": [
      "linux",
      "mac",
      "posix",
      "windows"
    ],
    "cpu_cost": 1.0,
    "exclude_configs": [],
    "exclude_iomgrs": [],
    "flaky": false,
    "gtest": true,
    "language": "c++",
    "name": "h2_ssl_session_reuse_test",
    "platforms": [
      "linux",
      "mac",
      "posix",
      "windows"
    ],
    "uses_polling": true
  },
  {
    "args": [],
    "benchmark": false,
    "ci_platforms": [
      "linux",
      "mac",
      "posix"
    ],
    "cpu_cost": 1.0,
    "exclude_configs": [],
    "exclude_iomgrs": [],
    "flaky": false,
    "gtest": true,
    "language": "c++",
    "name": "handshake_server_with_readahead_handshaker_test",
    "platforms": [
      "linux",
      "mac",
      "posix"
    ],
    "uses_polling": true
  },
  {
    "args": [],
    "benchmark": false,
    "ci_platforms": [
      "linux",
      "mac",
      "posix",
      "windows"
    ],
    "cpu_cost": 1.0,
    "exclude_configs": [],
    "exclude_iomgrs": [],
    "flaky": false,
    "gtest": true,
    "language": "c++",
    "name": "head_of_line_blocking_bad_client_test",
    "platforms": [
      "linux",
      "mac",
      "posix",
      "windows"
    ],
    "uses_polling": true
  },
  {
    "args": [],
    "benchmark": false,
    "ci_platforms": [
      "linux",
      "mac",
      "posix",
      "windows"
    ],
    "cpu_cost": 1.0,
    "exclude_configs": [],
    "exclude_iomgrs": [],
    "flaky": false,
    "gtest": true,
    "language": "c++",
    "name": "headers_bad_client_test",
    "platforms": [
      "linux",
      "mac",
      "posix",
      "windows"
    ],
    "uses_polling": true
  },
  {
    "args": [],
    "benchmark": false,
    "ci_platforms": [
      "linux",
      "mac",
      "posix",
      "windows"
    ],
    "cpu_cost": 1.0,
    "exclude_configs": [],
    "exclude_iomgrs": [],
    "flaky": false,
    "gtest": true,
    "language": "c++",
    "name": "health_service_end2end_test",
    "platforms": [
      "linux",
      "mac",
      "posix",
      "windows"
    ],
    "uses_polling": true
  },
  {
    "args": [],
    "benchmark": false,
    "ci_platforms": [
      "linux",
      "mac",
      "posix",
      "windows"
    ],
    "cpu_cost": 1.0,
    "exclude_configs": [],
    "exclude_iomgrs": [],
    "flaky": false,
    "gtest": true,
    "language": "c++",
    "name": "histogram_test",
    "platforms": [
      "linux",
      "mac",
      "posix",
      "windows"
    ],
    "uses_polling": false
  },
  {
    "args": [],
    "benchmark": false,
    "ci_platforms": [
      "linux",
      "mac",
      "posix",
      "windows"
    ],
    "cpu_cost": 1.0,
    "exclude_configs": [],
    "exclude_iomgrs": [],
    "flaky": false,
    "gtest": true,
    "language": "c++",
    "name": "host_port_test",
    "platforms": [
      "linux",
      "mac",
      "posix",
      "windows"
    ],
    "uses_polling": false
  },
  {
    "args": [],
    "benchmark": false,
    "ci_platforms": [
      "linux",
      "mac",
      "posix",
      "windows"
    ],
    "cpu_cost": 1.0,
    "exclude_configs": [],
    "exclude_iomgrs": [],
    "flaky": false,
    "gtest": true,
    "language": "c++",
    "name": "hpack_encoder_test",
    "platforms": [
      "linux",
      "mac",
      "posix",
      "windows"
    ],
    "uses_polling": false
  },
  {
    "args": [],
    "benchmark": false,
    "ci_platforms": [
      "linux",
      "mac",
      "posix",
      "windows"
    ],
    "cpu_cost": 1.0,
    "exclude_configs": [],
    "exclude_iomgrs": [],
    "flaky": false,
    "gtest": true,
    "language": "c++",
    "name": "hpack_parser_table_test",
    "platforms": [
      "linux",
      "mac",
      "posix",
      "windows"
    ],
    "uses_polling": false
  },
  {
    "args": [],
    "benchmark": false,
    "ci_platforms": [
      "linux",
      "mac",
      "posix",
      "windows"
    ],
    "cpu_cost": 1.0,
    "exclude_configs": [],
    "exclude_iomgrs": [],
    "flaky": false,
    "gtest": true,
    "language": "c++",
    "name": "hpack_parser_test",
    "platforms": [
      "linux",
      "mac",
      "posix",
      "windows"
    ],
    "uses_polling": false
  },
  {
    "args": [],
    "benchmark": false,
    "ci_platforms": [
      "linux",
      "mac",
      "posix",
      "windows"
    ],
    "cpu_cost": 1.0,
    "exclude_configs": [],
    "exclude_iomgrs": [],
    "flaky": false,
    "gtest": true,
    "language": "c++",
    "name": "http_proxy_mapper_test",
    "platforms": [
      "linux",
      "mac",
      "posix",
      "windows"
    ],
    "uses_polling": false
  },
  {
    "args": [],
    "benchmark": false,
    "ci_platforms": [
      "linux",
      "mac",
      "posix"
    ],
    "cpu_cost": 1.0,
    "exclude_configs": [],
    "exclude_iomgrs": [],
    "flaky": false,
    "gtest": true,
    "language": "c++",
    "name": "httpcli_test",
    "platforms": [
      "linux",
      "mac",
      "posix"
    ],
    "uses_polling": true
  },
  {
    "args": [],
    "benchmark": false,
    "ci_platforms": [
      "linux",
      "mac",
      "posix"
    ],
    "cpu_cost": 1.0,
    "exclude_configs": [],
    "exclude_iomgrs": [],
    "flaky": false,
    "gtest": true,
    "language": "c++",
    "name": "httpscli_test",
    "platforms": [
      "linux",
      "mac",
      "posix"
    ],
    "uses_polling": true
  },
  {
    "args": [],
    "benchmark": false,
    "ci_platforms": [
      "linux",
      "mac",
      "posix",
      "windows"
    ],
    "cpu_cost": 1.0,
    "exclude_configs": [],
    "exclude_iomgrs": [],
    "flaky": false,
    "gtest": true,
    "language": "c++",
    "name": "hybrid_end2end_test",
    "platforms": [
      "linux",
      "mac",
      "posix",
      "windows"
    ],
    "uses_polling": true
  },
  {
    "args": [],
    "benchmark": false,
    "ci_platforms": [
      "linux",
      "mac",
      "posix",
      "windows"
    ],
    "cpu_cost": 1.0,
    "exclude_configs": [],
    "exclude_iomgrs": [],
    "flaky": false,
    "gtest": true,
    "language": "c++",
    "name": "idle_filter_state_test",
    "platforms": [
      "linux",
      "mac",
      "posix",
      "windows"
    ],
    "uses_polling": false
  },
  {
    "args": [],
    "benchmark": false,
    "ci_platforms": [
      "linux",
      "mac",
      "posix",
      "windows"
    ],
    "cpu_cost": 1.0,
    "exclude_configs": [],
    "exclude_iomgrs": [],
    "flaky": false,
    "gtest": true,
    "language": "c++",
    "name": "if_test",
    "platforms": [
      "linux",
      "mac",
      "posix",
      "windows"
    ],
    "uses_polling": false
  },
  {
    "args": [],
    "benchmark": false,
    "ci_platforms": [
      "linux",
      "mac",
      "posix",
      "windows"
    ],
    "cpu_cost": 1.0,
    "exclude_configs": [],
    "exclude_iomgrs": [],
    "flaky": false,
    "gtest": true,
    "language": "c++",
    "name": "init_test",
    "platforms": [
      "linux",
      "mac",
      "posix",
      "windows"
    ],
    "uses_polling": false
  },
  {
    "args": [],
    "benchmark": false,
    "ci_platforms": [
      "linux",
      "mac",
      "posix",
      "windows"
    ],
    "cpu_cost": 1.0,
    "exclude_configs": [],
    "exclude_iomgrs": [],
    "flaky": false,
    "gtest": true,
    "language": "c++",
    "name": "initial_settings_frame_bad_client_test",
    "platforms": [
      "linux",
      "mac",
      "posix",
      "windows"
    ],
    "uses_polling": true
  },
  {
    "args": [],
    "benchmark": false,
    "ci_platforms": [
      "linux",
      "mac",
      "posix",
      "windows"
    ],
    "cpu_cost": 1.0,
    "exclude_configs": [],
    "exclude_iomgrs": [],
    "flaky": false,
    "gtest": true,
    "language": "c++",
    "name": "insecure_security_connector_test",
    "platforms": [
      "linux",
      "mac",
      "posix",
      "windows"
    ],
    "uses_polling": true
  },
  {
    "args": [],
    "benchmark": false,
    "ci_platforms": [
      "linux",
      "posix",
      "windows"
    ],
    "cpu_cost": 1.0,
    "exclude_configs": [],
    "exclude_iomgrs": [],
    "flaky": false,
    "gtest": true,
    "language": "c++",
    "name": "iocp_test",
    "platforms": [
      "linux",
      "posix",
      "windows"
    ],
    "uses_polling": false
  },
  {
    "args": [],
    "benchmark": false,
    "ci_platforms": [
      "linux",
      "mac",
      "posix",
      "windows"
    ],
    "cpu_cost": 1.0,
    "exclude_configs": [],
    "exclude_iomgrs": [],
    "flaky": false,
    "gtest": true,
    "language": "c++",
    "name": "istio_echo_server_test",
    "platforms": [
      "linux",
      "mac",
      "posix",
      "windows"
    ],
    "uses_polling": true
  },
  {
    "args": [],
    "benchmark": false,
    "ci_platforms": [
      "linux",
      "mac",
      "posix",
      "windows"
    ],
    "cpu_cost": 1.0,
    "exclude_configs": [],
    "exclude_iomgrs": [],
    "flaky": false,
    "gtest": true,
    "language": "c++",
    "name": "join_test",
    "platforms": [
      "linux",
      "mac",
      "posix",
      "windows"
    ],
    "uses_polling": false
  },
  {
    "args": [],
    "benchmark": false,
    "ci_platforms": [
      "linux",
      "mac",
      "posix",
      "windows"
    ],
    "cpu_cost": 1.0,
    "exclude_configs": [],
    "exclude_iomgrs": [],
    "flaky": false,
    "gtest": true,
    "language": "c++",
    "name": "json_object_loader_test",
    "platforms": [
      "linux",
      "mac",
      "posix",
      "windows"
    ],
    "uses_polling": false
  },
  {
    "args": [],
    "benchmark": false,
    "ci_platforms": [
      "linux",
      "mac",
      "posix",
      "windows"
    ],
    "cpu_cost": 1.0,
    "exclude_configs": [],
    "exclude_iomgrs": [],
    "flaky": false,
    "gtest": true,
    "language": "c++",
    "name": "json_test",
    "platforms": [
      "linux",
      "mac",
      "posix",
      "windows"
    ],
    "uses_polling": false
  },
  {
    "args": [],
    "benchmark": false,
    "ci_platforms": [
      "linux",
      "mac",
      "posix",
      "windows"
    ],
    "cpu_cost": 1.0,
    "exclude_configs": [],
    "exclude_iomgrs": [],
    "flaky": false,
    "gtest": true,
    "language": "c++",
    "name": "json_token_test",
    "platforms": [
      "linux",
      "mac",
      "posix",
      "windows"
    ],
    "uses_polling": false
  },
  {
    "args": [],
    "benchmark": false,
    "ci_platforms": [
      "linux",
      "mac",
      "posix",
      "windows"
    ],
    "cpu_cost": 1.0,
    "exclude_configs": [],
    "exclude_iomgrs": [],
    "flaky": false,
    "gtest": true,
    "language": "c++",
    "name": "jwt_verifier_test",
    "platforms": [
      "linux",
      "mac",
      "posix",
      "windows"
    ],
    "uses_polling": false
  },
  {
    "args": [],
    "benchmark": false,
    "ci_platforms": [
      "linux",
      "mac",
      "posix",
      "windows"
    ],
    "cpu_cost": 1.0,
    "exclude_configs": [],
    "exclude_iomgrs": [],
    "flaky": false,
    "gtest": true,
    "language": "c++",
    "name": "lame_client_test",
    "platforms": [
      "linux",
      "mac",
      "posix",
      "windows"
    ],
    "uses_polling": true
  },
  {
    "args": [],
    "benchmark": false,
    "ci_platforms": [
      "linux",
      "mac",
      "posix",
      "windows"
    ],
    "cpu_cost": 1.0,
    "exclude_configs": [],
    "exclude_iomgrs": [],
    "flaky": false,
    "gtest": true,
    "language": "c++",
    "name": "large_metadata_bad_client_test",
    "platforms": [
      "linux",
      "mac",
      "posix",
      "windows"
    ],
    "uses_polling": true
  },
  {
    "args": [],
    "benchmark": false,
    "ci_platforms": [
      "linux",
      "mac",
      "posix",
      "windows"
    ],
    "cpu_cost": 1.0,
    "exclude_configs": [],
    "exclude_iomgrs": [],
    "flaky": false,
    "gtest": true,
    "language": "c++",
    "name": "latch_test",
    "platforms": [
      "linux",
      "mac",
      "posix",
      "windows"
    ],
    "uses_polling": false
  },
  {
    "args": [],
    "benchmark": false,
    "ci_platforms": [
      "linux",
      "mac",
      "posix",
      "windows"
    ],
    "cpu_cost": 1.0,
    "exclude_configs": [],
    "exclude_iomgrs": [],
    "flaky": false,
    "gtest": true,
    "language": "c++",
    "name": "lb_get_cpu_stats_test",
    "platforms": [
      "linux",
      "mac",
      "posix",
      "windows"
    ],
    "uses_polling": true
  },
  {
    "args": [],
    "benchmark": false,
    "ci_platforms": [
      "linux",
      "mac",
      "posix",
      "windows"
    ],
    "cpu_cost": 1.0,
    "exclude_configs": [],
    "exclude_iomgrs": [],
    "flaky": false,
    "gtest": true,
    "language": "c++",
    "name": "lb_load_data_store_test",
    "platforms": [
      "linux",
      "mac",
      "posix",
      "windows"
    ],
    "uses_polling": true
  },
  {
    "args": [],
    "benchmark": false,
    "ci_platforms": [
      "linux",
      "mac",
      "posix",
      "windows"
    ],
    "cpu_cost": 1.0,
    "exclude_configs": [],
    "exclude_iomgrs": [],
    "flaky": false,
    "gtest": true,
    "language": "c++",
    "name": "load_file_test",
    "platforms": [
      "linux",
      "mac",
      "posix",
      "windows"
    ],
    "uses_polling": false
  },
  {
    "args": [],
    "benchmark": false,
    "ci_platforms": [
      "linux",
      "mac",
      "posix",
      "windows"
    ],
    "cpu_cost": 1.0,
    "exclude_configs": [],
    "exclude_iomgrs": [],
    "flaky": false,
    "gtest": true,
    "language": "c++",
    "name": "lock_free_event_test",
    "platforms": [
      "linux",
      "mac",
      "posix",
      "windows"
    ],
    "uses_polling": false
  },
  {
    "args": [],
    "benchmark": false,
    "ci_platforms": [
      "linux",
      "mac",
      "posix",
      "windows"
    ],
    "cpu_cost": 1.0,
    "exclude_configs": [],
    "exclude_iomgrs": [],
    "flaky": false,
    "gtest": true,
    "language": "c++",
    "name": "log_test",
    "platforms": [
      "linux",
      "mac",
      "posix",
      "windows"
    ],
    "uses_polling": false
  },
  {
    "args": [],
    "benchmark": false,
    "ci_platforms": [
      "linux",
      "mac",
      "posix",
      "windows"
    ],
    "cpu_cost": 1.0,
    "exclude_configs": [],
    "exclude_iomgrs": [],
    "flaky": false,
    "gtest": true,
    "language": "c++",
    "name": "loop_test",
    "platforms": [
      "linux",
      "mac",
      "posix",
      "windows"
    ],
    "uses_polling": false
  },
  {
    "args": [],
    "benchmark": false,
    "ci_platforms": [
      "linux",
      "mac",
      "posix",
      "windows"
    ],
    "cpu_cost": 1.0,
    "exclude_configs": [],
    "exclude_iomgrs": [],
    "flaky": false,
    "gtest": true,
    "language": "c++",
    "name": "match_test",
    "platforms": [
      "linux",
      "mac",
      "posix",
      "windows"
    ],
    "uses_polling": false
  },
  {
    "args": [],
    "benchmark": false,
    "ci_platforms": [
      "linux",
      "mac",
      "posix",
      "windows"
    ],
    "cpu_cost": 1.0,
    "exclude_configs": [],
    "exclude_iomgrs": [],
    "flaky": false,
    "gtest": true,
    "language": "c++",
    "name": "matchers_test",
    "platforms": [
      "linux",
      "mac",
      "posix",
      "windows"
    ],
    "uses_polling": true
  },
  {
    "args": [],
    "benchmark": false,
    "ci_platforms": [
      "linux",
      "posix"
    ],
    "cpu_cost": 1.0,
    "exclude_configs": [],
    "exclude_iomgrs": [],
    "flaky": false,
    "gtest": true,
    "language": "c++",
    "name": "memory_quota_stress_test",
    "platforms": [
      "linux",
      "posix"
    ],
    "uses_polling": false
  },
  {
    "args": [],
    "benchmark": false,
    "ci_platforms": [
      "linux",
      "mac",
      "posix",
      "windows"
    ],
    "cpu_cost": 1.0,
    "exclude_configs": [],
    "exclude_iomgrs": [],
    "flaky": false,
    "gtest": true,
    "language": "c++",
    "name": "memory_quota_test",
    "platforms": [
      "linux",
      "mac",
      "posix",
      "windows"
    ],
    "uses_polling": false
  },
  {
    "args": [],
    "benchmark": false,
    "ci_platforms": [
      "linux",
      "mac",
      "posix",
      "windows"
    ],
    "cpu_cost": 1.0,
    "exclude_configs": [],
    "exclude_iomgrs": [],
    "flaky": false,
    "gtest": true,
    "language": "c++",
    "name": "message_allocator_end2end_test",
    "platforms": [
      "linux",
      "mac",
      "posix",
      "windows"
    ],
    "uses_polling": true
  },
  {
    "args": [],
    "benchmark": false,
    "ci_platforms": [
      "linux",
      "mac",
      "posix",
      "windows"
    ],
    "cpu_cost": 1.0,
    "exclude_configs": [],
    "exclude_iomgrs": [],
    "flaky": false,
    "gtest": true,
    "language": "c++",
    "name": "message_compress_test",
    "platforms": [
      "linux",
      "mac",
      "posix",
      "windows"
    ],
    "uses_polling": false
  },
  {
    "args": [],
    "benchmark": false,
    "ci_platforms": [
      "linux",
      "mac",
      "posix",
      "windows"
    ],
    "cpu_cost": 1.0,
    "exclude_configs": [],
    "exclude_iomgrs": [],
    "flaky": false,
    "gtest": true,
    "language": "c++",
    "name": "metadata_map_test",
    "platforms": [
      "linux",
      "mac",
      "posix",
      "windows"
    ],
    "uses_polling": true
  },
  {
    "args": [],
    "benchmark": false,
    "ci_platforms": [
      "linux",
      "mac",
      "posix",
      "windows"
    ],
    "cpu_cost": 1.0,
    "exclude_configs": [],
    "exclude_iomgrs": [],
    "flaky": false,
    "gtest": true,
    "language": "c++",
    "name": "miscompile_with_no_unique_address_test",
    "platforms": [
      "linux",
      "mac",
      "posix",
      "windows"
    ],
    "uses_polling": false
  },
  {
    "args": [],
    "benchmark": false,
    "ci_platforms": [
      "linux",
      "mac",
      "posix",
      "windows"
    ],
    "cpu_cost": 1.0,
    "exclude_configs": [],
    "exclude_iomgrs": [],
    "flaky": false,
    "gtest": true,
    "language": "c++",
    "name": "mock_stream_test",
    "platforms": [
      "linux",
      "mac",
      "posix",
      "windows"
    ],
    "uses_polling": true
  },
  {
    "args": [],
    "benchmark": false,
    "ci_platforms": [
      "linux",
      "mac",
      "posix",
      "windows"
    ],
    "cpu_cost": 1.0,
    "exclude_configs": [],
    "exclude_iomgrs": [],
    "flaky": false,
    "gtest": true,
    "language": "c++",
    "name": "mock_test",
    "platforms": [
      "linux",
      "mac",
      "posix",
      "windows"
    ],
    "uses_polling": true
  },
  {
    "args": [],
    "benchmark": false,
    "ci_platforms": [
      "linux",
      "mac",
      "posix"
    ],
    "cpu_cost": 1.0,
    "exclude_configs": [],
    "exclude_iomgrs": [],
    "flaky": false,
    "gtest": true,
    "language": "c++",
    "name": "mpscq_test",
    "platforms": [
      "linux",
      "mac",
      "posix"
    ],
    "uses_polling": false
  },
  {
    "args": [],
    "benchmark": false,
    "ci_platforms": [
      "linux",
      "mac",
      "posix",
      "windows"
    ],
    "cpu_cost": 1.0,
    "exclude_configs": [],
    "exclude_iomgrs": [],
    "flaky": false,
    "gtest": true,
    "language": "c++",
    "name": "murmur_hash_test",
    "platforms": [
      "linux",
      "mac",
      "posix",
      "windows"
    ],
    "uses_polling": false
  },
  {
    "args": [],
    "benchmark": false,
    "ci_platforms": [
      "linux",
      "mac",
      "posix",
      "windows"
    ],
    "cpu_cost": 1.0,
    "exclude_configs": [],
    "exclude_iomgrs": [],
    "flaky": false,
    "gtest": true,
    "language": "c++",
    "name": "no_destruct_test",
    "platforms": [
      "linux",
      "mac",
      "posix",
      "windows"
    ],
    "uses_polling": false
  },
  {
    "args": [],
    "benchmark": false,
    "ci_platforms": [
      "linux",
      "mac",
      "posix",
      "windows"
    ],
    "cpu_cost": 1.0,
    "exclude_configs": [],
    "exclude_iomgrs": [],
    "flaky": false,
    "gtest": true,
    "language": "c++",
    "name": "nonblocking_test",
    "platforms": [
      "linux",
      "mac",
      "posix",
      "windows"
    ],
    "uses_polling": true
  },
  {
    "args": [],
    "benchmark": false,
    "ci_platforms": [
      "linux",
      "mac",
      "posix",
      "windows"
    ],
    "cpu_cost": 1.0,
    "exclude_configs": [],
    "exclude_iomgrs": [],
    "flaky": false,
    "gtest": true,
    "language": "c++",
    "name": "notification_test",
    "platforms": [
      "linux",
      "mac",
      "posix",
      "windows"
    ],
    "uses_polling": false
  },
  {
    "args": [],
    "benchmark": false,
    "ci_platforms": [
      "linux",
      "mac",
      "posix",
      "windows"
    ],
    "cpu_cost": 1.0,
    "exclude_configs": [],
    "exclude_iomgrs": [],
    "flaky": false,
    "gtest": true,
    "language": "c++",
    "name": "num_external_connectivity_watchers_test",
    "platforms": [
      "linux",
      "mac",
      "posix",
      "windows"
    ],
    "uses_polling": true
  },
  {
    "args": [],
    "benchmark": false,
    "ci_platforms": [
      "linux",
      "mac",
      "posix",
      "windows"
    ],
    "cpu_cost": 1.0,
    "exclude_configs": [],
    "exclude_iomgrs": [],
    "flaky": false,
    "gtest": true,
    "language": "c++",
    "name": "observable_test",
    "platforms": [
      "linux",
      "mac",
      "posix",
      "windows"
    ],
    "uses_polling": false
  },
  {
    "args": [],
    "benchmark": false,
    "ci_platforms": [
      "linux",
      "mac",
      "posix"
    ],
    "cpu_cost": 1.0,
    "exclude_configs": [],
    "exclude_iomgrs": [],
    "flaky": false,
    "gtest": true,
    "language": "c++",
    "name": "oracle_event_engine_posix_test",
    "platforms": [
      "linux",
      "mac",
      "posix"
    ],
    "uses_polling": true
  },
  {
    "args": [],
    "benchmark": false,
    "ci_platforms": [
      "linux",
      "mac",
      "posix",
      "windows"
    ],
    "cpu_cost": 1.0,
    "exclude_configs": [],
    "exclude_iomgrs": [],
    "flaky": false,
    "gtest": true,
    "language": "c++",
    "name": "orca_service_end2end_test",
    "platforms": [
      "linux",
      "mac",
      "posix",
      "windows"
    ],
    "uses_polling": true
  },
  {
    "args": [],
    "benchmark": false,
    "ci_platforms": [
      "linux",
      "mac",
      "posix",
      "windows"
    ],
    "cpu_cost": 1.0,
    "exclude_configs": [],
    "exclude_iomgrs": [],
    "flaky": false,
    "gtest": true,
    "language": "c++",
    "name": "orphanable_test",
    "platforms": [
      "linux",
      "mac",
      "posix",
      "windows"
    ],
    "uses_polling": true
  },
  {
    "args": [],
    "benchmark": false,
    "ci_platforms": [
      "linux",
      "mac",
      "posix",
      "windows"
    ],
    "cpu_cost": 1.0,
    "exclude_configs": [],
    "exclude_iomgrs": [],
    "flaky": false,
    "gtest": true,
    "language": "c++",
    "name": "out_of_bounds_bad_client_test",
    "platforms": [
      "linux",
      "mac",
      "posix",
      "windows"
    ],
    "uses_polling": true
  },
  {
    "args": [],
    "benchmark": false,
    "ci_platforms": [
      "linux",
      "mac",
      "posix",
      "windows"
    ],
    "cpu_cost": 1.0,
    "exclude_configs": [],
    "exclude_iomgrs": [],
    "flaky": false,
    "gtest": true,
    "language": "c++",
    "name": "overload_test",
    "platforms": [
      "linux",
      "mac",
      "posix",
      "windows"
    ],
    "uses_polling": false
  },
  {
    "args": [],
    "benchmark": false,
    "ci_platforms": [
      "linux",
      "mac",
      "posix",
      "windows"
    ],
    "cpu_cost": 1.0,
    "exclude_configs": [],
    "exclude_iomgrs": [],
    "flaky": false,
    "gtest": true,
    "language": "c++",
    "name": "parse_address_test",
    "platforms": [
      "linux",
      "mac",
      "posix",
      "windows"
    ],
    "uses_polling": true
  },
  {
    "args": [],
    "benchmark": false,
    "ci_platforms": [
      "linux",
      "mac",
      "posix"
    ],
    "cpu_cost": 1.0,
    "exclude_configs": [],
    "exclude_iomgrs": [],
    "flaky": false,
    "gtest": true,
    "language": "c++",
    "name": "parse_address_with_named_scope_id_test",
    "platforms": [
      "linux",
      "mac",
      "posix"
    ],
    "uses_polling": false
  },
  {
    "args": [],
    "benchmark": false,
    "ci_platforms": [
      "linux",
      "mac",
      "posix",
      "windows"
    ],
    "cpu_cost": 1.0,
    "exclude_configs": [],
    "exclude_iomgrs": [],
    "flaky": false,
    "gtest": true,
    "language": "c++",
    "name": "parsed_metadata_test",
    "platforms": [
      "linux",
      "mac",
      "posix",
      "windows"
    ],
    "uses_polling": true
  },
  {
    "args": [],
    "benchmark": false,
    "ci_platforms": [
      "linux",
      "mac",
      "posix",
      "windows"
    ],
    "cpu_cost": 1.0,
    "exclude_configs": [],
    "exclude_iomgrs": [],
    "flaky": false,
    "gtest": true,
    "language": "c++",
    "name": "parser_test",
    "platforms": [
      "linux",
      "mac",
      "posix",
      "windows"
    ],
    "uses_polling": false
  },
  {
    "args": [],
    "benchmark": false,
    "ci_platforms": [
      "linux",
      "mac",
      "posix",
      "windows"
    ],
    "cpu_cost": 1.0,
    "exclude_configs": [],
    "exclude_iomgrs": [],
    "flaky": false,
    "gtest": true,
    "language": "c++",
    "name": "percent_encoding_test",
    "platforms": [
      "linux",
      "mac",
      "posix",
      "windows"
    ],
    "uses_polling": false
  },
  {
    "args": [],
    "benchmark": false,
    "ci_platforms": [
      "linux",
      "mac",
      "posix",
      "windows"
    ],
    "cpu_cost": 1.0,
    "exclude_configs": [],
    "exclude_iomgrs": [],
    "flaky": false,
    "gtest": true,
    "language": "c++",
    "name": "pid_controller_test",
    "platforms": [
      "linux",
      "mac",
      "posix",
      "windows"
    ],
    "uses_polling": true
  },
  {
    "args": [],
    "benchmark": false,
    "ci_platforms": [
      "linux",
      "mac",
      "posix",
      "windows"
    ],
    "cpu_cost": 1.0,
    "exclude_configs": [],
    "exclude_iomgrs": [],
    "flaky": false,
    "gtest": true,
    "language": "c++",
    "name": "pipe_test",
    "platforms": [
      "linux",
      "mac",
      "posix",
      "windows"
    ],
    "uses_polling": false
  },
  {
    "args": [],
    "benchmark": false,
    "ci_platforms": [
      "linux",
      "mac",
      "posix",
      "windows"
    ],
    "cpu_cost": 1.0,
    "exclude_configs": [],
    "exclude_iomgrs": [],
    "flaky": false,
    "gtest": true,
    "language": "c++",
    "name": "poll_test",
    "platforms": [
      "linux",
      "mac",
      "posix",
      "windows"
    ],
    "uses_polling": false
  },
  {
    "args": [],
    "benchmark": false,
    "ci_platforms": [
      "linux",
      "mac",
      "posix",
      "windows"
    ],
    "cpu_cost": 1.0,
    "exclude_configs": [],
    "exclude_iomgrs": [],
    "flaky": false,
    "gtest": true,
    "language": "c++",
    "name": "port_sharing_end2end_test",
    "platforms": [
      "linux",
      "mac",
      "posix",
      "windows"
    ],
    "uses_polling": true
  },
  {
    "args": [],
    "benchmark": false,
    "ci_platforms": [
      "linux",
      "mac",
      "posix"
    ],
    "cpu_cost": 1.0,
    "exclude_configs": [],
    "exclude_iomgrs": [],
    "flaky": false,
    "gtest": true,
    "language": "c++",
    "name": "posix_endpoint_test",
    "platforms": [
      "linux",
      "mac",
      "posix"
    ],
    "uses_polling": true
  },
  {
    "args": [],
    "benchmark": false,
    "ci_platforms": [
      "linux",
      "mac",
<<<<<<< HEAD
      "posix"
    ],
    "cpu_cost": 1.0,
    "exclude_configs": [],
    "exclude_iomgrs": [],
    "flaky": false,
    "gtest": true,
    "language": "c++",
    "name": "posix_event_engine_connect_test",
    "platforms": [
      "linux",
      "mac",
      "posix"
    ],
    "uses_polling": true
  },
  {
    "args": [],
    "benchmark": false,
    "ci_platforms": [
      "linux",
      "mac",
=======
>>>>>>> 8007edd0
      "posix",
      "windows"
    ],
    "cpu_cost": 1.0,
    "exclude_configs": [],
    "exclude_iomgrs": [],
    "flaky": false,
    "gtest": true,
    "language": "c++",
    "name": "posix_event_engine_test",
    "platforms": [
      "linux",
      "mac",
      "posix",
      "windows"
    ],
    "uses_polling": false
  },
  {
    "args": [],
    "benchmark": false,
    "ci_platforms": [
      "linux",
      "mac",
      "posix",
      "windows"
    ],
    "cpu_cost": 1.0,
    "exclude_configs": [],
    "exclude_iomgrs": [],
    "flaky": false,
    "gtest": true,
    "language": "c++",
    "name": "promise_factory_test",
    "platforms": [
      "linux",
      "mac",
      "posix",
      "windows"
    ],
    "uses_polling": false
  },
  {
    "args": [],
    "benchmark": false,
    "ci_platforms": [
      "linux",
      "mac",
      "posix",
      "windows"
    ],
    "cpu_cost": 1.0,
    "exclude_configs": [],
    "exclude_iomgrs": [],
    "flaky": false,
    "gtest": true,
    "language": "c++",
    "name": "promise_map_test",
    "platforms": [
      "linux",
      "mac",
      "posix",
      "windows"
    ],
    "uses_polling": false
  },
  {
    "args": [],
    "benchmark": false,
    "ci_platforms": [
      "linux",
      "mac",
      "posix",
      "windows"
    ],
    "cpu_cost": 1.0,
    "exclude_configs": [],
    "exclude_iomgrs": [],
    "flaky": false,
    "gtest": true,
    "language": "c++",
    "name": "promise_test",
    "platforms": [
      "linux",
      "mac",
      "posix",
      "windows"
    ],
    "uses_polling": false
  },
  {
    "args": [],
    "benchmark": false,
    "ci_platforms": [
      "linux",
      "mac",
      "posix",
      "windows"
    ],
    "cpu_cost": 1.0,
    "exclude_configs": [],
    "exclude_iomgrs": [],
    "flaky": false,
    "gtest": true,
    "language": "c++",
    "name": "proto_server_reflection_test",
    "platforms": [
      "linux",
      "mac",
      "posix",
      "windows"
    ],
    "uses_polling": true
  },
  {
    "args": [],
    "benchmark": false,
    "ci_platforms": [
      "linux",
      "mac",
      "posix",
      "windows"
    ],
    "cpu_cost": 1.0,
    "exclude_configs": [],
    "exclude_iomgrs": [],
    "flaky": false,
    "gtest": true,
    "language": "c++",
    "name": "proto_utils_test",
    "platforms": [
      "linux",
      "mac",
      "posix",
      "windows"
    ],
    "uses_polling": false
  },
  {
    "args": [],
    "benchmark": false,
    "ci_platforms": [
      "linux",
      "mac",
      "posix",
      "windows"
    ],
    "cpu_cost": 1.0,
    "exclude_configs": [],
    "exclude_iomgrs": [],
    "flaky": false,
    "gtest": true,
    "language": "c++",
    "name": "race_test",
    "platforms": [
      "linux",
      "mac",
      "posix",
      "windows"
    ],
    "uses_polling": false
  },
  {
    "args": [],
    "benchmark": false,
    "ci_platforms": [
      "linux",
      "mac",
      "posix",
      "windows"
    ],
    "cpu_cost": 1.0,
    "exclude_configs": [],
    "exclude_iomgrs": [],
    "flaky": false,
    "gtest": true,
    "language": "c++",
    "name": "raw_end2end_test",
    "platforms": [
      "linux",
      "mac",
      "posix",
      "windows"
    ],
    "uses_polling": true
  },
  {
    "args": [],
    "benchmark": false,
    "ci_platforms": [
      "linux",
      "mac",
      "posix",
      "windows"
    ],
    "cpu_cost": 1.0,
    "exclude_configs": [],
    "exclude_iomgrs": [],
    "flaky": false,
    "gtest": true,
    "language": "c++",
    "name": "rbac_service_config_parser_test",
    "platforms": [
      "linux",
      "mac",
      "posix",
      "windows"
    ],
    "uses_polling": false
  },
  {
    "args": [],
    "benchmark": false,
    "ci_platforms": [
      "linux",
      "mac",
      "posix",
      "windows"
    ],
    "cpu_cost": 1.0,
    "exclude_configs": [],
    "exclude_iomgrs": [],
    "flaky": false,
    "gtest": true,
    "language": "c++",
    "name": "rbac_translator_test",
    "platforms": [
      "linux",
      "mac",
      "posix",
      "windows"
    ],
    "uses_polling": true
  },
  {
    "args": [],
    "benchmark": false,
    "ci_platforms": [
      "linux",
      "mac",
      "posix",
      "windows"
    ],
    "cpu_cost": 1.0,
    "exclude_configs": [],
    "exclude_iomgrs": [],
    "flaky": false,
    "gtest": true,
    "language": "c++",
    "name": "ref_counted_ptr_test",
    "platforms": [
      "linux",
      "mac",
      "posix",
      "windows"
    ],
    "uses_polling": true
  },
  {
    "args": [],
    "benchmark": false,
    "ci_platforms": [
      "linux",
      "mac",
      "posix",
      "windows"
    ],
    "cpu_cost": 1.0,
    "exclude_configs": [],
    "exclude_iomgrs": [],
    "flaky": false,
    "gtest": true,
    "language": "c++",
    "name": "ref_counted_test",
    "platforms": [
      "linux",
      "mac",
      "posix",
      "windows"
    ],
    "uses_polling": true
  },
  {
    "args": [],
    "benchmark": false,
    "ci_platforms": [
      "linux",
      "mac",
      "posix"
    ],
    "cpu_cost": 1.0,
    "exclude_configs": [],
    "exclude_iomgrs": [],
    "flaky": false,
    "gtest": true,
    "language": "c++",
    "name": "remove_stream_from_stalled_lists_test",
    "platforms": [
      "linux",
      "mac",
      "posix"
    ],
    "uses_polling": true
  },
  {
    "args": [
      "--resolver=ares"
    ],
    "benchmark": false,
    "ci_platforms": [
      "linux",
      "mac",
      "posix"
    ],
    "cpu_cost": 1.0,
    "exclude_configs": [],
    "exclude_iomgrs": [],
    "flaky": false,
    "gtest": true,
    "language": "c++",
    "name": "resolve_address_using_ares_resolver_posix_test",
    "platforms": [
      "linux",
      "mac",
      "posix"
    ],
    "uses_polling": true
  },
  {
    "args": [],
    "benchmark": false,
    "ci_platforms": [
      "linux",
      "mac",
      "posix",
      "windows"
    ],
    "cpu_cost": 1.0,
    "exclude_configs": [],
    "exclude_iomgrs": [],
    "flaky": false,
    "gtest": true,
    "language": "c++",
    "name": "resolve_address_using_ares_resolver_test",
    "platforms": [
      "linux",
      "mac",
      "posix",
      "windows"
    ],
    "uses_polling": true
  },
  {
    "args": [
      "--resolver=native"
    ],
    "benchmark": false,
    "ci_platforms": [
      "linux",
      "mac",
      "posix"
    ],
    "cpu_cost": 1.0,
    "exclude_configs": [],
    "exclude_iomgrs": [],
    "flaky": false,
    "gtest": true,
    "language": "c++",
    "name": "resolve_address_using_native_resolver_posix_test",
    "platforms": [
      "linux",
      "mac",
      "posix"
    ],
    "uses_polling": true
  },
  {
    "args": [],
    "benchmark": false,
    "ci_platforms": [
      "linux",
      "mac",
      "posix",
      "windows"
    ],
    "cpu_cost": 1.0,
    "exclude_configs": [],
    "exclude_iomgrs": [],
    "flaky": false,
    "gtest": true,
    "language": "c++",
    "name": "resolve_address_using_native_resolver_test",
    "platforms": [
      "linux",
      "mac",
      "posix",
      "windows"
    ],
    "uses_polling": true
  },
  {
    "args": [],
    "benchmark": false,
    "ci_platforms": [
      "linux",
      "mac",
      "posix",
      "windows"
    ],
    "cpu_cost": 1.0,
    "exclude_configs": [],
    "exclude_iomgrs": [],
    "flaky": false,
    "gtest": true,
    "language": "c++",
    "name": "resource_quota_test",
    "platforms": [
      "linux",
      "mac",
      "posix",
      "windows"
    ],
    "uses_polling": false
  },
  {
    "args": [],
    "benchmark": false,
    "ci_platforms": [
      "linux",
      "mac",
      "posix",
      "windows"
    ],
    "cpu_cost": 1.0,
    "exclude_configs": [],
    "exclude_iomgrs": [],
    "flaky": false,
    "gtest": true,
    "language": "c++",
    "name": "retry_throttle_test",
    "platforms": [
      "linux",
      "mac",
      "posix",
      "windows"
    ],
    "uses_polling": false
  },
  {
    "args": [],
    "benchmark": false,
    "ci_platforms": [
      "linux",
      "mac",
      "posix",
      "windows"
    ],
    "cpu_cost": 1.0,
    "exclude_configs": [],
    "exclude_iomgrs": [],
    "flaky": false,
    "gtest": true,
    "language": "c++",
    "name": "rls_lb_config_parser_test",
    "platforms": [
      "linux",
      "mac",
      "posix",
      "windows"
    ],
    "uses_polling": true
  },
  {
    "args": [],
    "benchmark": false,
    "ci_platforms": [
      "linux",
      "mac",
      "posix",
      "windows"
    ],
    "cpu_cost": 1.0,
    "exclude_configs": [],
    "exclude_iomgrs": [],
    "flaky": false,
    "gtest": true,
    "language": "c++",
    "name": "secure_auth_context_test",
    "platforms": [
      "linux",
      "mac",
      "posix",
      "windows"
    ],
    "uses_polling": true
  },
  {
    "args": [],
    "benchmark": false,
    "ci_platforms": [
      "linux",
      "mac",
      "posix",
      "windows"
    ],
    "cpu_cost": 1.0,
    "exclude_configs": [],
    "exclude_iomgrs": [],
    "flaky": false,
    "gtest": true,
    "language": "c++",
    "name": "secure_channel_create_test",
    "platforms": [
      "linux",
      "mac",
      "posix",
      "windows"
    ],
    "uses_polling": true
  },
  {
    "args": [],
    "benchmark": false,
    "ci_platforms": [
      "linux",
      "mac",
      "posix",
      "windows"
    ],
    "cpu_cost": 1.0,
    "exclude_configs": [],
    "exclude_iomgrs": [],
    "flaky": false,
    "gtest": true,
    "language": "c++",
    "name": "security_connector_test",
    "platforms": [
      "linux",
      "mac",
      "posix",
      "windows"
    ],
    "uses_polling": true
  },
  {
    "args": [],
    "benchmark": false,
    "ci_platforms": [
      "linux",
      "mac",
      "posix",
      "windows"
    ],
    "cpu_cost": 1.0,
    "exclude_configs": [],
    "exclude_iomgrs": [],
    "flaky": false,
    "gtest": true,
    "language": "c++",
    "name": "seq_test",
    "platforms": [
      "linux",
      "mac",
      "posix",
      "windows"
    ],
    "uses_polling": false
  },
  {
    "args": [],
    "benchmark": false,
    "ci_platforms": [
      "linux",
      "mac",
      "posix",
      "windows"
    ],
    "cpu_cost": 1.0,
    "exclude_configs": [],
    "exclude_iomgrs": [],
    "flaky": false,
    "gtest": true,
    "language": "c++",
    "name": "sequential_connectivity_test",
    "platforms": [
      "linux",
      "mac",
      "posix",
      "windows"
    ],
    "uses_polling": true
  },
  {
    "args": [],
    "benchmark": false,
    "ci_platforms": [
      "linux",
      "mac",
      "posix",
      "windows"
    ],
    "cpu_cost": 1.0,
    "exclude_configs": [],
    "exclude_iomgrs": [],
    "flaky": false,
    "gtest": true,
    "language": "c++",
    "name": "server_builder_plugin_test",
    "platforms": [
      "linux",
      "mac",
      "posix",
      "windows"
    ],
    "uses_polling": true
  },
  {
    "args": [],
    "benchmark": false,
    "ci_platforms": [
      "linux",
      "mac",
      "posix"
    ],
    "cpu_cost": 1.0,
    "exclude_configs": [],
    "exclude_iomgrs": [],
    "flaky": false,
    "gtest": true,
    "language": "c++",
    "name": "server_builder_test",
    "platforms": [
      "linux",
      "mac",
      "posix"
    ],
    "uses_polling": true
  },
  {
    "args": [],
    "benchmark": false,
    "ci_platforms": [
      "linux",
      "mac",
      "posix"
    ],
    "cpu_cost": 1.0,
    "exclude_configs": [],
    "exclude_iomgrs": [],
    "flaky": false,
    "gtest": true,
    "language": "c++",
    "name": "server_builder_with_socket_mutator_test",
    "platforms": [
      "linux",
      "mac",
      "posix"
    ],
    "uses_polling": true
  },
  {
    "args": [],
    "benchmark": false,
    "ci_platforms": [
      "linux",
      "mac",
      "posix",
      "windows"
    ],
    "cpu_cost": 1.0,
    "exclude_configs": [],
    "exclude_iomgrs": [],
    "flaky": false,
    "gtest": true,
    "language": "c++",
    "name": "server_chttp2_test",
    "platforms": [
      "linux",
      "mac",
      "posix",
      "windows"
    ],
    "uses_polling": true
  },
  {
    "args": [],
    "benchmark": false,
    "ci_platforms": [
      "linux",
      "mac",
      "posix",
      "windows"
    ],
    "cpu_cost": 1.0,
    "exclude_configs": [],
    "exclude_iomgrs": [],
    "flaky": false,
    "gtest": true,
    "language": "c++",
    "name": "server_config_selector_test",
    "platforms": [
      "linux",
      "mac",
      "posix",
      "windows"
    ],
    "uses_polling": false
  },
  {
    "args": [],
    "benchmark": false,
    "ci_platforms": [
      "linux",
      "mac",
      "posix",
      "windows"
    ],
    "cpu_cost": 1.0,
    "exclude_configs": [],
    "exclude_iomgrs": [],
    "flaky": false,
    "gtest": true,
    "language": "c++",
    "name": "server_context_test_spouse_test",
    "platforms": [
      "linux",
      "mac",
      "posix",
      "windows"
    ],
    "uses_polling": true
  },
  {
    "args": [],
    "benchmark": false,
    "ci_platforms": [
      "linux",
      "mac",
      "posix",
      "windows"
    ],
    "cpu_cost": 1.0,
    "exclude_configs": [],
    "exclude_iomgrs": [],
    "flaky": false,
    "gtest": true,
    "language": "c++",
    "name": "server_early_return_test",
    "platforms": [
      "linux",
      "mac",
      "posix",
      "windows"
    ],
    "uses_polling": true
  },
  {
    "args": [],
    "benchmark": false,
    "ci_platforms": [
      "linux",
      "mac",
      "posix",
      "windows"
    ],
    "cpu_cost": 1.0,
    "exclude_configs": [],
    "exclude_iomgrs": [],
    "flaky": false,
    "gtest": true,
    "language": "c++",
    "name": "server_interceptors_end2end_test",
    "platforms": [
      "linux",
      "mac",
      "posix",
      "windows"
    ],
    "uses_polling": true
  },
  {
    "args": [],
    "benchmark": false,
    "ci_platforms": [
      "linux",
      "mac",
      "posix",
      "windows"
    ],
    "cpu_cost": 1.0,
    "exclude_configs": [],
    "exclude_iomgrs": [],
    "flaky": false,
    "gtest": true,
    "language": "c++",
    "name": "server_registered_method_bad_client_test",
    "platforms": [
      "linux",
      "mac",
      "posix",
      "windows"
    ],
    "uses_polling": true
  },
  {
    "args": [],
    "benchmark": false,
    "ci_platforms": [
      "linux",
      "mac",
      "posix"
    ],
    "cpu_cost": 1.0,
    "exclude_configs": [],
    "exclude_iomgrs": [],
    "flaky": false,
    "gtest": true,
    "language": "c++",
    "name": "server_request_call_test",
    "platforms": [
      "linux",
      "mac",
      "posix"
    ],
    "uses_polling": true
  },
  {
    "args": [],
    "benchmark": false,
    "ci_platforms": [
      "linux",
      "mac",
      "posix"
    ],
    "cpu_cost": 1.0,
    "exclude_configs": [],
    "exclude_iomgrs": [],
    "flaky": false,
    "gtest": true,
    "language": "c++",
    "name": "server_ssl_test",
    "platforms": [
      "linux",
      "mac",
      "posix"
    ],
    "uses_polling": true
  },
  {
    "args": [],
    "benchmark": false,
    "ci_platforms": [
      "linux",
      "mac",
      "posix",
      "windows"
    ],
    "cpu_cost": 1.0,
    "exclude_configs": [],
    "exclude_iomgrs": [],
    "flaky": false,
    "gtest": true,
    "language": "c++",
    "name": "server_test",
    "platforms": [
      "linux",
      "mac",
      "posix",
      "windows"
    ],
    "uses_polling": true
  },
  {
    "args": [],
    "benchmark": false,
    "ci_platforms": [
      "linux",
      "mac",
      "posix",
      "windows"
    ],
    "cpu_cost": 1.0,
    "exclude_configs": [],
    "exclude_iomgrs": [],
    "flaky": false,
    "gtest": true,
    "language": "c++",
    "name": "service_config_end2end_test",
    "platforms": [
      "linux",
      "mac",
      "posix",
      "windows"
    ],
    "uses_polling": true
  },
  {
    "args": [],
    "benchmark": false,
    "ci_platforms": [
      "linux",
      "mac",
      "posix",
      "windows"
    ],
    "cpu_cost": 1.0,
    "exclude_configs": [],
    "exclude_iomgrs": [],
    "flaky": false,
    "gtest": true,
    "language": "c++",
    "name": "service_config_test",
    "platforms": [
      "linux",
      "mac",
      "posix",
      "windows"
    ],
    "uses_polling": true
  },
  {
    "args": [],
    "benchmark": false,
    "ci_platforms": [
      "linux",
      "mac",
      "posix",
      "windows"
    ],
    "cpu_cost": 1.0,
    "exclude_configs": [],
    "exclude_iomgrs": [],
    "flaky": false,
    "gtest": true,
    "language": "c++",
    "name": "settings_timeout_test",
    "platforms": [
      "linux",
      "mac",
      "posix",
      "windows"
    ],
    "uses_polling": true
  },
  {
    "args": [],
    "benchmark": false,
    "ci_platforms": [
      "linux",
      "mac",
      "posix",
      "windows"
    ],
    "cpu_cost": 1.0,
    "exclude_configs": [],
    "exclude_iomgrs": [],
    "flaky": false,
    "gtest": true,
    "language": "c++",
    "name": "shutdown_test",
    "platforms": [
      "linux",
      "mac",
      "posix",
      "windows"
    ],
    "uses_polling": true
  },
  {
    "args": [],
    "benchmark": false,
    "ci_platforms": [
      "linux",
      "mac",
      "posix",
      "windows"
    ],
    "cpu_cost": 1.0,
    "exclude_configs": [],
    "exclude_iomgrs": [],
    "flaky": false,
    "gtest": true,
    "language": "c++",
    "name": "simple_request_bad_client_test",
    "platforms": [
      "linux",
      "mac",
      "posix",
      "windows"
    ],
    "uses_polling": true
  },
  {
    "args": [],
    "benchmark": false,
    "ci_platforms": [
      "linux",
      "mac",
      "posix",
      "windows"
    ],
    "cpu_cost": 1.0,
    "exclude_configs": [],
    "exclude_iomgrs": [],
    "flaky": false,
    "gtest": true,
    "language": "c++",
    "name": "single_set_ptr_test",
    "platforms": [
      "linux",
      "mac",
      "posix",
      "windows"
    ],
    "uses_polling": false
  },
  {
    "args": [],
    "benchmark": false,
    "ci_platforms": [
      "linux",
      "mac",
      "posix",
      "windows"
    ],
    "cpu_cost": 1.0,
    "exclude_configs": [],
    "exclude_iomgrs": [],
    "flaky": false,
    "gtest": true,
    "language": "c++",
    "name": "sleep_test",
    "platforms": [
      "linux",
      "mac",
      "posix",
      "windows"
    ],
    "uses_polling": false
  },
  {
    "args": [],
    "benchmark": false,
    "ci_platforms": [
      "linux",
      "mac",
      "posix",
      "windows"
    ],
    "cpu_cost": 1.0,
    "exclude_configs": [],
    "exclude_iomgrs": [],
    "flaky": false,
    "gtest": true,
    "language": "c++",
    "name": "slice_string_helpers_test",
    "platforms": [
      "linux",
      "mac",
      "posix",
      "windows"
    ],
    "uses_polling": false
  },
  {
    "args": [],
    "benchmark": false,
    "ci_platforms": [
      "linux",
      "mac",
      "posix",
      "windows"
    ],
    "cpu_cost": 1.0,
    "exclude_configs": [],
    "exclude_iomgrs": [],
    "flaky": false,
    "gtest": true,
    "language": "c++",
    "name": "smoke_test",
    "platforms": [
      "linux",
      "mac",
      "posix",
      "windows"
    ],
    "uses_polling": true
  },
  {
    "args": [],
    "benchmark": false,
    "ci_platforms": [
      "linux",
      "mac",
      "posix",
      "windows"
    ],
    "cpu_cost": 1.0,
    "exclude_configs": [],
    "exclude_iomgrs": [],
    "flaky": false,
    "gtest": true,
    "language": "c++",
    "name": "sockaddr_resolver_test",
    "platforms": [
      "linux",
      "mac",
      "posix",
      "windows"
    ],
    "uses_polling": true
  },
  {
    "args": [],
    "benchmark": false,
    "ci_platforms": [
      "linux",
      "mac",
      "posix",
      "windows"
    ],
    "cpu_cost": 1.0,
    "exclude_configs": [],
    "exclude_iomgrs": [],
    "flaky": false,
    "gtest": true,
    "language": "c++",
    "name": "sockaddr_utils_test",
    "platforms": [
      "linux",
      "mac",
      "posix",
      "windows"
    ],
    "uses_polling": true
  },
  {
    "args": [],
    "benchmark": false,
    "ci_platforms": [
      "linux",
      "mac",
      "posix"
    ],
    "cpu_cost": 1.0,
    "exclude_configs": [],
    "exclude_iomgrs": [],
    "flaky": false,
    "gtest": true,
    "language": "c++",
    "name": "socket_utils_test",
    "platforms": [
      "linux",
      "mac",
      "posix"
    ],
    "uses_polling": true
  },
  {
    "args": [],
    "benchmark": false,
    "ci_platforms": [
      "linux",
      "mac",
      "posix",
      "windows"
    ],
    "cpu_cost": 1.0,
    "exclude_configs": [],
    "exclude_iomgrs": [],
    "flaky": false,
    "gtest": true,
    "language": "c++",
    "name": "sorted_pack_test",
    "platforms": [
      "linux",
      "mac",
      "posix",
      "windows"
    ],
    "uses_polling": false
  },
  {
    "args": [],
    "benchmark": false,
    "ci_platforms": [
      "linux",
      "mac",
      "posix",
      "windows"
    ],
    "cpu_cost": 1.0,
    "exclude_configs": [],
    "exclude_iomgrs": [],
    "flaky": false,
    "gtest": true,
    "language": "c++",
    "name": "spinlock_test",
    "platforms": [
      "linux",
      "mac",
      "posix",
      "windows"
    ],
    "uses_polling": false
  },
  {
    "args": [],
    "benchmark": false,
    "ci_platforms": [
      "linux",
      "mac",
      "posix",
      "windows"
    ],
    "cpu_cost": 1.0,
    "exclude_configs": [],
    "exclude_iomgrs": [],
    "flaky": false,
    "gtest": true,
    "language": "c++",
    "name": "ssl_credentials_test",
    "platforms": [
      "linux",
      "mac",
      "posix",
      "windows"
    ],
    "uses_polling": true
  },
  {
    "args": [],
    "benchmark": false,
    "ci_platforms": [
      "linux",
      "mac",
      "posix"
    ],
    "cpu_cost": 1.0,
    "exclude_configs": [],
    "exclude_iomgrs": [],
    "flaky": false,
    "gtest": true,
    "language": "c++",
    "name": "ssl_transport_security_test",
    "platforms": [
      "linux",
      "mac",
      "posix"
    ],
    "uses_polling": true
  },
  {
    "args": [],
    "benchmark": false,
    "ci_platforms": [
      "linux",
      "mac",
      "posix"
    ],
    "cpu_cost": 1.0,
    "exclude_configs": [],
    "exclude_iomgrs": [],
    "flaky": false,
    "gtest": true,
    "language": "c++",
    "name": "stack_tracer_test",
    "platforms": [
      "linux",
      "mac",
      "posix"
    ],
    "uses_polling": false
  },
  {
    "args": [],
    "benchmark": false,
    "ci_platforms": [
      "linux",
      "mac",
      "posix",
      "windows"
    ],
    "cpu_cost": 1.0,
    "exclude_configs": [],
    "exclude_iomgrs": [],
    "flaky": false,
    "gtest": true,
    "language": "c++",
    "name": "stat_test",
    "platforms": [
      "linux",
      "mac",
      "posix",
      "windows"
    ],
    "uses_polling": false
  },
  {
    "args": [],
    "benchmark": false,
    "ci_platforms": [
      "linux",
      "mac",
      "posix",
      "windows"
    ],
    "cpu_cost": 1.0,
    "exclude_configs": [],
    "exclude_iomgrs": [],
    "flaky": false,
    "gtest": true,
    "language": "c++",
    "name": "stats_test",
    "platforms": [
      "linux",
      "mac",
      "posix",
      "windows"
    ],
    "uses_polling": false
  },
  {
    "args": [],
    "benchmark": false,
    "ci_platforms": [
      "linux",
      "mac",
      "posix",
      "windows"
    ],
    "cpu_cost": 1.0,
    "exclude_configs": [],
    "exclude_iomgrs": [],
    "flaky": false,
    "gtest": true,
    "language": "c++",
    "name": "status_conversion_test",
    "platforms": [
      "linux",
      "mac",
      "posix",
      "windows"
    ],
    "uses_polling": false
  },
  {
    "args": [],
    "benchmark": false,
    "ci_platforms": [
      "linux",
      "mac",
      "posix",
      "windows"
    ],
    "cpu_cost": 1.0,
    "exclude_configs": [],
    "exclude_iomgrs": [],
    "flaky": false,
    "gtest": true,
    "language": "c++",
    "name": "status_helper_test",
    "platforms": [
      "linux",
      "mac",
      "posix",
      "windows"
    ],
    "uses_polling": false
  },
  {
    "args": [],
    "benchmark": false,
    "ci_platforms": [
      "linux",
      "mac",
      "posix",
      "windows"
    ],
    "cpu_cost": 1.0,
    "exclude_configs": [],
    "exclude_iomgrs": [],
    "flaky": false,
    "gtest": true,
    "language": "c++",
    "name": "status_util_test",
    "platforms": [
      "linux",
      "mac",
      "posix",
      "windows"
    ],
    "uses_polling": false
  },
  {
    "args": [],
    "benchmark": false,
    "ci_platforms": [
      "linux",
      "mac",
      "posix"
    ],
    "cpu_cost": 1.0,
    "exclude_configs": [],
    "exclude_iomgrs": [],
    "flaky": false,
    "gtest": true,
    "language": "c++",
    "name": "stranded_event_test",
    "platforms": [
      "linux",
      "mac",
      "posix"
    ],
    "uses_polling": true
  },
  {
    "args": [],
    "benchmark": false,
    "ci_platforms": [
      "linux",
      "mac",
      "posix",
      "windows"
    ],
    "cpu_cost": 1.0,
    "exclude_configs": [],
    "exclude_iomgrs": [],
    "flaky": false,
    "gtest": true,
    "language": "c++",
    "name": "stream_leak_with_queued_flow_control_update_test",
    "platforms": [
      "linux",
      "mac",
      "posix",
      "windows"
    ],
    "uses_polling": true
  },
  {
    "args": [],
    "benchmark": false,
    "ci_platforms": [
      "linux",
      "mac",
      "posix",
      "windows"
    ],
    "cpu_cost": 1.0,
    "exclude_configs": [],
    "exclude_iomgrs": [],
    "flaky": false,
    "gtest": true,
    "language": "c++",
    "name": "stream_map_test",
    "platforms": [
      "linux",
      "mac",
      "posix",
      "windows"
    ],
    "uses_polling": true
  },
  {
    "args": [],
    "benchmark": false,
    "ci_platforms": [
      "linux",
      "mac",
      "posix"
    ],
    "cpu_cost": 1.0,
    "exclude_configs": [],
    "exclude_iomgrs": [],
    "flaky": false,
    "gtest": true,
    "language": "c++",
    "name": "streaming_throughput_test",
    "platforms": [
      "linux",
      "mac",
      "posix"
    ],
    "uses_polling": true
  },
  {
    "args": [],
    "benchmark": false,
    "ci_platforms": [
      "linux",
      "mac",
      "posix",
      "windows"
    ],
    "cpu_cost": 1.0,
    "exclude_configs": [],
    "exclude_iomgrs": [],
    "flaky": false,
    "gtest": true,
    "language": "c++",
    "name": "streams_not_seen_test",
    "platforms": [
      "linux",
      "mac",
      "posix",
      "windows"
    ],
    "uses_polling": true
  },
  {
    "args": [],
    "benchmark": false,
    "ci_platforms": [
      "linux",
      "mac",
      "posix",
      "windows"
    ],
    "cpu_cost": 1.0,
    "exclude_configs": [],
    "exclude_iomgrs": [],
    "flaky": false,
    "gtest": true,
    "language": "c++",
    "name": "string_ref_test",
    "platforms": [
      "linux",
      "mac",
      "posix",
      "windows"
    ],
    "uses_polling": false
  },
  {
    "args": [],
    "benchmark": false,
    "ci_platforms": [
      "linux",
      "mac",
      "posix",
      "windows"
    ],
    "cpu_cost": 1.0,
    "exclude_configs": [],
    "exclude_iomgrs": [],
    "flaky": false,
    "gtest": true,
    "language": "c++",
    "name": "string_test",
    "platforms": [
      "linux",
      "mac",
      "posix",
      "windows"
    ],
    "uses_polling": false
  },
  {
    "args": [],
    "benchmark": false,
    "ci_platforms": [
      "linux",
      "mac",
      "posix",
      "windows"
    ],
    "cpu_cost": 1.0,
    "exclude_configs": [],
    "exclude_iomgrs": [],
    "flaky": false,
    "gtest": true,
    "language": "c++",
    "name": "sync_test",
    "platforms": [
      "linux",
      "mac",
      "posix",
      "windows"
    ],
    "uses_polling": false
  },
  {
    "args": [],
    "benchmark": false,
    "ci_platforms": [
      "linux",
      "mac",
      "posix",
      "windows"
    ],
    "cpu_cost": 1.0,
    "exclude_configs": [],
    "exclude_iomgrs": [],
    "flaky": false,
    "gtest": true,
    "language": "c++",
    "name": "system_roots_test",
    "platforms": [
      "linux",
      "mac",
      "posix",
      "windows"
    ],
    "uses_polling": true
  },
  {
    "args": [],
    "benchmark": false,
    "ci_platforms": [
      "linux",
      "mac",
      "posix",
      "windows"
    ],
    "cpu_cost": 1.0,
    "exclude_configs": [],
    "exclude_iomgrs": [],
    "flaky": false,
    "gtest": true,
    "language": "c++",
    "name": "table_test",
    "platforms": [
      "linux",
      "mac",
      "posix",
      "windows"
    ],
    "uses_polling": false
  },
  {
    "args": [],
    "benchmark": false,
    "ci_platforms": [
      "linux",
      "mac",
      "posix"
    ],
    "cpu_cost": 1.0,
    "exclude_configs": [],
    "exclude_iomgrs": [],
    "flaky": false,
    "gtest": true,
    "language": "c++",
    "name": "tcp_client_posix_test",
    "platforms": [
      "linux",
      "mac",
      "posix"
    ],
    "uses_polling": true
  },
  {
    "args": [],
    "benchmark": false,
    "ci_platforms": [
      "linux",
      "mac",
      "posix"
    ],
    "cpu_cost": 1.0,
    "exclude_configs": [],
    "exclude_iomgrs": [],
    "flaky": false,
    "gtest": true,
    "language": "c++",
    "name": "tcp_posix_socket_utils_test",
    "platforms": [
      "linux",
      "mac",
      "posix"
    ],
    "uses_polling": false
  },
  {
    "args": [],
    "benchmark": false,
    "ci_platforms": [
      "linux",
      "mac",
      "posix"
    ],
    "cpu_cost": 1.0,
    "exclude_configs": [],
    "exclude_iomgrs": [],
    "flaky": false,
    "gtest": true,
    "language": "c++",
    "name": "tcp_server_posix_test",
    "platforms": [
      "linux",
      "mac",
      "posix"
    ],
    "uses_polling": true
  },
  {
    "args": [],
    "benchmark": false,
    "ci_platforms": [
      "linux",
      "mac",
      "posix",
      "windows"
    ],
    "cpu_cost": 1.0,
    "exclude_configs": [],
    "exclude_iomgrs": [],
    "flaky": false,
    "gtest": true,
    "language": "c++",
    "name": "test_core_event_engine_posix_timer_heap_test",
    "platforms": [
      "linux",
      "mac",
      "posix",
      "windows"
    ],
    "uses_polling": false
  },
  {
    "args": [],
    "benchmark": false,
    "ci_platforms": [
      "linux",
      "mac",
      "posix",
      "windows"
    ],
    "cpu_cost": 1.0,
    "exclude_configs": [],
    "exclude_iomgrs": [],
    "flaky": false,
    "gtest": true,
    "language": "c++",
    "name": "test_core_event_engine_posix_timer_list_test",
    "platforms": [
      "linux",
      "mac",
      "posix",
      "windows"
    ],
    "uses_polling": false
  },
  {
    "args": [],
    "benchmark": false,
    "ci_platforms": [
      "linux",
      "mac",
      "posix",
      "windows"
    ],
    "cpu_cost": 1.0,
    "exclude_configs": [],
    "exclude_iomgrs": [],
    "flaky": false,
    "gtest": true,
    "language": "c++",
    "name": "test_core_event_engine_slice_buffer_test",
    "platforms": [
      "linux",
      "mac",
      "posix",
      "windows"
    ],
    "uses_polling": true
  },
  {
    "args": [],
    "benchmark": false,
    "ci_platforms": [
      "linux",
      "mac",
      "posix",
      "windows"
    ],
    "cpu_cost": 1.0,
    "exclude_configs": [],
    "exclude_iomgrs": [],
    "flaky": false,
    "gtest": true,
    "language": "c++",
    "name": "test_core_gpr_time_test",
    "platforms": [
      "linux",
      "mac",
      "posix",
      "windows"
    ],
    "uses_polling": false
  },
  {
    "args": [],
    "benchmark": false,
    "ci_platforms": [
      "linux",
      "mac",
      "posix",
      "windows"
    ],
    "cpu_cost": 1.0,
    "exclude_configs": [],
    "exclude_iomgrs": [],
    "flaky": false,
    "gtest": true,
    "language": "c++",
    "name": "test_core_gprpp_time_test",
    "platforms": [
      "linux",
      "mac",
      "posix",
      "windows"
    ],
    "uses_polling": false
  },
  {
    "args": [],
    "benchmark": false,
    "ci_platforms": [
      "linux",
      "mac",
      "posix",
      "windows"
    ],
    "cpu_cost": 1.0,
    "exclude_configs": [],
    "exclude_iomgrs": [],
    "flaky": false,
    "gtest": true,
    "language": "c++",
    "name": "test_core_iomgr_timer_heap_test",
    "platforms": [
      "linux",
      "mac",
      "posix",
      "windows"
    ],
    "uses_polling": false
  },
  {
    "args": [],
    "benchmark": false,
    "ci_platforms": [
      "linux",
      "mac",
      "posix",
      "windows"
    ],
    "cpu_cost": 1.0,
    "exclude_configs": [],
    "exclude_iomgrs": [],
    "flaky": false,
    "gtest": true,
    "language": "c++",
    "name": "test_core_security_credentials_test",
    "platforms": [
      "linux",
      "mac",
      "posix",
      "windows"
    ],
    "uses_polling": true
  },
  {
    "args": [],
    "benchmark": false,
    "ci_platforms": [
      "linux",
      "mac",
      "posix",
      "windows"
    ],
    "cpu_cost": 1.0,
    "exclude_configs": [],
    "exclude_iomgrs": [],
    "flaky": false,
    "gtest": true,
    "language": "c++",
    "name": "test_core_slice_slice_buffer_test",
    "platforms": [
      "linux",
      "mac",
      "posix",
      "windows"
    ],
    "uses_polling": false
  },
  {
    "args": [],
    "benchmark": false,
    "ci_platforms": [
      "linux",
      "mac",
      "posix",
      "windows"
    ],
    "cpu_cost": 1.0,
    "exclude_configs": [],
    "exclude_iomgrs": [],
    "flaky": false,
    "gtest": true,
    "language": "c++",
    "name": "test_core_slice_slice_test",
    "platforms": [
      "linux",
      "mac",
      "posix",
      "windows"
    ],
    "uses_polling": false
  },
  {
    "args": [],
    "benchmark": false,
    "ci_platforms": [
      "linux",
      "mac",
      "posix",
      "windows"
    ],
    "cpu_cost": 1.0,
    "exclude_configs": [],
    "exclude_iomgrs": [],
    "flaky": false,
    "gtest": true,
    "language": "c++",
    "name": "test_cpp_client_credentials_test",
    "platforms": [
      "linux",
      "mac",
      "posix",
      "windows"
    ],
    "uses_polling": true
  },
  {
    "args": [],
    "benchmark": false,
    "ci_platforms": [
      "linux",
      "mac",
      "posix",
      "windows"
    ],
    "cpu_cost": 1.0,
    "exclude_configs": [],
    "exclude_iomgrs": [],
    "flaky": false,
    "gtest": true,
    "language": "c++",
    "name": "test_cpp_server_credentials_test",
    "platforms": [
      "linux",
      "mac",
      "posix",
      "windows"
    ],
    "uses_polling": true
  },
  {
    "args": [],
    "benchmark": false,
    "ci_platforms": [
      "linux",
      "mac",
      "posix",
      "windows"
    ],
    "cpu_cost": 1.0,
    "exclude_configs": [],
    "exclude_iomgrs": [],
    "flaky": false,
    "gtest": true,
    "language": "c++",
    "name": "test_cpp_util_slice_test",
    "platforms": [
      "linux",
      "mac",
      "posix",
      "windows"
    ],
    "uses_polling": false
  },
  {
    "args": [],
    "benchmark": false,
    "ci_platforms": [
      "linux",
      "mac",
      "posix",
      "windows"
    ],
    "cpu_cost": 1.0,
    "exclude_configs": [],
    "exclude_iomgrs": [],
    "flaky": false,
    "gtest": true,
    "language": "c++",
    "name": "test_cpp_util_time_test",
    "platforms": [
      "linux",
      "mac",
      "posix",
      "windows"
    ],
    "uses_polling": false
  },
  {
    "args": [],
    "benchmark": false,
    "ci_platforms": [
      "linux",
      "mac",
      "posix",
      "windows"
    ],
    "cpu_cost": 1.0,
    "exclude_configs": [],
    "exclude_iomgrs": [],
    "flaky": false,
    "gtest": true,
    "language": "c++",
    "name": "thd_test",
    "platforms": [
      "linux",
      "mac",
      "posix",
      "windows"
    ],
    "uses_polling": false
  },
  {
    "args": [],
    "benchmark": false,
    "ci_platforms": [
      "linux",
      "mac",
      "posix",
      "windows"
    ],
    "cpu_cost": 1.0,
    "exclude_configs": [],
    "exclude_iomgrs": [],
    "flaky": false,
    "gtest": true,
    "language": "c++",
    "name": "thread_manager_test",
    "platforms": [
      "linux",
      "mac",
      "posix",
      "windows"
    ],
    "uses_polling": true
  },
  {
    "args": [],
    "benchmark": false,
    "ci_platforms": [
      "linux",
      "mac",
      "posix",
      "windows"
    ],
    "cpu_cost": 1.0,
    "exclude_configs": [],
    "exclude_iomgrs": [],
    "flaky": false,
    "gtest": true,
    "language": "c++",
    "name": "thread_pool_test",
    "platforms": [
      "linux",
      "mac",
      "posix",
      "windows"
    ],
    "uses_polling": true
  },
  {
    "args": [],
    "benchmark": false,
    "ci_platforms": [
      "linux",
      "mac",
      "posix",
      "windows"
    ],
    "cpu_cost": 1.0,
    "exclude_configs": [],
    "exclude_iomgrs": [],
    "flaky": false,
    "gtest": true,
    "language": "c++",
    "name": "thread_quota_test",
    "platforms": [
      "linux",
      "mac",
      "posix",
      "windows"
    ],
    "uses_polling": false
  },
  {
    "args": [],
    "benchmark": false,
    "ci_platforms": [
      "linux",
      "mac",
      "posix"
    ],
    "cpu_cost": 1.0,
    "exclude_configs": [],
    "exclude_iomgrs": [],
    "flaky": false,
    "gtest": true,
    "language": "c++",
    "name": "thread_stress_test",
    "platforms": [
      "linux",
      "mac",
      "posix"
    ],
    "uses_polling": true
  },
  {
    "args": [],
    "benchmark": false,
    "ci_platforms": [
      "linux",
      "mac",
      "posix",
      "windows"
    ],
    "cpu_cost": 1.0,
    "exclude_configs": [],
    "exclude_iomgrs": [],
    "flaky": false,
    "gtest": true,
    "language": "c++",
    "name": "time_util_test",
    "platforms": [
      "linux",
      "mac",
      "posix",
      "windows"
    ],
    "uses_polling": false
  },
  {
    "args": [],
    "benchmark": false,
    "ci_platforms": [
      "linux",
      "mac",
      "posix",
      "windows"
    ],
    "cpu_cost": 1.0,
    "exclude_configs": [],
    "exclude_iomgrs": [],
    "flaky": false,
    "gtest": true,
    "language": "c++",
    "name": "timeout_encoding_test",
    "platforms": [
      "linux",
      "mac",
      "posix",
      "windows"
    ],
    "uses_polling": false
  },
  {
    "args": [],
    "benchmark": false,
    "ci_platforms": [
      "linux",
      "mac",
      "posix",
      "windows"
    ],
    "cpu_cost": 1.0,
    "exclude_configs": [],
    "exclude_iomgrs": [],
    "flaky": false,
    "gtest": true,
    "language": "c++",
    "name": "timer_manager_test",
    "platforms": [
      "linux",
      "mac",
      "posix",
      "windows"
    ],
    "uses_polling": false
  },
  {
    "args": [],
    "benchmark": false,
    "ci_platforms": [
      "linux",
      "mac",
      "posix",
      "windows"
    ],
    "cpu_cost": 1.0,
    "exclude_configs": [],
    "exclude_iomgrs": [],
    "flaky": false,
    "gtest": true,
    "language": "c++",
    "name": "tls_certificate_verifier_test",
    "platforms": [
      "linux",
      "mac",
      "posix",
      "windows"
    ],
    "uses_polling": true
  },
  {
    "args": [],
    "benchmark": false,
    "ci_platforms": [
      "linux",
      "mac",
      "posix",
      "windows"
    ],
    "cpu_cost": 1.0,
    "exclude_configs": [],
    "exclude_iomgrs": [],
    "flaky": false,
    "gtest": true,
    "language": "c++",
    "name": "tls_key_export_test",
    "platforms": [
      "linux",
      "mac",
      "posix",
      "windows"
    ],
    "uses_polling": true
  },
  {
    "args": [],
    "benchmark": false,
    "ci_platforms": [
      "linux",
      "mac",
      "posix",
      "windows"
    ],
    "cpu_cost": 1.0,
    "exclude_configs": [],
    "exclude_iomgrs": [],
    "flaky": false,
    "gtest": true,
    "language": "c++",
    "name": "tls_security_connector_test",
    "platforms": [
      "linux",
      "mac",
      "posix",
      "windows"
    ],
    "uses_polling": true
  },
  {
    "args": [],
    "benchmark": false,
    "ci_platforms": [
      "linux",
      "mac",
      "posix",
      "windows"
    ],
    "cpu_cost": 1.0,
    "exclude_configs": [],
    "exclude_iomgrs": [],
    "flaky": false,
    "gtest": true,
    "language": "c++",
    "name": "tls_test",
    "platforms": [
      "linux",
      "mac",
      "posix",
      "windows"
    ],
    "uses_polling": false
  },
  {
    "args": [],
    "benchmark": false,
    "ci_platforms": [
      "linux",
      "mac",
      "posix"
    ],
    "cpu_cost": 1.0,
    "exclude_configs": [],
    "exclude_iomgrs": [],
    "flaky": false,
    "gtest": true,
    "language": "c++",
    "name": "traced_buffer_list_test",
    "platforms": [
      "linux",
      "mac",
      "posix"
    ],
    "uses_polling": false
  },
  {
    "args": [],
    "benchmark": false,
    "ci_platforms": [
      "linux",
      "mac",
      "posix",
      "windows"
    ],
    "cpu_cost": 1.0,
    "exclude_configs": [],
    "exclude_iomgrs": [],
    "flaky": false,
    "gtest": true,
    "language": "c++",
    "name": "transport_security_common_api_test",
    "platforms": [
      "linux",
      "mac",
      "posix",
      "windows"
    ],
    "uses_polling": true
  },
  {
    "args": [],
    "benchmark": false,
    "ci_platforms": [
      "linux",
      "mac",
      "posix",
      "windows"
    ],
    "cpu_cost": 1.0,
    "exclude_configs": [],
    "exclude_iomgrs": [],
    "flaky": false,
    "gtest": true,
    "language": "c++",
    "name": "transport_security_test",
    "platforms": [
      "linux",
      "mac",
      "posix",
      "windows"
    ],
    "uses_polling": true
  },
  {
    "args": [],
    "benchmark": false,
    "ci_platforms": [
      "linux",
      "mac",
      "posix",
      "windows"
    ],
    "cpu_cost": 1.0,
    "exclude_configs": [],
    "exclude_iomgrs": [],
    "flaky": false,
    "gtest": true,
    "language": "c++",
    "name": "transport_stream_receiver_test",
    "platforms": [
      "linux",
      "mac",
      "posix",
      "windows"
    ],
    "uses_polling": false
  },
  {
    "args": [],
    "benchmark": false,
    "ci_platforms": [
      "linux",
      "mac",
      "posix",
      "windows"
    ],
    "cpu_cost": 1.0,
    "exclude_configs": [],
    "exclude_iomgrs": [],
    "flaky": false,
    "gtest": true,
    "language": "c++",
    "name": "try_join_test",
    "platforms": [
      "linux",
      "mac",
      "posix",
      "windows"
    ],
    "uses_polling": false
  },
  {
    "args": [],
    "benchmark": false,
    "ci_platforms": [
      "linux",
      "mac",
      "posix",
      "windows"
    ],
    "cpu_cost": 1.0,
    "exclude_configs": [],
    "exclude_iomgrs": [],
    "flaky": false,
    "gtest": true,
    "language": "c++",
    "name": "try_seq_metadata_test",
    "platforms": [
      "linux",
      "mac",
      "posix",
      "windows"
    ],
    "uses_polling": false
  },
  {
    "args": [],
    "benchmark": false,
    "ci_platforms": [
      "linux",
      "mac",
      "posix",
      "windows"
    ],
    "cpu_cost": 1.0,
    "exclude_configs": [],
    "exclude_iomgrs": [],
    "flaky": false,
    "gtest": true,
    "language": "c++",
    "name": "try_seq_test",
    "platforms": [
      "linux",
      "mac",
      "posix",
      "windows"
    ],
    "uses_polling": false
  },
  {
    "args": [],
    "benchmark": false,
    "ci_platforms": [
      "linux",
      "mac",
      "posix",
      "windows"
    ],
    "cpu_cost": 1.0,
    "exclude_configs": [],
    "exclude_iomgrs": [],
    "flaky": false,
    "gtest": true,
    "language": "c++",
    "name": "unique_type_name_test",
    "platforms": [
      "linux",
      "mac",
      "posix",
      "windows"
    ],
    "uses_polling": false
  },
  {
    "args": [],
    "benchmark": false,
    "ci_platforms": [
      "linux",
      "mac",
      "posix",
      "windows"
    ],
    "cpu_cost": 1.0,
    "exclude_configs": [],
    "exclude_iomgrs": [],
    "flaky": false,
    "gtest": true,
    "language": "c++",
    "name": "unknown_frame_bad_client_test",
    "platforms": [
      "linux",
      "mac",
      "posix",
      "windows"
    ],
    "uses_polling": true
  },
  {
    "args": [],
    "benchmark": false,
    "ci_platforms": [
      "linux",
      "mac",
      "posix",
      "windows"
    ],
    "cpu_cost": 1.0,
    "exclude_configs": [],
    "exclude_iomgrs": [],
    "flaky": false,
    "gtest": true,
    "language": "c++",
    "name": "uri_parser_test",
    "platforms": [
      "linux",
      "mac",
      "posix",
      "windows"
    ],
    "uses_polling": true
  },
  {
    "args": [],
    "benchmark": false,
    "ci_platforms": [
      "linux",
      "mac",
      "posix",
      "windows"
    ],
    "cpu_cost": 1.0,
    "exclude_configs": [],
    "exclude_iomgrs": [],
    "flaky": false,
    "gtest": true,
    "language": "c++",
    "name": "useful_test",
    "platforms": [
      "linux",
      "mac",
      "posix",
      "windows"
    ],
    "uses_polling": false
  },
  {
    "args": [],
    "benchmark": false,
    "ci_platforms": [
      "linux",
      "mac",
      "posix",
      "windows"
    ],
    "cpu_cost": 1.0,
    "exclude_configs": [],
    "exclude_iomgrs": [],
    "flaky": false,
    "gtest": true,
    "language": "c++",
    "name": "validation_errors_test",
    "platforms": [
      "linux",
      "mac",
      "posix",
      "windows"
    ],
    "uses_polling": true
  },
  {
    "args": [],
    "benchmark": false,
    "ci_platforms": [
      "linux",
      "mac",
      "posix",
      "windows"
    ],
    "cpu_cost": 1.0,
    "exclude_configs": [],
    "exclude_iomgrs": [],
    "flaky": false,
    "gtest": true,
    "language": "c++",
    "name": "varint_test",
    "platforms": [
      "linux",
      "mac",
      "posix",
      "windows"
    ],
    "uses_polling": false
  },
  {
    "args": [],
    "benchmark": false,
    "ci_platforms": [
      "linux",
      "mac",
      "posix"
    ],
    "cpu_cost": 1.0,
    "exclude_configs": [],
    "exclude_iomgrs": [],
    "flaky": false,
    "gtest": true,
    "language": "c++",
    "name": "wakeup_fd_posix_test",
    "platforms": [
      "linux",
      "mac",
      "posix"
    ],
    "uses_polling": true
  },
  {
    "args": [],
    "benchmark": false,
    "ci_platforms": [
      "linux",
      "posix",
      "windows"
    ],
    "cpu_cost": 1.0,
    "exclude_configs": [],
    "exclude_iomgrs": [],
    "flaky": false,
    "gtest": true,
    "language": "c++",
    "name": "win_socket_test",
    "platforms": [
      "linux",
      "posix",
      "windows"
    ],
    "uses_polling": false
  },
  {
    "args": [],
    "benchmark": false,
    "ci_platforms": [
      "linux",
      "mac",
      "posix",
      "windows"
    ],
    "cpu_cost": 1.0,
    "exclude_configs": [],
    "exclude_iomgrs": [],
    "flaky": false,
    "gtest": true,
    "language": "c++",
    "name": "window_overflow_bad_client_test",
    "platforms": [
      "linux",
      "mac",
      "posix",
      "windows"
    ],
    "uses_polling": true
  },
  {
    "args": [],
    "benchmark": false,
    "ci_platforms": [
      "linux",
      "mac",
      "posix",
      "windows"
    ],
    "cpu_cost": 1.0,
    "exclude_configs": [],
    "exclude_iomgrs": [],
    "flaky": false,
    "gtest": true,
    "language": "c++",
    "name": "wire_reader_test",
    "platforms": [
      "linux",
      "mac",
      "posix",
      "windows"
    ],
    "uses_polling": false
  },
  {
    "args": [],
    "benchmark": false,
    "ci_platforms": [
      "linux",
      "mac",
      "posix",
      "windows"
    ],
    "cpu_cost": 1.0,
    "exclude_configs": [],
    "exclude_iomgrs": [],
    "flaky": false,
    "gtest": true,
    "language": "c++",
    "name": "wire_writer_test",
    "platforms": [
      "linux",
      "mac",
      "posix",
      "windows"
    ],
    "uses_polling": false
  },
  {
    "args": [],
    "benchmark": false,
    "ci_platforms": [
      "linux",
      "mac",
      "posix"
    ],
    "cpu_cost": 1.0,
    "exclude_configs": [],
    "exclude_iomgrs": [],
    "flaky": false,
    "gtest": true,
    "language": "c++",
    "name": "writes_per_rpc_test",
    "platforms": [
      "linux",
      "mac",
      "posix"
    ],
    "uses_polling": true
  },
  {
    "args": [],
    "benchmark": false,
    "ci_platforms": [
      "linux",
      "mac",
      "posix",
      "windows"
    ],
    "cpu_cost": 1.0,
    "exclude_configs": [],
    "exclude_iomgrs": [],
    "flaky": false,
    "gtest": true,
    "language": "c++",
    "name": "xds_bootstrap_test",
    "platforms": [
      "linux",
      "mac",
      "posix",
      "windows"
    ],
    "uses_polling": true
  },
  {
    "args": [],
    "benchmark": false,
    "ci_platforms": [
      "linux",
      "mac",
      "posix",
      "windows"
    ],
    "cpu_cost": 1.0,
    "exclude_configs": [],
    "exclude_iomgrs": [],
    "flaky": false,
    "gtest": true,
    "language": "c++",
    "name": "xds_certificate_provider_test",
    "platforms": [
      "linux",
      "mac",
      "posix",
      "windows"
    ],
    "uses_polling": true
  },
  {
    "args": [],
    "benchmark": false,
    "ci_platforms": [
      "linux",
      "mac",
      "posix",
      "windows"
    ],
    "cpu_cost": 1.0,
    "exclude_configs": [],
    "exclude_iomgrs": [],
    "flaky": false,
    "gtest": true,
    "language": "c++",
    "name": "xds_client_test",
    "platforms": [
      "linux",
      "mac",
      "posix",
      "windows"
    ],
    "uses_polling": false
  },
  {
    "args": [],
    "benchmark": false,
    "ci_platforms": [
      "linux",
      "mac",
      "posix",
      "windows"
    ],
    "cpu_cost": 1.0,
    "exclude_configs": [],
    "exclude_iomgrs": [],
    "flaky": false,
    "gtest": true,
    "language": "c++",
    "name": "xds_credentials_end2end_test",
    "platforms": [
      "linux",
      "mac",
      "posix",
      "windows"
    ],
    "uses_polling": true
  },
  {
    "args": [],
    "benchmark": false,
    "ci_platforms": [
      "linux",
      "mac",
      "posix",
      "windows"
    ],
    "cpu_cost": 1.0,
    "exclude_configs": [],
    "exclude_iomgrs": [],
    "flaky": false,
    "gtest": true,
    "language": "c++",
    "name": "xds_credentials_test",
    "platforms": [
      "linux",
      "mac",
      "posix",
      "windows"
    ],
    "uses_polling": true
  },
  {
    "args": [],
    "benchmark": false,
    "ci_platforms": [
      "linux",
      "mac",
      "posix"
    ],
    "cpu_cost": 1.0,
    "exclude_configs": [],
    "exclude_iomgrs": [],
    "flaky": false,
    "gtest": true,
    "language": "c++",
    "name": "xds_csds_end2end_test",
    "platforms": [
      "linux",
      "mac",
      "posix"
    ],
    "uses_polling": true
  },
  {
    "args": [],
    "benchmark": false,
    "ci_platforms": [
      "linux",
      "mac",
      "posix",
      "windows"
    ],
    "cpu_cost": 1.0,
    "exclude_configs": [],
    "exclude_iomgrs": [],
    "flaky": false,
    "gtest": true,
    "language": "c++",
    "name": "xds_lb_policy_registry_test",
    "platforms": [
      "linux",
      "mac",
      "posix",
      "windows"
    ],
    "uses_polling": false
  },
  {
    "args": [],
    "benchmark": false,
    "ci_platforms": [
      "linux",
      "mac",
      "posix"
    ],
    "cpu_cost": 1.0,
    "exclude_configs": [],
    "exclude_iomgrs": [],
    "flaky": false,
    "gtest": true,
    "language": "c++",
    "name": "xds_rls_end2end_test",
    "platforms": [
      "linux",
      "mac",
      "posix"
    ],
    "uses_polling": true
  },
  {
    "args": [],
    "boringssl": true,
    "ci_platforms": [
      "linux",
      "mac",
      "posix",
      "windows"
    ],
    "cpu_cost": 1.0,
    "defaults": "boringssl",
    "exclude_configs": [
      "asan",
      "ubsan"
    ],
    "flaky": false,
    "gtest": true,
    "language": "c++",
    "name": "boringssl_ssl_test",
    "platforms": [
      "linux",
      "mac",
      "posix",
      "windows"
    ]
  },
  {
    "args": [],
    "boringssl": true,
    "ci_platforms": [
      "linux",
      "mac",
      "posix",
      "windows"
    ],
    "cpu_cost": 1.0,
    "defaults": "boringssl",
    "exclude_configs": [
      "asan",
      "ubsan"
    ],
    "flaky": false,
    "gtest": true,
    "language": "c++",
    "name": "boringssl_crypto_test",
    "platforms": [
      "linux",
      "mac",
      "posix",
      "windows"
    ]
  }
]<|MERGE_RESOLUTION|>--- conflicted
+++ resolved
@@ -5219,7 +5219,6 @@
     "ci_platforms": [
       "linux",
       "mac",
-<<<<<<< HEAD
       "posix"
     ],
     "cpu_cost": 1.0,
@@ -5242,8 +5241,6 @@
     "ci_platforms": [
       "linux",
       "mac",
-=======
->>>>>>> 8007edd0
       "posix",
       "windows"
     ],
