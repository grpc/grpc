--- conflicted
+++ resolved
@@ -524,38 +524,6 @@
       "windows"
     ],
     "uses_polling": true
-  },
-  {
-    "args": [],
-    "benchmark": false,
-    "ci_platforms": [
-      "linux",
-      "mac",
-      "posix",
-      "windows"
-    ],
-    "cpu_cost": 1.0,
-    "exclude_configs": [],
-    "exclude_iomgrs": [],
-    "flaky": false,
-    "gtest": false,
-    "language": "c",
-<<<<<<< HEAD
-    "name": "channel_create_test",
-=======
-    "name": "channel_args_test",
->>>>>>> 0966536d
-    "platforms": [
-      "linux",
-      "mac",
-      "posix",
-      "windows"
-    ],
-<<<<<<< HEAD
-    "uses_polling": true
-=======
-    "uses_polling": false
->>>>>>> 0966536d
   },
   {
     "args": [],
