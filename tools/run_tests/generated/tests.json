--- conflicted
+++ resolved
@@ -829,30 +829,6 @@
     "ci_platforms": [
       "linux",
       "mac",
-      "posix",
-      "windows"
-    ],
-    "cpu_cost": 1.0,
-    "exclude_configs": [],
-    "exclude_iomgrs": [],
-    "flaky": false,
-    "gtest": false,
-    "language": "c",
-    "name": "mpmcqueue_test",
-    "platforms": [
-      "linux",
-      "mac",
-      "posix",
-      "windows"
-    ],
-    "uses_polling": false
-  },
-  {
-    "args": [],
-    "benchmark": false,
-    "ci_platforms": [
-      "linux",
-      "mac",
       "posix"
     ],
     "cpu_cost": 1.0,
@@ -1426,30 +1402,6 @@
     "flaky": false,
     "gtest": false,
     "language": "c",
-    "name": "threadpool_test",
-    "platforms": [
-      "linux",
-      "mac",
-      "posix",
-      "windows"
-    ],
-    "uses_polling": false
-  },
-  {
-    "args": [],
-    "benchmark": false,
-    "ci_platforms": [
-      "linux",
-      "mac",
-      "posix",
-      "windows"
-    ],
-    "cpu_cost": 1.0,
-    "exclude_configs": [],
-    "exclude_iomgrs": [],
-    "flaky": false,
-    "gtest": false,
-    "language": "c",
     "name": "varint_test",
     "platforms": [
       "linux",
@@ -1557,8 +1509,6 @@
     "ci_platforms": [
       "linux",
       "mac",
-<<<<<<< HEAD
-=======
       "posix"
     ],
     "cpu_cost": 1.0,
@@ -1580,7 +1530,6 @@
     "benchmark": false,
     "ci_platforms": [
       "linux",
->>>>>>> d304712f
       "posix"
     ],
     "cpu_cost": 1.0,
@@ -1993,441 +1942,33 @@
     "exclude_configs": [],
     "exclude_iomgrs": [],
     "flaky": false,
-<<<<<<< HEAD
-    "gtest": false,
-    "language": "c",
-    "name": "slice_string_helpers_test",
-=======
     "gtest": true,
     "language": "c++",
     "name": "auth_property_iterator_test",
->>>>>>> d304712f
-    "platforms": [
-      "linux",
-      "mac",
-      "posix",
-      "windows"
-    ],
-    "uses_polling": false
-  },
-  {
-    "args": [],
-    "benchmark": false,
-    "ci_platforms": [
-      "linux",
-      "mac",
-      "posix",
-      "windows"
-    ],
-    "cpu_cost": 1.0,
-    "exclude_configs": [],
-    "exclude_iomgrs": [],
-    "flaky": false,
-<<<<<<< HEAD
-    "gtest": false,
-    "language": "c",
-    "name": "sockaddr_resolver_test",
-    "platforms": [
-      "linux",
-      "mac",
-      "posix",
-      "windows"
-    ],
-    "uses_polling": true
-  },
-  {
-    "args": [],
-    "benchmark": false,
-    "ci_platforms": [
-      "linux",
-      "mac",
-      "posix"
-    ],
-    "cpu_cost": 1.0,
-    "exclude_configs": [],
-    "exclude_iomgrs": [],
-    "flaky": false,
-    "gtest": false,
-    "language": "c",
-    "name": "socket_utils_test",
-    "platforms": [
-      "linux",
-      "mac",
-      "posix"
-    ],
-    "uses_polling": true
-  },
-  {
-    "args": [],
-    "benchmark": false,
-    "ci_platforms": [
-      "linux",
-      "mac",
-      "posix",
-      "windows"
-    ],
-    "cpu_cost": 1.0,
-    "exclude_configs": [],
-    "exclude_iomgrs": [],
-    "flaky": false,
-    "gtest": false,
-    "language": "c",
-    "name": "spinlock_test",
-    "platforms": [
-      "linux",
-      "mac",
-      "posix",
-      "windows"
-    ],
-    "uses_polling": false
-  },
-  {
-    "args": [],
-    "benchmark": false,
-    "ci_platforms": [
-      "linux",
-      "mac",
-      "posix",
-      "windows"
-    ],
-    "cpu_cost": 1.0,
-    "exclude_configs": [],
-    "exclude_iomgrs": [],
-    "flaky": false,
-    "gtest": false,
-    "language": "c",
-    "name": "ssl_credentials_test",
-    "platforms": [
-      "linux",
-      "mac",
-      "posix",
-      "windows"
-    ],
-    "uses_polling": true
-  },
-  {
-    "args": [],
-    "benchmark": false,
-    "ci_platforms": [
-      "linux",
-      "mac",
-      "posix"
-    ],
-    "cpu_cost": 1.0,
-    "exclude_configs": [],
-    "exclude_iomgrs": [],
-    "flaky": false,
-    "gtest": false,
-    "language": "c",
-    "name": "ssl_transport_security_test",
-    "platforms": [
-      "linux",
-      "mac",
-      "posix"
-    ],
-    "uses_polling": true
-  },
-  {
-    "args": [],
-    "benchmark": false,
-    "ci_platforms": [
-      "linux",
-      "mac",
-      "posix",
-      "windows"
-    ],
-    "cpu_cost": 1.0,
-    "exclude_configs": [],
-    "exclude_iomgrs": [],
-    "flaky": false,
-    "gtest": false,
-    "language": "c",
-    "name": "status_conversion_test",
-    "platforms": [
-      "linux",
-      "mac",
-      "posix",
-      "windows"
-    ],
-    "uses_polling": false
-  },
-  {
-    "args": [],
-    "benchmark": false,
-    "ci_platforms": [
-      "linux",
-      "mac",
-      "posix",
-      "windows"
-    ],
-    "cpu_cost": 1.0,
-    "exclude_configs": [],
-    "exclude_iomgrs": [],
-    "flaky": false,
-    "gtest": false,
-    "language": "c",
-    "name": "stream_map_test",
-    "platforms": [
-      "linux",
-      "mac",
-      "posix",
-      "windows"
-    ],
-    "uses_polling": true
-  },
-  {
-    "args": [],
-    "benchmark": false,
-    "ci_platforms": [
-      "linux",
-      "mac",
-      "posix",
-      "windows"
-    ],
-    "cpu_cost": 1.0,
-    "exclude_configs": [],
-    "exclude_iomgrs": [],
-    "flaky": false,
-    "gtest": false,
-    "language": "c",
-    "name": "string_test",
-    "platforms": [
-      "linux",
-      "mac",
-      "posix",
-      "windows"
-    ],
-    "uses_polling": false
-  },
-  {
-    "args": [],
-    "benchmark": false,
-    "ci_platforms": [
-      "linux",
-      "mac",
-      "posix",
-      "windows"
-    ],
-    "cpu_cost": 1.0,
-    "exclude_configs": [],
-    "exclude_iomgrs": [],
-    "flaky": false,
-    "gtest": false,
-    "language": "c",
-    "name": "sync_test",
-    "platforms": [
-      "linux",
-      "mac",
-      "posix",
-      "windows"
-    ],
-    "uses_polling": false
-  },
-  {
-    "args": [],
-    "benchmark": false,
-    "ci_platforms": [
-      "linux",
-      "mac",
-      "posix"
-    ],
-    "cpu_cost": 1.0,
-    "exclude_configs": [],
-    "exclude_iomgrs": [],
-    "flaky": false,
-    "gtest": false,
-    "language": "c",
-    "name": "tcp_client_posix_test",
-    "platforms": [
-      "linux",
-      "mac",
-      "posix"
-    ],
-    "uses_polling": true
-  },
-  {
-    "args": [],
-    "benchmark": false,
-    "ci_platforms": [
-      "linux",
-      "posix"
-    ],
-    "cpu_cost": 1.0,
-    "exclude_configs": [],
-    "exclude_iomgrs": [],
-    "flaky": false,
-    "gtest": false,
-    "language": "c",
-    "name": "tcp_posix_test",
-    "platforms": [
-      "linux",
-      "posix"
-    ],
-    "uses_polling": true
-  },
-  {
-    "args": [],
-    "benchmark": false,
-    "ci_platforms": [
-      "linux",
-      "mac",
-      "posix"
-    ],
-    "cpu_cost": 1.0,
-    "exclude_configs": [],
-    "exclude_iomgrs": [],
-    "flaky": false,
-    "gtest": false,
-    "language": "c",
-    "name": "tcp_server_posix_test",
-    "platforms": [
-      "linux",
-      "mac",
-      "posix"
-    ],
-    "uses_polling": true
-  },
-  {
-    "args": [],
-    "benchmark": false,
-    "ci_platforms": [
-      "linux",
-      "mac",
-      "posix",
-      "windows"
-    ],
-    "cpu_cost": 1.0,
-    "exclude_configs": [],
-    "exclude_iomgrs": [],
-    "flaky": false,
-    "gtest": false,
-    "language": "c",
-    "name": "test_core_gpr_time_test",
-    "platforms": [
-      "linux",
-      "mac",
-      "posix",
-      "windows"
-    ],
-    "uses_polling": false
-  },
-  {
-    "args": [],
-    "benchmark": false,
-    "ci_platforms": [
-      "linux",
-      "mac",
-      "posix",
-      "windows"
-    ],
-    "cpu_cost": 1.0,
-    "exclude_configs": [],
-    "exclude_iomgrs": [],
-    "flaky": false,
-    "gtest": false,
-    "language": "c",
-    "name": "test_core_iomgr_time_averaged_stats_test",
-    "platforms": [
-      "linux",
-      "mac",
-      "posix",
-      "windows"
-    ],
-    "uses_polling": false
-  },
-  {
-    "args": [],
-    "benchmark": false,
-    "ci_platforms": [
-      "linux",
-      "mac",
-      "posix",
-      "windows"
-    ],
-    "cpu_cost": 1.0,
-    "exclude_configs": [],
-    "exclude_iomgrs": [],
-    "flaky": false,
-    "gtest": false,
-    "language": "c",
-    "name": "test_core_iomgr_timer_heap_test",
-    "platforms": [
-      "linux",
-      "mac",
-      "posix",
-      "windows"
-    ],
-    "uses_polling": false
-  },
-  {
-    "args": [],
-    "benchmark": false,
-    "ci_platforms": [
-      "linux",
-      "mac",
-      "posix",
-      "windows"
-    ],
-    "cpu_cost": 1.0,
-    "exclude_configs": [],
-    "exclude_iomgrs": [],
-    "flaky": false,
-    "gtest": false,
-    "language": "c",
-    "name": "test_core_iomgr_timer_list_test",
-    "platforms": [
-      "linux",
-      "mac",
-      "posix",
-      "windows"
-    ],
-    "uses_polling": false
-  },
-  {
-    "args": [],
-    "benchmark": false,
-    "ci_platforms": [
-      "linux",
-      "mac",
-      "posix",
-      "windows"
-    ],
-    "cpu_cost": 1.0,
-    "exclude_configs": [],
-    "exclude_iomgrs": [],
-    "flaky": false,
-    "gtest": false,
-    "language": "c",
-    "name": "thd_test",
-    "platforms": [
-      "linux",
-      "mac",
-      "posix",
-      "windows"
-    ],
-    "uses_polling": false
-  },
-  {
-    "args": [],
-    "benchmark": false,
-    "ci_platforms": [
-      "linux",
-      "mac",
-      "posix",
-      "windows"
-    ],
-    "cpu_cost": 1.0,
-    "exclude_configs": [],
-    "exclude_iomgrs": [],
-    "flaky": false,
-    "gtest": false,
-    "language": "c",
-    "name": "transport_security_common_api_test",
-=======
+    "platforms": [
+      "linux",
+      "mac",
+      "posix",
+      "windows"
+    ],
+    "uses_polling": false
+  },
+  {
+    "args": [],
+    "benchmark": false,
+    "ci_platforms": [
+      "linux",
+      "mac",
+      "posix",
+      "windows"
+    ],
+    "cpu_cost": 1.0,
+    "exclude_configs": [],
+    "exclude_iomgrs": [],
+    "flaky": false,
     "gtest": true,
     "language": "c++",
     "name": "authorization_matchers_test",
->>>>>>> d304712f
     "platforms": [
       "linux",
       "mac",
