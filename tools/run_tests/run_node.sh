#!/bin/bash
# Copyright 2015, Google Inc.
# All rights reserved.
#
# Redistribution and use in source and binary forms, with or without
# modification, are permitted provided that the following conditions are
# met:
#
#     * Redistributions of source code must retain the above copyright
# notice, this list of conditions and the following disclaimer.
#     * Redistributions in binary form must reproduce the above
# copyright notice, this list of conditions and the following disclaimer
# in the documentation and/or other materials provided with the
# distribution.
#     * Neither the name of Google Inc. nor the names of its
# contributors may be used to endorse or promote products derived from
# this software without specific prior written permission.
#
# THIS SOFTWARE IS PROVIDED BY THE COPYRIGHT HOLDERS AND CONTRIBUTORS
# "AS IS" AND ANY EXPRESS OR IMPLIED WARRANTIES, INCLUDING, BUT NOT
# LIMITED TO, THE IMPLIED WARRANTIES OF MERCHANTABILITY AND FITNESS FOR
# A PARTICULAR PURPOSE ARE DISCLAIMED. IN NO EVENT SHALL THE COPYRIGHT
# OWNER OR CONTRIBUTORS BE LIABLE FOR ANY DIRECT, INDIRECT, INCIDENTAL,
# SPECIAL, EXEMPLARY, OR CONSEQUENTIAL DAMAGES (INCLUDING, BUT NOT
# LIMITED TO, PROCUREMENT OF SUBSTITUTE GOODS OR SERVICES; LOSS OF USE,
# DATA, OR PROFITS; OR BUSINESS INTERRUPTION) HOWEVER CAUSED AND ON ANY
# THEORY OF LIABILITY, WHETHER IN CONTRACT, STRICT LIABILITY, OR TORT
# (INCLUDING NEGLIGENCE OR OTHERWISE) ARISING IN ANY WAY OUT OF THE USE
# OF THIS SOFTWARE, EVEN IF ADVISED OF THE POSSIBILITY OF SUCH DAMAGE.

set -ex

CONFIG=${CONFIG:-opt}

# change to grpc repo root
cd $(dirname $0)/../..

root=`pwd`
<<<<<<< HEAD
cd $root/src/node
if [ "$CONFIG" = "gcov" ]
  then
  npm run-script gcov
  else
  npm test
fi
=======

export LD_LIBRARY_PATH=$root/libs/$CONFIG

$root/src/node/node_modules/mocha/bin/mocha $root/src/node/test
>>>>>>> 9709188e
<|MERGE_RESOLUTION|>--- conflicted
+++ resolved
@@ -35,18 +35,12 @@
 # change to grpc repo root
 cd $(dirname $0)/../..
 
+export LD_LIBRARY_PATH=$root/libs/$CONFIG
 root=`pwd`
-<<<<<<< HEAD
 cd $root/src/node
 if [ "$CONFIG" = "gcov" ]
   then
   npm run-script gcov
   else
   npm test
-fi
-=======
-
-export LD_LIBRARY_PATH=$root/libs/$CONFIG
-
-$root/src/node/node_modules/mocha/bin/mocha $root/src/node/test
->>>>>>> 9709188e
+fi