#!/usr/bin/env python3
# Copyright 2021 The gRPC Authors
#
# Licensed under the Apache License, Version 2.0 (the "License");
# you may not use this file except in compliance with the License.
# You may obtain a copy of the License at
#
#     http://www.apache.org/licenses/LICENSE-2.0
#
# Unless required by applicable law or agreed to in writing, software
# distributed under the License is distributed on an "AS IS" BASIS,
# WITHOUT WARRANTIES OR CONDITIONS OF ANY KIND, either express or implied.
# See the License for the specific language governing permissions and
# limitations under the License.

# Script to generate test configurations for the OSS benchmarks framework.
#
# This script filters test scenarios and generates uniquely named configurations
# for each test. Configurations are dumped in multipart YAML format.
#
# See documentation below:
# https://github.com/grpc/grpc/blob/master/tools/run_tests/performance/README.md#grpc-oss-benchmarks

import argparse
import collections
import copy
import datetime
import itertools
import json
import os
import string
import sys
from typing import Any, Dict, Iterable, Mapping, Optional, Type
import uuid

<<<<<<< HEAD
from typing import Any, Dict, Iterable, List, Mapping, Optional

import yaml

from . import scenario_config
from . import scenario_config_exporter
=======
import scenario_config
import scenario_config_exporter
import yaml

CONFIGURATION_FILE_HEADER_COMMENT = """
# Load test configurations generated from a template by loadtest_config.py.
# See documentation below:
# https://github.com/grpc/grpc/blob/master/tools/run_tests/performance/README.md#grpc-oss-benchmarks
"""


def safe_name(language: str) -> str:
    """Returns a name that is safe to use in labels and file names."""
    return scenario_config.LANGUAGES[language].safename
>>>>>>> afb660b5


def default_prefix() -> str:
    """Constructs and returns a default prefix for LoadTest names."""
    return os.environ.get('USER', 'loadtest')


def now_string() -> str:
    """Returns the current date and time in string format."""
    return datetime.datetime.now().strftime('%Y%m%d%H%M%S')


def validate_loadtest_name(name: str) -> None:
    """Validates that a LoadTest name is in the expected format."""
    if len(name) > 253:
        raise ValueError(
            'LoadTest name must be less than 253 characters long: %s' % name)
    if not all(c.isalnum() and not c.isupper() for c in name if c != '-'):
        raise ValueError('Invalid characters in LoadTest name: %s' % name)
    if not name or not name[0].isalpha() or name[-1] == '-':
        raise ValueError('Invalid format for LoadTest name: %s' % name)


def loadtest_base_name(scenario_name: str,
                       uniquifier_elements: Iterable[str]) -> str:
    """Constructs and returns the base name for a LoadTest resource."""
    name_elements = scenario_name.split('_')
    name_elements.extend(uniquifier_elements)
    return '-'.join(element.lower() for element in name_elements)


def loadtest_name(prefix: str, scenario_name: str,
                  uniquifier_elements: Iterable[str]) -> str:
    """Constructs and returns a valid name for a LoadTest resource."""
    base_name = loadtest_base_name(scenario_name, uniquifier_elements)
    name_elements = []
    if prefix:
        name_elements.append(prefix)
    name_elements.append(base_name)
    name = '-'.join(name_elements)
    validate_loadtest_name(name)
    return name


def component_name(elements: Iterable[str]) -> str:
    """Constructs a component name from possibly empty elements."""
    return '-'.join((e for e in elements if e))


def validate_annotations(annotations: Dict[str, str]) -> None:
    """Validates that annotations do not contain reserved names.

    These names are automatically added by the config generator.
    """
    names = set(('scenario', 'uniquifier')).intersection(annotations)
    if names:
        raise ValueError('Annotations contain reserved names: %s' % names)


def gen_run_indices(runs_per_test: int) -> Iterable[str]:
    """Generates run indices for multiple runs, as formatted strings."""
    if runs_per_test < 2:
        yield ''
        return
    prefix_length = len('{:d}'.format(runs_per_test - 1))
    prefix_fmt = '{{:{:d}d}}'.format(prefix_length)
    for i in range(runs_per_test):
        yield prefix_fmt.format(i)


def gen_loadtest_configs(
        base_config: Mapping[str, Any],
        base_config_clients: Iterable[Mapping[str, Any]],
        base_config_servers: Iterable[Mapping[str, Any]],
        scenario_name_regex: str,
        language_config: scenario_config_exporter.LanguageConfig,
        loadtest_name_prefix: str,
        uniquifier_elements: Iterable[str],
        annotations: Mapping[str, str],
        instances_per_client: int = 1,
        runs_per_test: int = 1) -> Iterable[Dict[str, Any]]:
    """Generates LoadTest configurations for a given language config.

    The LoadTest configurations are generated as YAML objects.
    """
    validate_annotations(annotations)
    prefix = loadtest_name_prefix or default_prefix()
    cl = safe_name(language_config.client_language or language_config.language)
    sl = safe_name(language_config.server_language or language_config.language)
    scenario_filter = scenario_config_exporter.scenario_filter(
        scenario_name_regex=scenario_name_regex,
        category=language_config.category,
        client_language=language_config.client_language,
        server_language=language_config.server_language)
    scenarios = scenario_config_exporter.gen_scenarios(language_config.language,
                                                       scenario_filter)

    for scenario in scenarios:
        for run_index in gen_run_indices(runs_per_test):
            uniq = (uniquifier_elements +
                    [run_index] if run_index else uniquifier_elements)
            name = loadtest_name(prefix, scenario['name'], uniq)
            scenario_str = json.dumps({'scenarios': scenario},
                                      indent='  ') + '\n'

            config = copy.deepcopy(base_config)

            metadata = config['metadata']
            metadata['name'] = name
            if 'labels' not in metadata:
                metadata['labels'] = dict()
            metadata['labels']['language'] = safe_name(language_config.language)
            metadata['labels']['prefix'] = prefix
            if 'annotations' not in metadata:
                metadata['annotations'] = dict()
            metadata['annotations'].update(annotations)
            metadata['annotations'].update({
                'scenario': scenario['name'],
                'uniquifier': '-'.join(uniq),
            })

            spec = config['spec']

            # Select clients with the required language.
            clients = [
                client for client in base_config_clients
                if client['language'] == cl
            ]
            if not clients:
                raise IndexError('Client language not found in template: %s' %
                                 cl)

            # Validate config for additional client instances.
            if instances_per_client > 1:
                c = collections.Counter(
                    (client.get('name', '') for client in clients))
                if max(c.values()) > 1:
                    raise ValueError(
                        ('Multiple instances of multiple clients requires '
                         'unique names, name counts for language %s: %s') %
                        (cl, c.most_common()))

            # Name client instances with an index starting from zero.
            client_instances = []
            for i in range(instances_per_client):
                client_instances.extend(copy.deepcopy(clients))
                for client in client_instances[-len(clients):]:
                    client['name'] = component_name((client.get('name',
                                                                ''), str(i)))

            # Set clients to named instances.
            spec['clients'] = client_instances

            # Select servers with the required language.
            servers = copy.deepcopy([
                server for server in base_config_servers
                if server['language'] == sl
            ])
            if not servers:
                raise IndexError('Server language not found in template: %s' %
                                 sl)

            # Name servers with an index for consistency with clients.
            for i, server in enumerate(servers):
                server['name'] = component_name((server.get('name',
                                                            ''), str(i)))

            # Set servers to named instances.
            spec['servers'] = servers

            # Add driver, if needed.
            if 'driver' not in spec:
                spec['driver'] = dict()

            # Ensure driver has language and run fields.
            driver = spec['driver']
            if 'language' not in driver:
                driver['language'] = safe_name('c++')
            if 'run' not in driver:
                driver['run'] = dict()

            # Name the driver with an index for consistency with workers.
            # There is only one driver, so the index is zero.
            if 'name' not in driver or not driver['name']:
                driver['name'] = '0'

            spec['scenariosJSON'] = scenario_str

            yield config


def parse_key_value_args(args: Optional[Iterable[str]]) -> Dict[str, str]:
    """Parses arguments in the form key=value into a dictionary."""
    d = dict()
    if args is None:
        return d
    for arg in args:
        key, equals, value = arg.partition('=')
        if equals != '=':
            raise ValueError('Expected key=value: ' + value)
        d[key] = value
    return d


def clear_empty_fields(config: Dict[str, Any]) -> None:
    """Clears fields set to empty values by string substitution."""
    spec = config['spec']
    if 'clients' in spec:
        for client in spec['clients']:
            if 'pool' in client and not client['pool']:
                del client['pool']
    if 'servers' in spec:
        for server in spec['servers']:
            if 'pool' in server and not server['pool']:
                del server['pool']
    if 'driver' in spec:
        driver = spec['driver']
        if 'pool' in driver and not driver['pool']:
            del driver['pool']
        if ('run' in driver and 'image' in driver['run'] and
                not driver['run']['image']):
            del driver['run']['image']
    if 'results' in spec and not ('bigQueryTable' in spec['results'] and
                                  spec['results']['bigQueryTable']):
        del spec['results']


def config_dumper(header_comment: str) -> Type[yaml.SafeDumper]:
    """Returns a custom dumper to dump configurations in the expected format."""

    class ConfigDumper(yaml.SafeDumper):

        def expect_stream_start(self):
            super().expect_stream_start()
            if isinstance(self.event, yaml.StreamStartEvent):
                self.write_indent()
                self.write_indicator(header_comment, need_whitespace=False)

    def str_presenter(dumper, data):
        if '\n' in data:
            return dumper.represent_scalar('tag:yaml.org,2002:str',
                                           data,
                                           style='|')
        return dumper.represent_scalar('tag:yaml.org,2002:str', data)

    ConfigDumper.add_representer(str, str_presenter)

    return ConfigDumper


def main() -> None:
    language_choices = sorted(scenario_config.LANGUAGES.keys())
    argp = argparse.ArgumentParser(
        description='Generates load test configs from a template.',
        fromfile_prefix_chars='@')
    argp.add_argument('-l',
                      '--language',
                      action='append',
                      choices=language_choices,
                      required=True,
                      help='Language(s) to benchmark.',
                      dest='languages')
    argp.add_argument('-t',
                      '--template',
                      type=str,
                      required=True,
                      help='LoadTest configuration yaml file template.')
    argp.add_argument('-s',
                      '--substitution',
                      action='append',
                      default=[],
                      help='Template substitution(s), in the form key=value.',
                      dest='substitutions')
    argp.add_argument('-p',
                      '--prefix',
                      default='',
                      type=str,
                      help='Test name prefix.')
    argp.add_argument('-u',
                      '--uniquifier_element',
                      action='append',
                      default=[],
                      help='String element(s) to make the test name unique.',
                      dest='uniquifier_elements')
    argp.add_argument(
        '-d',
        action='store_true',
        help='Use creation date and time as an additional uniquifier element.')
    argp.add_argument('-a',
                      '--annotation',
                      action='append',
                      default=[],
                      help='metadata.annotation(s), in the form key=value.',
                      dest='annotations')
    argp.add_argument('-r',
                      '--regex',
                      default='.*',
                      type=str,
                      help='Regex to select scenarios to run.')
    argp.add_argument(
        '--category',
        choices=['all', 'inproc', 'scalable', 'smoketest', 'sweep'],
        default='all',
        help='Select a category of tests to run.')
    argp.add_argument(
        '--allow_client_language',
        action='append',
        choices=language_choices,
        default=[],
        help='Allow cross-language scenarios with this client language.',
        dest='allow_client_languages')
    argp.add_argument(
        '--allow_server_language',
        action='append',
        choices=language_choices,
        default=[],
        help='Allow cross-language scenarios with this server language.',
        dest='allow_server_languages')
    argp.add_argument('--instances_per_client',
                      default=1,
                      type=int,
                      help="Number of instances to generate for each client.")
    argp.add_argument('--runs_per_test',
                      default=1,
                      type=int,
                      help='Number of copies to generate for each test.')
    argp.add_argument('-o',
                      '--output',
                      type=str,
                      help='Output file name. Output to stdout if not set.')
    args = argp.parse_args()

    if args.instances_per_client < 1:
        argp.error('instances_per_client must be greater than zero.')

    if args.runs_per_test < 1:
        argp.error('runs_per_test must be greater than zero.')

    # Config generation ignores environment variables that are passed by the
    # controller at runtime.
    substitutions = {
        'DRIVER_PORT': '${DRIVER_PORT}',
        'KILL_AFTER': '${KILL_AFTER}',
        'POD_TIMEOUT': '${POD_TIMEOUT}',
    }

    # The user can override the ignored variables above by passing them in as
    # substitution keys.
    substitutions.update(parse_key_value_args(args.substitutions))

    uniquifier_elements = args.uniquifier_elements
    if args.d:
        uniquifier_elements.append(now_string())

    annotations = parse_key_value_args(args.annotations)

    with open(args.template) as f:
        base_config = yaml.safe_load(
            string.Template(f.read()).substitute(substitutions))

    clear_empty_fields(base_config)

    spec = base_config['spec']
    base_config_clients = spec['clients']
    del spec['clients']
    base_config_servers = spec['servers']
    del spec['servers']

    client_languages = [''] + args.allow_client_languages
    server_languages = [''] + args.allow_server_languages
    config_generators = []
    for l, cl, sl in itertools.product(args.languages, client_languages,
                                       server_languages):
        language_config = scenario_config_exporter.LanguageConfig(
            category=args.category,
            language=l,
            client_language=cl,
            server_language=sl)
        config_generators.append(
            gen_loadtest_configs(base_config,
                                 base_config_clients,
                                 base_config_servers,
                                 args.regex,
                                 language_config,
                                 loadtest_name_prefix=args.prefix,
                                 uniquifier_elements=uniquifier_elements,
                                 annotations=annotations,
                                 instances_per_client=args.instances_per_client,
                                 runs_per_test=args.runs_per_test))
    configs = (config for config in itertools.chain(*config_generators))

    with open(args.output, 'w') if args.output else sys.stdout as f:
        yaml.dump_all(configs,
                      stream=f,
                      Dumper=config_dumper(
                          CONFIGURATION_FILE_HEADER_COMMENT.strip()),
                      default_flow_style=False)


if __name__ == '__main__':
    main()<|MERGE_RESOLUTION|>--- conflicted
+++ resolved
@@ -33,14 +33,6 @@
 from typing import Any, Dict, Iterable, Mapping, Optional, Type
 import uuid
 
-<<<<<<< HEAD
-from typing import Any, Dict, Iterable, List, Mapping, Optional
-
-import yaml
-
-from . import scenario_config
-from . import scenario_config_exporter
-=======
 import scenario_config
 import scenario_config_exporter
 import yaml
@@ -55,7 +47,6 @@
 def safe_name(language: str) -> str:
     """Returns a name that is safe to use in labels and file names."""
     return scenario_config.LANGUAGES[language].safename
->>>>>>> afb660b5
 
 
 def default_prefix() -> str:
