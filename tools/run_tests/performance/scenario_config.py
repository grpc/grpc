--- conflicted
+++ resolved
@@ -746,76 +746,6 @@
 
 class PythonLanguage:
 
-<<<<<<< HEAD
-  def __init__(self):
-    self.safename = 'python'
-
-  def worker_cmdline(self):
-    return ['tools/run_tests/performance/run_worker_python.sh']
-
-  def worker_port_offset(self):
-    return 500
-
-  def scenarios(self):
-    yield _ping_pong_scenario(
-        'python_generic_sync_streaming_ping_pong', rpc_type='STREAMING',
-        client_type='SYNC_CLIENT', server_type='ASYNC_GENERIC_SERVER',
-        use_generic_payload=True,
-        categories=[SMOKETEST, SCALABLE])
-
-    yield _ping_pong_scenario(
-        'python_protobuf_sync_streaming_ping_pong', rpc_type='STREAMING',
-        client_type='SYNC_CLIENT', server_type='ASYNC_SERVER')
-
-    yield _ping_pong_scenario(
-        'python_protobuf_async_unary_ping_pong', rpc_type='UNARY',
-        client_type='ASYNC_CLIENT', server_type='ASYNC_SERVER')
-
-    yield _ping_pong_scenario(
-        'python_protobuf_sync_unary_ping_pong', rpc_type='UNARY',
-        client_type='SYNC_CLIENT', server_type='ASYNC_SERVER',
-        categories=[SMOKETEST, SCALABLE])
-
-    yield _ping_pong_scenario(
-        'python_protobuf_sync_unary_qps_unconstrained', rpc_type='UNARY',
-        client_type='SYNC_CLIENT', server_type='ASYNC_SERVER',
-        unconstrained_client='sync')
-
-    yield _ping_pong_scenario(
-        'python_protobuf_sync_streaming_qps_unconstrained', rpc_type='STREAMING',
-        client_type='SYNC_CLIENT', server_type='ASYNC_SERVER',
-        unconstrained_client='sync')
-
-    yield _ping_pong_scenario(
-        'python_to_cpp_protobuf_sync_unary_ping_pong', rpc_type='UNARY',
-        client_type='SYNC_CLIENT', server_type='ASYNC_SERVER',
-        server_language='c++', async_server_threads=1,
-        categories=[SMOKETEST, SCALABLE])
-
-    yield _ping_pong_scenario(
-        'python_to_cpp_protobuf_sync_streaming_ping_pong', rpc_type='STREAMING',
-        client_type='SYNC_CLIENT', server_type='ASYNC_SERVER',
-        server_language='c++', async_server_threads=1)
-
-    yield _ping_pong_scenario(
-        'python_protobuf_sync_unary_ping_pong_1MB', rpc_type='UNARY',
-        client_type='SYNC_CLIENT', server_type='ASYNC_SERVER',
-        req_size=1024*1024, resp_size=1024*1024,
-        categories=[SMOKETEST, SCALABLE])
-
-    yield _ping_pong_scenario(
-        'python_to_cpp_sync_unary_qps_unconstrained_many_clients', rpc_type='UNARY',
-        client_type='SYNC_CLIENT', server_type='ASYNC_SERVER',
-        server_language='c++', unconstrained_client='sync')
-
-    yield _ping_pong_scenario(
-        'python_to_cpp_sync_stream_qps_unconstrained_many_clients', rpc_type='STREAMING',
-        client_type='SYNC_CLIENT', server_type='ASYNC_SERVER',
-        server_language='c++', unconstrained_client='sync')
-
-  def __str__(self):
-    return 'python'
-=======
     def __init__(self):
         self.safename = 'python'
 
@@ -895,8 +825,6 @@
 
     def __str__(self):
         return 'python'
-
->>>>>>> 7655ba4c
 
 class RubyLanguage:
 
