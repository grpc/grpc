#!/usr/bin/env python3

# Copyright 2020 The gRPC Authors
#
# Licensed under the Apache License, Version 2.0 (the "License");
# you may not use this file except in compliance with the License.
# You may obtain a copy of the License at
#
#     http://www.apache.org/licenses/LICENSE-2.0
#
# Unless required by applicable law or agreed to in writing, software
# distributed under the License is distributed on an "AS IS" BASIS,
# WITHOUT WARRANTIES OR CONDITIONS OF ANY KIND, either express or implied.
# See the License for the specific language governing permissions and
# limitations under the License.

# Library to extract scenario definitions from scenario_config.py.
#
# Contains functions to filter, analyze and dump scenario definitions.
#
# This library is used in loadtest_config.py to generate the "scenariosJSON"
# field in the format accepted by the OSS benchmarks framework.
# See https://github.com/grpc/test-infra/blob/master/config/samples/cxx_example_loadtest.yaml
#
# It can also be used to dump scenarios to files, to count scenarios by
# language, and to export scenario languages in a format that can be used for
# automation.
#
# Example usage:
#
# scenario_config.py --export_scenarios -l cxx -f cxx_scenario_ -r '.*' \
#     --category=scalable
#
# scenario_config.py --count_scenarios
#
# scenario_config.py --count_scenarios --category=scalable
#
# For usage of the language config output, see loadtest_config.py.

import argparse
import collections
import json
import re
import sys
from typing import Any, Callable, Dict, Iterable, NamedTuple

import scenario_config

# Language parameters for load test config generation.

LanguageConfig = NamedTuple(
    "LanguageConfig",
    [
        ("category", str),
        ("language", str),
        ("client_language", str),
        ("server_language", str),
    ],
)


def category_string(categories: Iterable[str], category: str) -> str:
    """Converts a list of categories into a single string for counting."""
    if category != "all":
        return category if category in categories else ""

    main_categories = ("scalable", "smoketest")
    s = set(categories)

    c = [m for m in main_categories if m in s]
    s.difference_update(main_categories)
    c.extend(s)
    return " ".join(c)


def gen_scenario_languages(category: str) -> Iterable[LanguageConfig]:
    """Generates tuples containing the languages specified in each scenario."""
    for language in scenario_config.LANGUAGES:
        for scenario in scenario_config.LANGUAGES[language].scenarios():
            client_language = scenario.get("CLIENT_LANGUAGE", "")
            server_language = scenario.get("SERVER_LANGUAGE", "")
            categories = scenario.get("CATEGORIES", [])
            if category != "all" and category not in categories:
                continue
            cat = category_string(categories, category)
            yield LanguageConfig(
                category=cat,
                language=language,
                client_language=client_language,
                server_language=server_language,
            )


def scenario_filter(
    scenario_name_regex: str = ".*",
    category: str = "all",
    client_language: str = "",
    server_language: str = "",
) -> Callable[[Dict[str, Any]], bool]:
    """Returns a function to filter scenarios to process."""

    def filter_scenario(scenario: Dict[str, Any]) -> bool:
        """Filters scenarios that match specified criteria."""
        if not re.search(scenario_name_regex, scenario["name"]):
            return False
        # if the 'CATEGORIES' key is missing, treat scenario as part of
        # 'scalable' and 'smoketest'. This matches the behavior of
        # run_performance_tests.py.
        scenario_categories = scenario.get(
            "CATEGORIES", ["scalable", "smoketest"]
        )
        if category not in scenario_categories and category != "all":
            return False

        scenario_client_language = scenario.get("CLIENT_LANGUAGE", "")
        if client_language != scenario_client_language:
            return False

        scenario_server_language = scenario.get("SERVER_LANGUAGE", "")
        if server_language != scenario_server_language:
            return False

        return True

    return filter_scenario


def gen_scenarios(
    language_name: str,
    scenario_filter_function: Callable[[Dict[str, Any]], bool],
) -> Iterable[Dict[str, Any]]:
    """Generates scenarios that match a given filter function."""
    return map(
        scenario_config.remove_nonproto_fields,
        filter(
            scenario_filter_function,
            scenario_config.LANGUAGES[language_name].scenarios(),
        ),
    )


def dump_to_json_files(
    scenarios: Iterable[Dict[str, Any]], filename_prefix: str
) -> None:
    """Dumps a list of scenarios to JSON files"""
    count = 0
    for scenario in scenarios:
        filename = "{}{}.json".format(filename_prefix, scenario["name"])
        print("Writing file {}".format(filename), file=sys.stderr)
        with open(filename, "w") as outfile:
            # The dump file should have {"scenarios" : []} as the top level
            # element, when embedded in a LoadTest configuration YAML file.
            json.dump({"scenarios": [scenario]}, outfile, indent=2)
        count += 1
    print("Wrote {} scenarios".format(count), file=sys.stderr)


def main() -> None:
    language_choices = sorted(scenario_config.LANGUAGES.keys())
    argp = argparse.ArgumentParser(description="Exports scenarios to files.")
    argp.add_argument(
        "--export_scenarios",
        action="store_true",
        help="Export scenarios to JSON files.",
    )
    argp.add_argument(
        "--count_scenarios",
        action="store_true",
        help="Count scenarios for all test languages.",
    )
    argp.add_argument(
        "-l", "--language", choices=language_choices, help="Language to export."
    )
    argp.add_argument(
        "-f",
        "--filename_prefix",
        default="scenario_dump_",
        type=str,
        help="Prefix for exported JSON file names.",
    )
    argp.add_argument(
        "-r",
        "--regex",
        default=".*",
        type=str,
        help="Regex to select scenarios to run.",
    )
    argp.add_argument(
        "--category",
        default="all",
<<<<<<< HEAD
        choices=[
            "all",
            "inproc",
            "scalable",
            "smoketest",
            "sweep",
            "dashboard",
        ],
=======
        choices=["all", "inproc", "scalable", "smoketest", "sweep", "psm"],
>>>>>>> 8082abb6
        help="Select scenarios for a category of tests.",
    )
    argp.add_argument(
        "--client_language",
        default="",
        choices=language_choices,
        help="Select only scenarios with a specified client language.",
    )
    argp.add_argument(
        "--server_language",
        default="",
        choices=language_choices,
        help="Select only scenarios with a specified server language.",
    )
    args = argp.parse_args()

    if args.export_scenarios and not args.language:
        print(
            "Dumping scenarios requires a specified language.", file=sys.stderr
        )
        argp.print_usage(file=sys.stderr)
        return

    if args.export_scenarios:
        s_filter = scenario_filter(
            scenario_name_regex=args.regex,
            category=args.category,
            client_language=args.client_language,
            server_language=args.server_language,
        )
        scenarios = gen_scenarios(args.language, s_filter)
        dump_to_json_files(scenarios, args.filename_prefix)

    if args.count_scenarios:
        print(
            "Scenario count for all languages (category: {}):".format(
                args.category
            )
        )
        print(
            "{:>5}  {:16} {:8} {:8} {}".format(
                "Count", "Language", "Client", "Server", "Categories"
            )
        )
        c = collections.Counter(gen_scenario_languages(args.category))
        total = 0
        for (cat, l, cl, sl), count in c.most_common():
            print(
                "{count:5}  {l:16} {cl:8} {sl:8} {cat}".format(
                    l=l, cl=cl, sl=sl, count=count, cat=cat
                )
            )
            total += count

        print(
            "\n{:>5}  total scenarios (category: {})".format(
                total, args.category
            )
        )


if __name__ == "__main__":
    main()<|MERGE_RESOLUTION|>--- conflicted
+++ resolved
@@ -188,18 +188,7 @@
     argp.add_argument(
         "--category",
         default="all",
-<<<<<<< HEAD
-        choices=[
-            "all",
-            "inproc",
-            "scalable",
-            "smoketest",
-            "sweep",
-            "dashboard",
-        ],
-=======
-        choices=["all", "inproc", "scalable", "smoketest", "sweep", "psm"],
->>>>>>> 8082abb6
+        choices=["all", "inproc", "scalable", "smoketest", "sweep", "psm", "dashboard"],
         help="Select scenarios for a category of tests.",
     )
     argp.add_argument(
