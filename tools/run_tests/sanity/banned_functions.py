--- conflicted
+++ resolved
@@ -39,13 +39,6 @@
 DEPRECATED_FUNCTION_TEMP_ALLOW_LIST = {
     "gpr_log_severity": [
         "./include/grpc/support/log.h",
-<<<<<<< HEAD
-        "./src/core/lib/channel/channel_stack.cc",
-        "./src/core/lib/channel/channel_stack.h",
-=======
-        "./src/core/lib/surface/call.h",
-        "./src/core/lib/surface/call_log_batch.cc",
->>>>>>> c7ba44e2
         "./src/core/util/android/log.cc",
         "./src/core/util/linux/log.cc",
         "./src/core/util/log.cc",
