--- conflicted
+++ resolved
@@ -110,11 +110,8 @@
     ],
     "absl::nullopt": [],
     "absl::make_optional": [],
-<<<<<<< HEAD
     "std::make_pair": [],
-=======
     "std::make_tuple": [],
->>>>>>> b64756ac
 }
 
 errors = 0
