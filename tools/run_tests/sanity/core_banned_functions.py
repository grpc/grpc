#!/usr/bin/env python3

# Copyright 2016 gRPC authors.
#
# Licensed under the Apache License, Version 2.0 (the "License");
# you may not use this file except in compliance with the License.
# You may obtain a copy of the License at
#
#     http://www.apache.org/licenses/LICENSE-2.0
#
# Unless required by applicable law or agreed to in writing, software
# distributed under the License is distributed on an "AS IS" BASIS,
# WITHOUT WARRANTIES OR CONDITIONS OF ANY KIND, either express or implied.
# See the License for the specific language governing permissions and
# limitations under the License.
"""Explicitly ban select functions from being used in src/core/**.

Most of these functions have internal versions that should be used instead."""

import os
import sys

os.chdir(os.path.join(os.path.dirname(sys.argv[0]), "../../.."))

# map of banned function signature to allowlist
BANNED_EXCEPT = {
    "grpc_slice_from_static_buffer(": [
        "src/core/lib/slice/slice.cc",
        "src/core/load_balancing/grpclb/grpclb.cc",
    ],
    "grpc_resource_quota_ref(": ["src/core/lib/resource_quota/api.cc"],
    "grpc_resource_quota_unref(": [
        "src/core/lib/resource_quota/api.cc",
        "src/core/lib/surface/server.cc",
    ],
    "grpc_error_create(": [
        "src/core/lib/iomgr/error.cc",
        "src/core/lib/iomgr/error_cfstream.cc",
    ],
    "grpc_error_ref(": ["src/core/lib/iomgr/error.cc"],
    "grpc_error_unref(": ["src/core/lib/iomgr/error.cc"],
    "grpc_os_error(": [
        "src/core/lib/iomgr/error.cc",
        "src/core/lib/iomgr/error.h",
    ],
    "grpc_wsa_error(": [
        "src/core/lib/iomgr/error.cc",
        "src/core/lib/iomgr/error.h",
    ],
    "grpc_log_if_error(": [
        "src/core/lib/iomgr/error.cc",
        "src/core/lib/iomgr/error.h",
    ],
    "grpc_slice_malloc(": [
        "src/core/lib/slice/slice.cc",
        "src/core/lib/slice/slice.h",
    ],
    "grpc_call_cancel(": ["src/core/lib/surface/call.cc"],
    "grpc_channel_destroy(": [
        "src/core/lib/surface/channel.cc",
        "src/core/lib/surface/legacy_channel.cc",
        "src/core/tsi/alts/handshaker/alts_shared_resource.cc",
    ],
    "grpc_closure_create(": [
        "src/core/lib/iomgr/closure.cc",
        "src/core/lib/iomgr/closure.h",
    ],
    "grpc_closure_init(": [
        "src/core/lib/iomgr/closure.cc",
        "src/core/lib/iomgr/closure.h",
    ],
    "grpc_closure_sched(": ["src/core/lib/iomgr/closure.cc"],
    "grpc_closure_run(": ["src/core/lib/iomgr/closure.cc"],
    "grpc_closure_list_sched(": ["src/core/lib/iomgr/closure.cc"],
    "grpc_error*": ["src/core/lib/iomgr/error.cc"],
    "grpc_error_string": ["src/core/lib/iomgr/error.cc"],
    # use grpc_core::CSlice{Ref,Unref} instead inside core
    # (or prefer grpc_core::Slice!)
    "grpc_slice_ref(": ["src/core/lib/slice/slice.cc"],
    "grpc_slice_unref(": ["src/core/lib/slice/slice.cc"],
    # std::random_device needs /dev/random which is not available on all linuxes that we support.
    # Any usage must be optional and opt-in, so that those platforms can use gRPC without problem.
    # TODO(roth): Fix these callers to use the absl random library instead.
    "std::random_device": [
        "src/core/load_balancing/rls/rls.cc",
        "src/core/resolver/google_c2p/google_c2p_resolver.cc",
    ],
    # use 'absl CHECK' instead
    "GPR_ASSERT": [],
    # Use `std::exchange()` instead.
    "absl::exchange": [],
    # Use `std::make_unique()` instead.
    "absl::make_unique": [],
<<<<<<< HEAD
    # Use `std::optional`, `std::nullopt`, ... instead.
    "absl::optional": [],
    "absl::nullopt": [],
    "absl::make_optional": [],
=======
    # C++17: Use [[fallthrough]]
    "ABSL_FALLTHROUGH_INTENDED": [],
    # C++17: Use [[nodiscard]]
    "ABSL_MUST_USE_RESULT": [],
>>>>>>> 6de27a09
    # Use `std::variant()`, `std::get()`, ... instead.
    "absl::variant": [],
    "absl::get": [],
    "absl::get_if": [],
    "absl::has_alternative": [],
}

errors = 0
num_files = 0
for root, dirs, files in os.walk("src/core"):
    if root.startswith("src/core/tsi"):
        continue
    for filename in files:
        num_files += 1
        path = os.path.join(root, filename)
        if os.path.splitext(path)[1] not in (".h", ".cc"):
            continue
        with open(path) as f:
            text = f.read()
        for banned, exceptions in list(BANNED_EXCEPT.items()):
            if path in exceptions:
                continue
            if banned in text:
                print(('Illegal use of "%s" in %s' % (banned, path)))
                errors += 1

assert errors == 0
if errors > 0:
    print(("Number of errors : %d " % (errors)))

# This check comes about from this issue:
# https://github.com/grpc/grpc/issues/15381
# Basically, a change rendered this script useless and we did not realize it.
# This check ensures that this type of issue doesn't occur again.
assert num_files > 1900  # we have more than 1900 files<|MERGE_RESOLUTION|>--- conflicted
+++ resolved
@@ -91,17 +91,10 @@
     "absl::exchange": [],
     # Use `std::make_unique()` instead.
     "absl::make_unique": [],
-<<<<<<< HEAD
-    # Use `std::optional`, `std::nullopt`, ... instead.
-    "absl::optional": [],
-    "absl::nullopt": [],
-    "absl::make_optional": [],
-=======
     # C++17: Use [[fallthrough]]
     "ABSL_FALLTHROUGH_INTENDED": [],
     # C++17: Use [[nodiscard]]
     "ABSL_MUST_USE_RESULT": [],
->>>>>>> 6de27a09
     # Use `std::variant()`, `std::get()`, ... instead.
     "absl::variant": [],
     "absl::get": [],
