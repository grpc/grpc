#!/usr/bin/env python
# Copyright 2015 gRPC authors.
#
# Licensed under the Apache License, Version 2.0 (the "License");
# you may not use this file except in compliance with the License.
# You may obtain a copy of the License at
#
#     http://www.apache.org/licenses/LICENSE-2.0
#
# Unless required by applicable law or agreed to in writing, software
# distributed under the License is distributed on an "AS IS" BASIS,
# WITHOUT WARRANTIES OR CONDITIONS OF ANY KIND, either express or implied.
# See the License for the specific language governing permissions and
# limitations under the License.

from __future__ import print_function

import json
import os
import re
import sys

root = os.path.abspath(os.path.join(os.path.dirname(sys.argv[0]), '../../..'))
with open(
        os.path.join(root, 'tools', 'run_tests', 'generated',
                     'sources_and_headers.json')) as f:
    js = json.loads(f.read())

re_inc1 = re.compile(r'^#\s*include\s*"([^"]*)"')
assert re_inc1.match('#include "foo"').group(1) == 'foo'
re_inc2 = re.compile(r'^#\s*include\s*<((grpc|grpc\+\+)/[^"]*)>')
assert re_inc2.match('#include <grpc++/foo>').group(1) == 'grpc++/foo'


def get_target(name):
    for target in js:
        if target['name'] == name:
            return target
    assert False, 'no target %s' % name



def get_headers_transitive():
  """Computes set of headers transitively provided by each target"""
  target_headers_transitive = {}
  for target in js:
    target_name = target['name']
    assert not target_headers_transitive.has_key(target_name)
    target_headers_transitive[target_name] = set(target['headers'])

  # Make sure each target's transitive headers contain those
  # of their dependencies. If not, add them and continue doing
  # so until we get a full pass over all targets without any updates.
  closure_changed = True
  while closure_changed:
    closure_changed = False
    for target in js:
      target_name = target['name']
      for dep in target['deps']:
        headers = target_headers_transitive[target_name]
        old_count = len(headers)
        headers.update(target_headers_transitive[dep])
        if old_count != len(headers):
          closure_changed=True
  return target_headers_transitive


# precompute transitive closure of headers provided by each target
target_headers_transitive = get_headers_transitive()


def target_has_header(target, name):
<<<<<<< HEAD
    if name.startswith('absl/'): return True
    # print target['name'], name
    if name in target['headers']:
        return True
    for dep in target['deps']:
        if target_has_header(get_target(dep), name):
            return True
    if name in [
            'src/core/lib/profiling/stap_probes.h',
            'src/proto/grpc/reflection/v1alpha/reflection.grpc.pb.h'
    ]:
        return True
    return False

=======
  if name in target_headers_transitive[target['name']]:
    return True
  if name.startswith('absl/'):
    return True
  if name in ['src/core/lib/profiling/stap_probes.h',
              'src/proto/grpc/reflection/v1alpha/reflection.grpc.pb.h']:
    return True
  return False
>>>>>>> a81ff04c


def produces_object(name):
    return os.path.splitext(name)[1] in ['.c', '.cc']



c_ish = {}
obj_producer_to_source = {'c': c_ish, 'c++': c_ish, 'csharp': {}}

errors = 0
for target in js:
    if not target['third_party']:
        for fn in target['src']:
            with open(os.path.join(root, fn)) as f:
                src = f.read().splitlines()
            for line in src:
                m = re_inc1.match(line)
                if m:
                    if not target_has_header(target, m.group(1)):
                        print(
                            'target %s (%s) does not name header %s as a dependency'
                            % (target['name'], fn, m.group(1)))
                        errors += 1
                m = re_inc2.match(line)
                if m:
                    if not target_has_header(target, 'include/' + m.group(1)):
                        print(
                            'target %s (%s) does not name header %s as a dependency'
                            % (target['name'], fn, m.group(1)))
                        errors += 1
    if target['type'] in ['lib', 'filegroup']:
        for fn in target['src']:
            language = target['language']
            if produces_object(fn):
                obj_base = os.path.splitext(os.path.basename(fn))[0]
                if obj_base in obj_producer_to_source[language]:
                    if obj_producer_to_source[language][obj_base] != fn:
                        print(
                            'target %s (%s) produces an aliased object file with %s'
                            % (target['name'], fn,
                               obj_producer_to_source[language][obj_base]))
                else:
                    obj_producer_to_source[language][obj_base] = fn

assert errors == 0<|MERGE_RESOLUTION|>--- conflicted
+++ resolved
@@ -39,30 +39,29 @@
     assert False, 'no target %s' % name
 
 
+def get_headers_transitive():
+    """Computes set of headers transitively provided by each target"""
+    target_headers_transitive = {}
+    for target in js:
+        target_name = target['name']
+        assert not target_headers_transitive.has_key(target_name)
+        target_headers_transitive[target_name] = set(target['headers'])
 
-def get_headers_transitive():
-  """Computes set of headers transitively provided by each target"""
-  target_headers_transitive = {}
-  for target in js:
-    target_name = target['name']
-    assert not target_headers_transitive.has_key(target_name)
-    target_headers_transitive[target_name] = set(target['headers'])
-
-  # Make sure each target's transitive headers contain those
-  # of their dependencies. If not, add them and continue doing
-  # so until we get a full pass over all targets without any updates.
-  closure_changed = True
-  while closure_changed:
-    closure_changed = False
-    for target in js:
-      target_name = target['name']
-      for dep in target['deps']:
-        headers = target_headers_transitive[target_name]
-        old_count = len(headers)
-        headers.update(target_headers_transitive[dep])
-        if old_count != len(headers):
-          closure_changed=True
-  return target_headers_transitive
+    # Make sure each target's transitive headers contain those
+    # of their dependencies. If not, add them and continue doing
+    # so until we get a full pass over all targets without any updates.
+    closure_changed = True
+    while closure_changed:
+        closure_changed = False
+        for target in js:
+            target_name = target['name']
+            for dep in target['deps']:
+                headers = target_headers_transitive[target_name]
+                old_count = len(headers)
+                headers.update(target_headers_transitive[dep])
+                if old_count != len(headers):
+                    closure_changed = True
+    return target_headers_transitive
 
 
 # precompute transitive closure of headers provided by each target
@@ -70,7 +69,6 @@
 
 
 def target_has_header(target, name):
-<<<<<<< HEAD
     if name.startswith('absl/'): return True
     # print target['name'], name
     if name in target['headers']:
@@ -85,21 +83,9 @@
         return True
     return False
 
-=======
-  if name in target_headers_transitive[target['name']]:
-    return True
-  if name.startswith('absl/'):
-    return True
-  if name in ['src/core/lib/profiling/stap_probes.h',
-              'src/proto/grpc/reflection/v1alpha/reflection.grpc.pb.h']:
-    return True
-  return False
->>>>>>> a81ff04c
-
 
 def produces_object(name):
     return os.path.splitext(name)[1] in ['.c', '.cc']
-
 
 
 c_ish = {}
