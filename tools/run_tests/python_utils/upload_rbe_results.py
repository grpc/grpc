--- conflicted
+++ resolved
@@ -18,10 +18,6 @@
 import json
 import os
 import sys
-<<<<<<< HEAD
-import urllib.request, urllib.error, urllib.parse
-=======
->>>>>>> afb660b5
 import uuid
 
 import urllib2
@@ -125,12 +121,12 @@
     # that limit, the 'nextPageToken' field is included in the request to get
     # subsequent data, so keep requesting until 'nextPageToken' field is omitted.
     while True:
-        req = urllib.request.Request(
+        req = urllib2.Request(
             url=
             'https://resultstore.googleapis.com/v2/invocations/%s/targets/-/configuredTargets/-/actions?key=%s&pageToken=%s&fields=next_page_token,actions.id,actions.status_attributes,actions.timing,actions.test_action'
             % (invocation_id, api_key, page_token),
             headers={'Content-Type': 'application/json'})
-        results = json.loads(urllib.request.urlopen(req).read())
+        results = json.loads(urllib2.urlopen(req).read())
         all_actions.extend(results['actions'])
         if 'nextPageToken' not in results:
             break
@@ -174,8 +170,7 @@
     if args.resultstore_dump_file:
         with open(args.resultstore_dump_file, 'w') as f:
             json.dump(resultstore_actions, f, indent=4, sort_keys=True)
-        print(
-            ('Dumped resultstore data to file %s' % args.resultstore_dump_file))
+        print('Dumped resultstore data to file %s' % args.resultstore_dump_file)
 
     # google.devtools.resultstore.v2.Action schema:
     # https://github.com/googleapis/googleapis/blob/master/google/devtools/resultstore/v2/action.proto
@@ -261,8 +256,8 @@
                     }
                 })
             except Exception as e:
-                print(('Failed to parse test result. Error: %s' % str(e)))
-                print((json.dumps(test_case, indent=4)))
+                print('Failed to parse test result. Error: %s' % str(e))
+                print(json.dumps(test_case, indent=4))
                 bq_rows.append({
                     'insertId': str(uuid.uuid4()),
                     'json': {
@@ -289,7 +284,7 @@
     if args.bq_dump_file:
         with open(args.bq_dump_file, 'w') as f:
             json.dump(bq_rows, f, indent=4, sort_keys=True)
-        print(('Dumped BQ data to file %s' % args.bq_dump_file))
+        print('Dumped BQ data to file %s' % args.bq_dump_file)
 
     if not args.skip_upload:
         # BigQuery sometimes fails with large uploads, so batch 1,000 rows at a time.
