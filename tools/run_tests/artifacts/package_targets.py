#!/usr/bin/env python3
# Copyright 2016 gRPC authors.
#
# Licensed under the Apache License, Version 2.0 (the "License");
# you may not use this file except in compliance with the License.
# You may obtain a copy of the License at
#
#     http://www.apache.org/licenses/LICENSE-2.0
#
# Unless required by applicable law or agreed to in writing, software
# distributed under the License is distributed on an "AS IS" BASIS,
# WITHOUT WARRANTIES OR CONDITIONS OF ANY KIND, either express or implied.
# See the License for the specific language governing permissions and
# limitations under the License.
"""Definition of targets to build distribution packages."""

import os.path
import sys

sys.path.insert(0, os.path.abspath(".."))
import python_utils.jobset as jobset


def create_docker_jobspec(
    name,
    dockerfile_dir,
    shell_command,
    environ={},
    flake_retries=0,
    timeout_retries=0,
):
    """Creates jobspec for a task running under docker."""
    environ = environ.copy()

    docker_args = []
    for k, v in list(environ.items()):
        docker_args += ["-e", "%s=%s" % (k, v)]
    docker_env = {
        "DOCKERFILE_DIR": dockerfile_dir,
        "DOCKER_RUN_SCRIPT": "tools/run_tests/dockerize/docker_run.sh",
        "DOCKER_RUN_SCRIPT_COMMAND": shell_command,
        "OUTPUT_DIR": "artifacts",
    }
    jobspec = jobset.JobSpec(
        cmdline=["tools/run_tests/dockerize/build_and_run_docker.sh"]
        + docker_args,
        environ=docker_env,
        shortname="build_package.%s" % (name),
        timeout_seconds=30 * 60,
        flake_retries=flake_retries,
        timeout_retries=timeout_retries,
    )
    return jobspec


def create_jobspec(
    name,
    cmdline,
    environ=None,
    cwd=None,
    shell=False,
    flake_retries=0,
    timeout_retries=0,
    cpu_cost=1.0,
):
    """Creates jobspec."""
    jobspec = jobset.JobSpec(
        cmdline=cmdline,
        environ=environ,
        cwd=cwd,
        shortname="build_package.%s" % (name),
        timeout_seconds=10 * 60,
        flake_retries=flake_retries,
        timeout_retries=timeout_retries,
        cpu_cost=cpu_cost,
        shell=shell,
    )
    return jobspec


class CSharpPackage:
    """Builds C# packages."""

    def __init__(self, platform):
        self.platform = platform
        self.labels = ["package", "csharp", self.platform]
        self.name = "csharp_package_nuget_%s" % self.platform
        self.labels += ["nuget"]

    def pre_build_jobspecs(self):
        return []

    def build_jobspec(self, inner_jobs=None):
        del inner_jobs  # arg unused as there is little opportunity for parallelizing
        environ = {
            "GRPC_CSHARP_BUILD_SINGLE_PLATFORM_NUGET": os.getenv(
                "GRPC_CSHARP_BUILD_SINGLE_PLATFORM_NUGET", ""
            )
        }

        build_script = "src/csharp/build_nuget.sh"

        if self.platform == "linux":
            return create_docker_jobspec(
                self.name,
                "tools/dockerfile/test/csharp_debian11_x64",
                build_script,
                environ=environ,
            )
        else:
            repo_root = os.path.join(
                os.path.dirname(os.path.abspath(__file__)), "..", "..", ".."
            )
            environ["EXTERNAL_GIT_ROOT"] = repo_root
            return create_jobspec(
                self.name, ["bash", build_script], environ=environ
            )

    def __str__(self):
        return self.name


class RubyPackage:
    """Collects ruby gems created in the artifact phase"""

    def __init__(self):
        self.name = "ruby_package"
        self.labels = ["package", "ruby", "linux"]

    def pre_build_jobspecs(self):
        return []

    def build_jobspec(self, inner_jobs=None):
        del inner_jobs  # arg unused as this step simply collects preexisting artifacts
        return create_docker_jobspec(
            self.name,
            "tools/dockerfile/grpc_artifact_manylinux2014_x64",
            "tools/run_tests/artifacts/build_package_ruby.sh",
        )


class PythonPackage:
    """Collects python eggs and wheels created in the artifact phase"""

    def __init__(self, platform="", arch="", copy_common_files=False):
        self.name = "python_package"
        self.labels = ["package", "python", "linux"]
        self.platform = platform
        self.arch = arch
        self.copy_common_files = copy_common_files

        if self.platform:
            self.labels.append(platform)
            self.name += "_" + platform
        if self.arch:
            self.labels.append(arch)
            self.name += "_" + arch

            if arch == "aarch64" and copy_common_files:
                self.labels.append("exclude_in_collect_all_packages")
        if copy_common_files:
            self.name += "_copy_common_files"
            self.labels.append("copy_common_files_python")

    def pre_build_jobspecs(self):
        return []

    def build_jobspec(self, inner_jobs=None):
        del inner_jobs  # arg unused as this step simply collects preexisting artifacts
        # since the python package build does very little, we can use virtually
        # any image that has new-enough python, so reusing one of the images used
        # for artifact building seems natural.
        dockerfile_dir = (
            "tools/dockerfile/grpc_artifact_python_manylinux2014_x64"
        )
        environ = {
            "PYTHON": "/opt/python/cp39-cp39/bin/python",
            "ARTIFACT_PREFIX": "python_",
<<<<<<< HEAD
            "EXCLUDE_PATTERN": "python_*_aarch64_*",
            "ONLY_COPY_COMMON_FILES": ""
=======
            "EXCLUDE_PATTERNS": "python_musllinux_1_2_aarch64_* python_manylinux2014_aarch64_*",
>>>>>>> 8bf8ceb5
        }
        if "musllinux_1_2" in self.platform and "aarch64" in self.arch:
            dockerfile_dir = (
                "tools/dockerfile/grpc_artifact_python_musllinux_1_2_aarch64"
            )
            environ["ARTIFACT_PREFIX"] = "python_musllinux_1_2_aarch64_"
            environ["EXCLUDE_PATTERNS"] = ""

        if "manylinux2014" in self.platform and "aarch64" in self.arch:
            dockerfile_dir = (
                "tools/dockerfile/grpc_artifact_python_manylinux2014_aarch64"
            )
            environ["ARTIFACT_PREFIX"] = "python_manylinux2014_aarch64_"
            environ["EXCLUDE_PATTERNS"] = ""

        if self.copy_common_files:
            environ["ONLY_COPY_COMMON_FILES"] = "1"

        return create_docker_jobspec(
            self.name,
            dockerfile_dir,
            "tools/run_tests/artifacts/build_package_python.sh",
            environ=environ,
        )


class PHPPackage:
    """Copy PHP PECL package artifact"""

    def __init__(self):
        self.name = "php_package"
        self.labels = ["package", "php", "linux"]

    def pre_build_jobspecs(self):
        return []

    def build_jobspec(self, inner_jobs=None):
        del inner_jobs  # arg unused as this step simply collects preexisting artifacts
        return create_docker_jobspec(
            self.name,
            "tools/dockerfile/grpc_artifact_manylinux2014_x64",
            "tools/run_tests/artifacts/build_package_php.sh",
        )


def targets():
    """Gets list of supported targets"""
    return [
        CSharpPackage("linux"),
        CSharpPackage("macos"),
        CSharpPackage("windows"),
        RubyPackage(),
        PythonPackage(),
        PythonPackage("musllinux_1_2", "aarch64"),
        PythonPackage("manylinux2014", "aarch64"),
        PythonPackage(copy_common_files=True),
        PythonPackage(arch="aarch64", copy_common_files=True),
        PHPPackage(),
    ]<|MERGE_RESOLUTION|>--- conflicted
+++ resolved
@@ -176,12 +176,8 @@
         environ = {
             "PYTHON": "/opt/python/cp39-cp39/bin/python",
             "ARTIFACT_PREFIX": "python_",
-<<<<<<< HEAD
-            "EXCLUDE_PATTERN": "python_*_aarch64_*",
+            "EXCLUDE_PATTERNS": "python_musllinux_1_2_aarch64_* python_manylinux2014_aarch64_*",
             "ONLY_COPY_COMMON_FILES": ""
-=======
-            "EXCLUDE_PATTERNS": "python_musllinux_1_2_aarch64_* python_manylinux2014_aarch64_*",
->>>>>>> 8bf8ceb5
         }
         if "musllinux_1_2" in self.platform and "aarch64" in self.arch:
             dockerfile_dir = (
