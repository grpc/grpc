#!/usr/bin/env python3
# Copyright 2016 gRPC authors.
#
# Licensed under the Apache License, Version 2.0 (the "License");
# you may not use this file except in compliance with the License.
# You may obtain a copy of the License at
#
#     http://www.apache.org/licenses/LICENSE-2.0
#
# Unless required by applicable law or agreed to in writing, software
# distributed under the License is distributed on an "AS IS" BASIS,
# WITHOUT WARRANTIES OR CONDITIONS OF ANY KIND, either express or implied.
# See the License for the specific language governing permissions and
# limitations under the License.
"""Definition of targets to build distribution packages."""

import os.path
import sys

sys.path.insert(0, os.path.abspath(".."))
import python_utils.jobset as jobset


def create_docker_jobspec(
    name,
    dockerfile_dir,
    shell_command,
    environ={},
    flake_retries=0,
    timeout_retries=0,
):
    """Creates jobspec for a task running under docker."""
    environ = environ.copy()

    docker_args = []
    for k, v in list(environ.items()):
        docker_args += ["-e", "%s=%s" % (k, v)]
    docker_env = {
        "DOCKERFILE_DIR": dockerfile_dir,
        "DOCKER_RUN_SCRIPT": "tools/run_tests/dockerize/docker_run.sh",
        "DOCKER_RUN_SCRIPT_COMMAND": shell_command,
        "OUTPUT_DIR": "artifacts",
    }
    jobspec = jobset.JobSpec(
        cmdline=["tools/run_tests/dockerize/build_and_run_docker.sh"]
        + docker_args,
        environ=docker_env,
        shortname="build_package.%s" % (name),
        timeout_seconds=30 * 60,
        flake_retries=flake_retries,
        timeout_retries=timeout_retries,
    )
    return jobspec


def create_jobspec(
    name,
    cmdline,
    environ=None,
    cwd=None,
    shell=False,
    flake_retries=0,
    timeout_retries=0,
    cpu_cost=1.0,
):
    """Creates jobspec."""
    jobspec = jobset.JobSpec(
        cmdline=cmdline,
        environ=environ,
        cwd=cwd,
        shortname="build_package.%s" % (name),
        timeout_seconds=10 * 60,
        flake_retries=flake_retries,
        timeout_retries=timeout_retries,
        cpu_cost=cpu_cost,
        shell=shell,
    )
    return jobspec


class CSharpPackage:
    """Builds C# packages."""

    def __init__(self, platform):
        self.platform = platform
        self.labels = ["package", "csharp", self.platform]
        self.name = "csharp_package_nuget_%s" % self.platform
        self.labels += ["nuget"]

    def pre_build_jobspecs(self):
        return []

    def build_jobspec(self, inner_jobs=None):
        del inner_jobs  # arg unused as there is little opportunity for parallelizing
        environ = {
            "GRPC_CSHARP_BUILD_SINGLE_PLATFORM_NUGET": os.getenv(
                "GRPC_CSHARP_BUILD_SINGLE_PLATFORM_NUGET", ""
            )
        }

        build_script = "src/csharp/build_nuget.sh"

        if self.platform == "linux":
            return create_docker_jobspec(
                self.name,
                "tools/dockerfile/test/csharp_debian11_x64",
                build_script,
                environ=environ,
            )
        else:
            repo_root = os.path.join(
                os.path.dirname(os.path.abspath(__file__)), "..", "..", ".."
            )
            environ["EXTERNAL_GIT_ROOT"] = repo_root
            return create_jobspec(
                self.name, ["bash", build_script], environ=environ
            )

    def __str__(self):
        return self.name


class RubyPackage:
    """Collects ruby gems created in the artifact phase"""

    def __init__(self):
        self.name = "ruby_package"
        self.labels = ["package", "ruby", "linux"]

    def pre_build_jobspecs(self):
        return []

    def build_jobspec(self, inner_jobs=None):
        del inner_jobs  # arg unused as this step simply collects preexisting artifacts
        return create_docker_jobspec(
            self.name,
            "tools/dockerfile/grpc_artifact_manylinux2014_x64",
            "tools/run_tests/artifacts/build_package_ruby.sh",
        )


class PythonPackage:
    """Collects python eggs and wheels created in the artifact phase"""

    def __init__(self, platform="", arch=""):
        self.name = "python_package"
        self.labels = ["package", "python", "linux"]
        self.platform = platform
        self.arch = arch
        if self.platform:
            self.labels.append(platform)
            self.name += "_" + platform
        if self.arch:
            self.labels.append(arch)
            self.name += "_" + arch

<<<<<<< HEAD
            if self.arch == "aarch64":
                self.labels.append("linux_aarch64")
=======
            if self.platform == "any" and arch == "aarch64":
                self.labels.append("exclude_in_collect_all_packages")
>>>>>>> 1b5bbc31

    def pre_build_jobspecs(self):
        return []

    def build_jobspec(self, inner_jobs=None):
        del inner_jobs  # arg unused as this step simply collects preexisting artifacts
        # since the python package build does very little, we can use virtually
        # any image that has new-enough python, so reusing one of the images used
        # for artifact building seems natural.
        dockerfile_dir = (
            "tools/dockerfile/grpc_artifact_python_manylinux2014_x64"
        )
        shell_command = "tools/run_tests/artifacts/package_python.sh"
        environ = {
            "PYTHON": "/opt/python/cp39-cp39/bin/python",
            "ARTIFACT_PREFIX": "python_",
            "EXCLUDE_PATTERNS": "python_musllinux_1_2_aarch64_* python_manylinux2014_aarch64_*",
        }
<<<<<<< HEAD
        if "musllinux_1_2" in self.platform and "aarch64" in self.arch:
            dockerfile_dir = (
                "tools/dockerfile/grpc_artifact_python_musllinux_1_2_aarch64"
            )
            environ["ARTIFACT_PREFIX"] = "python_musllinux_1_2_aarch64_"
            environ["EXCLUDE_PATTERNS"] = ""

        if "manylinux2014" in self.platform and "aarch64" in self.arch:
            dockerfile_dir = (
                "tools/dockerfile/grpc_artifact_python_manylinux2014_aarch64"
            )
            environ["ARTIFACT_PREFIX"] = "python_manylinux2014_aarch64_"
=======

        if self.platform == "any":
            # all the artifact builder configurations generate an equivalent
            # grpcio-VERSION.tar.gz source distribution package and
            # grpcio-VERSION-py3-none-any.whl file. Only one of them is needed
            # in the artifacts/ directory. Hence copy it separately exactly once
            # using a separate package target
            # Note: Source installation using *tar.gz file is not tested for
            # aarch64 jobs, so these files will not be copied in the
            # 'Distribution Tests Arm64' job
            shell_command = "tools/run_tests/artifacts/package_python_noarch.sh"
            if self.arch == "aarch64":
                dockerfile_dir = "tools/dockerfile/grpc_artifact_python_manylinux2014_aarch64"
                environ["ARTIFACT_PREFIX"] = "python_manylinux2014_aarch64_"
            else:
                # noarch files in all platform-arch combinations are going to be
                # the same, so specify any one combination as prefix
                environ["ARTIFACT_PREFIX"] = "python_manylinux2014_x64_"

        elif self.arch == "aarch64":
            if "musllinux_1_2" in self.platform:
                dockerfile_dir = "tools/dockerfile/grpc_artifact_python_musllinux_1_2_aarch64"
                environ["ARTIFACT_PREFIX"] = "python_musllinux_1_2_aarch64_"

            elif "manylinux2014" in self.platform:
                dockerfile_dir = "tools/dockerfile/grpc_artifact_python_manylinux2014_aarch64"
                environ["ARTIFACT_PREFIX"] = "python_manylinux2014_aarch64_"
>>>>>>> 1b5bbc31
            environ["EXCLUDE_PATTERNS"] = ""

        return create_docker_jobspec(
            self.name,
            dockerfile_dir,
            shell_command,
            environ=environ,
        )


class PHPPackage:
    """Copy PHP PECL package artifact"""

    def __init__(self):
        self.name = "php_package"
        self.labels = ["package", "php", "linux"]

    def pre_build_jobspecs(self):
        return []

    def build_jobspec(self, inner_jobs=None):
        del inner_jobs  # arg unused as this step simply collects preexisting artifacts
        return create_docker_jobspec(
            self.name,
            "tools/dockerfile/grpc_artifact_manylinux2014_x64",
            "tools/run_tests/artifacts/build_package_php.sh",
        )


def targets():
    """Gets list of supported targets"""
    return [
        CSharpPackage("linux"),
        CSharpPackage("macos"),
        CSharpPackage("windows"),
        RubyPackage(),
        PythonPackage(),
        PythonPackage("any"),
        PythonPackage("musllinux_1_2", "aarch64"),
        PythonPackage("manylinux2014", "aarch64"),
<<<<<<< HEAD
=======
        PythonPackage("any", "aarch64"),
>>>>>>> 1b5bbc31
        PHPPackage(),
    ]<|MERGE_RESOLUTION|>--- conflicted
+++ resolved
@@ -154,13 +154,8 @@
             self.labels.append(arch)
             self.name += "_" + arch
 
-<<<<<<< HEAD
-            if self.arch == "aarch64":
-                self.labels.append("linux_aarch64")
-=======
             if self.platform == "any" and arch == "aarch64":
                 self.labels.append("exclude_in_collect_all_packages")
->>>>>>> 1b5bbc31
 
     def pre_build_jobspecs(self):
         return []
@@ -179,20 +174,6 @@
             "ARTIFACT_PREFIX": "python_",
             "EXCLUDE_PATTERNS": "python_musllinux_1_2_aarch64_* python_manylinux2014_aarch64_*",
         }
-<<<<<<< HEAD
-        if "musllinux_1_2" in self.platform and "aarch64" in self.arch:
-            dockerfile_dir = (
-                "tools/dockerfile/grpc_artifact_python_musllinux_1_2_aarch64"
-            )
-            environ["ARTIFACT_PREFIX"] = "python_musllinux_1_2_aarch64_"
-            environ["EXCLUDE_PATTERNS"] = ""
-
-        if "manylinux2014" in self.platform and "aarch64" in self.arch:
-            dockerfile_dir = (
-                "tools/dockerfile/grpc_artifact_python_manylinux2014_aarch64"
-            )
-            environ["ARTIFACT_PREFIX"] = "python_manylinux2014_aarch64_"
-=======
 
         if self.platform == "any":
             # all the artifact builder configurations generate an equivalent
@@ -220,7 +201,6 @@
             elif "manylinux2014" in self.platform:
                 dockerfile_dir = "tools/dockerfile/grpc_artifact_python_manylinux2014_aarch64"
                 environ["ARTIFACT_PREFIX"] = "python_manylinux2014_aarch64_"
->>>>>>> 1b5bbc31
             environ["EXCLUDE_PATTERNS"] = ""
 
         return create_docker_jobspec(
@@ -261,9 +241,6 @@
         PythonPackage("any"),
         PythonPackage("musllinux_1_2", "aarch64"),
         PythonPackage("manylinux2014", "aarch64"),
-<<<<<<< HEAD
-=======
         PythonPackage("any", "aarch64"),
->>>>>>> 1b5bbc31
         PHPPackage(),
     ]