--- conflicted
+++ resolved
@@ -200,10 +200,7 @@
             )
             environ["PIP"] = "/opt/python/{}/bin/pip".format(self.py_version)
             environ["GRPC_SKIP_PIP_CYTHON_UPGRADE"] = "TRUE"
-<<<<<<< HEAD
-=======
             environ["GRPC_PYTHON_BUILD_WITH_STATIC_LIBSTDCXX"] = "TRUE"
->>>>>>> e644b5f7
 
             if self.arch in ("x86", "aarch64"):
                 environ["GRPC_SKIP_TWINE_CHECK"] = "TRUE"
@@ -212,16 +209,10 @@
                 # As we won't strip the binary with auditwheel (see below), strip
                 # it at link time.
                 environ["LDFLAGS"] = "-s"
-<<<<<<< HEAD
-            else:
-                environ["GRPC_RUN_AUDITWHEEL_REPAIR"] = "TRUE"
-                environ["GRPC_PYTHON_BUILD_WITH_STATIC_LIBSTDCXX"] = "TRUE"
-=======
                 # We're using musllinux aarch64 image to build this artifact so no crosscompiling required.
                 environ["GRPC_BUILD_GRPCIO_TOOLS_DEPENDENTS"] = "TRUE"
             else:
                 environ["GRPC_RUN_AUDITWHEEL_REPAIR"] = "TRUE"
->>>>>>> e644b5f7
 
             return create_docker_jobspec(
                 self.name,
