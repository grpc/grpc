#!/usr/bin/env python3
# Copyright 2016 gRPC authors.
#
# Licensed under the Apache License, Version 2.0 (the "License");
# you may not use this file except in compliance with the License.
# You may obtain a copy of the License at
#
#     http://www.apache.org/licenses/LICENSE-2.0
#
# Unless required by applicable law or agreed to in writing, software
# distributed under the License is distributed on an "AS IS" BASIS,
# WITHOUT WARRANTIES OR CONDITIONS OF ANY KIND, either express or implied.
# See the License for the specific language governing permissions and
# limitations under the License.
"""Definition of targets to build artifacts."""

import os.path
import random
import string
import sys

sys.path.insert(0, os.path.abspath(".."))
import python_utils.jobset as jobset

_LATEST_MANYLINUX = "manylinux2014"


def create_docker_jobspec(
    name,
    dockerfile_dir,
    shell_command,
    environ={},
    flake_retries=0,
    timeout_retries=0,
    timeout_seconds=30 * 60,
    extra_docker_args=None,
    verbose_success=False,
):
    """Creates jobspec for a task running under docker."""
    environ = environ.copy()
    environ["ARTIFACTS_OUT"] = "artifacts/%s" % name

    docker_args = []
    for k, v in list(environ.items()):
        docker_args += ["-e", "%s=%s" % (k, v)]
    docker_env = {
        "DOCKERFILE_DIR": dockerfile_dir,
        "DOCKER_RUN_SCRIPT": "tools/run_tests/dockerize/docker_run.sh",
        "DOCKER_RUN_SCRIPT_COMMAND": shell_command,
        "OUTPUT_DIR": "artifacts",
    }
    if extra_docker_args is not None:
        docker_env["EXTRA_DOCKER_ARGS"] = extra_docker_args
    jobspec = jobset.JobSpec(
        cmdline=["tools/run_tests/dockerize/build_and_run_docker.sh"]
        + docker_args,
        environ=docker_env,
        shortname="build_artifact.%s" % (name),
        timeout_seconds=timeout_seconds,
        flake_retries=flake_retries,
        timeout_retries=timeout_retries,
        verbose_success=verbose_success,
    )
    return jobspec


def create_jobspec(
    name,
    cmdline,
    environ={},
    shell=False,
    flake_retries=0,
    timeout_retries=0,
    timeout_seconds=30 * 60,
    use_workspace=False,
    cpu_cost=1.0,
    verbose_success=False,
):
    """Creates jobspec."""
    environ = environ.copy()
    if use_workspace:
        environ["WORKSPACE_NAME"] = "workspace_%s" % name
        environ["ARTIFACTS_OUT"] = os.path.join("..", "artifacts", name)
        cmdline = [
            "bash",
            "tools/run_tests/artifacts/run_in_workspace.sh",
        ] + cmdline
    else:
        environ["ARTIFACTS_OUT"] = os.path.join("artifacts", name)

    jobspec = jobset.JobSpec(
        cmdline=cmdline,
        environ=environ,
        shortname="build_artifact.%s" % (name),
        timeout_seconds=timeout_seconds,
        flake_retries=flake_retries,
        timeout_retries=timeout_retries,
        shell=shell,
        cpu_cost=cpu_cost,
        verbose_success=verbose_success,
    )
    return jobspec


_MACOS_COMPAT_FLAG = "-mmacosx-version-min=10.10"

_ARCH_FLAG_MAP = {"x86": "-m32", "x64": "-m64"}


class PythonArtifact:
    """Builds Python artifacts."""

    def __init__(self, platform, arch, py_version, presubmit=False):
        self.name = "python_%s_%s_%s" % (platform, arch, py_version)
        self.platform = platform
        self.arch = arch
        self.labels = ["artifact", "python", platform, arch, py_version]
        if presubmit:
            self.labels.append("presubmit")
        self.py_version = py_version
        if platform == _LATEST_MANYLINUX:
            self.labels.append("latest-manylinux")
        if "manylinux" in platform:
            if arch == "aarch64":
                self.labels.append("linux_aarch64")
            self.labels.append("linux")
        if "linux_extra" in platform:
            # linux_extra wheels used to be built by a separate kokoro job.
            # Their build is now much faster, so they can be included
            # in the regular artifact build.
            self.labels.append("linux")
        if "musllinux" in platform:
            if arch == "aarch64":
                self.labels.append("linux_aarch64")
            self.labels.append("linux")

    def pre_build_jobspecs(self):
        return []

    def build_jobspec(self, inner_jobs=None):
        environ = {}
        if inner_jobs is not None:
            # set number of parallel jobs when building native extension
            # building the native extension is the most time-consuming part of the build
            environ["GRPC_PYTHON_BUILD_EXT_COMPILER_JOBS"] = str(inner_jobs)

        if self.platform == "macos":
            environ["ARCHFLAGS"] = "-arch arm64 -arch x86_64"
            environ["GRPC_BUILD_MAC"] = "true"

        if self.platform == "linux_extra":
            # Crosscompilation build for armv7 (e.g. Raspberry Pi)
            environ["PYTHON"] = "/opt/python/{}/bin/python3".format(
                self.py_version
            )
            environ["PIP"] = "/opt/python/{}/bin/pip3".format(self.py_version)
            environ["GRPC_SKIP_PIP_CYTHON_UPGRADE"] = "TRUE"
            environ["GRPC_SKIP_TWINE_CHECK"] = "TRUE"
            environ["LDFLAGS"] = "-s"
            return create_docker_jobspec(
                self.name,
                "tools/dockerfile/grpc_artifact_python_linux_{}".format(
                    self.arch
                ),
                "tools/run_tests/artifacts/build_artifact_python.sh",
                environ=environ,
                timeout_seconds=60 * 60 * 2,
            )
        elif "manylinux" in self.platform:
            if self.arch == "x86":
                environ["SETARCH_CMD"] = "linux32"
                environ["GRPC_SKIP_TWINE_CHECK"] = "TRUE"
            # Inside the manylinux container, the python installations are located in
            # special places...
            environ["PYTHON"] = "/opt/python/{}/bin/python".format(
                self.py_version
            )
            environ["PIP"] = "/opt/python/{}/bin/pip".format(self.py_version)
            environ["GRPC_SKIP_PIP_CYTHON_UPGRADE"] = "TRUE"
<<<<<<< HEAD
            if self.arch == "aarch64":
                # As we won't strip the binary with auditwheel (see below), strip
                # it at link time.
                environ["LDFLAGS"] = "-s"

            # currently all manylinux architectures (including aarch64) do not
            # require cross-compiling, hence the below values can be set for all
            # manylinux targets

            # only run auditwheel if we're not crosscompiling
=======

            # currently no manylinux architectures (including aarch64)
            # require cross-compiling, hence the below values are set for all
            # manylinux targets

>>>>>>> 1b5bbc31
            environ["GRPC_RUN_AUDITWHEEL_REPAIR"] = "TRUE"
            # only build the packages that depend on grpcio-tools
            # if we're not crosscompiling.
            # - they require protoc to run on current architecture
            # - they only have sdist packages anyway, so it's useless to build them again
            environ["GRPC_BUILD_GRPCIO_TOOLS_DEPENDENTS"] = "TRUE"

            return create_docker_jobspec(
                self.name,
                "tools/dockerfile/grpc_artifact_python_%s_%s"
                % (self.platform, self.arch),
                "tools/run_tests/artifacts/build_artifact_python.sh",
                environ=environ,
                timeout_seconds=60 * 60 * 2,
            )
        elif "musllinux" in self.platform:
            environ["PYTHON"] = "/opt/python/{}/bin/python".format(
                self.py_version
            )
            environ["PIP"] = "/opt/python/{}/bin/pip".format(self.py_version)
            environ["GRPC_SKIP_PIP_CYTHON_UPGRADE"] = "TRUE"
            environ["GRPC_PYTHON_BUILD_WITH_STATIC_LIBSTDCXX"] = "TRUE"

            if self.arch in ("x86"):
                environ["GRPC_SKIP_TWINE_CHECK"] = "TRUE"

            # We're using musllinux aarch64 image to build this artifact so no crosscompiling required.
            environ["GRPC_BUILD_GRPCIO_TOOLS_DEPENDENTS"] = "TRUE"
            environ["GRPC_RUN_AUDITWHEEL_REPAIR"] = "TRUE"

            return create_docker_jobspec(
                self.name,
                "tools/dockerfile/grpc_artifact_python_%s_%s"
                % (self.platform, self.arch),
                "tools/run_tests/artifacts/build_artifact_python.sh",
                environ=environ,
                timeout_seconds=60 * 60 * 4,
            )
        elif self.platform == "windows":
            environ["EXT_COMPILER"] = "msvc"
            # For some reason, the batch script %random% always runs with the same
            # seed.  We create a random temp-dir here
            dir = "".join(
                random.choice(string.ascii_uppercase) for _ in range(10)
            )
            return create_jobspec(
                self.name,
                [
                    "tools\\run_tests\\artifacts\\build_artifact_python.bat",
                    self.py_version,
                    "32" if self.arch == "x86" else "64",
                ],
                environ=environ,
                timeout_seconds=60 * 60 * 2,
                use_workspace=True,
            )
        else:
            environ["PYTHON"] = self.py_version
            environ["SKIP_PIP_INSTALL"] = "TRUE"
            return create_jobspec(
                self.name,
                ["tools/run_tests/artifacts/build_artifact_python.sh"],
                environ=environ,
                timeout_seconds=60 * 60 * 4,
                use_workspace=True,
            )

    def __str__(self):
        return self.name


class RubyArtifact:
    """Builds ruby native gem."""

    def __init__(self, platform, gem_platform, presubmit=False):
        self.name = "ruby_native_gem_%s_%s" % (platform, gem_platform)
        self.platform = platform
        self.gem_platform = gem_platform
        platform_label = self.platform
        self.labels = ["artifact", "ruby", platform, gem_platform]
        if presubmit:
            self.labels.append("presubmit")

    def pre_build_jobspecs(self):
        return []

    def build_jobspec(self, inner_jobs=None):
        environ = {}
        if inner_jobs is not None:
            # set number of parallel jobs when building native extension
            environ["GRPC_RUBY_BUILD_PROCS"] = str(inner_jobs)
        # Ruby build uses docker internally and docker cannot be nested.
        # We are using a custom workspace instead.
        return create_jobspec(
            self.name,
            [
                "tools/run_tests/artifacts/build_artifact_ruby.sh",
                self.gem_platform,
            ],
            use_workspace=True,
            timeout_seconds=240 * 60,
            environ=environ,
        )


class PHPArtifact:
    """Builds PHP PECL package"""

    def __init__(self, platform, arch, presubmit=False):
        self.name = "php_pecl_package_{0}_{1}".format(platform, arch)
        self.platform = platform
        self.arch = arch
        self.labels = ["artifact", "php", platform, arch]
        if presubmit:
            self.labels.append("presubmit")

    def pre_build_jobspecs(self):
        return []

    def build_jobspec(self, inner_jobs=None):
        del inner_jobs  # arg unused as PHP artifact build is basically just packing an archive
        if self.platform == "linux":
            return create_docker_jobspec(
                self.name,
                "tools/dockerfile/test/php8_zts_debian12_{}".format(self.arch),
                "tools/run_tests/artifacts/build_artifact_php.sh",
            )
        else:
            return create_jobspec(
                self.name,
                ["tools/run_tests/artifacts/build_artifact_php.sh"],
                use_workspace=True,
            )


class ProtocArtifact:
    """Builds protoc and protoc-plugin artifacts"""

    def __init__(self, platform, arch, presubmit=False):
        self.name = "protoc_%s_%s" % (platform, arch)
        self.platform = platform
        self.arch = arch
        self.labels = ["artifact", "protoc", platform, arch]
        if presubmit:
            self.labels.append("presubmit")

    def pre_build_jobspecs(self):
        return []

    def build_jobspec(self, inner_jobs=None):
        environ = {}
        if inner_jobs is not None:
            # set number of parallel jobs when building protoc
            environ["GRPC_PROTOC_BUILD_COMPILER_JOBS"] = str(inner_jobs)

        if self.platform != "windows":
            environ["CXXFLAGS"] = ""
            environ["LDFLAGS"] = ""
            if self.platform == "linux":
                dockerfile_dir = (
                    "tools/dockerfile/grpc_artifact_manylinux2014_{}".format(
                        self.arch
                    )
                )
                if self.arch == "aarch64":
                    # for aarch64, use a dockcross manylinux image that will
                    # give us both ready to use crosscompiler and sufficient backward compatibility
                    dockerfile_dir = (
                        "tools/dockerfile/grpc_artifact_manylinux2014_aarch64"
                    )
                environ["LDFLAGS"] += " -static-libgcc -static-libstdc++ -s"
                return create_docker_jobspec(
                    self.name,
                    dockerfile_dir,
                    "tools/run_tests/artifacts/build_artifact_protoc.sh",
                    environ=environ,
                )
            else:
                environ["CXXFLAGS"] += (
                    " -std=c++17 -stdlib=libc++ %s" % _MACOS_COMPAT_FLAG
                )
                return create_jobspec(
                    self.name,
                    ["tools/run_tests/artifacts/build_artifact_protoc.sh"],
                    environ=environ,
                    timeout_seconds=60 * 60,
                    use_workspace=True,
                )
        else:
            vs_tools_architecture = (
                self.arch
            )  # architecture selector passed to vcvarsall.bat
            environ["ARCHITECTURE"] = vs_tools_architecture
            return create_jobspec(
                self.name,
                ["tools\\run_tests\\artifacts\\build_artifact_protoc.bat"],
                environ=environ,
                use_workspace=True,
            )

    def __str__(self):
        return self.name


def _reorder_targets_for_build_speed(targets):
    """Reorder targets to achieve optimal build speed"""
    # ruby artifact build builds multiple artifacts at once, so make sure
    # we start building ruby artifacts first, so that they don't end up
    # being a long tail once everything else finishes.
    return list(
        sorted(
            targets,
            key=lambda target: 0 if target.name.startswith("ruby_") else 1,
        )
    )


def targets():
    """Gets list of supported targets"""
    return _reorder_targets_for_build_speed(
        [
            ProtocArtifact("linux", "x64", presubmit=True),
            ProtocArtifact("linux", "x86", presubmit=True),
            ProtocArtifact("linux", "aarch64", presubmit=True),
            ProtocArtifact("macos", "x64", presubmit=True),
            ProtocArtifact("windows", "x64", presubmit=True),
            ProtocArtifact("windows", "x86", presubmit=True),
            PythonArtifact("manylinux2014", "x64", "cp39-cp39", presubmit=True),
            PythonArtifact("manylinux2014", "x64", "cp310-cp310"),
            PythonArtifact("manylinux2014", "x64", "cp311-cp311"),
            PythonArtifact("manylinux2014", "x64", "cp312-cp312"),
            PythonArtifact("manylinux2014", "x64", "cp313-cp313"),
            PythonArtifact(
                "manylinux2014", "x64", "cp314-cp314", presubmit=True
            ),
            PythonArtifact("manylinux2014", "x86", "cp39-cp39", presubmit=True),
            PythonArtifact("manylinux2014", "x86", "cp310-cp310"),
            PythonArtifact("manylinux2014", "x86", "cp311-cp311"),
            PythonArtifact("manylinux2014", "x86", "cp312-cp312"),
            PythonArtifact("manylinux2014", "x86", "cp313-cp313"),
            PythonArtifact(
                "manylinux2014", "x86", "cp314-cp314", presubmit=True
            ),
            PythonArtifact(
                "manylinux2014", "aarch64", "cp39-cp39", presubmit=True
            ),
            PythonArtifact("manylinux2014", "aarch64", "cp310-cp310"),
            PythonArtifact("manylinux2014", "aarch64", "cp311-cp311"),
            PythonArtifact("manylinux2014", "aarch64", "cp312-cp312"),
            PythonArtifact("manylinux2014", "aarch64", "cp313-cp313"),
            PythonArtifact(
                "manylinux2014", "aarch64", "cp314-cp314", presubmit=True
            ),
            PythonArtifact("linux_extra", "armv7", "cp39-cp39", presubmit=True),
            PythonArtifact("linux_extra", "armv7", "cp310-cp310"),
            PythonArtifact("linux_extra", "armv7", "cp311-cp311"),
            PythonArtifact("linux_extra", "armv7", "cp312-cp312"),
            PythonArtifact("linux_extra", "armv7", "cp313-cp313"),
            PythonArtifact(
                "linux_extra", "armv7", "cp314-cp314", presubmit=True
            ),
            PythonArtifact("musllinux_1_2", "x64", "cp39-cp39", presubmit=True),
            PythonArtifact("musllinux_1_2", "x64", "cp310-cp310"),
            PythonArtifact("musllinux_1_2", "x64", "cp311-cp311"),
            PythonArtifact("musllinux_1_2", "x64", "cp312-cp312"),
            PythonArtifact("musllinux_1_2", "x64", "cp313-cp313"),
            PythonArtifact(
                "musllinux_1_2", "x64", "cp314-cp314", presubmit=True
            ),
            PythonArtifact("musllinux_1_2", "x86", "cp39-cp39", presubmit=True),
            PythonArtifact("musllinux_1_2", "x86", "cp310-cp310"),
            PythonArtifact("musllinux_1_2", "x86", "cp311-cp311"),
            PythonArtifact("musllinux_1_2", "x86", "cp312-cp312"),
            PythonArtifact("musllinux_1_2", "x86", "cp313-cp313"),
            PythonArtifact(
                "musllinux_1_2", "x86", "cp314-cp314", presubmit=True
            ),
            PythonArtifact(
                "musllinux_1_2", "aarch64", "cp39-cp39", presubmit=True
            ),
            PythonArtifact("musllinux_1_2", "aarch64", "cp310-cp310"),
            PythonArtifact("musllinux_1_2", "aarch64", "cp311-cp311"),
            PythonArtifact("musllinux_1_2", "aarch64", "cp312-cp312"),
            PythonArtifact("musllinux_1_2", "aarch64", "cp313-cp313"),
            PythonArtifact(
                "musllinux_1_2", "aarch64", "cp314-cp314", presubmit=True
            ),
            PythonArtifact("macos", "x64", "python3.9", presubmit=True),
            PythonArtifact("macos", "x64", "python3.10"),
            PythonArtifact("macos", "x64", "python3.11"),
            PythonArtifact("macos", "x64", "python3.12"),
            PythonArtifact("macos", "x64", "python3.13"),
            PythonArtifact("macos", "x64", "python3.14", presubmit=True),
            PythonArtifact("windows", "x86", "Python39_32bit", presubmit=True),
            PythonArtifact("windows", "x86", "Python310_32bit"),
            PythonArtifact("windows", "x86", "Python311_32bit"),
            PythonArtifact("windows", "x86", "Python312_32bit"),
            PythonArtifact("windows", "x86", "Python313_32bit"),
            PythonArtifact("windows", "x86", "Python314_32bit", presubmit=True),
            PythonArtifact("windows", "x64", "Python39", presubmit=True),
            PythonArtifact("windows", "x64", "Python310"),
            PythonArtifact("windows", "x64", "Python311"),
            PythonArtifact("windows", "x64", "Python312"),
            PythonArtifact("windows", "x64", "Python313"),
            PythonArtifact("windows", "x64", "Python314", presubmit=True),
            RubyArtifact("linux", "x86-mingw32", presubmit=True),
            RubyArtifact("linux", "x64-mingw-ucrt", presubmit=True),
            RubyArtifact("linux", "x86_64-linux-gnu", presubmit=True),
            RubyArtifact("linux", "x86_64-linux-musl", presubmit=True),
            RubyArtifact("linux", "x86-linux-gnu", presubmit=True),
            RubyArtifact("linux", "x86-linux-musl", presubmit=True),
            RubyArtifact("linux", "aarch64-linux-gnu", presubmit=True),
            RubyArtifact("linux", "aarch64-linux-musl", presubmit=True),
            RubyArtifact("linux", "x86_64-darwin", presubmit=True),
            RubyArtifact("linux", "arm64-darwin", presubmit=True),
            PHPArtifact("linux", "x64", presubmit=True),
            PHPArtifact("macos", "x64", presubmit=True),
        ]
    )<|MERGE_RESOLUTION|>--- conflicted
+++ resolved
@@ -177,24 +177,11 @@
             )
             environ["PIP"] = "/opt/python/{}/bin/pip".format(self.py_version)
             environ["GRPC_SKIP_PIP_CYTHON_UPGRADE"] = "TRUE"
-<<<<<<< HEAD
-            if self.arch == "aarch64":
-                # As we won't strip the binary with auditwheel (see below), strip
-                # it at link time.
-                environ["LDFLAGS"] = "-s"
-
-            # currently all manylinux architectures (including aarch64) do not
-            # require cross-compiling, hence the below values can be set for all
-            # manylinux targets
-
-            # only run auditwheel if we're not crosscompiling
-=======
 
             # currently no manylinux architectures (including aarch64)
             # require cross-compiling, hence the below values are set for all
             # manylinux targets
 
->>>>>>> 1b5bbc31
             environ["GRPC_RUN_AUDITWHEEL_REPAIR"] = "TRUE"
             # only build the packages that depend on grpcio-tools
             # if we're not crosscompiling.
