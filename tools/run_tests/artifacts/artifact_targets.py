--- conflicted
+++ resolved
@@ -453,23 +453,6 @@
             PythonArtifact(
                 "linux_extra", "armv7", "cp314-cp314", presubmit=True
             ),
-<<<<<<< HEAD
-            PythonArtifact("musllinux_1_1", "x64", "cp39-cp39", presubmit=True),
-            PythonArtifact("musllinux_1_1", "x64", "cp310-cp310"),
-            PythonArtifact("musllinux_1_1", "x64", "cp311-cp311"),
-            PythonArtifact("musllinux_1_1", "x64", "cp312-cp312"),
-            PythonArtifact("musllinux_1_1", "x64", "cp313-cp313"),
-            PythonArtifact(
-                "musllinux_1_1", "x64", "cp314-cp314", presubmit=True
-            ),
-            PythonArtifact("musllinux_1_1", "x86", "cp39-cp39", presubmit=True),
-            PythonArtifact("musllinux_1_1", "x86", "cp310-cp310"),
-            PythonArtifact("musllinux_1_1", "x86", "cp311-cp311"),
-            PythonArtifact("musllinux_1_1", "x86", "cp312-cp312"),
-            PythonArtifact("musllinux_1_1", "x86", "cp313-cp313"),
-            PythonArtifact(
-                "musllinux_1_1", "x86", "cp314-cp314", presubmit=True
-=======
             PythonArtifact("musllinux_1_2", "x64", "cp39-cp39", presubmit=True),
             PythonArtifact("musllinux_1_2", "x64", "cp310-cp310"),
             PythonArtifact("musllinux_1_2", "x64", "cp311-cp311"),
@@ -483,26 +466,22 @@
             PythonArtifact("musllinux_1_2", "x86", "cp312-cp312"),
             PythonArtifact(
                 "musllinux_1_2", "x86", "cp313-cp313", presubmit=True
->>>>>>> c5160544
+            ),
+            PythonArtifact(
+                "musllinux_1_2", "x86", "cp314-cp314", presubmit=True
             ),
             PythonArtifact(
                 "musllinux_1_2", "aarch64", "cp39-cp39", presubmit=True
             ),
-<<<<<<< HEAD
-            PythonArtifact("musllinux_1_1", "aarch64", "cp310-cp310"),
-            PythonArtifact("musllinux_1_1", "aarch64", "cp311-cp311"),
-            PythonArtifact("musllinux_1_1", "aarch64", "cp312-cp312"),
-            PythonArtifact("musllinux_1_1", "aarch64", "cp313-cp313"),
-            PythonArtifact(
-                "musllinux_1_1", "aarch64", "cp314-cp314", presubmit=True
-=======
             PythonArtifact("musllinux_1_2", "aarch64", "cp310-cp310"),
             PythonArtifact("musllinux_1_2", "aarch64", "cp311-cp311"),
             PythonArtifact("musllinux_1_2", "aarch64", "cp312-cp312"),
             PythonArtifact(
                 "musllinux_1_2", "aarch64", "cp313-cp313", presubmit=True
->>>>>>> c5160544
-            ),
+            ),
+            PythonArtifact(
+                "musllinux_1_2", "aarch64", "cp314-cp314", presubmit=True
+            )
             PythonArtifact("macos", "x64", "python3.9", presubmit=True),
             PythonArtifact("macos", "x64", "python3.10"),
             PythonArtifact("macos", "x64", "python3.11"),
