#!/usr/bin/env python3
# Copyright 2016 gRPC authors.
#
# Licensed under the Apache License, Version 2.0 (the "License");
# you may not use this file except in compliance with the License.
# You may obtain a copy of the License at
#
#     http://www.apache.org/licenses/LICENSE-2.0
#
# Unless required by applicable law or agreed to in writing, software
# distributed under the License is distributed on an "AS IS" BASIS,
# WITHOUT WARRANTIES OR CONDITIONS OF ANY KIND, either express or implied.
# See the License for the specific language governing permissions and
# limitations under the License.
"""Definition of targets to build artifacts."""

import os.path
import random
import string
import sys

sys.path.insert(0, os.path.abspath(".."))
import python_utils.jobset as jobset

_LATEST_MANYLINUX = "manylinux2014"


def create_docker_jobspec(
    name,
    dockerfile_dir,
    shell_command,
    environ={},
    flake_retries=0,
    timeout_retries=0,
    timeout_seconds=30 * 60,
    extra_docker_args=None,
    verbose_success=False,
):
    """Creates jobspec for a task running under docker."""
    environ = environ.copy()
    environ["ARTIFACTS_OUT"] = "artifacts/%s" % name

    docker_args = []
    for k, v in list(environ.items()):
        docker_args += ["-e", "%s=%s" % (k, v)]
    docker_env = {
        "DOCKERFILE_DIR": dockerfile_dir,
        "DOCKER_RUN_SCRIPT": "tools/run_tests/dockerize/docker_run.sh",
        "DOCKER_RUN_SCRIPT_COMMAND": shell_command,
        "OUTPUT_DIR": "artifacts",
    }
    if extra_docker_args is not None:
        docker_env["EXTRA_DOCKER_ARGS"] = extra_docker_args
    jobspec = jobset.JobSpec(
        cmdline=["tools/run_tests/dockerize/build_and_run_docker.sh"]
        + docker_args,
        environ=docker_env,
        shortname="build_artifact.%s" % (name),
        timeout_seconds=timeout_seconds,
        flake_retries=flake_retries,
        timeout_retries=timeout_retries,
        verbose_success=verbose_success,
    )
    return jobspec


def create_jobspec(
    name,
    cmdline,
    environ={},
    shell=False,
    flake_retries=0,
    timeout_retries=0,
    timeout_seconds=30 * 60,
    use_workspace=False,
    cpu_cost=1.0,
    verbose_success=False,
):
    """Creates jobspec."""
    environ = environ.copy()
    if use_workspace:
        environ["WORKSPACE_NAME"] = "workspace_%s" % name
        environ["ARTIFACTS_OUT"] = os.path.join("..", "artifacts", name)
        cmdline = [
            "bash",
            "tools/run_tests/artifacts/run_in_workspace.sh",
        ] + cmdline
    else:
        environ["ARTIFACTS_OUT"] = os.path.join("artifacts", name)

    jobspec = jobset.JobSpec(
        cmdline=cmdline,
        environ=environ,
        shortname="build_artifact.%s" % (name),
        timeout_seconds=timeout_seconds,
        flake_retries=flake_retries,
        timeout_retries=timeout_retries,
        shell=shell,
        cpu_cost=cpu_cost,
        verbose_success=verbose_success,
    )
    return jobspec


_MACOS_COMPAT_FLAG = "-mmacosx-version-min=10.10"

_ARCH_FLAG_MAP = {"x86": "-m32", "x64": "-m64"}


class PythonArtifact:
    """Builds Python artifacts."""

    def __init__(self, platform, arch, py_version, presubmit=False):
        self.name = "python_%s_%s_%s" % (platform, arch, py_version)
        self.platform = platform
        self.arch = arch
        self.labels = ["artifact", "python", platform, arch, py_version]
        if presubmit:
            self.labels.append("presubmit")
        self.py_version = py_version
        if platform == _LATEST_MANYLINUX:
            self.labels.append("latest-manylinux")
        if "manylinux" in platform:
            if arch == "aarch64":
                self.labels.append("linux_aarch64")
            self.labels.append("linux")
        if "linux_extra" in platform:
            # linux_extra wheels used to be built by a separate kokoro job.
            # Their build is now much faster, so they can be included
            # in the regular artifact build.
            self.labels.append("linux")
        if "musllinux" in platform:
            if arch == "aarch64":
                self.labels.append("linux_aarch64")
            self.labels.append("linux")

    def pre_build_jobspecs(self):
        return []

    def build_jobspec(self, inner_jobs=None):
        environ = {}
        if inner_jobs is not None:
            # set number of parallel jobs when building native extension
            # building the native extension is the most time-consuming part of the build
            environ["GRPC_PYTHON_BUILD_EXT_COMPILER_JOBS"] = str(inner_jobs)

        if self.platform == "macos":
            environ["ARCHFLAGS"] = "-arch arm64 -arch x86_64"
            environ["GRPC_BUILD_MAC"] = "true"

        if self.platform == "linux_extra":
            # Crosscompilation build for armv7 (e.g. Raspberry Pi)
            environ["PYTHON"] = "/opt/python/{}/bin/python3".format(
                self.py_version
            )
            environ["PIP"] = "/opt/python/{}/bin/pip3".format(self.py_version)
            environ["GRPC_SKIP_PIP_CYTHON_UPGRADE"] = "TRUE"
            environ["GRPC_SKIP_TWINE_CHECK"] = "TRUE"
            environ["LDFLAGS"] = "-s"
            return create_docker_jobspec(
                self.name,
                "tools/dockerfile/grpc_artifact_python_linux_{}".format(
                    self.arch
                ),
                "tools/run_tests/artifacts/build_artifact_python.sh",
                environ=environ,
                timeout_seconds=60 * 60 * 2,
            )
        elif "manylinux" in self.platform:
            if self.arch == "x86":
                environ["SETARCH_CMD"] = "linux32"
                environ["GRPC_SKIP_TWINE_CHECK"] = "TRUE"
            # Inside the manylinux container, the python installations are located in
            # special places...
            environ["PYTHON"] = "/opt/python/{}/bin/python".format(
                self.py_version
            )
            environ["PIP"] = "/opt/python/{}/bin/pip".format(self.py_version)
            environ["GRPC_SKIP_PIP_CYTHON_UPGRADE"] = "TRUE"
            if self.arch == "aarch64":
                # As we won't strip the binary with auditwheel (see below), strip
                # it at link time.
                environ["LDFLAGS"] = "-s"

            # currently all manylinux architectures (including aarch64) do not
            # require cross-compiling, hence the below values can be set for all
            # manylinux targets

            # only run auditwheel if we're not crosscompiling
            environ["GRPC_RUN_AUDITWHEEL_REPAIR"] = "TRUE"
            # only build the packages that depend on grpcio-tools
            # if we're not crosscompiling.
            # - they require protoc to run on current architecture
            # - they only have sdist packages anyway, so it's useless to build them again
            environ["GRPC_BUILD_GRPCIO_TOOLS_DEPENDENTS"] = "TRUE"

            return create_docker_jobspec(
                self.name,
                "tools/dockerfile/grpc_artifact_python_%s_%s"
                % (self.platform, self.arch),
                "tools/run_tests/artifacts/build_artifact_python.sh",
                environ=environ,
                timeout_seconds=60 * 60 * 2,
            )
        elif "musllinux" in self.platform:
            environ["PYTHON"] = "/opt/python/{}/bin/python".format(
                self.py_version
            )
            environ["PIP"] = "/opt/python/{}/bin/pip".format(self.py_version)
            environ["GRPC_SKIP_PIP_CYTHON_UPGRADE"] = "TRUE"
            environ["GRPC_PYTHON_BUILD_WITH_STATIC_LIBSTDCXX"] = "TRUE"

            if self.arch in ("x86"):
                environ["GRPC_SKIP_TWINE_CHECK"] = "TRUE"

            if self.arch == "aarch64":
                # As we won't strip the binary with auditwheel (see below), strip
                # it at link time.
                environ["LDFLAGS"] = "-s"
                # We're using musllinux aarch64 image to build this artifact so no crosscompiling required.
                environ["GRPC_BUILD_GRPCIO_TOOLS_DEPENDENTS"] = "TRUE"
            else:
                environ["GRPC_RUN_AUDITWHEEL_REPAIR"] = "TRUE"

            return create_docker_jobspec(
                self.name,
                "tools/dockerfile/grpc_artifact_python_%s_%s"
                % (self.platform, self.arch),
                "tools/run_tests/artifacts/build_artifact_python.sh",
                environ=environ,
                timeout_seconds=60 * 60 * 4,
            )
        elif self.platform == "windows":
            environ["EXT_COMPILER"] = "msvc"
            # For some reason, the batch script %random% always runs with the same
            # seed.  We create a random temp-dir here
            dir = "".join(
                random.choice(string.ascii_uppercase) for _ in range(10)
            )
            return create_jobspec(
                self.name,
                [
                    "tools\\run_tests\\artifacts\\build_artifact_python.bat",
                    self.py_version,
                    "32" if self.arch == "x86" else "64",
                ],
                environ=environ,
                timeout_seconds=60 * 60 * 2,
                use_workspace=True,
            )
        else:
            environ["PYTHON"] = self.py_version
            environ["SKIP_PIP_INSTALL"] = "TRUE"
            return create_jobspec(
                self.name,
                ["tools/run_tests/artifacts/build_artifact_python.sh"],
                environ=environ,
                timeout_seconds=60 * 60 * 4,
                use_workspace=True,
            )

    def __str__(self):
        return self.name


class RubyArtifact:
    """Builds ruby native gem."""

    def __init__(self, platform, gem_platform, presubmit=False):
        self.name = "ruby_native_gem_%s_%s" % (platform, gem_platform)
        self.platform = platform
        self.gem_platform = gem_platform
        platform_label = self.platform
        self.labels = ["artifact", "ruby", platform, gem_platform]
        if presubmit:
            self.labels.append("presubmit")

    def pre_build_jobspecs(self):
        return []

    def build_jobspec(self, inner_jobs=None):
        environ = {}
        if inner_jobs is not None:
            # set number of parallel jobs when building native extension
            environ["GRPC_RUBY_BUILD_PROCS"] = str(inner_jobs)
        # Ruby build uses docker internally and docker cannot be nested.
        # We are using a custom workspace instead.
        return create_jobspec(
            self.name,
            [
                "tools/run_tests/artifacts/build_artifact_ruby.sh",
                self.gem_platform,
            ],
            use_workspace=True,
            timeout_seconds=240 * 60,
            environ=environ,
        )


class PHPArtifact:
    """Builds PHP PECL package"""

    def __init__(self, platform, arch, presubmit=False):
        self.name = "php_pecl_package_{0}_{1}".format(platform, arch)
        self.platform = platform
        self.arch = arch
        self.labels = ["artifact", "php", platform, arch]
        if presubmit:
            self.labels.append("presubmit")

    def pre_build_jobspecs(self):
        return []

    def build_jobspec(self, inner_jobs=None):
        del inner_jobs  # arg unused as PHP artifact build is basically just packing an archive
        if self.platform == "linux":
            return create_docker_jobspec(
                self.name,
                "tools/dockerfile/test/php8_zts_debian12_{}".format(self.arch),
                "tools/run_tests/artifacts/build_artifact_php.sh",
            )
        else:
            return create_jobspec(
                self.name,
                ["tools/run_tests/artifacts/build_artifact_php.sh"],
                use_workspace=True,
            )


class ProtocArtifact:
    """Builds protoc and protoc-plugin artifacts"""

    def __init__(self, platform, arch, presubmit=False):
        self.name = "protoc_%s_%s" % (platform, arch)
        self.platform = platform
        self.arch = arch
        self.labels = ["artifact", "protoc", platform, arch]
        if presubmit:
            self.labels.append("presubmit")

    def pre_build_jobspecs(self):
        return []

    def build_jobspec(self, inner_jobs=None):
        environ = {}
        if inner_jobs is not None:
            # set number of parallel jobs when building protoc
            environ["GRPC_PROTOC_BUILD_COMPILER_JOBS"] = str(inner_jobs)

        if self.platform != "windows":
            environ["CXXFLAGS"] = ""
            environ["LDFLAGS"] = ""
            if self.platform == "linux":
                dockerfile_dir = (
                    "tools/dockerfile/grpc_artifact_manylinux2014_{}".format(
                        self.arch
                    )
                )
                if self.arch == "aarch64":
                    # for aarch64, use a dockcross manylinux image that will
                    # give us both ready to use crosscompiler and sufficient backward compatibility
                    dockerfile_dir = (
                        "tools/dockerfile/grpc_artifact_manylinux2014_aarch64"
                    )
                environ["LDFLAGS"] += " -static-libgcc -static-libstdc++ -s"
                return create_docker_jobspec(
                    self.name,
                    dockerfile_dir,
                    "tools/run_tests/artifacts/build_artifact_protoc.sh",
                    environ=environ,
                )
            else:
                environ["CXXFLAGS"] += (
                    " -std=c++17 -stdlib=libc++ %s" % _MACOS_COMPAT_FLAG
                )
                return create_jobspec(
                    self.name,
                    ["tools/run_tests/artifacts/build_artifact_protoc.sh"],
                    environ=environ,
                    timeout_seconds=60 * 60,
                    use_workspace=True,
                )
        else:
            vs_tools_architecture = (
                self.arch
            )  # architecture selector passed to vcvarsall.bat
            environ["ARCHITECTURE"] = vs_tools_architecture
            return create_jobspec(
                self.name,
                ["tools\\run_tests\\artifacts\\build_artifact_protoc.bat"],
                environ=environ,
                use_workspace=True,
            )

    def __str__(self):
        return self.name


def _reorder_targets_for_build_speed(targets):
    """Reorder targets to achieve optimal build speed"""
    # ruby artifact build builds multiple artifacts at once, so make sure
    # we start building ruby artifacts first, so that they don't end up
    # being a long tail once everything else finishes.
    return list(
        sorted(
            targets,
            key=lambda target: 0 if target.name.startswith("ruby_") else 1,
        )
    )


def targets():
    """Gets list of supported targets"""
    return _reorder_targets_for_build_speed(
        [
            ProtocArtifact("linux", "x64", presubmit=True),
            ProtocArtifact("linux", "x86", presubmit=True),
            ProtocArtifact("linux", "aarch64", presubmit=True),
            ProtocArtifact("macos", "x64", presubmit=True),
            ProtocArtifact("windows", "x64", presubmit=True),
            ProtocArtifact("windows", "x86", presubmit=True),
            PythonArtifact("manylinux2014", "x64", "cp39-cp39", presubmit=True),
            PythonArtifact("manylinux2014", "x64", "cp310-cp310"),
            PythonArtifact("manylinux2014", "x64", "cp311-cp311"),
            PythonArtifact("manylinux2014", "x64", "cp312-cp312"),
            PythonArtifact("manylinux2014", "x64", "cp313-cp313"),
            PythonArtifact(
                "manylinux2014", "x64", "cp314-cp314", presubmit=True
            ),
            PythonArtifact("manylinux2014", "x86", "cp39-cp39", presubmit=True),
            PythonArtifact("manylinux2014", "x86", "cp310-cp310"),
            PythonArtifact("manylinux2014", "x86", "cp311-cp311"),
            PythonArtifact("manylinux2014", "x86", "cp312-cp312"),
            PythonArtifact("manylinux2014", "x86", "cp313-cp313"),
            PythonArtifact(
                "manylinux2014", "x86", "cp314-cp314", presubmit=True
            ),
            PythonArtifact(
                "manylinux2014", "aarch64", "cp39-cp39", presubmit=True
            ),
            PythonArtifact("manylinux2014", "aarch64", "cp310-cp310"),
            PythonArtifact("manylinux2014", "aarch64", "cp311-cp311"),
            PythonArtifact("manylinux2014", "aarch64", "cp312-cp312"),
            PythonArtifact("manylinux2014", "aarch64", "cp313-cp313"),
            PythonArtifact(
                "manylinux2014", "aarch64", "cp314-cp314", presubmit=True
            ),
            PythonArtifact("linux_extra", "armv7", "cp39-cp39", presubmit=True),
            PythonArtifact("linux_extra", "armv7", "cp310-cp310"),
            PythonArtifact("linux_extra", "armv7", "cp311-cp311"),
            PythonArtifact("linux_extra", "armv7", "cp312-cp312"),
            PythonArtifact("linux_extra", "armv7", "cp313-cp313"),
            PythonArtifact(
                "linux_extra", "armv7", "cp314-cp314", presubmit=True
            ),
            PythonArtifact("musllinux_1_2", "x64", "cp39-cp39", presubmit=True),
            PythonArtifact("musllinux_1_2", "x64", "cp310-cp310"),
            PythonArtifact("musllinux_1_2", "x64", "cp311-cp311"),
            PythonArtifact("musllinux_1_2", "x64", "cp312-cp312"),
            PythonArtifact("musllinux_1_2", "x64", "cp313-cp313"),
            PythonArtifact(
                "musllinux_1_2", "x64", "cp314-cp314", presubmit=True
            ),
<<<<<<< HEAD
            PythonArtifact("musllinux_1_2", "x86", "cp39-cp39", presubmit=True),
            PythonArtifact("musllinux_1_2", "x86", "cp310-cp310"),
            PythonArtifact("musllinux_1_2", "x86", "cp311-cp311"),
            PythonArtifact("musllinux_1_2", "x86", "cp312-cp312"),
            PythonArtifact(
                "musllinux_1_2", "x86", "cp313-cp313", presubmit=True
            ),
            PythonArtifact(
                "musllinux_1_2", "x86", "cp314-cp314", presubmit=True
=======
            PythonArtifact("musllinux_1_2", "x64", "cp39-cp39", presubmit=True),
            PythonArtifact("musllinux_1_2", "x64", "cp310-cp310"),
            PythonArtifact("musllinux_1_2", "x64", "cp311-cp311"),
            PythonArtifact("musllinux_1_2", "x64", "cp312-cp312"),
            PythonArtifact(
                "musllinux_1_2", "x64", "cp313-cp313", presubmit=True
            ),
            PythonArtifact("musllinux_1_2", "x86", "cp39-cp39", presubmit=True),
            PythonArtifact("musllinux_1_2", "x86", "cp310-cp310"),
            PythonArtifact("musllinux_1_2", "x86", "cp311-cp311"),
            PythonArtifact("musllinux_1_2", "x86", "cp312-cp312"),
            PythonArtifact(
                "musllinux_1_2", "x86", "cp313-cp313", presubmit=True
>>>>>>> fcf69fba
            ),
            PythonArtifact(
                "musllinux_1_2", "aarch64", "cp39-cp39", presubmit=True
            ),
            PythonArtifact("musllinux_1_2", "aarch64", "cp310-cp310"),
            PythonArtifact("musllinux_1_2", "aarch64", "cp311-cp311"),
            PythonArtifact("musllinux_1_2", "aarch64", "cp312-cp312"),
<<<<<<< HEAD
            PythonArtifact("musllinux_1_2", "aarch64", "cp313-cp313"),
            PythonArtifact(
                "musllinux_1_2", "aarch64", "cp314-cp314", presubmit=True
=======
            PythonArtifact(
                "musllinux_1_2", "aarch64", "cp313-cp313", presubmit=True
>>>>>>> fcf69fba
            ),
            PythonArtifact("macos", "x64", "python3.9", presubmit=True),
            PythonArtifact("macos", "x64", "python3.10"),
            PythonArtifact("macos", "x64", "python3.11"),
            PythonArtifact("macos", "x64", "python3.12"),
            PythonArtifact("macos", "x64", "python3.13"),
            PythonArtifact("macos", "x64", "python3.14", presubmit=True),
            PythonArtifact("windows", "x86", "Python39_32bit", presubmit=True),
            PythonArtifact("windows", "x86", "Python310_32bit"),
            PythonArtifact("windows", "x86", "Python311_32bit"),
            PythonArtifact("windows", "x86", "Python312_32bit"),
            PythonArtifact("windows", "x86", "Python313_32bit"),
            PythonArtifact("windows", "x86", "Python314_32bit", presubmit=True),
            PythonArtifact("windows", "x64", "Python39", presubmit=True),
            PythonArtifact("windows", "x64", "Python310"),
            PythonArtifact("windows", "x64", "Python311"),
            PythonArtifact("windows", "x64", "Python312"),
            PythonArtifact("windows", "x64", "Python313"),
            PythonArtifact("windows", "x64", "Python314", presubmit=True),
            RubyArtifact("linux", "x86-mingw32", presubmit=True),
            RubyArtifact("linux", "x64-mingw-ucrt", presubmit=True),
            RubyArtifact("linux", "x86_64-linux-gnu", presubmit=True),
            RubyArtifact("linux", "x86_64-linux-musl", presubmit=True),
            RubyArtifact("linux", "x86-linux-gnu", presubmit=True),
            RubyArtifact("linux", "x86-linux-musl", presubmit=True),
            RubyArtifact("linux", "aarch64-linux-gnu", presubmit=True),
            RubyArtifact("linux", "aarch64-linux-musl", presubmit=True),
            RubyArtifact("linux", "x86_64-darwin", presubmit=True),
            RubyArtifact("linux", "arm64-darwin", presubmit=True),
            PHPArtifact("linux", "x64", presubmit=True),
            PHPArtifact("macos", "x64", presubmit=True),
        ]
    )<|MERGE_RESOLUTION|>--- conflicted
+++ resolved
@@ -461,31 +461,13 @@
             PythonArtifact(
                 "musllinux_1_2", "x64", "cp314-cp314", presubmit=True
             ),
-<<<<<<< HEAD
             PythonArtifact("musllinux_1_2", "x86", "cp39-cp39", presubmit=True),
             PythonArtifact("musllinux_1_2", "x86", "cp310-cp310"),
             PythonArtifact("musllinux_1_2", "x86", "cp311-cp311"),
             PythonArtifact("musllinux_1_2", "x86", "cp312-cp312"),
-            PythonArtifact(
-                "musllinux_1_2", "x86", "cp313-cp313", presubmit=True
-            ),
+            PythonArtifact("musllinux_1_2", "x86", "cp313-cp313"),
             PythonArtifact(
                 "musllinux_1_2", "x86", "cp314-cp314", presubmit=True
-=======
-            PythonArtifact("musllinux_1_2", "x64", "cp39-cp39", presubmit=True),
-            PythonArtifact("musllinux_1_2", "x64", "cp310-cp310"),
-            PythonArtifact("musllinux_1_2", "x64", "cp311-cp311"),
-            PythonArtifact("musllinux_1_2", "x64", "cp312-cp312"),
-            PythonArtifact(
-                "musllinux_1_2", "x64", "cp313-cp313", presubmit=True
-            ),
-            PythonArtifact("musllinux_1_2", "x86", "cp39-cp39", presubmit=True),
-            PythonArtifact("musllinux_1_2", "x86", "cp310-cp310"),
-            PythonArtifact("musllinux_1_2", "x86", "cp311-cp311"),
-            PythonArtifact("musllinux_1_2", "x86", "cp312-cp312"),
-            PythonArtifact(
-                "musllinux_1_2", "x86", "cp313-cp313", presubmit=True
->>>>>>> fcf69fba
             ),
             PythonArtifact(
                 "musllinux_1_2", "aarch64", "cp39-cp39", presubmit=True
@@ -493,14 +475,9 @@
             PythonArtifact("musllinux_1_2", "aarch64", "cp310-cp310"),
             PythonArtifact("musllinux_1_2", "aarch64", "cp311-cp311"),
             PythonArtifact("musllinux_1_2", "aarch64", "cp312-cp312"),
-<<<<<<< HEAD
             PythonArtifact("musllinux_1_2", "aarch64", "cp313-cp313"),
             PythonArtifact(
                 "musllinux_1_2", "aarch64", "cp314-cp314", presubmit=True
-=======
-            PythonArtifact(
-                "musllinux_1_2", "aarch64", "cp313-cp313", presubmit=True
->>>>>>> fcf69fba
             ),
             PythonArtifact("macos", "x64", "python3.9", presubmit=True),
             PythonArtifact("macos", "x64", "python3.10"),
