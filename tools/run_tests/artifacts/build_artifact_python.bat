--- conflicted
+++ resolved
@@ -38,29 +38,13 @@
 mkdir -p %ARTIFACTS_OUT%
 set ARTIFACT_DIR=%cd%\%ARTIFACTS_OUT%
 
-<<<<<<< HEAD
-=======
-@rem use short temp directory to avoid linker command file errors caused by
-@rem exceeding 131071 characters.
-@rem TODO(ssreenithi): Remove once we have a better solution: b/454497076
-set "GRPC_PYTHON_BUILD_USE_SHORT_TEMP_DIR_NAME=1"
->>>>>>> 1ab62ba7
 
 @rem use short temp directory to avoid linker command file errors caused by
 @rem exceeding 131071 characters.
-set "GRPC_USE_SHORT_BUILD_TEMP=1"
+set "GRPC_PYTHON_BUILD_USE_SHORT_TEMP_DIR_NAME=1"
 
-<<<<<<< HEAD
 @rem Build gRPC Python distribution
 python -m build --wheel || goto :error
-=======
-@rem Set up and build gRPC Python tools
-python tools\distrib\python\make_grpcio_tools.py
-
-pushd tools\distrib\python\grpcio_tools
-python setup.py build_ext -c %EXT_COMPILER% || goto :error
-popd
->>>>>>> 1ab62ba7
 
 @rem Set up gRPC Python tools
 python tools\distrib\python\make_grpcio_tools.py
