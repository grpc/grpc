--- conflicted
+++ resolved
@@ -757,27 +757,10 @@
                 # overrides threading settings in C-Core.
                 if io_platform != "native":
                     environment["GRPC_ENABLE_FORK_SUPPORT"] = "0"
-<<<<<<< HEAD
-                    jobs.extend(
-                        [
-                            self.config.job_spec(
-                                python_config.run + [self._TEST_COMMAND[io_platform]],
-                                timeout_seconds=8 * 60,
-                                environ=dict(
-                                    GRPC_PYTHON_TESTRUNNER_FILTER=str(test_case),
-                                    **environment,
-                                ),
-                                shortname=f"{python_config.name}.{io_platform}.{test_case}",
-                            )
-                            for test_case in test_cases
-                        ]
-                    )
-=======
                 jobs.extend(
                     [
                         self.config.job_spec(
-                            python_config.run
-                            + [self._TEST_COMMAND[io_platform]],
+                            python_config.run + [self._TEST_COMMAND[io_platform]],
                             timeout_seconds=8 * 60,
                             environ=dict(
                                 GRPC_PYTHON_TESTRUNNER_FILTER=str(test_case),
@@ -788,7 +771,6 @@
                         for test_case in test_cases
                     ]
                 )
->>>>>>> a9bf7417
         return jobs
 
     def pre_build_steps(self):
