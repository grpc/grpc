#!/usr/bin/env python2.7
# Copyright 2015, Google Inc.
# All rights reserved.
#
# Redistribution and use in source and binary forms, with or without
# modification, are permitted provided that the following conditions are
# met:
#
#     * Redistributions of source code must retain the above copyright
# notice, this list of conditions and the following disclaimer.
#     * Redistributions in binary form must reproduce the above
# copyright notice, this list of conditions and the following disclaimer
# in the documentation and/or other materials provided with the
# distribution.
#     * Neither the name of Google Inc. nor the names of its
# contributors may be used to endorse or promote products derived from
# this software without specific prior written permission.
#
# THIS SOFTWARE IS PROVIDED BY THE COPYRIGHT HOLDERS AND CONTRIBUTORS
# "AS IS" AND ANY EXPRESS OR IMPLIED WARRANTIES, INCLUDING, BUT NOT
# LIMITED TO, THE IMPLIED WARRANTIES OF MERCHANTABILITY AND FITNESS FOR
# A PARTICULAR PURPOSE ARE DISCLAIMED. IN NO EVENT SHALL THE COPYRIGHT
# OWNER OR CONTRIBUTORS BE LIABLE FOR ANY DIRECT, INDIRECT, INCIDENTAL,
# SPECIAL, EXEMPLARY, OR CONSEQUENTIAL DAMAGES (INCLUDING, BUT NOT
# LIMITED TO, PROCUREMENT OF SUBSTITUTE GOODS OR SERVICES; LOSS OF USE,
# DATA, OR PROFITS; OR BUSINESS INTERRUPTION) HOWEVER CAUSED AND ON ANY
# THEORY OF LIABILITY, WHETHER IN CONTRACT, STRICT LIABILITY, OR TORT
# (INCLUDING NEGLIGENCE OR OTHERWISE) ARISING IN ANY WAY OUT OF THE USE
# OF THIS SOFTWARE, EVEN IF ADVISED OF THE POSSIBILITY OF SUCH DAMAGE.

"""Run test matrix."""

import argparse
import multiprocessing
import os
import sys

import python_utils.jobset as jobset
import python_utils.report_utils as report_utils
from python_utils.filter_pull_request_tests import filter_tests

_ROOT = os.path.abspath(os.path.join(os.path.dirname(sys.argv[0]), '../..'))
os.chdir(_ROOT)

# Set the timeout high to allow enough time for sanitizers and pre-building
# clang docker.
_RUNTESTS_TIMEOUT = 4 * 60 * 60

# Number of jobs assigned to each run_tests.py instance
_DEFAULT_INNER_JOBS = 2

# report suffix is important for reports to get picked up by internal CI
_REPORT_SUFFIX = 'sponge_log.xml'


def _docker_jobspec(name, runtests_args=[], inner_jobs=_DEFAULT_INNER_JOBS):
  """Run a single instance of run_tests.py in a docker container"""
  test_job = jobset.JobSpec(
<<<<<<< HEAD
    cmdline=['python', 'tools/run_tests/run_tests.py',
             '--use_docker',
             '-t',
             '-j', str(inner_jobs),
             '-x', 'report_%s.xml' % name,
             '--report_suite_name', '%s' % name] + runtests_args,
    shortname='run_tests_%s' % name,
    timeout_seconds=_RUNTESTS_TIMEOUT)
=======
          cmdline=['python', 'tools/run_tests/run_tests.py',
                   '--use_docker',
                   '-t',
                   '-j', str(inner_jobs),
                   '-x', 'report_%s_%s' % (name, _REPORT_SUFFIX),
                   '--report_suite_name', '%s' % name] + runtests_args,
          shortname='run_tests_%s' % name,
          timeout_seconds=_RUNTESTS_TIMEOUT)
>>>>>>> 0b7bd20d
  return test_job


def _workspace_jobspec(name, runtests_args=[], workspace_name=None,
                       inner_jobs=_DEFAULT_INNER_JOBS):
  """Run a single instance of run_tests.py in a separate workspace"""
  if not workspace_name:
    workspace_name = 'workspace_%s' % name
  env = {'WORKSPACE_NAME': workspace_name}
  test_job = jobset.JobSpec(
<<<<<<< HEAD
    cmdline=['tools/run_tests/helper_scripts/run_tests_in_workspace.sh',
             '-t',
             '-j', str(inner_jobs),
             '-x', '../report_%s.xml' % name,
             '--report_suite_name', '%s' % name] + runtests_args,
    environ=env,
    shortname='run_tests_%s' % name,
    timeout_seconds=_RUNTESTS_TIMEOUT)
=======
          cmdline=['bash',
                   'tools/run_tests/helper_scripts/run_tests_in_workspace.sh',
                   '-t',
                   '-j', str(inner_jobs),
                   '-x', '../report_%s_%s' % (name, _REPORT_SUFFIX),
                   '--report_suite_name', '%s' % name] + runtests_args,
          environ=env,
          shortname='run_tests_%s' % name,
          timeout_seconds=_RUNTESTS_TIMEOUT)
>>>>>>> 0b7bd20d
  return test_job


def _generate_jobs(languages, configs, platforms, iomgr_platform = 'native',
                  arch=None, compiler=None,
                  labels=[], extra_args=[],
                  inner_jobs=_DEFAULT_INNER_JOBS):
  result = []
  for language in languages:
    for platform in platforms:
      for config in configs:
        name = '%s_%s_%s_%s' % (language, platform, config, iomgr_platform)
        runtests_args = ['-l', language,
                         '-c', config]
        if arch or compiler:
          name += '_%s_%s' % (arch, compiler)
          runtests_args += ['--arch', arch,
                            '--compiler', compiler]

        runtests_args += extra_args
        if platform == 'linux':
          job = _docker_jobspec(name=name, runtests_args=runtests_args,
                                inner_jobs=inner_jobs)
        else:
          job = _workspace_jobspec(name=name, runtests_args=runtests_args,
                                   inner_jobs=inner_jobs)

        job.labels = [platform, config, language] + labels
        result.append(job)
  return result


def _create_test_jobs(extra_args=[], inner_jobs=_DEFAULT_INNER_JOBS):
  test_jobs = []
  # supported on linux only
  test_jobs += _generate_jobs(languages=['sanity', 'php7'],
                              configs=['dbg', 'opt'],
                              platforms=['linux'],
                              labels=['basictests'],
                              extra_args=extra_args,
                              inner_jobs=inner_jobs)

  # supported on all platforms.
  test_jobs += _generate_jobs(languages=['c', 'csharp', 'node', 'python'],
                              configs=['dbg', 'opt'],
                              platforms=['linux', 'macos', 'windows'],
                              labels=['basictests'],
                              extra_args=extra_args,
                              inner_jobs=inner_jobs)

  for compiler in ['python3.4', 'python3.5', 'python3.6', 'pypy']:
    test_jobs += _generate_jobs(languages=['python'],
                                configs=['dbg', 'opt'],
                                platforms=['linux'],
                                compiler=compiler,
                                labels=['basictests'],
                                extra_args=extra_args,
                                inner_jobs=inner_jobs)

  # supported on linux and mac.
  test_jobs += _generate_jobs(languages=['c++', 'ruby', 'php'],
                              configs=['dbg', 'opt'],
                              platforms=['linux', 'macos'],
                              labels=['basictests'],
                              extra_args=extra_args,
                              inner_jobs=inner_jobs)

  # supported on mac only.
  test_jobs += _generate_jobs(languages=['objc'],
                              configs=['dbg', 'opt'],
                              platforms=['macos'],
                              labels=['basictests'],
                              extra_args=extra_args,
                              inner_jobs=inner_jobs)

  # sanitizers
  test_jobs += _generate_jobs(languages=['c'],
                              configs=['msan', 'asan', 'tsan'],
                              platforms=['linux'],
                              labels=['sanitizers'],
                              extra_args=extra_args,
                              inner_jobs=inner_jobs)
  test_jobs += _generate_jobs(languages=['c++'],
                              configs=['asan', 'tsan'],
                              platforms=['linux'],
                              labels=['sanitizers'],
                              extra_args=extra_args,
                              inner_jobs=inner_jobs)

  return test_jobs


def _create_portability_test_jobs(extra_args=[],
                                  inner_jobs=_DEFAULT_INNER_JOBS):
  test_jobs = []
  # portability C x86
  test_jobs += _generate_jobs(languages=['c'],
                              configs=['dbg'],
                              platforms=['linux'],
                              arch='x86',
                              compiler='default',
                              labels=['portability'],
                              extra_args=extra_args,
                              inner_jobs=inner_jobs)

  # portability C and C++ on x64
  for compiler in ['gcc4.4', 'gcc4.6', 'gcc5.3',
                   'clang3.5', 'clang3.6', 'clang3.7']:
    test_jobs += _generate_jobs(languages=['c'],
                                configs=['dbg'],
                                platforms=['linux'],
                                arch='x64',
                                compiler=compiler,
                                labels=['portability'],
                                extra_args=extra_args,
                                inner_jobs=inner_jobs)

  for compiler in ['gcc4.8', 'gcc5.3',
                   'clang3.5', 'clang3.6', 'clang3.7']:
    test_jobs += _generate_jobs(languages=['c++'],
                                configs=['dbg'],
                                platforms=['linux'],
                                arch='x64',
                                compiler=compiler,
                                labels=['portability'],
                                extra_args=extra_args,
                                inner_jobs=inner_jobs)

  # portability C on Windows
  for arch in ['x86', 'x64']:
    for compiler in ['vs2013', 'vs2015']:
      test_jobs += _generate_jobs(languages=['c'],
                                  configs=['dbg'],
                                  platforms=['windows'],
                                  arch=arch,
                                  compiler=compiler,
                                  labels=['portability'],
                                  extra_args=extra_args,
                                  inner_jobs=inner_jobs)

<<<<<<< HEAD
  for compiler in ('python3.4', 'python3.5', 'python3.6', 'pypy'):
    test_jobs += _generate_jobs(languages=['python'],
                                configs=['dbg'],
                                platforms=['linux'],
                                arch='default',
                                compiler=compiler,
                                labels=['portability'],
                                extra_args=extra_args,
                                inner_jobs=inner_jobs)
=======
  # cmake build for C and C++
  # TODO(jtattermusch): some of the tests are failing, so we force --build_only
  # to make sure it's buildable at least.
  test_jobs += _generate_jobs(languages=['c', 'c++'],
                              configs=['dbg'],
                              platforms=['linux', 'windows'],
                              arch='default',
                              compiler='cmake',
                              labels=['portability'],
                              extra_args=extra_args + ['--build_only'],
                              inner_jobs=inner_jobs)

  test_jobs += _generate_jobs(languages=['python'],
                              configs=['dbg'],
                              platforms=['linux'],
                              arch='default',
                              compiler='python3.4',
                              labels=['portability'],
                              extra_args=extra_args,
                              inner_jobs=inner_jobs)
>>>>>>> 0b7bd20d

  test_jobs += _generate_jobs(languages=['csharp'],
                              configs=['dbg'],
                              platforms=['linux'],
                              arch='default',
                              compiler='coreclr',
                              labels=['portability'],
                              extra_args=extra_args,
                              inner_jobs=inner_jobs)

  test_jobs += _generate_jobs(languages=['c'],
                              configs=['dbg'],
                              platforms=['linux'],
                              iomgr_platform='uv',
                              labels=['portability'],
                              extra_args=extra_args,
                              inner_jobs=inner_jobs)

  test_jobs += _generate_jobs(languages=['node'],
                              configs=['dbg'],
                              platforms=['linux'],
                              arch='default',
                              compiler='electron1.3',
                              labels=['portability'],
                              extra_args=extra_args,
                              inner_jobs=inner_jobs)

  test_jobs += _generate_jobs(languages=['node'],
                              configs=['dbg'],
                              platforms=['linux'],
                              iomgr_platform='uv',
                              labels=['portability'],
                              extra_args=extra_args,
                              inner_jobs=inner_jobs)

  test_jobs += _generate_jobs(languages=['node'],
                              configs=['dbg'],
                              platforms=['linux'],
                              arch='default',
                              compiler='node4',
                              labels=['portability'],
                              extra_args=extra_args,
                              inner_jobs=inner_jobs)

  test_jobs += _generate_jobs(languages=['node'],
                              configs=['dbg'],
                              platforms=['linux'],
                              arch='default',
                              compiler='node6',
                              labels=['portability'],
                              extra_args=extra_args,
                              inner_jobs=inner_jobs)

  return test_jobs


def _allowed_labels():
  """Returns a list of existing job labels."""
  all_labels = set()
  for job in _create_test_jobs() + _create_portability_test_jobs():
    for label in job.labels:
      all_labels.add(label)
  return sorted(all_labels)


def _runs_per_test_type(arg_str):
  """Auxiliary function to parse the "runs_per_test" flag."""
  try:
    n = int(arg_str)
    if n <= 0: raise ValueError
    return n
  except:
    msg = '\'{}\' is not a positive integer'.format(arg_str)
    raise argparse.ArgumentTypeError(msg)


if __name__ == "__main__":
  argp = argparse.ArgumentParser(
    description='Run a matrix of run_tests.py tests.')
  argp.add_argument('-j', '--jobs',
                    default=multiprocessing.cpu_count() / _DEFAULT_INNER_JOBS,
                    type=int,
                    help='Number of concurrent run_tests.py instances.')
  argp.add_argument('-f', '--filter',
                    choices=_allowed_labels(),
                    nargs='+',
                    default=[],
                    help='Filter targets to run by label with AND semantics.')
  argp.add_argument('--exclude',
                    choices=_allowed_labels(),
                    nargs='+',
                    default=[],
                    help='Exclude targets with any of given labels.')
  argp.add_argument('--build_only',
                    default=False,
                    action='store_const',
                    const=True,
                    help='Pass --build_only flag to run_tests.py instances.')
  argp.add_argument('--force_default_poller', default=False,
                    action='store_const', const=True,
                    help='Pass --force_default_poller to run_tests.py instances.')
  argp.add_argument('--dry_run',
                    default=False,
                    action='store_const',
                    const=True,
                    help='Only print what would be run.')
  argp.add_argument('--filter_pr_tests',
                    default=False,
                    action='store_const',
                    const=True,
                    help='Filters out tests irrelevant to pull request changes.')
  argp.add_argument('--base_branch',
                    default='origin/master',
                    type=str,
                    help='Branch that pull request is requesting to merge into')
  argp.add_argument('--inner_jobs',
                    default=_DEFAULT_INNER_JOBS,
                    type=int,
                    help='Number of jobs in each run_tests.py instance')
  argp.add_argument('-n', '--runs_per_test', default=1,
                    type=_runs_per_test_type,
                    help='How many times to run each tests. >1 runs implies ' +
                         'omitting passing test from the output & reports.')
  args = argp.parse_args()

  extra_args = []
  if args.build_only:
    extra_args.append('--build_only')
  if args.force_default_poller:
    extra_args.append('--force_default_poller')
  if args.runs_per_test > 1:
    extra_args.append('-n')
    extra_args.append('%s' % args.runs_per_test)
    extra_args.append('--quiet_success')

  all_jobs = _create_test_jobs(extra_args=extra_args,
                               inner_jobs=args.inner_jobs) + \
             _create_portability_test_jobs(extra_args=extra_args,
                                           inner_jobs=args.inner_jobs)

  jobs = []
  for job in all_jobs:
    if not args.filter or all(filter in job.labels for filter in args.filter):
      if not any(
          exclude_label in job.labels for exclude_label in args.exclude):
        jobs.append(job)

  if not jobs:
    jobset.message('FAILED', 'No test suites match given criteria.',
                   do_newline=True)
    sys.exit(1)

  print('IMPORTANT: The changes you are testing need to be locally committed')
  print('because only the committed changes in the current branch will be')
  print('copied to the docker environment or into subworkspaces.')

  skipped_jobs = []

  if args.filter_pr_tests:
    print('Looking for irrelevant tests to skip...')
    relevant_jobs = filter_tests(jobs, args.base_branch)
    if len(relevant_jobs) == len(jobs):
      print('No tests will be skipped.')
    else:
      print('These tests will be skipped:')
      skipped_jobs = list(set(jobs) - set(relevant_jobs))
      # Sort by shortnames to make printing of skipped tests consistent
      skipped_jobs.sort(key=lambda job: job.shortname)
      for job in list(skipped_jobs):
        print('  %s' % job.shortname)
    jobs = relevant_jobs

  print('Will run these tests:')
  for job in jobs:
    if args.dry_run:
      print('  %s: "%s"' % (job.shortname, ' '.join(job.cmdline)))
    else:
      print('  %s' % job.shortname)
  print

  if args.dry_run:
    print('--dry_run was used, exiting')
    sys.exit(1)

  jobset.message('START', 'Running test matrix.', do_newline=True)
  num_failures, resultset = jobset.run(jobs,
                                       newline_on_success=True,
                                       travis=True,
                                       maxjobs=args.jobs)
  # Merge skipped tests into results to show skipped tests on report.xml
  if skipped_jobs:
    skipped_results = jobset.run(skipped_jobs,
                                 skip_jobs=True)
    resultset.update(skipped_results)
  report_utils.render_junit_xml_report(resultset, 'report_%s' % _REPORT_SUFFIX,
                                       suite_name='aggregate_tests')

  if num_failures == 0:
    jobset.message('SUCCESS',
                   'All run_tests.py instance finished successfully.',
                   do_newline=True)
  else:
    jobset.message('FAILED', 'Some run_tests.py instance have failed.',
                   do_newline=True)
    sys.exit(1)<|MERGE_RESOLUTION|>--- conflicted
+++ resolved
@@ -56,16 +56,6 @@
 def _docker_jobspec(name, runtests_args=[], inner_jobs=_DEFAULT_INNER_JOBS):
   """Run a single instance of run_tests.py in a docker container"""
   test_job = jobset.JobSpec(
-<<<<<<< HEAD
-    cmdline=['python', 'tools/run_tests/run_tests.py',
-             '--use_docker',
-             '-t',
-             '-j', str(inner_jobs),
-             '-x', 'report_%s.xml' % name,
-             '--report_suite_name', '%s' % name] + runtests_args,
-    shortname='run_tests_%s' % name,
-    timeout_seconds=_RUNTESTS_TIMEOUT)
-=======
           cmdline=['python', 'tools/run_tests/run_tests.py',
                    '--use_docker',
                    '-t',
@@ -74,7 +64,6 @@
                    '--report_suite_name', '%s' % name] + runtests_args,
           shortname='run_tests_%s' % name,
           timeout_seconds=_RUNTESTS_TIMEOUT)
->>>>>>> 0b7bd20d
   return test_job
 
 
@@ -85,16 +74,6 @@
     workspace_name = 'workspace_%s' % name
   env = {'WORKSPACE_NAME': workspace_name}
   test_job = jobset.JobSpec(
-<<<<<<< HEAD
-    cmdline=['tools/run_tests/helper_scripts/run_tests_in_workspace.sh',
-             '-t',
-             '-j', str(inner_jobs),
-             '-x', '../report_%s.xml' % name,
-             '--report_suite_name', '%s' % name] + runtests_args,
-    environ=env,
-    shortname='run_tests_%s' % name,
-    timeout_seconds=_RUNTESTS_TIMEOUT)
-=======
           cmdline=['bash',
                    'tools/run_tests/helper_scripts/run_tests_in_workspace.sh',
                    '-t',
@@ -104,7 +83,6 @@
           environ=env,
           shortname='run_tests_%s' % name,
           timeout_seconds=_RUNTESTS_TIMEOUT)
->>>>>>> 0b7bd20d
   return test_job
 
 
@@ -245,7 +223,18 @@
                                   extra_args=extra_args,
                                   inner_jobs=inner_jobs)
 
-<<<<<<< HEAD
+  # cmake build for C and C++
+  # TODO(jtattermusch): some of the tests are failing, so we force --build_only
+  # to make sure it's buildable at least.
+  test_jobs += _generate_jobs(languages=['c', 'c++'],
+                              configs=['dbg'],
+                              platforms=['linux', 'windows'],
+                              arch='default',
+                              compiler='cmake',
+                              labels=['portability'],
+                              extra_args=extra_args + ['--build_only'],
+                              inner_jobs=inner_jobs)
+
   for compiler in ('python3.4', 'python3.5', 'python3.6', 'pypy'):
     test_jobs += _generate_jobs(languages=['python'],
                                 configs=['dbg'],
@@ -255,28 +244,6 @@
                                 labels=['portability'],
                                 extra_args=extra_args,
                                 inner_jobs=inner_jobs)
-=======
-  # cmake build for C and C++
-  # TODO(jtattermusch): some of the tests are failing, so we force --build_only
-  # to make sure it's buildable at least.
-  test_jobs += _generate_jobs(languages=['c', 'c++'],
-                              configs=['dbg'],
-                              platforms=['linux', 'windows'],
-                              arch='default',
-                              compiler='cmake',
-                              labels=['portability'],
-                              extra_args=extra_args + ['--build_only'],
-                              inner_jobs=inner_jobs)
-
-  test_jobs += _generate_jobs(languages=['python'],
-                              configs=['dbg'],
-                              platforms=['linux'],
-                              arch='default',
-                              compiler='python3.4',
-                              labels=['portability'],
-                              extra_args=extra_args,
-                              inner_jobs=inner_jobs)
->>>>>>> 0b7bd20d
 
   test_jobs += _generate_jobs(languages=['csharp'],
                               configs=['dbg'],
