--- conflicted
+++ resolved
@@ -361,13 +361,8 @@
         "gcc12",
         "gcc12_openssl309",
         "gcc_musl",
-<<<<<<< HEAD
         "clang7",
-        "clang17",
-=======
-        "clang6",
         "clang18",
->>>>>>> a374ef37
     ]:
         test_jobs += _generate_jobs(
             languages=["c", "c++"],
