--- conflicted
+++ resolved
@@ -1385,7 +1385,6 @@
     "exclude_configs": [], 
     "flaky": false, 
     "language": "c++", 
-<<<<<<< HEAD
     "name": "etcd_test", 
     "platforms": [
       "linux", 
@@ -1404,26 +1403,6 @@
     "exclude_configs": [], 
     "flaky": false, 
     "language": "c++", 
-    "name": "fixed_size_thread_pool_test", 
-    "platforms": [
-      "linux", 
-      "mac", 
-      "posix", 
-      "windows"
-    ]
-  }, 
-  {
-    "ci_platforms": [
-      "linux", 
-      "mac", 
-      "posix", 
-      "windows"
-    ], 
-    "exclude_configs": [], 
-    "flaky": false, 
-    "language": "c++", 
-=======
->>>>>>> 045c12a5
     "name": "generic_end2end_test", 
     "platforms": [
       "linux", 
