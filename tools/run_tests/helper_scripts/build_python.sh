#!/bin/bash
# Copyright 2015 gRPC authors.
#
# Licensed under the Apache License, Version 2.0 (the "License");
# you may not use this file except in compliance with the License.
# You may obtain a copy of the License at
#
#     http://www.apache.org/licenses/LICENSE-2.0
#
# Unless required by applicable law or agreed to in writing, software
# distributed under the License is distributed on an "AS IS" BASIS,
# WITHOUT WARRANTIES OR CONDITIONS OF ANY KIND, either express or implied.
# See the License for the specific language governing permissions and
# limitations under the License.

set -ex

# change to grpc repo root
cd "$(dirname "$0")/../../.."

##########################
# Portability operations #
##########################

PLATFORM=$(uname -s)

function is_msys() {
  if [ "${PLATFORM/MSYS}" != "$PLATFORM" ]; then
    echo true
  else
    exit 1
  fi
}

function is_mingw() {
  if [ "${PLATFORM/MINGW}" != "$PLATFORM" ]; then
    echo true
  else
    exit 1
  fi
}

function is_darwin() {
  if [ "${PLATFORM/Darwin}" != "$PLATFORM" ]; then
    echo true
  else
    exit 1
  fi
}

function is_linux() {
  if [ "${PLATFORM/Linux}" != "$PLATFORM" ]; then
    echo true
  else
    exit 1
  fi
}

function inside_venv() {
  if [[ -n "${VIRTUAL_ENV}" ]]; then
    echo true
  fi
}

# Associated virtual environment name for the given python command.
function venv() {
  $1 -c "import sys; print('py{}{}'.format(*sys.version_info[:2]))"
}

# Path to python executable within a virtual environment depending on the
# system.
function venv_relative_python() {
  if [ "$(is_mingw)" ]; then
    echo 'Scripts/python.exe'
  else
    echo 'bin/python'
  fi
}

# Toolchain to use depending on the system.
function toolchain() {
  if [ "$(is_mingw)" ]; then
    echo 'mingw32'
  else
    echo 'unix'
  fi
}

####################
# Script Arguments #
####################

PYTHON=${1:-python2.7}
VENV=${2:-$(venv "$PYTHON")}
VENV_RELATIVE_PYTHON=${3:-$(venv_relative_python)}
TOOLCHAIN=${4:-$(toolchain)}

if [ "$(is_msys)" ]; then
  echo "MSYS doesn't directly provide the right compiler(s);"
  echo "switch to a MinGW shell."
  exit 1
fi

ROOT=$(pwd)
export CFLAGS="-I$ROOT/include -fno-wrapv $CFLAGS"
export GRPC_PYTHON_BUILD_WITH_CYTHON=1
export LANG=en_US.UTF-8

# Allow build_ext to build C/C++ files in parallel
# by enabling a monkeypatch. It speeds up the build a lot.
DEFAULT_PARALLEL_JOBS=$(nproc) || DEFAULT_PARALLEL_JOBS=4
export GRPC_PYTHON_BUILD_EXT_COMPILER_JOBS=${GRPC_PYTHON_BUILD_EXT_COMPILER_JOBS:-$DEFAULT_PARALLEL_JOBS}

# activate ccache if desired
# shellcheck disable=SC1091
source tools/internal_ci/helper_scripts/prepare_ccache_symlinks_rc

############################
# Perform build operations #
############################

if [[ "$(inside_venv)" ]]; then
  VENV_PYTHON="$PYTHON"
else
  # Instantiate the virtualenv from the Python version passed in.
  $PYTHON -m pip install --user virtualenv==20.25.0
  # Skip wheel and setuptools and manually install later. Otherwise we might
  # not find cython module while building grpcio.
  $PYTHON -m virtualenv --no-wheel --no-setuptools "$VENV"
  VENV_PYTHON="$(pwd)/$VENV/$VENV_RELATIVE_PYTHON"
fi

pip_install() {
  $VENV_PYTHON -m pip install "$@"
}

pip_install --upgrade pip
pip_install --upgrade wheel
pip_install --upgrade setuptools==70.1.1

# pip-installs the directory specified. Used because on MSYS the vanilla Windows
# Python gets confused when parsing paths.
pip_install_dir() {
  PWD=$(pwd)
  cd "$1"
  ($VENV_PYTHON setup.py build_ext -c "$TOOLCHAIN" || true)
  $VENV_PYTHON -m pip install --no-deps .
  cd "$PWD"
}

pip_install_dir_and_deps() {
  PWD=$(pwd)
  cd "$1"
  ($VENV_PYTHON setup.py build_ext -c "$TOOLCHAIN" || true)
  $VENV_PYTHON -m pip install .
  cd "$PWD"
}

pip_install -U gevent

<<<<<<< HEAD
pip_install --upgrade 'cython<4.0.0rc1'
pip_install --upgrade six 'protobuf>=4.21.3rc1,!=4.22.0.*'
=======
pip_install --upgrade 'cython>=3.0.0'
pip_install --upgrade six 'protobuf>=5.26.1,<6.0dev'
>>>>>>> f9340bc7

if [ "$("$VENV_PYTHON" -c "import sys; print(sys.version_info[0])")" == "2" ]
then
  pip_install --upgrade futures enum34
fi

pip_install_dir "$ROOT"

$VENV_PYTHON "$ROOT/tools/distrib/python/make_grpcio_tools.py"
pip_install_dir_and_deps "$ROOT/tools/distrib/python/grpcio_tools"

# Build/install Observability
# Observability does not support Windows and MacOS.
if [ "$(is_mingw)" ] || [ "$(is_darwin)" ]; then
  echo "Skip building grpcio_observability for Windows or MacOS"
else
  $VENV_PYTHON "$ROOT/src/python/grpcio_observability/make_grpcio_observability.py"
  pip_install_dir_and_deps "$ROOT/src/python/grpcio_observability"
  pip_install_dir_and_deps "$ROOT/src/python/grpcio_csm_observability"
fi

# Build/install Channelz
$VENV_PYTHON "$ROOT/src/python/grpcio_channelz/setup.py" preprocess
$VENV_PYTHON "$ROOT/src/python/grpcio_channelz/setup.py" build_package_protos
pip_install_dir "$ROOT/src/python/grpcio_channelz"

# Build/install health checking
$VENV_PYTHON "$ROOT/src/python/grpcio_health_checking/setup.py" preprocess
$VENV_PYTHON "$ROOT/src/python/grpcio_health_checking/setup.py" build_package_protos
pip_install_dir "$ROOT/src/python/grpcio_health_checking"

# Build/install reflection
$VENV_PYTHON "$ROOT/src/python/grpcio_reflection/setup.py" preprocess
$VENV_PYTHON "$ROOT/src/python/grpcio_reflection/setup.py" build_package_protos
pip_install_dir "$ROOT/src/python/grpcio_reflection"

# Build/install status proto mapping
$VENV_PYTHON "$ROOT/src/python/grpcio_status/setup.py" preprocess
$VENV_PYTHON "$ROOT/src/python/grpcio_status/setup.py" build_package_protos
pip_install_dir "$ROOT/src/python/grpcio_status"


# Build/install status proto mapping
# build.py is invoked as part of generate_projects.sh
pip_install_dir "$ROOT/tools/distrib/python/xds_protos"

# Build/install csds
pip_install_dir "$ROOT/src/python/grpcio_csds"

# Build/install admin
pip_install_dir "$ROOT/src/python/grpcio_admin"

# Install testing
pip_install_dir "$ROOT/src/python/grpcio_testing"

# Build/install tests
# shellcheck disable=SC2261
pip_install coverage==7.2.0 oauth2client==4.1.0 \
            google-auth>=1.35.0 requests==2.31.0 \
            rsa==4.0 absl-py==1.4.0 \
            opentelemetry-sdk==1.21.0
$VENV_PYTHON "$ROOT/src/python/grpcio_tests/setup.py" preprocess
$VENV_PYTHON "$ROOT/src/python/grpcio_tests/setup.py" build_package_protos
pip_install_dir "$ROOT/src/python/grpcio_tests"<|MERGE_RESOLUTION|>--- conflicted
+++ resolved
@@ -158,13 +158,8 @@
 
 pip_install -U gevent
 
-<<<<<<< HEAD
 pip_install --upgrade 'cython<4.0.0rc1'
-pip_install --upgrade six 'protobuf>=4.21.3rc1,!=4.22.0.*'
-=======
-pip_install --upgrade 'cython>=3.0.0'
 pip_install --upgrade six 'protobuf>=5.26.1,<6.0dev'
->>>>>>> f9340bc7
 
 if [ "$("$VENV_PYTHON" -c "import sys; print(sys.version_info[0])")" == "2" ]
 then
