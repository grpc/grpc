--- conflicted
+++ resolved
@@ -212,15 +212,9 @@
 pip_install_dir "$ROOT/src/python/grpcio_testing"
 
 # Build/install tests
-<<<<<<< HEAD
-pip_install coverage==4.4 oauth2client==4.1.3 \
-            google-auth>=1.35.0 requests==2.31.0 \
-            googleapis-common-protos>=1.5.5 rsa==4.9
-=======
 pip_install coverage==4.4 oauth2client==4.1.0 \
-            google-auth>=1.17.2 requests==2.14.2 \
+            google-auth>=1.35.0 requests==2.31.2 \
             googleapis-common-protos>=1.5.5 rsa==4.0 absl-py==1.4.0
->>>>>>> 7c21997d
 $VENV_PYTHON "$ROOT/src/python/grpcio_tests/setup.py" preprocess
 $VENV_PYTHON "$ROOT/src/python/grpcio_tests/setup.py" build_package_protos
 pip_install_dir "$ROOT/src/python/grpcio_tests"