--- conflicted
+++ resolved
@@ -810,21 +810,15 @@
                 "A Kubernetes Service wasn't assigned a NEG (Network Endpoint"
                 " Group) status annotation.",
                 info_below=(
-<<<<<<< HEAD
-                    f"Timeout {timeout} (h:mm:ss) waiting for service {name}"
-                    f" to report NEG status. Last service status:\n"
-                    f"{self.pretty_format_status(result, highlight=False)}"
-=======
                     f"Timeout {timeout} (h:mm:ss) waiting for Kubernetes"
                     f" Service {name} in the namespace {self.name} to report"
                     f" the '{self.NEG_STATUS_ANNOTATION}' metadata annotation."
                     f"\nThis indicates the NEG wasn't created OR"
                     f" the NEG creation event hasn't propagated to Kubernetes."
                     f" Service metadata:\n"
-                    f"{self._pretty_format_metadata(result, highlight=False)}"
+                    f"{self.pretty_format_status(result, highlight=False)}"
                     f"Service status:\n"
-                    f"{self._pretty_format_status(result, highlight=False)}"
->>>>>>> 5df9082f
+                    f"{self.pretty_format_status(result, highlight=False)}"
                 ),
             )
             retry_err.add_note(note)
