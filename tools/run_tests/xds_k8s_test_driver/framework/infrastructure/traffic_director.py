# Copyright 2020 gRPC authors.
#
# Licensed under the Apache License, Version 2.0 (the "License");
# you may not use this file except in compliance with the License.
# You may obtain a copy of the License at
#
#     http://www.apache.org/licenses/LICENSE-2.0
#
# Unless required by applicable law or agreed to in writing, software
# distributed under the License is distributed on an "AS IS" BASIS,
# WITHOUT WARRANTIES OR CONDITIONS OF ANY KIND, either express or implied.
# See the License for the specific language governing permissions and
# limitations under the License.
import functools
import logging
import random
from typing import Any, Dict, List, Optional, Set

from framework import xds_flags
from framework.infrastructure import gcp

logger = logging.getLogger(__name__)

# Type aliases
# Compute
_ComputeV1 = gcp.compute.ComputeV1
GcpResource = _ComputeV1.GcpResource
HealthCheckProtocol = _ComputeV1.HealthCheckProtocol
ZonalGcpResource = _ComputeV1.ZonalGcpResource
BackendServiceProtocol = _ComputeV1.BackendServiceProtocol
_BackendGRPC = BackendServiceProtocol.GRPC
_HealthCheckGRPC = HealthCheckProtocol.GRPC

# Network Security
_NetworkSecurityV1Beta1 = gcp.network_security.NetworkSecurityV1Beta1
ServerTlsPolicy = gcp.network_security.ServerTlsPolicy
ClientTlsPolicy = gcp.network_security.ClientTlsPolicy
AuthorizationPolicy = gcp.network_security.AuthorizationPolicy

# Network Services
_NetworkServicesV1Alpha1 = gcp.network_services.NetworkServicesV1Alpha1
_NetworkServicesV1Beta1 = gcp.network_services.NetworkServicesV1Beta1
EndpointPolicy = gcp.network_services.EndpointPolicy

# Testing metadata consts
TEST_AFFINITY_METADATA_KEY = 'xds_md'


class TrafficDirectorManager:
    compute: _ComputeV1
    resource_prefix: str
    resource_suffix: str

    BACKEND_SERVICE_NAME = "backend-service"
    ALTERNATIVE_BACKEND_SERVICE_NAME = "backend-service-alt"
    AFFINITY_BACKEND_SERVICE_NAME = "backend-service-affinity"
    HEALTH_CHECK_NAME = "health-check"
    URL_MAP_NAME = "url-map"
    ALTERNATIVE_URL_MAP_NAME = "url-map-alt"
    URL_MAP_PATH_MATCHER_NAME = "path-matcher"
    TARGET_PROXY_NAME = "target-proxy"
    ALTERNATIVE_TARGET_PROXY_NAME = "target-proxy-alt"
    FORWARDING_RULE_NAME = "forwarding-rule"
    ALTERNATIVE_FORWARDING_RULE_NAME = "forwarding-rule-alt"
    FIREWALL_RULE_NAME = "allow-health-checks"

    def __init__(
        self,
        gcp_api_manager: gcp.api.GcpApiManager,
        project: str,
        *,
        resource_prefix: str,
        resource_suffix: str,
        network: str = 'default',
        compute_api_version: str = 'v1',
    ):
        # API
        self.compute = _ComputeV1(gcp_api_manager,
                                  project,
                                  version=compute_api_version)

        # Settings
        self.project: str = project
        self.network: str = network
        self.resource_prefix: str = resource_prefix
        self.resource_suffix: str = resource_suffix

        # Managed resources
        self.health_check: Optional[GcpResource] = None
        self.backend_service: Optional[GcpResource] = None
        # TODO(sergiitk): remove this flag once backend service resource loaded
        self.backend_service_protocol: Optional[BackendServiceProtocol] = None
        self.url_map: Optional[GcpResource] = None
        self.alternative_url_map: Optional[GcpResource] = None
        self.firewall_rule: Optional[GcpResource] = None
        self.target_proxy: Optional[GcpResource] = None
        # TODO(sergiitk): remove this flag once target proxy resource loaded
        self.target_proxy_is_http: bool = False
        self.alternative_target_proxy: Optional[GcpResource] = None
        self.forwarding_rule: Optional[GcpResource] = None
        self.alternative_forwarding_rule: Optional[GcpResource] = None
        self.backends: Set[ZonalGcpResource] = set()
        self.alternative_backend_service: Optional[GcpResource] = None
        # TODO(sergiitk): remove this flag once backend service resource loaded
        self.alternative_backend_service_protocol: Optional[
            BackendServiceProtocol] = None
        self.alternative_backends: Set[ZonalGcpResource] = set()
        self.affinity_backend_service: Optional[GcpResource] = None
        # TODO(sergiitk): remove this flag once backend service resource loaded
        self.affinity_backend_service_protocol: Optional[
            BackendServiceProtocol] = None
        self.affinity_backends: Set[ZonalGcpResource] = set()

    @property
    def network_url(self):
        return f'global/networks/{self.network}'

    def setup_for_grpc(
            self,
            service_host,
            service_port,
            *,
            backend_protocol: Optional[BackendServiceProtocol] = _BackendGRPC,
            health_check_port: Optional[int] = None):
        self.setup_backend_for_grpc(protocol=backend_protocol,
                                    health_check_port=health_check_port)
        self.setup_routing_rule_map_for_grpc(service_host, service_port)

    def setup_backend_for_grpc(
            self,
            *,
            protocol: Optional[BackendServiceProtocol] = _BackendGRPC,
            health_check_port: Optional[int] = None):
        self.create_health_check(port=health_check_port)
        self.create_backend_service(protocol)

    def setup_routing_rule_map_for_grpc(self, service_host, service_port):
        self.create_url_map(service_host, service_port)
        self.create_target_proxy()
        self.create_forwarding_rule(service_port)

    def cleanup(self, *, force=False):
        # Cleanup in the reverse order of creation
        self.delete_forwarding_rule(force=force)
        self.delete_alternative_forwarding_rule(force=force)
        self.delete_target_http_proxy(force=force)
        self.delete_target_grpc_proxy(force=force)
        self.delete_alternative_target_grpc_proxy(force=force)
        self.delete_url_map(force=force)
        self.delete_alternative_url_map(force=force)
        self.delete_backend_service(force=force)
        self.delete_alternative_backend_service(force=force)
        self.delete_affinity_backend_service(force=force)
        self.delete_health_check(force=force)

    @functools.lru_cache(None)
    def make_resource_name(self, name: str) -> str:
        """Make dash-separated resource name with resource prefix and suffix."""
        parts = [self.resource_prefix, name]
        # Avoid trailing dash when the suffix is empty.
        if self.resource_suffix:
            parts.append(self.resource_suffix)
        return '-'.join(parts)

    def create_health_check(
            self,
            *,
            protocol: Optional[HealthCheckProtocol] = _HealthCheckGRPC,
            port: Optional[int] = None):
        if self.health_check:
            raise ValueError(f'Health check {self.health_check.name} '
                             'already created, delete it first')
        if protocol is None:
            protocol = _HealthCheckGRPC

        name = self.make_resource_name(self.HEALTH_CHECK_NAME)
        logger.info('Creating %s Health Check "%s"', protocol.name, name)
        resource = self.compute.create_health_check(name, protocol, port=port)
        self.health_check = resource

    def delete_health_check(self, force=False):
        if force:
            name = self.make_resource_name(self.HEALTH_CHECK_NAME)
        elif self.health_check:
            name = self.health_check.name
        else:
            return
        logger.info('Deleting Health Check "%s"', name)
        self.compute.delete_health_check(name)
        self.health_check = None

    def create_backend_service(
            self,
            protocol: Optional[BackendServiceProtocol] = _BackendGRPC,
            subset_size: Optional[int] = None,
            affinity_header: Optional[str] = None):
        if protocol is None:
            protocol = _BackendGRPC

        name = self.make_resource_name(self.BACKEND_SERVICE_NAME)
        logger.info('Creating %s Backend Service "%s"', protocol.name, name)
        resource = self.compute.create_backend_service_traffic_director(
            name,
            health_check=self.health_check,
            protocol=protocol,
            subset_size=subset_size,
            affinity_header=affinity_header)
        self.backend_service = resource
        self.backend_service_protocol = protocol

    def load_backend_service(self):
        name = self.make_resource_name(self.BACKEND_SERVICE_NAME)
        resource = self.compute.get_backend_service_traffic_director(name)
        self.backend_service = resource

    def delete_backend_service(self, force=False):
        if force:
            name = self.make_resource_name(self.BACKEND_SERVICE_NAME)
        elif self.backend_service:
            name = self.backend_service.name
        else:
            return
        logger.info('Deleting Backend Service "%s"', name)
        self.compute.delete_backend_service(name)
        self.backend_service = None

    def backend_service_add_neg_backends(self,
                                         name,
                                         zones,
                                         max_rate_per_endpoint: Optional[
                                             int] = None):
        logger.info('Waiting for Network Endpoint Groups to load endpoints.')
        for zone in zones:
            backend = self.compute.wait_for_network_endpoint_group(name, zone)
            logger.info('Loaded NEG "%s" in zone %s', backend.name,
                        backend.zone)
            self.backends.add(backend)
        self.backend_service_patch_backends(max_rate_per_endpoint)

    def backend_service_remove_neg_backends(self, name, zones):
        logger.info('Waiting for Network Endpoint Groups to load endpoints.')
        for zone in zones:
            backend = self.compute.wait_for_network_endpoint_group(name, zone)
            logger.info('Loaded NEG "%s" in zone %s', backend.name,
                        backend.zone)
            self.backends.remove(backend)
        self.backend_service_patch_backends()

    def backend_service_patch_backends(
            self, max_rate_per_endpoint: Optional[int] = None):
        logging.info('Adding backends to Backend Service %s: %r',
                     self.backend_service.name, self.backends)
        self.compute.backend_service_patch_backends(self.backend_service,
                                                    self.backends,
                                                    max_rate_per_endpoint)

    def backend_service_remove_all_backends(self):
        logging.info('Removing backends from Backend Service %s',
                     self.backend_service.name)
        self.compute.backend_service_remove_all_backends(self.backend_service)

    def wait_for_backends_healthy_status(self):
        logger.debug(
            "Waiting for Backend Service %s to report all backends healthy %r",
            self.backend_service, self.backends)
        self.compute.wait_for_backends_healthy_status(self.backend_service,
                                                      self.backends)

    def create_alternative_backend_service(
            self, protocol: Optional[BackendServiceProtocol] = _BackendGRPC):
        if protocol is None:
            protocol = _BackendGRPC
        name = self.make_resource_name(self.ALTERNATIVE_BACKEND_SERVICE_NAME)
        logger.info('Creating %s Alternative Backend Service "%s"',
                    protocol.name, name)
        resource = self.compute.create_backend_service_traffic_director(
            name, health_check=self.health_check, protocol=protocol)
        self.alternative_backend_service = resource
        self.alternative_backend_service_protocol = protocol

    def load_alternative_backend_service(self):
        name = self.make_resource_name(self.ALTERNATIVE_BACKEND_SERVICE_NAME)
        resource = self.compute.get_backend_service_traffic_director(name)
        self.alternative_backend_service = resource

    def delete_alternative_backend_service(self, force=False):
        if force:
            name = self.make_resource_name(
                self.ALTERNATIVE_BACKEND_SERVICE_NAME)
        elif self.alternative_backend_service:
            name = self.alternative_backend_service.name
        else:
            return
        logger.info('Deleting Alternative Backend Service "%s"', name)
        self.compute.delete_backend_service(name)
        self.alternative_backend_service = None

    def alternative_backend_service_add_neg_backends(self, name, zones):
        logger.info('Waiting for Network Endpoint Groups to load endpoints.')
        for zone in zones:
            backend = self.compute.wait_for_network_endpoint_group(name, zone)
            logger.info('Loaded NEG "%s" in zone %s', backend.name,
                        backend.zone)
            self.alternative_backends.add(backend)
        self.alternative_backend_service_patch_backends()

    def alternative_backend_service_patch_backends(self):
        logging.info('Adding backends to Backend Service %s: %r',
                     self.alternative_backend_service.name,
                     self.alternative_backends)
        self.compute.backend_service_patch_backends(
            self.alternative_backend_service, self.alternative_backends)

    def alternative_backend_service_remove_all_backends(self):
        logging.info('Removing backends from Backend Service %s',
                     self.alternative_backend_service.name)
        self.compute.backend_service_remove_all_backends(
            self.alternative_backend_service)

    def wait_for_alternative_backends_healthy_status(self):
        logger.debug(
            "Waiting for Backend Service %s to report all backends healthy %r",
            self.alternative_backend_service, self.alternative_backends)
        self.compute.wait_for_backends_healthy_status(
            self.alternative_backend_service, self.alternative_backends)

    def create_affinity_backend_service(
            self, protocol: Optional[BackendServiceProtocol] = _BackendGRPC):
        if protocol is None:
            protocol = _BackendGRPC
        name = self.make_resource_name(self.AFFINITY_BACKEND_SERVICE_NAME)
        logger.info('Creating %s Affinity Backend Service "%s"', protocol.name,
                    name)
        resource = self.compute.create_backend_service_traffic_director(
            name,
            health_check=self.health_check,
            protocol=protocol,
            affinity_header=TEST_AFFINITY_METADATA_KEY)
        self.affinity_backend_service = resource
        self.affinity_backend_service_protocol = protocol

    def load_affinity_backend_service(self):
        name = self.make_resource_name(self.AFFINITY_BACKEND_SERVICE_NAME)
        resource = self.compute.get_backend_service_traffic_director(name)
        self.affinity_backend_service = resource

    def delete_affinity_backend_service(self, force=False):
        if force:
            name = self.make_resource_name(self.AFFINITY_BACKEND_SERVICE_NAME)
        elif self.affinity_backend_service:
            name = self.affinity_backend_service.name
        else:
            return
        logger.info('Deleting Affinity Backend Service "%s"', name)
        self.compute.delete_backend_service(name)
        self.affinity_backend_service = None

    def affinity_backend_service_add_neg_backends(self, name, zones):
        logger.info('Waiting for Network Endpoint Groups to load endpoints.')
        for zone in zones:
            backend = self.compute.wait_for_network_endpoint_group(name, zone)
            logger.info('Loaded NEG "%s" in zone %s', backend.name,
                        backend.zone)
            self.affinity_backends.add(backend)
        self.affinity_backend_service_patch_backends()

    def affinity_backend_service_patch_backends(self):
        logging.info('Adding backends to Backend Service %s: %r',
                     self.affinity_backend_service.name, self.affinity_backends)
        self.compute.backend_service_patch_backends(
            self.affinity_backend_service, self.affinity_backends)

    def affinity_backend_service_remove_all_backends(self):
        logging.info('Removing backends from Backend Service %s',
                     self.affinity_backend_service.name)
        self.compute.backend_service_remove_all_backends(
            self.affinity_backend_service)

    def wait_for_affinity_backends_healthy_status(self):
        logger.debug(
            "Waiting for Backend Service %s to report all backends healthy %r",
            self.affinity_backend_service, self.affinity_backends)
        self.compute.wait_for_backends_healthy_status(
            self.affinity_backend_service, self.affinity_backends)

    def _generate_url_map_body(
        self,
        name: str,
        matcher_name: str,
        src_hosts,
        dst_default_backend_service: GcpResource,
        dst_host_rule_match_backend_service: Optional[GcpResource] = None,
    ) -> Dict[str, Any]:
        if dst_host_rule_match_backend_service is None:
            dst_host_rule_match_backend_service = dst_default_backend_service
        return {
            'name':
                name,
            'defaultService':
                dst_default_backend_service.url,
            'hostRules': [{
                'hosts': src_hosts,
                'pathMatcher': matcher_name,
            }],
            'pathMatchers': [{
                'name': matcher_name,
                'defaultService': dst_host_rule_match_backend_service.url,
            }],
        }

    def create_url_map(self, src_host: str, src_port: int) -> GcpResource:
        src_address = f'{src_host}:{src_port}'
        name = self.make_resource_name(self.URL_MAP_NAME)
        matcher_name = self.make_resource_name(self.URL_MAP_PATH_MATCHER_NAME)
        logger.info('Creating URL map "%s": %s -> %s', name, src_address,
                    self.backend_service.name)
        resource = self.compute.create_url_map_with_content(
            self._generate_url_map_body(name, matcher_name, [src_address],
                                        self.backend_service))
        self.url_map = resource
        return resource

    def patch_url_map(self, src_host: str, src_port: int,
                      backend_service: GcpResource):
        src_address = f'{src_host}:{src_port}'
        name = self.make_resource_name(self.URL_MAP_NAME)
        matcher_name = self.make_resource_name(self.URL_MAP_PATH_MATCHER_NAME)
        logger.info('Patching URL map "%s": %s -> %s', name, src_address,
                    backend_service.name)
        self.compute.patch_url_map(
            self.url_map,
            self._generate_url_map_body(name, matcher_name, [src_address],
                                        backend_service))

    def create_url_map_with_content(self, url_map_body: Any) -> GcpResource:
        logger.info('Creating URL map: %s', url_map_body)
        resource = self.compute.create_url_map_with_content(url_map_body)
        self.url_map = resource
        return resource

    def delete_url_map(self, force=False):
        if force:
            name = self.make_resource_name(self.URL_MAP_NAME)
        elif self.url_map:
            name = self.url_map.name
        else:
            return
        logger.info('Deleting URL Map "%s"', name)
        self.compute.delete_url_map(name)
        self.url_map = None

    def create_alternative_url_map(self, src_host: str,
                                   src_port: int) -> GcpResource:
        name = self.make_resource_name(self.ALTERNATIVE_URL_MAP_NAME)
        src_address = f'{src_host}:{src_port}'
        matcher_name = self.make_resource_name(self.URL_MAP_PATH_MATCHER_NAME)
        logger.info('Creating alternative URL map "%s": %s -> %s', name,
                    src_address, self.backend_service.name)
        resource = self.compute.create_url_map_with_content(
            self._generate_url_map_body(name, matcher_name, [src_address],
                                        self.backend_service))
        self.alternative_url_map = resource
        return resource

    def delete_alternative_url_map(self, force=False):
        if force:
            name = self.make_resource_name(self.ALTERNATIVE_URL_MAP_NAME)
        elif self.alternative_url_map:
            name = self.alternative_url_map.name
        else:
            return
        logger.info('Deleting alternative URL Map "%s"', name)
        self.compute.delete_url_map(name)
        self.url_map = None

    def create_target_proxy(self):
        name = self.make_resource_name(self.TARGET_PROXY_NAME)
        if self.backend_service_protocol is BackendServiceProtocol.GRPC:
            target_proxy_type = 'GRPC'
            create_proxy_fn = self.compute.create_target_grpc_proxy
            self.target_proxy_is_http = False
        elif self.backend_service_protocol is BackendServiceProtocol.HTTP2:
            target_proxy_type = 'HTTP'
            create_proxy_fn = self.compute.create_target_http_proxy
            self.target_proxy_is_http = True
        else:
            raise TypeError('Unexpected backend service protocol')

        logger.info('Creating target %s proxy "%s" to URL map %s', name,
                    target_proxy_type, self.url_map.name)
        self.target_proxy = create_proxy_fn(name, self.url_map)

    def delete_target_grpc_proxy(self, force=False):
        if force:
            name = self.make_resource_name(self.TARGET_PROXY_NAME)
        elif self.target_proxy:
            name = self.target_proxy.name
        else:
            return
        logger.info('Deleting Target GRPC proxy "%s"', name)
        self.compute.delete_target_grpc_proxy(name)
        self.target_proxy = None
        self.target_proxy_is_http = False

    def delete_target_http_proxy(self, force=False):
        if force:
            name = self.make_resource_name(self.TARGET_PROXY_NAME)
        elif self.target_proxy and self.target_proxy_is_http:
            name = self.target_proxy.name
        else:
            return
        logger.info('Deleting HTTP Target proxy "%s"', name)
        self.compute.delete_target_http_proxy(name)
        self.target_proxy = None
        self.target_proxy_is_http = False

<<<<<<< HEAD
    # create alternate target proxy pointing to alternate url_map with the same
    # host name in host rule. The port is fixed because they point to the same backend service.
    # Therefore we have to choose a non-`0.0.0.0` ip because ip:port needs to be unique.
    # We also have to set validate_for_proxyless=false because requires `0.0.0.0` ip.
    # See https://github.com/grpc/grpc-java/issues/8009
=======
>>>>>>> 1d35b36b
    def create_alternative_target_proxy(self):
        name = self.make_resource_name(self.ALTERNATIVE_TARGET_PROXY_NAME)
        if self.backend_service_protocol is BackendServiceProtocol.GRPC:
            logger.info(
                'Creating alternative target GRPC proxy "%s" to URL map %s',
                name, self.alternative_url_map.name)
            self.alternative_target_proxy = self.compute.create_target_grpc_proxy(
<<<<<<< HEAD
                name, self.alternative_url_map, validate_for_proxyless=False)
=======
                name, self.alternative_url_map, False)
>>>>>>> 1d35b36b
        else:
            raise TypeError('Unexpected backend service protocol')

    def delete_alternative_target_grpc_proxy(self, force=False):
        if force:
            name = self.make_resource_name(self.ALTERNATIVE_TARGET_PROXY_NAME)
        elif self.alternative_target_proxy:
            name = self.alternative_target_proxy.name
        else:
            return
        logger.info('Deleting alternative Target GRPC proxy "%s"', name)
        self.compute.delete_target_grpc_proxy(name)
        self.alternative_target_proxy = None

    def find_unused_forwarding_rule_port(
            self,
            *,
            lo: int = 1024,  # To avoid confusion, skip well-known ports.
            hi: int = 65535,
            attempts: int = 25) -> int:
        for attempts in range(attempts):
            src_port = random.randint(lo, hi)
            if not (self.compute.exists_forwarding_rule(src_port)):
                return src_port
        # TODO(sergiitk): custom exception
        raise RuntimeError("Couldn't find unused forwarding rule port")

    def create_forwarding_rule(self, src_port: int):
        name = self.make_resource_name(self.FORWARDING_RULE_NAME)
        src_port = int(src_port)
        logging.info(
            'Creating forwarding rule "%s" in network "%s": 0.0.0.0:%s -> %s',
            name, self.network, src_port, self.target_proxy.url)
        resource = self.compute.create_forwarding_rule(name, src_port,
                                                       self.target_proxy,
                                                       self.network_url)
        self.forwarding_rule = resource
        return resource

    def delete_forwarding_rule(self, force=False):
        if force:
            name = self.make_resource_name(self.FORWARDING_RULE_NAME)
        elif self.forwarding_rule:
            name = self.forwarding_rule.name
        else:
            return
        logger.info('Deleting Forwarding rule "%s"', name)
        self.compute.delete_forwarding_rule(name)
        self.forwarding_rule = None

    def create_alternative_forwarding_rule(self,
                                           src_port: int,
                                           ip_address='0.0.0.0'):
        name = self.make_resource_name(self.ALTERNATIVE_FORWARDING_RULE_NAME)
        src_port = int(src_port)
        logging.info(
            'Creating alternative forwarding rule "%s" in network "%s": %s:%s -> %s',
            name, self.network, ip_address, src_port,
            self.alternative_target_proxy.url)
        resource = self.compute.create_forwarding_rule(
            name,
            src_port,
            self.alternative_target_proxy,
            self.network_url,
            ip_address=ip_address)
        self.alternative_forwarding_rule = resource
        return resource

    def delete_alternative_forwarding_rule(self, force=False):
        if force:
            name = self.make_resource_name(
                self.ALTERNATIVE_FORWARDING_RULE_NAME)
        elif self.alternative_forwarding_rule:
            name = self.alternative_forwarding_rule.name
        else:
            return
        logger.info('Deleting alternative Forwarding rule "%s"', name)
        self.compute.delete_forwarding_rule(name)
        self.alternative_forwarding_rule = None

    def create_firewall_rule(self, allowed_ports: List[str]):
        name = self.make_resource_name(self.FIREWALL_RULE_NAME)
        logging.info(
            'Creating firewall rule "%s" in network "%s" with allowed ports %s',
            name, self.network, allowed_ports)
        resource = self.compute.create_firewall_rule(
            name, self.network_url, xds_flags.FIREWALL_SOURCE_RANGE.value,
            allowed_ports)
        self.firewall_rule = resource

    def delete_firewall_rule(self, force=False):
        """The firewall rule won't be automatically removed."""
        if force:
            name = self.make_resource_name(self.FIREWALL_RULE_NAME)
        elif self.firewall_rule:
            name = self.firewall_rule.name
        else:
            return
        logger.info('Deleting Firewall Rule "%s"', name)
        self.compute.delete_firewall_rule(name)
        self.firewall_rule = None


class TrafficDirectorAppNetManager(TrafficDirectorManager):

    GRPC_ROUTE_NAME = "grpc-route"
    MESH_NAME = "mesh"

    netsvc: _NetworkServicesV1Alpha1

    def __init__(self,
                 gcp_api_manager: gcp.api.GcpApiManager,
                 project: str,
                 *,
                 resource_prefix: str,
                 config_scope: str,
                 resource_suffix: Optional[str] = None,
                 network: str = 'default',
                 compute_api_version: str = 'v1'):
        super().__init__(gcp_api_manager,
                         project,
                         resource_prefix=resource_prefix,
                         resource_suffix=resource_suffix,
                         network=network,
                         compute_api_version=compute_api_version)

        self.config_scope = config_scope

        # API
        self.netsvc = _NetworkServicesV1Alpha1(gcp_api_manager, project)

        # Managed resources
        self.grpc_route: Optional[_NetworkServicesV1Alpha1.GrpcRoute] = None
        self.mesh: Optional[_NetworkServicesV1Alpha1.Mesh] = None

    def create_mesh(self) -> GcpResource:
        name = self.make_resource_name(self.MESH_NAME)
        logger.info("Creating Mesh %s", name)
        body = {
            "type": "PROXYLESS_GRPC",
            "scope": self.config_scope,
        }
        resource = self.netsvc.create_mesh(name, body)
        self.mesh = self.netsvc.get_mesh(name)
        logger.debug("Loaded Mesh: %s", self.mesh)
        return resource

    def delete_mesh(self, force=False):
        if force:
            name = self.make_resource_name(self.MESH_NAME)
        elif self.mesh:
            name = self.mesh.name
        else:
            return
        logger.info('Deleting Mesh %s', name)
        self.netsvc.delete_mesh(name)
        self.mesh = None

    def create_grpc_route(self, src_host: str, src_port: int) -> GcpResource:
        host = f'{src_host}:{src_port}'
        service_name = self.netsvc.resource_full_name(self.backend_service.name,
                                                      "backendServices")
        body = {
            "meshes": [self.mesh.url],
            "hostnames":
                host,
            "rules": [{
                "action": {
                    "destinations": [{
                        "serviceName": service_name
                    }]
                }
            }],
        }
        name = self.make_resource_name(self.GRPC_ROUTE_NAME)
        logger.info("Creating GrpcRoute %s", name)
        resource = self.netsvc.create_grpc_route(name, body)
        self.grpc_route = self.netsvc.get_grpc_route(name)
        logger.debug("Loaded GrpcRoute: %s", self.grpc_route)
        return resource

    def create_grpc_route_with_content(self, body: Any) -> GcpResource:
        name = self.make_resource_name(self.GRPC_ROUTE_NAME)
        logger.info("Creating GrpcRoute %s", name)
        resource = self.netsvc.create_grpc_route(name, body)
        self.grpc_route = self.netsvc.get_grpc_route(name)
        logger.debug("Loaded GrpcRoute: %s", self.grpc_route)
        return resource

    def delete_grpc_route(self, force=False):
        if force:
            name = self.make_resource_name(self.GRPC_ROUTE_NAME)
        elif self.grpc_route:
            name = self.grpc_route.name
        else:
            return
        logger.info('Deleting GrpcRoute %s', name)
        self.netsvc.delete_grpc_route(name)
        self.grpc_route = None

    def cleanup(self, *, force=False):
        self.delete_grpc_route(force=force)
        self.delete_mesh(force=force)
        super().cleanup(force=force)


class TrafficDirectorSecureManager(TrafficDirectorManager):
    SERVER_TLS_POLICY_NAME = "server-tls-policy"
    CLIENT_TLS_POLICY_NAME = "client-tls-policy"
    AUTHZ_POLICY_NAME = "authz-policy"
    ENDPOINT_POLICY = "endpoint-policy"
    CERTIFICATE_PROVIDER_INSTANCE = "google_cloud_private_spiffe"

    netsec: _NetworkSecurityV1Beta1
    netsvc: _NetworkServicesV1Beta1

    def __init__(
        self,
        gcp_api_manager: gcp.api.GcpApiManager,
        project: str,
        *,
        resource_prefix: str,
        resource_suffix: Optional[str] = None,
        network: str = 'default',
        compute_api_version: str = 'v1',
    ):
        super().__init__(gcp_api_manager,
                         project,
                         resource_prefix=resource_prefix,
                         resource_suffix=resource_suffix,
                         network=network,
                         compute_api_version=compute_api_version)

        # API
        self.netsec = _NetworkSecurityV1Beta1(gcp_api_manager, project)
        self.netsvc = _NetworkServicesV1Beta1(gcp_api_manager, project)

        # Managed resources
        self.server_tls_policy: Optional[ServerTlsPolicy] = None
        self.client_tls_policy: Optional[ClientTlsPolicy] = None
        self.authz_policy: Optional[AuthorizationPolicy] = None
        self.endpoint_policy: Optional[EndpointPolicy] = None

    def setup_server_security(self,
                              *,
                              server_namespace,
                              server_name,
                              server_port,
                              tls=True,
                              mtls=True):
        self.create_server_tls_policy(tls=tls, mtls=mtls)
        self.create_endpoint_policy(server_namespace=server_namespace,
                                    server_name=server_name,
                                    server_port=server_port)

    def setup_client_security(self,
                              *,
                              server_namespace,
                              server_name,
                              tls=True,
                              mtls=True):
        self.create_client_tls_policy(tls=tls, mtls=mtls)
        self.backend_service_apply_client_mtls_policy(server_namespace,
                                                      server_name)

    def cleanup(self, *, force=False):
        # Cleanup in the reverse order of creation
        super().cleanup(force=force)
        self.delete_endpoint_policy(force=force)
        self.delete_server_tls_policy(force=force)
        self.delete_client_tls_policy(force=force)
        self.delete_authz_policy(force=force)

    def create_server_tls_policy(self, *, tls, mtls):
        name = self.make_resource_name(self.SERVER_TLS_POLICY_NAME)
        logger.info('Creating Server TLS Policy %s', name)
        if not tls and not mtls:
            logger.warning(
                'Server TLS Policy %s neither TLS, nor mTLS '
                'policy. Skipping creation', name)
            return

        certificate_provider = self._get_certificate_provider()
        policy = {}
        if tls:
            policy["serverCertificate"] = certificate_provider
        if mtls:
            policy["mtlsPolicy"] = {
                "clientValidationCa": [certificate_provider],
            }

        self.netsec.create_server_tls_policy(name, policy)
        self.server_tls_policy = self.netsec.get_server_tls_policy(name)
        logger.debug('Server TLS Policy loaded: %r', self.server_tls_policy)

    def delete_server_tls_policy(self, force=False):
        if force:
            name = self.make_resource_name(self.SERVER_TLS_POLICY_NAME)
        elif self.server_tls_policy:
            name = self.server_tls_policy.name
        else:
            return
        logger.info('Deleting Server TLS Policy %s', name)
        self.netsec.delete_server_tls_policy(name)
        self.server_tls_policy = None

    def create_authz_policy(self, *, action: str, rules: list):
        name = self.make_resource_name(self.AUTHZ_POLICY_NAME)
        logger.info('Creating Authz Policy %s', name)
        policy = {
            "action": action,
            "rules": rules,
        }

        self.netsec.create_authz_policy(name, policy)
        self.authz_policy = self.netsec.get_authz_policy(name)
        logger.debug('Authz Policy loaded: %r', self.authz_policy)

    def delete_authz_policy(self, force=False):
        if force:
            name = self.make_resource_name(self.AUTHZ_POLICY_NAME)
        elif self.authz_policy:
            name = self.authz_policy.name
        else:
            return
        logger.info('Deleting Authz Policy %s', name)
        self.netsec.delete_authz_policy(name)
        self.authz_policy = None

    def create_endpoint_policy(self, *, server_namespace: str, server_name: str,
                               server_port: int) -> None:
        name = self.make_resource_name(self.ENDPOINT_POLICY)
        logger.info('Creating Endpoint Policy %s', name)
        endpoint_matcher_labels = [{
            "labelName": "app",
            "labelValue": f"{server_namespace}-{server_name}"
        }]
        port_selector = {"ports": [str(server_port)]}
        label_matcher_all = {
            "metadataLabelMatchCriteria": "MATCH_ALL",
            "metadataLabels": endpoint_matcher_labels,
        }
        config = {
            "type": "GRPC_SERVER",
            "trafficPortSelector": port_selector,
            "endpointMatcher": {
                "metadataLabelMatcher": label_matcher_all,
            },
        }
        if self.server_tls_policy:
            config["serverTlsPolicy"] = self.server_tls_policy.name
        else:
            logger.warning(
                'Creating Endpoint Policy %s with '
                'no Server TLS policy attached', name)
        if self.authz_policy:
            config["authorizationPolicy"] = self.authz_policy.name

        self.netsvc.create_endpoint_policy(name, config)
        self.endpoint_policy = self.netsvc.get_endpoint_policy(name)
        logger.debug('Loaded Endpoint Policy: %r', self.endpoint_policy)

    def delete_endpoint_policy(self, force: bool = False) -> None:
        if force:
            name = self.make_resource_name(self.ENDPOINT_POLICY)
        elif self.endpoint_policy:
            name = self.endpoint_policy.name
        else:
            return
        logger.info('Deleting Endpoint Policy %s', name)
        self.netsvc.delete_endpoint_policy(name)
        self.endpoint_policy = None

    def create_client_tls_policy(self, *, tls, mtls):
        name = self.make_resource_name(self.CLIENT_TLS_POLICY_NAME)
        logger.info('Creating Client TLS Policy %s', name)
        if not tls and not mtls:
            logger.warning(
                'Client TLS Policy %s neither TLS, nor mTLS '
                'policy. Skipping creation', name)
            return

        certificate_provider = self._get_certificate_provider()
        policy = {}
        if tls:
            policy["serverValidationCa"] = [certificate_provider]
        if mtls:
            policy["clientCertificate"] = certificate_provider

        self.netsec.create_client_tls_policy(name, policy)
        self.client_tls_policy = self.netsec.get_client_tls_policy(name)
        logger.debug('Client TLS Policy loaded: %r', self.client_tls_policy)

    def delete_client_tls_policy(self, force=False):
        if force:
            name = self.make_resource_name(self.CLIENT_TLS_POLICY_NAME)
        elif self.client_tls_policy:
            name = self.client_tls_policy.name
        else:
            return
        logger.info('Deleting Client TLS Policy %s', name)
        self.netsec.delete_client_tls_policy(name)
        self.client_tls_policy = None

    def backend_service_apply_client_mtls_policy(
        self,
        server_namespace,
        server_name,
    ):
        if not self.client_tls_policy:
            logger.warning(
                'Client TLS policy not created, '
                'skipping attaching to Backend Service %s',
                self.backend_service.name)
            return

        server_spiffe = (f'spiffe://{self.project}.svc.id.goog/'
                         f'ns/{server_namespace}/sa/{server_name}')
        logging.info(
            'Adding Client TLS Policy to Backend Service %s: %s, '
            'server %s', self.backend_service.name, self.client_tls_policy.url,
            server_spiffe)

        self.compute.patch_backend_service(
            self.backend_service, {
                'securitySettings': {
                    'clientTlsPolicy': self.client_tls_policy.url,
                    'subjectAltNames': [server_spiffe]
                }
            })

    @classmethod
    def _get_certificate_provider(cls):
        return {
            "certificateProviderInstance": {
                "pluginInstance": cls.CERTIFICATE_PROVIDER_INSTANCE,
            },
        }<|MERGE_RESOLUTION|>--- conflicted
+++ resolved
@@ -514,14 +514,6 @@
         self.target_proxy = None
         self.target_proxy_is_http = False
 
-<<<<<<< HEAD
-    # create alternate target proxy pointing to alternate url_map with the same
-    # host name in host rule. The port is fixed because they point to the same backend service.
-    # Therefore we have to choose a non-`0.0.0.0` ip because ip:port needs to be unique.
-    # We also have to set validate_for_proxyless=false because requires `0.0.0.0` ip.
-    # See https://github.com/grpc/grpc-java/issues/8009
-=======
->>>>>>> 1d35b36b
     def create_alternative_target_proxy(self):
         name = self.make_resource_name(self.ALTERNATIVE_TARGET_PROXY_NAME)
         if self.backend_service_protocol is BackendServiceProtocol.GRPC:
@@ -529,11 +521,7 @@
                 'Creating alternative target GRPC proxy "%s" to URL map %s',
                 name, self.alternative_url_map.name)
             self.alternative_target_proxy = self.compute.create_target_grpc_proxy(
-<<<<<<< HEAD
-                name, self.alternative_url_map, validate_for_proxyless=False)
-=======
                 name, self.alternative_url_map, False)
->>>>>>> 1d35b36b
         else:
             raise TypeError('Unexpected backend service protocol')
 
