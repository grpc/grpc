# Copyright 2020 gRPC authors.
#
# Licensed under the Apache License, Version 2.0 (the "License");
# you may not use this file except in compliance with the License.
# You may obtain a copy of the License at
#
#     http://www.apache.org/licenses/LICENSE-2.0
#
# Unless required by applicable law or agreed to in writing, software
# distributed under the License is distributed on an "AS IS" BASIS,
# WITHOUT WARRANTIES OR CONDITIONS OF ANY KIND, either express or implied.
# See the License for the specific language governing permissions and
# limitations under the License.
import abc
import datetime
import enum
import hashlib
import logging
import re
import time
from typing import List, Optional, Tuple

from absl import flags
from absl.testing import absltest
from google.protobuf import json_format
import grpc

from framework import xds_flags
from framework import xds_k8s_flags
from framework.helpers import retryers
import framework.helpers.rand
from framework.infrastructure import gcp
from framework.infrastructure import k8s
from framework.infrastructure import traffic_director
from framework.rpc import grpc_channelz
from framework.rpc import grpc_testing
from framework.test_app import client_app
from framework.test_app import server_app

logger = logging.getLogger(__name__)
_FORCE_CLEANUP = flags.DEFINE_bool(
    "force_cleanup",
    default=False,
    help="Force resource cleanup, even if not created by this test run")
# TODO(yashkt): We will no longer need this flag once Core exposes local certs
# from channelz
_CHECK_LOCAL_CERTS = flags.DEFINE_bool(
    "check_local_certs",
    default=True,
    help="Security Tests also check the value of local certs")
flags.adopt_module_key_flags(xds_flags)
flags.adopt_module_key_flags(xds_k8s_flags)

# Type aliases
TrafficDirectorManager = traffic_director.TrafficDirectorManager
TrafficDirectorAppNetManager = traffic_director.TrafficDirectorAppNetManager
TrafficDirectorSecureManager = traffic_director.TrafficDirectorSecureManager
XdsTestServer = server_app.XdsTestServer
XdsTestClient = client_app.XdsTestClient
KubernetesServerRunner = server_app.KubernetesServerRunner
KubernetesClientRunner = client_app.KubernetesClientRunner
LoadBalancerStatsResponse = grpc_testing.LoadBalancerStatsResponse
_ChannelState = grpc_channelz.ChannelState
_timedelta = datetime.timedelta

_TD_CONFIG_MAX_WAIT_SEC = 600


class XdsKubernetesTestCase(absltest.TestCase, metaclass=abc.ABCMeta):
    _resource_suffix_randomize: bool = True
    client_namespace: str
    client_runner: KubernetesClientRunner
    gcp_api_manager: gcp.api.GcpApiManager
    k8s_api_manager: k8s.KubernetesApiManager
    resource_prefix: str
    resource_suffix: str = ''
    server_namespace: str
    server_runner: KubernetesServerRunner
    server_xds_port: int
    td: TrafficDirectorManager

    @classmethod
    def setUpClass(cls):
        """Hook method for setting up class fixture before running tests in
        the class.
        """
        # GCP
        cls.project: str = xds_flags.PROJECT.value
        cls.network: str = xds_flags.NETWORK.value
        cls.config_scope: str = xds_flags.ROUTER_SCOPE.value
        cls.gcp_service_account: str = xds_k8s_flags.GCP_SERVICE_ACCOUNT.value
        cls.td_bootstrap_image = xds_k8s_flags.TD_BOOTSTRAP_IMAGE.value
        cls.xds_server_uri = xds_flags.XDS_SERVER_URI.value
        cls.ensure_firewall = xds_flags.ENSURE_FIREWALL.value
        cls.firewall_allowed_ports = xds_flags.FIREWALL_ALLOWED_PORTS.value
        cls.compute_api_version = xds_flags.COMPUTE_API_VERSION.value

        # Resource names.
        cls.resource_prefix = xds_flags.RESOURCE_PREFIX.value
        if xds_flags.RESOURCE_SUFFIX.value is not None:
            cls._resource_suffix_randomize = False
            cls.resource_suffix = xds_flags.RESOURCE_SUFFIX.value

        # Test server
        cls.server_image = xds_k8s_flags.SERVER_IMAGE.value
        cls.server_name = xds_flags.SERVER_NAME.value
        cls.server_port = xds_flags.SERVER_PORT.value
        cls.server_maintenance_port = xds_flags.SERVER_MAINTENANCE_PORT.value
        cls.server_xds_host = xds_flags.SERVER_NAME.value
        cls.server_xds_port = xds_flags.SERVER_XDS_PORT.value

        # Test client
        cls.client_image = xds_k8s_flags.CLIENT_IMAGE.value
        cls.client_name = xds_flags.CLIENT_NAME.value
        cls.client_port = xds_flags.CLIENT_PORT.value

        # Test suite settings
        cls.force_cleanup = _FORCE_CLEANUP.value
        cls.debug_use_port_forwarding = \
            xds_k8s_flags.DEBUG_USE_PORT_FORWARDING.value
        cls.enable_workload_identity = xds_k8s_flags.ENABLE_WORKLOAD_IDENTITY.value
        cls.check_local_certs = _CHECK_LOCAL_CERTS.value

        # Resource managers
        cls.k8s_api_manager = k8s.KubernetesApiManager(
            xds_k8s_flags.KUBE_CONTEXT.value)
        cls.secondary_k8s_api_manager = k8s.KubernetesApiManager(
            xds_k8s_flags.SECONDARY_KUBE_CONTEXT.value)
        cls.gcp_api_manager = gcp.api.GcpApiManager()

    def setUp(self):
        """Hook method for setting up the test fixture before exercising it."""
        super().setUp()

        if self._resource_suffix_randomize:
            self.resource_suffix = framework.helpers.rand.random_resource_suffix(
            )
        logger.info('Test run resource prefix: %s, suffix: %s',
                    self.resource_prefix, self.resource_suffix)

        # TD Manager
        self.td = self.initTrafficDirectorManager()

        # Test Server runner
        self.server_namespace = KubernetesServerRunner.make_namespace_name(
            self.resource_prefix, self.resource_suffix)
        self.server_runner = self.initKubernetesServerRunner()

        # Test Client runner
        self.client_namespace = KubernetesClientRunner.make_namespace_name(
            self.resource_prefix, self.resource_suffix)
        self.client_runner = self.initKubernetesClientRunner()

        # Ensures the firewall exist
        if self.ensure_firewall:
            self.td.create_firewall_rule(
                allowed_ports=self.firewall_allowed_ports)

        # Randomize xds port, when it's set to 0
        if self.server_xds_port == 0:
            # TODO(sergiitk): this is prone to race conditions:
            #  The port might not me taken now, but there's not guarantee
            #  it won't be taken until the tests get to creating
            #  forwarding rule. This check is better than nothing,
            #  but we should find a better approach.
            self.server_xds_port = self.td.find_unused_forwarding_rule_port()
            logger.info('Found unused xds port: %s', self.server_xds_port)

    @abc.abstractmethod
    def initTrafficDirectorManager(self) -> TrafficDirectorManager:
        raise NotImplementedError

    @abc.abstractmethod
    def initKubernetesServerRunner(self) -> KubernetesServerRunner:
        raise NotImplementedError

    @abc.abstractmethod
    def initKubernetesClientRunner(self) -> KubernetesClientRunner:
        raise NotImplementedError

    @classmethod
    def tearDownClass(cls):
        cls.k8s_api_manager.close()
        cls.secondary_k8s_api_manager.close()
        cls.gcp_api_manager.close()

    def tearDown(self):
        logger.info('----- TestMethod %s teardown -----', self.id())
        retryer = retryers.constant_retryer(wait_fixed=_timedelta(seconds=10),
                                            attempts=3,
                                            log_level=logging.INFO)
        try:
            retryer(self._cleanup)
        except retryers.RetryError:
            logger.exception('Got error during teardown')

    def _cleanup(self):
        self.td.cleanup(force=self.force_cleanup)
        self.client_runner.cleanup(force=self.force_cleanup)
        self.server_runner.cleanup(force=self.force_cleanup,
                                   force_namespace=self.force_cleanup)

    def setupTrafficDirectorGrpc(self):
        self.td.setup_for_grpc(self.server_xds_host,
                               self.server_xds_port,
                               health_check_port=self.server_maintenance_port)

    def setupServerBackends(self,
                            *,
                            wait_for_healthy_status=True,
                            server_runner=None,
                            max_rate_per_endpoint: Optional[int] = None):
        if server_runner is None:
            server_runner = self.server_runner
        # Load Backends
        neg_name, neg_zones = server_runner.k8s_namespace.get_service_neg(
            server_runner.service_name, self.server_port)

        # Add backends to the Backend Service
        self.td.backend_service_add_neg_backends(
            neg_name, neg_zones, max_rate_per_endpoint=max_rate_per_endpoint)
        if wait_for_healthy_status:
            self.td.wait_for_backends_healthy_status()

    def removeServerBackends(self, *, server_runner=None):
        if server_runner is None:
            server_runner = self.server_runner
        # Load Backends
        neg_name, neg_zones = server_runner.k8s_namespace.get_service_neg(
            server_runner.service_name, self.server_port)

        # Remove backends from the Backend Service
        self.td.backend_service_remove_neg_backends(neg_name, neg_zones)

    def assertSuccessfulRpcs(self,
                             test_client: XdsTestClient,
                             num_rpcs: int = 100):
        lb_stats = self.getClientRpcStats(test_client, num_rpcs)
        self.assertAllBackendsReceivedRpcs(lb_stats)
        failed = int(lb_stats.num_failures)
        self.assertLessEqual(
            failed,
            0,
            msg=f'Expected all RPCs to succeed: {failed} of {num_rpcs} failed')

    @staticmethod
    def diffAccumulatedStatsPerMethod(
            before: grpc_testing.LoadBalancerAccumulatedStatsResponse,
            after: grpc_testing.LoadBalancerAccumulatedStatsResponse):
        """Only diffs stats_per_method, as the other fields are deprecated."""
        diff = grpc_testing.LoadBalancerAccumulatedStatsResponse()
        for method, method_stats in after.stats_per_method.items():
            for status, count in method_stats.result.items():
                count -= before.stats_per_method[method].result[status]
                if count < 0:
                    raise AssertionError("Diff of count shouldn't be negative")
                if count > 0:
                    diff.stats_per_method[method].result[status] = count
        return diff

    def assertRpcStatusCodes(self, test_client: XdsTestClient, *,
                             status_code: grpc.StatusCode, duration: _timedelta,
                             method: str) -> None:
        """Assert all RPCs for a method are completing with a certain status."""
        # Sending with pre-set QPS for a period of time
        before_stats = test_client.get_load_balancer_accumulated_stats()
        logging.info(
            'Received LoadBalancerAccumulatedStatsResponse from test client %s: before:\n%s',
            test_client.ip, before_stats)
        time.sleep(duration.total_seconds())
        after_stats = test_client.get_load_balancer_accumulated_stats()
        logging.info(
            'Received LoadBalancerAccumulatedStatsResponse from test client %s: after:\n%s',
            test_client.ip, after_stats)

        diff_stats = self.diffAccumulatedStatsPerMethod(before_stats,
                                                        after_stats)
        stats = diff_stats.stats_per_method[method]
        status = status_code.value[0]
        for found_status, count in stats.result.items():
            if found_status != status and count > 0:
                self.fail(f"Expected only status {status} but found status "
                          f"{found_status} for method {method}:\n{diff_stats}")
        self.assertGreater(stats.result[status_code.value[0]], 0)

    def assertRpcsEventuallyGoToGivenServers(self,
                                             test_client: XdsTestClient,
                                             servers: List[XdsTestServer],
                                             num_rpcs: int = 100):
        retryer = retryers.constant_retryer(
            wait_fixed=datetime.timedelta(seconds=1),
            timeout=datetime.timedelta(seconds=_TD_CONFIG_MAX_WAIT_SEC),
            log_level=logging.INFO)
        try:
            retryer(self._assertRpcsEventuallyGoToGivenServers, test_client,
                    servers, num_rpcs)
        except retryers.RetryError:
            logger.exception(
                'Rpcs did not go to expected servers before timeout %s',
                _TD_CONFIG_MAX_WAIT_SEC)

    def _assertRpcsEventuallyGoToGivenServers(self, test_client: XdsTestClient,
                                              servers: List[XdsTestServer],
                                              num_rpcs: int):
        server_names = [server.pod_name for server in servers]
        logger.info(f'Verifying RPCs go to {server_names}')
        lb_stats = self.getClientRpcStats(test_client, num_rpcs)
        failed = int(lb_stats.num_failures)
        self.assertLessEqual(
            failed,
            0,
            msg=f'Expected all RPCs to succeed: {failed} of {num_rpcs} failed')
        for server_name in server_names:
            self.assertIn(server_name, lb_stats.rpcs_by_peer,
                          f'{server_name} did not receive RPCs')
        for peer in lb_stats.rpcs_by_peer.keys():
            self.assertIn(peer, server_names,
                          f'Unexpected server {peer} received RPCs')

    def assertXdsConfigExists(self, test_client: XdsTestClient):
        config = test_client.csds.fetch_client_status(log_level=logging.INFO)
        self.assertIsNotNone(config)
        seen = set()
        want = frozenset([
            'listener_config',
            'cluster_config',
            'route_config',
            'endpoint_config',
        ])
        for xds_config in config.xds_config:
            seen.add(xds_config.WhichOneof('per_xds_config'))
        for generic_xds_config in config.generic_xds_configs:
            if re.search(r'\.Listener$', generic_xds_config.type_url):
                seen.add('listener_config')
            elif re.search(r'\.RouteConfiguration$',
                           generic_xds_config.type_url):
                seen.add('route_config')
            elif re.search(r'\.Cluster$', generic_xds_config.type_url):
                seen.add('cluster_config')
            elif re.search(r'\.ClusterLoadAssignment$',
                           generic_xds_config.type_url):
                seen.add('endpoint_config')
        logger.debug('Received xDS config dump: %s',
                     json_format.MessageToJson(config, indent=2))
        self.assertSameElements(want, seen)

    def assertFailedRpcs(self,
                         test_client: XdsTestClient,
                         num_rpcs: Optional[int] = 100):
        lb_stats = self.getClientRpcStats(test_client, num_rpcs)
        failed = int(lb_stats.num_failures)
        self.assertEqual(
            failed,
            num_rpcs,
            msg=f'Expected all RPCs to fail: {failed} of {num_rpcs} failed')

    @staticmethod
    def getClientRpcStats(test_client: XdsTestClient,
                          num_rpcs: int) -> LoadBalancerStatsResponse:
        lb_stats = test_client.get_load_balancer_stats(num_rpcs=num_rpcs)
        logger.info(
            'Received LoadBalancerStatsResponse from test client %s:\n%s',
            test_client.ip, lb_stats)
        return lb_stats

    def assertAllBackendsReceivedRpcs(self, lb_stats):
        # TODO(sergiitk): assert backends length
        for backend, rpcs_count in lb_stats.rpcs_by_peer.items():
            self.assertGreater(
                int(rpcs_count),
                0,
                msg=f'Backend {backend} did not receive a single RPC')


class RegularXdsKubernetesTestCase(XdsKubernetesTestCase):

    @classmethod
    def setUpClass(cls):
        """Hook method for setting up class fixture before running tests in
        the class.
        """
        super().setUpClass()
        if cls.server_maintenance_port is None:
            cls.server_maintenance_port = KubernetesServerRunner.DEFAULT_MAINTENANCE_PORT

    def initTrafficDirectorManager(self) -> TrafficDirectorManager:
        return TrafficDirectorManager(
            self.gcp_api_manager,
            project=self.project,
            resource_prefix=self.resource_prefix,
            resource_suffix=self.resource_suffix,
            network=self.network,
            compute_api_version=self.compute_api_version)

    def initKubernetesServerRunner(self) -> KubernetesServerRunner:
        return KubernetesServerRunner(
            k8s.KubernetesNamespace(self.k8s_api_manager,
                                    self.server_namespace),
            deployment_name=self.server_name,
            image_name=self.server_image,
            td_bootstrap_image=self.td_bootstrap_image,
            gcp_project=self.project,
            gcp_api_manager=self.gcp_api_manager,
            gcp_service_account=self.gcp_service_account,
            xds_server_uri=self.xds_server_uri,
            network=self.network,
            debug_use_port_forwarding=self.debug_use_port_forwarding,
            enable_workload_identity=self.enable_workload_identity)

    def initKubernetesClientRunner(self) -> KubernetesClientRunner:
        return KubernetesClientRunner(
            k8s.KubernetesNamespace(self.k8s_api_manager,
                                    self.client_namespace),
            deployment_name=self.client_name,
            image_name=self.client_image,
            td_bootstrap_image=self.td_bootstrap_image,
            gcp_project=self.project,
            gcp_api_manager=self.gcp_api_manager,
            gcp_service_account=self.gcp_service_account,
            xds_server_uri=self.xds_server_uri,
            network=self.network,
            config_scope=self.config_scope,
            debug_use_port_forwarding=self.debug_use_port_forwarding,
            enable_workload_identity=self.enable_workload_identity,
            stats_port=self.client_port,
            reuse_namespace=self.server_namespace == self.client_namespace)

    def startTestServers(self,
                         replica_count=1,
                         server_runner=None,
                         **kwargs) -> List[XdsTestServer]:
        if server_runner is None:
            server_runner = self.server_runner
        test_servers = server_runner.run(
            replica_count=replica_count,
            test_port=self.server_port,
            maintenance_port=self.server_maintenance_port,
            **kwargs)
        for test_server in test_servers:
            test_server.set_xds_address(self.server_xds_host,
                                        self.server_xds_port)
        return test_servers

    def startTestClient(self, test_server: XdsTestServer,
                        **kwargs) -> XdsTestClient:
        test_client = self.client_runner.run(server_target=test_server.xds_uri,
                                             **kwargs)
        test_client.wait_for_active_server_channel()
        return test_client


class AppNetXdsKubernetesTestCase(RegularXdsKubernetesTestCase):
    td: TrafficDirectorAppNetManager

    def initTrafficDirectorManager(self) -> TrafficDirectorAppNetManager:
        return TrafficDirectorAppNetManager(
            self.gcp_api_manager,
            project=self.project,
            resource_prefix=self.resource_prefix,
            resource_suffix=self.resource_suffix,
            network=self.network,
<<<<<<< HEAD
            config_scope=self.config_scope)
=======
            compute_api_version=self.compute_api_version)
>>>>>>> 73ad459c


class SecurityXdsKubernetesTestCase(XdsKubernetesTestCase):
    td: TrafficDirectorSecureManager

    class SecurityMode(enum.Enum):
        MTLS = enum.auto()
        TLS = enum.auto()
        PLAINTEXT = enum.auto()

    @classmethod
    def setUpClass(cls):
        """Hook method for setting up class fixture before running tests in
        the class.
        """
        super().setUpClass()
        if cls.server_maintenance_port is None:
            # In secure mode, the maintenance port is different from
            # the test port to keep it insecure, and make
            # Health Checks and Channelz tests available.
            # When not provided, use explicit numeric port value, so
            # Backend Health Checks are created on a fixed port.
            cls.server_maintenance_port = KubernetesServerRunner.DEFAULT_SECURE_MODE_MAINTENANCE_PORT

    def initTrafficDirectorManager(self) -> TrafficDirectorSecureManager:
        return TrafficDirectorSecureManager(
            self.gcp_api_manager,
            project=self.project,
            resource_prefix=self.resource_prefix,
            resource_suffix=self.resource_suffix,
            network=self.network,
            compute_api_version=self.compute_api_version)

    def initKubernetesServerRunner(self) -> KubernetesServerRunner:
        return KubernetesServerRunner(
            k8s.KubernetesNamespace(self.k8s_api_manager,
                                    self.server_namespace),
            deployment_name=self.server_name,
            image_name=self.server_image,
            td_bootstrap_image=self.td_bootstrap_image,
            gcp_project=self.project,
            gcp_api_manager=self.gcp_api_manager,
            gcp_service_account=self.gcp_service_account,
            network=self.network,
            xds_server_uri=self.xds_server_uri,
            deployment_template='server-secure.deployment.yaml',
            debug_use_port_forwarding=self.debug_use_port_forwarding)

    def initKubernetesClientRunner(self) -> KubernetesClientRunner:
        return KubernetesClientRunner(
            k8s.KubernetesNamespace(self.k8s_api_manager,
                                    self.client_namespace),
            deployment_name=self.client_name,
            image_name=self.client_image,
            td_bootstrap_image=self.td_bootstrap_image,
            gcp_project=self.project,
            gcp_api_manager=self.gcp_api_manager,
            gcp_service_account=self.gcp_service_account,
            xds_server_uri=self.xds_server_uri,
            network=self.network,
            deployment_template='client-secure.deployment.yaml',
            stats_port=self.client_port,
            reuse_namespace=self.server_namespace == self.client_namespace,
            debug_use_port_forwarding=self.debug_use_port_forwarding)

    def startSecureTestServer(self, replica_count=1, **kwargs) -> XdsTestServer:
        test_server = self.server_runner.run(
            replica_count=replica_count,
            test_port=self.server_port,
            maintenance_port=self.server_maintenance_port,
            secure_mode=True,
            **kwargs)[0]
        test_server.set_xds_address(self.server_xds_host, self.server_xds_port)
        return test_server

    def setupSecurityPolicies(self, *, server_tls, server_mtls, client_tls,
                              client_mtls):
        self.td.setup_client_security(server_namespace=self.server_namespace,
                                      server_name=self.server_name,
                                      tls=client_tls,
                                      mtls=client_mtls)
        self.td.setup_server_security(server_namespace=self.server_namespace,
                                      server_name=self.server_name,
                                      server_port=self.server_port,
                                      tls=server_tls,
                                      mtls=server_mtls)

    def startSecureTestClient(self,
                              test_server: XdsTestServer,
                              *,
                              wait_for_active_server_channel=True,
                              **kwargs) -> XdsTestClient:
        test_client = self.client_runner.run(server_target=test_server.xds_uri,
                                             secure_mode=True,
                                             **kwargs)
        if wait_for_active_server_channel:
            test_client.wait_for_active_server_channel()
        return test_client

    def assertTestAppSecurity(self, mode: SecurityMode,
                              test_client: XdsTestClient,
                              test_server: XdsTestServer):
        client_socket, server_socket = self.getConnectedSockets(
            test_client, test_server)
        server_security: grpc_channelz.Security = server_socket.security
        client_security: grpc_channelz.Security = client_socket.security
        logger.info('Server certs: %s', self.debug_sock_certs(server_security))
        logger.info('Client certs: %s', self.debug_sock_certs(client_security))

        if mode is self.SecurityMode.MTLS:
            self.assertSecurityMtls(client_security, server_security)
        elif mode is self.SecurityMode.TLS:
            self.assertSecurityTls(client_security, server_security)
        elif mode is self.SecurityMode.PLAINTEXT:
            self.assertSecurityPlaintext(client_security, server_security)
        else:
            raise TypeError('Incorrect security mode')

    def assertSecurityMtls(self, client_security: grpc_channelz.Security,
                           server_security: grpc_channelz.Security):
        self.assertEqual(client_security.WhichOneof('model'),
                         'tls',
                         msg='(mTLS) Client socket security model must be TLS')
        self.assertEqual(server_security.WhichOneof('model'),
                         'tls',
                         msg='(mTLS) Server socket security model must be TLS')
        server_tls, client_tls = server_security.tls, client_security.tls

        # Confirm regular TLS: server local cert == client remote cert
        self.assertNotEmpty(client_tls.remote_certificate,
                            msg="(mTLS) Client remote certificate is missing")
        if self.check_local_certs:
            self.assertNotEmpty(
                server_tls.local_certificate,
                msg="(mTLS) Server local certificate is missing")
            self.assertEqual(
                server_tls.local_certificate,
                client_tls.remote_certificate,
                msg="(mTLS) Server local certificate must match client's "
                "remote certificate")

        # mTLS: server remote cert == client local cert
        self.assertNotEmpty(server_tls.remote_certificate,
                            msg="(mTLS) Server remote certificate is missing")
        if self.check_local_certs:
            self.assertNotEmpty(
                client_tls.local_certificate,
                msg="(mTLS) Client local certificate is missing")
            self.assertEqual(
                server_tls.remote_certificate,
                client_tls.local_certificate,
                msg="(mTLS) Server remote certificate must match client's "
                "local certificate")

    def assertSecurityTls(self, client_security: grpc_channelz.Security,
                          server_security: grpc_channelz.Security):
        self.assertEqual(client_security.WhichOneof('model'),
                         'tls',
                         msg='(TLS) Client socket security model must be TLS')
        self.assertEqual(server_security.WhichOneof('model'),
                         'tls',
                         msg='(TLS) Server socket security model must be TLS')
        server_tls, client_tls = server_security.tls, client_security.tls

        # Regular TLS: server local cert == client remote cert
        self.assertNotEmpty(client_tls.remote_certificate,
                            msg="(TLS) Client remote certificate is missing")
        if self.check_local_certs:
            self.assertNotEmpty(server_tls.local_certificate,
                                msg="(TLS) Server local certificate is missing")
            self.assertEqual(
                server_tls.local_certificate,
                client_tls.remote_certificate,
                msg="(TLS) Server local certificate must match client "
                "remote certificate")

        # mTLS must not be used
        self.assertEmpty(
            server_tls.remote_certificate,
            msg="(TLS) Server remote certificate must be empty in TLS mode. "
            "Is server security incorrectly configured for mTLS?")
        self.assertEmpty(
            client_tls.local_certificate,
            msg="(TLS) Client local certificate must be empty in TLS mode. "
            "Is client security incorrectly configured for mTLS?")

    def assertSecurityPlaintext(self, client_security, server_security):
        server_tls, client_tls = server_security.tls, client_security.tls
        # Not TLS
        self.assertEmpty(
            server_tls.local_certificate,
            msg="(Plaintext) Server local certificate must be empty.")
        self.assertEmpty(
            client_tls.local_certificate,
            msg="(Plaintext) Client local certificate must be empty.")

        # Not mTLS
        self.assertEmpty(
            server_tls.remote_certificate,
            msg="(Plaintext) Server remote certificate must be empty.")
        self.assertEmpty(
            client_tls.local_certificate,
            msg="(Plaintext) Client local certificate must be empty.")

    def assertClientCannotReachServerRepeatedly(
            self,
            test_client: XdsTestClient,
            *,
            times: Optional[int] = None,
            delay: Optional[_timedelta] = None):
        """
        Asserts that the client repeatedly cannot reach the server.

        With negative tests we can't be absolutely certain expected failure
        state is not caused by something else.
        To mitigate for this, we repeat the checks several times, and expect
        all of them to succeed.

        This is useful in case the channel eventually stabilizes, and RPCs pass.

        Args:
            test_client: An instance of XdsTestClient
            times: Optional; A positive number of times to confirm that
                the server is unreachable. Defaults to `3` attempts.
            delay: Optional; Specifies how long to wait before the next check.
                Defaults to `10` seconds.
        """
        if times is None or times < 1:
            times = 3
        if delay is None:
            delay = _timedelta(seconds=10)

        for i in range(1, times + 1):
            self.assertClientCannotReachServer(test_client)
            if i < times:
                logger.info('Check %s passed, waiting %s before the next check',
                            i, delay)
                time.sleep(delay.total_seconds())

    def assertClientCannotReachServer(self, test_client: XdsTestClient):
        self.assertClientChannelFailed(test_client)
        self.assertFailedRpcs(test_client)

    def assertClientChannelFailed(self, test_client: XdsTestClient):
        channel = test_client.wait_for_server_channel_state(
            state=_ChannelState.TRANSIENT_FAILURE)
        subchannels = list(
            test_client.channelz.list_channel_subchannels(channel))
        self.assertLen(subchannels,
                       1,
                       msg="Client channel must have exactly one subchannel "
                       "in state TRANSIENT_FAILURE.")

    @staticmethod
    def getConnectedSockets(
        test_client: XdsTestClient, test_server: XdsTestServer
    ) -> Tuple[grpc_channelz.Socket, grpc_channelz.Socket]:
        client_sock = test_client.get_active_server_channel_socket()
        server_sock = test_server.get_server_socket_matching_client(client_sock)
        return client_sock, server_sock

    @classmethod
    def debug_sock_certs(cls, security: grpc_channelz.Security):
        if security.WhichOneof('model') == 'other':
            return f'other: <{security.other.name}={security.other.value}>'

        return (f'local: <{cls.debug_cert(security.tls.local_certificate)}>, '
                f'remote: <{cls.debug_cert(security.tls.remote_certificate)}>')

    @staticmethod
    def debug_cert(cert):
        if not cert:
            return 'missing'
        sha1 = hashlib.sha1(cert)
        return f'sha1={sha1.hexdigest()}, len={len(cert)}'<|MERGE_RESOLUTION|>--- conflicted
+++ resolved
@@ -459,11 +459,8 @@
             resource_prefix=self.resource_prefix,
             resource_suffix=self.resource_suffix,
             network=self.network,
-<<<<<<< HEAD
-            config_scope=self.config_scope)
-=======
+            config_scope=self.config_scope,
             compute_api_version=self.compute_api_version)
->>>>>>> 73ad459c
 
 
 class SecurityXdsKubernetesTestCase(XdsKubernetesTestCase):
