# Copyright 2020 gRPC authors.
#
# Licensed under the Apache License, Version 2.0 (the "License");
# you may not use this file except in compliance with the License.
# You may obtain a copy of the License at
#
#     http://www.apache.org/licenses/LICENSE-2.0
#
# Unless required by applicable law or agreed to in writing, software
# distributed under the License is distributed on an "AS IS" BASIS,
# WITHOUT WARRANTIES OR CONDITIONS OF ANY KIND, either express or implied.
# See the License for the specific language governing permissions and
# limitations under the License.
import abc
import datetime
import enum
import hashlib
import logging
import re
import time
from typing import List, Optional, Tuple

from absl import flags
from absl.testing import absltest
from google.protobuf import json_format
import grpc

from framework import xds_flags
from framework import xds_k8s_flags
from framework.helpers import retryers
import framework.helpers.rand
from framework.infrastructure import gcp
from framework.infrastructure import k8s
from framework.infrastructure import traffic_director
from framework.rpc import grpc_channelz
from framework.rpc import grpc_testing
from framework.test_app import client_app
from framework.test_app import server_app

logger = logging.getLogger(__name__)
_FORCE_CLEANUP = flags.DEFINE_bool(
    "force_cleanup",
    default=False,
    help="Force resource cleanup, even if not created by this test run")
# TODO(yashkt): We will no longer need this flag once Core exposes local certs
# from channelz
_CHECK_LOCAL_CERTS = flags.DEFINE_bool(
    "check_local_certs",
    default=True,
    help="Security Tests also check the value of local certs")
flags.adopt_module_key_flags(xds_flags)
flags.adopt_module_key_flags(xds_k8s_flags)

# Type aliases
TrafficDirectorManager = traffic_director.TrafficDirectorManager
TrafficDirectorAppNetManager = traffic_director.TrafficDirectorAppNetManager
TrafficDirectorSecureManager = traffic_director.TrafficDirectorSecureManager
XdsTestServer = server_app.XdsTestServer
XdsTestClient = client_app.XdsTestClient
KubernetesServerRunner = server_app.KubernetesServerRunner
KubernetesClientRunner = client_app.KubernetesClientRunner
LoadBalancerStatsResponse = grpc_testing.LoadBalancerStatsResponse
_ChannelState = grpc_channelz.ChannelState
_timedelta = datetime.timedelta

_TD_CONFIG_MAX_WAIT_SEC = 600


class XdsKubernetesTestCase(absltest.TestCase, metaclass=abc.ABCMeta):
    _resource_suffix_randomize: bool = True
    client_namespace: str
    client_runner: KubernetesClientRunner
    gcp_api_manager: gcp.api.GcpApiManager
    k8s_api_manager: k8s.KubernetesApiManager
    resource_prefix: str
    resource_suffix: str = ''
    server_namespace: str
    server_runner: KubernetesServerRunner
    server_xds_port: int
    td: TrafficDirectorManager
    config_scope: str

    @classmethod
    def setUpClass(cls):
        """Hook method for setting up class fixture before running tests in
        the class.
        """
        # GCP
        cls.project: str = xds_flags.PROJECT.value
        cls.network: str = xds_flags.NETWORK.value
        cls.gcp_service_account: str = xds_k8s_flags.GCP_SERVICE_ACCOUNT.value
        cls.td_bootstrap_image = xds_k8s_flags.TD_BOOTSTRAP_IMAGE.value
        cls.xds_server_uri = xds_flags.XDS_SERVER_URI.value
        cls.ensure_firewall = xds_flags.ENSURE_FIREWALL.value
        cls.firewall_allowed_ports = xds_flags.FIREWALL_ALLOWED_PORTS.value
        cls.compute_api_version = xds_flags.COMPUTE_API_VERSION.value

        # Resource names.
        cls.resource_prefix = xds_flags.RESOURCE_PREFIX.value
        if xds_flags.RESOURCE_SUFFIX.value is not None:
            cls._resource_suffix_randomize = False
            cls.resource_suffix = xds_flags.RESOURCE_SUFFIX.value

        # Test server
        cls.server_image = xds_k8s_flags.SERVER_IMAGE.value
        cls.server_name = xds_flags.SERVER_NAME.value
        cls.server_port = xds_flags.SERVER_PORT.value
        cls.server_maintenance_port = xds_flags.SERVER_MAINTENANCE_PORT.value
        cls.server_xds_host = xds_flags.SERVER_NAME.value
        cls.server_xds_port = xds_flags.SERVER_XDS_PORT.value

        # Test client
        cls.client_image = xds_k8s_flags.CLIENT_IMAGE.value
        cls.client_name = xds_flags.CLIENT_NAME.value
        cls.client_port = xds_flags.CLIENT_PORT.value

        # Test suite settings
        cls.force_cleanup = _FORCE_CLEANUP.value
        cls.debug_use_port_forwarding = \
            xds_k8s_flags.DEBUG_USE_PORT_FORWARDING.value
        cls.enable_workload_identity = xds_k8s_flags.ENABLE_WORKLOAD_IDENTITY.value
        cls.check_local_certs = _CHECK_LOCAL_CERTS.value

        # Resource managers
        cls.k8s_api_manager = k8s.KubernetesApiManager(
            xds_k8s_flags.KUBE_CONTEXT.value)
        cls.secondary_k8s_api_manager = k8s.KubernetesApiManager(
            xds_k8s_flags.SECONDARY_KUBE_CONTEXT.value)
        cls.gcp_api_manager = gcp.api.GcpApiManager()

    def setUp(self):
        """Hook method for setting up the test fixture before exercising it."""
        super().setUp()

        if self._resource_suffix_randomize:
            self.resource_suffix = framework.helpers.rand.random_resource_suffix(
            )
        logger.info('Test run resource prefix: %s, suffix: %s',
                    self.resource_prefix, self.resource_suffix)

        if xds_flags.CONFIG_SCOPE.value is not None:
            self.config_scope = xds_flags.CONFIG_SCOPE.value + "-" + framework.helpers.rand.random_resource_suffix(
            )
        else:
            self.config_scope = None

        # TD Manager
        self.td = self.initTrafficDirectorManager()

        # Test Server runner
        self.server_namespace = KubernetesServerRunner.make_namespace_name(
            self.resource_prefix, self.resource_suffix)
        self.server_runner = self.initKubernetesServerRunner()

        # Test Client runner
        self.client_namespace = KubernetesClientRunner.make_namespace_name(
            self.resource_prefix, self.resource_suffix)
        self.client_runner = self.initKubernetesClientRunner()

        # Ensures the firewall exist
        if self.ensure_firewall:
            self.td.create_firewall_rule(
                allowed_ports=self.firewall_allowed_ports)

        # Randomize xds port, when it's set to 0
        if self.server_xds_port == 0:
            # TODO(sergiitk): this is prone to race conditions:
            #  The port might not me taken now, but there's not guarantee
            #  it won't be taken until the tests get to creating
            #  forwarding rule. This check is better than nothing,
            #  but we should find a better approach.
            self.server_xds_port = self.td.find_unused_forwarding_rule_port()
            logger.info('Found unused xds port: %s', self.server_xds_port)

    @abc.abstractmethod
    def initTrafficDirectorManager(self) -> TrafficDirectorManager:
        raise NotImplementedError

    @abc.abstractmethod
    def initKubernetesServerRunner(self) -> KubernetesServerRunner:
        raise NotImplementedError

    @abc.abstractmethod
    def initKubernetesClientRunner(self) -> KubernetesClientRunner:
        raise NotImplementedError

    @classmethod
    def tearDownClass(cls):
        cls.k8s_api_manager.close()
        cls.secondary_k8s_api_manager.close()
        cls.gcp_api_manager.close()

    def tearDown(self):
        logger.info('----- TestMethod %s teardown -----', self.id())
        retryer = retryers.constant_retryer(wait_fixed=_timedelta(seconds=10),
                                            attempts=3,
                                            log_level=logging.INFO)
        try:
            retryer(self._cleanup)
        except retryers.RetryError:
            logger.exception('Got error during teardown')

    def _cleanup(self):
        self.td.cleanup(force=self.force_cleanup)
        self.client_runner.cleanup(force=self.force_cleanup)
        self.server_runner.cleanup(force=self.force_cleanup,
                                   force_namespace=self.force_cleanup)

    def setupTrafficDirectorGrpc(self):
        self.td.setup_for_grpc(self.server_xds_host,
                               self.server_xds_port,
                               health_check_port=self.server_maintenance_port)

    def setupServerBackends(self,
                            *,
                            wait_for_healthy_status=True,
                            server_runner=None,
                            max_rate_per_endpoint: Optional[int] = None):
        if server_runner is None:
            server_runner = self.server_runner
        # Load Backends
        neg_name, neg_zones = server_runner.k8s_namespace.get_service_neg(
            server_runner.service_name, self.server_port)

        # Add backends to the Backend Service
        self.td.backend_service_add_neg_backends(
            neg_name, neg_zones, max_rate_per_endpoint=max_rate_per_endpoint)
        if wait_for_healthy_status:
            self.td.wait_for_backends_healthy_status()

    def removeServerBackends(self, *, server_runner=None):
        if server_runner is None:
            server_runner = self.server_runner
        # Load Backends
        neg_name, neg_zones = server_runner.k8s_namespace.get_service_neg(
            server_runner.service_name, self.server_port)

        # Remove backends from the Backend Service
        self.td.backend_service_remove_neg_backends(neg_name, neg_zones)

    def assertSuccessfulRpcs(self,
                             test_client: XdsTestClient,
                             num_rpcs: int = 100):
        lb_stats = self.getClientRpcStats(test_client, num_rpcs)
        self.assertAllBackendsReceivedRpcs(lb_stats)
        failed = int(lb_stats.num_failures)
        self.assertLessEqual(
            failed,
            0,
            msg=f'Expected all RPCs to succeed: {failed} of {num_rpcs} failed')

    @staticmethod
    def diffAccumulatedStatsPerMethod(
            before: grpc_testing.LoadBalancerAccumulatedStatsResponse,
            after: grpc_testing.LoadBalancerAccumulatedStatsResponse):
        """Only diffs stats_per_method, as the other fields are deprecated."""
        diff = grpc_testing.LoadBalancerAccumulatedStatsResponse()
        for method, method_stats in after.stats_per_method.items():
            for status, count in method_stats.result.items():
                count -= before.stats_per_method[method].result[status]
                if count < 0:
                    raise AssertionError("Diff of count shouldn't be negative")
                if count > 0:
                    diff.stats_per_method[method].result[status] = count
        return diff

    def assertRpcStatusCodes(self, test_client: XdsTestClient, *,
                             status_code: grpc.StatusCode, duration: _timedelta,
                             method: str) -> None:
        """Assert all RPCs for a method are completing with a certain status."""
        # Sending with pre-set QPS for a period of time
        before_stats = test_client.get_load_balancer_accumulated_stats()
        logging.info(
            'Received LoadBalancerAccumulatedStatsResponse from test client %s: before:\n%s',
            test_client.ip, before_stats)
        time.sleep(duration.total_seconds())
        after_stats = test_client.get_load_balancer_accumulated_stats()
        logging.info(
            'Received LoadBalancerAccumulatedStatsResponse from test client %s: after:\n%s',
            test_client.ip, after_stats)

        diff_stats = self.diffAccumulatedStatsPerMethod(before_stats,
                                                        after_stats)
        stats = diff_stats.stats_per_method[method]
        status = status_code.value[0]
        for found_status, count in stats.result.items():
            if found_status != status and count > 0:
                self.fail(f"Expected only status {status} but found status "
                          f"{found_status} for method {method}:\n{diff_stats}")
        self.assertGreater(stats.result[status_code.value[0]], 0)

    def assertRpcsEventuallyGoToGivenServers(self,
                                             test_client: XdsTestClient,
                                             servers: List[XdsTestServer],
                                             num_rpcs: int = 100):
        retryer = retryers.constant_retryer(
            wait_fixed=datetime.timedelta(seconds=1),
            timeout=datetime.timedelta(seconds=_TD_CONFIG_MAX_WAIT_SEC),
            log_level=logging.INFO)
        try:
            retryer(self._assertRpcsEventuallyGoToGivenServers, test_client,
                    servers, num_rpcs)
        except retryers.RetryError:
            logger.exception(
                'Rpcs did not go to expected servers before timeout %s',
                _TD_CONFIG_MAX_WAIT_SEC)

    def _assertRpcsEventuallyGoToGivenServers(self, test_client: XdsTestClient,
                                              servers: List[XdsTestServer],
                                              num_rpcs: int):
        server_names = [server.pod_name for server in servers]
        logger.info(f'Verifying RPCs go to {server_names}')
        lb_stats = self.getClientRpcStats(test_client, num_rpcs)
        failed = int(lb_stats.num_failures)
        self.assertLessEqual(
            failed,
            0,
            msg=f'Expected all RPCs to succeed: {failed} of {num_rpcs} failed')
        for server_name in server_names:
            self.assertIn(server_name, lb_stats.rpcs_by_peer,
                          f'{server_name} did not receive RPCs')
        for peer in lb_stats.rpcs_by_peer.keys():
            self.assertIn(peer, server_names,
                          f'Unexpected server {peer} received RPCs')

    def assertXdsConfigExists(self, test_client: XdsTestClient):
        config = test_client.csds.fetch_client_status(log_level=logging.INFO)
        self.assertIsNotNone(config)
        seen = set()
        want = frozenset([
            'listener_config',
            'cluster_config',
            'route_config',
            'endpoint_config',
        ])
        for xds_config in config.xds_config:
            seen.add(xds_config.WhichOneof('per_xds_config'))
        for generic_xds_config in config.generic_xds_configs:
            if re.search(r'\.Listener$', generic_xds_config.type_url):
                seen.add('listener_config')
            elif re.search(r'\.RouteConfiguration$',
                           generic_xds_config.type_url):
                seen.add('route_config')
            elif re.search(r'\.Cluster$', generic_xds_config.type_url):
                seen.add('cluster_config')
            elif re.search(r'\.ClusterLoadAssignment$',
                           generic_xds_config.type_url):
                seen.add('endpoint_config')
        logger.debug('Received xDS config dump: %s',
                     json_format.MessageToJson(config, indent=2))
        self.assertSameElements(want, seen)

    @staticmethod
<<<<<<< HEAD
    def getRouteConfigVersion(test_client: XdsTestClient) -> str:
=======
    def getRouteConfigVersion(test_client: XdsTestClient) -> Optional[str]:
>>>>>>> 1d35b36b
        config = test_client.csds.fetch_client_status(log_level=logging.INFO)
        route_config_version = None
        for xds_config in config.xds_config:
            if xds_config.WhichOneof('per_xds_config') == "route_config":
                route_config = xds_config.route_config
<<<<<<< HEAD
                logger.info('route config found: %s',
=======
                logger.info('Route config found: %s',
>>>>>>> 1d35b36b
                            json_format.MessageToJson(route_config, indent=2))
                route_config_version = route_config.dynamic_route_configs[
                    0].version_info
                break
        logger.info('found routing config version: %s', route_config_version)
        return route_config_version

    def assertFailedRpcs(self,
                         test_client: XdsTestClient,
                         num_rpcs: Optional[int] = 100):
        lb_stats = self.getClientRpcStats(test_client, num_rpcs)
        failed = int(lb_stats.num_failures)
        self.assertEqual(
            failed,
            num_rpcs,
            msg=f'Expected all RPCs to fail: {failed} of {num_rpcs} failed')

    @staticmethod
    def getClientRpcStats(test_client: XdsTestClient,
                          num_rpcs: int) -> LoadBalancerStatsResponse:
        lb_stats = test_client.get_load_balancer_stats(num_rpcs=num_rpcs)
        logger.info(
            'Received LoadBalancerStatsResponse from test client %s:\n%s',
            test_client.ip, lb_stats)
        return lb_stats

    def assertAllBackendsReceivedRpcs(self, lb_stats):
        # TODO(sergiitk): assert backends length
        for backend, rpcs_count in lb_stats.rpcs_by_peer.items():
            self.assertGreater(
                int(rpcs_count),
                0,
                msg=f'Backend {backend} did not receive a single RPC')


class RegularXdsKubernetesTestCase(XdsKubernetesTestCase):

    @classmethod
    def setUpClass(cls):
        """Hook method for setting up class fixture before running tests in
        the class.
        """
        super().setUpClass()
        if cls.server_maintenance_port is None:
            cls.server_maintenance_port = KubernetesServerRunner.DEFAULT_MAINTENANCE_PORT

    def initTrafficDirectorManager(self) -> TrafficDirectorManager:
        return TrafficDirectorManager(
            self.gcp_api_manager,
            project=self.project,
            resource_prefix=self.resource_prefix,
            resource_suffix=self.resource_suffix,
            network=self.network,
            compute_api_version=self.compute_api_version)

    def initKubernetesServerRunner(self) -> KubernetesServerRunner:
        return KubernetesServerRunner(
            k8s.KubernetesNamespace(self.k8s_api_manager,
                                    self.server_namespace),
            deployment_name=self.server_name,
            image_name=self.server_image,
            td_bootstrap_image=self.td_bootstrap_image,
            gcp_project=self.project,
            gcp_api_manager=self.gcp_api_manager,
            gcp_service_account=self.gcp_service_account,
            xds_server_uri=self.xds_server_uri,
            network=self.network,
            debug_use_port_forwarding=self.debug_use_port_forwarding,
            enable_workload_identity=self.enable_workload_identity)

    def initKubernetesClientRunner(self) -> KubernetesClientRunner:
        return KubernetesClientRunner(
            k8s.KubernetesNamespace(self.k8s_api_manager,
                                    self.client_namespace),
            deployment_name=self.client_name,
            image_name=self.client_image,
            td_bootstrap_image=self.td_bootstrap_image,
            gcp_project=self.project,
            gcp_api_manager=self.gcp_api_manager,
            gcp_service_account=self.gcp_service_account,
            xds_server_uri=self.xds_server_uri,
            network=self.network,
            config_scope=self.config_scope,
            debug_use_port_forwarding=self.debug_use_port_forwarding,
            enable_workload_identity=self.enable_workload_identity,
            stats_port=self.client_port,
            reuse_namespace=self.server_namespace == self.client_namespace)

    def startTestServers(self,
                         replica_count=1,
                         server_runner=None,
                         **kwargs) -> List[XdsTestServer]:
        if server_runner is None:
            server_runner = self.server_runner
        test_servers = server_runner.run(
            replica_count=replica_count,
            test_port=self.server_port,
            maintenance_port=self.server_maintenance_port,
            **kwargs)
        for test_server in test_servers:
            test_server.set_xds_address(self.server_xds_host,
                                        self.server_xds_port)
        return test_servers

    def startTestClient(self, test_server: XdsTestServer,
                        **kwargs) -> XdsTestClient:
        test_client = self.client_runner.run(server_target=test_server.xds_uri,
                                             **kwargs)
        test_client.wait_for_active_server_channel()
        return test_client


class AppNetXdsKubernetesTestCase(RegularXdsKubernetesTestCase):
    td: TrafficDirectorAppNetManager

    def initTrafficDirectorManager(self) -> TrafficDirectorAppNetManager:
        return TrafficDirectorAppNetManager(
            self.gcp_api_manager,
            project=self.project,
            resource_prefix=self.resource_prefix,
            resource_suffix=self.resource_suffix,
            network=self.network,
            config_scope=self.config_scope,
            compute_api_version=self.compute_api_version)


class SecurityXdsKubernetesTestCase(XdsKubernetesTestCase):
    td: TrafficDirectorSecureManager

    class SecurityMode(enum.Enum):
        MTLS = enum.auto()
        TLS = enum.auto()
        PLAINTEXT = enum.auto()

    @classmethod
    def setUpClass(cls):
        """Hook method for setting up class fixture before running tests in
        the class.
        """
        super().setUpClass()
        if cls.server_maintenance_port is None:
            # In secure mode, the maintenance port is different from
            # the test port to keep it insecure, and make
            # Health Checks and Channelz tests available.
            # When not provided, use explicit numeric port value, so
            # Backend Health Checks are created on a fixed port.
            cls.server_maintenance_port = KubernetesServerRunner.DEFAULT_SECURE_MODE_MAINTENANCE_PORT

    def initTrafficDirectorManager(self) -> TrafficDirectorSecureManager:
        return TrafficDirectorSecureManager(
            self.gcp_api_manager,
            project=self.project,
            resource_prefix=self.resource_prefix,
            resource_suffix=self.resource_suffix,
            network=self.network,
            compute_api_version=self.compute_api_version)

    def initKubernetesServerRunner(self) -> KubernetesServerRunner:
        return KubernetesServerRunner(
            k8s.KubernetesNamespace(self.k8s_api_manager,
                                    self.server_namespace),
            deployment_name=self.server_name,
            image_name=self.server_image,
            td_bootstrap_image=self.td_bootstrap_image,
            gcp_project=self.project,
            gcp_api_manager=self.gcp_api_manager,
            gcp_service_account=self.gcp_service_account,
            network=self.network,
            xds_server_uri=self.xds_server_uri,
            deployment_template='server-secure.deployment.yaml',
            debug_use_port_forwarding=self.debug_use_port_forwarding)

    def initKubernetesClientRunner(self) -> KubernetesClientRunner:
        return KubernetesClientRunner(
            k8s.KubernetesNamespace(self.k8s_api_manager,
                                    self.client_namespace),
            deployment_name=self.client_name,
            image_name=self.client_image,
            td_bootstrap_image=self.td_bootstrap_image,
            gcp_project=self.project,
            gcp_api_manager=self.gcp_api_manager,
            gcp_service_account=self.gcp_service_account,
            xds_server_uri=self.xds_server_uri,
            network=self.network,
            config_scope=self.config_scope,
            deployment_template='client-secure.deployment.yaml',
            stats_port=self.client_port,
            reuse_namespace=self.server_namespace == self.client_namespace,
            debug_use_port_forwarding=self.debug_use_port_forwarding)

    def startSecureTestServer(self, replica_count=1, **kwargs) -> XdsTestServer:
        test_server = self.server_runner.run(
            replica_count=replica_count,
            test_port=self.server_port,
            maintenance_port=self.server_maintenance_port,
            secure_mode=True,
            **kwargs)[0]
        test_server.set_xds_address(self.server_xds_host, self.server_xds_port)
        return test_server

    def setupSecurityPolicies(self, *, server_tls, server_mtls, client_tls,
                              client_mtls):
        self.td.setup_client_security(server_namespace=self.server_namespace,
                                      server_name=self.server_name,
                                      tls=client_tls,
                                      mtls=client_mtls)
        self.td.setup_server_security(server_namespace=self.server_namespace,
                                      server_name=self.server_name,
                                      server_port=self.server_port,
                                      tls=server_tls,
                                      mtls=server_mtls)

    def startSecureTestClient(self,
                              test_server: XdsTestServer,
                              *,
                              wait_for_active_server_channel=True,
                              **kwargs) -> XdsTestClient:
        test_client = self.client_runner.run(server_target=test_server.xds_uri,
                                             secure_mode=True,
                                             **kwargs)
        if wait_for_active_server_channel:
            test_client.wait_for_active_server_channel()
        return test_client

    def assertTestAppSecurity(self, mode: SecurityMode,
                              test_client: XdsTestClient,
                              test_server: XdsTestServer):
        client_socket, server_socket = self.getConnectedSockets(
            test_client, test_server)
        server_security: grpc_channelz.Security = server_socket.security
        client_security: grpc_channelz.Security = client_socket.security
        logger.info('Server certs: %s', self.debug_sock_certs(server_security))
        logger.info('Client certs: %s', self.debug_sock_certs(client_security))

        if mode is self.SecurityMode.MTLS:
            self.assertSecurityMtls(client_security, server_security)
        elif mode is self.SecurityMode.TLS:
            self.assertSecurityTls(client_security, server_security)
        elif mode is self.SecurityMode.PLAINTEXT:
            self.assertSecurityPlaintext(client_security, server_security)
        else:
            raise TypeError('Incorrect security mode')

    def assertSecurityMtls(self, client_security: grpc_channelz.Security,
                           server_security: grpc_channelz.Security):
        self.assertEqual(client_security.WhichOneof('model'),
                         'tls',
                         msg='(mTLS) Client socket security model must be TLS')
        self.assertEqual(server_security.WhichOneof('model'),
                         'tls',
                         msg='(mTLS) Server socket security model must be TLS')
        server_tls, client_tls = server_security.tls, client_security.tls

        # Confirm regular TLS: server local cert == client remote cert
        self.assertNotEmpty(client_tls.remote_certificate,
                            msg="(mTLS) Client remote certificate is missing")
        if self.check_local_certs:
            self.assertNotEmpty(
                server_tls.local_certificate,
                msg="(mTLS) Server local certificate is missing")
            self.assertEqual(
                server_tls.local_certificate,
                client_tls.remote_certificate,
                msg="(mTLS) Server local certificate must match client's "
                "remote certificate")

        # mTLS: server remote cert == client local cert
        self.assertNotEmpty(server_tls.remote_certificate,
                            msg="(mTLS) Server remote certificate is missing")
        if self.check_local_certs:
            self.assertNotEmpty(
                client_tls.local_certificate,
                msg="(mTLS) Client local certificate is missing")
            self.assertEqual(
                server_tls.remote_certificate,
                client_tls.local_certificate,
                msg="(mTLS) Server remote certificate must match client's "
                "local certificate")

    def assertSecurityTls(self, client_security: grpc_channelz.Security,
                          server_security: grpc_channelz.Security):
        self.assertEqual(client_security.WhichOneof('model'),
                         'tls',
                         msg='(TLS) Client socket security model must be TLS')
        self.assertEqual(server_security.WhichOneof('model'),
                         'tls',
                         msg='(TLS) Server socket security model must be TLS')
        server_tls, client_tls = server_security.tls, client_security.tls

        # Regular TLS: server local cert == client remote cert
        self.assertNotEmpty(client_tls.remote_certificate,
                            msg="(TLS) Client remote certificate is missing")
        if self.check_local_certs:
            self.assertNotEmpty(server_tls.local_certificate,
                                msg="(TLS) Server local certificate is missing")
            self.assertEqual(
                server_tls.local_certificate,
                client_tls.remote_certificate,
                msg="(TLS) Server local certificate must match client "
                "remote certificate")

        # mTLS must not be used
        self.assertEmpty(
            server_tls.remote_certificate,
            msg="(TLS) Server remote certificate must be empty in TLS mode. "
            "Is server security incorrectly configured for mTLS?")
        self.assertEmpty(
            client_tls.local_certificate,
            msg="(TLS) Client local certificate must be empty in TLS mode. "
            "Is client security incorrectly configured for mTLS?")

    def assertSecurityPlaintext(self, client_security, server_security):
        server_tls, client_tls = server_security.tls, client_security.tls
        # Not TLS
        self.assertEmpty(
            server_tls.local_certificate,
            msg="(Plaintext) Server local certificate must be empty.")
        self.assertEmpty(
            client_tls.local_certificate,
            msg="(Plaintext) Client local certificate must be empty.")

        # Not mTLS
        self.assertEmpty(
            server_tls.remote_certificate,
            msg="(Plaintext) Server remote certificate must be empty.")
        self.assertEmpty(
            client_tls.local_certificate,
            msg="(Plaintext) Client local certificate must be empty.")

    def assertClientCannotReachServerRepeatedly(
            self,
            test_client: XdsTestClient,
            *,
            times: Optional[int] = None,
            delay: Optional[_timedelta] = None):
        """
        Asserts that the client repeatedly cannot reach the server.

        With negative tests we can't be absolutely certain expected failure
        state is not caused by something else.
        To mitigate for this, we repeat the checks several times, and expect
        all of them to succeed.

        This is useful in case the channel eventually stabilizes, and RPCs pass.

        Args:
            test_client: An instance of XdsTestClient
            times: Optional; A positive number of times to confirm that
                the server is unreachable. Defaults to `3` attempts.
            delay: Optional; Specifies how long to wait before the next check.
                Defaults to `10` seconds.
        """
        if times is None or times < 1:
            times = 3
        if delay is None:
            delay = _timedelta(seconds=10)

        for i in range(1, times + 1):
            self.assertClientCannotReachServer(test_client)
            if i < times:
                logger.info('Check %s passed, waiting %s before the next check',
                            i, delay)
                time.sleep(delay.total_seconds())

    def assertClientCannotReachServer(self, test_client: XdsTestClient):
        self.assertClientChannelFailed(test_client)
        self.assertFailedRpcs(test_client)

    def assertClientChannelFailed(self, test_client: XdsTestClient):
        channel = test_client.wait_for_server_channel_state(
            state=_ChannelState.TRANSIENT_FAILURE)
        subchannels = list(
            test_client.channelz.list_channel_subchannels(channel))
        self.assertLen(subchannels,
                       1,
                       msg="Client channel must have exactly one subchannel "
                       "in state TRANSIENT_FAILURE.")

    @staticmethod
    def getConnectedSockets(
        test_client: XdsTestClient, test_server: XdsTestServer
    ) -> Tuple[grpc_channelz.Socket, grpc_channelz.Socket]:
        client_sock = test_client.get_active_server_channel_socket()
        server_sock = test_server.get_server_socket_matching_client(client_sock)
        return client_sock, server_sock

    @classmethod
    def debug_sock_certs(cls, security: grpc_channelz.Security):
        if security.WhichOneof('model') == 'other':
            return f'other: <{security.other.name}={security.other.value}>'

        return (f'local: <{cls.debug_cert(security.tls.local_certificate)}>, '
                f'remote: <{cls.debug_cert(security.tls.remote_certificate)}>')

    @staticmethod
    def debug_cert(cert):
        if not cert:
            return 'missing'
        sha1 = hashlib.sha1(cert)
        return f'sha1={sha1.hexdigest()}, len={len(cert)}'<|MERGE_RESOLUTION|>--- conflicted
+++ resolved
@@ -351,21 +351,13 @@
         self.assertSameElements(want, seen)
 
     @staticmethod
-<<<<<<< HEAD
-    def getRouteConfigVersion(test_client: XdsTestClient) -> str:
-=======
     def getRouteConfigVersion(test_client: XdsTestClient) -> Optional[str]:
->>>>>>> 1d35b36b
         config = test_client.csds.fetch_client_status(log_level=logging.INFO)
         route_config_version = None
         for xds_config in config.xds_config:
             if xds_config.WhichOneof('per_xds_config') == "route_config":
                 route_config = xds_config.route_config
-<<<<<<< HEAD
-                logger.info('route config found: %s',
-=======
                 logger.info('Route config found: %s',
->>>>>>> 1d35b36b
                             json_format.MessageToJson(route_config, indent=2))
                 route_config_version = route_config.dynamic_route_configs[
                     0].version_info
