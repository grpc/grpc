--- conflicted
+++ resolved
@@ -93,14 +93,12 @@
         """Hook method for setting up class fixture before running tests in
         the class.
         """
-<<<<<<< HEAD
         logger.info('----- Testing %s -----', cls.__name__)
         logger.info('Logs timezone: %s', time.localtime().tm_zone)
-=======
+
         # Raises unittest.SkipTest if given client/server/version does not
         # support current test case.
         skips.evaluate_test_config(cls.isSupported)
->>>>>>> ba308b46
 
         # GCP
         cls.project: str = xds_flags.PROJECT.value
