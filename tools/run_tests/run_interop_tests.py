--- conflicted
+++ resolved
@@ -886,18 +886,13 @@
 
 languages = set(_LANGUAGES[l]
                 for l in itertools.chain.from_iterable(
-<<<<<<< HEAD
-                      six.iterkeys(_LANGUAGES) if x == 'all' else [x]
-                      for x in args.language))
-=======
-                    _LANGUAGES.iterkeys() if x == 'all' else [x]
+                    six.iterkeys(_LANGUAGES) if x == 'all' else [x]
                     for x in args.language))
 
 languages_http2_badserver_interop = set()
 if args.http2_badserver_interop:
   languages_http2_badserver_interop = set(
       _LANGUAGES[l] for l in _LANGUAGES_FOR_HTTP2_BADSERVER_TESTS)
->>>>>>> 0b7bd20d
 
 http2Interop = Http2Client() if args.http2_interop else None
 http2InteropServer = Http2Server() if args.http2_badserver_interop else None
@@ -1101,15 +1096,9 @@
 
   dockerjob.finish_jobs([j for j in six.itervalues(server_jobs)])
 
-<<<<<<< HEAD
   for image in six.itervalues(docker_images):
-    print('Removing docker image %s' % image)
-    dockerjob.remove_image(image)
-=======
-  for image in docker_images.itervalues():
     if not args.manual_run:
       print('Removing docker image %s' % image)
       dockerjob.remove_image(image)
     else:
-      print('Preserving docker image: %s' % image)
->>>>>>> 0b7bd20d
+      print('Preserving docker image: %s' % image)