

[
  {
    "deps": [
      "gpr", 
      "gpr_test_util", 
      "grpc", 
      "grpc_c", 
      "grpc_test_util"
    ], 
    "headers": [
      "src/proto/grpc/testing/echo.grpc.pbc.h", 
      "src/proto/grpc/testing/echo.pbc.h", 
      "src/proto/grpc/testing/echo_messages.grpc.pbc.h", 
      "src/proto/grpc/testing/echo_messages.pbc.h", 
      "test/c/end2end/server_end2end_test.h"
    ], 
    "language": "c", 
    "name": "grpc_c_server_end2end_test", 
    "src": [
      "test/c/end2end/server_end2end_test.c", 
      "test/c/end2end/server_end2end_test.h"
    ], 
    "third_party": false, 
    "type": "target"
  }, 
  {
    "deps": [
      "gpr", 
      "gpr_test_util", 
      "grpc", 
      "grpc++", 
      "grpc++_test_util", 
      "grpc_test_util"
    ], 
    "headers": [], 
    "language": "c++", 
    "name": "alarm_cpp_test", 
    "src": [
      "test/cpp/common/alarm_cpp_test.cc"
    ], 
    "third_party": false, 
    "type": "target"
  }, 
  {
    "deps": [
      "gpr", 
      "gpr_test_util", 
      "grpc", 
      "grpc++", 
      "grpc++_test_util", 
      "grpc_test_util"
    ], 
    "headers": [], 
    "language": "c++", 
    "name": "async_end2end_test", 
    "src": [
      "test/cpp/end2end/async_end2end_test.cc"
    ], 
    "third_party": false, 
    "type": "target"
  }, 
  {
    "deps": [
      "gpr", 
      "gpr_test_util", 
      "grpc", 
      "grpc++", 
      "grpc++_test_util", 
      "grpc_test_util"
    ], 
    "headers": [], 
    "language": "c++", 
    "name": "auth_property_iterator_test", 
    "src": [
      "test/cpp/common/auth_property_iterator_test.cc"
    ], 
    "third_party": false, 
    "type": "target"
  }, 
  {
    "deps": [
      "gpr", 
      "grpc", 
      "grpc++"
    ], 
    "headers": [], 
    "language": "c++", 
    "name": "channel_arguments_test", 
    "src": [
      "test/cpp/common/channel_arguments_test.cc"
    ], 
    "third_party": false, 
    "type": "target"
  }, 
  {
    "deps": [
      "gpr", 
      "gpr_test_util", 
      "grpc", 
      "grpc++", 
      "grpc++_test_util", 
      "grpc_cli_libs", 
      "grpc_test_util"
    ], 
    "headers": [], 
    "language": "c++", 
    "name": "cli_call_test", 
    "src": [
      "test/cpp/util/cli_call_test.cc"
    ], 
    "third_party": false, 
    "type": "target"
  }, 
  {
    "deps": [
      "gpr", 
      "gpr_test_util", 
      "grpc", 
      "grpc++", 
      "grpc++_test_util", 
      "grpc_test_util"
    ], 
    "headers": [], 
    "language": "c++", 
    "name": "client_crash_test", 
    "src": [
      "test/cpp/end2end/client_crash_test.cc"
    ], 
    "third_party": false, 
    "type": "target"
  }, 
  {
    "deps": [
      "gpr", 
      "gpr_test_util", 
      "grpc", 
      "grpc++", 
      "grpc++_test_util", 
      "grpc_test_util"
    ], 
    "headers": [], 
    "language": "c++", 
    "name": "client_crash_test_server", 
    "src": [
      "test/cpp/end2end/client_crash_test_server.cc"
    ], 
    "third_party": false, 
    "type": "target"
  }, 
  {
    "deps": [
      "gpr", 
      "grpc", 
      "grpc++", 
      "grpc++_codegen_base"
    ], 
    "headers": [
      "src/proto/grpc/testing/control.grpc.pb.h", 
      "src/proto/grpc/testing/control.pb.h", 
      "src/proto/grpc/testing/messages.grpc.pb.h", 
      "src/proto/grpc/testing/messages.pb.h", 
      "src/proto/grpc/testing/payloads.grpc.pb.h", 
      "src/proto/grpc/testing/payloads.pb.h", 
      "src/proto/grpc/testing/services.grpc.pb.h", 
      "src/proto/grpc/testing/services.pb.h", 
      "src/proto/grpc/testing/stats.grpc.pb.h", 
      "src/proto/grpc/testing/stats.pb.h"
    ], 
    "language": "c++", 
    "name": "codegen_test_full", 
    "src": [
      "test/cpp/codegen/codegen_test_full.cc"
    ], 
    "third_party": false, 
    "type": "target"
  }, 
  {
    "deps": [
      "grpc++_codegen_base", 
      "grpc++_codegen_base_src"
    ], 
    "headers": [
      "src/proto/grpc/testing/control.grpc.pb.h", 
      "src/proto/grpc/testing/control.pb.h", 
      "src/proto/grpc/testing/messages.grpc.pb.h", 
      "src/proto/grpc/testing/messages.pb.h", 
      "src/proto/grpc/testing/payloads.grpc.pb.h", 
      "src/proto/grpc/testing/payloads.pb.h", 
      "src/proto/grpc/testing/services.grpc.pb.h", 
      "src/proto/grpc/testing/services.pb.h", 
      "src/proto/grpc/testing/stats.grpc.pb.h", 
      "src/proto/grpc/testing/stats.pb.h"
    ], 
    "language": "c++", 
    "name": "codegen_test_minimal", 
    "src": [
      "test/cpp/codegen/codegen_test_minimal.cc"
    ], 
    "third_party": false, 
    "type": "target"
  }, 
  {
    "deps": [
      "gpr", 
      "grpc", 
      "grpc++"
    ], 
    "headers": [], 
    "language": "c++", 
    "name": "credentials_test", 
    "src": [
      "test/cpp/client/credentials_test.cc"
    ], 
    "third_party": false, 
    "type": "target"
  }, 
  {
    "deps": [
      "gpr", 
      "gpr_test_util", 
      "grpc", 
      "grpc++", 
      "grpc_test_util"
    ], 
    "headers": [], 
    "language": "c++", 
    "name": "cxx_byte_buffer_test", 
    "src": [
      "test/cpp/util/byte_buffer_test.cc"
    ], 
    "third_party": false, 
    "type": "target"
  }, 
  {
    "deps": [
      "gpr", 
      "gpr_test_util", 
      "grpc", 
      "grpc++", 
      "grpc_test_util"
    ], 
    "headers": [], 
    "language": "c++", 
    "name": "cxx_slice_test", 
    "src": [
      "test/cpp/util/slice_test.cc"
    ], 
    "third_party": false, 
    "type": "target"
  }, 
  {
    "deps": [
      "grpc++"
    ], 
    "headers": [], 
    "language": "c++", 
    "name": "cxx_string_ref_test", 
    "src": [
      "test/cpp/util/string_ref_test.cc"
    ], 
    "third_party": false, 
    "type": "target"
  }, 
  {
    "deps": [
      "gpr", 
      "gpr_test_util", 
      "grpc", 
      "grpc++", 
      "grpc_test_util"
    ], 
    "headers": [], 
    "language": "c++", 
    "name": "cxx_time_test", 
    "src": [
      "test/cpp/util/time_test.cc"
    ], 
    "third_party": false, 
    "type": "target"
  }, 
  {
    "deps": [
      "gpr", 
      "gpr_test_util", 
      "grpc", 
      "grpc++", 
      "grpc++_test_util", 
      "grpc_test_util"
    ], 
    "headers": [], 
    "language": "c++", 
    "name": "end2end_test", 
    "src": [
      "test/cpp/end2end/end2end_test.cc"
    ], 
    "third_party": false, 
    "type": "target"
  }, 
  {
    "deps": [
      "gpr", 
      "gpr_test_util", 
      "grpc", 
      "grpc++", 
      "grpc++_test_util", 
      "grpc_test_util"
    ], 
    "headers": [], 
    "language": "c++", 
    "name": "generic_end2end_test", 
    "src": [
      "test/cpp/end2end/generic_end2end_test.cc"
    ], 
    "third_party": false, 
    "type": "target"
  }, 
  {
    "deps": [
      "gpr", 
      "grpc", 
      "grpc++"
    ], 
    "headers": [
      "src/proto/grpc/testing/compiler_test.grpc.pb.h", 
      "src/proto/grpc/testing/compiler_test.pb.h"
    ], 
    "language": "c++", 
    "name": "golden_file_test", 
    "src": [
      "test/cpp/codegen/golden_file_test.cc"
    ], 
    "third_party": false, 
    "type": "target"
  }, 
  {
    "deps": [
      "gpr", 
      "gpr_test_util", 
      "grpc", 
      "grpc++", 
      "grpc++_test_util", 
      "grpc_c", 
      "grpc_c_end2end_client_lib", 
      "grpc_test_util"
    ], 
    "headers": [], 
    "language": "c++", 
    "name": "grpc_c_end2end_test", 
    "src": [
      "test/c/end2end/end2end_test.cc"
    ], 
    "third_party": false, 
    "type": "target"
  }, 
  {
    "deps": [
      "gpr", 
      "gpr_test_util", 
      "grpc", 
      "grpc++", 
      "grpc++_test_util", 
      "grpc_c", 
      "grpc_test_util"
    ], 
    "headers": [
      "test/c/end2end/id_serialization.h"
    ], 
    "language": "c++", 
    "name": "grpc_c_generic_end2end_test", 
    "src": [
      "test/c/end2end/generic_end2end_test.cc", 
      "test/c/end2end/id_serialization.cc", 
      "test/c/end2end/id_serialization.h"
    ], 
    "third_party": false, 
    "type": "target"
  }, 
  {
    "deps": [
      "grpc_plugin_support"
    ], 
    "headers": [], 
    "language": "c++", 
    "name": "grpc_c_plugin", 
    "src": [
      "src/compiler/c_plugin.cc"
    ], 
    "third_party": false, 
    "type": "target"
  }, 
  {
    "deps": [
      "gpr", 
      "gpr_test_util", 
      "grpc", 
      "grpc++", 
      "grpc++_reflection", 
      "grpc++_test_config", 
      "grpc++_test_util", 
      "grpc_cli_libs", 
      "grpc_test_util"
    ], 
    "headers": [], 
    "language": "c++", 
    "name": "grpc_cli", 
    "src": [
      "test/cpp/util/grpc_cli.cc"
    ], 
    "third_party": false, 
    "type": "target"
  }, 
  {
    "deps": [
      "grpc_plugin_support"
    ], 
    "headers": [], 
    "language": "c++", 
    "name": "grpc_cpp_plugin", 
    "src": [
      "src/compiler/cpp_plugin.cc"
    ], 
    "third_party": false, 
    "type": "target"
  }, 
  {
    "deps": [
      "grpc_plugin_support"
    ], 
    "headers": [], 
    "language": "c++", 
    "name": "grpc_csharp_plugin", 
    "src": [
      "src/compiler/csharp_plugin.cc"
    ], 
    "third_party": false, 
    "type": "target"
  }, 
  {
    "deps": [
      "grpc_plugin_support"
    ], 
    "headers": [], 
    "language": "c++", 
    "name": "grpc_node_plugin", 
    "src": [
      "src/compiler/node_plugin.cc"
    ], 
    "third_party": false, 
    "type": "target"
  }, 
  {
    "deps": [
      "grpc_plugin_support"
    ], 
    "headers": [], 
    "language": "c++", 
    "name": "grpc_objective_c_plugin", 
    "src": [
      "src/compiler/objective_c_plugin.cc"
    ], 
    "third_party": false, 
    "type": "target"
  }, 
  {
    "deps": [
      "grpc_plugin_support"
    ], 
    "headers": [], 
    "language": "c++", 
    "name": "grpc_python_plugin", 
    "src": [
      "src/compiler/python_plugin.cc"
    ], 
    "third_party": false, 
    "type": "target"
  }, 
  {
    "deps": [
      "grpc_plugin_support"
    ], 
    "headers": [], 
    "language": "c++", 
    "name": "grpc_ruby_plugin", 
    "src": [
      "src/compiler/ruby_plugin.cc"
    ], 
    "third_party": false, 
    "type": "target"
  }, 
  {
    "deps": [
      "grpc", 
      "grpc++", 
      "grpc++_test_util", 
      "grpc_test_util"
    ], 
    "headers": [
      "src/proto/grpc/lb/v1/load_balancer.grpc.pb.h", 
      "src/proto/grpc/lb/v1/load_balancer.pb.h"
    ], 
    "language": "c++", 
    "name": "grpclb_api_test", 
    "src": [
      "test/cpp/grpclb/grpclb_api_test.cc"
    ], 
    "third_party": false, 
    "type": "target"
  }, 
  {
    "deps": [
      "gpr", 
      "gpr_test_util", 
      "grpc", 
      "grpc++", 
      "grpc++_test_util", 
      "grpc_test_util"
    ], 
    "headers": [
      "src/proto/grpc/lb/v1/load_balancer.grpc.pb.h", 
      "src/proto/grpc/lb/v1/load_balancer.pb.h"
    ], 
    "language": "c++", 
    "name": "grpclb_test", 
    "src": [
      "test/cpp/grpclb/grpclb_test.cc"
    ], 
    "third_party": false, 
    "type": "target"
  }, 
  {
    "deps": [
      "gpr", 
      "gpr_test_util", 
      "grpc", 
      "grpc++", 
      "grpc++_test_util", 
      "grpc_test_util"
    ], 
    "headers": [], 
    "language": "c++", 
    "name": "hybrid_end2end_test", 
    "src": [
      "test/cpp/end2end/hybrid_end2end_test.cc"
    ], 
    "third_party": false, 
    "type": "target"
  }, 
  {
    "deps": [
      "gpr", 
      "gpr_test_util", 
      "grpc", 
      "grpc++", 
      "grpc++_test_config", 
      "grpc++_test_util", 
      "grpc_test_util", 
      "interop_client_helper", 
      "interop_client_main"
    ], 
    "headers": [], 
    "language": "c++", 
    "name": "interop_client", 
    "src": [], 
    "third_party": false, 
    "type": "target"
  }, 
  {
    "deps": [
      "gpr", 
      "gpr_test_util", 
      "grpc", 
      "grpc++", 
      "grpc++_test_config", 
      "grpc++_test_util", 
      "grpc_test_util", 
      "interop_server_helper", 
      "interop_server_main"
    ], 
    "headers": [], 
    "language": "c++", 
    "name": "interop_server", 
    "src": [], 
    "third_party": false, 
    "type": "target"
  }, 
  {
    "deps": [
      "gpr", 
      "gpr_test_util", 
      "grpc", 
      "grpc_test_util"
    ], 
    "headers": [], 
    "language": "c++", 
    "name": "interop_test", 
    "src": [
      "test/cpp/interop/interop_test.cc"
    ], 
    "third_party": false, 
    "type": "target"
  }, 
  {
    "deps": [
      "gpr", 
      "gpr_test_util", 
      "grpc", 
      "grpc++", 
      "grpc++_test_config", 
      "grpc++_test_util", 
      "grpc_test_util"
    ], 
    "headers": [], 
    "language": "c++", 
    "name": "json_run_localhost", 
    "src": [
      "test/cpp/qps/json_run_localhost.cc"
    ], 
    "third_party": false, 
    "type": "target"
  }, 
  {
    "deps": [
      "gpr", 
      "grpc", 
      "grpc++", 
      "grpc++_test_config"
    ], 
    "headers": [
      "src/proto/grpc/testing/metrics.grpc.pb.h", 
      "src/proto/grpc/testing/metrics.pb.h", 
      "test/cpp/util/metrics_server.h"
    ], 
    "language": "c++", 
    "name": "metrics_client", 
    "src": [
      "test/cpp/interop/metrics_client.cc", 
      "test/cpp/util/metrics_server.h"
    ], 
    "third_party": false, 
    "type": "target"
  }, 
  {
    "deps": [
      "gpr", 
      "gpr_test_util", 
      "grpc", 
      "grpc++", 
      "grpc++_test_util", 
      "grpc_test_util"
    ], 
    "headers": [], 
    "language": "c++", 
    "name": "mock_test", 
    "src": [
      "test/cpp/end2end/mock_test.cc"
    ], 
    "third_party": false, 
    "type": "target"
  }, 
  {
    "deps": [
      "gpr", 
      "gpr_test_util", 
      "grpc", 
      "grpc++", 
      "grpc++_reflection", 
      "grpc++_test_util", 
      "grpc_test_util"
    ], 
    "headers": [
      "test/cpp/util/proto_reflection_descriptor_database.h"
    ], 
    "language": "c++", 
    "name": "proto_server_reflection_test", 
    "src": [
      "test/cpp/end2end/proto_server_reflection_test.cc", 
      "test/cpp/util/proto_reflection_descriptor_database.cc", 
      "test/cpp/util/proto_reflection_descriptor_database.h"
    ], 
    "third_party": false, 
    "type": "target"
  }, 
  {
    "deps": [
      "gpr", 
      "gpr_test_util", 
      "grpc", 
      "grpc++", 
      "grpc++_test_util", 
      "grpc_test_util", 
      "qps"
    ], 
    "headers": [], 
    "language": "c++", 
    "name": "qps_interarrival_test", 
    "src": [
      "test/cpp/qps/qps_interarrival_test.cc"
    ], 
    "third_party": false, 
    "type": "target"
  }, 
  {
    "deps": [
      "gpr", 
      "gpr_test_util", 
      "grpc", 
      "grpc++", 
      "grpc++_test_config", 
      "grpc++_test_util", 
      "grpc_test_util", 
      "qps"
    ], 
    "headers": [], 
    "language": "c++", 
    "name": "qps_json_driver", 
    "src": [
      "test/cpp/qps/qps_json_driver.cc"
    ], 
    "third_party": false, 
    "type": "target"
  }, 
  {
    "deps": [
      "gpr", 
      "gpr_test_util", 
      "grpc", 
      "grpc++", 
      "grpc++_test_config", 
      "grpc++_test_util", 
      "grpc_test_util", 
      "qps"
    ], 
    "headers": [], 
    "language": "c++", 
    "name": "qps_openloop_test", 
    "src": [
      "test/cpp/qps/qps_openloop_test.cc"
    ], 
    "third_party": false, 
    "type": "target"
  }, 
  {
    "deps": [
      "gpr", 
      "gpr_test_util", 
      "grpc", 
      "grpc++", 
      "grpc++_test_config", 
      "grpc++_test_util", 
      "grpc_test_util", 
      "qps"
    ], 
    "headers": [
      "test/cpp/qps/client.h", 
      "test/cpp/qps/server.h"
    ], 
    "language": "c++", 
    "name": "qps_worker", 
    "src": [
      "test/cpp/qps/client.h", 
      "test/cpp/qps/server.h", 
      "test/cpp/qps/worker.cc"
    ], 
    "third_party": false, 
    "type": "target"
  }, 
  {
    "deps": [
      "gpr", 
      "gpr_test_util", 
      "grpc", 
      "grpc++", 
      "grpc++_test_config", 
      "grpc++_test_util", 
      "grpc_test_util"
    ], 
    "headers": [
      "src/proto/grpc/testing/empty.grpc.pb.h", 
      "src/proto/grpc/testing/empty.pb.h", 
      "src/proto/grpc/testing/messages.grpc.pb.h", 
      "src/proto/grpc/testing/messages.pb.h", 
      "src/proto/grpc/testing/test.grpc.pb.h", 
      "src/proto/grpc/testing/test.pb.h"
    ], 
    "language": "c++", 
    "name": "reconnect_interop_client", 
    "src": [
      "test/cpp/interop/reconnect_interop_client.cc"
    ], 
    "third_party": false, 
    "type": "target"
  }, 
  {
    "deps": [
      "gpr", 
      "gpr_test_util", 
      "grpc", 
      "grpc++", 
      "grpc++_test_config", 
      "grpc++_test_util", 
      "grpc_test_util", 
      "reconnect_server", 
      "test_tcp_server"
    ], 
    "headers": [
      "src/proto/grpc/testing/empty.grpc.pb.h", 
      "src/proto/grpc/testing/empty.pb.h", 
      "src/proto/grpc/testing/messages.grpc.pb.h", 
      "src/proto/grpc/testing/messages.pb.h", 
      "src/proto/grpc/testing/test.grpc.pb.h", 
      "src/proto/grpc/testing/test.pb.h"
    ], 
    "language": "c++", 
    "name": "reconnect_interop_server", 
    "src": [
      "test/cpp/interop/reconnect_interop_server.cc"
    ], 
    "third_party": false, 
    "type": "target"
  }, 
  {
    "deps": [
      "gpr", 
      "gpr_test_util", 
      "grpc", 
      "grpc++", 
      "grpc++_test_util", 
      "grpc_test_util"
    ], 
    "headers": [], 
    "language": "c++", 
    "name": "secure_auth_context_test", 
    "src": [
      "test/cpp/common/secure_auth_context_test.cc"
    ], 
    "third_party": false, 
    "type": "target"
  }, 
  {
    "deps": [
      "gpr", 
      "gpr_test_util", 
      "grpc", 
      "grpc++", 
      "grpc++_test_util", 
      "grpc_test_util", 
      "qps"
    ], 
    "headers": [], 
    "language": "c++", 
    "name": "secure_sync_unary_ping_pong_test", 
    "src": [
      "test/cpp/qps/secure_sync_unary_ping_pong_test.cc"
    ], 
    "third_party": false, 
    "type": "target"
  }, 
  {
    "deps": [
      "gpr", 
      "gpr_test_util", 
      "grpc", 
      "grpc++", 
      "grpc++_test_util", 
      "grpc_test_util"
    ], 
    "headers": [], 
    "language": "c++", 
    "name": "server_builder_plugin_test", 
    "src": [
      "test/cpp/end2end/server_builder_plugin_test.cc"
    ], 
    "third_party": false, 
    "type": "target"
  }, 
  {
    "deps": [
      "gpr", 
      "gpr_test_util", 
      "grpc", 
      "grpc++", 
      "grpc++_test_util", 
      "grpc_test_util"
    ], 
    "headers": [], 
    "language": "c++", 
    "name": "server_crash_test", 
    "src": [
      "test/cpp/end2end/server_crash_test.cc"
    ], 
    "third_party": false, 
    "type": "target"
  }, 
  {
    "deps": [
      "gpr", 
      "gpr_test_util", 
      "grpc", 
      "grpc++", 
      "grpc++_test_util", 
      "grpc_test_util"
    ], 
    "headers": [], 
    "language": "c++", 
    "name": "server_crash_test_client", 
    "src": [
      "test/cpp/end2end/server_crash_test_client.cc"
    ], 
    "third_party": false, 
    "type": "target"
  }, 
  {
    "deps": [
      "gpr", 
      "gpr_test_util", 
      "grpc", 
      "grpc++", 
      "grpc++_test_util", 
      "grpc_test_util"
    ], 
    "headers": [], 
    "language": "c++", 
    "name": "shutdown_test", 
    "src": [
      "test/cpp/end2end/shutdown_test.cc"
    ], 
    "third_party": false, 
    "type": "target"
  }, 
  {
    "deps": [
      "gpr", 
      "gpr_test_util", 
      "grpc", 
      "grpc++", 
      "grpc_test_util"
    ], 
    "headers": [], 
    "language": "c++", 
    "name": "status_test", 
    "src": [
      "test/cpp/util/status_test.cc"
    ], 
    "third_party": false, 
    "type": "target"
  }, 
  {
    "deps": [
      "gpr", 
      "gpr_test_util", 
      "grpc", 
      "grpc++", 
      "grpc++_test_util", 
      "grpc_test_util"
    ], 
    "headers": [], 
    "language": "c++", 
    "name": "streaming_throughput_test", 
    "src": [
      "test/cpp/end2end/streaming_throughput_test.cc"
    ], 
    "third_party": false, 
    "type": "target"
  }, 
  {
    "deps": [
      "gpr", 
      "gpr_test_util", 
      "grpc", 
      "grpc++", 
      "grpc++_test_config", 
      "grpc++_test_util", 
      "grpc_test_util"
    ], 
    "headers": [
      "src/proto/grpc/testing/empty.grpc.pb.h", 
      "src/proto/grpc/testing/empty.pb.h", 
      "src/proto/grpc/testing/messages.grpc.pb.h", 
      "src/proto/grpc/testing/messages.pb.h", 
      "src/proto/grpc/testing/metrics.grpc.pb.h", 
      "src/proto/grpc/testing/metrics.pb.h", 
      "src/proto/grpc/testing/test.grpc.pb.h", 
      "src/proto/grpc/testing/test.pb.h", 
      "test/cpp/interop/client_helper.h", 
      "test/cpp/interop/interop_client.h", 
      "test/cpp/interop/stress_interop_client.h", 
      "test/cpp/util/metrics_server.h"
    ], 
    "language": "c++", 
    "name": "stress_test", 
    "src": [
      "test/cpp/interop/client_helper.h", 
      "test/cpp/interop/interop_client.cc", 
      "test/cpp/interop/interop_client.h", 
      "test/cpp/interop/stress_interop_client.cc", 
      "test/cpp/interop/stress_interop_client.h", 
      "test/cpp/interop/stress_test.cc", 
      "test/cpp/util/metrics_server.cc", 
      "test/cpp/util/metrics_server.h"
    ], 
    "third_party": false, 
    "type": "target"
  }, 
  {
    "deps": [
      "gpr", 
      "gpr_test_util", 
      "grpc", 
      "grpc++", 
      "grpc++_test_util", 
      "grpc_test_util"
    ], 
    "headers": [], 
    "language": "c++", 
    "name": "thread_stress_test", 
    "src": [
      "test/cpp/end2end/thread_stress_test.cc"
    ], 
    "third_party": false, 
    "type": "target"
  }, 
  {
    "deps": [
      "gpr", 
      "grpc"
    ], 
    "headers": [], 
    "language": "c89", 
    "name": "public_headers_must_be_c89", 
    "src": [
      "test/core/surface/public_headers_must_be_c89.c"
    ], 
    "third_party": false, 
    "type": "target"
  }, 
  {
    "deps": [
      "gpr", 
      "gpr_test_util", 
      "grpc", 
      "grpc_test_util"
    ], 
    "headers": [], 
    "language": "core", 
    "name": "alarm_test", 
    "src": [
      "test/core/surface/alarm_test.c"
    ], 
    "third_party": false, 
    "type": "target"
  }, 
  {
    "deps": [
      "gpr", 
      "gpr_test_util", 
      "grpc", 
      "grpc_test_util"
    ], 
    "headers": [], 
    "language": "core", 
    "name": "algorithm_test", 
    "src": [
      "test/core/compression/algorithm_test.c"
    ], 
    "third_party": false, 
    "type": "target"
  }, 
  {
    "deps": [
      "gpr", 
      "gpr_test_util"
    ], 
    "headers": [], 
    "language": "core", 
    "name": "alloc_test", 
    "src": [
      "test/core/support/alloc_test.c"
    ], 
    "third_party": false, 
    "type": "target"
  }, 
  {
    "deps": [
      "gpr", 
      "gpr_test_util", 
      "grpc", 
      "grpc_test_util"
    ], 
    "headers": [], 
    "language": "core", 
    "name": "alpn_test", 
    "src": [
      "test/core/transport/chttp2/alpn_test.c"
    ], 
    "third_party": false, 
    "type": "target"
  }, 
  {
    "deps": [
      "gpr", 
      "gpr_test_util", 
      "grpc", 
      "grpc_test_util"
    ], 
    "headers": [], 
    "language": "core", 
    "name": "api_fuzzer", 
    "src": [
      "test/core/end2end/fuzzers/api_fuzzer.c"
    ], 
    "third_party": false, 
    "type": "target"
  }, 
  {
    "deps": [
      "gpr", 
      "gpr_test_util", 
      "grpc", 
      "grpc_test_util", 
      "test_tcp_server"
    ], 
    "headers": [], 
    "language": "core", 
    "name": "bad_server_response_test", 
    "src": [
      "test/core/end2end/bad_server_response_test.c"
    ], 
    "third_party": false, 
    "type": "target"
  }, 
  {
    "deps": [
      "grpc", 
      "grpc_test_util"
    ], 
    "headers": [], 
    "language": "core", 
    "name": "bin_decoder_test", 
    "src": [
      "test/core/transport/chttp2/bin_decoder_test.c"
    ], 
    "third_party": false, 
    "type": "target"
  }, 
  {
    "deps": [
      "grpc", 
      "grpc_test_util"
    ], 
    "headers": [], 
    "language": "core", 
    "name": "bin_encoder_test", 
    "src": [
      "test/core/transport/chttp2/bin_encoder_test.c"
    ], 
    "third_party": false, 
    "type": "target"
  }, 
  {
    "deps": [
      "gpr", 
      "gpr_test_util", 
      "grpc", 
      "grpc_test_util"
    ], 
    "headers": [], 
    "language": "core", 
    "name": "census_context_test", 
    "src": [
      "test/core/census/context_test.c"
    ], 
    "third_party": false, 
    "type": "target"
  }, 
  {
    "deps": [
      "gpr", 
      "gpr_test_util", 
      "grpc", 
      "grpc_test_util"
    ], 
    "headers": [], 
    "language": "core", 
    "name": "census_resource_test", 
    "src": [
      "test/core/census/resource_test.c"
    ], 
    "third_party": false, 
    "type": "target"
  }, 
  {
    "deps": [
      "gpr", 
      "gpr_test_util", 
      "grpc", 
      "grpc_test_util"
    ], 
    "headers": [], 
    "language": "core", 
    "name": "channel_create_test", 
    "src": [
      "test/core/surface/channel_create_test.c"
    ], 
    "third_party": false, 
    "type": "target"
  }, 
  {
    "deps": [
      "gpr", 
      "gpr_test_util", 
      "grpc", 
      "grpc_test_util"
    ], 
    "headers": [], 
    "language": "core", 
    "name": "chttp2_hpack_encoder_test", 
    "src": [
      "test/core/transport/chttp2/hpack_encoder_test.c"
    ], 
    "third_party": false, 
    "type": "target"
  }, 
  {
    "deps": [
      "gpr", 
      "gpr_test_util", 
      "grpc", 
      "grpc_test_util"
    ], 
    "headers": [], 
    "language": "core", 
    "name": "chttp2_status_conversion_test", 
    "src": [
      "test/core/transport/chttp2/status_conversion_test.c"
    ], 
    "third_party": false, 
    "type": "target"
  }, 
  {
    "deps": [
      "gpr", 
      "gpr_test_util", 
      "grpc", 
      "grpc_test_util"
    ], 
    "headers": [], 
    "language": "core", 
    "name": "chttp2_stream_map_test", 
    "src": [
      "test/core/transport/chttp2/stream_map_test.c"
    ], 
    "third_party": false, 
    "type": "target"
  }, 
  {
    "deps": [
      "gpr", 
      "gpr_test_util", 
      "grpc", 
      "grpc_test_util"
    ], 
    "headers": [], 
    "language": "core", 
    "name": "chttp2_varint_test", 
    "src": [
      "test/core/transport/chttp2/varint_test.c"
    ], 
    "third_party": false, 
    "type": "target"
  }, 
  {
    "deps": [
      "gpr", 
      "gpr_test_util", 
      "grpc", 
      "grpc_test_util"
    ], 
    "headers": [], 
    "language": "core", 
    "name": "client_fuzzer", 
    "src": [
      "test/core/end2end/fuzzers/client_fuzzer.c"
    ], 
    "third_party": false, 
    "type": "target"
  }, 
  {
    "deps": [
      "gpr", 
      "gpr_test_util", 
      "grpc", 
      "grpc_test_util"
    ], 
    "headers": [], 
    "language": "core", 
    "name": "compression_test", 
    "src": [
      "test/core/compression/compression_test.c"
    ], 
    "third_party": false, 
    "type": "target"
  }, 
  {
    "deps": [
      "gpr", 
      "gpr_test_util", 
      "grpc", 
      "grpc_test_util"
    ], 
    "headers": [], 
    "language": "core", 
    "name": "concurrent_connectivity_test", 
    "src": [
      "test/core/surface/concurrent_connectivity_test.c"
    ], 
    "third_party": false, 
    "type": "target"
  }, 
  {
    "deps": [
      "gpr", 
      "gpr_test_util", 
      "grpc", 
      "grpc_test_util"
    ], 
    "headers": [], 
    "language": "core", 
    "name": "dns_resolver_connectivity_test", 
    "src": [
      "test/core/client_config/resolvers/dns_resolver_connectivity_test.c"
    ], 
    "third_party": false, 
    "type": "target"
  }, 
  {
    "deps": [
      "gpr", 
      "gpr_test_util", 
      "grpc", 
      "grpc_test_util"
    ], 
    "headers": [], 
    "language": "core", 
    "name": "dns_resolver_test", 
    "src": [
      "test/core/client_config/resolvers/dns_resolver_test.c"
    ], 
    "third_party": false, 
    "type": "target"
  }, 
  {
    "deps": [
      "gpr", 
      "gpr_test_util", 
      "grpc", 
      "grpc_test_util"
    ], 
    "headers": [], 
    "language": "core", 
    "name": "dualstack_socket_test", 
    "src": [
      "test/core/end2end/dualstack_socket_test.c"
    ], 
    "third_party": false, 
    "type": "target"
  }, 
  {
    "deps": [
      "gpr", 
      "gpr_test_util", 
      "grpc", 
      "grpc_test_util"
    ], 
    "headers": [], 
    "language": "core", 
    "name": "endpoint_pair_test", 
    "src": [
      "test/core/iomgr/endpoint_pair_test.c"
    ], 
    "third_party": false, 
    "type": "target"
  }, 
  {
    "deps": [
      "gpr", 
      "gpr_test_util", 
      "grpc", 
      "grpc_test_util"
    ], 
    "headers": [], 
    "language": "core", 
    "name": "ev_epoll_linux_test", 
    "src": [
      "test/core/iomgr/ev_epoll_linux_test.c"
    ], 
    "third_party": false, 
    "type": "target"
  }, 
  {
    "deps": [
      "gpr", 
      "gpr_test_util", 
      "grpc", 
      "grpc_test_util"
    ], 
    "headers": [], 
    "language": "core", 
    "name": "fd_conservation_posix_test", 
    "src": [
      "test/core/iomgr/fd_conservation_posix_test.c"
    ], 
    "third_party": false, 
    "type": "target"
  }, 
  {
    "deps": [
      "gpr", 
      "gpr_test_util", 
      "grpc", 
      "grpc_test_util"
    ], 
    "headers": [], 
    "language": "core", 
    "name": "fd_posix_test", 
    "src": [
      "test/core/iomgr/fd_posix_test.c"
    ], 
    "third_party": false, 
    "type": "target"
  }, 
  {
    "deps": [
      "gpr", 
      "gpr_test_util", 
      "grpc", 
      "grpc_test_util"
    ], 
    "headers": [], 
    "language": "core", 
    "name": "fling_client", 
    "src": [
      "test/core/fling/client.c"
    ], 
    "third_party": false, 
    "type": "target"
  }, 
  {
    "deps": [
      "gpr", 
      "gpr_test_util", 
      "grpc", 
      "grpc_test_util"
    ], 
    "headers": [], 
    "language": "core", 
    "name": "fling_server", 
    "src": [
      "test/core/fling/server.c"
    ], 
    "third_party": false, 
    "type": "target"
  }, 
  {
    "deps": [
      "gpr", 
      "gpr_test_util", 
      "grpc", 
      "grpc_test_util"
    ], 
    "headers": [], 
    "language": "core", 
    "name": "fling_stream_test", 
    "src": [
      "test/core/fling/fling_stream_test.c"
    ], 
    "third_party": false, 
    "type": "target"
  }, 
  {
    "deps": [
      "gpr", 
      "gpr_test_util", 
      "grpc", 
      "grpc_test_util"
    ], 
    "headers": [], 
    "language": "core", 
    "name": "fling_test", 
    "src": [
      "test/core/fling/fling_test.c"
    ], 
    "third_party": false, 
    "type": "target"
  }, 
  {
    "deps": [
      "gpr", 
      "grpc"
    ], 
    "headers": [], 
    "language": "core", 
    "name": "gen_hpack_tables", 
    "src": [
      "tools/codegen/core/gen_hpack_tables.c"
    ], 
    "third_party": false, 
    "type": "target"
  }, 
  {
    "deps": [], 
    "headers": [], 
    "language": "core", 
    "name": "gen_legal_metadata_characters", 
    "src": [
      "tools/codegen/core/gen_legal_metadata_characters.c"
    ], 
    "third_party": false, 
    "type": "target"
  }, 
  {
    "deps": [
      "gpr", 
      "gpr_test_util", 
      "grpc", 
      "grpc_test_util"
    ], 
    "headers": [], 
    "language": "core", 
    "name": "goaway_server_test", 
    "src": [
      "test/core/end2end/goaway_server_test.c"
    ], 
    "third_party": false, 
    "type": "target"
  }, 
  {
    "deps": [
      "gpr", 
      "gpr_test_util"
    ], 
    "headers": [], 
    "language": "core", 
    "name": "gpr_avl_test", 
    "src": [
      "test/core/support/avl_test.c"
    ], 
    "third_party": false, 
    "type": "target"
  }, 
  {
    "deps": [
      "gpr", 
      "gpr_test_util"
    ], 
    "headers": [], 
    "language": "core", 
    "name": "gpr_backoff_test", 
    "src": [
      "test/core/support/backoff_test.c"
    ], 
    "third_party": false, 
    "type": "target"
  }, 
  {
    "deps": [
      "gpr", 
      "gpr_test_util"
    ], 
    "headers": [], 
    "language": "core", 
    "name": "gpr_cmdline_test", 
    "src": [
      "test/core/support/cmdline_test.c"
    ], 
    "third_party": false, 
    "type": "target"
  }, 
  {
    "deps": [
      "gpr", 
      "gpr_test_util"
    ], 
    "headers": [], 
    "language": "core", 
    "name": "gpr_cpu_test", 
    "src": [
      "test/core/support/cpu_test.c"
    ], 
    "third_party": false, 
    "type": "target"
  }, 
  {
    "deps": [
      "gpr", 
      "gpr_test_util"
    ], 
    "headers": [], 
    "language": "core", 
    "name": "gpr_env_test", 
    "src": [
      "test/core/support/env_test.c"
    ], 
    "third_party": false, 
    "type": "target"
  }, 
  {
    "deps": [
      "gpr", 
      "gpr_test_util"
    ], 
    "headers": [], 
    "language": "core", 
    "name": "gpr_histogram_test", 
    "src": [
      "test/core/support/histogram_test.c"
    ], 
    "third_party": false, 
    "type": "target"
  }, 
  {
    "deps": [
      "gpr", 
      "gpr_test_util"
    ], 
    "headers": [], 
    "language": "core", 
    "name": "gpr_host_port_test", 
    "src": [
      "test/core/support/host_port_test.c"
    ], 
    "third_party": false, 
    "type": "target"
  }, 
  {
    "deps": [
      "gpr", 
      "gpr_test_util"
    ], 
    "headers": [], 
    "language": "core", 
    "name": "gpr_log_test", 
    "src": [
      "test/core/support/log_test.c"
    ], 
    "third_party": false, 
    "type": "target"
  }, 
  {
    "deps": [
      "gpr", 
      "gpr_test_util"
    ], 
    "headers": [], 
    "language": "core", 
    "name": "gpr_slice_buffer_test", 
    "src": [
      "test/core/support/slice_buffer_test.c"
    ], 
    "third_party": false, 
    "type": "target"
  }, 
  {
    "deps": [
      "gpr", 
      "gpr_test_util"
    ], 
    "headers": [], 
    "language": "core", 
    "name": "gpr_slice_test", 
    "src": [
      "test/core/support/slice_test.c"
    ], 
    "third_party": false, 
    "type": "target"
  }, 
  {
    "deps": [
      "gpr", 
      "gpr_test_util"
    ], 
    "headers": [], 
    "language": "core", 
    "name": "gpr_stack_lockfree_test", 
    "src": [
      "test/core/support/stack_lockfree_test.c"
    ], 
    "third_party": false, 
    "type": "target"
  }, 
  {
    "deps": [
      "gpr", 
      "gpr_test_util"
    ], 
    "headers": [], 
    "language": "core", 
    "name": "gpr_string_test", 
    "src": [
      "test/core/support/string_test.c"
    ], 
    "third_party": false, 
    "type": "target"
  }, 
  {
    "deps": [
      "gpr", 
      "gpr_test_util"
    ], 
    "headers": [], 
    "language": "core", 
    "name": "gpr_sync_test", 
    "src": [
      "test/core/support/sync_test.c"
    ], 
    "third_party": false, 
    "type": "target"
  }, 
  {
    "deps": [
      "gpr", 
      "gpr_test_util"
    ], 
    "headers": [], 
    "language": "core", 
    "name": "gpr_thd_test", 
    "src": [
      "test/core/support/thd_test.c"
    ], 
    "third_party": false, 
    "type": "target"
  }, 
  {
    "deps": [
      "gpr", 
      "gpr_test_util"
    ], 
    "headers": [], 
    "language": "core", 
    "name": "gpr_time_test", 
    "src": [
      "test/core/support/time_test.c"
    ], 
    "third_party": false, 
    "type": "target"
  }, 
  {
    "deps": [
      "gpr", 
      "gpr_test_util"
    ], 
    "headers": [], 
    "language": "core", 
    "name": "gpr_tls_test", 
    "src": [
      "test/core/support/tls_test.c"
    ], 
    "third_party": false, 
    "type": "target"
  }, 
  {
    "deps": [
      "gpr", 
      "gpr_test_util"
    ], 
    "headers": [], 
    "language": "core", 
    "name": "gpr_useful_test", 
    "src": [
      "test/core/support/useful_test.c"
    ], 
    "third_party": false, 
    "type": "target"
  }, 
  {
    "deps": [
      "gpr", 
      "gpr_test_util", 
      "grpc", 
      "grpc_test_util"
    ], 
    "headers": [], 
    "language": "core", 
    "name": "grpc_auth_context_test", 
    "src": [
      "test/core/security/auth_context_test.c"
    ], 
    "third_party": false, 
    "type": "target"
  }, 
  {
    "deps": [
      "gpr", 
      "gpr_test_util", 
      "grpc", 
      "grpc_test_util"
    ], 
    "headers": [], 
    "language": "core", 
    "name": "grpc_b64_test", 
    "src": [
      "test/core/security/b64_test.c"
    ], 
    "third_party": false, 
    "type": "target"
  }, 
  {
    "deps": [
      "gpr", 
      "gpr_test_util", 
      "grpc", 
      "grpc_test_util"
    ], 
    "headers": [], 
    "language": "core", 
    "name": "grpc_byte_buffer_reader_test", 
    "src": [
      "test/core/surface/byte_buffer_reader_test.c"
    ], 
    "third_party": false, 
    "type": "target"
  }, 
  {
    "deps": [
      "gpr", 
      "gpr_test_util", 
      "grpc", 
      "grpc_test_util"
    ], 
    "headers": [], 
    "language": "core", 
    "name": "grpc_channel_args_test", 
    "src": [
      "test/core/channel/channel_args_test.c"
    ], 
    "third_party": false, 
    "type": "target"
  }, 
  {
    "deps": [
      "gpr", 
      "gpr_test_util", 
      "grpc", 
      "grpc_test_util"
    ], 
    "headers": [], 
    "language": "core", 
    "name": "grpc_channel_stack_test", 
    "src": [
      "test/core/channel/channel_stack_test.c"
    ], 
    "third_party": false, 
    "type": "target"
  }, 
  {
    "deps": [
      "gpr", 
      "gpr_test_util", 
      "grpc", 
      "grpc_test_util"
    ], 
    "headers": [], 
    "language": "core", 
    "name": "grpc_completion_queue_test", 
    "src": [
      "test/core/surface/completion_queue_test.c"
    ], 
    "third_party": false, 
    "type": "target"
  }, 
  {
    "deps": [
      "gpr", 
      "grpc"
    ], 
    "headers": [], 
    "language": "core", 
    "name": "grpc_create_jwt", 
    "src": [
      "test/core/security/create_jwt.c"
    ], 
    "third_party": false, 
    "type": "target"
  }, 
  {
    "deps": [
      "gpr", 
      "gpr_test_util", 
      "grpc", 
      "grpc_test_util"
    ], 
    "headers": [], 
    "language": "core", 
    "name": "grpc_credentials_test", 
    "src": [
      "test/core/security/credentials_test.c"
    ], 
    "third_party": false, 
    "type": "target"
  }, 
  {
    "deps": [
      "gpr", 
      "gpr_test_util", 
      "grpc", 
      "grpc_test_util"
    ], 
    "headers": [], 
    "language": "core", 
    "name": "grpc_fetch_oauth2", 
    "src": [
      "test/core/security/fetch_oauth2.c"
    ], 
    "third_party": false, 
    "type": "target"
  }, 
  {
    "deps": [
      "gpr", 
      "gpr_test_util", 
      "grpc", 
      "grpc_test_util"
    ], 
    "headers": [], 
    "language": "core", 
    "name": "grpc_invalid_channel_args_test", 
    "src": [
      "test/core/surface/invalid_channel_args_test.c"
    ], 
    "third_party": false, 
    "type": "target"
  }, 
  {
    "deps": [
      "gpr", 
      "gpr_test_util", 
      "grpc", 
      "grpc_test_util"
    ], 
    "headers": [], 
    "language": "core", 
    "name": "grpc_json_token_test", 
    "src": [
      "test/core/security/json_token_test.c"
    ], 
    "third_party": false, 
    "type": "target"
  }, 
  {
    "deps": [
      "gpr", 
      "gpr_test_util", 
      "grpc", 
      "grpc_test_util"
    ], 
    "headers": [], 
    "language": "core", 
    "name": "grpc_jwt_verifier_test", 
    "src": [
      "test/core/security/jwt_verifier_test.c"
    ], 
    "third_party": false, 
    "type": "target"
  }, 
  {
    "deps": [
      "gpr", 
      "grpc"
    ], 
    "headers": [], 
    "language": "core", 
    "name": "grpc_print_google_default_creds_token", 
    "src": [
      "test/core/security/print_google_default_creds_token.c"
    ], 
    "third_party": false, 
    "type": "target"
  }, 
  {
    "deps": [
      "gpr", 
      "gpr_test_util", 
      "grpc", 
      "grpc_test_util"
    ], 
    "headers": [], 
    "language": "core", 
    "name": "grpc_security_connector_test", 
    "src": [
      "test/core/security/security_connector_test.c"
    ], 
    "third_party": false, 
    "type": "target"
  }, 
  {
    "deps": [
      "gpr", 
      "grpc"
    ], 
    "headers": [], 
    "language": "core", 
    "name": "grpc_verify_jwt", 
    "src": [
      "test/core/security/verify_jwt.c"
    ], 
    "third_party": false, 
    "type": "target"
  }, 
  {
    "deps": [
      "gpr", 
      "gpr_test_util", 
      "grpc", 
      "grpc_test_util"
    ], 
    "headers": [], 
    "language": "core", 
    "name": "hpack_parser_fuzzer_test", 
    "src": [
      "test/core/transport/chttp2/hpack_parser_fuzzer_test.c"
    ], 
    "third_party": false, 
    "type": "target"
  }, 
  {
    "deps": [
      "gpr", 
      "gpr_test_util", 
      "grpc", 
      "grpc_test_util"
    ], 
    "headers": [], 
    "language": "core", 
    "name": "hpack_parser_test", 
    "src": [
      "test/core/transport/chttp2/hpack_parser_test.c"
    ], 
    "third_party": false, 
    "type": "target"
  }, 
  {
    "deps": [
      "gpr", 
      "gpr_test_util", 
      "grpc", 
      "grpc_test_util"
    ], 
    "headers": [], 
    "language": "core", 
    "name": "hpack_table_test", 
    "src": [
      "test/core/transport/chttp2/hpack_table_test.c"
    ], 
    "third_party": false, 
    "type": "target"
  }, 
  {
    "deps": [
      "gpr", 
      "gpr_test_util", 
      "grpc", 
      "grpc_test_util"
    ], 
    "headers": [], 
    "language": "core", 
    "name": "http_parser_test", 
    "src": [
      "test/core/http/parser_test.c"
    ], 
    "third_party": false, 
    "type": "target"
  }, 
  {
    "deps": [
      "gpr", 
      "gpr_test_util", 
      "grpc", 
      "grpc_test_util"
    ], 
    "headers": [], 
    "language": "core", 
    "name": "http_request_fuzzer_test", 
    "src": [
      "test/core/http/request_fuzzer.c"
    ], 
    "third_party": false, 
    "type": "target"
  }, 
  {
    "deps": [
      "gpr", 
      "gpr_test_util", 
      "grpc", 
      "grpc_test_util"
    ], 
    "headers": [], 
    "language": "core", 
    "name": "http_response_fuzzer_test", 
    "src": [
      "test/core/http/response_fuzzer.c"
    ], 
    "third_party": false, 
    "type": "target"
  }, 
  {
    "deps": [
      "gpr", 
      "gpr_test_util", 
      "grpc", 
      "grpc_test_util"
    ], 
    "headers": [], 
    "language": "core", 
    "name": "httpcli_format_request_test", 
    "src": [
      "test/core/http/format_request_test.c"
    ], 
    "third_party": false, 
    "type": "target"
  }, 
  {
    "deps": [
      "gpr", 
      "gpr_test_util", 
      "grpc", 
      "grpc_test_util"
    ], 
    "headers": [], 
    "language": "core", 
    "name": "httpcli_test", 
    "src": [
      "test/core/http/httpcli_test.c"
    ], 
    "third_party": false, 
    "type": "target"
  }, 
  {
    "deps": [
      "gpr", 
      "gpr_test_util", 
      "grpc", 
      "grpc_test_util"
    ], 
    "headers": [], 
    "language": "core", 
    "name": "httpscli_test", 
    "src": [
      "test/core/http/httpscli_test.c"
    ], 
    "third_party": false, 
    "type": "target"
  }, 
  {
    "deps": [
      "gpr", 
      "gpr_test_util", 
      "grpc", 
      "grpc_test_util"
    ], 
    "headers": [], 
    "language": "core", 
    "name": "init_test", 
    "src": [
      "test/core/surface/init_test.c"
    ], 
    "third_party": false, 
    "type": "target"
  }, 
  {
    "deps": [
      "gpr", 
      "gpr_test_util", 
      "grpc", 
      "grpc_test_util"
    ], 
    "headers": [], 
    "language": "core", 
    "name": "internal_api_canary_iomgr_test", 
    "src": [
      "test/core/internal_api_canaries/iomgr.c"
    ], 
    "third_party": false, 
    "type": "target"
  }, 
  {
    "deps": [
      "gpr", 
      "gpr_test_util", 
      "grpc", 
      "grpc_test_util"
    ], 
    "headers": [], 
    "language": "core", 
    "name": "internal_api_canary_support_test", 
    "src": [
      "test/core/internal_api_canaries/iomgr.c"
    ], 
    "third_party": false, 
    "type": "target"
  }, 
  {
    "deps": [
      "gpr", 
      "gpr_test_util", 
      "grpc", 
      "grpc_test_util"
    ], 
    "headers": [], 
    "language": "core", 
    "name": "internal_api_canary_transport_test", 
    "src": [
      "test/core/internal_api_canaries/iomgr.c"
    ], 
    "third_party": false, 
    "type": "target"
  }, 
  {
    "deps": [
      "gpr", 
      "gpr_test_util", 
      "grpc", 
      "grpc_test_util"
    ], 
    "headers": [], 
    "language": "core", 
    "name": "invalid_call_argument_test", 
    "src": [
      "test/core/end2end/invalid_call_argument_test.c"
    ], 
    "third_party": false, 
    "type": "target"
  }, 
  {
    "deps": [
      "gpr", 
      "gpr_test_util", 
      "grpc", 
      "grpc_test_util"
    ], 
    "headers": [], 
    "language": "core", 
    "name": "json_fuzzer_test", 
    "src": [
      "test/core/json/fuzzer.c"
    ], 
    "third_party": false, 
    "type": "target"
  }, 
  {
    "deps": [
      "gpr", 
      "grpc"
    ], 
    "headers": [], 
    "language": "core", 
    "name": "json_rewrite", 
    "src": [
      "test/core/json/json_rewrite.c"
    ], 
    "third_party": false, 
    "type": "target"
  }, 
  {
    "deps": [
      "gpr", 
      "gpr_test_util", 
      "grpc", 
      "grpc_test_util"
    ], 
    "headers": [], 
    "language": "core", 
    "name": "json_rewrite_test", 
    "src": [
      "test/core/json/json_rewrite_test.c"
    ], 
    "third_party": false, 
    "type": "target"
  }, 
  {
    "deps": [
      "gpr", 
      "gpr_test_util", 
      "grpc", 
      "grpc_test_util"
    ], 
    "headers": [], 
    "language": "core", 
    "name": "json_stream_error_test", 
    "src": [
      "test/core/json/json_stream_error_test.c"
    ], 
    "third_party": false, 
    "type": "target"
  }, 
  {
    "deps": [
      "gpr", 
      "gpr_test_util", 
      "grpc", 
      "grpc_test_util"
    ], 
    "headers": [], 
<<<<<<< HEAD
    "language": "core", 
    "name": "json_test", 
=======
    "language": "c++", 
    "name": "filter_end2end_test", 
    "src": [
      "test/cpp/end2end/filter_end2end_test.cc"
    ], 
    "third_party": false, 
    "type": "target"
  }, 
  {
    "deps": [
      "gpr", 
      "gpr_test_util", 
      "grpc", 
      "grpc++", 
      "grpc++_test_util", 
      "grpc_test_util"
    ], 
    "headers": [], 
    "language": "c++", 
    "name": "generic_end2end_test", 
>>>>>>> b731abf2
    "src": [
      "test/core/json/json_test.c"
    ], 
    "third_party": false, 
    "type": "target"
  }, 
  {
    "deps": [
      "gpr", 
      "gpr_test_util", 
      "grpc", 
      "grpc_test_util"
    ], 
    "headers": [], 
    "language": "core", 
    "name": "lame_client_test", 
    "src": [
      "test/core/surface/lame_client_test.c"
    ], 
    "third_party": false, 
    "type": "target"
  }, 
  {
    "deps": [
      "gpr", 
      "gpr_test_util", 
      "grpc", 
      "grpc_test_util"
    ], 
    "headers": [], 
    "language": "core", 
    "name": "lb_policies_test", 
    "src": [
      "test/core/client_config/lb_policies_test.c"
    ], 
    "third_party": false, 
    "type": "target"
  }, 
  {
    "deps": [
      "gpr", 
      "gpr_test_util", 
      "grpc", 
      "grpc_test_util"
    ], 
    "headers": [], 
    "language": "core", 
    "name": "load_file_test", 
    "src": [
      "test/core/iomgr/load_file_test.c"
    ], 
    "third_party": false, 
    "type": "target"
  }, 
  {
    "deps": [
      "gpr", 
      "gpr_test_util", 
      "grpc", 
      "grpc_test_util"
    ], 
    "headers": [], 
    "language": "core", 
    "name": "low_level_ping_pong_benchmark", 
    "src": [
      "test/core/network_benchmarks/low_level_ping_pong.c"
    ], 
    "third_party": false, 
    "type": "target"
  }, 
  {
    "deps": [
      "gpr", 
      "gpr_test_util", 
      "grpc", 
      "grpc_test_util"
    ], 
    "headers": [], 
    "language": "core", 
    "name": "message_compress_test", 
    "src": [
      "test/core/compression/message_compress_test.c"
    ], 
    "third_party": false, 
    "type": "target"
  }, 
  {
    "deps": [
      "gpr", 
      "gpr_test_util", 
      "grpc", 
      "grpc_test_util"
    ], 
    "headers": [], 
    "language": "core", 
    "name": "mlog_test", 
    "src": [
      "test/core/census/mlog_test.c"
    ], 
    "third_party": false, 
    "type": "target"
  }, 
  {
    "deps": [
      "gpr", 
      "gpr_test_util", 
      "grpc", 
      "grpc_test_util"
    ], 
    "headers": [], 
    "language": "core", 
    "name": "multiple_server_queues_test", 
    "src": [
      "test/core/end2end/multiple_server_queues_test.c"
    ], 
    "third_party": false, 
    "type": "target"
  }, 
  {
    "deps": [
      "gpr", 
      "gpr_test_util"
    ], 
    "headers": [], 
    "language": "core", 
    "name": "murmur_hash_test", 
    "src": [
      "test/core/support/murmur_hash_test.c"
    ], 
    "third_party": false, 
    "type": "target"
  }, 
  {
    "deps": [
      "gpr", 
      "gpr_test_util", 
      "grpc", 
      "grpc_test_util"
    ], 
    "headers": [], 
    "language": "core", 
    "name": "nanopb_fuzzer_response_test", 
    "src": [
      "test/core/nanopb/fuzzer_response.c"
    ], 
    "third_party": false, 
    "type": "target"
  }, 
  {
    "deps": [
      "gpr", 
      "gpr_test_util", 
      "grpc", 
      "grpc_test_util"
    ], 
    "headers": [], 
    "language": "core", 
    "name": "nanopb_fuzzer_serverlist_test", 
    "src": [
      "test/core/nanopb/fuzzer_serverlist.c"
    ], 
    "third_party": false, 
    "type": "target"
  }, 
  {
    "deps": [
      "gpr", 
      "gpr_test_util", 
      "grpc", 
      "grpc_test_util"
    ], 
    "headers": [], 
    "language": "core", 
    "name": "no_server_test", 
    "src": [
      "test/core/end2end/no_server_test.c"
    ], 
    "third_party": false, 
    "type": "target"
  }, 
  {
    "deps": [
      "gpr", 
      "gpr_test_util", 
      "grpc", 
<<<<<<< HEAD
      "grpc_test_util"
=======
      "grpc++", 
      "grpc++_test_config", 
      "grpc++_test_util", 
      "grpc_test_util", 
      "interop_server_helper", 
      "interop_server_lib", 
      "interop_server_main"
>>>>>>> b731abf2
    ], 
    "headers": [], 
    "language": "core", 
    "name": "resolve_address_test", 
    "src": [
      "test/core/iomgr/resolve_address_test.c"
    ], 
    "third_party": false, 
    "type": "target"
  }, 
  {
    "deps": [
      "gpr", 
      "gpr_test_util", 
      "grpc", 
      "grpc_test_util"
    ], 
    "headers": [], 
    "language": "core", 
    "name": "secure_channel_create_test", 
    "src": [
      "test/core/surface/secure_channel_create_test.c"
    ], 
    "third_party": false, 
    "type": "target"
  }, 
  {
    "deps": [
      "gpr", 
      "gpr_test_util", 
      "grpc", 
      "grpc_test_util"
    ], 
    "headers": [], 
    "language": "core", 
    "name": "secure_endpoint_test", 
    "src": [
      "test/core/security/secure_endpoint_test.c"
    ], 
    "third_party": false, 
    "type": "target"
  }, 
  {
    "deps": [
      "gpr", 
      "gpr_test_util", 
      "grpc", 
      "grpc_test_util"
    ], 
    "headers": [], 
    "language": "core", 
    "name": "sequential_connectivity_test", 
    "src": [
      "test/core/surface/sequential_connectivity_test.c"
    ], 
    "third_party": false, 
    "type": "target"
  }, 
  {
    "deps": [
      "gpr", 
      "gpr_test_util", 
      "grpc", 
      "grpc_test_util"
    ], 
    "headers": [], 
    "language": "core", 
    "name": "server_chttp2_test", 
    "src": [
      "test/core/surface/server_chttp2_test.c"
    ], 
    "third_party": false, 
    "type": "target"
  }, 
  {
    "deps": [
      "gpr", 
      "gpr_test_util", 
      "grpc", 
      "grpc_test_util"
    ], 
    "headers": [], 
    "language": "core", 
    "name": "server_fuzzer", 
    "src": [
      "test/core/end2end/fuzzers/server_fuzzer.c"
    ], 
    "third_party": false, 
    "type": "target"
  }, 
  {
    "deps": [
      "gpr", 
      "gpr_test_util", 
      "grpc", 
      "grpc_test_util"
    ], 
    "headers": [], 
    "language": "core", 
    "name": "server_test", 
    "src": [
      "test/core/surface/server_test.c"
    ], 
    "third_party": false, 
    "type": "target"
  }, 
  {
    "deps": [
      "gpr", 
      "gpr_test_util", 
      "grpc", 
      "grpc_test_util", 
      "test_tcp_server"
    ], 
    "headers": [], 
    "language": "core", 
    "name": "set_initial_connect_string_test", 
    "src": [
      "test/core/client_config/set_initial_connect_string_test.c"
    ], 
    "third_party": false, 
    "type": "target"
  }, 
  {
    "deps": [
      "gpr", 
      "gpr_test_util", 
      "grpc", 
      "grpc_test_util"
    ], 
    "headers": [], 
    "language": "core", 
    "name": "sockaddr_resolver_test", 
    "src": [
      "test/core/client_config/resolvers/sockaddr_resolver_test.c"
    ], 
    "third_party": false, 
    "type": "target"
  }, 
  {
    "deps": [
      "gpr", 
      "gpr_test_util", 
      "grpc", 
      "grpc_test_util"
    ], 
    "headers": [], 
    "language": "core", 
    "name": "sockaddr_utils_test", 
    "src": [
      "test/core/iomgr/sockaddr_utils_test.c"
    ], 
    "third_party": false, 
    "type": "target"
  }, 
  {
    "deps": [
      "gpr", 
      "gpr_test_util", 
      "grpc", 
      "grpc_test_util"
    ], 
    "headers": [], 
    "language": "core", 
    "name": "socket_utils_test", 
    "src": [
      "test/core/iomgr/socket_utils_test.c"
    ], 
    "third_party": false, 
    "type": "target"
  }, 
  {
    "deps": [
      "gpr", 
      "gpr_test_util", 
      "grpc", 
      "grpc_test_util"
    ], 
    "headers": [], 
    "language": "core", 
    "name": "tcp_client_posix_test", 
    "src": [
      "test/core/iomgr/tcp_client_posix_test.c"
    ], 
    "third_party": false, 
    "type": "target"
  }, 
  {
    "deps": [
      "gpr", 
      "gpr_test_util", 
      "grpc", 
      "grpc_test_util"
    ], 
    "headers": [], 
    "language": "core", 
    "name": "tcp_posix_test", 
    "src": [
      "test/core/iomgr/tcp_posix_test.c"
    ], 
    "third_party": false, 
    "type": "target"
  }, 
  {
    "deps": [
      "gpr", 
      "gpr_test_util", 
      "grpc", 
      "grpc_test_util"
    ], 
    "headers": [], 
    "language": "core", 
    "name": "tcp_server_posix_test", 
    "src": [
      "test/core/iomgr/tcp_server_posix_test.c"
    ], 
    "third_party": false, 
    "type": "target"
  }, 
  {
    "deps": [
      "gpr", 
      "gpr_test_util", 
      "grpc", 
      "grpc_test_util"
    ], 
    "headers": [], 
    "language": "core", 
    "name": "time_averaged_stats_test", 
    "src": [
      "test/core/iomgr/time_averaged_stats_test.c"
    ], 
    "third_party": false, 
    "type": "target"
  }, 
  {
    "deps": [
      "gpr", 
      "gpr_test_util", 
      "grpc", 
      "grpc_test_util"
    ], 
    "headers": [], 
    "language": "core", 
    "name": "timeout_encoding_test", 
    "src": [
      "test/core/transport/timeout_encoding_test.c"
    ], 
    "third_party": false, 
    "type": "target"
  }, 
  {
    "deps": [
      "gpr", 
      "gpr_test_util", 
      "grpc", 
      "grpc_test_util"
    ], 
    "headers": [], 
    "language": "core", 
    "name": "timer_heap_test", 
    "src": [
      "test/core/iomgr/timer_heap_test.c"
    ], 
    "third_party": false, 
    "type": "target"
  }, 
  {
    "deps": [
      "gpr", 
      "gpr_test_util", 
      "grpc", 
      "grpc_test_util"
    ], 
    "headers": [], 
    "language": "core", 
    "name": "timer_list_test", 
    "src": [
      "test/core/iomgr/timer_list_test.c"
    ], 
    "third_party": false, 
    "type": "target"
  }, 
  {
    "deps": [
      "gpr", 
      "gpr_test_util", 
      "grpc", 
      "grpc_test_util"
    ], 
    "headers": [], 
    "language": "core", 
    "name": "transport_connectivity_state_test", 
    "src": [
      "test/core/transport/connectivity_state_test.c"
    ], 
    "third_party": false, 
    "type": "target"
  }, 
  {
    "deps": [
      "gpr", 
      "gpr_test_util", 
      "grpc", 
      "grpc_test_util"
    ], 
    "headers": [], 
    "language": "core", 
    "name": "transport_metadata_test", 
    "src": [
      "test/core/transport/metadata_test.c"
    ], 
    "third_party": false, 
    "type": "target"
  }, 
  {
    "deps": [
      "gpr", 
      "gpr_test_util", 
      "grpc", 
      "grpc_test_util"
    ], 
    "headers": [], 
    "language": "core", 
    "name": "transport_security_test", 
    "src": [
      "test/core/tsi/transport_security_test.c"
    ], 
    "third_party": false, 
    "type": "target"
  }, 
  {
    "deps": [
      "gpr", 
      "gpr_test_util", 
      "grpc", 
      "grpc_test_util"
    ], 
    "headers": [], 
    "language": "core", 
    "name": "udp_server_test", 
    "src": [
      "test/core/iomgr/udp_server_test.c"
    ], 
    "third_party": false, 
    "type": "target"
  }, 
  {
    "deps": [
      "gpr", 
      "gpr_test_util", 
      "grpc", 
      "grpc_test_util"
    ], 
    "headers": [], 
    "language": "core", 
    "name": "uri_fuzzer_test", 
    "src": [
      "test/core/client_config/uri_fuzzer_test.c"
    ], 
    "third_party": false, 
    "type": "target"
  }, 
  {
    "deps": [
      "gpr", 
      "gpr_test_util", 
      "grpc", 
      "grpc_test_util"
    ], 
    "headers": [], 
    "language": "core", 
    "name": "uri_parser_test", 
    "src": [
      "test/core/client_config/uri_parser_test.c"
    ], 
    "third_party": false, 
    "type": "target"
  }, 
  {
    "deps": [
      "boringssl", 
      "boringssl_aes_test_lib", 
      "boringssl_test_util"
    ], 
    "headers": [], 
    "language": "c++", 
    "name": "boringssl_aes_test", 
    "src": [], 
    "third_party": true, 
    "type": "target"
  }, 
  {
    "deps": [
      "boringssl", 
      "boringssl_asn1_test_lib", 
      "boringssl_test_util"
    ], 
    "headers": [], 
    "language": "c++", 
    "name": "boringssl_asn1_test", 
    "src": [], 
    "third_party": true, 
    "type": "target"
  }, 
  {
    "deps": [
      "boringssl", 
      "boringssl_base64_test_lib", 
      "boringssl_test_util"
    ], 
    "headers": [], 
    "language": "c++", 
    "name": "boringssl_base64_test", 
    "src": [], 
    "third_party": true, 
    "type": "target"
  }, 
  {
    "deps": [
      "boringssl", 
      "boringssl_bio_test_lib", 
      "boringssl_test_util"
    ], 
    "headers": [], 
    "language": "c++", 
    "name": "boringssl_bio_test", 
    "src": [], 
    "third_party": true, 
    "type": "target"
  }, 
  {
    "deps": [
      "boringssl", 
      "boringssl_bn_test_lib", 
      "boringssl_test_util"
    ], 
    "headers": [], 
    "language": "c++", 
    "name": "boringssl_bn_test", 
    "src": [], 
    "third_party": true, 
    "type": "target"
  }, 
  {
    "deps": [
      "boringssl", 
      "boringssl_bytestring_test_lib", 
      "boringssl_test_util"
    ], 
    "headers": [], 
    "language": "c++", 
    "name": "boringssl_bytestring_test", 
    "src": [], 
    "third_party": true, 
    "type": "target"
  }, 
  {
    "deps": [
      "boringssl", 
      "boringssl_aead_test_lib", 
      "boringssl_test_util"
    ], 
    "headers": [], 
    "language": "c++", 
    "name": "boringssl_aead_test", 
    "src": [], 
    "third_party": true, 
    "type": "target"
  }, 
  {
    "deps": [
      "boringssl", 
      "boringssl_cipher_test_lib", 
      "boringssl_test_util"
    ], 
    "headers": [], 
    "language": "c++", 
    "name": "boringssl_cipher_test", 
    "src": [], 
    "third_party": true, 
    "type": "target"
  }, 
  {
    "deps": [
      "boringssl", 
      "boringssl_cmac_test_lib", 
      "boringssl_test_util"
    ], 
    "headers": [], 
    "language": "c++", 
    "name": "boringssl_cmac_test", 
    "src": [], 
    "third_party": true, 
    "type": "target"
  }, 
  {
    "deps": [
      "boringssl", 
      "boringssl_constant_time_test_lib", 
      "boringssl_test_util"
    ], 
    "headers": [], 
    "language": "c++", 
    "name": "boringssl_constant_time_test", 
    "src": [], 
    "third_party": true, 
    "type": "target"
  }, 
  {
    "deps": [
      "boringssl", 
      "boringssl_ed25519_test_lib", 
      "boringssl_test_util"
    ], 
    "headers": [], 
    "language": "c++", 
    "name": "boringssl_ed25519_test", 
    "src": [], 
    "third_party": true, 
    "type": "target"
  }, 
  {
    "deps": [
      "boringssl", 
      "boringssl_test_util", 
      "boringssl_x25519_test_lib"
    ], 
    "headers": [], 
    "language": "c++", 
    "name": "boringssl_x25519_test", 
    "src": [], 
    "third_party": true, 
    "type": "target"
  }, 
  {
    "deps": [
      "boringssl", 
      "boringssl_dh_test_lib", 
      "boringssl_test_util"
    ], 
    "headers": [], 
    "language": "c++", 
    "name": "boringssl_dh_test", 
    "src": [], 
    "third_party": true, 
    "type": "target"
  }, 
  {
    "deps": [
      "boringssl", 
      "boringssl_digest_test_lib", 
      "boringssl_test_util"
    ], 
    "headers": [], 
    "language": "c++", 
    "name": "boringssl_digest_test", 
    "src": [], 
    "third_party": true, 
    "type": "target"
  }, 
  {
    "deps": [
      "boringssl", 
      "boringssl_dsa_test_lib", 
      "boringssl_test_util"
    ], 
    "headers": [], 
    "language": "c++", 
    "name": "boringssl_dsa_test", 
    "src": [], 
    "third_party": true, 
    "type": "target"
  }, 
  {
    "deps": [
      "boringssl", 
      "boringssl_ec_test_lib", 
      "boringssl_test_util"
    ], 
    "headers": [], 
    "language": "c++", 
    "name": "boringssl_ec_test", 
    "src": [], 
    "third_party": true, 
    "type": "target"
  }, 
  {
    "deps": [
      "boringssl", 
      "boringssl_example_mul_lib", 
      "boringssl_test_util"
    ], 
    "headers": [], 
    "language": "c++", 
    "name": "boringssl_example_mul", 
    "src": [], 
    "third_party": true, 
    "type": "target"
  }, 
  {
    "deps": [
      "boringssl", 
      "boringssl_ecdsa_test_lib", 
      "boringssl_test_util"
    ], 
    "headers": [], 
    "language": "c++", 
    "name": "boringssl_ecdsa_test", 
    "src": [], 
    "third_party": true, 
    "type": "target"
  }, 
  {
    "deps": [
      "boringssl", 
      "boringssl_err_test_lib", 
      "boringssl_test_util"
    ], 
    "headers": [], 
    "language": "c++", 
    "name": "boringssl_err_test", 
    "src": [], 
    "third_party": true, 
    "type": "target"
  }, 
  {
    "deps": [
      "boringssl", 
      "boringssl_evp_extra_test_lib", 
      "boringssl_test_util"
    ], 
    "headers": [], 
    "language": "c++", 
    "name": "boringssl_evp_extra_test", 
    "src": [], 
    "third_party": true, 
    "type": "target"
  }, 
  {
    "deps": [
      "boringssl", 
      "boringssl_evp_test_lib", 
      "boringssl_test_util"
    ], 
    "headers": [], 
    "language": "c++", 
    "name": "boringssl_evp_test", 
    "src": [], 
    "third_party": true, 
    "type": "target"
  }, 
  {
    "deps": [
      "boringssl", 
      "boringssl_pbkdf_test_lib", 
      "boringssl_test_util"
    ], 
    "headers": [], 
    "language": "c++", 
    "name": "boringssl_pbkdf_test", 
    "src": [], 
    "third_party": true, 
    "type": "target"
  }, 
  {
    "deps": [
      "boringssl", 
      "boringssl_hkdf_test_lib", 
      "boringssl_test_util"
    ], 
    "headers": [], 
    "language": "c++", 
    "name": "boringssl_hkdf_test", 
    "src": [], 
    "third_party": true, 
    "type": "target"
  }, 
  {
    "deps": [
      "boringssl", 
      "boringssl_hmac_test_lib", 
      "boringssl_test_util"
    ], 
    "headers": [], 
    "language": "c++", 
    "name": "boringssl_hmac_test", 
    "src": [], 
    "third_party": true, 
    "type": "target"
  }, 
  {
    "deps": [
      "boringssl", 
      "boringssl_lhash_test_lib", 
      "boringssl_test_util"
    ], 
    "headers": [], 
    "language": "c++", 
    "name": "boringssl_lhash_test", 
    "src": [], 
    "third_party": true, 
    "type": "target"
  }, 
  {
    "deps": [
      "boringssl", 
      "boringssl_gcm_test_lib", 
      "boringssl_test_util"
    ], 
    "headers": [], 
    "language": "c++", 
    "name": "boringssl_gcm_test", 
    "src": [], 
    "third_party": true, 
    "type": "target"
  }, 
  {
    "deps": [
      "boringssl", 
      "boringssl_pkcs12_test_lib", 
      "boringssl_test_util"
    ], 
    "headers": [], 
    "language": "c++", 
    "name": "boringssl_pkcs12_test", 
    "src": [], 
    "third_party": true, 
    "type": "target"
  }, 
  {
    "deps": [
      "boringssl", 
      "boringssl_pkcs8_test_lib", 
      "boringssl_test_util"
    ], 
    "headers": [], 
    "language": "c++", 
    "name": "boringssl_pkcs8_test", 
    "src": [], 
    "third_party": true, 
    "type": "target"
  }, 
  {
    "deps": [
      "boringssl", 
      "boringssl_poly1305_test_lib", 
      "boringssl_test_util"
    ], 
    "headers": [], 
    "language": "c++", 
    "name": "boringssl_poly1305_test", 
    "src": [], 
    "third_party": true, 
    "type": "target"
  }, 
  {
    "deps": [
      "boringssl", 
      "boringssl_refcount_test_lib", 
      "boringssl_test_util"
    ], 
    "headers": [], 
    "language": "c++", 
    "name": "boringssl_refcount_test", 
    "src": [], 
    "third_party": true, 
    "type": "target"
  }, 
  {
    "deps": [
      "boringssl", 
      "boringssl_rsa_test_lib", 
      "boringssl_test_util"
    ], 
    "headers": [], 
    "language": "c++", 
    "name": "boringssl_rsa_test", 
    "src": [], 
    "third_party": true, 
    "type": "target"
  }, 
  {
    "deps": [
      "boringssl", 
      "boringssl_test_util", 
      "boringssl_thread_test_lib"
    ], 
    "headers": [], 
    "language": "c++", 
    "name": "boringssl_thread_test", 
    "src": [], 
    "third_party": true, 
    "type": "target"
  }, 
  {
    "deps": [
      "boringssl", 
      "boringssl_pkcs7_test_lib", 
      "boringssl_test_util"
    ], 
    "headers": [], 
    "language": "c++", 
    "name": "boringssl_pkcs7_test", 
    "src": [], 
    "third_party": true, 
    "type": "target"
  }, 
  {
    "deps": [
      "boringssl", 
      "boringssl_test_util", 
      "boringssl_x509_test_lib"
    ], 
    "headers": [], 
    "language": "c++", 
    "name": "boringssl_x509_test", 
    "src": [], 
    "third_party": true, 
    "type": "target"
  }, 
  {
    "deps": [
      "boringssl", 
      "boringssl_tab_test_lib", 
      "boringssl_test_util"
    ], 
    "headers": [], 
    "language": "c++", 
    "name": "boringssl_tab_test", 
    "src": [], 
    "third_party": true, 
    "type": "target"
  }, 
  {
    "deps": [
      "boringssl", 
      "boringssl_test_util", 
      "boringssl_v3name_test_lib"
    ], 
    "headers": [], 
    "language": "c++", 
    "name": "boringssl_v3name_test", 
    "src": [], 
    "third_party": true, 
    "type": "target"
  }, 
  {
    "deps": [
      "boringssl", 
      "boringssl_pqueue_test_lib", 
      "boringssl_test_util"
    ], 
    "headers": [], 
    "language": "c++", 
    "name": "boringssl_pqueue_test", 
    "src": [], 
    "third_party": true, 
    "type": "target"
  }, 
  {
    "deps": [
      "boringssl", 
      "boringssl_ssl_test_lib", 
      "boringssl_test_util"
    ], 
    "headers": [], 
    "language": "c++", 
    "name": "boringssl_ssl_test", 
    "src": [], 
    "third_party": true, 
    "type": "target"
  }, 
  {
    "deps": [
      "bad_client_test", 
      "gpr", 
      "gpr_test_util", 
      "grpc_test_util_unsecure", 
      "grpc_unsecure"
    ], 
    "headers": [], 
    "language": "core", 
    "name": "badreq_bad_client_test", 
    "src": [
      "test/core/bad_client/tests/badreq.c"
    ], 
    "third_party": false, 
    "type": "target"
  }, 
  {
    "deps": [
      "bad_client_test", 
      "gpr", 
      "gpr_test_util", 
      "grpc_test_util_unsecure", 
      "grpc_unsecure"
    ], 
    "headers": [], 
    "language": "core", 
    "name": "connection_prefix_bad_client_test", 
    "src": [
      "test/core/bad_client/tests/connection_prefix.c"
    ], 
    "third_party": false, 
    "type": "target"
  }, 
  {
    "deps": [
      "bad_client_test", 
      "gpr", 
      "gpr_test_util", 
      "grpc_test_util_unsecure", 
      "grpc_unsecure"
    ], 
    "headers": [], 
    "language": "core", 
    "name": "head_of_line_blocking_bad_client_test", 
    "src": [
      "test/core/bad_client/tests/head_of_line_blocking.c"
    ], 
    "third_party": false, 
    "type": "target"
  }, 
  {
    "deps": [
      "bad_client_test", 
      "gpr", 
      "gpr_test_util", 
      "grpc_test_util_unsecure", 
      "grpc_unsecure"
    ], 
    "headers": [], 
    "language": "core", 
    "name": "headers_bad_client_test", 
    "src": [
      "test/core/bad_client/tests/headers.c"
    ], 
    "third_party": false, 
    "type": "target"
  }, 
  {
    "deps": [
      "bad_client_test", 
      "gpr", 
      "gpr_test_util", 
      "grpc_test_util_unsecure", 
      "grpc_unsecure"
    ], 
    "headers": [], 
    "language": "core", 
    "name": "initial_settings_frame_bad_client_test", 
    "src": [
      "test/core/bad_client/tests/initial_settings_frame.c"
    ], 
    "third_party": false, 
    "type": "target"
  }, 
  {
    "deps": [
      "bad_client_test", 
      "gpr", 
      "gpr_test_util", 
      "grpc_test_util_unsecure", 
      "grpc_unsecure"
    ], 
    "headers": [], 
    "language": "core", 
    "name": "large_metadata_bad_client_test", 
    "src": [
      "test/core/bad_client/tests/large_metadata.c"
    ], 
    "third_party": false, 
    "type": "target"
  }, 
  {
    "deps": [
      "bad_client_test", 
      "gpr", 
      "gpr_test_util", 
      "grpc_test_util_unsecure", 
      "grpc_unsecure"
    ], 
    "headers": [], 
    "language": "core", 
    "name": "server_registered_method_bad_client_test", 
    "src": [
      "test/core/bad_client/tests/server_registered_method.c"
    ], 
    "third_party": false, 
    "type": "target"
  }, 
  {
    "deps": [
      "bad_client_test", 
      "gpr", 
      "gpr_test_util", 
      "grpc_test_util_unsecure", 
      "grpc_unsecure"
    ], 
    "headers": [], 
    "language": "core", 
    "name": "simple_request_bad_client_test", 
    "src": [
      "test/core/bad_client/tests/simple_request.c"
    ], 
    "third_party": false, 
    "type": "target"
  }, 
  {
    "deps": [
      "bad_client_test", 
      "gpr", 
      "gpr_test_util", 
      "grpc_test_util_unsecure", 
      "grpc_unsecure"
    ], 
    "headers": [], 
    "language": "core", 
    "name": "unknown_frame_bad_client_test", 
    "src": [
      "test/core/bad_client/tests/unknown_frame.c"
    ], 
    "third_party": false, 
    "type": "target"
  }, 
  {
    "deps": [
      "bad_client_test", 
      "gpr", 
      "gpr_test_util", 
      "grpc_test_util_unsecure", 
      "grpc_unsecure"
    ], 
    "headers": [], 
    "language": "core", 
    "name": "window_overflow_bad_client_test", 
    "src": [
      "test/core/bad_client/tests/window_overflow.c"
    ], 
    "third_party": false, 
    "type": "target"
  }, 
  {
    "deps": [
      "bad_ssl_test_server", 
      "gpr", 
      "gpr_test_util", 
      "grpc", 
      "grpc_test_util"
    ], 
    "headers": [], 
    "language": "core", 
    "name": "bad_ssl_alpn_server", 
    "src": [
      "test/core/bad_ssl/servers/alpn.c"
    ], 
    "third_party": false, 
    "type": "target"
  }, 
  {
    "deps": [
      "bad_ssl_test_server", 
      "gpr", 
      "gpr_test_util", 
      "grpc", 
      "grpc_test_util"
    ], 
    "headers": [], 
    "language": "core", 
    "name": "bad_ssl_cert_server", 
    "src": [
      "test/core/bad_ssl/servers/cert.c"
    ], 
    "third_party": false, 
    "type": "target"
  }, 
  {
    "deps": [
      "gpr", 
      "gpr_test_util", 
      "grpc", 
      "grpc_test_util"
    ], 
    "headers": [], 
    "language": "core", 
    "name": "bad_ssl_alpn_test", 
    "src": [
      "test/core/bad_ssl/bad_ssl_test.c"
    ], 
    "third_party": false, 
    "type": "target"
  }, 
  {
    "deps": [
      "gpr", 
      "gpr_test_util", 
      "grpc", 
      "grpc_test_util"
    ], 
    "headers": [], 
    "language": "core", 
    "name": "bad_ssl_cert_test", 
    "src": [
      "test/core/bad_ssl/bad_ssl_test.c"
    ], 
    "third_party": false, 
    "type": "target"
  }, 
  {
    "deps": [
      "end2end_tests", 
      "gpr", 
      "gpr_test_util", 
      "grpc", 
      "grpc_test_util"
    ], 
    "headers": [], 
    "language": "core", 
    "name": "h2_census_test", 
    "src": [
      "test/core/end2end/fixtures/h2_census.c"
    ], 
    "third_party": false, 
    "type": "target"
  }, 
  {
    "deps": [
      "end2end_tests", 
      "gpr", 
      "gpr_test_util", 
      "grpc", 
      "grpc_test_util"
    ], 
    "headers": [], 
    "language": "core", 
    "name": "h2_compress_test", 
    "src": [
      "test/core/end2end/fixtures/h2_compress.c"
    ], 
    "third_party": false, 
    "type": "target"
  }, 
  {
    "deps": [
      "end2end_tests", 
      "gpr", 
      "gpr_test_util", 
      "grpc", 
      "grpc_test_util"
    ], 
    "headers": [], 
    "language": "core", 
    "name": "h2_fakesec_test", 
    "src": [
      "test/core/end2end/fixtures/h2_fakesec.c"
    ], 
    "third_party": false, 
    "type": "target"
  }, 
  {
    "deps": [
      "end2end_tests", 
      "gpr", 
      "gpr_test_util", 
      "grpc", 
      "grpc_test_util"
    ], 
    "headers": [], 
    "language": "core", 
    "name": "h2_fd_test", 
    "src": [
      "test/core/end2end/fixtures/h2_fd.c"
    ], 
    "third_party": false, 
    "type": "target"
  }, 
  {
    "deps": [
      "end2end_tests", 
      "gpr", 
      "gpr_test_util", 
      "grpc", 
      "grpc_test_util"
    ], 
    "headers": [], 
    "language": "core", 
    "name": "h2_full_test", 
    "src": [
      "test/core/end2end/fixtures/h2_full.c"
    ], 
    "third_party": false, 
    "type": "target"
  }, 
  {
    "deps": [
      "end2end_tests", 
      "gpr", 
      "gpr_test_util", 
      "grpc", 
      "grpc_test_util"
    ], 
    "headers": [], 
    "language": "core", 
    "name": "h2_full+pipe_test", 
    "src": [
      "test/core/end2end/fixtures/h2_full+pipe.c"
    ], 
    "third_party": false, 
    "type": "target"
  }, 
  {
    "deps": [
      "end2end_tests", 
      "gpr", 
      "gpr_test_util", 
      "grpc", 
      "grpc_test_util"
    ], 
    "headers": [], 
    "language": "core", 
    "name": "h2_full+trace_test", 
    "src": [
      "test/core/end2end/fixtures/h2_full+trace.c"
    ], 
    "third_party": false, 
    "type": "target"
  }, 
  {
    "deps": [
      "end2end_tests", 
      "gpr", 
      "gpr_test_util", 
      "grpc", 
      "grpc_test_util"
    ], 
    "headers": [], 
    "language": "core", 
    "name": "h2_load_reporting_test", 
    "src": [
      "test/core/end2end/fixtures/h2_load_reporting.c"
    ], 
    "third_party": false, 
    "type": "target"
  }, 
  {
    "deps": [
      "end2end_tests", 
      "gpr", 
      "gpr_test_util", 
      "grpc", 
      "grpc_test_util"
    ], 
    "headers": [], 
    "language": "core", 
    "name": "h2_oauth2_test", 
    "src": [
      "test/core/end2end/fixtures/h2_oauth2.c"
    ], 
    "third_party": false, 
    "type": "target"
  }, 
  {
    "deps": [
      "end2end_tests", 
      "gpr", 
      "gpr_test_util", 
      "grpc", 
      "grpc_test_util"
    ], 
    "headers": [], 
    "language": "core", 
    "name": "h2_proxy_test", 
    "src": [
      "test/core/end2end/fixtures/h2_proxy.c"
    ], 
    "third_party": false, 
    "type": "target"
  }, 
  {
    "deps": [
      "end2end_tests", 
      "gpr", 
      "gpr_test_util", 
      "grpc", 
      "grpc_test_util"
    ], 
    "headers": [], 
    "language": "core", 
    "name": "h2_sockpair_test", 
    "src": [
      "test/core/end2end/fixtures/h2_sockpair.c"
    ], 
    "third_party": false, 
    "type": "target"
  }, 
  {
    "deps": [
      "end2end_tests", 
      "gpr", 
      "gpr_test_util", 
      "grpc", 
      "grpc_test_util"
    ], 
    "headers": [], 
    "language": "core", 
    "name": "h2_sockpair+trace_test", 
    "src": [
      "test/core/end2end/fixtures/h2_sockpair+trace.c"
    ], 
    "third_party": false, 
    "type": "target"
  }, 
  {
    "deps": [
      "end2end_tests", 
      "gpr", 
      "gpr_test_util", 
      "grpc", 
      "grpc_test_util"
    ], 
    "headers": [], 
    "language": "core", 
    "name": "h2_sockpair_1byte_test", 
    "src": [
      "test/core/end2end/fixtures/h2_sockpair_1byte.c"
    ], 
    "third_party": false, 
    "type": "target"
  }, 
  {
    "deps": [
      "end2end_tests", 
      "gpr", 
      "gpr_test_util", 
      "grpc", 
      "grpc_test_util"
    ], 
    "headers": [], 
    "language": "core", 
    "name": "h2_ssl_test", 
    "src": [
      "test/core/end2end/fixtures/h2_ssl.c"
    ], 
    "third_party": false, 
    "type": "target"
  }, 
  {
    "deps": [
      "end2end_tests", 
      "gpr", 
      "gpr_test_util", 
      "grpc", 
      "grpc_test_util"
    ], 
    "headers": [], 
    "language": "core", 
    "name": "h2_ssl_cert_test", 
    "src": [
      "test/core/end2end/fixtures/h2_ssl_cert.c"
    ], 
    "third_party": false, 
    "type": "target"
  }, 
  {
    "deps": [
      "end2end_tests", 
      "gpr", 
      "gpr_test_util", 
      "grpc", 
      "grpc_test_util"
    ], 
    "headers": [], 
    "language": "core", 
    "name": "h2_ssl_proxy_test", 
    "src": [
      "test/core/end2end/fixtures/h2_ssl_proxy.c"
    ], 
    "third_party": false, 
    "type": "target"
  }, 
  {
    "deps": [
      "end2end_tests", 
      "gpr", 
      "gpr_test_util", 
      "grpc", 
      "grpc_test_util"
    ], 
    "headers": [], 
    "language": "core", 
    "name": "h2_uds_test", 
    "src": [
      "test/core/end2end/fixtures/h2_uds.c"
    ], 
    "third_party": false, 
    "type": "target"
  }, 
  {
    "deps": [
      "end2end_nosec_tests", 
      "gpr", 
      "gpr_test_util", 
      "grpc_test_util_unsecure", 
      "grpc_unsecure"
    ], 
    "headers": [], 
    "language": "core", 
    "name": "h2_census_nosec_test", 
    "src": [
      "test/core/end2end/fixtures/h2_census.c"
    ], 
    "third_party": false, 
    "type": "target"
  }, 
  {
    "deps": [
      "end2end_nosec_tests", 
      "gpr", 
      "gpr_test_util", 
      "grpc_test_util_unsecure", 
      "grpc_unsecure"
    ], 
    "headers": [], 
    "language": "core", 
    "name": "h2_compress_nosec_test", 
    "src": [
      "test/core/end2end/fixtures/h2_compress.c"
    ], 
    "third_party": false, 
    "type": "target"
  }, 
  {
    "deps": [
      "end2end_nosec_tests", 
      "gpr", 
      "gpr_test_util", 
      "grpc_test_util_unsecure", 
      "grpc_unsecure"
    ], 
    "headers": [], 
    "language": "core", 
    "name": "h2_fd_nosec_test", 
    "src": [
      "test/core/end2end/fixtures/h2_fd.c"
    ], 
    "third_party": false, 
    "type": "target"
  }, 
  {
    "deps": [
      "end2end_nosec_tests", 
      "gpr", 
      "gpr_test_util", 
      "grpc_test_util_unsecure", 
      "grpc_unsecure"
    ], 
    "headers": [], 
    "language": "core", 
    "name": "h2_full_nosec_test", 
    "src": [
      "test/core/end2end/fixtures/h2_full.c"
    ], 
    "third_party": false, 
    "type": "target"
  }, 
  {
    "deps": [
      "end2end_nosec_tests", 
      "gpr", 
      "gpr_test_util", 
      "grpc_test_util_unsecure", 
      "grpc_unsecure"
    ], 
    "headers": [], 
    "language": "core", 
    "name": "h2_full+pipe_nosec_test", 
    "src": [
      "test/core/end2end/fixtures/h2_full+pipe.c"
    ], 
    "third_party": false, 
    "type": "target"
  }, 
  {
    "deps": [
      "end2end_nosec_tests", 
      "gpr", 
      "gpr_test_util", 
      "grpc_test_util_unsecure", 
      "grpc_unsecure"
    ], 
    "headers": [], 
    "language": "core", 
    "name": "h2_full+trace_nosec_test", 
    "src": [
      "test/core/end2end/fixtures/h2_full+trace.c"
    ], 
    "third_party": false, 
    "type": "target"
  }, 
  {
    "deps": [
      "end2end_nosec_tests", 
      "gpr", 
      "gpr_test_util", 
      "grpc_test_util_unsecure", 
      "grpc_unsecure"
    ], 
    "headers": [], 
    "language": "core", 
    "name": "h2_load_reporting_nosec_test", 
    "src": [
      "test/core/end2end/fixtures/h2_load_reporting.c"
    ], 
    "third_party": false, 
    "type": "target"
  }, 
  {
    "deps": [
      "end2end_nosec_tests", 
      "gpr", 
      "gpr_test_util", 
      "grpc_test_util_unsecure", 
      "grpc_unsecure"
    ], 
    "headers": [], 
    "language": "core", 
    "name": "h2_proxy_nosec_test", 
    "src": [
      "test/core/end2end/fixtures/h2_proxy.c"
    ], 
    "third_party": false, 
    "type": "target"
  }, 
  {
    "deps": [
      "end2end_nosec_tests", 
      "gpr", 
      "gpr_test_util", 
      "grpc_test_util_unsecure", 
      "grpc_unsecure"
    ], 
    "headers": [], 
    "language": "core", 
    "name": "h2_sockpair_nosec_test", 
    "src": [
      "test/core/end2end/fixtures/h2_sockpair.c"
    ], 
    "third_party": false, 
    "type": "target"
  }, 
  {
    "deps": [
      "end2end_nosec_tests", 
      "gpr", 
      "gpr_test_util", 
      "grpc_test_util_unsecure", 
      "grpc_unsecure"
    ], 
    "headers": [], 
    "language": "core", 
    "name": "h2_sockpair+trace_nosec_test", 
    "src": [
      "test/core/end2end/fixtures/h2_sockpair+trace.c"
    ], 
    "third_party": false, 
    "type": "target"
  }, 
  {
    "deps": [
      "end2end_nosec_tests", 
      "gpr", 
      "gpr_test_util", 
      "grpc_test_util_unsecure", 
      "grpc_unsecure"
    ], 
    "headers": [], 
    "language": "core", 
    "name": "h2_sockpair_1byte_nosec_test", 
    "src": [
      "test/core/end2end/fixtures/h2_sockpair_1byte.c"
    ], 
    "third_party": false, 
    "type": "target"
  }, 
  {
    "deps": [
      "end2end_nosec_tests", 
      "gpr", 
      "gpr_test_util", 
      "grpc_test_util_unsecure", 
      "grpc_unsecure"
    ], 
    "headers": [], 
    "language": "core", 
    "name": "h2_uds_nosec_test", 
    "src": [
      "test/core/end2end/fixtures/h2_uds.c"
    ], 
    "third_party": false, 
    "type": "target"
  }, 
  {
    "deps": [
      "gpr", 
      "gpr_test_util", 
      "grpc", 
      "grpc_test_util"
    ], 
    "headers": [], 
    "language": "core", 
    "name": "api_fuzzer_one_entry", 
    "src": [
      "test/core/end2end/fuzzers/api_fuzzer.c", 
      "test/core/util/one_corpus_entry_fuzzer.c"
    ], 
    "third_party": false, 
    "type": "target"
  }, 
  {
    "deps": [
      "gpr", 
      "gpr_test_util", 
      "grpc", 
      "grpc_test_util"
    ], 
    "headers": [], 
    "language": "core", 
    "name": "client_fuzzer_one_entry", 
    "src": [
      "test/core/end2end/fuzzers/client_fuzzer.c", 
      "test/core/util/one_corpus_entry_fuzzer.c"
    ], 
    "third_party": false, 
    "type": "target"
  }, 
  {
    "deps": [
      "gpr", 
      "gpr_test_util", 
      "grpc", 
      "grpc_test_util"
    ], 
    "headers": [], 
    "language": "core", 
    "name": "hpack_parser_fuzzer_test_one_entry", 
    "src": [
      "test/core/transport/chttp2/hpack_parser_fuzzer_test.c", 
      "test/core/util/one_corpus_entry_fuzzer.c"
    ], 
    "third_party": false, 
    "type": "target"
  }, 
  {
    "deps": [
      "gpr", 
      "gpr_test_util", 
      "grpc", 
      "grpc_test_util"
    ], 
    "headers": [], 
    "language": "core", 
    "name": "http_request_fuzzer_test_one_entry", 
    "src": [
      "test/core/http/request_fuzzer.c", 
      "test/core/util/one_corpus_entry_fuzzer.c"
    ], 
    "third_party": false, 
    "type": "target"
  }, 
  {
    "deps": [
      "gpr", 
      "gpr_test_util", 
      "grpc", 
      "grpc_test_util"
    ], 
    "headers": [], 
    "language": "core", 
    "name": "http_response_fuzzer_test_one_entry", 
    "src": [
      "test/core/http/response_fuzzer.c", 
      "test/core/util/one_corpus_entry_fuzzer.c"
    ], 
    "third_party": false, 
    "type": "target"
  }, 
  {
    "deps": [
      "gpr", 
      "gpr_test_util", 
      "grpc", 
      "grpc_test_util"
    ], 
    "headers": [], 
    "language": "core", 
    "name": "json_fuzzer_test_one_entry", 
    "src": [
      "test/core/json/fuzzer.c", 
      "test/core/util/one_corpus_entry_fuzzer.c"
    ], 
    "third_party": false, 
    "type": "target"
  }, 
  {
    "deps": [
      "gpr", 
      "gpr_test_util", 
      "grpc", 
      "grpc_test_util"
    ], 
    "headers": [], 
    "language": "core", 
    "name": "nanopb_fuzzer_response_test_one_entry", 
    "src": [
      "test/core/nanopb/fuzzer_response.c", 
      "test/core/util/one_corpus_entry_fuzzer.c"
    ], 
    "third_party": false, 
    "type": "target"
  }, 
  {
    "deps": [
      "gpr", 
      "gpr_test_util", 
      "grpc", 
      "grpc_test_util"
    ], 
    "headers": [], 
    "language": "core", 
    "name": "nanopb_fuzzer_serverlist_test_one_entry", 
    "src": [
      "test/core/nanopb/fuzzer_serverlist.c", 
      "test/core/util/one_corpus_entry_fuzzer.c"
    ], 
    "third_party": false, 
    "type": "target"
  }, 
  {
    "deps": [
      "gpr", 
      "gpr_test_util", 
      "grpc", 
      "grpc_test_util"
    ], 
    "headers": [], 
<<<<<<< HEAD
    "language": "core", 
    "name": "server_fuzzer_one_entry", 
=======
    "language": "c", 
    "name": "server_fuzzer_one_entry", 
    "src": [
      "test/core/end2end/fuzzers/server_fuzzer.c", 
      "test/core/util/one_corpus_entry_fuzzer.c"
    ], 
    "third_party": false, 
    "type": "target"
  }, 
  {
    "deps": [
      "gpr", 
      "gpr_test_util", 
      "grpc", 
      "grpc_test_util"
    ], 
    "headers": [], 
    "language": "c", 
    "name": "uri_fuzzer_test_one_entry", 
    "src": [
      "test/core/client_config/uri_fuzzer_test.c", 
      "test/core/util/one_corpus_entry_fuzzer.c"
    ], 
    "third_party": false, 
    "type": "target"
  }, 
  {
    "deps": [
      "gpr_base"
    ], 
    "headers": [], 
    "language": "c", 
    "name": "gpr", 
    "src": [], 
    "third_party": false, 
    "type": "lib"
  }, 
  {
    "deps": [
      "gpr"
    ], 
    "headers": [
      "test/core/util/test_config.h"
    ], 
    "language": "c", 
    "name": "gpr_test_util", 
    "src": [
      "test/core/util/test_config.c", 
      "test/core/util/test_config.h"
    ], 
    "third_party": false, 
    "type": "lib"
  }, 
  {
    "deps": [
      "census", 
      "gpr", 
      "grpc_base", 
      "grpc_lb_policy_grpclb", 
      "grpc_lb_policy_pick_first", 
      "grpc_lb_policy_round_robin", 
      "grpc_load_reporting", 
      "grpc_resolver_dns_native", 
      "grpc_resolver_sockaddr", 
      "grpc_secure", 
      "grpc_transport_chttp2_client_insecure", 
      "grpc_transport_chttp2_client_secure", 
      "grpc_transport_chttp2_server_insecure", 
      "grpc_transport_chttp2_server_secure"
    ], 
    "headers": [], 
    "language": "c", 
    "name": "grpc", 
    "src": [
      "src/core/lib/surface/init.c"
    ], 
    "third_party": false, 
    "type": "lib"
  }, 
  {
    "deps": [
      "gpr", 
      "grpc_base", 
      "grpc_transport_chttp2_client_secure", 
      "grpc_transport_cronet_client_secure"
    ], 
    "headers": [], 
    "language": "c", 
    "name": "grpc_cronet", 
    "src": [
      "src/core/lib/surface/init.c"
    ], 
    "third_party": false, 
    "type": "lib"
  }, 
  {
    "deps": [
      "gpr", 
      "grpc"
    ], 
    "headers": [], 
    "language": "c", 
    "name": "grpc_dll", 
    "src": [], 
    "third_party": false, 
    "type": "lib"
  }, 
  {
    "deps": [
      "gpr", 
      "gpr_test_util", 
      "grpc", 
      "grpc_base", 
      "grpc_test_util_base"
    ], 
    "headers": [
      "test/core/end2end/data/ssl_test_data.h", 
      "test/core/security/oauth2_utils.h"
    ], 
    "language": "c", 
    "name": "grpc_test_util", 
    "src": [
      "test/core/end2end/data/client_certs.c", 
      "test/core/end2end/data/server1_cert.c", 
      "test/core/end2end/data/server1_key.c", 
      "test/core/end2end/data/ssl_test_data.h", 
      "test/core/end2end/data/test_root_cert.c", 
      "test/core/security/oauth2_utils.c", 
      "test/core/security/oauth2_utils.h"
    ], 
    "third_party": false, 
    "type": "lib"
  }, 
  {
    "deps": [
      "gpr", 
      "gpr_test_util", 
      "grpc", 
      "grpc_test_util_base", 
      "grpc_unsecure"
    ], 
    "headers": [], 
    "language": "c", 
    "name": "grpc_test_util_unsecure", 
    "src": [], 
    "third_party": false, 
    "type": "lib"
  }, 
  {
    "deps": [
      "census", 
      "gpr", 
      "grpc_base", 
      "grpc_lb_policy_grpclb", 
      "grpc_lb_policy_pick_first", 
      "grpc_lb_policy_round_robin", 
      "grpc_load_reporting", 
      "grpc_resolver_dns_native", 
      "grpc_resolver_sockaddr", 
      "grpc_transport_chttp2_client_insecure", 
      "grpc_transport_chttp2_server_insecure"
    ], 
    "headers": [], 
    "language": "c", 
    "name": "grpc_unsecure", 
>>>>>>> b731abf2
    "src": [
      "test/core/end2end/fuzzers/server_fuzzer.c", 
      "test/core/util/one_corpus_entry_fuzzer.c"
    ], 
    "third_party": false, 
    "type": "target"
  }, 
  {
    "deps": [
      "gpr", 
      "gpr_test_util", 
      "grpc", 
      "grpc_test_util"
    ], 
    "headers": [], 
    "language": "core", 
    "name": "uri_fuzzer_test_one_entry", 
    "src": [
      "test/core/client_config/uri_fuzzer_test.c", 
      "test/core/util/one_corpus_entry_fuzzer.c"
    ], 
    "third_party": false, 
    "type": "target"
  }, 
  {
    "deps": [
      "gpr", 
      "grpc"
    ], 
    "headers": [
      "include/grpc_c/channel.h", 
      "include/grpc_c/client_context.h", 
      "include/grpc_c/codegen/bidi_streaming_blocking_call.h", 
      "include/grpc_c/codegen/client_streaming_blocking_call.h", 
      "include/grpc_c/codegen/context.h", 
      "include/grpc_c/codegen/message.h", 
      "include/grpc_c/codegen/method.h", 
      "include/grpc_c/codegen/pb_compat.h", 
      "include/grpc_c/codegen/serialization.h", 
      "include/grpc_c/codegen/server.h", 
      "include/grpc_c/codegen/server_streaming_blocking_call.h", 
      "include/grpc_c/codegen/unary_async_call.h", 
      "include/grpc_c/codegen/unary_blocking_call.h", 
      "include/grpc_c/completion_queue.h", 
      "include/grpc_c/declare_serializer.h", 
      "include/grpc_c/grpc_c.h", 
      "include/grpc_c/server.h", 
      "include/grpc_c/server_context.h", 
      "include/grpc_c/server_incoming_queue.h", 
      "include/grpc_c/status.h", 
      "src/c/alloc.h", 
      "src/c/array.h", 
      "src/c/bidi_streaming_blocking_call.h", 
      "src/c/call_ops.h", 
      "src/c/client_context.h", 
      "src/c/client_streaming_blocking_call.h", 
      "src/c/completion_queue.h", 
      "src/c/context.h", 
      "src/c/init_shutdown.h", 
      "src/c/message.h", 
      "src/c/server.h", 
      "src/c/server_context.h", 
      "src/c/server_incoming_queue.h", 
      "src/c/server_streaming_blocking_call.h", 
      "src/c/unary_async_call.h", 
      "src/c/unary_blocking_call.h"
    ], 
    "language": "c", 
    "name": "grpc_c", 
    "src": [
      "include/grpc_c/channel.h", 
      "include/grpc_c/client_context.h", 
      "include/grpc_c/codegen/bidi_streaming_blocking_call.h", 
      "include/grpc_c/codegen/client_streaming_blocking_call.h", 
      "include/grpc_c/codegen/context.h", 
      "include/grpc_c/codegen/message.h", 
      "include/grpc_c/codegen/method.h", 
      "include/grpc_c/codegen/pb_compat.h", 
      "include/grpc_c/codegen/serialization.h", 
      "include/grpc_c/codegen/server.h", 
      "include/grpc_c/codegen/server_streaming_blocking_call.h", 
      "include/grpc_c/codegen/unary_async_call.h", 
      "include/grpc_c/codegen/unary_blocking_call.h", 
      "include/grpc_c/completion_queue.h", 
      "include/grpc_c/declare_serializer.h", 
      "include/grpc_c/grpc_c.h", 
      "include/grpc_c/server.h", 
      "include/grpc_c/server_context.h", 
      "include/grpc_c/server_incoming_queue.h", 
      "include/grpc_c/status.h", 
      "src/c/alloc.c", 
      "src/c/alloc.h", 
      "src/c/array.c", 
      "src/c/array.h", 
      "src/c/bidi_streaming_blocking_call.c", 
      "src/c/bidi_streaming_blocking_call.h", 
      "src/c/call_ops.c", 
      "src/c/call_ops.h", 
      "src/c/channel.c", 
      "src/c/client_context.c", 
      "src/c/client_context.h", 
      "src/c/client_streaming_blocking_call.c", 
      "src/c/client_streaming_blocking_call.h", 
      "src/c/completion_queue.c", 
      "src/c/completion_queue.h", 
      "src/c/context.c", 
      "src/c/context.h", 
      "src/c/init_shutdown.c", 
      "src/c/init_shutdown.h", 
      "src/c/message.c", 
      "src/c/message.h", 
      "src/c/pb_compat.c", 
      "src/c/server.c", 
      "src/c/server.h", 
      "src/c/server_context.c", 
      "src/c/server_context.h", 
      "src/c/server_incoming_queue.c", 
      "src/c/server_incoming_queue.h", 
      "src/c/server_streaming_blocking_call.c", 
      "src/c/server_streaming_blocking_call.h", 
      "src/c/unary_async_call.c", 
      "src/c/unary_async_call.h", 
      "src/c/unary_blocking_call.c", 
      "src/c/unary_blocking_call.h"
    ], 
    "third_party": false, 
    "type": "lib"
  }, 
  {
    "deps": [
      "gpr", 
      "gpr_test_util", 
      "grpc", 
      "grpc_c", 
      "grpc_test_util", 
      "nanopb"
    ], 
    "headers": [
      "src/proto/grpc/testing/echo.grpc.pbc.h", 
      "src/proto/grpc/testing/echo.pbc.h", 
      "src/proto/grpc/testing/echo_messages.grpc.pbc.h", 
      "src/proto/grpc/testing/echo_messages.pbc.h", 
      "test/c/end2end/end2end_test_client.h"
    ], 
    "language": "c", 
    "name": "grpc_c_end2end_client_lib", 
    "src": [
      "test/c/end2end/end2end_test_client.c", 
      "test/c/end2end/end2end_test_client.h"
    ], 
    "third_party": false, 
    "type": "lib"
  }, 
  {
    "deps": [
      "grpc", 
      "grpc++_base", 
      "grpc++_codegen_base", 
      "grpc++_codegen_base_src"
    ], 
    "headers": [
      "include/grpc++/impl/codegen/core_codegen.h", 
      "src/cpp/client/secure_credentials.h", 
      "src/cpp/common/secure_auth_context.h", 
      "src/cpp/server/secure_server_credentials.h"
    ], 
    "language": "c++", 
    "name": "grpc++", 
    "src": [
      "include/grpc++/impl/codegen/core_codegen.h", 
      "src/cpp/client/secure_credentials.cc", 
      "src/cpp/client/secure_credentials.h", 
      "src/cpp/common/auth_property_iterator.cc", 
      "src/cpp/common/secure_auth_context.cc", 
      "src/cpp/common/secure_auth_context.h", 
      "src/cpp/common/secure_channel_arguments.cc", 
      "src/cpp/common/secure_create_auth_context.cc", 
      "src/cpp/server/secure_server_credentials.cc", 
      "src/cpp/server/secure_server_credentials.h"
    ], 
    "third_party": false, 
    "type": "lib"
  }, 
  {
    "deps": [
      "grpc++", 
      "grpc++_reflection_proto"
    ], 
    "headers": [
      "include/grpc++/ext/proto_server_reflection_plugin.h", 
      "src/cpp/ext/proto_server_reflection.h"
    ], 
    "language": "c++", 
    "name": "grpc++_reflection", 
    "src": [
      "include/grpc++/ext/proto_server_reflection_plugin.h", 
      "src/cpp/ext/proto_server_reflection.cc", 
      "src/cpp/ext/proto_server_reflection.h", 
      "src/cpp/ext/proto_server_reflection_plugin.cc"
    ], 
    "third_party": false, 
    "type": "lib"
  }, 
  {
    "deps": [], 
    "headers": [
      "src/proto/grpc/reflection/v1alpha/reflection.grpc.pb.h", 
      "src/proto/grpc/reflection/v1alpha/reflection.pb.h"
    ], 
    "language": "c++", 
    "name": "grpc++_reflection_codegen", 
    "src": [], 
    "third_party": false, 
    "type": "lib"
  }, 
  {
    "deps": [], 
    "headers": [
      "test/cpp/util/test_config.h"
    ], 
    "language": "c++", 
    "name": "grpc++_test_config", 
    "src": [
      "test/cpp/util/test_config.cc", 
      "test/cpp/util/test_config.h"
    ], 
    "third_party": false, 
    "type": "lib"
  }, 
  {
    "deps": [
      "grpc++", 
      "grpc++_codegen_base", 
      "grpc++_codegen_base_src", 
      "grpc++_codegen_proto", 
      "grpc++_config_proto", 
      "grpc_test_util"
    ], 
    "headers": [
      "src/proto/grpc/testing/duplicate/echo_duplicate.grpc.pb.h", 
      "src/proto/grpc/testing/duplicate/echo_duplicate.pb.h", 
      "src/proto/grpc/testing/echo.grpc.pb.h", 
      "src/proto/grpc/testing/echo.pb.h", 
      "src/proto/grpc/testing/echo_messages.grpc.pb.h", 
      "src/proto/grpc/testing/echo_messages.pb.h", 
      "test/cpp/end2end/test_service_impl.h", 
      "test/cpp/util/byte_buffer_proto_helper.h", 
      "test/cpp/util/create_test_channel.h", 
      "test/cpp/util/string_ref_helper.h", 
      "test/cpp/util/subprocess.h", 
      "test/cpp/util/test_credentials_provider.h"
    ], 
    "language": "c++", 
    "name": "grpc++_test_util", 
    "src": [
      "test/cpp/end2end/test_service_impl.cc", 
      "test/cpp/end2end/test_service_impl.h", 
      "test/cpp/util/byte_buffer_proto_helper.cc", 
      "test/cpp/util/byte_buffer_proto_helper.h", 
      "test/cpp/util/create_test_channel.cc", 
      "test/cpp/util/create_test_channel.h", 
      "test/cpp/util/string_ref_helper.cc", 
      "test/cpp/util/string_ref_helper.h", 
      "test/cpp/util/subprocess.cc", 
      "test/cpp/util/subprocess.h", 
      "test/cpp/util/test_credentials_provider.cc", 
      "test/cpp/util/test_credentials_provider.h"
    ], 
    "third_party": false, 
    "type": "lib"
  }, 
  {
    "deps": [
      "gpr", 
      "grpc", 
      "grpc++_base", 
      "grpc++_codegen_base", 
      "grpc++_codegen_base_src", 
      "grpc_unsecure"
    ], 
    "headers": [], 
    "language": "c++", 
    "name": "grpc++_unsecure", 
    "src": [
      "src/cpp/common/insecure_create_auth_context.cc"
    ], 
    "third_party": false, 
    "type": "lib"
  }, 
  {
    "deps": [
      "grpc++", 
      "grpc++_reflection", 
      "grpc_plugin_support"
    ], 
    "headers": [
      "test/cpp/util/cli_call.h", 
      "test/cpp/util/proto_file_parser.h", 
      "test/cpp/util/proto_reflection_descriptor_database.h"
    ], 
    "language": "c++", 
    "name": "grpc_cli_libs", 
    "src": [
      "test/cpp/util/cli_call.cc", 
      "test/cpp/util/cli_call.h", 
      "test/cpp/util/proto_file_parser.cc", 
      "test/cpp/util/proto_file_parser.h", 
      "test/cpp/util/proto_reflection_descriptor_database.cc", 
      "test/cpp/util/proto_reflection_descriptor_database.h"
    ], 
    "third_party": false, 
    "type": "lib"
  }, 
  {
    "deps": [
      "grpc++_config_proto"
    ], 
    "headers": [
      "src/compiler/c_generator.h", 
      "src/compiler/c_generator_helpers.h", 
      "src/compiler/config.h", 
      "src/compiler/cpp_generator.h", 
      "src/compiler/cpp_generator_helpers.h", 
      "src/compiler/csharp_generator.h", 
      "src/compiler/csharp_generator_helpers.h", 
      "src/compiler/generator_helpers.h", 
      "src/compiler/node_generator.h", 
      "src/compiler/node_generator_helpers.h", 
      "src/compiler/objective_c_generator.h", 
      "src/compiler/objective_c_generator_helpers.h", 
      "src/compiler/python_generator.h", 
      "src/compiler/ruby_generator.h", 
      "src/compiler/ruby_generator_helpers-inl.h", 
      "src/compiler/ruby_generator_map-inl.h", 
      "src/compiler/ruby_generator_string-inl.h"
    ], 
    "language": "c++", 
    "name": "grpc_plugin_support", 
    "src": [
      "src/compiler/c_generator.cc", 
      "src/compiler/c_generator.h", 
      "src/compiler/c_generator_helpers.h", 
      "src/compiler/config.h", 
      "src/compiler/cpp_generator.cc", 
      "src/compiler/cpp_generator.h", 
      "src/compiler/cpp_generator_helpers.h", 
      "src/compiler/csharp_generator.cc", 
      "src/compiler/csharp_generator.h", 
      "src/compiler/csharp_generator_helpers.h", 
      "src/compiler/generator_helpers.h", 
      "src/compiler/node_generator.cc", 
      "src/compiler/node_generator.h", 
      "src/compiler/node_generator_helpers.h", 
      "src/compiler/objective_c_generator.cc", 
      "src/compiler/objective_c_generator.h", 
      "src/compiler/objective_c_generator_helpers.h", 
      "src/compiler/python_generator.cc", 
      "src/compiler/python_generator.h", 
      "src/compiler/ruby_generator.cc", 
      "src/compiler/ruby_generator.h", 
      "src/compiler/ruby_generator_helpers-inl.h", 
      "src/compiler/ruby_generator_map-inl.h", 
      "src/compiler/ruby_generator_string-inl.h"
    ], 
    "third_party": false, 
    "type": "lib"
  }, 
  {
    "deps": [
      "gpr", 
      "grpc", 
      "grpc++", 
      "grpc++_test_util", 
      "grpc_test_util"
    ], 
    "headers": [
      "src/proto/grpc/testing/messages.grpc.pb.h", 
      "src/proto/grpc/testing/messages.pb.h", 
      "test/cpp/interop/client_helper.h"
    ], 
    "language": "c++", 
    "name": "interop_client_helper", 
    "src": [
      "test/cpp/interop/client_helper.cc", 
      "test/cpp/interop/client_helper.h"
    ], 
    "third_party": false, 
    "type": "lib"
  }, 
  {
    "deps": [
      "gpr", 
      "gpr_test_util", 
      "grpc", 
      "grpc++", 
      "grpc++_test_config", 
      "grpc++_test_util", 
      "grpc_test_util", 
      "interop_client_helper"
    ], 
    "headers": [
      "src/proto/grpc/testing/empty.grpc.pb.h", 
      "src/proto/grpc/testing/empty.pb.h", 
      "src/proto/grpc/testing/messages.grpc.pb.h", 
      "src/proto/grpc/testing/messages.pb.h", 
      "src/proto/grpc/testing/test.grpc.pb.h", 
      "src/proto/grpc/testing/test.pb.h", 
      "test/cpp/interop/interop_client.h"
    ], 
    "language": "c++", 
    "name": "interop_client_main", 
    "src": [
      "test/cpp/interop/client.cc", 
      "test/cpp/interop/interop_client.cc", 
      "test/cpp/interop/interop_client.h"
    ], 
    "third_party": false, 
    "type": "lib"
  }, 
  {
    "deps": [
      "gpr", 
      "grpc", 
      "grpc++", 
      "grpc_test_util"
    ], 
    "headers": [
      "test/cpp/interop/server_helper.h"
    ], 
    "language": "c++", 
    "name": "interop_server_helper", 
    "src": [
      "test/cpp/interop/server_helper.cc", 
      "test/cpp/interop/server_helper.h"
    ], 
    "third_party": false, 
    "type": "lib"
  }, 
  {
    "deps": [
      "gpr", 
      "gpr_test_util", 
      "grpc", 
      "grpc++", 
      "grpc++_test_config", 
      "grpc++_test_util", 
      "grpc_test_util", 
      "interop_server_helper"
    ], 
    "headers": [
      "src/proto/grpc/testing/empty.grpc.pb.h", 
      "src/proto/grpc/testing/empty.pb.h", 
      "src/proto/grpc/testing/messages.grpc.pb.h", 
      "src/proto/grpc/testing/messages.pb.h", 
      "src/proto/grpc/testing/test.grpc.pb.h", 
      "src/proto/grpc/testing/test.pb.h"
    ], 
    "language": "c++", 
    "name": "interop_server_lib", 
    "src": [
      "test/cpp/interop/interop_server.cc"
    ], 
    "third_party": false, 
    "type": "lib"
  }, 
  {
    "deps": [
      "interop_server_lib"
    ], 
    "headers": [], 
    "language": "c++", 
    "name": "interop_server_main", 
    "src": [
      "test/cpp/interop/interop_server_bootstrap.cc"
    ], 
    "third_party": false, 
    "type": "lib"
  }, 
  {
    "deps": [
      "grpc++", 
      "grpc++_test_util", 
      "grpc_test_util"
    ], 
    "headers": [
      "src/proto/grpc/testing/control.grpc.pb.h", 
      "src/proto/grpc/testing/control.pb.h", 
      "src/proto/grpc/testing/messages.grpc.pb.h", 
      "src/proto/grpc/testing/messages.pb.h", 
      "src/proto/grpc/testing/payloads.grpc.pb.h", 
      "src/proto/grpc/testing/payloads.pb.h", 
      "src/proto/grpc/testing/services.grpc.pb.h", 
      "src/proto/grpc/testing/services.pb.h", 
      "src/proto/grpc/testing/stats.grpc.pb.h", 
      "src/proto/grpc/testing/stats.pb.h", 
      "test/cpp/qps/client.h", 
      "test/cpp/qps/driver.h", 
      "test/cpp/qps/histogram.h", 
      "test/cpp/qps/interarrival.h", 
      "test/cpp/qps/limit_cores.h", 
      "test/cpp/qps/parse_json.h", 
      "test/cpp/qps/qps_worker.h", 
      "test/cpp/qps/report.h", 
      "test/cpp/qps/server.h", 
      "test/cpp/qps/stats.h", 
      "test/cpp/qps/usage_timer.h", 
      "test/cpp/util/benchmark_config.h"
    ], 
    "language": "c++", 
    "name": "qps", 
    "src": [
      "test/cpp/qps/client.h", 
      "test/cpp/qps/client_async.cc", 
      "test/cpp/qps/client_sync.cc", 
      "test/cpp/qps/driver.cc", 
      "test/cpp/qps/driver.h", 
      "test/cpp/qps/histogram.h", 
      "test/cpp/qps/interarrival.h", 
      "test/cpp/qps/limit_cores.cc", 
      "test/cpp/qps/limit_cores.h", 
      "test/cpp/qps/parse_json.cc", 
      "test/cpp/qps/parse_json.h", 
      "test/cpp/qps/qps_worker.cc", 
      "test/cpp/qps/qps_worker.h", 
      "test/cpp/qps/report.cc", 
      "test/cpp/qps/report.h", 
      "test/cpp/qps/server.h", 
      "test/cpp/qps/server_async.cc", 
      "test/cpp/qps/server_sync.cc", 
      "test/cpp/qps/stats.h", 
      "test/cpp/qps/usage_timer.cc", 
      "test/cpp/qps/usage_timer.h", 
      "test/cpp/util/benchmark_config.cc", 
      "test/cpp/util/benchmark_config.h"
    ], 
    "third_party": false, 
    "type": "lib"
  }, 
  {
    "deps": [
      "gpr_base"
    ], 
    "headers": [], 
    "language": "core", 
    "name": "gpr", 
    "src": [], 
    "third_party": false, 
    "type": "lib"
  }, 
  {
    "deps": [
      "gpr"
    ], 
    "headers": [
      "test/core/util/test_config.h"
    ], 
    "language": "core", 
    "name": "gpr_test_util", 
    "src": [
      "test/core/util/test_config.c", 
      "test/core/util/test_config.h"
    ], 
    "third_party": false, 
    "type": "lib"
  }, 
  {
    "deps": [
      "census", 
      "gpr", 
      "grpc_base", 
      "grpc_lb_policy_grpclb", 
      "grpc_lb_policy_grpclb", 
      "grpc_lb_policy_pick_first", 
      "grpc_lb_policy_round_robin", 
      "grpc_load_reporting", 
      "grpc_resolver_dns_native", 
      "grpc_resolver_sockaddr", 
      "grpc_secure", 
      "grpc_transport_chttp2_client_insecure", 
      "grpc_transport_chttp2_client_secure", 
      "grpc_transport_chttp2_server_insecure", 
      "grpc_transport_chttp2_server_secure"
    ], 
    "headers": [], 
    "language": "core", 
    "name": "grpc", 
    "src": [
      "src/core/lib/surface/init.c"
    ], 
    "third_party": false, 
    "type": "lib"
  }, 
  {
    "deps": [
      "gpr", 
      "grpc_base", 
      "grpc_transport_chttp2_client_secure", 
      "grpc_transport_cronet_client_secure"
    ], 
    "headers": [], 
    "language": "core", 
    "name": "grpc_cronet", 
    "src": [
      "src/core/lib/surface/init.c"
    ], 
    "third_party": false, 
    "type": "lib"
  }, 
  {
    "deps": [
      "gpr", 
      "grpc"
    ], 
    "headers": [], 
    "language": "core", 
    "name": "grpc_dll", 
    "src": [], 
    "third_party": false, 
    "type": "lib"
  }, 
  {
    "deps": [
      "gpr", 
      "gpr_test_util", 
      "grpc", 
      "grpc_base", 
      "grpc_test_util_base"
    ], 
    "headers": [
      "test/core/end2end/data/ssl_test_data.h", 
      "test/core/security/oauth2_utils.h"
    ], 
    "language": "core", 
    "name": "grpc_test_util", 
    "src": [
      "test/core/end2end/data/client_certs.c", 
      "test/core/end2end/data/server1_cert.c", 
      "test/core/end2end/data/server1_key.c", 
      "test/core/end2end/data/ssl_test_data.h", 
      "test/core/end2end/data/test_root_cert.c", 
      "test/core/security/oauth2_utils.c", 
      "test/core/security/oauth2_utils.h"
    ], 
    "third_party": false, 
    "type": "lib"
  }, 
  {
    "deps": [
      "gpr", 
      "gpr_test_util", 
      "grpc", 
      "grpc_test_util_base", 
      "grpc_unsecure"
    ], 
    "headers": [], 
    "language": "core", 
    "name": "grpc_test_util_unsecure", 
    "src": [], 
    "third_party": false, 
    "type": "lib"
  }, 
  {
    "deps": [
      "census", 
      "gpr", 
      "grpc_base", 
      "grpc_lb_policy_grpclb", 
      "grpc_lb_policy_grpclb", 
      "grpc_lb_policy_pick_first", 
      "grpc_lb_policy_round_robin", 
      "grpc_load_reporting", 
      "grpc_resolver_dns_native", 
      "grpc_resolver_sockaddr", 
      "grpc_transport_chttp2_client_insecure", 
      "grpc_transport_chttp2_server_insecure"
    ], 
    "headers": [], 
    "language": "core", 
    "name": "grpc_unsecure", 
    "src": [
      "src/core/lib/surface/init.c", 
      "src/core/lib/surface/init_unsecure.c"
    ], 
    "third_party": false, 
    "type": "lib"
  }, 
  {
    "deps": [
      "gpr", 
      "gpr_test_util", 
      "grpc", 
      "grpc_test_util", 
      "test_tcp_server"
    ], 
    "headers": [
      "test/core/util/reconnect_server.h"
    ], 
    "language": "core", 
    "name": "reconnect_server", 
    "src": [
      "test/core/util/reconnect_server.c", 
      "test/core/util/reconnect_server.h"
    ], 
    "third_party": false, 
    "type": "lib"
  }, 
  {
    "deps": [
      "gpr", 
      "gpr_test_util", 
      "grpc", 
      "grpc_test_util"
    ], 
    "headers": [
      "test/core/util/test_tcp_server.h"
    ], 
    "language": "core", 
    "name": "test_tcp_server", 
    "src": [
      "test/core/util/test_tcp_server.c", 
      "test/core/util/test_tcp_server.h"
    ], 
    "third_party": false, 
    "type": "lib"
  }, 
  {
    "deps": [
      "gpr", 
      "grpc"
    ], 
    "headers": [], 
    "language": "csharp", 
    "name": "grpc_csharp_ext", 
    "src": [
      "src/csharp/ext/grpc_csharp_ext.c"
    ], 
    "third_party": false, 
    "type": "lib"
  }, 
  {
    "deps": [], 
    "headers": [
      "third_party/boringssl/crypto/aes/internal.h", 
      "third_party/boringssl/crypto/asn1/asn1_locl.h", 
      "third_party/boringssl/crypto/bio/internal.h", 
      "third_party/boringssl/crypto/bn/internal.h", 
      "third_party/boringssl/crypto/bn/rsaz_exp.h", 
      "third_party/boringssl/crypto/bytestring/internal.h", 
      "third_party/boringssl/crypto/cipher/internal.h", 
      "third_party/boringssl/crypto/conf/conf_def.h", 
      "third_party/boringssl/crypto/conf/internal.h", 
      "third_party/boringssl/crypto/curve25519/internal.h", 
      "third_party/boringssl/crypto/des/internal.h", 
      "third_party/boringssl/crypto/dh/internal.h", 
      "third_party/boringssl/crypto/digest/internal.h", 
      "third_party/boringssl/crypto/digest/md32_common.h", 
      "third_party/boringssl/crypto/directory.h", 
      "third_party/boringssl/crypto/ec/internal.h", 
      "third_party/boringssl/crypto/ec/p256-x86_64-table.h", 
      "third_party/boringssl/crypto/evp/internal.h", 
      "third_party/boringssl/crypto/internal.h", 
      "third_party/boringssl/crypto/modes/internal.h", 
      "third_party/boringssl/crypto/obj/obj_dat.h", 
      "third_party/boringssl/crypto/obj/obj_xref.h", 
      "third_party/boringssl/crypto/pkcs8/internal.h", 
      "third_party/boringssl/crypto/rand/internal.h", 
      "third_party/boringssl/crypto/rsa/internal.h", 
      "third_party/boringssl/crypto/test/scoped_types.h", 
      "third_party/boringssl/crypto/test/test_util.h", 
      "third_party/boringssl/crypto/x509/charmap.h", 
      "third_party/boringssl/crypto/x509/vpm_int.h", 
      "third_party/boringssl/crypto/x509v3/ext_dat.h", 
      "third_party/boringssl/crypto/x509v3/pcy_int.h", 
      "third_party/boringssl/include/openssl/aead.h", 
      "third_party/boringssl/include/openssl/aes.h", 
      "third_party/boringssl/include/openssl/arm_arch.h", 
      "third_party/boringssl/include/openssl/asn1.h", 
      "third_party/boringssl/include/openssl/asn1_mac.h", 
      "third_party/boringssl/include/openssl/asn1t.h", 
      "third_party/boringssl/include/openssl/base.h", 
      "third_party/boringssl/include/openssl/base64.h", 
      "third_party/boringssl/include/openssl/bio.h", 
      "third_party/boringssl/include/openssl/blowfish.h", 
      "third_party/boringssl/include/openssl/bn.h", 
      "third_party/boringssl/include/openssl/buf.h", 
      "third_party/boringssl/include/openssl/buffer.h", 
      "third_party/boringssl/include/openssl/bytestring.h", 
      "third_party/boringssl/include/openssl/cast.h", 
      "third_party/boringssl/include/openssl/chacha.h", 
      "third_party/boringssl/include/openssl/cipher.h", 
      "third_party/boringssl/include/openssl/cmac.h", 
      "third_party/boringssl/include/openssl/conf.h", 
      "third_party/boringssl/include/openssl/cpu.h", 
      "third_party/boringssl/include/openssl/crypto.h", 
      "third_party/boringssl/include/openssl/curve25519.h", 
      "third_party/boringssl/include/openssl/des.h", 
      "third_party/boringssl/include/openssl/dh.h", 
      "third_party/boringssl/include/openssl/digest.h", 
      "third_party/boringssl/include/openssl/dsa.h", 
      "third_party/boringssl/include/openssl/dtls1.h", 
      "third_party/boringssl/include/openssl/ec.h", 
      "third_party/boringssl/include/openssl/ec_key.h", 
      "third_party/boringssl/include/openssl/ecdh.h", 
      "third_party/boringssl/include/openssl/ecdsa.h", 
      "third_party/boringssl/include/openssl/engine.h", 
      "third_party/boringssl/include/openssl/err.h", 
      "third_party/boringssl/include/openssl/evp.h", 
      "third_party/boringssl/include/openssl/ex_data.h", 
      "third_party/boringssl/include/openssl/hkdf.h", 
      "third_party/boringssl/include/openssl/hmac.h", 
      "third_party/boringssl/include/openssl/lhash.h", 
      "third_party/boringssl/include/openssl/lhash_macros.h", 
      "third_party/boringssl/include/openssl/md4.h", 
      "third_party/boringssl/include/openssl/md5.h", 
      "third_party/boringssl/include/openssl/mem.h", 
      "third_party/boringssl/include/openssl/obj.h", 
      "third_party/boringssl/include/openssl/obj_mac.h", 
      "third_party/boringssl/include/openssl/objects.h", 
      "third_party/boringssl/include/openssl/opensslfeatures.h", 
      "third_party/boringssl/include/openssl/opensslv.h", 
      "third_party/boringssl/include/openssl/ossl_typ.h", 
      "third_party/boringssl/include/openssl/pem.h", 
      "third_party/boringssl/include/openssl/pkcs12.h", 
      "third_party/boringssl/include/openssl/pkcs7.h", 
      "third_party/boringssl/include/openssl/pkcs8.h", 
      "third_party/boringssl/include/openssl/poly1305.h", 
      "third_party/boringssl/include/openssl/pqueue.h", 
      "third_party/boringssl/include/openssl/rand.h", 
      "third_party/boringssl/include/openssl/rc4.h", 
      "third_party/boringssl/include/openssl/rsa.h", 
      "third_party/boringssl/include/openssl/safestack.h", 
      "third_party/boringssl/include/openssl/sha.h", 
      "third_party/boringssl/include/openssl/srtp.h", 
      "third_party/boringssl/include/openssl/ssl.h", 
      "third_party/boringssl/include/openssl/ssl3.h", 
      "third_party/boringssl/include/openssl/stack.h", 
      "third_party/boringssl/include/openssl/stack_macros.h", 
      "third_party/boringssl/include/openssl/thread.h", 
      "third_party/boringssl/include/openssl/time_support.h", 
      "third_party/boringssl/include/openssl/tls1.h", 
      "third_party/boringssl/include/openssl/type_check.h", 
      "third_party/boringssl/include/openssl/x509.h", 
      "third_party/boringssl/include/openssl/x509_vfy.h", 
      "third_party/boringssl/include/openssl/x509v3.h", 
      "third_party/boringssl/ssl/internal.h", 
      "third_party/boringssl/ssl/test/async_bio.h", 
      "third_party/boringssl/ssl/test/packeted_bio.h", 
      "third_party/boringssl/ssl/test/scoped_types.h", 
      "third_party/boringssl/ssl/test/test_config.h"
    ], 
    "language": "core", 
    "name": "boringssl", 
    "src": [
      "src/boringssl/err_data.c"
    ], 
    "third_party": true, 
    "type": "lib"
  }, 
  {
    "deps": [], 
    "headers": [], 
    "language": "c++", 
    "name": "boringssl_test_util", 
    "src": [], 
    "third_party": true, 
    "type": "lib"
  }, 
  {
    "deps": [
      "boringssl", 
      "boringssl_test_util"
    ], 
    "headers": [], 
    "language": "c++", 
    "name": "boringssl_aes_test_lib", 
    "src": [], 
    "third_party": true, 
    "type": "lib"
  }, 
  {
    "deps": [
      "boringssl", 
      "boringssl_test_util"
    ], 
    "headers": [], 
    "language": "c++", 
    "name": "boringssl_asn1_test_lib", 
    "src": [], 
    "third_party": true, 
    "type": "lib"
  }, 
  {
    "deps": [
      "boringssl", 
      "boringssl_test_util"
    ], 
    "headers": [], 
    "language": "c++", 
    "name": "boringssl_base64_test_lib", 
    "src": [], 
    "third_party": true, 
    "type": "lib"
  }, 
  {
    "deps": [
      "boringssl", 
      "boringssl_test_util"
    ], 
    "headers": [], 
    "language": "c++", 
    "name": "boringssl_bio_test_lib", 
    "src": [], 
    "third_party": true, 
    "type": "lib"
  }, 
  {
    "deps": [
      "boringssl", 
      "boringssl_test_util"
    ], 
    "headers": [], 
    "language": "c++", 
    "name": "boringssl_bn_test_lib", 
    "src": [], 
    "third_party": true, 
    "type": "lib"
  }, 
  {
    "deps": [
      "boringssl", 
      "boringssl_test_util"
    ], 
    "headers": [], 
    "language": "c++", 
    "name": "boringssl_bytestring_test_lib", 
    "src": [], 
    "third_party": true, 
    "type": "lib"
  }, 
  {
    "deps": [
      "boringssl", 
      "boringssl_test_util"
    ], 
    "headers": [], 
    "language": "c++", 
    "name": "boringssl_aead_test_lib", 
    "src": [], 
    "third_party": true, 
    "type": "lib"
  }, 
  {
    "deps": [
      "boringssl", 
      "boringssl_test_util"
    ], 
    "headers": [], 
    "language": "c++", 
    "name": "boringssl_cipher_test_lib", 
    "src": [], 
    "third_party": true, 
    "type": "lib"
  }, 
  {
    "deps": [
      "boringssl", 
      "boringssl_test_util"
    ], 
    "headers": [], 
    "language": "c++", 
    "name": "boringssl_cmac_test_lib", 
    "src": [], 
    "third_party": true, 
    "type": "lib"
  }, 
  {
    "deps": [
      "boringssl", 
      "boringssl_test_util"
    ], 
    "headers": [], 
    "language": "core", 
    "name": "boringssl_constant_time_test_lib", 
    "src": [], 
    "third_party": true, 
    "type": "lib"
  }, 
  {
    "deps": [
      "boringssl", 
      "boringssl_test_util"
    ], 
    "headers": [], 
    "language": "c++", 
    "name": "boringssl_ed25519_test_lib", 
    "src": [], 
    "third_party": true, 
    "type": "lib"
  }, 
  {
    "deps": [
      "boringssl", 
      "boringssl_test_util"
    ], 
    "headers": [], 
    "language": "c++", 
    "name": "boringssl_x25519_test_lib", 
    "src": [], 
    "third_party": true, 
    "type": "lib"
  }, 
  {
    "deps": [
      "boringssl", 
      "boringssl_test_util"
    ], 
    "headers": [], 
    "language": "c++", 
    "name": "boringssl_dh_test_lib", 
    "src": [], 
    "third_party": true, 
    "type": "lib"
  }, 
  {
    "deps": [
      "boringssl", 
      "boringssl_test_util"
    ], 
    "headers": [], 
    "language": "c++", 
    "name": "boringssl_digest_test_lib", 
    "src": [], 
    "third_party": true, 
    "type": "lib"
  }, 
  {
    "deps": [
      "boringssl", 
      "boringssl_test_util"
    ], 
    "headers": [], 
    "language": "core", 
    "name": "boringssl_dsa_test_lib", 
    "src": [], 
    "third_party": true, 
    "type": "lib"
  }, 
  {
    "deps": [
      "boringssl", 
      "boringssl_test_util"
    ], 
    "headers": [], 
    "language": "c++", 
    "name": "boringssl_ec_test_lib", 
    "src": [], 
    "third_party": true, 
    "type": "lib"
  }, 
  {
    "deps": [
      "boringssl", 
      "boringssl_test_util"
    ], 
    "headers": [], 
    "language": "core", 
    "name": "boringssl_example_mul_lib", 
    "src": [], 
    "third_party": true, 
    "type": "lib"
  }, 
  {
    "deps": [
      "boringssl", 
      "boringssl_test_util"
    ], 
    "headers": [], 
    "language": "c++", 
    "name": "boringssl_ecdsa_test_lib", 
    "src": [], 
    "third_party": true, 
    "type": "lib"
  }, 
  {
    "deps": [
      "boringssl", 
      "boringssl_test_util"
    ], 
    "headers": [], 
    "language": "c++", 
    "name": "boringssl_err_test_lib", 
    "src": [], 
    "third_party": true, 
    "type": "lib"
  }, 
  {
    "deps": [
      "boringssl", 
      "boringssl_test_util"
    ], 
    "headers": [], 
    "language": "c++", 
    "name": "boringssl_evp_extra_test_lib", 
    "src": [], 
    "third_party": true, 
    "type": "lib"
  }, 
  {
    "deps": [
      "boringssl", 
      "boringssl_test_util"
    ], 
    "headers": [], 
    "language": "c++", 
    "name": "boringssl_evp_test_lib", 
    "src": [], 
    "third_party": true, 
    "type": "lib"
  }, 
  {
    "deps": [
      "boringssl", 
      "boringssl_test_util"
    ], 
    "headers": [], 
    "language": "c++", 
    "name": "boringssl_pbkdf_test_lib", 
    "src": [], 
    "third_party": true, 
    "type": "lib"
  }, 
  {
    "deps": [
      "boringssl", 
      "boringssl_test_util"
    ], 
    "headers": [], 
    "language": "core", 
    "name": "boringssl_hkdf_test_lib", 
    "src": [], 
    "third_party": true, 
    "type": "lib"
  }, 
  {
    "deps": [
      "boringssl", 
      "boringssl_test_util"
    ], 
    "headers": [], 
    "language": "c++", 
    "name": "boringssl_hmac_test_lib", 
    "src": [], 
    "third_party": true, 
    "type": "lib"
  }, 
  {
    "deps": [
      "boringssl", 
      "boringssl_test_util"
    ], 
    "headers": [], 
    "language": "core", 
    "name": "boringssl_lhash_test_lib", 
    "src": [], 
    "third_party": true, 
    "type": "lib"
  }, 
  {
    "deps": [
      "boringssl", 
      "boringssl_test_util"
    ], 
    "headers": [], 
    "language": "core", 
    "name": "boringssl_gcm_test_lib", 
    "src": [], 
    "third_party": true, 
    "type": "lib"
  }, 
  {
    "deps": [
      "boringssl", 
      "boringssl_test_util"
    ], 
    "headers": [], 
    "language": "c++", 
    "name": "boringssl_pkcs12_test_lib", 
    "src": [], 
    "third_party": true, 
    "type": "lib"
  }, 
  {
    "deps": [
      "boringssl", 
      "boringssl_test_util"
    ], 
    "headers": [], 
    "language": "c++", 
    "name": "boringssl_pkcs8_test_lib", 
    "src": [], 
    "third_party": true, 
    "type": "lib"
  }, 
  {
    "deps": [
      "boringssl", 
      "boringssl_test_util"
    ], 
    "headers": [], 
    "language": "c++", 
    "name": "boringssl_poly1305_test_lib", 
    "src": [], 
    "third_party": true, 
    "type": "lib"
  }, 
  {
    "deps": [
      "boringssl", 
      "boringssl_test_util"
    ], 
    "headers": [], 
    "language": "core", 
    "name": "boringssl_refcount_test_lib", 
    "src": [], 
    "third_party": true, 
    "type": "lib"
  }, 
  {
    "deps": [
      "boringssl", 
      "boringssl_test_util"
    ], 
    "headers": [], 
    "language": "c++", 
    "name": "boringssl_rsa_test_lib", 
    "src": [], 
    "third_party": true, 
    "type": "lib"
  }, 
  {
    "deps": [
      "boringssl", 
      "boringssl_test_util"
    ], 
    "headers": [], 
    "language": "core", 
    "name": "boringssl_thread_test_lib", 
    "src": [], 
    "third_party": true, 
    "type": "lib"
  }, 
  {
    "deps": [
      "boringssl", 
      "boringssl_test_util"
    ], 
    "headers": [], 
    "language": "core", 
    "name": "boringssl_pkcs7_test_lib", 
    "src": [], 
    "third_party": true, 
    "type": "lib"
  }, 
  {
    "deps": [
      "boringssl", 
      "boringssl_test_util"
    ], 
    "headers": [], 
    "language": "c++", 
    "name": "boringssl_x509_test_lib", 
    "src": [], 
    "third_party": true, 
    "type": "lib"
  }, 
  {
    "deps": [
      "boringssl", 
      "boringssl_test_util"
    ], 
    "headers": [], 
    "language": "core", 
    "name": "boringssl_tab_test_lib", 
    "src": [], 
    "third_party": true, 
    "type": "lib"
  }, 
  {
    "deps": [
      "boringssl", 
      "boringssl_test_util"
    ], 
    "headers": [], 
    "language": "core", 
    "name": "boringssl_v3name_test_lib", 
    "src": [], 
    "third_party": true, 
    "type": "lib"
  }, 
  {
    "deps": [
      "boringssl", 
      "boringssl_test_util"
    ], 
    "headers": [], 
    "language": "core", 
    "name": "boringssl_pqueue_test_lib", 
    "src": [], 
    "third_party": true, 
    "type": "lib"
  }, 
  {
    "deps": [
      "boringssl", 
      "boringssl_test_util"
    ], 
    "headers": [], 
    "language": "c++", 
    "name": "boringssl_ssl_test_lib", 
    "src": [], 
    "third_party": true, 
    "type": "lib"
  }, 
  {
    "deps": [], 
    "headers": [
      "third_party/zlib/crc32.h", 
      "third_party/zlib/deflate.h", 
      "third_party/zlib/gzguts.h", 
      "third_party/zlib/inffast.h", 
      "third_party/zlib/inffixed.h", 
      "third_party/zlib/inflate.h", 
      "third_party/zlib/inftrees.h", 
      "third_party/zlib/trees.h", 
      "third_party/zlib/zconf.h", 
      "third_party/zlib/zlib.h", 
      "third_party/zlib/zutil.h"
    ], 
    "language": "core", 
    "name": "z", 
    "src": [], 
    "third_party": true, 
    "type": "lib"
  }, 
  {
    "deps": [
      "gpr", 
      "gpr_test_util", 
      "grpc_test_util_unsecure", 
      "grpc_unsecure"
    ], 
    "headers": [
      "test/core/bad_client/bad_client.h"
    ], 
    "language": "core", 
    "name": "bad_client_test", 
    "src": [
      "test/core/bad_client/bad_client.c", 
      "test/core/bad_client/bad_client.h"
    ], 
    "third_party": false, 
    "type": "lib"
  }, 
  {
    "deps": [
      "gpr", 
      "gpr_test_util", 
      "grpc", 
      "grpc_test_util"
    ], 
    "headers": [
      "test/core/bad_ssl/server_common.h"
    ], 
    "language": "core", 
    "name": "bad_ssl_test_server", 
    "src": [
      "test/core/bad_ssl/server_common.c", 
      "test/core/bad_ssl/server_common.h"
    ], 
    "third_party": false, 
    "type": "lib"
  }, 
  {
    "deps": [
      "gpr", 
      "gpr_test_util", 
      "grpc", 
      "grpc_test_util"
    ], 
    "headers": [
      "test/core/end2end/end2end_tests.h", 
      "test/core/end2end/tests/cancel_test_helpers.h"
    ], 
    "language": "core", 
    "name": "end2end_tests", 
    "src": [
      "test/core/end2end/end2end_tests.c", 
      "test/core/end2end/end2end_tests.h", 
      "test/core/end2end/tests/bad_hostname.c", 
      "test/core/end2end/tests/binary_metadata.c", 
      "test/core/end2end/tests/call_creds.c", 
      "test/core/end2end/tests/cancel_after_accept.c", 
      "test/core/end2end/tests/cancel_after_client_done.c", 
      "test/core/end2end/tests/cancel_after_invoke.c", 
      "test/core/end2end/tests/cancel_before_invoke.c", 
      "test/core/end2end/tests/cancel_in_a_vacuum.c", 
      "test/core/end2end/tests/cancel_test_helpers.h", 
      "test/core/end2end/tests/cancel_with_status.c", 
      "test/core/end2end/tests/compressed_payload.c", 
      "test/core/end2end/tests/connectivity.c", 
      "test/core/end2end/tests/default_host.c", 
      "test/core/end2end/tests/disappearing_server.c", 
      "test/core/end2end/tests/empty_batch.c", 
      "test/core/end2end/tests/filter_call_init_fails.c", 
      "test/core/end2end/tests/filter_causes_close.c", 
      "test/core/end2end/tests/graceful_server_shutdown.c", 
      "test/core/end2end/tests/high_initial_seqno.c", 
      "test/core/end2end/tests/hpack_size.c", 
      "test/core/end2end/tests/idempotent_request.c", 
      "test/core/end2end/tests/invoke_large_request.c", 
      "test/core/end2end/tests/large_metadata.c", 
      "test/core/end2end/tests/load_reporting_hook.c", 
      "test/core/end2end/tests/max_concurrent_streams.c", 
      "test/core/end2end/tests/max_message_length.c", 
      "test/core/end2end/tests/negative_deadline.c", 
      "test/core/end2end/tests/network_status_change.c", 
      "test/core/end2end/tests/no_op.c", 
      "test/core/end2end/tests/payload.c", 
      "test/core/end2end/tests/ping.c", 
      "test/core/end2end/tests/ping_pong_streaming.c", 
      "test/core/end2end/tests/registered_call.c", 
      "test/core/end2end/tests/request_with_flags.c", 
      "test/core/end2end/tests/request_with_payload.c", 
      "test/core/end2end/tests/server_finishes_request.c", 
      "test/core/end2end/tests/shutdown_finishes_calls.c", 
      "test/core/end2end/tests/shutdown_finishes_tags.c", 
      "test/core/end2end/tests/simple_delayed_request.c", 
      "test/core/end2end/tests/simple_metadata.c", 
      "test/core/end2end/tests/simple_request.c", 
      "test/core/end2end/tests/streaming_error_response.c", 
      "test/core/end2end/tests/trailing_metadata.c"
    ], 
    "third_party": false, 
    "type": "lib"
  }, 
  {
    "deps": [
      "gpr", 
      "gpr_test_util", 
      "grpc_test_util_unsecure", 
      "grpc_unsecure"
    ], 
    "headers": [
      "test/core/end2end/end2end_tests.h", 
      "test/core/end2end/tests/cancel_test_helpers.h"
    ], 
    "language": "core", 
    "name": "end2end_nosec_tests", 
    "src": [
      "test/core/end2end/end2end_nosec_tests.c", 
      "test/core/end2end/end2end_tests.h", 
      "test/core/end2end/tests/bad_hostname.c", 
      "test/core/end2end/tests/binary_metadata.c", 
      "test/core/end2end/tests/cancel_after_accept.c", 
      "test/core/end2end/tests/cancel_after_client_done.c", 
      "test/core/end2end/tests/cancel_after_invoke.c", 
      "test/core/end2end/tests/cancel_before_invoke.c", 
      "test/core/end2end/tests/cancel_in_a_vacuum.c", 
      "test/core/end2end/tests/cancel_test_helpers.h", 
      "test/core/end2end/tests/cancel_with_status.c", 
      "test/core/end2end/tests/compressed_payload.c", 
      "test/core/end2end/tests/connectivity.c", 
      "test/core/end2end/tests/default_host.c", 
      "test/core/end2end/tests/disappearing_server.c", 
      "test/core/end2end/tests/empty_batch.c", 
      "test/core/end2end/tests/filter_call_init_fails.c", 
      "test/core/end2end/tests/filter_causes_close.c", 
      "test/core/end2end/tests/graceful_server_shutdown.c", 
      "test/core/end2end/tests/high_initial_seqno.c", 
      "test/core/end2end/tests/hpack_size.c", 
      "test/core/end2end/tests/idempotent_request.c", 
      "test/core/end2end/tests/invoke_large_request.c", 
      "test/core/end2end/tests/large_metadata.c", 
      "test/core/end2end/tests/load_reporting_hook.c", 
      "test/core/end2end/tests/max_concurrent_streams.c", 
      "test/core/end2end/tests/max_message_length.c", 
      "test/core/end2end/tests/negative_deadline.c", 
      "test/core/end2end/tests/network_status_change.c", 
      "test/core/end2end/tests/no_op.c", 
      "test/core/end2end/tests/payload.c", 
      "test/core/end2end/tests/ping.c", 
      "test/core/end2end/tests/ping_pong_streaming.c", 
      "test/core/end2end/tests/registered_call.c", 
      "test/core/end2end/tests/request_with_flags.c", 
      "test/core/end2end/tests/request_with_payload.c", 
      "test/core/end2end/tests/server_finishes_request.c", 
      "test/core/end2end/tests/shutdown_finishes_calls.c", 
      "test/core/end2end/tests/shutdown_finishes_tags.c", 
      "test/core/end2end/tests/simple_delayed_request.c", 
      "test/core/end2end/tests/simple_metadata.c", 
      "test/core/end2end/tests/simple_request.c", 
      "test/core/end2end/tests/streaming_error_response.c", 
      "test/core/end2end/tests/trailing_metadata.c"
    ], 
    "third_party": false, 
    "type": "lib"
  }, 
  {
    "deps": [
      "gpr", 
      "grpc_base", 
      "nanopb"
    ], 
    "headers": [
      "include/grpc/census.h", 
      "src/core/ext/census/aggregation.h", 
      "src/core/ext/census/base_resources.h", 
      "src/core/ext/census/census_interface.h", 
      "src/core/ext/census/census_rpc_stats.h", 
      "src/core/ext/census/gen/census.pb.h", 
      "src/core/ext/census/grpc_filter.h", 
      "src/core/ext/census/mlog.h", 
      "src/core/ext/census/resource.h", 
      "src/core/ext/census/rpc_metric_id.h"
    ], 
    "language": "core", 
    "name": "census", 
    "src": [
      "include/grpc/census.h", 
      "src/core/ext/census/aggregation.h", 
      "src/core/ext/census/base_resources.c", 
      "src/core/ext/census/base_resources.h", 
      "src/core/ext/census/census_interface.h", 
      "src/core/ext/census/census_rpc_stats.h", 
      "src/core/ext/census/context.c", 
      "src/core/ext/census/gen/census.pb.c", 
      "src/core/ext/census/gen/census.pb.h", 
      "src/core/ext/census/grpc_context.c", 
      "src/core/ext/census/grpc_filter.c", 
      "src/core/ext/census/grpc_filter.h", 
      "src/core/ext/census/grpc_plugin.c", 
      "src/core/ext/census/initialize.c", 
      "src/core/ext/census/mlog.c", 
      "src/core/ext/census/mlog.h", 
      "src/core/ext/census/operation.c", 
      "src/core/ext/census/placeholders.c", 
      "src/core/ext/census/resource.c", 
      "src/core/ext/census/resource.h", 
      "src/core/ext/census/rpc_metric_id.h", 
      "src/core/ext/census/tracing.c"
    ], 
    "third_party": false, 
    "type": "filegroup"
  }, 
  {
    "deps": [
      "gpr_codegen"
    ], 
    "headers": [
      "include/grpc/support/alloc.h", 
      "include/grpc/support/atm.h", 
      "include/grpc/support/atm_gcc_atomic.h", 
      "include/grpc/support/atm_gcc_sync.h", 
      "include/grpc/support/atm_windows.h", 
      "include/grpc/support/avl.h", 
      "include/grpc/support/cmdline.h", 
      "include/grpc/support/cpu.h", 
      "include/grpc/support/histogram.h", 
      "include/grpc/support/host_port.h", 
      "include/grpc/support/log.h", 
      "include/grpc/support/log_windows.h", 
      "include/grpc/support/port_platform.h", 
      "include/grpc/support/slice.h", 
      "include/grpc/support/slice_buffer.h", 
      "include/grpc/support/string_util.h", 
      "include/grpc/support/subprocess.h", 
      "include/grpc/support/sync.h", 
      "include/grpc/support/sync_generic.h", 
      "include/grpc/support/sync_posix.h", 
      "include/grpc/support/sync_windows.h", 
      "include/grpc/support/thd.h", 
      "include/grpc/support/time.h", 
      "include/grpc/support/tls.h", 
      "include/grpc/support/tls_gcc.h", 
      "include/grpc/support/tls_msvc.h", 
      "include/grpc/support/tls_pthread.h", 
      "include/grpc/support/useful.h", 
      "src/core/lib/profiling/timers.h", 
      "src/core/lib/support/backoff.h", 
      "src/core/lib/support/block_annotate.h", 
      "src/core/lib/support/env.h", 
      "src/core/lib/support/murmur_hash.h", 
      "src/core/lib/support/stack_lockfree.h", 
      "src/core/lib/support/string.h", 
      "src/core/lib/support/string_windows.h", 
      "src/core/lib/support/thd_internal.h", 
      "src/core/lib/support/time_precise.h", 
      "src/core/lib/support/tmpfile.h"
    ], 
    "language": "core", 
    "name": "gpr_base", 
    "src": [
      "include/grpc/support/alloc.h", 
      "include/grpc/support/atm.h", 
      "include/grpc/support/atm_gcc_atomic.h", 
      "include/grpc/support/atm_gcc_sync.h", 
      "include/grpc/support/atm_windows.h", 
      "include/grpc/support/avl.h", 
      "include/grpc/support/cmdline.h", 
      "include/grpc/support/cpu.h", 
      "include/grpc/support/histogram.h", 
      "include/grpc/support/host_port.h", 
      "include/grpc/support/log.h", 
      "include/grpc/support/log_windows.h", 
      "include/grpc/support/port_platform.h", 
      "include/grpc/support/slice.h", 
      "include/grpc/support/slice_buffer.h", 
      "include/grpc/support/string_util.h", 
      "include/grpc/support/subprocess.h", 
      "include/grpc/support/sync.h", 
      "include/grpc/support/sync_generic.h", 
      "include/grpc/support/sync_posix.h", 
      "include/grpc/support/sync_windows.h", 
      "include/grpc/support/thd.h", 
      "include/grpc/support/time.h", 
      "include/grpc/support/tls.h", 
      "include/grpc/support/tls_gcc.h", 
      "include/grpc/support/tls_msvc.h", 
      "include/grpc/support/tls_pthread.h", 
      "include/grpc/support/useful.h", 
      "src/core/lib/profiling/basic_timers.c", 
      "src/core/lib/profiling/stap_timers.c", 
      "src/core/lib/profiling/timers.h", 
      "src/core/lib/support/alloc.c", 
      "src/core/lib/support/avl.c", 
      "src/core/lib/support/backoff.c", 
      "src/core/lib/support/backoff.h", 
      "src/core/lib/support/block_annotate.h", 
      "src/core/lib/support/cmdline.c", 
      "src/core/lib/support/cpu_iphone.c", 
      "src/core/lib/support/cpu_linux.c", 
      "src/core/lib/support/cpu_posix.c", 
      "src/core/lib/support/cpu_windows.c", 
      "src/core/lib/support/env.h", 
      "src/core/lib/support/env_linux.c", 
      "src/core/lib/support/env_posix.c", 
      "src/core/lib/support/env_windows.c", 
      "src/core/lib/support/histogram.c", 
      "src/core/lib/support/host_port.c", 
      "src/core/lib/support/log.c", 
      "src/core/lib/support/log_android.c", 
      "src/core/lib/support/log_linux.c", 
      "src/core/lib/support/log_posix.c", 
      "src/core/lib/support/log_windows.c", 
      "src/core/lib/support/murmur_hash.c", 
      "src/core/lib/support/murmur_hash.h", 
      "src/core/lib/support/slice.c", 
      "src/core/lib/support/slice_buffer.c", 
      "src/core/lib/support/stack_lockfree.c", 
      "src/core/lib/support/stack_lockfree.h", 
      "src/core/lib/support/string.c", 
      "src/core/lib/support/string.h", 
      "src/core/lib/support/string_posix.c", 
      "src/core/lib/support/string_util_windows.c", 
      "src/core/lib/support/string_windows.c", 
      "src/core/lib/support/string_windows.h", 
      "src/core/lib/support/subprocess_posix.c", 
      "src/core/lib/support/subprocess_windows.c", 
      "src/core/lib/support/sync.c", 
      "src/core/lib/support/sync_posix.c", 
      "src/core/lib/support/sync_windows.c", 
      "src/core/lib/support/thd.c", 
      "src/core/lib/support/thd_internal.h", 
      "src/core/lib/support/thd_posix.c", 
      "src/core/lib/support/thd_windows.c", 
      "src/core/lib/support/time.c", 
      "src/core/lib/support/time_posix.c", 
      "src/core/lib/support/time_precise.c", 
      "src/core/lib/support/time_precise.h", 
      "src/core/lib/support/time_windows.c", 
      "src/core/lib/support/tls_pthread.c", 
      "src/core/lib/support/tmpfile.h", 
      "src/core/lib/support/tmpfile_msys.c", 
      "src/core/lib/support/tmpfile_posix.c", 
      "src/core/lib/support/tmpfile_windows.c", 
      "src/core/lib/support/wrap_memcpy.c"
    ], 
    "third_party": false, 
    "type": "filegroup"
  }, 
  {
    "deps": [], 
    "headers": [
      "include/grpc/impl/codegen/alloc.h", 
      "include/grpc/impl/codegen/atm.h", 
      "include/grpc/impl/codegen/atm_gcc_atomic.h", 
      "include/grpc/impl/codegen/atm_gcc_sync.h", 
      "include/grpc/impl/codegen/atm_windows.h", 
      "include/grpc/impl/codegen/log.h", 
      "include/grpc/impl/codegen/port_platform.h", 
      "include/grpc/impl/codegen/slice.h", 
      "include/grpc/impl/codegen/slice_buffer.h", 
      "include/grpc/impl/codegen/sync.h", 
      "include/grpc/impl/codegen/sync_generic.h", 
      "include/grpc/impl/codegen/sync_posix.h", 
      "include/grpc/impl/codegen/sync_windows.h", 
      "include/grpc/impl/codegen/time.h"
    ], 
    "language": "core", 
    "name": "gpr_codegen", 
    "src": [
      "include/grpc/impl/codegen/alloc.h", 
      "include/grpc/impl/codegen/atm.h", 
      "include/grpc/impl/codegen/atm_gcc_atomic.h", 
      "include/grpc/impl/codegen/atm_gcc_sync.h", 
      "include/grpc/impl/codegen/atm_windows.h", 
      "include/grpc/impl/codegen/log.h", 
      "include/grpc/impl/codegen/port_platform.h", 
      "include/grpc/impl/codegen/slice.h", 
      "include/grpc/impl/codegen/slice_buffer.h", 
      "include/grpc/impl/codegen/sync.h", 
      "include/grpc/impl/codegen/sync_generic.h", 
      "include/grpc/impl/codegen/sync_posix.h", 
      "include/grpc/impl/codegen/sync_windows.h", 
      "include/grpc/impl/codegen/time.h"
    ], 
    "third_party": false, 
    "type": "filegroup"
  }, 
  {
    "deps": [
      "gpr", 
      "grpc_codegen"
    ], 
    "headers": [
      "include/grpc/byte_buffer.h", 
      "include/grpc/byte_buffer_reader.h", 
      "include/grpc/compression.h", 
      "include/grpc/grpc.h", 
      "include/grpc/grpc_posix.h", 
      "include/grpc/status.h", 
      "src/core/lib/channel/channel_args.h", 
      "src/core/lib/channel/channel_stack.h", 
      "src/core/lib/channel/channel_stack_builder.h", 
      "src/core/lib/channel/compress_filter.h", 
      "src/core/lib/channel/connected_channel.h", 
      "src/core/lib/channel/context.h", 
      "src/core/lib/channel/handshaker.h", 
      "src/core/lib/channel/http_client_filter.h", 
      "src/core/lib/channel/http_server_filter.h", 
      "src/core/lib/compression/algorithm_metadata.h", 
      "src/core/lib/compression/message_compress.h", 
      "src/core/lib/debug/trace.h", 
      "src/core/lib/http/format_request.h", 
      "src/core/lib/http/httpcli.h", 
      "src/core/lib/http/parser.h", 
      "src/core/lib/iomgr/closure.h", 
      "src/core/lib/iomgr/endpoint.h", 
      "src/core/lib/iomgr/endpoint_pair.h", 
      "src/core/lib/iomgr/error.h", 
      "src/core/lib/iomgr/ev_epoll_linux.h", 
      "src/core/lib/iomgr/ev_poll_and_epoll_posix.h", 
      "src/core/lib/iomgr/ev_poll_posix.h", 
      "src/core/lib/iomgr/ev_posix.h", 
      "src/core/lib/iomgr/exec_ctx.h", 
      "src/core/lib/iomgr/executor.h", 
      "src/core/lib/iomgr/iocp_windows.h", 
      "src/core/lib/iomgr/iomgr.h", 
      "src/core/lib/iomgr/iomgr_internal.h", 
      "src/core/lib/iomgr/iomgr_posix.h", 
      "src/core/lib/iomgr/load_file.h", 
      "src/core/lib/iomgr/network_status_tracker.h", 
      "src/core/lib/iomgr/polling_entity.h", 
      "src/core/lib/iomgr/pollset.h", 
      "src/core/lib/iomgr/pollset_set.h", 
      "src/core/lib/iomgr/pollset_set_windows.h", 
      "src/core/lib/iomgr/pollset_windows.h", 
      "src/core/lib/iomgr/resolve_address.h", 
      "src/core/lib/iomgr/sockaddr.h", 
      "src/core/lib/iomgr/sockaddr_posix.h", 
      "src/core/lib/iomgr/sockaddr_utils.h", 
      "src/core/lib/iomgr/sockaddr_windows.h", 
      "src/core/lib/iomgr/socket_utils_posix.h", 
      "src/core/lib/iomgr/socket_windows.h", 
      "src/core/lib/iomgr/tcp_client.h", 
      "src/core/lib/iomgr/tcp_posix.h", 
      "src/core/lib/iomgr/tcp_server.h", 
      "src/core/lib/iomgr/tcp_windows.h", 
      "src/core/lib/iomgr/time_averaged_stats.h", 
      "src/core/lib/iomgr/timer.h", 
      "src/core/lib/iomgr/timer_heap.h", 
      "src/core/lib/iomgr/udp_server.h", 
      "src/core/lib/iomgr/unix_sockets_posix.h", 
      "src/core/lib/iomgr/wakeup_fd_pipe.h", 
      "src/core/lib/iomgr/wakeup_fd_posix.h", 
      "src/core/lib/iomgr/workqueue.h", 
      "src/core/lib/iomgr/workqueue_posix.h", 
      "src/core/lib/iomgr/workqueue_windows.h", 
      "src/core/lib/json/json.h", 
      "src/core/lib/json/json_common.h", 
      "src/core/lib/json/json_reader.h", 
      "src/core/lib/json/json_writer.h", 
      "src/core/lib/surface/api_trace.h", 
      "src/core/lib/surface/call.h", 
      "src/core/lib/surface/call_test_only.h", 
      "src/core/lib/surface/channel.h", 
      "src/core/lib/surface/channel_init.h", 
      "src/core/lib/surface/channel_stack_type.h", 
      "src/core/lib/surface/completion_queue.h", 
      "src/core/lib/surface/event_string.h", 
      "src/core/lib/surface/init.h", 
      "src/core/lib/surface/lame_client.h", 
      "src/core/lib/surface/server.h", 
      "src/core/lib/transport/byte_stream.h", 
      "src/core/lib/transport/connectivity_state.h", 
      "src/core/lib/transport/metadata.h", 
      "src/core/lib/transport/metadata_batch.h", 
      "src/core/lib/transport/static_metadata.h", 
      "src/core/lib/transport/timeout_encoding.h", 
      "src/core/lib/transport/transport.h", 
      "src/core/lib/transport/transport_impl.h"
    ], 
    "language": "core", 
    "name": "grpc_base", 
    "src": [
      "include/grpc/byte_buffer.h", 
      "include/grpc/byte_buffer_reader.h", 
      "include/grpc/compression.h", 
      "include/grpc/grpc.h", 
      "include/grpc/grpc_posix.h", 
      "include/grpc/status.h", 
      "src/core/lib/channel/channel_args.c", 
      "src/core/lib/channel/channel_args.h", 
      "src/core/lib/channel/channel_stack.c", 
      "src/core/lib/channel/channel_stack.h", 
      "src/core/lib/channel/channel_stack_builder.c", 
      "src/core/lib/channel/channel_stack_builder.h", 
      "src/core/lib/channel/compress_filter.c", 
      "src/core/lib/channel/compress_filter.h", 
      "src/core/lib/channel/connected_channel.c", 
      "src/core/lib/channel/connected_channel.h", 
      "src/core/lib/channel/context.h", 
      "src/core/lib/channel/handshaker.c", 
      "src/core/lib/channel/handshaker.h", 
      "src/core/lib/channel/http_client_filter.c", 
      "src/core/lib/channel/http_client_filter.h", 
      "src/core/lib/channel/http_server_filter.c", 
      "src/core/lib/channel/http_server_filter.h", 
      "src/core/lib/compression/algorithm_metadata.h", 
      "src/core/lib/compression/compression.c", 
      "src/core/lib/compression/message_compress.c", 
      "src/core/lib/compression/message_compress.h", 
      "src/core/lib/debug/trace.c", 
      "src/core/lib/debug/trace.h", 
      "src/core/lib/http/format_request.c", 
      "src/core/lib/http/format_request.h", 
      "src/core/lib/http/httpcli.c", 
      "src/core/lib/http/httpcli.h", 
      "src/core/lib/http/parser.c", 
      "src/core/lib/http/parser.h", 
      "src/core/lib/iomgr/closure.c", 
      "src/core/lib/iomgr/closure.h", 
      "src/core/lib/iomgr/endpoint.c", 
      "src/core/lib/iomgr/endpoint.h", 
      "src/core/lib/iomgr/endpoint_pair.h", 
      "src/core/lib/iomgr/endpoint_pair_posix.c", 
      "src/core/lib/iomgr/endpoint_pair_windows.c", 
      "src/core/lib/iomgr/error.c", 
      "src/core/lib/iomgr/error.h", 
      "src/core/lib/iomgr/ev_epoll_linux.c", 
      "src/core/lib/iomgr/ev_epoll_linux.h", 
      "src/core/lib/iomgr/ev_poll_and_epoll_posix.c", 
      "src/core/lib/iomgr/ev_poll_and_epoll_posix.h", 
      "src/core/lib/iomgr/ev_poll_posix.c", 
      "src/core/lib/iomgr/ev_poll_posix.h", 
      "src/core/lib/iomgr/ev_posix.c", 
      "src/core/lib/iomgr/ev_posix.h", 
      "src/core/lib/iomgr/exec_ctx.c", 
      "src/core/lib/iomgr/exec_ctx.h", 
      "src/core/lib/iomgr/executor.c", 
      "src/core/lib/iomgr/executor.h", 
      "src/core/lib/iomgr/iocp_windows.c", 
      "src/core/lib/iomgr/iocp_windows.h", 
      "src/core/lib/iomgr/iomgr.c", 
      "src/core/lib/iomgr/iomgr.h", 
      "src/core/lib/iomgr/iomgr_internal.h", 
      "src/core/lib/iomgr/iomgr_posix.c", 
      "src/core/lib/iomgr/iomgr_posix.h", 
      "src/core/lib/iomgr/iomgr_windows.c", 
      "src/core/lib/iomgr/load_file.c", 
      "src/core/lib/iomgr/load_file.h", 
      "src/core/lib/iomgr/network_status_tracker.c", 
      "src/core/lib/iomgr/network_status_tracker.h", 
      "src/core/lib/iomgr/polling_entity.c", 
      "src/core/lib/iomgr/polling_entity.h", 
      "src/core/lib/iomgr/pollset.h", 
      "src/core/lib/iomgr/pollset_set.h", 
      "src/core/lib/iomgr/pollset_set_windows.c", 
      "src/core/lib/iomgr/pollset_set_windows.h", 
      "src/core/lib/iomgr/pollset_windows.c", 
      "src/core/lib/iomgr/pollset_windows.h", 
      "src/core/lib/iomgr/resolve_address.h", 
      "src/core/lib/iomgr/resolve_address_posix.c", 
      "src/core/lib/iomgr/resolve_address_windows.c", 
      "src/core/lib/iomgr/sockaddr.h", 
      "src/core/lib/iomgr/sockaddr_posix.h", 
      "src/core/lib/iomgr/sockaddr_utils.c", 
      "src/core/lib/iomgr/sockaddr_utils.h", 
      "src/core/lib/iomgr/sockaddr_windows.h", 
      "src/core/lib/iomgr/socket_utils_common_posix.c", 
      "src/core/lib/iomgr/socket_utils_linux.c", 
      "src/core/lib/iomgr/socket_utils_posix.c", 
      "src/core/lib/iomgr/socket_utils_posix.h", 
      "src/core/lib/iomgr/socket_windows.c", 
      "src/core/lib/iomgr/socket_windows.h", 
      "src/core/lib/iomgr/tcp_client.h", 
      "src/core/lib/iomgr/tcp_client_posix.c", 
      "src/core/lib/iomgr/tcp_client_windows.c", 
      "src/core/lib/iomgr/tcp_posix.c", 
      "src/core/lib/iomgr/tcp_posix.h", 
      "src/core/lib/iomgr/tcp_server.h", 
      "src/core/lib/iomgr/tcp_server_posix.c", 
      "src/core/lib/iomgr/tcp_server_windows.c", 
      "src/core/lib/iomgr/tcp_windows.c", 
      "src/core/lib/iomgr/tcp_windows.h", 
      "src/core/lib/iomgr/time_averaged_stats.c", 
      "src/core/lib/iomgr/time_averaged_stats.h", 
      "src/core/lib/iomgr/timer.c", 
      "src/core/lib/iomgr/timer.h", 
      "src/core/lib/iomgr/timer_heap.c", 
      "src/core/lib/iomgr/timer_heap.h", 
      "src/core/lib/iomgr/udp_server.c", 
      "src/core/lib/iomgr/udp_server.h", 
      "src/core/lib/iomgr/unix_sockets_posix.c", 
      "src/core/lib/iomgr/unix_sockets_posix.h", 
      "src/core/lib/iomgr/unix_sockets_posix_noop.c", 
      "src/core/lib/iomgr/wakeup_fd_eventfd.c", 
      "src/core/lib/iomgr/wakeup_fd_nospecial.c", 
      "src/core/lib/iomgr/wakeup_fd_pipe.c", 
      "src/core/lib/iomgr/wakeup_fd_pipe.h", 
      "src/core/lib/iomgr/wakeup_fd_posix.c", 
      "src/core/lib/iomgr/wakeup_fd_posix.h", 
      "src/core/lib/iomgr/workqueue.h", 
      "src/core/lib/iomgr/workqueue_posix.c", 
      "src/core/lib/iomgr/workqueue_posix.h", 
      "src/core/lib/iomgr/workqueue_windows.c", 
      "src/core/lib/iomgr/workqueue_windows.h", 
      "src/core/lib/json/json.c", 
      "src/core/lib/json/json.h", 
      "src/core/lib/json/json_common.h", 
      "src/core/lib/json/json_reader.c", 
      "src/core/lib/json/json_reader.h", 
      "src/core/lib/json/json_string.c", 
      "src/core/lib/json/json_writer.c", 
      "src/core/lib/json/json_writer.h", 
      "src/core/lib/surface/alarm.c", 
      "src/core/lib/surface/api_trace.c", 
      "src/core/lib/surface/api_trace.h", 
      "src/core/lib/surface/byte_buffer.c", 
      "src/core/lib/surface/byte_buffer_reader.c", 
      "src/core/lib/surface/call.c", 
      "src/core/lib/surface/call.h", 
      "src/core/lib/surface/call_details.c", 
      "src/core/lib/surface/call_log_batch.c", 
      "src/core/lib/surface/call_test_only.h", 
      "src/core/lib/surface/channel.c", 
      "src/core/lib/surface/channel.h", 
      "src/core/lib/surface/channel_init.c", 
      "src/core/lib/surface/channel_init.h", 
      "src/core/lib/surface/channel_ping.c", 
      "src/core/lib/surface/channel_stack_type.c", 
      "src/core/lib/surface/channel_stack_type.h", 
      "src/core/lib/surface/completion_queue.c", 
      "src/core/lib/surface/completion_queue.h", 
      "src/core/lib/surface/event_string.c", 
      "src/core/lib/surface/event_string.h", 
      "src/core/lib/surface/init.h", 
      "src/core/lib/surface/lame_client.c", 
      "src/core/lib/surface/lame_client.h", 
      "src/core/lib/surface/metadata_array.c", 
      "src/core/lib/surface/server.c", 
      "src/core/lib/surface/server.h", 
      "src/core/lib/surface/validate_metadata.c", 
      "src/core/lib/surface/version.c", 
      "src/core/lib/transport/byte_stream.c", 
      "src/core/lib/transport/byte_stream.h", 
      "src/core/lib/transport/connectivity_state.c", 
      "src/core/lib/transport/connectivity_state.h", 
      "src/core/lib/transport/metadata.c", 
      "src/core/lib/transport/metadata.h", 
      "src/core/lib/transport/metadata_batch.c", 
      "src/core/lib/transport/metadata_batch.h", 
      "src/core/lib/transport/static_metadata.c", 
      "src/core/lib/transport/static_metadata.h", 
      "src/core/lib/transport/timeout_encoding.c", 
      "src/core/lib/transport/timeout_encoding.h", 
      "src/core/lib/transport/transport.c", 
      "src/core/lib/transport/transport.h", 
      "src/core/lib/transport/transport_impl.h", 
      "src/core/lib/transport/transport_op_string.c"
    ], 
    "third_party": false, 
    "type": "filegroup"
  }, 
  {
    "deps": [
      "gpr", 
      "grpc_base"
    ], 
    "headers": [
      "src/core/ext/client_config/client_channel.h", 
      "src/core/ext/client_config/client_channel_factory.h", 
      "src/core/ext/client_config/client_config.h", 
      "src/core/ext/client_config/connector.h", 
      "src/core/ext/client_config/initial_connect_string.h", 
      "src/core/ext/client_config/lb_policy.h", 
      "src/core/ext/client_config/lb_policy_factory.h", 
      "src/core/ext/client_config/lb_policy_registry.h", 
      "src/core/ext/client_config/parse_address.h", 
      "src/core/ext/client_config/resolver.h", 
      "src/core/ext/client_config/resolver_factory.h", 
      "src/core/ext/client_config/resolver_registry.h", 
      "src/core/ext/client_config/subchannel.h", 
      "src/core/ext/client_config/subchannel_call_holder.h", 
      "src/core/ext/client_config/subchannel_index.h", 
      "src/core/ext/client_config/uri_parser.h"
    ], 
    "language": "core", 
    "name": "grpc_client_config", 
    "src": [
      "src/core/ext/client_config/channel_connectivity.c", 
      "src/core/ext/client_config/client_channel.c", 
      "src/core/ext/client_config/client_channel.h", 
      "src/core/ext/client_config/client_channel_factory.c", 
      "src/core/ext/client_config/client_channel_factory.h", 
      "src/core/ext/client_config/client_config.c", 
      "src/core/ext/client_config/client_config.h", 
      "src/core/ext/client_config/client_config_plugin.c", 
      "src/core/ext/client_config/connector.c", 
      "src/core/ext/client_config/connector.h", 
      "src/core/ext/client_config/default_initial_connect_string.c", 
      "src/core/ext/client_config/initial_connect_string.c", 
      "src/core/ext/client_config/initial_connect_string.h", 
      "src/core/ext/client_config/lb_policy.c", 
      "src/core/ext/client_config/lb_policy.h", 
      "src/core/ext/client_config/lb_policy_factory.c", 
      "src/core/ext/client_config/lb_policy_factory.h", 
      "src/core/ext/client_config/lb_policy_registry.c", 
      "src/core/ext/client_config/lb_policy_registry.h", 
      "src/core/ext/client_config/parse_address.c", 
      "src/core/ext/client_config/parse_address.h", 
      "src/core/ext/client_config/resolver.c", 
      "src/core/ext/client_config/resolver.h", 
      "src/core/ext/client_config/resolver_factory.c", 
      "src/core/ext/client_config/resolver_factory.h", 
      "src/core/ext/client_config/resolver_registry.c", 
      "src/core/ext/client_config/resolver_registry.h", 
      "src/core/ext/client_config/subchannel.c", 
      "src/core/ext/client_config/subchannel.h", 
      "src/core/ext/client_config/subchannel_call_holder.c", 
      "src/core/ext/client_config/subchannel_call_holder.h", 
      "src/core/ext/client_config/subchannel_index.c", 
      "src/core/ext/client_config/subchannel_index.h", 
      "src/core/ext/client_config/uri_parser.c", 
      "src/core/ext/client_config/uri_parser.h"
    ], 
    "third_party": false, 
    "type": "filegroup"
  }, 
  {
    "deps": [
      "gpr_codegen"
    ], 
    "headers": [
      "include/grpc/impl/codegen/byte_buffer.h", 
      "include/grpc/impl/codegen/byte_buffer_reader.h", 
      "include/grpc/impl/codegen/compression_types.h", 
      "include/grpc/impl/codegen/connectivity_state.h", 
      "include/grpc/impl/codegen/grpc_types.h", 
      "include/grpc/impl/codegen/propagation_bits.h", 
      "include/grpc/impl/codegen/status.h"
    ], 
    "language": "core", 
    "name": "grpc_codegen", 
    "src": [
      "include/grpc/impl/codegen/byte_buffer.h", 
      "include/grpc/impl/codegen/byte_buffer_reader.h", 
      "include/grpc/impl/codegen/compression_types.h", 
      "include/grpc/impl/codegen/connectivity_state.h", 
      "include/grpc/impl/codegen/grpc_types.h", 
      "include/grpc/impl/codegen/propagation_bits.h", 
      "include/grpc/impl/codegen/status.h"
    ], 
    "third_party": false, 
    "type": "filegroup"
  }, 
  {
    "deps": [
      "gpr", 
      "grpc_base", 
      "grpc_client_config", 
      "nanopb"
    ], 
    "headers": [
      "src/core/ext/lb_policy/grpclb/grpclb.h", 
      "src/core/ext/lb_policy/grpclb/load_balancer_api.h", 
      "src/core/ext/lb_policy/grpclb/proto/grpc/lb/v1/load_balancer.pb.h"
    ], 
    "language": "core", 
    "name": "grpc_lb_policy_grpclb", 
    "src": [
      "src/core/ext/lb_policy/grpclb/grpclb.c", 
      "src/core/ext/lb_policy/grpclb/grpclb.h", 
      "src/core/ext/lb_policy/grpclb/load_balancer_api.c", 
      "src/core/ext/lb_policy/grpclb/load_balancer_api.h", 
      "src/core/ext/lb_policy/grpclb/proto/grpc/lb/v1/load_balancer.pb.c", 
      "src/core/ext/lb_policy/grpclb/proto/grpc/lb/v1/load_balancer.pb.h"
    ], 
    "third_party": false, 
    "type": "filegroup"
  }, 
  {
    "deps": [
      "gpr", 
      "grpc_base", 
      "grpc_client_config"
    ], 
    "headers": [], 
    "language": "core", 
    "name": "grpc_lb_policy_pick_first", 
    "src": [
      "src/core/ext/lb_policy/pick_first/pick_first.c"
    ], 
    "third_party": false, 
    "type": "filegroup"
  }, 
  {
    "deps": [
      "gpr", 
      "grpc_base", 
      "grpc_client_config"
    ], 
    "headers": [], 
    "language": "core", 
    "name": "grpc_lb_policy_round_robin", 
    "src": [
      "src/core/ext/lb_policy/round_robin/round_robin.c"
    ], 
    "third_party": false, 
    "type": "filegroup"
  }, 
  {
    "deps": [
      "gpr", 
      "grpc_base"
    ], 
    "headers": [
      "src/core/ext/load_reporting/load_reporting.h", 
      "src/core/ext/load_reporting/load_reporting_filter.h"
    ], 
    "language": "core", 
    "name": "grpc_load_reporting", 
    "src": [
      "src/core/ext/load_reporting/load_reporting.c", 
      "src/core/ext/load_reporting/load_reporting.h", 
      "src/core/ext/load_reporting/load_reporting_filter.c", 
      "src/core/ext/load_reporting/load_reporting_filter.h"
    ], 
    "third_party": false, 
    "type": "filegroup"
  }, 
  {
    "deps": [
      "gpr", 
      "grpc_base", 
      "grpc_client_config"
    ], 
    "headers": [], 
    "language": "core", 
    "name": "grpc_resolver_dns_native", 
    "src": [
      "src/core/ext/resolver/dns/native/dns_resolver.c"
    ], 
    "third_party": false, 
    "type": "filegroup"
  }, 
  {
    "deps": [
      "gpr", 
      "grpc_base", 
      "grpc_client_config"
    ], 
    "headers": [], 
    "language": "core", 
    "name": "grpc_resolver_sockaddr", 
    "src": [
      "src/core/ext/resolver/sockaddr/sockaddr_resolver.c"
    ], 
    "third_party": false, 
    "type": "filegroup"
  }, 
  {
    "deps": [
      "gpr", 
      "grpc_base", 
      "grpc_transport_chttp2_alpn", 
      "tsi"
    ], 
    "headers": [
      "include/grpc/grpc_security.h", 
      "include/grpc/grpc_security_constants.h", 
      "src/core/lib/security/context/security_context.h", 
      "src/core/lib/security/credentials/composite/composite_credentials.h", 
      "src/core/lib/security/credentials/credentials.h", 
      "src/core/lib/security/credentials/fake/fake_credentials.h", 
      "src/core/lib/security/credentials/google_default/google_default_credentials.h", 
      "src/core/lib/security/credentials/iam/iam_credentials.h", 
      "src/core/lib/security/credentials/jwt/json_token.h", 
      "src/core/lib/security/credentials/jwt/jwt_credentials.h", 
      "src/core/lib/security/credentials/jwt/jwt_verifier.h", 
      "src/core/lib/security/credentials/oauth2/oauth2_credentials.h", 
      "src/core/lib/security/credentials/plugin/plugin_credentials.h", 
      "src/core/lib/security/credentials/ssl/ssl_credentials.h", 
      "src/core/lib/security/transport/auth_filters.h", 
      "src/core/lib/security/transport/handshake.h", 
      "src/core/lib/security/transport/secure_endpoint.h", 
      "src/core/lib/security/transport/security_connector.h", 
      "src/core/lib/security/transport/tsi_error.h", 
      "src/core/lib/security/util/b64.h", 
      "src/core/lib/security/util/json_util.h"
    ], 
    "language": "core", 
    "name": "grpc_secure", 
    "src": [
      "include/grpc/grpc_security.h", 
      "include/grpc/grpc_security_constants.h", 
      "src/core/lib/http/httpcli_security_connector.c", 
      "src/core/lib/security/context/security_context.c", 
      "src/core/lib/security/context/security_context.h", 
      "src/core/lib/security/credentials/composite/composite_credentials.c", 
      "src/core/lib/security/credentials/composite/composite_credentials.h", 
      "src/core/lib/security/credentials/credentials.c", 
      "src/core/lib/security/credentials/credentials.h", 
      "src/core/lib/security/credentials/credentials_metadata.c", 
      "src/core/lib/security/credentials/fake/fake_credentials.c", 
      "src/core/lib/security/credentials/fake/fake_credentials.h", 
      "src/core/lib/security/credentials/google_default/credentials_posix.c", 
      "src/core/lib/security/credentials/google_default/credentials_windows.c", 
      "src/core/lib/security/credentials/google_default/google_default_credentials.c", 
      "src/core/lib/security/credentials/google_default/google_default_credentials.h", 
      "src/core/lib/security/credentials/iam/iam_credentials.c", 
      "src/core/lib/security/credentials/iam/iam_credentials.h", 
      "src/core/lib/security/credentials/jwt/json_token.c", 
      "src/core/lib/security/credentials/jwt/json_token.h", 
      "src/core/lib/security/credentials/jwt/jwt_credentials.c", 
      "src/core/lib/security/credentials/jwt/jwt_credentials.h", 
      "src/core/lib/security/credentials/jwt/jwt_verifier.c", 
      "src/core/lib/security/credentials/jwt/jwt_verifier.h", 
      "src/core/lib/security/credentials/oauth2/oauth2_credentials.c", 
      "src/core/lib/security/credentials/oauth2/oauth2_credentials.h", 
      "src/core/lib/security/credentials/plugin/plugin_credentials.c", 
      "src/core/lib/security/credentials/plugin/plugin_credentials.h", 
      "src/core/lib/security/credentials/ssl/ssl_credentials.c", 
      "src/core/lib/security/credentials/ssl/ssl_credentials.h", 
      "src/core/lib/security/transport/auth_filters.h", 
      "src/core/lib/security/transport/client_auth_filter.c", 
      "src/core/lib/security/transport/handshake.c", 
      "src/core/lib/security/transport/handshake.h", 
      "src/core/lib/security/transport/secure_endpoint.c", 
      "src/core/lib/security/transport/secure_endpoint.h", 
      "src/core/lib/security/transport/security_connector.c", 
      "src/core/lib/security/transport/security_connector.h", 
      "src/core/lib/security/transport/server_auth_filter.c", 
      "src/core/lib/security/transport/tsi_error.c", 
      "src/core/lib/security/transport/tsi_error.h", 
      "src/core/lib/security/util/b64.c", 
      "src/core/lib/security/util/b64.h", 
      "src/core/lib/security/util/json_util.c", 
      "src/core/lib/security/util/json_util.h", 
      "src/core/lib/surface/init_secure.c"
    ], 
    "third_party": false, 
    "type": "filegroup"
  }, 
  {
    "deps": [
      "gpr_test_util", 
      "grpc"
    ], 
    "headers": [
      "test/core/end2end/cq_verifier.h", 
      "test/core/end2end/fixtures/proxy.h", 
      "test/core/iomgr/endpoint_tests.h", 
      "test/core/util/grpc_profiler.h", 
      "test/core/util/memory_counters.h", 
      "test/core/util/mock_endpoint.h", 
      "test/core/util/parse_hexstring.h", 
      "test/core/util/passthru_endpoint.h", 
      "test/core/util/port.h", 
      "test/core/util/port_server_client.h", 
      "test/core/util/slice_splitter.h"
    ], 
    "language": "core", 
    "name": "grpc_test_util_base", 
    "src": [
      "test/core/end2end/cq_verifier.c", 
      "test/core/end2end/cq_verifier.h", 
      "test/core/end2end/fixtures/proxy.c", 
      "test/core/end2end/fixtures/proxy.h", 
      "test/core/iomgr/endpoint_tests.c", 
      "test/core/iomgr/endpoint_tests.h", 
      "test/core/util/grpc_profiler.c", 
      "test/core/util/grpc_profiler.h", 
      "test/core/util/memory_counters.c", 
      "test/core/util/memory_counters.h", 
      "test/core/util/mock_endpoint.c", 
      "test/core/util/mock_endpoint.h", 
      "test/core/util/parse_hexstring.c", 
      "test/core/util/parse_hexstring.h", 
      "test/core/util/passthru_endpoint.c", 
      "test/core/util/passthru_endpoint.h", 
      "test/core/util/port.h", 
      "test/core/util/port_posix.c", 
      "test/core/util/port_server_client.c", 
      "test/core/util/port_server_client.h", 
      "test/core/util/port_windows.c", 
      "test/core/util/slice_splitter.c", 
      "test/core/util/slice_splitter.h"
    ], 
    "third_party": false, 
    "type": "filegroup"
  }, 
  {
    "deps": [
      "gpr", 
      "grpc_base", 
      "grpc_transport_chttp2_alpn"
    ], 
    "headers": [
      "src/core/ext/transport/chttp2/transport/bin_decoder.h", 
      "src/core/ext/transport/chttp2/transport/bin_encoder.h", 
      "src/core/ext/transport/chttp2/transport/chttp2_transport.h", 
      "src/core/ext/transport/chttp2/transport/frame.h", 
      "src/core/ext/transport/chttp2/transport/frame_data.h", 
      "src/core/ext/transport/chttp2/transport/frame_goaway.h", 
      "src/core/ext/transport/chttp2/transport/frame_ping.h", 
      "src/core/ext/transport/chttp2/transport/frame_rst_stream.h", 
      "src/core/ext/transport/chttp2/transport/frame_settings.h", 
      "src/core/ext/transport/chttp2/transport/frame_window_update.h", 
      "src/core/ext/transport/chttp2/transport/hpack_encoder.h", 
      "src/core/ext/transport/chttp2/transport/hpack_parser.h", 
      "src/core/ext/transport/chttp2/transport/hpack_table.h", 
      "src/core/ext/transport/chttp2/transport/http2_errors.h", 
      "src/core/ext/transport/chttp2/transport/huffsyms.h", 
      "src/core/ext/transport/chttp2/transport/incoming_metadata.h", 
      "src/core/ext/transport/chttp2/transport/internal.h", 
      "src/core/ext/transport/chttp2/transport/status_conversion.h", 
      "src/core/ext/transport/chttp2/transport/stream_map.h", 
      "src/core/ext/transport/chttp2/transport/varint.h"
    ], 
    "language": "core", 
    "name": "grpc_transport_chttp2", 
    "src": [
      "src/core/ext/transport/chttp2/transport/bin_decoder.c", 
      "src/core/ext/transport/chttp2/transport/bin_decoder.h", 
      "src/core/ext/transport/chttp2/transport/bin_encoder.c", 
      "src/core/ext/transport/chttp2/transport/bin_encoder.h", 
      "src/core/ext/transport/chttp2/transport/chttp2_plugin.c", 
      "src/core/ext/transport/chttp2/transport/chttp2_transport.c", 
      "src/core/ext/transport/chttp2/transport/chttp2_transport.h", 
      "src/core/ext/transport/chttp2/transport/frame.h", 
      "src/core/ext/transport/chttp2/transport/frame_data.c", 
      "src/core/ext/transport/chttp2/transport/frame_data.h", 
      "src/core/ext/transport/chttp2/transport/frame_goaway.c", 
      "src/core/ext/transport/chttp2/transport/frame_goaway.h", 
      "src/core/ext/transport/chttp2/transport/frame_ping.c", 
      "src/core/ext/transport/chttp2/transport/frame_ping.h", 
      "src/core/ext/transport/chttp2/transport/frame_rst_stream.c", 
      "src/core/ext/transport/chttp2/transport/frame_rst_stream.h", 
      "src/core/ext/transport/chttp2/transport/frame_settings.c", 
      "src/core/ext/transport/chttp2/transport/frame_settings.h", 
      "src/core/ext/transport/chttp2/transport/frame_window_update.c", 
      "src/core/ext/transport/chttp2/transport/frame_window_update.h", 
      "src/core/ext/transport/chttp2/transport/hpack_encoder.c", 
      "src/core/ext/transport/chttp2/transport/hpack_encoder.h", 
      "src/core/ext/transport/chttp2/transport/hpack_parser.c", 
      "src/core/ext/transport/chttp2/transport/hpack_parser.h", 
      "src/core/ext/transport/chttp2/transport/hpack_table.c", 
      "src/core/ext/transport/chttp2/transport/hpack_table.h", 
      "src/core/ext/transport/chttp2/transport/http2_errors.h", 
      "src/core/ext/transport/chttp2/transport/huffsyms.c", 
      "src/core/ext/transport/chttp2/transport/huffsyms.h", 
      "src/core/ext/transport/chttp2/transport/incoming_metadata.c", 
      "src/core/ext/transport/chttp2/transport/incoming_metadata.h", 
      "src/core/ext/transport/chttp2/transport/internal.h", 
      "src/core/ext/transport/chttp2/transport/parsing.c", 
      "src/core/ext/transport/chttp2/transport/status_conversion.c", 
      "src/core/ext/transport/chttp2/transport/status_conversion.h", 
      "src/core/ext/transport/chttp2/transport/stream_lists.c", 
      "src/core/ext/transport/chttp2/transport/stream_map.c", 
      "src/core/ext/transport/chttp2/transport/stream_map.h", 
      "src/core/ext/transport/chttp2/transport/varint.c", 
      "src/core/ext/transport/chttp2/transport/varint.h", 
      "src/core/ext/transport/chttp2/transport/writing.c"
    ], 
    "third_party": false, 
    "type": "filegroup"
  }, 
  {
    "deps": [
      "gpr"
    ], 
    "headers": [
      "src/core/ext/transport/chttp2/alpn/alpn.h"
    ], 
    "language": "core", 
    "name": "grpc_transport_chttp2_alpn", 
    "src": [
      "src/core/ext/transport/chttp2/alpn/alpn.c", 
      "src/core/ext/transport/chttp2/alpn/alpn.h"
    ], 
    "third_party": false, 
    "type": "filegroup"
  }, 
  {
    "deps": [
      "gpr", 
      "grpc_base", 
      "grpc_client_config", 
      "grpc_transport_chttp2"
    ], 
    "headers": [], 
    "language": "core", 
    "name": "grpc_transport_chttp2_client_insecure", 
    "src": [
      "src/core/ext/transport/chttp2/client/insecure/channel_create.c", 
      "src/core/ext/transport/chttp2/client/insecure/channel_create_posix.c"
    ], 
    "third_party": false, 
    "type": "filegroup"
  }, 
  {
    "deps": [
      "gpr", 
      "grpc_base", 
      "grpc_client_config", 
      "grpc_secure", 
      "grpc_transport_chttp2"
    ], 
    "headers": [], 
    "language": "core", 
    "name": "grpc_transport_chttp2_client_secure", 
    "src": [
      "src/core/ext/transport/chttp2/client/secure/secure_channel_create.c"
    ], 
    "third_party": false, 
    "type": "filegroup"
  }, 
  {
    "deps": [
      "gpr", 
      "grpc_base", 
      "grpc_transport_chttp2"
    ], 
    "headers": [], 
    "language": "core", 
    "name": "grpc_transport_chttp2_server_insecure", 
    "src": [
      "src/core/ext/transport/chttp2/server/insecure/server_chttp2.c", 
      "src/core/ext/transport/chttp2/server/insecure/server_chttp2_posix.c"
    ], 
    "third_party": false, 
    "type": "filegroup"
  }, 
  {
    "deps": [
      "gpr", 
      "grpc_base", 
      "grpc_secure", 
      "grpc_transport_chttp2"
    ], 
    "headers": [], 
    "language": "core", 
    "name": "grpc_transport_chttp2_server_secure", 
    "src": [
      "src/core/ext/transport/chttp2/server/secure/server_secure_chttp2.c"
    ], 
    "third_party": false, 
    "type": "filegroup"
  }, 
  {
    "deps": [
      "grpc_base", 
      "grpc_transport_chttp2"
    ], 
    "headers": [
      "include/grpc/grpc_cronet.h", 
      "include/grpc/grpc_security.h", 
      "include/grpc/grpc_security_constants.h", 
      "third_party/objective_c/Cronet/cronet_c_for_grpc.h"
    ], 
    "language": "core", 
    "name": "grpc_transport_cronet_client_secure", 
    "src": [
      "include/grpc/grpc_cronet.h", 
      "include/grpc/grpc_security.h", 
      "include/grpc/grpc_security_constants.h", 
      "src/core/ext/transport/cronet/client/secure/cronet_channel_create.c", 
      "src/core/ext/transport/cronet/transport/cronet_api_dummy.c", 
      "src/core/ext/transport/cronet/transport/cronet_transport.c"
    ], 
    "third_party": false, 
    "type": "filegroup"
  }, 
  {
    "deps": [], 
    "headers": [
      "third_party/nanopb/pb.h", 
      "third_party/nanopb/pb_common.h", 
      "third_party/nanopb/pb_decode.h", 
      "third_party/nanopb/pb_encode.h"
    ], 
    "language": "core", 
    "name": "nanopb", 
    "src": [], 
    "third_party": false, 
    "type": "filegroup"
  }, 
  {
    "deps": [
      "gpr"
    ], 
    "headers": [
      "src/core/lib/tsi/fake_transport_security.h", 
      "src/core/lib/tsi/ssl_transport_security.h", 
      "src/core/lib/tsi/ssl_types.h", 
      "src/core/lib/tsi/transport_security.h", 
      "src/core/lib/tsi/transport_security_interface.h"
    ], 
    "language": "core", 
    "name": "tsi", 
    "src": [
      "src/core/lib/tsi/fake_transport_security.c", 
      "src/core/lib/tsi/fake_transport_security.h", 
      "src/core/lib/tsi/ssl_transport_security.c", 
      "src/core/lib/tsi/ssl_transport_security.h", 
      "src/core/lib/tsi/ssl_types.h", 
      "src/core/lib/tsi/transport_security.c", 
      "src/core/lib/tsi/transport_security.h", 
      "src/core/lib/tsi/transport_security_interface.h"
    ], 
    "third_party": false, 
    "type": "filegroup"
  }, 
  {
    "deps": [
      "grpc", 
      "grpc++_codegen_base"
    ], 
    "headers": [
      "include/grpc++/alarm.h", 
      "include/grpc++/channel.h", 
      "include/grpc++/client_context.h", 
      "include/grpc++/completion_queue.h", 
      "include/grpc++/create_channel.h", 
      "include/grpc++/create_channel_posix.h", 
      "include/grpc++/generic/async_generic_service.h", 
      "include/grpc++/generic/generic_stub.h", 
      "include/grpc++/grpc++.h", 
      "include/grpc++/impl/call.h", 
      "include/grpc++/impl/client_unary_call.h", 
      "include/grpc++/impl/codegen/core_codegen.h", 
      "include/grpc++/impl/grpc_library.h", 
      "include/grpc++/impl/method_handler_impl.h", 
      "include/grpc++/impl/rpc_method.h", 
      "include/grpc++/impl/rpc_service_method.h", 
      "include/grpc++/impl/serialization_traits.h", 
      "include/grpc++/impl/server_builder_option.h", 
      "include/grpc++/impl/server_builder_plugin.h", 
      "include/grpc++/impl/server_initializer.h", 
      "include/grpc++/impl/service_type.h", 
      "include/grpc++/impl/sync.h", 
      "include/grpc++/impl/sync_cxx11.h", 
      "include/grpc++/impl/sync_no_cxx11.h", 
      "include/grpc++/impl/thd.h", 
      "include/grpc++/impl/thd_cxx11.h", 
      "include/grpc++/impl/thd_no_cxx11.h", 
      "include/grpc++/security/auth_context.h", 
      "include/grpc++/security/auth_metadata_processor.h", 
      "include/grpc++/security/credentials.h", 
      "include/grpc++/security/server_credentials.h", 
      "include/grpc++/server.h", 
      "include/grpc++/server_builder.h", 
      "include/grpc++/server_context.h", 
      "include/grpc++/server_posix.h", 
      "include/grpc++/support/async_stream.h", 
      "include/grpc++/support/async_unary_call.h", 
      "include/grpc++/support/byte_buffer.h", 
      "include/grpc++/support/channel_arguments.h", 
      "include/grpc++/support/config.h", 
      "include/grpc++/support/slice.h", 
      "include/grpc++/support/status.h", 
      "include/grpc++/support/status_code_enum.h", 
      "include/grpc++/support/string_ref.h", 
      "include/grpc++/support/stub_options.h", 
      "include/grpc++/support/sync_stream.h", 
      "include/grpc++/support/time.h", 
      "src/cpp/client/create_channel_internal.h", 
      "src/cpp/common/channel_filter.h", 
      "src/cpp/server/dynamic_thread_pool.h", 
      "src/cpp/server/thread_pool_interface.h"
    ], 
    "language": "c++", 
    "name": "grpc++_base", 
    "src": [
      "include/grpc++/alarm.h", 
      "include/grpc++/channel.h", 
      "include/grpc++/client_context.h", 
      "include/grpc++/completion_queue.h", 
      "include/grpc++/create_channel.h", 
      "include/grpc++/create_channel_posix.h", 
      "include/grpc++/generic/async_generic_service.h", 
      "include/grpc++/generic/generic_stub.h", 
      "include/grpc++/grpc++.h", 
      "include/grpc++/impl/call.h", 
      "include/grpc++/impl/client_unary_call.h", 
      "include/grpc++/impl/codegen/core_codegen.h", 
      "include/grpc++/impl/grpc_library.h", 
      "include/grpc++/impl/method_handler_impl.h", 
      "include/grpc++/impl/rpc_method.h", 
      "include/grpc++/impl/rpc_service_method.h", 
      "include/grpc++/impl/serialization_traits.h", 
      "include/grpc++/impl/server_builder_option.h", 
      "include/grpc++/impl/server_builder_plugin.h", 
      "include/grpc++/impl/server_initializer.h", 
      "include/grpc++/impl/service_type.h", 
      "include/grpc++/impl/sync.h", 
      "include/grpc++/impl/sync_cxx11.h", 
      "include/grpc++/impl/sync_no_cxx11.h", 
      "include/grpc++/impl/thd.h", 
      "include/grpc++/impl/thd_cxx11.h", 
      "include/grpc++/impl/thd_no_cxx11.h", 
      "include/grpc++/security/auth_context.h", 
      "include/grpc++/security/auth_metadata_processor.h", 
      "include/grpc++/security/credentials.h", 
      "include/grpc++/security/server_credentials.h", 
      "include/grpc++/server.h", 
      "include/grpc++/server_builder.h", 
      "include/grpc++/server_context.h", 
      "include/grpc++/server_posix.h", 
      "include/grpc++/support/async_stream.h", 
      "include/grpc++/support/async_unary_call.h", 
      "include/grpc++/support/byte_buffer.h", 
      "include/grpc++/support/channel_arguments.h", 
      "include/grpc++/support/config.h", 
      "include/grpc++/support/slice.h", 
      "include/grpc++/support/status.h", 
      "include/grpc++/support/status_code_enum.h", 
      "include/grpc++/support/string_ref.h", 
      "include/grpc++/support/stub_options.h", 
      "include/grpc++/support/sync_stream.h", 
      "include/grpc++/support/time.h", 
      "src/cpp/client/channel.cc", 
      "src/cpp/client/client_context.cc", 
      "src/cpp/client/create_channel.cc", 
      "src/cpp/client/create_channel_internal.cc", 
      "src/cpp/client/create_channel_internal.h", 
      "src/cpp/client/create_channel_posix.cc", 
      "src/cpp/client/credentials.cc", 
      "src/cpp/client/generic_stub.cc", 
      "src/cpp/client/insecure_credentials.cc", 
      "src/cpp/common/channel_arguments.cc", 
      "src/cpp/common/channel_filter.cc", 
      "src/cpp/common/channel_filter.h", 
      "src/cpp/common/completion_queue.cc", 
      "src/cpp/common/core_codegen.cc", 
      "src/cpp/common/rpc_method.cc", 
      "src/cpp/server/async_generic_service.cc", 
      "src/cpp/server/create_default_thread_pool.cc", 
      "src/cpp/server/dynamic_thread_pool.cc", 
      "src/cpp/server/dynamic_thread_pool.h", 
      "src/cpp/server/insecure_server_credentials.cc", 
      "src/cpp/server/server.cc", 
      "src/cpp/server/server_builder.cc", 
      "src/cpp/server/server_context.cc", 
      "src/cpp/server/server_credentials.cc", 
      "src/cpp/server/server_posix.cc", 
      "src/cpp/server/thread_pool_interface.h", 
      "src/cpp/util/byte_buffer.cc", 
      "src/cpp/util/slice.cc", 
      "src/cpp/util/status.cc", 
      "src/cpp/util/string_ref.cc", 
      "src/cpp/util/time.cc"
    ], 
    "third_party": false, 
    "type": "filegroup"
  }, 
  {
    "deps": [
      "grpc_codegen"
    ], 
    "headers": [
      "include/grpc++/impl/codegen/async_stream.h", 
      "include/grpc++/impl/codegen/async_unary_call.h", 
      "include/grpc++/impl/codegen/call.h", 
      "include/grpc++/impl/codegen/call_hook.h", 
      "include/grpc++/impl/codegen/channel_interface.h", 
      "include/grpc++/impl/codegen/client_context.h", 
      "include/grpc++/impl/codegen/client_unary_call.h", 
      "include/grpc++/impl/codegen/completion_queue.h", 
      "include/grpc++/impl/codegen/completion_queue_tag.h", 
      "include/grpc++/impl/codegen/config.h", 
      "include/grpc++/impl/codegen/core_codegen_interface.h", 
      "include/grpc++/impl/codegen/create_auth_context.h", 
      "include/grpc++/impl/codegen/grpc_library.h", 
      "include/grpc++/impl/codegen/method_handler_impl.h", 
      "include/grpc++/impl/codegen/rpc_method.h", 
      "include/grpc++/impl/codegen/rpc_service_method.h", 
      "include/grpc++/impl/codegen/security/auth_context.h", 
      "include/grpc++/impl/codegen/serialization_traits.h", 
      "include/grpc++/impl/codegen/server_context.h", 
      "include/grpc++/impl/codegen/server_interface.h", 
      "include/grpc++/impl/codegen/service_type.h", 
      "include/grpc++/impl/codegen/status.h", 
      "include/grpc++/impl/codegen/status_code_enum.h", 
      "include/grpc++/impl/codegen/string_ref.h", 
      "include/grpc++/impl/codegen/stub_options.h", 
      "include/grpc++/impl/codegen/sync.h", 
      "include/grpc++/impl/codegen/sync_cxx11.h", 
      "include/grpc++/impl/codegen/sync_no_cxx11.h", 
      "include/grpc++/impl/codegen/sync_stream.h", 
      "include/grpc++/impl/codegen/time.h"
    ], 
    "language": "c++", 
    "name": "grpc++_codegen_base", 
    "src": [
      "include/grpc++/impl/codegen/async_stream.h", 
      "include/grpc++/impl/codegen/async_unary_call.h", 
      "include/grpc++/impl/codegen/call.h", 
      "include/grpc++/impl/codegen/call_hook.h", 
      "include/grpc++/impl/codegen/channel_interface.h", 
      "include/grpc++/impl/codegen/client_context.h", 
      "include/grpc++/impl/codegen/client_unary_call.h", 
      "include/grpc++/impl/codegen/completion_queue.h", 
      "include/grpc++/impl/codegen/completion_queue_tag.h", 
      "include/grpc++/impl/codegen/config.h", 
      "include/grpc++/impl/codegen/core_codegen_interface.h", 
      "include/grpc++/impl/codegen/create_auth_context.h", 
      "include/grpc++/impl/codegen/grpc_library.h", 
      "include/grpc++/impl/codegen/method_handler_impl.h", 
      "include/grpc++/impl/codegen/rpc_method.h", 
      "include/grpc++/impl/codegen/rpc_service_method.h", 
      "include/grpc++/impl/codegen/security/auth_context.h", 
      "include/grpc++/impl/codegen/serialization_traits.h", 
      "include/grpc++/impl/codegen/server_context.h", 
      "include/grpc++/impl/codegen/server_interface.h", 
      "include/grpc++/impl/codegen/service_type.h", 
      "include/grpc++/impl/codegen/status.h", 
      "include/grpc++/impl/codegen/status_code_enum.h", 
      "include/grpc++/impl/codegen/string_ref.h", 
      "include/grpc++/impl/codegen/stub_options.h", 
      "include/grpc++/impl/codegen/sync.h", 
      "include/grpc++/impl/codegen/sync_cxx11.h", 
      "include/grpc++/impl/codegen/sync_no_cxx11.h", 
      "include/grpc++/impl/codegen/sync_stream.h", 
      "include/grpc++/impl/codegen/time.h"
    ], 
    "third_party": false, 
    "type": "filegroup"
  }, 
  {
    "deps": [
      "grpc++_codegen_base"
    ], 
    "headers": [], 
    "language": "c++", 
    "name": "grpc++_codegen_base_src", 
    "src": [
      "src/cpp/codegen/codegen_init.cc"
    ], 
    "third_party": false, 
    "type": "filegroup"
  }, 
  {
    "deps": [
      "grpc++_codegen_base", 
      "grpc++_config_proto"
    ], 
    "headers": [
      "include/grpc++/impl/codegen/proto_utils.h"
    ], 
    "language": "c++", 
    "name": "grpc++_codegen_proto", 
    "src": [
      "include/grpc++/impl/codegen/proto_utils.h"
    ], 
    "third_party": false, 
    "type": "filegroup"
  }, 
  {
    "deps": [], 
    "headers": [
      "include/grpc++/impl/codegen/config_protobuf.h"
    ], 
    "language": "c++", 
    "name": "grpc++_config_proto", 
    "src": [
      "include/grpc++/impl/codegen/config_protobuf.h"
    ], 
    "third_party": false, 
    "type": "filegroup"
  }, 
  {
    "deps": [
      "grpc++_codegen_proto"
    ], 
    "headers": [
      "include/grpc++/ext/reflection.grpc.pb.h", 
      "include/grpc++/ext/reflection.pb.h"
    ], 
    "language": "c++", 
    "name": "grpc++_reflection_proto", 
    "src": [
      "include/grpc++/ext/reflection.grpc.pb.h", 
      "include/grpc++/ext/reflection.pb.h", 
      "src/cpp/ext/reflection.grpc.pb.cc", 
      "src/cpp/ext/reflection.pb.cc"
    ], 
    "third_party": false, 
    "type": "filegroup"
  }
]<|MERGE_RESOLUTION|>--- conflicted
+++ resolved
@@ -294,6 +294,24 @@
     "name": "end2end_test", 
     "src": [
       "test/cpp/end2end/end2end_test.cc"
+    ], 
+    "third_party": false, 
+    "type": "target"
+  }, 
+  {
+    "deps": [
+      "gpr", 
+      "gpr_test_util", 
+      "grpc", 
+      "grpc++", 
+      "grpc++_test_util", 
+      "grpc_test_util"
+    ], 
+    "headers": [], 
+    "language": "c++", 
+    "name": "filter_end2end_test", 
+    "src": [
+      "test/cpp/end2end/filter_end2end_test.cc"
     ], 
     "third_party": false, 
     "type": "target"
@@ -2301,31 +2319,8 @@
       "grpc_test_util"
     ], 
     "headers": [], 
-<<<<<<< HEAD
     "language": "core", 
     "name": "json_test", 
-=======
-    "language": "c++", 
-    "name": "filter_end2end_test", 
-    "src": [
-      "test/cpp/end2end/filter_end2end_test.cc"
-    ], 
-    "third_party": false, 
-    "type": "target"
-  }, 
-  {
-    "deps": [
-      "gpr", 
-      "gpr_test_util", 
-      "grpc", 
-      "grpc++", 
-      "grpc++_test_util", 
-      "grpc_test_util"
-    ], 
-    "headers": [], 
-    "language": "c++", 
-    "name": "generic_end2end_test", 
->>>>>>> b731abf2
     "src": [
       "test/core/json/json_test.c"
     ], 
@@ -2511,17 +2506,7 @@
       "gpr", 
       "gpr_test_util", 
       "grpc", 
-<<<<<<< HEAD
-      "grpc_test_util"
-=======
-      "grpc++", 
-      "grpc++_test_config", 
-      "grpc++_test_util", 
-      "grpc_test_util", 
-      "interop_server_helper", 
-      "interop_server_lib", 
-      "interop_server_main"
->>>>>>> b731abf2
+      "grpc_test_util"
     ], 
     "headers": [], 
     "language": "core", 
@@ -4268,176 +4253,8 @@
       "grpc_test_util"
     ], 
     "headers": [], 
-<<<<<<< HEAD
     "language": "core", 
     "name": "server_fuzzer_one_entry", 
-=======
-    "language": "c", 
-    "name": "server_fuzzer_one_entry", 
-    "src": [
-      "test/core/end2end/fuzzers/server_fuzzer.c", 
-      "test/core/util/one_corpus_entry_fuzzer.c"
-    ], 
-    "third_party": false, 
-    "type": "target"
-  }, 
-  {
-    "deps": [
-      "gpr", 
-      "gpr_test_util", 
-      "grpc", 
-      "grpc_test_util"
-    ], 
-    "headers": [], 
-    "language": "c", 
-    "name": "uri_fuzzer_test_one_entry", 
-    "src": [
-      "test/core/client_config/uri_fuzzer_test.c", 
-      "test/core/util/one_corpus_entry_fuzzer.c"
-    ], 
-    "third_party": false, 
-    "type": "target"
-  }, 
-  {
-    "deps": [
-      "gpr_base"
-    ], 
-    "headers": [], 
-    "language": "c", 
-    "name": "gpr", 
-    "src": [], 
-    "third_party": false, 
-    "type": "lib"
-  }, 
-  {
-    "deps": [
-      "gpr"
-    ], 
-    "headers": [
-      "test/core/util/test_config.h"
-    ], 
-    "language": "c", 
-    "name": "gpr_test_util", 
-    "src": [
-      "test/core/util/test_config.c", 
-      "test/core/util/test_config.h"
-    ], 
-    "third_party": false, 
-    "type": "lib"
-  }, 
-  {
-    "deps": [
-      "census", 
-      "gpr", 
-      "grpc_base", 
-      "grpc_lb_policy_grpclb", 
-      "grpc_lb_policy_pick_first", 
-      "grpc_lb_policy_round_robin", 
-      "grpc_load_reporting", 
-      "grpc_resolver_dns_native", 
-      "grpc_resolver_sockaddr", 
-      "grpc_secure", 
-      "grpc_transport_chttp2_client_insecure", 
-      "grpc_transport_chttp2_client_secure", 
-      "grpc_transport_chttp2_server_insecure", 
-      "grpc_transport_chttp2_server_secure"
-    ], 
-    "headers": [], 
-    "language": "c", 
-    "name": "grpc", 
-    "src": [
-      "src/core/lib/surface/init.c"
-    ], 
-    "third_party": false, 
-    "type": "lib"
-  }, 
-  {
-    "deps": [
-      "gpr", 
-      "grpc_base", 
-      "grpc_transport_chttp2_client_secure", 
-      "grpc_transport_cronet_client_secure"
-    ], 
-    "headers": [], 
-    "language": "c", 
-    "name": "grpc_cronet", 
-    "src": [
-      "src/core/lib/surface/init.c"
-    ], 
-    "third_party": false, 
-    "type": "lib"
-  }, 
-  {
-    "deps": [
-      "gpr", 
-      "grpc"
-    ], 
-    "headers": [], 
-    "language": "c", 
-    "name": "grpc_dll", 
-    "src": [], 
-    "third_party": false, 
-    "type": "lib"
-  }, 
-  {
-    "deps": [
-      "gpr", 
-      "gpr_test_util", 
-      "grpc", 
-      "grpc_base", 
-      "grpc_test_util_base"
-    ], 
-    "headers": [
-      "test/core/end2end/data/ssl_test_data.h", 
-      "test/core/security/oauth2_utils.h"
-    ], 
-    "language": "c", 
-    "name": "grpc_test_util", 
-    "src": [
-      "test/core/end2end/data/client_certs.c", 
-      "test/core/end2end/data/server1_cert.c", 
-      "test/core/end2end/data/server1_key.c", 
-      "test/core/end2end/data/ssl_test_data.h", 
-      "test/core/end2end/data/test_root_cert.c", 
-      "test/core/security/oauth2_utils.c", 
-      "test/core/security/oauth2_utils.h"
-    ], 
-    "third_party": false, 
-    "type": "lib"
-  }, 
-  {
-    "deps": [
-      "gpr", 
-      "gpr_test_util", 
-      "grpc", 
-      "grpc_test_util_base", 
-      "grpc_unsecure"
-    ], 
-    "headers": [], 
-    "language": "c", 
-    "name": "grpc_test_util_unsecure", 
-    "src": [], 
-    "third_party": false, 
-    "type": "lib"
-  }, 
-  {
-    "deps": [
-      "census", 
-      "gpr", 
-      "grpc_base", 
-      "grpc_lb_policy_grpclb", 
-      "grpc_lb_policy_pick_first", 
-      "grpc_lb_policy_round_robin", 
-      "grpc_load_reporting", 
-      "grpc_resolver_dns_native", 
-      "grpc_resolver_sockaddr", 
-      "grpc_transport_chttp2_client_insecure", 
-      "grpc_transport_chttp2_server_insecure"
-    ], 
-    "headers": [], 
-    "language": "c", 
-    "name": "grpc_unsecure", 
->>>>>>> b731abf2
     "src": [
       "test/core/end2end/fuzzers/server_fuzzer.c", 
       "test/core/util/one_corpus_entry_fuzzer.c"
