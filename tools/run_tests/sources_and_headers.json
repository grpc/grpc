--- conflicted
+++ resolved
@@ -3268,11 +3268,9 @@
     ], 
     "headers": [], 
     "language": "c", 
-<<<<<<< HEAD
-=======
-    "name": "h2_full+poll_test", 
-    "src": [
-      "test/core/end2end/fixtures/h2_full+poll.c"
+    "name": "h2_oauth2_test", 
+    "src": [
+      "test/core/end2end/fixtures/h2_oauth2.c"
     ], 
     "third_party": false, 
     "type": "target"
@@ -3287,9 +3285,9 @@
     ], 
     "headers": [], 
     "language": "c", 
-    "name": "h2_full+poll+pipe_test", 
-    "src": [
-      "test/core/end2end/fixtures/h2_full+poll+pipe.c"
+    "name": "h2_proxy_test", 
+    "src": [
+      "test/core/end2end/fixtures/h2_proxy.c"
     ], 
     "third_party": false, 
     "type": "target"
@@ -3304,10 +3302,9 @@
     ], 
     "headers": [], 
     "language": "c", 
->>>>>>> c6184bbf
-    "name": "h2_oauth2_test", 
-    "src": [
-      "test/core/end2end/fixtures/h2_oauth2.c"
+    "name": "h2_sockpair_test", 
+    "src": [
+      "test/core/end2end/fixtures/h2_sockpair.c"
     ], 
     "third_party": false, 
     "type": "target"
@@ -3322,9 +3319,9 @@
     ], 
     "headers": [], 
     "language": "c", 
-    "name": "h2_proxy_test", 
-    "src": [
-      "test/core/end2end/fixtures/h2_proxy.c"
+    "name": "h2_sockpair+trace_test", 
+    "src": [
+      "test/core/end2end/fixtures/h2_sockpair+trace.c"
     ], 
     "third_party": false, 
     "type": "target"
@@ -3339,9 +3336,9 @@
     ], 
     "headers": [], 
     "language": "c", 
-    "name": "h2_sockpair_test", 
-    "src": [
-      "test/core/end2end/fixtures/h2_sockpair.c"
+    "name": "h2_sockpair_1byte_test", 
+    "src": [
+      "test/core/end2end/fixtures/h2_sockpair_1byte.c"
     ], 
     "third_party": false, 
     "type": "target"
@@ -3356,9 +3353,9 @@
     ], 
     "headers": [], 
     "language": "c", 
-    "name": "h2_sockpair+trace_test", 
-    "src": [
-      "test/core/end2end/fixtures/h2_sockpair+trace.c"
+    "name": "h2_ssl_test", 
+    "src": [
+      "test/core/end2end/fixtures/h2_ssl.c"
     ], 
     "third_party": false, 
     "type": "target"
@@ -3373,9 +3370,9 @@
     ], 
     "headers": [], 
     "language": "c", 
-    "name": "h2_sockpair_1byte_test", 
-    "src": [
-      "test/core/end2end/fixtures/h2_sockpair_1byte.c"
+    "name": "h2_ssl_proxy_test", 
+    "src": [
+      "test/core/end2end/fixtures/h2_ssl_proxy.c"
     ], 
     "third_party": false, 
     "type": "target"
@@ -3390,9 +3387,9 @@
     ], 
     "headers": [], 
     "language": "c", 
-    "name": "h2_ssl_test", 
-    "src": [
-      "test/core/end2end/fixtures/h2_ssl.c"
+    "name": "h2_uchannel_test", 
+    "src": [
+      "test/core/end2end/fixtures/h2_uchannel.c"
     ], 
     "third_party": false, 
     "type": "target"
@@ -3407,60 +3404,6 @@
     ], 
     "headers": [], 
     "language": "c", 
-<<<<<<< HEAD
-=======
-    "name": "h2_ssl+poll_test", 
-    "src": [
-      "test/core/end2end/fixtures/h2_ssl+poll.c"
-    ], 
-    "third_party": false, 
-    "type": "target"
-  }, 
-  {
-    "deps": [
-      "end2end_tests", 
-      "gpr", 
-      "gpr_test_util", 
-      "grpc", 
-      "grpc_test_util"
-    ], 
-    "headers": [], 
-    "language": "c", 
->>>>>>> c6184bbf
-    "name": "h2_ssl_proxy_test", 
-    "src": [
-      "test/core/end2end/fixtures/h2_ssl_proxy.c"
-    ], 
-    "third_party": false, 
-    "type": "target"
-  }, 
-  {
-    "deps": [
-      "end2end_tests", 
-      "gpr", 
-      "gpr_test_util", 
-      "grpc", 
-      "grpc_test_util"
-    ], 
-    "headers": [], 
-    "language": "c", 
-    "name": "h2_uchannel_test", 
-    "src": [
-      "test/core/end2end/fixtures/h2_uchannel.c"
-    ], 
-    "third_party": false, 
-    "type": "target"
-  }, 
-  {
-    "deps": [
-      "end2end_tests", 
-      "gpr", 
-      "gpr_test_util", 
-      "grpc", 
-      "grpc_test_util"
-    ], 
-    "headers": [], 
-    "language": "c", 
     "name": "h2_uds_test", 
     "src": [
       "test/core/end2end/fixtures/h2_uds.c"
@@ -3470,26 +3413,6 @@
   }, 
   {
     "deps": [
-<<<<<<< HEAD
-=======
-      "end2end_tests", 
-      "gpr", 
-      "gpr_test_util", 
-      "grpc", 
-      "grpc_test_util"
-    ], 
-    "headers": [], 
-    "language": "c", 
-    "name": "h2_uds+poll_test", 
-    "src": [
-      "test/core/end2end/fixtures/h2_uds+poll.c"
-    ], 
-    "third_party": false, 
-    "type": "target"
-  }, 
-  {
-    "deps": [
->>>>>>> c6184bbf
       "end2end_nosec_tests", 
       "gpr", 
       "gpr_test_util", 
