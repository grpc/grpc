

[
  {
    "deps": [
      "gpr", 
      "gpr_test_util", 
      "grpc", 
      "grpc_test_util"
    ], 
    "headers": [], 
    "is_filegroup": false, 
    "language": "c", 
    "name": "alarm_test", 
    "src": [
      "test/core/surface/alarm_test.c"
    ], 
    "third_party": false, 
    "type": "target"
  }, 
  {
    "deps": [
      "gpr", 
      "gpr_test_util", 
      "grpc", 
      "grpc_test_util"
    ], 
    "headers": [], 
    "is_filegroup": false, 
    "language": "c", 
    "name": "algorithm_test", 
    "src": [
      "test/core/compression/algorithm_test.c"
    ], 
    "third_party": false, 
    "type": "target"
  }, 
  {
    "deps": [
      "gpr", 
      "gpr_test_util"
    ], 
    "headers": [], 
    "is_filegroup": false, 
    "language": "c", 
    "name": "alloc_test", 
    "src": [
      "test/core/support/alloc_test.c"
    ], 
    "third_party": false, 
    "type": "target"
  }, 
  {
    "deps": [
      "gpr", 
      "gpr_test_util", 
      "grpc", 
      "grpc_test_util"
    ], 
    "headers": [], 
    "is_filegroup": false, 
    "language": "c", 
    "name": "alpn_test", 
    "src": [
      "test/core/transport/chttp2/alpn_test.c"
    ], 
    "third_party": false, 
    "type": "target"
  }, 
  {
    "deps": [
      "gpr", 
      "gpr_test_util", 
      "grpc", 
      "grpc_test_util"
    ], 
    "headers": [], 
    "is_filegroup": false, 
    "language": "c", 
    "name": "api_fuzzer", 
    "src": [
      "test/core/end2end/fuzzers/api_fuzzer.c"
    ], 
    "third_party": false, 
    "type": "target"
  }, 
  {
    "deps": [
      "gpr", 
      "gpr_test_util", 
      "grpc", 
      "grpc_test_util", 
      "test_tcp_server"
    ], 
    "headers": [], 
    "is_filegroup": false, 
    "language": "c", 
    "name": "bad_server_response_test", 
    "src": [
      "test/core/end2end/bad_server_response_test.c"
    ], 
    "third_party": false, 
    "type": "target"
  }, 
  {
    "deps": [
      "grpc", 
      "grpc_test_util"
    ], 
    "headers": [], 
    "is_filegroup": false, 
    "language": "c", 
    "name": "bin_decoder_test", 
    "src": [
      "test/core/transport/chttp2/bin_decoder_test.c"
    ], 
    "third_party": false, 
    "type": "target"
  }, 
  {
    "deps": [
      "grpc", 
      "grpc_test_util"
    ], 
    "headers": [], 
    "is_filegroup": false, 
    "language": "c", 
    "name": "bin_encoder_test", 
    "src": [
      "test/core/transport/chttp2/bin_encoder_test.c"
    ], 
    "third_party": false, 
    "type": "target"
  }, 
  {
    "deps": [
      "gpr", 
      "gpr_test_util", 
      "grpc", 
      "grpc_test_util"
    ], 
    "headers": [], 
    "is_filegroup": false, 
    "language": "c", 
    "name": "census_context_test", 
    "src": [
      "test/core/census/context_test.c"
    ], 
    "third_party": false, 
    "type": "target"
  }, 
  {
    "deps": [
      "gpr", 
      "gpr_test_util", 
      "grpc", 
      "grpc_test_util"
    ], 
    "headers": [], 
    "is_filegroup": false, 
    "language": "c", 
    "name": "census_resource_test", 
    "src": [
      "test/core/census/resource_test.c"
    ], 
    "third_party": false, 
    "type": "target"
  }, 
  {
    "deps": [
      "gpr", 
      "gpr_test_util", 
      "grpc", 
      "grpc_test_util"
    ], 
    "headers": [], 
    "is_filegroup": false, 
    "language": "c", 
    "name": "census_trace_context_test", 
    "src": [
      "test/core/census/trace_context_test.c"
    ], 
    "third_party": false, 
    "type": "target"
  }, 
  {
    "deps": [
      "gpr", 
      "gpr_test_util", 
      "grpc", 
      "grpc_test_util"
    ], 
    "headers": [], 
    "is_filegroup": false, 
    "language": "c", 
    "name": "channel_create_test", 
    "src": [
      "test/core/surface/channel_create_test.c"
    ], 
    "third_party": false, 
    "type": "target"
  }, 
  {
    "deps": [
      "gpr", 
      "gpr_test_util", 
      "grpc", 
      "grpc_test_util"
    ], 
    "headers": [], 
    "is_filegroup": false, 
    "language": "c", 
    "name": "chttp2_hpack_encoder_test", 
    "src": [
      "test/core/transport/chttp2/hpack_encoder_test.c"
    ], 
    "third_party": false, 
    "type": "target"
  }, 
  {
    "deps": [
      "gpr", 
      "gpr_test_util", 
      "grpc", 
      "grpc_test_util"
    ], 
    "headers": [], 
    "is_filegroup": false, 
    "language": "c", 
    "name": "chttp2_status_conversion_test", 
    "src": [
      "test/core/transport/chttp2/status_conversion_test.c"
    ], 
    "third_party": false, 
    "type": "target"
  }, 
  {
    "deps": [
      "gpr", 
      "gpr_test_util", 
      "grpc", 
      "grpc_test_util"
    ], 
    "headers": [], 
    "is_filegroup": false, 
    "language": "c", 
    "name": "chttp2_stream_map_test", 
    "src": [
      "test/core/transport/chttp2/stream_map_test.c"
    ], 
    "third_party": false, 
    "type": "target"
  }, 
  {
    "deps": [
      "gpr", 
      "gpr_test_util", 
      "grpc", 
      "grpc_test_util"
    ], 
    "headers": [], 
    "is_filegroup": false, 
    "language": "c", 
    "name": "chttp2_varint_test", 
    "src": [
      "test/core/transport/chttp2/varint_test.c"
    ], 
    "third_party": false, 
    "type": "target"
  }, 
  {
    "deps": [
      "gpr", 
      "gpr_test_util", 
      "grpc", 
      "grpc_test_util"
    ], 
    "headers": [], 
    "is_filegroup": false, 
    "language": "c", 
    "name": "client_fuzzer", 
    "src": [
      "test/core/end2end/fuzzers/client_fuzzer.c"
    ], 
    "third_party": false, 
    "type": "target"
  }, 
  {
    "deps": [
      "gpr", 
      "gpr_test_util", 
      "grpc", 
      "grpc_test_util"
    ], 
    "headers": [], 
    "is_filegroup": false, 
    "language": "c", 
    "name": "combiner_test", 
    "src": [
      "test/core/iomgr/combiner_test.c"
    ], 
    "third_party": false, 
    "type": "target"
  }, 
  {
    "deps": [
      "gpr", 
      "gpr_test_util", 
      "grpc", 
      "grpc_test_util"
    ], 
    "headers": [], 
    "is_filegroup": false, 
    "language": "c", 
    "name": "compression_test", 
    "src": [
      "test/core/compression/compression_test.c"
    ], 
    "third_party": false, 
    "type": "target"
  }, 
  {
    "deps": [
      "gpr", 
      "gpr_test_util", 
      "grpc", 
      "grpc_test_util"
    ], 
    "headers": [], 
    "is_filegroup": false, 
    "language": "c", 
    "name": "concurrent_connectivity_test", 
    "src": [
      "test/core/surface/concurrent_connectivity_test.c"
    ], 
    "third_party": false, 
    "type": "target"
  }, 
  {
    "deps": [
      "gpr", 
      "gpr_test_util", 
      "grpc", 
      "grpc_test_util"
    ], 
    "headers": [], 
    "is_filegroup": false, 
    "language": "c", 
    "name": "dns_resolver_connectivity_test", 
    "src": [
      "test/core/client_config/resolvers/dns_resolver_connectivity_test.c"
    ], 
    "third_party": false, 
    "type": "target"
  }, 
  {
    "deps": [
      "gpr", 
      "gpr_test_util", 
      "grpc", 
      "grpc_test_util"
    ], 
    "headers": [], 
    "is_filegroup": false, 
    "language": "c", 
    "name": "dns_resolver_test", 
    "src": [
      "test/core/client_config/resolvers/dns_resolver_test.c"
    ], 
    "third_party": false, 
    "type": "target"
  }, 
  {
    "deps": [
      "gpr", 
      "gpr_test_util", 
      "grpc", 
      "grpc_test_util"
    ], 
    "headers": [], 
    "is_filegroup": false, 
    "language": "c", 
    "name": "dualstack_socket_test", 
    "src": [
      "test/core/end2end/dualstack_socket_test.c"
    ], 
    "third_party": false, 
    "type": "target"
  }, 
  {
    "deps": [
      "gpr", 
      "gpr_test_util", 
      "grpc", 
      "grpc_test_util"
    ], 
    "headers": [], 
    "is_filegroup": false, 
    "language": "c", 
    "name": "endpoint_pair_test", 
    "src": [
      "test/core/iomgr/endpoint_pair_test.c"
    ], 
    "third_party": false, 
    "type": "target"
  }, 
  {
    "deps": [
      "gpr", 
      "gpr_test_util", 
      "grpc", 
      "grpc_test_util"
    ], 
    "headers": [], 
    "is_filegroup": false, 
    "language": "c", 
    "name": "ev_epoll_linux_test", 
    "src": [
      "test/core/iomgr/ev_epoll_linux_test.c"
    ], 
    "third_party": false, 
    "type": "target"
  }, 
  {
    "deps": [
      "gpr", 
      "gpr_test_util", 
      "grpc", 
      "grpc_test_util"
    ], 
    "headers": [], 
    "is_filegroup": false, 
    "language": "c", 
    "name": "fd_conservation_posix_test", 
    "src": [
      "test/core/iomgr/fd_conservation_posix_test.c"
    ], 
    "third_party": false, 
    "type": "target"
  }, 
  {
    "deps": [
      "gpr", 
      "gpr_test_util", 
      "grpc", 
      "grpc_test_util"
    ], 
    "headers": [], 
    "is_filegroup": false, 
    "language": "c", 
    "name": "fd_posix_test", 
    "src": [
      "test/core/iomgr/fd_posix_test.c"
    ], 
    "third_party": false, 
    "type": "target"
  }, 
  {
    "deps": [
      "gpr", 
      "gpr_test_util", 
      "grpc", 
      "grpc_test_util"
    ], 
    "headers": [], 
    "is_filegroup": false, 
    "language": "c", 
    "name": "fling_client", 
    "src": [
      "test/core/fling/client.c"
    ], 
    "third_party": false, 
    "type": "target"
  }, 
  {
    "deps": [
      "gpr", 
      "gpr_test_util", 
      "grpc", 
      "grpc_test_util"
    ], 
    "headers": [], 
    "is_filegroup": false, 
    "language": "c", 
    "name": "fling_server", 
    "src": [
      "test/core/fling/server.c"
    ], 
    "third_party": false, 
    "type": "target"
  }, 
  {
    "deps": [
      "gpr", 
      "gpr_test_util", 
      "grpc", 
      "grpc_test_util"
    ], 
    "headers": [], 
    "is_filegroup": false, 
    "language": "c", 
    "name": "fling_stream_test", 
    "src": [
      "test/core/fling/fling_stream_test.c"
    ], 
    "third_party": false, 
    "type": "target"
  }, 
  {
    "deps": [
      "gpr", 
      "gpr_test_util", 
      "grpc", 
      "grpc_test_util"
    ], 
    "headers": [], 
    "is_filegroup": false, 
    "language": "c", 
    "name": "fling_test", 
    "src": [
      "test/core/fling/fling_test.c"
    ], 
    "third_party": false, 
    "type": "target"
  }, 
  {
    "deps": [
      "gpr", 
      "grpc"
    ], 
    "headers": [], 
    "is_filegroup": false, 
    "language": "c", 
    "name": "gen_hpack_tables", 
    "src": [
      "tools/codegen/core/gen_hpack_tables.c"
    ], 
    "third_party": false, 
    "type": "target"
  }, 
  {
    "deps": [], 
    "headers": [], 
    "is_filegroup": false, 
    "language": "c", 
    "name": "gen_legal_metadata_characters", 
    "src": [
      "tools/codegen/core/gen_legal_metadata_characters.c"
    ], 
    "third_party": false, 
    "type": "target"
  }, 
  {
    "deps": [], 
    "headers": [], 
    "is_filegroup": false, 
    "language": "c", 
    "name": "gen_percent_encoding_tables", 
    "src": [
      "tools/codegen/core/gen_percent_encoding_tables.c"
    ], 
    "third_party": false, 
    "type": "target"
  }, 
  {
    "deps": [
      "gpr", 
      "gpr_test_util", 
      "grpc", 
      "grpc_test_util"
    ], 
    "headers": [], 
    "is_filegroup": false, 
    "language": "c", 
    "name": "goaway_server_test", 
    "src": [
      "test/core/end2end/goaway_server_test.c"
    ], 
    "third_party": false, 
    "type": "target"
  }, 
  {
    "deps": [
      "gpr", 
      "gpr_test_util"
    ], 
    "headers": [], 
    "is_filegroup": false, 
    "language": "c", 
    "name": "gpr_avl_test", 
    "src": [
      "test/core/support/avl_test.c"
    ], 
    "third_party": false, 
    "type": "target"
  }, 
  {
    "deps": [
      "gpr", 
      "gpr_test_util"
    ], 
    "headers": [], 
    "is_filegroup": false, 
    "language": "c", 
    "name": "gpr_backoff_test", 
    "src": [
      "test/core/support/backoff_test.c"
    ], 
    "third_party": false, 
    "type": "target"
  }, 
  {
    "deps": [
      "gpr", 
      "gpr_test_util"
    ], 
    "headers": [], 
    "is_filegroup": false, 
    "language": "c", 
    "name": "gpr_cmdline_test", 
    "src": [
      "test/core/support/cmdline_test.c"
    ], 
    "third_party": false, 
    "type": "target"
  }, 
  {
    "deps": [
      "gpr", 
      "gpr_test_util"
    ], 
    "headers": [], 
    "is_filegroup": false, 
    "language": "c", 
    "name": "gpr_cpu_test", 
    "src": [
      "test/core/support/cpu_test.c"
    ], 
    "third_party": false, 
    "type": "target"
  }, 
  {
    "deps": [
      "gpr", 
      "gpr_test_util"
    ], 
    "headers": [], 
    "is_filegroup": false, 
    "language": "c", 
    "name": "gpr_env_test", 
    "src": [
      "test/core/support/env_test.c"
    ], 
    "third_party": false, 
    "type": "target"
  }, 
  {
    "deps": [
      "gpr", 
      "gpr_test_util"
    ], 
    "headers": [], 
    "is_filegroup": false, 
    "language": "c", 
    "name": "gpr_histogram_test", 
    "src": [
      "test/core/support/histogram_test.c"
    ], 
    "third_party": false, 
    "type": "target"
  }, 
  {
    "deps": [
      "gpr", 
      "gpr_test_util"
    ], 
    "headers": [], 
    "is_filegroup": false, 
    "language": "c", 
    "name": "gpr_host_port_test", 
    "src": [
      "test/core/support/host_port_test.c"
    ], 
    "third_party": false, 
    "type": "target"
  }, 
  {
    "deps": [
      "gpr", 
      "gpr_test_util"
    ], 
    "headers": [], 
    "is_filegroup": false, 
    "language": "c", 
    "name": "gpr_log_test", 
    "src": [
      "test/core/support/log_test.c"
    ], 
    "third_party": false, 
    "type": "target"
  }, 
  {
    "deps": [
      "gpr", 
      "gpr_test_util"
    ], 
    "headers": [], 
    "is_filegroup": false, 
    "language": "c", 
    "name": "gpr_mpscq_test", 
    "src": [
      "test/core/support/mpscq_test.c"
    ], 
    "third_party": false, 
    "type": "target"
  }, 
  {
    "deps": [
      "gpr", 
      "gpr_test_util"
    ], 
    "headers": [], 
    "is_filegroup": false, 
    "language": "c", 
    "name": "gpr_percent_encoding_test", 
    "src": [
      "test/core/support/percent_encoding_test.c"
    ], 
    "third_party": false, 
    "type": "target"
  }, 
  {
    "deps": [
      "gpr", 
      "gpr_test_util"
    ], 
    "headers": [], 
    "is_filegroup": false, 
    "language": "c", 
    "name": "gpr_slice_buffer_test", 
    "src": [
      "test/core/support/slice_buffer_test.c"
    ], 
    "third_party": false, 
    "type": "target"
  }, 
  {
    "deps": [
      "gpr", 
      "gpr_test_util"
    ], 
    "headers": [], 
    "is_filegroup": false, 
    "language": "c", 
    "name": "gpr_slice_test", 
    "src": [
      "test/core/support/slice_test.c"
    ], 
    "third_party": false, 
    "type": "target"
  }, 
  {
    "deps": [
      "gpr", 
      "gpr_test_util"
    ], 
    "headers": [], 
    "is_filegroup": false, 
    "language": "c", 
    "name": "gpr_stack_lockfree_test", 
    "src": [
      "test/core/support/stack_lockfree_test.c"
    ], 
    "third_party": false, 
    "type": "target"
  }, 
  {
    "deps": [
      "gpr", 
      "gpr_test_util"
    ], 
    "headers": [], 
    "is_filegroup": false, 
    "language": "c", 
    "name": "gpr_string_test", 
    "src": [
      "test/core/support/string_test.c"
    ], 
    "third_party": false, 
    "type": "target"
  }, 
  {
    "deps": [
      "gpr", 
      "gpr_test_util"
    ], 
    "headers": [], 
    "is_filegroup": false, 
    "language": "c", 
    "name": "gpr_sync_test", 
    "src": [
      "test/core/support/sync_test.c"
    ], 
    "third_party": false, 
    "type": "target"
  }, 
  {
    "deps": [
      "gpr", 
      "gpr_test_util"
    ], 
    "headers": [], 
    "is_filegroup": false, 
    "language": "c", 
    "name": "gpr_thd_test", 
    "src": [
      "test/core/support/thd_test.c"
    ], 
    "third_party": false, 
    "type": "target"
  }, 
  {
    "deps": [
      "gpr", 
      "gpr_test_util"
    ], 
    "headers": [], 
    "is_filegroup": false, 
    "language": "c", 
    "name": "gpr_time_test", 
    "src": [
      "test/core/support/time_test.c"
    ], 
    "third_party": false, 
    "type": "target"
  }, 
  {
    "deps": [
      "gpr", 
      "gpr_test_util"
    ], 
    "headers": [], 
    "is_filegroup": false, 
    "language": "c", 
    "name": "gpr_tls_test", 
    "src": [
      "test/core/support/tls_test.c"
    ], 
    "third_party": false, 
    "type": "target"
  }, 
  {
    "deps": [
      "gpr", 
      "gpr_test_util"
    ], 
    "headers": [], 
    "is_filegroup": false, 
    "language": "c", 
    "name": "gpr_useful_test", 
    "src": [
      "test/core/support/useful_test.c"
    ], 
    "third_party": false, 
    "type": "target"
  }, 
  {
    "deps": [
      "gpr", 
      "gpr_test_util", 
      "grpc", 
      "grpc_test_util"
    ], 
    "headers": [], 
    "is_filegroup": false, 
    "language": "c", 
    "name": "grpc_auth_context_test", 
    "src": [
      "test/core/security/auth_context_test.c"
    ], 
    "third_party": false, 
    "type": "target"
  }, 
  {
    "deps": [
      "gpr", 
      "gpr_test_util", 
      "grpc", 
      "grpc_test_util"
    ], 
    "headers": [], 
    "is_filegroup": false, 
    "language": "c", 
    "name": "grpc_b64_test", 
    "src": [
      "test/core/security/b64_test.c"
    ], 
    "third_party": false, 
    "type": "target"
  }, 
  {
    "deps": [
      "gpr", 
      "gpr_test_util", 
      "grpc", 
      "grpc_test_util"
    ], 
    "headers": [], 
    "is_filegroup": false, 
    "language": "c", 
    "name": "grpc_byte_buffer_reader_test", 
    "src": [
      "test/core/surface/byte_buffer_reader_test.c"
    ], 
    "third_party": false, 
    "type": "target"
  }, 
  {
    "deps": [
      "gpr", 
      "gpr_test_util", 
      "grpc", 
      "grpc_test_util"
    ], 
    "headers": [], 
    "is_filegroup": false, 
    "language": "c", 
    "name": "grpc_channel_args_test", 
    "src": [
      "test/core/channel/channel_args_test.c"
    ], 
    "third_party": false, 
    "type": "target"
  }, 
  {
    "deps": [
      "gpr", 
      "gpr_test_util", 
      "grpc", 
      "grpc_test_util"
    ], 
    "headers": [], 
    "is_filegroup": false, 
    "language": "c", 
    "name": "grpc_channel_stack_test", 
    "src": [
      "test/core/channel/channel_stack_test.c"
    ], 
    "third_party": false, 
    "type": "target"
  }, 
  {
    "deps": [
      "gpr", 
      "gpr_test_util", 
      "grpc", 
      "grpc_test_util"
    ], 
    "headers": [], 
    "is_filegroup": false, 
    "language": "c", 
    "name": "grpc_completion_queue_test", 
    "src": [
      "test/core/surface/completion_queue_test.c"
    ], 
    "third_party": false, 
    "type": "target"
  }, 
  {
    "deps": [
      "gpr", 
      "grpc"
    ], 
    "headers": [], 
    "is_filegroup": false, 
    "language": "c", 
    "name": "grpc_create_jwt", 
    "src": [
      "test/core/security/create_jwt.c"
    ], 
    "third_party": false, 
    "type": "target"
  }, 
  {
    "deps": [
      "gpr", 
      "gpr_test_util", 
      "grpc", 
      "grpc_test_util"
    ], 
    "headers": [], 
    "is_filegroup": false, 
    "language": "c", 
    "name": "grpc_credentials_test", 
    "src": [
      "test/core/security/credentials_test.c"
    ], 
    "third_party": false, 
    "type": "target"
  }, 
  {
    "deps": [
      "gpr", 
      "gpr_test_util", 
      "grpc", 
      "grpc_test_util"
    ], 
    "headers": [], 
    "is_filegroup": false, 
    "language": "c", 
    "name": "grpc_fetch_oauth2", 
    "src": [
      "test/core/security/fetch_oauth2.c"
    ], 
    "third_party": false, 
    "type": "target"
  }, 
  {
    "deps": [
      "gpr", 
      "gpr_test_util", 
      "grpc", 
      "grpc_test_util"
    ], 
    "headers": [], 
    "is_filegroup": false, 
    "language": "c", 
    "name": "grpc_invalid_channel_args_test", 
    "src": [
      "test/core/surface/invalid_channel_args_test.c"
    ], 
    "third_party": false, 
    "type": "target"
  }, 
  {
    "deps": [
      "gpr", 
      "gpr_test_util", 
      "grpc", 
      "grpc_test_util"
    ], 
    "headers": [], 
    "is_filegroup": false, 
    "language": "c", 
    "name": "grpc_json_token_test", 
    "src": [
      "test/core/security/json_token_test.c"
    ], 
    "third_party": false, 
    "type": "target"
  }, 
  {
    "deps": [
      "gpr", 
      "gpr_test_util", 
      "grpc", 
      "grpc_test_util"
    ], 
    "headers": [], 
    "is_filegroup": false, 
    "language": "c", 
    "name": "grpc_jwt_verifier_test", 
    "src": [
      "test/core/security/jwt_verifier_test.c"
    ], 
    "third_party": false, 
    "type": "target"
  }, 
  {
    "deps": [
      "gpr", 
      "grpc"
    ], 
    "headers": [], 
    "is_filegroup": false, 
    "language": "c", 
    "name": "grpc_print_google_default_creds_token", 
    "src": [
      "test/core/security/print_google_default_creds_token.c"
    ], 
    "third_party": false, 
    "type": "target"
  }, 
  {
    "deps": [
      "gpr", 
      "gpr_test_util", 
      "grpc", 
      "grpc_test_util"
    ], 
    "headers": [], 
    "is_filegroup": false, 
    "language": "c", 
    "name": "grpc_security_connector_test", 
    "src": [
      "test/core/security/security_connector_test.c"
    ], 
    "third_party": false, 
    "type": "target"
  }, 
  {
    "deps": [
      "gpr", 
      "grpc"
    ], 
    "headers": [], 
    "is_filegroup": false, 
    "language": "c", 
    "name": "grpc_verify_jwt", 
    "src": [
      "test/core/security/verify_jwt.c"
    ], 
    "third_party": false, 
    "type": "target"
  }, 
  {
    "deps": [
      "gpr", 
      "gpr_test_util", 
      "grpc", 
      "grpc_test_util"
    ], 
    "headers": [], 
    "is_filegroup": false, 
    "language": "c", 
    "name": "hpack_parser_fuzzer_test", 
    "src": [
      "test/core/transport/chttp2/hpack_parser_fuzzer_test.c"
    ], 
    "third_party": false, 
    "type": "target"
  }, 
  {
    "deps": [
      "gpr", 
      "gpr_test_util", 
      "grpc", 
      "grpc_test_util"
    ], 
    "headers": [], 
    "is_filegroup": false, 
    "language": "c", 
    "name": "hpack_parser_test", 
    "src": [
      "test/core/transport/chttp2/hpack_parser_test.c"
    ], 
    "third_party": false, 
    "type": "target"
  }, 
  {
    "deps": [
      "gpr", 
      "gpr_test_util", 
      "grpc", 
      "grpc_test_util"
    ], 
    "headers": [], 
    "is_filegroup": false, 
    "language": "c", 
    "name": "hpack_table_test", 
    "src": [
      "test/core/transport/chttp2/hpack_table_test.c"
    ], 
    "third_party": false, 
    "type": "target"
  }, 
  {
    "deps": [
      "gpr", 
      "gpr_test_util", 
      "grpc", 
      "grpc_test_util"
    ], 
    "headers": [], 
    "is_filegroup": false, 
    "language": "c", 
    "name": "http_parser_test", 
    "src": [
      "test/core/http/parser_test.c"
    ], 
    "third_party": false, 
    "type": "target"
  }, 
  {
    "deps": [
      "gpr", 
      "gpr_test_util", 
      "grpc", 
      "grpc_test_util"
    ], 
    "headers": [], 
    "is_filegroup": false, 
    "language": "c", 
    "name": "http_request_fuzzer_test", 
    "src": [
      "test/core/http/request_fuzzer.c"
    ], 
    "third_party": false, 
    "type": "target"
  }, 
  {
    "deps": [
      "gpr", 
      "gpr_test_util", 
      "grpc", 
      "grpc_test_util"
    ], 
    "headers": [], 
    "is_filegroup": false, 
    "language": "c", 
    "name": "http_response_fuzzer_test", 
    "src": [
      "test/core/http/response_fuzzer.c"
    ], 
    "third_party": false, 
    "type": "target"
  }, 
  {
    "deps": [
      "gpr", 
      "gpr_test_util", 
      "grpc", 
      "grpc_test_util"
    ], 
    "headers": [], 
    "is_filegroup": false, 
    "language": "c", 
    "name": "httpcli_format_request_test", 
    "src": [
      "test/core/http/format_request_test.c"
    ], 
    "third_party": false, 
    "type": "target"
  }, 
  {
    "deps": [
      "gpr", 
      "gpr_test_util", 
      "grpc", 
      "grpc_test_util"
    ], 
    "headers": [], 
    "is_filegroup": false, 
    "language": "c", 
    "name": "httpcli_test", 
    "src": [
      "test/core/http/httpcli_test.c"
    ], 
    "third_party": false, 
    "type": "target"
  }, 
  {
    "deps": [
      "gpr", 
      "gpr_test_util", 
      "grpc", 
      "grpc_test_util"
    ], 
    "headers": [], 
    "is_filegroup": false, 
    "language": "c", 
    "name": "httpscli_test", 
    "src": [
      "test/core/http/httpscli_test.c"
    ], 
    "third_party": false, 
    "type": "target"
  }, 
  {
    "deps": [
      "gpr", 
      "gpr_test_util", 
      "grpc", 
      "grpc_test_util"
    ], 
    "headers": [], 
    "is_filegroup": false, 
    "language": "c", 
    "name": "init_test", 
    "src": [
      "test/core/surface/init_test.c"
    ], 
    "third_party": false, 
    "type": "target"
  }, 
  {
    "deps": [
      "gpr", 
      "gpr_test_util", 
      "grpc", 
      "grpc_test_util"
    ], 
    "headers": [], 
    "is_filegroup": false, 
    "language": "c", 
    "name": "internal_api_canary_iomgr_test", 
    "src": [
      "test/core/internal_api_canaries/iomgr.c"
    ], 
    "third_party": false, 
    "type": "target"
  }, 
  {
    "deps": [
      "gpr", 
      "gpr_test_util", 
      "grpc", 
      "grpc_test_util"
    ], 
    "headers": [], 
    "is_filegroup": false, 
    "language": "c", 
    "name": "internal_api_canary_support_test", 
    "src": [
      "test/core/internal_api_canaries/iomgr.c"
    ], 
    "third_party": false, 
    "type": "target"
  }, 
  {
    "deps": [
      "gpr", 
      "gpr_test_util", 
      "grpc", 
      "grpc_test_util"
    ], 
    "headers": [], 
    "is_filegroup": false, 
    "language": "c", 
    "name": "internal_api_canary_transport_test", 
    "src": [
      "test/core/internal_api_canaries/iomgr.c"
    ], 
    "third_party": false, 
    "type": "target"
  }, 
  {
    "deps": [
      "gpr", 
      "gpr_test_util", 
      "grpc", 
      "grpc_test_util"
    ], 
    "headers": [], 
    "is_filegroup": false, 
    "language": "c", 
    "name": "invalid_call_argument_test", 
    "src": [
      "test/core/end2end/invalid_call_argument_test.c"
    ], 
    "third_party": false, 
    "type": "target"
  }, 
  {
    "deps": [
      "gpr", 
      "gpr_test_util", 
      "grpc", 
      "grpc_test_util"
    ], 
    "headers": [], 
    "is_filegroup": false, 
    "language": "c", 
    "name": "json_fuzzer_test", 
    "src": [
      "test/core/json/fuzzer.c"
    ], 
    "third_party": false, 
    "type": "target"
  }, 
  {
    "deps": [
      "gpr", 
      "grpc"
    ], 
    "headers": [], 
    "is_filegroup": false, 
    "language": "c", 
    "name": "json_rewrite", 
    "src": [
      "test/core/json/json_rewrite.c"
    ], 
    "third_party": false, 
    "type": "target"
  }, 
  {
    "deps": [
      "gpr", 
      "gpr_test_util", 
      "grpc", 
      "grpc_test_util"
    ], 
    "headers": [], 
    "is_filegroup": false, 
    "language": "c", 
    "name": "json_rewrite_test", 
    "src": [
      "test/core/json/json_rewrite_test.c"
    ], 
    "third_party": false, 
    "type": "target"
  }, 
  {
    "deps": [
      "gpr", 
      "gpr_test_util", 
      "grpc", 
      "grpc_test_util"
    ], 
    "headers": [], 
    "is_filegroup": false, 
    "language": "c", 
    "name": "json_stream_error_test", 
    "src": [
      "test/core/json/json_stream_error_test.c"
    ], 
    "third_party": false, 
    "type": "target"
  }, 
  {
    "deps": [
      "gpr", 
      "gpr_test_util", 
      "grpc", 
      "grpc_test_util"
    ], 
    "headers": [], 
    "is_filegroup": false, 
    "language": "c", 
    "name": "json_test", 
    "src": [
      "test/core/json/json_test.c"
    ], 
    "third_party": false, 
    "type": "target"
  }, 
  {
    "deps": [
      "gpr", 
      "gpr_test_util", 
      "grpc", 
      "grpc_test_util"
    ], 
    "headers": [], 
    "is_filegroup": false, 
    "language": "c", 
    "name": "lame_client_test", 
    "src": [
      "test/core/surface/lame_client_test.c"
    ], 
    "third_party": false, 
    "type": "target"
  }, 
  {
    "deps": [
      "gpr", 
      "gpr_test_util", 
      "grpc", 
      "grpc_test_util"
    ], 
    "headers": [], 
    "is_filegroup": false, 
    "language": "c", 
    "name": "lb_policies_test", 
    "src": [
      "test/core/client_config/lb_policies_test.c"
    ], 
    "third_party": false, 
    "type": "target"
  }, 
  {
    "deps": [
      "gpr", 
      "gpr_test_util", 
      "grpc", 
      "grpc_test_util"
    ], 
    "headers": [], 
    "is_filegroup": false, 
    "language": "c", 
    "name": "load_file_test", 
    "src": [
      "test/core/iomgr/load_file_test.c"
    ], 
    "third_party": false, 
    "type": "target"
  }, 
  {
    "deps": [
      "gpr", 
      "gpr_test_util", 
      "grpc", 
      "grpc_test_util"
    ], 
    "headers": [], 
    "is_filegroup": false, 
    "language": "c", 
    "name": "low_level_ping_pong_benchmark", 
    "src": [
      "test/core/network_benchmarks/low_level_ping_pong.c"
    ], 
    "third_party": false, 
    "type": "target"
  }, 
  {
    "deps": [
      "gpr", 
      "gpr_test_util", 
      "grpc", 
      "grpc_test_util"
    ], 
    "headers": [], 
    "is_filegroup": false, 
    "language": "c", 
    "name": "message_compress_test", 
    "src": [
      "test/core/compression/message_compress_test.c"
    ], 
    "third_party": false, 
    "type": "target"
  }, 
  {
    "deps": [
      "gpr", 
      "gpr_test_util", 
      "grpc", 
      "grpc_test_util"
    ], 
    "headers": [], 
    "is_filegroup": false, 
    "language": "c", 
    "name": "mlog_test", 
    "src": [
      "test/core/census/mlog_test.c"
    ], 
    "third_party": false, 
    "type": "target"
  }, 
  {
    "deps": [
      "gpr", 
      "gpr_test_util", 
      "grpc", 
      "grpc_test_util"
    ], 
    "headers": [], 
    "is_filegroup": false, 
    "language": "c", 
    "name": "multiple_server_queues_test", 
    "src": [
      "test/core/end2end/multiple_server_queues_test.c"
    ], 
    "third_party": false, 
    "type": "target"
  }, 
  {
    "deps": [
      "gpr", 
      "gpr_test_util"
    ], 
    "headers": [], 
    "is_filegroup": false, 
    "language": "c", 
    "name": "murmur_hash_test", 
    "src": [
      "test/core/support/murmur_hash_test.c"
    ], 
    "third_party": false, 
    "type": "target"
  }, 
  {
    "deps": [
      "gpr", 
      "gpr_test_util", 
      "grpc", 
      "grpc_test_util"
    ], 
    "headers": [], 
    "is_filegroup": false, 
    "language": "c", 
    "name": "nanopb_fuzzer_response_test", 
    "src": [
      "test/core/nanopb/fuzzer_response.c"
    ], 
    "third_party": false, 
    "type": "target"
  }, 
  {
    "deps": [
      "gpr", 
      "gpr_test_util", 
      "grpc", 
      "grpc_test_util"
    ], 
    "headers": [], 
    "is_filegroup": false, 
    "language": "c", 
    "name": "nanopb_fuzzer_serverlist_test", 
    "src": [
      "test/core/nanopb/fuzzer_serverlist.c"
    ], 
    "third_party": false, 
    "type": "target"
  }, 
  {
    "deps": [
      "gpr", 
      "gpr_test_util", 
      "grpc", 
      "grpc_test_util"
    ], 
    "headers": [], 
    "is_filegroup": false, 
    "language": "c", 
    "name": "no_server_test", 
    "src": [
      "test/core/end2end/no_server_test.c"
    ], 
    "third_party": false, 
    "type": "target"
  }, 
  {
    "deps": [
      "gpr", 
      "gpr_test_util", 
      "grpc", 
      "grpc_test_util"
    ], 
    "headers": [], 
    "is_filegroup": false, 
    "language": "c", 
    "name": "percent_decode_fuzzer", 
    "src": [
      "test/core/support/percent_decode_fuzzer.c"
    ], 
    "third_party": false, 
    "type": "target"
  }, 
  {
    "deps": [
      "gpr", 
      "gpr_test_util", 
      "grpc", 
      "grpc_test_util"
    ], 
    "headers": [], 
    "is_filegroup": false, 
    "language": "c", 
    "name": "percent_encode_fuzzer", 
    "src": [
      "test/core/support/percent_encode_fuzzer.c"
    ], 
    "third_party": false, 
    "type": "target"
  }, 
  {
    "deps": [
      "gpr", 
      "gpr_test_util", 
      "grpc", 
      "grpc_test_util"
    ], 
    "headers": [], 
    "is_filegroup": false, 
    "language": "c", 
    "name": "resolve_address_test", 
    "src": [
      "test/core/iomgr/resolve_address_test.c"
    ], 
    "third_party": false, 
    "type": "target"
  }, 
  {
    "deps": [
      "gpr", 
      "gpr_test_util", 
      "grpc", 
      "grpc_test_util"
    ], 
    "headers": [], 
    "is_filegroup": false, 
    "language": "c", 
    "name": "secure_channel_create_test", 
    "src": [
      "test/core/surface/secure_channel_create_test.c"
    ], 
    "third_party": false, 
    "type": "target"
  }, 
  {
    "deps": [
      "gpr", 
      "gpr_test_util", 
      "grpc", 
      "grpc_test_util"
    ], 
    "headers": [], 
    "is_filegroup": false, 
    "language": "c", 
    "name": "secure_endpoint_test", 
    "src": [
      "test/core/security/secure_endpoint_test.c"
    ], 
    "third_party": false, 
    "type": "target"
  }, 
  {
    "deps": [
      "gpr", 
      "gpr_test_util", 
      "grpc", 
      "grpc_test_util"
    ], 
    "headers": [], 
    "is_filegroup": false, 
    "language": "c", 
    "name": "sequential_connectivity_test", 
    "src": [
      "test/core/surface/sequential_connectivity_test.c"
    ], 
    "third_party": false, 
    "type": "target"
  }, 
  {
    "deps": [
      "gpr", 
      "gpr_test_util", 
      "grpc", 
      "grpc_test_util"
    ], 
    "headers": [], 
    "is_filegroup": false, 
    "language": "c", 
    "name": "server_chttp2_test", 
    "src": [
      "test/core/surface/server_chttp2_test.c"
    ], 
    "third_party": false, 
    "type": "target"
  }, 
  {
    "deps": [
      "gpr", 
      "gpr_test_util", 
      "grpc", 
      "grpc_test_util"
    ], 
    "headers": [], 
    "is_filegroup": false, 
    "language": "c", 
    "name": "server_fuzzer", 
    "src": [
      "test/core/end2end/fuzzers/server_fuzzer.c"
    ], 
    "third_party": false, 
    "type": "target"
  }, 
  {
    "deps": [
      "gpr", 
      "gpr_test_util", 
      "grpc", 
      "grpc_test_util"
    ], 
    "headers": [], 
    "is_filegroup": false, 
    "language": "c", 
    "name": "server_test", 
    "src": [
      "test/core/surface/server_test.c"
    ], 
    "third_party": false, 
    "type": "target"
  }, 
  {
    "deps": [
      "gpr", 
      "gpr_test_util", 
      "grpc", 
      "grpc_test_util", 
      "test_tcp_server"
    ], 
    "headers": [], 
    "is_filegroup": false, 
    "language": "c", 
    "name": "set_initial_connect_string_test", 
    "src": [
      "test/core/client_config/set_initial_connect_string_test.c"
    ], 
    "third_party": false, 
    "type": "target"
  }, 
  {
    "deps": [
      "gpr", 
      "gpr_test_util", 
      "grpc", 
      "grpc_test_util"
    ], 
    "headers": [], 
    "is_filegroup": false, 
    "language": "c", 
    "name": "sockaddr_resolver_test", 
    "src": [
      "test/core/client_config/resolvers/sockaddr_resolver_test.c"
    ], 
    "third_party": false, 
    "type": "target"
  }, 
  {
    "deps": [
      "gpr", 
      "gpr_test_util", 
      "grpc", 
      "grpc_test_util"
    ], 
    "headers": [], 
    "is_filegroup": false, 
    "language": "c", 
    "name": "sockaddr_utils_test", 
    "src": [
      "test/core/iomgr/sockaddr_utils_test.c"
    ], 
    "third_party": false, 
    "type": "target"
  }, 
  {
    "deps": [
      "gpr", 
      "gpr_test_util", 
      "grpc", 
      "grpc_test_util"
    ], 
    "headers": [], 
    "is_filegroup": false, 
    "language": "c", 
    "name": "socket_utils_test", 
    "src": [
      "test/core/iomgr/socket_utils_test.c"
    ], 
    "third_party": false, 
    "type": "target"
  }, 
  {
    "deps": [
      "gpr", 
      "gpr_test_util", 
      "grpc", 
      "grpc_test_util"
    ], 
    "headers": [], 
    "is_filegroup": false, 
    "language": "c", 
    "name": "tcp_client_posix_test", 
    "src": [
      "test/core/iomgr/tcp_client_posix_test.c"
    ], 
    "third_party": false, 
    "type": "target"
  }, 
  {
    "deps": [
      "gpr", 
      "gpr_test_util", 
      "grpc", 
      "grpc_test_util"
    ], 
    "headers": [], 
    "is_filegroup": false, 
    "language": "c", 
    "name": "tcp_posix_test", 
    "src": [
      "test/core/iomgr/tcp_posix_test.c"
    ], 
    "third_party": false, 
    "type": "target"
  }, 
  {
    "deps": [
      "gpr", 
      "gpr_test_util", 
      "grpc", 
      "grpc_test_util"
    ], 
    "headers": [], 
    "is_filegroup": false, 
    "language": "c", 
    "name": "tcp_server_posix_test", 
    "src": [
      "test/core/iomgr/tcp_server_posix_test.c"
    ], 
    "third_party": false, 
    "type": "target"
  }, 
  {
    "deps": [
      "gpr", 
      "gpr_test_util", 
      "grpc", 
      "grpc_test_util"
    ], 
    "headers": [], 
    "is_filegroup": false, 
    "language": "c", 
    "name": "time_averaged_stats_test", 
    "src": [
      "test/core/iomgr/time_averaged_stats_test.c"
    ], 
    "third_party": false, 
    "type": "target"
  }, 
  {
    "deps": [
      "gpr", 
      "gpr_test_util", 
      "grpc", 
      "grpc_test_util"
    ], 
    "headers": [], 
    "is_filegroup": false, 
    "language": "c", 
    "name": "timeout_encoding_test", 
    "src": [
      "test/core/transport/timeout_encoding_test.c"
    ], 
    "third_party": false, 
    "type": "target"
  }, 
  {
    "deps": [
      "gpr", 
      "gpr_test_util", 
      "grpc", 
      "grpc_test_util"
    ], 
    "headers": [], 
    "is_filegroup": false, 
    "language": "c", 
    "name": "timer_heap_test", 
    "src": [
      "test/core/iomgr/timer_heap_test.c"
    ], 
    "third_party": false, 
    "type": "target"
  }, 
  {
    "deps": [
      "gpr", 
      "gpr_test_util", 
      "grpc", 
      "grpc_test_util"
    ], 
    "headers": [], 
    "is_filegroup": false, 
    "language": "c", 
    "name": "timer_list_test", 
    "src": [
      "test/core/iomgr/timer_list_test.c"
    ], 
    "third_party": false, 
    "type": "target"
  }, 
  {
    "deps": [
      "gpr", 
      "gpr_test_util", 
      "grpc", 
      "grpc_test_util"
    ], 
    "headers": [], 
    "is_filegroup": false, 
    "language": "c", 
    "name": "transport_connectivity_state_test", 
    "src": [
      "test/core/transport/connectivity_state_test.c"
    ], 
    "third_party": false, 
    "type": "target"
  }, 
  {
    "deps": [
      "gpr", 
      "gpr_test_util", 
      "grpc", 
      "grpc_test_util"
    ], 
    "headers": [], 
    "is_filegroup": false, 
    "language": "c", 
    "name": "transport_metadata_test", 
    "src": [
      "test/core/transport/metadata_test.c"
    ], 
    "third_party": false, 
    "type": "target"
  }, 
  {
    "deps": [
      "gpr", 
      "gpr_test_util", 
      "grpc", 
      "grpc_test_util"
    ], 
    "headers": [], 
    "is_filegroup": false, 
    "language": "c", 
    "name": "transport_security_test", 
    "src": [
      "test/core/tsi/transport_security_test.c"
    ], 
    "third_party": false, 
    "type": "target"
  }, 
  {
    "deps": [
      "gpr", 
      "gpr_test_util", 
      "grpc", 
      "grpc_test_util"
    ], 
    "headers": [], 
    "is_filegroup": false, 
    "language": "c", 
    "name": "udp_server_test", 
    "src": [
      "test/core/iomgr/udp_server_test.c"
    ], 
    "third_party": false, 
    "type": "target"
  }, 
  {
    "deps": [
      "gpr", 
      "gpr_test_util", 
      "grpc", 
      "grpc_test_util"
    ], 
    "headers": [], 
    "is_filegroup": false, 
    "language": "c", 
    "name": "uri_fuzzer_test", 
    "src": [
      "test/core/client_config/uri_fuzzer_test.c"
    ], 
    "third_party": false, 
    "type": "target"
  }, 
  {
    "deps": [
      "gpr", 
      "gpr_test_util", 
      "grpc", 
      "grpc_test_util"
    ], 
    "headers": [], 
    "is_filegroup": false, 
    "language": "c", 
    "name": "uri_parser_test", 
    "src": [
      "test/core/client_config/uri_parser_test.c"
    ], 
    "third_party": false, 
    "type": "target"
  }, 
  {
    "deps": [
      "gpr", 
      "gpr_test_util", 
      "grpc", 
      "grpc++", 
      "grpc++_test_util", 
      "grpc_test_util"
    ], 
    "headers": [], 
    "is_filegroup": false, 
    "language": "c++", 
    "name": "alarm_cpp_test", 
    "src": [
      "test/cpp/common/alarm_cpp_test.cc"
    ], 
    "third_party": false, 
    "type": "target"
  }, 
  {
    "deps": [
      "gpr", 
      "gpr_test_util", 
      "grpc", 
      "grpc++", 
      "grpc++_test_util", 
      "grpc_test_util"
    ], 
    "headers": [], 
    "is_filegroup": false, 
    "language": "c++", 
    "name": "async_end2end_test", 
    "src": [
      "test/cpp/end2end/async_end2end_test.cc"
    ], 
    "third_party": false, 
    "type": "target"
  }, 
  {
    "deps": [
      "gpr", 
      "gpr_test_util", 
      "grpc", 
      "grpc++", 
      "grpc++_test_util", 
      "grpc_test_util"
    ], 
    "headers": [], 
    "is_filegroup": false, 
    "language": "c++", 
    "name": "auth_property_iterator_test", 
    "src": [
      "test/cpp/common/auth_property_iterator_test.cc"
    ], 
    "third_party": false, 
    "type": "target"
  }, 
  {
    "deps": [
      "gpr", 
      "grpc", 
      "grpc++"
    ], 
    "headers": [], 
    "is_filegroup": false, 
    "language": "c++", 
    "name": "channel_arguments_test", 
    "src": [
      "test/cpp/common/channel_arguments_test.cc"
    ], 
    "third_party": false, 
    "type": "target"
  }, 
  {
    "deps": [
      "gpr", 
      "gpr_test_util", 
      "grpc", 
      "grpc++", 
      "grpc++_test_util", 
      "grpc_cli_libs", 
      "grpc_test_util"
    ], 
    "headers": [], 
    "is_filegroup": false, 
    "language": "c++", 
    "name": "cli_call_test", 
    "src": [
      "test/cpp/util/cli_call_test.cc"
    ], 
    "third_party": false, 
    "type": "target"
  }, 
  {
    "deps": [
      "gpr", 
      "gpr_test_util", 
      "grpc", 
      "grpc++", 
      "grpc++_test_util", 
      "grpc_test_util"
    ], 
    "headers": [], 
    "is_filegroup": false, 
    "language": "c++", 
    "name": "client_crash_test", 
    "src": [
      "test/cpp/end2end/client_crash_test.cc"
    ], 
    "third_party": false, 
    "type": "target"
  }, 
  {
    "deps": [
      "gpr", 
      "gpr_test_util", 
      "grpc", 
      "grpc++", 
      "grpc++_test_util", 
      "grpc_test_util"
    ], 
    "headers": [], 
    "is_filegroup": false, 
    "language": "c++", 
    "name": "client_crash_test_server", 
    "src": [
      "test/cpp/end2end/client_crash_test_server.cc"
    ], 
    "third_party": false, 
    "type": "target"
  }, 
  {
    "deps": [
      "gpr", 
      "grpc", 
      "grpc++", 
      "grpc++_codegen_base"
    ], 
    "headers": [
      "src/proto/grpc/testing/control.grpc.pb.h", 
      "src/proto/grpc/testing/control.pb.h", 
      "src/proto/grpc/testing/messages.grpc.pb.h", 
      "src/proto/grpc/testing/messages.pb.h", 
      "src/proto/grpc/testing/payloads.grpc.pb.h", 
      "src/proto/grpc/testing/payloads.pb.h", 
      "src/proto/grpc/testing/services.grpc.pb.h", 
      "src/proto/grpc/testing/services.pb.h", 
      "src/proto/grpc/testing/stats.grpc.pb.h", 
      "src/proto/grpc/testing/stats.pb.h"
    ], 
    "is_filegroup": false, 
    "language": "c++", 
    "name": "codegen_test_full", 
    "src": [
      "test/cpp/codegen/codegen_test_full.cc"
    ], 
    "third_party": false, 
    "type": "target"
  }, 
  {
    "deps": [
      "grpc++_codegen_base", 
      "grpc++_codegen_base_src"
    ], 
    "headers": [
      "src/proto/grpc/testing/control.grpc.pb.h", 
      "src/proto/grpc/testing/control.pb.h", 
      "src/proto/grpc/testing/messages.grpc.pb.h", 
      "src/proto/grpc/testing/messages.pb.h", 
      "src/proto/grpc/testing/payloads.grpc.pb.h", 
      "src/proto/grpc/testing/payloads.pb.h", 
      "src/proto/grpc/testing/services.grpc.pb.h", 
      "src/proto/grpc/testing/services.pb.h", 
      "src/proto/grpc/testing/stats.grpc.pb.h", 
      "src/proto/grpc/testing/stats.pb.h"
    ], 
    "is_filegroup": false, 
    "language": "c++", 
    "name": "codegen_test_minimal", 
    "src": [
      "test/cpp/codegen/codegen_test_minimal.cc"
    ], 
    "third_party": false, 
    "type": "target"
  }, 
  {
    "deps": [
      "gpr", 
      "grpc", 
      "grpc++"
    ], 
    "headers": [], 
    "is_filegroup": false, 
    "language": "c++", 
    "name": "credentials_test", 
    "src": [
      "test/cpp/client/credentials_test.cc"
    ], 
    "third_party": false, 
    "type": "target"
  }, 
  {
    "deps": [
      "gpr", 
      "gpr_test_util", 
      "grpc", 
      "grpc++", 
      "grpc_test_util"
    ], 
    "headers": [], 
    "is_filegroup": false, 
    "language": "c++", 
    "name": "cxx_byte_buffer_test", 
    "src": [
      "test/cpp/util/byte_buffer_test.cc"
    ], 
    "third_party": false, 
    "type": "target"
  }, 
  {
    "deps": [
      "gpr", 
      "gpr_test_util", 
      "grpc", 
      "grpc++", 
      "grpc_test_util"
    ], 
    "headers": [], 
    "is_filegroup": false, 
    "language": "c++", 
    "name": "cxx_slice_test", 
    "src": [
      "test/cpp/util/slice_test.cc"
    ], 
    "third_party": false, 
    "type": "target"
  }, 
  {
    "deps": [
      "grpc++"
    ], 
    "headers": [], 
    "is_filegroup": false, 
    "language": "c++", 
    "name": "cxx_string_ref_test", 
    "src": [
      "test/cpp/util/string_ref_test.cc"
    ], 
    "third_party": false, 
    "type": "target"
  }, 
  {
    "deps": [
      "gpr", 
      "gpr_test_util", 
      "grpc", 
      "grpc++", 
      "grpc_test_util"
    ], 
    "headers": [], 
    "is_filegroup": false, 
    "language": "c++", 
    "name": "cxx_time_test", 
    "src": [
      "test/cpp/util/time_test.cc"
    ], 
    "third_party": false, 
    "type": "target"
  }, 
  {
    "deps": [
      "gpr", 
      "gpr_test_util", 
      "grpc", 
      "grpc++", 
      "grpc++_test_util", 
      "grpc_test_util"
    ], 
    "headers": [], 
    "is_filegroup": false, 
    "language": "c++", 
    "name": "end2end_test", 
    "src": [
      "test/cpp/end2end/end2end_test.cc"
    ], 
    "third_party": false, 
    "type": "target"
  }, 
  {
    "deps": [
      "gpr", 
      "gpr_test_util", 
      "grpc", 
      "grpc++", 
      "grpc++_test_util", 
      "grpc_test_util"
    ], 
    "headers": [], 
    "is_filegroup": false, 
    "language": "c++", 
    "name": "filter_end2end_test", 
    "src": [
      "test/cpp/end2end/filter_end2end_test.cc"
    ], 
    "third_party": false, 
    "type": "target"
  }, 
  {
    "deps": [
      "gpr", 
      "gpr_test_util", 
      "grpc", 
      "grpc++", 
      "grpc++_test_util", 
      "grpc_test_util"
    ], 
    "headers": [], 
    "is_filegroup": false, 
    "language": "c++", 
    "name": "generic_end2end_test", 
    "src": [
      "test/cpp/end2end/generic_end2end_test.cc"
    ], 
    "third_party": false, 
    "type": "target"
  }, 
  {
    "deps": [
      "gpr", 
      "grpc", 
      "grpc++"
    ], 
    "headers": [
      "src/proto/grpc/testing/compiler_test.grpc.pb.h", 
      "src/proto/grpc/testing/compiler_test.pb.h"
    ], 
    "is_filegroup": false, 
    "language": "c++", 
    "name": "golden_file_test", 
    "src": [
      "test/cpp/codegen/golden_file_test.cc"
    ], 
    "third_party": false, 
    "type": "target"
  }, 
  {
    "deps": [
      "gpr", 
      "grpc", 
      "grpc++", 
      "grpc++_reflection", 
      "grpc++_test_config", 
      "grpc_cli_libs"
    ], 
    "headers": [], 
    "is_filegroup": false, 
    "language": "c++", 
    "name": "grpc_cli", 
    "src": [
      "test/cpp/util/grpc_cli.cc"
    ], 
    "third_party": false, 
    "type": "target"
  }, 
  {
    "deps": [
      "grpc_plugin_support"
    ], 
    "headers": [], 
    "is_filegroup": false, 
    "language": "c++", 
    "name": "grpc_cpp_plugin", 
    "src": [
      "src/compiler/cpp_plugin.cc"
    ], 
    "third_party": false, 
    "type": "target"
  }, 
  {
    "deps": [
      "grpc_plugin_support"
    ], 
    "headers": [], 
    "is_filegroup": false, 
    "language": "c++", 
    "name": "grpc_csharp_plugin", 
    "src": [
      "src/compiler/csharp_plugin.cc"
    ], 
    "third_party": false, 
    "type": "target"
  }, 
  {
    "deps": [
      "grpc_plugin_support"
    ], 
    "headers": [], 
    "is_filegroup": false, 
    "language": "c++", 
    "name": "grpc_node_plugin", 
    "src": [
      "src/compiler/node_plugin.cc"
    ], 
    "third_party": false, 
    "type": "target"
  }, 
  {
    "deps": [
      "grpc_plugin_support"
    ], 
    "headers": [], 
    "is_filegroup": false, 
    "language": "c++", 
    "name": "grpc_objective_c_plugin", 
    "src": [
      "src/compiler/objective_c_plugin.cc"
    ], 
    "third_party": false, 
    "type": "target"
  }, 
  {
    "deps": [
      "grpc_plugin_support"
    ], 
    "headers": [], 
    "is_filegroup": false, 
    "language": "c++", 
    "name": "grpc_python_plugin", 
    "src": [
      "src/compiler/python_plugin.cc"
    ], 
    "third_party": false, 
    "type": "target"
  }, 
  {
    "deps": [
      "grpc_plugin_support"
    ], 
    "headers": [], 
    "is_filegroup": false, 
    "language": "c++", 
    "name": "grpc_ruby_plugin", 
    "src": [
      "src/compiler/ruby_plugin.cc"
    ], 
    "third_party": false, 
    "type": "target"
  }, 
  {
    "deps": [
      "gpr", 
      "gpr_test_util", 
      "grpc", 
      "grpc++", 
      "grpc++_codegen_proto", 
      "grpc++_config_proto", 
      "grpc++_reflection", 
      "grpc_cli_libs", 
      "grpc_test_util"
    ], 
    "headers": [
      "src/proto/grpc/testing/echo.grpc.pb.h", 
      "src/proto/grpc/testing/echo.pb.h", 
      "src/proto/grpc/testing/echo_messages.grpc.pb.h", 
      "src/proto/grpc/testing/echo_messages.pb.h", 
      "test/cpp/util/string_ref_helper.h"
    ], 
    "is_filegroup": false, 
    "language": "c++", 
    "name": "grpc_tool_test", 
    "src": [
      "test/cpp/util/grpc_tool_test.cc", 
      "test/cpp/util/string_ref_helper.cc", 
      "test/cpp/util/string_ref_helper.h"
    ], 
    "third_party": false, 
    "type": "target"
  }, 
  {
    "deps": [
      "grpc", 
      "grpc++", 
      "grpc++_test_util", 
      "grpc_test_util"
    ], 
    "headers": [
      "src/proto/grpc/lb/v1/load_balancer.grpc.pb.h", 
      "src/proto/grpc/lb/v1/load_balancer.pb.h"
    ], 
    "is_filegroup": false, 
    "language": "c++", 
    "name": "grpclb_api_test", 
    "src": [
      "test/cpp/grpclb/grpclb_api_test.cc"
    ], 
    "third_party": false, 
    "type": "target"
  }, 
  {
    "deps": [
      "gpr", 
      "gpr_test_util", 
      "grpc", 
      "grpc++", 
      "grpc++_test_util", 
      "grpc_test_util"
    ], 
    "headers": [
      "src/proto/grpc/lb/v1/load_balancer.grpc.pb.h", 
      "src/proto/grpc/lb/v1/load_balancer.pb.h"
    ], 
    "is_filegroup": false, 
    "language": "c++", 
    "name": "grpclb_test", 
    "src": [
      "test/cpp/grpclb/grpclb_test.cc"
    ], 
    "third_party": false, 
    "type": "target"
  }, 
  {
    "deps": [
      "gpr", 
      "gpr_test_util", 
      "grpc", 
      "grpc++", 
      "grpc++_test_util", 
      "grpc_test_util"
    ], 
    "headers": [], 
    "is_filegroup": false, 
    "language": "c++", 
    "name": "hybrid_end2end_test", 
    "src": [
      "test/cpp/end2end/hybrid_end2end_test.cc"
    ], 
    "third_party": false, 
    "type": "target"
  }, 
  {
    "deps": [
      "gpr", 
      "gpr_test_util", 
      "grpc", 
      "grpc++", 
      "grpc++_test_config", 
      "grpc++_test_util", 
      "grpc_test_util", 
      "interop_client_helper", 
      "interop_client_main"
    ], 
    "headers": [], 
    "is_filegroup": false, 
    "language": "c++", 
    "name": "interop_client", 
    "src": [], 
    "third_party": false, 
    "type": "target"
  }, 
  {
    "deps": [
      "gpr", 
      "gpr_test_util", 
      "grpc", 
      "grpc++", 
      "grpc++_test_config", 
      "grpc++_test_util", 
      "grpc_test_util", 
      "interop_server_helper", 
      "interop_server_lib", 
      "interop_server_main"
    ], 
    "headers": [], 
    "is_filegroup": false, 
    "language": "c++", 
    "name": "interop_server", 
    "src": [], 
    "third_party": false, 
    "type": "target"
  }, 
  {
    "deps": [
      "gpr", 
      "gpr_test_util", 
      "grpc", 
      "grpc_test_util"
    ], 
    "headers": [], 
    "is_filegroup": false, 
    "language": "c++", 
    "name": "interop_test", 
    "src": [
      "test/cpp/interop/interop_test.cc"
    ], 
    "third_party": false, 
    "type": "target"
  }, 
  {
    "deps": [
      "gpr", 
      "gpr_test_util", 
      "grpc", 
      "grpc++", 
      "grpc++_test_config", 
      "grpc++_test_util", 
      "grpc_test_util"
    ], 
    "headers": [], 
    "is_filegroup": false, 
    "language": "c++", 
    "name": "json_run_localhost", 
    "src": [
      "test/cpp/qps/json_run_localhost.cc"
    ], 
    "third_party": false, 
    "type": "target"
  }, 
  {
    "deps": [
      "gpr", 
      "grpc", 
      "grpc++", 
      "grpc++_test_config"
    ], 
    "headers": [
      "src/proto/grpc/testing/metrics.grpc.pb.h", 
      "src/proto/grpc/testing/metrics.pb.h", 
      "test/cpp/util/metrics_server.h"
    ], 
    "is_filegroup": false, 
    "language": "c++", 
    "name": "metrics_client", 
    "src": [
      "test/cpp/interop/metrics_client.cc", 
      "test/cpp/util/metrics_server.h"
    ], 
    "third_party": false, 
    "type": "target"
  }, 
  {
    "deps": [
      "gpr", 
      "gpr_test_util", 
      "grpc", 
      "grpc++", 
      "grpc++_test_util", 
      "grpc_test_util"
    ], 
    "headers": [], 
    "is_filegroup": false, 
    "language": "c++", 
    "name": "mock_test", 
    "src": [
      "test/cpp/end2end/mock_test.cc"
    ], 
    "third_party": false, 
    "type": "target"
  }, 
  {
    "deps": [
      "gpr", 
      "gpr_test_util", 
      "grpc", 
      "grpc++", 
      "grpc++_reflection", 
      "grpc++_test_util", 
      "grpc_test_util"
    ], 
    "headers": [
      "test/cpp/util/proto_reflection_descriptor_database.h"
    ], 
    "is_filegroup": false, 
    "language": "c++", 
    "name": "proto_server_reflection_test", 
    "src": [
      "test/cpp/end2end/proto_server_reflection_test.cc", 
      "test/cpp/util/proto_reflection_descriptor_database.cc", 
      "test/cpp/util/proto_reflection_descriptor_database.h"
    ], 
    "third_party": false, 
    "type": "target"
  }, 
  {
    "deps": [
      "gpr", 
      "gpr_test_util", 
      "grpc", 
      "grpc++", 
      "grpc++_test_util", 
      "grpc_test_util", 
      "qps"
    ], 
    "headers": [], 
    "is_filegroup": false, 
    "language": "c++", 
    "name": "qps_interarrival_test", 
    "src": [
      "test/cpp/qps/qps_interarrival_test.cc"
    ], 
    "third_party": false, 
    "type": "target"
  }, 
  {
    "deps": [
      "gpr", 
      "gpr_test_util", 
      "grpc", 
      "grpc++", 
      "grpc++_test_config", 
      "grpc++_test_util", 
      "grpc_test_util", 
      "qps"
    ], 
    "headers": [], 
    "is_filegroup": false, 
    "language": "c++", 
    "name": "qps_json_driver", 
    "src": [
      "test/cpp/qps/qps_json_driver.cc"
    ], 
    "third_party": false, 
    "type": "target"
  }, 
  {
    "deps": [
      "gpr", 
      "gpr_test_util", 
      "grpc", 
      "grpc++", 
      "grpc++_test_config", 
      "grpc++_test_util", 
      "grpc_test_util", 
      "qps"
    ], 
    "headers": [], 
    "is_filegroup": false, 
    "language": "c++", 
    "name": "qps_openloop_test", 
    "src": [
      "test/cpp/qps/qps_openloop_test.cc"
    ], 
    "third_party": false, 
    "type": "target"
  }, 
  {
    "deps": [
      "gpr", 
      "gpr_test_util", 
      "grpc", 
      "grpc++", 
      "grpc++_test_config", 
      "grpc++_test_util", 
      "grpc_test_util", 
      "qps"
    ], 
    "headers": [
      "test/cpp/qps/client.h", 
      "test/cpp/qps/server.h"
    ], 
    "is_filegroup": false, 
    "language": "c++", 
    "name": "qps_worker", 
    "src": [
      "test/cpp/qps/client.h", 
      "test/cpp/qps/server.h", 
      "test/cpp/qps/worker.cc"
    ], 
    "third_party": false, 
    "type": "target"
  }, 
  {
    "deps": [
      "gpr", 
      "gpr_test_util", 
      "grpc", 
      "grpc++", 
      "grpc++_test_config", 
      "grpc++_test_util", 
      "grpc_test_util"
    ], 
    "headers": [
      "src/proto/grpc/testing/empty.grpc.pb.h", 
      "src/proto/grpc/testing/empty.pb.h", 
      "src/proto/grpc/testing/messages.grpc.pb.h", 
      "src/proto/grpc/testing/messages.pb.h", 
      "src/proto/grpc/testing/test.grpc.pb.h", 
      "src/proto/grpc/testing/test.pb.h"
    ], 
    "is_filegroup": false, 
    "language": "c++", 
    "name": "reconnect_interop_client", 
    "src": [
      "test/cpp/interop/reconnect_interop_client.cc"
    ], 
    "third_party": false, 
    "type": "target"
  }, 
  {
    "deps": [
      "gpr", 
      "gpr_test_util", 
      "grpc", 
      "grpc++", 
      "grpc++_test_config", 
      "grpc++_test_util", 
      "grpc_test_util", 
      "reconnect_server", 
      "test_tcp_server"
    ], 
    "headers": [
      "src/proto/grpc/testing/empty.grpc.pb.h", 
      "src/proto/grpc/testing/empty.pb.h", 
      "src/proto/grpc/testing/messages.grpc.pb.h", 
      "src/proto/grpc/testing/messages.pb.h", 
      "src/proto/grpc/testing/test.grpc.pb.h", 
      "src/proto/grpc/testing/test.pb.h"
    ], 
    "is_filegroup": false, 
    "language": "c++", 
    "name": "reconnect_interop_server", 
    "src": [
      "test/cpp/interop/reconnect_interop_server.cc"
    ], 
    "third_party": false, 
    "type": "target"
  }, 
  {
    "deps": [
      "gpr", 
      "gpr_test_util", 
      "grpc", 
      "grpc++", 
      "grpc++_test_util", 
      "grpc_test_util"
    ], 
    "headers": [], 
    "is_filegroup": false, 
    "language": "c++", 
    "name": "secure_auth_context_test", 
    "src": [
      "test/cpp/common/secure_auth_context_test.cc"
    ], 
    "third_party": false, 
    "type": "target"
  }, 
  {
    "deps": [
      "gpr", 
      "gpr_test_util", 
      "grpc", 
      "grpc++", 
      "grpc++_test_util", 
      "grpc_test_util", 
      "qps"
    ], 
    "headers": [], 
    "is_filegroup": false, 
    "language": "c++", 
    "name": "secure_sync_unary_ping_pong_test", 
    "src": [
      "test/cpp/qps/secure_sync_unary_ping_pong_test.cc"
    ], 
    "third_party": false, 
    "type": "target"
  }, 
  {
    "deps": [
      "gpr", 
      "gpr_test_util", 
      "grpc", 
      "grpc++", 
      "grpc++_test_util", 
      "grpc_test_util"
    ], 
    "headers": [], 
    "is_filegroup": false, 
    "language": "c++", 
    "name": "server_builder_plugin_test", 
    "src": [
      "test/cpp/end2end/server_builder_plugin_test.cc"
    ], 
    "third_party": false, 
    "type": "target"
  }, 
  {
    "deps": [
      "gpr", 
      "gpr_test_util", 
      "grpc", 
      "grpc++", 
      "grpc++_test_util", 
      "grpc_test_util"
    ], 
    "headers": [], 
    "is_filegroup": false, 
    "language": "c++", 
    "name": "server_crash_test", 
    "src": [
      "test/cpp/end2end/server_crash_test.cc"
    ], 
    "third_party": false, 
    "type": "target"
  }, 
  {
    "deps": [
      "gpr", 
      "gpr_test_util", 
      "grpc", 
      "grpc++", 
      "grpc++_test_util", 
      "grpc_test_util"
    ], 
    "headers": [], 
    "is_filegroup": false, 
    "language": "c++", 
    "name": "server_crash_test_client", 
    "src": [
      "test/cpp/end2end/server_crash_test_client.cc"
    ], 
    "third_party": false, 
    "type": "target"
  }, 
  {
    "deps": [
      "gpr", 
      "gpr_test_util", 
      "grpc", 
      "grpc++", 
      "grpc++_test_util", 
      "grpc_test_util"
    ], 
    "headers": [], 
    "is_filegroup": false, 
    "language": "c++", 
    "name": "shutdown_test", 
    "src": [
      "test/cpp/end2end/shutdown_test.cc"
    ], 
    "third_party": false, 
    "type": "target"
  }, 
  {
    "deps": [
      "gpr", 
      "gpr_test_util", 
      "grpc", 
      "grpc++", 
      "grpc_test_util"
    ], 
    "headers": [], 
    "is_filegroup": false, 
    "language": "c++", 
    "name": "status_test", 
    "src": [
      "test/cpp/util/status_test.cc"
    ], 
    "third_party": false, 
    "type": "target"
  }, 
  {
    "deps": [
      "gpr", 
      "gpr_test_util", 
      "grpc", 
      "grpc++", 
      "grpc++_test_util", 
      "grpc_test_util"
    ], 
    "headers": [], 
    "is_filegroup": false, 
    "language": "c++", 
    "name": "streaming_throughput_test", 
    "src": [
      "test/cpp/end2end/streaming_throughput_test.cc"
    ], 
    "third_party": false, 
    "type": "target"
  }, 
  {
    "deps": [
      "gpr", 
      "gpr_test_util", 
      "grpc", 
      "grpc++", 
      "grpc++_test_config", 
      "grpc++_test_util", 
      "grpc_test_util"
    ], 
    "headers": [
      "src/proto/grpc/testing/empty.grpc.pb.h", 
      "src/proto/grpc/testing/empty.pb.h", 
      "src/proto/grpc/testing/messages.grpc.pb.h", 
      "src/proto/grpc/testing/messages.pb.h", 
      "src/proto/grpc/testing/metrics.grpc.pb.h", 
      "src/proto/grpc/testing/metrics.pb.h", 
      "src/proto/grpc/testing/test.grpc.pb.h", 
      "src/proto/grpc/testing/test.pb.h", 
      "test/cpp/interop/client_helper.h", 
      "test/cpp/interop/interop_client.h", 
      "test/cpp/interop/stress_interop_client.h", 
      "test/cpp/util/metrics_server.h"
    ], 
    "is_filegroup": false, 
    "language": "c++", 
    "name": "stress_test", 
    "src": [
      "test/cpp/interop/client_helper.h", 
      "test/cpp/interop/interop_client.cc", 
      "test/cpp/interop/interop_client.h", 
      "test/cpp/interop/stress_interop_client.cc", 
      "test/cpp/interop/stress_interop_client.h", 
      "test/cpp/interop/stress_test.cc", 
      "test/cpp/util/metrics_server.cc", 
      "test/cpp/util/metrics_server.h"
    ], 
    "third_party": false, 
    "type": "target"
  }, 
  {
    "deps": [
      "gpr", 
      "gpr_test_util", 
      "grpc", 
      "grpc++", 
      "grpc++_test_util", 
      "grpc_test_util"
    ], 
    "headers": [], 
    "is_filegroup": false, 
    "language": "c++", 
    "name": "thread_stress_test", 
    "src": [
      "test/cpp/end2end/thread_stress_test.cc"
    ], 
    "third_party": false, 
    "type": "target"
  }, 
  {
    "deps": [
      "gpr", 
      "grpc"
    ], 
    "headers": [], 
    "is_filegroup": false, 
    "language": "c89", 
    "name": "public_headers_must_be_c89", 
    "src": [
      "test/core/surface/public_headers_must_be_c89.c"
    ], 
    "third_party": false, 
    "type": "target"
  }, 
  {
    "deps": [
      "boringssl", 
      "boringssl_aes_test_lib", 
      "boringssl_test_util"
    ], 
    "headers": [], 
    "is_filegroup": false, 
    "language": "c++", 
    "name": "boringssl_aes_test", 
    "src": [], 
    "third_party": true, 
    "type": "target"
  }, 
  {
    "deps": [
      "boringssl", 
      "boringssl_asn1_test_lib", 
      "boringssl_test_util"
    ], 
    "headers": [], 
    "is_filegroup": false, 
    "language": "c++", 
    "name": "boringssl_asn1_test", 
    "src": [], 
    "third_party": true, 
    "type": "target"
  }, 
  {
    "deps": [
      "boringssl", 
      "boringssl_base64_test_lib", 
      "boringssl_test_util"
    ], 
    "headers": [], 
    "is_filegroup": false, 
    "language": "c++", 
    "name": "boringssl_base64_test", 
    "src": [], 
    "third_party": true, 
    "type": "target"
  }, 
  {
    "deps": [
      "boringssl", 
      "boringssl_bio_test_lib", 
      "boringssl_test_util"
    ], 
    "headers": [], 
    "is_filegroup": false, 
    "language": "c++", 
    "name": "boringssl_bio_test", 
    "src": [], 
    "third_party": true, 
    "type": "target"
  }, 
  {
    "deps": [
      "boringssl", 
      "boringssl_bn_test_lib", 
      "boringssl_test_util"
    ], 
    "headers": [], 
    "is_filegroup": false, 
    "language": "c++", 
    "name": "boringssl_bn_test", 
    "src": [], 
    "third_party": true, 
    "type": "target"
  }, 
  {
    "deps": [
      "boringssl", 
      "boringssl_bytestring_test_lib", 
      "boringssl_test_util"
    ], 
    "headers": [], 
    "is_filegroup": false, 
    "language": "c++", 
    "name": "boringssl_bytestring_test", 
    "src": [], 
    "third_party": true, 
    "type": "target"
  }, 
  {
    "deps": [
      "boringssl", 
      "boringssl_aead_test_lib", 
      "boringssl_test_util"
    ], 
    "headers": [], 
    "is_filegroup": false, 
    "language": "c++", 
    "name": "boringssl_aead_test", 
    "src": [], 
    "third_party": true, 
    "type": "target"
  }, 
  {
    "deps": [
      "boringssl", 
      "boringssl_cipher_test_lib", 
      "boringssl_test_util"
    ], 
    "headers": [], 
    "is_filegroup": false, 
    "language": "c++", 
    "name": "boringssl_cipher_test", 
    "src": [], 
    "third_party": true, 
    "type": "target"
  }, 
  {
    "deps": [
      "boringssl", 
      "boringssl_cmac_test_lib", 
      "boringssl_test_util"
    ], 
    "headers": [], 
    "is_filegroup": false, 
    "language": "c++", 
    "name": "boringssl_cmac_test", 
    "src": [], 
    "third_party": true, 
    "type": "target"
  }, 
  {
    "deps": [
      "boringssl", 
      "boringssl_constant_time_test_lib", 
      "boringssl_test_util"
    ], 
    "headers": [], 
    "is_filegroup": false, 
    "language": "c++", 
    "name": "boringssl_constant_time_test", 
    "src": [], 
    "third_party": true, 
    "type": "target"
  }, 
  {
    "deps": [
      "boringssl", 
      "boringssl_ed25519_test_lib", 
      "boringssl_test_util"
    ], 
    "headers": [], 
    "is_filegroup": false, 
    "language": "c++", 
    "name": "boringssl_ed25519_test", 
    "src": [], 
    "third_party": true, 
    "type": "target"
  }, 
  {
    "deps": [
      "boringssl", 
      "boringssl_test_util", 
      "boringssl_x25519_test_lib"
    ], 
    "headers": [], 
    "is_filegroup": false, 
    "language": "c++", 
    "name": "boringssl_x25519_test", 
    "src": [], 
    "third_party": true, 
    "type": "target"
  }, 
  {
    "deps": [
      "boringssl", 
      "boringssl_dh_test_lib", 
      "boringssl_test_util"
    ], 
    "headers": [], 
    "is_filegroup": false, 
    "language": "c++", 
    "name": "boringssl_dh_test", 
    "src": [], 
    "third_party": true, 
    "type": "target"
  }, 
  {
    "deps": [
      "boringssl", 
      "boringssl_digest_test_lib", 
      "boringssl_test_util"
    ], 
    "headers": [], 
    "is_filegroup": false, 
    "language": "c++", 
    "name": "boringssl_digest_test", 
    "src": [], 
    "third_party": true, 
    "type": "target"
  }, 
  {
    "deps": [
      "boringssl", 
      "boringssl_dsa_test_lib", 
      "boringssl_test_util"
    ], 
    "headers": [], 
    "is_filegroup": false, 
    "language": "c++", 
    "name": "boringssl_dsa_test", 
    "src": [], 
    "third_party": true, 
    "type": "target"
  }, 
  {
    "deps": [
      "boringssl", 
      "boringssl_ec_test_lib", 
      "boringssl_test_util"
    ], 
    "headers": [], 
    "is_filegroup": false, 
    "language": "c++", 
    "name": "boringssl_ec_test", 
    "src": [], 
    "third_party": true, 
    "type": "target"
  }, 
  {
    "deps": [
      "boringssl", 
      "boringssl_example_mul_lib", 
      "boringssl_test_util"
    ], 
    "headers": [], 
    "is_filegroup": false, 
    "language": "c++", 
    "name": "boringssl_example_mul", 
    "src": [], 
    "third_party": true, 
    "type": "target"
  }, 
  {
    "deps": [
      "boringssl", 
      "boringssl_ecdsa_test_lib", 
      "boringssl_test_util"
    ], 
    "headers": [], 
    "is_filegroup": false, 
    "language": "c++", 
    "name": "boringssl_ecdsa_test", 
    "src": [], 
    "third_party": true, 
    "type": "target"
  }, 
  {
    "deps": [
      "boringssl", 
      "boringssl_err_test_lib", 
      "boringssl_test_util"
    ], 
    "headers": [], 
    "is_filegroup": false, 
    "language": "c++", 
    "name": "boringssl_err_test", 
    "src": [], 
    "third_party": true, 
    "type": "target"
  }, 
  {
    "deps": [
      "boringssl", 
      "boringssl_evp_extra_test_lib", 
      "boringssl_test_util"
    ], 
    "headers": [], 
    "is_filegroup": false, 
    "language": "c++", 
    "name": "boringssl_evp_extra_test", 
    "src": [], 
    "third_party": true, 
    "type": "target"
  }, 
  {
    "deps": [
      "boringssl", 
      "boringssl_evp_test_lib", 
      "boringssl_test_util"
    ], 
    "headers": [], 
    "is_filegroup": false, 
    "language": "c++", 
    "name": "boringssl_evp_test", 
    "src": [], 
    "third_party": true, 
    "type": "target"
  }, 
  {
    "deps": [
      "boringssl", 
      "boringssl_pbkdf_test_lib", 
      "boringssl_test_util"
    ], 
    "headers": [], 
    "is_filegroup": false, 
    "language": "c++", 
    "name": "boringssl_pbkdf_test", 
    "src": [], 
    "third_party": true, 
    "type": "target"
  }, 
  {
    "deps": [
      "boringssl", 
      "boringssl_hkdf_test_lib", 
      "boringssl_test_util"
    ], 
    "headers": [], 
    "is_filegroup": false, 
    "language": "c++", 
    "name": "boringssl_hkdf_test", 
    "src": [], 
    "third_party": true, 
    "type": "target"
  }, 
  {
    "deps": [
      "boringssl", 
      "boringssl_hmac_test_lib", 
      "boringssl_test_util"
    ], 
    "headers": [], 
    "is_filegroup": false, 
    "language": "c++", 
    "name": "boringssl_hmac_test", 
    "src": [], 
    "third_party": true, 
    "type": "target"
  }, 
  {
    "deps": [
      "boringssl", 
      "boringssl_lhash_test_lib", 
      "boringssl_test_util"
    ], 
    "headers": [], 
    "is_filegroup": false, 
    "language": "c++", 
    "name": "boringssl_lhash_test", 
    "src": [], 
    "third_party": true, 
    "type": "target"
  }, 
  {
    "deps": [
      "boringssl", 
      "boringssl_gcm_test_lib", 
      "boringssl_test_util"
    ], 
    "headers": [], 
    "is_filegroup": false, 
    "language": "c++", 
    "name": "boringssl_gcm_test", 
    "src": [], 
    "third_party": true, 
    "type": "target"
  }, 
  {
    "deps": [
      "boringssl", 
      "boringssl_pkcs12_test_lib", 
      "boringssl_test_util"
    ], 
    "headers": [], 
    "is_filegroup": false, 
    "language": "c++", 
    "name": "boringssl_pkcs12_test", 
    "src": [], 
    "third_party": true, 
    "type": "target"
  }, 
  {
    "deps": [
      "boringssl", 
      "boringssl_pkcs8_test_lib", 
      "boringssl_test_util"
    ], 
    "headers": [], 
    "is_filegroup": false, 
    "language": "c++", 
    "name": "boringssl_pkcs8_test", 
    "src": [], 
    "third_party": true, 
    "type": "target"
  }, 
  {
    "deps": [
      "boringssl", 
      "boringssl_poly1305_test_lib", 
      "boringssl_test_util"
    ], 
    "headers": [], 
    "is_filegroup": false, 
    "language": "c++", 
    "name": "boringssl_poly1305_test", 
    "src": [], 
    "third_party": true, 
    "type": "target"
  }, 
  {
    "deps": [
      "boringssl", 
      "boringssl_refcount_test_lib", 
      "boringssl_test_util"
    ], 
    "headers": [], 
    "is_filegroup": false, 
    "language": "c++", 
    "name": "boringssl_refcount_test", 
    "src": [], 
    "third_party": true, 
    "type": "target"
  }, 
  {
    "deps": [
      "boringssl", 
      "boringssl_rsa_test_lib", 
      "boringssl_test_util"
    ], 
    "headers": [], 
    "is_filegroup": false, 
    "language": "c++", 
    "name": "boringssl_rsa_test", 
    "src": [], 
    "third_party": true, 
    "type": "target"
  }, 
  {
    "deps": [
      "boringssl", 
      "boringssl_test_util", 
      "boringssl_thread_test_lib"
    ], 
    "headers": [], 
    "is_filegroup": false, 
    "language": "c++", 
    "name": "boringssl_thread_test", 
    "src": [], 
    "third_party": true, 
    "type": "target"
  }, 
  {
    "deps": [
      "boringssl", 
      "boringssl_pkcs7_test_lib", 
      "boringssl_test_util"
    ], 
    "headers": [], 
    "is_filegroup": false, 
    "language": "c++", 
    "name": "boringssl_pkcs7_test", 
    "src": [], 
    "third_party": true, 
    "type": "target"
  }, 
  {
    "deps": [
      "boringssl", 
      "boringssl_test_util", 
      "boringssl_x509_test_lib"
    ], 
    "headers": [], 
    "is_filegroup": false, 
    "language": "c++", 
    "name": "boringssl_x509_test", 
    "src": [], 
    "third_party": true, 
    "type": "target"
  }, 
  {
    "deps": [
      "boringssl", 
      "boringssl_tab_test_lib", 
      "boringssl_test_util"
    ], 
    "headers": [], 
    "is_filegroup": false, 
    "language": "c++", 
    "name": "boringssl_tab_test", 
    "src": [], 
    "third_party": true, 
    "type": "target"
  }, 
  {
    "deps": [
      "boringssl", 
      "boringssl_test_util", 
      "boringssl_v3name_test_lib"
    ], 
    "headers": [], 
    "is_filegroup": false, 
    "language": "c++", 
    "name": "boringssl_v3name_test", 
    "src": [], 
    "third_party": true, 
    "type": "target"
  }, 
  {
    "deps": [
      "boringssl", 
      "boringssl_pqueue_test_lib", 
      "boringssl_test_util"
    ], 
    "headers": [], 
    "is_filegroup": false, 
    "language": "c++", 
    "name": "boringssl_pqueue_test", 
    "src": [], 
    "third_party": true, 
    "type": "target"
  }, 
  {
    "deps": [
      "boringssl", 
      "boringssl_ssl_test_lib", 
      "boringssl_test_util"
    ], 
    "headers": [], 
    "is_filegroup": false, 
    "language": "c++", 
    "name": "boringssl_ssl_test", 
    "src": [], 
    "third_party": true, 
    "type": "target"
  }, 
  {
    "deps": [
      "bad_client_test", 
      "gpr", 
      "gpr_test_util", 
      "grpc_test_util_unsecure", 
      "grpc_unsecure"
    ], 
    "headers": [], 
    "is_filegroup": false, 
    "language": "c", 
    "name": "badreq_bad_client_test", 
    "src": [
      "test/core/bad_client/tests/badreq.c"
    ], 
    "third_party": false, 
    "type": "target"
  }, 
  {
    "deps": [
      "bad_client_test", 
      "gpr", 
      "gpr_test_util", 
      "grpc_test_util_unsecure", 
      "grpc_unsecure"
    ], 
    "headers": [], 
    "is_filegroup": false, 
    "language": "c", 
    "name": "connection_prefix_bad_client_test", 
    "src": [
      "test/core/bad_client/tests/connection_prefix.c"
    ], 
    "third_party": false, 
    "type": "target"
  }, 
  {
    "deps": [
      "bad_client_test", 
      "gpr", 
      "gpr_test_util", 
      "grpc_test_util_unsecure", 
      "grpc_unsecure"
    ], 
    "headers": [], 
    "is_filegroup": false, 
    "language": "c", 
    "name": "head_of_line_blocking_bad_client_test", 
    "src": [
      "test/core/bad_client/tests/head_of_line_blocking.c"
    ], 
    "third_party": false, 
    "type": "target"
  }, 
  {
    "deps": [
      "bad_client_test", 
      "gpr", 
      "gpr_test_util", 
      "grpc_test_util_unsecure", 
      "grpc_unsecure"
    ], 
    "headers": [], 
    "is_filegroup": false, 
    "language": "c", 
    "name": "headers_bad_client_test", 
    "src": [
      "test/core/bad_client/tests/headers.c"
    ], 
    "third_party": false, 
    "type": "target"
  }, 
  {
    "deps": [
      "bad_client_test", 
      "gpr", 
      "gpr_test_util", 
      "grpc_test_util_unsecure", 
      "grpc_unsecure"
    ], 
    "headers": [], 
    "is_filegroup": false, 
    "language": "c", 
    "name": "initial_settings_frame_bad_client_test", 
    "src": [
      "test/core/bad_client/tests/initial_settings_frame.c"
    ], 
    "third_party": false, 
    "type": "target"
  }, 
  {
    "deps": [
      "bad_client_test", 
      "gpr", 
      "gpr_test_util", 
      "grpc_test_util_unsecure", 
      "grpc_unsecure"
    ], 
    "headers": [], 
    "is_filegroup": false, 
    "language": "c", 
    "name": "large_metadata_bad_client_test", 
    "src": [
      "test/core/bad_client/tests/large_metadata.c"
    ], 
    "third_party": false, 
    "type": "target"
  }, 
  {
    "deps": [
      "bad_client_test", 
      "gpr", 
      "gpr_test_util", 
      "grpc_test_util_unsecure", 
      "grpc_unsecure"
    ], 
    "headers": [], 
    "is_filegroup": false, 
    "language": "c", 
    "name": "server_registered_method_bad_client_test", 
    "src": [
      "test/core/bad_client/tests/server_registered_method.c"
    ], 
    "third_party": false, 
    "type": "target"
  }, 
  {
    "deps": [
      "bad_client_test", 
      "gpr", 
      "gpr_test_util", 
      "grpc_test_util_unsecure", 
      "grpc_unsecure"
    ], 
    "headers": [], 
    "is_filegroup": false, 
    "language": "c", 
    "name": "simple_request_bad_client_test", 
    "src": [
      "test/core/bad_client/tests/simple_request.c"
    ], 
    "third_party": false, 
    "type": "target"
  }, 
  {
    "deps": [
      "bad_client_test", 
      "gpr", 
      "gpr_test_util", 
      "grpc_test_util_unsecure", 
      "grpc_unsecure"
    ], 
    "headers": [], 
    "is_filegroup": false, 
    "language": "c", 
    "name": "unknown_frame_bad_client_test", 
    "src": [
      "test/core/bad_client/tests/unknown_frame.c"
    ], 
    "third_party": false, 
    "type": "target"
  }, 
  {
    "deps": [
      "bad_client_test", 
      "gpr", 
      "gpr_test_util", 
      "grpc_test_util_unsecure", 
      "grpc_unsecure"
    ], 
    "headers": [], 
    "is_filegroup": false, 
    "language": "c", 
    "name": "window_overflow_bad_client_test", 
    "src": [
      "test/core/bad_client/tests/window_overflow.c"
    ], 
    "third_party": false, 
    "type": "target"
  }, 
  {
    "deps": [
      "bad_ssl_test_server", 
      "gpr", 
      "gpr_test_util", 
      "grpc", 
      "grpc_test_util"
    ], 
    "headers": [], 
    "is_filegroup": false, 
    "language": "c", 
    "name": "bad_ssl_cert_server", 
    "src": [
      "test/core/bad_ssl/servers/cert.c"
    ], 
    "third_party": false, 
    "type": "target"
  }, 
  {
    "deps": [
      "gpr", 
      "gpr_test_util", 
      "grpc", 
      "grpc_test_util"
    ], 
    "headers": [], 
    "is_filegroup": false, 
    "language": "c", 
    "name": "bad_ssl_cert_test", 
    "src": [
      "test/core/bad_ssl/bad_ssl_test.c"
    ], 
    "third_party": false, 
    "type": "target"
  }, 
  {
    "deps": [
      "end2end_tests", 
      "gpr", 
      "gpr_test_util", 
      "grpc", 
      "grpc_test_util"
    ], 
    "headers": [], 
    "is_filegroup": false, 
    "language": "c", 
    "name": "h2_census_test", 
    "src": [
      "test/core/end2end/fixtures/h2_census.c"
    ], 
    "third_party": false, 
    "type": "target"
  }, 
  {
    "deps": [
      "end2end_tests", 
      "gpr", 
      "gpr_test_util", 
      "grpc", 
      "grpc_test_util"
    ], 
    "headers": [], 
    "is_filegroup": false, 
    "language": "c", 
    "name": "h2_compress_test", 
    "src": [
      "test/core/end2end/fixtures/h2_compress.c"
    ], 
    "third_party": false, 
    "type": "target"
  }, 
  {
    "deps": [
      "end2end_tests", 
      "gpr", 
      "gpr_test_util", 
      "grpc", 
      "grpc_test_util"
    ], 
    "headers": [], 
    "is_filegroup": false, 
    "language": "c", 
    "name": "h2_fakesec_test", 
    "src": [
      "test/core/end2end/fixtures/h2_fakesec.c"
    ], 
    "third_party": false, 
    "type": "target"
  }, 
  {
    "deps": [
      "end2end_tests", 
      "gpr", 
      "gpr_test_util", 
      "grpc", 
      "grpc_test_util"
    ], 
    "headers": [], 
    "is_filegroup": false, 
    "language": "c", 
    "name": "h2_fd_test", 
    "src": [
      "test/core/end2end/fixtures/h2_fd.c"
    ], 
    "third_party": false, 
    "type": "target"
  }, 
  {
    "deps": [
      "end2end_tests", 
      "gpr", 
      "gpr_test_util", 
      "grpc", 
      "grpc_test_util"
    ], 
    "headers": [], 
    "is_filegroup": false, 
    "language": "c", 
    "name": "h2_full_test", 
    "src": [
      "test/core/end2end/fixtures/h2_full.c"
    ], 
    "third_party": false, 
    "type": "target"
  }, 
  {
    "deps": [
      "end2end_tests", 
      "gpr", 
      "gpr_test_util", 
      "grpc", 
      "grpc_test_util"
    ], 
    "headers": [], 
    "is_filegroup": false, 
    "language": "c", 
    "name": "h2_full+pipe_test", 
    "src": [
      "test/core/end2end/fixtures/h2_full+pipe.c"
    ], 
    "third_party": false, 
    "type": "target"
  }, 
  {
    "deps": [
      "end2end_tests", 
      "gpr", 
      "gpr_test_util", 
      "grpc", 
      "grpc_test_util"
    ], 
    "headers": [], 
    "is_filegroup": false, 
    "language": "c", 
    "name": "h2_full+trace_test", 
    "src": [
      "test/core/end2end/fixtures/h2_full+trace.c"
    ], 
    "third_party": false, 
    "type": "target"
  }, 
  {
    "deps": [
      "end2end_tests", 
      "gpr", 
      "gpr_test_util", 
      "grpc", 
      "grpc_test_util"
    ], 
    "headers": [], 
    "is_filegroup": false, 
    "language": "c", 
    "name": "h2_http_proxy_test", 
    "src": [
      "test/core/end2end/fixtures/h2_http_proxy.c"
    ], 
    "third_party": false, 
    "type": "target"
  }, 
  {
    "deps": [
      "end2end_tests", 
      "gpr", 
      "gpr_test_util", 
      "grpc", 
      "grpc_test_util"
    ], 
    "headers": [], 
    "is_filegroup": false, 
    "language": "c", 
    "name": "h2_load_reporting_test", 
    "src": [
      "test/core/end2end/fixtures/h2_load_reporting.c"
    ], 
    "third_party": false, 
    "type": "target"
  }, 
  {
    "deps": [
      "end2end_tests", 
      "gpr", 
      "gpr_test_util", 
      "grpc", 
      "grpc_test_util"
    ], 
    "headers": [], 
    "is_filegroup": false, 
    "language": "c", 
    "name": "h2_oauth2_test", 
    "src": [
      "test/core/end2end/fixtures/h2_oauth2.c"
    ], 
    "third_party": false, 
    "type": "target"
  }, 
  {
    "deps": [
      "end2end_tests", 
      "gpr", 
      "gpr_test_util", 
      "grpc", 
      "grpc_test_util"
    ], 
    "headers": [], 
    "is_filegroup": false, 
    "language": "c", 
    "name": "h2_proxy_test", 
    "src": [
      "test/core/end2end/fixtures/h2_proxy.c"
    ], 
    "third_party": false, 
    "type": "target"
  }, 
  {
    "deps": [
      "end2end_tests", 
      "gpr", 
      "gpr_test_util", 
      "grpc", 
      "grpc_test_util"
    ], 
    "headers": [], 
    "is_filegroup": false, 
    "language": "c", 
    "name": "h2_sockpair_test", 
    "src": [
      "test/core/end2end/fixtures/h2_sockpair.c"
    ], 
    "third_party": false, 
    "type": "target"
  }, 
  {
    "deps": [
      "end2end_tests", 
      "gpr", 
      "gpr_test_util", 
      "grpc", 
      "grpc_test_util"
    ], 
    "headers": [], 
    "is_filegroup": false, 
    "language": "c", 
    "name": "h2_sockpair+trace_test", 
    "src": [
      "test/core/end2end/fixtures/h2_sockpair+trace.c"
    ], 
    "third_party": false, 
    "type": "target"
  }, 
  {
    "deps": [
      "end2end_tests", 
      "gpr", 
      "gpr_test_util", 
      "grpc", 
      "grpc_test_util"
    ], 
    "headers": [], 
    "is_filegroup": false, 
    "language": "c", 
    "name": "h2_sockpair_1byte_test", 
    "src": [
      "test/core/end2end/fixtures/h2_sockpair_1byte.c"
    ], 
    "third_party": false, 
    "type": "target"
  }, 
  {
    "deps": [
      "end2end_tests", 
      "gpr", 
      "gpr_test_util", 
      "grpc", 
      "grpc_test_util"
    ], 
    "headers": [], 
    "is_filegroup": false, 
    "language": "c", 
    "name": "h2_ssl_test", 
    "src": [
      "test/core/end2end/fixtures/h2_ssl.c"
    ], 
    "third_party": false, 
    "type": "target"
  }, 
  {
    "deps": [
      "end2end_tests", 
      "gpr", 
      "gpr_test_util", 
      "grpc", 
      "grpc_test_util"
    ], 
    "headers": [], 
    "is_filegroup": false, 
    "language": "c", 
    "name": "h2_ssl_cert_test", 
    "src": [
      "test/core/end2end/fixtures/h2_ssl_cert.c"
    ], 
    "third_party": false, 
    "type": "target"
  }, 
  {
    "deps": [
      "end2end_tests", 
      "gpr", 
      "gpr_test_util", 
      "grpc", 
      "grpc_test_util"
    ], 
    "headers": [], 
    "is_filegroup": false, 
    "language": "c", 
    "name": "h2_ssl_proxy_test", 
    "src": [
      "test/core/end2end/fixtures/h2_ssl_proxy.c"
    ], 
    "third_party": false, 
    "type": "target"
  }, 
  {
    "deps": [
      "end2end_tests", 
      "gpr", 
      "gpr_test_util", 
      "grpc", 
      "grpc_test_util"
    ], 
    "headers": [], 
    "is_filegroup": false, 
    "language": "c", 
    "name": "h2_uds_test", 
    "src": [
      "test/core/end2end/fixtures/h2_uds.c"
    ], 
    "third_party": false, 
    "type": "target"
  }, 
  {
    "deps": [
      "end2end_nosec_tests", 
      "gpr", 
      "gpr_test_util", 
      "grpc_test_util_unsecure", 
      "grpc_unsecure"
    ], 
    "headers": [], 
    "is_filegroup": false, 
    "language": "c", 
    "name": "h2_census_nosec_test", 
    "src": [
      "test/core/end2end/fixtures/h2_census.c"
    ], 
    "third_party": false, 
    "type": "target"
  }, 
  {
    "deps": [
      "end2end_nosec_tests", 
      "gpr", 
      "gpr_test_util", 
      "grpc_test_util_unsecure", 
      "grpc_unsecure"
    ], 
    "headers": [], 
    "is_filegroup": false, 
    "language": "c", 
    "name": "h2_compress_nosec_test", 
    "src": [
      "test/core/end2end/fixtures/h2_compress.c"
    ], 
    "third_party": false, 
    "type": "target"
  }, 
  {
    "deps": [
      "end2end_nosec_tests", 
      "gpr", 
      "gpr_test_util", 
      "grpc_test_util_unsecure", 
      "grpc_unsecure"
    ], 
    "headers": [], 
    "is_filegroup": false, 
    "language": "c", 
    "name": "h2_fd_nosec_test", 
    "src": [
      "test/core/end2end/fixtures/h2_fd.c"
    ], 
    "third_party": false, 
    "type": "target"
  }, 
  {
    "deps": [
      "end2end_nosec_tests", 
      "gpr", 
      "gpr_test_util", 
      "grpc_test_util_unsecure", 
      "grpc_unsecure"
    ], 
    "headers": [], 
    "is_filegroup": false, 
    "language": "c", 
    "name": "h2_full_nosec_test", 
    "src": [
      "test/core/end2end/fixtures/h2_full.c"
    ], 
    "third_party": false, 
    "type": "target"
  }, 
  {
    "deps": [
      "end2end_nosec_tests", 
      "gpr", 
      "gpr_test_util", 
      "grpc_test_util_unsecure", 
      "grpc_unsecure"
    ], 
    "headers": [], 
    "is_filegroup": false, 
    "language": "c", 
    "name": "h2_full+pipe_nosec_test", 
    "src": [
      "test/core/end2end/fixtures/h2_full+pipe.c"
    ], 
    "third_party": false, 
    "type": "target"
  }, 
  {
    "deps": [
      "end2end_nosec_tests", 
      "gpr", 
      "gpr_test_util", 
      "grpc_test_util_unsecure", 
      "grpc_unsecure"
    ], 
    "headers": [], 
    "is_filegroup": false, 
    "language": "c", 
    "name": "h2_full+trace_nosec_test", 
    "src": [
      "test/core/end2end/fixtures/h2_full+trace.c"
    ], 
    "third_party": false, 
    "type": "target"
  }, 
  {
    "deps": [
      "end2end_nosec_tests", 
      "gpr", 
      "gpr_test_util", 
      "grpc_test_util_unsecure", 
      "grpc_unsecure"
    ], 
    "headers": [], 
    "is_filegroup": false, 
    "language": "c", 
    "name": "h2_http_proxy_nosec_test", 
    "src": [
      "test/core/end2end/fixtures/h2_http_proxy.c"
    ], 
    "third_party": false, 
    "type": "target"
  }, 
  {
    "deps": [
      "end2end_nosec_tests", 
      "gpr", 
      "gpr_test_util", 
      "grpc_test_util_unsecure", 
      "grpc_unsecure"
    ], 
    "headers": [], 
    "is_filegroup": false, 
    "language": "c", 
<<<<<<< HEAD
=======
    "name": "h2_load_reporting_nosec_test", 
    "src": [
      "test/core/end2end/fixtures/h2_load_reporting.c"
    ], 
    "third_party": false, 
    "type": "target"
  }, 
  {
    "deps": [
      "end2end_nosec_tests", 
      "gpr", 
      "gpr_test_util", 
      "grpc_test_util_unsecure", 
      "grpc_unsecure"
    ], 
    "headers": [], 
    "is_filegroup": false, 
    "language": "c", 
>>>>>>> 673fa6c8
    "name": "h2_proxy_nosec_test", 
    "src": [
      "test/core/end2end/fixtures/h2_proxy.c"
    ], 
    "third_party": false, 
    "type": "target"
  }, 
  {
    "deps": [
      "end2end_nosec_tests", 
      "gpr", 
      "gpr_test_util", 
      "grpc_test_util_unsecure", 
      "grpc_unsecure"
    ], 
    "headers": [], 
    "is_filegroup": false, 
    "language": "c", 
    "name": "h2_sockpair_nosec_test", 
    "src": [
      "test/core/end2end/fixtures/h2_sockpair.c"
    ], 
    "third_party": false, 
    "type": "target"
  }, 
  {
    "deps": [
      "end2end_nosec_tests", 
      "gpr", 
      "gpr_test_util", 
      "grpc_test_util_unsecure", 
      "grpc_unsecure"
    ], 
    "headers": [], 
    "is_filegroup": false, 
    "language": "c", 
    "name": "h2_sockpair+trace_nosec_test", 
    "src": [
      "test/core/end2end/fixtures/h2_sockpair+trace.c"
    ], 
    "third_party": false, 
    "type": "target"
  }, 
  {
    "deps": [
      "end2end_nosec_tests", 
      "gpr", 
      "gpr_test_util", 
      "grpc_test_util_unsecure", 
      "grpc_unsecure"
    ], 
    "headers": [], 
    "is_filegroup": false, 
    "language": "c", 
    "name": "h2_sockpair_1byte_nosec_test", 
    "src": [
      "test/core/end2end/fixtures/h2_sockpair_1byte.c"
    ], 
    "third_party": false, 
    "type": "target"
  }, 
  {
    "deps": [
      "end2end_nosec_tests", 
      "gpr", 
      "gpr_test_util", 
      "grpc_test_util_unsecure", 
      "grpc_unsecure"
    ], 
    "headers": [], 
    "is_filegroup": false, 
    "language": "c", 
    "name": "h2_uds_nosec_test", 
    "src": [
      "test/core/end2end/fixtures/h2_uds.c"
    ], 
    "third_party": false, 
    "type": "target"
  }, 
  {
    "deps": [
      "gpr", 
      "gpr_test_util", 
      "grpc", 
      "grpc_test_util"
    ], 
    "headers": [], 
    "is_filegroup": false, 
    "language": "c", 
    "name": "api_fuzzer_one_entry", 
    "src": [
      "test/core/end2end/fuzzers/api_fuzzer.c", 
      "test/core/util/one_corpus_entry_fuzzer.c"
    ], 
    "third_party": false, 
    "type": "target"
  }, 
  {
    "deps": [
      "gpr", 
      "gpr_test_util", 
      "grpc", 
      "grpc_test_util"
    ], 
    "headers": [], 
    "is_filegroup": false, 
    "language": "c", 
    "name": "client_fuzzer_one_entry", 
    "src": [
      "test/core/end2end/fuzzers/client_fuzzer.c", 
      "test/core/util/one_corpus_entry_fuzzer.c"
    ], 
    "third_party": false, 
    "type": "target"
  }, 
  {
    "deps": [
      "gpr", 
      "gpr_test_util", 
      "grpc", 
      "grpc_test_util"
    ], 
    "headers": [], 
    "is_filegroup": false, 
    "language": "c", 
    "name": "hpack_parser_fuzzer_test_one_entry", 
    "src": [
      "test/core/transport/chttp2/hpack_parser_fuzzer_test.c", 
      "test/core/util/one_corpus_entry_fuzzer.c"
    ], 
    "third_party": false, 
    "type": "target"
  }, 
  {
    "deps": [
      "gpr", 
      "gpr_test_util", 
      "grpc", 
      "grpc_test_util"
    ], 
    "headers": [], 
    "is_filegroup": false, 
    "language": "c", 
    "name": "http_request_fuzzer_test_one_entry", 
    "src": [
      "test/core/http/request_fuzzer.c", 
      "test/core/util/one_corpus_entry_fuzzer.c"
    ], 
    "third_party": false, 
    "type": "target"
  }, 
  {
    "deps": [
      "gpr", 
      "gpr_test_util", 
      "grpc", 
      "grpc_test_util"
    ], 
    "headers": [], 
    "is_filegroup": false, 
    "language": "c", 
    "name": "http_response_fuzzer_test_one_entry", 
    "src": [
      "test/core/http/response_fuzzer.c", 
      "test/core/util/one_corpus_entry_fuzzer.c"
    ], 
    "third_party": false, 
    "type": "target"
  }, 
  {
    "deps": [
      "gpr", 
      "gpr_test_util", 
      "grpc", 
      "grpc_test_util"
    ], 
    "headers": [], 
    "is_filegroup": false, 
    "language": "c", 
    "name": "json_fuzzer_test_one_entry", 
    "src": [
      "test/core/json/fuzzer.c", 
      "test/core/util/one_corpus_entry_fuzzer.c"
    ], 
    "third_party": false, 
    "type": "target"
  }, 
  {
    "deps": [
      "gpr", 
      "gpr_test_util", 
      "grpc", 
      "grpc_test_util"
    ], 
    "headers": [], 
    "is_filegroup": false, 
    "language": "c", 
    "name": "nanopb_fuzzer_response_test_one_entry", 
    "src": [
      "test/core/nanopb/fuzzer_response.c", 
      "test/core/util/one_corpus_entry_fuzzer.c"
    ], 
    "third_party": false, 
    "type": "target"
  }, 
  {
    "deps": [
      "gpr", 
      "gpr_test_util", 
      "grpc", 
      "grpc_test_util"
    ], 
    "headers": [], 
    "is_filegroup": false, 
    "language": "c", 
    "name": "nanopb_fuzzer_serverlist_test_one_entry", 
    "src": [
      "test/core/nanopb/fuzzer_serverlist.c", 
      "test/core/util/one_corpus_entry_fuzzer.c"
    ], 
    "third_party": false, 
    "type": "target"
  }, 
  {
    "deps": [
      "gpr", 
      "gpr_test_util", 
      "grpc", 
      "grpc_test_util"
    ], 
    "headers": [], 
    "is_filegroup": false, 
    "language": "c", 
    "name": "percent_decode_fuzzer_one_entry", 
    "src": [
      "test/core/support/percent_decode_fuzzer.c", 
      "test/core/util/one_corpus_entry_fuzzer.c"
    ], 
    "third_party": false, 
    "type": "target"
  }, 
  {
    "deps": [
      "gpr", 
      "gpr_test_util", 
      "grpc", 
      "grpc_test_util"
    ], 
    "headers": [], 
    "is_filegroup": false, 
    "language": "c", 
    "name": "percent_encode_fuzzer_one_entry", 
    "src": [
      "test/core/support/percent_encode_fuzzer.c", 
      "test/core/util/one_corpus_entry_fuzzer.c"
    ], 
    "third_party": false, 
    "type": "target"
  }, 
  {
    "deps": [
      "gpr", 
      "gpr_test_util", 
      "grpc", 
      "grpc_test_util"
    ], 
    "headers": [], 
    "is_filegroup": false, 
    "language": "c", 
    "name": "server_fuzzer_one_entry", 
    "src": [
      "test/core/end2end/fuzzers/server_fuzzer.c", 
      "test/core/util/one_corpus_entry_fuzzer.c"
    ], 
    "third_party": false, 
    "type": "target"
  }, 
  {
    "deps": [
      "gpr", 
      "gpr_test_util", 
      "grpc", 
      "grpc_test_util"
    ], 
    "headers": [], 
    "is_filegroup": false, 
    "language": "c", 
    "name": "uri_fuzzer_test_one_entry", 
    "src": [
      "test/core/client_config/uri_fuzzer_test.c", 
      "test/core/util/one_corpus_entry_fuzzer.c"
    ], 
    "third_party": false, 
    "type": "target"
  }, 
  {
    "deps": [
      "gpr_base"
    ], 
    "headers": [], 
    "is_filegroup": false, 
    "language": "c", 
    "name": "gpr", 
    "src": [], 
    "third_party": false, 
    "type": "lib"
  }, 
  {
    "deps": [
      "gpr"
    ], 
    "headers": [
      "test/core/util/test_config.h"
    ], 
    "is_filegroup": false, 
    "language": "c", 
    "name": "gpr_test_util", 
    "src": [
      "test/core/util/test_config.c", 
      "test/core/util/test_config.h"
    ], 
    "third_party": false, 
    "type": "lib"
  }, 
  {
    "deps": [
      "census", 
      "gpr", 
      "grpc_base", 
      "grpc_lb_policy_grpclb", 
      "grpc_lb_policy_pick_first", 
      "grpc_lb_policy_round_robin", 
      "grpc_load_reporting", 
      "grpc_resolver_dns_native", 
      "grpc_resolver_sockaddr", 
      "grpc_secure", 
      "grpc_transport_chttp2_client_insecure", 
      "grpc_transport_chttp2_client_secure", 
      "grpc_transport_chttp2_server_insecure", 
      "grpc_transport_chttp2_server_secure"
    ], 
    "headers": [], 
    "is_filegroup": false, 
    "language": "c", 
    "name": "grpc", 
    "src": [
      "src/core/lib/surface/init.c"
    ], 
    "third_party": false, 
    "type": "lib"
  }, 
  {
    "deps": [
      "gpr", 
      "grpc_base", 
      "grpc_transport_chttp2_client_secure", 
      "grpc_transport_cronet_client_secure"
    ], 
    "headers": [], 
    "is_filegroup": false, 
    "language": "c", 
    "name": "grpc_cronet", 
    "src": [
      "src/core/lib/surface/init.c"
    ], 
    "third_party": false, 
    "type": "lib"
  }, 
  {
    "deps": [
      "gpr", 
      "grpc"
    ], 
    "headers": [], 
    "is_filegroup": false, 
    "language": "c", 
    "name": "grpc_dll", 
    "src": [], 
    "third_party": false, 
    "type": "lib"
  }, 
  {
    "deps": [
      "gpr", 
      "gpr_test_util", 
      "grpc", 
      "grpc_base", 
      "grpc_test_util_base"
    ], 
    "headers": [
      "test/core/end2end/data/ssl_test_data.h", 
      "test/core/security/oauth2_utils.h"
    ], 
    "is_filegroup": false, 
    "language": "c", 
    "name": "grpc_test_util", 
    "src": [
      "test/core/end2end/data/client_certs.c", 
      "test/core/end2end/data/server1_cert.c", 
      "test/core/end2end/data/server1_key.c", 
      "test/core/end2end/data/ssl_test_data.h", 
      "test/core/end2end/data/test_root_cert.c", 
      "test/core/security/oauth2_utils.c", 
      "test/core/security/oauth2_utils.h"
    ], 
    "third_party": false, 
    "type": "lib"
  }, 
  {
    "deps": [
      "gpr", 
      "gpr_test_util", 
      "grpc", 
      "grpc_test_util_base", 
      "grpc_unsecure"
    ], 
    "headers": [], 
    "is_filegroup": false, 
    "language": "c", 
    "name": "grpc_test_util_unsecure", 
    "src": [], 
    "third_party": false, 
    "type": "lib"
  }, 
  {
    "deps": [
      "census", 
      "gpr", 
      "grpc_base", 
      "grpc_lb_policy_grpclb", 
      "grpc_lb_policy_pick_first", 
      "grpc_lb_policy_round_robin", 
      "grpc_resolver_dns_native", 
      "grpc_resolver_sockaddr", 
      "grpc_transport_chttp2_client_insecure", 
      "grpc_transport_chttp2_server_insecure"
    ], 
    "headers": [], 
    "is_filegroup": false, 
    "language": "c", 
    "name": "grpc_unsecure", 
    "src": [
      "src/core/lib/surface/init.c", 
      "src/core/lib/surface/init_unsecure.c"
    ], 
    "third_party": false, 
    "type": "lib"
  }, 
  {
    "deps": [
      "gpr", 
      "gpr_test_util", 
      "grpc", 
      "grpc_test_util", 
      "test_tcp_server"
    ], 
    "headers": [
      "test/core/util/reconnect_server.h"
    ], 
    "is_filegroup": false, 
    "language": "c", 
    "name": "reconnect_server", 
    "src": [
      "test/core/util/reconnect_server.c", 
      "test/core/util/reconnect_server.h"
    ], 
    "third_party": false, 
    "type": "lib"
  }, 
  {
    "deps": [
      "gpr", 
      "gpr_test_util", 
      "grpc", 
      "grpc_test_util"
    ], 
    "headers": [
      "test/core/util/test_tcp_server.h"
    ], 
    "is_filegroup": false, 
    "language": "c", 
    "name": "test_tcp_server", 
    "src": [
      "test/core/util/test_tcp_server.c", 
      "test/core/util/test_tcp_server.h"
    ], 
    "third_party": false, 
    "type": "lib"
  }, 
  {
    "deps": [
      "grpc", 
      "grpc++_base", 
      "grpc++_codegen_base", 
      "grpc++_codegen_base_src"
    ], 
    "headers": [
      "include/grpc++/impl/codegen/core_codegen.h", 
      "src/cpp/client/secure_credentials.h", 
      "src/cpp/common/secure_auth_context.h", 
      "src/cpp/server/secure_server_credentials.h"
    ], 
    "is_filegroup": false, 
    "language": "c++", 
    "name": "grpc++", 
    "src": [
      "include/grpc++/impl/codegen/core_codegen.h", 
      "src/cpp/client/insecure_credentials.cc", 
      "src/cpp/client/secure_credentials.cc", 
      "src/cpp/client/secure_credentials.h", 
      "src/cpp/common/auth_property_iterator.cc", 
      "src/cpp/common/secure_auth_context.cc", 
      "src/cpp/common/secure_auth_context.h", 
      "src/cpp/common/secure_channel_arguments.cc", 
      "src/cpp/common/secure_create_auth_context.cc", 
      "src/cpp/server/insecure_server_credentials.cc", 
      "src/cpp/server/secure_server_credentials.cc", 
      "src/cpp/server/secure_server_credentials.h"
    ], 
    "third_party": false, 
    "type": "lib"
  }, 
  {
    "deps": [
      "grpc++", 
      "grpc++_reflection_proto"
    ], 
    "headers": [
      "include/grpc++/ext/proto_server_reflection_plugin.h", 
      "src/cpp/ext/proto_server_reflection.h"
    ], 
    "is_filegroup": false, 
    "language": "c++", 
    "name": "grpc++_reflection", 
    "src": [
      "include/grpc++/ext/proto_server_reflection_plugin.h", 
      "src/cpp/ext/proto_server_reflection.cc", 
      "src/cpp/ext/proto_server_reflection.h", 
      "src/cpp/ext/proto_server_reflection_plugin.cc"
    ], 
    "third_party": false, 
    "type": "lib"
  }, 
  {
    "deps": [], 
    "headers": [
      "src/proto/grpc/reflection/v1alpha/reflection.grpc.pb.h", 
      "src/proto/grpc/reflection/v1alpha/reflection.pb.h"
    ], 
    "is_filegroup": false, 
    "language": "c++", 
    "name": "grpc++_reflection_codegen", 
    "src": [], 
    "third_party": false, 
    "type": "lib"
  }, 
  {
    "deps": [], 
    "headers": [
      "test/cpp/util/test_config.h"
    ], 
    "is_filegroup": false, 
    "language": "c++", 
    "name": "grpc++_test_config", 
    "src": [
      "test/cpp/util/test_config.h", 
      "test/cpp/util/test_config_cc.cc"
    ], 
    "third_party": false, 
    "type": "lib"
  }, 
  {
    "deps": [
      "grpc++", 
      "grpc++_codegen_base", 
      "grpc++_codegen_base_src", 
      "grpc++_codegen_proto", 
      "grpc++_config_proto", 
      "grpc_test_util", 
      "thrift_util"
    ], 
    "headers": [
      "src/proto/grpc/testing/duplicate/echo_duplicate.grpc.pb.h", 
      "src/proto/grpc/testing/duplicate/echo_duplicate.pb.h", 
      "src/proto/grpc/testing/echo.grpc.pb.h", 
      "src/proto/grpc/testing/echo.pb.h", 
      "src/proto/grpc/testing/echo_messages.grpc.pb.h", 
      "src/proto/grpc/testing/echo_messages.pb.h", 
      "test/cpp/end2end/test_service_impl.h", 
      "test/cpp/util/byte_buffer_proto_helper.h", 
      "test/cpp/util/create_test_channel.h", 
      "test/cpp/util/string_ref_helper.h", 
      "test/cpp/util/subprocess.h", 
      "test/cpp/util/test_credentials_provider.h"
    ], 
    "is_filegroup": false, 
    "language": "c++", 
    "name": "grpc++_test_util", 
    "src": [
      "test/cpp/end2end/test_service_impl.cc", 
      "test/cpp/end2end/test_service_impl.h", 
      "test/cpp/util/byte_buffer_proto_helper.cc", 
      "test/cpp/util/byte_buffer_proto_helper.h", 
      "test/cpp/util/create_test_channel.cc", 
      "test/cpp/util/create_test_channel.h", 
      "test/cpp/util/string_ref_helper.cc", 
      "test/cpp/util/string_ref_helper.h", 
      "test/cpp/util/subprocess.cc", 
      "test/cpp/util/subprocess.h", 
      "test/cpp/util/test_credentials_provider.cc", 
      "test/cpp/util/test_credentials_provider.h"
    ], 
    "third_party": false, 
    "type": "lib"
  }, 
  {
    "deps": [
      "gpr", 
      "grpc++_base", 
      "grpc++_codegen_base", 
      "grpc++_codegen_base_src", 
      "grpc_unsecure"
    ], 
    "headers": [], 
    "is_filegroup": false, 
    "language": "c++", 
    "name": "grpc++_unsecure", 
    "src": [
      "src/cpp/client/insecure_credentials.cc", 
      "src/cpp/common/insecure_create_auth_context.cc", 
      "src/cpp/server/insecure_server_credentials.cc"
    ], 
    "third_party": false, 
    "type": "lib"
  }, 
  {
    "deps": [
      "grpc++", 
      "grpc++_reflection", 
      "grpc++_test_config"
    ], 
    "headers": [
      "test/cpp/util/cli_call.h", 
      "test/cpp/util/cli_credentials.h", 
      "test/cpp/util/config_grpc_cli.h", 
      "test/cpp/util/grpc_tool.h", 
      "test/cpp/util/proto_file_parser.h", 
      "test/cpp/util/proto_reflection_descriptor_database.h", 
      "test/cpp/util/service_describer.h"
    ], 
    "is_filegroup": false, 
    "language": "c++", 
    "name": "grpc_cli_libs", 
    "src": [
      "test/cpp/util/cli_call.cc", 
      "test/cpp/util/cli_call.h", 
      "test/cpp/util/cli_credentials.cc", 
      "test/cpp/util/cli_credentials.h", 
      "test/cpp/util/config_grpc_cli.h", 
      "test/cpp/util/grpc_tool.cc", 
      "test/cpp/util/grpc_tool.h", 
      "test/cpp/util/proto_file_parser.cc", 
      "test/cpp/util/proto_file_parser.h", 
      "test/cpp/util/proto_reflection_descriptor_database.cc", 
      "test/cpp/util/proto_reflection_descriptor_database.h", 
      "test/cpp/util/service_describer.cc", 
      "test/cpp/util/service_describer.h"
    ], 
    "third_party": false, 
    "type": "lib"
  }, 
  {
    "deps": [
      "grpc++_config_proto"
    ], 
    "headers": [
      "src/compiler/config.h", 
      "src/compiler/cpp_generator.h", 
      "src/compiler/cpp_generator_helpers.h", 
      "src/compiler/csharp_generator.h", 
      "src/compiler/csharp_generator_helpers.h", 
      "src/compiler/generator_helpers.h", 
      "src/compiler/node_generator.h", 
      "src/compiler/node_generator_helpers.h", 
      "src/compiler/objective_c_generator.h", 
      "src/compiler/objective_c_generator_helpers.h", 
      "src/compiler/python_generator.h", 
      "src/compiler/ruby_generator.h", 
      "src/compiler/ruby_generator_helpers-inl.h", 
      "src/compiler/ruby_generator_map-inl.h", 
      "src/compiler/ruby_generator_string-inl.h"
    ], 
    "is_filegroup": false, 
    "language": "c++", 
    "name": "grpc_plugin_support", 
    "src": [
      "src/compiler/config.h", 
      "src/compiler/cpp_generator.cc", 
      "src/compiler/cpp_generator.h", 
      "src/compiler/cpp_generator_helpers.h", 
      "src/compiler/csharp_generator.cc", 
      "src/compiler/csharp_generator.h", 
      "src/compiler/csharp_generator_helpers.h", 
      "src/compiler/generator_helpers.h", 
      "src/compiler/node_generator.cc", 
      "src/compiler/node_generator.h", 
      "src/compiler/node_generator_helpers.h", 
      "src/compiler/objective_c_generator.cc", 
      "src/compiler/objective_c_generator.h", 
      "src/compiler/objective_c_generator_helpers.h", 
      "src/compiler/python_generator.cc", 
      "src/compiler/python_generator.h", 
      "src/compiler/ruby_generator.cc", 
      "src/compiler/ruby_generator.h", 
      "src/compiler/ruby_generator_helpers-inl.h", 
      "src/compiler/ruby_generator_map-inl.h", 
      "src/compiler/ruby_generator_string-inl.h"
    ], 
    "third_party": false, 
    "type": "lib"
  }, 
  {
    "deps": [
      "gpr", 
      "grpc", 
      "grpc++", 
      "grpc++_test_util", 
      "grpc_test_util"
    ], 
    "headers": [
      "src/proto/grpc/testing/messages.grpc.pb.h", 
      "src/proto/grpc/testing/messages.pb.h", 
      "test/cpp/interop/client_helper.h"
    ], 
    "is_filegroup": false, 
    "language": "c++", 
    "name": "interop_client_helper", 
    "src": [
      "test/cpp/interop/client_helper.cc", 
      "test/cpp/interop/client_helper.h"
    ], 
    "third_party": false, 
    "type": "lib"
  }, 
  {
    "deps": [
      "gpr", 
      "gpr_test_util", 
      "grpc", 
      "grpc++", 
      "grpc++_test_config", 
      "grpc++_test_util", 
      "grpc_test_util", 
      "interop_client_helper"
    ], 
    "headers": [
      "src/proto/grpc/testing/empty.grpc.pb.h", 
      "src/proto/grpc/testing/empty.pb.h", 
      "src/proto/grpc/testing/messages.grpc.pb.h", 
      "src/proto/grpc/testing/messages.pb.h", 
      "src/proto/grpc/testing/test.grpc.pb.h", 
      "src/proto/grpc/testing/test.pb.h", 
      "test/cpp/interop/interop_client.h"
    ], 
    "is_filegroup": false, 
    "language": "c++", 
    "name": "interop_client_main", 
    "src": [
      "test/cpp/interop/client.cc", 
      "test/cpp/interop/interop_client.cc", 
      "test/cpp/interop/interop_client.h"
    ], 
    "third_party": false, 
    "type": "lib"
  }, 
  {
    "deps": [
      "gpr", 
      "grpc", 
      "grpc++", 
      "grpc_test_util"
    ], 
    "headers": [
      "test/cpp/interop/server_helper.h"
    ], 
    "is_filegroup": false, 
    "language": "c++", 
    "name": "interop_server_helper", 
    "src": [
      "test/cpp/interop/server_helper.cc", 
      "test/cpp/interop/server_helper.h"
    ], 
    "third_party": false, 
    "type": "lib"
  }, 
  {
    "deps": [
      "gpr", 
      "gpr_test_util", 
      "grpc", 
      "grpc++", 
      "grpc++_test_config", 
      "grpc++_test_util", 
      "grpc_test_util", 
      "interop_server_helper"
    ], 
    "headers": [
      "src/proto/grpc/testing/empty.grpc.pb.h", 
      "src/proto/grpc/testing/empty.pb.h", 
      "src/proto/grpc/testing/messages.grpc.pb.h", 
      "src/proto/grpc/testing/messages.pb.h", 
      "src/proto/grpc/testing/test.grpc.pb.h", 
      "src/proto/grpc/testing/test.pb.h"
    ], 
    "is_filegroup": false, 
    "language": "c++", 
    "name": "interop_server_lib", 
    "src": [
      "test/cpp/interop/interop_server.cc"
    ], 
    "third_party": false, 
    "type": "lib"
  }, 
  {
    "deps": [
      "interop_server_lib"
    ], 
    "headers": [], 
    "is_filegroup": false, 
    "language": "c++", 
    "name": "interop_server_main", 
    "src": [
      "test/cpp/interop/interop_server_bootstrap.cc"
    ], 
    "third_party": false, 
    "type": "lib"
  }, 
  {
    "deps": [
      "grpc++", 
      "grpc++_test_util", 
      "grpc_test_util"
    ], 
    "headers": [
      "src/proto/grpc/testing/control.grpc.pb.h", 
      "src/proto/grpc/testing/control.pb.h", 
      "src/proto/grpc/testing/messages.grpc.pb.h", 
      "src/proto/grpc/testing/messages.pb.h", 
      "src/proto/grpc/testing/payloads.grpc.pb.h", 
      "src/proto/grpc/testing/payloads.pb.h", 
      "src/proto/grpc/testing/services.grpc.pb.h", 
      "src/proto/grpc/testing/services.pb.h", 
      "src/proto/grpc/testing/stats.grpc.pb.h", 
      "src/proto/grpc/testing/stats.pb.h", 
      "test/cpp/qps/client.h", 
      "test/cpp/qps/driver.h", 
      "test/cpp/qps/histogram.h", 
      "test/cpp/qps/interarrival.h", 
      "test/cpp/qps/limit_cores.h", 
      "test/cpp/qps/parse_json.h", 
      "test/cpp/qps/qps_worker.h", 
      "test/cpp/qps/report.h", 
      "test/cpp/qps/server.h", 
      "test/cpp/qps/stats.h", 
      "test/cpp/qps/usage_timer.h", 
      "test/cpp/util/benchmark_config.h"
    ], 
    "is_filegroup": false, 
    "language": "c++", 
    "name": "qps", 
    "src": [
      "test/cpp/qps/client.h", 
      "test/cpp/qps/client_async.cc", 
      "test/cpp/qps/client_sync.cc", 
      "test/cpp/qps/driver.cc", 
      "test/cpp/qps/driver.h", 
      "test/cpp/qps/histogram.h", 
      "test/cpp/qps/interarrival.h", 
      "test/cpp/qps/limit_cores.cc", 
      "test/cpp/qps/limit_cores.h", 
      "test/cpp/qps/parse_json.cc", 
      "test/cpp/qps/parse_json.h", 
      "test/cpp/qps/qps_worker.cc", 
      "test/cpp/qps/qps_worker.h", 
      "test/cpp/qps/report.cc", 
      "test/cpp/qps/report.h", 
      "test/cpp/qps/server.h", 
      "test/cpp/qps/server_async.cc", 
      "test/cpp/qps/server_sync.cc", 
      "test/cpp/qps/stats.h", 
      "test/cpp/qps/usage_timer.cc", 
      "test/cpp/qps/usage_timer.h", 
      "test/cpp/util/benchmark_config.cc", 
      "test/cpp/util/benchmark_config.h"
    ], 
    "third_party": false, 
    "type": "lib"
  }, 
  {
    "deps": [
      "gpr", 
      "grpc"
    ], 
    "headers": [], 
    "is_filegroup": false, 
    "language": "csharp", 
    "name": "grpc_csharp_ext", 
    "src": [
      "src/csharp/ext/grpc_csharp_ext.c"
    ], 
    "third_party": false, 
    "type": "lib"
  }, 
  {
    "deps": [], 
    "headers": [
      "third_party/boringssl/crypto/aes/internal.h", 
      "third_party/boringssl/crypto/asn1/asn1_locl.h", 
      "third_party/boringssl/crypto/bio/internal.h", 
      "third_party/boringssl/crypto/bn/internal.h", 
      "third_party/boringssl/crypto/bn/rsaz_exp.h", 
      "third_party/boringssl/crypto/bytestring/internal.h", 
      "third_party/boringssl/crypto/cipher/internal.h", 
      "third_party/boringssl/crypto/conf/conf_def.h", 
      "third_party/boringssl/crypto/conf/internal.h", 
      "third_party/boringssl/crypto/curve25519/internal.h", 
      "third_party/boringssl/crypto/des/internal.h", 
      "third_party/boringssl/crypto/dh/internal.h", 
      "third_party/boringssl/crypto/digest/internal.h", 
      "third_party/boringssl/crypto/digest/md32_common.h", 
      "third_party/boringssl/crypto/directory.h", 
      "third_party/boringssl/crypto/ec/internal.h", 
      "third_party/boringssl/crypto/ec/p256-x86_64-table.h", 
      "third_party/boringssl/crypto/evp/internal.h", 
      "third_party/boringssl/crypto/internal.h", 
      "third_party/boringssl/crypto/modes/internal.h", 
      "third_party/boringssl/crypto/obj/obj_dat.h", 
      "third_party/boringssl/crypto/obj/obj_xref.h", 
      "third_party/boringssl/crypto/pkcs8/internal.h", 
      "third_party/boringssl/crypto/rand/internal.h", 
      "third_party/boringssl/crypto/rsa/internal.h", 
      "third_party/boringssl/crypto/test/scoped_types.h", 
      "third_party/boringssl/crypto/test/test_util.h", 
      "third_party/boringssl/crypto/x509/charmap.h", 
      "third_party/boringssl/crypto/x509/vpm_int.h", 
      "third_party/boringssl/crypto/x509v3/ext_dat.h", 
      "third_party/boringssl/crypto/x509v3/pcy_int.h", 
      "third_party/boringssl/include/openssl/aead.h", 
      "third_party/boringssl/include/openssl/aes.h", 
      "third_party/boringssl/include/openssl/arm_arch.h", 
      "third_party/boringssl/include/openssl/asn1.h", 
      "third_party/boringssl/include/openssl/asn1_mac.h", 
      "third_party/boringssl/include/openssl/asn1t.h", 
      "third_party/boringssl/include/openssl/base.h", 
      "third_party/boringssl/include/openssl/base64.h", 
      "third_party/boringssl/include/openssl/bio.h", 
      "third_party/boringssl/include/openssl/blowfish.h", 
      "third_party/boringssl/include/openssl/bn.h", 
      "third_party/boringssl/include/openssl/buf.h", 
      "third_party/boringssl/include/openssl/buffer.h", 
      "third_party/boringssl/include/openssl/bytestring.h", 
      "third_party/boringssl/include/openssl/cast.h", 
      "third_party/boringssl/include/openssl/chacha.h", 
      "third_party/boringssl/include/openssl/cipher.h", 
      "third_party/boringssl/include/openssl/cmac.h", 
      "third_party/boringssl/include/openssl/conf.h", 
      "third_party/boringssl/include/openssl/cpu.h", 
      "third_party/boringssl/include/openssl/crypto.h", 
      "third_party/boringssl/include/openssl/curve25519.h", 
      "third_party/boringssl/include/openssl/des.h", 
      "third_party/boringssl/include/openssl/dh.h", 
      "third_party/boringssl/include/openssl/digest.h", 
      "third_party/boringssl/include/openssl/dsa.h", 
      "third_party/boringssl/include/openssl/dtls1.h", 
      "third_party/boringssl/include/openssl/ec.h", 
      "third_party/boringssl/include/openssl/ec_key.h", 
      "third_party/boringssl/include/openssl/ecdh.h", 
      "third_party/boringssl/include/openssl/ecdsa.h", 
      "third_party/boringssl/include/openssl/engine.h", 
      "third_party/boringssl/include/openssl/err.h", 
      "third_party/boringssl/include/openssl/evp.h", 
      "third_party/boringssl/include/openssl/ex_data.h", 
      "third_party/boringssl/include/openssl/hkdf.h", 
      "third_party/boringssl/include/openssl/hmac.h", 
      "third_party/boringssl/include/openssl/lhash.h", 
      "third_party/boringssl/include/openssl/lhash_macros.h", 
      "third_party/boringssl/include/openssl/md4.h", 
      "third_party/boringssl/include/openssl/md5.h", 
      "third_party/boringssl/include/openssl/mem.h", 
      "third_party/boringssl/include/openssl/obj.h", 
      "third_party/boringssl/include/openssl/obj_mac.h", 
      "third_party/boringssl/include/openssl/objects.h", 
      "third_party/boringssl/include/openssl/opensslfeatures.h", 
      "third_party/boringssl/include/openssl/opensslv.h", 
      "third_party/boringssl/include/openssl/ossl_typ.h", 
      "third_party/boringssl/include/openssl/pem.h", 
      "third_party/boringssl/include/openssl/pkcs12.h", 
      "third_party/boringssl/include/openssl/pkcs7.h", 
      "third_party/boringssl/include/openssl/pkcs8.h", 
      "third_party/boringssl/include/openssl/poly1305.h", 
      "third_party/boringssl/include/openssl/pqueue.h", 
      "third_party/boringssl/include/openssl/rand.h", 
      "third_party/boringssl/include/openssl/rc4.h", 
      "third_party/boringssl/include/openssl/rsa.h", 
      "third_party/boringssl/include/openssl/safestack.h", 
      "third_party/boringssl/include/openssl/sha.h", 
      "third_party/boringssl/include/openssl/srtp.h", 
      "third_party/boringssl/include/openssl/ssl.h", 
      "third_party/boringssl/include/openssl/ssl3.h", 
      "third_party/boringssl/include/openssl/stack.h", 
      "third_party/boringssl/include/openssl/stack_macros.h", 
      "third_party/boringssl/include/openssl/thread.h", 
      "third_party/boringssl/include/openssl/time_support.h", 
      "third_party/boringssl/include/openssl/tls1.h", 
      "third_party/boringssl/include/openssl/type_check.h", 
      "third_party/boringssl/include/openssl/x509.h", 
      "third_party/boringssl/include/openssl/x509_vfy.h", 
      "third_party/boringssl/include/openssl/x509v3.h", 
      "third_party/boringssl/ssl/internal.h", 
      "third_party/boringssl/ssl/test/async_bio.h", 
      "third_party/boringssl/ssl/test/packeted_bio.h", 
      "third_party/boringssl/ssl/test/scoped_types.h", 
      "third_party/boringssl/ssl/test/test_config.h"
    ], 
    "is_filegroup": false, 
    "language": "c", 
    "name": "boringssl", 
    "src": [
      "src/boringssl/err_data.c"
    ], 
    "third_party": true, 
    "type": "lib"
  }, 
  {
    "deps": [], 
    "headers": [], 
    "is_filegroup": false, 
    "language": "c++", 
    "name": "boringssl_test_util", 
    "src": [], 
    "third_party": true, 
    "type": "lib"
  }, 
  {
    "deps": [
      "boringssl", 
      "boringssl_test_util"
    ], 
    "headers": [], 
    "is_filegroup": false, 
    "language": "c++", 
    "name": "boringssl_aes_test_lib", 
    "src": [], 
    "third_party": true, 
    "type": "lib"
  }, 
  {
    "deps": [
      "boringssl", 
      "boringssl_test_util"
    ], 
    "headers": [], 
    "is_filegroup": false, 
    "language": "c++", 
    "name": "boringssl_asn1_test_lib", 
    "src": [], 
    "third_party": true, 
    "type": "lib"
  }, 
  {
    "deps": [
      "boringssl", 
      "boringssl_test_util"
    ], 
    "headers": [], 
    "is_filegroup": false, 
    "language": "c++", 
    "name": "boringssl_base64_test_lib", 
    "src": [], 
    "third_party": true, 
    "type": "lib"
  }, 
  {
    "deps": [
      "boringssl", 
      "boringssl_test_util"
    ], 
    "headers": [], 
    "is_filegroup": false, 
    "language": "c++", 
    "name": "boringssl_bio_test_lib", 
    "src": [], 
    "third_party": true, 
    "type": "lib"
  }, 
  {
    "deps": [
      "boringssl", 
      "boringssl_test_util"
    ], 
    "headers": [], 
    "is_filegroup": false, 
    "language": "c++", 
    "name": "boringssl_bn_test_lib", 
    "src": [], 
    "third_party": true, 
    "type": "lib"
  }, 
  {
    "deps": [
      "boringssl", 
      "boringssl_test_util"
    ], 
    "headers": [], 
    "is_filegroup": false, 
    "language": "c++", 
    "name": "boringssl_bytestring_test_lib", 
    "src": [], 
    "third_party": true, 
    "type": "lib"
  }, 
  {
    "deps": [
      "boringssl", 
      "boringssl_test_util"
    ], 
    "headers": [], 
    "is_filegroup": false, 
    "language": "c++", 
    "name": "boringssl_aead_test_lib", 
    "src": [], 
    "third_party": true, 
    "type": "lib"
  }, 
  {
    "deps": [
      "boringssl", 
      "boringssl_test_util"
    ], 
    "headers": [], 
    "is_filegroup": false, 
    "language": "c++", 
    "name": "boringssl_cipher_test_lib", 
    "src": [], 
    "third_party": true, 
    "type": "lib"
  }, 
  {
    "deps": [
      "boringssl", 
      "boringssl_test_util"
    ], 
    "headers": [], 
    "is_filegroup": false, 
    "language": "c++", 
    "name": "boringssl_cmac_test_lib", 
    "src": [], 
    "third_party": true, 
    "type": "lib"
  }, 
  {
    "deps": [
      "boringssl", 
      "boringssl_test_util"
    ], 
    "headers": [], 
    "is_filegroup": false, 
    "language": "c", 
    "name": "boringssl_constant_time_test_lib", 
    "src": [], 
    "third_party": true, 
    "type": "lib"
  }, 
  {
    "deps": [
      "boringssl", 
      "boringssl_test_util"
    ], 
    "headers": [], 
    "is_filegroup": false, 
    "language": "c++", 
    "name": "boringssl_ed25519_test_lib", 
    "src": [], 
    "third_party": true, 
    "type": "lib"
  }, 
  {
    "deps": [
      "boringssl", 
      "boringssl_test_util"
    ], 
    "headers": [], 
    "is_filegroup": false, 
    "language": "c++", 
    "name": "boringssl_x25519_test_lib", 
    "src": [], 
    "third_party": true, 
    "type": "lib"
  }, 
  {
    "deps": [
      "boringssl", 
      "boringssl_test_util"
    ], 
    "headers": [], 
    "is_filegroup": false, 
    "language": "c++", 
    "name": "boringssl_dh_test_lib", 
    "src": [], 
    "third_party": true, 
    "type": "lib"
  }, 
  {
    "deps": [
      "boringssl", 
      "boringssl_test_util"
    ], 
    "headers": [], 
    "is_filegroup": false, 
    "language": "c++", 
    "name": "boringssl_digest_test_lib", 
    "src": [], 
    "third_party": true, 
    "type": "lib"
  }, 
  {
    "deps": [
      "boringssl", 
      "boringssl_test_util"
    ], 
    "headers": [], 
    "is_filegroup": false, 
    "language": "c", 
    "name": "boringssl_dsa_test_lib", 
    "src": [], 
    "third_party": true, 
    "type": "lib"
  }, 
  {
    "deps": [
      "boringssl", 
      "boringssl_test_util"
    ], 
    "headers": [], 
    "is_filegroup": false, 
    "language": "c++", 
    "name": "boringssl_ec_test_lib", 
    "src": [], 
    "third_party": true, 
    "type": "lib"
  }, 
  {
    "deps": [
      "boringssl", 
      "boringssl_test_util"
    ], 
    "headers": [], 
    "is_filegroup": false, 
    "language": "c", 
    "name": "boringssl_example_mul_lib", 
    "src": [], 
    "third_party": true, 
    "type": "lib"
  }, 
  {
    "deps": [
      "boringssl", 
      "boringssl_test_util"
    ], 
    "headers": [], 
    "is_filegroup": false, 
    "language": "c++", 
    "name": "boringssl_ecdsa_test_lib", 
    "src": [], 
    "third_party": true, 
    "type": "lib"
  }, 
  {
    "deps": [
      "boringssl", 
      "boringssl_test_util"
    ], 
    "headers": [], 
    "is_filegroup": false, 
    "language": "c++", 
    "name": "boringssl_err_test_lib", 
    "src": [], 
    "third_party": true, 
    "type": "lib"
  }, 
  {
    "deps": [
      "boringssl", 
      "boringssl_test_util"
    ], 
    "headers": [], 
    "is_filegroup": false, 
    "language": "c++", 
    "name": "boringssl_evp_extra_test_lib", 
    "src": [], 
    "third_party": true, 
    "type": "lib"
  }, 
  {
    "deps": [
      "boringssl", 
      "boringssl_test_util"
    ], 
    "headers": [], 
    "is_filegroup": false, 
    "language": "c++", 
    "name": "boringssl_evp_test_lib", 
    "src": [], 
    "third_party": true, 
    "type": "lib"
  }, 
  {
    "deps": [
      "boringssl", 
      "boringssl_test_util"
    ], 
    "headers": [], 
    "is_filegroup": false, 
    "language": "c++", 
    "name": "boringssl_pbkdf_test_lib", 
    "src": [], 
    "third_party": true, 
    "type": "lib"
  }, 
  {
    "deps": [
      "boringssl", 
      "boringssl_test_util"
    ], 
    "headers": [], 
    "is_filegroup": false, 
    "language": "c", 
    "name": "boringssl_hkdf_test_lib", 
    "src": [], 
    "third_party": true, 
    "type": "lib"
  }, 
  {
    "deps": [
      "boringssl", 
      "boringssl_test_util"
    ], 
    "headers": [], 
    "is_filegroup": false, 
    "language": "c++", 
    "name": "boringssl_hmac_test_lib", 
    "src": [], 
    "third_party": true, 
    "type": "lib"
  }, 
  {
    "deps": [
      "boringssl", 
      "boringssl_test_util"
    ], 
    "headers": [], 
    "is_filegroup": false, 
    "language": "c", 
    "name": "boringssl_lhash_test_lib", 
    "src": [], 
    "third_party": true, 
    "type": "lib"
  }, 
  {
    "deps": [
      "boringssl", 
      "boringssl_test_util"
    ], 
    "headers": [], 
    "is_filegroup": false, 
    "language": "c", 
    "name": "boringssl_gcm_test_lib", 
    "src": [], 
    "third_party": true, 
    "type": "lib"
  }, 
  {
    "deps": [
      "boringssl", 
      "boringssl_test_util"
    ], 
    "headers": [], 
    "is_filegroup": false, 
    "language": "c++", 
    "name": "boringssl_pkcs12_test_lib", 
    "src": [], 
    "third_party": true, 
    "type": "lib"
  }, 
  {
    "deps": [
      "boringssl", 
      "boringssl_test_util"
    ], 
    "headers": [], 
    "is_filegroup": false, 
    "language": "c++", 
    "name": "boringssl_pkcs8_test_lib", 
    "src": [], 
    "third_party": true, 
    "type": "lib"
  }, 
  {
    "deps": [
      "boringssl", 
      "boringssl_test_util"
    ], 
    "headers": [], 
    "is_filegroup": false, 
    "language": "c++", 
    "name": "boringssl_poly1305_test_lib", 
    "src": [], 
    "third_party": true, 
    "type": "lib"
  }, 
  {
    "deps": [
      "boringssl", 
      "boringssl_test_util"
    ], 
    "headers": [], 
    "is_filegroup": false, 
    "language": "c", 
    "name": "boringssl_refcount_test_lib", 
    "src": [], 
    "third_party": true, 
    "type": "lib"
  }, 
  {
    "deps": [
      "boringssl", 
      "boringssl_test_util"
    ], 
    "headers": [], 
    "is_filegroup": false, 
    "language": "c++", 
    "name": "boringssl_rsa_test_lib", 
    "src": [], 
    "third_party": true, 
    "type": "lib"
  }, 
  {
    "deps": [
      "boringssl", 
      "boringssl_test_util"
    ], 
    "headers": [], 
    "is_filegroup": false, 
    "language": "c", 
    "name": "boringssl_thread_test_lib", 
    "src": [], 
    "third_party": true, 
    "type": "lib"
  }, 
  {
    "deps": [
      "boringssl", 
      "boringssl_test_util"
    ], 
    "headers": [], 
    "is_filegroup": false, 
    "language": "c", 
    "name": "boringssl_pkcs7_test_lib", 
    "src": [], 
    "third_party": true, 
    "type": "lib"
  }, 
  {
    "deps": [
      "boringssl", 
      "boringssl_test_util"
    ], 
    "headers": [], 
    "is_filegroup": false, 
    "language": "c++", 
    "name": "boringssl_x509_test_lib", 
    "src": [], 
    "third_party": true, 
    "type": "lib"
  }, 
  {
    "deps": [
      "boringssl", 
      "boringssl_test_util"
    ], 
    "headers": [], 
    "is_filegroup": false, 
    "language": "c", 
    "name": "boringssl_tab_test_lib", 
    "src": [], 
    "third_party": true, 
    "type": "lib"
  }, 
  {
    "deps": [
      "boringssl", 
      "boringssl_test_util"
    ], 
    "headers": [], 
    "is_filegroup": false, 
    "language": "c", 
    "name": "boringssl_v3name_test_lib", 
    "src": [], 
    "third_party": true, 
    "type": "lib"
  }, 
  {
    "deps": [
      "boringssl", 
      "boringssl_test_util"
    ], 
    "headers": [], 
    "is_filegroup": false, 
    "language": "c", 
    "name": "boringssl_pqueue_test_lib", 
    "src": [], 
    "third_party": true, 
    "type": "lib"
  }, 
  {
    "deps": [
      "boringssl", 
      "boringssl_test_util"
    ], 
    "headers": [], 
    "is_filegroup": false, 
    "language": "c++", 
    "name": "boringssl_ssl_test_lib", 
    "src": [], 
    "third_party": true, 
    "type": "lib"
  }, 
  {
    "deps": [], 
    "headers": [
      "third_party/zlib/crc32.h", 
      "third_party/zlib/deflate.h", 
      "third_party/zlib/gzguts.h", 
      "third_party/zlib/inffast.h", 
      "third_party/zlib/inffixed.h", 
      "third_party/zlib/inflate.h", 
      "third_party/zlib/inftrees.h", 
      "third_party/zlib/trees.h", 
      "third_party/zlib/zconf.h", 
      "third_party/zlib/zlib.h", 
      "third_party/zlib/zutil.h"
    ], 
    "is_filegroup": false, 
    "language": "c", 
    "name": "z", 
    "src": [], 
    "third_party": true, 
    "type": "lib"
  }, 
  {
    "deps": [
      "gpr", 
      "gpr_test_util", 
      "grpc_test_util_unsecure", 
      "grpc_unsecure"
    ], 
    "headers": [
      "test/core/bad_client/bad_client.h"
    ], 
    "is_filegroup": false, 
    "language": "c", 
    "name": "bad_client_test", 
    "src": [
      "test/core/bad_client/bad_client.c", 
      "test/core/bad_client/bad_client.h"
    ], 
    "third_party": false, 
    "type": "lib"
  }, 
  {
    "deps": [
      "gpr", 
      "gpr_test_util", 
      "grpc", 
      "grpc_test_util"
    ], 
    "headers": [
      "test/core/bad_ssl/server_common.h"
    ], 
    "is_filegroup": false, 
    "language": "c", 
    "name": "bad_ssl_test_server", 
    "src": [
      "test/core/bad_ssl/server_common.c", 
      "test/core/bad_ssl/server_common.h"
    ], 
    "third_party": false, 
    "type": "lib"
  }, 
  {
    "deps": [
      "gpr", 
      "gpr_test_util", 
      "grpc", 
      "grpc_test_util"
    ], 
    "headers": [
      "test/core/end2end/end2end_tests.h", 
      "test/core/end2end/tests/cancel_test_helpers.h"
    ], 
    "is_filegroup": false, 
    "language": "c", 
    "name": "end2end_tests", 
    "src": [
      "test/core/end2end/end2end_tests.c", 
      "test/core/end2end/end2end_tests.h", 
      "test/core/end2end/tests/bad_hostname.c", 
      "test/core/end2end/tests/binary_metadata.c", 
      "test/core/end2end/tests/call_creds.c", 
      "test/core/end2end/tests/cancel_after_accept.c", 
      "test/core/end2end/tests/cancel_after_client_done.c", 
      "test/core/end2end/tests/cancel_after_invoke.c", 
      "test/core/end2end/tests/cancel_before_invoke.c", 
      "test/core/end2end/tests/cancel_in_a_vacuum.c", 
      "test/core/end2end/tests/cancel_test_helpers.h", 
      "test/core/end2end/tests/cancel_with_status.c", 
      "test/core/end2end/tests/compressed_payload.c", 
      "test/core/end2end/tests/connectivity.c", 
      "test/core/end2end/tests/default_host.c", 
      "test/core/end2end/tests/disappearing_server.c", 
      "test/core/end2end/tests/empty_batch.c", 
      "test/core/end2end/tests/filter_call_init_fails.c", 
      "test/core/end2end/tests/filter_causes_close.c", 
      "test/core/end2end/tests/graceful_server_shutdown.c", 
      "test/core/end2end/tests/high_initial_seqno.c", 
      "test/core/end2end/tests/hpack_size.c", 
      "test/core/end2end/tests/idempotent_request.c", 
      "test/core/end2end/tests/invoke_large_request.c", 
      "test/core/end2end/tests/large_metadata.c", 
      "test/core/end2end/tests/load_reporting_hook.c", 
      "test/core/end2end/tests/max_concurrent_streams.c", 
      "test/core/end2end/tests/max_message_length.c", 
      "test/core/end2end/tests/negative_deadline.c", 
      "test/core/end2end/tests/network_status_change.c", 
      "test/core/end2end/tests/no_logging.c", 
      "test/core/end2end/tests/no_op.c", 
      "test/core/end2end/tests/payload.c", 
      "test/core/end2end/tests/ping.c", 
      "test/core/end2end/tests/ping_pong_streaming.c", 
      "test/core/end2end/tests/registered_call.c", 
      "test/core/end2end/tests/request_with_flags.c", 
      "test/core/end2end/tests/request_with_payload.c", 
      "test/core/end2end/tests/server_finishes_request.c", 
      "test/core/end2end/tests/shutdown_finishes_calls.c", 
      "test/core/end2end/tests/shutdown_finishes_tags.c", 
      "test/core/end2end/tests/simple_cacheable_request.c", 
      "test/core/end2end/tests/simple_delayed_request.c", 
      "test/core/end2end/tests/simple_metadata.c", 
      "test/core/end2end/tests/simple_request.c", 
      "test/core/end2end/tests/streaming_error_response.c", 
      "test/core/end2end/tests/trailing_metadata.c"
    ], 
    "third_party": false, 
    "type": "lib"
  }, 
  {
    "deps": [
      "gpr", 
      "gpr_test_util", 
      "grpc_test_util_unsecure", 
      "grpc_unsecure"
    ], 
    "headers": [
      "test/core/end2end/end2end_tests.h", 
      "test/core/end2end/tests/cancel_test_helpers.h"
    ], 
    "is_filegroup": false, 
    "language": "c", 
    "name": "end2end_nosec_tests", 
    "src": [
      "test/core/end2end/end2end_nosec_tests.c", 
      "test/core/end2end/end2end_tests.h", 
      "test/core/end2end/tests/bad_hostname.c", 
      "test/core/end2end/tests/binary_metadata.c", 
      "test/core/end2end/tests/cancel_after_accept.c", 
      "test/core/end2end/tests/cancel_after_client_done.c", 
      "test/core/end2end/tests/cancel_after_invoke.c", 
      "test/core/end2end/tests/cancel_before_invoke.c", 
      "test/core/end2end/tests/cancel_in_a_vacuum.c", 
      "test/core/end2end/tests/cancel_test_helpers.h", 
      "test/core/end2end/tests/cancel_with_status.c", 
      "test/core/end2end/tests/compressed_payload.c", 
      "test/core/end2end/tests/connectivity.c", 
      "test/core/end2end/tests/default_host.c", 
      "test/core/end2end/tests/disappearing_server.c", 
      "test/core/end2end/tests/empty_batch.c", 
      "test/core/end2end/tests/filter_call_init_fails.c", 
      "test/core/end2end/tests/filter_causes_close.c", 
      "test/core/end2end/tests/graceful_server_shutdown.c", 
      "test/core/end2end/tests/high_initial_seqno.c", 
      "test/core/end2end/tests/hpack_size.c", 
      "test/core/end2end/tests/idempotent_request.c", 
      "test/core/end2end/tests/invoke_large_request.c", 
      "test/core/end2end/tests/large_metadata.c", 
      "test/core/end2end/tests/max_concurrent_streams.c", 
      "test/core/end2end/tests/max_message_length.c", 
      "test/core/end2end/tests/negative_deadline.c", 
      "test/core/end2end/tests/network_status_change.c", 
      "test/core/end2end/tests/no_logging.c", 
      "test/core/end2end/tests/no_op.c", 
      "test/core/end2end/tests/payload.c", 
      "test/core/end2end/tests/ping.c", 
      "test/core/end2end/tests/ping_pong_streaming.c", 
      "test/core/end2end/tests/registered_call.c", 
      "test/core/end2end/tests/request_with_flags.c", 
      "test/core/end2end/tests/request_with_payload.c", 
      "test/core/end2end/tests/server_finishes_request.c", 
      "test/core/end2end/tests/shutdown_finishes_calls.c", 
      "test/core/end2end/tests/shutdown_finishes_tags.c", 
      "test/core/end2end/tests/simple_cacheable_request.c", 
      "test/core/end2end/tests/simple_delayed_request.c", 
      "test/core/end2end/tests/simple_metadata.c", 
      "test/core/end2end/tests/simple_request.c", 
      "test/core/end2end/tests/streaming_error_response.c", 
      "test/core/end2end/tests/trailing_metadata.c"
    ], 
    "third_party": false, 
    "type": "lib"
  }, 
  {
    "deps": [
      "gpr", 
      "grpc_base", 
      "nanopb"
    ], 
    "headers": [
      "include/grpc/census.h", 
      "src/core/ext/census/aggregation.h", 
      "src/core/ext/census/base_resources.h", 
      "src/core/ext/census/census_interface.h", 
      "src/core/ext/census/census_rpc_stats.h", 
      "src/core/ext/census/gen/census.pb.h", 
      "src/core/ext/census/gen/trace_context.pb.h", 
      "src/core/ext/census/grpc_filter.h", 
      "src/core/ext/census/mlog.h", 
      "src/core/ext/census/resource.h", 
      "src/core/ext/census/rpc_metric_id.h", 
      "src/core/ext/census/trace_context.h"
    ], 
    "is_filegroup": true, 
    "language": "c", 
    "name": "census", 
    "src": [
      "include/grpc/census.h", 
      "src/core/ext/census/aggregation.h", 
      "src/core/ext/census/base_resources.c", 
      "src/core/ext/census/base_resources.h", 
      "src/core/ext/census/census_interface.h", 
      "src/core/ext/census/census_rpc_stats.h", 
      "src/core/ext/census/context.c", 
      "src/core/ext/census/gen/census.pb.c", 
      "src/core/ext/census/gen/census.pb.h", 
      "src/core/ext/census/gen/trace_context.pb.c", 
      "src/core/ext/census/gen/trace_context.pb.h", 
      "src/core/ext/census/grpc_context.c", 
      "src/core/ext/census/grpc_filter.c", 
      "src/core/ext/census/grpc_filter.h", 
      "src/core/ext/census/grpc_plugin.c", 
      "src/core/ext/census/initialize.c", 
      "src/core/ext/census/mlog.c", 
      "src/core/ext/census/mlog.h", 
      "src/core/ext/census/operation.c", 
      "src/core/ext/census/placeholders.c", 
      "src/core/ext/census/resource.c", 
      "src/core/ext/census/resource.h", 
      "src/core/ext/census/rpc_metric_id.h", 
      "src/core/ext/census/trace_context.c", 
      "src/core/ext/census/trace_context.h", 
      "src/core/ext/census/tracing.c"
    ], 
    "third_party": false, 
    "type": "filegroup"
  }, 
  {
    "deps": [
      "gpr_codegen"
    ], 
    "headers": [
      "include/grpc/support/alloc.h", 
      "include/grpc/support/atm.h", 
      "include/grpc/support/atm_gcc_atomic.h", 
      "include/grpc/support/atm_gcc_sync.h", 
      "include/grpc/support/atm_windows.h", 
      "include/grpc/support/avl.h", 
      "include/grpc/support/cmdline.h", 
      "include/grpc/support/cpu.h", 
      "include/grpc/support/histogram.h", 
      "include/grpc/support/host_port.h", 
      "include/grpc/support/log.h", 
      "include/grpc/support/log_windows.h", 
      "include/grpc/support/port_platform.h", 
      "include/grpc/support/slice.h", 
      "include/grpc/support/slice_buffer.h", 
      "include/grpc/support/string_util.h", 
      "include/grpc/support/subprocess.h", 
      "include/grpc/support/sync.h", 
      "include/grpc/support/sync_generic.h", 
      "include/grpc/support/sync_posix.h", 
      "include/grpc/support/sync_windows.h", 
      "include/grpc/support/thd.h", 
      "include/grpc/support/time.h", 
      "include/grpc/support/tls.h", 
      "include/grpc/support/tls_gcc.h", 
      "include/grpc/support/tls_msvc.h", 
      "include/grpc/support/tls_pthread.h", 
      "include/grpc/support/useful.h", 
      "src/core/lib/profiling/timers.h", 
      "src/core/lib/support/backoff.h", 
      "src/core/lib/support/block_annotate.h", 
      "src/core/lib/support/env.h", 
      "src/core/lib/support/mpscq.h", 
      "src/core/lib/support/murmur_hash.h", 
      "src/core/lib/support/percent_encoding.h", 
      "src/core/lib/support/stack_lockfree.h", 
      "src/core/lib/support/string.h", 
      "src/core/lib/support/string_windows.h", 
      "src/core/lib/support/thd_internal.h", 
      "src/core/lib/support/time_precise.h", 
      "src/core/lib/support/tmpfile.h"
    ], 
    "is_filegroup": true, 
    "language": "c", 
    "name": "gpr_base", 
    "src": [
      "include/grpc/support/alloc.h", 
      "include/grpc/support/atm.h", 
      "include/grpc/support/atm_gcc_atomic.h", 
      "include/grpc/support/atm_gcc_sync.h", 
      "include/grpc/support/atm_windows.h", 
      "include/grpc/support/avl.h", 
      "include/grpc/support/cmdline.h", 
      "include/grpc/support/cpu.h", 
      "include/grpc/support/histogram.h", 
      "include/grpc/support/host_port.h", 
      "include/grpc/support/log.h", 
      "include/grpc/support/log_windows.h", 
      "include/grpc/support/port_platform.h", 
      "include/grpc/support/slice.h", 
      "include/grpc/support/slice_buffer.h", 
      "include/grpc/support/string_util.h", 
      "include/grpc/support/subprocess.h", 
      "include/grpc/support/sync.h", 
      "include/grpc/support/sync_generic.h", 
      "include/grpc/support/sync_posix.h", 
      "include/grpc/support/sync_windows.h", 
      "include/grpc/support/thd.h", 
      "include/grpc/support/time.h", 
      "include/grpc/support/tls.h", 
      "include/grpc/support/tls_gcc.h", 
      "include/grpc/support/tls_msvc.h", 
      "include/grpc/support/tls_pthread.h", 
      "include/grpc/support/useful.h", 
      "src/core/lib/profiling/basic_timers.c", 
      "src/core/lib/profiling/stap_timers.c", 
      "src/core/lib/profiling/timers.h", 
      "src/core/lib/support/alloc.c", 
      "src/core/lib/support/avl.c", 
      "src/core/lib/support/backoff.c", 
      "src/core/lib/support/backoff.h", 
      "src/core/lib/support/block_annotate.h", 
      "src/core/lib/support/cmdline.c", 
      "src/core/lib/support/cpu_iphone.c", 
      "src/core/lib/support/cpu_linux.c", 
      "src/core/lib/support/cpu_posix.c", 
      "src/core/lib/support/cpu_windows.c", 
      "src/core/lib/support/env.h", 
      "src/core/lib/support/env_linux.c", 
      "src/core/lib/support/env_posix.c", 
      "src/core/lib/support/env_windows.c", 
      "src/core/lib/support/histogram.c", 
      "src/core/lib/support/host_port.c", 
      "src/core/lib/support/log.c", 
      "src/core/lib/support/log_android.c", 
      "src/core/lib/support/log_linux.c", 
      "src/core/lib/support/log_posix.c", 
      "src/core/lib/support/log_windows.c", 
      "src/core/lib/support/mpscq.c", 
      "src/core/lib/support/mpscq.h", 
      "src/core/lib/support/murmur_hash.c", 
      "src/core/lib/support/murmur_hash.h", 
      "src/core/lib/support/percent_encoding.c", 
      "src/core/lib/support/percent_encoding.h", 
      "src/core/lib/support/slice.c", 
      "src/core/lib/support/slice_buffer.c", 
      "src/core/lib/support/stack_lockfree.c", 
      "src/core/lib/support/stack_lockfree.h", 
      "src/core/lib/support/string.c", 
      "src/core/lib/support/string.h", 
      "src/core/lib/support/string_posix.c", 
      "src/core/lib/support/string_util_windows.c", 
      "src/core/lib/support/string_windows.c", 
      "src/core/lib/support/string_windows.h", 
      "src/core/lib/support/subprocess_posix.c", 
      "src/core/lib/support/subprocess_windows.c", 
      "src/core/lib/support/sync.c", 
      "src/core/lib/support/sync_posix.c", 
      "src/core/lib/support/sync_windows.c", 
      "src/core/lib/support/thd.c", 
      "src/core/lib/support/thd_internal.h", 
      "src/core/lib/support/thd_posix.c", 
      "src/core/lib/support/thd_windows.c", 
      "src/core/lib/support/time.c", 
      "src/core/lib/support/time_posix.c", 
      "src/core/lib/support/time_precise.c", 
      "src/core/lib/support/time_precise.h", 
      "src/core/lib/support/time_windows.c", 
      "src/core/lib/support/tls_pthread.c", 
      "src/core/lib/support/tmpfile.h", 
      "src/core/lib/support/tmpfile_msys.c", 
      "src/core/lib/support/tmpfile_posix.c", 
      "src/core/lib/support/tmpfile_windows.c", 
      "src/core/lib/support/wrap_memcpy.c"
    ], 
    "third_party": false, 
    "type": "filegroup"
  }, 
  {
    "deps": [], 
    "headers": [
      "include/grpc/impl/codegen/atm.h", 
      "include/grpc/impl/codegen/atm_gcc_atomic.h", 
      "include/grpc/impl/codegen/atm_gcc_sync.h", 
      "include/grpc/impl/codegen/atm_windows.h", 
      "include/grpc/impl/codegen/gpr_types.h", 
      "include/grpc/impl/codegen/port_platform.h", 
      "include/grpc/impl/codegen/slice.h", 
      "include/grpc/impl/codegen/sync.h", 
      "include/grpc/impl/codegen/sync_generic.h", 
      "include/grpc/impl/codegen/sync_posix.h", 
      "include/grpc/impl/codegen/sync_windows.h"
    ], 
    "is_filegroup": true, 
    "language": "c", 
    "name": "gpr_codegen", 
    "src": [
      "include/grpc/impl/codegen/atm.h", 
      "include/grpc/impl/codegen/atm_gcc_atomic.h", 
      "include/grpc/impl/codegen/atm_gcc_sync.h", 
      "include/grpc/impl/codegen/atm_windows.h", 
      "include/grpc/impl/codegen/gpr_types.h", 
      "include/grpc/impl/codegen/port_platform.h", 
      "include/grpc/impl/codegen/slice.h", 
      "include/grpc/impl/codegen/sync.h", 
      "include/grpc/impl/codegen/sync_generic.h", 
      "include/grpc/impl/codegen/sync_posix.h", 
      "include/grpc/impl/codegen/sync_windows.h"
    ], 
    "third_party": false, 
    "type": "filegroup"
  }, 
  {
    "deps": [
      "gpr", 
      "grpc_codegen"
    ], 
    "headers": [
      "include/grpc/byte_buffer.h", 
      "include/grpc/byte_buffer_reader.h", 
      "include/grpc/compression.h", 
      "include/grpc/grpc.h", 
      "include/grpc/grpc_posix.h", 
      "include/grpc/grpc_security_constants.h", 
      "include/grpc/status.h", 
      "src/core/lib/channel/channel_args.h", 
      "src/core/lib/channel/channel_stack.h", 
      "src/core/lib/channel/channel_stack_builder.h", 
      "src/core/lib/channel/compress_filter.h", 
      "src/core/lib/channel/connected_channel.h", 
      "src/core/lib/channel/context.h", 
      "src/core/lib/channel/deadline_filter.h", 
      "src/core/lib/channel/handshaker.h", 
      "src/core/lib/channel/http_client_filter.h", 
      "src/core/lib/channel/http_server_filter.h", 
      "src/core/lib/channel/message_size_filter.h", 
      "src/core/lib/compression/algorithm_metadata.h", 
      "src/core/lib/compression/message_compress.h", 
      "src/core/lib/debug/trace.h", 
      "src/core/lib/http/format_request.h", 
      "src/core/lib/http/httpcli.h", 
      "src/core/lib/http/parser.h", 
      "src/core/lib/iomgr/closure.h", 
      "src/core/lib/iomgr/combiner.h", 
      "src/core/lib/iomgr/endpoint.h", 
      "src/core/lib/iomgr/endpoint_pair.h", 
      "src/core/lib/iomgr/error.h", 
      "src/core/lib/iomgr/ev_epoll_linux.h", 
      "src/core/lib/iomgr/ev_poll_and_epoll_posix.h", 
      "src/core/lib/iomgr/ev_poll_posix.h", 
      "src/core/lib/iomgr/ev_posix.h", 
      "src/core/lib/iomgr/exec_ctx.h", 
      "src/core/lib/iomgr/executor.h", 
      "src/core/lib/iomgr/iocp_windows.h", 
      "src/core/lib/iomgr/iomgr.h", 
      "src/core/lib/iomgr/iomgr_internal.h", 
      "src/core/lib/iomgr/iomgr_posix.h", 
      "src/core/lib/iomgr/load_file.h", 
      "src/core/lib/iomgr/network_status_tracker.h", 
      "src/core/lib/iomgr/polling_entity.h", 
      "src/core/lib/iomgr/pollset.h", 
      "src/core/lib/iomgr/pollset_set.h", 
      "src/core/lib/iomgr/pollset_set_windows.h", 
      "src/core/lib/iomgr/pollset_windows.h", 
      "src/core/lib/iomgr/resolve_address.h", 
      "src/core/lib/iomgr/sockaddr.h", 
      "src/core/lib/iomgr/sockaddr_posix.h", 
      "src/core/lib/iomgr/sockaddr_utils.h", 
      "src/core/lib/iomgr/sockaddr_windows.h", 
      "src/core/lib/iomgr/socket_utils_posix.h", 
      "src/core/lib/iomgr/socket_windows.h", 
      "src/core/lib/iomgr/tcp_client.h", 
      "src/core/lib/iomgr/tcp_posix.h", 
      "src/core/lib/iomgr/tcp_server.h", 
      "src/core/lib/iomgr/tcp_windows.h", 
      "src/core/lib/iomgr/time_averaged_stats.h", 
      "src/core/lib/iomgr/timer.h", 
      "src/core/lib/iomgr/timer_heap.h", 
      "src/core/lib/iomgr/udp_server.h", 
      "src/core/lib/iomgr/unix_sockets_posix.h", 
      "src/core/lib/iomgr/wakeup_fd_pipe.h", 
      "src/core/lib/iomgr/wakeup_fd_posix.h", 
      "src/core/lib/iomgr/workqueue.h", 
      "src/core/lib/iomgr/workqueue_posix.h", 
      "src/core/lib/iomgr/workqueue_windows.h", 
      "src/core/lib/json/json.h", 
      "src/core/lib/json/json_common.h", 
      "src/core/lib/json/json_reader.h", 
      "src/core/lib/json/json_writer.h", 
      "src/core/lib/surface/api_trace.h", 
      "src/core/lib/surface/call.h", 
      "src/core/lib/surface/call_test_only.h", 
      "src/core/lib/surface/channel.h", 
      "src/core/lib/surface/channel_init.h", 
      "src/core/lib/surface/channel_stack_type.h", 
      "src/core/lib/surface/completion_queue.h", 
      "src/core/lib/surface/event_string.h", 
      "src/core/lib/surface/init.h", 
      "src/core/lib/surface/lame_client.h", 
      "src/core/lib/surface/server.h", 
      "src/core/lib/transport/byte_stream.h", 
      "src/core/lib/transport/connectivity_state.h", 
      "src/core/lib/transport/metadata.h", 
      "src/core/lib/transport/metadata_batch.h", 
      "src/core/lib/transport/static_metadata.h", 
      "src/core/lib/transport/timeout_encoding.h", 
      "src/core/lib/transport/transport.h", 
      "src/core/lib/transport/transport_impl.h"
    ], 
    "is_filegroup": true, 
    "language": "c", 
    "name": "grpc_base", 
    "src": [
      "include/grpc/byte_buffer.h", 
      "include/grpc/byte_buffer_reader.h", 
      "include/grpc/compression.h", 
      "include/grpc/grpc.h", 
      "include/grpc/grpc_posix.h", 
      "include/grpc/grpc_security_constants.h", 
      "include/grpc/status.h", 
      "src/core/lib/channel/channel_args.c", 
      "src/core/lib/channel/channel_args.h", 
      "src/core/lib/channel/channel_stack.c", 
      "src/core/lib/channel/channel_stack.h", 
      "src/core/lib/channel/channel_stack_builder.c", 
      "src/core/lib/channel/channel_stack_builder.h", 
      "src/core/lib/channel/compress_filter.c", 
      "src/core/lib/channel/compress_filter.h", 
      "src/core/lib/channel/connected_channel.c", 
      "src/core/lib/channel/connected_channel.h", 
      "src/core/lib/channel/context.h", 
      "src/core/lib/channel/deadline_filter.c", 
      "src/core/lib/channel/deadline_filter.h", 
      "src/core/lib/channel/handshaker.c", 
      "src/core/lib/channel/handshaker.h", 
      "src/core/lib/channel/http_client_filter.c", 
      "src/core/lib/channel/http_client_filter.h", 
      "src/core/lib/channel/http_server_filter.c", 
      "src/core/lib/channel/http_server_filter.h", 
      "src/core/lib/channel/message_size_filter.c", 
      "src/core/lib/channel/message_size_filter.h", 
      "src/core/lib/compression/algorithm_metadata.h", 
      "src/core/lib/compression/compression.c", 
      "src/core/lib/compression/message_compress.c", 
      "src/core/lib/compression/message_compress.h", 
      "src/core/lib/debug/trace.c", 
      "src/core/lib/debug/trace.h", 
      "src/core/lib/http/format_request.c", 
      "src/core/lib/http/format_request.h", 
      "src/core/lib/http/httpcli.c", 
      "src/core/lib/http/httpcli.h", 
      "src/core/lib/http/parser.c", 
      "src/core/lib/http/parser.h", 
      "src/core/lib/iomgr/closure.c", 
      "src/core/lib/iomgr/closure.h", 
      "src/core/lib/iomgr/combiner.c", 
      "src/core/lib/iomgr/combiner.h", 
      "src/core/lib/iomgr/endpoint.c", 
      "src/core/lib/iomgr/endpoint.h", 
      "src/core/lib/iomgr/endpoint_pair.h", 
      "src/core/lib/iomgr/endpoint_pair_posix.c", 
      "src/core/lib/iomgr/endpoint_pair_windows.c", 
      "src/core/lib/iomgr/error.c", 
      "src/core/lib/iomgr/error.h", 
      "src/core/lib/iomgr/ev_epoll_linux.c", 
      "src/core/lib/iomgr/ev_epoll_linux.h", 
      "src/core/lib/iomgr/ev_poll_and_epoll_posix.c", 
      "src/core/lib/iomgr/ev_poll_and_epoll_posix.h", 
      "src/core/lib/iomgr/ev_poll_posix.c", 
      "src/core/lib/iomgr/ev_poll_posix.h", 
      "src/core/lib/iomgr/ev_posix.c", 
      "src/core/lib/iomgr/ev_posix.h", 
      "src/core/lib/iomgr/exec_ctx.c", 
      "src/core/lib/iomgr/exec_ctx.h", 
      "src/core/lib/iomgr/executor.c", 
      "src/core/lib/iomgr/executor.h", 
      "src/core/lib/iomgr/iocp_windows.c", 
      "src/core/lib/iomgr/iocp_windows.h", 
      "src/core/lib/iomgr/iomgr.c", 
      "src/core/lib/iomgr/iomgr.h", 
      "src/core/lib/iomgr/iomgr_internal.h", 
      "src/core/lib/iomgr/iomgr_posix.c", 
      "src/core/lib/iomgr/iomgr_posix.h", 
      "src/core/lib/iomgr/iomgr_windows.c", 
      "src/core/lib/iomgr/load_file.c", 
      "src/core/lib/iomgr/load_file.h", 
      "src/core/lib/iomgr/network_status_tracker.c", 
      "src/core/lib/iomgr/network_status_tracker.h", 
      "src/core/lib/iomgr/polling_entity.c", 
      "src/core/lib/iomgr/polling_entity.h", 
      "src/core/lib/iomgr/pollset.h", 
      "src/core/lib/iomgr/pollset_set.h", 
      "src/core/lib/iomgr/pollset_set_windows.c", 
      "src/core/lib/iomgr/pollset_set_windows.h", 
      "src/core/lib/iomgr/pollset_windows.c", 
      "src/core/lib/iomgr/pollset_windows.h", 
      "src/core/lib/iomgr/resolve_address.h", 
      "src/core/lib/iomgr/resolve_address_posix.c", 
      "src/core/lib/iomgr/resolve_address_windows.c", 
      "src/core/lib/iomgr/sockaddr.h", 
      "src/core/lib/iomgr/sockaddr_posix.h", 
      "src/core/lib/iomgr/sockaddr_utils.c", 
      "src/core/lib/iomgr/sockaddr_utils.h", 
      "src/core/lib/iomgr/sockaddr_windows.h", 
      "src/core/lib/iomgr/socket_utils_common_posix.c", 
      "src/core/lib/iomgr/socket_utils_linux.c", 
      "src/core/lib/iomgr/socket_utils_posix.c", 
      "src/core/lib/iomgr/socket_utils_posix.h", 
      "src/core/lib/iomgr/socket_windows.c", 
      "src/core/lib/iomgr/socket_windows.h", 
      "src/core/lib/iomgr/tcp_client.h", 
      "src/core/lib/iomgr/tcp_client_posix.c", 
      "src/core/lib/iomgr/tcp_client_windows.c", 
      "src/core/lib/iomgr/tcp_posix.c", 
      "src/core/lib/iomgr/tcp_posix.h", 
      "src/core/lib/iomgr/tcp_server.h", 
      "src/core/lib/iomgr/tcp_server_posix.c", 
      "src/core/lib/iomgr/tcp_server_windows.c", 
      "src/core/lib/iomgr/tcp_windows.c", 
      "src/core/lib/iomgr/tcp_windows.h", 
      "src/core/lib/iomgr/time_averaged_stats.c", 
      "src/core/lib/iomgr/time_averaged_stats.h", 
      "src/core/lib/iomgr/timer.c", 
      "src/core/lib/iomgr/timer.h", 
      "src/core/lib/iomgr/timer_heap.c", 
      "src/core/lib/iomgr/timer_heap.h", 
      "src/core/lib/iomgr/udp_server.c", 
      "src/core/lib/iomgr/udp_server.h", 
      "src/core/lib/iomgr/unix_sockets_posix.c", 
      "src/core/lib/iomgr/unix_sockets_posix.h", 
      "src/core/lib/iomgr/unix_sockets_posix_noop.c", 
      "src/core/lib/iomgr/wakeup_fd_eventfd.c", 
      "src/core/lib/iomgr/wakeup_fd_nospecial.c", 
      "src/core/lib/iomgr/wakeup_fd_pipe.c", 
      "src/core/lib/iomgr/wakeup_fd_pipe.h", 
      "src/core/lib/iomgr/wakeup_fd_posix.c", 
      "src/core/lib/iomgr/wakeup_fd_posix.h", 
      "src/core/lib/iomgr/workqueue.h", 
      "src/core/lib/iomgr/workqueue_posix.c", 
      "src/core/lib/iomgr/workqueue_posix.h", 
      "src/core/lib/iomgr/workqueue_windows.c", 
      "src/core/lib/iomgr/workqueue_windows.h", 
      "src/core/lib/json/json.c", 
      "src/core/lib/json/json.h", 
      "src/core/lib/json/json_common.h", 
      "src/core/lib/json/json_reader.c", 
      "src/core/lib/json/json_reader.h", 
      "src/core/lib/json/json_string.c", 
      "src/core/lib/json/json_writer.c", 
      "src/core/lib/json/json_writer.h", 
      "src/core/lib/surface/alarm.c", 
      "src/core/lib/surface/api_trace.c", 
      "src/core/lib/surface/api_trace.h", 
      "src/core/lib/surface/byte_buffer.c", 
      "src/core/lib/surface/byte_buffer_reader.c", 
      "src/core/lib/surface/call.c", 
      "src/core/lib/surface/call.h", 
      "src/core/lib/surface/call_details.c", 
      "src/core/lib/surface/call_log_batch.c", 
      "src/core/lib/surface/call_test_only.h", 
      "src/core/lib/surface/channel.c", 
      "src/core/lib/surface/channel.h", 
      "src/core/lib/surface/channel_init.c", 
      "src/core/lib/surface/channel_init.h", 
      "src/core/lib/surface/channel_ping.c", 
      "src/core/lib/surface/channel_stack_type.c", 
      "src/core/lib/surface/channel_stack_type.h", 
      "src/core/lib/surface/completion_queue.c", 
      "src/core/lib/surface/completion_queue.h", 
      "src/core/lib/surface/event_string.c", 
      "src/core/lib/surface/event_string.h", 
      "src/core/lib/surface/init.h", 
      "src/core/lib/surface/lame_client.c", 
      "src/core/lib/surface/lame_client.h", 
      "src/core/lib/surface/metadata_array.c", 
      "src/core/lib/surface/server.c", 
      "src/core/lib/surface/server.h", 
      "src/core/lib/surface/validate_metadata.c", 
      "src/core/lib/surface/version.c", 
      "src/core/lib/transport/byte_stream.c", 
      "src/core/lib/transport/byte_stream.h", 
      "src/core/lib/transport/connectivity_state.c", 
      "src/core/lib/transport/connectivity_state.h", 
      "src/core/lib/transport/metadata.c", 
      "src/core/lib/transport/metadata.h", 
      "src/core/lib/transport/metadata_batch.c", 
      "src/core/lib/transport/metadata_batch.h", 
      "src/core/lib/transport/static_metadata.c", 
      "src/core/lib/transport/static_metadata.h", 
      "src/core/lib/transport/timeout_encoding.c", 
      "src/core/lib/transport/timeout_encoding.h", 
      "src/core/lib/transport/transport.c", 
      "src/core/lib/transport/transport.h", 
      "src/core/lib/transport/transport_impl.h", 
      "src/core/lib/transport/transport_op_string.c"
    ], 
    "third_party": false, 
    "type": "filegroup"
  }, 
  {
    "deps": [
      "gpr", 
      "grpc_base"
    ], 
    "headers": [
      "src/core/ext/client_config/client_channel.h", 
      "src/core/ext/client_config/client_channel_factory.h", 
      "src/core/ext/client_config/connector.h", 
      "src/core/ext/client_config/http_connect_handshaker.h", 
      "src/core/ext/client_config/initial_connect_string.h", 
      "src/core/ext/client_config/lb_policy.h", 
      "src/core/ext/client_config/lb_policy_factory.h", 
      "src/core/ext/client_config/lb_policy_registry.h", 
      "src/core/ext/client_config/parse_address.h", 
      "src/core/ext/client_config/resolver.h", 
      "src/core/ext/client_config/resolver_factory.h", 
      "src/core/ext/client_config/resolver_registry.h", 
      "src/core/ext/client_config/resolver_result.h", 
      "src/core/ext/client_config/subchannel.h", 
      "src/core/ext/client_config/subchannel_index.h", 
      "src/core/ext/client_config/uri_parser.h"
    ], 
    "is_filegroup": true, 
    "language": "c", 
    "name": "grpc_client_config", 
    "src": [
      "src/core/ext/client_config/channel_connectivity.c", 
      "src/core/ext/client_config/client_channel.c", 
      "src/core/ext/client_config/client_channel.h", 
      "src/core/ext/client_config/client_channel_factory.c", 
      "src/core/ext/client_config/client_channel_factory.h", 
      "src/core/ext/client_config/client_config_plugin.c", 
      "src/core/ext/client_config/connector.c", 
      "src/core/ext/client_config/connector.h", 
      "src/core/ext/client_config/default_initial_connect_string.c", 
      "src/core/ext/client_config/http_connect_handshaker.c", 
      "src/core/ext/client_config/http_connect_handshaker.h", 
      "src/core/ext/client_config/initial_connect_string.c", 
      "src/core/ext/client_config/initial_connect_string.h", 
      "src/core/ext/client_config/lb_policy.c", 
      "src/core/ext/client_config/lb_policy.h", 
      "src/core/ext/client_config/lb_policy_factory.c", 
      "src/core/ext/client_config/lb_policy_factory.h", 
      "src/core/ext/client_config/lb_policy_registry.c", 
      "src/core/ext/client_config/lb_policy_registry.h", 
      "src/core/ext/client_config/parse_address.c", 
      "src/core/ext/client_config/parse_address.h", 
      "src/core/ext/client_config/resolver.c", 
      "src/core/ext/client_config/resolver.h", 
      "src/core/ext/client_config/resolver_factory.c", 
      "src/core/ext/client_config/resolver_factory.h", 
      "src/core/ext/client_config/resolver_registry.c", 
      "src/core/ext/client_config/resolver_registry.h", 
      "src/core/ext/client_config/resolver_result.c", 
      "src/core/ext/client_config/resolver_result.h", 
      "src/core/ext/client_config/subchannel.c", 
      "src/core/ext/client_config/subchannel.h", 
      "src/core/ext/client_config/subchannel_index.c", 
      "src/core/ext/client_config/subchannel_index.h", 
      "src/core/ext/client_config/uri_parser.c", 
      "src/core/ext/client_config/uri_parser.h"
    ], 
    "third_party": false, 
    "type": "filegroup"
  }, 
  {
    "deps": [
      "gpr_codegen"
    ], 
    "headers": [
      "include/grpc/impl/codegen/byte_buffer_reader.h", 
      "include/grpc/impl/codegen/compression_types.h", 
      "include/grpc/impl/codegen/connectivity_state.h", 
      "include/grpc/impl/codegen/grpc_types.h", 
      "include/grpc/impl/codegen/propagation_bits.h", 
      "include/grpc/impl/codegen/status.h"
    ], 
    "is_filegroup": true, 
    "language": "c", 
    "name": "grpc_codegen", 
    "src": [
      "include/grpc/impl/codegen/byte_buffer_reader.h", 
      "include/grpc/impl/codegen/compression_types.h", 
      "include/grpc/impl/codegen/connectivity_state.h", 
      "include/grpc/impl/codegen/grpc_types.h", 
      "include/grpc/impl/codegen/propagation_bits.h", 
      "include/grpc/impl/codegen/status.h"
    ], 
    "third_party": false, 
    "type": "filegroup"
  }, 
  {
    "deps": [
      "gpr", 
      "grpc_base", 
      "grpc_client_config", 
      "nanopb"
    ], 
    "headers": [
      "src/core/ext/lb_policy/grpclb/grpclb.h", 
      "src/core/ext/lb_policy/grpclb/load_balancer_api.h", 
      "src/core/ext/lb_policy/grpclb/proto/grpc/lb/v1/load_balancer.pb.h"
    ], 
    "is_filegroup": true, 
    "language": "c", 
    "name": "grpc_lb_policy_grpclb", 
    "src": [
      "src/core/ext/lb_policy/grpclb/grpclb.c", 
      "src/core/ext/lb_policy/grpclb/grpclb.h", 
      "src/core/ext/lb_policy/grpclb/load_balancer_api.c", 
      "src/core/ext/lb_policy/grpclb/load_balancer_api.h", 
      "src/core/ext/lb_policy/grpclb/proto/grpc/lb/v1/load_balancer.pb.c", 
      "src/core/ext/lb_policy/grpclb/proto/grpc/lb/v1/load_balancer.pb.h"
    ], 
    "third_party": false, 
    "type": "filegroup"
  }, 
  {
    "deps": [
      "gpr", 
      "grpc_base", 
      "grpc_client_config"
    ], 
    "headers": [], 
    "is_filegroup": true, 
    "language": "c", 
    "name": "grpc_lb_policy_pick_first", 
    "src": [
      "src/core/ext/lb_policy/pick_first/pick_first.c"
    ], 
    "third_party": false, 
    "type": "filegroup"
  }, 
  {
    "deps": [
      "gpr", 
      "grpc_base", 
      "grpc_client_config"
    ], 
    "headers": [], 
    "is_filegroup": true, 
    "language": "c", 
    "name": "grpc_lb_policy_round_robin", 
    "src": [
      "src/core/ext/lb_policy/round_robin/round_robin.c"
    ], 
    "third_party": false, 
    "type": "filegroup"
  }, 
  {
    "deps": [
      "gpr", 
      "grpc_base", 
      "grpc_secure"
    ], 
    "headers": [
      "src/core/ext/load_reporting/load_reporting.h", 
      "src/core/ext/load_reporting/load_reporting_filter.h"
    ], 
    "is_filegroup": true, 
    "language": "c", 
    "name": "grpc_load_reporting", 
    "src": [
      "src/core/ext/load_reporting/load_reporting.c", 
      "src/core/ext/load_reporting/load_reporting.h", 
      "src/core/ext/load_reporting/load_reporting_filter.c", 
      "src/core/ext/load_reporting/load_reporting_filter.h"
    ], 
    "third_party": false, 
    "type": "filegroup"
  }, 
  {
    "deps": [
      "gpr", 
      "grpc_base", 
      "grpc_client_config"
    ], 
    "headers": [], 
    "is_filegroup": true, 
    "language": "c", 
    "name": "grpc_resolver_dns_native", 
    "src": [
      "src/core/ext/resolver/dns/native/dns_resolver.c"
    ], 
    "third_party": false, 
    "type": "filegroup"
  }, 
  {
    "deps": [
      "gpr", 
      "grpc_base", 
      "grpc_client_config"
    ], 
    "headers": [], 
    "is_filegroup": true, 
    "language": "c", 
    "name": "grpc_resolver_sockaddr", 
    "src": [
      "src/core/ext/resolver/sockaddr/sockaddr_resolver.c"
    ], 
    "third_party": false, 
    "type": "filegroup"
  }, 
  {
    "deps": [
      "gpr", 
      "grpc_base", 
      "grpc_transport_chttp2_alpn", 
      "tsi"
    ], 
    "headers": [
      "include/grpc/grpc_security.h", 
      "src/core/lib/security/context/security_context.h", 
      "src/core/lib/security/credentials/composite/composite_credentials.h", 
      "src/core/lib/security/credentials/credentials.h", 
      "src/core/lib/security/credentials/fake/fake_credentials.h", 
      "src/core/lib/security/credentials/google_default/google_default_credentials.h", 
      "src/core/lib/security/credentials/iam/iam_credentials.h", 
      "src/core/lib/security/credentials/jwt/json_token.h", 
      "src/core/lib/security/credentials/jwt/jwt_credentials.h", 
      "src/core/lib/security/credentials/jwt/jwt_verifier.h", 
      "src/core/lib/security/credentials/oauth2/oauth2_credentials.h", 
      "src/core/lib/security/credentials/plugin/plugin_credentials.h", 
      "src/core/lib/security/credentials/ssl/ssl_credentials.h", 
      "src/core/lib/security/transport/auth_filters.h", 
      "src/core/lib/security/transport/handshake.h", 
      "src/core/lib/security/transport/secure_endpoint.h", 
      "src/core/lib/security/transport/security_connector.h", 
      "src/core/lib/security/transport/tsi_error.h", 
      "src/core/lib/security/util/b64.h", 
      "src/core/lib/security/util/json_util.h"
    ], 
    "is_filegroup": true, 
    "language": "c", 
    "name": "grpc_secure", 
    "src": [
      "include/grpc/grpc_security.h", 
      "src/core/lib/http/httpcli_security_connector.c", 
      "src/core/lib/security/context/security_context.c", 
      "src/core/lib/security/context/security_context.h", 
      "src/core/lib/security/credentials/composite/composite_credentials.c", 
      "src/core/lib/security/credentials/composite/composite_credentials.h", 
      "src/core/lib/security/credentials/credentials.c", 
      "src/core/lib/security/credentials/credentials.h", 
      "src/core/lib/security/credentials/credentials_metadata.c", 
      "src/core/lib/security/credentials/fake/fake_credentials.c", 
      "src/core/lib/security/credentials/fake/fake_credentials.h", 
      "src/core/lib/security/credentials/google_default/credentials_posix.c", 
      "src/core/lib/security/credentials/google_default/credentials_windows.c", 
      "src/core/lib/security/credentials/google_default/google_default_credentials.c", 
      "src/core/lib/security/credentials/google_default/google_default_credentials.h", 
      "src/core/lib/security/credentials/iam/iam_credentials.c", 
      "src/core/lib/security/credentials/iam/iam_credentials.h", 
      "src/core/lib/security/credentials/jwt/json_token.c", 
      "src/core/lib/security/credentials/jwt/json_token.h", 
      "src/core/lib/security/credentials/jwt/jwt_credentials.c", 
      "src/core/lib/security/credentials/jwt/jwt_credentials.h", 
      "src/core/lib/security/credentials/jwt/jwt_verifier.c", 
      "src/core/lib/security/credentials/jwt/jwt_verifier.h", 
      "src/core/lib/security/credentials/oauth2/oauth2_credentials.c", 
      "src/core/lib/security/credentials/oauth2/oauth2_credentials.h", 
      "src/core/lib/security/credentials/plugin/plugin_credentials.c", 
      "src/core/lib/security/credentials/plugin/plugin_credentials.h", 
      "src/core/lib/security/credentials/ssl/ssl_credentials.c", 
      "src/core/lib/security/credentials/ssl/ssl_credentials.h", 
      "src/core/lib/security/transport/auth_filters.h", 
      "src/core/lib/security/transport/client_auth_filter.c", 
      "src/core/lib/security/transport/handshake.c", 
      "src/core/lib/security/transport/handshake.h", 
      "src/core/lib/security/transport/secure_endpoint.c", 
      "src/core/lib/security/transport/secure_endpoint.h", 
      "src/core/lib/security/transport/security_connector.c", 
      "src/core/lib/security/transport/security_connector.h", 
      "src/core/lib/security/transport/server_auth_filter.c", 
      "src/core/lib/security/transport/tsi_error.c", 
      "src/core/lib/security/transport/tsi_error.h", 
      "src/core/lib/security/util/b64.c", 
      "src/core/lib/security/util/b64.h", 
      "src/core/lib/security/util/json_util.c", 
      "src/core/lib/security/util/json_util.h", 
      "src/core/lib/surface/init_secure.c"
    ], 
    "third_party": false, 
    "type": "filegroup"
  }, 
  {
    "deps": [
      "gpr_test_util", 
      "grpc"
    ], 
    "headers": [
      "test/core/end2end/cq_verifier.h", 
      "test/core/end2end/fixtures/http_proxy.h", 
      "test/core/end2end/fixtures/proxy.h", 
      "test/core/iomgr/endpoint_tests.h", 
      "test/core/util/grpc_profiler.h", 
      "test/core/util/memory_counters.h", 
      "test/core/util/mock_endpoint.h", 
      "test/core/util/parse_hexstring.h", 
      "test/core/util/passthru_endpoint.h", 
      "test/core/util/port.h", 
      "test/core/util/port_server_client.h", 
      "test/core/util/slice_splitter.h"
    ], 
    "is_filegroup": true, 
    "language": "c", 
    "name": "grpc_test_util_base", 
    "src": [
      "test/core/end2end/cq_verifier.c", 
      "test/core/end2end/cq_verifier.h", 
      "test/core/end2end/fixtures/http_proxy.c", 
      "test/core/end2end/fixtures/http_proxy.h", 
      "test/core/end2end/fixtures/proxy.c", 
      "test/core/end2end/fixtures/proxy.h", 
      "test/core/iomgr/endpoint_tests.c", 
      "test/core/iomgr/endpoint_tests.h", 
      "test/core/util/grpc_profiler.c", 
      "test/core/util/grpc_profiler.h", 
      "test/core/util/memory_counters.c", 
      "test/core/util/memory_counters.h", 
      "test/core/util/mock_endpoint.c", 
      "test/core/util/mock_endpoint.h", 
      "test/core/util/parse_hexstring.c", 
      "test/core/util/parse_hexstring.h", 
      "test/core/util/passthru_endpoint.c", 
      "test/core/util/passthru_endpoint.h", 
      "test/core/util/port.h", 
      "test/core/util/port_posix.c", 
      "test/core/util/port_server_client.c", 
      "test/core/util/port_server_client.h", 
      "test/core/util/port_windows.c", 
      "test/core/util/slice_splitter.c", 
      "test/core/util/slice_splitter.h"
    ], 
    "third_party": false, 
    "type": "filegroup"
  }, 
  {
    "deps": [
      "gpr", 
      "grpc_base", 
      "grpc_transport_chttp2_alpn"
    ], 
    "headers": [
      "src/core/ext/transport/chttp2/transport/bin_decoder.h", 
      "src/core/ext/transport/chttp2/transport/bin_encoder.h", 
      "src/core/ext/transport/chttp2/transport/chttp2_transport.h", 
      "src/core/ext/transport/chttp2/transport/frame.h", 
      "src/core/ext/transport/chttp2/transport/frame_data.h", 
      "src/core/ext/transport/chttp2/transport/frame_goaway.h", 
      "src/core/ext/transport/chttp2/transport/frame_ping.h", 
      "src/core/ext/transport/chttp2/transport/frame_rst_stream.h", 
      "src/core/ext/transport/chttp2/transport/frame_settings.h", 
      "src/core/ext/transport/chttp2/transport/frame_window_update.h", 
      "src/core/ext/transport/chttp2/transport/hpack_encoder.h", 
      "src/core/ext/transport/chttp2/transport/hpack_parser.h", 
      "src/core/ext/transport/chttp2/transport/hpack_table.h", 
      "src/core/ext/transport/chttp2/transport/http2_errors.h", 
      "src/core/ext/transport/chttp2/transport/huffsyms.h", 
      "src/core/ext/transport/chttp2/transport/incoming_metadata.h", 
      "src/core/ext/transport/chttp2/transport/internal.h", 
      "src/core/ext/transport/chttp2/transport/status_conversion.h", 
      "src/core/ext/transport/chttp2/transport/stream_map.h", 
      "src/core/ext/transport/chttp2/transport/varint.h"
    ], 
    "is_filegroup": true, 
    "language": "c", 
    "name": "grpc_transport_chttp2", 
    "src": [
      "src/core/ext/transport/chttp2/transport/bin_decoder.c", 
      "src/core/ext/transport/chttp2/transport/bin_decoder.h", 
      "src/core/ext/transport/chttp2/transport/bin_encoder.c", 
      "src/core/ext/transport/chttp2/transport/bin_encoder.h", 
      "src/core/ext/transport/chttp2/transport/chttp2_plugin.c", 
      "src/core/ext/transport/chttp2/transport/chttp2_transport.c", 
      "src/core/ext/transport/chttp2/transport/chttp2_transport.h", 
      "src/core/ext/transport/chttp2/transport/frame.h", 
      "src/core/ext/transport/chttp2/transport/frame_data.c", 
      "src/core/ext/transport/chttp2/transport/frame_data.h", 
      "src/core/ext/transport/chttp2/transport/frame_goaway.c", 
      "src/core/ext/transport/chttp2/transport/frame_goaway.h", 
      "src/core/ext/transport/chttp2/transport/frame_ping.c", 
      "src/core/ext/transport/chttp2/transport/frame_ping.h", 
      "src/core/ext/transport/chttp2/transport/frame_rst_stream.c", 
      "src/core/ext/transport/chttp2/transport/frame_rst_stream.h", 
      "src/core/ext/transport/chttp2/transport/frame_settings.c", 
      "src/core/ext/transport/chttp2/transport/frame_settings.h", 
      "src/core/ext/transport/chttp2/transport/frame_window_update.c", 
      "src/core/ext/transport/chttp2/transport/frame_window_update.h", 
      "src/core/ext/transport/chttp2/transport/hpack_encoder.c", 
      "src/core/ext/transport/chttp2/transport/hpack_encoder.h", 
      "src/core/ext/transport/chttp2/transport/hpack_parser.c", 
      "src/core/ext/transport/chttp2/transport/hpack_parser.h", 
      "src/core/ext/transport/chttp2/transport/hpack_table.c", 
      "src/core/ext/transport/chttp2/transport/hpack_table.h", 
      "src/core/ext/transport/chttp2/transport/http2_errors.h", 
      "src/core/ext/transport/chttp2/transport/huffsyms.c", 
      "src/core/ext/transport/chttp2/transport/huffsyms.h", 
      "src/core/ext/transport/chttp2/transport/incoming_metadata.c", 
      "src/core/ext/transport/chttp2/transport/incoming_metadata.h", 
      "src/core/ext/transport/chttp2/transport/internal.h", 
      "src/core/ext/transport/chttp2/transport/parsing.c", 
      "src/core/ext/transport/chttp2/transport/status_conversion.c", 
      "src/core/ext/transport/chttp2/transport/status_conversion.h", 
      "src/core/ext/transport/chttp2/transport/stream_lists.c", 
      "src/core/ext/transport/chttp2/transport/stream_map.c", 
      "src/core/ext/transport/chttp2/transport/stream_map.h", 
      "src/core/ext/transport/chttp2/transport/varint.c", 
      "src/core/ext/transport/chttp2/transport/varint.h", 
      "src/core/ext/transport/chttp2/transport/writing.c"
    ], 
    "third_party": false, 
    "type": "filegroup"
  }, 
  {
    "deps": [
      "gpr"
    ], 
    "headers": [
      "src/core/ext/transport/chttp2/alpn/alpn.h"
    ], 
    "is_filegroup": true, 
    "language": "c", 
    "name": "grpc_transport_chttp2_alpn", 
    "src": [
      "src/core/ext/transport/chttp2/alpn/alpn.c", 
      "src/core/ext/transport/chttp2/alpn/alpn.h"
    ], 
    "third_party": false, 
    "type": "filegroup"
  }, 
  {
    "deps": [
      "gpr", 
      "grpc_base", 
      "grpc_client_config", 
      "grpc_transport_chttp2"
    ], 
    "headers": [], 
    "is_filegroup": true, 
    "language": "c", 
    "name": "grpc_transport_chttp2_client_insecure", 
    "src": [
      "src/core/ext/transport/chttp2/client/insecure/channel_create.c", 
      "src/core/ext/transport/chttp2/client/insecure/channel_create_posix.c"
    ], 
    "third_party": false, 
    "type": "filegroup"
  }, 
  {
    "deps": [
      "gpr", 
      "grpc_base", 
      "grpc_client_config", 
      "grpc_secure", 
      "grpc_transport_chttp2"
    ], 
    "headers": [], 
    "is_filegroup": true, 
    "language": "c", 
    "name": "grpc_transport_chttp2_client_secure", 
    "src": [
      "src/core/ext/transport/chttp2/client/secure/secure_channel_create.c"
    ], 
    "third_party": false, 
    "type": "filegroup"
  }, 
  {
    "deps": [
      "gpr", 
      "grpc_base", 
      "grpc_transport_chttp2"
    ], 
    "headers": [], 
    "is_filegroup": true, 
    "language": "c", 
    "name": "grpc_transport_chttp2_server_insecure", 
    "src": [
      "src/core/ext/transport/chttp2/server/insecure/server_chttp2.c", 
      "src/core/ext/transport/chttp2/server/insecure/server_chttp2_posix.c"
    ], 
    "third_party": false, 
    "type": "filegroup"
  }, 
  {
    "deps": [
      "gpr", 
      "grpc_base", 
      "grpc_secure", 
      "grpc_transport_chttp2"
    ], 
    "headers": [], 
    "is_filegroup": true, 
    "language": "c", 
    "name": "grpc_transport_chttp2_server_secure", 
    "src": [
      "src/core/ext/transport/chttp2/server/secure/server_secure_chttp2.c"
    ], 
    "third_party": false, 
    "type": "filegroup"
  }, 
  {
    "deps": [
      "grpc_base", 
      "grpc_transport_chttp2"
    ], 
    "headers": [
      "include/grpc/grpc_cronet.h", 
      "include/grpc/grpc_security.h", 
      "include/grpc/grpc_security_constants.h", 
      "third_party/objective_c/Cronet/cronet_c_for_grpc.h"
    ], 
    "is_filegroup": true, 
    "language": "c", 
    "name": "grpc_transport_cronet_client_secure", 
    "src": [
      "include/grpc/grpc_cronet.h", 
      "include/grpc/grpc_security.h", 
      "include/grpc/grpc_security_constants.h", 
      "src/core/ext/transport/cronet/client/secure/cronet_channel_create.c", 
      "src/core/ext/transport/cronet/transport/cronet_api_dummy.c", 
      "src/core/ext/transport/cronet/transport/cronet_transport.c"
    ], 
    "third_party": false, 
    "type": "filegroup"
  }, 
  {
    "deps": [], 
    "headers": [
      "third_party/nanopb/pb.h", 
      "third_party/nanopb/pb_common.h", 
      "third_party/nanopb/pb_decode.h", 
      "third_party/nanopb/pb_encode.h"
    ], 
    "is_filegroup": true, 
    "language": "c", 
    "name": "nanopb", 
    "src": [], 
    "third_party": false, 
    "type": "filegroup"
  }, 
  {
    "deps": [
      "gpr"
    ], 
    "headers": [
      "src/core/lib/tsi/fake_transport_security.h", 
      "src/core/lib/tsi/ssl_transport_security.h", 
      "src/core/lib/tsi/ssl_types.h", 
      "src/core/lib/tsi/transport_security.h", 
      "src/core/lib/tsi/transport_security_interface.h"
    ], 
    "is_filegroup": true, 
    "language": "c", 
    "name": "tsi", 
    "src": [
      "src/core/lib/tsi/fake_transport_security.c", 
      "src/core/lib/tsi/fake_transport_security.h", 
      "src/core/lib/tsi/ssl_transport_security.c", 
      "src/core/lib/tsi/ssl_transport_security.h", 
      "src/core/lib/tsi/ssl_types.h", 
      "src/core/lib/tsi/transport_security.c", 
      "src/core/lib/tsi/transport_security.h", 
      "src/core/lib/tsi/transport_security_interface.h"
    ], 
    "third_party": false, 
    "type": "filegroup"
  }, 
  {
    "deps": [
      "grpc++_codegen_base"
    ], 
    "headers": [
      "include/grpc++/alarm.h", 
      "include/grpc++/channel.h", 
      "include/grpc++/client_context.h", 
      "include/grpc++/completion_queue.h", 
      "include/grpc++/create_channel.h", 
      "include/grpc++/create_channel_posix.h", 
      "include/grpc++/generic/async_generic_service.h", 
      "include/grpc++/generic/generic_stub.h", 
      "include/grpc++/grpc++.h", 
      "include/grpc++/impl/call.h", 
      "include/grpc++/impl/client_unary_call.h", 
      "include/grpc++/impl/codegen/core_codegen.h", 
      "include/grpc++/impl/grpc_library.h", 
      "include/grpc++/impl/method_handler_impl.h", 
      "include/grpc++/impl/rpc_method.h", 
      "include/grpc++/impl/rpc_service_method.h", 
      "include/grpc++/impl/serialization_traits.h", 
      "include/grpc++/impl/server_builder_option.h", 
      "include/grpc++/impl/server_builder_plugin.h", 
      "include/grpc++/impl/server_initializer.h", 
      "include/grpc++/impl/service_type.h", 
      "include/grpc++/impl/sync.h", 
      "include/grpc++/impl/sync_cxx11.h", 
      "include/grpc++/impl/sync_no_cxx11.h", 
      "include/grpc++/impl/thd.h", 
      "include/grpc++/impl/thd_cxx11.h", 
      "include/grpc++/impl/thd_no_cxx11.h", 
      "include/grpc++/security/auth_context.h", 
      "include/grpc++/security/auth_metadata_processor.h", 
      "include/grpc++/security/credentials.h", 
      "include/grpc++/security/server_credentials.h", 
      "include/grpc++/server.h", 
      "include/grpc++/server_builder.h", 
      "include/grpc++/server_context.h", 
      "include/grpc++/server_posix.h", 
      "include/grpc++/support/async_stream.h", 
      "include/grpc++/support/async_unary_call.h", 
      "include/grpc++/support/byte_buffer.h", 
      "include/grpc++/support/channel_arguments.h", 
      "include/grpc++/support/config.h", 
      "include/grpc++/support/slice.h", 
      "include/grpc++/support/status.h", 
      "include/grpc++/support/status_code_enum.h", 
      "include/grpc++/support/string_ref.h", 
      "include/grpc++/support/stub_options.h", 
      "include/grpc++/support/sync_stream.h", 
      "include/grpc++/support/time.h", 
      "src/cpp/client/create_channel_internal.h", 
      "src/cpp/common/channel_filter.h", 
      "src/cpp/server/dynamic_thread_pool.h", 
      "src/cpp/server/thread_pool_interface.h"
    ], 
    "is_filegroup": true, 
    "language": "c++", 
    "name": "grpc++_base", 
    "src": [
      "include/grpc++/alarm.h", 
      "include/grpc++/channel.h", 
      "include/grpc++/client_context.h", 
      "include/grpc++/completion_queue.h", 
      "include/grpc++/create_channel.h", 
      "include/grpc++/create_channel_posix.h", 
      "include/grpc++/generic/async_generic_service.h", 
      "include/grpc++/generic/generic_stub.h", 
      "include/grpc++/grpc++.h", 
      "include/grpc++/impl/call.h", 
      "include/grpc++/impl/client_unary_call.h", 
      "include/grpc++/impl/codegen/core_codegen.h", 
      "include/grpc++/impl/grpc_library.h", 
      "include/grpc++/impl/method_handler_impl.h", 
      "include/grpc++/impl/rpc_method.h", 
      "include/grpc++/impl/rpc_service_method.h", 
      "include/grpc++/impl/serialization_traits.h", 
      "include/grpc++/impl/server_builder_option.h", 
      "include/grpc++/impl/server_builder_plugin.h", 
      "include/grpc++/impl/server_initializer.h", 
      "include/grpc++/impl/service_type.h", 
      "include/grpc++/impl/sync.h", 
      "include/grpc++/impl/sync_cxx11.h", 
      "include/grpc++/impl/sync_no_cxx11.h", 
      "include/grpc++/impl/thd.h", 
      "include/grpc++/impl/thd_cxx11.h", 
      "include/grpc++/impl/thd_no_cxx11.h", 
      "include/grpc++/security/auth_context.h", 
      "include/grpc++/security/auth_metadata_processor.h", 
      "include/grpc++/security/credentials.h", 
      "include/grpc++/security/server_credentials.h", 
      "include/grpc++/server.h", 
      "include/grpc++/server_builder.h", 
      "include/grpc++/server_context.h", 
      "include/grpc++/server_posix.h", 
      "include/grpc++/support/async_stream.h", 
      "include/grpc++/support/async_unary_call.h", 
      "include/grpc++/support/byte_buffer.h", 
      "include/grpc++/support/channel_arguments.h", 
      "include/grpc++/support/config.h", 
      "include/grpc++/support/slice.h", 
      "include/grpc++/support/status.h", 
      "include/grpc++/support/status_code_enum.h", 
      "include/grpc++/support/string_ref.h", 
      "include/grpc++/support/stub_options.h", 
      "include/grpc++/support/sync_stream.h", 
      "include/grpc++/support/time.h", 
      "src/cpp/client/channel_cc.cc", 
      "src/cpp/client/client_context.cc", 
      "src/cpp/client/create_channel.cc", 
      "src/cpp/client/create_channel_internal.cc", 
      "src/cpp/client/create_channel_internal.h", 
      "src/cpp/client/create_channel_posix.cc", 
      "src/cpp/client/credentials_cc.cc", 
      "src/cpp/client/generic_stub.cc", 
      "src/cpp/common/channel_arguments.cc", 
      "src/cpp/common/channel_filter.cc", 
      "src/cpp/common/channel_filter.h", 
      "src/cpp/common/completion_queue_cc.cc", 
      "src/cpp/common/core_codegen.cc", 
      "src/cpp/common/rpc_method.cc", 
      "src/cpp/server/async_generic_service.cc", 
      "src/cpp/server/create_default_thread_pool.cc", 
      "src/cpp/server/dynamic_thread_pool.cc", 
      "src/cpp/server/dynamic_thread_pool.h", 
      "src/cpp/server/server_builder.cc", 
      "src/cpp/server/server_cc.cc", 
      "src/cpp/server/server_context.cc", 
      "src/cpp/server/server_credentials.cc", 
      "src/cpp/server/server_posix.cc", 
      "src/cpp/server/thread_pool_interface.h", 
      "src/cpp/util/byte_buffer_cc.cc", 
      "src/cpp/util/slice_cc.cc", 
      "src/cpp/util/status.cc", 
      "src/cpp/util/string_ref.cc", 
      "src/cpp/util/time_cc.cc"
    ], 
    "third_party": false, 
    "type": "filegroup"
  }, 
  {
    "deps": [
      "grpc_codegen"
    ], 
    "headers": [
      "include/grpc++/impl/codegen/async_stream.h", 
      "include/grpc++/impl/codegen/async_unary_call.h", 
      "include/grpc++/impl/codegen/call.h", 
      "include/grpc++/impl/codegen/call_hook.h", 
      "include/grpc++/impl/codegen/channel_interface.h", 
      "include/grpc++/impl/codegen/client_context.h", 
      "include/grpc++/impl/codegen/client_unary_call.h", 
      "include/grpc++/impl/codegen/completion_queue.h", 
      "include/grpc++/impl/codegen/completion_queue_tag.h", 
      "include/grpc++/impl/codegen/config.h", 
      "include/grpc++/impl/codegen/core_codegen_interface.h", 
      "include/grpc++/impl/codegen/create_auth_context.h", 
      "include/grpc++/impl/codegen/grpc_library.h", 
      "include/grpc++/impl/codegen/method_handler_impl.h", 
      "include/grpc++/impl/codegen/rpc_method.h", 
      "include/grpc++/impl/codegen/rpc_service_method.h", 
      "include/grpc++/impl/codegen/security/auth_context.h", 
      "include/grpc++/impl/codegen/serialization_traits.h", 
      "include/grpc++/impl/codegen/server_context.h", 
      "include/grpc++/impl/codegen/server_interface.h", 
      "include/grpc++/impl/codegen/service_type.h", 
      "include/grpc++/impl/codegen/status.h", 
      "include/grpc++/impl/codegen/status_code_enum.h", 
      "include/grpc++/impl/codegen/status_helper.h", 
      "include/grpc++/impl/codegen/string_ref.h", 
      "include/grpc++/impl/codegen/stub_options.h", 
      "include/grpc++/impl/codegen/sync.h", 
      "include/grpc++/impl/codegen/sync_cxx11.h", 
      "include/grpc++/impl/codegen/sync_no_cxx11.h", 
      "include/grpc++/impl/codegen/sync_stream.h", 
      "include/grpc++/impl/codegen/time.h"
    ], 
    "is_filegroup": true, 
    "language": "c++", 
    "name": "grpc++_codegen_base", 
    "src": [
      "include/grpc++/impl/codegen/async_stream.h", 
      "include/grpc++/impl/codegen/async_unary_call.h", 
      "include/grpc++/impl/codegen/call.h", 
      "include/grpc++/impl/codegen/call_hook.h", 
      "include/grpc++/impl/codegen/channel_interface.h", 
      "include/grpc++/impl/codegen/client_context.h", 
      "include/grpc++/impl/codegen/client_unary_call.h", 
      "include/grpc++/impl/codegen/completion_queue.h", 
      "include/grpc++/impl/codegen/completion_queue_tag.h", 
      "include/grpc++/impl/codegen/config.h", 
      "include/grpc++/impl/codegen/core_codegen_interface.h", 
      "include/grpc++/impl/codegen/create_auth_context.h", 
      "include/grpc++/impl/codegen/grpc_library.h", 
      "include/grpc++/impl/codegen/method_handler_impl.h", 
      "include/grpc++/impl/codegen/rpc_method.h", 
      "include/grpc++/impl/codegen/rpc_service_method.h", 
      "include/grpc++/impl/codegen/security/auth_context.h", 
      "include/grpc++/impl/codegen/serialization_traits.h", 
      "include/grpc++/impl/codegen/server_context.h", 
      "include/grpc++/impl/codegen/server_interface.h", 
      "include/grpc++/impl/codegen/service_type.h", 
      "include/grpc++/impl/codegen/status.h", 
      "include/grpc++/impl/codegen/status_code_enum.h", 
      "include/grpc++/impl/codegen/status_helper.h", 
      "include/grpc++/impl/codegen/string_ref.h", 
      "include/grpc++/impl/codegen/stub_options.h", 
      "include/grpc++/impl/codegen/sync.h", 
      "include/grpc++/impl/codegen/sync_cxx11.h", 
      "include/grpc++/impl/codegen/sync_no_cxx11.h", 
      "include/grpc++/impl/codegen/sync_stream.h", 
      "include/grpc++/impl/codegen/time.h"
    ], 
    "third_party": false, 
    "type": "filegroup"
  }, 
  {
    "deps": [
      "grpc++_codegen_base"
    ], 
    "headers": [], 
    "is_filegroup": true, 
    "language": "c++", 
    "name": "grpc++_codegen_base_src", 
    "src": [
      "src/cpp/codegen/codegen_init.cc"
    ], 
    "third_party": false, 
    "type": "filegroup"
  }, 
  {
    "deps": [
      "grpc++_codegen_base", 
      "grpc++_config_proto"
    ], 
    "headers": [
      "include/grpc++/impl/codegen/proto_utils.h"
    ], 
    "is_filegroup": true, 
    "language": "c++", 
    "name": "grpc++_codegen_proto", 
    "src": [
      "include/grpc++/impl/codegen/proto_utils.h"
    ], 
    "third_party": false, 
    "type": "filegroup"
  }, 
  {
    "deps": [], 
    "headers": [
      "include/grpc++/impl/codegen/config_protobuf.h"
    ], 
    "is_filegroup": true, 
    "language": "c++", 
    "name": "grpc++_config_proto", 
    "src": [
      "include/grpc++/impl/codegen/config_protobuf.h"
    ], 
    "third_party": false, 
    "type": "filegroup"
  }, 
  {
    "deps": [
      "grpc++_codegen_proto"
    ], 
    "headers": [
      "include/grpc++/ext/reflection.grpc.pb.h", 
      "include/grpc++/ext/reflection.pb.h"
    ], 
    "is_filegroup": true, 
    "language": "c++", 
    "name": "grpc++_reflection_proto", 
    "src": [
      "include/grpc++/ext/reflection.grpc.pb.h", 
      "include/grpc++/ext/reflection.pb.h", 
      "src/cpp/ext/reflection.grpc.pb.cc", 
      "src/cpp/ext/reflection.pb.cc"
    ], 
    "third_party": false, 
    "type": "filegroup"
  }, 
  {
    "deps": [
      "grpc++_codegen_base"
    ], 
    "headers": [
      "include/grpc++/impl/codegen/thrift_serializer.h", 
      "include/grpc++/impl/codegen/thrift_utils.h"
    ], 
    "is_filegroup": true, 
    "language": "c++", 
    "name": "thrift_util", 
    "src": [
      "include/grpc++/impl/codegen/thrift_serializer.h", 
      "include/grpc++/impl/codegen/thrift_utils.h"
    ], 
    "third_party": false, 
    "type": "filegroup"
  }
]<|MERGE_RESOLUTION|>--- conflicted
+++ resolved
@@ -4322,27 +4322,6 @@
     "headers": [], 
     "is_filegroup": false, 
     "language": "c", 
-<<<<<<< HEAD
-=======
-    "name": "h2_load_reporting_nosec_test", 
-    "src": [
-      "test/core/end2end/fixtures/h2_load_reporting.c"
-    ], 
-    "third_party": false, 
-    "type": "target"
-  }, 
-  {
-    "deps": [
-      "end2end_nosec_tests", 
-      "gpr", 
-      "gpr_test_util", 
-      "grpc_test_util_unsecure", 
-      "grpc_unsecure"
-    ], 
-    "headers": [], 
-    "is_filegroup": false, 
-    "language": "c", 
->>>>>>> 673fa6c8
     "name": "h2_proxy_nosec_test", 
     "src": [
       "test/core/end2end/fixtures/h2_proxy.c"
