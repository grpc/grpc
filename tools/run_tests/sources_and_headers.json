

[
  {
    "deps": [
      "gpr", 
      "gpr_test_util", 
      "grpc", 
      "grpc_test_util"
    ], 
    "headers": [], 
    "language": "c", 
    "name": "alarm_test", 
    "src": [
      "test/core/surface/alarm_test.c"
    ], 
    "third_party": false, 
    "type": "target"
  }, 
  {
    "deps": [
      "gpr", 
      "gpr_test_util", 
      "grpc", 
      "grpc_test_util"
    ], 
    "headers": [], 
    "language": "c", 
    "name": "algorithm_test", 
    "src": [
      "test/core/compression/algorithm_test.c"
    ], 
    "third_party": false, 
    "type": "target"
  }, 
  {
    "deps": [
      "gpr", 
      "gpr_test_util"
    ], 
    "headers": [], 
    "language": "c", 
    "name": "alloc_test", 
    "src": [
      "test/core/support/alloc_test.c"
    ], 
    "third_party": false, 
    "type": "target"
  }, 
  {
    "deps": [
      "gpr", 
      "gpr_test_util", 
      "grpc", 
      "grpc_test_util"
    ], 
    "headers": [], 
    "language": "c", 
    "name": "alpn_test", 
    "src": [
      "test/core/transport/chttp2/alpn_test.c"
    ], 
    "third_party": false, 
    "type": "target"
  }, 
  {
    "deps": [
      "gpr", 
      "gpr_test_util", 
      "grpc", 
      "grpc_test_util"
    ], 
    "headers": [], 
    "language": "c", 
    "name": "api_fuzzer", 
    "src": [
      "test/core/end2end/fuzzers/api_fuzzer.c"
    ], 
    "third_party": false, 
    "type": "target"
  }, 
  {
    "deps": [
      "grpc", 
      "grpc_test_util"
    ], 
    "headers": [], 
    "language": "c", 
    "name": "bin_encoder_test", 
    "src": [
      "test/core/transport/chttp2/bin_encoder_test.c"
    ], 
    "third_party": false, 
    "type": "target"
  }, 
  {
    "deps": [
      "gpr", 
      "gpr_test_util", 
      "grpc", 
      "grpc_test_util"
    ], 
    "headers": [], 
    "language": "c", 
    "name": "census_context_test", 
    "src": [
      "test/core/census/context_test.c"
    ], 
    "third_party": false, 
    "type": "target"
  }, 
  {
    "deps": [
      "gpr", 
      "gpr_test_util", 
      "grpc", 
      "grpc_test_util"
    ], 
    "headers": [], 
    "language": "c", 
    "name": "channel_create_test", 
    "src": [
      "test/core/surface/channel_create_test.c"
    ], 
    "third_party": false, 
    "type": "target"
  }, 
  {
    "deps": [
      "gpr", 
      "gpr_test_util", 
      "grpc", 
      "grpc_test_util"
    ], 
    "headers": [], 
    "language": "c", 
    "name": "chttp2_hpack_encoder_test", 
    "src": [
      "test/core/transport/chttp2/hpack_encoder_test.c"
    ], 
    "third_party": false, 
    "type": "target"
  }, 
  {
    "deps": [
      "gpr", 
      "gpr_test_util", 
      "grpc", 
      "grpc_test_util"
    ], 
    "headers": [], 
    "language": "c", 
    "name": "chttp2_status_conversion_test", 
    "src": [
      "test/core/transport/chttp2/status_conversion_test.c"
    ], 
    "third_party": false, 
    "type": "target"
  }, 
  {
    "deps": [
      "gpr", 
      "gpr_test_util", 
      "grpc", 
      "grpc_test_util"
    ], 
    "headers": [], 
    "language": "c", 
    "name": "chttp2_stream_map_test", 
    "src": [
      "test/core/transport/chttp2/stream_map_test.c"
    ], 
    "third_party": false, 
    "type": "target"
  }, 
  {
    "deps": [
      "gpr", 
      "gpr_test_util", 
      "grpc", 
      "grpc_test_util"
    ], 
    "headers": [], 
    "language": "c", 
    "name": "chttp2_varint_test", 
    "src": [
      "test/core/transport/chttp2/varint_test.c"
    ], 
    "third_party": false, 
    "type": "target"
  }, 
  {
    "deps": [
      "gpr", 
      "gpr_test_util", 
      "grpc", 
      "grpc_test_util"
    ], 
    "headers": [], 
    "language": "c", 
    "name": "client_fuzzer", 
    "src": [
      "test/core/end2end/fuzzers/client_fuzzer.c"
    ], 
    "third_party": false, 
    "type": "target"
  }, 
  {
    "deps": [
      "gpr", 
      "gpr_test_util", 
      "grpc", 
      "grpc_test_util"
    ], 
    "headers": [], 
    "language": "c", 
    "name": "compression_test", 
    "src": [
      "test/core/compression/compression_test.c"
    ], 
    "third_party": false, 
    "type": "target"
  }, 
  {
    "deps": [
      "gpr", 
      "gpr_test_util", 
      "grpc", 
      "grpc_test_util"
    ], 
    "headers": [], 
    "language": "c", 
    "name": "concurrent_connectivity_test", 
    "src": [
      "test/core/surface/concurrent_connectivity_test.c"
    ], 
    "third_party": false, 
    "type": "target"
  }, 
  {
    "deps": [
      "gpr", 
      "gpr_test_util", 
      "grpc", 
      "grpc_test_util"
    ], 
    "headers": [], 
    "language": "c", 
    "name": "dns_resolver_connectivity_test", 
    "src": [
      "test/core/client_config/resolvers/dns_resolver_connectivity_test.c"
    ], 
    "third_party": false, 
    "type": "target"
  }, 
  {
    "deps": [
      "gpr", 
      "gpr_test_util", 
      "grpc", 
      "grpc_test_util"
    ], 
    "headers": [], 
    "language": "c", 
    "name": "dns_resolver_test", 
    "src": [
      "test/core/client_config/resolvers/dns_resolver_test.c"
    ], 
    "third_party": false, 
    "type": "target"
  }, 
  {
    "deps": [
      "gpr", 
      "gpr_test_util", 
      "grpc", 
      "grpc_test_util"
    ], 
    "headers": [], 
    "language": "c", 
    "name": "dualstack_socket_test", 
    "src": [
      "test/core/end2end/dualstack_socket_test.c"
    ], 
    "third_party": false, 
    "type": "target"
  }, 
  {
    "deps": [
      "gpr", 
      "gpr_test_util", 
      "grpc", 
      "grpc_test_util"
    ], 
    "headers": [], 
    "language": "c", 
    "name": "endpoint_pair_test", 
    "src": [
      "test/core/iomgr/endpoint_pair_test.c"
    ], 
    "third_party": false, 
    "type": "target"
  }, 
  {
    "deps": [
      "gpr", 
      "gpr_test_util", 
      "grpc", 
      "grpc_test_util"
    ], 
    "headers": [], 
    "language": "c", 
    "name": "fd_conservation_posix_test", 
    "src": [
      "test/core/iomgr/fd_conservation_posix_test.c"
    ], 
    "third_party": false, 
    "type": "target"
  }, 
  {
    "deps": [
      "gpr", 
      "gpr_test_util", 
      "grpc", 
      "grpc_test_util"
    ], 
    "headers": [], 
    "language": "c", 
    "name": "fd_posix_test", 
    "src": [
      "test/core/iomgr/fd_posix_test.c"
    ], 
    "third_party": false, 
    "type": "target"
  }, 
  {
    "deps": [
      "gpr", 
      "gpr_test_util", 
      "grpc", 
      "grpc_test_util"
    ], 
    "headers": [], 
    "language": "c", 
    "name": "fling_client", 
    "src": [
      "test/core/fling/client.c"
    ], 
    "third_party": false, 
    "type": "target"
  }, 
  {
    "deps": [
      "gpr", 
      "gpr_test_util", 
      "grpc", 
      "grpc_test_util"
    ], 
    "headers": [], 
    "language": "c", 
    "name": "fling_server", 
    "src": [
      "test/core/fling/server.c"
    ], 
    "third_party": false, 
    "type": "target"
  }, 
  {
    "deps": [
      "gpr", 
      "gpr_test_util", 
      "grpc", 
      "grpc_test_util"
    ], 
    "headers": [], 
    "language": "c", 
    "name": "fling_stream_test", 
    "src": [
      "test/core/fling/fling_stream_test.c"
    ], 
    "third_party": false, 
    "type": "target"
  }, 
  {
    "deps": [
      "gpr", 
      "gpr_test_util", 
      "grpc", 
      "grpc_test_util"
    ], 
    "headers": [], 
    "language": "c", 
    "name": "fling_test", 
    "src": [
      "test/core/fling/fling_test.c"
    ], 
    "third_party": false, 
    "type": "target"
  }, 
  {
    "deps": [
      "gpr", 
      "grpc"
    ], 
    "headers": [], 
    "language": "c", 
    "name": "gen_hpack_tables", 
    "src": [
      "tools/codegen/core/gen_hpack_tables.c"
    ], 
    "third_party": false, 
    "type": "target"
  }, 
  {
    "deps": [], 
    "headers": [], 
    "language": "c", 
    "name": "gen_legal_metadata_characters", 
    "src": [
      "tools/codegen/core/gen_legal_metadata_characters.c"
    ], 
    "third_party": false, 
    "type": "target"
  }, 
  {
    "deps": [
      "gpr", 
      "gpr_test_util", 
      "grpc", 
      "grpc_test_util"
    ], 
    "headers": [], 
    "language": "c", 
    "name": "goaway_server_test", 
    "src": [
      "test/core/end2end/goaway_server_test.c"
    ], 
    "third_party": false, 
    "type": "target"
  }, 
  {
    "deps": [
      "gpr", 
      "gpr_test_util"
    ], 
    "headers": [], 
    "language": "c", 
    "name": "gpr_avl_test", 
    "src": [
      "test/core/support/avl_test.c"
    ], 
    "third_party": false, 
    "type": "target"
  }, 
  {
    "deps": [
      "gpr", 
      "gpr_test_util"
    ], 
    "headers": [], 
    "language": "c", 
    "name": "gpr_backoff_test", 
    "src": [
      "test/core/support/backoff_test.c"
    ], 
    "third_party": false, 
    "type": "target"
  }, 
  {
    "deps": [
      "gpr", 
      "gpr_test_util"
    ], 
    "headers": [], 
    "language": "c", 
    "name": "gpr_cmdline_test", 
    "src": [
      "test/core/support/cmdline_test.c"
    ], 
    "third_party": false, 
    "type": "target"
  }, 
  {
    "deps": [
      "gpr", 
      "gpr_test_util"
    ], 
    "headers": [], 
    "language": "c", 
    "name": "gpr_cpu_test", 
    "src": [
      "test/core/support/cpu_test.c"
    ], 
    "third_party": false, 
    "type": "target"
  }, 
  {
    "deps": [
      "gpr", 
      "gpr_test_util"
    ], 
    "headers": [], 
    "language": "c", 
    "name": "gpr_env_test", 
    "src": [
      "test/core/support/env_test.c"
    ], 
    "third_party": false, 
    "type": "target"
  }, 
  {
    "deps": [
      "gpr", 
      "gpr_test_util"
    ], 
    "headers": [], 
    "language": "c", 
    "name": "gpr_histogram_test", 
    "src": [
      "test/core/support/histogram_test.c"
    ], 
    "third_party": false, 
    "type": "target"
  }, 
  {
    "deps": [
      "gpr", 
      "gpr_test_util"
    ], 
    "headers": [], 
    "language": "c", 
    "name": "gpr_host_port_test", 
    "src": [
      "test/core/support/host_port_test.c"
    ], 
    "third_party": false, 
    "type": "target"
  }, 
  {
    "deps": [
      "gpr", 
      "gpr_test_util"
    ], 
    "headers": [], 
    "language": "c", 
    "name": "gpr_load_file_test", 
    "src": [
      "test/core/support/load_file_test.c"
    ], 
    "third_party": false, 
    "type": "target"
  }, 
  {
    "deps": [
      "gpr", 
      "gpr_test_util"
    ], 
    "headers": [], 
    "language": "c", 
    "name": "gpr_log_test", 
    "src": [
      "test/core/support/log_test.c"
    ], 
    "third_party": false, 
    "type": "target"
  }, 
  {
    "deps": [
      "gpr", 
      "gpr_test_util"
    ], 
    "headers": [], 
    "language": "c", 
    "name": "gpr_slice_buffer_test", 
    "src": [
      "test/core/support/slice_buffer_test.c"
    ], 
    "third_party": false, 
    "type": "target"
  }, 
  {
    "deps": [
      "gpr", 
      "gpr_test_util"
    ], 
    "headers": [], 
    "language": "c", 
    "name": "gpr_slice_test", 
    "src": [
      "test/core/support/slice_test.c"
    ], 
    "third_party": false, 
    "type": "target"
  }, 
  {
    "deps": [
      "gpr", 
      "gpr_test_util"
    ], 
    "headers": [], 
    "language": "c", 
    "name": "gpr_stack_lockfree_test", 
    "src": [
      "test/core/support/stack_lockfree_test.c"
    ], 
    "third_party": false, 
    "type": "target"
  }, 
  {
    "deps": [
      "gpr", 
      "gpr_test_util"
    ], 
    "headers": [], 
    "language": "c", 
    "name": "gpr_string_test", 
    "src": [
      "test/core/support/string_test.c"
    ], 
    "third_party": false, 
    "type": "target"
  }, 
  {
    "deps": [
      "gpr", 
      "gpr_test_util"
    ], 
    "headers": [], 
    "language": "c", 
    "name": "gpr_sync_test", 
    "src": [
      "test/core/support/sync_test.c"
    ], 
    "third_party": false, 
    "type": "target"
  }, 
  {
    "deps": [
      "gpr", 
      "gpr_test_util"
    ], 
    "headers": [], 
    "language": "c", 
    "name": "gpr_thd_test", 
    "src": [
      "test/core/support/thd_test.c"
    ], 
    "third_party": false, 
    "type": "target"
  }, 
  {
    "deps": [
      "gpr", 
      "gpr_test_util"
    ], 
    "headers": [], 
    "language": "c", 
    "name": "gpr_time_test", 
    "src": [
      "test/core/support/time_test.c"
    ], 
    "third_party": false, 
    "type": "target"
  }, 
  {
    "deps": [
      "gpr", 
      "gpr_test_util"
    ], 
    "headers": [], 
    "language": "c", 
    "name": "gpr_tls_test", 
    "src": [
      "test/core/support/tls_test.c"
    ], 
    "third_party": false, 
    "type": "target"
  }, 
  {
    "deps": [
      "gpr", 
      "gpr_test_util"
    ], 
    "headers": [], 
    "language": "c", 
    "name": "gpr_useful_test", 
    "src": [
      "test/core/support/useful_test.c"
    ], 
    "third_party": false, 
    "type": "target"
  }, 
  {
    "deps": [
      "gpr", 
      "gpr_test_util", 
      "grpc", 
      "grpc_test_util"
    ], 
    "headers": [], 
    "language": "c", 
    "name": "grpc_auth_context_test", 
    "src": [
      "test/core/security/auth_context_test.c"
    ], 
    "third_party": false, 
    "type": "target"
  }, 
  {
    "deps": [
      "gpr", 
      "gpr_test_util", 
      "grpc", 
      "grpc_test_util"
    ], 
    "headers": [], 
    "language": "c", 
    "name": "grpc_b64_test", 
    "src": [
      "test/core/security/b64_test.c"
    ], 
    "third_party": false, 
    "type": "target"
  }, 
  {
    "deps": [
      "gpr", 
      "gpr_test_util", 
      "grpc", 
      "grpc_test_util"
    ], 
    "headers": [], 
    "language": "c", 
    "name": "grpc_byte_buffer_reader_test", 
    "src": [
      "test/core/surface/byte_buffer_reader_test.c"
    ], 
    "third_party": false, 
    "type": "target"
  }, 
  {
    "deps": [
      "gpr", 
      "gpr_test_util", 
      "grpc", 
      "grpc_test_util"
    ], 
    "headers": [], 
    "language": "c", 
    "name": "grpc_channel_args_test", 
    "src": [
      "test/core/channel/channel_args_test.c"
    ], 
    "third_party": false, 
    "type": "target"
  }, 
  {
    "deps": [
      "gpr", 
      "gpr_test_util", 
      "grpc", 
      "grpc_test_util"
    ], 
    "headers": [], 
    "language": "c", 
    "name": "grpc_channel_stack_test", 
    "src": [
      "test/core/channel/channel_stack_test.c"
    ], 
    "third_party": false, 
    "type": "target"
  }, 
  {
    "deps": [
      "gpr", 
      "gpr_test_util", 
      "grpc", 
      "grpc_test_util"
    ], 
    "headers": [], 
    "language": "c", 
    "name": "grpc_completion_queue_test", 
    "src": [
      "test/core/surface/completion_queue_test.c"
    ], 
    "third_party": false, 
    "type": "target"
  }, 
  {
    "deps": [
      "gpr", 
      "gpr_test_util", 
      "grpc", 
      "grpc_test_util"
    ], 
    "headers": [], 
    "language": "c", 
    "name": "grpc_create_jwt", 
    "src": [
      "test/core/security/create_jwt.c"
    ], 
    "third_party": false, 
    "type": "target"
  }, 
  {
    "deps": [
      "gpr", 
      "gpr_test_util", 
      "grpc", 
      "grpc_test_util"
    ], 
    "headers": [], 
    "language": "c", 
    "name": "grpc_credentials_test", 
    "src": [
      "test/core/security/credentials_test.c"
    ], 
    "third_party": false, 
    "type": "target"
  }, 
  {
    "deps": [
      "gpr", 
      "gpr_test_util", 
      "grpc", 
      "grpc_test_util"
    ], 
    "headers": [], 
    "language": "c", 
    "name": "grpc_fetch_oauth2", 
    "src": [
      "test/core/security/fetch_oauth2.c"
    ], 
    "third_party": false, 
    "type": "target"
  }, 
  {
    "deps": [
      "gpr", 
      "gpr_test_util", 
      "grpc", 
      "grpc_test_util"
    ], 
    "headers": [], 
    "language": "c", 
    "name": "grpc_invalid_channel_args_test", 
    "src": [
      "test/core/surface/invalid_channel_args_test.c"
    ], 
    "third_party": false, 
    "type": "target"
  }, 
  {
    "deps": [
      "gpr", 
      "gpr_test_util", 
      "grpc", 
      "grpc_test_util"
    ], 
    "headers": [], 
    "language": "c", 
    "name": "grpc_json_token_test", 
    "src": [
      "test/core/security/json_token_test.c"
    ], 
    "third_party": false, 
    "type": "target"
  }, 
  {
    "deps": [
      "gpr", 
      "gpr_test_util", 
      "grpc", 
      "grpc_test_util"
    ], 
    "headers": [], 
    "language": "c", 
    "name": "grpc_jwt_verifier_test", 
    "src": [
      "test/core/security/jwt_verifier_test.c"
    ], 
    "third_party": false, 
    "type": "target"
  }, 
  {
    "deps": [
      "gpr", 
      "gpr_test_util", 
      "grpc", 
      "grpc_test_util"
    ], 
    "headers": [], 
    "language": "c", 
    "name": "grpc_print_google_default_creds_token", 
    "src": [
      "test/core/security/print_google_default_creds_token.c"
    ], 
    "third_party": false, 
    "type": "target"
  }, 
  {
    "deps": [
      "gpr", 
      "gpr_test_util", 
      "grpc", 
      "grpc_test_util"
    ], 
    "headers": [], 
    "language": "c", 
    "name": "grpc_security_connector_test", 
    "src": [
      "test/core/security/security_connector_test.c"
    ], 
    "third_party": false, 
    "type": "target"
  }, 
  {
    "deps": [
      "gpr", 
      "gpr_test_util", 
      "grpc", 
      "grpc_test_util"
    ], 
    "headers": [], 
    "language": "c", 
    "name": "grpc_verify_jwt", 
    "src": [
      "test/core/security/verify_jwt.c"
    ], 
    "third_party": false, 
    "type": "target"
  }, 
  {
    "deps": [
      "gpr", 
      "gpr_test_util", 
      "grpc", 
      "grpc_test_util"
    ], 
    "headers": [], 
    "language": "c", 
    "name": "hpack_parser_fuzzer_test", 
    "src": [
      "test/core/transport/chttp2/hpack_parser_fuzzer_test.c"
    ], 
    "third_party": false, 
    "type": "target"
  }, 
  {
    "deps": [
      "gpr", 
      "gpr_test_util", 
      "grpc", 
      "grpc_test_util"
    ], 
    "headers": [], 
    "language": "c", 
    "name": "hpack_parser_test", 
    "src": [
      "test/core/transport/chttp2/hpack_parser_test.c"
    ], 
    "third_party": false, 
    "type": "target"
  }, 
  {
    "deps": [
      "gpr", 
      "gpr_test_util", 
      "grpc", 
      "grpc_test_util"
    ], 
    "headers": [], 
    "language": "c", 
    "name": "hpack_table_test", 
    "src": [
      "test/core/transport/chttp2/hpack_table_test.c"
    ], 
    "third_party": false, 
    "type": "target"
  }, 
  {
    "deps": [
      "gpr", 
      "gpr_test_util", 
      "grpc", 
      "grpc_test_util"
    ], 
    "headers": [], 
    "language": "c", 
    "name": "http_fuzzer_test", 
    "src": [
      "test/core/http/fuzzer.c"
    ], 
    "third_party": false, 
    "type": "target"
  }, 
  {
    "deps": [
      "gpr", 
      "gpr_test_util", 
      "grpc", 
      "grpc_test_util"
    ], 
    "headers": [], 
    "language": "c", 
    "name": "http_parser_test", 
    "src": [
      "test/core/http/parser_test.c"
    ], 
    "third_party": false, 
    "type": "target"
  }, 
  {
    "deps": [
      "gpr", 
      "gpr_test_util", 
      "grpc", 
      "grpc_test_util"
    ], 
    "headers": [], 
    "language": "c", 
    "name": "httpcli_format_request_test", 
    "src": [
      "test/core/http/format_request_test.c"
    ], 
    "third_party": false, 
    "type": "target"
  }, 
  {
    "deps": [
      "gpr", 
      "gpr_test_util", 
      "grpc", 
      "grpc_test_util"
    ], 
    "headers": [], 
    "language": "c", 
    "name": "httpcli_test", 
    "src": [
      "test/core/http/httpcli_test.c"
    ], 
    "third_party": false, 
    "type": "target"
  }, 
  {
    "deps": [
      "gpr", 
      "gpr_test_util", 
      "grpc", 
      "grpc_test_util"
    ], 
    "headers": [], 
    "language": "c", 
    "name": "httpscli_test", 
    "src": [
      "test/core/http/httpscli_test.c"
    ], 
    "third_party": false, 
    "type": "target"
  }, 
  {
    "deps": [
      "gpr", 
      "gpr_test_util", 
      "grpc", 
      "grpc_test_util"
    ], 
    "headers": [], 
    "language": "c", 
    "name": "init_test", 
    "src": [
      "test/core/surface/init_test.c"
    ], 
    "third_party": false, 
    "type": "target"
  }, 
  {
    "deps": [
      "gpr", 
      "gpr_test_util", 
      "grpc", 
      "grpc_test_util"
    ], 
    "headers": [], 
    "language": "c", 
    "name": "internal_api_canary_iomgr_test", 
    "src": [
      "test/core/internal_api_canaries/iomgr.c"
    ], 
    "third_party": false, 
    "type": "target"
  }, 
  {
    "deps": [
      "gpr", 
      "gpr_test_util", 
      "grpc", 
      "grpc_test_util"
    ], 
    "headers": [], 
    "language": "c", 
    "name": "internal_api_canary_support_test", 
    "src": [
      "test/core/internal_api_canaries/iomgr.c"
    ], 
    "third_party": false, 
    "type": "target"
  }, 
  {
    "deps": [
      "gpr", 
      "gpr_test_util", 
      "grpc", 
      "grpc_test_util"
    ], 
    "headers": [], 
    "language": "c", 
    "name": "internal_api_canary_transport_test", 
    "src": [
      "test/core/internal_api_canaries/iomgr.c"
    ], 
    "third_party": false, 
    "type": "target"
  }, 
  {
    "deps": [
      "gpr", 
      "gpr_test_util", 
      "grpc", 
      "grpc_test_util"
    ], 
    "headers": [], 
    "language": "c", 
    "name": "invalid_call_argument_test", 
    "src": [
      "test/core/end2end/invalid_call_argument_test.c"
    ], 
    "third_party": false, 
    "type": "target"
  }, 
  {
    "deps": [
      "gpr", 
      "gpr_test_util", 
      "grpc", 
      "grpc_test_util"
    ], 
    "headers": [], 
    "language": "c", 
    "name": "json_fuzzer_test", 
    "src": [
      "test/core/json/fuzzer.c"
    ], 
    "third_party": false, 
    "type": "target"
  }, 
  {
    "deps": [
      "gpr", 
      "grpc"
    ], 
    "headers": [], 
    "language": "c", 
    "name": "json_rewrite", 
    "src": [
      "test/core/json/json_rewrite.c"
    ], 
    "third_party": false, 
    "type": "target"
  }, 
  {
    "deps": [
      "gpr", 
      "gpr_test_util", 
      "grpc", 
      "grpc_test_util"
    ], 
    "headers": [], 
    "language": "c", 
    "name": "json_rewrite_test", 
    "src": [
      "test/core/json/json_rewrite_test.c"
    ], 
    "third_party": false, 
    "type": "target"
  }, 
  {
    "deps": [
      "gpr", 
      "gpr_test_util", 
      "grpc", 
      "grpc_test_util"
    ], 
    "headers": [], 
    "language": "c", 
    "name": "json_stream_error_test", 
    "src": [
      "test/core/json/json_stream_error_test.c"
    ], 
    "third_party": false, 
    "type": "target"
  }, 
  {
    "deps": [
      "gpr", 
      "gpr_test_util", 
      "grpc", 
      "grpc_test_util"
    ], 
    "headers": [], 
    "language": "c", 
    "name": "json_test", 
    "src": [
      "test/core/json/json_test.c"
    ], 
    "third_party": false, 
    "type": "target"
  }, 
  {
    "deps": [
      "gpr", 
      "gpr_test_util", 
      "grpc", 
      "grpc_test_util"
    ], 
    "headers": [], 
    "language": "c", 
    "name": "lame_client_test", 
    "src": [
      "test/core/surface/lame_client_test.c"
    ], 
    "third_party": false, 
    "type": "target"
  }, 
  {
    "deps": [
      "gpr", 
      "gpr_test_util", 
      "grpc", 
      "grpc_test_util"
    ], 
    "headers": [], 
    "language": "c", 
    "name": "lb_policies_test", 
    "src": [
      "test/core/client_config/lb_policies_test.c"
    ], 
    "third_party": false, 
    "type": "target"
  }, 
  {
    "deps": [
      "gpr", 
      "gpr_test_util", 
      "grpc", 
      "grpc_test_util"
    ], 
    "headers": [], 
    "language": "c", 
    "name": "low_level_ping_pong_benchmark", 
    "src": [
      "test/core/network_benchmarks/low_level_ping_pong.c"
    ], 
    "third_party": false, 
    "type": "target"
  }, 
  {
    "deps": [
      "gpr", 
      "gpr_test_util", 
      "grpc", 
      "grpc_test_util"
    ], 
    "headers": [], 
    "language": "c", 
    "name": "message_compress_test", 
    "src": [
      "test/core/compression/message_compress_test.c"
    ], 
    "third_party": false, 
    "type": "target"
  }, 
  {
    "deps": [
      "gpr", 
      "gpr_test_util", 
      "grpc", 
      "grpc_test_util"
    ], 
    "headers": [], 
    "language": "c", 
    "name": "mlog_test", 
    "src": [
      "test/core/census/mlog_test.c"
    ], 
    "third_party": false, 
    "type": "target"
  }, 
  {
    "deps": [
      "gpr", 
      "gpr_test_util", 
      "grpc", 
      "grpc_test_util"
    ], 
    "headers": [], 
    "language": "c", 
    "name": "multiple_server_queues_test", 
    "src": [
      "test/core/end2end/multiple_server_queues_test.c"
    ], 
    "third_party": false, 
    "type": "target"
  }, 
  {
    "deps": [
      "gpr", 
      "gpr_test_util"
    ], 
    "headers": [], 
    "language": "c", 
    "name": "murmur_hash_test", 
    "src": [
      "test/core/support/murmur_hash_test.c"
    ], 
    "third_party": false, 
    "type": "target"
  }, 
  {
    "deps": [
      "gpr", 
      "gpr_test_util", 
      "grpc", 
      "grpc_test_util"
    ], 
    "headers": [], 
    "language": "c", 
    "name": "nanopb_fuzzer_response_test", 
    "src": [
      "test/core/nanopb/fuzzer_response.c"
    ], 
    "third_party": false, 
    "type": "target"
  }, 
  {
    "deps": [
      "gpr", 
      "gpr_test_util", 
      "grpc", 
      "grpc_test_util"
    ], 
    "headers": [], 
    "language": "c", 
    "name": "nanopb_fuzzer_serverlist_test", 
    "src": [
      "test/core/nanopb/fuzzer_serverlist.c"
    ], 
    "third_party": false, 
    "type": "target"
  }, 
  {
    "deps": [
      "gpr", 
      "gpr_test_util", 
      "grpc", 
      "grpc_test_util"
    ], 
    "headers": [], 
    "language": "c", 
    "name": "no_server_test", 
    "src": [
      "test/core/end2end/no_server_test.c"
    ], 
    "third_party": false, 
    "type": "target"
  }, 
  {
    "deps": [
      "gpr", 
      "gpr_test_util", 
      "grpc", 
      "grpc_test_util"
    ], 
    "headers": [], 
    "language": "c", 
    "name": "resolve_address_test", 
    "src": [
      "test/core/iomgr/resolve_address_test.c"
    ], 
    "third_party": false, 
    "type": "target"
  }, 
  {
    "deps": [
      "gpr", 
      "gpr_test_util", 
      "grpc", 
      "grpc_test_util"
    ], 
    "headers": [], 
    "language": "c", 
    "name": "secure_channel_create_test", 
    "src": [
      "test/core/surface/secure_channel_create_test.c"
    ], 
    "third_party": false, 
    "type": "target"
  }, 
  {
    "deps": [
      "gpr", 
      "gpr_test_util", 
      "grpc", 
      "grpc_test_util"
    ], 
    "headers": [], 
    "language": "c", 
    "name": "secure_endpoint_test", 
    "src": [
      "test/core/security/secure_endpoint_test.c"
    ], 
    "third_party": false, 
    "type": "target"
  }, 
  {
    "deps": [
      "gpr", 
      "gpr_test_util", 
      "grpc", 
      "grpc_test_util"
    ], 
    "headers": [], 
    "language": "c", 
    "name": "server_chttp2_test", 
    "src": [
      "test/core/surface/server_chttp2_test.c"
    ], 
    "third_party": false, 
    "type": "target"
  }, 
  {
    "deps": [
      "gpr", 
      "gpr_test_util", 
      "grpc", 
      "grpc_test_util"
    ], 
    "headers": [], 
    "language": "c", 
    "name": "server_fuzzer", 
    "src": [
      "test/core/end2end/fuzzers/server_fuzzer.c"
    ], 
    "third_party": false, 
    "type": "target"
  }, 
  {
    "deps": [
      "gpr", 
      "gpr_test_util", 
      "grpc", 
      "grpc_test_util"
    ], 
    "headers": [], 
    "language": "c", 
    "name": "server_test", 
    "src": [
      "test/core/surface/server_test.c"
    ], 
    "third_party": false, 
    "type": "target"
  }, 
  {
    "deps": [
      "gpr", 
      "gpr_test_util", 
      "grpc", 
      "grpc_test_util", 
      "test_tcp_server"
    ], 
    "headers": [], 
    "language": "c", 
    "name": "set_initial_connect_string_test", 
    "src": [
      "test/core/client_config/set_initial_connect_string_test.c"
    ], 
    "third_party": false, 
    "type": "target"
  }, 
  {
    "deps": [
      "gpr", 
      "gpr_test_util", 
      "grpc", 
      "grpc_test_util"
    ], 
    "headers": [], 
    "language": "c", 
    "name": "sockaddr_resolver_test", 
    "src": [
      "test/core/client_config/resolvers/sockaddr_resolver_test.c"
    ], 
    "third_party": false, 
    "type": "target"
  }, 
  {
    "deps": [
      "gpr", 
      "gpr_test_util", 
      "grpc", 
      "grpc_test_util"
    ], 
    "headers": [], 
    "language": "c", 
    "name": "sockaddr_utils_test", 
    "src": [
      "test/core/iomgr/sockaddr_utils_test.c"
    ], 
    "third_party": false, 
    "type": "target"
  }, 
  {
    "deps": [
      "gpr", 
      "gpr_test_util", 
      "grpc", 
      "grpc_test_util"
    ], 
    "headers": [], 
    "language": "c", 
    "name": "socket_utils_test", 
    "src": [
      "test/core/iomgr/socket_utils_test.c"
    ], 
    "third_party": false, 
    "type": "target"
  }, 
  {
    "deps": [
      "gpr", 
      "gpr_test_util", 
      "grpc", 
      "grpc_test_util"
    ], 
    "headers": [], 
    "language": "c", 
    "name": "tcp_client_posix_test", 
    "src": [
      "test/core/iomgr/tcp_client_posix_test.c"
    ], 
    "third_party": false, 
    "type": "target"
  }, 
  {
    "deps": [
      "gpr", 
      "gpr_test_util", 
      "grpc", 
      "grpc_test_util"
    ], 
    "headers": [], 
    "language": "c", 
    "name": "tcp_posix_test", 
    "src": [
      "test/core/iomgr/tcp_posix_test.c"
    ], 
    "third_party": false, 
    "type": "target"
  }, 
  {
    "deps": [
      "gpr", 
      "gpr_test_util", 
      "grpc", 
      "grpc_test_util"
    ], 
    "headers": [], 
    "language": "c", 
    "name": "tcp_server_posix_test", 
    "src": [
      "test/core/iomgr/tcp_server_posix_test.c"
    ], 
    "third_party": false, 
    "type": "target"
  }, 
  {
    "deps": [
      "gpr", 
      "gpr_test_util", 
      "grpc", 
      "grpc_test_util"
    ], 
    "headers": [], 
    "language": "c", 
    "name": "time_averaged_stats_test", 
    "src": [
      "test/core/iomgr/time_averaged_stats_test.c"
    ], 
    "third_party": false, 
    "type": "target"
  }, 
  {
    "deps": [
      "gpr", 
      "gpr_test_util", 
      "grpc", 
      "grpc_test_util"
    ], 
    "headers": [], 
    "language": "c", 
    "name": "timeout_encoding_test", 
    "src": [
      "test/core/transport/chttp2/timeout_encoding_test.c"
    ], 
    "third_party": false, 
    "type": "target"
  }, 
  {
    "deps": [
      "gpr", 
      "gpr_test_util", 
      "grpc", 
      "grpc_test_util"
    ], 
    "headers": [], 
    "language": "c", 
    "name": "timer_heap_test", 
    "src": [
      "test/core/iomgr/timer_heap_test.c"
    ], 
    "third_party": false, 
    "type": "target"
  }, 
  {
    "deps": [
      "gpr", 
      "gpr_test_util", 
      "grpc", 
      "grpc_test_util"
    ], 
    "headers": [], 
    "language": "c", 
    "name": "timer_list_test", 
    "src": [
      "test/core/iomgr/timer_list_test.c"
    ], 
    "third_party": false, 
    "type": "target"
  }, 
  {
    "deps": [
      "gpr", 
      "gpr_test_util", 
      "grpc", 
      "grpc_test_util"
    ], 
    "headers": [], 
    "language": "c", 
    "name": "timers_test", 
    "src": [
      "test/core/profiling/timers_test.c"
    ], 
    "third_party": false, 
    "type": "target"
  }, 
  {
    "deps": [
      "gpr", 
      "gpr_test_util", 
      "grpc", 
      "grpc_test_util"
    ], 
    "headers": [], 
    "language": "c", 
    "name": "transport_connectivity_state_test", 
    "src": [
      "test/core/transport/connectivity_state_test.c"
    ], 
    "third_party": false, 
    "type": "target"
  }, 
  {
    "deps": [
      "gpr", 
      "gpr_test_util", 
      "grpc", 
      "grpc_test_util"
    ], 
    "headers": [], 
    "language": "c", 
    "name": "transport_metadata_test", 
    "src": [
      "test/core/transport/metadata_test.c"
    ], 
    "third_party": false, 
    "type": "target"
  }, 
  {
    "deps": [
      "gpr", 
      "gpr_test_util", 
      "grpc", 
      "grpc_test_util"
    ], 
    "headers": [], 
    "language": "c", 
    "name": "transport_security_test", 
    "src": [
      "test/core/tsi/transport_security_test.c"
    ], 
    "third_party": false, 
    "type": "target"
  }, 
  {
    "deps": [
      "gpr", 
      "gpr_test_util", 
      "grpc", 
      "grpc_test_util"
    ], 
    "headers": [], 
    "language": "c", 
    "name": "udp_server_test", 
    "src": [
      "test/core/iomgr/udp_server_test.c"
    ], 
    "third_party": false, 
    "type": "target"
  }, 
  {
    "deps": [
      "gpr", 
      "gpr_test_util", 
      "grpc", 
      "grpc_test_util"
    ], 
    "headers": [], 
    "language": "c", 
    "name": "uri_fuzzer_test", 
    "src": [
      "test/core/client_config/uri_fuzzer_test.c"
    ], 
    "third_party": false, 
    "type": "target"
  }, 
  {
    "deps": [
      "gpr", 
      "gpr_test_util", 
      "grpc", 
      "grpc_test_util"
    ], 
    "headers": [], 
    "language": "c", 
    "name": "uri_parser_test", 
    "src": [
      "test/core/client_config/uri_parser_test.c"
    ], 
    "third_party": false, 
    "type": "target"
  }, 
  {
    "deps": [
      "gpr", 
      "gpr_test_util", 
      "grpc", 
      "grpc_test_util"
    ], 
    "headers": [], 
    "language": "c", 
    "name": "workqueue_test", 
    "src": [
      "test/core/iomgr/workqueue_test.c"
    ], 
    "third_party": false, 
    "type": "target"
  }, 
  {
    "deps": [
      "gpr", 
      "gpr_test_util", 
      "grpc", 
      "grpc++", 
      "grpc++_test_util", 
      "grpc_test_util"
    ], 
    "headers": [], 
    "language": "c++", 
    "name": "alarm_cpp_test", 
    "src": [
      "test/cpp/common/alarm_cpp_test.cc"
    ], 
    "third_party": false, 
    "type": "target"
  }, 
  {
    "deps": [
      "gpr", 
      "gpr_test_util", 
      "grpc", 
      "grpc++", 
      "grpc++_test_util", 
      "grpc_test_util"
    ], 
    "headers": [], 
    "language": "c++", 
    "name": "async_end2end_test", 
    "src": [
      "test/cpp/end2end/async_end2end_test.cc"
    ], 
    "third_party": false, 
    "type": "target"
  }, 
  {
    "deps": [
      "gpr", 
      "gpr_test_util", 
      "grpc", 
      "grpc++", 
      "grpc++_test_util", 
      "grpc_test_util"
    ], 
    "headers": [], 
    "language": "c++", 
    "name": "auth_property_iterator_test", 
    "src": [
      "test/cpp/common/auth_property_iterator_test.cc"
    ], 
    "third_party": false, 
    "type": "target"
  }, 
  {
    "deps": [
      "gpr", 
      "grpc", 
      "grpc++"
    ], 
    "headers": [], 
    "language": "c++", 
    "name": "channel_arguments_test", 
    "src": [
      "test/cpp/common/channel_arguments_test.cc"
    ], 
    "third_party": false, 
    "type": "target"
  }, 
  {
    "deps": [
      "gpr", 
      "gpr_test_util", 
      "grpc", 
      "grpc++", 
      "grpc++_test_util", 
      "grpc_cli_libs", 
      "grpc_test_util"
    ], 
    "headers": [], 
    "language": "c++", 
    "name": "cli_call_test", 
    "src": [
      "test/cpp/util/cli_call_test.cc"
    ], 
    "third_party": false, 
    "type": "target"
  }, 
  {
    "deps": [
      "gpr", 
      "gpr_test_util", 
      "grpc", 
      "grpc++", 
      "grpc++_test_util", 
      "grpc_test_util"
    ], 
    "headers": [], 
    "language": "c++", 
    "name": "client_crash_test", 
    "src": [
      "test/cpp/end2end/client_crash_test.cc"
    ], 
    "third_party": false, 
    "type": "target"
  }, 
  {
    "deps": [
      "gpr", 
      "gpr_test_util", 
      "grpc", 
      "grpc++", 
      "grpc++_test_util", 
      "grpc_test_util"
    ], 
    "headers": [], 
    "language": "c++", 
    "name": "client_crash_test_server", 
    "src": [
      "test/cpp/end2end/client_crash_test_server.cc"
    ], 
    "third_party": false, 
    "type": "target"
  }, 
  {
    "deps": [
      "gpr", 
      "grpc", 
      "grpc++", 
      "grpc++_codegen"
    ], 
    "headers": [
      "src/proto/grpc/testing/control.grpc.pb.h", 
      "src/proto/grpc/testing/control.pb.h", 
      "src/proto/grpc/testing/messages.grpc.pb.h", 
      "src/proto/grpc/testing/messages.pb.h", 
      "src/proto/grpc/testing/payloads.grpc.pb.h", 
      "src/proto/grpc/testing/payloads.pb.h", 
      "src/proto/grpc/testing/services.grpc.pb.h", 
      "src/proto/grpc/testing/services.pb.h", 
      "src/proto/grpc/testing/stats.grpc.pb.h", 
      "src/proto/grpc/testing/stats.pb.h"
    ], 
    "language": "c++", 
    "name": "codegen_test_full", 
    "src": [
      "test/cpp/codegen/codegen_test_full.cc"
    ], 
    "third_party": false, 
    "type": "target"
  }, 
  {
    "deps": [
      "grpc++_codegen"
    ], 
    "headers": [
      "src/proto/grpc/testing/control.grpc.pb.h", 
      "src/proto/grpc/testing/control.pb.h", 
      "src/proto/grpc/testing/messages.grpc.pb.h", 
      "src/proto/grpc/testing/messages.pb.h", 
      "src/proto/grpc/testing/payloads.grpc.pb.h", 
      "src/proto/grpc/testing/payloads.pb.h", 
      "src/proto/grpc/testing/services.grpc.pb.h", 
      "src/proto/grpc/testing/services.pb.h", 
      "src/proto/grpc/testing/stats.grpc.pb.h", 
      "src/proto/grpc/testing/stats.pb.h"
    ], 
    "language": "c++", 
    "name": "codegen_test_minimal", 
    "src": [
      "test/cpp/codegen/codegen_test_minimal.cc"
    ], 
    "third_party": false, 
    "type": "target"
  }, 
  {
    "deps": [
      "gpr", 
      "grpc", 
      "grpc++"
    ], 
    "headers": [], 
    "language": "c++", 
    "name": "credentials_test", 
    "src": [
      "test/cpp/client/credentials_test.cc"
    ], 
    "third_party": false, 
    "type": "target"
  }, 
  {
    "deps": [
      "gpr", 
      "gpr_test_util", 
      "grpc", 
      "grpc++", 
      "grpc_test_util"
    ], 
    "headers": [], 
    "language": "c++", 
    "name": "cxx_byte_buffer_test", 
    "src": [
      "test/cpp/util/byte_buffer_test.cc"
    ], 
    "third_party": false, 
    "type": "target"
  }, 
  {
    "deps": [
      "gpr", 
      "gpr_test_util", 
      "grpc", 
      "grpc++", 
      "grpc_test_util"
    ], 
    "headers": [], 
    "language": "c++", 
    "name": "cxx_slice_test", 
    "src": [
      "test/cpp/util/slice_test.cc"
    ], 
    "third_party": false, 
    "type": "target"
  }, 
  {
    "deps": [
      "grpc++"
    ], 
    "headers": [], 
    "language": "c++", 
    "name": "cxx_string_ref_test", 
    "src": [
      "test/cpp/util/string_ref_test.cc"
    ], 
    "third_party": false, 
    "type": "target"
  }, 
  {
    "deps": [
      "gpr", 
      "gpr_test_util", 
      "grpc", 
      "grpc++", 
      "grpc_test_util"
    ], 
    "headers": [], 
    "language": "c++", 
    "name": "cxx_time_test", 
    "src": [
      "test/cpp/util/time_test.cc"
    ], 
    "third_party": false, 
    "type": "target"
  }, 
  {
    "deps": [
      "gpr", 
      "gpr_test_util", 
      "grpc", 
      "grpc++", 
      "grpc++_test_util", 
      "grpc_test_util"
    ], 
    "headers": [], 
    "language": "c++", 
    "name": "end2end_test", 
    "src": [
      "test/cpp/end2end/end2end_test.cc"
    ], 
    "third_party": false, 
    "type": "target"
  }, 
  {
    "deps": [
      "gpr", 
      "gpr_test_util", 
      "grpc", 
      "grpc++", 
      "grpc++_test_util", 
      "grpc_test_util"
    ], 
    "headers": [], 
    "language": "c++", 
    "name": "generic_end2end_test", 
    "src": [
      "test/cpp/end2end/generic_end2end_test.cc"
    ], 
    "third_party": false, 
    "type": "target"
  }, 
  {
    "deps": [
      "gpr", 
      "grpc", 
      "grpc++"
    ], 
    "headers": [
      "src/proto/grpc/testing/compiler_test.grpc.pb.h", 
      "src/proto/grpc/testing/compiler_test.pb.h"
    ], 
    "language": "c++", 
    "name": "golden_file_test", 
    "src": [
      "test/cpp/codegen/golden_file_test.cc"
    ], 
    "third_party": false, 
    "type": "target"
  }, 
  {
    "deps": [
      "gpr", 
      "gpr_test_util", 
      "grpc", 
      "grpc++", 
      "grpc++_test_config", 
      "grpc++_test_util", 
      "grpc_cli_libs", 
      "grpc_test_util"
    ], 
    "headers": [], 
    "language": "c++", 
    "name": "grpc_cli", 
    "src": [
      "test/cpp/util/grpc_cli.cc"
    ], 
    "third_party": false, 
    "type": "target"
  }, 
  {
    "deps": [
      "grpc_plugin_support"
    ], 
    "headers": [], 
    "language": "c++", 
    "name": "grpc_cpp_plugin", 
    "src": [
      "src/compiler/cpp_plugin.cc"
    ], 
    "third_party": false, 
    "type": "target"
  }, 
  {
    "deps": [
      "grpc_plugin_support"
    ], 
    "headers": [], 
    "language": "c++", 
    "name": "grpc_csharp_plugin", 
    "src": [
      "src/compiler/csharp_plugin.cc"
    ], 
    "third_party": false, 
    "type": "target"
  }, 
  {
    "deps": [
      "grpc_plugin_support"
    ], 
    "headers": [], 
    "language": "c++", 
    "name": "grpc_node_plugin", 
    "src": [
      "src/compiler/node_plugin.cc"
    ], 
    "third_party": false, 
    "type": "target"
  }, 
  {
    "deps": [
      "grpc_plugin_support"
    ], 
    "headers": [], 
    "language": "c++", 
    "name": "grpc_objective_c_plugin", 
    "src": [
      "src/compiler/objective_c_plugin.cc"
    ], 
    "third_party": false, 
    "type": "target"
  }, 
  {
    "deps": [
      "grpc_plugin_support"
    ], 
    "headers": [], 
    "language": "c++", 
    "name": "grpc_python_plugin", 
    "src": [
      "src/compiler/python_plugin.cc"
    ], 
    "third_party": false, 
    "type": "target"
  }, 
  {
    "deps": [
      "grpc_plugin_support"
    ], 
    "headers": [], 
    "language": "c++", 
    "name": "grpc_ruby_plugin", 
    "src": [
      "src/compiler/ruby_plugin.cc"
    ], 
    "third_party": false, 
    "type": "target"
  }, 
  {
    "deps": [
      "grpc", 
      "grpc++", 
      "grpc++_test_util", 
      "grpc_test_util"
    ], 
    "headers": [
      "src/proto/grpc/lb/v1/load_balancer.grpc.pb.h", 
      "src/proto/grpc/lb/v1/load_balancer.pb.h"
    ], 
    "language": "c++", 
    "name": "grpclb_api_test", 
    "src": [
      "test/cpp/grpclb/grpclb_api_test.cc"
    ], 
    "third_party": false, 
    "type": "target"
  }, 
  {
    "deps": [
      "gpr", 
      "gpr_test_util", 
      "grpc", 
      "grpc++", 
      "grpc++_test_util", 
      "grpc_test_util"
    ], 
    "headers": [], 
    "language": "c++", 
    "name": "hybrid_end2end_test", 
    "src": [
      "test/cpp/end2end/hybrid_end2end_test.cc"
    ], 
    "third_party": false, 
    "type": "target"
  }, 
  {
    "deps": [
      "gpr", 
      "gpr_test_util", 
      "grpc", 
      "grpc++", 
      "grpc++_test_config", 
      "grpc++_test_util", 
      "grpc_test_util", 
      "interop_client_helper", 
      "interop_client_main"
    ], 
    "headers": [], 
    "language": "c++", 
    "name": "interop_client", 
    "src": [], 
    "third_party": false, 
    "type": "target"
  }, 
  {
    "deps": [
      "gpr", 
      "gpr_test_util", 
      "grpc", 
      "grpc++", 
      "grpc++_test_config", 
      "grpc++_test_util", 
      "grpc_test_util", 
      "interop_server_helper", 
      "interop_server_main"
    ], 
    "headers": [], 
    "language": "c++", 
    "name": "interop_server", 
    "src": [], 
    "third_party": false, 
    "type": "target"
  }, 
  {
    "deps": [
      "gpr", 
      "gpr_test_util", 
      "grpc", 
      "grpc_test_util"
    ], 
    "headers": [], 
    "language": "c++", 
    "name": "interop_test", 
    "src": [
      "test/cpp/interop/interop_test.cc"
    ], 
    "third_party": false, 
    "type": "target"
  }, 
  {
    "deps": [
      "gpr", 
      "gpr_test_util", 
      "grpc", 
      "grpc++", 
      "grpc++_test_config", 
      "grpc++_test_util", 
      "grpc_test_util"
    ], 
    "headers": [], 
    "language": "c++", 
    "name": "json_run_localhost", 
    "src": [
      "test/cpp/qps/json_run_localhost.cc"
    ], 
    "third_party": false, 
    "type": "target"
  }, 
  {
    "deps": [
      "gpr", 
      "grpc", 
      "grpc++", 
      "grpc++_test_config"
    ], 
    "headers": [
      "src/proto/grpc/testing/metrics.grpc.pb.h", 
      "src/proto/grpc/testing/metrics.pb.h", 
      "test/cpp/util/metrics_server.h"
    ], 
    "language": "c++", 
    "name": "metrics_client", 
    "src": [
      "test/cpp/interop/metrics_client.cc", 
      "test/cpp/util/metrics_server.h"
    ], 
    "third_party": false, 
    "type": "target"
  }, 
  {
    "deps": [
      "gpr", 
      "gpr_test_util", 
      "grpc", 
      "grpc++", 
      "grpc++_test_util", 
      "grpc_test_util"
    ], 
    "headers": [], 
    "language": "c++", 
    "name": "mock_test", 
    "src": [
      "test/cpp/end2end/mock_test.cc"
    ], 
    "third_party": false, 
    "type": "target"
  }, 
  {
    "deps": [
      "gpr", 
      "gpr_test_util", 
      "grpc", 
      "grpc++", 
      "grpc++_test_util", 
      "grpc_test_util", 
      "qps"
    ], 
    "headers": [], 
    "language": "c++", 
    "name": "qps_interarrival_test", 
    "src": [
      "test/cpp/qps/qps_interarrival_test.cc"
    ], 
    "third_party": false, 
    "type": "target"
  }, 
  {
    "deps": [
      "gpr", 
      "gpr_test_util", 
      "grpc", 
      "grpc++", 
      "grpc++_test_config", 
      "grpc++_test_util", 
      "grpc_test_util", 
      "qps"
    ], 
    "headers": [
      "test/cpp/qps/parse_json.h"
    ], 
    "language": "c++", 
    "name": "qps_json_driver", 
    "src": [
      "test/cpp/qps/parse_json.cc", 
      "test/cpp/qps/parse_json.h", 
      "test/cpp/qps/qps_json_driver.cc"
    ], 
    "third_party": false, 
    "type": "target"
  }, 
  {
    "deps": [
      "gpr", 
      "gpr_test_util", 
      "grpc", 
      "grpc++", 
      "grpc++_test_config", 
      "grpc++_test_util", 
      "grpc_test_util", 
      "qps"
    ], 
    "headers": [], 
    "language": "c++", 
    "name": "qps_openloop_test", 
    "src": [
      "test/cpp/qps/qps_openloop_test.cc"
    ], 
    "third_party": false, 
    "type": "target"
  }, 
  {
    "deps": [
      "gpr", 
      "gpr_test_util", 
      "grpc", 
      "grpc++", 
      "grpc++_test_config", 
      "grpc++_test_util", 
      "grpc_test_util", 
      "qps"
    ], 
    "headers": [
      "test/cpp/qps/client.h", 
      "test/cpp/qps/server.h"
    ], 
    "language": "c++", 
    "name": "qps_worker", 
    "src": [
      "test/cpp/qps/client.h", 
      "test/cpp/qps/server.h", 
      "test/cpp/qps/worker.cc"
    ], 
    "third_party": false, 
    "type": "target"
  }, 
  {
    "deps": [
      "gpr", 
      "gpr_test_util", 
      "grpc", 
      "grpc++", 
      "grpc++_test_config", 
      "grpc++_test_util", 
      "grpc_test_util"
    ], 
    "headers": [
      "src/proto/grpc/testing/empty.grpc.pb.h", 
      "src/proto/grpc/testing/empty.pb.h", 
      "src/proto/grpc/testing/messages.grpc.pb.h", 
      "src/proto/grpc/testing/messages.pb.h", 
      "src/proto/grpc/testing/test.grpc.pb.h", 
      "src/proto/grpc/testing/test.pb.h"
    ], 
    "language": "c++", 
    "name": "reconnect_interop_client", 
    "src": [
      "test/cpp/interop/reconnect_interop_client.cc"
    ], 
    "third_party": false, 
    "type": "target"
  }, 
  {
    "deps": [
      "gpr", 
      "gpr_test_util", 
      "grpc", 
      "grpc++", 
      "grpc++_test_config", 
      "grpc++_test_util", 
      "grpc_test_util", 
      "reconnect_server", 
      "test_tcp_server"
    ], 
    "headers": [
      "src/proto/grpc/testing/empty.grpc.pb.h", 
      "src/proto/grpc/testing/empty.pb.h", 
      "src/proto/grpc/testing/messages.grpc.pb.h", 
      "src/proto/grpc/testing/messages.pb.h", 
      "src/proto/grpc/testing/test.grpc.pb.h", 
      "src/proto/grpc/testing/test.pb.h"
    ], 
    "language": "c++", 
    "name": "reconnect_interop_server", 
    "src": [
      "test/cpp/interop/reconnect_interop_server.cc"
    ], 
    "third_party": false, 
    "type": "target"
  }, 
  {
    "deps": [
      "gpr", 
      "gpr_test_util", 
      "grpc", 
      "grpc++", 
      "grpc++_test_util", 
      "grpc_test_util"
    ], 
    "headers": [], 
    "language": "c++", 
    "name": "secure_auth_context_test", 
    "src": [
      "test/cpp/common/secure_auth_context_test.cc"
    ], 
    "third_party": false, 
    "type": "target"
  }, 
  {
    "deps": [
      "gpr", 
      "gpr_test_util", 
      "grpc", 
      "grpc++", 
      "grpc++_test_util", 
      "grpc_test_util", 
      "qps"
    ], 
    "headers": [], 
    "language": "c++", 
    "name": "secure_sync_unary_ping_pong_test", 
    "src": [
      "test/cpp/qps/secure_sync_unary_ping_pong_test.cc"
    ], 
    "third_party": false, 
    "type": "target"
  }, 
  {
    "deps": [
      "gpr", 
      "gpr_test_util", 
      "grpc", 
      "grpc++", 
      "grpc++_test_util", 
      "grpc_test_util"
    ], 
    "headers": [], 
    "language": "c++", 
    "name": "server_builder_plugin_test", 
    "src": [
      "test/cpp/end2end/server_builder_plugin_test.cc"
    ], 
    "third_party": false, 
    "type": "target"
  }, 
  {
    "deps": [
      "gpr", 
      "gpr_test_util", 
      "grpc", 
      "grpc++", 
      "grpc++_test_util", 
      "grpc_test_util"
    ], 
    "headers": [], 
    "language": "c++", 
    "name": "server_crash_test", 
    "src": [
      "test/cpp/end2end/server_crash_test.cc"
    ], 
    "third_party": false, 
    "type": "target"
  }, 
  {
    "deps": [
      "gpr", 
      "gpr_test_util", 
      "grpc", 
      "grpc++", 
      "grpc++_test_util", 
      "grpc_test_util"
    ], 
    "headers": [], 
    "language": "c++", 
    "name": "server_crash_test_client", 
    "src": [
      "test/cpp/end2end/server_crash_test_client.cc"
    ], 
    "third_party": false, 
    "type": "target"
  }, 
  {
    "deps": [
      "gpr", 
      "gpr_test_util", 
      "grpc", 
      "grpc++", 
      "grpc++_test_util", 
      "grpc_test_util"
    ], 
    "headers": [], 
    "language": "c++", 
    "name": "shutdown_test", 
    "src": [
      "test/cpp/end2end/shutdown_test.cc"
    ], 
    "third_party": false, 
    "type": "target"
  }, 
  {
    "deps": [
      "gpr", 
      "gpr_test_util", 
      "grpc", 
      "grpc++", 
      "grpc_test_util"
    ], 
    "headers": [], 
    "language": "c++", 
    "name": "status_test", 
    "src": [
      "test/cpp/util/status_test.cc"
    ], 
    "third_party": false, 
    "type": "target"
  }, 
  {
    "deps": [
      "gpr", 
      "gpr_test_util", 
      "grpc", 
      "grpc++", 
      "grpc++_test_util", 
      "grpc_test_util"
    ], 
    "headers": [], 
    "language": "c++", 
    "name": "streaming_throughput_test", 
    "src": [
      "test/cpp/end2end/streaming_throughput_test.cc"
    ], 
    "third_party": false, 
    "type": "target"
  }, 
  {
    "deps": [
      "gpr", 
      "gpr_test_util", 
      "grpc", 
      "grpc++", 
      "grpc++_test_config", 
      "grpc++_test_util", 
      "grpc_test_util"
    ], 
    "headers": [
      "src/proto/grpc/testing/empty.grpc.pb.h", 
      "src/proto/grpc/testing/empty.pb.h", 
      "src/proto/grpc/testing/messages.grpc.pb.h", 
      "src/proto/grpc/testing/messages.pb.h", 
      "src/proto/grpc/testing/metrics.grpc.pb.h", 
      "src/proto/grpc/testing/metrics.pb.h", 
      "src/proto/grpc/testing/test.grpc.pb.h", 
      "src/proto/grpc/testing/test.pb.h", 
      "test/cpp/interop/client_helper.h", 
      "test/cpp/interop/interop_client.h", 
      "test/cpp/interop/stress_interop_client.h", 
      "test/cpp/util/metrics_server.h"
    ], 
    "language": "c++", 
    "name": "stress_test", 
    "src": [
      "test/cpp/interop/client_helper.h", 
      "test/cpp/interop/interop_client.cc", 
      "test/cpp/interop/interop_client.h", 
      "test/cpp/interop/stress_interop_client.cc", 
      "test/cpp/interop/stress_interop_client.h", 
      "test/cpp/interop/stress_test.cc", 
      "test/cpp/util/metrics_server.cc", 
      "test/cpp/util/metrics_server.h"
    ], 
    "third_party": false, 
    "type": "target"
  }, 
  {
    "deps": [
      "gpr", 
      "gpr_test_util", 
      "grpc", 
      "grpc++", 
      "grpc++_test_util", 
      "grpc_test_util"
    ], 
    "headers": [], 
    "language": "c++", 
    "name": "thread_stress_test", 
    "src": [
      "test/cpp/end2end/thread_stress_test.cc"
    ], 
    "third_party": false, 
    "type": "target"
  }, 
  {
    "deps": [
      "gpr", 
      "gpr_test_util", 
      "grpc", 
      "grpc++", 
      "grpc++_test_util", 
      "grpc_test_util", 
      "grpc_zookeeper"
    ], 
    "headers": [
      "src/proto/grpc/testing/echo.grpc.pb.h", 
      "src/proto/grpc/testing/echo.pb.h"
    ], 
    "language": "c++", 
    "name": "zookeeper_test", 
    "src": [
      "test/cpp/end2end/zookeeper_test.cc"
    ], 
    "third_party": false, 
    "type": "target"
  }, 
  {
    "deps": [
      "grpc"
    ], 
    "headers": [], 
    "language": "c89", 
    "name": "public_headers_must_be_c89_grpc", 
    "src": [
      "test/core/surface/public_headers_must_be_c89/grpc.c"
    ], 
    "third_party": false, 
    "type": "target"
  }, 
  {
    "deps": [
      "grpc_cronet"
    ], 
    "headers": [], 
    "language": "c89", 
    "name": "public_headers_must_be_c89_grpc_cronet", 
    "src": [
      "test/core/surface/public_headers_must_be_c89/grpc_cronet.c"
    ], 
    "third_party": false, 
    "type": "target"
  }, 
  {
    "deps": [
      "boringssl", 
      "boringssl_aes_test_lib", 
      "boringssl_test_util"
    ], 
    "headers": [], 
    "language": "c++", 
    "name": "boringssl_aes_test", 
    "src": [], 
    "third_party": true, 
    "type": "target"
  }, 
  {
    "deps": [
      "boringssl", 
      "boringssl_asn1_test_lib", 
      "boringssl_test_util"
    ], 
    "headers": [], 
    "language": "c++", 
    "name": "boringssl_asn1_test", 
    "src": [], 
    "third_party": true, 
    "type": "target"
  }, 
  {
    "deps": [
      "boringssl", 
      "boringssl_base64_test_lib", 
      "boringssl_test_util"
    ], 
    "headers": [], 
    "language": "c++", 
    "name": "boringssl_base64_test", 
    "src": [], 
    "third_party": true, 
    "type": "target"
  }, 
  {
    "deps": [
      "boringssl", 
      "boringssl_bio_test_lib", 
      "boringssl_test_util"
    ], 
    "headers": [], 
    "language": "c++", 
    "name": "boringssl_bio_test", 
    "src": [], 
    "third_party": true, 
    "type": "target"
  }, 
  {
    "deps": [
      "boringssl", 
      "boringssl_bn_test_lib", 
      "boringssl_test_util"
    ], 
    "headers": [], 
    "language": "c++", 
    "name": "boringssl_bn_test", 
    "src": [], 
    "third_party": true, 
    "type": "target"
  }, 
  {
    "deps": [
      "boringssl", 
      "boringssl_bytestring_test_lib", 
      "boringssl_test_util"
    ], 
    "headers": [], 
    "language": "c++", 
    "name": "boringssl_bytestring_test", 
    "src": [], 
    "third_party": true, 
    "type": "target"
  }, 
  {
    "deps": [
      "boringssl", 
      "boringssl_aead_test_lib", 
      "boringssl_test_util"
    ], 
    "headers": [], 
    "language": "c++", 
    "name": "boringssl_aead_test", 
    "src": [], 
    "third_party": true, 
    "type": "target"
  }, 
  {
    "deps": [
      "boringssl", 
      "boringssl_cipher_test_lib", 
      "boringssl_test_util"
    ], 
    "headers": [], 
    "language": "c++", 
    "name": "boringssl_cipher_test", 
    "src": [], 
    "third_party": true, 
    "type": "target"
  }, 
  {
    "deps": [
      "boringssl", 
      "boringssl_cmac_test_lib", 
      "boringssl_test_util"
    ], 
    "headers": [], 
    "language": "c++", 
    "name": "boringssl_cmac_test", 
    "src": [], 
    "third_party": true, 
    "type": "target"
  }, 
  {
    "deps": [
      "boringssl", 
      "boringssl_constant_time_test_lib", 
      "boringssl_test_util"
    ], 
    "headers": [], 
    "language": "c++", 
    "name": "boringssl_constant_time_test", 
    "src": [], 
    "third_party": true, 
    "type": "target"
  }, 
  {
    "deps": [
      "boringssl", 
      "boringssl_ed25519_test_lib", 
      "boringssl_test_util"
    ], 
    "headers": [], 
    "language": "c++", 
    "name": "boringssl_ed25519_test", 
    "src": [], 
    "third_party": true, 
    "type": "target"
  }, 
  {
    "deps": [
      "boringssl", 
      "boringssl_test_util", 
      "boringssl_x25519_test_lib"
    ], 
    "headers": [], 
    "language": "c++", 
    "name": "boringssl_x25519_test", 
    "src": [], 
    "third_party": true, 
    "type": "target"
  }, 
  {
    "deps": [
      "boringssl", 
      "boringssl_dh_test_lib", 
      "boringssl_test_util"
    ], 
    "headers": [], 
    "language": "c++", 
    "name": "boringssl_dh_test", 
    "src": [], 
    "third_party": true, 
    "type": "target"
  }, 
  {
    "deps": [
      "boringssl", 
      "boringssl_digest_test_lib", 
      "boringssl_test_util"
    ], 
    "headers": [], 
    "language": "c++", 
    "name": "boringssl_digest_test", 
    "src": [], 
    "third_party": true, 
    "type": "target"
  }, 
  {
    "deps": [
      "boringssl", 
      "boringssl_dsa_test_lib", 
      "boringssl_test_util"
    ], 
    "headers": [], 
    "language": "c++", 
    "name": "boringssl_dsa_test", 
    "src": [], 
    "third_party": true, 
    "type": "target"
  }, 
  {
    "deps": [
      "boringssl", 
      "boringssl_ec_test_lib", 
      "boringssl_test_util"
    ], 
    "headers": [], 
    "language": "c++", 
    "name": "boringssl_ec_test", 
    "src": [], 
    "third_party": true, 
    "type": "target"
  }, 
  {
    "deps": [
      "boringssl", 
      "boringssl_example_mul_lib", 
      "boringssl_test_util"
    ], 
    "headers": [], 
    "language": "c++", 
    "name": "boringssl_example_mul", 
    "src": [], 
    "third_party": true, 
    "type": "target"
  }, 
  {
    "deps": [
      "boringssl", 
      "boringssl_ecdsa_test_lib", 
      "boringssl_test_util"
    ], 
    "headers": [], 
    "language": "c++", 
    "name": "boringssl_ecdsa_test", 
    "src": [], 
    "third_party": true, 
    "type": "target"
  }, 
  {
    "deps": [
      "boringssl", 
      "boringssl_err_test_lib", 
      "boringssl_test_util"
    ], 
    "headers": [], 
    "language": "c++", 
    "name": "boringssl_err_test", 
    "src": [], 
    "third_party": true, 
    "type": "target"
  }, 
  {
    "deps": [
      "boringssl", 
      "boringssl_evp_extra_test_lib", 
      "boringssl_test_util"
    ], 
    "headers": [], 
    "language": "c++", 
    "name": "boringssl_evp_extra_test", 
    "src": [], 
    "third_party": true, 
    "type": "target"
  }, 
  {
    "deps": [
      "boringssl", 
      "boringssl_evp_test_lib", 
      "boringssl_test_util"
    ], 
    "headers": [], 
    "language": "c++", 
    "name": "boringssl_evp_test", 
    "src": [], 
    "third_party": true, 
    "type": "target"
  }, 
  {
    "deps": [
      "boringssl", 
      "boringssl_pbkdf_test_lib", 
      "boringssl_test_util"
    ], 
    "headers": [], 
    "language": "c++", 
    "name": "boringssl_pbkdf_test", 
    "src": [], 
    "third_party": true, 
    "type": "target"
  }, 
  {
    "deps": [
      "boringssl", 
      "boringssl_hkdf_test_lib", 
      "boringssl_test_util"
    ], 
    "headers": [], 
    "language": "c++", 
    "name": "boringssl_hkdf_test", 
    "src": [], 
    "third_party": true, 
    "type": "target"
  }, 
  {
    "deps": [
      "boringssl", 
      "boringssl_hmac_test_lib", 
      "boringssl_test_util"
    ], 
    "headers": [], 
    "language": "c++", 
    "name": "boringssl_hmac_test", 
    "src": [], 
    "third_party": true, 
    "type": "target"
  }, 
  {
    "deps": [
      "boringssl", 
      "boringssl_lhash_test_lib", 
      "boringssl_test_util"
    ], 
    "headers": [], 
    "language": "c++", 
    "name": "boringssl_lhash_test", 
    "src": [], 
    "third_party": true, 
    "type": "target"
  }, 
  {
    "deps": [
      "boringssl", 
      "boringssl_gcm_test_lib", 
      "boringssl_test_util"
    ], 
    "headers": [], 
    "language": "c++", 
    "name": "boringssl_gcm_test", 
    "src": [], 
    "third_party": true, 
    "type": "target"
  }, 
  {
    "deps": [
      "boringssl", 
      "boringssl_pkcs12_test_lib", 
      "boringssl_test_util"
    ], 
    "headers": [], 
    "language": "c++", 
    "name": "boringssl_pkcs12_test", 
    "src": [], 
    "third_party": true, 
    "type": "target"
  }, 
  {
    "deps": [
      "boringssl", 
      "boringssl_pkcs8_test_lib", 
      "boringssl_test_util"
    ], 
    "headers": [], 
    "language": "c++", 
    "name": "boringssl_pkcs8_test", 
    "src": [], 
    "third_party": true, 
    "type": "target"
  }, 
  {
    "deps": [
      "boringssl", 
      "boringssl_poly1305_test_lib", 
      "boringssl_test_util"
    ], 
    "headers": [], 
    "language": "c++", 
    "name": "boringssl_poly1305_test", 
    "src": [], 
    "third_party": true, 
    "type": "target"
  }, 
  {
    "deps": [
      "boringssl", 
      "boringssl_refcount_test_lib", 
      "boringssl_test_util"
    ], 
    "headers": [], 
    "language": "c++", 
    "name": "boringssl_refcount_test", 
    "src": [], 
    "third_party": true, 
    "type": "target"
  }, 
  {
    "deps": [
      "boringssl", 
      "boringssl_rsa_test_lib", 
      "boringssl_test_util"
    ], 
    "headers": [], 
    "language": "c++", 
    "name": "boringssl_rsa_test", 
    "src": [], 
    "third_party": true, 
    "type": "target"
  }, 
  {
    "deps": [
      "boringssl", 
      "boringssl_test_util", 
      "boringssl_thread_test_lib"
    ], 
    "headers": [], 
    "language": "c++", 
    "name": "boringssl_thread_test", 
    "src": [], 
    "third_party": true, 
    "type": "target"
  }, 
  {
    "deps": [
      "boringssl", 
      "boringssl_pkcs7_test_lib", 
      "boringssl_test_util"
    ], 
    "headers": [], 
    "language": "c++", 
    "name": "boringssl_pkcs7_test", 
    "src": [], 
    "third_party": true, 
    "type": "target"
  }, 
  {
    "deps": [
      "boringssl", 
      "boringssl_test_util", 
      "boringssl_x509_test_lib"
    ], 
    "headers": [], 
    "language": "c++", 
    "name": "boringssl_x509_test", 
    "src": [], 
    "third_party": true, 
    "type": "target"
  }, 
  {
    "deps": [
      "boringssl", 
      "boringssl_tab_test_lib", 
      "boringssl_test_util"
    ], 
    "headers": [], 
    "language": "c++", 
    "name": "boringssl_tab_test", 
    "src": [], 
    "third_party": true, 
    "type": "target"
  }, 
  {
    "deps": [
      "boringssl", 
      "boringssl_test_util", 
      "boringssl_v3name_test_lib"
    ], 
    "headers": [], 
    "language": "c++", 
    "name": "boringssl_v3name_test", 
    "src": [], 
    "third_party": true, 
    "type": "target"
  }, 
  {
    "deps": [
      "boringssl", 
      "boringssl_pqueue_test_lib", 
      "boringssl_test_util"
    ], 
    "headers": [], 
    "language": "c++", 
    "name": "boringssl_pqueue_test", 
    "src": [], 
    "third_party": true, 
    "type": "target"
  }, 
  {
    "deps": [
      "boringssl", 
      "boringssl_ssl_test_lib", 
      "boringssl_test_util"
    ], 
    "headers": [], 
    "language": "c++", 
    "name": "boringssl_ssl_test", 
    "src": [], 
    "third_party": true, 
    "type": "target"
  }, 
  {
    "deps": [
      "bad_client_test", 
      "gpr", 
      "gpr_test_util", 
      "grpc_test_util_unsecure", 
      "grpc_unsecure"
    ], 
    "headers": [], 
    "language": "c", 
    "name": "badreq_bad_client_test", 
    "src": [
      "test/core/bad_client/tests/badreq.c"
    ], 
    "third_party": false, 
    "type": "target"
  }, 
  {
    "deps": [
      "bad_client_test", 
      "gpr", 
      "gpr_test_util", 
      "grpc_test_util_unsecure", 
      "grpc_unsecure"
    ], 
    "headers": [], 
    "language": "c", 
    "name": "connection_prefix_bad_client_test", 
    "src": [
      "test/core/bad_client/tests/connection_prefix.c"
    ], 
    "third_party": false, 
    "type": "target"
  }, 
  {
    "deps": [
      "bad_client_test", 
      "gpr", 
      "gpr_test_util", 
      "grpc_test_util_unsecure", 
      "grpc_unsecure"
    ], 
    "headers": [], 
    "language": "c", 
    "name": "head_of_line_blocking_bad_client_test", 
    "src": [
      "test/core/bad_client/tests/head_of_line_blocking.c"
    ], 
    "third_party": false, 
    "type": "target"
  }, 
  {
    "deps": [
      "bad_client_test", 
      "gpr", 
      "gpr_test_util", 
      "grpc_test_util_unsecure", 
      "grpc_unsecure"
    ], 
    "headers": [], 
    "language": "c", 
    "name": "headers_bad_client_test", 
    "src": [
      "test/core/bad_client/tests/headers.c"
    ], 
    "third_party": false, 
    "type": "target"
  }, 
  {
    "deps": [
      "bad_client_test", 
      "gpr", 
      "gpr_test_util", 
      "grpc_test_util_unsecure", 
      "grpc_unsecure"
    ], 
    "headers": [], 
    "language": "c", 
    "name": "initial_settings_frame_bad_client_test", 
    "src": [
      "test/core/bad_client/tests/initial_settings_frame.c"
    ], 
    "third_party": false, 
    "type": "target"
  }, 
  {
    "deps": [
      "bad_client_test", 
      "gpr", 
      "gpr_test_util", 
      "grpc_test_util_unsecure", 
      "grpc_unsecure"
    ], 
    "headers": [], 
    "language": "c", 
    "name": "large_metadata_bad_client_test", 
    "src": [
      "test/core/bad_client/tests/large_metadata.c"
    ], 
    "third_party": false, 
    "type": "target"
  }, 
  {
    "deps": [
      "bad_client_test", 
      "gpr", 
      "gpr_test_util", 
      "grpc_test_util_unsecure", 
      "grpc_unsecure"
    ], 
    "headers": [], 
    "language": "c", 
    "name": "server_registered_method_bad_client_test", 
    "src": [
      "test/core/bad_client/tests/server_registered_method.c"
    ], 
    "third_party": false, 
    "type": "target"
  }, 
  {
    "deps": [
      "bad_client_test", 
      "gpr", 
      "gpr_test_util", 
      "grpc_test_util_unsecure", 
      "grpc_unsecure"
    ], 
    "headers": [], 
    "language": "c", 
    "name": "simple_request_bad_client_test", 
    "src": [
      "test/core/bad_client/tests/simple_request.c"
    ], 
    "third_party": false, 
    "type": "target"
  }, 
  {
    "deps": [
      "bad_client_test", 
      "gpr", 
      "gpr_test_util", 
      "grpc_test_util_unsecure", 
      "grpc_unsecure"
    ], 
    "headers": [], 
    "language": "c", 
    "name": "unknown_frame_bad_client_test", 
    "src": [
      "test/core/bad_client/tests/unknown_frame.c"
    ], 
    "third_party": false, 
    "type": "target"
  }, 
  {
    "deps": [
      "bad_client_test", 
      "gpr", 
      "gpr_test_util", 
      "grpc_test_util_unsecure", 
      "grpc_unsecure"
    ], 
    "headers": [], 
    "language": "c", 
    "name": "window_overflow_bad_client_test", 
    "src": [
      "test/core/bad_client/tests/window_overflow.c"
    ], 
    "third_party": false, 
    "type": "target"
  }, 
  {
    "deps": [
      "bad_ssl_test_server", 
      "gpr", 
      "gpr_test_util", 
      "grpc", 
      "grpc_test_util"
    ], 
    "headers": [], 
    "language": "c", 
    "name": "bad_ssl_alpn_server", 
    "src": [
      "test/core/bad_ssl/servers/alpn.c"
    ], 
    "third_party": false, 
    "type": "target"
  }, 
  {
    "deps": [
      "bad_ssl_test_server", 
      "gpr", 
      "gpr_test_util", 
      "grpc", 
      "grpc_test_util"
    ], 
    "headers": [], 
    "language": "c", 
    "name": "bad_ssl_cert_server", 
    "src": [
      "test/core/bad_ssl/servers/cert.c"
    ], 
    "third_party": false, 
    "type": "target"
  }, 
  {
    "deps": [
      "gpr", 
      "gpr_test_util", 
      "grpc", 
      "grpc_test_util"
    ], 
    "headers": [], 
    "language": "c", 
    "name": "bad_ssl_alpn_test", 
    "src": [
      "test/core/bad_ssl/bad_ssl_test.c"
    ], 
    "third_party": false, 
    "type": "target"
  }, 
  {
    "deps": [
      "gpr", 
      "gpr_test_util", 
      "grpc", 
      "grpc_test_util"
    ], 
    "headers": [], 
    "language": "c", 
    "name": "bad_ssl_cert_test", 
    "src": [
      "test/core/bad_ssl/bad_ssl_test.c"
    ], 
    "third_party": false, 
    "type": "target"
  }, 
  {
    "deps": [
      "end2end_tests", 
      "gpr", 
      "gpr_test_util", 
      "grpc", 
      "grpc_test_util"
    ], 
    "headers": [], 
    "language": "c", 
    "name": "h2_census_test", 
    "src": [
      "test/core/end2end/fixtures/h2_census.c"
    ], 
    "third_party": false, 
    "type": "target"
  }, 
  {
    "deps": [
      "end2end_tests", 
      "gpr", 
      "gpr_test_util", 
      "grpc", 
      "grpc_test_util"
    ], 
    "headers": [], 
    "language": "c", 
    "name": "h2_compress_test", 
    "src": [
      "test/core/end2end/fixtures/h2_compress.c"
    ], 
    "third_party": false, 
    "type": "target"
  }, 
  {
    "deps": [
      "end2end_tests", 
      "gpr", 
      "gpr_test_util", 
      "grpc", 
      "grpc_test_util"
    ], 
    "headers": [], 
    "language": "c", 
    "name": "h2_fakesec_test", 
    "src": [
      "test/core/end2end/fixtures/h2_fakesec.c"
    ], 
    "third_party": false, 
    "type": "target"
  }, 
  {
    "deps": [
      "end2end_tests", 
      "gpr", 
      "gpr_test_util", 
      "grpc", 
      "grpc_test_util"
    ], 
    "headers": [], 
    "language": "c", 
    "name": "h2_full_test", 
    "src": [
      "test/core/end2end/fixtures/h2_full.c"
    ], 
    "third_party": false, 
    "type": "target"
  }, 
  {
    "deps": [
      "end2end_tests", 
      "gpr", 
      "gpr_test_util", 
      "grpc", 
      "grpc_test_util"
    ], 
    "headers": [], 
    "language": "c", 
    "name": "h2_full+pipe_test", 
    "src": [
      "test/core/end2end/fixtures/h2_full+pipe.c"
    ], 
    "third_party": false, 
    "type": "target"
  }, 
  {
    "deps": [
      "end2end_tests", 
      "gpr", 
      "gpr_test_util", 
      "grpc", 
      "grpc_test_util"
    ], 
    "headers": [], 
    "language": "c", 
    "name": "h2_full+trace_test", 
    "src": [
      "test/core/end2end/fixtures/h2_full+trace.c"
    ], 
    "third_party": false, 
    "type": "target"
  }, 
  {
    "deps": [
      "end2end_tests", 
      "gpr", 
      "gpr_test_util", 
      "grpc", 
      "grpc_test_util"
    ], 
    "headers": [], 
    "language": "c", 
    "name": "h2_loadreporting_test", 
    "src": [
      "test/core/end2end/fixtures/h2_loadreporting.c"
    ], 
    "third_party": false, 
    "type": "target"
  }, 
  {
    "deps": [
      "end2end_tests", 
      "gpr", 
      "gpr_test_util", 
      "grpc", 
      "grpc_test_util"
    ], 
    "headers": [], 
    "language": "c", 
    "name": "h2_oauth2_test", 
    "src": [
      "test/core/end2end/fixtures/h2_oauth2.c"
    ], 
    "third_party": false, 
    "type": "target"
  }, 
  {
    "deps": [
      "end2end_tests", 
      "gpr", 
      "gpr_test_util", 
      "grpc", 
      "grpc_test_util"
    ], 
    "headers": [], 
    "language": "c", 
    "name": "h2_proxy_test", 
    "src": [
      "test/core/end2end/fixtures/h2_proxy.c"
    ], 
    "third_party": false, 
    "type": "target"
  }, 
  {
    "deps": [
      "end2end_tests", 
      "gpr", 
      "gpr_test_util", 
      "grpc", 
      "grpc_test_util"
    ], 
    "headers": [], 
    "language": "c", 
    "name": "h2_sockpair_test", 
    "src": [
      "test/core/end2end/fixtures/h2_sockpair.c"
    ], 
    "third_party": false, 
    "type": "target"
  }, 
  {
    "deps": [
      "end2end_tests", 
      "gpr", 
      "gpr_test_util", 
      "grpc", 
      "grpc_test_util"
    ], 
    "headers": [], 
    "language": "c", 
    "name": "h2_sockpair+trace_test", 
    "src": [
      "test/core/end2end/fixtures/h2_sockpair+trace.c"
    ], 
    "third_party": false, 
    "type": "target"
  }, 
  {
    "deps": [
      "end2end_tests", 
      "gpr", 
      "gpr_test_util", 
      "grpc", 
      "grpc_test_util"
    ], 
    "headers": [], 
    "language": "c", 
    "name": "h2_sockpair_1byte_test", 
    "src": [
      "test/core/end2end/fixtures/h2_sockpair_1byte.c"
    ], 
    "third_party": false, 
    "type": "target"
  }, 
  {
    "deps": [
      "end2end_tests", 
      "gpr", 
      "gpr_test_util", 
      "grpc", 
      "grpc_test_util"
    ], 
    "headers": [], 
    "language": "c", 
    "name": "h2_ssl_test", 
    "src": [
      "test/core/end2end/fixtures/h2_ssl.c"
    ], 
    "third_party": false, 
    "type": "target"
  }, 
  {
    "deps": [
      "end2end_tests", 
      "gpr", 
      "gpr_test_util", 
      "grpc", 
      "grpc_test_util"
    ], 
    "headers": [], 
    "language": "c", 
    "name": "h2_ssl_cert_test", 
    "src": [
      "test/core/end2end/fixtures/h2_ssl_cert.c"
    ], 
    "third_party": false, 
    "type": "target"
  }, 
  {
    "deps": [
      "end2end_tests", 
      "gpr", 
      "gpr_test_util", 
      "grpc", 
      "grpc_test_util"
    ], 
    "headers": [], 
    "language": "c", 
    "name": "h2_ssl_proxy_test", 
    "src": [
      "test/core/end2end/fixtures/h2_ssl_proxy.c"
    ], 
    "third_party": false, 
    "type": "target"
  }, 
  {
    "deps": [
      "end2end_tests", 
      "gpr", 
      "gpr_test_util", 
      "grpc", 
      "grpc_test_util"
    ], 
    "headers": [], 
    "language": "c", 
    "name": "h2_uds_test", 
    "src": [
      "test/core/end2end/fixtures/h2_uds.c"
    ], 
    "third_party": false, 
    "type": "target"
  }, 
  {
    "deps": [
      "end2end_nosec_tests", 
      "gpr", 
      "gpr_test_util", 
      "grpc_test_util_unsecure", 
      "grpc_unsecure"
    ], 
    "headers": [], 
    "language": "c", 
    "name": "h2_census_nosec_test", 
    "src": [
      "test/core/end2end/fixtures/h2_census.c"
    ], 
    "third_party": false, 
    "type": "target"
  }, 
  {
    "deps": [
      "end2end_nosec_tests", 
      "gpr", 
      "gpr_test_util", 
      "grpc_test_util_unsecure", 
      "grpc_unsecure"
    ], 
    "headers": [], 
    "language": "c", 
    "name": "h2_compress_nosec_test", 
    "src": [
      "test/core/end2end/fixtures/h2_compress.c"
    ], 
    "third_party": false, 
    "type": "target"
  }, 
  {
    "deps": [
      "end2end_nosec_tests", 
      "gpr", 
      "gpr_test_util", 
      "grpc_test_util_unsecure", 
      "grpc_unsecure"
    ], 
    "headers": [], 
    "language": "c", 
    "name": "h2_full_nosec_test", 
    "src": [
      "test/core/end2end/fixtures/h2_full.c"
    ], 
    "third_party": false, 
    "type": "target"
  }, 
  {
    "deps": [
      "end2end_nosec_tests", 
      "gpr", 
      "gpr_test_util", 
      "grpc_test_util_unsecure", 
      "grpc_unsecure"
    ], 
    "headers": [], 
    "language": "c", 
    "name": "h2_full+pipe_nosec_test", 
    "src": [
      "test/core/end2end/fixtures/h2_full+pipe.c"
    ], 
    "third_party": false, 
    "type": "target"
  }, 
  {
    "deps": [
      "end2end_nosec_tests", 
      "gpr", 
      "gpr_test_util", 
      "grpc_test_util_unsecure", 
      "grpc_unsecure"
    ], 
    "headers": [], 
    "language": "c", 
    "name": "h2_full+trace_nosec_test", 
    "src": [
      "test/core/end2end/fixtures/h2_full+trace.c"
    ], 
    "third_party": false, 
    "type": "target"
  }, 
  {
    "deps": [
      "end2end_nosec_tests", 
      "gpr", 
      "gpr_test_util", 
      "grpc_test_util_unsecure", 
      "grpc_unsecure"
    ], 
    "headers": [], 
    "language": "c", 
    "name": "h2_loadreporting_nosec_test", 
    "src": [
      "test/core/end2end/fixtures/h2_loadreporting.c"
    ], 
    "third_party": false, 
    "type": "target"
  }, 
  {
    "deps": [
      "end2end_nosec_tests", 
      "gpr", 
      "gpr_test_util", 
      "grpc_test_util_unsecure", 
      "grpc_unsecure"
    ], 
    "headers": [], 
    "language": "c", 
    "name": "h2_proxy_nosec_test", 
    "src": [
      "test/core/end2end/fixtures/h2_proxy.c"
    ], 
    "third_party": false, 
    "type": "target"
  }, 
  {
    "deps": [
      "end2end_nosec_tests", 
      "gpr", 
      "gpr_test_util", 
      "grpc_test_util_unsecure", 
      "grpc_unsecure"
    ], 
    "headers": [], 
    "language": "c", 
    "name": "h2_sockpair_nosec_test", 
    "src": [
      "test/core/end2end/fixtures/h2_sockpair.c"
    ], 
    "third_party": false, 
    "type": "target"
  }, 
  {
    "deps": [
      "end2end_nosec_tests", 
      "gpr", 
      "gpr_test_util", 
      "grpc_test_util_unsecure", 
      "grpc_unsecure"
    ], 
    "headers": [], 
    "language": "c", 
    "name": "h2_sockpair+trace_nosec_test", 
    "src": [
      "test/core/end2end/fixtures/h2_sockpair+trace.c"
    ], 
    "third_party": false, 
    "type": "target"
  }, 
  {
    "deps": [
      "end2end_nosec_tests", 
      "gpr", 
      "gpr_test_util", 
      "grpc_test_util_unsecure", 
      "grpc_unsecure"
    ], 
    "headers": [], 
    "language": "c", 
    "name": "h2_sockpair_1byte_nosec_test", 
    "src": [
      "test/core/end2end/fixtures/h2_sockpair_1byte.c"
    ], 
    "third_party": false, 
    "type": "target"
  }, 
  {
    "deps": [
      "end2end_nosec_tests", 
      "gpr", 
      "gpr_test_util", 
      "grpc_test_util_unsecure", 
      "grpc_unsecure"
    ], 
    "headers": [], 
    "language": "c", 
    "name": "h2_uds_nosec_test", 
    "src": [
      "test/core/end2end/fixtures/h2_uds.c"
    ], 
    "third_party": false, 
    "type": "target"
  }, 
  {
    "deps": [
      "gpr", 
      "gpr_test_util", 
      "grpc", 
      "grpc_test_util"
    ], 
    "headers": [], 
    "language": "c", 
    "name": "api_fuzzer_one_entry", 
    "src": [
      "test/core/end2end/fuzzers/api_fuzzer.c", 
      "test/core/util/one_corpus_entry_fuzzer.c"
    ], 
    "third_party": false, 
    "type": "target"
  }, 
  {
    "deps": [
      "gpr", 
      "gpr_test_util", 
      "grpc", 
      "grpc_test_util"
    ], 
    "headers": [], 
    "language": "c", 
    "name": "client_fuzzer_one_entry", 
    "src": [
      "test/core/end2end/fuzzers/client_fuzzer.c", 
      "test/core/util/one_corpus_entry_fuzzer.c"
    ], 
    "third_party": false, 
    "type": "target"
  }, 
  {
    "deps": [
      "gpr", 
      "gpr_test_util", 
      "grpc", 
      "grpc_test_util"
    ], 
    "headers": [], 
    "language": "c", 
    "name": "hpack_parser_fuzzer_test_one_entry", 
    "src": [
      "test/core/transport/chttp2/hpack_parser_fuzzer_test.c", 
      "test/core/util/one_corpus_entry_fuzzer.c"
    ], 
    "third_party": false, 
    "type": "target"
  }, 
  {
    "deps": [
      "gpr", 
      "gpr_test_util", 
      "grpc", 
      "grpc_test_util"
    ], 
    "headers": [], 
    "language": "c", 
    "name": "http_fuzzer_test_one_entry", 
    "src": [
      "test/core/http/fuzzer.c", 
      "test/core/util/one_corpus_entry_fuzzer.c"
    ], 
    "third_party": false, 
    "type": "target"
  }, 
  {
    "deps": [
      "gpr", 
      "gpr_test_util", 
      "grpc", 
      "grpc_test_util"
    ], 
    "headers": [], 
    "language": "c", 
    "name": "json_fuzzer_test_one_entry", 
    "src": [
      "test/core/json/fuzzer.c", 
      "test/core/util/one_corpus_entry_fuzzer.c"
    ], 
    "third_party": false, 
    "type": "target"
  }, 
  {
    "deps": [
      "gpr", 
      "gpr_test_util", 
      "grpc", 
      "grpc_test_util"
    ], 
    "headers": [], 
    "language": "c", 
    "name": "nanopb_fuzzer_response_test_one_entry", 
    "src": [
      "test/core/nanopb/fuzzer_response.c", 
      "test/core/util/one_corpus_entry_fuzzer.c"
    ], 
    "third_party": false, 
    "type": "target"
  }, 
  {
    "deps": [
      "gpr", 
      "gpr_test_util", 
      "grpc", 
      "grpc_test_util"
    ], 
    "headers": [], 
    "language": "c", 
    "name": "nanopb_fuzzer_serverlist_test_one_entry", 
    "src": [
      "test/core/nanopb/fuzzer_serverlist.c", 
      "test/core/util/one_corpus_entry_fuzzer.c"
    ], 
    "third_party": false, 
    "type": "target"
  }, 
  {
    "deps": [
      "gpr", 
      "gpr_test_util", 
      "grpc", 
      "grpc_test_util"
    ], 
    "headers": [], 
    "language": "c", 
    "name": "server_fuzzer_one_entry", 
    "src": [
      "test/core/end2end/fuzzers/server_fuzzer.c", 
      "test/core/util/one_corpus_entry_fuzzer.c"
    ], 
    "third_party": false, 
    "type": "target"
  }, 
  {
    "deps": [
      "gpr", 
      "gpr_test_util", 
      "grpc", 
      "grpc_test_util"
    ], 
    "headers": [], 
    "language": "c", 
    "name": "uri_fuzzer_test_one_entry", 
    "src": [
      "test/core/client_config/uri_fuzzer_test.c", 
      "test/core/util/one_corpus_entry_fuzzer.c"
    ], 
    "third_party": false, 
    "type": "target"
  }, 
  {
    "deps": [
      "gpr_base"
    ], 
    "headers": [], 
    "language": "c", 
    "name": "gpr", 
    "src": [], 
    "third_party": false, 
    "type": "lib"
  }, 
  {
    "deps": [
      "gpr"
    ], 
    "headers": [
      "test/core/util/test_config.h"
    ], 
    "language": "c", 
    "name": "gpr_test_util", 
    "src": [
      "test/core/util/test_config.c", 
      "test/core/util/test_config.h"
    ], 
    "third_party": false, 
    "type": "lib"
  }, 
  {
    "deps": [
      "census", 
      "gpr", 
      "grpc_base", 
      "grpc_lb_policy_grpclb", 
      "grpc_lb_policy_pick_first", 
      "grpc_lb_policy_round_robin", 
      "grpc_load_reporting", 
      "grpc_resolver_dns_native", 
      "grpc_resolver_sockaddr", 
      "grpc_secure", 
      "grpc_transport_chttp2_client_insecure", 
      "grpc_transport_chttp2_client_secure", 
      "grpc_transport_chttp2_server_insecure", 
      "grpc_transport_chttp2_server_secure"
    ], 
    "headers": [], 
    "language": "c", 
    "name": "grpc", 
    "src": [
      "src/core/lib/surface/init.c"
    ], 
    "third_party": false, 
    "type": "lib"
  }, 
  {
    "deps": [
      "gpr", 
      "grpc_base", 
<<<<<<< HEAD
=======
      "grpc_transport_chttp2_client_secure", 
>>>>>>> 87ec3b77
      "grpc_transport_cronet_client_secure"
    ], 
    "headers": [], 
    "language": "c", 
    "name": "grpc_cronet", 
    "src": [
      "src/core/lib/surface/init.c"
    ], 
    "third_party": false, 
    "type": "lib"
  }, 
  {
    "deps": [
      "gpr", 
      "grpc"
    ], 
    "headers": [], 
    "language": "c", 
    "name": "grpc_dll", 
    "src": [], 
    "third_party": false, 
    "type": "lib"
  }, 
  {
    "deps": [
      "gpr", 
      "gpr_test_util", 
      "grpc", 
      "grpc_test_util_base"
    ], 
    "headers": [
      "test/core/end2end/data/ssl_test_data.h", 
      "test/core/security/oauth2_utils.h"
    ], 
    "language": "c", 
    "name": "grpc_test_util", 
    "src": [
      "test/core/end2end/data/client_certs.c", 
      "test/core/end2end/data/server1_cert.c", 
      "test/core/end2end/data/server1_key.c", 
      "test/core/end2end/data/ssl_test_data.h", 
      "test/core/end2end/data/test_root_cert.c", 
      "test/core/security/oauth2_utils.c", 
      "test/core/security/oauth2_utils.h"
    ], 
    "third_party": false, 
    "type": "lib"
  }, 
  {
    "deps": [
      "gpr", 
      "gpr_test_util", 
      "grpc", 
      "grpc_test_util_base", 
      "grpc_unsecure"
    ], 
    "headers": [], 
    "language": "c", 
    "name": "grpc_test_util_unsecure", 
    "src": [], 
    "third_party": false, 
    "type": "lib"
  }, 
  {
    "deps": [
      "census", 
      "gpr", 
      "grpc_base", 
      "grpc_lb_policy_grpclb", 
      "grpc_lb_policy_pick_first", 
      "grpc_lb_policy_round_robin", 
      "grpc_load_reporting", 
      "grpc_resolver_dns_native", 
      "grpc_resolver_sockaddr", 
      "grpc_transport_chttp2_client_insecure", 
      "grpc_transport_chttp2_server_insecure"
    ], 
    "headers": [], 
    "language": "c", 
    "name": "grpc_unsecure", 
    "src": [
      "src/core/lib/surface/init.c", 
      "src/core/lib/surface/init_unsecure.c"
    ], 
    "third_party": false, 
    "type": "lib"
  }, 
  {
    "deps": [
      "gpr", 
      "grpc"
    ], 
    "headers": [
      "include/grpc/grpc_zookeeper.h"
    ], 
    "language": "c", 
    "name": "grpc_zookeeper", 
    "src": [
      "include/grpc/grpc_zookeeper.h", 
      "src/core/ext/resolver/zookeeper/zookeeper_resolver.c"
    ], 
    "third_party": false, 
    "type": "lib"
  }, 
  {
    "deps": [
      "gpr", 
      "gpr_test_util", 
      "grpc", 
      "grpc_test_util", 
      "test_tcp_server"
    ], 
    "headers": [
      "test/core/util/reconnect_server.h"
    ], 
    "language": "c", 
    "name": "reconnect_server", 
    "src": [
      "test/core/util/reconnect_server.c", 
      "test/core/util/reconnect_server.h"
    ], 
    "third_party": false, 
    "type": "lib"
  }, 
  {
    "deps": [
      "gpr", 
      "gpr_test_util", 
      "grpc", 
      "grpc_test_util"
    ], 
    "headers": [
      "test/core/util/test_tcp_server.h"
    ], 
    "language": "c", 
    "name": "test_tcp_server", 
    "src": [
      "test/core/util/test_tcp_server.c", 
      "test/core/util/test_tcp_server.h"
    ], 
    "third_party": false, 
    "type": "lib"
  }, 
  {
    "deps": [
      "grpc", 
      "grpc++_base", 
      "grpc++_codegen"
    ], 
    "headers": [
      "src/cpp/client/secure_credentials.h", 
      "src/cpp/common/core_codegen.h", 
      "src/cpp/common/secure_auth_context.h", 
      "src/cpp/server/secure_server_credentials.h"
    ], 
    "language": "c++", 
    "name": "grpc++", 
    "src": [
      "src/cpp/client/secure_credentials.cc", 
      "src/cpp/client/secure_credentials.h", 
      "src/cpp/common/auth_property_iterator.cc", 
      "src/cpp/common/core_codegen.h", 
      "src/cpp/common/secure_auth_context.cc", 
      "src/cpp/common/secure_auth_context.h", 
      "src/cpp/common/secure_channel_arguments.cc", 
      "src/cpp/common/secure_create_auth_context.cc", 
      "src/cpp/server/secure_server_credentials.cc", 
      "src/cpp/server/secure_server_credentials.h"
    ], 
    "third_party": false, 
    "type": "lib"
  }, 
  {
    "deps": [], 
    "headers": [
      "test/cpp/util/test_config.h"
    ], 
    "language": "c++", 
    "name": "grpc++_test_config", 
    "src": [
      "test/cpp/util/test_config.cc", 
      "test/cpp/util/test_config.h"
    ], 
    "third_party": false, 
    "type": "lib"
  }, 
  {
    "deps": [
      "grpc++", 
      "grpc_test_util"
    ], 
    "headers": [
      "src/proto/grpc/testing/duplicate/echo_duplicate.grpc.pb.h", 
      "src/proto/grpc/testing/duplicate/echo_duplicate.pb.h", 
      "src/proto/grpc/testing/echo.grpc.pb.h", 
      "src/proto/grpc/testing/echo.pb.h", 
      "src/proto/grpc/testing/echo_messages.grpc.pb.h", 
      "src/proto/grpc/testing/echo_messages.pb.h", 
      "test/cpp/end2end/test_service_impl.h", 
      "test/cpp/util/byte_buffer_proto_helper.h", 
      "test/cpp/util/create_test_channel.h", 
      "test/cpp/util/string_ref_helper.h", 
      "test/cpp/util/subprocess.h", 
      "test/cpp/util/test_credentials_provider.h"
    ], 
    "language": "c++", 
    "name": "grpc++_test_util", 
    "src": [
      "test/cpp/end2end/test_service_impl.cc", 
      "test/cpp/end2end/test_service_impl.h", 
      "test/cpp/util/byte_buffer_proto_helper.cc", 
      "test/cpp/util/byte_buffer_proto_helper.h", 
      "test/cpp/util/create_test_channel.cc", 
      "test/cpp/util/create_test_channel.h", 
      "test/cpp/util/string_ref_helper.cc", 
      "test/cpp/util/string_ref_helper.h", 
      "test/cpp/util/subprocess.cc", 
      "test/cpp/util/subprocess.h", 
      "test/cpp/util/test_credentials_provider.cc", 
      "test/cpp/util/test_credentials_provider.h"
    ], 
    "third_party": false, 
    "type": "lib"
  }, 
  {
    "deps": [
      "gpr", 
      "grpc", 
      "grpc++_base", 
      "grpc++_codegen", 
      "grpc_unsecure"
    ], 
    "headers": [], 
    "language": "c++", 
    "name": "grpc++_unsecure", 
    "src": [
      "src/cpp/common/insecure_create_auth_context.cc"
    ], 
    "third_party": false, 
    "type": "lib"
  }, 
  {
    "deps": [
      "grpc++", 
      "grpc_plugin_support"
    ], 
    "headers": [
      "test/cpp/util/cli_call.h", 
      "test/cpp/util/proto_file_parser.h"
    ], 
    "language": "c++", 
    "name": "grpc_cli_libs", 
    "src": [
      "test/cpp/util/cli_call.cc", 
      "test/cpp/util/cli_call.h", 
      "test/cpp/util/proto_file_parser.cc", 
      "test/cpp/util/proto_file_parser.h"
    ], 
    "third_party": false, 
    "type": "lib"
  }, 
  {
    "deps": [
      "grpc++_config"
    ], 
    "headers": [
      "src/compiler/config.h", 
      "src/compiler/cpp_generator.h", 
      "src/compiler/cpp_generator_helpers.h", 
      "src/compiler/csharp_generator.h", 
      "src/compiler/csharp_generator_helpers.h", 
      "src/compiler/generator_helpers.h", 
      "src/compiler/node_generator.h", 
      "src/compiler/node_generator_helpers.h", 
      "src/compiler/objective_c_generator.h", 
      "src/compiler/objective_c_generator_helpers.h", 
      "src/compiler/python_generator.h", 
      "src/compiler/ruby_generator.h", 
      "src/compiler/ruby_generator_helpers-inl.h", 
      "src/compiler/ruby_generator_map-inl.h", 
      "src/compiler/ruby_generator_string-inl.h"
    ], 
    "language": "c++", 
    "name": "grpc_plugin_support", 
    "src": [
      "src/compiler/config.h", 
      "src/compiler/cpp_generator.cc", 
      "src/compiler/cpp_generator.h", 
      "src/compiler/cpp_generator_helpers.h", 
      "src/compiler/csharp_generator.cc", 
      "src/compiler/csharp_generator.h", 
      "src/compiler/csharp_generator_helpers.h", 
      "src/compiler/generator_helpers.h", 
      "src/compiler/node_generator.cc", 
      "src/compiler/node_generator.h", 
      "src/compiler/node_generator_helpers.h", 
      "src/compiler/objective_c_generator.cc", 
      "src/compiler/objective_c_generator.h", 
      "src/compiler/objective_c_generator_helpers.h", 
      "src/compiler/python_generator.cc", 
      "src/compiler/python_generator.h", 
      "src/compiler/ruby_generator.cc", 
      "src/compiler/ruby_generator.h", 
      "src/compiler/ruby_generator_helpers-inl.h", 
      "src/compiler/ruby_generator_map-inl.h", 
      "src/compiler/ruby_generator_string-inl.h"
    ], 
    "third_party": false, 
    "type": "lib"
  }, 
  {
    "deps": [
      "gpr", 
      "grpc", 
      "grpc++", 
      "grpc++_test_util", 
      "grpc_test_util"
    ], 
    "headers": [
      "src/proto/grpc/testing/messages.grpc.pb.h", 
      "src/proto/grpc/testing/messages.pb.h", 
      "test/cpp/interop/client_helper.h"
    ], 
    "language": "c++", 
    "name": "interop_client_helper", 
    "src": [
      "test/cpp/interop/client_helper.cc", 
      "test/cpp/interop/client_helper.h"
    ], 
    "third_party": false, 
    "type": "lib"
  }, 
  {
    "deps": [
      "gpr", 
      "gpr_test_util", 
      "grpc", 
      "grpc++", 
      "grpc++_test_config", 
      "grpc++_test_util", 
      "grpc_test_util", 
      "interop_client_helper"
    ], 
    "headers": [
      "src/proto/grpc/testing/empty.grpc.pb.h", 
      "src/proto/grpc/testing/empty.pb.h", 
      "src/proto/grpc/testing/messages.grpc.pb.h", 
      "src/proto/grpc/testing/messages.pb.h", 
      "src/proto/grpc/testing/test.grpc.pb.h", 
      "src/proto/grpc/testing/test.pb.h", 
      "test/cpp/interop/interop_client.h"
    ], 
    "language": "c++", 
    "name": "interop_client_main", 
    "src": [
      "test/cpp/interop/client.cc", 
      "test/cpp/interop/interop_client.cc", 
      "test/cpp/interop/interop_client.h"
    ], 
    "third_party": false, 
    "type": "lib"
  }, 
  {
    "deps": [
      "gpr", 
      "grpc", 
      "grpc++", 
      "grpc_test_util"
    ], 
    "headers": [
      "test/cpp/interop/server_helper.h"
    ], 
    "language": "c++", 
    "name": "interop_server_helper", 
    "src": [
      "test/cpp/interop/server_helper.cc", 
      "test/cpp/interop/server_helper.h"
    ], 
    "third_party": false, 
    "type": "lib"
  }, 
  {
    "deps": [
      "gpr", 
      "gpr_test_util", 
      "grpc", 
      "grpc++", 
      "grpc++_test_config", 
      "grpc++_test_util", 
      "grpc_test_util", 
      "interop_server_helper"
    ], 
    "headers": [
      "src/proto/grpc/testing/empty.grpc.pb.h", 
      "src/proto/grpc/testing/empty.pb.h", 
      "src/proto/grpc/testing/messages.grpc.pb.h", 
      "src/proto/grpc/testing/messages.pb.h", 
      "src/proto/grpc/testing/test.grpc.pb.h", 
      "src/proto/grpc/testing/test.pb.h"
    ], 
    "language": "c++", 
    "name": "interop_server_main", 
    "src": [
      "test/cpp/interop/server_main.cc"
    ], 
    "third_party": false, 
    "type": "lib"
  }, 
  {
    "deps": [
      "grpc++", 
      "grpc++_test_util", 
      "grpc_test_util"
    ], 
    "headers": [
      "src/proto/grpc/testing/control.grpc.pb.h", 
      "src/proto/grpc/testing/control.pb.h", 
      "src/proto/grpc/testing/messages.grpc.pb.h", 
      "src/proto/grpc/testing/messages.pb.h", 
      "src/proto/grpc/testing/payloads.grpc.pb.h", 
      "src/proto/grpc/testing/payloads.pb.h", 
      "src/proto/grpc/testing/services.grpc.pb.h", 
      "src/proto/grpc/testing/services.pb.h", 
      "src/proto/grpc/testing/stats.grpc.pb.h", 
      "src/proto/grpc/testing/stats.pb.h", 
      "test/cpp/qps/client.h", 
      "test/cpp/qps/driver.h", 
      "test/cpp/qps/histogram.h", 
      "test/cpp/qps/interarrival.h", 
      "test/cpp/qps/limit_cores.h", 
      "test/cpp/qps/qps_worker.h", 
      "test/cpp/qps/report.h", 
      "test/cpp/qps/server.h", 
      "test/cpp/qps/stats.h", 
      "test/cpp/qps/usage_timer.h", 
      "test/cpp/util/benchmark_config.h"
    ], 
    "language": "c++", 
    "name": "qps", 
    "src": [
      "test/cpp/qps/client.h", 
      "test/cpp/qps/client_async.cc", 
      "test/cpp/qps/client_sync.cc", 
      "test/cpp/qps/driver.cc", 
      "test/cpp/qps/driver.h", 
      "test/cpp/qps/histogram.h", 
      "test/cpp/qps/interarrival.h", 
      "test/cpp/qps/limit_cores.cc", 
      "test/cpp/qps/limit_cores.h", 
      "test/cpp/qps/qps_worker.cc", 
      "test/cpp/qps/qps_worker.h", 
      "test/cpp/qps/report.cc", 
      "test/cpp/qps/report.h", 
      "test/cpp/qps/server.h", 
      "test/cpp/qps/server_async.cc", 
      "test/cpp/qps/server_sync.cc", 
      "test/cpp/qps/stats.h", 
      "test/cpp/qps/usage_timer.cc", 
      "test/cpp/qps/usage_timer.h", 
      "test/cpp/util/benchmark_config.cc", 
      "test/cpp/util/benchmark_config.h"
    ], 
    "third_party": false, 
    "type": "lib"
  }, 
  {
    "deps": [
      "gpr", 
      "grpc"
    ], 
    "headers": [], 
    "language": "csharp", 
    "name": "grpc_csharp_ext", 
    "src": [
      "src/csharp/ext/grpc_csharp_ext.c"
    ], 
    "third_party": false, 
    "type": "lib"
  }, 
  {
    "deps": [], 
    "headers": [
      "third_party/boringssl/crypto/aes/internal.h", 
      "third_party/boringssl/crypto/asn1/asn1_locl.h", 
      "third_party/boringssl/crypto/bio/internal.h", 
      "third_party/boringssl/crypto/bn/internal.h", 
      "third_party/boringssl/crypto/bn/rsaz_exp.h", 
      "third_party/boringssl/crypto/bytestring/internal.h", 
      "third_party/boringssl/crypto/cipher/internal.h", 
      "third_party/boringssl/crypto/conf/conf_def.h", 
      "third_party/boringssl/crypto/conf/internal.h", 
      "third_party/boringssl/crypto/curve25519/internal.h", 
      "third_party/boringssl/crypto/des/internal.h", 
      "third_party/boringssl/crypto/dh/internal.h", 
      "third_party/boringssl/crypto/digest/internal.h", 
      "third_party/boringssl/crypto/digest/md32_common.h", 
      "third_party/boringssl/crypto/directory.h", 
      "third_party/boringssl/crypto/ec/internal.h", 
      "third_party/boringssl/crypto/ec/p256-x86_64-table.h", 
      "third_party/boringssl/crypto/evp/internal.h", 
      "third_party/boringssl/crypto/internal.h", 
      "third_party/boringssl/crypto/modes/internal.h", 
      "third_party/boringssl/crypto/obj/obj_dat.h", 
      "third_party/boringssl/crypto/obj/obj_xref.h", 
      "third_party/boringssl/crypto/pkcs8/internal.h", 
      "third_party/boringssl/crypto/rand/internal.h", 
      "third_party/boringssl/crypto/rsa/internal.h", 
      "third_party/boringssl/crypto/test/scoped_types.h", 
      "third_party/boringssl/crypto/test/test_util.h", 
      "third_party/boringssl/crypto/x509/charmap.h", 
      "third_party/boringssl/crypto/x509/vpm_int.h", 
      "third_party/boringssl/crypto/x509v3/ext_dat.h", 
      "third_party/boringssl/crypto/x509v3/pcy_int.h", 
      "third_party/boringssl/include/openssl/aead.h", 
      "third_party/boringssl/include/openssl/aes.h", 
      "third_party/boringssl/include/openssl/arm_arch.h", 
      "third_party/boringssl/include/openssl/asn1.h", 
      "third_party/boringssl/include/openssl/asn1_mac.h", 
      "third_party/boringssl/include/openssl/asn1t.h", 
      "third_party/boringssl/include/openssl/base.h", 
      "third_party/boringssl/include/openssl/base64.h", 
      "third_party/boringssl/include/openssl/bio.h", 
      "third_party/boringssl/include/openssl/blowfish.h", 
      "third_party/boringssl/include/openssl/bn.h", 
      "third_party/boringssl/include/openssl/buf.h", 
      "third_party/boringssl/include/openssl/buffer.h", 
      "third_party/boringssl/include/openssl/bytestring.h", 
      "third_party/boringssl/include/openssl/cast.h", 
      "third_party/boringssl/include/openssl/chacha.h", 
      "third_party/boringssl/include/openssl/cipher.h", 
      "third_party/boringssl/include/openssl/cmac.h", 
      "third_party/boringssl/include/openssl/conf.h", 
      "third_party/boringssl/include/openssl/cpu.h", 
      "third_party/boringssl/include/openssl/crypto.h", 
      "third_party/boringssl/include/openssl/curve25519.h", 
      "third_party/boringssl/include/openssl/des.h", 
      "third_party/boringssl/include/openssl/dh.h", 
      "third_party/boringssl/include/openssl/digest.h", 
      "third_party/boringssl/include/openssl/dsa.h", 
      "third_party/boringssl/include/openssl/dtls1.h", 
      "third_party/boringssl/include/openssl/ec.h", 
      "third_party/boringssl/include/openssl/ec_key.h", 
      "third_party/boringssl/include/openssl/ecdh.h", 
      "third_party/boringssl/include/openssl/ecdsa.h", 
      "third_party/boringssl/include/openssl/engine.h", 
      "third_party/boringssl/include/openssl/err.h", 
      "third_party/boringssl/include/openssl/evp.h", 
      "third_party/boringssl/include/openssl/ex_data.h", 
      "third_party/boringssl/include/openssl/hkdf.h", 
      "third_party/boringssl/include/openssl/hmac.h", 
      "third_party/boringssl/include/openssl/lhash.h", 
      "third_party/boringssl/include/openssl/lhash_macros.h", 
      "third_party/boringssl/include/openssl/md4.h", 
      "third_party/boringssl/include/openssl/md5.h", 
      "third_party/boringssl/include/openssl/mem.h", 
      "third_party/boringssl/include/openssl/obj.h", 
      "third_party/boringssl/include/openssl/obj_mac.h", 
      "third_party/boringssl/include/openssl/objects.h", 
      "third_party/boringssl/include/openssl/opensslfeatures.h", 
      "third_party/boringssl/include/openssl/opensslv.h", 
      "third_party/boringssl/include/openssl/ossl_typ.h", 
      "third_party/boringssl/include/openssl/pem.h", 
      "third_party/boringssl/include/openssl/pkcs12.h", 
      "third_party/boringssl/include/openssl/pkcs7.h", 
      "third_party/boringssl/include/openssl/pkcs8.h", 
      "third_party/boringssl/include/openssl/poly1305.h", 
      "third_party/boringssl/include/openssl/pqueue.h", 
      "third_party/boringssl/include/openssl/rand.h", 
      "third_party/boringssl/include/openssl/rc4.h", 
      "third_party/boringssl/include/openssl/rsa.h", 
      "third_party/boringssl/include/openssl/safestack.h", 
      "third_party/boringssl/include/openssl/sha.h", 
      "third_party/boringssl/include/openssl/srtp.h", 
      "third_party/boringssl/include/openssl/ssl.h", 
      "third_party/boringssl/include/openssl/ssl3.h", 
      "third_party/boringssl/include/openssl/stack.h", 
      "third_party/boringssl/include/openssl/stack_macros.h", 
      "third_party/boringssl/include/openssl/thread.h", 
      "third_party/boringssl/include/openssl/time_support.h", 
      "third_party/boringssl/include/openssl/tls1.h", 
      "third_party/boringssl/include/openssl/type_check.h", 
      "third_party/boringssl/include/openssl/x509.h", 
      "third_party/boringssl/include/openssl/x509_vfy.h", 
      "third_party/boringssl/include/openssl/x509v3.h", 
      "third_party/boringssl/ssl/internal.h", 
      "third_party/boringssl/ssl/test/async_bio.h", 
      "third_party/boringssl/ssl/test/packeted_bio.h", 
      "third_party/boringssl/ssl/test/scoped_types.h", 
      "third_party/boringssl/ssl/test/test_config.h"
    ], 
    "language": "c", 
    "name": "boringssl", 
    "src": [
      "src/boringssl/err_data.c"
    ], 
    "third_party": true, 
    "type": "lib"
  }, 
  {
    "deps": [], 
    "headers": [], 
    "language": "c++", 
    "name": "boringssl_test_util", 
    "src": [], 
    "third_party": true, 
    "type": "lib"
  }, 
  {
    "deps": [
      "boringssl", 
      "boringssl_test_util"
    ], 
    "headers": [], 
    "language": "c++", 
    "name": "boringssl_aes_test_lib", 
    "src": [], 
    "third_party": true, 
    "type": "lib"
  }, 
  {
    "deps": [
      "boringssl", 
      "boringssl_test_util"
    ], 
    "headers": [], 
    "language": "c++", 
    "name": "boringssl_asn1_test_lib", 
    "src": [], 
    "third_party": true, 
    "type": "lib"
  }, 
  {
    "deps": [
      "boringssl", 
      "boringssl_test_util"
    ], 
    "headers": [], 
    "language": "c++", 
    "name": "boringssl_base64_test_lib", 
    "src": [], 
    "third_party": true, 
    "type": "lib"
  }, 
  {
    "deps": [
      "boringssl", 
      "boringssl_test_util"
    ], 
    "headers": [], 
    "language": "c++", 
    "name": "boringssl_bio_test_lib", 
    "src": [], 
    "third_party": true, 
    "type": "lib"
  }, 
  {
    "deps": [
      "boringssl", 
      "boringssl_test_util"
    ], 
    "headers": [], 
    "language": "c++", 
    "name": "boringssl_bn_test_lib", 
    "src": [], 
    "third_party": true, 
    "type": "lib"
  }, 
  {
    "deps": [
      "boringssl", 
      "boringssl_test_util"
    ], 
    "headers": [], 
    "language": "c++", 
    "name": "boringssl_bytestring_test_lib", 
    "src": [], 
    "third_party": true, 
    "type": "lib"
  }, 
  {
    "deps": [
      "boringssl", 
      "boringssl_test_util"
    ], 
    "headers": [], 
    "language": "c++", 
    "name": "boringssl_aead_test_lib", 
    "src": [], 
    "third_party": true, 
    "type": "lib"
  }, 
  {
    "deps": [
      "boringssl", 
      "boringssl_test_util"
    ], 
    "headers": [], 
    "language": "c++", 
    "name": "boringssl_cipher_test_lib", 
    "src": [], 
    "third_party": true, 
    "type": "lib"
  }, 
  {
    "deps": [
      "boringssl", 
      "boringssl_test_util"
    ], 
    "headers": [], 
    "language": "c++", 
    "name": "boringssl_cmac_test_lib", 
    "src": [], 
    "third_party": true, 
    "type": "lib"
  }, 
  {
    "deps": [
      "boringssl", 
      "boringssl_test_util"
    ], 
    "headers": [], 
    "language": "c", 
    "name": "boringssl_constant_time_test_lib", 
    "src": [], 
    "third_party": true, 
    "type": "lib"
  }, 
  {
    "deps": [
      "boringssl", 
      "boringssl_test_util"
    ], 
    "headers": [], 
    "language": "c++", 
    "name": "boringssl_ed25519_test_lib", 
    "src": [], 
    "third_party": true, 
    "type": "lib"
  }, 
  {
    "deps": [
      "boringssl", 
      "boringssl_test_util"
    ], 
    "headers": [], 
    "language": "c++", 
    "name": "boringssl_x25519_test_lib", 
    "src": [], 
    "third_party": true, 
    "type": "lib"
  }, 
  {
    "deps": [
      "boringssl", 
      "boringssl_test_util"
    ], 
    "headers": [], 
    "language": "c++", 
    "name": "boringssl_dh_test_lib", 
    "src": [], 
    "third_party": true, 
    "type": "lib"
  }, 
  {
    "deps": [
      "boringssl", 
      "boringssl_test_util"
    ], 
    "headers": [], 
    "language": "c++", 
    "name": "boringssl_digest_test_lib", 
    "src": [], 
    "third_party": true, 
    "type": "lib"
  }, 
  {
    "deps": [
      "boringssl", 
      "boringssl_test_util"
    ], 
    "headers": [], 
    "language": "c", 
    "name": "boringssl_dsa_test_lib", 
    "src": [], 
    "third_party": true, 
    "type": "lib"
  }, 
  {
    "deps": [
      "boringssl", 
      "boringssl_test_util"
    ], 
    "headers": [], 
    "language": "c++", 
    "name": "boringssl_ec_test_lib", 
    "src": [], 
    "third_party": true, 
    "type": "lib"
  }, 
  {
    "deps": [
      "boringssl", 
      "boringssl_test_util"
    ], 
    "headers": [], 
    "language": "c", 
    "name": "boringssl_example_mul_lib", 
    "src": [], 
    "third_party": true, 
    "type": "lib"
  }, 
  {
    "deps": [
      "boringssl", 
      "boringssl_test_util"
    ], 
    "headers": [], 
    "language": "c++", 
    "name": "boringssl_ecdsa_test_lib", 
    "src": [], 
    "third_party": true, 
    "type": "lib"
  }, 
  {
    "deps": [
      "boringssl", 
      "boringssl_test_util"
    ], 
    "headers": [], 
    "language": "c++", 
    "name": "boringssl_err_test_lib", 
    "src": [], 
    "third_party": true, 
    "type": "lib"
  }, 
  {
    "deps": [
      "boringssl", 
      "boringssl_test_util"
    ], 
    "headers": [], 
    "language": "c++", 
    "name": "boringssl_evp_extra_test_lib", 
    "src": [], 
    "third_party": true, 
    "type": "lib"
  }, 
  {
    "deps": [
      "boringssl", 
      "boringssl_test_util"
    ], 
    "headers": [], 
    "language": "c++", 
    "name": "boringssl_evp_test_lib", 
    "src": [], 
    "third_party": true, 
    "type": "lib"
  }, 
  {
    "deps": [
      "boringssl", 
      "boringssl_test_util"
    ], 
    "headers": [], 
    "language": "c++", 
    "name": "boringssl_pbkdf_test_lib", 
    "src": [], 
    "third_party": true, 
    "type": "lib"
  }, 
  {
    "deps": [
      "boringssl", 
      "boringssl_test_util"
    ], 
    "headers": [], 
    "language": "c", 
    "name": "boringssl_hkdf_test_lib", 
    "src": [], 
    "third_party": true, 
    "type": "lib"
  }, 
  {
    "deps": [
      "boringssl", 
      "boringssl_test_util"
    ], 
    "headers": [], 
    "language": "c++", 
    "name": "boringssl_hmac_test_lib", 
    "src": [], 
    "third_party": true, 
    "type": "lib"
  }, 
  {
    "deps": [
      "boringssl", 
      "boringssl_test_util"
    ], 
    "headers": [], 
    "language": "c", 
    "name": "boringssl_lhash_test_lib", 
    "src": [], 
    "third_party": true, 
    "type": "lib"
  }, 
  {
    "deps": [
      "boringssl", 
      "boringssl_test_util"
    ], 
    "headers": [], 
    "language": "c", 
    "name": "boringssl_gcm_test_lib", 
    "src": [], 
    "third_party": true, 
    "type": "lib"
  }, 
  {
    "deps": [
      "boringssl", 
      "boringssl_test_util"
    ], 
    "headers": [], 
    "language": "c++", 
    "name": "boringssl_pkcs12_test_lib", 
    "src": [], 
    "third_party": true, 
    "type": "lib"
  }, 
  {
    "deps": [
      "boringssl", 
      "boringssl_test_util"
    ], 
    "headers": [], 
    "language": "c++", 
    "name": "boringssl_pkcs8_test_lib", 
    "src": [], 
    "third_party": true, 
    "type": "lib"
  }, 
  {
    "deps": [
      "boringssl", 
      "boringssl_test_util"
    ], 
    "headers": [], 
    "language": "c++", 
    "name": "boringssl_poly1305_test_lib", 
    "src": [], 
    "third_party": true, 
    "type": "lib"
  }, 
  {
    "deps": [
      "boringssl", 
      "boringssl_test_util"
    ], 
    "headers": [], 
    "language": "c", 
    "name": "boringssl_refcount_test_lib", 
    "src": [], 
    "third_party": true, 
    "type": "lib"
  }, 
  {
    "deps": [
      "boringssl", 
      "boringssl_test_util"
    ], 
    "headers": [], 
    "language": "c++", 
    "name": "boringssl_rsa_test_lib", 
    "src": [], 
    "third_party": true, 
    "type": "lib"
  }, 
  {
    "deps": [
      "boringssl", 
      "boringssl_test_util"
    ], 
    "headers": [], 
    "language": "c", 
    "name": "boringssl_thread_test_lib", 
    "src": [], 
    "third_party": true, 
    "type": "lib"
  }, 
  {
    "deps": [
      "boringssl", 
      "boringssl_test_util"
    ], 
    "headers": [], 
    "language": "c", 
    "name": "boringssl_pkcs7_test_lib", 
    "src": [], 
    "third_party": true, 
    "type": "lib"
  }, 
  {
    "deps": [
      "boringssl", 
      "boringssl_test_util"
    ], 
    "headers": [], 
    "language": "c++", 
    "name": "boringssl_x509_test_lib", 
    "src": [], 
    "third_party": true, 
    "type": "lib"
  }, 
  {
    "deps": [
      "boringssl", 
      "boringssl_test_util"
    ], 
    "headers": [], 
    "language": "c", 
    "name": "boringssl_tab_test_lib", 
    "src": [], 
    "third_party": true, 
    "type": "lib"
  }, 
  {
    "deps": [
      "boringssl", 
      "boringssl_test_util"
    ], 
    "headers": [], 
    "language": "c", 
    "name": "boringssl_v3name_test_lib", 
    "src": [], 
    "third_party": true, 
    "type": "lib"
  }, 
  {
    "deps": [
      "boringssl", 
      "boringssl_test_util"
    ], 
    "headers": [], 
    "language": "c", 
    "name": "boringssl_pqueue_test_lib", 
    "src": [], 
    "third_party": true, 
    "type": "lib"
  }, 
  {
    "deps": [
      "boringssl", 
      "boringssl_test_util"
    ], 
    "headers": [], 
    "language": "c++", 
    "name": "boringssl_ssl_test_lib", 
    "src": [], 
    "third_party": true, 
    "type": "lib"
  }, 
  {
    "deps": [], 
    "headers": [
      "third_party/zlib/crc32.h", 
      "third_party/zlib/deflate.h", 
      "third_party/zlib/gzguts.h", 
      "third_party/zlib/inffast.h", 
      "third_party/zlib/inffixed.h", 
      "third_party/zlib/inflate.h", 
      "third_party/zlib/inftrees.h", 
      "third_party/zlib/trees.h", 
      "third_party/zlib/zconf.h", 
      "third_party/zlib/zlib.h", 
      "third_party/zlib/zutil.h"
    ], 
    "language": "c", 
    "name": "z", 
    "src": [], 
    "third_party": true, 
    "type": "lib"
  }, 
  {
    "deps": [
      "gpr", 
      "gpr_test_util", 
      "grpc_test_util_unsecure", 
      "grpc_unsecure"
    ], 
    "headers": [
      "test/core/bad_client/bad_client.h"
    ], 
    "language": "c", 
    "name": "bad_client_test", 
    "src": [
      "test/core/bad_client/bad_client.c", 
      "test/core/bad_client/bad_client.h"
    ], 
    "third_party": false, 
    "type": "lib"
  }, 
  {
    "deps": [
      "gpr", 
      "gpr_test_util", 
      "grpc", 
      "grpc_test_util"
    ], 
    "headers": [
      "test/core/bad_ssl/server_common.h"
    ], 
    "language": "c", 
    "name": "bad_ssl_test_server", 
    "src": [
      "test/core/bad_ssl/server_common.c", 
      "test/core/bad_ssl/server_common.h"
    ], 
    "third_party": false, 
    "type": "lib"
  }, 
  {
    "deps": [
      "gpr", 
      "gpr_test_util", 
      "grpc", 
      "grpc_test_util"
    ], 
    "headers": [
      "test/core/end2end/end2end_tests.h", 
      "test/core/end2end/tests/cancel_test_helpers.h"
    ], 
    "language": "c", 
    "name": "end2end_tests", 
    "src": [
      "test/core/end2end/end2end_tests.c", 
      "test/core/end2end/end2end_tests.h", 
      "test/core/end2end/tests/bad_hostname.c", 
      "test/core/end2end/tests/binary_metadata.c", 
      "test/core/end2end/tests/call_creds.c", 
      "test/core/end2end/tests/cancel_after_accept.c", 
      "test/core/end2end/tests/cancel_after_client_done.c", 
      "test/core/end2end/tests/cancel_after_invoke.c", 
      "test/core/end2end/tests/cancel_before_invoke.c", 
      "test/core/end2end/tests/cancel_in_a_vacuum.c", 
      "test/core/end2end/tests/cancel_test_helpers.h", 
      "test/core/end2end/tests/cancel_with_status.c", 
      "test/core/end2end/tests/compressed_payload.c", 
      "test/core/end2end/tests/connectivity.c", 
      "test/core/end2end/tests/default_host.c", 
      "test/core/end2end/tests/disappearing_server.c", 
      "test/core/end2end/tests/empty_batch.c", 
      "test/core/end2end/tests/filter_causes_close.c", 
      "test/core/end2end/tests/graceful_server_shutdown.c", 
      "test/core/end2end/tests/high_initial_seqno.c", 
      "test/core/end2end/tests/hpack_size.c", 
      "test/core/end2end/tests/idempotent_request.c", 
      "test/core/end2end/tests/invoke_large_request.c", 
      "test/core/end2end/tests/large_metadata.c", 
      "test/core/end2end/tests/max_concurrent_streams.c", 
      "test/core/end2end/tests/max_message_length.c", 
      "test/core/end2end/tests/negative_deadline.c", 
      "test/core/end2end/tests/no_op.c", 
      "test/core/end2end/tests/payload.c", 
      "test/core/end2end/tests/ping.c", 
      "test/core/end2end/tests/ping_pong_streaming.c", 
      "test/core/end2end/tests/registered_call.c", 
      "test/core/end2end/tests/request_with_flags.c", 
      "test/core/end2end/tests/request_with_payload.c", 
      "test/core/end2end/tests/server_finishes_request.c", 
      "test/core/end2end/tests/shutdown_finishes_calls.c", 
      "test/core/end2end/tests/shutdown_finishes_tags.c", 
      "test/core/end2end/tests/simple_delayed_request.c", 
      "test/core/end2end/tests/simple_metadata.c", 
      "test/core/end2end/tests/simple_request.c", 
      "test/core/end2end/tests/trailing_metadata.c"
    ], 
    "third_party": false, 
    "type": "lib"
  }, 
  {
    "deps": [
      "gpr", 
      "gpr_test_util", 
      "grpc_test_util_unsecure", 
      "grpc_unsecure"
    ], 
    "headers": [
      "test/core/end2end/end2end_tests.h", 
      "test/core/end2end/tests/cancel_test_helpers.h"
    ], 
    "language": "c", 
    "name": "end2end_nosec_tests", 
    "src": [
      "test/core/end2end/end2end_nosec_tests.c", 
      "test/core/end2end/end2end_tests.h", 
      "test/core/end2end/tests/bad_hostname.c", 
      "test/core/end2end/tests/binary_metadata.c", 
      "test/core/end2end/tests/cancel_after_accept.c", 
      "test/core/end2end/tests/cancel_after_client_done.c", 
      "test/core/end2end/tests/cancel_after_invoke.c", 
      "test/core/end2end/tests/cancel_before_invoke.c", 
      "test/core/end2end/tests/cancel_in_a_vacuum.c", 
      "test/core/end2end/tests/cancel_test_helpers.h", 
      "test/core/end2end/tests/cancel_with_status.c", 
      "test/core/end2end/tests/compressed_payload.c", 
      "test/core/end2end/tests/connectivity.c", 
      "test/core/end2end/tests/default_host.c", 
      "test/core/end2end/tests/disappearing_server.c", 
      "test/core/end2end/tests/empty_batch.c", 
      "test/core/end2end/tests/filter_causes_close.c", 
      "test/core/end2end/tests/graceful_server_shutdown.c", 
      "test/core/end2end/tests/high_initial_seqno.c", 
      "test/core/end2end/tests/hpack_size.c", 
      "test/core/end2end/tests/idempotent_request.c", 
      "test/core/end2end/tests/invoke_large_request.c", 
      "test/core/end2end/tests/large_metadata.c", 
      "test/core/end2end/tests/max_concurrent_streams.c", 
      "test/core/end2end/tests/max_message_length.c", 
      "test/core/end2end/tests/negative_deadline.c", 
      "test/core/end2end/tests/no_op.c", 
      "test/core/end2end/tests/payload.c", 
      "test/core/end2end/tests/ping.c", 
      "test/core/end2end/tests/ping_pong_streaming.c", 
      "test/core/end2end/tests/registered_call.c", 
      "test/core/end2end/tests/request_with_flags.c", 
      "test/core/end2end/tests/request_with_payload.c", 
      "test/core/end2end/tests/server_finishes_request.c", 
      "test/core/end2end/tests/shutdown_finishes_calls.c", 
      "test/core/end2end/tests/shutdown_finishes_tags.c", 
      "test/core/end2end/tests/simple_delayed_request.c", 
      "test/core/end2end/tests/simple_metadata.c", 
      "test/core/end2end/tests/simple_request.c", 
      "test/core/end2end/tests/trailing_metadata.c"
    ], 
    "third_party": false, 
    "type": "lib"
  }, 
  {
    "deps": [
      "gpr", 
      "grpc_base", 
      "nanopb"
    ], 
    "headers": [
      "include/grpc/census.h", 
      "src/core/ext/census/aggregation.h", 
      "src/core/ext/census/census_interface.h", 
      "src/core/ext/census/census_rpc_stats.h", 
      "src/core/ext/census/gen/census.pb.h", 
      "src/core/ext/census/grpc_filter.h", 
      "src/core/ext/census/mlog.h", 
      "src/core/ext/census/rpc_metric_id.h"
    ], 
    "language": "c", 
    "name": "census", 
    "src": [
      "include/grpc/census.h", 
      "src/core/ext/census/aggregation.h", 
      "src/core/ext/census/census_interface.h", 
      "src/core/ext/census/census_rpc_stats.h", 
      "src/core/ext/census/context.c", 
      "src/core/ext/census/gen/census.pb.c", 
      "src/core/ext/census/gen/census.pb.h", 
      "src/core/ext/census/grpc_context.c", 
      "src/core/ext/census/grpc_filter.c", 
      "src/core/ext/census/grpc_filter.h", 
      "src/core/ext/census/grpc_plugin.c", 
      "src/core/ext/census/initialize.c", 
      "src/core/ext/census/mlog.c", 
      "src/core/ext/census/mlog.h", 
      "src/core/ext/census/operation.c", 
      "src/core/ext/census/placeholders.c", 
      "src/core/ext/census/rpc_metric_id.h", 
      "src/core/ext/census/tracing.c"
    ], 
    "third_party": false, 
    "type": "filegroup"
  }, 
  {
    "deps": [
      "gpr_codegen"
    ], 
    "headers": [
      "include/grpc/support/alloc.h", 
      "include/grpc/support/atm.h", 
      "include/grpc/support/atm_gcc_atomic.h", 
      "include/grpc/support/atm_gcc_sync.h", 
      "include/grpc/support/atm_windows.h", 
      "include/grpc/support/avl.h", 
      "include/grpc/support/cmdline.h", 
      "include/grpc/support/cpu.h", 
      "include/grpc/support/histogram.h", 
      "include/grpc/support/host_port.h", 
      "include/grpc/support/log.h", 
      "include/grpc/support/log_windows.h", 
      "include/grpc/support/port_platform.h", 
      "include/grpc/support/slice.h", 
      "include/grpc/support/slice_buffer.h", 
      "include/grpc/support/string_util.h", 
      "include/grpc/support/subprocess.h", 
      "include/grpc/support/sync.h", 
      "include/grpc/support/sync_generic.h", 
      "include/grpc/support/sync_posix.h", 
      "include/grpc/support/sync_windows.h", 
      "include/grpc/support/thd.h", 
      "include/grpc/support/time.h", 
      "include/grpc/support/tls.h", 
      "include/grpc/support/tls_gcc.h", 
      "include/grpc/support/tls_msvc.h", 
      "include/grpc/support/tls_pthread.h", 
      "include/grpc/support/useful.h", 
      "src/core/lib/profiling/timers.h", 
      "src/core/lib/support/backoff.h", 
      "src/core/lib/support/block_annotate.h", 
      "src/core/lib/support/env.h", 
      "src/core/lib/support/load_file.h", 
      "src/core/lib/support/murmur_hash.h", 
      "src/core/lib/support/stack_lockfree.h", 
      "src/core/lib/support/string.h", 
      "src/core/lib/support/string_windows.h", 
      "src/core/lib/support/thd_internal.h", 
      "src/core/lib/support/time_precise.h", 
      "src/core/lib/support/tmpfile.h"
    ], 
    "language": "c", 
    "name": "gpr_base", 
    "src": [
      "include/grpc/support/alloc.h", 
      "include/grpc/support/atm.h", 
      "include/grpc/support/atm_gcc_atomic.h", 
      "include/grpc/support/atm_gcc_sync.h", 
      "include/grpc/support/atm_windows.h", 
      "include/grpc/support/avl.h", 
      "include/grpc/support/cmdline.h", 
      "include/grpc/support/cpu.h", 
      "include/grpc/support/histogram.h", 
      "include/grpc/support/host_port.h", 
      "include/grpc/support/log.h", 
      "include/grpc/support/log_windows.h", 
      "include/grpc/support/port_platform.h", 
      "include/grpc/support/slice.h", 
      "include/grpc/support/slice_buffer.h", 
      "include/grpc/support/string_util.h", 
      "include/grpc/support/subprocess.h", 
      "include/grpc/support/sync.h", 
      "include/grpc/support/sync_generic.h", 
      "include/grpc/support/sync_posix.h", 
      "include/grpc/support/sync_windows.h", 
      "include/grpc/support/thd.h", 
      "include/grpc/support/time.h", 
      "include/grpc/support/tls.h", 
      "include/grpc/support/tls_gcc.h", 
      "include/grpc/support/tls_msvc.h", 
      "include/grpc/support/tls_pthread.h", 
      "include/grpc/support/useful.h", 
      "src/core/lib/profiling/basic_timers.c", 
      "src/core/lib/profiling/stap_timers.c", 
      "src/core/lib/profiling/timers.h", 
      "src/core/lib/support/alloc.c", 
      "src/core/lib/support/avl.c", 
      "src/core/lib/support/backoff.c", 
      "src/core/lib/support/backoff.h", 
      "src/core/lib/support/block_annotate.h", 
      "src/core/lib/support/cmdline.c", 
      "src/core/lib/support/cpu_iphone.c", 
      "src/core/lib/support/cpu_linux.c", 
      "src/core/lib/support/cpu_posix.c", 
      "src/core/lib/support/cpu_windows.c", 
      "src/core/lib/support/env.h", 
      "src/core/lib/support/env_linux.c", 
      "src/core/lib/support/env_posix.c", 
      "src/core/lib/support/env_windows.c", 
      "src/core/lib/support/histogram.c", 
      "src/core/lib/support/host_port.c", 
      "src/core/lib/support/load_file.c", 
      "src/core/lib/support/load_file.h", 
      "src/core/lib/support/log.c", 
      "src/core/lib/support/log_android.c", 
      "src/core/lib/support/log_linux.c", 
      "src/core/lib/support/log_posix.c", 
      "src/core/lib/support/log_windows.c", 
      "src/core/lib/support/murmur_hash.c", 
      "src/core/lib/support/murmur_hash.h", 
      "src/core/lib/support/slice.c", 
      "src/core/lib/support/slice_buffer.c", 
      "src/core/lib/support/stack_lockfree.c", 
      "src/core/lib/support/stack_lockfree.h", 
      "src/core/lib/support/string.c", 
      "src/core/lib/support/string.h", 
      "src/core/lib/support/string_posix.c", 
      "src/core/lib/support/string_util_windows.c", 
      "src/core/lib/support/string_windows.c", 
      "src/core/lib/support/string_windows.h", 
      "src/core/lib/support/subprocess_posix.c", 
      "src/core/lib/support/subprocess_windows.c", 
      "src/core/lib/support/sync.c", 
      "src/core/lib/support/sync_posix.c", 
      "src/core/lib/support/sync_windows.c", 
      "src/core/lib/support/thd.c", 
      "src/core/lib/support/thd_internal.h", 
      "src/core/lib/support/thd_posix.c", 
      "src/core/lib/support/thd_windows.c", 
      "src/core/lib/support/time.c", 
      "src/core/lib/support/time_posix.c", 
      "src/core/lib/support/time_precise.c", 
      "src/core/lib/support/time_precise.h", 
      "src/core/lib/support/time_windows.c", 
      "src/core/lib/support/tls_pthread.c", 
      "src/core/lib/support/tmpfile.h", 
      "src/core/lib/support/tmpfile_msys.c", 
      "src/core/lib/support/tmpfile_posix.c", 
      "src/core/lib/support/tmpfile_windows.c", 
      "src/core/lib/support/wrap_memcpy.c"
    ], 
    "third_party": false, 
    "type": "filegroup"
  }, 
  {
    "deps": [], 
    "headers": [
      "include/grpc/impl/codegen/alloc.h", 
      "include/grpc/impl/codegen/atm.h", 
      "include/grpc/impl/codegen/atm_gcc_atomic.h", 
      "include/grpc/impl/codegen/atm_gcc_sync.h", 
      "include/grpc/impl/codegen/atm_windows.h", 
      "include/grpc/impl/codegen/log.h", 
      "include/grpc/impl/codegen/port_platform.h", 
      "include/grpc/impl/codegen/slice.h", 
      "include/grpc/impl/codegen/slice_buffer.h", 
      "include/grpc/impl/codegen/sync.h", 
      "include/grpc/impl/codegen/sync_generic.h", 
      "include/grpc/impl/codegen/sync_posix.h", 
      "include/grpc/impl/codegen/sync_windows.h", 
      "include/grpc/impl/codegen/time.h"
    ], 
    "language": "c", 
    "name": "gpr_codegen", 
    "src": [
      "include/grpc/impl/codegen/alloc.h", 
      "include/grpc/impl/codegen/atm.h", 
      "include/grpc/impl/codegen/atm_gcc_atomic.h", 
      "include/grpc/impl/codegen/atm_gcc_sync.h", 
      "include/grpc/impl/codegen/atm_windows.h", 
      "include/grpc/impl/codegen/log.h", 
      "include/grpc/impl/codegen/port_platform.h", 
      "include/grpc/impl/codegen/slice.h", 
      "include/grpc/impl/codegen/slice_buffer.h", 
      "include/grpc/impl/codegen/sync.h", 
      "include/grpc/impl/codegen/sync_generic.h", 
      "include/grpc/impl/codegen/sync_posix.h", 
      "include/grpc/impl/codegen/sync_windows.h", 
      "include/grpc/impl/codegen/time.h"
    ], 
    "third_party": false, 
    "type": "filegroup"
  }, 
  {
    "deps": [
      "gpr", 
      "grpc_codegen"
    ], 
    "headers": [
      "include/grpc/byte_buffer.h", 
      "include/grpc/byte_buffer_reader.h", 
      "include/grpc/compression.h", 
      "include/grpc/grpc.h", 
      "include/grpc/status.h", 
      "src/core/lib/channel/channel_args.h", 
      "src/core/lib/channel/channel_stack.h", 
      "src/core/lib/channel/channel_stack_builder.h", 
      "src/core/lib/channel/compress_filter.h", 
      "src/core/lib/channel/connected_channel.h", 
      "src/core/lib/channel/context.h", 
      "src/core/lib/channel/http_client_filter.h", 
      "src/core/lib/channel/http_server_filter.h", 
      "src/core/lib/compression/algorithm_metadata.h", 
      "src/core/lib/compression/message_compress.h", 
      "src/core/lib/debug/trace.h", 
      "src/core/lib/http/format_request.h", 
      "src/core/lib/http/httpcli.h", 
      "src/core/lib/http/parser.h", 
      "src/core/lib/iomgr/closure.h", 
      "src/core/lib/iomgr/endpoint.h", 
      "src/core/lib/iomgr/endpoint_pair.h", 
      "src/core/lib/iomgr/ev_poll_and_epoll_posix.h", 
      "src/core/lib/iomgr/ev_poll_posix.h", 
      "src/core/lib/iomgr/ev_posix.h", 
      "src/core/lib/iomgr/exec_ctx.h", 
      "src/core/lib/iomgr/executor.h", 
      "src/core/lib/iomgr/iocp_windows.h", 
      "src/core/lib/iomgr/iomgr.h", 
      "src/core/lib/iomgr/iomgr_internal.h", 
      "src/core/lib/iomgr/iomgr_posix.h", 
      "src/core/lib/iomgr/pollset.h", 
      "src/core/lib/iomgr/pollset_set.h", 
      "src/core/lib/iomgr/pollset_set_windows.h", 
      "src/core/lib/iomgr/pollset_windows.h", 
      "src/core/lib/iomgr/resolve_address.h", 
      "src/core/lib/iomgr/sockaddr.h", 
      "src/core/lib/iomgr/sockaddr_posix.h", 
      "src/core/lib/iomgr/sockaddr_utils.h", 
      "src/core/lib/iomgr/sockaddr_windows.h", 
      "src/core/lib/iomgr/socket_utils_posix.h", 
      "src/core/lib/iomgr/socket_windows.h", 
      "src/core/lib/iomgr/tcp_client.h", 
      "src/core/lib/iomgr/tcp_posix.h", 
      "src/core/lib/iomgr/tcp_server.h", 
      "src/core/lib/iomgr/tcp_windows.h", 
      "src/core/lib/iomgr/time_averaged_stats.h", 
      "src/core/lib/iomgr/timer.h", 
      "src/core/lib/iomgr/timer_heap.h", 
      "src/core/lib/iomgr/udp_server.h", 
      "src/core/lib/iomgr/unix_sockets_posix.h", 
      "src/core/lib/iomgr/wakeup_fd_pipe.h", 
      "src/core/lib/iomgr/wakeup_fd_posix.h", 
      "src/core/lib/iomgr/workqueue.h", 
      "src/core/lib/iomgr/workqueue_posix.h", 
      "src/core/lib/iomgr/workqueue_windows.h", 
      "src/core/lib/json/json.h", 
      "src/core/lib/json/json_common.h", 
      "src/core/lib/json/json_reader.h", 
      "src/core/lib/json/json_writer.h", 
      "src/core/lib/surface/api_trace.h", 
      "src/core/lib/surface/call.h", 
      "src/core/lib/surface/call_test_only.h", 
      "src/core/lib/surface/channel.h", 
      "src/core/lib/surface/channel_init.h", 
      "src/core/lib/surface/channel_stack_type.h", 
      "src/core/lib/surface/completion_queue.h", 
      "src/core/lib/surface/event_string.h", 
      "src/core/lib/surface/init.h", 
      "src/core/lib/surface/lame_client.h", 
      "src/core/lib/surface/server.h", 
      "src/core/lib/surface/surface_trace.h", 
      "src/core/lib/transport/byte_stream.h", 
      "src/core/lib/transport/connectivity_state.h", 
      "src/core/lib/transport/metadata.h", 
      "src/core/lib/transport/metadata_batch.h", 
      "src/core/lib/transport/static_metadata.h", 
      "src/core/lib/transport/transport.h", 
      "src/core/lib/transport/transport_impl.h"
    ], 
    "language": "c", 
    "name": "grpc_base", 
    "src": [
      "include/grpc/byte_buffer.h", 
      "include/grpc/byte_buffer_reader.h", 
      "include/grpc/compression.h", 
      "include/grpc/grpc.h", 
      "include/grpc/status.h", 
      "src/core/lib/channel/channel_args.c", 
      "src/core/lib/channel/channel_args.h", 
      "src/core/lib/channel/channel_stack.c", 
      "src/core/lib/channel/channel_stack.h", 
      "src/core/lib/channel/channel_stack_builder.c", 
      "src/core/lib/channel/channel_stack_builder.h", 
      "src/core/lib/channel/compress_filter.c", 
      "src/core/lib/channel/compress_filter.h", 
      "src/core/lib/channel/connected_channel.c", 
      "src/core/lib/channel/connected_channel.h", 
      "src/core/lib/channel/context.h", 
      "src/core/lib/channel/http_client_filter.c", 
      "src/core/lib/channel/http_client_filter.h", 
      "src/core/lib/channel/http_server_filter.c", 
      "src/core/lib/channel/http_server_filter.h", 
      "src/core/lib/compression/algorithm_metadata.h", 
      "src/core/lib/compression/compression_algorithm.c", 
      "src/core/lib/compression/message_compress.c", 
      "src/core/lib/compression/message_compress.h", 
      "src/core/lib/debug/trace.c", 
      "src/core/lib/debug/trace.h", 
      "src/core/lib/http/format_request.c", 
      "src/core/lib/http/format_request.h", 
      "src/core/lib/http/httpcli.c", 
      "src/core/lib/http/httpcli.h", 
      "src/core/lib/http/parser.c", 
      "src/core/lib/http/parser.h", 
      "src/core/lib/iomgr/closure.c", 
      "src/core/lib/iomgr/closure.h", 
      "src/core/lib/iomgr/endpoint.c", 
      "src/core/lib/iomgr/endpoint.h", 
      "src/core/lib/iomgr/endpoint_pair.h", 
      "src/core/lib/iomgr/endpoint_pair_posix.c", 
      "src/core/lib/iomgr/endpoint_pair_windows.c", 
      "src/core/lib/iomgr/ev_poll_and_epoll_posix.c", 
      "src/core/lib/iomgr/ev_poll_and_epoll_posix.h", 
      "src/core/lib/iomgr/ev_poll_posix.c", 
      "src/core/lib/iomgr/ev_poll_posix.h", 
      "src/core/lib/iomgr/ev_posix.c", 
      "src/core/lib/iomgr/ev_posix.h", 
      "src/core/lib/iomgr/exec_ctx.c", 
      "src/core/lib/iomgr/exec_ctx.h", 
      "src/core/lib/iomgr/executor.c", 
      "src/core/lib/iomgr/executor.h", 
      "src/core/lib/iomgr/iocp_windows.c", 
      "src/core/lib/iomgr/iocp_windows.h", 
      "src/core/lib/iomgr/iomgr.c", 
      "src/core/lib/iomgr/iomgr.h", 
      "src/core/lib/iomgr/iomgr_internal.h", 
      "src/core/lib/iomgr/iomgr_posix.c", 
      "src/core/lib/iomgr/iomgr_posix.h", 
      "src/core/lib/iomgr/iomgr_windows.c", 
      "src/core/lib/iomgr/pollset.h", 
      "src/core/lib/iomgr/pollset_set.h", 
      "src/core/lib/iomgr/pollset_set_windows.c", 
      "src/core/lib/iomgr/pollset_set_windows.h", 
      "src/core/lib/iomgr/pollset_windows.c", 
      "src/core/lib/iomgr/pollset_windows.h", 
      "src/core/lib/iomgr/resolve_address.h", 
      "src/core/lib/iomgr/resolve_address_posix.c", 
      "src/core/lib/iomgr/resolve_address_windows.c", 
      "src/core/lib/iomgr/sockaddr.h", 
      "src/core/lib/iomgr/sockaddr_posix.h", 
      "src/core/lib/iomgr/sockaddr_utils.c", 
      "src/core/lib/iomgr/sockaddr_utils.h", 
      "src/core/lib/iomgr/sockaddr_windows.h", 
      "src/core/lib/iomgr/socket_utils_common_posix.c", 
      "src/core/lib/iomgr/socket_utils_linux.c", 
      "src/core/lib/iomgr/socket_utils_posix.c", 
      "src/core/lib/iomgr/socket_utils_posix.h", 
      "src/core/lib/iomgr/socket_windows.c", 
      "src/core/lib/iomgr/socket_windows.h", 
      "src/core/lib/iomgr/tcp_client.h", 
      "src/core/lib/iomgr/tcp_client_posix.c", 
      "src/core/lib/iomgr/tcp_client_windows.c", 
      "src/core/lib/iomgr/tcp_posix.c", 
      "src/core/lib/iomgr/tcp_posix.h", 
      "src/core/lib/iomgr/tcp_server.h", 
      "src/core/lib/iomgr/tcp_server_posix.c", 
      "src/core/lib/iomgr/tcp_server_windows.c", 
      "src/core/lib/iomgr/tcp_windows.c", 
      "src/core/lib/iomgr/tcp_windows.h", 
      "src/core/lib/iomgr/time_averaged_stats.c", 
      "src/core/lib/iomgr/time_averaged_stats.h", 
      "src/core/lib/iomgr/timer.c", 
      "src/core/lib/iomgr/timer.h", 
      "src/core/lib/iomgr/timer_heap.c", 
      "src/core/lib/iomgr/timer_heap.h", 
      "src/core/lib/iomgr/udp_server.c", 
      "src/core/lib/iomgr/udp_server.h", 
      "src/core/lib/iomgr/unix_sockets_posix.c", 
      "src/core/lib/iomgr/unix_sockets_posix.h", 
      "src/core/lib/iomgr/unix_sockets_posix_noop.c", 
      "src/core/lib/iomgr/wakeup_fd_eventfd.c", 
      "src/core/lib/iomgr/wakeup_fd_nospecial.c", 
      "src/core/lib/iomgr/wakeup_fd_pipe.c", 
      "src/core/lib/iomgr/wakeup_fd_pipe.h", 
      "src/core/lib/iomgr/wakeup_fd_posix.c", 
      "src/core/lib/iomgr/wakeup_fd_posix.h", 
      "src/core/lib/iomgr/workqueue.h", 
      "src/core/lib/iomgr/workqueue_posix.c", 
      "src/core/lib/iomgr/workqueue_posix.h", 
      "src/core/lib/iomgr/workqueue_windows.c", 
      "src/core/lib/iomgr/workqueue_windows.h", 
      "src/core/lib/json/json.c", 
      "src/core/lib/json/json.h", 
      "src/core/lib/json/json_common.h", 
      "src/core/lib/json/json_reader.c", 
      "src/core/lib/json/json_reader.h", 
      "src/core/lib/json/json_string.c", 
      "src/core/lib/json/json_writer.c", 
      "src/core/lib/json/json_writer.h", 
      "src/core/lib/surface/alarm.c", 
      "src/core/lib/surface/api_trace.c", 
      "src/core/lib/surface/api_trace.h", 
      "src/core/lib/surface/byte_buffer.c", 
      "src/core/lib/surface/byte_buffer_reader.c", 
      "src/core/lib/surface/call.c", 
      "src/core/lib/surface/call.h", 
      "src/core/lib/surface/call_details.c", 
      "src/core/lib/surface/call_log_batch.c", 
      "src/core/lib/surface/call_test_only.h", 
      "src/core/lib/surface/channel.c", 
      "src/core/lib/surface/channel.h", 
      "src/core/lib/surface/channel_init.c", 
      "src/core/lib/surface/channel_init.h", 
      "src/core/lib/surface/channel_ping.c", 
      "src/core/lib/surface/channel_stack_type.c", 
      "src/core/lib/surface/channel_stack_type.h", 
      "src/core/lib/surface/completion_queue.c", 
      "src/core/lib/surface/completion_queue.h", 
      "src/core/lib/surface/event_string.c", 
      "src/core/lib/surface/event_string.h", 
      "src/core/lib/surface/init.h", 
      "src/core/lib/surface/lame_client.c", 
      "src/core/lib/surface/lame_client.h", 
      "src/core/lib/surface/metadata_array.c", 
      "src/core/lib/surface/server.c", 
      "src/core/lib/surface/server.h", 
      "src/core/lib/surface/surface_trace.h", 
      "src/core/lib/surface/validate_metadata.c", 
      "src/core/lib/surface/version.c", 
      "src/core/lib/transport/byte_stream.c", 
      "src/core/lib/transport/byte_stream.h", 
      "src/core/lib/transport/connectivity_state.c", 
      "src/core/lib/transport/connectivity_state.h", 
      "src/core/lib/transport/metadata.c", 
      "src/core/lib/transport/metadata.h", 
      "src/core/lib/transport/metadata_batch.c", 
      "src/core/lib/transport/metadata_batch.h", 
      "src/core/lib/transport/static_metadata.c", 
      "src/core/lib/transport/static_metadata.h", 
      "src/core/lib/transport/transport.c", 
      "src/core/lib/transport/transport.h", 
      "src/core/lib/transport/transport_impl.h", 
      "src/core/lib/transport/transport_op_string.c"
    ], 
    "third_party": false, 
    "type": "filegroup"
  }, 
  {
    "deps": [
      "gpr", 
      "grpc_base"
    ], 
    "headers": [
      "src/core/ext/client_config/client_channel.h", 
      "src/core/ext/client_config/client_channel_factory.h", 
      "src/core/ext/client_config/client_config.h", 
      "src/core/ext/client_config/connector.h", 
      "src/core/ext/client_config/initial_connect_string.h", 
      "src/core/ext/client_config/lb_policy.h", 
      "src/core/ext/client_config/lb_policy_factory.h", 
      "src/core/ext/client_config/lb_policy_registry.h", 
      "src/core/ext/client_config/parse_address.h", 
      "src/core/ext/client_config/resolver.h", 
      "src/core/ext/client_config/resolver_factory.h", 
      "src/core/ext/client_config/resolver_registry.h", 
      "src/core/ext/client_config/subchannel.h", 
      "src/core/ext/client_config/subchannel_call_holder.h", 
      "src/core/ext/client_config/subchannel_index.h", 
      "src/core/ext/client_config/uri_parser.h"
    ], 
    "language": "c", 
    "name": "grpc_client_config", 
    "src": [
      "src/core/ext/client_config/channel_connectivity.c", 
      "src/core/ext/client_config/client_channel.c", 
      "src/core/ext/client_config/client_channel.h", 
      "src/core/ext/client_config/client_channel_factory.c", 
      "src/core/ext/client_config/client_channel_factory.h", 
      "src/core/ext/client_config/client_config.c", 
      "src/core/ext/client_config/client_config.h", 
      "src/core/ext/client_config/client_config_plugin.c", 
      "src/core/ext/client_config/connector.c", 
      "src/core/ext/client_config/connector.h", 
      "src/core/ext/client_config/default_initial_connect_string.c", 
      "src/core/ext/client_config/initial_connect_string.c", 
      "src/core/ext/client_config/initial_connect_string.h", 
      "src/core/ext/client_config/lb_policy.c", 
      "src/core/ext/client_config/lb_policy.h", 
      "src/core/ext/client_config/lb_policy_factory.c", 
      "src/core/ext/client_config/lb_policy_factory.h", 
      "src/core/ext/client_config/lb_policy_registry.c", 
      "src/core/ext/client_config/lb_policy_registry.h", 
      "src/core/ext/client_config/parse_address.c", 
      "src/core/ext/client_config/parse_address.h", 
      "src/core/ext/client_config/resolver.c", 
      "src/core/ext/client_config/resolver.h", 
      "src/core/ext/client_config/resolver_factory.c", 
      "src/core/ext/client_config/resolver_factory.h", 
      "src/core/ext/client_config/resolver_registry.c", 
      "src/core/ext/client_config/resolver_registry.h", 
      "src/core/ext/client_config/subchannel.c", 
      "src/core/ext/client_config/subchannel.h", 
      "src/core/ext/client_config/subchannel_call_holder.c", 
      "src/core/ext/client_config/subchannel_call_holder.h", 
      "src/core/ext/client_config/subchannel_index.c", 
      "src/core/ext/client_config/subchannel_index.h", 
      "src/core/ext/client_config/uri_parser.c", 
      "src/core/ext/client_config/uri_parser.h"
    ], 
    "third_party": false, 
    "type": "filegroup"
  }, 
  {
    "deps": [
      "gpr_codegen"
    ], 
    "headers": [
      "include/grpc/impl/codegen/byte_buffer.h", 
      "include/grpc/impl/codegen/byte_buffer_reader.h", 
      "include/grpc/impl/codegen/compression_types.h", 
      "include/grpc/impl/codegen/connectivity_state.h", 
      "include/grpc/impl/codegen/grpc_types.h", 
      "include/grpc/impl/codegen/propagation_bits.h", 
      "include/grpc/impl/codegen/status.h"
    ], 
    "language": "c", 
    "name": "grpc_codegen", 
    "src": [
      "include/grpc/impl/codegen/byte_buffer.h", 
      "include/grpc/impl/codegen/byte_buffer_reader.h", 
      "include/grpc/impl/codegen/compression_types.h", 
      "include/grpc/impl/codegen/connectivity_state.h", 
      "include/grpc/impl/codegen/grpc_types.h", 
      "include/grpc/impl/codegen/propagation_bits.h", 
      "include/grpc/impl/codegen/status.h"
    ], 
    "third_party": false, 
    "type": "filegroup"
  }, 
  {
    "deps": [
      "gpr", 
      "grpc_base", 
      "grpc_client_config", 
      "nanopb"
    ], 
    "headers": [
      "src/core/ext/lb_policy/grpclb/load_balancer_api.h", 
      "src/core/ext/lb_policy/grpclb/proto/grpc/lb/v1/load_balancer.pb.h"
    ], 
    "language": "c", 
    "name": "grpc_lb_policy_grpclb", 
    "src": [
      "src/core/ext/lb_policy/grpclb/load_balancer_api.c", 
      "src/core/ext/lb_policy/grpclb/load_balancer_api.h", 
      "src/core/ext/lb_policy/grpclb/proto/grpc/lb/v1/load_balancer.pb.c", 
      "src/core/ext/lb_policy/grpclb/proto/grpc/lb/v1/load_balancer.pb.h"
    ], 
    "third_party": false, 
    "type": "filegroup"
  }, 
  {
    "deps": [
      "gpr", 
      "grpc_base", 
      "grpc_client_config"
    ], 
    "headers": [], 
    "language": "c", 
    "name": "grpc_lb_policy_pick_first", 
    "src": [
      "src/core/ext/lb_policy/pick_first/pick_first.c"
    ], 
    "third_party": false, 
    "type": "filegroup"
  }, 
  {
    "deps": [
      "gpr", 
      "grpc_base", 
      "grpc_client_config"
    ], 
    "headers": [], 
    "language": "c", 
    "name": "grpc_lb_policy_round_robin", 
    "src": [
      "src/core/ext/lb_policy/round_robin/round_robin.c"
    ], 
    "third_party": false, 
    "type": "filegroup"
  }, 
  {
    "deps": [
      "gpr", 
      "grpc_base"
    ], 
    "headers": [
      "src/core/ext/load_reporting/load_reporting.h", 
      "src/core/ext/load_reporting/load_reporting_filter.h"
    ], 
    "language": "c", 
    "name": "grpc_load_reporting", 
    "src": [
      "src/core/ext/load_reporting/load_reporting.c", 
      "src/core/ext/load_reporting/load_reporting.h", 
      "src/core/ext/load_reporting/load_reporting_filter.c", 
      "src/core/ext/load_reporting/load_reporting_filter.h"
    ], 
    "third_party": false, 
    "type": "filegroup"
  }, 
  {
    "deps": [
      "gpr", 
      "grpc_base", 
      "grpc_client_config"
    ], 
    "headers": [], 
    "language": "c", 
    "name": "grpc_resolver_dns_native", 
    "src": [
      "src/core/ext/resolver/dns/native/dns_resolver.c"
    ], 
    "third_party": false, 
    "type": "filegroup"
  }, 
  {
    "deps": [
      "gpr", 
      "grpc_base", 
      "grpc_client_config"
    ], 
    "headers": [], 
    "language": "c", 
    "name": "grpc_resolver_sockaddr", 
    "src": [
      "src/core/ext/resolver/sockaddr/sockaddr_resolver.c"
    ], 
    "third_party": false, 
    "type": "filegroup"
  }, 
  {
    "deps": [
      "gpr", 
      "grpc_base", 
      "grpc_transport_chttp2_alpn", 
      "tsi"
    ], 
    "headers": [
      "include/grpc/grpc_security.h", 
      "include/grpc/grpc_security_constants.h", 
      "src/core/lib/security/context/security_context.h", 
      "src/core/lib/security/credentials/composite/composite_credentials.h", 
      "src/core/lib/security/credentials/credentials.h", 
      "src/core/lib/security/credentials/fake/fake_credentials.h", 
      "src/core/lib/security/credentials/google_default/google_default_credentials.h", 
      "src/core/lib/security/credentials/iam/iam_credentials.h", 
      "src/core/lib/security/credentials/jwt/json_token.h", 
      "src/core/lib/security/credentials/jwt/jwt_credentials.h", 
      "src/core/lib/security/credentials/jwt/jwt_verifier.h", 
      "src/core/lib/security/credentials/oauth2/oauth2_credentials.h", 
      "src/core/lib/security/credentials/plugin/plugin_credentials.h", 
      "src/core/lib/security/credentials/ssl/ssl_credentials.h", 
      "src/core/lib/security/transport/auth_filters.h", 
      "src/core/lib/security/transport/handshake.h", 
      "src/core/lib/security/transport/secure_endpoint.h", 
      "src/core/lib/security/transport/security_connector.h", 
      "src/core/lib/security/util/b64.h", 
      "src/core/lib/security/util/json_util.h"
    ], 
    "language": "c", 
    "name": "grpc_secure", 
    "src": [
      "include/grpc/grpc_security.h", 
      "include/grpc/grpc_security_constants.h", 
      "src/core/lib/http/httpcli_security_connector.c", 
      "src/core/lib/security/context/security_context.c", 
      "src/core/lib/security/context/security_context.h", 
      "src/core/lib/security/credentials/composite/composite_credentials.c", 
      "src/core/lib/security/credentials/composite/composite_credentials.h", 
      "src/core/lib/security/credentials/credentials.c", 
      "src/core/lib/security/credentials/credentials.h", 
      "src/core/lib/security/credentials/credentials_metadata.c", 
      "src/core/lib/security/credentials/fake/fake_credentials.c", 
      "src/core/lib/security/credentials/fake/fake_credentials.h", 
      "src/core/lib/security/credentials/google_default/credentials_posix.c", 
      "src/core/lib/security/credentials/google_default/credentials_windows.c", 
      "src/core/lib/security/credentials/google_default/google_default_credentials.c", 
      "src/core/lib/security/credentials/google_default/google_default_credentials.h", 
      "src/core/lib/security/credentials/iam/iam_credentials.c", 
      "src/core/lib/security/credentials/iam/iam_credentials.h", 
      "src/core/lib/security/credentials/jwt/json_token.c", 
      "src/core/lib/security/credentials/jwt/json_token.h", 
      "src/core/lib/security/credentials/jwt/jwt_credentials.c", 
      "src/core/lib/security/credentials/jwt/jwt_credentials.h", 
      "src/core/lib/security/credentials/jwt/jwt_verifier.c", 
      "src/core/lib/security/credentials/jwt/jwt_verifier.h", 
      "src/core/lib/security/credentials/oauth2/oauth2_credentials.c", 
      "src/core/lib/security/credentials/oauth2/oauth2_credentials.h", 
      "src/core/lib/security/credentials/plugin/plugin_credentials.c", 
      "src/core/lib/security/credentials/plugin/plugin_credentials.h", 
      "src/core/lib/security/credentials/ssl/ssl_credentials.c", 
      "src/core/lib/security/credentials/ssl/ssl_credentials.h", 
      "src/core/lib/security/transport/auth_filters.h", 
      "src/core/lib/security/transport/client_auth_filter.c", 
      "src/core/lib/security/transport/handshake.c", 
      "src/core/lib/security/transport/handshake.h", 
      "src/core/lib/security/transport/secure_endpoint.c", 
      "src/core/lib/security/transport/secure_endpoint.h", 
      "src/core/lib/security/transport/security_connector.c", 
      "src/core/lib/security/transport/security_connector.h", 
      "src/core/lib/security/transport/server_auth_filter.c", 
      "src/core/lib/security/util/b64.c", 
      "src/core/lib/security/util/b64.h", 
      "src/core/lib/security/util/json_util.c", 
      "src/core/lib/security/util/json_util.h", 
      "src/core/lib/surface/init_secure.c"
    ], 
    "third_party": false, 
    "type": "filegroup"
  }, 
  {
    "deps": [
      "gpr_test_util", 
      "grpc"
    ], 
    "headers": [
      "test/core/end2end/cq_verifier.h", 
      "test/core/end2end/fixtures/proxy.h", 
      "test/core/iomgr/endpoint_tests.h", 
      "test/core/util/grpc_profiler.h", 
      "test/core/util/memory_counters.h", 
      "test/core/util/mock_endpoint.h", 
      "test/core/util/parse_hexstring.h", 
      "test/core/util/passthru_endpoint.h", 
      "test/core/util/port.h", 
      "test/core/util/port_server_client.h", 
      "test/core/util/slice_splitter.h"
    ], 
    "language": "c", 
    "name": "grpc_test_util_base", 
    "src": [
      "test/core/end2end/cq_verifier.c", 
      "test/core/end2end/cq_verifier.h", 
      "test/core/end2end/fixtures/proxy.c", 
      "test/core/end2end/fixtures/proxy.h", 
      "test/core/iomgr/endpoint_tests.c", 
      "test/core/iomgr/endpoint_tests.h", 
      "test/core/util/grpc_profiler.c", 
      "test/core/util/grpc_profiler.h", 
      "test/core/util/memory_counters.c", 
      "test/core/util/memory_counters.h", 
      "test/core/util/mock_endpoint.c", 
      "test/core/util/mock_endpoint.h", 
      "test/core/util/parse_hexstring.c", 
      "test/core/util/parse_hexstring.h", 
      "test/core/util/passthru_endpoint.c", 
      "test/core/util/passthru_endpoint.h", 
      "test/core/util/port.h", 
      "test/core/util/port_posix.c", 
      "test/core/util/port_server_client.c", 
      "test/core/util/port_server_client.h", 
      "test/core/util/port_windows.c", 
      "test/core/util/slice_splitter.c", 
      "test/core/util/slice_splitter.h"
    ], 
    "third_party": false, 
    "type": "filegroup"
  }, 
  {
    "deps": [
      "gpr", 
      "grpc_base", 
      "grpc_transport_chttp2_alpn"
    ], 
    "headers": [
      "src/core/ext/transport/chttp2/transport/bin_encoder.h", 
      "src/core/ext/transport/chttp2/transport/chttp2_transport.h", 
      "src/core/ext/transport/chttp2/transport/frame.h", 
      "src/core/ext/transport/chttp2/transport/frame_data.h", 
      "src/core/ext/transport/chttp2/transport/frame_goaway.h", 
      "src/core/ext/transport/chttp2/transport/frame_ping.h", 
      "src/core/ext/transport/chttp2/transport/frame_rst_stream.h", 
      "src/core/ext/transport/chttp2/transport/frame_settings.h", 
      "src/core/ext/transport/chttp2/transport/frame_window_update.h", 
      "src/core/ext/transport/chttp2/transport/hpack_encoder.h", 
      "src/core/ext/transport/chttp2/transport/hpack_parser.h", 
      "src/core/ext/transport/chttp2/transport/hpack_table.h", 
      "src/core/ext/transport/chttp2/transport/http2_errors.h", 
      "src/core/ext/transport/chttp2/transport/huffsyms.h", 
      "src/core/ext/transport/chttp2/transport/incoming_metadata.h", 
      "src/core/ext/transport/chttp2/transport/internal.h", 
      "src/core/ext/transport/chttp2/transport/status_conversion.h", 
      "src/core/ext/transport/chttp2/transport/stream_map.h", 
      "src/core/ext/transport/chttp2/transport/timeout_encoding.h", 
      "src/core/ext/transport/chttp2/transport/varint.h"
    ], 
    "language": "c", 
    "name": "grpc_transport_chttp2", 
    "src": [
      "src/core/ext/transport/chttp2/transport/bin_encoder.c", 
      "src/core/ext/transport/chttp2/transport/bin_encoder.h", 
      "src/core/ext/transport/chttp2/transport/chttp2_plugin.c", 
      "src/core/ext/transport/chttp2/transport/chttp2_transport.c", 
      "src/core/ext/transport/chttp2/transport/chttp2_transport.h", 
      "src/core/ext/transport/chttp2/transport/frame.h", 
      "src/core/ext/transport/chttp2/transport/frame_data.c", 
      "src/core/ext/transport/chttp2/transport/frame_data.h", 
      "src/core/ext/transport/chttp2/transport/frame_goaway.c", 
      "src/core/ext/transport/chttp2/transport/frame_goaway.h", 
      "src/core/ext/transport/chttp2/transport/frame_ping.c", 
      "src/core/ext/transport/chttp2/transport/frame_ping.h", 
      "src/core/ext/transport/chttp2/transport/frame_rst_stream.c", 
      "src/core/ext/transport/chttp2/transport/frame_rst_stream.h", 
      "src/core/ext/transport/chttp2/transport/frame_settings.c", 
      "src/core/ext/transport/chttp2/transport/frame_settings.h", 
      "src/core/ext/transport/chttp2/transport/frame_window_update.c", 
      "src/core/ext/transport/chttp2/transport/frame_window_update.h", 
      "src/core/ext/transport/chttp2/transport/hpack_encoder.c", 
      "src/core/ext/transport/chttp2/transport/hpack_encoder.h", 
      "src/core/ext/transport/chttp2/transport/hpack_parser.c", 
      "src/core/ext/transport/chttp2/transport/hpack_parser.h", 
      "src/core/ext/transport/chttp2/transport/hpack_table.c", 
      "src/core/ext/transport/chttp2/transport/hpack_table.h", 
      "src/core/ext/transport/chttp2/transport/http2_errors.h", 
      "src/core/ext/transport/chttp2/transport/huffsyms.c", 
      "src/core/ext/transport/chttp2/transport/huffsyms.h", 
      "src/core/ext/transport/chttp2/transport/incoming_metadata.c", 
      "src/core/ext/transport/chttp2/transport/incoming_metadata.h", 
      "src/core/ext/transport/chttp2/transport/internal.h", 
      "src/core/ext/transport/chttp2/transport/parsing.c", 
      "src/core/ext/transport/chttp2/transport/status_conversion.c", 
      "src/core/ext/transport/chttp2/transport/status_conversion.h", 
      "src/core/ext/transport/chttp2/transport/stream_lists.c", 
      "src/core/ext/transport/chttp2/transport/stream_map.c", 
      "src/core/ext/transport/chttp2/transport/stream_map.h", 
      "src/core/ext/transport/chttp2/transport/timeout_encoding.c", 
      "src/core/ext/transport/chttp2/transport/timeout_encoding.h", 
      "src/core/ext/transport/chttp2/transport/varint.c", 
      "src/core/ext/transport/chttp2/transport/varint.h", 
      "src/core/ext/transport/chttp2/transport/writing.c"
    ], 
    "third_party": false, 
    "type": "filegroup"
  }, 
  {
    "deps": [
      "gpr"
    ], 
    "headers": [
      "src/core/ext/transport/chttp2/alpn/alpn.h"
    ], 
    "language": "c", 
    "name": "grpc_transport_chttp2_alpn", 
    "src": [
      "src/core/ext/transport/chttp2/alpn/alpn.c", 
      "src/core/ext/transport/chttp2/alpn/alpn.h"
    ], 
    "third_party": false, 
    "type": "filegroup"
  }, 
  {
    "deps": [
      "gpr", 
      "grpc_base", 
      "grpc_client_config", 
      "grpc_transport_chttp2"
    ], 
    "headers": [], 
    "language": "c", 
    "name": "grpc_transport_chttp2_client_insecure", 
    "src": [
      "src/core/ext/transport/chttp2/client/insecure/channel_create.c"
    ], 
    "third_party": false, 
    "type": "filegroup"
  }, 
  {
    "deps": [
      "gpr", 
      "grpc_base", 
      "grpc_client_config", 
      "grpc_secure", 
      "grpc_transport_chttp2"
    ], 
    "headers": [], 
    "language": "c", 
    "name": "grpc_transport_chttp2_client_secure", 
    "src": [
      "src/core/ext/transport/chttp2/client/secure/secure_channel_create.c"
    ], 
    "third_party": false, 
    "type": "filegroup"
  }, 
  {
    "deps": [
      "gpr", 
      "grpc_base", 
      "grpc_transport_chttp2"
    ], 
    "headers": [], 
    "language": "c", 
    "name": "grpc_transport_chttp2_server_insecure", 
    "src": [
      "src/core/ext/transport/chttp2/server/insecure/server_chttp2.c"
    ], 
    "third_party": false, 
    "type": "filegroup"
  }, 
  {
    "deps": [
      "gpr", 
      "grpc_base", 
      "grpc_secure", 
      "grpc_transport_chttp2"
    ], 
    "headers": [], 
    "language": "c", 
    "name": "grpc_transport_chttp2_server_secure", 
    "src": [
      "src/core/ext/transport/chttp2/server/secure/server_secure_chttp2.c"
    ], 
    "third_party": false, 
    "type": "filegroup"
  }, 
  {
    "deps": [
      "gpr", 
      "grpc_base", 
      "grpc_transport_chttp2"
    ], 
    "headers": [
<<<<<<< HEAD
      "include/grpc/grpc_cronet.h"
=======
      "include/grpc/grpc_cronet.h", 
      "include/grpc/grpc_security.h", 
      "include/grpc/grpc_security_constants.h", 
      "third_party/objective_c/Cronet/cronet_c_for_grpc.h"
>>>>>>> 87ec3b77
    ], 
    "language": "c", 
    "name": "grpc_transport_cronet_client_secure", 
    "src": [
      "include/grpc/grpc_cronet.h", 
<<<<<<< HEAD
=======
      "include/grpc/grpc_security.h", 
      "include/grpc/grpc_security_constants.h", 
>>>>>>> 87ec3b77
      "src/core/ext/transport/cronet/client/secure/cronet_channel_create.c", 
      "src/core/ext/transport/cronet/transport/cronet_api_dummy.c", 
      "src/core/ext/transport/cronet/transport/cronet_transport.c"
    ], 
    "third_party": false, 
    "type": "filegroup"
  }, 
  {
    "deps": [], 
    "headers": [
      "third_party/nanopb/pb.h", 
      "third_party/nanopb/pb_common.h", 
      "third_party/nanopb/pb_decode.h", 
      "third_party/nanopb/pb_encode.h"
    ], 
    "language": "c", 
    "name": "nanopb", 
    "src": [], 
    "third_party": false, 
    "type": "filegroup"
  }, 
  {
    "deps": [
      "gpr"
    ], 
    "headers": [
      "src/core/lib/tsi/fake_transport_security.h", 
      "src/core/lib/tsi/ssl_transport_security.h", 
      "src/core/lib/tsi/ssl_types.h", 
      "src/core/lib/tsi/transport_security.h", 
      "src/core/lib/tsi/transport_security_interface.h"
    ], 
    "language": "c", 
    "name": "tsi", 
    "src": [
      "src/core/lib/tsi/fake_transport_security.c", 
      "src/core/lib/tsi/fake_transport_security.h", 
      "src/core/lib/tsi/ssl_transport_security.c", 
      "src/core/lib/tsi/ssl_transport_security.h", 
      "src/core/lib/tsi/ssl_types.h", 
      "src/core/lib/tsi/transport_security.c", 
      "src/core/lib/tsi/transport_security.h", 
      "src/core/lib/tsi/transport_security_interface.h"
    ], 
    "third_party": false, 
    "type": "filegroup"
  }, 
  {
    "deps": [
      "grpc", 
      "grpc++_codegen", 
      "grpc++_config"
    ], 
    "headers": [
      "include/grpc++/alarm.h", 
      "include/grpc++/channel.h", 
      "include/grpc++/client_context.h", 
      "include/grpc++/completion_queue.h", 
      "include/grpc++/create_channel.h", 
      "include/grpc++/generic/async_generic_service.h", 
      "include/grpc++/generic/generic_stub.h", 
      "include/grpc++/grpc++.h", 
      "include/grpc++/impl/call.h", 
      "include/grpc++/impl/client_unary_call.h", 
      "include/grpc++/impl/grpc_library.h", 
      "include/grpc++/impl/method_handler_impl.h", 
      "include/grpc++/impl/proto_utils.h", 
      "include/grpc++/impl/rpc_method.h", 
      "include/grpc++/impl/rpc_service_method.h", 
      "include/grpc++/impl/serialization_traits.h", 
      "include/grpc++/impl/server_builder_option.h", 
      "include/grpc++/impl/server_builder_plugin.h", 
      "include/grpc++/impl/server_initializer.h", 
      "include/grpc++/impl/service_type.h", 
      "include/grpc++/impl/sync.h", 
      "include/grpc++/impl/sync_cxx11.h", 
      "include/grpc++/impl/sync_no_cxx11.h", 
      "include/grpc++/impl/thd.h", 
      "include/grpc++/impl/thd_cxx11.h", 
      "include/grpc++/impl/thd_no_cxx11.h", 
      "include/grpc++/security/auth_context.h", 
      "include/grpc++/security/auth_metadata_processor.h", 
      "include/grpc++/security/credentials.h", 
      "include/grpc++/security/server_credentials.h", 
      "include/grpc++/server.h", 
      "include/grpc++/server_builder.h", 
      "include/grpc++/server_context.h", 
      "include/grpc++/support/async_stream.h", 
      "include/grpc++/support/async_unary_call.h", 
      "include/grpc++/support/byte_buffer.h", 
      "include/grpc++/support/channel_arguments.h", 
      "include/grpc++/support/slice.h", 
      "include/grpc++/support/status.h", 
      "include/grpc++/support/status_code_enum.h", 
      "include/grpc++/support/string_ref.h", 
      "include/grpc++/support/stub_options.h", 
      "include/grpc++/support/sync_stream.h", 
      "include/grpc++/support/time.h", 
      "src/cpp/client/create_channel_internal.h", 
      "src/cpp/common/core_codegen.h", 
      "src/cpp/server/dynamic_thread_pool.h", 
      "src/cpp/server/thread_pool_interface.h"
    ], 
    "language": "c++", 
    "name": "grpc++_base", 
    "src": [
      "include/grpc++/alarm.h", 
      "include/grpc++/channel.h", 
      "include/grpc++/client_context.h", 
      "include/grpc++/completion_queue.h", 
      "include/grpc++/create_channel.h", 
      "include/grpc++/generic/async_generic_service.h", 
      "include/grpc++/generic/generic_stub.h", 
      "include/grpc++/grpc++.h", 
      "include/grpc++/impl/call.h", 
      "include/grpc++/impl/client_unary_call.h", 
      "include/grpc++/impl/grpc_library.h", 
      "include/grpc++/impl/method_handler_impl.h", 
      "include/grpc++/impl/proto_utils.h", 
      "include/grpc++/impl/rpc_method.h", 
      "include/grpc++/impl/rpc_service_method.h", 
      "include/grpc++/impl/serialization_traits.h", 
      "include/grpc++/impl/server_builder_option.h", 
      "include/grpc++/impl/server_builder_plugin.h", 
      "include/grpc++/impl/server_initializer.h", 
      "include/grpc++/impl/service_type.h", 
      "include/grpc++/impl/sync.h", 
      "include/grpc++/impl/sync_cxx11.h", 
      "include/grpc++/impl/sync_no_cxx11.h", 
      "include/grpc++/impl/thd.h", 
      "include/grpc++/impl/thd_cxx11.h", 
      "include/grpc++/impl/thd_no_cxx11.h", 
      "include/grpc++/security/auth_context.h", 
      "include/grpc++/security/auth_metadata_processor.h", 
      "include/grpc++/security/credentials.h", 
      "include/grpc++/security/server_credentials.h", 
      "include/grpc++/server.h", 
      "include/grpc++/server_builder.h", 
      "include/grpc++/server_context.h", 
      "include/grpc++/support/async_stream.h", 
      "include/grpc++/support/async_unary_call.h", 
      "include/grpc++/support/byte_buffer.h", 
      "include/grpc++/support/channel_arguments.h", 
      "include/grpc++/support/slice.h", 
      "include/grpc++/support/status.h", 
      "include/grpc++/support/status_code_enum.h", 
      "include/grpc++/support/string_ref.h", 
      "include/grpc++/support/stub_options.h", 
      "include/grpc++/support/sync_stream.h", 
      "include/grpc++/support/time.h", 
      "src/cpp/client/channel.cc", 
      "src/cpp/client/client_context.cc", 
      "src/cpp/client/create_channel.cc", 
      "src/cpp/client/create_channel_internal.cc", 
      "src/cpp/client/create_channel_internal.h", 
      "src/cpp/client/credentials.cc", 
      "src/cpp/client/generic_stub.cc", 
      "src/cpp/client/insecure_credentials.cc", 
      "src/cpp/common/channel_arguments.cc", 
      "src/cpp/common/completion_queue.cc", 
      "src/cpp/common/core_codegen.cc", 
      "src/cpp/common/core_codegen.h", 
      "src/cpp/common/rpc_method.cc", 
      "src/cpp/server/async_generic_service.cc", 
      "src/cpp/server/create_default_thread_pool.cc", 
      "src/cpp/server/dynamic_thread_pool.cc", 
      "src/cpp/server/dynamic_thread_pool.h", 
      "src/cpp/server/insecure_server_credentials.cc", 
      "src/cpp/server/server.cc", 
      "src/cpp/server/server_builder.cc", 
      "src/cpp/server/server_context.cc", 
      "src/cpp/server/server_credentials.cc", 
      "src/cpp/server/thread_pool_interface.h", 
      "src/cpp/util/byte_buffer.cc", 
      "src/cpp/util/slice.cc", 
      "src/cpp/util/status.cc", 
      "src/cpp/util/string_ref.cc", 
      "src/cpp/util/time.cc"
    ], 
    "third_party": false, 
    "type": "filegroup"
  }, 
  {
    "deps": [
      "grpc++_config_codegen", 
      "grpc_codegen"
    ], 
    "headers": [
      "include/grpc++/impl/codegen/async_stream.h", 
      "include/grpc++/impl/codegen/async_unary_call.h", 
      "include/grpc++/impl/codegen/call.h", 
      "include/grpc++/impl/codegen/call_hook.h", 
      "include/grpc++/impl/codegen/channel_interface.h", 
      "include/grpc++/impl/codegen/client_context.h", 
      "include/grpc++/impl/codegen/client_unary_call.h", 
      "include/grpc++/impl/codegen/completion_queue.h", 
      "include/grpc++/impl/codegen/completion_queue_tag.h", 
      "include/grpc++/impl/codegen/core_codegen_interface.h", 
      "include/grpc++/impl/codegen/create_auth_context.h", 
      "include/grpc++/impl/codegen/grpc_library.h", 
      "include/grpc++/impl/codegen/method_handler_impl.h", 
      "include/grpc++/impl/codegen/proto_utils.h", 
      "include/grpc++/impl/codegen/rpc_method.h", 
      "include/grpc++/impl/codegen/rpc_service_method.h", 
      "include/grpc++/impl/codegen/security/auth_context.h", 
      "include/grpc++/impl/codegen/serialization_traits.h", 
      "include/grpc++/impl/codegen/server_context.h", 
      "include/grpc++/impl/codegen/server_interface.h", 
      "include/grpc++/impl/codegen/service_type.h", 
      "include/grpc++/impl/codegen/status.h", 
      "include/grpc++/impl/codegen/status_code_enum.h", 
      "include/grpc++/impl/codegen/string_ref.h", 
      "include/grpc++/impl/codegen/stub_options.h", 
      "include/grpc++/impl/codegen/sync.h", 
      "include/grpc++/impl/codegen/sync_cxx11.h", 
      "include/grpc++/impl/codegen/sync_no_cxx11.h", 
      "include/grpc++/impl/codegen/sync_stream.h", 
      "include/grpc++/impl/codegen/time.h"
    ], 
    "language": "c++", 
    "name": "grpc++_codegen", 
    "src": [
      "include/grpc++/impl/codegen/async_stream.h", 
      "include/grpc++/impl/codegen/async_unary_call.h", 
      "include/grpc++/impl/codegen/call.h", 
      "include/grpc++/impl/codegen/call_hook.h", 
      "include/grpc++/impl/codegen/channel_interface.h", 
      "include/grpc++/impl/codegen/client_context.h", 
      "include/grpc++/impl/codegen/client_unary_call.h", 
      "include/grpc++/impl/codegen/completion_queue.h", 
      "include/grpc++/impl/codegen/completion_queue_tag.h", 
      "include/grpc++/impl/codegen/core_codegen_interface.h", 
      "include/grpc++/impl/codegen/create_auth_context.h", 
      "include/grpc++/impl/codegen/grpc_library.h", 
      "include/grpc++/impl/codegen/method_handler_impl.h", 
      "include/grpc++/impl/codegen/proto_utils.h", 
      "include/grpc++/impl/codegen/rpc_method.h", 
      "include/grpc++/impl/codegen/rpc_service_method.h", 
      "include/grpc++/impl/codegen/security/auth_context.h", 
      "include/grpc++/impl/codegen/serialization_traits.h", 
      "include/grpc++/impl/codegen/server_context.h", 
      "include/grpc++/impl/codegen/server_interface.h", 
      "include/grpc++/impl/codegen/service_type.h", 
      "include/grpc++/impl/codegen/status.h", 
      "include/grpc++/impl/codegen/status_code_enum.h", 
      "include/grpc++/impl/codegen/string_ref.h", 
      "include/grpc++/impl/codegen/stub_options.h", 
      "include/grpc++/impl/codegen/sync.h", 
      "include/grpc++/impl/codegen/sync_cxx11.h", 
      "include/grpc++/impl/codegen/sync_no_cxx11.h", 
      "include/grpc++/impl/codegen/sync_stream.h", 
      "include/grpc++/impl/codegen/time.h", 
      "src/cpp/codegen/codegen_init.cc"
    ], 
    "third_party": false, 
    "type": "filegroup"
  }, 
  {
    "deps": [
      "grpc++_config_codegen"
    ], 
    "headers": [
      "include/grpc++/support/config.h", 
      "include/grpc++/support/config_protobuf.h"
    ], 
    "language": "c++", 
    "name": "grpc++_config", 
    "src": [
      "include/grpc++/support/config.h", 
      "include/grpc++/support/config_protobuf.h"
    ], 
    "third_party": false, 
    "type": "filegroup"
  }, 
  {
    "deps": [], 
    "headers": [
      "include/grpc++/impl/codegen/config.h", 
      "include/grpc++/impl/codegen/config_protobuf.h"
    ], 
    "language": "c++", 
    "name": "grpc++_config_codegen", 
    "src": [
      "include/grpc++/impl/codegen/config.h", 
      "include/grpc++/impl/codegen/config_protobuf.h"
    ], 
    "third_party": false, 
    "type": "filegroup"
  }
]<|MERGE_RESOLUTION|>--- conflicted
+++ resolved
@@ -4120,10 +4120,6 @@
     "deps": [
       "gpr", 
       "grpc_base", 
-<<<<<<< HEAD
-=======
-      "grpc_transport_chttp2_client_secure", 
->>>>>>> 87ec3b77
       "grpc_transport_cronet_client_secure"
     ], 
     "headers": [], 
@@ -6321,24 +6317,12 @@
       "grpc_transport_chttp2"
     ], 
     "headers": [
-<<<<<<< HEAD
       "include/grpc/grpc_cronet.h"
-=======
+    ], 
+    "language": "c", 
+    "name": "grpc_transport_cronet_client_secure", 
+    "src": [
       "include/grpc/grpc_cronet.h", 
-      "include/grpc/grpc_security.h", 
-      "include/grpc/grpc_security_constants.h", 
-      "third_party/objective_c/Cronet/cronet_c_for_grpc.h"
->>>>>>> 87ec3b77
-    ], 
-    "language": "c", 
-    "name": "grpc_transport_cronet_client_secure", 
-    "src": [
-      "include/grpc/grpc_cronet.h", 
-<<<<<<< HEAD
-=======
-      "include/grpc/grpc_security.h", 
-      "include/grpc/grpc_security_constants.h", 
->>>>>>> 87ec3b77
       "src/core/ext/transport/cronet/client/secure/cronet_channel_create.c", 
       "src/core/ext/transport/cronet/transport/cronet_api_dummy.c", 
       "src/core/ext/transport/cronet/transport/cronet_transport.c"
