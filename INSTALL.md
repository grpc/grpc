#If you are in a hurry

For language-specific installation instructions for gRPC runtime, please
refer to these documents

 * [C++](examples/cpp): Currently to install gRPC for C++, you need to build from source as described below.
 * [C#](src/csharp): NuGet package `Grpc`
 * [Go](https://github.com/grpc/grpc-go): `go get google.golang.org/grpc`
 * [Java](https://github.com/grpc/grpc-java)
 * [Node](src/node): `npm install grpc`
 * [Objective-C](src/objective-c)
 * [PHP](src/php): `pecl install grpc`
 * [Python](src/python/grpcio): `pip install grpcio`
 * [Ruby](src/ruby): `gem install grpc`


#Pre-requisites

##Linux

```sh
 $ [sudo] apt-get install build-essential autoconf libtool
```

##Mac OSX

For a Mac system, git is not available by default. You will first need to
install Xcode from the Mac AppStore and then run the following command from a
terminal:

```sh
 $ [sudo] xcode-select --install
```

##HP-UX

* GNU make
* gcc-4.8.5
* openssl-1.0.2j
* zlib-1.2.8

##Protoc

By default gRPC uses [protocol buffers](https://github.com/google/protobuf),
you will need the `protoc` compiler to generate stub server and client code.

If you compile gRPC from source, as described below, the Makefile will
automatically try and compile the `protoc` in third_party if you cloned the
repository recursively and it detects that you don't already have it
installed.


#Build from Source

For developers who are interested to contribute, here is how to compile the
gRPC C Core library.

```sh
 $ git clone -b $(curl -L http://grpc.io/release) https://github.com/grpc/grpc
 $ cd grpc
 $ git submodule update --init
 $ make
 $ [sudo] make install
```

##Windows

There are several ways to build under Windows, of varying complexity depending
on experience with the tools involved.

###Pre-generated Visual Studio solution

The pre-generated VS projects & solution are checked into the repository under the [vsprojects](/vsprojects) directory.
  
###Building using CMake (with BoringSSL)
- Install [CMake](https://cmake.org/download/).
- Install [Active State Perl](http://www.activestate.com/activeperl/) (`choco install activeperl`)
- Install [Ninja](https://ninja-build.org/) (`choco install ninja`)
- Install [Go](https://golang.org/dl/) (`choco install golang`)
- Install [yasm](http://yasm.tortall.net/) and add it to `PATH` (`choco install yasm`)
- Run these commands in the repo root directory
```
> md .build
> cd .build
> call "%VS140COMNTOOLS%..\..\VC\vcvarsall.bat" x64
> cmake .. -GNinja -DCMAKE_BUILD_TYPE=Release
> cmake --build .
```
NOTE: Currently you can only use Ninja to build using cmake on Windows (because of the boringssl dependency).

###msys2 (with mingw)

The Makefile (and source code) should support msys2's mingw32 and mingw64
compilers. Building with msys2's native compiler is also possible, but
difficult.

This approach requires having [msys2](https://msys2.github.io/) installed.
  
```
# Install prerequisites
MSYS2$ pacman -S autoconf automake gcc libtool mingw-w64-x86_64-toolchain perl pkg-config zlib
MSYS2$ pacman -S mingw-w64-x86_64-gflags
```

```
# From mingw shell
MINGW64$ export CPPFLAGS="-D_WIN32_WINNT=0x0600"
MINGW64$ make
```

<<<<<<< HEAD
- Install [CMake](https://cmake.org/download/).
- Run it over [grpc's
  CMakeLists.txt](https://github.com/grpc/grpc/blob/master/CMakeLists.txt) to
  generate "projects" for your compiler.
- Build with your compiler of choice. The generated build files should have the
  protobuf3 dependency baked in.


###HP-UX

- Install dependencies, for example, in /usr/local/lib
- Export folowing variables:
```
EMBED_OPENSSL=false
PKG_CONFIG_PATH=/usr/local/lib/pkgconfig
```
- Ensure gcc-4.8.5 appears in $PATH first.
- Run make and make test
=======
NOTE: While most of the make targets are buildable under Mingw, some haven't been ported to Windows yet
and may fail to build (mostly trying to include POSIX headers not available on Mingw).
>>>>>>> afe67c0b
<|MERGE_RESOLUTION|>--- conflicted
+++ resolved
@@ -108,13 +108,15 @@
 MINGW64$ make
 ```
 
-<<<<<<< HEAD
 - Install [CMake](https://cmake.org/download/).
 - Run it over [grpc's
   CMakeLists.txt](https://github.com/grpc/grpc/blob/master/CMakeLists.txt) to
   generate "projects" for your compiler.
 - Build with your compiler of choice. The generated build files should have the
   protobuf3 dependency baked in.
+
+NOTE: While most of the make targets are buildable under Mingw, some haven't been ported to Windows yet
+and may fail to build (mostly trying to include POSIX headers not available on Mingw).
 
 
 ###HP-UX
@@ -126,8 +128,4 @@
 PKG_CONFIG_PATH=/usr/local/lib/pkgconfig
 ```
 - Ensure gcc-4.8.5 appears in $PATH first.
-- Run make and make test
-=======
-NOTE: While most of the make targets are buildable under Mingw, some haven't been ported to Windows yet
-and may fail to build (mostly trying to include POSIX headers not available on Mingw).
->>>>>>> afe67c0b
+- Run make and make test