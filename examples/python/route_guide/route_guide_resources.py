--- conflicted
+++ resolved
@@ -25,20 +25,8 @@
     The full contents of the route guide database as a sequence of
       route_guide_pb2.Features.
   """
-<<<<<<< HEAD
-  feature_list = []
-  with open("../../json/route_guide_db.json") as route_guide_db_file:
-    for item in json.load(route_guide_db_file):
-      feature = route_guide_pb2.Feature(
-          name=item["name"],
-          location=route_guide_pb2.Point(
-              latitude=item["location"]["latitude"],
-              longitude=item["location"]["longitude"]))
-      feature_list.append(feature)
-  return feature_list
-=======
     feature_list = []
-    with open("route_guide_db.json") as route_guide_db_file:
+    with open("../../json/route_guide_db.json") as route_guide_db_file:
         for item in json.load(route_guide_db_file):
             feature = route_guide_pb2.Feature(
                 name=item["name"],
@@ -46,5 +34,4 @@
                     latitude=item["location"]["latitude"],
                     longitude=item["location"]["longitude"]))
             feature_list.append(feature)
-    return feature_list
->>>>>>> 3d5de335
+    return feature_list