--- conflicted
+++ resolved
@@ -32,18 +32,11 @@
 
 def run_unary_client(server_target, name, ideal_distance):
     with grpc.insecure_channel(server_target) as channel:
-<<<<<<< HEAD
         stub = services.HashFinderStub(channel)
         future = stub.Find.future(
             protos.HashNameRequest(
                 desired_name=name, ideal_hamming_distance=ideal_distance),
             wait_for_ready=True)
-=======
-        stub = hash_name_pb2_grpc.HashFinderStub(channel)
-        future = stub.Find.future(hash_name_pb2.HashNameRequest(
-            desired_name=name, ideal_hamming_distance=ideal_distance),
-                                  wait_for_ready=True)
->>>>>>> 3dc40607
 
         def cancel_request(unused_signum, unused_frame):
             future.cancel()
@@ -57,7 +50,6 @@
 def run_streaming_client(server_target, name, ideal_distance,
                          interesting_distance):
     with grpc.insecure_channel(server_target) as channel:
-<<<<<<< HEAD
         stub = services.HashFinderStub(channel)
         result_generator = stub.FindRange(
             protos.HashNameRequest(
@@ -65,14 +57,6 @@
                 ideal_hamming_distance=ideal_distance,
                 interesting_hamming_distance=interesting_distance),
             wait_for_ready=True)
-=======
-        stub = hash_name_pb2_grpc.HashFinderStub(channel)
-        result_generator = stub.FindRange(hash_name_pb2.HashNameRequest(
-            desired_name=name,
-            ideal_hamming_distance=ideal_distance,
-            interesting_hamming_distance=interesting_distance),
-                                          wait_for_ready=True)
->>>>>>> 3dc40607
 
         def cancel_request(unused_signum, unused_frame):
             result_generator.cancel()
