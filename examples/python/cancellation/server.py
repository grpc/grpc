--- conflicted
+++ resolved
@@ -88,15 +88,9 @@
     # We use only a single servicer thread here to demonstrate that, if managed
     # carefully, cancelled RPCs can need not continue occupying servicers
     # threads.
-<<<<<<< HEAD
-    server = grpc.server(
-        futures.ThreadPoolExecutor(max_workers=1), maximum_concurrent_rpcs=1)
-    services.add_HashFinderServicer_to_server(
-=======
     server = grpc.server(futures.ThreadPoolExecutor(max_workers=1),
                          maximum_concurrent_rpcs=1)
-    hash_name_pb2_grpc.add_HashFinderServicer_to_server(
->>>>>>> 3dc40607
+    services.add_HashFinderServicer_to_server(
         HashFinder(maximum_hashes), server)
     address = '{}:{}'.format(_SERVER_HOST, port)
     actual_port = server.add_insecure_port(address)
