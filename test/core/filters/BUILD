# Copyright 2022 gRPC authors.
#
# Licensed under the Apache License, Version 2.0 (the "License");
# you may not use this file except in compliance with the License.
# You may obtain a copy of the License at
#
#     http://www.apache.org/licenses/LICENSE-2.0
#
# Unless required by applicable law or agreed to in writing, software
# distributed under the License is distributed on an "AS IS" BASIS,
# WITHOUT WARRANTIES OR CONDITIONS OF ANY KIND, either express or implied.
# See the License for the specific language governing permissions and
# limitations under the License.

load("//bazel:grpc_build_system.bzl", "grpc_cc_library", "grpc_cc_test", "grpc_package")
load("//test/cpp/microbenchmarks:grpc_benchmark_config.bzl", "HISTORY", "grpc_cc_benchmark")

licenses(["notice"])

grpc_package(name = "test/core/filters")

grpc_cc_library(
    name = "filter_test",
    testonly = 1,
    srcs = ["filter_test.cc"],
    hdrs = ["filter_test.h"],
    external_deps = [
        "absl/memory",
        "absl/strings",
        "absl/strings:str_format",
<<<<<<< HEAD
        "absl/types:variant",
=======
        "absl/types:optional",
>>>>>>> 1c0f1862
        "gtest",
    ],
    language = "c++",
    tags = ["nofixdeps"],  # until event engine tests are under fixbuilddeps
    deps = [
        "//:gpr",
        "//:grpc",
        "//:ref_counted_ptr",
        "//src/core:activity",
        "//src/core:arena",
        "//src/core:arena_promise",
        "//src/core:basic_seq",
        "//src/core:context",
        "//src/core:memory_quota",
        "//src/core:pipe",
        "//src/core:poll",
        "//src/core:resource_quota",
        "//src/core:slice",
        "//src/core:slice_buffer",
        "//test/core/event_engine/fuzzing_event_engine",
    ],
)

grpc_cc_test(
    name = "filter_test_test",
    srcs = ["filter_test_test.cc"],
    external_deps = [
        "absl/status:statusor",
        "gtest",
    ],
    uses_event_engine = False,
    uses_polling = False,
    deps = [
        "filter_test",
        "//:grpc_unsecure",
        "//src/core:activity",
        "//src/core:arena_promise",
        "//src/core:channel_args",
        "//src/core:map",
        "//src/core:pipe",
        "//src/core:poll",
        "//src/core:seq",
        "//src/core:slice",
    ],
)

grpc_cc_test(
    name = "client_auth_filter_test",
    srcs = ["client_auth_filter_test.cc"],
    external_deps = [
        "absl/status",
        "absl/status:statusor",
        "absl/strings",
        "gtest",
    ],
    language = "c++",
    uses_event_engine = False,
    uses_polling = False,
    deps = [
        "filter_test",
        "//:grpc",
        "//:grpc_security_base",
        "//:promise",
        "//:ref_counted_ptr",
        "//src/core:arena_promise",
        "//src/core:channel_args",
        "//src/core:grpc_fake_credentials",
        "//src/core:unique_type_name",
        "//src/core:useful",
    ],
)

grpc_cc_test(
    name = "client_authority_filter_test",
    srcs = ["client_authority_filter_test.cc"],
    external_deps = [
        "absl/status",
        "absl/strings",
        "gtest",
    ],
    language = "c++",
    uses_event_engine = False,
    uses_polling = False,
    deps = [
        "filter_test",
        "//:channel_arg_names",
        "//src/core:grpc_client_authority_filter",
    ],
)

grpc_cc_test(
    name = "gcp_authentication_filter_test",
    srcs = ["gcp_authentication_filter_test.cc"],
    external_deps = [
        "absl/status",
        "absl/status:statusor",
        "absl/strings",
        "gtest",
    ],
    language = "c++",
    uses_event_engine = False,
    uses_polling = False,
    deps = [
        "filter_test",
        "//:grpc",
        "//:grpc_security_base",
        "//:ref_counted_ptr",
        "//src/core:channel_args",
    ],
)

grpc_cc_benchmark(
    name = "bm_http_client_filter",
    srcs = ["bm_http_client_filter.cc"],
    monitoring = HISTORY,
    deps = [
        "//:grpc",
        "//src/core:default_event_engine",
        "//test/core/transport:call_spine_benchmarks",
    ],
)

grpc_cc_test(
    name = "blackboard_test",
    srcs = ["blackboard_test.cc"],
    external_deps = [
        "gtest",
    ],
    uses_event_engine = False,
    uses_polling = False,
    deps = [
        "//src/core:blackboard",
    ],
)<|MERGE_RESOLUTION|>--- conflicted
+++ resolved
@@ -28,11 +28,6 @@
         "absl/memory",
         "absl/strings",
         "absl/strings:str_format",
-<<<<<<< HEAD
-        "absl/types:variant",
-=======
-        "absl/types:optional",
->>>>>>> 1c0f1862
         "gtest",
     ],
     language = "c++",
