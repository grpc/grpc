// Copyright 2022 gRPC authors.
//
// Licensed under the Apache License, Version 2.0 (the "License");
// you may not use this file except in compliance with the License.
// You may obtain a copy of the License at
//
//     http://www.apache.org/licenses/LICENSE-2.0
//
// Unless required by applicable law or agreed to in writing, software
// distributed under the License is distributed on an "AS IS" BASIS,
// WITHOUT WARRANTIES OR CONDITIONS OF ANY KIND, either express or implied.
// See the License for the specific language governing permissions and
// limitations under the License.

#include <atomic>
#include <map>

#include "absl/memory/memory.h"

#include "src/core/ext/filters/channel_idle/channel_idle_filter.h"
#include "src/core/ext/filters/http/client/http_client_filter.h"
#include "src/core/ext/filters/http/client_authority_filter.h"
#include "src/core/ext/filters/http/server/http_server_filter.h"
#include "src/core/lib/channel/channel_args.h"
#include "src/core/lib/channel/channel_stack_builder_impl.h"
#include "src/core/lib/gprpp/env.h"
#include "src/core/lib/iomgr/executor.h"
#include "src/core/lib/iomgr/timer_manager.h"
#include "src/core/lib/resource_quota/resource_quota.h"
#include "src/core/lib/security/authorization/grpc_server_authz_filter.h"
#include "src/core/lib/security/transport/auth_filters.h"
#include "src/core/lib/transport/transport_impl.h"
#include "src/libfuzzer/libfuzzer_macro.h"
#include "test/core/filters/filter_fuzzer.pb.h"

bool squelch = true;

static void dont_log(gpr_log_func_args* /*args*/) {}

static grpc_core::Mutex g_now_mu;
static gpr_timespec g_now ABSL_GUARDED_BY(g_now_mu);
extern gpr_timespec (*gpr_now_impl)(gpr_clock_type clock_type);

static gpr_timespec now_impl(gpr_clock_type clock_type) {
  GPR_ASSERT(clock_type != GPR_TIMESPAN);
  grpc_core::MutexLock lock(&g_now_mu);
  g_now.clock_type = clock_type;
  return g_now;
}

namespace grpc_core {
namespace {

const grpc_transport_vtable kFakeTransportVTable = {
    // sizeof_stream
    0,
    // name
    "fake_transport",
    // init_stream
    [](grpc_transport*, grpc_stream*, grpc_stream_refcount*, const void*,
       Arena*) -> int { abort(); },
    // make_call_promise
    [](grpc_transport*,
       ClientMetadataHandle) -> ArenaPromise<ServerMetadataHandle> { abort(); },
    // set_pollset
    [](grpc_transport*, grpc_stream*, grpc_pollset*) { abort(); },
    // set_pollset_set
    [](grpc_transport*, grpc_stream*, grpc_pollset_set*) { abort(); },
    // perform_stream_op
    [](grpc_transport*, grpc_stream*, grpc_transport_stream_op_batch*) {
      abort();
    },
    // perform_op
    [](grpc_transport*, grpc_transport_op*) { abort(); },
    // destroy_stream
    [](grpc_transport*, grpc_stream*, grpc_closure*) { abort(); },
    // destroy
    [](grpc_transport*) { abort(); },
    // get_endpoint
    [](grpc_transport*) -> grpc_endpoint* { abort(); },
};

class FakeChannelSecurityConnector final
    : public grpc_channel_security_connector {
 public:
  FakeChannelSecurityConnector()
      : grpc_channel_security_connector("fake", nullptr, nullptr) {}

  void check_peer(tsi_peer, grpc_endpoint*, const ChannelArgs&,
                  RefCountedPtr<grpc_auth_context>*, grpc_closure*) override {
    abort();
  }

  void cancel_check_peer(grpc_closure*, grpc_error_handle) override { abort(); }

  int cmp(const grpc_security_connector*) const override { abort(); }

  ArenaPromise<absl::Status> CheckCallHost(absl::string_view,
                                           grpc_auth_context*) override {
    uint32_t qry = next_check_call_host_qry_++;
    return [this, qry]() -> Poll<absl::Status> {
      auto it = check_call_host_results_.find(qry);
      if (it == check_call_host_results_.end()) return Pending{};
      return it->second;
    };
  }

  void add_handshakers(const ChannelArgs&, grpc_pollset_set*,
                       HandshakeManager*) override {
    abort();
  }

  void FinishCheckCallHost(uint32_t qry, absl::Status status) {
    check_call_host_results_.emplace(qry, std::move(status));
    check_call_host_wakers_[qry].Wakeup();
  }

 private:
  uint32_t next_check_call_host_qry_ = 0;
  std::map<uint32_t, Waker> check_call_host_wakers_;
  std::map<uint32_t, absl::Status> check_call_host_results_;
};

class ConstAuthorizationEngine final : public AuthorizationEngine {
 public:
  explicit ConstAuthorizationEngine(AuthorizationEngine::Decision decision)
      : decision_(decision) {}

  Decision Evaluate(const EvaluateArgs&) const override { return decision_; }

 private:
  Decision decision_;
};

class FakeAuthorizationPolicyProvider final
    : public grpc_authorization_policy_provider {
 public:
  explicit FakeAuthorizationPolicyProvider(AuthorizationEngines engines)
      : engines_(engines) {}
  void Orphan() override {}
  AuthorizationEngines engines() override { return engines_; }

 private:
  AuthorizationEngines engines_;
};

struct GlobalObjects {
  ResourceQuotaRefPtr resource_quota = MakeResourceQuota("test");
  grpc_transport transport{&kFakeTransportVTable};
  RefCountedPtr<FakeChannelSecurityConnector> channel_security_connector{
      MakeRefCounted<FakeChannelSecurityConnector>()};

  void Perform(const filter_fuzzer::GlobalObjectAction& action) {
    switch (action.type_case()) {
      case filter_fuzzer::GlobalObjectAction::TYPE_NOT_SET:
        break;
      case filter_fuzzer::GlobalObjectAction::kSetResourceQuota:
        resource_quota->memory_quota()->SetSize(action.set_resource_quota());
        break;
      case filter_fuzzer::GlobalObjectAction::kFinishCheckCallHost:
        channel_security_connector->FinishCheckCallHost(
            action.finish_check_call_host().qry(),
            absl::Status(
                absl::StatusCode(action.finish_check_call_host().status()),
                action.finish_check_call_host().message()));
        break;
    }
  }
};

RefCountedPtr<AuthorizationEngine> LoadAuthorizationEngine(
    const filter_fuzzer::AuthorizationEngine& engine) {
  switch (engine.engine_case()) {
    case filter_fuzzer::AuthorizationEngine::kAlwaysAllow:
      return MakeRefCounted<ConstAuthorizationEngine>(
          AuthorizationEngine::Decision{
              AuthorizationEngine::Decision::Type::kAllow,
              engine.always_allow()});
    case filter_fuzzer::AuthorizationEngine::kAlwaysDeny:
      return MakeRefCounted<ConstAuthorizationEngine>(
          AuthorizationEngine::Decision{
              AuthorizationEngine::Decision::Type::kDeny,
              engine.always_deny()});
    case filter_fuzzer::AuthorizationEngine::ENGINE_NOT_SET:
      break;
  }
  return MakeRefCounted<ConstAuthorizationEngine>(AuthorizationEngine::Decision{
      AuthorizationEngine::Decision::Type::kAllow, engine.always_allow()});
}

template <typename FuzzerChannelArgs>
ChannelArgs LoadChannelArgs(const FuzzerChannelArgs& fuzz_args,
                            GlobalObjects* globals) {
  ChannelArgs args = ChannelArgs().SetObject(ResourceQuota::Default());
  for (const auto& arg : fuzz_args) {
    if (arg.key() == ResourceQuota::ChannelArgName()) {
      if (arg.value_case() == filter_fuzzer::ChannelArg::kResourceQuota) {
        args = args.SetObject(globals->resource_quota);
      }
    } else if (arg.key() == GRPC_ARG_TRANSPORT) {
      if (arg.value_case() == filter_fuzzer::ChannelArg::kTransport) {
        args = args.SetObject(&globals->transport);
      }
    } else if (arg.key() == GRPC_ARG_SECURITY_CONNECTOR) {
      if (arg.value_case() ==
          filter_fuzzer::ChannelArg::kChannelSecurityConnector) {
        args = args.SetObject(globals->channel_security_connector);
      }
    } else if (arg.key() == GRPC_AUTH_CONTEXT_ARG) {
      if (arg.value_case() == filter_fuzzer::ChannelArg::kAuthContext) {
        args = args.SetObject(MakeRefCounted<grpc_auth_context>(nullptr));
      }
    } else if (arg.key() == GRPC_ARG_AUTHORIZATION_POLICY_PROVIDER) {
      if (arg.value_case() ==
          filter_fuzzer::ChannelArg::kAuthorizationPolicyProvider) {
        args = args.SetObject(MakeRefCounted<FakeAuthorizationPolicyProvider>(
            grpc_authorization_policy_provider::AuthorizationEngines{
                LoadAuthorizationEngine(
                    arg.authorization_policy_provider().allow_engine()),
                LoadAuthorizationEngine(
                    arg.authorization_policy_provider().deny_engine())}));
      }
    } else {
      switch (arg.value_case()) {
        case filter_fuzzer::ChannelArg::VALUE_NOT_SET:
          break;
        case filter_fuzzer::ChannelArg::kStr:
          args = args.Set(arg.key(), arg.str());
          break;
        case filter_fuzzer::ChannelArg::kI:
          args = args.Set(arg.key(), arg.i());
          break;
        case filter_fuzzer::ChannelArg::kResourceQuota:
        case filter_fuzzer::ChannelArg::kTransport:
        case filter_fuzzer::ChannelArg::kChannelSecurityConnector:
        case filter_fuzzer::ChannelArg::kAuthContext:
        case filter_fuzzer::ChannelArg::kAuthorizationPolicyProvider:
          break;
      }
    }
  }
  return args;
}

const grpc_channel_filter* const kFilters[] = {
    &ClientAuthorityFilter::kFilter, &HttpClientFilter::kFilter,
    &ClientAuthFilter::kFilter,      &GrpcServerAuthzFilter::kFilterVtable,
    &MaxAgeFilter::kFilter,          &ClientIdleFilter::kFilter,
    &HttpServerFilter::kFilter,
    // We exclude this one internally, so we can't have it here - will need to
    // pick it up through some future registration mechanism.
    // MAKE_FILTER(ServerLoadReportingFilter),
};

const grpc_channel_filter* FindFilter(absl::string_view name) {
  for (size_t i = 0; i < GPR_ARRAY_SIZE(kFilters); ++i) {
    if (name == kFilters[i]->name) return kFilters[i];
  }
  return nullptr;
}

class MainLoop {
 public:
  MainLoop(RefCountedPtr<grpc_channel_stack> channel_stack,
           const ChannelArgs& channel_args)
      : memory_allocator_(channel_args.GetObject<ResourceQuota>()
                              ->memory_quota()
                              ->CreateMemoryAllocator("test")),
        channel_stack_(std::move(channel_stack)) {}

  ~MainLoop() {
    ExecCtx exec_ctx;
    calls_.clear();
    channel_stack_.reset();
  }

  void Run(const filter_fuzzer::Action& action, GlobalObjects* globals) {
    ExecCtx exec_ctx;
    for (auto id : std::exchange(wakeups_, {})) {
      if (auto* call = GetCall(id)) call->Wakeup();
    }
    switch (action.type_case()) {
      case filter_fuzzer::Action::TYPE_NOT_SET:
        break;
      case filter_fuzzer::Action::kAdvanceTimeMicroseconds: {
        MutexLock lock(&g_now_mu);
        g_now = gpr_time_add(
            g_now, gpr_time_from_micros(action.advance_time_microseconds(),
                                        GPR_TIMESPAN));
        break;
      }
      case filter_fuzzer::Action::kCancel:
        calls_.erase(action.call());
        break;
      case filter_fuzzer::Action::kCreateCall:
        calls_.emplace(
            action.call(),
            absl::make_unique<Call>(this, action.call(), action.create_call()));
        break;
      case filter_fuzzer::Action::kReceiveInitialMetadata:
        if (auto* call = GetCall(action.call())) {
          call->RecvInitialMetadata(action.receive_initial_metadata());
        }
        break;
      case filter_fuzzer::Action::kReceiveTrailingMetadata:
        if (auto* call = GetCall(action.call())) {
          call->RecvTrailingMetadata(action.receive_trailing_metadata());
        }
        break;
      case filter_fuzzer::Action::kSetFinalInfo:
        if (auto* call = GetCall(action.call())) {
          call->SetFinalInfo(action.set_final_info());
        }
        break;
      case filter_fuzzer::Action::kGlobalObjectAction:
        globals->Perform(action.global_object_action());
    }
  }

  static const grpc_channel_filter* EndFilter(bool is_client) {
    static const grpc_channel_filter client_filter =
        MakePromiseBasedFilter<Call::EndFilter, FilterEndpoint::kClient>(
            "client-end");
    static const grpc_channel_filter server_filter =
        MakePromiseBasedFilter<Call::EndFilter, FilterEndpoint::kServer>(
            "server-end");
    return is_client ? &client_filter : &server_filter;
  }

  static const grpc_channel_filter* BottomFilter(bool is_client) {
    static const grpc_channel_filter client_filter =
        MakePromiseBasedFilter<Call::BottomFilter, FilterEndpoint::kClient,
                               kFilterIsLast>("client-end");
    static const grpc_channel_filter server_filter =
        MakePromiseBasedFilter<Call::BottomFilter, FilterEndpoint::kServer,
                               kFilterIsLast>("server-end");
    return is_client ? &client_filter : &server_filter;
  }

 private:
  class WakeCall final : public Wakeable {
   public:
    WakeCall(MainLoop* main_loop, uint32_t id)
        : main_loop_(main_loop), id_(id) {}
    void Wakeup() override {
      for (const uint32_t already : main_loop_->wakeups_) {
        if (already == id_) return;
      }
      main_loop_->wakeups_.push_back(id_);
      delete this;
    }
    void Drop() override { delete this; }

   private:
    MainLoop* const main_loop_;
    uint32_t id_;
  };

  class Call final : public Activity {
   public:
    // EndFilter is the last filter that will be invoked for a call
    class EndFilter : public ChannelFilter {
     public:
      static absl::StatusOr<EndFilter> Create(const ChannelArgs&,
                                              ChannelFilter::Args) {
        return EndFilter{};
      }

      // Construct a promise for one call.
      ArenaPromise<ServerMetadataHandle> MakeCallPromise(
          CallArgs call_args, NextPromiseFactory) override {
        Call* call = static_cast<Call*>(Activity::current());
        if (call->server_initial_metadata_) {
          call_args.server_initial_metadata->Set(
              call->server_initial_metadata_.get());
        } else {
          call->unset_incoming_server_initial_metadata_latch_ =
              call_args.server_initial_metadata;
        }
        return [call]() -> Poll<ServerMetadataHandle> {
          return call->CheckCompletion();
        };
      }
    };

    // BottomFilter is the last filter on a channel stack (for sinking ops)
    class BottomFilter : public ChannelFilter {
     public:
      static absl::StatusOr<BottomFilter> Create(const ChannelArgs&,
                                                 ChannelFilter::Args) {
        return BottomFilter{};
      }

      // Construct a promise for one call.
      ArenaPromise<ServerMetadataHandle> MakeCallPromise(
          CallArgs call_args, NextPromiseFactory next) override {
        return next(std::move(call_args));
      }

      bool StartTransportOp(grpc_transport_op* op) override {
        ExecCtx::Run(DEBUG_LOCATION, op->on_consumed, absl::OkStatus());
        return true;
      }
    };

    Call(MainLoop* main_loop, uint32_t id,
         const filter_fuzzer::Metadata& client_initial_metadata)
        : main_loop_(main_loop), id_(id) {
      ScopedContext context(this);
      auto* server_initial_metadata = arena_->New<Latch<ServerMetadata*>>();
      promise_ = main_loop_->channel_stack_->MakeCallPromise(
          CallArgs{std::move(*LoadMetadata(client_initial_metadata,
                                           &client_initial_metadata_)),
                   server_initial_metadata});
      Step();
    }

    ~Call() override {
      {
        ScopedContext context(this);
        // Don't pass final info thing if we were cancelled.
        if (promise_.has_value()) final_info_.reset();
        std::unique_ptr<grpc_call_final_info> final_info;
        if (final_info_) {
          final_info = absl::make_unique<grpc_call_final_info>();
          final_info->final_status =
              static_cast<grpc_status_code>(final_info_->status());
          final_info->error_string = final_info_->error_string().c_str();
          final_info->stats.latency =
              gpr_time_from_micros(final_info_->latency_us(), GPR_TIMESPAN);
          auto transport_stream_stats_from_proto =
              [](const filter_fuzzer::TransportOneWayStats& stats) {
                grpc_transport_one_way_stats s;
                s.framing_bytes = stats.framing_bytes();
                s.data_bytes = stats.data_bytes();
                s.header_bytes = stats.header_bytes();
                return s;
              };
          final_info->stats.transport_stream_stats.incoming =
              transport_stream_stats_from_proto(final_info_->incoming());
          final_info->stats.transport_stream_stats.outgoing =
              transport_stream_stats_from_proto(final_info_->outgoing());
        }
        finalization_.Run(final_info.get());
      }

      for (int i = 0; i < GRPC_CONTEXT_COUNT; i++) {
        if (legacy_context_[i].destroy != nullptr) {
          legacy_context_[i].destroy(legacy_context_[i].value);
        }
      }
    }

    void Orphan() override { abort(); }
    void ForceImmediateRepoll() override { context_->set_continue(); }
    Waker MakeOwningWaker() override {
      return Waker(new WakeCall(main_loop_, id_));
    }
    Waker MakeNonOwningWaker() override { return MakeOwningWaker(); }

    void RecvInitialMetadata(const filter_fuzzer::Metadata& metadata) {
      if (server_initial_metadata_ == nullptr) {
        LoadMetadata(metadata, &server_initial_metadata_);
        if (auto* latch = std::exchange(
                unset_incoming_server_initial_metadata_latch_, nullptr)) {
          ScopedContext context(this);
          latch->Set(server_initial_metadata_.get());
        }
      }
    }

    void RecvTrailingMetadata(const filter_fuzzer::Metadata& metadata) {
      if (server_trailing_metadata_ == nullptr) {
        LoadMetadata(metadata, &server_trailing_metadata_);
        server_trailing_metadata_waker_.Wakeup();
      }
    }

    void Wakeup() {
      ScopedContext context(this);
      Step();
    }

    void SetFinalInfo(filter_fuzzer::FinalInfo final_info) {
      final_info_ = absl::make_unique<filter_fuzzer::FinalInfo>(final_info);
    }

   private:
    class ScopedContext
        : public ScopedActivity,
          public promise_detail::Context<Arena>,
          public promise_detail::Context<grpc_call_context_element>,
          public promise_detail::Context<CallFinalization> {
     public:
      explicit ScopedContext(Call* call)
          : ScopedActivity(call),
            promise_detail::Context<Arena>(call->arena_.get()),
            promise_detail::Context<grpc_call_context_element>(
                call->legacy_context_),
            promise_detail::Context<CallFinalization>(&call->finalization_),
            call_(call) {
        GPR_ASSERT(call_->context_ == nullptr);
        call_->context_ = this;
      }
      ~ScopedContext() {
        while (bool step = std::exchange(continue_, false)) {
          call_->Step();
        }
        GPR_ASSERT(call_->context_ == this);
        call_->context_ = nullptr;
      }

      void set_continue() { continue_ = true; }

     private:
      Call* const call_;
      bool continue_ = false;
    };

    template <typename R>
    absl::optional<MetadataHandle<R>> LoadMetadata(
        const filter_fuzzer::Metadata& metadata, std::unique_ptr<R>* out) {
      if (*out != nullptr) return absl::nullopt;
      *out = absl::make_unique<R>(arena_.get());
      for (const auto& md : metadata.metadata()) {
        (*out)->Append(md.key(), Slice::FromCopiedString(md.value()),
                       [](absl::string_view, const Slice&) {});
      }
      return MetadataHandle<R>::TestOnlyWrap(out->get());
    }

    void Step() {
      if (!promise_.has_value()) return;
      auto r = (*promise_)();
      if (absl::holds_alternative<Pending>(r)) return;
      ServerMetadataHandle md = std::move(absl::get<ServerMetadataHandle>(r));
      if (md.get() != server_trailing_metadata_.get()) md->~ServerMetadata();
      promise_.reset();
    }

    Poll<ServerMetadataHandle> CheckCompletion() {
      if (server_trailing_metadata_ != nullptr) {
        return ServerMetadataHandle::TestOnlyWrap(
            server_trailing_metadata_.get());
      }
      server_trailing_metadata_waker_ = MakeOwningWaker();
      return Pending{};
    }

    MainLoop* const main_loop_;
    const uint32_t id_;
    ScopedArenaPtr arena_ = MakeScopedArena(32, &main_loop_->memory_allocator_);
    absl::optional<ArenaPromise<ServerMetadataHandle>> promise_;
    std::unique_ptr<filter_fuzzer::FinalInfo> final_info_;
    std::unique_ptr<ClientMetadata> client_initial_metadata_;
    std::unique_ptr<ServerMetadata> server_initial_metadata_;
    Latch<ServerMetadata*>* unset_incoming_server_initial_metadata_latch_ =
        nullptr;
    std::unique_ptr<ServerMetadata> server_trailing_metadata_;
    Waker server_trailing_metadata_waker_;
    CallFinalization finalization_;
    ScopedContext* context_ = nullptr;
    grpc_call_context_element legacy_context_[GRPC_CONTEXT_COUNT] = {};
  };

  Call* GetCall(uint32_t id) {
    auto it = calls_.find(id);
    if (it == calls_.end()) return nullptr;
    return it->second.get();
  }

  MemoryAllocator memory_allocator_;
  RefCountedPtr<grpc_channel_stack> channel_stack_;
  std::map<uint32_t, std::unique_ptr<Call>> calls_;
  std::vector<uint32_t> wakeups_;
};

}  // namespace
}  // namespace grpc_core

DEFINE_PROTO_FUZZER(const filter_fuzzer::Msg& msg) {
  const grpc_channel_filter* filter = grpc_core::FindFilter(msg.filter());
  if (filter == nullptr) return;
  if (msg.channel_stack_type() < 0 ||
      msg.channel_stack_type() >= GRPC_NUM_CHANNEL_STACK_TYPES) {
    return;
  }

  grpc_test_only_set_slice_hash_seed(0);
<<<<<<< HEAD
  char* grpc_trace_fuzzer = gpr_getenv("GRPC_TRACE_FUZZER");
  if (squelch && grpc_trace_fuzzer == nullptr) gpr_set_log_function(dont_log);
  gpr_free(grpc_trace_fuzzer);
=======
  if (squelch && !grpc_core::GetEnv("GRPC_TRACE_FUZZER").has_value()) {
    gpr_set_log_function(dont_log);
  }
>>>>>>> 48746199
  {
    grpc_core::MutexLock lock(&g_now_mu);
    g_now = {1, 0, GPR_CLOCK_MONOTONIC};
    grpc_core::TestOnlySetProcessEpoch(g_now);
  }
  gpr_now_impl = now_impl;
  grpc_init();
  grpc_timer_manager_set_threading(false);
  {
    grpc_core::ExecCtx exec_ctx;
    grpc_core::Executor::SetThreadingAll(false);
  }

  grpc_core::GlobalObjects globals;
  auto channel_args = grpc_core::LoadChannelArgs(msg.channel_args(), &globals);

  grpc_core::ChannelStackBuilderImpl builder(
      msg.stack_name().c_str(),
      static_cast<grpc_channel_stack_type>(msg.channel_stack_type()));
  builder.SetChannelArgs(channel_args);
  builder.AppendFilter(filter);
  const bool is_client =
      grpc_channel_stack_type_is_client(builder.channel_stack_type());
  if (is_client) {
    builder.AppendFilter(grpc_core::MainLoop::EndFilter(true));
  } else {
    builder.PrependFilter(grpc_core::MainLoop::EndFilter(false));
  }
  builder.AppendFilter(grpc_core::MainLoop::BottomFilter(is_client));
  auto stack = [&]() {
    grpc_core::ExecCtx exec_ctx;
    return builder.Build();
  }();

  if (stack.ok()) {
    grpc_core::MainLoop main_loop(std::move(*stack), channel_args);
    for (const auto& action : msg.actions()) {
      grpc_timer_manager_tick();
      main_loop.Run(action, &globals);
    }
  }

  grpc_shutdown();
}<|MERGE_RESOLUTION|>--- conflicted
+++ resolved
@@ -587,15 +587,9 @@
   }
 
   grpc_test_only_set_slice_hash_seed(0);
-<<<<<<< HEAD
-  char* grpc_trace_fuzzer = gpr_getenv("GRPC_TRACE_FUZZER");
-  if (squelch && grpc_trace_fuzzer == nullptr) gpr_set_log_function(dont_log);
-  gpr_free(grpc_trace_fuzzer);
-=======
   if (squelch && !grpc_core::GetEnv("GRPC_TRACE_FUZZER").has_value()) {
     gpr_set_log_function(dont_log);
   }
->>>>>>> 48746199
   {
     grpc_core::MutexLock lock(&g_now_mu);
     g_now = {1, 0, GPR_CLOCK_MONOTONIC};
