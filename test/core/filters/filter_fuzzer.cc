// Copyright 2022 gRPC authors.
//
// Licensed under the Apache License, Version 2.0 (the "License");
// you may not use this file except in compliance with the License.
// You may obtain a copy of the License at
//
//     http://www.apache.org/licenses/LICENSE-2.0
//
// Unless required by applicable law or agreed to in writing, software
// distributed under the License is distributed on an "AS IS" BASIS,
// WITHOUT WARRANTIES OR CONDITIONS OF ANY KIND, either express or implied.
// See the License for the specific language governing permissions and
// limitations under the License.

#include <map>

#include "absl/memory/memory.h"

#include "src/core/ext/filters/channel_idle/channel_idle_filter.h"
#include "src/core/ext/filters/http/client/http_client_filter.h"
#include "src/core/ext/filters/http/client_authority_filter.h"
<<<<<<< HEAD
#include "src/core/lib/channel/channel_stack_builder_impl.h"
=======
#include "src/core/ext/filters/http/server/http_server_filter.h"
>>>>>>> f36e84f0
#include "src/core/lib/gpr/env.h"
#include "src/core/lib/iomgr/executor.h"
#include "src/core/lib/iomgr/timer_manager.h"
#include "src/core/lib/resource_quota/resource_quota.h"
#include "src/core/lib/security/authorization/grpc_server_authz_filter.h"
#include "src/core/lib/security/transport/auth_filters.h"
#include "src/core/lib/transport/transport_impl.h"
#include "src/libfuzzer/libfuzzer_macro.h"
#include "test/core/filters/filter_fuzzer.pb.h"

bool squelch = true;

static void dont_log(gpr_log_func_args* /*args*/) {}

static gpr_timespec g_now;
extern gpr_timespec (*gpr_now_impl)(gpr_clock_type clock_type);

static gpr_timespec now_impl(gpr_clock_type clock_type) {
  GPR_ASSERT(clock_type != GPR_TIMESPAN);
  gpr_timespec ts = g_now;
  ts.clock_type = clock_type;
  return ts;
}

namespace grpc_core {
namespace {

const grpc_transport_vtable kFakeTransportVTable = {
    // sizeof_stream
    0,
    // name
    "fake_transport",
    // init_stream
    [](grpc_transport*, grpc_stream*, grpc_stream_refcount*, const void*,
       Arena*) -> int { abort(); },
    // make_call_promise
    [](grpc_transport*,
       ClientMetadataHandle) -> ArenaPromise<ServerMetadataHandle> { abort(); },
    // set_pollset
    [](grpc_transport*, grpc_stream*, grpc_pollset*) { abort(); },
    // set_pollset_set
    [](grpc_transport*, grpc_stream*, grpc_pollset_set*) { abort(); },
    // perform_stream_op
    [](grpc_transport*, grpc_stream*, grpc_transport_stream_op_batch*) {
      abort();
    },
    // perform_op
    [](grpc_transport*, grpc_transport_op*) { abort(); },
    // destroy_stream
    [](grpc_transport*, grpc_stream*, grpc_closure*) { abort(); },
    // destroy
    [](grpc_transport*) { abort(); },
    // get_endpoint
    [](grpc_transport*) -> grpc_endpoint* { abort(); },
};

class FakeChannelSecurityConnector final
    : public grpc_channel_security_connector {
 public:
  FakeChannelSecurityConnector()
      : grpc_channel_security_connector("fake", nullptr, nullptr) {}

  void check_peer(tsi_peer, grpc_endpoint*, RefCountedPtr<grpc_auth_context>*,
                  grpc_closure*) override {
    abort();
  }

  void cancel_check_peer(grpc_closure*, grpc_error_handle) override { abort(); }

  int cmp(const grpc_security_connector*) const override { abort(); }

  ArenaPromise<absl::Status> CheckCallHost(absl::string_view,
                                           grpc_auth_context*) override {
    uint32_t qry = next_check_call_host_qry_++;
    return [this, qry]() -> Poll<absl::Status> {
      auto it = check_call_host_results_.find(qry);
      if (it == check_call_host_results_.end()) return Pending{};
      return it->second;
    };
  }

  void add_handshakers(const grpc_channel_args*, grpc_pollset_set*,
                       HandshakeManager*) override {
    abort();
  }

  void FinishCheckCallHost(uint32_t qry, absl::Status status) {
    check_call_host_results_.emplace(qry, std::move(status));
    check_call_host_wakers_[qry].Wakeup();
  }

 private:
  uint32_t next_check_call_host_qry_ = 0;
  std::map<uint32_t, Waker> check_call_host_wakers_;
  std::map<uint32_t, absl::Status> check_call_host_results_;
};

class ConstAuthorizationEngine final : public AuthorizationEngine {
 public:
  explicit ConstAuthorizationEngine(AuthorizationEngine::Decision decision)
      : decision_(decision) {}

  Decision Evaluate(const EvaluateArgs&) const override { return decision_; }

 private:
  Decision decision_;
};

class FakeAuthorizationPolicyProvider final
    : public grpc_authorization_policy_provider {
 public:
  explicit FakeAuthorizationPolicyProvider(AuthorizationEngines engines)
      : engines_(engines) {}
  void Orphan() override {}
  AuthorizationEngines engines() override { return engines_; }

 private:
  AuthorizationEngines engines_;
};

struct GlobalObjects {
  ResourceQuotaRefPtr resource_quota = MakeResourceQuota("test");
  grpc_transport transport{&kFakeTransportVTable};
  RefCountedPtr<FakeChannelSecurityConnector> channel_security_connector{
      MakeRefCounted<FakeChannelSecurityConnector>()};

  void Perform(const filter_fuzzer::GlobalObjectAction& action) {
    switch (action.type_case()) {
      case filter_fuzzer::GlobalObjectAction::TYPE_NOT_SET:
        break;
      case filter_fuzzer::GlobalObjectAction::kSetResourceQuota:
        resource_quota->memory_quota()->SetSize(action.set_resource_quota());
        break;
      case filter_fuzzer::GlobalObjectAction::kFinishCheckCallHost:
        channel_security_connector->FinishCheckCallHost(
            action.finish_check_call_host().qry(),
            absl::Status(
                absl::StatusCode(action.finish_check_call_host().status()),
                action.finish_check_call_host().message()));
        break;
    }
  }
};

RefCountedPtr<AuthorizationEngine> LoadAuthorizationEngine(
    const filter_fuzzer::AuthorizationEngine& engine) {
  switch (engine.engine_case()) {
    case filter_fuzzer::AuthorizationEngine::kAlwaysAllow:
      return MakeRefCounted<ConstAuthorizationEngine>(
          AuthorizationEngine::Decision{
              AuthorizationEngine::Decision::Type::kAllow,
              engine.always_allow()});
    case filter_fuzzer::AuthorizationEngine::kAlwaysDeny:
      return MakeRefCounted<ConstAuthorizationEngine>(
          AuthorizationEngine::Decision{
              AuthorizationEngine::Decision::Type::kDeny,
              engine.always_deny()});
    case filter_fuzzer::AuthorizationEngine::ENGINE_NOT_SET:
      break;
  }
  return MakeRefCounted<ConstAuthorizationEngine>(AuthorizationEngine::Decision{
      AuthorizationEngine::Decision::Type::kAllow, engine.always_allow()});
}

template <typename FuzzerChannelArgs>
ChannelArgs LoadChannelArgs(const FuzzerChannelArgs& fuzz_args,
                            GlobalObjects* globals) {
  ChannelArgs args = ChannelArgs().SetObject(ResourceQuota::Default());
  for (const auto& arg : fuzz_args) {
    if (arg.key() == ResourceQuota::ChannelArgName()) {
      if (arg.value_case() == filter_fuzzer::ChannelArg::kResourceQuota) {
        args = args.SetObject(globals->resource_quota);
      }
    } else if (arg.key() == GRPC_ARG_TRANSPORT) {
      if (arg.value_case() == filter_fuzzer::ChannelArg::kTransport) {
        args = args.SetObject(&globals->transport);
      }
    } else if (arg.key() == GRPC_ARG_SECURITY_CONNECTOR) {
      if (arg.value_case() ==
          filter_fuzzer::ChannelArg::kChannelSecurityConnector) {
        args = args.SetObject(globals->channel_security_connector);
      }
    } else if (arg.key() == GRPC_AUTH_CONTEXT_ARG) {
      if (arg.value_case() == filter_fuzzer::ChannelArg::kAuthContext) {
        args = args.SetObject(MakeRefCounted<grpc_auth_context>(nullptr));
      }
    } else if (arg.key() == GRPC_ARG_AUTHORIZATION_POLICY_PROVIDER) {
      if (arg.value_case() ==
          filter_fuzzer::ChannelArg::kAuthorizationPolicyProvider) {
        args = args.SetObject(MakeRefCounted<FakeAuthorizationPolicyProvider>(
            grpc_authorization_policy_provider::AuthorizationEngines{
                LoadAuthorizationEngine(
                    arg.authorization_policy_provider().allow_engine()),
                LoadAuthorizationEngine(
                    arg.authorization_policy_provider().deny_engine())}));
      }
    } else {
      switch (arg.value_case()) {
        case filter_fuzzer::ChannelArg::VALUE_NOT_SET:
          break;
        case filter_fuzzer::ChannelArg::kStr:
          args = args.Set(arg.key(), arg.str());
          break;
        case filter_fuzzer::ChannelArg::kI:
          args = args.Set(arg.key(), arg.i());
          break;
        case filter_fuzzer::ChannelArg::kResourceQuota:
        case filter_fuzzer::ChannelArg::kTransport:
        case filter_fuzzer::ChannelArg::kChannelSecurityConnector:
        case filter_fuzzer::ChannelArg::kAuthContext:
        case filter_fuzzer::ChannelArg::kAuthorizationPolicyProvider:
          break;
      }
    }
  }
  return args;
}

#define MAKE_FILTER(name) Filter::Make<name>(#name)

<<<<<<< HEAD
const grpc_channel_filter* const kFilters[] = {
    &ClientAuthorityFilter::kFilter, &HttpClientFilter::kFilter,
    &ClientAuthFilter::kFilter,      &GrpcServerAuthzFilter::kFilterVtable,
    &MaxAgeFilter::kFilter,          &ClientIdleFilter::kFilter,
=======
const Filter* const kFilters[] = {
    MAKE_FILTER(ClientAuthorityFilter), MAKE_FILTER(HttpClientFilter),
    MAKE_FILTER(ClientAuthFilter),      MAKE_FILTER(GrpcServerAuthzFilter),
    MAKE_FILTER(HttpServerFilter),
>>>>>>> f36e84f0
    // We exclude this one internally, so we can't have it here - will need to
    // pick it up through some future registration mechanism.
    // MAKE_FILTER(ServerLoadReportingFilter),
};

const grpc_channel_filter* FindFilter(absl::string_view name) {
  for (size_t i = 0; i < GPR_ARRAY_SIZE(kFilters); ++i) {
    if (name == kFilters[i]->name) return kFilters[i];
  }
  return nullptr;
}

class MainLoop {
 public:
  MainLoop(RefCountedPtr<grpc_channel_stack> channel_stack,
           ChannelArgs channel_args)
      : memory_allocator_(channel_args.GetObject<ResourceQuota>()
                              ->memory_quota()
                              ->CreateMemoryAllocator("test")),
        channel_stack_(std::move(channel_stack)) {}

  ~MainLoop() {
    ExecCtx exec_ctx;
    calls_.clear();
    channel_stack_.reset();
  }

  void Run(const filter_fuzzer::Action& action, GlobalObjects* globals) {
    ExecCtx exec_ctx;
    for (auto id : absl::exchange(wakeups_, {})) {
      if (auto* call = GetCall(id)) call->Wakeup();
    }
    switch (action.type_case()) {
      case filter_fuzzer::Action::TYPE_NOT_SET:
        break;
      case filter_fuzzer::Action::kAdvanceTimeMicroseconds:
        g_now = gpr_time_add(
            g_now, gpr_time_from_micros(action.advance_time_microseconds(),
                                        GPR_TIMESPAN));
        break;
      case filter_fuzzer::Action::kCancel:
        calls_.erase(action.call());
        break;
      case filter_fuzzer::Action::kCreateCall:
        calls_.emplace(
            action.call(),
            absl::make_unique<Call>(this, action.call(), action.create_call()));
        break;
      case filter_fuzzer::Action::kReceiveInitialMetadata:
        if (auto* call = GetCall(action.call())) {
          call->RecvInitialMetadata(action.receive_initial_metadata());
        }
        break;
      case filter_fuzzer::Action::kReceiveTrailingMetadata:
        if (auto* call = GetCall(action.call())) {
          call->RecvTrailingMetadata(action.receive_trailing_metadata());
        }
        break;
      case filter_fuzzer::Action::kSetFinalInfo:
        if (auto* call = GetCall(action.call())) {
          call->SetFinalInfo(action.set_final_info());
        }
        break;
      case filter_fuzzer::Action::kGlobalObjectAction:
        globals->Perform(action.global_object_action());
    }
  }

  static const grpc_channel_filter* EndFilter(bool is_client) {
    static const grpc_channel_filter client_filter =
        MakePromiseBasedFilter<Call::EndFilter, FilterEndpoint::kClient>(
            "client-end");
    static const grpc_channel_filter server_filter =
        MakePromiseBasedFilter<Call::EndFilter, FilterEndpoint::kServer>(
            "server-end");
    return is_client ? &client_filter : &server_filter;
  }

  static const grpc_channel_filter* BottomFilter(bool is_client) {
    static const grpc_channel_filter client_filter =
        MakePromiseBasedFilter<Call::BottomFilter, FilterEndpoint::kClient>(
            "client-end");
    static const grpc_channel_filter server_filter =
        MakePromiseBasedFilter<Call::BottomFilter, FilterEndpoint::kServer>(
            "server-end");
    return is_client ? &client_filter : &server_filter;
  }

 private:
  class WakeCall final : public Wakeable {
   public:
    WakeCall(MainLoop* main_loop, uint32_t id)
        : main_loop_(main_loop), id_(id) {}
    void Wakeup() override {
      for (const uint32_t already : main_loop_->wakeups_) {
        if (already == id_) return;
      }
      main_loop_->wakeups_.push_back(id_);
      delete this;
    }
    void Drop() override { delete this; }

   private:
    MainLoop* const main_loop_;
    uint32_t id_;
  };

  class Call final : public Activity {
   public:
    // EndFilter is the last filter that will be invoked for a call
    class EndFilter : public ChannelFilter {
     public:
      static absl::StatusOr<EndFilter> Create(ChannelArgs,
                                              ChannelFilter::Args) {
        return EndFilter{};
      }

      // Construct a promise for one call.
      ArenaPromise<ServerMetadataHandle> MakeCallPromise(
          CallArgs call_args, NextPromiseFactory) override {
        Call* call = static_cast<Call*>(Activity::current());
        if (call->server_initial_metadata_) {
          call_args.server_initial_metadata->Set(
              call->server_initial_metadata_.get());
        } else {
          call->unset_incoming_server_initial_metadata_latch_ =
              call_args.server_initial_metadata;
        }
        return [call]() -> Poll<ServerMetadataHandle> {
          return call->CheckCompletion();
        };
      }
    };

    // BottomFilter is the last filter on a channel stack (for sinking ops)
    class BottomFilter : public ChannelFilter {
     public:
      static absl::StatusOr<BottomFilter> Create(ChannelArgs,
                                                 ChannelFilter::Args) {
        return BottomFilter{};
      }

      // Construct a promise for one call.
      ArenaPromise<ServerMetadataHandle> MakeCallPromise(
          CallArgs call_args, NextPromiseFactory next) override {
        return next(std::move(call_args));
      }

      bool StartTransportOp(grpc_transport_op* op) override {
        GRPC_ERROR_UNREF(op->disconnect_with_error);
        GRPC_ERROR_UNREF(op->goaway_error);
        ExecCtx::Run(DEBUG_LOCATION, op->on_consumed, GRPC_ERROR_NONE);
        return true;
      }
    };

    Call(MainLoop* main_loop, uint32_t id,
         const filter_fuzzer::Metadata& client_initial_metadata)
        : main_loop_(main_loop), id_(id) {
      ScopedContext context(this);
      auto* server_initial_metadata = arena_->New<Latch<ServerMetadata*>>();
      promise_ = main_loop_->channel_stack_->MakeCallPromise(
          CallArgs{std::move(*LoadMetadata(client_initial_metadata,
                                           &client_initial_metadata_)),
                   server_initial_metadata});
      Step();
    }

    ~Call() override {
      {
        ScopedContext context(this);
        // Don't pass final info thing if we were cancelled.
        if (promise_.has_value()) final_info_.reset();
        std::unique_ptr<grpc_call_final_info> final_info;
        if (final_info_) {
          final_info = absl::make_unique<grpc_call_final_info>();
          final_info->final_status =
              static_cast<grpc_status_code>(final_info_->status());
          final_info->error_string = final_info_->error_string().c_str();
          final_info->stats.latency =
              gpr_time_from_micros(final_info_->latency_us(), GPR_TIMESPAN);
          auto transport_stream_stats_from_proto =
              [](const filter_fuzzer::TransportOneWayStats& stats) {
                grpc_transport_one_way_stats s;
                s.framing_bytes = stats.framing_bytes();
                s.data_bytes = stats.data_bytes();
                s.header_bytes = stats.header_bytes();
                return s;
              };
          final_info->stats.transport_stream_stats.incoming =
              transport_stream_stats_from_proto(final_info_->incoming());
          final_info->stats.transport_stream_stats.outgoing =
              transport_stream_stats_from_proto(final_info_->outgoing());
        }
        finalization_.Run(final_info.get());
      }

      for (int i = 0; i < GRPC_CONTEXT_COUNT; i++) {
        if (legacy_context_[i].destroy != nullptr) {
          legacy_context_[i].destroy(legacy_context_[i].value);
        }
      }
    }

    void Orphan() override { abort(); }
    void ForceImmediateRepoll() override { context_->set_continue(); }
    Waker MakeOwningWaker() override {
      return Waker(new WakeCall(main_loop_, id_));
    }
    Waker MakeNonOwningWaker() override { return MakeOwningWaker(); }

    void RecvInitialMetadata(const filter_fuzzer::Metadata& metadata) {
      if (server_initial_metadata_ == nullptr) {
        LoadMetadata(metadata, &server_initial_metadata_);
        if (auto* latch = absl::exchange(
                unset_incoming_server_initial_metadata_latch_, nullptr)) {
          ScopedContext context(this);
          latch->Set(server_initial_metadata_.get());
        }
      }
    }

    void RecvTrailingMetadata(const filter_fuzzer::Metadata& metadata) {
      if (server_trailing_metadata_ == nullptr) {
        LoadMetadata(metadata, &server_trailing_metadata_);
        server_trailing_metadata_waker_.Wakeup();
      }
    }

    void Wakeup() {
      ScopedContext context(this);
      Step();
    }

    void SetFinalInfo(filter_fuzzer::FinalInfo final_info) {
      final_info_ = absl::make_unique<filter_fuzzer::FinalInfo>(final_info);
    }

   private:
    class ScopedContext
        : public ScopedActivity,
          public promise_detail::Context<Arena>,
          public promise_detail::Context<grpc_call_context_element>,
          public promise_detail::Context<CallFinalization> {
     public:
      explicit ScopedContext(Call* call)
          : ScopedActivity(call),
            promise_detail::Context<Arena>(call->arena_.get()),
            promise_detail::Context<grpc_call_context_element>(
                call->legacy_context_),
            promise_detail::Context<CallFinalization>(&call->finalization_),
            call_(call) {
        GPR_ASSERT(call_->context_ == nullptr);
        call_->context_ = this;
      }
      ~ScopedContext() {
        while (bool step = absl::exchange(continue_, false)) {
          call_->Step();
        }
        GPR_ASSERT(call_->context_ == this);
        call_->context_ = nullptr;
      }

      void set_continue() { continue_ = true; }

     private:
      Call* const call_;
      bool continue_ = false;
    };

    template <typename R>
    absl::optional<MetadataHandle<R>> LoadMetadata(
        const filter_fuzzer::Metadata& metadata, std::unique_ptr<R>* out) {
      if (*out != nullptr) return absl::nullopt;
      *out = absl::make_unique<R>(arena_.get());
      for (const auto& md : metadata.metadata()) {
        (*out)->Append(md.key(), Slice::FromCopiedString(md.value()),
                       [](absl::string_view, const Slice&) {});
      }
      return MetadataHandle<R>::TestOnlyWrap(out->get());
    }

    void Step() {
      if (!promise_.has_value()) return;
      auto r = (*promise_)();
      if (absl::holds_alternative<Pending>(r)) return;
      ServerMetadataHandle md = std::move(absl::get<ServerMetadataHandle>(r));
      if (md.get() != server_trailing_metadata_.get()) md->~ServerMetadata();
      promise_.reset();
    }

    Poll<ServerMetadataHandle> CheckCompletion() {
      if (server_trailing_metadata_ != nullptr) {
        return ServerMetadataHandle::TestOnlyWrap(
            server_trailing_metadata_.get());
      }
      server_trailing_metadata_waker_ = MakeOwningWaker();
      return Pending{};
    }

    MainLoop* const main_loop_;
    const uint32_t id_;
    ScopedArenaPtr arena_ = MakeScopedArena(32, &main_loop_->memory_allocator_);
    absl::optional<ArenaPromise<ServerMetadataHandle>> promise_;
    std::unique_ptr<filter_fuzzer::FinalInfo> final_info_;
    std::unique_ptr<ClientMetadata> client_initial_metadata_;
    std::unique_ptr<ServerMetadata> server_initial_metadata_;
    Latch<ServerMetadata*>* unset_incoming_server_initial_metadata_latch_ =
        nullptr;
    std::unique_ptr<ServerMetadata> server_trailing_metadata_;
    Waker server_trailing_metadata_waker_;
    CallFinalization finalization_;
    ScopedContext* context_ = nullptr;
    grpc_call_context_element legacy_context_[GRPC_CONTEXT_COUNT] = {};
  };

  Call* GetCall(uint32_t id) {
    auto it = calls_.find(id);
    if (it == calls_.end()) return nullptr;
    return it->second.get();
  }

  MemoryAllocator memory_allocator_;
  RefCountedPtr<grpc_channel_stack> channel_stack_;
  std::map<uint32_t, std::unique_ptr<Call>> calls_;
  std::vector<uint32_t> wakeups_;
};

}  // namespace
}  // namespace grpc_core

DEFINE_PROTO_FUZZER(const filter_fuzzer::Msg& msg) {
  const grpc_channel_filter* filter = grpc_core::FindFilter(msg.filter());
  if (filter == nullptr) return;
  if (msg.channel_stack_type() < 0 ||
      msg.channel_stack_type() >= GRPC_NUM_CHANNEL_STACK_TYPES) {
    return;
  }

  grpc_test_only_set_slice_hash_seed(0);
  char* grpc_trace_fuzzer = gpr_getenv("GRPC_TRACE_FUZZER");
  if (squelch && grpc_trace_fuzzer == nullptr) gpr_set_log_function(dont_log);
  gpr_free(grpc_trace_fuzzer);
  g_now = {1, 0, GPR_CLOCK_MONOTONIC};
  grpc_core::TestOnlySetProcessEpoch(g_now);
  gpr_now_impl = now_impl;
  grpc_init();
  grpc_timer_manager_set_threading(false);
  {
    grpc_core::ExecCtx exec_ctx;
    grpc_core::Executor::SetThreadingAll(false);
  }

  grpc_core::GlobalObjects globals;
  auto channel_args = grpc_core::LoadChannelArgs(msg.channel_args(), &globals);

  grpc_core::ChannelStackBuilderImpl builder(
      msg.stack_name().c_str(),
      static_cast<grpc_channel_stack_type>(msg.channel_stack_type()));
  builder.SetChannelArgs(channel_args);
  builder.AppendFilter(filter);
  const bool is_client =
      grpc_channel_stack_type_is_client(builder.channel_stack_type());
  if (is_client) {
    builder.AppendFilter(grpc_core::MainLoop::EndFilter(true));
  } else {
    builder.PrependFilter(grpc_core::MainLoop::EndFilter(false));
  }
  builder.AppendFilter(grpc_core::MainLoop::BottomFilter(is_client));
  auto stack = [&]() {
    grpc_core::ExecCtx exec_ctx;
    return builder.Build();
  }();

  if (stack.ok()) {
    grpc_core::MainLoop main_loop(std::move(*stack), std::move(channel_args));
    for (const auto& action : msg.actions()) {
      grpc_timer_manager_tick();
      main_loop.Run(action, &globals);
    }
  }

  grpc_shutdown();
}<|MERGE_RESOLUTION|>--- conflicted
+++ resolved
@@ -19,11 +19,8 @@
 #include "src/core/ext/filters/channel_idle/channel_idle_filter.h"
 #include "src/core/ext/filters/http/client/http_client_filter.h"
 #include "src/core/ext/filters/http/client_authority_filter.h"
-<<<<<<< HEAD
+#include "src/core/ext/filters/http/server/http_server_filter.h"
 #include "src/core/lib/channel/channel_stack_builder_impl.h"
-=======
-#include "src/core/ext/filters/http/server/http_server_filter.h"
->>>>>>> f36e84f0
 #include "src/core/lib/gpr/env.h"
 #include "src/core/lib/iomgr/executor.h"
 #include "src/core/lib/iomgr/timer_manager.h"
@@ -244,17 +241,11 @@
 
 #define MAKE_FILTER(name) Filter::Make<name>(#name)
 
-<<<<<<< HEAD
 const grpc_channel_filter* const kFilters[] = {
     &ClientAuthorityFilter::kFilter, &HttpClientFilter::kFilter,
     &ClientAuthFilter::kFilter,      &GrpcServerAuthzFilter::kFilterVtable,
     &MaxAgeFilter::kFilter,          &ClientIdleFilter::kFilter,
-=======
-const Filter* const kFilters[] = {
-    MAKE_FILTER(ClientAuthorityFilter), MAKE_FILTER(HttpClientFilter),
-    MAKE_FILTER(ClientAuthFilter),      MAKE_FILTER(GrpcServerAuthzFilter),
-    MAKE_FILTER(HttpServerFilter),
->>>>>>> f36e84f0
+    &HttpServerFilter::kFilter,
     // We exclude this one internally, so we can't have it here - will need to
     // pick it up through some future registration mechanism.
     // MAKE_FILTER(ServerLoadReportingFilter),
