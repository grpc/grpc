--- conflicted
+++ resolved
@@ -25,13 +25,9 @@
         "memstats.h",
     ],
     hdrs = ["memstats.h"],
-<<<<<<< HEAD
-=======
-    external_deps = [
-        "absl/log:check",
-        "absl/strings",
-    ],
->>>>>>> fa502592
+    external_deps = [
+        "absl/strings",
+    ],
     tags = [
         "bazel_only",
         "no_mac",
