--- conflicted
+++ resolved
@@ -34,10 +34,7 @@
 
 #include "src/core/lib/json/json.h"
 #include "src/core/lib/json/json_reader.h"
-<<<<<<< HEAD
-=======
 #include "src/core/lib/json/json_writer.h"
->>>>>>> 6df358cf
 #include "src/core/lib/security/authorization/audit_logging.h"
 #include "test/core/util/test_config.h"
 #include "test/core/util/tls_utils.h"
@@ -121,17 +118,6 @@
   EXPECT_TRUE(AuditLoggerRegistry::FactoryExists("stdout_logger"));
 }
 
-<<<<<<< HEAD
-TEST(StdoutLoggerTest, BadLoggerConfig) {
-  auto result =
-      AuditLoggerRegistry::ParseConfig("stdout_logger", Json::FromBool(false));
-  ASSERT_EQ(result.status().code(), absl::StatusCode::kInvalidArgument);
-  ASSERT_EQ(result.status().message(), "config is not a json object")
-      << result.status();
-}
-
-=======
->>>>>>> 6df358cf
 TEST(StdoutLoggerTest, StdoutLoggerCreationAndLogInvocation) {
   auto result =
       AuditLoggerRegistry::ParseConfig("stdout_logger", Json::FromObject({}));
@@ -140,34 +126,6 @@
       AuditLoggerRegistry::CreateAuditLogger(std::move(result.value()));
   AuditContext context("method", "spiffe", "policy", "rule", true);
   ::testing::internal::CaptureStdout();
-<<<<<<< HEAD
-  logger->Log(context);
-  auto output = ::testing::internal::GetCapturedStdout();
-  std::cout << output << '\n';
-  auto log_or = JsonParse(output);
-  ASSERT_TRUE(log_or.ok());
-  ASSERT_EQ(log_or.value().type(), Json::Type::kObject);
-  auto it = log_or.value().object().find("grpc_audit_log");
-  ASSERT_NE(it, log_or.value().object().end());
-  ASSERT_EQ(it->second.type(), Json::Type::kObject);
-  auto object = it->second.object();
-  ASSERT_NE(object.find("timestamp"), object.end());
-  EXPECT_EQ(object.find("timestamp")->second.type(), Json::Type::kNumber);
-  // Check the value of everything except time stamp.
-  std::map<std::string, std::string> fields = {{"rpc_method", "method"},
-                                               {"principal", "spiffe"},
-                                               {"policy_name", "policy"},
-                                               {"matched_rule", "rule"}};
-  for (const auto& p : fields) {
-    auto it = object.find(p.first);
-    ASSERT_NE(it, object.end());
-    ASSERT_EQ(it->second.type(), Json::Type::kString);
-    EXPECT_EQ(it->second.string(), p.second);
-  }
-  ASSERT_NE(object.find("authorized"), object.end());
-  ASSERT_EQ(object.find("authorized")->second.type(), Json::Type::kBoolean);
-  EXPECT_EQ(object.find("authorized")->second.boolean(), true);
-=======
   absl::Time time_before_log = absl::Now();
   logger->Log(context);
   absl::Time time_after_log = absl::Now();
@@ -193,7 +151,6 @@
   EXPECT_EQ(JsonDump(Json::FromObject(json_object)),
             "{\"authorized\":true,\"matched_rule\":\"rule\",\"policy_name\":"
             "\"policy\",\"principal\":\"spiffe\",\"rpc_method\":\"method\"}");
->>>>>>> 6df358cf
 }
 
 }  // namespace testing
