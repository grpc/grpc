// Copyright 2021 gRPC authors.
//
// Licensed under the Apache License, Version 2.0 (the "License");
// you may not use this file except in compliance with the License.
// You may obtain a copy of the License at
//
//     http://www.apache.org/licenses/LICENSE-2.0
//
// Unless required by applicable law or agreed to in writing, software
// distributed under the License is distributed on an "AS IS" BASIS,
// WITHOUT WARRANTIES OR CONDITIONS OF ANY KIND, either express or implied.
// See the License for the specific language governing permissions and
// limitations under the License.

#include <grpc/support/port_platform.h>

#include "src/core/lib/security/authorization/grpc_authorization_policy_provider.h"

#include <gmock/gmock.h>
#include <gtest/gtest.h>

#include <grpc/grpc_security.h>

#include "src/core/lib/security/authorization/grpc_authorization_engine.h"
#include "test/core/util/test_config.h"
#include "test/core/util/tls_utils.h"

#define VALID_POLICY_PATH_1 \
  "test/core/security/authorization/test_policies/valid_policy_1.json"
#define VALID_POLICY_PATH_2 \
  "test/core/security/authorization/test_policies/valid_policy_2.json"
#define INVALID_POLICY_PATH \
  "test/core/security/authorization/test_policies/invalid_policy.json"

namespace grpc_core {

TEST(AuthorizationPolicyProviderTest, StaticDataInitializationSuccessful) {
  auto provider = StaticDataAuthorizationPolicyProvider::Create(
      testing::GetFileContents(VALID_POLICY_PATH_1));
  ASSERT_TRUE(provider.ok());
  auto engines = (*provider)->engines();
  auto* allow_engine =
      dynamic_cast<GrpcAuthorizationEngine*>(engines.allow_engine.get());
  ASSERT_NE(allow_engine, nullptr);
  EXPECT_EQ(allow_engine->action(), Rbac::Action::kAllow);
  EXPECT_EQ(allow_engine->num_policies(), 1);
  auto* deny_engine =
      dynamic_cast<GrpcAuthorizationEngine*>(engines.deny_engine.get());
  ASSERT_NE(deny_engine, nullptr);
  EXPECT_EQ(deny_engine->action(), Rbac::Action::kDeny);
  EXPECT_EQ(deny_engine->num_policies(), 1);
}

TEST(AuthorizationPolicyProviderTest,
     StaticDataInitializationFailedInvalidPolicy) {
  auto provider = StaticDataAuthorizationPolicyProvider::Create(
      testing::GetFileContents(INVALID_POLICY_PATH));
  EXPECT_EQ(provider.status().code(), absl::StatusCode::kInvalidArgument);
  EXPECT_EQ(provider.status().message(), "\"name\" field is not present.");
}

TEST(AuthorizationPolicyProviderTest,
     FileWatcherInitializationSuccessValidPolicy) {
  auto tmp_authz_policy =
      absl::make_unique<TmpFile>(testing::GetFileContents(VALID_POLICY_PATH_1));
  auto provider = FileWatcherAuthorizationPolicyProvider::Create(
      tmp_authz_policy->name(), /*refresh_interval_sec=*/1);
  ASSERT_TRUE(provider.ok());
  auto engines = (*provider)->engines();
  auto* allow_engine =
      dynamic_cast<GrpcAuthorizationEngine*>(engines.allow_engine.get());
  ASSERT_NE(allow_engine, nullptr);
  EXPECT_EQ(allow_engine->action(), Rbac::Action::kAllow);
  EXPECT_EQ(allow_engine->num_policies(), 1);
  auto* deny_engine =
      dynamic_cast<GrpcAuthorizationEngine*>(engines.deny_engine.get());
  ASSERT_NE(deny_engine, nullptr);
  EXPECT_EQ(deny_engine->action(), Rbac::Action::kDeny);
  EXPECT_EQ(deny_engine->num_policies(), 1);
}

TEST(AuthorizationPolicyProviderTest,
     FileWatcherInitializationFailedInvalidPolicy) {
  auto tmp_authz_policy =
      absl::make_unique<TmpFile>(testing::GetFileContents(INVALID_POLICY_PATH));
  auto provider = FileWatcherAuthorizationPolicyProvider::Create(
      tmp_authz_policy->name(), /*refresh_interval_sec=*/1);
  EXPECT_EQ(provider.status().code(), absl::StatusCode::kInvalidArgument);
  EXPECT_EQ(provider.status().message(), "\"name\" field is not present.");
}

TEST(AuthorizationPolicyProviderTest, FileWatcherSuccessValidPolicyRefresh) {
  TmpFile tmp_policy(testing::GetFileContents(VALID_POLICY_PATH_1));
  auto provider = FileWatcherAuthorizationPolicyProvider::Create(
      tmp_policy.name(), /*refresh_interval_sec=*/1);
  ASSERT_TRUE(provider.ok());
  auto engines = (*provider)->engines();
  auto* allow_engine =
      dynamic_cast<GrpcAuthorizationEngine*>(engines.allow_engine.get());
  ASSERT_NE(allow_engine, nullptr);
  EXPECT_EQ(allow_engine->action(), Rbac::Action::kAllow);
  EXPECT_EQ(allow_engine->num_policies(), 1);
  auto* deny_engine =
      dynamic_cast<GrpcAuthorizationEngine*>(engines.deny_engine.get());
  ASSERT_NE(deny_engine, nullptr);
  EXPECT_EQ(deny_engine->action(), Rbac::Action::kDeny);
  EXPECT_EQ(deny_engine->num_policies(), 1);
  gpr_event on_reload_done;
  gpr_event_init(&on_reload_done);
  std::function<void(bool contents_changed, absl::Status status)> callback =
      [&on_reload_done](bool contents_changed, absl::Status status) {
        if (contents_changed) {
          EXPECT_TRUE(status.ok());
          gpr_event_set(&on_reload_done, reinterpret_cast<void*>(1));
        }
      };
  dynamic_cast<FileWatcherAuthorizationPolicyProvider*>(provider->get())
      ->SetCallbackForTesting(std::move(callback));
  // Rewrite the file with a different valid authorization policy.
<<<<<<< HEAD
  dynamic_cast<FileWatcherAuthorizationPolicyProvider*>(provider->get())
      ->RewriteFileForTesting(tmp_policy,
                              testing::GetFileContents(VALID_POLICY_PATH_2));
  // Wait 2 seconds for the provider's refresh thread to read the updated files.
  gpr_sleep_until(grpc_timeout_seconds_to_deadline(2));
=======
  tmp_authz_policy->RewriteFile(testing::GetFileContents(VALID_POLICY_PATH_2));
  // Wait for the provider's refresh thread to read the updated files.
  ASSERT_EQ(
      gpr_event_wait(&on_reload_done, gpr_inf_future(GPR_CLOCK_MONOTONIC)),
      reinterpret_cast<void*>(1));
>>>>>>> 0e16835f
  engines = (*provider)->engines();
  allow_engine =
      dynamic_cast<GrpcAuthorizationEngine*>(engines.allow_engine.get());
  ASSERT_NE(allow_engine, nullptr);
  EXPECT_EQ(allow_engine->action(), Rbac::Action::kAllow);
  EXPECT_EQ(allow_engine->num_policies(), 2);
  deny_engine =
      dynamic_cast<GrpcAuthorizationEngine*>(engines.deny_engine.get());
  ASSERT_NE(deny_engine, nullptr);
  EXPECT_EQ(deny_engine->action(), Rbac::Action::kDeny);
  EXPECT_EQ(deny_engine->num_policies(), 0);
  dynamic_cast<FileWatcherAuthorizationPolicyProvider*>(provider->get())
      ->SetCallbackForTesting(nullptr);
}

TEST(AuthorizationPolicyProviderTest,
     FileWatcherInvalidPolicyRefreshSkipReload) {
  TmpFile tmp_policy(testing::GetFileContents(VALID_POLICY_PATH_1));
  auto provider = FileWatcherAuthorizationPolicyProvider::Create(
      tmp_policy.name(), /*refresh_interval_sec=*/1);
  ASSERT_TRUE(provider.ok());
  auto engines = (*provider)->engines();
  auto* allow_engine =
      dynamic_cast<GrpcAuthorizationEngine*>(engines.allow_engine.get());
  ASSERT_NE(allow_engine, nullptr);
  EXPECT_EQ(allow_engine->action(), Rbac::Action::kAllow);
  EXPECT_EQ(allow_engine->num_policies(), 1);
  auto* deny_engine =
      dynamic_cast<GrpcAuthorizationEngine*>(engines.deny_engine.get());
  ASSERT_NE(deny_engine, nullptr);
  EXPECT_EQ(deny_engine->action(), Rbac::Action::kDeny);
  EXPECT_EQ(deny_engine->num_policies(), 1);
  gpr_event on_reload_done;
  gpr_event_init(&on_reload_done);
  std::function<void(bool contents_changed, absl::Status status)> callback =
      [&on_reload_done](bool contents_changed, absl::Status status) {
        if (contents_changed) {
          EXPECT_EQ(status.code(), absl::StatusCode::kInvalidArgument);
          EXPECT_EQ(status.message(), "\"name\" field is not present.");
          gpr_event_set(&on_reload_done, reinterpret_cast<void*>(1));
        }
      };
  dynamic_cast<FileWatcherAuthorizationPolicyProvider*>(provider->get())
      ->SetCallbackForTesting(std::move(callback));
  // Skips the following policy update, and continues to use the valid policy.
<<<<<<< HEAD
  dynamic_cast<FileWatcherAuthorizationPolicyProvider*>(provider->get())
      ->RewriteFileForTesting(tmp_policy,
                              testing::GetFileContents(INVALID_POLICY_PATH));
  // Wait 2 seconds for the provider's refresh thread to read the updated files.
  gpr_sleep_until(grpc_timeout_seconds_to_deadline(2));
=======
  tmp_authz_policy->RewriteFile(testing::GetFileContents(INVALID_POLICY_PATH));
  // Wait for the provider's refresh thread to read the updated files.
  ASSERT_EQ(
      gpr_event_wait(&on_reload_done, gpr_inf_future(GPR_CLOCK_MONOTONIC)),
      reinterpret_cast<void*>(1));
>>>>>>> 0e16835f
  engines = (*provider)->engines();
  allow_engine =
      dynamic_cast<GrpcAuthorizationEngine*>(engines.allow_engine.get());
  ASSERT_NE(allow_engine, nullptr);
  EXPECT_EQ(allow_engine->action(), Rbac::Action::kAllow);
  EXPECT_EQ(allow_engine->num_policies(), 1);
  deny_engine =
      dynamic_cast<GrpcAuthorizationEngine*>(engines.deny_engine.get());
  ASSERT_NE(deny_engine, nullptr);
  EXPECT_EQ(deny_engine->action(), Rbac::Action::kDeny);
  EXPECT_EQ(deny_engine->num_policies(), 1);
  dynamic_cast<FileWatcherAuthorizationPolicyProvider*>(provider->get())
      ->SetCallbackForTesting(nullptr);
}

TEST(AuthorizationPolicyProviderTest, FileWatcherRecoversFromFailure) {
  TmpFile tmp_policy(testing::GetFileContents(VALID_POLICY_PATH_1));
  auto provider = FileWatcherAuthorizationPolicyProvider::Create(
      tmp_policy.name(), /*refresh_interval_sec=*/1);
  ASSERT_TRUE(provider.ok());
  auto engines = (*provider)->engines();
  auto* allow_engine =
      dynamic_cast<GrpcAuthorizationEngine*>(engines.allow_engine.get());
  ASSERT_NE(allow_engine, nullptr);
  EXPECT_EQ(allow_engine->action(), Rbac::Action::kAllow);
  EXPECT_EQ(allow_engine->num_policies(), 1);
  auto* deny_engine =
      dynamic_cast<GrpcAuthorizationEngine*>(engines.deny_engine.get());
  ASSERT_NE(deny_engine, nullptr);
  EXPECT_EQ(deny_engine->action(), Rbac::Action::kDeny);
  EXPECT_EQ(deny_engine->num_policies(), 1);
  gpr_event on_first_reload_done;
  gpr_event_init(&on_first_reload_done);
  std::function<void(bool contents_changed, absl::Status status)> callback1 =
      [&on_first_reload_done](bool contents_changed, absl::Status status) {
        if (contents_changed) {
          EXPECT_EQ(status.code(), absl::StatusCode::kInvalidArgument);
          EXPECT_EQ(status.message(), "\"name\" field is not present.");
          gpr_event_set(&on_first_reload_done, reinterpret_cast<void*>(1));
        }
      };
  dynamic_cast<FileWatcherAuthorizationPolicyProvider*>(provider->get())
      ->SetCallbackForTesting(std::move(callback1));
  // Skips the following policy update, and continues to use the valid policy.
<<<<<<< HEAD
  dynamic_cast<FileWatcherAuthorizationPolicyProvider*>(provider->get())
      ->RewriteFileForTesting(tmp_policy,
                              testing::GetFileContents(INVALID_POLICY_PATH));
  // Wait 2 seconds for the provider's refresh thread to read the updated files.
  gpr_sleep_until(grpc_timeout_seconds_to_deadline(2));
=======
  tmp_authz_policy->RewriteFile(testing::GetFileContents(INVALID_POLICY_PATH));
  // Wait for the provider's refresh thread to read the updated files.
  ASSERT_EQ(gpr_event_wait(&on_first_reload_done,
                           gpr_inf_future(GPR_CLOCK_MONOTONIC)),
            reinterpret_cast<void*>(1));
>>>>>>> 0e16835f
  engines = (*provider)->engines();
  allow_engine =
      dynamic_cast<GrpcAuthorizationEngine*>(engines.allow_engine.get());
  ASSERT_NE(allow_engine, nullptr);
  EXPECT_EQ(allow_engine->action(), Rbac::Action::kAllow);
  EXPECT_EQ(allow_engine->num_policies(), 1);
  deny_engine =
      dynamic_cast<GrpcAuthorizationEngine*>(engines.deny_engine.get());
  ASSERT_NE(deny_engine, nullptr);
  EXPECT_EQ(deny_engine->action(), Rbac::Action::kDeny);
  EXPECT_EQ(deny_engine->num_policies(), 1);
  gpr_event on_second_reload_done;
  gpr_event_init(&on_second_reload_done);
  std::function<void(bool contents_changed, absl::Status status)> callback2 =
      [&on_second_reload_done](bool contents_changed, absl::Status status) {
        if (contents_changed) {
          EXPECT_TRUE(status.ok());
          gpr_event_set(&on_second_reload_done, reinterpret_cast<void*>(1));
        }
      };
  dynamic_cast<FileWatcherAuthorizationPolicyProvider*>(provider->get())
      ->SetCallbackForTesting(std::move(callback2));
  // Rewrite the file with a valid authorization policy.
<<<<<<< HEAD
  dynamic_cast<FileWatcherAuthorizationPolicyProvider*>(provider->get())
      ->RewriteFileForTesting(tmp_policy,
                              testing::GetFileContents(VALID_POLICY_PATH_2));
  // Wait 2 seconds for the provider's refresh thread to read the updated files.
  gpr_sleep_until(grpc_timeout_seconds_to_deadline(2));
=======
  tmp_authz_policy->RewriteFile(testing::GetFileContents(VALID_POLICY_PATH_2));
  // Wait for the provider's refresh thread to read the updated files.
  ASSERT_EQ(gpr_event_wait(&on_second_reload_done,
                           gpr_inf_future(GPR_CLOCK_MONOTONIC)),
            reinterpret_cast<void*>(1));
>>>>>>> 0e16835f
  engines = (*provider)->engines();
  allow_engine =
      dynamic_cast<GrpcAuthorizationEngine*>(engines.allow_engine.get());
  ASSERT_NE(allow_engine, nullptr);
  EXPECT_EQ(allow_engine->action(), Rbac::Action::kAllow);
  EXPECT_EQ(allow_engine->num_policies(), 2);
  deny_engine =
      dynamic_cast<GrpcAuthorizationEngine*>(engines.deny_engine.get());
  ASSERT_NE(deny_engine, nullptr);
  EXPECT_EQ(deny_engine->action(), Rbac::Action::kDeny);
  EXPECT_EQ(deny_engine->num_policies(), 0);
  dynamic_cast<FileWatcherAuthorizationPolicyProvider*>(provider->get())
      ->SetCallbackForTesting(nullptr);
}

}  // namespace grpc_core

int main(int argc, char** argv) {
  grpc::testing::TestEnvironment env(&argc, argv);
  ::testing::InitGoogleTest(&argc, argv);
  grpc_init();
  int ret = RUN_ALL_TESTS();
  grpc_shutdown();
  return ret;
}<|MERGE_RESOLUTION|>--- conflicted
+++ resolved
@@ -117,19 +117,13 @@
   dynamic_cast<FileWatcherAuthorizationPolicyProvider*>(provider->get())
       ->SetCallbackForTesting(std::move(callback));
   // Rewrite the file with a different valid authorization policy.
-<<<<<<< HEAD
   dynamic_cast<FileWatcherAuthorizationPolicyProvider*>(provider->get())
       ->RewriteFileForTesting(tmp_policy,
                               testing::GetFileContents(VALID_POLICY_PATH_2));
-  // Wait 2 seconds for the provider's refresh thread to read the updated files.
-  gpr_sleep_until(grpc_timeout_seconds_to_deadline(2));
-=======
-  tmp_authz_policy->RewriteFile(testing::GetFileContents(VALID_POLICY_PATH_2));
   // Wait for the provider's refresh thread to read the updated files.
   ASSERT_EQ(
       gpr_event_wait(&on_reload_done, gpr_inf_future(GPR_CLOCK_MONOTONIC)),
       reinterpret_cast<void*>(1));
->>>>>>> 0e16835f
   engines = (*provider)->engines();
   allow_engine =
       dynamic_cast<GrpcAuthorizationEngine*>(engines.allow_engine.get());
@@ -175,19 +169,13 @@
   dynamic_cast<FileWatcherAuthorizationPolicyProvider*>(provider->get())
       ->SetCallbackForTesting(std::move(callback));
   // Skips the following policy update, and continues to use the valid policy.
-<<<<<<< HEAD
   dynamic_cast<FileWatcherAuthorizationPolicyProvider*>(provider->get())
       ->RewriteFileForTesting(tmp_policy,
                               testing::GetFileContents(INVALID_POLICY_PATH));
-  // Wait 2 seconds for the provider's refresh thread to read the updated files.
-  gpr_sleep_until(grpc_timeout_seconds_to_deadline(2));
-=======
-  tmp_authz_policy->RewriteFile(testing::GetFileContents(INVALID_POLICY_PATH));
   // Wait for the provider's refresh thread to read the updated files.
   ASSERT_EQ(
       gpr_event_wait(&on_reload_done, gpr_inf_future(GPR_CLOCK_MONOTONIC)),
       reinterpret_cast<void*>(1));
->>>>>>> 0e16835f
   engines = (*provider)->engines();
   allow_engine =
       dynamic_cast<GrpcAuthorizationEngine*>(engines.allow_engine.get());
@@ -232,19 +220,13 @@
   dynamic_cast<FileWatcherAuthorizationPolicyProvider*>(provider->get())
       ->SetCallbackForTesting(std::move(callback1));
   // Skips the following policy update, and continues to use the valid policy.
-<<<<<<< HEAD
   dynamic_cast<FileWatcherAuthorizationPolicyProvider*>(provider->get())
       ->RewriteFileForTesting(tmp_policy,
                               testing::GetFileContents(INVALID_POLICY_PATH));
-  // Wait 2 seconds for the provider's refresh thread to read the updated files.
-  gpr_sleep_until(grpc_timeout_seconds_to_deadline(2));
-=======
-  tmp_authz_policy->RewriteFile(testing::GetFileContents(INVALID_POLICY_PATH));
   // Wait for the provider's refresh thread to read the updated files.
   ASSERT_EQ(gpr_event_wait(&on_first_reload_done,
                            gpr_inf_future(GPR_CLOCK_MONOTONIC)),
             reinterpret_cast<void*>(1));
->>>>>>> 0e16835f
   engines = (*provider)->engines();
   allow_engine =
       dynamic_cast<GrpcAuthorizationEngine*>(engines.allow_engine.get());
@@ -268,19 +250,13 @@
   dynamic_cast<FileWatcherAuthorizationPolicyProvider*>(provider->get())
       ->SetCallbackForTesting(std::move(callback2));
   // Rewrite the file with a valid authorization policy.
-<<<<<<< HEAD
   dynamic_cast<FileWatcherAuthorizationPolicyProvider*>(provider->get())
       ->RewriteFileForTesting(tmp_policy,
                               testing::GetFileContents(VALID_POLICY_PATH_2));
-  // Wait 2 seconds for the provider's refresh thread to read the updated files.
-  gpr_sleep_until(grpc_timeout_seconds_to_deadline(2));
-=======
-  tmp_authz_policy->RewriteFile(testing::GetFileContents(VALID_POLICY_PATH_2));
   // Wait for the provider's refresh thread to read the updated files.
   ASSERT_EQ(gpr_event_wait(&on_second_reload_done,
                            gpr_inf_future(GPR_CLOCK_MONOTONIC)),
             reinterpret_cast<void*>(1));
->>>>>>> 0e16835f
   engines = (*provider)->engines();
   allow_engine =
       dynamic_cast<GrpcAuthorizationEngine*>(engines.allow_engine.get());
