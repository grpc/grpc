--- conflicted
+++ resolved
@@ -221,16 +221,10 @@
       ->SetCallbackForTesting(std::move(callback1));
   // Skips the following policy update, and continues to use the valid policy.
   tmp_authz_policy->RewriteFile(testing::GetFileContents(INVALID_POLICY_PATH));
-<<<<<<< HEAD
-  gpr_log(GPR_DEBUG, "After first rewrite...");
-  // Wait 2 seconds for the provider's refresh thread to read the updated files.
-  gpr_sleep_until(grpc_timeout_seconds_to_deadline(2));
-=======
   // Wait for the provider's refresh thread to read the updated files.
   ASSERT_EQ(gpr_event_wait(&on_first_reload_done,
                            gpr_inf_future(GPR_CLOCK_MONOTONIC)),
             reinterpret_cast<void*>(1));
->>>>>>> 6629f604
   engines = (*provider)->engines();
   allow_engine =
       dynamic_cast<GrpcAuthorizationEngine*>(engines.allow_engine.get());
@@ -255,16 +249,10 @@
       ->SetCallbackForTesting(std::move(callback2));
   // Rewrite the file with a valid authorization policy.
   tmp_authz_policy->RewriteFile(testing::GetFileContents(VALID_POLICY_PATH_2));
-<<<<<<< HEAD
-  gpr_log(GPR_DEBUG, "After second rewrite...");
-  // Wait 2 seconds for the provider's refresh thread to read the updated files.
-  gpr_sleep_until(grpc_timeout_seconds_to_deadline(2));
-=======
   // Wait for the provider's refresh thread to read the updated files.
   ASSERT_EQ(gpr_event_wait(&on_second_reload_done,
                            gpr_inf_future(GPR_CLOCK_MONOTONIC)),
             reinterpret_cast<void*>(1));
->>>>>>> 6629f604
   engines = (*provider)->engines();
   allow_engine =
       dynamic_cast<GrpcAuthorizationEngine*>(engines.allow_engine.get());
@@ -276,12 +264,8 @@
   ASSERT_NE(deny_engine, nullptr);
   EXPECT_EQ(deny_engine->action(), Rbac::Action::kDeny);
   EXPECT_EQ(deny_engine->num_policies(), 0);
-<<<<<<< HEAD
-  gpr_log(GPR_DEBUG, "Test end...");
-=======
   dynamic_cast<FileWatcherAuthorizationPolicyProvider*>(provider->get())
       ->SetCallbackForTesting(nullptr);
->>>>>>> 6629f604
 }
 
 }  // namespace grpc_core
