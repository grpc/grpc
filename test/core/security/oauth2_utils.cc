--- conflicted
+++ resolved
@@ -90,11 +90,7 @@
     if (!GRPC_LOG_IF_ERROR(
             "pollset_work",
             grpc_pollset_work(grpc_polling_entity_pollset(&pops), &worker,
-<<<<<<< HEAD
-                              GRPC_MILLIS_INF_FUTURE))) {
-=======
                               grpc_core::Timestamp::InfFuture()))) {
->>>>>>> 87acbadb
       is_done = true;
     }
   }
