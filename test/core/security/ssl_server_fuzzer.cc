--- conflicted
+++ resolved
@@ -85,21 +85,15 @@
     auto channel_args =
         grpc_core::ChannelArgs().SetObject<EventEngine>(std::move(engine));
     sc->add_handshakers(channel_args, nullptr, handshake_mgr.get());
-<<<<<<< HEAD
-    handshake_mgr->DoHandshake(mock_endpoint_controller->TakeCEndpoint(),
+    absl::Notification handshake_completed;
+    handshake_mgr->DoHandshake(grpc_core::OrphanablePtr<grpc_endpoint>(
+                                   mock_endpoint_controller->TakeCEndpoint()),
                                channel_args, deadline, nullptr /* acceptor */,
-                               on_handshake_done, &state);
-=======
-    absl::Notification handshake_completed;
-    handshake_mgr->DoHandshake(
-        grpc_core::OrphanablePtr<grpc_endpoint>(mock_endpoint), channel_args,
-        deadline, nullptr /* acceptor */,
-        [&](absl::StatusOr<HandshakerArgs*> result) {
-          // The fuzzer should not pass the handshake.
-          CHECK(!result.ok());
-          handshake_completed.Notify();
-        });
->>>>>>> b2177530
+                               [&](absl::StatusOr<HandshakerArgs*> result) {
+                                 // The fuzzer should not pass the handshake.
+                                 CHECK(!result.ok());
+                                 handshake_completed.Notify();
+                               });
     grpc_core::ExecCtx::Get()->Flush();
 
     // If the given string happens to be part of the correct client hello, the
