/*
 *
 * Copyright 2015 gRPC authors.
 *
 * Licensed under the Apache License, Version 2.0 (the "License");
 * you may not use this file except in compliance with the License.
 * You may obtain a copy of the License at
 *
 *     http://www.apache.org/licenses/LICENSE-2.0
 *
 * Unless required by applicable law or agreed to in writing, software
 * distributed under the License is distributed on an "AS IS" BASIS,
 * WITHOUT WARRANTIES OR CONDITIONS OF ANY KIND, either express or implied.
 * See the License for the specific language governing permissions and
 * limitations under the License.
 *
 */

#include <grpc/support/port_platform.h>

#include "src/core/lib/security/credentials/credentials.h"

#include <stdlib.h>
#include <string.h>

#include <string>

#include <gmock/gmock.h>
#include <openssl/rsa.h>

#include "absl/strings/match.h"
#include "absl/strings/str_cat.h"
#include "absl/strings/str_format.h"
#include "absl/strings/str_replace.h"

#include <grpc/grpc_security.h>
#include <grpc/slice.h>
#include <grpc/support/alloc.h>
#include <grpc/support/log.h>
#include <grpc/support/string_util.h>
#include <grpc/support/time.h>

#include "src/core/lib/gpr/env.h"
#include "src/core/lib/gpr/string.h"
#include "src/core/lib/gpr/tmpfile.h"
#include "src/core/lib/gprpp/host_port.h"
#include "src/core/lib/gprpp/time.h"
#include "src/core/lib/http/httpcli.h"
#include "src/core/lib/http/httpcli_ssl_credentials.h"
#include "src/core/lib/iomgr/error.h"
#include "src/core/lib/promise/exec_ctx_wakeup_scheduler.h"
#include "src/core/lib/promise/promise.h"
#include "src/core/lib/promise/seq.h"
#include "src/core/lib/security/context/security_context.h"
#include "src/core/lib/security/credentials/composite/composite_credentials.h"
#include "src/core/lib/security/credentials/external/aws_external_account_credentials.h"
#include "src/core/lib/security/credentials/external/external_account_credentials.h"
#include "src/core/lib/security/credentials/external/file_external_account_credentials.h"
#include "src/core/lib/security/credentials/external/url_external_account_credentials.h"
#include "src/core/lib/security/credentials/fake/fake_credentials.h"
#include "src/core/lib/security/credentials/google_default/google_default_credentials.h"
#include "src/core/lib/security/credentials/jwt/jwt_credentials.h"
#include "src/core/lib/security/credentials/oauth2/oauth2_credentials.h"
#include "src/core/lib/security/transport/auth_filters.h"
#include "src/core/lib/transport/error_utils.h"
#include "src/core/lib/uri/uri_parser.h"
#include "test/core/util/test_config.h"

namespace grpc_core {

using internal::grpc_flush_cached_google_default_credentials;
using internal::set_gce_tenancy_checker_for_testing;

namespace {

auto* g_memory_allocator = new MemoryAllocator(
    ResourceQuota::Default()->memory_quota()->CreateMemoryAllocator("test"));

/* -- Constants. -- */

const char test_google_iam_authorization_token[] = "blahblahblhahb";
const char test_google_iam_authority_selector[] = "respectmyauthoritah";
const char test_oauth2_bearer_token[] = "Bearer blaaslkdjfaslkdfasdsfasf";

/* This JSON key was generated with the GCE console and revoked immediately.
   The identifiers have been changed as well.
   Maximum size for a string literal is 509 chars in C89, yay!  */
const char test_json_key_str_part1[] =
    "{ \"private_key\": \"-----BEGIN PRIVATE KEY-----"
    "\\nMIICeAIBADANBgkqhkiG9w0BAQEFAASCAmIwggJeAgEAAoGBAOEvJsnoHnyHkXcp\\n7mJE"
    "qg"
    "WGjiw71NfXByguekSKho65FxaGbsnSM9SMQAqVk7Q2rG+I0OpsT0LrWQtZ\\nyjSeg/"
    "rWBQvS4hle4LfijkP3J5BG+"
    "IXDMP8RfziNRQsenAXDNPkY4kJCvKux2xdD\\nOnVF6N7dL3nTYZg+"
    "uQrNsMTz9UxVAgMBAAECgYEAzbLewe1xe9vy+2GoSsfib+28\\nDZgSE6Bu/"
    "zuFoPrRc6qL9p2SsnV7txrunTyJkkOnPLND9ABAXybRTlcVKP/sGgza\\n/"
    "8HpCqFYM9V8f34SBWfD4fRFT+n/"
    "73cfRUtGXdXpseva2lh8RilIQfPhNZAncenU\\ngqXjDvpkypEusgXAykECQQD+";
const char test_json_key_str_part2[] =
    "53XxNVnxBHsYb+AYEfklR96yVi8HywjVHP34+OQZ\\nCslxoHQM8s+"
    "dBnjfScLu22JqkPv04xyxmt0QAKm9+vTdAkEA4ib7YvEAn2jXzcCI\\nEkoy2L/"
    "XydR1GCHoacdfdAwiL2npOdnbvi4ZmdYRPY1LSTO058tQHKVXV7NLeCa3\\nAARh2QJBAMKeDA"
    "G"
    "W303SQv2cZTdbeaLKJbB5drz3eo3j7dDKjrTD9JupixFbzcGw\\n8FZi5c8idxiwC36kbAL6Hz"
    "A"
    "ZoX+ofI0CQE6KCzPJTtYNqyShgKAZdJ8hwOcvCZtf\\n6z8RJm0+"
    "6YBd38lfh5j8mZd7aHFf6I17j5AQY7oPEc47TjJj/"
    "5nZ68ECQQDvYuI3\\nLyK5fS8g0SYbmPOL9TlcHDOqwG0mrX9qpg5DC2fniXNSrrZ64GTDKdzZ"
    "Y"
    "Ap6LI9W\\nIqv4vr6y38N79TTC\\n-----END PRIVATE KEY-----\\n\", ";
const char test_json_key_str_part3[] =
    "\"private_key_id\": \"e6b5137873db8d2ef81e06a47289e6434ec8a165\", "
    "\"client_email\": "
    "\"777-abaslkan11hlb6nmim3bpspl31ud@developer.gserviceaccount."
    "com\", \"client_id\": "
    "\"777-abaslkan11hlb6nmim3bpspl31ud.apps.googleusercontent."
    "com\", \"type\": \"service_account\" }";

/* Test refresh token. */
const char test_refresh_token_str[] =
    "{ \"client_id\": \"32555999999.apps.googleusercontent.com\","
    "  \"client_secret\": \"EmssLNjJy1332hD4KFsecret\","
    "  \"refresh_token\": \"1/Blahblasj424jladJDSGNf-u4Sua3HDA2ngjd42\","
    "  \"type\": \"authorized_user\"}";

/* Test external account credentials. */
const char test_external_account_credentials_str[] =
    "{\"type\":\"external_account\",\"audience\":\"audience\",\"subject_"
    "token_type\":\"subject_token_type\",\"service_account_impersonation_"
    "url\":\"https://iamcredentials.googleapis.com:5555/"
    "service_account_impersonation_url\",\"token_url\":\"https://"
    "sts.googleapis.com:5555/"
    "token\",\"token_info_url\":\"https://sts.googleapis.com:5555/"
    "token_info\",\"credential_source\":{\"file\":"
    "\"credentials_file_path\"},"
    "\"quota_project_id\":\"quota_"
    "project_id\",\"client_id\":\"client_id\",\"client_secret\":\"client_"
    "secret\"}";

const char test_external_account_credentials_multi_pattern_sts_str[] =
    "{\"type\":\"external_account\",\"audience\":\"audience\",\"subject_"
    "token_type\":\"subject_token_type\",\"service_account_impersonation_"
    "url\":\"https://sts.test.googleapis.com:5555/"
    "service_account_impersonation_url\",\"token_url\":\"https://"
    "test.sts.googleapis.com:5555/token\",\"token_info_url\":\"https://"
    "test-sts.googleapis.com:5555/"
    "token_info\",\"credential_source\":{\"file\":\"credentials_file_path\"},"
    "\"quota_project_id\":\"quota_"
    "project_id\",\"client_id\":\"client_id\",\"client_secret\":\"client_"
    "secret\"}";

const char test_external_account_credentials_multi_pattern_iam_str[] =
    "{\"type\":\"external_account\",\"audience\":\"audience\",\"subject_"
    "token_type\":\"subject_token_type\",\"service_account_impersonation_"
    "url\":\"https://iamcredentials.test.googleapis.com:5555/"
    "service_account_impersonation_url\",\"token_url\":\"https://"
    "test.iamcredentials.googleapis.com:5555/"
    "token\",\"token_info_url\":\"https://"
    "test-iamcredentials.googleapis.com:5555/"
    "token_info\",\"credential_source\":{\"file\":\"credentials_file_path\"},"
    "\"quota_project_id\":\"quota_"
    "project_id\",\"client_id\":\"client_id\",\"client_secret\":\"client_"
    "secret\"}";

const char valid_oauth2_json_response[] =
    "{\"access_token\":\"ya29.AHES6ZRN3-HlhAPya30GnW_bHSb_\","
    " \"expires_in\":3599, "
    " \"token_type\":\"Bearer\"}";

const char valid_sts_json_response[] =
    "{\"access_token\":\"ya29.AHES6ZRN3-HlhAPya30GnW_bHSb_\","
    " \"expires_in\":3599, "
    " \"issued_token_type\":\"urn:ietf:params:oauth:token-type:access_token\", "
    " \"token_type\":\"Bearer\"}";

const char test_scope[] = "perm1 perm2";

const char test_signed_jwt[] =
    "eyJhbGciOiJSUzI1NiIsInR5cCI6IkpXVCIsImtpZCI6ImY0OTRkN2M1YWU2MGRmOTcyNmM4YW"
    "U0MDcyZTViYTdmZDkwODg2YzcifQ";
const char test_signed_jwt_token_type[] =
    "urn:ietf:params:oauth:token-type:id_token";
const char test_signed_jwt2[] =
    "eyJhbGciOiJSUzI1NiIsInR5cCI6IkpXVCIsImtpZCI6ImY0OTRkN2M1YWU2MGRmOTcyNmM5YW"
    "U2MDcyZTViYTdnZDkwODg5YzcifQ";
const char test_signed_jwt_token_type2[] =
    "urn:ietf:params:oauth:token-type:jwt";
const char test_signed_jwt_path_prefix[] = "test_sign_jwt";

const char test_service_url[] = "https://foo.com/foo.v1";
const char test_service_url_no_service_name[] = "https://foo.com/";
const char other_test_service_url_no_service_name[] = "https://bar.com/";
const char test_method[] = "ThisIsNotAMethod";

const char kTestUrlScheme[] = "https";
const char kTestAuthority[] = "foo.com";
const char kTestPath[] = "/foo.v1/ThisIsNotAMethod";
const char kTestOtherAuthority[] = "bar.com";
const char kTestOtherPath[] = "/bar.v1/ThisIsNotAMethod";

const char test_sts_endpoint_url[] = "https://foo.com:5555/v1/token-exchange";

const char valid_external_account_creds_token_exchange_response[] =
    "{\"access_token\":\"token_exchange_access_token\","
    " \"expires_in\":3599,"
    " \"token_type\":\"Bearer\"}";

const char
    valid_external_account_creds_service_account_impersonation_response[] =
        "{\"accessToken\":\"service_account_impersonation_access_token\","
        " \"expireTime\":\"2050-01-01T00:00:00Z\"}";

const char
    valid_url_external_account_creds_options_credential_source_format_text[] =
        "{\"url\":\"https://foo.com:5555/generate_subject_token_format_text\","
        "\"headers\":{\"Metadata-Flavor\":\"Google\"}}";

const char
    valid_url_external_account_creds_options_credential_source_with_qurey_params_format_text
        [] = "{\"url\":\"https://foo.com:5555/"
             "path/to/url/creds?p1=v1&p2=v2\","
             "\"headers\":{\"Metadata-Flavor\":\"Google\"}}";

const char
    valid_url_external_account_creds_retrieve_subject_token_response_format_text
        [] = "test_subject_token";

const char
    valid_url_external_account_creds_options_credential_source_format_json[] =
        "{\"url\":\"https://foo.com:5555/generate_subject_token_format_json\","
        "\"headers\":{\"Metadata-Flavor\":\"Google\"},"
        "\"format\":{\"type\":\"json\",\"subject_token_field_name\":\"access_"
        "token\"}}";

const char
    valid_url_external_account_creds_retrieve_subject_token_response_format_json
        [] = "{\"access_token\":\"test_subject_token\"}";

const char invalid_url_external_account_creds_options_credential_source[] =
    "{\"url\":\"invalid_credential_source_url\","
    "\"headers\":{\"Metadata-Flavor\":\"Google\"}}";

const char valid_aws_external_account_creds_retrieve_signing_keys_response[] =
    "{\"AccessKeyId\":\"test_access_key_id\",\"SecretAccessKey\":"
    "\"test_secret_access_key\",\"Token\":\"test_token\"}";

const char valid_aws_external_account_creds_options_credential_source[] =
    "{\"environment_id\":\"aws1\","
    "\"region_url\":\"https://foo.com:5555/region_url\","
    "\"url\":\"https://foo.com:5555/url\","
    "\"regional_cred_verification_url\":\"https://foo.com:5555/"
    "regional_cred_verification_url_{region}\"}";

const char
    invalid_aws_external_account_creds_options_credential_source_unmatched_environment_id
        [] = "{\"environment_id\":\"unsupported_aws_version\","
             "\"region_url\":\"https://foo.com:5555/region_url\","
             "\"url\":\"https://foo.com:5555/url\","
             "\"regional_cred_verification_url\":\"https://foo.com:5555/"
             "regional_cred_verification_url_{region}\"}";

const char
    invalid_aws_external_account_creds_options_credential_source_invalid_region_url
        [] = "{\"environment_id\":\"aws1\","
             "\"region_url\":\"invalid_region_url\","
             "\"url\":\"https://foo.com:5555/url\","
             "\"regional_cred_verification_url\":\"https://foo.com:5555/"
             "regional_cred_verification_url_{region}\"}";

const char
    invalid_aws_external_account_creds_options_credential_source_invalid_url[] =
        "{\"environment_id\":\"aws1\","
        "\"region_url\":\"https://foo.com:5555/region_url\","
        "\"url\":\"invalid_url\","
        "\"regional_cred_verification_url\":\"https://foo.com:5555/"
        "regional_cred_verification_url_{region}\"}";

const char
    invalid_aws_external_account_creds_options_credential_source_missing_role_name
        [] = "{\"environment_id\":\"aws1\","
             "\"region_url\":\"https://foo.com:5555/region_url\","
             "\"url\":\"https://foo.com:5555/url_no_role_name\","
             "\"regional_cred_verification_url\":\"https://foo.com:5555/"
             "regional_cred_verification_url_{region}\"}";

const char
    invalid_aws_external_account_creds_options_credential_source_invalid_regional_cred_verification_url
        [] = "{\"environment_id\":\"aws1\","
             "\"region_url\":\"https://foo.com:5555/region_url\","
             "\"url\":\"https://foo.com:5555/url_no_role_name\","
             "\"regional_cred_verification_url\":\"invalid_regional_cred_"
             "verification_url\"}";

/*  -- Global state flags. -- */

bool g_test_is_on_gce = false;

bool g_test_gce_tenancy_checker_called = false;

/* -- Utils. -- */

char* test_json_key_str(void) {
  size_t result_len = strlen(test_json_key_str_part1) +
                      strlen(test_json_key_str_part2) +
                      strlen(test_json_key_str_part3);
  char* result = static_cast<char*>(gpr_malloc(result_len + 1));
  char* current = result;
  strcpy(result, test_json_key_str_part1);
  current += strlen(test_json_key_str_part1);
  strcpy(current, test_json_key_str_part2);
  current += strlen(test_json_key_str_part2);
  strcpy(current, test_json_key_str_part3);
  return result;
}

grpc_http_response http_response(int status, const char* body) {
  grpc_http_response response;
  response = {};
  response.status = status;
  response.body = gpr_strdup(const_cast<char*>(body));
  response.body_length = strlen(body);
  return response;
}

/* -- Tests. -- */

TEST(CredentialsTest, TestOauth2TokenFetcherCredsParsingOk) {
  ExecCtx exec_ctx;
  absl::optional<Slice> token_value;
  Duration token_lifetime;
  grpc_http_response response = http_response(200, valid_oauth2_json_response);
  GPR_ASSERT(grpc_oauth2_token_fetcher_credentials_parse_server_response(
                 &response, &token_value, &token_lifetime) ==
             GRPC_CREDENTIALS_OK);
  GPR_ASSERT(token_lifetime == Duration::Seconds(3599));
  GPR_ASSERT(token_value->as_string_view() ==
             "Bearer ya29.AHES6ZRN3-HlhAPya30GnW_bHSb_");
  grpc_http_response_destroy(&response);
}

TEST(CredentialsTest, TestOauth2TokenFetcherCredsParsingBadHttpStatus) {
  ExecCtx exec_ctx;
  absl::optional<Slice> token_value;
  Duration token_lifetime;
  grpc_http_response response = http_response(401, valid_oauth2_json_response);
  GPR_ASSERT(grpc_oauth2_token_fetcher_credentials_parse_server_response(
                 &response, &token_value, &token_lifetime) ==
             GRPC_CREDENTIALS_ERROR);
  grpc_http_response_destroy(&response);
}

TEST(CredentialsTest, TestOauth2TokenFetcherCredsParsingEmptyHttpBody) {
  ExecCtx exec_ctx;
  absl::optional<Slice> token_value;
  Duration token_lifetime;
  grpc_http_response response = http_response(200, "");
  GPR_ASSERT(grpc_oauth2_token_fetcher_credentials_parse_server_response(
                 &response, &token_value, &token_lifetime) ==
             GRPC_CREDENTIALS_ERROR);
  grpc_http_response_destroy(&response);
}

TEST(CredentialsTest, TestOauth2TokenFetcherCredsParsingInvalidJson) {
  ExecCtx exec_ctx;
  absl::optional<Slice> token_value;
  Duration token_lifetime;
  grpc_http_response response =
      http_response(200,
                    "{\"access_token\":\"ya29.AHES6ZRN3-HlhAPya30GnW_bHSb_\","
                    " \"expires_in\":3599, "
                    " \"token_type\":\"Bearer\"");
  GPR_ASSERT(grpc_oauth2_token_fetcher_credentials_parse_server_response(
                 &response, &token_value, &token_lifetime) ==
             GRPC_CREDENTIALS_ERROR);
  grpc_http_response_destroy(&response);
}

TEST(CredentialsTest, TestOauth2TokenFetcherCredsParsingMissingToken) {
  ExecCtx exec_ctx;
  absl::optional<Slice> token_value;
  Duration token_lifetime;
  grpc_http_response response = http_response(200,
                                              "{"
                                              " \"expires_in\":3599, "
                                              " \"token_type\":\"Bearer\"}");
  GPR_ASSERT(grpc_oauth2_token_fetcher_credentials_parse_server_response(
                 &response, &token_value, &token_lifetime) ==
             GRPC_CREDENTIALS_ERROR);
  grpc_http_response_destroy(&response);
}

TEST(CredentialsTest, TestOauth2TokenFetcherCredsParsingMissingTokenType) {
  ExecCtx exec_ctx;
  absl::optional<Slice> token_value;
  Duration token_lifetime;
  grpc_http_response response =
      http_response(200,
                    "{\"access_token\":\"ya29.AHES6ZRN3-HlhAPya30GnW_bHSb_\","
                    " \"expires_in\":3599, "
                    "}");
  GPR_ASSERT(grpc_oauth2_token_fetcher_credentials_parse_server_response(
                 &response, &token_value, &token_lifetime) ==
             GRPC_CREDENTIALS_ERROR);
  grpc_http_response_destroy(&response);
}

TEST(CredentialsTest, TestOauth2TokenFetcherCredsParsingMissingTokenLifetime) {
  ExecCtx exec_ctx;
  absl::optional<Slice> token_value;
  Duration token_lifetime;
  grpc_http_response response =
      http_response(200,
                    "{\"access_token\":\"ya29.AHES6ZRN3-HlhAPya30GnW_bHSb_\","
                    " \"token_type\":\"Bearer\"}");
  GPR_ASSERT(grpc_oauth2_token_fetcher_credentials_parse_server_response(
                 &response, &token_value, &token_lifetime) ==
             GRPC_CREDENTIALS_ERROR);
  grpc_http_response_destroy(&response);
}

namespace {

class RequestMetadataState : public RefCounted<RequestMetadataState> {
 public:
  static RefCountedPtr<RequestMetadataState> NewInstance(
      grpc_error_handle expected_error, std::string expected) {
    return MakeRefCounted<RequestMetadataState>(
        expected_error, std::move(expected),
        grpc_polling_entity_create_from_pollset_set(grpc_pollset_set_create()));
  }

  RequestMetadataState(grpc_error_handle expected_error, std::string expected,
                       grpc_polling_entity pollent)
      : expected_error_(expected_error),
        expected_(std::move(expected)),
        pollent_(pollent) {}

  ~RequestMetadataState() override {
    grpc_pollset_set_destroy(grpc_polling_entity_pollset_set(&pollent_));
  }

  void RunRequestMetadataTest(grpc_call_credentials* creds,
                              const char* url_scheme, const char* authority,
                              const char* path) {
    auto self = Ref();
    get_request_metadata_args_.security_connector =
        MakeRefCounted<BogusSecurityConnector>(url_scheme);
    md_.Set(HttpAuthorityMetadata(), Slice::FromStaticString(authority));
    md_.Set(HttpPathMetadata(), Slice::FromStaticString(path));
    activity_ = MakeActivity(
        [this, creds] {
<<<<<<< HEAD
          return Seq(
              creds->GetRequestMetadata(ClientMetadata::TestOnlyWrap(&md_),
                                        &get_request_metadata_args_),
              [this](absl::StatusOr<ClientMetadata> metadata) {
                if (metadata.ok()) {
                  GPR_ASSERT(metadata->get() == &md_);
                }
                return metadata.status();
              });
=======
          return Seq(creds->GetRequestMetadata(
                         ClientMetadataHandle::TestOnlyWrap(&md_),
                         &get_request_metadata_args_),
                     [this](absl::StatusOr<ClientMetadataHandle> metadata) {
                       if (metadata.ok()) {
                         GPR_ASSERT(metadata->get() == &md_);
                       }
                       return metadata.status();
                     });
>>>>>>> 604d7260
        },
        ExecCtxWakeupScheduler(),
        [self](absl::Status status) mutable {
          self->CheckRequestMetadata(
              absl_status_to_grpc_error(std::move(status)));
          self.reset();
        },
        arena_.get(), &pollent_);
  }

 private:
  // No-op security connector, exists only to inject url_scheme.
  class BogusSecurityConnector : public grpc_channel_security_connector {
   public:
    explicit BogusSecurityConnector(absl::string_view url_scheme)
        : grpc_channel_security_connector(url_scheme, nullptr, nullptr) {}

    void check_peer(tsi_peer, grpc_endpoint*, RefCountedPtr<grpc_auth_context>*,
                    grpc_closure*) override {
      GPR_ASSERT(false);
    }

    void cancel_check_peer(grpc_closure*, grpc_error_handle) override {
      GPR_ASSERT(false);
    }

    int cmp(const grpc_security_connector*) const override {
      GPR_UNREACHABLE_CODE(return 0);
    }

    ArenaPromise<absl::Status> CheckCallHost(absl::string_view,
                                             grpc_auth_context*) override {
      GPR_UNREACHABLE_CODE(
          return Immediate(absl::PermissionDeniedError("should never happen")));
    }

    void add_handshakers(const grpc_channel_args*, grpc_pollset_set*,
                         HandshakeManager*) override {
      GPR_ASSERT(false);
    }
  };

  void CheckRequestMetadata(grpc_error_handle error) {
    gpr_log(GPR_INFO, "expected_error: %s",
            grpc_error_std_string(expected_error_).c_str());
    gpr_log(GPR_INFO, "actual_error: %s", grpc_error_std_string(error).c_str());
    if (expected_error_ == GRPC_ERROR_NONE) {
      GPR_ASSERT(error == GRPC_ERROR_NONE);
    } else {
      std::string expected_error;
      GPR_ASSERT(grpc_error_get_str(expected_error_, GRPC_ERROR_STR_DESCRIPTION,
                                    &expected_error));
      std::string actual_error;
      GPR_ASSERT(
          grpc_error_get_str(error, GRPC_ERROR_STR_DESCRIPTION, &actual_error));
      GPR_ASSERT(expected_error == actual_error);
      GRPC_ERROR_UNREF(expected_error_);
    }
    md_.Remove(HttpAuthorityMetadata());
    md_.Remove(HttpPathMetadata());
    gpr_log(GPR_INFO, "expected metadata: %s", expected_.c_str());
    gpr_log(GPR_INFO, "actual metadata: %s", md_.DebugString().c_str());
    GPR_ASSERT(md_.DebugString() == expected_);
    GRPC_ERROR_UNREF(error);
  }

 private:
  grpc_error_handle expected_error_;
  std::string expected_;
  ScopedArenaPtr arena_ = MakeScopedArena(1024, g_memory_allocator);
  grpc_metadata_batch md_{arena_.get()};
  grpc_call_credentials::GetRequestMetadataArgs get_request_metadata_args_;
  grpc_polling_entity pollent_;
  ActivityPtr activity_;
};

}  // namespace

TEST(CredentialsTest, TestGoogleIamCreds) {
  ExecCtx exec_ctx;
  auto state = RequestMetadataState::NewInstance(
      GRPC_ERROR_NONE,
      absl::StrCat(GRPC_IAM_AUTHORIZATION_TOKEN_METADATA_KEY, ": ",
                   test_google_iam_authorization_token, ", ",
                   GRPC_IAM_AUTHORITY_SELECTOR_METADATA_KEY, ": ",
                   test_google_iam_authority_selector));
  grpc_call_credentials* creds = grpc_google_iam_credentials_create(
      test_google_iam_authorization_token, test_google_iam_authority_selector,
      nullptr);
  /* Check security level. */
  GPR_ASSERT(creds->min_security_level() == GRPC_PRIVACY_AND_INTEGRITY);
  state->RunRequestMetadataTest(creds, kTestUrlScheme, kTestAuthority,
                                kTestPath);
  creds->Unref();
}

TEST(CredentialsTest, TestAccessTokenCreds) {
  ExecCtx exec_ctx;
  auto state = RequestMetadataState::NewInstance(GRPC_ERROR_NONE,
                                                 "authorization: Bearer blah");
  grpc_call_credentials* creds =
      grpc_access_token_credentials_create("blah", nullptr);
  GPR_ASSERT(strcmp(creds->type(), GRPC_CALL_CREDENTIALS_TYPE_OAUTH2) == 0);
  /* Check security level. */
  GPR_ASSERT(creds->min_security_level() == GRPC_PRIVACY_AND_INTEGRITY);
  state->RunRequestMetadataTest(creds, kTestUrlScheme, kTestAuthority,
                                kTestPath);
  creds->Unref();
}

namespace {
class check_channel_oauth2 final : public grpc_channel_credentials {
 public:
  check_channel_oauth2() : grpc_channel_credentials("mock") {}
  ~check_channel_oauth2() override = default;

  RefCountedPtr<grpc_channel_security_connector> create_security_connector(
      RefCountedPtr<grpc_call_credentials> call_creds, const char* /*target*/,
      const grpc_channel_args* /*args*/,
      grpc_channel_args** /*new_args*/) override {
    GPR_ASSERT(strcmp(type(), "mock") == 0);
    GPR_ASSERT(call_creds != nullptr);
    GPR_ASSERT(strcmp(call_creds->type(), GRPC_CALL_CREDENTIALS_TYPE_OAUTH2) ==
               0);
    return nullptr;
  }

 private:
  int cmp_impl(const grpc_channel_credentials* other) const override {
    // TODO(yashykt): Check if we can do something better here
    return QsortCompare(static_cast<const grpc_channel_credentials*>(this),
                        other);
  }
};
}  // namespace

TEST(CredentialsTest, TestChannelOauth2CompositeCreds) {
  ExecCtx exec_ctx;
  grpc_channel_args* new_args;
  grpc_channel_credentials* channel_creds = new check_channel_oauth2();
  grpc_call_credentials* oauth2_creds =
      grpc_access_token_credentials_create("blah", nullptr);
  grpc_channel_credentials* channel_oauth2_creds =
      grpc_composite_channel_credentials_create(channel_creds, oauth2_creds,
                                                nullptr);
  grpc_channel_credentials_release(channel_creds);
  grpc_call_credentials_release(oauth2_creds);
  channel_oauth2_creds->create_security_connector(nullptr, nullptr, nullptr,
                                                  &new_args);
  grpc_channel_credentials_release(channel_oauth2_creds);
}

TEST(CredentialsTest, TestOauth2GoogleIamCompositeCreds) {
  ExecCtx exec_ctx;
  auto state = RequestMetadataState::NewInstance(
      GRPC_ERROR_NONE,
      absl::StrCat(GRPC_AUTHORIZATION_METADATA_KEY, ": ",
                   test_oauth2_bearer_token, ", ",
                   GRPC_IAM_AUTHORIZATION_TOKEN_METADATA_KEY, ": ",
                   test_google_iam_authorization_token, ", ",
                   GRPC_IAM_AUTHORITY_SELECTOR_METADATA_KEY, ": ",
                   test_google_iam_authority_selector));
  grpc_call_credentials* oauth2_creds = grpc_md_only_test_credentials_create(
      "authorization", test_oauth2_bearer_token);

  /* Check security level of fake credentials. */
  GPR_ASSERT(oauth2_creds->min_security_level() == GRPC_SECURITY_NONE);

  grpc_call_credentials* google_iam_creds = grpc_google_iam_credentials_create(
      test_google_iam_authorization_token, test_google_iam_authority_selector,
      nullptr);
  grpc_call_credentials* composite_creds =
      grpc_composite_call_credentials_create(oauth2_creds, google_iam_creds,
                                             nullptr);
  /* Check security level of composite credentials. */
  GPR_ASSERT(composite_creds->min_security_level() ==
             GRPC_PRIVACY_AND_INTEGRITY);

  oauth2_creds->Unref();
  google_iam_creds->Unref();
  GPR_ASSERT(strcmp(composite_creds->type(),
                    GRPC_CALL_CREDENTIALS_TYPE_COMPOSITE) == 0);
  const grpc_composite_call_credentials::CallCredentialsList& creds_list =
      static_cast<const grpc_composite_call_credentials*>(composite_creds)
          ->inner();
  GPR_ASSERT(creds_list.size() == 2);
  GPR_ASSERT(strcmp(creds_list[0]->type(), GRPC_CALL_CREDENTIALS_TYPE_OAUTH2) ==
             0);
  GPR_ASSERT(strcmp(creds_list[1]->type(), GRPC_CALL_CREDENTIALS_TYPE_IAM) ==
             0);
  state->RunRequestMetadataTest(composite_creds, kTestUrlScheme, kTestAuthority,
                                kTestPath);
  composite_creds->Unref();
}

namespace {
class check_channel_oauth2_google_iam final : public grpc_channel_credentials {
 public:
  check_channel_oauth2_google_iam() : grpc_channel_credentials("mock") {}
  ~check_channel_oauth2_google_iam() override = default;

  RefCountedPtr<grpc_channel_security_connector> create_security_connector(
      RefCountedPtr<grpc_call_credentials> call_creds, const char* /*target*/,
      const grpc_channel_args* /*args*/,
      grpc_channel_args** /*new_args*/) override {
    GPR_ASSERT(strcmp(type(), "mock") == 0);
    GPR_ASSERT(call_creds != nullptr);
    GPR_ASSERT(
        strcmp(call_creds->type(), GRPC_CALL_CREDENTIALS_TYPE_COMPOSITE) == 0);
    const grpc_composite_call_credentials::CallCredentialsList& creds_list =
        static_cast<const grpc_composite_call_credentials*>(call_creds.get())
            ->inner();
    GPR_ASSERT(
        strcmp(creds_list[0]->type(), GRPC_CALL_CREDENTIALS_TYPE_OAUTH2) == 0);
    GPR_ASSERT(strcmp(creds_list[1]->type(), GRPC_CALL_CREDENTIALS_TYPE_IAM) ==
               0);
    return nullptr;
  }

 private:
  int cmp_impl(const grpc_channel_credentials* other) const override {
    // TODO(yashykt): Check if we can do something better here
    return QsortCompare(static_cast<const grpc_channel_credentials*>(this),
                        other);
  }
};
}  // namespace

TEST(CredentialsTest, TestChannelOauth2GoogleIamCompositeCreds) {
  ExecCtx exec_ctx;
  grpc_channel_args* new_args;
  grpc_channel_credentials* channel_creds =
      new check_channel_oauth2_google_iam();
  grpc_call_credentials* oauth2_creds =
      grpc_access_token_credentials_create("blah", nullptr);
  grpc_channel_credentials* channel_oauth2_creds =
      grpc_composite_channel_credentials_create(channel_creds, oauth2_creds,
                                                nullptr);
  grpc_call_credentials* google_iam_creds = grpc_google_iam_credentials_create(
      test_google_iam_authorization_token, test_google_iam_authority_selector,
      nullptr);

  grpc_channel_credentials* channel_oauth2_iam_creds =
      grpc_composite_channel_credentials_create(channel_oauth2_creds,
                                                google_iam_creds, nullptr);
  grpc_channel_credentials_release(channel_creds);
  grpc_call_credentials_release(oauth2_creds);
  grpc_channel_credentials_release(channel_oauth2_creds);
  grpc_call_credentials_release(google_iam_creds);

  channel_oauth2_iam_creds->create_security_connector(nullptr, nullptr, nullptr,
                                                      &new_args);

  grpc_channel_credentials_release(channel_oauth2_iam_creds);
}

void validate_compute_engine_http_request(const grpc_http_request* request,
                                          const char* host, const char* path) {
  GPR_ASSERT(strcmp(host, "metadata.google.internal.") == 0);
  GPR_ASSERT(
      strcmp(path,
             "/computeMetadata/v1/instance/service-accounts/default/token") ==
      0);
  GPR_ASSERT(request->hdr_count == 1);
  GPR_ASSERT(strcmp(request->hdrs[0].key, "Metadata-Flavor") == 0);
  GPR_ASSERT(strcmp(request->hdrs[0].value, "Google") == 0);
}

int compute_engine_httpcli_get_success_override(
    const grpc_http_request* request, const char* host, const char* path,
    Timestamp /*deadline*/, grpc_closure* on_done,
    grpc_http_response* response) {
  validate_compute_engine_http_request(request, host, path);
  *response = http_response(200, valid_oauth2_json_response);
  ExecCtx::Run(DEBUG_LOCATION, on_done, GRPC_ERROR_NONE);
  return 1;
}

int compute_engine_httpcli_get_failure_override(
    const grpc_http_request* request, const char* host, const char* path,
    Timestamp /*deadline*/, grpc_closure* on_done,
    grpc_http_response* response) {
  validate_compute_engine_http_request(request, host, path);
  *response = http_response(403, "Not Authorized.");
  ExecCtx::Run(DEBUG_LOCATION, on_done, GRPC_ERROR_NONE);
  return 1;
}

int httpcli_post_should_not_be_called(
    const grpc_http_request* /*request*/, const char* /*host*/,
    const char* /*path*/, const char* /*body_bytes*/, size_t /*body_size*/,
    Timestamp /*deadline*/, grpc_closure* /*on_done*/,
    grpc_http_response* /*response*/) {
  GPR_ASSERT("HTTP POST should not be called" == nullptr);
  return 1;
}

int httpcli_get_should_not_be_called(const grpc_http_request* /*request*/,
                                     const char* /*host*/, const char* /*path*/,
                                     Timestamp /*deadline*/,
                                     grpc_closure* /*on_done*/,
                                     grpc_http_response* /*response*/) {
  GPR_ASSERT("HTTP GET should not be called" == nullptr);
  return 1;
}

TEST(CredentialsTest, TestComputeEngineCredsSuccess) {
  ExecCtx exec_ctx;
  std::string emd = "authorization: Bearer ya29.AHES6ZRN3-HlhAPya30GnW_bHSb_";
  const char expected_creds_debug_string[] =
      "GoogleComputeEngineTokenFetcherCredentials{"
      "OAuth2TokenFetcherCredentials}";
  grpc_call_credentials* creds =
      grpc_google_compute_engine_credentials_create(nullptr);
  /* Check security level. */
  GPR_ASSERT(creds->min_security_level() == GRPC_PRIVACY_AND_INTEGRITY);

  /* First request: http get should be called. */
  auto state = RequestMetadataState::NewInstance(GRPC_ERROR_NONE, emd);
  HttpRequest::SetOverride(compute_engine_httpcli_get_success_override,
                           httpcli_post_should_not_be_called);
  state->RunRequestMetadataTest(creds, kTestUrlScheme, kTestAuthority,
                                kTestPath);
  ExecCtx::Get()->Flush();

  /* Second request: the cached token should be served directly. */
  state = RequestMetadataState::NewInstance(GRPC_ERROR_NONE, emd);
  HttpRequest::SetOverride(httpcli_get_should_not_be_called,
                           httpcli_post_should_not_be_called);
  state->RunRequestMetadataTest(creds, kTestUrlScheme, kTestAuthority,
                                kTestPath);
  ExecCtx::Get()->Flush();

  GPR_ASSERT(
      strcmp(creds->debug_string().c_str(), expected_creds_debug_string) == 0);
  creds->Unref();
  HttpRequest::SetOverride(nullptr, nullptr);
}

TEST(CredentialsTest, TestComputeEngineCredsFailure) {
  ExecCtx exec_ctx;
  const char expected_creds_debug_string[] =
      "GoogleComputeEngineTokenFetcherCredentials{"
      "OAuth2TokenFetcherCredentials}";
  auto state = RequestMetadataState::NewInstance(
      GRPC_ERROR_CREATE_FROM_STATIC_STRING(
          "Error occurred when fetching oauth2 token."),
      {});
  grpc_call_credentials* creds =
      grpc_google_compute_engine_credentials_create(nullptr);
  HttpRequest::SetOverride(compute_engine_httpcli_get_failure_override,
                           httpcli_post_should_not_be_called);
  state->RunRequestMetadataTest(creds, kTestUrlScheme, kTestAuthority,
                                kTestPath);
  GPR_ASSERT(
      strcmp(creds->debug_string().c_str(), expected_creds_debug_string) == 0);
  creds->Unref();
  HttpRequest::SetOverride(nullptr, nullptr);
}

void validate_refresh_token_http_request(const grpc_http_request* request,
                                         const char* host, const char* path,
                                         const char* body, size_t body_size) {
  /* The content of the assertion is tested extensively in json_token_test. */
  GPR_ASSERT(body != nullptr);
  GPR_ASSERT(body_size != 0);
  std::string expected_body = absl::StrFormat(
      GRPC_REFRESH_TOKEN_POST_BODY_FORMAT_STRING,
      "32555999999.apps.googleusercontent.com", "EmssLNjJy1332hD4KFsecret",
      "1/Blahblasj424jladJDSGNf-u4Sua3HDA2ngjd42");
  GPR_ASSERT(expected_body.size() == body_size);
  GPR_ASSERT(memcmp(expected_body.data(), body, body_size) == 0);
  GPR_ASSERT(strcmp(host, GRPC_GOOGLE_OAUTH2_SERVICE_HOST) == 0);
  GPR_ASSERT(strcmp(path, GRPC_GOOGLE_OAUTH2_SERVICE_TOKEN_PATH) == 0);
  GPR_ASSERT(request->hdr_count == 1);
  GPR_ASSERT(strcmp(request->hdrs[0].key, "Content-Type") == 0);
  GPR_ASSERT(
      strcmp(request->hdrs[0].value, "application/x-www-form-urlencoded") == 0);
}

int refresh_token_httpcli_post_success(const grpc_http_request* request,
                                       const char* host, const char* path,
                                       const char* body, size_t body_size,
                                       Timestamp /*deadline*/,
                                       grpc_closure* on_done,
                                       grpc_http_response* response) {
  validate_refresh_token_http_request(request, host, path, body, body_size);
  *response = http_response(200, valid_oauth2_json_response);
  ExecCtx::Run(DEBUG_LOCATION, on_done, GRPC_ERROR_NONE);
  return 1;
}

int token_httpcli_post_failure(const grpc_http_request* /*request*/,
                               const char* /*host*/, const char* /*path*/,
                               const char* /*body*/, size_t /*body_size*/,
                               Timestamp /*deadline*/, grpc_closure* on_done,
                               grpc_http_response* response) {
  *response = http_response(403, "Not Authorized.");
  ExecCtx::Run(DEBUG_LOCATION, on_done, GRPC_ERROR_NONE);
  return 1;
}

TEST(CredentialsTest, TestRefreshTokenCredsSuccess) {
  ExecCtx exec_ctx;
  std::string emd = "authorization: Bearer ya29.AHES6ZRN3-HlhAPya30GnW_bHSb_";
  const char expected_creds_debug_string[] =
      "GoogleRefreshToken{ClientID:32555999999.apps.googleusercontent.com,"
      "OAuth2TokenFetcherCredentials}";
  grpc_call_credentials* creds = grpc_google_refresh_token_credentials_create(
      test_refresh_token_str, nullptr);

  /* Check security level. */
  GPR_ASSERT(creds->min_security_level() == GRPC_PRIVACY_AND_INTEGRITY);

  /* First request: http put should be called. */
  auto state = RequestMetadataState::NewInstance(GRPC_ERROR_NONE, emd);
  HttpRequest::SetOverride(httpcli_get_should_not_be_called,
                           refresh_token_httpcli_post_success);
  state->RunRequestMetadataTest(creds, kTestUrlScheme, kTestAuthority,
                                kTestPath);
  ExecCtx::Get()->Flush();

  /* Second request: the cached token should be served directly. */
  state = RequestMetadataState::NewInstance(GRPC_ERROR_NONE, emd);
  HttpRequest::SetOverride(httpcli_get_should_not_be_called,
                           httpcli_post_should_not_be_called);
  state->RunRequestMetadataTest(creds, kTestUrlScheme, kTestAuthority,
                                kTestPath);
  ExecCtx::Get()->Flush();
  GPR_ASSERT(
      strcmp(creds->debug_string().c_str(), expected_creds_debug_string) == 0);

  creds->Unref();
  HttpRequest::SetOverride(nullptr, nullptr);
}

TEST(CredentialsTest, TestRefreshTokenCredsFailure) {
  ExecCtx exec_ctx;
  const char expected_creds_debug_string[] =
      "GoogleRefreshToken{ClientID:32555999999.apps.googleusercontent.com,"
      "OAuth2TokenFetcherCredentials}";
  auto state = RequestMetadataState::NewInstance(
      GRPC_ERROR_CREATE_FROM_STATIC_STRING(
          "Error occurred when fetching oauth2 token."),
      {});
  grpc_call_credentials* creds = grpc_google_refresh_token_credentials_create(
      test_refresh_token_str, nullptr);
  HttpRequest::SetOverride(httpcli_get_should_not_be_called,
                           token_httpcli_post_failure);
  state->RunRequestMetadataTest(creds, kTestUrlScheme, kTestAuthority,
                                kTestPath);
  GPR_ASSERT(
      strcmp(creds->debug_string().c_str(), expected_creds_debug_string) == 0);

  creds->Unref();
  HttpRequest::SetOverride(nullptr, nullptr);
}

TEST(CredentialsTest, TestValidStsCredsOptions) {
  grpc_sts_credentials_options valid_options = {
      test_sts_endpoint_url,        // sts_endpoint_url
      nullptr,                      // resource
      nullptr,                      // audience
      nullptr,                      // scope
      nullptr,                      // requested_token_type
      test_signed_jwt_path_prefix,  // subject_token_path
      test_signed_jwt_token_type,   // subject_token_type
      nullptr,                      // actor_token_path
      nullptr                       // actor_token_type
  };
  absl::StatusOr<URI> sts_url = ValidateStsCredentialsOptions(&valid_options);
  GPR_ASSERT(sts_url.ok());
  absl::string_view host;
  absl::string_view port;
  GPR_ASSERT(SplitHostPort(sts_url->authority(), &host, &port));
  GPR_ASSERT(host == "foo.com");
  GPR_ASSERT(port == "5555");
}

TEST(CredentialsTest, TestInvalidStsCredsOptions) {
  grpc_sts_credentials_options invalid_options = {
      test_sts_endpoint_url,       // sts_endpoint_url
      nullptr,                     // resource
      nullptr,                     // audience
      nullptr,                     // scope
      nullptr,                     // requested_token_type
      nullptr,                     // subject_token_path (Required)
      test_signed_jwt_token_type,  // subject_token_type
      nullptr,                     // actor_token_path
      nullptr                      // actor_token_type
  };
  absl::StatusOr<URI> url_should_be_invalid =
      ValidateStsCredentialsOptions(&invalid_options);
  GPR_ASSERT(!url_should_be_invalid.ok());

  invalid_options = {
      test_sts_endpoint_url,        // sts_endpoint_url
      nullptr,                      // resource
      nullptr,                      // audience
      nullptr,                      // scope
      nullptr,                      // requested_token_type
      test_signed_jwt_path_prefix,  // subject_token_path
      nullptr,                      // subject_token_type (Required)
      nullptr,                      // actor_token_path
      nullptr                       // actor_token_type
  };
  url_should_be_invalid = ValidateStsCredentialsOptions(&invalid_options);
  GPR_ASSERT(!url_should_be_invalid.ok());

  invalid_options = {
      nullptr,                      // sts_endpoint_url (Required)
      nullptr,                      // resource
      nullptr,                      // audience
      nullptr,                      // scope
      nullptr,                      // requested_token_type
      test_signed_jwt_path_prefix,  // subject_token_path
      test_signed_jwt_token_type,   // subject_token_type (Required)
      nullptr,                      // actor_token_path
      nullptr                       // actor_token_type
  };
  url_should_be_invalid = ValidateStsCredentialsOptions(&invalid_options);
  GPR_ASSERT(!url_should_be_invalid.ok());

  invalid_options = {
      "not_a_valid_uri",            // sts_endpoint_url
      nullptr,                      // resource
      nullptr,                      // audience
      nullptr,                      // scope
      nullptr,                      // requested_token_type
      test_signed_jwt_path_prefix,  // subject_token_path
      test_signed_jwt_token_type,   // subject_token_type (Required)
      nullptr,                      // actor_token_path
      nullptr                       // actor_token_type
  };
  url_should_be_invalid = ValidateStsCredentialsOptions(&invalid_options);
  GPR_ASSERT(!url_should_be_invalid.ok());

  invalid_options = {
      "ftp://ftp.is.not.a.valid.scheme/bar",  // sts_endpoint_url
      nullptr,                                // resource
      nullptr,                                // audience
      nullptr,                                // scope
      nullptr,                                // requested_token_type
      test_signed_jwt_path_prefix,            // subject_token_path
      test_signed_jwt_token_type,             // subject_token_type (Required)
      nullptr,                                // actor_token_path
      nullptr                                 // actor_token_type
  };
  url_should_be_invalid = ValidateStsCredentialsOptions(&invalid_options);
  GPR_ASSERT(!url_should_be_invalid.ok());
}

void assert_query_parameters(const URI& uri, absl::string_view expected_key,
                             absl::string_view expected_val) {
  const auto it = uri.query_parameter_map().find(expected_key);
  GPR_ASSERT(it != uri.query_parameter_map().end());
  if (it->second != expected_val) {
    gpr_log(GPR_ERROR, "%s!=%s", std::string(it->second).c_str(),
            std::string(expected_val).c_str());
  }
  GPR_ASSERT(it->second == expected_val);
}

void validate_sts_token_http_request(const grpc_http_request* request,
                                     const char* host, const char* path,
                                     const char* body, size_t body_size,
                                     bool expect_actor_token) {
  // Check that the body is constructed properly.
  GPR_ASSERT(body != nullptr);
  GPR_ASSERT(body_size != 0);
  std::string get_url_equivalent =
      absl::StrFormat("%s?%s", test_sts_endpoint_url, body);
  absl::StatusOr<URI> url = URI::Parse(get_url_equivalent);
  if (!url.ok()) {
    gpr_log(GPR_ERROR, "%s", url.status().ToString().c_str());
    GPR_ASSERT(url.ok());
  }
  assert_query_parameters(*url, "resource", "resource");
  assert_query_parameters(*url, "audience", "audience");
  assert_query_parameters(*url, "scope", "scope");
  assert_query_parameters(*url, "requested_token_type", "requested_token_type");
  assert_query_parameters(*url, "subject_token", test_signed_jwt);
  assert_query_parameters(*url, "subject_token_type",
                          test_signed_jwt_token_type);
  if (expect_actor_token) {
    assert_query_parameters(*url, "actor_token", test_signed_jwt2);
    assert_query_parameters(*url, "actor_token_type",
                            test_signed_jwt_token_type2);
  } else {
    GPR_ASSERT(url->query_parameter_map().find("actor_token") ==
               url->query_parameter_map().end());
    GPR_ASSERT(url->query_parameter_map().find("actor_token_type") ==
               url->query_parameter_map().end());
  }

  // Check the rest of the request.
  GPR_ASSERT(strcmp(host, "foo.com:5555") == 0);
  GPR_ASSERT(strcmp(path, "/v1/token-exchange") == 0);
  GPR_ASSERT(request->hdr_count == 1);
  GPR_ASSERT(strcmp(request->hdrs[0].key, "Content-Type") == 0);
  GPR_ASSERT(
      strcmp(request->hdrs[0].value, "application/x-www-form-urlencoded") == 0);
}

int sts_token_httpcli_post_success(const grpc_http_request* request,
                                   const char* host, const char* path,
                                   const char* body, size_t body_size,
                                   Timestamp /*deadline*/,
                                   grpc_closure* on_done,
                                   grpc_http_response* response) {
  validate_sts_token_http_request(request, host, path, body, body_size, true);
  *response = http_response(200, valid_sts_json_response);
  ExecCtx::Run(DEBUG_LOCATION, on_done, GRPC_ERROR_NONE);
  return 1;
}

int sts_token_httpcli_post_success_no_actor_token(
    const grpc_http_request* request, const char* host, const char* path,
    const char* body, size_t body_size, Timestamp /*deadline*/,
    grpc_closure* on_done, grpc_http_response* response) {
  validate_sts_token_http_request(request, host, path, body, body_size, false);
  *response = http_response(200, valid_sts_json_response);
  ExecCtx::Run(DEBUG_LOCATION, on_done, GRPC_ERROR_NONE);
  return 1;
}

char* write_tmp_jwt_file(const char* jwt_contents) {
  char* path;
  FILE* tmp = gpr_tmpfile(test_signed_jwt_path_prefix, &path);
  GPR_ASSERT(path != nullptr);
  GPR_ASSERT(tmp != nullptr);
  size_t jwt_length = strlen(jwt_contents);
  GPR_ASSERT(fwrite(jwt_contents, 1, jwt_length, tmp) == jwt_length);
  fclose(tmp);
  return path;
}

TEST(CredentialsTest, TestStsCredsSuccess) {
  ExecCtx exec_ctx;
  std::string emd = "authorization: Bearer ya29.AHES6ZRN3-HlhAPya30GnW_bHSb_";
  const char expected_creds_debug_string[] =
      "StsTokenFetcherCredentials{Path:/v1/"
      "token-exchange,Authority:foo.com:5555,OAuth2TokenFetcherCredentials}";
  char* subject_token_path = write_tmp_jwt_file(test_signed_jwt);
  char* actor_token_path = write_tmp_jwt_file(test_signed_jwt2);
  grpc_sts_credentials_options valid_options = {
      test_sts_endpoint_url,       // sts_endpoint_url
      "resource",                  // resource
      "audience",                  // audience
      "scope",                     // scope
      "requested_token_type",      // requested_token_type
      subject_token_path,          // subject_token_path
      test_signed_jwt_token_type,  // subject_token_type
      actor_token_path,            // actor_token_path
      test_signed_jwt_token_type2  // actor_token_type
  };
  grpc_call_credentials* creds =
      grpc_sts_credentials_create(&valid_options, nullptr);

  /* Check security level. */
  GPR_ASSERT(creds->min_security_level() == GRPC_PRIVACY_AND_INTEGRITY);

  /* First request: http put should be called. */
  auto state = RequestMetadataState::NewInstance(GRPC_ERROR_NONE, emd);
  HttpRequest::SetOverride(httpcli_get_should_not_be_called,
                           sts_token_httpcli_post_success);
  state->RunRequestMetadataTest(creds, kTestUrlScheme, kTestAuthority,
                                kTestPath);
  ExecCtx::Get()->Flush();

  /* Second request: the cached token should be served directly. */
  state = RequestMetadataState::NewInstance(GRPC_ERROR_NONE, emd);
  HttpRequest::SetOverride(httpcli_get_should_not_be_called,
                           httpcli_post_should_not_be_called);
  state->RunRequestMetadataTest(creds, kTestUrlScheme, kTestAuthority,
                                kTestPath);
  ExecCtx::Get()->Flush();
  GPR_ASSERT(
      strcmp(creds->debug_string().c_str(), expected_creds_debug_string) == 0);

  creds->Unref();
  HttpRequest::SetOverride(nullptr, nullptr);
  gpr_free(subject_token_path);
  gpr_free(actor_token_path);
}

TEST(CredentialsTest, TestStsCredsTokenFileNotFound) {
  ExecCtx exec_ctx;
  grpc_sts_credentials_options valid_options = {
      test_sts_endpoint_url,           // sts_endpoint_url
      "resource",                      // resource
      "audience",                      // audience
      "scope",                         // scope
      "requested_token_type",          // requested_token_type
      "/some/completely/random/path",  // subject_token_path
      test_signed_jwt_token_type,      // subject_token_type
      "",                              // actor_token_path
      ""                               // actor_token_type
  };
  grpc_call_credentials* creds =
      grpc_sts_credentials_create(&valid_options, nullptr);

  /* Check security level. */
  GPR_ASSERT(creds->min_security_level() == GRPC_PRIVACY_AND_INTEGRITY);

  auto state = RequestMetadataState::NewInstance(
      GRPC_ERROR_CREATE_FROM_STATIC_STRING(
          "Error occurred when fetching oauth2 token."),
      {});
  HttpRequest::SetOverride(httpcli_get_should_not_be_called,
                           httpcli_post_should_not_be_called);
  state->RunRequestMetadataTest(creds, kTestUrlScheme, kTestAuthority,
                                kTestPath);
  ExecCtx::Get()->Flush();

  /* Cleanup. */
  creds->Unref();
  HttpRequest::SetOverride(nullptr, nullptr);
}

TEST(CredentialsTest, TestStsCredsNoActorTokenSuccess) {
  ExecCtx exec_ctx;
  std::string emd = "authorization: Bearer ya29.AHES6ZRN3-HlhAPya30GnW_bHSb_";
  const char expected_creds_debug_string[] =
      "StsTokenFetcherCredentials{Path:/v1/"
      "token-exchange,Authority:foo.com:5555,OAuth2TokenFetcherCredentials}";
  char* subject_token_path = write_tmp_jwt_file(test_signed_jwt);
  grpc_sts_credentials_options valid_options = {
      test_sts_endpoint_url,       // sts_endpoint_url
      "resource",                  // resource
      "audience",                  // audience
      "scope",                     // scope
      "requested_token_type",      // requested_token_type
      subject_token_path,          // subject_token_path
      test_signed_jwt_token_type,  // subject_token_type
      "",                          // actor_token_path
      ""                           // actor_token_type
  };
  grpc_call_credentials* creds =
      grpc_sts_credentials_create(&valid_options, nullptr);

  /* Check security level. */
  GPR_ASSERT(creds->min_security_level() == GRPC_PRIVACY_AND_INTEGRITY);

  /* First request: http put should be called. */
  auto state = RequestMetadataState::NewInstance(GRPC_ERROR_NONE, emd);
  HttpRequest::SetOverride(httpcli_get_should_not_be_called,
                           sts_token_httpcli_post_success_no_actor_token);
  state->RunRequestMetadataTest(creds, kTestUrlScheme, kTestAuthority,
                                kTestPath);
  ExecCtx::Get()->Flush();

  /* Second request: the cached token should be served directly. */
  state = RequestMetadataState::NewInstance(GRPC_ERROR_NONE, emd);
  HttpRequest::SetOverride(httpcli_get_should_not_be_called,
                           httpcli_post_should_not_be_called);
  state->RunRequestMetadataTest(creds, kTestUrlScheme, kTestAuthority,
                                kTestPath);
  ExecCtx::Get()->Flush();
  GPR_ASSERT(
      strcmp(creds->debug_string().c_str(), expected_creds_debug_string) == 0);

  creds->Unref();
  HttpRequest::SetOverride(nullptr, nullptr);
  gpr_free(subject_token_path);
}

TEST(CredentialsTest, TestStsCredsLoadTokenFailure) {
  const char expected_creds_debug_string[] =
      "StsTokenFetcherCredentials{Path:/v1/"
      "token-exchange,Authority:foo.com:5555,OAuth2TokenFetcherCredentials}";
  ExecCtx exec_ctx;
  auto state = RequestMetadataState::NewInstance(
      GRPC_ERROR_CREATE_FROM_STATIC_STRING(
          "Error occurred when fetching oauth2 token."),
      {});
  char* test_signed_jwt_path = write_tmp_jwt_file(test_signed_jwt);
  grpc_sts_credentials_options options = {
      test_sts_endpoint_url,       // sts_endpoint_url
      "resource",                  // resource
      "audience",                  // audience
      "scope",                     // scope
      "requested_token_type",      // requested_token_type
      "invalid_path",              // subject_token_path
      test_signed_jwt_token_type,  // subject_token_type
      nullptr,                     // actor_token_path
      nullptr                      // actor_token_type
  };
  grpc_call_credentials* creds = grpc_sts_credentials_create(&options, nullptr);
  HttpRequest::SetOverride(httpcli_get_should_not_be_called,
                           httpcli_post_should_not_be_called);
  state->RunRequestMetadataTest(creds, kTestUrlScheme, kTestAuthority,
                                kTestPath);
  GPR_ASSERT(
      strcmp(creds->debug_string().c_str(), expected_creds_debug_string) == 0);

  creds->Unref();
  HttpRequest::SetOverride(nullptr, nullptr);
  gpr_free(test_signed_jwt_path);
}

TEST(CredentialsTest, TestStsCredsHttpFailure) {
  const char expected_creds_debug_string[] =
      "StsTokenFetcherCredentials{Path:/v1/"
      "token-exchange,Authority:foo.com:5555,OAuth2TokenFetcherCredentials}";
  ExecCtx exec_ctx;
  auto state = RequestMetadataState::NewInstance(
      GRPC_ERROR_CREATE_FROM_STATIC_STRING(
          "Error occurred when fetching oauth2 token."),
      {});
  char* test_signed_jwt_path = write_tmp_jwt_file(test_signed_jwt);
  grpc_sts_credentials_options valid_options = {
      test_sts_endpoint_url,       // sts_endpoint_url
      "resource",                  // resource
      "audience",                  // audience
      "scope",                     // scope
      "requested_token_type",      // requested_token_type
      test_signed_jwt_path,        // subject_token_path
      test_signed_jwt_token_type,  // subject_token_type
      nullptr,                     // actor_token_path
      nullptr                      // actor_token_type
  };
  grpc_call_credentials* creds =
      grpc_sts_credentials_create(&valid_options, nullptr);
  HttpRequest::SetOverride(httpcli_get_should_not_be_called,
                           token_httpcli_post_failure);
  state->RunRequestMetadataTest(creds, kTestUrlScheme, kTestAuthority,
                                kTestPath);
  GPR_ASSERT(
      strcmp(creds->debug_string().c_str(), expected_creds_debug_string) == 0);
  creds->Unref();
  HttpRequest::SetOverride(nullptr, nullptr);
  gpr_free(test_signed_jwt_path);
}

void validate_jwt_encode_and_sign_params(const grpc_auth_json_key* json_key,
                                         const char* scope,
                                         gpr_timespec token_lifetime) {
  GPR_ASSERT(grpc_auth_json_key_is_valid(json_key));
  GPR_ASSERT(json_key->private_key != nullptr);
  GPR_ASSERT(RSA_check_key(json_key->private_key));
  GPR_ASSERT(json_key->type != nullptr &&
             strcmp(json_key->type, "service_account") == 0);
  GPR_ASSERT(json_key->private_key_id != nullptr &&
             strcmp(json_key->private_key_id,
                    "e6b5137873db8d2ef81e06a47289e6434ec8a165") == 0);
  GPR_ASSERT(json_key->client_id != nullptr &&
             strcmp(json_key->client_id,
                    "777-abaslkan11hlb6nmim3bpspl31ud.apps."
                    "googleusercontent.com") == 0);
  GPR_ASSERT(json_key->client_email != nullptr &&
             strcmp(json_key->client_email,
                    "777-abaslkan11hlb6nmim3bpspl31ud@developer."
                    "gserviceaccount.com") == 0);
  if (scope != nullptr) GPR_ASSERT(strcmp(scope, test_scope) == 0);
  GPR_ASSERT(gpr_time_cmp(token_lifetime, grpc_max_auth_token_lifetime()) == 0);
}

char* encode_and_sign_jwt_success(const grpc_auth_json_key* json_key,
                                  const char* audience,
                                  gpr_timespec token_lifetime,
                                  const char* scope) {
  if (strcmp(audience, test_service_url_no_service_name) != 0 &&
      strcmp(audience, other_test_service_url_no_service_name) != 0) {
    return nullptr;
  }
  validate_jwt_encode_and_sign_params(json_key, scope, token_lifetime);
  return gpr_strdup(test_signed_jwt);
}

char* encode_and_sign_jwt_failure(const grpc_auth_json_key* json_key,
                                  const char* /*audience*/,
                                  gpr_timespec token_lifetime,
                                  const char* scope) {
  validate_jwt_encode_and_sign_params(json_key, scope, token_lifetime);
  return nullptr;
}

char* encode_and_sign_jwt_should_not_be_called(
    const grpc_auth_json_key* /*json_key*/, const char* /*audience*/,
    gpr_timespec /*token_lifetime*/, const char* /*scope*/) {
  GPR_ASSERT("grpc_jwt_encode_and_sign should not be called" == nullptr);
  return nullptr;
}

grpc_service_account_jwt_access_credentials* creds_as_jwt(
    grpc_call_credentials* creds) {
  GPR_ASSERT(creds != nullptr);
  GPR_ASSERT(strcmp(creds->type(), GRPC_CALL_CREDENTIALS_TYPE_JWT) == 0);
  return reinterpret_cast<grpc_service_account_jwt_access_credentials*>(creds);
}

TEST(CredentialsTest, TestJwtCredsLifetime) {
  char* json_key_string = test_json_key_str();
  const char expected_creds_debug_string_prefix[] =
      "JWTAccessCredentials{ExpirationTime:";
  // Max lifetime.
  grpc_call_credentials* jwt_creds =
      grpc_service_account_jwt_access_credentials_create(
          json_key_string, grpc_max_auth_token_lifetime(), nullptr);
  GPR_ASSERT(gpr_time_cmp(creds_as_jwt(jwt_creds)->jwt_lifetime(),
                          grpc_max_auth_token_lifetime()) == 0);
  /* Check security level. */
  GPR_ASSERT(jwt_creds->min_security_level() == GRPC_PRIVACY_AND_INTEGRITY);
  GPR_ASSERT(strncmp(expected_creds_debug_string_prefix,
                     jwt_creds->debug_string().c_str(),
                     strlen(expected_creds_debug_string_prefix)) == 0);
  grpc_call_credentials_release(jwt_creds);

  // Shorter lifetime.
  gpr_timespec token_lifetime = {10, 0, GPR_TIMESPAN};
  GPR_ASSERT(gpr_time_cmp(grpc_max_auth_token_lifetime(), token_lifetime) > 0);
  jwt_creds = grpc_service_account_jwt_access_credentials_create(
      json_key_string, token_lifetime, nullptr);
  GPR_ASSERT(gpr_time_cmp(creds_as_jwt(jwt_creds)->jwt_lifetime(),
                          token_lifetime) == 0);
  GPR_ASSERT(strncmp(expected_creds_debug_string_prefix,
                     jwt_creds->debug_string().c_str(),
                     strlen(expected_creds_debug_string_prefix)) == 0);
  grpc_call_credentials_release(jwt_creds);

  // Cropped lifetime.
  gpr_timespec add_to_max = {10, 0, GPR_TIMESPAN};
  token_lifetime = gpr_time_add(grpc_max_auth_token_lifetime(), add_to_max);
  jwt_creds = grpc_service_account_jwt_access_credentials_create(
      json_key_string, token_lifetime, nullptr);
  GPR_ASSERT(gpr_time_cmp(creds_as_jwt(jwt_creds)->jwt_lifetime(),
                          grpc_max_auth_token_lifetime()) == 0);
  GPR_ASSERT(strncmp(expected_creds_debug_string_prefix,
                     jwt_creds->debug_string().c_str(),
                     strlen(expected_creds_debug_string_prefix)) == 0);
  grpc_call_credentials_release(jwt_creds);

  gpr_free(json_key_string);
}

TEST(CredentialsTest, TestRemoveServiceFromJwtUri) {
  const char wrong_uri[] = "hello world";
  GPR_ASSERT(!RemoveServiceNameFromJwtUri(wrong_uri).ok());
  const char valid_uri[] = "https://foo.com/get/";
  const char expected_uri[] = "https://foo.com/";
  auto output = RemoveServiceNameFromJwtUri(valid_uri);
  GPR_ASSERT(output.ok());
  GPR_ASSERT(strcmp(output->c_str(), expected_uri) == 0);
}

TEST(CredentialsTest, TestJwtCredsSuccess) {
  const char expected_creds_debug_string_prefix[] =
      "JWTAccessCredentials{ExpirationTime:";

  char* json_key_string = test_json_key_str();
  ExecCtx exec_ctx;
  std::string expected_md_value = absl::StrCat("Bearer ", test_signed_jwt);
  std::string emd = absl::StrCat("authorization: ", expected_md_value);
  grpc_call_credentials* creds =
      grpc_service_account_jwt_access_credentials_create(
          json_key_string, grpc_max_auth_token_lifetime(), nullptr);

  /* First request: jwt_encode_and_sign should be called. */
  auto state = RequestMetadataState::NewInstance(GRPC_ERROR_NONE, emd);
  grpc_jwt_encode_and_sign_set_override(encode_and_sign_jwt_success);
  state->RunRequestMetadataTest(creds, kTestUrlScheme, kTestAuthority,
                                kTestPath);
  ExecCtx::Get()->Flush();

  /* Second request: the cached token should be served directly. */
  state = RequestMetadataState::NewInstance(GRPC_ERROR_NONE, emd);
  grpc_jwt_encode_and_sign_set_override(
      encode_and_sign_jwt_should_not_be_called);
  state->RunRequestMetadataTest(creds, kTestUrlScheme, kTestAuthority,
                                kTestPath);
  ExecCtx::Get()->Flush();

  /* Third request: Different service url so jwt_encode_and_sign should be
     called again (no caching). */
  state = RequestMetadataState::NewInstance(GRPC_ERROR_NONE, emd);
  grpc_jwt_encode_and_sign_set_override(encode_and_sign_jwt_success);
  state->RunRequestMetadataTest(creds, kTestUrlScheme, kTestOtherAuthority,
                                kTestOtherPath);
  ExecCtx::Get()->Flush();
  GPR_ASSERT(strncmp(expected_creds_debug_string_prefix,
                     creds->debug_string().c_str(),
                     strlen(expected_creds_debug_string_prefix)) == 0);

  creds->Unref();
  gpr_free(json_key_string);
  grpc_jwt_encode_and_sign_set_override(nullptr);
}

TEST(CredentialsTest, TestJwtCredsSigningFailure) {
  const char expected_creds_debug_string_prefix[] =
      "JWTAccessCredentials{ExpirationTime:";
  char* json_key_string = test_json_key_str();
  ExecCtx exec_ctx;
  auto state = RequestMetadataState::NewInstance(
      GRPC_ERROR_CREATE_FROM_STATIC_STRING("Could not generate JWT."), {});
  grpc_call_credentials* creds =
      grpc_service_account_jwt_access_credentials_create(
          json_key_string, grpc_max_auth_token_lifetime(), nullptr);

  grpc_jwt_encode_and_sign_set_override(encode_and_sign_jwt_failure);
  state->RunRequestMetadataTest(creds, kTestUrlScheme, kTestAuthority,
                                kTestPath);

  gpr_free(json_key_string);
  GPR_ASSERT(strncmp(expected_creds_debug_string_prefix,
                     creds->debug_string().c_str(),
                     strlen(expected_creds_debug_string_prefix)) == 0);

  creds->Unref();
  grpc_jwt_encode_and_sign_set_override(nullptr);
}

void set_google_default_creds_env_var_with_file_contents(
    const char* file_prefix, const char* contents) {
  size_t contents_len = strlen(contents);
  char* creds_file_name;
  FILE* creds_file = gpr_tmpfile(file_prefix, &creds_file_name);
  GPR_ASSERT(creds_file_name != nullptr);
  GPR_ASSERT(creds_file != nullptr);
  GPR_ASSERT(fwrite(contents, 1, contents_len, creds_file) == contents_len);
  fclose(creds_file);
  gpr_setenv(GRPC_GOOGLE_CREDENTIALS_ENV_VAR, creds_file_name);
  gpr_free(creds_file_name);
}

bool test_gce_tenancy_checker(void) {
  g_test_gce_tenancy_checker_called = true;
  return g_test_is_on_gce;
}

std::string null_well_known_creds_path_getter(void) { return ""; }

TEST(CredentialsTest, TestGoogleDefaultCredsAuthKey) {
  ExecCtx exec_ctx;
  grpc_composite_channel_credentials* creds;
  char* json_key = test_json_key_str();
  grpc_flush_cached_google_default_credentials();
  set_gce_tenancy_checker_for_testing(test_gce_tenancy_checker);
  g_test_gce_tenancy_checker_called = false;
  g_test_is_on_gce = true;
  set_google_default_creds_env_var_with_file_contents(
      "json_key_google_default_creds", json_key);
  grpc_override_well_known_credentials_path_getter(
      null_well_known_creds_path_getter);
  gpr_free(json_key);
  creds = reinterpret_cast<grpc_composite_channel_credentials*>(
      grpc_google_default_credentials_create(nullptr));
  auto* default_creds =
      reinterpret_cast<const grpc_google_default_channel_credentials*>(
          creds->inner_creds());
  GPR_ASSERT(default_creds->ssl_creds() != nullptr);
  auto* jwt =
      reinterpret_cast<const grpc_service_account_jwt_access_credentials*>(
          creds->call_creds());
  GPR_ASSERT(
      strcmp(jwt->key().client_id,
             "777-abaslkan11hlb6nmim3bpspl31ud.apps.googleusercontent.com") ==
      0);
  GPR_ASSERT(g_test_gce_tenancy_checker_called == false);
  creds->Unref();
  gpr_setenv(GRPC_GOOGLE_CREDENTIALS_ENV_VAR, ""); /* Reset. */
  grpc_override_well_known_credentials_path_getter(nullptr);
}

TEST(CredentialsTest, TestGoogleDefaultCredsRefreshToken) {
  ExecCtx exec_ctx;
  grpc_composite_channel_credentials* creds;
  grpc_flush_cached_google_default_credentials();
  set_google_default_creds_env_var_with_file_contents(
      "refresh_token_google_default_creds", test_refresh_token_str);
  grpc_override_well_known_credentials_path_getter(
      null_well_known_creds_path_getter);
  creds = reinterpret_cast<grpc_composite_channel_credentials*>(
      grpc_google_default_credentials_create(nullptr));
  auto* default_creds =
      reinterpret_cast<const grpc_google_default_channel_credentials*>(
          creds->inner_creds());
  GPR_ASSERT(default_creds->ssl_creds() != nullptr);
  auto* refresh =
      reinterpret_cast<const grpc_google_refresh_token_credentials*>(
          creds->call_creds());
  GPR_ASSERT(strcmp(refresh->refresh_token().client_id,
                    "32555999999.apps.googleusercontent.com") == 0);
  creds->Unref();
  gpr_setenv(GRPC_GOOGLE_CREDENTIALS_ENV_VAR, ""); /* Reset. */
  grpc_override_well_known_credentials_path_getter(nullptr);
}

TEST(CredentialsTest, TestGoogleDefaultCredsExternalAccountCredentials) {
  ExecCtx exec_ctx;
  grpc_composite_channel_credentials* creds;
  grpc_flush_cached_google_default_credentials();
  set_google_default_creds_env_var_with_file_contents(
      "google_default_creds_external_account_credentials",
      test_external_account_credentials_str);
  grpc_override_well_known_credentials_path_getter(
      null_well_known_creds_path_getter);
  creds = reinterpret_cast<grpc_composite_channel_credentials*>(
      grpc_google_default_credentials_create(nullptr));
  auto* default_creds =
      reinterpret_cast<const grpc_google_default_channel_credentials*>(
          creds->inner_creds());
  GPR_ASSERT(default_creds->ssl_creds() != nullptr);
  auto* external =
      reinterpret_cast<const ExternalAccountCredentials*>(creds->call_creds());
  GPR_ASSERT(external != nullptr);
  creds->Unref();
  gpr_setenv(GRPC_GOOGLE_CREDENTIALS_ENV_VAR, ""); /* Reset. */
  grpc_override_well_known_credentials_path_getter(nullptr);
}

TEST(CredentialsTest,
     TestGoogleDefaultCredsExternalAccountCredentialsMultiPatternSts) {
  ExecCtx exec_ctx;
  grpc_composite_channel_credentials* creds;
  grpc_flush_cached_google_default_credentials();
  set_google_default_creds_env_var_with_file_contents(
      "google_default_creds_external_account_credentials_multi_pattern_sts",
      test_external_account_credentials_multi_pattern_sts_str);
  grpc_override_well_known_credentials_path_getter(
      null_well_known_creds_path_getter);
  creds = reinterpret_cast<grpc_composite_channel_credentials*>(
      grpc_google_default_credentials_create(nullptr));
  auto* default_creds =
      reinterpret_cast<const grpc_google_default_channel_credentials*>(
          creds->inner_creds());
  GPR_ASSERT(default_creds->ssl_creds() != nullptr);
  auto* external =
      reinterpret_cast<const ExternalAccountCredentials*>(creds->call_creds());
  GPR_ASSERT(external != nullptr);
  creds->Unref();
  gpr_setenv(GRPC_GOOGLE_CREDENTIALS_ENV_VAR, ""); /* Reset. */
  grpc_override_well_known_credentials_path_getter(nullptr);
}

TEST(CredentialsTest,
     TestGoogleDefaultCredsExternalAccountCredentialsMultiPatternIam) {
  ExecCtx exec_ctx;
  grpc_composite_channel_credentials* creds;
  grpc_flush_cached_google_default_credentials();
  set_google_default_creds_env_var_with_file_contents(
      "google_default_creds_external_account_credentials_multi_pattern_iam",
      test_external_account_credentials_multi_pattern_iam_str);
  grpc_override_well_known_credentials_path_getter(
      null_well_known_creds_path_getter);
  creds = reinterpret_cast<grpc_composite_channel_credentials*>(
      grpc_google_default_credentials_create(nullptr));
  auto* default_creds =
      reinterpret_cast<const grpc_google_default_channel_credentials*>(
          creds->inner_creds());
  GPR_ASSERT(default_creds->ssl_creds() != nullptr);
  auto* external =
      reinterpret_cast<const ExternalAccountCredentials*>(creds->call_creds());
  GPR_ASSERT(external != nullptr);
  creds->Unref();
  gpr_setenv(GRPC_GOOGLE_CREDENTIALS_ENV_VAR, ""); /* Reset. */
  grpc_override_well_known_credentials_path_getter(nullptr);
}

int default_creds_metadata_server_detection_httpcli_get_success_override(
    const grpc_http_request* /*request*/, const char* host, const char* path,
    Timestamp /*deadline*/, grpc_closure* on_done,
    grpc_http_response* response) {
  *response = http_response(200, "");
  grpc_http_header* headers =
      static_cast<grpc_http_header*>(gpr_malloc(sizeof(*headers) * 1));
  headers[0].key = gpr_strdup("Metadata-Flavor");
  headers[0].value = gpr_strdup("Google");
  response->hdr_count = 1;
  response->hdrs = headers;
  GPR_ASSERT(strcmp(path, "/") == 0);
  GPR_ASSERT(strcmp(host, "metadata.google.internal.") == 0);
  ExecCtx::Run(DEBUG_LOCATION, on_done, GRPC_ERROR_NONE);
  return 1;
}

TEST(CredentialsTest, TestGoogleDefaultCredsGce) {
  ExecCtx exec_ctx;
  auto state = RequestMetadataState::NewInstance(
      GRPC_ERROR_NONE,
      "authorization: Bearer ya29.AHES6ZRN3-HlhAPya30GnW_bHSb_");
  grpc_flush_cached_google_default_credentials();
  gpr_setenv(GRPC_GOOGLE_CREDENTIALS_ENV_VAR, ""); /* Reset. */
  grpc_override_well_known_credentials_path_getter(
      null_well_known_creds_path_getter);
  set_gce_tenancy_checker_for_testing(test_gce_tenancy_checker);
  g_test_gce_tenancy_checker_called = false;
  g_test_is_on_gce = true;

  /* Simulate a successful detection of GCE. */
  grpc_composite_channel_credentials* creds =
      reinterpret_cast<grpc_composite_channel_credentials*>(
          grpc_google_default_credentials_create(nullptr));

  /* Verify that the default creds actually embeds a GCE creds. */
  GPR_ASSERT(creds != nullptr);
  GPR_ASSERT(creds->call_creds() != nullptr);
  HttpRequest::SetOverride(compute_engine_httpcli_get_success_override,
                           httpcli_post_should_not_be_called);
  state->RunRequestMetadataTest(creds->mutable_call_creds(), kTestUrlScheme,
                                kTestAuthority, kTestPath);
  ExecCtx::Get()->Flush();

  GPR_ASSERT(g_test_gce_tenancy_checker_called == true);

  /* Cleanup. */
  creds->Unref();
  HttpRequest::SetOverride(nullptr, nullptr);
  grpc_override_well_known_credentials_path_getter(nullptr);
}

TEST(CredentialsTest, TestGoogleDefaultCredsNonGce) {
  ExecCtx exec_ctx;
  auto state = RequestMetadataState::NewInstance(
      GRPC_ERROR_NONE,
      "authorization: Bearer ya29.AHES6ZRN3-HlhAPya30GnW_bHSb_");
  grpc_flush_cached_google_default_credentials();
  gpr_setenv(GRPC_GOOGLE_CREDENTIALS_ENV_VAR, ""); /* Reset. */
  grpc_override_well_known_credentials_path_getter(
      null_well_known_creds_path_getter);
  set_gce_tenancy_checker_for_testing(test_gce_tenancy_checker);
  g_test_gce_tenancy_checker_called = false;
  g_test_is_on_gce = false;
  /* Simulate a successful detection of metadata server. */
  HttpRequest::SetOverride(
      default_creds_metadata_server_detection_httpcli_get_success_override,
      httpcli_post_should_not_be_called);
  grpc_composite_channel_credentials* creds =
      reinterpret_cast<grpc_composite_channel_credentials*>(
          grpc_google_default_credentials_create(nullptr));
  /* Verify that the default creds actually embeds a GCE creds. */
  GPR_ASSERT(creds != nullptr);
  GPR_ASSERT(creds->call_creds() != nullptr);
  HttpRequest::SetOverride(compute_engine_httpcli_get_success_override,
                           httpcli_post_should_not_be_called);
  state->RunRequestMetadataTest(creds->mutable_call_creds(), kTestUrlScheme,
                                kTestAuthority, kTestPath);
  ExecCtx::Get()->Flush();
  GPR_ASSERT(g_test_gce_tenancy_checker_called == true);
  /* Cleanup. */
  creds->Unref();
  HttpRequest::SetOverride(nullptr, nullptr);
  grpc_override_well_known_credentials_path_getter(nullptr);
}

int default_creds_gce_detection_httpcli_get_failure_override(
    const grpc_http_request* /*request*/, const char* host, const char* path,
    Timestamp /*deadline*/, grpc_closure* on_done,
    grpc_http_response* response) {
  /* No magic header. */
  GPR_ASSERT(strcmp(path, "/") == 0);
  GPR_ASSERT(strcmp(host, "metadata.google.internal.") == 0);
  *response = http_response(200, "");
  ExecCtx::Run(DEBUG_LOCATION, on_done, GRPC_ERROR_NONE);
  return 1;
}

TEST(CredentialsTest, TestNoGoogleDefaultCreds) {
  grpc_flush_cached_google_default_credentials();
  gpr_setenv(GRPC_GOOGLE_CREDENTIALS_ENV_VAR, ""); /* Reset. */
  grpc_override_well_known_credentials_path_getter(
      null_well_known_creds_path_getter);
  set_gce_tenancy_checker_for_testing(test_gce_tenancy_checker);
  g_test_gce_tenancy_checker_called = false;
  g_test_is_on_gce = false;
  HttpRequest::SetOverride(
      default_creds_gce_detection_httpcli_get_failure_override,
      httpcli_post_should_not_be_called);
  /* Simulate a successful detection of GCE. */
  GPR_ASSERT(grpc_google_default_credentials_create(nullptr) == nullptr);
  /* Try a second one. GCE detection should occur again. */
  g_test_gce_tenancy_checker_called = false;
  GPR_ASSERT(grpc_google_default_credentials_create(nullptr) == nullptr);
  GPR_ASSERT(g_test_gce_tenancy_checker_called == true);
  /* Cleanup. */
  grpc_override_well_known_credentials_path_getter(nullptr);
  HttpRequest::SetOverride(nullptr, nullptr);
}

TEST(CredentialsTest, TestGoogleDefaultCredsCallCredsSpecified) {
  auto state = RequestMetadataState::NewInstance(
      GRPC_ERROR_NONE,
      "authorization: Bearer ya29.AHES6ZRN3-HlhAPya30GnW_bHSb_");
  ExecCtx exec_ctx;
  grpc_flush_cached_google_default_credentials();
  grpc_call_credentials* call_creds =
      grpc_google_compute_engine_credentials_create(nullptr);
  set_gce_tenancy_checker_for_testing(test_gce_tenancy_checker);
  g_test_gce_tenancy_checker_called = false;
  g_test_is_on_gce = true;
  HttpRequest::SetOverride(
      default_creds_metadata_server_detection_httpcli_get_success_override,
      httpcli_post_should_not_be_called);
  grpc_composite_channel_credentials* channel_creds =
      reinterpret_cast<grpc_composite_channel_credentials*>(
          grpc_google_default_credentials_create(call_creds));
  GPR_ASSERT(g_test_gce_tenancy_checker_called == false);
  GPR_ASSERT(channel_creds != nullptr);
  GPR_ASSERT(channel_creds->call_creds() != nullptr);
  HttpRequest::SetOverride(compute_engine_httpcli_get_success_override,
                           httpcli_post_should_not_be_called);
  state->RunRequestMetadataTest(channel_creds->mutable_call_creds(),
                                kTestUrlScheme, kTestAuthority, kTestPath);
  ExecCtx::Get()->Flush();
  channel_creds->Unref();
  HttpRequest::SetOverride(nullptr, nullptr);
}

struct fake_call_creds : public grpc_call_credentials {
 public:
  fake_call_creds() : grpc_call_credentials("fake") {}

<<<<<<< HEAD
  ArenaPromise<absl::StatusOr<ClientMetadata>> GetRequestMetadata(
      ClientMetadata initial_metadata,
=======
  ArenaPromise<absl::StatusOr<ClientMetadataHandle>> GetRequestMetadata(
      ClientMetadataHandle initial_metadata,
>>>>>>> 604d7260
      const grpc_call_credentials::GetRequestMetadataArgs*) override {
    initial_metadata->Append("foo", Slice::FromStaticString("oof"),
                             [](absl::string_view, const Slice&) { abort(); });
    return Immediate(std::move(initial_metadata));
  }

 private:
  int cmp_impl(const grpc_call_credentials* other) const override {
    // TODO(yashykt): Check if we can do something better here
    return QsortCompare(static_cast<const grpc_call_credentials*>(this), other);
  }
};

TEST(CredentialsTest, TestGoogleDefaultCredsNotDefault) {
  auto state = RequestMetadataState::NewInstance(GRPC_ERROR_NONE, "foo: oof");
  ExecCtx exec_ctx;
  grpc_flush_cached_google_default_credentials();
  RefCountedPtr<grpc_call_credentials> call_creds =
      MakeRefCounted<fake_call_creds>();
  set_gce_tenancy_checker_for_testing(test_gce_tenancy_checker);
  g_test_gce_tenancy_checker_called = false;
  g_test_is_on_gce = true;
  HttpRequest::SetOverride(
      default_creds_metadata_server_detection_httpcli_get_success_override,
      httpcli_post_should_not_be_called);
  grpc_composite_channel_credentials* channel_creds =
      reinterpret_cast<grpc_composite_channel_credentials*>(
          grpc_google_default_credentials_create(call_creds.release()));
  GPR_ASSERT(g_test_gce_tenancy_checker_called == false);
  GPR_ASSERT(channel_creds != nullptr);
  GPR_ASSERT(channel_creds->call_creds() != nullptr);
  state->RunRequestMetadataTest(channel_creds->mutable_call_creds(),
                                kTestUrlScheme, kTestAuthority, kTestPath);
  ExecCtx::Get()->Flush();
  channel_creds->Unref();
  HttpRequest::SetOverride(nullptr, nullptr);
}

typedef enum {
  PLUGIN_INITIAL_STATE,
  PLUGIN_GET_METADATA_CALLED_STATE,
  PLUGIN_DESTROY_CALLED_STATE
} plugin_state;

const std::map<std::string, std::string> plugin_md = {{"foo", "bar"},
                                                      {"hi", "there"}};

int plugin_get_metadata_success(
    void* state, grpc_auth_metadata_context context,
    grpc_credentials_plugin_metadata_cb /*cb*/, void* /*user_data*/,
    grpc_metadata creds_md[GRPC_METADATA_CREDENTIALS_PLUGIN_SYNC_MAX],
    size_t* num_creds_md, grpc_status_code* /*status*/,
    const char** /*error_details*/) {
  GPR_ASSERT(strcmp(context.service_url, test_service_url) == 0);
  GPR_ASSERT(strcmp(context.method_name, test_method) == 0);
  GPR_ASSERT(context.channel_auth_context == nullptr);
  GPR_ASSERT(context.reserved == nullptr);
  GPR_ASSERT(plugin_md.size() < GRPC_METADATA_CREDENTIALS_PLUGIN_SYNC_MAX);
  plugin_state* s = static_cast<plugin_state*>(state);
  *s = PLUGIN_GET_METADATA_CALLED_STATE;
  size_t i = 0;
  for (auto const& md : plugin_md) {
    memset(&creds_md[i], 0, sizeof(grpc_metadata));
    creds_md[i].key = grpc_slice_from_copied_string(md.first.c_str());
    creds_md[i].value = grpc_slice_from_copied_string(md.second.c_str());
    i += 1;
  }
  *num_creds_md = plugin_md.size();
  return true;  // Synchronous return.
}

const char* plugin_error_details = "Could not get metadata for plugin.";

int plugin_get_metadata_failure(
    void* state, grpc_auth_metadata_context context,
    grpc_credentials_plugin_metadata_cb /*cb*/, void* /*user_data*/,
    grpc_metadata /*creds_md*/[GRPC_METADATA_CREDENTIALS_PLUGIN_SYNC_MAX],
    size_t* /*num_creds_md*/, grpc_status_code* status,
    const char** error_details) {
  GPR_ASSERT(strcmp(context.service_url, test_service_url) == 0);
  GPR_ASSERT(strcmp(context.method_name, test_method) == 0);
  GPR_ASSERT(context.channel_auth_context == nullptr);
  GPR_ASSERT(context.reserved == nullptr);
  plugin_state* s = static_cast<plugin_state*>(state);
  *s = PLUGIN_GET_METADATA_CALLED_STATE;
  *status = GRPC_STATUS_UNAUTHENTICATED;
  *error_details = gpr_strdup(plugin_error_details);
  return true;  // Synchronous return.
}

void plugin_destroy(void* state) {
  plugin_state* s = static_cast<plugin_state*>(state);
  *s = PLUGIN_DESTROY_CALLED_STATE;
}

char* plugin_debug_string(void* state) {
  plugin_state* s = static_cast<plugin_state*>(state);
  char* ret = nullptr;
  switch (*s) {
    case PLUGIN_INITIAL_STATE:
      gpr_asprintf(&ret, "TestPluginCredentials{state:INITIAL}");
      break;
    case PLUGIN_GET_METADATA_CALLED_STATE:
      gpr_asprintf(&ret, "TestPluginCredentials{state:GET_METADATA_CALLED}");
      break;
    case PLUGIN_DESTROY_CALLED_STATE:
      gpr_asprintf(&ret, "TestPluginCredentials{state:DESTROY}");
      break;
    default:
      gpr_asprintf(&ret, "TestPluginCredentials{state:UNKNOWN}");
      break;
  }
  return ret;
}

TEST(CredentialsTest, TestMetadataPluginSuccess) {
  const char expected_creds_debug_string[] =
      "TestPluginCredentials{state:GET_METADATA_CALLED}";
  plugin_state state = PLUGIN_INITIAL_STATE;
  grpc_metadata_credentials_plugin plugin;
  ExecCtx exec_ctx;
  auto md_state =
      RequestMetadataState::NewInstance(GRPC_ERROR_NONE, "foo: bar, hi: there");

  plugin.state = &state;
  plugin.get_metadata = plugin_get_metadata_success;
  plugin.destroy = plugin_destroy;
  plugin.debug_string = plugin_debug_string;

  grpc_call_credentials* creds = grpc_metadata_credentials_create_from_plugin(
      plugin, GRPC_PRIVACY_AND_INTEGRITY, nullptr);
  /* Check security level. */
  GPR_ASSERT(creds->min_security_level() == GRPC_PRIVACY_AND_INTEGRITY);
  GPR_ASSERT(state == PLUGIN_INITIAL_STATE);
  md_state->RunRequestMetadataTest(creds, kTestUrlScheme, kTestAuthority,
                                   kTestPath);
  GPR_ASSERT(state == PLUGIN_GET_METADATA_CALLED_STATE);
  GPR_ASSERT(
      strcmp(creds->debug_string().c_str(), expected_creds_debug_string) == 0);
  creds->Unref();

  GPR_ASSERT(state == PLUGIN_DESTROY_CALLED_STATE);
}

TEST(CredentialsTest, TestMetadataPluginFailure) {
  const char expected_creds_debug_string[] =
      "TestPluginCredentials{state:GET_METADATA_CALLED}";

  plugin_state state = PLUGIN_INITIAL_STATE;
  grpc_metadata_credentials_plugin plugin;
  ExecCtx exec_ctx;
  auto md_state = RequestMetadataState::NewInstance(
      GRPC_ERROR_CREATE_FROM_CPP_STRING(
          absl::StrCat("Getting metadata from plugin failed with error: ",
                       plugin_error_details)),
      {});

  plugin.state = &state;
  plugin.get_metadata = plugin_get_metadata_failure;
  plugin.destroy = plugin_destroy;
  plugin.debug_string = plugin_debug_string;

  grpc_call_credentials* creds = grpc_metadata_credentials_create_from_plugin(
      plugin, GRPC_PRIVACY_AND_INTEGRITY, nullptr);
  GPR_ASSERT(state == PLUGIN_INITIAL_STATE);
  md_state->RunRequestMetadataTest(creds, kTestUrlScheme, kTestAuthority,
                                   kTestPath);
  GPR_ASSERT(state == PLUGIN_GET_METADATA_CALLED_STATE);
  GPR_ASSERT(
      strcmp(creds->debug_string().c_str(), expected_creds_debug_string) == 0);
  creds->Unref();

  GPR_ASSERT(state == PLUGIN_DESTROY_CALLED_STATE);
}

TEST(CredentialsTest, TestGetWellKnownGoogleCredentialsFilePath) {
  char* home = gpr_getenv("HOME");
  bool restore_home_env = false;
#if defined(GRPC_BAZEL_BUILD) && \
    (defined(GPR_POSIX_ENV) || defined(GPR_LINUX_ENV))
  // when running under bazel locally, the HOME variable is not set
  // so we set it to some fake value
  restore_home_env = true;
  gpr_setenv("HOME", "/fake/home/for/bazel");
#endif /* defined(GRPC_BAZEL_BUILD) && (defined(GPR_POSIX_ENV) || \
          defined(GPR_LINUX_ENV)) */
  std::string path = grpc_get_well_known_google_credentials_file_path();
  GPR_ASSERT(!path.empty());
#if defined(GPR_POSIX_ENV) || defined(GPR_LINUX_ENV)
  restore_home_env = true;
  gpr_unsetenv("HOME");
  path = grpc_get_well_known_google_credentials_file_path();
  GPR_ASSERT(path.empty());
#endif /* GPR_POSIX_ENV || GPR_LINUX_ENV */
  if (restore_home_env) {
    if (home) {
      gpr_setenv("HOME", home);
    } else {
      gpr_unsetenv("HOME");
    }
  }
  gpr_free(home);
}

TEST(CredentialsTest, TestChannelCredsDuplicateWithoutCallCreds) {
  const char expected_creds_debug_string[] =
      "AccessTokenCredentials{Token:present}";
  ExecCtx exec_ctx;

  grpc_channel_credentials* channel_creds =
      grpc_fake_transport_security_credentials_create();

  RefCountedPtr<grpc_channel_credentials> dup =
      channel_creds->duplicate_without_call_credentials();
  GPR_ASSERT(dup == channel_creds);
  dup.reset();

  grpc_call_credentials* call_creds =
      grpc_access_token_credentials_create("blah", nullptr);
  grpc_channel_credentials* composite_creds =
      grpc_composite_channel_credentials_create(channel_creds, call_creds,
                                                nullptr);
  GPR_ASSERT(strcmp(call_creds->debug_string().c_str(),
                    expected_creds_debug_string) == 0);

  call_creds->Unref();
  dup = composite_creds->duplicate_without_call_credentials();
  GPR_ASSERT(dup == channel_creds);
  dup.reset();

  channel_creds->Unref();
  composite_creds->Unref();
}

typedef struct {
  const char* url_scheme;
  const char* call_host;
  const char* call_method;
  const char* desired_service_url;
  const char* desired_method_name;
} auth_metadata_context_test_case;

void auth_metadata_context_build(const char* url_scheme,
                                 const grpc_slice& call_host,
                                 const grpc_slice& call_method,
                                 grpc_auth_context* auth_context,
                                 grpc_auth_metadata_context* auth_md_context) {
  char* service = grpc_slice_to_c_string(call_method);
  char* last_slash = strrchr(service, '/');
  char* method_name = nullptr;
  char* service_url = nullptr;
  grpc_auth_metadata_context_reset(auth_md_context);
  if (last_slash == nullptr) {
    gpr_log(GPR_ERROR, "No '/' found in fully qualified method name");
    service[0] = '\0';
    method_name = gpr_strdup("");
  } else if (last_slash == service) {
    method_name = gpr_strdup("");
  } else {
    *last_slash = '\0';
    method_name = gpr_strdup(last_slash + 1);
  }
  char* host_and_port = grpc_slice_to_c_string(call_host);
  if (url_scheme != nullptr && strcmp(url_scheme, GRPC_SSL_URL_SCHEME) == 0) {
    /* Remove the port if it is 443. */
    char* port_delimiter = strrchr(host_and_port, ':');
    if (port_delimiter != nullptr && strcmp(port_delimiter + 1, "443") == 0) {
      *port_delimiter = '\0';
    }
  }
  gpr_asprintf(&service_url, "%s://%s%s",
               url_scheme == nullptr ? "" : url_scheme, host_and_port, service);
  auth_md_context->service_url = service_url;
  auth_md_context->method_name = method_name;
  auth_md_context->channel_auth_context =
      auth_context == nullptr
          ? nullptr
          : auth_context->Ref(DEBUG_LOCATION, "grpc_auth_metadata_context")
                .release();
  gpr_free(service);
  gpr_free(host_and_port);
}

TEST(CredentialsTest, TestAuthMetadataContext) {
  auth_metadata_context_test_case test_cases[] = {
      // No service nor method.
      {"https", "www.foo.com", "", "https://www.foo.com", ""},
      // No method.
      {"https", "www.foo.com", "/Service", "https://www.foo.com/Service", ""},
      // Empty service and method.
      {"https", "www.foo.com", "//", "https://www.foo.com/", ""},
      // Empty method.
      {"https", "www.foo.com", "/Service/", "https://www.foo.com/Service", ""},
      // Malformed url.
      {"https", "www.foo.com:", "/Service/", "https://www.foo.com:/Service",
       ""},
      // https, default explicit port.
      {"https", "www.foo.com:443", "/Service/FooMethod",
       "https://www.foo.com/Service", "FooMethod"},
      // https, default implicit port.
      {"https", "www.foo.com", "/Service/FooMethod",
       "https://www.foo.com/Service", "FooMethod"},
      // https with ipv6 literal, default explicit port.
      {"https", "[1080:0:0:0:8:800:200C:417A]:443", "/Service/FooMethod",
       "https://[1080:0:0:0:8:800:200C:417A]/Service", "FooMethod"},
      // https with ipv6 literal, default implicit port.
      {"https", "[1080:0:0:0:8:800:200C:443]", "/Service/FooMethod",
       "https://[1080:0:0:0:8:800:200C:443]/Service", "FooMethod"},
      // https, custom port.
      {"https", "www.foo.com:8888", "/Service/FooMethod",
       "https://www.foo.com:8888/Service", "FooMethod"},
      // https with ipv6 literal, custom port.
      {"https", "[1080:0:0:0:8:800:200C:417A]:8888", "/Service/FooMethod",
       "https://[1080:0:0:0:8:800:200C:417A]:8888/Service", "FooMethod"},
      // custom url scheme, https default port.
      {"blah", "www.foo.com:443", "/Service/FooMethod",
       "blah://www.foo.com:443/Service", "FooMethod"}};
  for (uint32_t i = 0; i < GPR_ARRAY_SIZE(test_cases); i++) {
    const char* url_scheme = test_cases[i].url_scheme;
    grpc_slice call_host =
        grpc_slice_from_copied_string(test_cases[i].call_host);
    grpc_slice call_method =
        grpc_slice_from_copied_string(test_cases[i].call_method);
    grpc_auth_metadata_context auth_md_context;
    memset(&auth_md_context, 0, sizeof(auth_md_context));
    auth_metadata_context_build(url_scheme, call_host, call_method, nullptr,
                                &auth_md_context);
    if (strcmp(auth_md_context.service_url,
               test_cases[i].desired_service_url) != 0) {
      gpr_log(GPR_ERROR, "Invalid service url, want: %s, got %s.",
              test_cases[i].desired_service_url, auth_md_context.service_url);
      GPR_ASSERT(false);
    }
    if (strcmp(auth_md_context.method_name,
               test_cases[i].desired_method_name) != 0) {
      gpr_log(GPR_ERROR, "Invalid method name, want: %s, got %s.",
              test_cases[i].desired_method_name, auth_md_context.method_name);
      GPR_ASSERT(false);
    }
    GPR_ASSERT(auth_md_context.channel_auth_context == nullptr);
    grpc_slice_unref(call_host);
    grpc_slice_unref(call_method);
    grpc_auth_metadata_context_reset(&auth_md_context);
  }
}

void validate_external_account_creds_token_exchage_request(
    const grpc_http_request* request, const char* host, const char* path,
    const char* body, size_t body_size, bool /*expect_actor_token*/) {
  // Check that the body is constructed properly.
  GPR_ASSERT(body != nullptr);
  GPR_ASSERT(body_size != 0);
  std::string get_url_equivalent =
      absl::StrFormat("%s?%s", "https://foo.com:5555/token", body);
  absl::StatusOr<URI> uri = URI::Parse(get_url_equivalent);
  if (!uri.ok()) {
    gpr_log(GPR_ERROR, "%s", uri.status().ToString().c_str());
    GPR_ASSERT(uri.ok());
  }
  assert_query_parameters(*uri, "audience", "audience");
  assert_query_parameters(*uri, "grant_type",
                          "urn:ietf:params:oauth:grant-type:token-exchange");
  assert_query_parameters(*uri, "requested_token_type",
                          "urn:ietf:params:oauth:token-type:access_token");
  assert_query_parameters(*uri, "subject_token", "test_subject_token");
  assert_query_parameters(*uri, "subject_token_type", "subject_token_type");
  assert_query_parameters(*uri, "scope",
                          "https://www.googleapis.com/auth/cloud-platform");

  // Check the rest of the request.
  GPR_ASSERT(strcmp(host, "foo.com:5555") == 0);
  GPR_ASSERT(strcmp(path, "/token") == 0);
  GPR_ASSERT(request->hdr_count == 2);
  GPR_ASSERT(strcmp(request->hdrs[0].key, "Content-Type") == 0);
  GPR_ASSERT(
      strcmp(request->hdrs[0].value, "application/x-www-form-urlencoded") == 0);
  GPR_ASSERT(strcmp(request->hdrs[1].key, "Authorization") == 0);
  GPR_ASSERT(strcmp(request->hdrs[1].value,
                    "Basic Y2xpZW50X2lkOmNsaWVudF9zZWNyZXQ=") == 0);
}

void validate_external_account_creds_token_exchage_request_with_url_encode(
    const grpc_http_request* request, const char* host, const char* path,
    const char* body, size_t body_size, bool /*expect_actor_token*/) {
  // Check that the body is constructed properly.
  GPR_ASSERT(body != nullptr);
  GPR_ASSERT(body_size != 0);
  GPR_ASSERT(
      strcmp(
          std::string(body, body_size).c_str(),
          "audience=audience_!%40%23%24&grant_type=urn%3Aietf%3Aparams%3Aoauth%"
          "3Agrant-type%3Atoken-exchange&requested_token_type=urn%3Aietf%"
          "3Aparams%3Aoauth%3Atoken-type%3Aaccess_token&subject_token_type="
          "subject_token_type_!%40%23%24&subject_token=test_subject_token&"
          "scope=https%3A%2F%2Fwww.googleapis.com%2Fauth%2Fcloud-platform&"
          "options=%7B%7D") == 0);

  // Check the rest of the request.
  GPR_ASSERT(strcmp(host, "foo.com:5555") == 0);
  GPR_ASSERT(strcmp(path, "/token_url_encode") == 0);
  GPR_ASSERT(request->hdr_count == 2);
  GPR_ASSERT(strcmp(request->hdrs[0].key, "Content-Type") == 0);
  GPR_ASSERT(
      strcmp(request->hdrs[0].value, "application/x-www-form-urlencoded") == 0);
  GPR_ASSERT(strcmp(request->hdrs[1].key, "Authorization") == 0);
  GPR_ASSERT(strcmp(request->hdrs[1].value,
                    "Basic Y2xpZW50X2lkOmNsaWVudF9zZWNyZXQ=") == 0);
}

void validate_external_account_creds_service_account_impersonation_request(
    const grpc_http_request* request, const char* host, const char* path,
    const char* body, size_t body_size, bool /*expect_actor_token*/) {
  // Check that the body is constructed properly.
  GPR_ASSERT(body != nullptr);
  GPR_ASSERT(body_size != 0);
  GPR_ASSERT(strcmp(body, "scope=scope_1 scope_2") == 0);
  // Check the rest of the request.
  GPR_ASSERT(strcmp(host, "foo.com:5555") == 0);
  GPR_ASSERT(strcmp(path, "/service_account_impersonation") == 0);
  GPR_ASSERT(request->hdr_count == 2);
  GPR_ASSERT(strcmp(request->hdrs[0].key, "Content-Type") == 0);
  GPR_ASSERT(
      strcmp(request->hdrs[0].value, "application/x-www-form-urlencoded") == 0);
  GPR_ASSERT(strcmp(request->hdrs[1].key, "Authorization") == 0);
  GPR_ASSERT(strcmp(request->hdrs[1].value,
                    "Bearer token_exchange_access_token") == 0);
}

int external_account_creds_httpcli_post_success(
    const grpc_http_request* request, const char* host, const char* path,
    const char* body, size_t body_size, Timestamp /*deadline*/,
    grpc_closure* on_done, grpc_http_response* response) {
  if (strcmp(path, "/token") == 0) {
    validate_external_account_creds_token_exchage_request(
        request, host, path, body, body_size, true);
    *response = http_response(
        200, valid_external_account_creds_token_exchange_response);
  } else if (strcmp(path, "/service_account_impersonation") == 0) {
    validate_external_account_creds_service_account_impersonation_request(
        request, host, path, body, body_size, true);
    *response = http_response(
        200,
        valid_external_account_creds_service_account_impersonation_response);
  } else if (strcmp(path, "/token_url_encode") == 0) {
    validate_external_account_creds_token_exchage_request_with_url_encode(
        request, host, path, body, body_size, true);
    *response = http_response(
        200, valid_external_account_creds_token_exchange_response);
  }
  ExecCtx::Run(DEBUG_LOCATION, on_done, GRPC_ERROR_NONE);
  return 1;
}

int external_account_creds_httpcli_post_failure_token_exchange_response_missing_access_token(
    const grpc_http_request* /*request*/, const char* /*host*/,
    const char* path, const char* /*body*/, size_t /*body_size*/,
    Timestamp /*deadline*/, grpc_closure* on_done,
    grpc_http_response* response) {
  if (strcmp(path, "/token") == 0) {
    *response = http_response(200,
                              "{\"not_access_token\":\"not_access_token\","
                              "\"expires_in\":3599,"
                              " \"token_type\":\"Bearer\"}");
  } else if (strcmp(path, "/service_account_impersonation") == 0) {
    *response = http_response(
        200,
        valid_external_account_creds_service_account_impersonation_response);
  }
  ExecCtx::Run(DEBUG_LOCATION, on_done, GRPC_ERROR_NONE);
  return 1;
}

int url_external_account_creds_httpcli_get_success(
    const grpc_http_request* /*request*/, const char* /*host*/,
    const char* path, Timestamp /*deadline*/, grpc_closure* on_done,
    grpc_http_response* response) {
  if (strcmp(path, "/generate_subject_token_format_text") == 0) {
    *response = http_response(
        200,
        valid_url_external_account_creds_retrieve_subject_token_response_format_text);
  } else if (strcmp(path, "/path/to/url/creds?p1=v1&p2=v2") == 0) {
    *response = http_response(
        200,
        valid_url_external_account_creds_retrieve_subject_token_response_format_text);
  } else if (strcmp(path, "/generate_subject_token_format_json") == 0) {
    *response = http_response(
        200,
        valid_url_external_account_creds_retrieve_subject_token_response_format_json);
  }
  ExecCtx::Run(DEBUG_LOCATION, on_done, GRPC_ERROR_NONE);
  return 1;
}

void validate_aws_external_account_creds_token_exchage_request(
    const grpc_http_request* request, const char* host, const char* path,
    const char* body, size_t body_size, bool /*expect_actor_token*/) {
  // Check that the body is constructed properly.
  GPR_ASSERT(body != nullptr);
  GPR_ASSERT(body_size != 0);
  // Check that the regional_cred_verification_url got constructed
  // with the correct AWS Region ("test_regionz" or "test_region").
  GPR_ASSERT(strstr(body, "regional_cred_verification_url_test_region"));
  std::string get_url_equivalent =
      absl::StrFormat("%s?%s", "https://foo.com:5555/token", body);
  absl::StatusOr<URI> uri = URI::Parse(get_url_equivalent);
  GPR_ASSERT(uri.ok());
  assert_query_parameters(*uri, "audience", "audience");
  assert_query_parameters(*uri, "grant_type",
                          "urn:ietf:params:oauth:grant-type:token-exchange");
  assert_query_parameters(*uri, "requested_token_type",
                          "urn:ietf:params:oauth:token-type:access_token");
  assert_query_parameters(*uri, "subject_token_type", "subject_token_type");
  assert_query_parameters(*uri, "scope",
                          "https://www.googleapis.com/auth/cloud-platform");
  // Check the rest of the request.
  GPR_ASSERT(strcmp(host, "foo.com:5555") == 0);
  GPR_ASSERT(strcmp(path, "/token") == 0);
  GPR_ASSERT(request->hdr_count == 2);
  GPR_ASSERT(strcmp(request->hdrs[0].key, "Content-Type") == 0);
  GPR_ASSERT(
      strcmp(request->hdrs[0].value, "application/x-www-form-urlencoded") == 0);
  GPR_ASSERT(strcmp(request->hdrs[1].key, "Authorization") == 0);
  GPR_ASSERT(strcmp(request->hdrs[1].value,
                    "Basic Y2xpZW50X2lkOmNsaWVudF9zZWNyZXQ=") == 0);
}

int aws_external_account_creds_httpcli_get_success(
    const grpc_http_request* /*request*/, const char* /*host*/,
    const char* path, Timestamp /*deadline*/, grpc_closure* on_done,
    grpc_http_response* response) {
  if (strcmp(path, "/region_url") == 0) {
    *response = http_response(200, "test_regionz");
  } else if (strcmp(path, "/url") == 0) {
    *response = http_response(200, "test_role_name");
  } else if (strcmp(path, "/url_no_role_name") == 0) {
    *response = http_response(200, "");
  } else if (strcmp(path, "/url/test_role_name") == 0) {
    *response = http_response(
        200, valid_aws_external_account_creds_retrieve_signing_keys_response);
  }
  ExecCtx::Run(DEBUG_LOCATION, on_done, GRPC_ERROR_NONE);
  return 1;
}

int aws_external_account_creds_httpcli_post_success(
    const grpc_http_request* request, const char* host, const char* path,
    const char* body, size_t body_size, Timestamp /*deadline*/,
    grpc_closure* on_done, grpc_http_response* response) {
  if (strcmp(path, "/token") == 0) {
    validate_aws_external_account_creds_token_exchage_request(
        request, host, path, body, body_size, true);
    *response = http_response(
        200, valid_external_account_creds_token_exchange_response);
  }
  ExecCtx::Run(DEBUG_LOCATION, on_done, GRPC_ERROR_NONE);
  return 1;
}

// The subclass of ExternalAccountCredentials for testing.
// ExternalAccountCredentials is an abstract class so we can't directly test
// against it.
class TestExternalAccountCredentials final : public ExternalAccountCredentials {
 public:
  TestExternalAccountCredentials(Options options,
                                 std::vector<std::string> scopes)
      : ExternalAccountCredentials(std::move(options), std::move(scopes)) {}

 protected:
  void RetrieveSubjectToken(
      HTTPRequestContext* /*ctx*/, const Options& /*options*/,
      std::function<void(std::string, grpc_error_handle)> cb) override {
    cb("test_subject_token", GRPC_ERROR_NONE);
  }
};

TEST(CredentialsTest, TestExternalAccountCredsSuccess) {
  ExecCtx exec_ctx;
  Json credential_source("");
  TestExternalAccountCredentials::Options options = {
      "external_account",                 // type;
      "audience",                         // audience;
      "subject_token_type",               // subject_token_type;
      "",                                 // service_account_impersonation_url;
      "https://foo.com:5555/token",       // token_url;
      "https://foo.com:5555/token_info",  // token_info_url;
      credential_source,                  // credential_source;
      "quota_project_id",                 // quota_project_id;
      "client_id",                        // client_id;
      "client_secret",                    // client_secret;
      "",                                 // workforce_pool_user_project;
  };
  TestExternalAccountCredentials creds(options, {});
  /* Check security level. */
  GPR_ASSERT(creds.min_security_level() == GRPC_PRIVACY_AND_INTEGRITY);
  /* First request: http put should be called. */
  auto state = RequestMetadataState::NewInstance(
      GRPC_ERROR_NONE, "authorization: Bearer token_exchange_access_token");
  HttpRequest::SetOverride(httpcli_get_should_not_be_called,
                           external_account_creds_httpcli_post_success);
  state->RunRequestMetadataTest(&creds, kTestUrlScheme, kTestAuthority,
                                kTestPath);
  ExecCtx::Get()->Flush();
  /* Second request: the cached token should be served directly. */
  state = RequestMetadataState::NewInstance(
      GRPC_ERROR_NONE, "authorization: Bearer token_exchange_access_token");
  HttpRequest::SetOverride(httpcli_get_should_not_be_called,
                           httpcli_post_should_not_be_called);
  state->RunRequestMetadataTest(&creds, kTestUrlScheme, kTestAuthority,
                                kTestPath);
  ExecCtx::Get()->Flush();
  HttpRequest::SetOverride(nullptr, nullptr);
}

TEST(CredentialsTest, TestExternalAccountCredsSuccessWithUrlEncode) {
  std::map<std::string, std::string> emd = {
      {"authorization", "Bearer token_exchange_access_token"}};
  ExecCtx exec_ctx;
  Json credential_source("");
  TestExternalAccountCredentials::Options options = {
      "external_account",         // type;
      "audience_!@#$",            // audience;
      "subject_token_type_!@#$",  // subject_token_type;
      "",                         // service_account_impersonation_url;
      "https://foo.com:5555/token_url_encode",  // token_url;
      "https://foo.com:5555/token_info",        // token_info_url;
      credential_source,                        // credential_source;
      "quota_project_id",                       // quota_project_id;
      "client_id",                              // client_id;
      "client_secret",                          // client_secret;
      "",                                       // workforce_pool_user_project;
  };
  TestExternalAccountCredentials creds(options, {});
  auto state = RequestMetadataState::NewInstance(
      GRPC_ERROR_NONE, "authorization: Bearer token_exchange_access_token");
  HttpRequest::SetOverride(httpcli_get_should_not_be_called,
                           external_account_creds_httpcli_post_success);
  state->RunRequestMetadataTest(&creds, kTestUrlScheme, kTestAuthority,
                                kTestPath);
  ExecCtx::Get()->Flush();
  HttpRequest::SetOverride(nullptr, nullptr);
}

TEST(CredentialsTest,
     TestExternalAccountCredsSuccessWithServiceAccountImpersonation) {
  ExecCtx exec_ctx;
  Json credential_source("");
  TestExternalAccountCredentials::Options options = {
      "external_account",    // type;
      "audience",            // audience;
      "subject_token_type",  // subject_token_type;
      "https://foo.com:5555/service_account_impersonation",  // service_account_impersonation_url;
      "https://foo.com:5555/token",                          // token_url;
      "https://foo.com:5555/token_info",                     // token_info_url;
      credential_source,   // credential_source;
      "quota_project_id",  // quota_project_id;
      "client_id",         // client_id;
      "client_secret",     // client_secret;
      "",                  // workforce_pool_user_project;
  };
  TestExternalAccountCredentials creds(options, {"scope_1", "scope_2"});
  /* Check security level. */
  GPR_ASSERT(creds.min_security_level() == GRPC_PRIVACY_AND_INTEGRITY);
  /* First request: http put should be called. */
  auto state = RequestMetadataState::NewInstance(
      GRPC_ERROR_NONE,
      "authorization: Bearer service_account_impersonation_access_token");
  HttpRequest::SetOverride(httpcli_get_should_not_be_called,
                           external_account_creds_httpcli_post_success);
  state->RunRequestMetadataTest(&creds, kTestUrlScheme, kTestAuthority,
                                kTestPath);
  ExecCtx::Get()->Flush();
  HttpRequest::SetOverride(nullptr, nullptr);
}

TEST(CredentialsTest, TestExternalAccountCredsFailureInvalidTokenUrl) {
  ExecCtx exec_ctx;
  Json credential_source("");
  TestExternalAccountCredentials::Options options = {
      "external_account",    // type;
      "audience",            // audience;
      "subject_token_type",  // subject_token_type;
      "https://foo.com:5555/service_account_impersonation",  // service_account_impersonation_url;
      "invalid_token_url",                                   // token_url;
      "https://foo.com:5555/token_info",                     // token_info_url;
      credential_source,   // credential_source;
      "quota_project_id",  // quota_project_id;
      "client_id",         // client_id;
      "client_secret",     // client_secret;
      "",                  // workforce_pool_user_project;
  };
  TestExternalAccountCredentials creds(options, {});
  HttpRequest::SetOverride(httpcli_get_should_not_be_called,
                           httpcli_post_should_not_be_called);
  grpc_error_handle error = GRPC_ERROR_CREATE_FROM_STATIC_STRING(
      "Invalid token url: invalid_token_url.");
  grpc_error_handle expected_error =
      GRPC_ERROR_CREATE_REFERENCING_FROM_STATIC_STRING(
          "Error occurred when fetching oauth2 token.", &error, 1);
  auto state = RequestMetadataState::NewInstance(expected_error, {});
  state->RunRequestMetadataTest(&creds, kTestUrlScheme, kTestAuthority,
                                kTestPath);
  GRPC_ERROR_UNREF(error);
  ExecCtx::Get()->Flush();
  HttpRequest::SetOverride(nullptr, nullptr);
}

TEST(CredentialsTest,
     TestExternalAccountCredsFailureInvalidServiceAccountImpersonationUrl) {
  ExecCtx exec_ctx;
  Json credential_source("");
  TestExternalAccountCredentials::Options options = {
      "external_account",                           // type;
      "audience",                                   // audience;
      "subject_token_type",                         // subject_token_type;
      "invalid_service_account_impersonation_url",  // service_account_impersonation_url;
      "https://foo.com:5555/token",                 // token_url;
      "https://foo.com:5555/token_info",            // token_info_url;
      credential_source,                            // credential_source;
      "quota_project_id",                           // quota_project_id;
      "client_id",                                  // client_id;
      "client_secret",                              // client_secret;
      "",  // workforce_pool_user_project;
  };
  TestExternalAccountCredentials creds(options, {});
  HttpRequest::SetOverride(httpcli_get_should_not_be_called,
                           external_account_creds_httpcli_post_success);
  grpc_error_handle error = GRPC_ERROR_CREATE_FROM_STATIC_STRING(
      "Invalid service account impersonation url: "
      "invalid_service_account_impersonation_url.");
  grpc_error_handle expected_error =
      GRPC_ERROR_CREATE_REFERENCING_FROM_STATIC_STRING(
          "Error occurred when fetching oauth2 token.", &error, 1);
  auto state = RequestMetadataState::NewInstance(expected_error, {});
  state->RunRequestMetadataTest(&creds, kTestUrlScheme, kTestAuthority,
                                kTestPath);
  GRPC_ERROR_UNREF(error);
  ExecCtx::Get()->Flush();
  HttpRequest::SetOverride(nullptr, nullptr);
}

TEST(CredentialsTest,
     TestExternalAccountCredsFailureTokenExchangeResponseMissingAccessToken) {
  ExecCtx exec_ctx;
  Json credential_source("");
  TestExternalAccountCredentials::Options options = {
      "external_account",    // type;
      "audience",            // audience;
      "subject_token_type",  // subject_token_type;
      "https://foo.com:5555/service_account_impersonation",  // service_account_impersonation_url;
      "https://foo.com:5555/token",                          // token_url;
      "https://foo.com:5555/token_info",                     // token_info_url;
      credential_source,   // credential_source;
      "quota_project_id",  // quota_project_id;
      "client_id",         // client_id;
      "client_secret",     // client_secret;
      "",                  // workforce_pool_user_project;
  };
  TestExternalAccountCredentials creds(options, {});
  HttpRequest::SetOverride(
      httpcli_get_should_not_be_called,
      external_account_creds_httpcli_post_failure_token_exchange_response_missing_access_token);
  grpc_error_handle error = GRPC_ERROR_CREATE_FROM_STATIC_STRING(
      "Missing or invalid access_token in "
      "{\"not_access_token\":\"not_access_token\",\"expires_in\":3599,\"token_"
      "type\":\"Bearer\"}.");
  grpc_error_handle expected_error =
      GRPC_ERROR_CREATE_REFERENCING_FROM_STATIC_STRING(
          "Error occurred when fetching oauth2 token.", &error, 1);
  auto state = RequestMetadataState::NewInstance(expected_error, {});
  state->RunRequestMetadataTest(&creds, kTestUrlScheme, kTestAuthority,
                                kTestPath);
  GRPC_ERROR_UNREF(error);
  ExecCtx::Get()->Flush();
  HttpRequest::SetOverride(nullptr, nullptr);
}

TEST(CredentialsTest, TestUrlExternalAccountCredsSuccessFormatText) {
  ExecCtx exec_ctx;
  grpc_error_handle error = GRPC_ERROR_NONE;
  Json credential_source = Json::Parse(
      valid_url_external_account_creds_options_credential_source_format_text,
      &error);
  GPR_ASSERT(error == GRPC_ERROR_NONE);
  ExternalAccountCredentials::Options options = {
      "external_account",                 // type;
      "audience",                         // audience;
      "subject_token_type",               // subject_token_type;
      "",                                 // service_account_impersonation_url;
      "https://foo.com:5555/token",       // token_url;
      "https://foo.com:5555/token_info",  // token_info_url;
      credential_source,                  // credential_source;
      "quota_project_id",                 // quota_project_id;
      "client_id",                        // client_id;
      "client_secret",                    // client_secret;
      "",                                 // workforce_pool_user_project;
  };
  auto creds = UrlExternalAccountCredentials::Create(options, {}, &error);
  GPR_ASSERT(creds != nullptr);
  GPR_ASSERT(error == GRPC_ERROR_NONE);
  GPR_ASSERT(creds->min_security_level() == GRPC_PRIVACY_AND_INTEGRITY);
  auto state = RequestMetadataState::NewInstance(
      GRPC_ERROR_NONE, "authorization: Bearer token_exchange_access_token");
  HttpRequest::SetOverride(url_external_account_creds_httpcli_get_success,
                           external_account_creds_httpcli_post_success);
  state->RunRequestMetadataTest(creds.get(), kTestUrlScheme, kTestAuthority,
                                kTestPath);
  ExecCtx::Get()->Flush();
  HttpRequest::SetOverride(nullptr, nullptr);
}

TEST(CredentialsTest,
     TestUrlExternalAccountCredsSuccessWithQureyParamsFormatText) {
  std::map<std::string, std::string> emd = {
      {"authorization", "Bearer token_exchange_access_token"}};
  ExecCtx exec_ctx;
  grpc_error_handle error = GRPC_ERROR_NONE;
  Json credential_source = Json::Parse(
      valid_url_external_account_creds_options_credential_source_with_qurey_params_format_text,
      &error);
  GPR_ASSERT(error == GRPC_ERROR_NONE);
  ExternalAccountCredentials::Options options = {
      "external_account",                 // type;
      "audience",                         // audience;
      "subject_token_type",               // subject_token_type;
      "",                                 // service_account_impersonation_url;
      "https://foo.com:5555/token",       // token_url;
      "https://foo.com:5555/token_info",  // token_info_url;
      credential_source,                  // credential_source;
      "quota_project_id",                 // quota_project_id;
      "client_id",                        // client_id;
      "client_secret",                    // client_secret;
      "",                                 // workforce_pool_user_project;
  };
  auto creds = UrlExternalAccountCredentials::Create(options, {}, &error);
  GPR_ASSERT(creds != nullptr);
  GPR_ASSERT(error == GRPC_ERROR_NONE);
  GPR_ASSERT(creds->min_security_level() == GRPC_PRIVACY_AND_INTEGRITY);
  auto state = RequestMetadataState::NewInstance(
      GRPC_ERROR_NONE, "authorization: Bearer token_exchange_access_token");
  HttpRequest::SetOverride(url_external_account_creds_httpcli_get_success,
                           external_account_creds_httpcli_post_success);
  state->RunRequestMetadataTest(creds.get(), kTestUrlScheme, kTestAuthority,
                                kTestPath);
  ExecCtx::Get()->Flush();
  HttpRequest::SetOverride(nullptr, nullptr);
}

TEST(CredentialsTest, TestUrlExternalAccountCredsSuccessFormatJson) {
  ExecCtx exec_ctx;
  grpc_error_handle error = GRPC_ERROR_NONE;
  Json credential_source = Json::Parse(
      valid_url_external_account_creds_options_credential_source_format_json,
      &error);
  GPR_ASSERT(error == GRPC_ERROR_NONE);
  ExternalAccountCredentials::Options options = {
      "external_account",                 // type;
      "audience",                         // audience;
      "subject_token_type",               // subject_token_type;
      "",                                 // service_account_impersonation_url;
      "https://foo.com:5555/token",       // token_url;
      "https://foo.com:5555/token_info",  // token_info_url;
      credential_source,                  // credential_source;
      "quota_project_id",                 // quota_project_id;
      "client_id",                        // client_id;
      "client_secret",                    // client_secret;
      "",                                 // workforce_pool_user_project;
  };
  auto creds = UrlExternalAccountCredentials::Create(options, {}, &error);
  GPR_ASSERT(creds != nullptr);
  GPR_ASSERT(error == GRPC_ERROR_NONE);
  GPR_ASSERT(creds->min_security_level() == GRPC_PRIVACY_AND_INTEGRITY);
  auto state = RequestMetadataState::NewInstance(
      GRPC_ERROR_NONE, "authorization: Bearer token_exchange_access_token");
  HttpRequest::SetOverride(url_external_account_creds_httpcli_get_success,
                           external_account_creds_httpcli_post_success);
  state->RunRequestMetadataTest(creds.get(), kTestUrlScheme, kTestAuthority,
                                kTestPath);
  ExecCtx::Get()->Flush();
  HttpRequest::SetOverride(nullptr, nullptr);
}

TEST(CredentialsTest,
     TestUrlExternalAccountCredsFailureInvalidCredentialSourceUrl) {
  grpc_error_handle error = GRPC_ERROR_NONE;
  Json credential_source = Json::Parse(
      invalid_url_external_account_creds_options_credential_source, &error);
  GPR_ASSERT(error == GRPC_ERROR_NONE);
  ExternalAccountCredentials::Options options = {
      "external_account",                 // type;
      "audience",                         // audience;
      "subject_token_type",               // subject_token_type;
      "",                                 // service_account_impersonation_url;
      "https://foo.com:5555/token",       // token_url;
      "https://foo.com:5555/token_info",  // token_info_url;
      credential_source,                  // credential_source;
      "quota_project_id",                 // quota_project_id;
      "client_id",                        // client_id;
      "client_secret",                    // client_secret;
      "",                                 // workforce_pool_user_project;
  };
  auto creds = UrlExternalAccountCredentials::Create(options, {}, &error);
  GPR_ASSERT(creds == nullptr);
  std::string actual_error;
  GPR_ASSERT(
      grpc_error_get_str(error, GRPC_ERROR_STR_DESCRIPTION, &actual_error));
  GPR_ASSERT(absl::StartsWith(actual_error, "Invalid credential source url."));
  GRPC_ERROR_UNREF(error);
}

TEST(CredentialsTest, TestFileExternalAccountCredsSuccessFormatText) {
  ExecCtx exec_ctx;
  grpc_error_handle error = GRPC_ERROR_NONE;
  char* subject_token_path = write_tmp_jwt_file("test_subject_token");
  Json credential_source = Json::Parse(
      absl::StrFormat(
          "{\"file\":\"%s\"}",
          absl::StrReplaceAll(subject_token_path, {{"\\", "\\\\"}})),
      &error);
  GPR_ASSERT(error == GRPC_ERROR_NONE);
  ExternalAccountCredentials::Options options = {
      "external_account",                 // type;
      "audience",                         // audience;
      "subject_token_type",               // subject_token_type;
      "",                                 // service_account_impersonation_url;
      "https://foo.com:5555/token",       // token_url;
      "https://foo.com:5555/token_info",  // token_info_url;
      credential_source,                  // credential_source;
      "quota_project_id",                 // quota_project_id;
      "client_id",                        // client_id;
      "client_secret",                    // client_secret;
      "",                                 // workforce_pool_user_project;
  };
  auto creds = FileExternalAccountCredentials::Create(options, {}, &error);
  GPR_ASSERT(creds != nullptr);
  GPR_ASSERT(error == GRPC_ERROR_NONE);
  GPR_ASSERT(creds->min_security_level() == GRPC_PRIVACY_AND_INTEGRITY);
  auto state = RequestMetadataState::NewInstance(
      GRPC_ERROR_NONE, "authorization: Bearer token_exchange_access_token");
  HttpRequest::SetOverride(httpcli_get_should_not_be_called,
                           external_account_creds_httpcli_post_success);
  state->RunRequestMetadataTest(creds.get(), kTestUrlScheme, kTestAuthority,
                                kTestPath);
  ExecCtx::Get()->Flush();
  HttpRequest::SetOverride(nullptr, nullptr);
  GRPC_ERROR_UNREF(error);
  gpr_free(subject_token_path);
}

TEST(CredentialsTest, TestFileExternalAccountCredsSuccessFormatJson) {
  ExecCtx exec_ctx;
  grpc_error_handle error = GRPC_ERROR_NONE;
  char* subject_token_path =
      write_tmp_jwt_file("{\"access_token\":\"test_subject_token\"}");
  Json credential_source = Json::Parse(
      absl::StrFormat(
          "{\n"
          "\"file\":\"%s\",\n"
          "\"format\":\n"
          "{\n"
          "\"type\":\"json\",\n"
          "\"subject_token_field_name\":\"access_token\"\n"
          "}\n"
          "}",
          absl::StrReplaceAll(subject_token_path, {{"\\", "\\\\"}})),
      &error);
  GPR_ASSERT(error == GRPC_ERROR_NONE);
  ExternalAccountCredentials::Options options = {
      "external_account",                 // type;
      "audience",                         // audience;
      "subject_token_type",               // subject_token_type;
      "",                                 // service_account_impersonation_url;
      "https://foo.com:5555/token",       // token_url;
      "https://foo.com:5555/token_info",  // token_info_url;
      credential_source,                  // credential_source;
      "quota_project_id",                 // quota_project_id;
      "client_id",                        // client_id;
      "client_secret",                    // client_secret;
      "",                                 // workforce_pool_user_project;
  };
  auto creds = FileExternalAccountCredentials::Create(options, {}, &error);
  GPR_ASSERT(creds != nullptr);
  GPR_ASSERT(error == GRPC_ERROR_NONE);
  GPR_ASSERT(creds->min_security_level() == GRPC_PRIVACY_AND_INTEGRITY);
  auto state = RequestMetadataState::NewInstance(
      GRPC_ERROR_NONE, "authorization: Bearer token_exchange_access_token");
  HttpRequest::SetOverride(httpcli_get_should_not_be_called,
                           external_account_creds_httpcli_post_success);
  state->RunRequestMetadataTest(creds.get(), kTestUrlScheme, kTestAuthority,
                                kTestPath);
  ExecCtx::Get()->Flush();
  HttpRequest::SetOverride(nullptr, nullptr);
  GRPC_ERROR_UNREF(error);
  gpr_free(subject_token_path);
}

TEST(CredentialsTest, TestFileExternalAccountCredsFailureFileNotFound) {
  ExecCtx exec_ctx;
  grpc_error_handle error = GRPC_ERROR_NONE;
  Json credential_source =
      Json::Parse("{\"file\":\"non_exisiting_file\"}", &error);
  GPR_ASSERT(error == GRPC_ERROR_NONE);
  ExternalAccountCredentials::Options options = {
      "external_account",                 // type;
      "audience",                         // audience;
      "subject_token_type",               // subject_token_type;
      "",                                 // service_account_impersonation_url;
      "https://foo.com:5555/token",       // token_url;
      "https://foo.com:5555/token_info",  // token_info_url;
      credential_source,                  // credential_source;
      "quota_project_id",                 // quota_project_id;
      "client_id",                        // client_id;
      "client_secret",                    // client_secret;
      "",                                 // workforce_pool_user_project;
  };
  auto creds = FileExternalAccountCredentials::Create(options, {}, &error);
  GPR_ASSERT(creds != nullptr);
  GPR_ASSERT(error == GRPC_ERROR_NONE);
  HttpRequest::SetOverride(httpcli_get_should_not_be_called,
                           httpcli_post_should_not_be_called);
  error = GRPC_ERROR_CREATE_FROM_STATIC_STRING("Failed to load file");
  grpc_error_handle expected_error =
      GRPC_ERROR_CREATE_REFERENCING_FROM_STATIC_STRING(
          "Error occurred when fetching oauth2 token.", &error, 1);
  auto state = RequestMetadataState::NewInstance(expected_error, {});
  state->RunRequestMetadataTest(creds.get(), kTestUrlScheme, kTestAuthority,
                                kTestPath);
  ExecCtx::Get()->Flush();
  HttpRequest::SetOverride(nullptr, nullptr);
  GRPC_ERROR_UNREF(error);
}

TEST(CredentialsTest, TestFileExternalAccountCredsFailureInvalidJsonContent) {
  ExecCtx exec_ctx;
  grpc_error_handle error = GRPC_ERROR_NONE;
  char* subject_token_path = write_tmp_jwt_file("not_a_valid_json_file");
  Json credential_source = Json::Parse(
      absl::StrFormat(
          "{\n"
          "\"file\":\"%s\",\n"
          "\"format\":\n"
          "{\n"
          "\"type\":\"json\",\n"
          "\"subject_token_field_name\":\"access_token\"\n"
          "}\n"
          "}",
          absl::StrReplaceAll(subject_token_path, {{"\\", "\\\\"}})),
      &error);
  GPR_ASSERT(error == GRPC_ERROR_NONE);
  ExternalAccountCredentials::Options options = {
      "external_account",                 // type;
      "audience",                         // audience;
      "subject_token_type",               // subject_token_type;
      "",                                 // service_account_impersonation_url;
      "https://foo.com:5555/token",       // token_url;
      "https://foo.com:5555/token_info",  // token_info_url;
      credential_source,                  // credential_source;
      "quota_project_id",                 // quota_project_id;
      "client_id",                        // client_id;
      "client_secret",                    // client_secret;
      "",                                 // workforce_pool_user_project;
  };
  auto creds = FileExternalAccountCredentials::Create(options, {}, &error);
  GPR_ASSERT(creds != nullptr);
  GPR_ASSERT(error == GRPC_ERROR_NONE);
  HttpRequest::SetOverride(httpcli_get_should_not_be_called,
                           httpcli_post_should_not_be_called);
  error = GRPC_ERROR_CREATE_FROM_STATIC_STRING(
      "The content of the file is not a valid json object.");
  grpc_error_handle expected_error =
      GRPC_ERROR_CREATE_REFERENCING_FROM_STATIC_STRING(
          "Error occurred when fetching oauth2 token.", &error, 1);
  auto state = RequestMetadataState::NewInstance(expected_error, {});
  state->RunRequestMetadataTest(creds.get(), kTestUrlScheme, kTestAuthority,
                                kTestPath);
  ExecCtx::Get()->Flush();
  HttpRequest::SetOverride(nullptr, nullptr);
  GRPC_ERROR_UNREF(error);
  gpr_free(subject_token_path);
}

TEST(CredentialsTest, TestAwsExternalAccountCredsSuccess) {
  ExecCtx exec_ctx;
  grpc_error_handle error = GRPC_ERROR_NONE;
  Json credential_source = Json::Parse(
      valid_aws_external_account_creds_options_credential_source, &error);
  GPR_ASSERT(error == GRPC_ERROR_NONE);
  ExternalAccountCredentials::Options options = {
      "external_account",                 // type;
      "audience",                         // audience;
      "subject_token_type",               // subject_token_type;
      "",                                 // service_account_impersonation_url;
      "https://foo.com:5555/token",       // token_url;
      "https://foo.com:5555/token_info",  // token_info_url;
      credential_source,                  // credential_source;
      "quota_project_id",                 // quota_project_id;
      "client_id",                        // client_id;
      "client_secret",                    // client_secret;
      "",                                 // workforce_pool_user_project;
  };
  auto creds = AwsExternalAccountCredentials::Create(options, {}, &error);
  GPR_ASSERT(creds != nullptr);
  GPR_ASSERT(error == GRPC_ERROR_NONE);
  GPR_ASSERT(creds->min_security_level() == GRPC_PRIVACY_AND_INTEGRITY);
  auto state = RequestMetadataState::NewInstance(
      GRPC_ERROR_NONE, "authorization: Bearer token_exchange_access_token");
  HttpRequest::SetOverride(aws_external_account_creds_httpcli_get_success,
                           aws_external_account_creds_httpcli_post_success);
  state->RunRequestMetadataTest(creds.get(), kTestUrlScheme, kTestAuthority,
                                kTestPath);
  ExecCtx::Get()->Flush();
  HttpRequest::SetOverride(nullptr, nullptr);
}

TEST(CredentialsTest, TestAwsExternalAccountCredsSuccessPathRegionEnvKeysUrl) {
  ExecCtx exec_ctx;
  gpr_setenv("AWS_REGION", "test_regionz");
  grpc_error_handle error = GRPC_ERROR_NONE;
  Json credential_source = Json::Parse(
      valid_aws_external_account_creds_options_credential_source, &error);
  GPR_ASSERT(error == GRPC_ERROR_NONE);
  ExternalAccountCredentials::Options options = {
      "external_account",                 // type;
      "audience",                         // audience;
      "subject_token_type",               // subject_token_type;
      "",                                 // service_account_impersonation_url;
      "https://foo.com:5555/token",       // token_url;
      "https://foo.com:5555/token_info",  // token_info_url;
      credential_source,                  // credential_source;
      "quota_project_id",                 // quota_project_id;
      "client_id",                        // client_id;
      "client_secret",                    // client_secret;
      "",                                 // workforce_pool_user_project;
  };
  auto creds = AwsExternalAccountCredentials::Create(options, {}, &error);
  GPR_ASSERT(creds != nullptr);
  GPR_ASSERT(error == GRPC_ERROR_NONE);
  GPR_ASSERT(creds->min_security_level() == GRPC_PRIVACY_AND_INTEGRITY);
  auto state = RequestMetadataState::NewInstance(
      GRPC_ERROR_NONE, "authorization: Bearer token_exchange_access_token");
  HttpRequest::SetOverride(aws_external_account_creds_httpcli_get_success,
                           aws_external_account_creds_httpcli_post_success);
  state->RunRequestMetadataTest(creds.get(), kTestUrlScheme, kTestAuthority,
                                kTestPath);
  ExecCtx::Get()->Flush();
  HttpRequest::SetOverride(nullptr, nullptr);
  gpr_unsetenv("AWS_REGION");
}

TEST(CredentialsTest,
     TestAwsExternalAccountCredsSuccessPathDefaultRegionEnvKeysUrl) {
  ExecCtx exec_ctx;
  gpr_setenv("AWS_DEFAULT_REGION", "test_regionz");
  grpc_error_handle error = GRPC_ERROR_NONE;
  Json credential_source = Json::Parse(
      valid_aws_external_account_creds_options_credential_source, &error);
  GPR_ASSERT(error == GRPC_ERROR_NONE);
  ExternalAccountCredentials::Options options = {
      "external_account",                 // type;
      "audience",                         // audience;
      "subject_token_type",               // subject_token_type;
      "",                                 // service_account_impersonation_url;
      "https://foo.com:5555/token",       // token_url;
      "https://foo.com:5555/token_info",  // token_info_url;
      credential_source,                  // credential_source;
      "quota_project_id",                 // quota_project_id;
      "client_id",                        // client_id;
      "client_secret",                    // client_secret;
      "",                                 // workforce_pool_user_project;
  };
  auto creds = AwsExternalAccountCredentials::Create(options, {}, &error);
  GPR_ASSERT(creds != nullptr);
  GPR_ASSERT(error == GRPC_ERROR_NONE);
  GPR_ASSERT(creds->min_security_level() == GRPC_PRIVACY_AND_INTEGRITY);
  auto state = RequestMetadataState::NewInstance(
      GRPC_ERROR_NONE, "authorization: Bearer token_exchange_access_token");
  HttpRequest::SetOverride(aws_external_account_creds_httpcli_get_success,
                           aws_external_account_creds_httpcli_post_success);
  state->RunRequestMetadataTest(creds.get(), kTestUrlScheme, kTestAuthority,
                                kTestPath);
  ExecCtx::Get()->Flush();
  HttpRequest::SetOverride(nullptr, nullptr);
  gpr_unsetenv("AWS_DEFAULT_REGION");
}

TEST(CredentialsTest,
     TestAwsExternalAccountCredsSuccessPathDuplicateRegionEnvKeysUrl) {
  ExecCtx exec_ctx;
  // Make sure that AWS_REGION gets used over AWS_DEFAULT_REGION
  gpr_setenv("AWS_REGION", "test_regionz");
  gpr_setenv("AWS_DEFAULT_REGION", "ERROR_REGION");
  grpc_error_handle error = GRPC_ERROR_NONE;
  Json credential_source = Json::Parse(
      valid_aws_external_account_creds_options_credential_source, &error);
  GPR_ASSERT(error == GRPC_ERROR_NONE);
  ExternalAccountCredentials::Options options = {
      "external_account",                 // type;
      "audience",                         // audience;
      "subject_token_type",               // subject_token_type;
      "",                                 // service_account_impersonation_url;
      "https://foo.com:5555/token",       // token_url;
      "https://foo.com:5555/token_info",  // token_info_url;
      credential_source,                  // credential_source;
      "quota_project_id",                 // quota_project_id;
      "client_id",                        // client_id;
      "client_secret",                    // client_secret;
      "",                                 // workforce_pool_user_project;
  };
  auto creds = AwsExternalAccountCredentials::Create(options, {}, &error);
  GPR_ASSERT(creds != nullptr);
  GPR_ASSERT(error == GRPC_ERROR_NONE);
  GPR_ASSERT(creds->min_security_level() == GRPC_PRIVACY_AND_INTEGRITY);
  auto state = RequestMetadataState::NewInstance(
      GRPC_ERROR_NONE, "authorization: Bearer token_exchange_access_token");
  HttpRequest::SetOverride(aws_external_account_creds_httpcli_get_success,
                           aws_external_account_creds_httpcli_post_success);
  state->RunRequestMetadataTest(creds.get(), kTestUrlScheme, kTestAuthority,
                                kTestPath);
  ExecCtx::Get()->Flush();
  HttpRequest::SetOverride(nullptr, nullptr);
  gpr_unsetenv("AWS_REGION");
  gpr_unsetenv("AWS_DEFAULT_REGION");
}

TEST(CredentialsTest, TestAwsExternalAccountCredsSuccessPathRegionUrlKeysEnv) {
  ExecCtx exec_ctx;
  gpr_setenv("AWS_ACCESS_KEY_ID", "test_access_key_id");
  gpr_setenv("AWS_SECRET_ACCESS_KEY", "test_secret_access_key");
  gpr_setenv("AWS_SESSION_TOKEN", "test_token");
  grpc_error_handle error = GRPC_ERROR_NONE;
  Json credential_source = Json::Parse(
      valid_aws_external_account_creds_options_credential_source, &error);
  GPR_ASSERT(error == GRPC_ERROR_NONE);
  ExternalAccountCredentials::Options options = {
      "external_account",                 // type;
      "audience",                         // audience;
      "subject_token_type",               // subject_token_type;
      "",                                 // service_account_impersonation_url;
      "https://foo.com:5555/token",       // token_url;
      "https://foo.com:5555/token_info",  // token_info_url;
      credential_source,                  // credential_source;
      "quota_project_id",                 // quota_project_id;
      "client_id",                        // client_id;
      "client_secret",                    // client_secret;
      "",                                 // workforce_pool_user_project;
  };
  auto creds = AwsExternalAccountCredentials::Create(options, {}, &error);
  GPR_ASSERT(creds != nullptr);
  GPR_ASSERT(error == GRPC_ERROR_NONE);
  GPR_ASSERT(creds->min_security_level() == GRPC_PRIVACY_AND_INTEGRITY);
  auto state = RequestMetadataState::NewInstance(
      GRPC_ERROR_NONE, "authorization: Bearer token_exchange_access_token");
  HttpRequest::SetOverride(aws_external_account_creds_httpcli_get_success,
                           aws_external_account_creds_httpcli_post_success);
  state->RunRequestMetadataTest(creds.get(), kTestUrlScheme, kTestAuthority,
                                kTestPath);
  ExecCtx::Get()->Flush();
  HttpRequest::SetOverride(nullptr, nullptr);
  gpr_unsetenv("AWS_ACCESS_KEY_ID");
  gpr_unsetenv("AWS_SECRET_ACCESS_KEY");
  gpr_unsetenv("AWS_SESSION_TOKEN");
}

TEST(CredentialsTest, TestAwsExternalAccountCredsSuccessPathRegionEnvKeysEnv) {
  ExecCtx exec_ctx;
  gpr_setenv("AWS_REGION", "test_regionz");
  gpr_setenv("AWS_ACCESS_KEY_ID", "test_access_key_id");
  gpr_setenv("AWS_SECRET_ACCESS_KEY", "test_secret_access_key");
  gpr_setenv("AWS_SESSION_TOKEN", "test_token");
  grpc_error_handle error = GRPC_ERROR_NONE;
  Json credential_source = Json::Parse(
      valid_aws_external_account_creds_options_credential_source, &error);
  GPR_ASSERT(error == GRPC_ERROR_NONE);
  ExternalAccountCredentials::Options options = {
      "external_account",                 // type;
      "audience",                         // audience;
      "subject_token_type",               // subject_token_type;
      "",                                 // service_account_impersonation_url;
      "https://foo.com:5555/token",       // token_url;
      "https://foo.com:5555/token_info",  // token_info_url;
      credential_source,                  // credential_source;
      "quota_project_id",                 // quota_project_id;
      "client_id",                        // client_id;
      "client_secret",                    // client_secret;
      "",                                 // workforce_pool_user_project;
  };
  auto creds = AwsExternalAccountCredentials::Create(options, {}, &error);
  GPR_ASSERT(creds != nullptr);
  GPR_ASSERT(error == GRPC_ERROR_NONE);
  GPR_ASSERT(creds->min_security_level() == GRPC_PRIVACY_AND_INTEGRITY);
  auto state = RequestMetadataState::NewInstance(
      GRPC_ERROR_NONE, "authorization: Bearer token_exchange_access_token");
  HttpRequest::SetOverride(aws_external_account_creds_httpcli_get_success,
                           aws_external_account_creds_httpcli_post_success);
  state->RunRequestMetadataTest(creds.get(), kTestUrlScheme, kTestAuthority,
                                kTestPath);
  ExecCtx::Get()->Flush();
  HttpRequest::SetOverride(nullptr, nullptr);
  gpr_unsetenv("AWS_REGION");
  gpr_unsetenv("AWS_ACCESS_KEY_ID");
  gpr_unsetenv("AWS_SECRET_ACCESS_KEY");
  gpr_unsetenv("AWS_SESSION_TOKEN");
}

TEST(CredentialsTest,
     TestAwsExternalAccountCredsSuccessPathDefaultRegionEnvKeysEnv) {
  std::map<std::string, std::string> emd = {
      {"authorization", "Bearer token_exchange_access_token"}};
  ExecCtx exec_ctx;
  gpr_setenv("AWS_DEFAULT_REGION", "test_regionz");
  gpr_setenv("AWS_ACCESS_KEY_ID", "test_access_key_id");
  gpr_setenv("AWS_SECRET_ACCESS_KEY", "test_secret_access_key");
  gpr_setenv("AWS_SESSION_TOKEN", "test_token");
  grpc_error_handle error = GRPC_ERROR_NONE;
  Json credential_source = Json::Parse(
      valid_aws_external_account_creds_options_credential_source, &error);
  GPR_ASSERT(error == GRPC_ERROR_NONE);
  ExternalAccountCredentials::Options options = {
      "external_account",                 // type;
      "audience",                         // audience;
      "subject_token_type",               // subject_token_type;
      "",                                 // service_account_impersonation_url;
      "https://foo.com:5555/token",       // token_url;
      "https://foo.com:5555/token_info",  // token_info_url;
      credential_source,                  // credential_source;
      "quota_project_id",                 // quota_project_id;
      "client_id",                        // client_id;
      "client_secret",                    // client_secret;
      "",                                 // workforce_pool_user_project;
  };
  auto creds = AwsExternalAccountCredentials::Create(options, {}, &error);
  GPR_ASSERT(creds != nullptr);
  GPR_ASSERT(error == GRPC_ERROR_NONE);
  GPR_ASSERT(creds->min_security_level() == GRPC_PRIVACY_AND_INTEGRITY);
  auto state = RequestMetadataState::NewInstance(
      GRPC_ERROR_NONE, "authorization: Bearer token_exchange_access_token");
  HttpRequest::SetOverride(aws_external_account_creds_httpcli_get_success,
                           aws_external_account_creds_httpcli_post_success);
  state->RunRequestMetadataTest(creds.get(), kTestUrlScheme, kTestAuthority,
                                kTestPath);
  ExecCtx::Get()->Flush();
  HttpRequest::SetOverride(nullptr, nullptr);
  gpr_unsetenv("AWS_DEFAULT_REGION");
  gpr_unsetenv("AWS_ACCESS_KEY_ID");
  gpr_unsetenv("AWS_SECRET_ACCESS_KEY");
  gpr_unsetenv("AWS_SESSION_TOKEN");
}

TEST(CredentialsTest,
     TestAwsExternalAccountCredsSuccessPathDuplicateRegionEnvKeysEnv) {
  ExecCtx exec_ctx;
  // Make sure that AWS_REGION gets used over AWS_DEFAULT_REGION
  gpr_setenv("AWS_REGION", "test_regionz");
  gpr_setenv("AWS_DEFAULT_REGION", "ERROR_REGION");
  gpr_setenv("AWS_ACCESS_KEY_ID", "test_access_key_id");
  gpr_setenv("AWS_SECRET_ACCESS_KEY", "test_secret_access_key");
  gpr_setenv("AWS_SESSION_TOKEN", "test_token");
  grpc_error_handle error = GRPC_ERROR_NONE;
  Json credential_source = Json::Parse(
      valid_aws_external_account_creds_options_credential_source, &error);
  GPR_ASSERT(error == GRPC_ERROR_NONE);
  ExternalAccountCredentials::Options options = {
      "external_account",                 // type;
      "audience",                         // audience;
      "subject_token_type",               // subject_token_type;
      "",                                 // service_account_impersonation_url;
      "https://foo.com:5555/token",       // token_url;
      "https://foo.com:5555/token_info",  // token_info_url;
      credential_source,                  // credential_source;
      "quota_project_id",                 // quota_project_id;
      "client_id",                        // client_id;
      "client_secret",                    // client_secret;
      "",                                 // workforce_pool_user_project;
  };
  auto creds = AwsExternalAccountCredentials::Create(options, {}, &error);
  GPR_ASSERT(creds != nullptr);
  GPR_ASSERT(error == GRPC_ERROR_NONE);
  GPR_ASSERT(creds->min_security_level() == GRPC_PRIVACY_AND_INTEGRITY);
  auto state = RequestMetadataState::NewInstance(
      GRPC_ERROR_NONE, "authorization: Bearer token_exchange_access_token");
  HttpRequest::SetOverride(aws_external_account_creds_httpcli_get_success,
                           aws_external_account_creds_httpcli_post_success);
  state->RunRequestMetadataTest(creds.get(), kTestUrlScheme, kTestAuthority,
                                kTestPath);
  ExecCtx::Get()->Flush();
  HttpRequest::SetOverride(nullptr, nullptr);
  gpr_unsetenv("AWS_REGION");
  gpr_unsetenv("AWS_DEFAULT_REGION");
  gpr_unsetenv("AWS_ACCESS_KEY_ID");
  gpr_unsetenv("AWS_SECRET_ACCESS_KEY");
  gpr_unsetenv("AWS_SESSION_TOKEN");
}

TEST(CredentialsTest,
     TestAwsExternalAccountCredsFailureUnmatchedEnvironmentId) {
  grpc_error_handle error = GRPC_ERROR_NONE;
  Json credential_source = Json::Parse(
      invalid_aws_external_account_creds_options_credential_source_unmatched_environment_id,
      &error);
  GPR_ASSERT(error == GRPC_ERROR_NONE);
  ExternalAccountCredentials::Options options = {
      "external_account",                 // type;
      "audience",                         // audience;
      "subject_token_type",               // subject_token_type;
      "",                                 // service_account_impersonation_url;
      "https://foo.com:5555/token",       // token_url;
      "https://foo.com:5555/token_info",  // token_info_url;
      credential_source,                  // credential_source;
      "quota_project_id",                 // quota_project_id;
      "client_id",                        // client_id;
      "client_secret",                    // client_secret;
      "",                                 // workforce_pool_user_project;
  };
  auto creds = AwsExternalAccountCredentials::Create(options, {}, &error);
  GPR_ASSERT(creds == nullptr);
  std::string expected_error = "environment_id does not match.";
  std::string actual_error;
  GPR_ASSERT(
      grpc_error_get_str(error, GRPC_ERROR_STR_DESCRIPTION, &actual_error));
  GPR_ASSERT(expected_error == actual_error);
  GRPC_ERROR_UNREF(error);
}

TEST(CredentialsTest, TestAwsExternalAccountCredsFailureInvalidRegionUrl) {
  ExecCtx exec_ctx;
  grpc_error_handle error = GRPC_ERROR_NONE;
  Json credential_source = Json::Parse(
      invalid_aws_external_account_creds_options_credential_source_invalid_region_url,
      &error);
  GPR_ASSERT(error == GRPC_ERROR_NONE);
  ExternalAccountCredentials::Options options = {
      "external_account",                 // type;
      "audience",                         // audience;
      "subject_token_type",               // subject_token_type;
      "",                                 // service_account_impersonation_url;
      "https://foo.com:5555/token",       // token_url;
      "https://foo.com:5555/token_info",  // token_info_url;
      credential_source,                  // credential_source;
      "quota_project_id",                 // quota_project_id;
      "client_id",                        // client_id;
      "client_secret",                    // client_secret;
      "",                                 // workforce_pool_user_project;
  };
  auto creds = AwsExternalAccountCredentials::Create(options, {}, &error);
  GPR_ASSERT(creds != nullptr);
  GPR_ASSERT(error == GRPC_ERROR_NONE);
  GPR_ASSERT(creds->min_security_level() == GRPC_PRIVACY_AND_INTEGRITY);
  error = GRPC_ERROR_CREATE_FROM_STATIC_STRING(
      "Invalid region url: invalid_region_url.");
  grpc_error_handle expected_error =
      GRPC_ERROR_CREATE_REFERENCING_FROM_STATIC_STRING(
          "Error occurred when fetching oauth2 token.", &error, 1);
  auto state = RequestMetadataState::NewInstance(expected_error, {});
  HttpRequest::SetOverride(aws_external_account_creds_httpcli_get_success,
                           aws_external_account_creds_httpcli_post_success);
  state->RunRequestMetadataTest(creds.get(), kTestUrlScheme, kTestAuthority,
                                kTestPath);
  ExecCtx::Get()->Flush();
  HttpRequest::SetOverride(nullptr, nullptr);
  GRPC_ERROR_UNREF(error);
}

TEST(CredentialsTest, TestAwsExternalAccountCredsFailureInvalidUrl) {
  ExecCtx exec_ctx;
  grpc_error_handle error = GRPC_ERROR_NONE;
  Json credential_source = Json::Parse(
      invalid_aws_external_account_creds_options_credential_source_invalid_url,
      &error);
  GPR_ASSERT(error == GRPC_ERROR_NONE);
  ExternalAccountCredentials::Options options = {
      "external_account",                 // type;
      "audience",                         // audience;
      "subject_token_type",               // subject_token_type;
      "",                                 // service_account_impersonation_url;
      "https://foo.com:5555/token",       // token_url;
      "https://foo.com:5555/token_info",  // token_info_url;
      credential_source,                  // credential_source;
      "quota_project_id",                 // quota_project_id;
      "client_id",                        // client_id;
      "client_secret",                    // client_secret;
      "",                                 // workforce_pool_user_project;
  };
  auto creds = AwsExternalAccountCredentials::Create(options, {}, &error);
  GPR_ASSERT(creds != nullptr);
  GPR_ASSERT(error == GRPC_ERROR_NONE);
  GPR_ASSERT(creds->min_security_level() == GRPC_PRIVACY_AND_INTEGRITY);
  error = GRPC_ERROR_CREATE_FROM_STATIC_STRING("Invalid url: invalid_url.");
  grpc_error_handle expected_error =
      GRPC_ERROR_CREATE_REFERENCING_FROM_STATIC_STRING(
          "Error occurred when fetching oauth2 token.", &error, 1);
  auto state = RequestMetadataState::NewInstance(expected_error, {});
  HttpRequest::SetOverride(aws_external_account_creds_httpcli_get_success,
                           aws_external_account_creds_httpcli_post_success);
  state->RunRequestMetadataTest(creds.get(), kTestUrlScheme, kTestAuthority,
                                kTestPath);
  ExecCtx::Get()->Flush();
  HttpRequest::SetOverride(nullptr, nullptr);
  GRPC_ERROR_UNREF(error);
}

TEST(CredentialsTest, TestAwsExternalAccountCredsFailureMissingRoleName) {
  ExecCtx exec_ctx;
  grpc_error_handle error = GRPC_ERROR_NONE;
  Json credential_source = Json::Parse(
      invalid_aws_external_account_creds_options_credential_source_missing_role_name,
      &error);
  GPR_ASSERT(error == GRPC_ERROR_NONE);
  ExternalAccountCredentials::Options options = {
      "external_account",                 // type;
      "audience",                         // audience;
      "subject_token_type",               // subject_token_type;
      "",                                 // service_account_impersonation_url;
      "https://foo.com:5555/token",       // token_url;
      "https://foo.com:5555/token_info",  // token_info_url;
      credential_source,                  // credential_source;
      "quota_project_id",                 // quota_project_id;
      "client_id",                        // client_id;
      "client_secret",                    // client_secret;
      "",                                 // workforce_pool_user_project;
  };
  auto creds = AwsExternalAccountCredentials::Create(options, {}, &error);
  GPR_ASSERT(creds != nullptr);
  GPR_ASSERT(error == GRPC_ERROR_NONE);
  GPR_ASSERT(creds->min_security_level() == GRPC_PRIVACY_AND_INTEGRITY);
  error = GRPC_ERROR_CREATE_FROM_STATIC_STRING(
      "Missing role name when retrieving signing keys.");
  grpc_error_handle expected_error =
      GRPC_ERROR_CREATE_REFERENCING_FROM_STATIC_STRING(
          "Error occurred when fetching oauth2 token.", &error, 1);
  auto state = RequestMetadataState::NewInstance(expected_error, {});
  HttpRequest::SetOverride(aws_external_account_creds_httpcli_get_success,
                           aws_external_account_creds_httpcli_post_success);
  state->RunRequestMetadataTest(creds.get(), kTestUrlScheme, kTestAuthority,
                                kTestPath);
  ExecCtx::Get()->Flush();
  HttpRequest::SetOverride(nullptr, nullptr);
  GRPC_ERROR_UNREF(error);
}

TEST(CredentialsTest,
     TestAwsExternalAccountCredsFailureInvalidRegionalCredVerificationUrl) {
  ExecCtx exec_ctx;
  grpc_error_handle error = GRPC_ERROR_NONE;
  Json credential_source = Json::Parse(
      invalid_aws_external_account_creds_options_credential_source_invalid_regional_cred_verification_url,
      &error);
  GPR_ASSERT(error == GRPC_ERROR_NONE);
  ExternalAccountCredentials::Options options = {
      "external_account",                 // type;
      "audience",                         // audience;
      "subject_token_type",               // subject_token_type;
      "",                                 // service_account_impersonation_url;
      "https://foo.com:5555/token",       // token_url;
      "https://foo.com:5555/token_info",  // token_info_url;
      credential_source,                  // credential_source;
      "quota_project_id",                 // quota_project_id;
      "client_id",                        // client_id;
      "client_secret",                    // client_secret;
      "",                                 // workforce_pool_user_project;
  };
  auto creds = AwsExternalAccountCredentials::Create(options, {}, &error);
  GPR_ASSERT(creds != nullptr);
  GPR_ASSERT(error == GRPC_ERROR_NONE);
  GPR_ASSERT(creds->min_security_level() == GRPC_PRIVACY_AND_INTEGRITY);
  error = GRPC_ERROR_CREATE_FROM_STATIC_STRING(
      "Creating aws request signer failed.");
  grpc_error_handle expected_error =
      GRPC_ERROR_CREATE_REFERENCING_FROM_STATIC_STRING(
          "Error occurred when fetching oauth2 token.", &error, 1);
  auto state = RequestMetadataState::NewInstance(expected_error, {});
  HttpRequest::SetOverride(aws_external_account_creds_httpcli_get_success,
                           aws_external_account_creds_httpcli_post_success);
  state->RunRequestMetadataTest(creds.get(), kTestUrlScheme, kTestAuthority,
                                kTestPath);
  ExecCtx::Get()->Flush();
  HttpRequest::SetOverride(nullptr, nullptr);
  GRPC_ERROR_UNREF(error);
}

TEST(CredentialsTest, TestExternalAccountCredentialsCreateSuccess) {
  // url credentials
  const char* url_options_string =
      "{\"type\":\"external_account\",\"audience\":\"audience\",\"subject_"
      "token_type\":\"subject_token_type\",\"service_account_impersonation_"
      "url\":\"service_account_impersonation_url\",\"token_url\":\"https://"
      "foo.com:5555/token\",\"token_info_url\":\"https://foo.com:5555/"
      "token_info\",\"credential_source\":{\"url\":\"https://foo.com:5555/"
      "generate_subject_token_format_json\",\"headers\":{\"Metadata-Flavor\":"
      "\"Google\"},\"format\":{\"type\":\"json\",\"subject_token_field_name\":"
      "\"access_token\"}},\"quota_project_id\":\"quota_"
      "project_id\",\"client_id\":\"client_id\",\"client_secret\":\"client_"
      "secret\"}";
  const char* url_scopes_string = "scope1,scope2";
  grpc_call_credentials* url_creds = grpc_external_account_credentials_create(
      url_options_string, url_scopes_string);
  GPR_ASSERT(url_creds != nullptr);
  url_creds->Unref();
  // file credentials
  const char* file_options_string =
      "{\"type\":\"external_account\",\"audience\":\"audience\",\"subject_"
      "token_type\":\"subject_token_type\",\"service_account_impersonation_"
      "url\":\"service_account_impersonation_url\",\"token_url\":\"https://"
      "foo.com:5555/token\",\"token_info_url\":\"https://foo.com:5555/"
      "token_info\",\"credential_source\":{\"file\":\"credentials_file_path\"},"
      "\"quota_project_id\":\"quota_"
      "project_id\",\"client_id\":\"client_id\",\"client_secret\":\"client_"
      "secret\"}";
  const char* file_scopes_string = "scope1,scope2";
  grpc_call_credentials* file_creds = grpc_external_account_credentials_create(
      file_options_string, file_scopes_string);
  GPR_ASSERT(file_creds != nullptr);
  file_creds->Unref();
  // aws credentials
  const char* aws_options_string =
      "{\"type\":\"external_account\",\"audience\":\"audience\",\"subject_"
      "token_type\":\"subject_token_type\",\"service_account_impersonation_"
      "url\":\"service_account_impersonation_url\",\"token_url\":\"https://"
      "foo.com:5555/token\",\"token_info_url\":\"https://foo.com:5555/"
      "token_info\",\"credential_source\":{\"environment_id\":\"aws1\","
      "\"region_url\":\"https://foo.com:5555/region_url\",\"url\":\"https://"
      "foo.com:5555/url\",\"regional_cred_verification_url\":\"https://"
      "foo.com:5555/regional_cred_verification_url_{region}\"},"
      "\"quota_project_id\":\"quota_"
      "project_id\",\"client_id\":\"client_id\",\"client_secret\":\"client_"
      "secret\"}";
  const char* aws_scopes_string = "scope1,scope2";
  grpc_call_credentials* aws_creds = grpc_external_account_credentials_create(
      aws_options_string, aws_scopes_string);
  GPR_ASSERT(aws_creds != nullptr);
  aws_creds->Unref();
}

TEST(CredentialsTest,
     TestExternalAccountCredentialsCreateFailureInvalidJsonFormat) {
  const char* options_string = "invalid_json";
  grpc_call_credentials* creds =
      grpc_external_account_credentials_create(options_string, "");
  GPR_ASSERT(creds == nullptr);
}

TEST(CredentialsTest,
     TestExternalAccountCredentialsCreateFailureInvalidOptionsFormat) {
  const char* options_string = "{\"random_key\":\"random_value\"}";
  grpc_call_credentials* creds =
      grpc_external_account_credentials_create(options_string, "");
  GPR_ASSERT(creds == nullptr);
}

TEST(
    CredentialsTest,
    TestExternalAccountCredentialsCreateFailureInvalidOptionsCredentialSource) {
  const char* options_string =
      "{\"type\":\"external_account\",\"audience\":\"audience\",\"subject_"
      "token_type\":\"subject_token_type\",\"service_account_impersonation_"
      "url\":\"service_account_impersonation_url\",\"token_url\":\"https://"
      "foo.com:5555/token\",\"token_info_url\":\"https://foo.com:5555/"
      "token_info\",\"credential_source\":{\"random_key\":\"random_value\"},"
      "\"quota_project_id\":\"quota_"
      "project_id\",\"client_id\":\"client_id\",\"client_secret\":\"client_"
      "secret\"}";
  grpc_call_credentials* creds =
      grpc_external_account_credentials_create(options_string, "");
  GPR_ASSERT(creds == nullptr);
}

TEST(CredentialsTest,
     TestExternalAccountCredentialsCreateSuccessWorkforcePool) {
  const char* url_options_string =
      "{\"type\":\"external_account\",\"audience\":\"//iam.googleapis.com/"
      "locations/location/workforcePools/pool/providers/provider\",\"subject_"
      "token_type\":\"subject_token_type\",\"service_account_impersonation_"
      "url\":\"service_account_impersonation_url\",\"token_url\":\"https://"
      "foo.com:5555/token\",\"token_info_url\":\"https://foo.com:5555/"
      "token_info\",\"credential_source\":{\"url\":\"https://foo.com:5555/"
      "generate_subject_token_format_json\",\"headers\":{\"Metadata-Flavor\":"
      "\"Google\"},\"format\":{\"type\":\"json\",\"subject_token_field_name\":"
      "\"access_token\"}},\"quota_project_id\":\"quota_"
      "project_id\",\"client_id\":\"client_id\",\"client_secret\":\"client_"
      "secret\",\"workforce_pool_user_project\":\"workforce_pool_user_"
      "project\"}";
  const char* url_scopes_string = "scope1,scope2";
  grpc_call_credentials* url_creds = grpc_external_account_credentials_create(
      url_options_string, url_scopes_string);
  GPR_ASSERT(url_creds != nullptr);
  url_creds->Unref();
}

TEST(CredentialsTest,
     TestExternalAccountCredentialsCreateFailureInvalidWorkforcePoolAudience) {
  const char* url_options_string =
      "{\"type\":\"external_account\",\"audience\":\"invalid_workforce_pool_"
      "audience\",\"subject_"
      "token_type\":\"subject_token_type\",\"service_account_impersonation_"
      "url\":\"service_account_impersonation_url\",\"token_url\":\"https://"
      "foo.com:5555/token\",\"token_info_url\":\"https://foo.com:5555/"
      "token_info\",\"credential_source\":{\"url\":\"https://foo.com:5555/"
      "generate_subject_token_format_json\",\"headers\":{\"Metadata-Flavor\":"
      "\"Google\"},\"format\":{\"type\":\"json\",\"subject_token_field_name\":"
      "\"access_token\"}},\"quota_project_id\":\"quota_"
      "project_id\",\"client_id\":\"client_id\",\"client_secret\":\"client_"
      "secret\",\"workforce_pool_user_project\":\"workforce_pool_user_"
      "project\"}";
  const char* url_scopes_string = "scope1,scope2";
  grpc_call_credentials* url_creds = grpc_external_account_credentials_create(
      url_options_string, url_scopes_string);
  GPR_ASSERT(url_creds == nullptr);
}

TEST(CredentialsTest, TestInsecureCredentialsCompareSuccess) {
  auto insecure_creds_1 = grpc_insecure_credentials_create();
  auto insecure_creds_2 = grpc_insecure_credentials_create();
  ASSERT_EQ(insecure_creds_1->cmp(insecure_creds_2), 0);
  grpc_arg arg_1 = grpc_channel_credentials_to_arg(insecure_creds_1);
  grpc_channel_args args_1 = {1, &arg_1};
  grpc_arg arg_2 = grpc_channel_credentials_to_arg(insecure_creds_2);
  grpc_channel_args args_2 = {1, &arg_2};
  EXPECT_EQ(grpc_channel_args_compare(&args_1, &args_2), 0);
  grpc_channel_credentials_release(insecure_creds_1);
  grpc_channel_credentials_release(insecure_creds_2);
}

TEST(CredentialsTest, TestInsecureCredentialsCompareFailure) {
  auto* insecure_creds = grpc_insecure_credentials_create();
  auto* fake_creds = grpc_fake_transport_security_credentials_create();
  ASSERT_NE(insecure_creds->cmp(fake_creds), 0);
  ASSERT_NE(fake_creds->cmp(insecure_creds), 0);
  grpc_arg arg_1 = grpc_channel_credentials_to_arg(insecure_creds);
  grpc_channel_args args_1 = {1, &arg_1};
  grpc_arg arg_2 = grpc_channel_credentials_to_arg(fake_creds);
  grpc_channel_args args_2 = {1, &arg_2};
  EXPECT_NE(grpc_channel_args_compare(&args_1, &args_2), 0);
  grpc_channel_credentials_release(fake_creds);
  grpc_channel_credentials_release(insecure_creds);
}

TEST(CredentialsTest, TestInsecureCredentialsSingletonCreate) {
  auto* insecure_creds_1 = grpc_insecure_credentials_create();
  auto* insecure_creds_2 = grpc_insecure_credentials_create();
  EXPECT_EQ(insecure_creds_1, insecure_creds_2);
}

TEST(CredentialsTest, TestFakeCallCredentialsCompareSuccess) {
  auto call_creds = MakeRefCounted<fake_call_creds>();
  GPR_ASSERT(call_creds->cmp(call_creds.get()) == 0);
}

TEST(CredentialsTest, TestFakeCallCredentialsCompareFailure) {
  auto fake_creds = MakeRefCounted<fake_call_creds>();
  auto* md_creds = grpc_md_only_test_credentials_create("key", "value");
  GPR_ASSERT(fake_creds->cmp(md_creds) != 0);
  GPR_ASSERT(md_creds->cmp(fake_creds.get()) != 0);
  grpc_call_credentials_release(md_creds);
}

TEST(CredentialsTest, TestHttpRequestSSLCredentialsCompare) {
  auto creds_1 = CreateHttpRequestSSLCredentials();
  auto creds_2 = CreateHttpRequestSSLCredentials();
  EXPECT_EQ(creds_1->cmp(creds_2.get()), 0);
  EXPECT_EQ(creds_2->cmp(creds_1.get()), 0);
}

TEST(CredentialsTest, TestHttpRequestSSLCredentialsSingleton) {
  auto creds_1 = CreateHttpRequestSSLCredentials();
  auto creds_2 = CreateHttpRequestSSLCredentials();
  EXPECT_EQ(creds_1, creds_2);
}

TEST(CredentialsTest, TestCompositeChannelCredsCompareSuccess) {
  auto* insecure_creds = grpc_insecure_credentials_create();
  auto fake_creds = MakeRefCounted<fake_call_creds>();
  auto* composite_creds_1 = grpc_composite_channel_credentials_create(
      insecure_creds, fake_creds.get(), nullptr);
  auto* composite_creds_2 = grpc_composite_channel_credentials_create(
      insecure_creds, fake_creds.get(), nullptr);
  EXPECT_EQ(composite_creds_1->cmp(composite_creds_2), 0);
  EXPECT_EQ(composite_creds_2->cmp(composite_creds_1), 0);
  grpc_channel_credentials_release(insecure_creds);
  grpc_channel_credentials_release(composite_creds_1);
  grpc_channel_credentials_release(composite_creds_2);
}

TEST(CredentialsTest,
     TestCompositeChannelCredsCompareFailureDifferentChannelCreds) {
  auto* insecure_creds = grpc_insecure_credentials_create();
  auto* fake_channel_creds = grpc_fake_transport_security_credentials_create();
  auto fake_creds = MakeRefCounted<fake_call_creds>();
  auto* composite_creds_1 = grpc_composite_channel_credentials_create(
      insecure_creds, fake_creds.get(), nullptr);
  auto* composite_creds_2 = grpc_composite_channel_credentials_create(
      fake_channel_creds, fake_creds.get(), nullptr);
  EXPECT_NE(composite_creds_1->cmp(composite_creds_2), 0);
  EXPECT_NE(composite_creds_2->cmp(composite_creds_1), 0);
  grpc_channel_credentials_release(insecure_creds);
  grpc_channel_credentials_release(fake_channel_creds);
  grpc_channel_credentials_release(composite_creds_1);
  grpc_channel_credentials_release(composite_creds_2);
}

TEST(CredentialsTest,
     TestCompositeChannelCredsCompareFailureDifferentCallCreds) {
  auto* insecure_creds = grpc_insecure_credentials_create();
  auto fake_creds = MakeRefCounted<fake_call_creds>();
  auto* md_creds = grpc_md_only_test_credentials_create("key", "value");
  auto* composite_creds_1 = grpc_composite_channel_credentials_create(
      insecure_creds, fake_creds.get(), nullptr);
  auto* composite_creds_2 = grpc_composite_channel_credentials_create(
      insecure_creds, md_creds, nullptr);
  EXPECT_NE(composite_creds_1->cmp(composite_creds_2), 0);
  EXPECT_NE(composite_creds_2->cmp(composite_creds_1), 0);
  grpc_channel_credentials_release(insecure_creds);
  grpc_call_credentials_release(md_creds);
  grpc_channel_credentials_release(composite_creds_1);
  grpc_channel_credentials_release(composite_creds_2);
}

TEST(CredentialsTest, TestXdsCredentialsCompareSucces) {
  auto* insecure_creds = grpc_insecure_credentials_create();
  auto* xds_creds_1 = grpc_xds_credentials_create(insecure_creds);
  auto* xds_creds_2 = grpc_xds_credentials_create(insecure_creds);
  EXPECT_EQ(xds_creds_1->cmp(xds_creds_2), 0);
  EXPECT_EQ(xds_creds_2->cmp(xds_creds_1), 0);
  grpc_channel_credentials_release(insecure_creds);
  grpc_channel_credentials_release(xds_creds_1);
  grpc_channel_credentials_release(xds_creds_2);
}

TEST(CredentialsTest, TestXdsCredentialsCompareFailure) {
  auto* insecure_creds = grpc_insecure_credentials_create();
  auto* fake_creds = grpc_fake_transport_security_credentials_create();
  auto* xds_creds_1 = grpc_xds_credentials_create(insecure_creds);
  auto* xds_creds_2 = grpc_xds_credentials_create(fake_creds);
  EXPECT_NE(xds_creds_1->cmp(xds_creds_2), 0);
  EXPECT_NE(xds_creds_2->cmp(xds_creds_1), 0);
  grpc_channel_credentials_release(insecure_creds);
  grpc_channel_credentials_release(fake_creds);
  grpc_channel_credentials_release(xds_creds_1);
  grpc_channel_credentials_release(xds_creds_2);
}

}  // namespace
}  // namespace grpc_core

int main(int argc, char** argv) {
  testing::InitGoogleTest(&argc, argv);
  grpc::testing::TestEnvironment env(argc, argv);
  grpc_init();
  auto result = RUN_ALL_TESTS();
  grpc_shutdown();
  return result;
}<|MERGE_RESOLUTION|>--- conflicted
+++ resolved
@@ -449,17 +449,6 @@
     md_.Set(HttpPathMetadata(), Slice::FromStaticString(path));
     activity_ = MakeActivity(
         [this, creds] {
-<<<<<<< HEAD
-          return Seq(
-              creds->GetRequestMetadata(ClientMetadata::TestOnlyWrap(&md_),
-                                        &get_request_metadata_args_),
-              [this](absl::StatusOr<ClientMetadata> metadata) {
-                if (metadata.ok()) {
-                  GPR_ASSERT(metadata->get() == &md_);
-                }
-                return metadata.status();
-              });
-=======
           return Seq(creds->GetRequestMetadata(
                          ClientMetadataHandle::TestOnlyWrap(&md_),
                          &get_request_metadata_args_),
@@ -469,7 +458,6 @@
                        }
                        return metadata.status();
                      });
->>>>>>> 604d7260
         },
         ExecCtxWakeupScheduler(),
         [self](absl::Status status) mutable {
@@ -1783,13 +1771,8 @@
  public:
   fake_call_creds() : grpc_call_credentials("fake") {}
 
-<<<<<<< HEAD
-  ArenaPromise<absl::StatusOr<ClientMetadata>> GetRequestMetadata(
-      ClientMetadata initial_metadata,
-=======
   ArenaPromise<absl::StatusOr<ClientMetadataHandle>> GetRequestMetadata(
       ClientMetadataHandle initial_metadata,
->>>>>>> 604d7260
       const grpc_call_credentials::GetRequestMetadataArgs*) override {
     initial_metadata->Append("foo", Slice::FromStaticString("oof"),
                              [](absl::string_view, const Slice&) { abort(); });
