--- conflicted
+++ resolved
@@ -574,19 +574,9 @@
 namespace {
 class check_channel_oauth2 final : public grpc_channel_credentials {
  public:
-<<<<<<< HEAD
-  grpc_core::RefCountedPtr<grpc_channel_security_connector>
-  create_security_connector(
-      grpc_core::RefCountedPtr<grpc_call_credentials> call_creds,
-      const char* /*target*/, const grpc_channel_args* /*args*/,
-=======
-  check_channel_oauth2() : grpc_channel_credentials("mock") {}
-  ~check_channel_oauth2() override = default;
-
   RefCountedPtr<grpc_channel_security_connector> create_security_connector(
       RefCountedPtr<grpc_call_credentials> call_creds, const char* /*target*/,
       const grpc_channel_args* /*args*/,
->>>>>>> cc44f7c7
       grpc_channel_args** /*new_args*/) override {
     GPR_ASSERT(strcmp(type(), "check_channel_oauth2") == 0);
     GPR_ASSERT(call_creds != nullptr);
@@ -668,19 +658,9 @@
 namespace {
 class check_channel_oauth2_google_iam final : public grpc_channel_credentials {
  public:
-<<<<<<< HEAD
-  grpc_core::RefCountedPtr<grpc_channel_security_connector>
-  create_security_connector(
-      grpc_core::RefCountedPtr<grpc_call_credentials> call_creds,
-      const char* /*target*/, const grpc_channel_args* /*args*/,
-=======
-  check_channel_oauth2_google_iam() : grpc_channel_credentials("mock") {}
-  ~check_channel_oauth2_google_iam() override = default;
-
   RefCountedPtr<grpc_channel_security_connector> create_security_connector(
       RefCountedPtr<grpc_call_credentials> call_creds, const char* /*target*/,
       const grpc_channel_args* /*args*/,
->>>>>>> cc44f7c7
       grpc_channel_args** /*new_args*/) override {
     GPR_ASSERT(strcmp(type(), "check_channel_oauth2_google_iam") == 0);
     GPR_ASSERT(call_creds != nullptr);
@@ -1792,16 +1772,8 @@
 
 struct fake_call_creds : public grpc_call_credentials {
  public:
-<<<<<<< HEAD
-  grpc_core::ArenaPromise<absl::StatusOr<grpc_core::ClientInitialMetadata>>
-  GetRequestMetadata(
-      grpc_core::ClientInitialMetadata initial_metadata,
-=======
-  fake_call_creds() : grpc_call_credentials("fake") {}
-
   ArenaPromise<absl::StatusOr<ClientInitialMetadata>> GetRequestMetadata(
       ClientInitialMetadata initial_metadata,
->>>>>>> cc44f7c7
       const grpc_call_credentials::GetRequestMetadataArgs*) override {
     initial_metadata->Append("foo", Slice::FromStaticString("oof"),
                              [](absl::string_view, const Slice&) { abort(); });
@@ -3632,11 +3604,11 @@
 TEST(CredentialsTest, TestTlsCredentialsWithVerifierCompareSuccess) {
   auto* options_1 = grpc_tls_credentials_options_create();
   options_1->set_certificate_verifier(
-      grpc_core::MakeRefCounted<grpc_core::HostNameCertificateVerifier>());
+      MakeRefCounted<HostNameCertificateVerifier>());
   auto* tls_creds_1 = grpc_tls_credentials_create(options_1);
   auto* options_2 = grpc_tls_credentials_options_create();
   options_2->set_certificate_verifier(
-      grpc_core::MakeRefCounted<grpc_core::HostNameCertificateVerifier>());
+      MakeRefCounted<HostNameCertificateVerifier>());
   auto* tls_creds_2 = grpc_tls_credentials_create(options_2);
   EXPECT_EQ(tls_creds_1->cmp(tls_creds_2), 0);
   EXPECT_EQ(tls_creds_2->cmp(tls_creds_1), 0);
@@ -3660,14 +3632,13 @@
 TEST(CredentialsTest, TestTlsCredentialsWithVerifierCompareFailure) {
   auto* options_1 = grpc_tls_credentials_options_create();
   options_1->set_certificate_verifier(
-      grpc_core::MakeRefCounted<grpc_core::HostNameCertificateVerifier>());
+      MakeRefCounted<HostNameCertificateVerifier>());
   auto* tls_creds_1 = grpc_tls_credentials_create(options_1);
   auto* options_2 = grpc_tls_credentials_options_create();
   grpc_tls_certificate_verifier_external verifier = {nullptr, nullptr, nullptr,
                                                      nullptr};
   options_2->set_certificate_verifier(
-      grpc_core::MakeRefCounted<grpc_core::ExternalCertificateVerifier>(
-          &verifier));
+      MakeRefCounted<ExternalCertificateVerifier>(&verifier));
   auto* tls_creds_2 = grpc_tls_credentials_create(options_2);
   EXPECT_NE(tls_creds_1->cmp(tls_creds_2), 0);
   EXPECT_NE(tls_creds_2->cmp(tls_creds_1), 0);
