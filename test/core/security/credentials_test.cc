/*
 *
 * Copyright 2015 gRPC authors.
 *
 * Licensed under the Apache License, Version 2.0 (the "License");
 * you may not use this file except in compliance with the License.
 * You may obtain a copy of the License at
 *
 *     http://www.apache.org/licenses/LICENSE-2.0
 *
 * Unless required by applicable law or agreed to in writing, software
 * distributed under the License is distributed on an "AS IS" BASIS,
 * WITHOUT WARRANTIES OR CONDITIONS OF ANY KIND, either express or implied.
 * See the License for the specific language governing permissions and
 * limitations under the License.
 *
 */

#include <grpc/support/port_platform.h>

#include "src/core/lib/security/credentials/credentials.h"

#include <stdlib.h>
#include <string.h>

#include <string>

#include <openssl/rsa.h>

#include "absl/strings/match.h"
#include "absl/strings/str_cat.h"
#include "absl/strings/str_format.h"
#include "absl/strings/str_replace.h"

#include <grpc/grpc_security.h>
#include <grpc/slice.h>
#include <grpc/support/alloc.h>
#include <grpc/support/log.h>
#include <grpc/support/string_util.h>
#include <grpc/support/time.h>

#include "src/core/lib/gpr/env.h"
#include "src/core/lib/gpr/string.h"
#include "src/core/lib/gpr/tmpfile.h"
#include "src/core/lib/gprpp/host_port.h"
#include "src/core/lib/http/httpcli.h"
#include "src/core/lib/iomgr/error.h"
#include "src/core/lib/promise/exec_ctx_wakeup_scheduler.h"
#include "src/core/lib/promise/promise.h"
#include "src/core/lib/promise/seq.h"
#include "src/core/lib/security/context/security_context.h"
#include "src/core/lib/security/credentials/composite/composite_credentials.h"
#include "src/core/lib/security/credentials/external/aws_external_account_credentials.h"
#include "src/core/lib/security/credentials/external/external_account_credentials.h"
#include "src/core/lib/security/credentials/external/file_external_account_credentials.h"
#include "src/core/lib/security/credentials/external/url_external_account_credentials.h"
#include "src/core/lib/security/credentials/fake/fake_credentials.h"
#include "src/core/lib/security/credentials/google_default/google_default_credentials.h"
#include "src/core/lib/security/credentials/jwt/jwt_credentials.h"
#include "src/core/lib/security/credentials/oauth2/oauth2_credentials.h"
#include "src/core/lib/security/transport/auth_filters.h"
#include "src/core/lib/transport/error_utils.h"
#include "src/core/lib/uri/uri_parser.h"
#include "test/core/util/test_config.h"

using grpc_core::internal::grpc_flush_cached_google_default_credentials;
using grpc_core::internal::set_gce_tenancy_checker_for_testing;

static auto* g_memory_allocator = new grpc_core::MemoryAllocator(
    grpc_core::ResourceQuota::Default()->memory_quota()->CreateMemoryAllocator(
        "test"));

/* -- Constants. -- */

static const char test_google_iam_authorization_token[] = "blahblahblhahb";
static const char test_google_iam_authority_selector[] = "respectmyauthoritah";
static const char test_oauth2_bearer_token[] =
    "Bearer blaaslkdjfaslkdfasdsfasf";

/* This JSON key was generated with the GCE console and revoked immediately.
   The identifiers have been changed as well.
   Maximum size for a string literal is 509 chars in C89, yay!  */
static const char test_json_key_str_part1[] =
    "{ \"private_key\": \"-----BEGIN PRIVATE KEY-----"
    "\\nMIICeAIBADANBgkqhkiG9w0BAQEFAASCAmIwggJeAgEAAoGBAOEvJsnoHnyHkXcp\\n7mJE"
    "qg"
    "WGjiw71NfXByguekSKho65FxaGbsnSM9SMQAqVk7Q2rG+I0OpsT0LrWQtZ\\nyjSeg/"
    "rWBQvS4hle4LfijkP3J5BG+"
    "IXDMP8RfziNRQsenAXDNPkY4kJCvKux2xdD\\nOnVF6N7dL3nTYZg+"
    "uQrNsMTz9UxVAgMBAAECgYEAzbLewe1xe9vy+2GoSsfib+28\\nDZgSE6Bu/"
    "zuFoPrRc6qL9p2SsnV7txrunTyJkkOnPLND9ABAXybRTlcVKP/sGgza\\n/"
    "8HpCqFYM9V8f34SBWfD4fRFT+n/"
    "73cfRUtGXdXpseva2lh8RilIQfPhNZAncenU\\ngqXjDvpkypEusgXAykECQQD+";
static const char test_json_key_str_part2[] =
    "53XxNVnxBHsYb+AYEfklR96yVi8HywjVHP34+OQZ\\nCslxoHQM8s+"
    "dBnjfScLu22JqkPv04xyxmt0QAKm9+vTdAkEA4ib7YvEAn2jXzcCI\\nEkoy2L/"
    "XydR1GCHoacdfdAwiL2npOdnbvi4ZmdYRPY1LSTO058tQHKVXV7NLeCa3\\nAARh2QJBAMKeDA"
    "G"
    "W303SQv2cZTdbeaLKJbB5drz3eo3j7dDKjrTD9JupixFbzcGw\\n8FZi5c8idxiwC36kbAL6Hz"
    "A"
    "ZoX+ofI0CQE6KCzPJTtYNqyShgKAZdJ8hwOcvCZtf\\n6z8RJm0+"
    "6YBd38lfh5j8mZd7aHFf6I17j5AQY7oPEc47TjJj/"
    "5nZ68ECQQDvYuI3\\nLyK5fS8g0SYbmPOL9TlcHDOqwG0mrX9qpg5DC2fniXNSrrZ64GTDKdzZ"
    "Y"
    "Ap6LI9W\\nIqv4vr6y38N79TTC\\n-----END PRIVATE KEY-----\\n\", ";
static const char test_json_key_str_part3[] =
    "\"private_key_id\": \"e6b5137873db8d2ef81e06a47289e6434ec8a165\", "
    "\"client_email\": "
    "\"777-abaslkan11hlb6nmim3bpspl31ud@developer.gserviceaccount."
    "com\", \"client_id\": "
    "\"777-abaslkan11hlb6nmim3bpspl31ud.apps.googleusercontent."
    "com\", \"type\": \"service_account\" }";

/* Test refresh token. */
static const char test_refresh_token_str[] =
    "{ \"client_id\": \"32555999999.apps.googleusercontent.com\","
    "  \"client_secret\": \"EmssLNjJy1332hD4KFsecret\","
    "  \"refresh_token\": \"1/Blahblasj424jladJDSGNf-u4Sua3HDA2ngjd42\","
    "  \"type\": \"authorized_user\"}";

/* Test external account credentials. */
static const char test_external_account_credentials_str[] =
    "{\"type\":\"external_account\",\"audience\":\"audience\",\"subject_"
    "token_type\":\"subject_token_type\",\"service_account_impersonation_"
    "url\":\"\",\"token_url\":\"https://"
    "sts.googleapis.com:5555/"
    "token\",\"token_info_url\":\"\",\"credential_source\":{\"file\":"
    "\"credentials_file_path\"},"
    "\"quota_project_id\":\"quota_"
    "project_id\",\"client_id\":\"client_id\",\"client_secret\":\"client_"
    "secret\"}";

static const char test_external_account_credentials_multi_pattern_sts_str[] =
    "{\"type\":\"external_account\",\"audience\":\"audience\",\"subject_"
    "token_type\":\"subject_token_type\",\"service_account_impersonation_"
    "url\":\"https://sts.test.googleapis.com:5555/"
    "service_account_impersonation_url\",\"token_url\":\"https://"
    "test.sts.googleapis.com:5555/token\",\"token_info_url\":\"https://"
    "test-sts.googleapis.com:5555/"
    "token_info\",\"credential_source\":{\"file\":\"credentials_file_path\"},"
    "\"quota_project_id\":\"quota_"
    "project_id\",\"client_id\":\"client_id\",\"client_secret\":\"client_"
    "secret\"}";

static const char test_external_account_credentials_multi_pattern_iam_str[] =
    "{\"type\":\"external_account\",\"audience\":\"audience\",\"subject_"
    "token_type\":\"subject_token_type\",\"service_account_impersonation_"
    "url\":\"https://iamcredentials.test.googleapis.com:5555/"
    "service_account_impersonation_url\",\"token_url\":\"https://"
    "test.iamcredentials.googleapis.com:5555/"
    "token\",\"token_info_url\":\"https://"
    "test-iamcredentials.googleapis.com:5555/"
    "token_info\",\"credential_source\":{\"file\":\"credentials_file_path\"},"
    "\"quota_project_id\":\"quota_"
    "project_id\",\"client_id\":\"client_id\",\"client_secret\":\"client_"
    "secret\"}";

static const char valid_oauth2_json_response[] =
    "{\"access_token\":\"ya29.AHES6ZRN3-HlhAPya30GnW_bHSb_\","
    " \"expires_in\":3599, "
    " \"token_type\":\"Bearer\"}";

static const char valid_sts_json_response[] =
    "{\"access_token\":\"ya29.AHES6ZRN3-HlhAPya30GnW_bHSb_\","
    " \"expires_in\":3599, "
    " \"issued_token_type\":\"urn:ietf:params:oauth:token-type:access_token\", "
    " \"token_type\":\"Bearer\"}";

static const char test_scope[] = "perm1 perm2";

static const char test_signed_jwt[] =
    "eyJhbGciOiJSUzI1NiIsInR5cCI6IkpXVCIsImtpZCI6ImY0OTRkN2M1YWU2MGRmOTcyNmM4YW"
    "U0MDcyZTViYTdmZDkwODg2YzcifQ";
static const char test_signed_jwt_token_type[] =
    "urn:ietf:params:oauth:token-type:id_token";
static const char test_signed_jwt2[] =
    "eyJhbGciOiJSUzI1NiIsInR5cCI6IkpXVCIsImtpZCI6ImY0OTRkN2M1YWU2MGRmOTcyNmM5YW"
    "U2MDcyZTViYTdnZDkwODg5YzcifQ";
static const char test_signed_jwt_token_type2[] =
    "urn:ietf:params:oauth:token-type:jwt";
static const char test_signed_jwt_path_prefix[] = "test_sign_jwt";

static const char test_service_url[] = "https://foo.com/foo.v1";
static const char test_service_url_no_service_name[] = "https://foo.com/";
static const char other_test_service_url[] = "https://bar.com/bar.v1";
static const char other_test_service_url_no_service_name[] = "https://bar.com/";

static const char test_sts_endpoint_url[] =
    "https://foo.com:5555/v1/token-exchange";

static const char test_method[] = "ThisIsNotAMethod";

static const char valid_external_account_creds_token_exchange_response[] =
    "{\"access_token\":\"token_exchange_access_token\","
    " \"expires_in\":3599,"
    " \"token_type\":\"Bearer\"}";

static const char
    valid_external_account_creds_service_account_impersonation_response[] =
        "{\"accessToken\":\"service_account_impersonation_access_token\","
        " \"expireTime\":\"2050-01-01T00:00:00Z\"}";

static const char
    valid_url_external_account_creds_options_credential_source_format_text[] =
        "{\"url\":\"https://foo.com:5555/generate_subject_token_format_text\","
        "\"headers\":{\"Metadata-Flavor\":\"Google\"}}";

static const char
    valid_url_external_account_creds_options_credential_source_with_qurey_params_format_text
        [] = "{\"url\":\"https://foo.com:5555/"
             "path/to/url/creds?p1=v1&p2=v2\","
             "\"headers\":{\"Metadata-Flavor\":\"Google\"}}";

static const char
    valid_url_external_account_creds_retrieve_subject_token_response_format_text
        [] = "test_subject_token";

static const char
    valid_url_external_account_creds_options_credential_source_format_json[] =
        "{\"url\":\"https://foo.com:5555/generate_subject_token_format_json\","
        "\"headers\":{\"Metadata-Flavor\":\"Google\"},"
        "\"format\":{\"type\":\"json\",\"subject_token_field_name\":\"access_"
        "token\"}}";

static const char
    valid_url_external_account_creds_retrieve_subject_token_response_format_json
        [] = "{\"access_token\":\"test_subject_token\"}";

static const char
    invalid_url_external_account_creds_options_credential_source[] =
        "{\"url\":\"invalid_credential_source_url\","
        "\"headers\":{\"Metadata-Flavor\":\"Google\"}}";

static const char
    valid_aws_external_account_creds_retrieve_signing_keys_response[] =
        "{\"AccessKeyId\":\"test_access_key_id\",\"SecretAccessKey\":"
        "\"test_secret_access_key\",\"Token\":\"test_token\"}";

static const char valid_aws_external_account_creds_options_credential_source[] =
    "{\"environment_id\":\"aws1\","
    "\"region_url\":\"https://foo.com:5555/region_url\","
    "\"url\":\"https://foo.com:5555/url\","
    "\"regional_cred_verification_url\":\"https://foo.com:5555/"
    "regional_cred_verification_url_{region}\"}";

static const char
    invalid_aws_external_account_creds_options_credential_source_unmatched_environment_id
        [] = "{\"environment_id\":\"unsupported_aws_version\","
             "\"region_url\":\"https://foo.com:5555/region_url\","
             "\"url\":\"https://foo.com:5555/url\","
             "\"regional_cred_verification_url\":\"https://foo.com:5555/"
             "regional_cred_verification_url_{region}\"}";

static const char
    invalid_aws_external_account_creds_options_credential_source_invalid_region_url
        [] = "{\"environment_id\":\"aws1\","
             "\"region_url\":\"invalid_region_url\","
             "\"url\":\"https://foo.com:5555/url\","
             "\"regional_cred_verification_url\":\"https://foo.com:5555/"
             "regional_cred_verification_url_{region}\"}";

static const char
    invalid_aws_external_account_creds_options_credential_source_invalid_url[] =
        "{\"environment_id\":\"aws1\","
        "\"region_url\":\"https://foo.com:5555/region_url\","
        "\"url\":\"invalid_url\","
        "\"regional_cred_verification_url\":\"https://foo.com:5555/"
        "regional_cred_verification_url_{region}\"}";

static const char
    invalid_aws_external_account_creds_options_credential_source_missing_role_name
        [] = "{\"environment_id\":\"aws1\","
             "\"region_url\":\"https://foo.com:5555/region_url\","
             "\"url\":\"https://foo.com:5555/url_no_role_name\","
             "\"regional_cred_verification_url\":\"https://foo.com:5555/"
             "regional_cred_verification_url_{region}\"}";

static const char
    invalid_aws_external_account_creds_options_credential_source_invalid_regional_cred_verification_url
        [] = "{\"environment_id\":\"aws1\","
             "\"region_url\":\"https://foo.com:5555/region_url\","
             "\"url\":\"https://foo.com:5555/url_no_role_name\","
             "\"regional_cred_verification_url\":\"invalid_regional_cred_"
             "verification_url\"}";

/*  -- Global state flags. -- */

static bool g_test_is_on_gce = false;

static bool g_test_gce_tenancy_checker_called = false;

/* -- Utils. -- */

static char* test_json_key_str(void) {
  size_t result_len = strlen(test_json_key_str_part1) +
                      strlen(test_json_key_str_part2) +
                      strlen(test_json_key_str_part3);
  char* result = static_cast<char*>(gpr_malloc(result_len + 1));
  char* current = result;
  strcpy(result, test_json_key_str_part1);
  current += strlen(test_json_key_str_part1);
  strcpy(current, test_json_key_str_part2);
  current += strlen(test_json_key_str_part2);
  strcpy(current, test_json_key_str_part3);
  return result;
}

static grpc_http_response http_response(int status, const char* body) {
  grpc_http_response response;
  response = {};
  response.status = status;
  response.body = gpr_strdup(const_cast<char*>(body));
  response.body_length = strlen(body);
  return response;
}

/* -- Tests. -- */

static void test_oauth2_token_fetcher_creds_parsing_ok(void) {
  grpc_core::ExecCtx exec_ctx;
  absl::optional<grpc_core::Slice> token_value;
  grpc_millis token_lifetime;
  grpc_http_response response = http_response(200, valid_oauth2_json_response);
  GPR_ASSERT(grpc_oauth2_token_fetcher_credentials_parse_server_response(
                 &response, &token_value, &token_lifetime) ==
             GRPC_CREDENTIALS_OK);
  GPR_ASSERT(token_lifetime == 3599 * GPR_MS_PER_SEC);
  GPR_ASSERT(token_value->as_string_view() ==
             "Bearer ya29.AHES6ZRN3-HlhAPya30GnW_bHSb_");
  grpc_http_response_destroy(&response);
}

static void test_oauth2_token_fetcher_creds_parsing_bad_http_status(void) {
  grpc_core::ExecCtx exec_ctx;
  absl::optional<grpc_core::Slice> token_value;
  grpc_millis token_lifetime;
  grpc_http_response response = http_response(401, valid_oauth2_json_response);
  GPR_ASSERT(grpc_oauth2_token_fetcher_credentials_parse_server_response(
                 &response, &token_value, &token_lifetime) ==
             GRPC_CREDENTIALS_ERROR);
  grpc_http_response_destroy(&response);
}

static void test_oauth2_token_fetcher_creds_parsing_empty_http_body(void) {
  grpc_core::ExecCtx exec_ctx;
  absl::optional<grpc_core::Slice> token_value;
  grpc_millis token_lifetime;
  grpc_http_response response = http_response(200, "");
  GPR_ASSERT(grpc_oauth2_token_fetcher_credentials_parse_server_response(
                 &response, &token_value, &token_lifetime) ==
             GRPC_CREDENTIALS_ERROR);
  grpc_http_response_destroy(&response);
}

static void test_oauth2_token_fetcher_creds_parsing_invalid_json(void) {
  grpc_core::ExecCtx exec_ctx;
  absl::optional<grpc_core::Slice> token_value;
  grpc_millis token_lifetime;
  grpc_http_response response =
      http_response(200,
                    "{\"access_token\":\"ya29.AHES6ZRN3-HlhAPya30GnW_bHSb_\","
                    " \"expires_in\":3599, "
                    " \"token_type\":\"Bearer\"");
  GPR_ASSERT(grpc_oauth2_token_fetcher_credentials_parse_server_response(
                 &response, &token_value, &token_lifetime) ==
             GRPC_CREDENTIALS_ERROR);
  grpc_http_response_destroy(&response);
}

static void test_oauth2_token_fetcher_creds_parsing_missing_token(void) {
  grpc_core::ExecCtx exec_ctx;
  absl::optional<grpc_core::Slice> token_value;
  grpc_millis token_lifetime;
  grpc_http_response response = http_response(200,
                                              "{"
                                              " \"expires_in\":3599, "
                                              " \"token_type\":\"Bearer\"}");
  GPR_ASSERT(grpc_oauth2_token_fetcher_credentials_parse_server_response(
                 &response, &token_value, &token_lifetime) ==
             GRPC_CREDENTIALS_ERROR);
  grpc_http_response_destroy(&response);
}

static void test_oauth2_token_fetcher_creds_parsing_missing_token_type(void) {
  grpc_core::ExecCtx exec_ctx;
  absl::optional<grpc_core::Slice> token_value;
  grpc_millis token_lifetime;
  grpc_http_response response =
      http_response(200,
                    "{\"access_token\":\"ya29.AHES6ZRN3-HlhAPya30GnW_bHSb_\","
                    " \"expires_in\":3599, "
                    "}");
  GPR_ASSERT(grpc_oauth2_token_fetcher_credentials_parse_server_response(
                 &response, &token_value, &token_lifetime) ==
             GRPC_CREDENTIALS_ERROR);
  grpc_http_response_destroy(&response);
}

static void test_oauth2_token_fetcher_creds_parsing_missing_token_lifetime(
    void) {
  grpc_core::ExecCtx exec_ctx;
  absl::optional<grpc_core::Slice> token_value;
  grpc_millis token_lifetime;
  grpc_http_response response =
      http_response(200,
                    "{\"access_token\":\"ya29.AHES6ZRN3-HlhAPya30GnW_bHSb_\","
                    " \"token_type\":\"Bearer\"}");
  GPR_ASSERT(grpc_oauth2_token_fetcher_credentials_parse_server_response(
                 &response, &token_value, &token_lifetime) ==
             GRPC_CREDENTIALS_ERROR);
  grpc_http_response_destroy(&response);
}

namespace {

class RequestMetadataState
    : public grpc_core::RefCounted<RequestMetadataState> {
 public:
  static grpc_core::RefCountedPtr<RequestMetadataState> NewInstance(
      grpc_error_handle expected_error, std::string expected) {
    return grpc_core::MakeRefCounted<RequestMetadataState>(
        expected_error, std::move(expected),
        grpc_polling_entity_create_from_pollset_set(grpc_pollset_set_create()));
  }

  RequestMetadataState(grpc_error_handle expected_error, std::string expected,
                       grpc_polling_entity pollent)
      : expected_error_(expected_error),
        expected_(std::move(expected)),
        pollent_(pollent) {}

  ~RequestMetadataState() override {
    grpc_pollset_set_destroy(grpc_polling_entity_pollset_set(&pollent_));
  }

  class AuthMetadata final : public grpc_core::AuthMetadataContext {
   public:
    explicit AuthMetadata(grpc_auth_metadata_context context)
        : context_(context) {}

    std::string JwtServiceUrl(
        const grpc_core::ClientInitialMetadata&) const override {
      return context_.service_url;
    }
    grpc_auth_metadata_context MakeLegacyContext(
        const grpc_core::ClientInitialMetadata&) const override {
      grpc_auth_metadata_context result;
      memset(&result, 0, sizeof(result));
      grpc_auth_metadata_context_copy(
          const_cast<grpc_auth_metadata_context*>(&context_), &result);
      return result;
    }

   private:
    grpc_auth_metadata_context context_;
  };

  void RunRequestMetadataTest(grpc_call_credentials* creds,
                              grpc_auth_metadata_context auth_md_ctx) {
    auto self = Ref();
    auto* auth_metadata = new AuthMetadata(auth_md_ctx);
    activity_ = MakeActivity(
        [this, creds, auth_metadata] {
          return Seq(
              creds->GetRequestMetadata(
                  grpc_core::ClientInitialMetadata::TestOnlyWrap(&md_),
                  auth_metadata),
              [this](
                  absl::StatusOr<grpc_core::ClientInitialMetadata> metadata) {
                if (metadata.ok()) {
                  GPR_ASSERT(metadata->get() == &md_);
                }
                return metadata.status();
              });
        },
        grpc_core::ExecCtxWakeupScheduler(),
        [self, auth_metadata](absl::Status status) mutable {
          delete auth_metadata;
          self->CheckRequestMetadata(
              absl_status_to_grpc_error(std::move(status)));
          self.reset();
        },
        arena_.get(), &pollent_);
  }

 private:
  void CheckRequestMetadata(grpc_error_handle error) {
    gpr_log(GPR_INFO, "expected_error: %s",
            grpc_error_std_string(expected_error_).c_str());
    gpr_log(GPR_INFO, "actual_error: %s", grpc_error_std_string(error).c_str());
    if (expected_error_ == GRPC_ERROR_NONE) {
      GPR_ASSERT(error == GRPC_ERROR_NONE);
    } else {
      std::string expected_error;
      GPR_ASSERT(grpc_error_get_str(expected_error_, GRPC_ERROR_STR_DESCRIPTION,
                                    &expected_error));
      std::string actual_error;
      GPR_ASSERT(
          grpc_error_get_str(error, GRPC_ERROR_STR_DESCRIPTION, &actual_error));
      GPR_ASSERT(expected_error == actual_error);
      GRPC_ERROR_UNREF(expected_error_);
    }
    gpr_log(GPR_INFO, "expected metadata: %s", expected_.c_str());
    gpr_log(GPR_INFO, "actual metadata: %s", md_.DebugString().c_str());
    GPR_ASSERT(md_.DebugString() == expected_);
    GRPC_ERROR_UNREF(error);
  }

 private:
  grpc_error_handle expected_error_;
  std::string expected_;
  grpc_core::ScopedArenaPtr arena_ =
      grpc_core::MakeScopedArena(1024, g_memory_allocator);
  grpc_metadata_batch md_{arena_.get()};
  grpc_polling_entity pollent_;
  grpc_core::ActivityPtr activity_;
};

}  // namespace

static void test_google_iam_creds(void) {
  grpc_core::ExecCtx exec_ctx;
  auto state = RequestMetadataState::NewInstance(
      GRPC_ERROR_NONE,
      absl::StrCat(GRPC_IAM_AUTHORIZATION_TOKEN_METADATA_KEY, ": ",
                   test_google_iam_authorization_token, ", ",
                   GRPC_IAM_AUTHORITY_SELECTOR_METADATA_KEY, ": ",
                   test_google_iam_authority_selector));
  grpc_call_credentials* creds = grpc_google_iam_credentials_create(
      test_google_iam_authorization_token, test_google_iam_authority_selector,
      nullptr);
  /* Check security level. */
  GPR_ASSERT(creds->min_security_level() == GRPC_PRIVACY_AND_INTEGRITY);
  grpc_auth_metadata_context auth_md_ctx = {test_service_url, test_method,
                                            nullptr, nullptr};
  state->RunRequestMetadataTest(creds, auth_md_ctx);
  creds->Unref();
}

static void test_access_token_creds(void) {
  grpc_core::ExecCtx exec_ctx;
  auto state = RequestMetadataState::NewInstance(GRPC_ERROR_NONE,
                                                 "authorization: Bearer blah");
  grpc_call_credentials* creds =
      grpc_access_token_credentials_create("blah", nullptr);
  grpc_auth_metadata_context auth_md_ctx = {test_service_url, test_method,
                                            nullptr, nullptr};
  GPR_ASSERT(strcmp(creds->type(), GRPC_CALL_CREDENTIALS_TYPE_OAUTH2) == 0);
  /* Check security level. */
  GPR_ASSERT(creds->min_security_level() == GRPC_PRIVACY_AND_INTEGRITY);
  state->RunRequestMetadataTest(creds, auth_md_ctx);
  creds->Unref();
}

namespace {
class check_channel_oauth2 final : public grpc_channel_credentials {
 public:
  check_channel_oauth2() : grpc_channel_credentials("mock") {}
  ~check_channel_oauth2() override = default;

  grpc_core::RefCountedPtr<grpc_channel_security_connector>
  create_security_connector(
      grpc_core::RefCountedPtr<grpc_call_credentials> call_creds,
      const char* /*target*/, const grpc_channel_args* /*args*/,
      grpc_channel_args** /*new_args*/) override {
    GPR_ASSERT(strcmp(type(), "mock") == 0);
    GPR_ASSERT(call_creds != nullptr);
    GPR_ASSERT(strcmp(call_creds->type(), GRPC_CALL_CREDENTIALS_TYPE_OAUTH2) ==
               0);
    return nullptr;
  }

 private:
  int cmp_impl(const grpc_channel_credentials* other) const override {
    // TODO(yashykt): Check if we can do something better here
    return grpc_core::QsortCompare(
        static_cast<const grpc_channel_credentials*>(this), other);
  }
};
}  // namespace

static void test_channel_oauth2_composite_creds(void) {
  grpc_core::ExecCtx exec_ctx;
  grpc_channel_args* new_args;
  grpc_channel_credentials* channel_creds = new check_channel_oauth2();
  grpc_call_credentials* oauth2_creds =
      grpc_access_token_credentials_create("blah", nullptr);
  grpc_channel_credentials* channel_oauth2_creds =
      grpc_composite_channel_credentials_create(channel_creds, oauth2_creds,
                                                nullptr);
  grpc_channel_credentials_release(channel_creds);
  grpc_call_credentials_release(oauth2_creds);
  channel_oauth2_creds->create_security_connector(nullptr, nullptr, nullptr,
                                                  &new_args);
  grpc_channel_credentials_release(channel_oauth2_creds);
}

static void test_oauth2_google_iam_composite_creds(void) {
  grpc_core::ExecCtx exec_ctx;
  auto state = RequestMetadataState::NewInstance(
      GRPC_ERROR_NONE,
      absl::StrCat(GRPC_AUTHORIZATION_METADATA_KEY, ": ",
                   test_oauth2_bearer_token, ", ",
                   GRPC_IAM_AUTHORIZATION_TOKEN_METADATA_KEY, ": ",
                   test_google_iam_authorization_token, ", ",
                   GRPC_IAM_AUTHORITY_SELECTOR_METADATA_KEY, ": ",
                   test_google_iam_authority_selector));
  grpc_auth_metadata_context auth_md_ctx = {test_service_url, test_method,
                                            nullptr, nullptr};
  grpc_call_credentials* oauth2_creds = grpc_md_only_test_credentials_create(
      "authorization", test_oauth2_bearer_token);

  /* Check security level of fake credentials. */
  GPR_ASSERT(oauth2_creds->min_security_level() == GRPC_SECURITY_NONE);

  grpc_call_credentials* google_iam_creds = grpc_google_iam_credentials_create(
      test_google_iam_authorization_token, test_google_iam_authority_selector,
      nullptr);
  grpc_call_credentials* composite_creds =
      grpc_composite_call_credentials_create(oauth2_creds, google_iam_creds,
                                             nullptr);
  /* Check security level of composite credentials. */
  GPR_ASSERT(composite_creds->min_security_level() ==
             GRPC_PRIVACY_AND_INTEGRITY);

  oauth2_creds->Unref();
  google_iam_creds->Unref();
  GPR_ASSERT(strcmp(composite_creds->type(),
                    GRPC_CALL_CREDENTIALS_TYPE_COMPOSITE) == 0);
  const grpc_composite_call_credentials::CallCredentialsList& creds_list =
      static_cast<const grpc_composite_call_credentials*>(composite_creds)
          ->inner();
  GPR_ASSERT(creds_list.size() == 2);
  GPR_ASSERT(strcmp(creds_list[0]->type(), GRPC_CALL_CREDENTIALS_TYPE_OAUTH2) ==
             0);
  GPR_ASSERT(strcmp(creds_list[1]->type(), GRPC_CALL_CREDENTIALS_TYPE_IAM) ==
             0);
  state->RunRequestMetadataTest(composite_creds, auth_md_ctx);
  composite_creds->Unref();
}

namespace {
class check_channel_oauth2_google_iam final : public grpc_channel_credentials {
 public:
  check_channel_oauth2_google_iam() : grpc_channel_credentials("mock") {}
  ~check_channel_oauth2_google_iam() override = default;

  grpc_core::RefCountedPtr<grpc_channel_security_connector>
  create_security_connector(
      grpc_core::RefCountedPtr<grpc_call_credentials> call_creds,
      const char* /*target*/, const grpc_channel_args* /*args*/,
      grpc_channel_args** /*new_args*/) override {
    GPR_ASSERT(strcmp(type(), "mock") == 0);
    GPR_ASSERT(call_creds != nullptr);
    GPR_ASSERT(
        strcmp(call_creds->type(), GRPC_CALL_CREDENTIALS_TYPE_COMPOSITE) == 0);
    const grpc_composite_call_credentials::CallCredentialsList& creds_list =
        static_cast<const grpc_composite_call_credentials*>(call_creds.get())
            ->inner();
    GPR_ASSERT(
        strcmp(creds_list[0]->type(), GRPC_CALL_CREDENTIALS_TYPE_OAUTH2) == 0);
    GPR_ASSERT(strcmp(creds_list[1]->type(), GRPC_CALL_CREDENTIALS_TYPE_IAM) ==
               0);
    return nullptr;
  }

 private:
  int cmp_impl(const grpc_channel_credentials* other) const override {
    // TODO(yashykt): Check if we can do something better here
    return grpc_core::QsortCompare(
        static_cast<const grpc_channel_credentials*>(this), other);
  }
};
}  // namespace

static void test_channel_oauth2_google_iam_composite_creds(void) {
  grpc_core::ExecCtx exec_ctx;
  grpc_channel_args* new_args;
  grpc_channel_credentials* channel_creds =
      new check_channel_oauth2_google_iam();
  grpc_call_credentials* oauth2_creds =
      grpc_access_token_credentials_create("blah", nullptr);
  grpc_channel_credentials* channel_oauth2_creds =
      grpc_composite_channel_credentials_create(channel_creds, oauth2_creds,
                                                nullptr);
  grpc_call_credentials* google_iam_creds = grpc_google_iam_credentials_create(
      test_google_iam_authorization_token, test_google_iam_authority_selector,
      nullptr);

  grpc_channel_credentials* channel_oauth2_iam_creds =
      grpc_composite_channel_credentials_create(channel_oauth2_creds,
                                                google_iam_creds, nullptr);
  grpc_channel_credentials_release(channel_creds);
  grpc_call_credentials_release(oauth2_creds);
  grpc_channel_credentials_release(channel_oauth2_creds);
  grpc_call_credentials_release(google_iam_creds);

  channel_oauth2_iam_creds->create_security_connector(nullptr, nullptr, nullptr,
                                                      &new_args);

  grpc_channel_credentials_release(channel_oauth2_iam_creds);
}

static void validate_compute_engine_http_request(
    const grpc_http_request* request, const char* host, const char* path) {
  GPR_ASSERT(strcmp(host, "metadata.google.internal.") == 0);
  GPR_ASSERT(
      strcmp(path,
             "/computeMetadata/v1/instance/service-accounts/default/token") ==
      0);
  GPR_ASSERT(request->hdr_count == 1);
  GPR_ASSERT(strcmp(request->hdrs[0].key, "Metadata-Flavor") == 0);
  GPR_ASSERT(strcmp(request->hdrs[0].value, "Google") == 0);
}

static int compute_engine_httpcli_get_success_override(
    const grpc_http_request* request, const char* host, const char* path,
    grpc_millis /*deadline*/, grpc_closure* on_done,
    grpc_http_response* response) {
  validate_compute_engine_http_request(request, host, path);
  *response = http_response(200, valid_oauth2_json_response);
  grpc_core::ExecCtx::Run(DEBUG_LOCATION, on_done, GRPC_ERROR_NONE);
  return 1;
}

static int compute_engine_httpcli_get_failure_override(
    const grpc_http_request* request, const char* host, const char* path,
    grpc_millis /*deadline*/, grpc_closure* on_done,
    grpc_http_response* response) {
  validate_compute_engine_http_request(request, host, path);
  *response = http_response(403, "Not Authorized.");
  grpc_core::ExecCtx::Run(DEBUG_LOCATION, on_done, GRPC_ERROR_NONE);
  return 1;
}

static int httpcli_post_should_not_be_called(
    const grpc_http_request* /*request*/, const char* /*host*/,
    const char* /*path*/, const char* /*body_bytes*/, size_t /*body_size*/,
    grpc_millis /*deadline*/, grpc_closure* /*on_done*/,
    grpc_http_response* /*response*/) {
  GPR_ASSERT("HTTP POST should not be called" == nullptr);
  return 1;
}

static int httpcli_get_should_not_be_called(
    const grpc_http_request* /*request*/, const char* /*host*/,
    const char* /*path*/, grpc_millis /*deadline*/, grpc_closure* /*on_done*/,
    grpc_http_response* /*response*/) {
  GPR_ASSERT("HTTP GET should not be called" == nullptr);
  return 1;
}

static void test_compute_engine_creds_success() {
  grpc_core::ExecCtx exec_ctx;
  std::string emd = "authorization: Bearer ya29.AHES6ZRN3-HlhAPya30GnW_bHSb_";
  const char expected_creds_debug_string[] =
      "GoogleComputeEngineTokenFetcherCredentials{"
      "OAuth2TokenFetcherCredentials}";
  grpc_call_credentials* creds =
      grpc_google_compute_engine_credentials_create(nullptr);
  grpc_auth_metadata_context auth_md_ctx = {test_service_url, test_method,
                                            nullptr, nullptr};
  /* Check security level. */
  GPR_ASSERT(creds->min_security_level() == GRPC_PRIVACY_AND_INTEGRITY);

  /* First request: http get should be called. */
  auto state = RequestMetadataState::NewInstance(GRPC_ERROR_NONE, emd);
  grpc_core::HttpRequest::SetOverride(
      compute_engine_httpcli_get_success_override,
      httpcli_post_should_not_be_called);
  state->RunRequestMetadataTest(creds, auth_md_ctx);
  grpc_core::ExecCtx::Get()->Flush();

  /* Second request: the cached token should be served directly. */
  state = RequestMetadataState::NewInstance(GRPC_ERROR_NONE, emd);
  grpc_core::HttpRequest::SetOverride(httpcli_get_should_not_be_called,
                                      httpcli_post_should_not_be_called);
  state->RunRequestMetadataTest(creds, auth_md_ctx);
  grpc_core::ExecCtx::Get()->Flush();

  GPR_ASSERT(
      strcmp(creds->debug_string().c_str(), expected_creds_debug_string) == 0);
  creds->Unref();
  grpc_core::HttpRequest::SetOverride(nullptr, nullptr);
}

static void test_compute_engine_creds_failure(void) {
  grpc_core::ExecCtx exec_ctx;
  const char expected_creds_debug_string[] =
      "GoogleComputeEngineTokenFetcherCredentials{"
      "OAuth2TokenFetcherCredentials}";
  auto state = RequestMetadataState::NewInstance(
      GRPC_ERROR_CREATE_FROM_STATIC_STRING(
          "Error occurred when fetching oauth2 token."),
      {});
  grpc_auth_metadata_context auth_md_ctx = {test_service_url, test_method,
                                            nullptr, nullptr};
  grpc_call_credentials* creds =
      grpc_google_compute_engine_credentials_create(nullptr);
  grpc_core::HttpRequest::SetOverride(
      compute_engine_httpcli_get_failure_override,
      httpcli_post_should_not_be_called);
  state->RunRequestMetadataTest(creds, auth_md_ctx);
  GPR_ASSERT(
      strcmp(creds->debug_string().c_str(), expected_creds_debug_string) == 0);
  creds->Unref();
  grpc_core::HttpRequest::SetOverride(nullptr, nullptr);
}

static void validate_refresh_token_http_request(
    const grpc_http_request* request, const char* host, const char* path,
    const char* body, size_t body_size) {
  /* The content of the assertion is tested extensively in json_token_test. */
  GPR_ASSERT(body != nullptr);
  GPR_ASSERT(body_size != 0);
  std::string expected_body = absl::StrFormat(
      GRPC_REFRESH_TOKEN_POST_BODY_FORMAT_STRING,
      "32555999999.apps.googleusercontent.com", "EmssLNjJy1332hD4KFsecret",
      "1/Blahblasj424jladJDSGNf-u4Sua3HDA2ngjd42");
  GPR_ASSERT(expected_body.size() == body_size);
  GPR_ASSERT(memcmp(expected_body.data(), body, body_size) == 0);
  GPR_ASSERT(strcmp(host, GRPC_GOOGLE_OAUTH2_SERVICE_HOST) == 0);
  GPR_ASSERT(strcmp(path, GRPC_GOOGLE_OAUTH2_SERVICE_TOKEN_PATH) == 0);
  GPR_ASSERT(request->hdr_count == 1);
  GPR_ASSERT(strcmp(request->hdrs[0].key, "Content-Type") == 0);
  GPR_ASSERT(
      strcmp(request->hdrs[0].value, "application/x-www-form-urlencoded") == 0);
}

static int refresh_token_httpcli_post_success(
    const grpc_http_request* request, const char* host, const char* path,
    const char* body, size_t body_size, grpc_millis /*deadline*/,
    grpc_closure* on_done, grpc_http_response* response) {
  validate_refresh_token_http_request(request, host, path, body, body_size);
  *response = http_response(200, valid_oauth2_json_response);
  grpc_core::ExecCtx::Run(DEBUG_LOCATION, on_done, GRPC_ERROR_NONE);
  return 1;
}

static int token_httpcli_post_failure(
    const grpc_http_request* /*request*/, const char* /*host*/,
    const char* /*path*/, const char* /*body*/, size_t /*body_size*/,
    grpc_millis /*deadline*/, grpc_closure* on_done,
    grpc_http_response* response) {
  *response = http_response(403, "Not Authorized.");
  grpc_core::ExecCtx::Run(DEBUG_LOCATION, on_done, GRPC_ERROR_NONE);
  return 1;
}

static void test_refresh_token_creds_success(void) {
  grpc_core::ExecCtx exec_ctx;
  std::string emd = "authorization: Bearer ya29.AHES6ZRN3-HlhAPya30GnW_bHSb_";
  const char expected_creds_debug_string[] =
      "GoogleRefreshToken{ClientID:32555999999.apps.googleusercontent.com,"
      "OAuth2TokenFetcherCredentials}";
  grpc_auth_metadata_context auth_md_ctx = {test_service_url, test_method,
                                            nullptr, nullptr};
  grpc_call_credentials* creds = grpc_google_refresh_token_credentials_create(
      test_refresh_token_str, nullptr);

  /* Check security level. */
  GPR_ASSERT(creds->min_security_level() == GRPC_PRIVACY_AND_INTEGRITY);

  /* First request: http put should be called. */
  auto state = RequestMetadataState::NewInstance(GRPC_ERROR_NONE, emd);
  grpc_core::HttpRequest::SetOverride(httpcli_get_should_not_be_called,
                                      refresh_token_httpcli_post_success);
  state->RunRequestMetadataTest(creds, auth_md_ctx);
  grpc_core::ExecCtx::Get()->Flush();

  /* Second request: the cached token should be served directly. */
  state = RequestMetadataState::NewInstance(GRPC_ERROR_NONE, emd);
  grpc_core::HttpRequest::SetOverride(httpcli_get_should_not_be_called,
                                      httpcli_post_should_not_be_called);
  state->RunRequestMetadataTest(creds, auth_md_ctx);
  grpc_core::ExecCtx::Get()->Flush();
  GPR_ASSERT(
      strcmp(creds->debug_string().c_str(), expected_creds_debug_string) == 0);

  creds->Unref();
  grpc_core::HttpRequest::SetOverride(nullptr, nullptr);
}

static void test_refresh_token_creds_failure(void) {
  grpc_core::ExecCtx exec_ctx;
  const char expected_creds_debug_string[] =
      "GoogleRefreshToken{ClientID:32555999999.apps.googleusercontent.com,"
      "OAuth2TokenFetcherCredentials}";
  auto state = RequestMetadataState::NewInstance(
      GRPC_ERROR_CREATE_FROM_STATIC_STRING(
          "Error occurred when fetching oauth2 token."),
      {});
  grpc_auth_metadata_context auth_md_ctx = {test_service_url, test_method,
                                            nullptr, nullptr};
  grpc_call_credentials* creds = grpc_google_refresh_token_credentials_create(
      test_refresh_token_str, nullptr);
  grpc_core::HttpRequest::SetOverride(httpcli_get_should_not_be_called,
                                      token_httpcli_post_failure);
  state->RunRequestMetadataTest(creds, auth_md_ctx);
  GPR_ASSERT(
      strcmp(creds->debug_string().c_str(), expected_creds_debug_string) == 0);

  creds->Unref();
  grpc_core::HttpRequest::SetOverride(nullptr, nullptr);
}

static void test_valid_sts_creds_options(void) {
  grpc_sts_credentials_options valid_options = {
      test_sts_endpoint_url,        // sts_endpoint_url
      nullptr,                      // resource
      nullptr,                      // audience
      nullptr,                      // scope
      nullptr,                      // requested_token_type
      test_signed_jwt_path_prefix,  // subject_token_path
      test_signed_jwt_token_type,   // subject_token_type
      nullptr,                      // actor_token_path
      nullptr                       // actor_token_type
  };
  absl::StatusOr<grpc_core::URI> sts_url =
      grpc_core::ValidateStsCredentialsOptions(&valid_options);
  GPR_ASSERT(sts_url.ok());
  absl::string_view host;
  absl::string_view port;
  GPR_ASSERT(grpc_core::SplitHostPort(sts_url->authority(), &host, &port));
  GPR_ASSERT(host == "foo.com");
  GPR_ASSERT(port == "5555");
}

static void test_invalid_sts_creds_options(void) {
  grpc_sts_credentials_options invalid_options = {
      test_sts_endpoint_url,       // sts_endpoint_url
      nullptr,                     // resource
      nullptr,                     // audience
      nullptr,                     // scope
      nullptr,                     // requested_token_type
      nullptr,                     // subject_token_path (Required)
      test_signed_jwt_token_type,  // subject_token_type
      nullptr,                     // actor_token_path
      nullptr                      // actor_token_type
  };
  absl::StatusOr<grpc_core::URI> url_should_be_invalid =
      grpc_core::ValidateStsCredentialsOptions(&invalid_options);
  GPR_ASSERT(!url_should_be_invalid.ok());

  invalid_options = {
      test_sts_endpoint_url,        // sts_endpoint_url
      nullptr,                      // resource
      nullptr,                      // audience
      nullptr,                      // scope
      nullptr,                      // requested_token_type
      test_signed_jwt_path_prefix,  // subject_token_path
      nullptr,                      // subject_token_type (Required)
      nullptr,                      // actor_token_path
      nullptr                       // actor_token_type
  };
  url_should_be_invalid =
      grpc_core::ValidateStsCredentialsOptions(&invalid_options);
  GPR_ASSERT(!url_should_be_invalid.ok());

  invalid_options = {
      nullptr,                      // sts_endpoint_url (Required)
      nullptr,                      // resource
      nullptr,                      // audience
      nullptr,                      // scope
      nullptr,                      // requested_token_type
      test_signed_jwt_path_prefix,  // subject_token_path
      test_signed_jwt_token_type,   // subject_token_type (Required)
      nullptr,                      // actor_token_path
      nullptr                       // actor_token_type
  };
  url_should_be_invalid =
      grpc_core::ValidateStsCredentialsOptions(&invalid_options);
  GPR_ASSERT(!url_should_be_invalid.ok());

  invalid_options = {
      "not_a_valid_uri",            // sts_endpoint_url
      nullptr,                      // resource
      nullptr,                      // audience
      nullptr,                      // scope
      nullptr,                      // requested_token_type
      test_signed_jwt_path_prefix,  // subject_token_path
      test_signed_jwt_token_type,   // subject_token_type (Required)
      nullptr,                      // actor_token_path
      nullptr                       // actor_token_type
  };
  url_should_be_invalid =
      grpc_core::ValidateStsCredentialsOptions(&invalid_options);
  GPR_ASSERT(!url_should_be_invalid.ok());

  invalid_options = {
      "ftp://ftp.is.not.a.valid.scheme/bar",  // sts_endpoint_url
      nullptr,                                // resource
      nullptr,                                // audience
      nullptr,                                // scope
      nullptr,                                // requested_token_type
      test_signed_jwt_path_prefix,            // subject_token_path
      test_signed_jwt_token_type,             // subject_token_type (Required)
      nullptr,                                // actor_token_path
      nullptr                                 // actor_token_type
  };
  url_should_be_invalid =
      grpc_core::ValidateStsCredentialsOptions(&invalid_options);
  GPR_ASSERT(!url_should_be_invalid.ok());
}

static void assert_query_parameters(const grpc_core::URI& uri,
                                    absl::string_view expected_key,
                                    absl::string_view expected_val) {
  const auto it = uri.query_parameter_map().find(expected_key);
  GPR_ASSERT(it != uri.query_parameter_map().end());
  if (it->second != expected_val) {
    gpr_log(GPR_ERROR, "%s!=%s", std::string(it->second).c_str(),
            std::string(expected_val).c_str());
  }
  GPR_ASSERT(it->second == expected_val);
}

static void validate_sts_token_http_request(const grpc_http_request* request,
                                            const char* host, const char* path,
                                            const char* body, size_t body_size,
                                            bool expect_actor_token) {
  // Check that the body is constructed properly.
  GPR_ASSERT(body != nullptr);
  GPR_ASSERT(body_size != 0);
  std::string get_url_equivalent =
      absl::StrFormat("%s?%s", test_sts_endpoint_url, body);
  absl::StatusOr<grpc_core::URI> url =
      grpc_core::URI::Parse(get_url_equivalent);
  if (!url.ok()) {
    gpr_log(GPR_ERROR, "%s", url.status().ToString().c_str());
    GPR_ASSERT(url.ok());
  }
  assert_query_parameters(*url, "resource", "resource");
  assert_query_parameters(*url, "audience", "audience");
  assert_query_parameters(*url, "scope", "scope");
  assert_query_parameters(*url, "requested_token_type", "requested_token_type");
  assert_query_parameters(*url, "subject_token", test_signed_jwt);
  assert_query_parameters(*url, "subject_token_type",
                          test_signed_jwt_token_type);
  if (expect_actor_token) {
    assert_query_parameters(*url, "actor_token", test_signed_jwt2);
    assert_query_parameters(*url, "actor_token_type",
                            test_signed_jwt_token_type2);
  } else {
    GPR_ASSERT(url->query_parameter_map().find("actor_token") ==
               url->query_parameter_map().end());
    GPR_ASSERT(url->query_parameter_map().find("actor_token_type") ==
               url->query_parameter_map().end());
  }

  // Check the rest of the request.
  GPR_ASSERT(strcmp(host, "foo.com:5555") == 0);
  GPR_ASSERT(strcmp(path, "/v1/token-exchange") == 0);
  GPR_ASSERT(request->hdr_count == 1);
  GPR_ASSERT(strcmp(request->hdrs[0].key, "Content-Type") == 0);
  GPR_ASSERT(
      strcmp(request->hdrs[0].value, "application/x-www-form-urlencoded") == 0);
}

static int sts_token_httpcli_post_success(const grpc_http_request* request,
                                          const char* host, const char* path,
                                          const char* body, size_t body_size,
                                          grpc_millis /*deadline*/,
                                          grpc_closure* on_done,
                                          grpc_http_response* response) {
  validate_sts_token_http_request(request, host, path, body, body_size, true);
  *response = http_response(200, valid_sts_json_response);
  grpc_core::ExecCtx::Run(DEBUG_LOCATION, on_done, GRPC_ERROR_NONE);
  return 1;
}

static int sts_token_httpcli_post_success_no_actor_token(
    const grpc_http_request* request, const char* host, const char* path,
    const char* body, size_t body_size, grpc_millis /*deadline*/,
    grpc_closure* on_done, grpc_http_response* response) {
  validate_sts_token_http_request(request, host, path, body, body_size, false);
  *response = http_response(200, valid_sts_json_response);
  grpc_core::ExecCtx::Run(DEBUG_LOCATION, on_done, GRPC_ERROR_NONE);
  return 1;
}

static char* write_tmp_jwt_file(const char* jwt_contents) {
  char* path;
  FILE* tmp = gpr_tmpfile(test_signed_jwt_path_prefix, &path);
  GPR_ASSERT(path != nullptr);
  GPR_ASSERT(tmp != nullptr);
  size_t jwt_length = strlen(jwt_contents);
  GPR_ASSERT(fwrite(jwt_contents, 1, jwt_length, tmp) == jwt_length);
  fclose(tmp);
  return path;
}

static void test_sts_creds_success(void) {
  grpc_core::ExecCtx exec_ctx;
  std::string emd = "authorization: Bearer ya29.AHES6ZRN3-HlhAPya30GnW_bHSb_";
  const char expected_creds_debug_string[] =
      "StsTokenFetcherCredentials{Path:/v1/"
      "token-exchange,Authority:foo.com:5555,OAuth2TokenFetcherCredentials}";
  grpc_auth_metadata_context auth_md_ctx = {test_service_url, test_method,
                                            nullptr, nullptr};
  char* subject_token_path = write_tmp_jwt_file(test_signed_jwt);
  char* actor_token_path = write_tmp_jwt_file(test_signed_jwt2);
  grpc_sts_credentials_options valid_options = {
      test_sts_endpoint_url,       // sts_endpoint_url
      "resource",                  // resource
      "audience",                  // audience
      "scope",                     // scope
      "requested_token_type",      // requested_token_type
      subject_token_path,          // subject_token_path
      test_signed_jwt_token_type,  // subject_token_type
      actor_token_path,            // actor_token_path
      test_signed_jwt_token_type2  // actor_token_type
  };
  grpc_call_credentials* creds =
      grpc_sts_credentials_create(&valid_options, nullptr);

  /* Check security level. */
  GPR_ASSERT(creds->min_security_level() == GRPC_PRIVACY_AND_INTEGRITY);

  /* First request: http put should be called. */
  auto state = RequestMetadataState::NewInstance(GRPC_ERROR_NONE, emd);
  grpc_core::HttpRequest::SetOverride(httpcli_get_should_not_be_called,
                                      sts_token_httpcli_post_success);
  state->RunRequestMetadataTest(creds, auth_md_ctx);
  grpc_core::ExecCtx::Get()->Flush();

  /* Second request: the cached token should be served directly. */
  state = RequestMetadataState::NewInstance(GRPC_ERROR_NONE, emd);
  grpc_core::HttpRequest::SetOverride(httpcli_get_should_not_be_called,
                                      httpcli_post_should_not_be_called);
  state->RunRequestMetadataTest(creds, auth_md_ctx);
  grpc_core::ExecCtx::Get()->Flush();
  GPR_ASSERT(
      strcmp(creds->debug_string().c_str(), expected_creds_debug_string) == 0);

  creds->Unref();
  grpc_core::HttpRequest::SetOverride(nullptr, nullptr);
  gpr_free(subject_token_path);
  gpr_free(actor_token_path);
}

static void test_sts_creds_token_file_not_found(void) {
  grpc_core::ExecCtx exec_ctx;
  grpc_auth_metadata_context auth_md_ctx = {test_service_url, test_method,
                                            nullptr, nullptr};
  grpc_sts_credentials_options valid_options = {
      test_sts_endpoint_url,           // sts_endpoint_url
      "resource",                      // resource
      "audience",                      // audience
      "scope",                         // scope
      "requested_token_type",          // requested_token_type
      "/some/completely/random/path",  // subject_token_path
      test_signed_jwt_token_type,      // subject_token_type
      "",                              // actor_token_path
      ""                               // actor_token_type
  };
  grpc_call_credentials* creds =
      grpc_sts_credentials_create(&valid_options, nullptr);

  /* Check security level. */
  GPR_ASSERT(creds->min_security_level() == GRPC_PRIVACY_AND_INTEGRITY);

  auto state = RequestMetadataState::NewInstance(
      GRPC_ERROR_CREATE_FROM_STATIC_STRING(
          "Error occurred when fetching oauth2 token."),
      {});
  grpc_core::HttpRequest::SetOverride(httpcli_get_should_not_be_called,
                                      httpcli_post_should_not_be_called);
  state->RunRequestMetadataTest(creds, auth_md_ctx);
  grpc_core::ExecCtx::Get()->Flush();

  /* Cleanup. */
  creds->Unref();
  grpc_core::HttpRequest::SetOverride(nullptr, nullptr);
}

static void test_sts_creds_no_actor_token_success(void) {
  grpc_core::ExecCtx exec_ctx;
  std::string emd = "authorization: Bearer ya29.AHES6ZRN3-HlhAPya30GnW_bHSb_";
  const char expected_creds_debug_string[] =
      "StsTokenFetcherCredentials{Path:/v1/"
      "token-exchange,Authority:foo.com:5555,OAuth2TokenFetcherCredentials}";
  grpc_auth_metadata_context auth_md_ctx = {test_service_url, test_method,
                                            nullptr, nullptr};
  char* subject_token_path = write_tmp_jwt_file(test_signed_jwt);
  grpc_sts_credentials_options valid_options = {
      test_sts_endpoint_url,       // sts_endpoint_url
      "resource",                  // resource
      "audience",                  // audience
      "scope",                     // scope
      "requested_token_type",      // requested_token_type
      subject_token_path,          // subject_token_path
      test_signed_jwt_token_type,  // subject_token_type
      "",                          // actor_token_path
      ""                           // actor_token_type
  };
  grpc_call_credentials* creds =
      grpc_sts_credentials_create(&valid_options, nullptr);

  /* Check security level. */
  GPR_ASSERT(creds->min_security_level() == GRPC_PRIVACY_AND_INTEGRITY);

  /* First request: http put should be called. */
  auto state = RequestMetadataState::NewInstance(GRPC_ERROR_NONE, emd);
  grpc_core::HttpRequest::SetOverride(
      httpcli_get_should_not_be_called,
      sts_token_httpcli_post_success_no_actor_token);
  state->RunRequestMetadataTest(creds, auth_md_ctx);
  grpc_core::ExecCtx::Get()->Flush();

  /* Second request: the cached token should be served directly. */
  state = RequestMetadataState::NewInstance(GRPC_ERROR_NONE, emd);
  grpc_core::HttpRequest::SetOverride(httpcli_get_should_not_be_called,
                                      httpcli_post_should_not_be_called);
  state->RunRequestMetadataTest(creds, auth_md_ctx);
  grpc_core::ExecCtx::Get()->Flush();
  GPR_ASSERT(
      strcmp(creds->debug_string().c_str(), expected_creds_debug_string) == 0);

  creds->Unref();
  grpc_core::HttpRequest::SetOverride(nullptr, nullptr);
  gpr_free(subject_token_path);
}

static void test_sts_creds_load_token_failure(void) {
  const char expected_creds_debug_string[] =
      "StsTokenFetcherCredentials{Path:/v1/"
      "token-exchange,Authority:foo.com:5555,OAuth2TokenFetcherCredentials}";
  grpc_core::ExecCtx exec_ctx;
  auto state = RequestMetadataState::NewInstance(
      GRPC_ERROR_CREATE_FROM_STATIC_STRING(
          "Error occurred when fetching oauth2 token."),
      {});
  grpc_auth_metadata_context auth_md_ctx = {test_service_url, test_method,
                                            nullptr, nullptr};
  char* test_signed_jwt_path = write_tmp_jwt_file(test_signed_jwt);
  grpc_sts_credentials_options options = {
      test_sts_endpoint_url,       // sts_endpoint_url
      "resource",                  // resource
      "audience",                  // audience
      "scope",                     // scope
      "requested_token_type",      // requested_token_type
      "invalid_path",              // subject_token_path
      test_signed_jwt_token_type,  // subject_token_type
      nullptr,                     // actor_token_path
      nullptr                      // actor_token_type
  };
  grpc_call_credentials* creds = grpc_sts_credentials_create(&options, nullptr);
  grpc_core::HttpRequest::SetOverride(httpcli_get_should_not_be_called,
                                      httpcli_post_should_not_be_called);
  state->RunRequestMetadataTest(creds, auth_md_ctx);
  GPR_ASSERT(
      strcmp(creds->debug_string().c_str(), expected_creds_debug_string) == 0);

  creds->Unref();
  grpc_core::HttpRequest::SetOverride(nullptr, nullptr);
  gpr_free(test_signed_jwt_path);
}

static void test_sts_creds_http_failure(void) {
  const char expected_creds_debug_string[] =
      "StsTokenFetcherCredentials{Path:/v1/"
      "token-exchange,Authority:foo.com:5555,OAuth2TokenFetcherCredentials}";
  grpc_core::ExecCtx exec_ctx;
  auto state = RequestMetadataState::NewInstance(
      GRPC_ERROR_CREATE_FROM_STATIC_STRING(
          "Error occurred when fetching oauth2 token."),
      {});
  grpc_auth_metadata_context auth_md_ctx = {test_service_url, test_method,
                                            nullptr, nullptr};
  char* test_signed_jwt_path = write_tmp_jwt_file(test_signed_jwt);
  grpc_sts_credentials_options valid_options = {
      test_sts_endpoint_url,       // sts_endpoint_url
      "resource",                  // resource
      "audience",                  // audience
      "scope",                     // scope
      "requested_token_type",      // requested_token_type
      test_signed_jwt_path,        // subject_token_path
      test_signed_jwt_token_type,  // subject_token_type
      nullptr,                     // actor_token_path
      nullptr                      // actor_token_type
  };
  grpc_call_credentials* creds =
      grpc_sts_credentials_create(&valid_options, nullptr);
  grpc_core::HttpRequest::SetOverride(httpcli_get_should_not_be_called,
                                      token_httpcli_post_failure);
  state->RunRequestMetadataTest(creds, auth_md_ctx);
  GPR_ASSERT(
      strcmp(creds->debug_string().c_str(), expected_creds_debug_string) == 0);
  creds->Unref();
  grpc_core::HttpRequest::SetOverride(nullptr, nullptr);
  gpr_free(test_signed_jwt_path);
}

static void validate_jwt_encode_and_sign_params(
    const grpc_auth_json_key* json_key, const char* scope,
    gpr_timespec token_lifetime) {
  GPR_ASSERT(grpc_auth_json_key_is_valid(json_key));
  GPR_ASSERT(json_key->private_key != nullptr);
  GPR_ASSERT(RSA_check_key(json_key->private_key));
  GPR_ASSERT(json_key->type != nullptr &&
             strcmp(json_key->type, "service_account") == 0);
  GPR_ASSERT(json_key->private_key_id != nullptr &&
             strcmp(json_key->private_key_id,
                    "e6b5137873db8d2ef81e06a47289e6434ec8a165") == 0);
  GPR_ASSERT(json_key->client_id != nullptr &&
             strcmp(json_key->client_id,
                    "777-abaslkan11hlb6nmim3bpspl31ud.apps."
                    "googleusercontent.com") == 0);
  GPR_ASSERT(json_key->client_email != nullptr &&
             strcmp(json_key->client_email,
                    "777-abaslkan11hlb6nmim3bpspl31ud@developer."
                    "gserviceaccount.com") == 0);
  if (scope != nullptr) GPR_ASSERT(strcmp(scope, test_scope) == 0);
  GPR_ASSERT(gpr_time_cmp(token_lifetime, grpc_max_auth_token_lifetime()) == 0);
}

static char* encode_and_sign_jwt_success(const grpc_auth_json_key* json_key,
                                         const char* audience,
                                         gpr_timespec token_lifetime,
                                         const char* scope) {
  if (strcmp(audience, test_service_url_no_service_name) != 0 &&
      strcmp(audience, other_test_service_url_no_service_name) != 0) {
    return nullptr;
  }
  validate_jwt_encode_and_sign_params(json_key, scope, token_lifetime);
  return gpr_strdup(test_signed_jwt);
}

static char* encode_and_sign_jwt_failure(const grpc_auth_json_key* json_key,
                                         const char* /*audience*/,
                                         gpr_timespec token_lifetime,
                                         const char* scope) {
  validate_jwt_encode_and_sign_params(json_key, scope, token_lifetime);
  return nullptr;
}

static char* encode_and_sign_jwt_should_not_be_called(
    const grpc_auth_json_key* /*json_key*/, const char* /*audience*/,
    gpr_timespec /*token_lifetime*/, const char* /*scope*/) {
  GPR_ASSERT("grpc_jwt_encode_and_sign should not be called" == nullptr);
  return nullptr;
}

static grpc_service_account_jwt_access_credentials* creds_as_jwt(
    grpc_call_credentials* creds) {
  GPR_ASSERT(creds != nullptr);
  GPR_ASSERT(strcmp(creds->type(), GRPC_CALL_CREDENTIALS_TYPE_JWT) == 0);
  return reinterpret_cast<grpc_service_account_jwt_access_credentials*>(creds);
}

static void test_jwt_creds_lifetime(void) {
  char* json_key_string = test_json_key_str();
  const char expected_creds_debug_string_prefix[] =
      "JWTAccessCredentials{ExpirationTime:";
  // Max lifetime.
  grpc_call_credentials* jwt_creds =
      grpc_service_account_jwt_access_credentials_create(
          json_key_string, grpc_max_auth_token_lifetime(), nullptr);
  GPR_ASSERT(gpr_time_cmp(creds_as_jwt(jwt_creds)->jwt_lifetime(),
                          grpc_max_auth_token_lifetime()) == 0);
  /* Check security level. */
  GPR_ASSERT(jwt_creds->min_security_level() == GRPC_PRIVACY_AND_INTEGRITY);
  GPR_ASSERT(strncmp(expected_creds_debug_string_prefix,
                     jwt_creds->debug_string().c_str(),
                     strlen(expected_creds_debug_string_prefix)) == 0);
  grpc_call_credentials_release(jwt_creds);

  // Shorter lifetime.
  gpr_timespec token_lifetime = {10, 0, GPR_TIMESPAN};
  GPR_ASSERT(gpr_time_cmp(grpc_max_auth_token_lifetime(), token_lifetime) > 0);
  jwt_creds = grpc_service_account_jwt_access_credentials_create(
      json_key_string, token_lifetime, nullptr);
  GPR_ASSERT(gpr_time_cmp(creds_as_jwt(jwt_creds)->jwt_lifetime(),
                          token_lifetime) == 0);
  GPR_ASSERT(strncmp(expected_creds_debug_string_prefix,
                     jwt_creds->debug_string().c_str(),
                     strlen(expected_creds_debug_string_prefix)) == 0);
  grpc_call_credentials_release(jwt_creds);

  // Cropped lifetime.
  gpr_timespec add_to_max = {10, 0, GPR_TIMESPAN};
  token_lifetime = gpr_time_add(grpc_max_auth_token_lifetime(), add_to_max);
  jwt_creds = grpc_service_account_jwt_access_credentials_create(
      json_key_string, token_lifetime, nullptr);
  GPR_ASSERT(gpr_time_cmp(creds_as_jwt(jwt_creds)->jwt_lifetime(),
                          grpc_max_auth_token_lifetime()) == 0);
  GPR_ASSERT(strncmp(expected_creds_debug_string_prefix,
                     jwt_creds->debug_string().c_str(),
                     strlen(expected_creds_debug_string_prefix)) == 0);
  grpc_call_credentials_release(jwt_creds);

  gpr_free(json_key_string);
}

static void test_remove_service_from_jwt_uri(void) {
  const char wrong_uri[] = "hello world";
  GPR_ASSERT(!grpc_core::RemoveServiceNameFromJwtUri(wrong_uri).ok());
  const char valid_uri[] = "https://foo.com/get/";
  const char expected_uri[] = "https://foo.com/";
  auto output = grpc_core::RemoveServiceNameFromJwtUri(valid_uri);
  GPR_ASSERT(output.ok());
  GPR_ASSERT(strcmp(output->c_str(), expected_uri) == 0);
}

static void test_jwt_creds_success(void) {
  const char expected_creds_debug_string_prefix[] =
      "JWTAccessCredentials{ExpirationTime:";

  char* json_key_string = test_json_key_str();
  grpc_core::ExecCtx exec_ctx;
  grpc_auth_metadata_context auth_md_ctx = {test_service_url, test_method,
                                            nullptr, nullptr};
  std::string expected_md_value = absl::StrCat("Bearer ", test_signed_jwt);
  std::string emd = absl::StrCat("authorization: ", expected_md_value);
  grpc_call_credentials* creds =
      grpc_service_account_jwt_access_credentials_create(
          json_key_string, grpc_max_auth_token_lifetime(), nullptr);

  /* First request: jwt_encode_and_sign should be called. */
  auto state = RequestMetadataState::NewInstance(GRPC_ERROR_NONE, emd);
  grpc_jwt_encode_and_sign_set_override(encode_and_sign_jwt_success);
  state->RunRequestMetadataTest(creds, auth_md_ctx);
  grpc_core::ExecCtx::Get()->Flush();

  /* Second request: the cached token should be served directly. */
  state = RequestMetadataState::NewInstance(GRPC_ERROR_NONE, emd);
  grpc_jwt_encode_and_sign_set_override(
      encode_and_sign_jwt_should_not_be_called);
  state->RunRequestMetadataTest(creds, auth_md_ctx);
  grpc_core::ExecCtx::Get()->Flush();

  /* Third request: Different service url so jwt_encode_and_sign should be
     called again (no caching). */
  state = RequestMetadataState::NewInstance(GRPC_ERROR_NONE, emd);
  auth_md_ctx.service_url = other_test_service_url;
  grpc_jwt_encode_and_sign_set_override(encode_and_sign_jwt_success);
  state->RunRequestMetadataTest(creds, auth_md_ctx);
  grpc_core::ExecCtx::Get()->Flush();
  GPR_ASSERT(strncmp(expected_creds_debug_string_prefix,
                     creds->debug_string().c_str(),
                     strlen(expected_creds_debug_string_prefix)) == 0);

  creds->Unref();
  gpr_free(json_key_string);
  grpc_jwt_encode_and_sign_set_override(nullptr);
}

static void test_jwt_creds_signing_failure(void) {
  const char expected_creds_debug_string_prefix[] =
      "JWTAccessCredentials{ExpirationTime:";
  char* json_key_string = test_json_key_str();
  grpc_core::ExecCtx exec_ctx;
  grpc_auth_metadata_context auth_md_ctx = {test_service_url, test_method,
                                            nullptr, nullptr};
  auto state = RequestMetadataState::NewInstance(
      GRPC_ERROR_CREATE_FROM_STATIC_STRING("Could not generate JWT."), {});
  grpc_call_credentials* creds =
      grpc_service_account_jwt_access_credentials_create(
          json_key_string, grpc_max_auth_token_lifetime(), nullptr);

  grpc_jwt_encode_and_sign_set_override(encode_and_sign_jwt_failure);
  state->RunRequestMetadataTest(creds, auth_md_ctx);

  gpr_free(json_key_string);
  GPR_ASSERT(strncmp(expected_creds_debug_string_prefix,
                     creds->debug_string().c_str(),
                     strlen(expected_creds_debug_string_prefix)) == 0);

  creds->Unref();
  grpc_jwt_encode_and_sign_set_override(nullptr);
}

static void set_google_default_creds_env_var_with_file_contents(
    const char* file_prefix, const char* contents) {
  size_t contents_len = strlen(contents);
  char* creds_file_name;
  FILE* creds_file = gpr_tmpfile(file_prefix, &creds_file_name);
  GPR_ASSERT(creds_file_name != nullptr);
  GPR_ASSERT(creds_file != nullptr);
  GPR_ASSERT(fwrite(contents, 1, contents_len, creds_file) == contents_len);
  fclose(creds_file);
  gpr_setenv(GRPC_GOOGLE_CREDENTIALS_ENV_VAR, creds_file_name);
  gpr_free(creds_file_name);
}

static bool test_gce_tenancy_checker(void) {
  g_test_gce_tenancy_checker_called = true;
  return g_test_is_on_gce;
}

static void test_google_default_creds_auth_key(void) {
  grpc_core::ExecCtx exec_ctx;
  grpc_composite_channel_credentials* creds;
  char* json_key = test_json_key_str();
  grpc_flush_cached_google_default_credentials();
  set_gce_tenancy_checker_for_testing(test_gce_tenancy_checker);
  g_test_gce_tenancy_checker_called = false;
  g_test_is_on_gce = true;
  set_google_default_creds_env_var_with_file_contents(
      "json_key_google_default_creds", json_key);
  gpr_free(json_key);
  creds = reinterpret_cast<grpc_composite_channel_credentials*>(
      grpc_google_default_credentials_create(nullptr));
  auto* default_creds =
      reinterpret_cast<const grpc_google_default_channel_credentials*>(
          creds->inner_creds());
  GPR_ASSERT(default_creds->ssl_creds() != nullptr);
  auto* jwt =
      reinterpret_cast<const grpc_service_account_jwt_access_credentials*>(
          creds->call_creds());
  GPR_ASSERT(
      strcmp(jwt->key().client_id,
             "777-abaslkan11hlb6nmim3bpspl31ud.apps.googleusercontent.com") ==
      0);
  GPR_ASSERT(g_test_gce_tenancy_checker_called == false);
  creds->Unref();
  gpr_setenv(GRPC_GOOGLE_CREDENTIALS_ENV_VAR, ""); /* Reset. */
}

static void test_google_default_creds_refresh_token(void) {
  grpc_core::ExecCtx exec_ctx;
  grpc_composite_channel_credentials* creds;
  grpc_flush_cached_google_default_credentials();
  set_google_default_creds_env_var_with_file_contents(
      "refresh_token_google_default_creds", test_refresh_token_str);
  creds = reinterpret_cast<grpc_composite_channel_credentials*>(
      grpc_google_default_credentials_create(nullptr));
  auto* default_creds =
      reinterpret_cast<const grpc_google_default_channel_credentials*>(
          creds->inner_creds());
  GPR_ASSERT(default_creds->ssl_creds() != nullptr);
  auto* refresh =
      reinterpret_cast<const grpc_google_refresh_token_credentials*>(
          creds->call_creds());
  GPR_ASSERT(strcmp(refresh->refresh_token().client_id,
                    "32555999999.apps.googleusercontent.com") == 0);
  creds->Unref();
  gpr_setenv(GRPC_GOOGLE_CREDENTIALS_ENV_VAR, ""); /* Reset. */
}

static void test_google_default_creds_external_account_credentials(void) {
  grpc_core::ExecCtx exec_ctx;
  grpc_composite_channel_credentials* creds;
  grpc_flush_cached_google_default_credentials();
  set_google_default_creds_env_var_with_file_contents(
      "google_default_creds_external_account_credentials",
      test_external_account_credentials_str);
  creds = reinterpret_cast<grpc_composite_channel_credentials*>(
      grpc_google_default_credentials_create(nullptr));
  auto* default_creds =
      reinterpret_cast<const grpc_google_default_channel_credentials*>(
          creds->inner_creds());
  GPR_ASSERT(default_creds->ssl_creds() != nullptr);
  auto* external =
      reinterpret_cast<const grpc_core::ExternalAccountCredentials*>(
          creds->call_creds());
  GPR_ASSERT(external != nullptr);
  creds->Unref();
  gpr_setenv(GRPC_GOOGLE_CREDENTIALS_ENV_VAR, ""); /* Reset. */
}

static void
test_google_default_creds_external_account_credentials_multi_pattern_sts(void) {
  grpc_core::ExecCtx exec_ctx;
  grpc_composite_channel_credentials* creds;
  grpc_flush_cached_google_default_credentials();
  set_google_default_creds_env_var_with_file_contents(
      "google_default_creds_external_account_credentials",
      test_external_account_credentials_multi_pattern_sts_str);
  creds = reinterpret_cast<grpc_composite_channel_credentials*>(
      grpc_google_default_credentials_create(nullptr));
  auto* default_creds =
      reinterpret_cast<const grpc_google_default_channel_credentials*>(
          creds->inner_creds());
  GPR_ASSERT(default_creds->ssl_creds() != nullptr);
  auto* external =
      reinterpret_cast<const grpc_core::ExternalAccountCredentials*>(
          creds->call_creds());
  GPR_ASSERT(external != nullptr);
  creds->Unref();
  gpr_setenv(GRPC_GOOGLE_CREDENTIALS_ENV_VAR, ""); /* Reset. */
}

static void
test_google_default_creds_external_account_credentials_multi_pattern_iam(void) {
  grpc_core::ExecCtx exec_ctx;
  grpc_composite_channel_credentials* creds;
  grpc_flush_cached_google_default_credentials();
  set_google_default_creds_env_var_with_file_contents(
      "google_default_creds_external_account_credentials",
      test_external_account_credentials_multi_pattern_iam_str);
  creds = reinterpret_cast<grpc_composite_channel_credentials*>(
      grpc_google_default_credentials_create(nullptr));
  auto* default_creds =
      reinterpret_cast<const grpc_google_default_channel_credentials*>(
          creds->inner_creds());
  GPR_ASSERT(default_creds->ssl_creds() != nullptr);
  auto* external =
      reinterpret_cast<const grpc_core::ExternalAccountCredentials*>(
          creds->call_creds());
  GPR_ASSERT(external != nullptr);
  creds->Unref();
  gpr_setenv(GRPC_GOOGLE_CREDENTIALS_ENV_VAR, ""); /* Reset. */
}

static int default_creds_metadata_server_detection_httpcli_get_success_override(
    const grpc_http_request* /*request*/, const char* host, const char* path,
    grpc_millis /*deadline*/, grpc_closure* on_done,
    grpc_http_response* response) {
  *response = http_response(200, "");
  grpc_http_header* headers =
      static_cast<grpc_http_header*>(gpr_malloc(sizeof(*headers) * 1));
  headers[0].key = gpr_strdup("Metadata-Flavor");
  headers[0].value = gpr_strdup("Google");
  response->hdr_count = 1;
  response->hdrs = headers;
  GPR_ASSERT(strcmp(path, "/") == 0);
  GPR_ASSERT(strcmp(host, "metadata.google.internal.") == 0);
  grpc_core::ExecCtx::Run(DEBUG_LOCATION, on_done, GRPC_ERROR_NONE);
  return 1;
}

static std::string null_well_known_creds_path_getter(void) { return ""; }

static void test_google_default_creds_gce(void) {
  grpc_core::ExecCtx exec_ctx;
  auto state = RequestMetadataState::NewInstance(
      GRPC_ERROR_NONE,
      "authorization: Bearer ya29.AHES6ZRN3-HlhAPya30GnW_bHSb_");
  grpc_auth_metadata_context auth_md_ctx = {test_service_url, test_method,
                                            nullptr, nullptr};
  grpc_flush_cached_google_default_credentials();
  gpr_setenv(GRPC_GOOGLE_CREDENTIALS_ENV_VAR, ""); /* Reset. */
  grpc_override_well_known_credentials_path_getter(
      null_well_known_creds_path_getter);
  set_gce_tenancy_checker_for_testing(test_gce_tenancy_checker);
  g_test_gce_tenancy_checker_called = false;
  g_test_is_on_gce = true;

  /* Simulate a successful detection of GCE. */
  grpc_composite_channel_credentials* creds =
      reinterpret_cast<grpc_composite_channel_credentials*>(
          grpc_google_default_credentials_create(nullptr));

  /* Verify that the default creds actually embeds a GCE creds. */
  GPR_ASSERT(creds != nullptr);
  GPR_ASSERT(creds->call_creds() != nullptr);
  grpc_core::HttpRequest::SetOverride(
      compute_engine_httpcli_get_success_override,
      httpcli_post_should_not_be_called);
  state->RunRequestMetadataTest(creds->mutable_call_creds(), auth_md_ctx);
  grpc_core::ExecCtx::Get()->Flush();

  GPR_ASSERT(g_test_gce_tenancy_checker_called == true);

  /* Cleanup. */
  creds->Unref();
  grpc_core::HttpRequest::SetOverride(nullptr, nullptr);
  grpc_override_well_known_credentials_path_getter(nullptr);
}

static void test_google_default_creds_non_gce(void) {
  grpc_core::ExecCtx exec_ctx;
  auto state = RequestMetadataState::NewInstance(
      GRPC_ERROR_NONE,
      "authorization: Bearer ya29.AHES6ZRN3-HlhAPya30GnW_bHSb_");
  grpc_auth_metadata_context auth_md_ctx = {test_service_url, test_method,
                                            nullptr, nullptr};
  grpc_flush_cached_google_default_credentials();
  gpr_setenv(GRPC_GOOGLE_CREDENTIALS_ENV_VAR, ""); /* Reset. */
  grpc_override_well_known_credentials_path_getter(
      null_well_known_creds_path_getter);
  set_gce_tenancy_checker_for_testing(test_gce_tenancy_checker);
  g_test_gce_tenancy_checker_called = false;
  g_test_is_on_gce = false;
  /* Simulate a successful detection of metadata server. */
  grpc_core::HttpRequest::SetOverride(
      default_creds_metadata_server_detection_httpcli_get_success_override,
      httpcli_post_should_not_be_called);
  grpc_composite_channel_credentials* creds =
      reinterpret_cast<grpc_composite_channel_credentials*>(
          grpc_google_default_credentials_create(nullptr));
  /* Verify that the default creds actually embeds a GCE creds. */
  GPR_ASSERT(creds != nullptr);
  GPR_ASSERT(creds->call_creds() != nullptr);
  grpc_core::HttpRequest::SetOverride(
      compute_engine_httpcli_get_success_override,
      httpcli_post_should_not_be_called);
  state->RunRequestMetadataTest(creds->mutable_call_creds(), auth_md_ctx);
  grpc_core::ExecCtx::Get()->Flush();
  GPR_ASSERT(g_test_gce_tenancy_checker_called == true);
  /* Cleanup. */
  creds->Unref();
  grpc_core::HttpRequest::SetOverride(nullptr, nullptr);
  grpc_override_well_known_credentials_path_getter(nullptr);
}

static int default_creds_gce_detection_httpcli_get_failure_override(
    const grpc_http_request* /*request*/, const char* host, const char* path,
    grpc_millis /*deadline*/, grpc_closure* on_done,
    grpc_http_response* response) {
  /* No magic header. */
  GPR_ASSERT(strcmp(path, "/") == 0);
  GPR_ASSERT(strcmp(host, "metadata.google.internal.") == 0);
  *response = http_response(200, "");
  grpc_core::ExecCtx::Run(DEBUG_LOCATION, on_done, GRPC_ERROR_NONE);
  return 1;
}

static void test_no_google_default_creds(void) {
  grpc_flush_cached_google_default_credentials();
  gpr_setenv(GRPC_GOOGLE_CREDENTIALS_ENV_VAR, ""); /* Reset. */
  grpc_override_well_known_credentials_path_getter(
      null_well_known_creds_path_getter);
  set_gce_tenancy_checker_for_testing(test_gce_tenancy_checker);
  g_test_gce_tenancy_checker_called = false;
  g_test_is_on_gce = false;
  grpc_core::HttpRequest::SetOverride(
      default_creds_gce_detection_httpcli_get_failure_override,
      httpcli_post_should_not_be_called);
  /* Simulate a successful detection of GCE. */
  GPR_ASSERT(grpc_google_default_credentials_create(nullptr) == nullptr);
  /* Try a second one. GCE detection should occur again. */
  g_test_gce_tenancy_checker_called = false;
  GPR_ASSERT(grpc_google_default_credentials_create(nullptr) == nullptr);
  GPR_ASSERT(g_test_gce_tenancy_checker_called == true);
  /* Cleanup. */
  grpc_override_well_known_credentials_path_getter(nullptr);
  grpc_core::HttpRequest::SetOverride(nullptr, nullptr);
}

static void test_google_default_creds_call_creds_specified(void) {
  auto state = RequestMetadataState::NewInstance(
      GRPC_ERROR_NONE,
      "authorization: Bearer ya29.AHES6ZRN3-HlhAPya30GnW_bHSb_");
  grpc_auth_metadata_context auth_md_ctx = {test_service_url, test_method,
                                            nullptr, nullptr};
  grpc_core::ExecCtx exec_ctx;
  grpc_flush_cached_google_default_credentials();
  grpc_call_credentials* call_creds =
      grpc_google_compute_engine_credentials_create(nullptr);
  set_gce_tenancy_checker_for_testing(test_gce_tenancy_checker);
  g_test_gce_tenancy_checker_called = false;
  g_test_is_on_gce = true;
  grpc_core::HttpRequest::SetOverride(
      default_creds_metadata_server_detection_httpcli_get_success_override,
      httpcli_post_should_not_be_called);
  grpc_composite_channel_credentials* channel_creds =
      reinterpret_cast<grpc_composite_channel_credentials*>(
          grpc_google_default_credentials_create(call_creds));
  GPR_ASSERT(g_test_gce_tenancy_checker_called == false);
  GPR_ASSERT(channel_creds != nullptr);
  GPR_ASSERT(channel_creds->call_creds() != nullptr);
  grpc_core::HttpRequest::SetOverride(
      compute_engine_httpcli_get_success_override,
      httpcli_post_should_not_be_called);
  state->RunRequestMetadataTest(channel_creds->mutable_call_creds(),
                                auth_md_ctx);

  grpc_core::ExecCtx::Get()->Flush();
  channel_creds->Unref();
  grpc_core::HttpRequest::SetOverride(nullptr, nullptr);
}

struct fake_call_creds : public grpc_call_credentials {
 public:
  fake_call_creds() : grpc_call_credentials("fake") {}

  grpc_core::ArenaPromise<absl::StatusOr<grpc_core::ClientInitialMetadata>>
  GetRequestMetadata(grpc_core::ClientInitialMetadata initial_metadata,
                     grpc_core::AuthMetadataContext*) override {
    initial_metadata->Append(
        "foo", grpc_core::Slice::FromStaticString("oof"),
        [](absl::string_view, const grpc_core::Slice&) { abort(); });
    return grpc_core::Immediate(std::move(initial_metadata));
  }
<<<<<<< HEAD
=======

  void cancel_get_request_metadata(
      grpc_core::CredentialsMetadataArray* /*md_array*/,
      grpc_error_handle /*error*/) override {}

 private:
  int cmp_impl(const grpc_call_credentials* other) const override {
    // TODO(yashykt): Check if we can do something better here
    return grpc_core::QsortCompare(
        static_cast<const grpc_call_credentials*>(this), other);
  }
>>>>>>> c42dfe32
};

static void test_google_default_creds_not_default(void) {
  std::map<std::string, std::string> emd = {{"foo", "oof"}};
  auto state = RequestMetadataState::NewInstance(GRPC_ERROR_NONE, "foo: oof");
  grpc_auth_metadata_context auth_md_ctx = {test_service_url, test_method,
                                            nullptr, nullptr};
  grpc_core::ExecCtx exec_ctx;
  grpc_flush_cached_google_default_credentials();
  grpc_core::RefCountedPtr<grpc_call_credentials> call_creds =
      grpc_core::MakeRefCounted<fake_call_creds>();
  set_gce_tenancy_checker_for_testing(test_gce_tenancy_checker);
  g_test_gce_tenancy_checker_called = false;
  g_test_is_on_gce = true;
  grpc_core::HttpRequest::SetOverride(
      default_creds_metadata_server_detection_httpcli_get_success_override,
      httpcli_post_should_not_be_called);
  grpc_composite_channel_credentials* channel_creds =
      reinterpret_cast<grpc_composite_channel_credentials*>(
          grpc_google_default_credentials_create(call_creds.release()));
  GPR_ASSERT(g_test_gce_tenancy_checker_called == false);
  GPR_ASSERT(channel_creds != nullptr);
  GPR_ASSERT(channel_creds->call_creds() != nullptr);
  state->RunRequestMetadataTest(channel_creds->mutable_call_creds(),
                                auth_md_ctx);
  grpc_core::ExecCtx::Get()->Flush();
  channel_creds->Unref();
  grpc_core::HttpRequest::SetOverride(nullptr, nullptr);
}

typedef enum {
  PLUGIN_INITIAL_STATE,
  PLUGIN_GET_METADATA_CALLED_STATE,
  PLUGIN_DESTROY_CALLED_STATE
} plugin_state;

static const std::map<std::string, std::string> plugin_md = {{"foo", "bar"},
                                                             {"hi", "there"}};

static int plugin_get_metadata_success(
    void* state, grpc_auth_metadata_context context,
    grpc_credentials_plugin_metadata_cb /*cb*/, void* /*user_data*/,
    grpc_metadata creds_md[GRPC_METADATA_CREDENTIALS_PLUGIN_SYNC_MAX],
    size_t* num_creds_md, grpc_status_code* /*status*/,
    const char** /*error_details*/) {
  GPR_ASSERT(strcmp(context.service_url, test_service_url) == 0);
  GPR_ASSERT(strcmp(context.method_name, test_method) == 0);
  GPR_ASSERT(context.channel_auth_context == nullptr);
  GPR_ASSERT(context.reserved == nullptr);
  GPR_ASSERT(plugin_md.size() < GRPC_METADATA_CREDENTIALS_PLUGIN_SYNC_MAX);
  plugin_state* s = static_cast<plugin_state*>(state);
  *s = PLUGIN_GET_METADATA_CALLED_STATE;
  size_t i = 0;
  for (auto const& md : plugin_md) {
    memset(&creds_md[i], 0, sizeof(grpc_metadata));
    creds_md[i].key = grpc_slice_from_copied_string(md.first.c_str());
    creds_md[i].value = grpc_slice_from_copied_string(md.second.c_str());
    i += 1;
  }
  *num_creds_md = plugin_md.size();
  return true;  // Synchronous return.
}

static const char* plugin_error_details = "Could not get metadata for plugin.";

static int plugin_get_metadata_failure(
    void* state, grpc_auth_metadata_context context,
    grpc_credentials_plugin_metadata_cb /*cb*/, void* /*user_data*/,
    grpc_metadata /*creds_md*/[GRPC_METADATA_CREDENTIALS_PLUGIN_SYNC_MAX],
    size_t* /*num_creds_md*/, grpc_status_code* status,
    const char** error_details) {
  GPR_ASSERT(strcmp(context.service_url, test_service_url) == 0);
  GPR_ASSERT(strcmp(context.method_name, test_method) == 0);
  GPR_ASSERT(context.channel_auth_context == nullptr);
  GPR_ASSERT(context.reserved == nullptr);
  plugin_state* s = static_cast<plugin_state*>(state);
  *s = PLUGIN_GET_METADATA_CALLED_STATE;
  *status = GRPC_STATUS_UNAUTHENTICATED;
  *error_details = gpr_strdup(plugin_error_details);
  return true;  // Synchronous return.
}

static void plugin_destroy(void* state) {
  plugin_state* s = static_cast<plugin_state*>(state);
  *s = PLUGIN_DESTROY_CALLED_STATE;
}

static char* plugin_debug_string(void* state) {
  plugin_state* s = static_cast<plugin_state*>(state);
  char* ret = nullptr;
  switch (*s) {
    case PLUGIN_INITIAL_STATE:
      gpr_asprintf(&ret, "TestPluginCredentials{state:INITIAL}");
      break;
    case PLUGIN_GET_METADATA_CALLED_STATE:
      gpr_asprintf(&ret, "TestPluginCredentials{state:GET_METADATA_CALLED}");
      break;
    case PLUGIN_DESTROY_CALLED_STATE:
      gpr_asprintf(&ret, "TestPluginCredentials{state:DESTROY}");
      break;
    default:
      gpr_asprintf(&ret, "TestPluginCredentials{state:UNKNOWN}");
      break;
  }
  return ret;
}

static void test_metadata_plugin_success(void) {
  const char expected_creds_debug_string[] =
      "TestPluginCredentials{state:GET_METADATA_CALLED}";
  plugin_state state = PLUGIN_INITIAL_STATE;
  grpc_metadata_credentials_plugin plugin;
  grpc_core::ExecCtx exec_ctx;
  grpc_auth_metadata_context auth_md_ctx = {test_service_url, test_method,
                                            nullptr, nullptr};
  auto md_state =
      RequestMetadataState::NewInstance(GRPC_ERROR_NONE, "foo: bar, hi: there");

  plugin.state = &state;
  plugin.get_metadata = plugin_get_metadata_success;
  plugin.destroy = plugin_destroy;
  plugin.debug_string = plugin_debug_string;

  grpc_call_credentials* creds = grpc_metadata_credentials_create_from_plugin(
      plugin, GRPC_PRIVACY_AND_INTEGRITY, nullptr);
  /* Check security level. */
  GPR_ASSERT(creds->min_security_level() == GRPC_PRIVACY_AND_INTEGRITY);
  GPR_ASSERT(state == PLUGIN_INITIAL_STATE);
  md_state->RunRequestMetadataTest(creds, auth_md_ctx);
  GPR_ASSERT(state == PLUGIN_GET_METADATA_CALLED_STATE);
  GPR_ASSERT(
      strcmp(creds->debug_string().c_str(), expected_creds_debug_string) == 0);
  creds->Unref();

  GPR_ASSERT(state == PLUGIN_DESTROY_CALLED_STATE);
}

static void test_metadata_plugin_failure(void) {
  const char expected_creds_debug_string[] =
      "TestPluginCredentials{state:GET_METADATA_CALLED}";

  plugin_state state = PLUGIN_INITIAL_STATE;
  grpc_metadata_credentials_plugin plugin;
  grpc_core::ExecCtx exec_ctx;
  grpc_auth_metadata_context auth_md_ctx = {test_service_url, test_method,
                                            nullptr, nullptr};
  auto md_state = RequestMetadataState::NewInstance(
      GRPC_ERROR_CREATE_FROM_CPP_STRING(
          absl::StrCat("Getting metadata from plugin failed with error: ",
                       plugin_error_details)),
      {});

  plugin.state = &state;
  plugin.get_metadata = plugin_get_metadata_failure;
  plugin.destroy = plugin_destroy;
  plugin.debug_string = plugin_debug_string;

  grpc_call_credentials* creds = grpc_metadata_credentials_create_from_plugin(
      plugin, GRPC_PRIVACY_AND_INTEGRITY, nullptr);
  GPR_ASSERT(state == PLUGIN_INITIAL_STATE);
  md_state->RunRequestMetadataTest(creds, auth_md_ctx);
  GPR_ASSERT(state == PLUGIN_GET_METADATA_CALLED_STATE);
  GPR_ASSERT(
      strcmp(creds->debug_string().c_str(), expected_creds_debug_string) == 0);
  creds->Unref();

  GPR_ASSERT(state == PLUGIN_DESTROY_CALLED_STATE);
}

static void test_get_well_known_google_credentials_file_path(void) {
  char* home = gpr_getenv("HOME");
  bool restore_home_env = false;
#if defined(GRPC_BAZEL_BUILD) && \
    (defined(GPR_POSIX_ENV) || defined(GPR_LINUX_ENV))
  // when running under bazel locally, the HOME variable is not set
  // so we set it to some fake value
  restore_home_env = true;
  gpr_setenv("HOME", "/fake/home/for/bazel");
#endif /* defined(GRPC_BAZEL_BUILD) && (defined(GPR_POSIX_ENV) || \
          defined(GPR_LINUX_ENV)) */
  std::string path = grpc_get_well_known_google_credentials_file_path();
  GPR_ASSERT(!path.empty());
#if defined(GPR_POSIX_ENV) || defined(GPR_LINUX_ENV)
  restore_home_env = true;
  gpr_unsetenv("HOME");
  path = grpc_get_well_known_google_credentials_file_path();
  GPR_ASSERT(path.empty());
#endif /* GPR_POSIX_ENV || GPR_LINUX_ENV */
  if (restore_home_env) {
    if (home) {
      gpr_setenv("HOME", home);
    } else {
      gpr_unsetenv("HOME");
    }
  }
  gpr_free(home);
}

static void test_channel_creds_duplicate_without_call_creds(void) {
  const char expected_creds_debug_string[] =
      "AccessTokenCredentials{Token:present}";
  grpc_core::ExecCtx exec_ctx;

  grpc_channel_credentials* channel_creds =
      grpc_fake_transport_security_credentials_create();

  grpc_core::RefCountedPtr<grpc_channel_credentials> dup =
      channel_creds->duplicate_without_call_credentials();
  GPR_ASSERT(dup == channel_creds);
  dup.reset();

  grpc_call_credentials* call_creds =
      grpc_access_token_credentials_create("blah", nullptr);
  grpc_channel_credentials* composite_creds =
      grpc_composite_channel_credentials_create(channel_creds, call_creds,
                                                nullptr);
  GPR_ASSERT(strcmp(call_creds->debug_string().c_str(),
                    expected_creds_debug_string) == 0);

  call_creds->Unref();
  dup = composite_creds->duplicate_without_call_credentials();
  GPR_ASSERT(dup == channel_creds);
  dup.reset();

  channel_creds->Unref();
  composite_creds->Unref();
}

typedef struct {
  const char* url_scheme;
  const char* call_host;
  const char* call_method;
  const char* desired_service_url;
  const char* desired_method_name;
} auth_metadata_context_test_case;

static void auth_metadata_context_build(
    const char* url_scheme, const grpc_slice& call_host,
    const grpc_slice& call_method, grpc_auth_context* auth_context,
    grpc_auth_metadata_context* auth_md_context) {
  char* service = grpc_slice_to_c_string(call_method);
  char* last_slash = strrchr(service, '/');
  char* method_name = nullptr;
  char* service_url = nullptr;
  grpc_auth_metadata_context_reset(auth_md_context);
  if (last_slash == nullptr) {
    gpr_log(GPR_ERROR, "No '/' found in fully qualified method name");
    service[0] = '\0';
    method_name = gpr_strdup("");
  } else if (last_slash == service) {
    method_name = gpr_strdup("");
  } else {
    *last_slash = '\0';
    method_name = gpr_strdup(last_slash + 1);
  }
  char* host_and_port = grpc_slice_to_c_string(call_host);
  if (url_scheme != nullptr && strcmp(url_scheme, GRPC_SSL_URL_SCHEME) == 0) {
    /* Remove the port if it is 443. */
    char* port_delimiter = strrchr(host_and_port, ':');
    if (port_delimiter != nullptr && strcmp(port_delimiter + 1, "443") == 0) {
      *port_delimiter = '\0';
    }
  }
  gpr_asprintf(&service_url, "%s://%s%s",
               url_scheme == nullptr ? "" : url_scheme, host_and_port, service);
  auth_md_context->service_url = service_url;
  auth_md_context->method_name = method_name;
  auth_md_context->channel_auth_context =
      auth_context == nullptr
          ? nullptr
          : auth_context->Ref(DEBUG_LOCATION, "grpc_auth_metadata_context")
                .release();
  gpr_free(service);
  gpr_free(host_and_port);
}

static void test_auth_metadata_context(void) {
  auth_metadata_context_test_case test_cases[] = {
      // No service nor method.
      {"https", "www.foo.com", "", "https://www.foo.com", ""},
      // No method.
      {"https", "www.foo.com", "/Service", "https://www.foo.com/Service", ""},
      // Empty service and method.
      {"https", "www.foo.com", "//", "https://www.foo.com/", ""},
      // Empty method.
      {"https", "www.foo.com", "/Service/", "https://www.foo.com/Service", ""},
      // Malformed url.
      {"https", "www.foo.com:", "/Service/", "https://www.foo.com:/Service",
       ""},
      // https, default explicit port.
      {"https", "www.foo.com:443", "/Service/FooMethod",
       "https://www.foo.com/Service", "FooMethod"},
      // https, default implicit port.
      {"https", "www.foo.com", "/Service/FooMethod",
       "https://www.foo.com/Service", "FooMethod"},
      // https with ipv6 literal, default explicit port.
      {"https", "[1080:0:0:0:8:800:200C:417A]:443", "/Service/FooMethod",
       "https://[1080:0:0:0:8:800:200C:417A]/Service", "FooMethod"},
      // https with ipv6 literal, default implicit port.
      {"https", "[1080:0:0:0:8:800:200C:443]", "/Service/FooMethod",
       "https://[1080:0:0:0:8:800:200C:443]/Service", "FooMethod"},
      // https, custom port.
      {"https", "www.foo.com:8888", "/Service/FooMethod",
       "https://www.foo.com:8888/Service", "FooMethod"},
      // https with ipv6 literal, custom port.
      {"https", "[1080:0:0:0:8:800:200C:417A]:8888", "/Service/FooMethod",
       "https://[1080:0:0:0:8:800:200C:417A]:8888/Service", "FooMethod"},
      // custom url scheme, https default port.
      {"blah", "www.foo.com:443", "/Service/FooMethod",
       "blah://www.foo.com:443/Service", "FooMethod"}};
  for (uint32_t i = 0; i < GPR_ARRAY_SIZE(test_cases); i++) {
    const char* url_scheme = test_cases[i].url_scheme;
    grpc_slice call_host =
        grpc_slice_from_copied_string(test_cases[i].call_host);
    grpc_slice call_method =
        grpc_slice_from_copied_string(test_cases[i].call_method);
    grpc_auth_metadata_context auth_md_context;
    memset(&auth_md_context, 0, sizeof(auth_md_context));
    auth_metadata_context_build(url_scheme, call_host, call_method, nullptr,
                                &auth_md_context);
    if (strcmp(auth_md_context.service_url,
               test_cases[i].desired_service_url) != 0) {
      gpr_log(GPR_ERROR, "Invalid service url, want: %s, got %s.",
              test_cases[i].desired_service_url, auth_md_context.service_url);
      GPR_ASSERT(false);
    }
    if (strcmp(auth_md_context.method_name,
               test_cases[i].desired_method_name) != 0) {
      gpr_log(GPR_ERROR, "Invalid method name, want: %s, got %s.",
              test_cases[i].desired_method_name, auth_md_context.method_name);
      GPR_ASSERT(false);
    }
    GPR_ASSERT(auth_md_context.channel_auth_context == nullptr);
    grpc_slice_unref(call_host);
    grpc_slice_unref(call_method);
    grpc_auth_metadata_context_reset(&auth_md_context);
  }
}

static void validate_external_account_creds_token_exchage_request(
    const grpc_http_request* request, const char* host, const char* path,
    const char* body, size_t body_size, bool /*expect_actor_token*/) {
  // Check that the body is constructed properly.
  GPR_ASSERT(body != nullptr);
  GPR_ASSERT(body_size != 0);
  std::string get_url_equivalent =
      absl::StrFormat("%s?%s", "https://foo.com:5555/token", body);
  absl::StatusOr<grpc_core::URI> uri =
      grpc_core::URI::Parse(get_url_equivalent);
  if (!uri.ok()) {
    gpr_log(GPR_ERROR, "%s", uri.status().ToString().c_str());
    GPR_ASSERT(uri.ok());
  }
  assert_query_parameters(*uri, "audience", "audience");
  assert_query_parameters(*uri, "grant_type",
                          "urn:ietf:params:oauth:grant-type:token-exchange");
  assert_query_parameters(*uri, "requested_token_type",
                          "urn:ietf:params:oauth:token-type:access_token");
  assert_query_parameters(*uri, "subject_token", "test_subject_token");
  assert_query_parameters(*uri, "subject_token_type", "subject_token_type");
  assert_query_parameters(*uri, "scope",
                          "https://www.googleapis.com/auth/cloud-platform");

  // Check the rest of the request.
  GPR_ASSERT(strcmp(host, "foo.com:5555") == 0);
  GPR_ASSERT(strcmp(path, "/token") == 0);
  GPR_ASSERT(request->hdr_count == 2);
  GPR_ASSERT(strcmp(request->hdrs[0].key, "Content-Type") == 0);
  GPR_ASSERT(
      strcmp(request->hdrs[0].value, "application/x-www-form-urlencoded") == 0);
  GPR_ASSERT(strcmp(request->hdrs[1].key, "Authorization") == 0);
  GPR_ASSERT(strcmp(request->hdrs[1].value,
                    "Basic Y2xpZW50X2lkOmNsaWVudF9zZWNyZXQ=") == 0);
}

static void
validate_external_account_creds_token_exchage_request_with_url_encode(
    const grpc_http_request* request, const char* host, const char* path,
    const char* body, size_t body_size, bool /*expect_actor_token*/) {
  // Check that the body is constructed properly.
  GPR_ASSERT(body != nullptr);
  GPR_ASSERT(body_size != 0);
  GPR_ASSERT(
      strcmp(
          std::string(body, body_size).c_str(),
          "audience=audience_!%40%23%24&grant_type=urn%3Aietf%3Aparams%3Aoauth%"
          "3Agrant-type%3Atoken-exchange&requested_token_type=urn%3Aietf%"
          "3Aparams%3Aoauth%3Atoken-type%3Aaccess_token&subject_token_type="
          "subject_token_type_!%40%23%24&subject_token=test_subject_token&"
          "scope=https%3A%2F%2Fwww.googleapis.com%2Fauth%2Fcloud-platform&"
          "options=%7B%7D") == 0);

  // Check the rest of the request.
  GPR_ASSERT(strcmp(host, "foo.com:5555") == 0);
  GPR_ASSERT(strcmp(path, "/token_url_encode") == 0);
  GPR_ASSERT(request->hdr_count == 2);
  GPR_ASSERT(strcmp(request->hdrs[0].key, "Content-Type") == 0);
  GPR_ASSERT(
      strcmp(request->hdrs[0].value, "application/x-www-form-urlencoded") == 0);
  GPR_ASSERT(strcmp(request->hdrs[1].key, "Authorization") == 0);
  GPR_ASSERT(strcmp(request->hdrs[1].value,
                    "Basic Y2xpZW50X2lkOmNsaWVudF9zZWNyZXQ=") == 0);
}

static void
validate_external_account_creds_service_account_impersonation_request(
    const grpc_http_request* request, const char* host, const char* path,
    const char* body, size_t body_size, bool /*expect_actor_token*/) {
  // Check that the body is constructed properly.
  GPR_ASSERT(body != nullptr);
  GPR_ASSERT(body_size != 0);
  GPR_ASSERT(strcmp(body, "scope=scope_1 scope_2") == 0);
  // Check the rest of the request.
  GPR_ASSERT(strcmp(host, "foo.com:5555") == 0);
  GPR_ASSERT(strcmp(path, "/service_account_impersonation") == 0);
  GPR_ASSERT(request->hdr_count == 2);
  GPR_ASSERT(strcmp(request->hdrs[0].key, "Content-Type") == 0);
  GPR_ASSERT(
      strcmp(request->hdrs[0].value, "application/x-www-form-urlencoded") == 0);
  GPR_ASSERT(strcmp(request->hdrs[1].key, "Authorization") == 0);
  GPR_ASSERT(strcmp(request->hdrs[1].value,
                    "Bearer token_exchange_access_token") == 0);
}

static int external_account_creds_httpcli_post_success(
    const grpc_http_request* request, const char* host, const char* path,
    const char* body, size_t body_size, grpc_millis /*deadline*/,
    grpc_closure* on_done, grpc_http_response* response) {
  if (strcmp(path, "/token") == 0) {
    validate_external_account_creds_token_exchage_request(
        request, host, path, body, body_size, true);
    *response = http_response(
        200, valid_external_account_creds_token_exchange_response);
  } else if (strcmp(path, "/service_account_impersonation") == 0) {
    validate_external_account_creds_service_account_impersonation_request(
        request, host, path, body, body_size, true);
    *response = http_response(
        200,
        valid_external_account_creds_service_account_impersonation_response);
  } else if (strcmp(path, "/token_url_encode") == 0) {
    validate_external_account_creds_token_exchage_request_with_url_encode(
        request, host, path, body, body_size, true);
    *response = http_response(
        200, valid_external_account_creds_token_exchange_response);
  }
  grpc_core::ExecCtx::Run(DEBUG_LOCATION, on_done, GRPC_ERROR_NONE);
  return 1;
}

static int
external_account_creds_httpcli_post_failure_token_exchange_response_missing_access_token(
    const grpc_http_request* /*request*/, const char* /*host*/,
    const char* path, const char* /*body*/, size_t /*body_size*/,
    grpc_millis /*deadline*/, grpc_closure* on_done,
    grpc_http_response* response) {
  if (strcmp(path, "/token") == 0) {
    *response = http_response(200,
                              "{\"not_access_token\":\"not_access_token\","
                              "\"expires_in\":3599,"
                              " \"token_type\":\"Bearer\"}");
  } else if (strcmp(path, "/service_account_impersonation") == 0) {
    *response = http_response(
        200,
        valid_external_account_creds_service_account_impersonation_response);
  }
  grpc_core::ExecCtx::Run(DEBUG_LOCATION, on_done, GRPC_ERROR_NONE);
  return 1;
}

static int url_external_account_creds_httpcli_get_success(
    const grpc_http_request* /*request*/, const char* /*host*/,
    const char* path, grpc_millis /*deadline*/, grpc_closure* on_done,
    grpc_http_response* response) {
  if (strcmp(path, "/generate_subject_token_format_text") == 0) {
    *response = http_response(
        200,
        valid_url_external_account_creds_retrieve_subject_token_response_format_text);
  } else if (strcmp(path, "/path/to/url/creds?p1=v1&p2=v2") == 0) {
    *response = http_response(
        200,
        valid_url_external_account_creds_retrieve_subject_token_response_format_text);
  } else if (strcmp(path, "/generate_subject_token_format_json") == 0) {
    *response = http_response(
        200,
        valid_url_external_account_creds_retrieve_subject_token_response_format_json);
  }
  grpc_core::ExecCtx::Run(DEBUG_LOCATION, on_done, GRPC_ERROR_NONE);
  return 1;
}

static void validate_aws_external_account_creds_token_exchage_request(
    const grpc_http_request* request, const char* host, const char* path,
    const char* body, size_t body_size, bool /*expect_actor_token*/) {
  // Check that the body is constructed properly.
  GPR_ASSERT(body != nullptr);
  GPR_ASSERT(body_size != 0);
  // Check that the regional_cred_verification_url got constructed
  // with the correct AWS Region ("test_regionz" or "test_region").
  GPR_ASSERT(strstr(body, "regional_cred_verification_url_test_region"));
  std::string get_url_equivalent =
      absl::StrFormat("%s?%s", "https://foo.com:5555/token", body);
  absl::StatusOr<grpc_core::URI> uri =
      grpc_core::URI::Parse(get_url_equivalent);
  GPR_ASSERT(uri.ok());
  assert_query_parameters(*uri, "audience", "audience");
  assert_query_parameters(*uri, "grant_type",
                          "urn:ietf:params:oauth:grant-type:token-exchange");
  assert_query_parameters(*uri, "requested_token_type",
                          "urn:ietf:params:oauth:token-type:access_token");
  assert_query_parameters(*uri, "subject_token_type", "subject_token_type");
  assert_query_parameters(*uri, "scope",
                          "https://www.googleapis.com/auth/cloud-platform");
  // Check the rest of the request.
  GPR_ASSERT(strcmp(host, "foo.com:5555") == 0);
  GPR_ASSERT(strcmp(path, "/token") == 0);
  GPR_ASSERT(request->hdr_count == 2);
  GPR_ASSERT(strcmp(request->hdrs[0].key, "Content-Type") == 0);
  GPR_ASSERT(
      strcmp(request->hdrs[0].value, "application/x-www-form-urlencoded") == 0);
  GPR_ASSERT(strcmp(request->hdrs[1].key, "Authorization") == 0);
  GPR_ASSERT(strcmp(request->hdrs[1].value,
                    "Basic Y2xpZW50X2lkOmNsaWVudF9zZWNyZXQ=") == 0);
}

static int aws_external_account_creds_httpcli_get_success(
    const grpc_http_request* /*request*/, const char* /*host*/,
    const char* path, grpc_millis /*deadline*/, grpc_closure* on_done,
    grpc_http_response* response) {
  if (strcmp(path, "/region_url") == 0) {
    *response = http_response(200, "test_regionz");
  } else if (strcmp(path, "/url") == 0) {
    *response = http_response(200, "test_role_name");
  } else if (strcmp(path, "/url_no_role_name") == 0) {
    *response = http_response(200, "");
  } else if (strcmp(path, "/url/test_role_name") == 0) {
    *response = http_response(
        200, valid_aws_external_account_creds_retrieve_signing_keys_response);
  }
  grpc_core::ExecCtx::Run(DEBUG_LOCATION, on_done, GRPC_ERROR_NONE);
  return 1;
}

static int aws_external_account_creds_httpcli_post_success(
    const grpc_http_request* request, const char* host, const char* path,
    const char* body, size_t body_size, grpc_millis /*deadline*/,
    grpc_closure* on_done, grpc_http_response* response) {
  if (strcmp(path, "/token") == 0) {
    validate_aws_external_account_creds_token_exchage_request(
        request, host, path, body, body_size, true);
    *response = http_response(
        200, valid_external_account_creds_token_exchange_response);
  }
  grpc_core::ExecCtx::Run(DEBUG_LOCATION, on_done, GRPC_ERROR_NONE);
  return 1;
}

// The subclass of ExternalAccountCredentials for testing.
// ExternalAccountCredentials is an abstract class so we can't directly test
// against it.
class TestExternalAccountCredentials final
    : public grpc_core::ExternalAccountCredentials {
 public:
  TestExternalAccountCredentials(Options options,
                                 std::vector<std::string> scopes)
      : ExternalAccountCredentials(std::move(options), std::move(scopes)) {}

 protected:
  void RetrieveSubjectToken(
      HTTPRequestContext* /*ctx*/, const Options& /*options*/,
      std::function<void(std::string, grpc_error_handle)> cb) override {
    cb("test_subject_token", GRPC_ERROR_NONE);
  }
};

static void test_external_account_creds_success(void) {
  grpc_core::ExecCtx exec_ctx;
  grpc_auth_metadata_context auth_md_ctx = {test_service_url, test_method,
                                            nullptr, nullptr};
  grpc_core::Json credential_source("");
  TestExternalAccountCredentials::Options options = {
      "external_account",                 // type;
      "audience",                         // audience;
      "subject_token_type",               // subject_token_type;
      "",                                 // service_account_impersonation_url;
      "https://foo.com:5555/token",       // token_url;
      "https://foo.com:5555/token_info",  // token_info_url;
      credential_source,                  // credential_source;
      "quota_project_id",                 // quota_project_id;
      "client_id",                        // client_id;
      "client_secret",                    // client_secret;
      "",                                 // workforce_pool_user_project;
  };
  TestExternalAccountCredentials creds(options, {});
  /* Check security level. */
  GPR_ASSERT(creds.min_security_level() == GRPC_PRIVACY_AND_INTEGRITY);
  /* First request: http put should be called. */
  auto state = RequestMetadataState::NewInstance(
      GRPC_ERROR_NONE, "authorization: Bearer token_exchange_access_token");
  grpc_core::HttpRequest::SetOverride(
      httpcli_get_should_not_be_called,
      external_account_creds_httpcli_post_success);
  state->RunRequestMetadataTest(&creds, auth_md_ctx);
  grpc_core::ExecCtx::Get()->Flush();
  /* Second request: the cached token should be served directly. */
  state = RequestMetadataState::NewInstance(
      GRPC_ERROR_NONE, "authorization: Bearer token_exchange_access_token");
  grpc_core::HttpRequest::SetOverride(httpcli_get_should_not_be_called,
                                      httpcli_post_should_not_be_called);
  state->RunRequestMetadataTest(&creds, auth_md_ctx);
  grpc_core::ExecCtx::Get()->Flush();
  grpc_core::HttpRequest::SetOverride(nullptr, nullptr);
}

static void test_external_account_creds_success_with_url_encode(void) {
  std::map<std::string, std::string> emd = {
      {"authorization", "Bearer token_exchange_access_token"}};
  grpc_core::ExecCtx exec_ctx;
  grpc_auth_metadata_context auth_md_ctx = {test_service_url, test_method,
                                            nullptr, nullptr};
  grpc_core::Json credential_source("");
  TestExternalAccountCredentials::Options options = {
      "external_account",         // type;
      "audience_!@#$",            // audience;
      "subject_token_type_!@#$",  // subject_token_type;
      "",                         // service_account_impersonation_url;
      "https://foo.com:5555/token_url_encode",  // token_url;
      "https://foo.com:5555/token_info",        // token_info_url;
      credential_source,                        // credential_source;
      "quota_project_id",                       // quota_project_id;
      "client_id",                              // client_id;
      "client_secret",                          // client_secret;
      "",                                       // workforce_pool_user_project;
  };
  TestExternalAccountCredentials creds(options, {});
  auto state = RequestMetadataState::NewInstance(
      GRPC_ERROR_NONE, "authorization: Bearer token_exchange_access_token");
  grpc_core::HttpRequest::SetOverride(
      httpcli_get_should_not_be_called,
      external_account_creds_httpcli_post_success);
  state->RunRequestMetadataTest(&creds, auth_md_ctx);
  grpc_core::ExecCtx::Get()->Flush();
  grpc_core::HttpRequest::SetOverride(nullptr, nullptr);
}

static void
test_external_account_creds_success_with_service_account_impersonation(void) {
  grpc_core::ExecCtx exec_ctx;
  grpc_auth_metadata_context auth_md_ctx = {test_service_url, test_method,
                                            nullptr, nullptr};
  grpc_core::Json credential_source("");
  TestExternalAccountCredentials::Options options = {
      "external_account",    // type;
      "audience",            // audience;
      "subject_token_type",  // subject_token_type;
      "https://foo.com:5555/service_account_impersonation",  // service_account_impersonation_url;
      "https://foo.com:5555/token",                          // token_url;
      "https://foo.com:5555/token_info",                     // token_info_url;
      credential_source,   // credential_source;
      "quota_project_id",  // quota_project_id;
      "client_id",         // client_id;
      "client_secret",     // client_secret;
      "",                  // workforce_pool_user_project;
  };
  TestExternalAccountCredentials creds(options, {"scope_1", "scope_2"});
  /* Check security level. */
  GPR_ASSERT(creds.min_security_level() == GRPC_PRIVACY_AND_INTEGRITY);
  /* First request: http put should be called. */
  auto state = RequestMetadataState::NewInstance(
      GRPC_ERROR_NONE,
      "authorization: Bearer service_account_impersonation_access_token");
  grpc_core::HttpRequest::SetOverride(
      httpcli_get_should_not_be_called,
      external_account_creds_httpcli_post_success);
  state->RunRequestMetadataTest(&creds, auth_md_ctx);
  grpc_core::ExecCtx::Get()->Flush();
  grpc_core::HttpRequest::SetOverride(nullptr, nullptr);
}

static void test_external_account_creds_failure_invalid_token_url(void) {
  grpc_core::ExecCtx exec_ctx;
  grpc_auth_metadata_context auth_md_ctx = {test_service_url, test_method,
                                            nullptr, nullptr};
  grpc_core::Json credential_source("");
  TestExternalAccountCredentials::Options options = {
      "external_account",    // type;
      "audience",            // audience;
      "subject_token_type",  // subject_token_type;
      "https://foo.com:5555/service_account_impersonation",  // service_account_impersonation_url;
      "invalid_token_url",                                   // token_url;
      "https://foo.com:5555/token_info",                     // token_info_url;
      credential_source,   // credential_source;
      "quota_project_id",  // quota_project_id;
      "client_id",         // client_id;
      "client_secret",     // client_secret;
      "",                  // workforce_pool_user_project;
  };
  TestExternalAccountCredentials creds(options, {});
  grpc_core::HttpRequest::SetOverride(httpcli_get_should_not_be_called,
                                      httpcli_post_should_not_be_called);
  grpc_error_handle error = GRPC_ERROR_CREATE_FROM_STATIC_STRING(
      "Invalid token url: invalid_token_url.");
  grpc_error_handle expected_error =
      GRPC_ERROR_CREATE_REFERENCING_FROM_STATIC_STRING(
          "Error occurred when fetching oauth2 token.", &error, 1);
  auto state = RequestMetadataState::NewInstance(expected_error, {});
  state->RunRequestMetadataTest(&creds, auth_md_ctx);
  GRPC_ERROR_UNREF(error);
  grpc_core::ExecCtx::Get()->Flush();
  grpc_core::HttpRequest::SetOverride(nullptr, nullptr);
}

static void
test_external_account_creds_failure_invalid_service_account_impersonation_url(
    void) {
  grpc_core::ExecCtx exec_ctx;
  grpc_auth_metadata_context auth_md_ctx = {test_service_url, test_method,
                                            nullptr, nullptr};
  grpc_core::Json credential_source("");
  TestExternalAccountCredentials::Options options = {
      "external_account",                           // type;
      "audience",                                   // audience;
      "subject_token_type",                         // subject_token_type;
      "invalid_service_account_impersonation_url",  // service_account_impersonation_url;
      "https://foo.com:5555/token",                 // token_url;
      "https://foo.com:5555/token_info",            // token_info_url;
      credential_source,                            // credential_source;
      "quota_project_id",                           // quota_project_id;
      "client_id",                                  // client_id;
      "client_secret",                              // client_secret;
      "",  // workforce_pool_user_project;
  };
  TestExternalAccountCredentials creds(options, {});
  grpc_core::HttpRequest::SetOverride(
      httpcli_get_should_not_be_called,
      external_account_creds_httpcli_post_success);
  grpc_error_handle error = GRPC_ERROR_CREATE_FROM_STATIC_STRING(
      "Invalid service account impersonation url: "
      "invalid_service_account_impersonation_url.");
  grpc_error_handle expected_error =
      GRPC_ERROR_CREATE_REFERENCING_FROM_STATIC_STRING(
          "Error occurred when fetching oauth2 token.", &error, 1);
  auto state = RequestMetadataState::NewInstance(expected_error, {});
  state->RunRequestMetadataTest(&creds, auth_md_ctx);
  GRPC_ERROR_UNREF(error);
  grpc_core::ExecCtx::Get()->Flush();
  grpc_core::HttpRequest::SetOverride(nullptr, nullptr);
}

static void
test_external_account_creds_failure_token_exchange_response_missing_access_token(
    void) {
  grpc_core::ExecCtx exec_ctx;
  grpc_auth_metadata_context auth_md_ctx = {test_service_url, test_method,
                                            nullptr, nullptr};
  grpc_core::Json credential_source("");
  TestExternalAccountCredentials::Options options = {
      "external_account",    // type;
      "audience",            // audience;
      "subject_token_type",  // subject_token_type;
      "https://foo.com:5555/service_account_impersonation",  // service_account_impersonation_url;
      "https://foo.com:5555/token",                          // token_url;
      "https://foo.com:5555/token_info",                     // token_info_url;
      credential_source,   // credential_source;
      "quota_project_id",  // quota_project_id;
      "client_id",         // client_id;
      "client_secret",     // client_secret;
      "",                  // workforce_pool_user_project;
  };
  TestExternalAccountCredentials creds(options, {});
  grpc_core::HttpRequest::SetOverride(
      httpcli_get_should_not_be_called,
      external_account_creds_httpcli_post_failure_token_exchange_response_missing_access_token);
  grpc_error_handle error = GRPC_ERROR_CREATE_FROM_STATIC_STRING(
      "Missing or invalid access_token in "
      "{\"not_access_token\":\"not_access_token\",\"expires_in\":3599,\"token_"
      "type\":\"Bearer\"}.");
  grpc_error_handle expected_error =
      GRPC_ERROR_CREATE_REFERENCING_FROM_STATIC_STRING(
          "Error occurred when fetching oauth2 token.", &error, 1);
  auto state = RequestMetadataState::NewInstance(expected_error, {});
  state->RunRequestMetadataTest(&creds, auth_md_ctx);
  GRPC_ERROR_UNREF(error);
  grpc_core::ExecCtx::Get()->Flush();
  grpc_core::HttpRequest::SetOverride(nullptr, nullptr);
}

static void test_url_external_account_creds_success_format_text(void) {
  grpc_core::ExecCtx exec_ctx;
  grpc_auth_metadata_context auth_md_ctx = {test_service_url, test_method,
                                            nullptr, nullptr};
  grpc_error_handle error = GRPC_ERROR_NONE;
  grpc_core::Json credential_source = grpc_core::Json::Parse(
      valid_url_external_account_creds_options_credential_source_format_text,
      &error);
  GPR_ASSERT(error == GRPC_ERROR_NONE);
  grpc_core::ExternalAccountCredentials::Options options = {
      "external_account",                 // type;
      "audience",                         // audience;
      "subject_token_type",               // subject_token_type;
      "",                                 // service_account_impersonation_url;
      "https://foo.com:5555/token",       // token_url;
      "https://foo.com:5555/token_info",  // token_info_url;
      credential_source,                  // credential_source;
      "quota_project_id",                 // quota_project_id;
      "client_id",                        // client_id;
      "client_secret",                    // client_secret;
      "",                                 // workforce_pool_user_project;
  };
  auto creds =
      grpc_core::UrlExternalAccountCredentials::Create(options, {}, &error);
  GPR_ASSERT(creds != nullptr);
  GPR_ASSERT(error == GRPC_ERROR_NONE);
  GPR_ASSERT(creds->min_security_level() == GRPC_PRIVACY_AND_INTEGRITY);
  auto state = RequestMetadataState::NewInstance(
      GRPC_ERROR_NONE, "authorization: Bearer token_exchange_access_token");
  grpc_core::HttpRequest::SetOverride(
      url_external_account_creds_httpcli_get_success,
      external_account_creds_httpcli_post_success);
  state->RunRequestMetadataTest(creds.get(), auth_md_ctx);
  grpc_core::ExecCtx::Get()->Flush();
  grpc_core::HttpRequest::SetOverride(nullptr, nullptr);
}

static void
test_url_external_account_creds_success_with_qurey_params_format_text(void) {
  std::map<std::string, std::string> emd = {
      {"authorization", "Bearer token_exchange_access_token"}};
  grpc_core::ExecCtx exec_ctx;
  grpc_auth_metadata_context auth_md_ctx = {test_service_url, test_method,
                                            nullptr, nullptr};
  grpc_error_handle error = GRPC_ERROR_NONE;
  grpc_core::Json credential_source = grpc_core::Json::Parse(
      valid_url_external_account_creds_options_credential_source_with_qurey_params_format_text,
      &error);
  GPR_ASSERT(error == GRPC_ERROR_NONE);
  grpc_core::ExternalAccountCredentials::Options options = {
      "external_account",                 // type;
      "audience",                         // audience;
      "subject_token_type",               // subject_token_type;
      "",                                 // service_account_impersonation_url;
      "https://foo.com:5555/token",       // token_url;
      "https://foo.com:5555/token_info",  // token_info_url;
      credential_source,                  // credential_source;
      "quota_project_id",                 // quota_project_id;
      "client_id",                        // client_id;
      "client_secret",                    // client_secret;
      "",                                 // workforce_pool_user_project;
  };
  auto creds =
      grpc_core::UrlExternalAccountCredentials::Create(options, {}, &error);
  GPR_ASSERT(creds != nullptr);
  GPR_ASSERT(error == GRPC_ERROR_NONE);
  GPR_ASSERT(creds->min_security_level() == GRPC_PRIVACY_AND_INTEGRITY);
  auto state = RequestMetadataState::NewInstance(
      GRPC_ERROR_NONE, "authorization: Bearer token_exchange_access_token");
  grpc_core::HttpRequest::SetOverride(
      url_external_account_creds_httpcli_get_success,
      external_account_creds_httpcli_post_success);
  state->RunRequestMetadataTest(creds.get(), auth_md_ctx);
  grpc_core::ExecCtx::Get()->Flush();
  grpc_core::HttpRequest::SetOverride(nullptr, nullptr);
}

static void test_url_external_account_creds_success_format_json(void) {
  grpc_core::ExecCtx exec_ctx;
  grpc_auth_metadata_context auth_md_ctx = {test_service_url, test_method,
                                            nullptr, nullptr};
  grpc_error_handle error = GRPC_ERROR_NONE;
  grpc_core::Json credential_source = grpc_core::Json::Parse(
      valid_url_external_account_creds_options_credential_source_format_json,
      &error);
  GPR_ASSERT(error == GRPC_ERROR_NONE);
  grpc_core::ExternalAccountCredentials::Options options = {
      "external_account",                 // type;
      "audience",                         // audience;
      "subject_token_type",               // subject_token_type;
      "",                                 // service_account_impersonation_url;
      "https://foo.com:5555/token",       // token_url;
      "https://foo.com:5555/token_info",  // token_info_url;
      credential_source,                  // credential_source;
      "quota_project_id",                 // quota_project_id;
      "client_id",                        // client_id;
      "client_secret",                    // client_secret;
      "",                                 // workforce_pool_user_project;
  };
  auto creds =
      grpc_core::UrlExternalAccountCredentials::Create(options, {}, &error);
  GPR_ASSERT(creds != nullptr);
  GPR_ASSERT(error == GRPC_ERROR_NONE);
  GPR_ASSERT(creds->min_security_level() == GRPC_PRIVACY_AND_INTEGRITY);
  auto state = RequestMetadataState::NewInstance(
      GRPC_ERROR_NONE, "authorization: Bearer token_exchange_access_token");
  grpc_core::HttpRequest::SetOverride(
      url_external_account_creds_httpcli_get_success,
      external_account_creds_httpcli_post_success);
  state->RunRequestMetadataTest(creds.get(), auth_md_ctx);
  grpc_core::ExecCtx::Get()->Flush();
  grpc_core::HttpRequest::SetOverride(nullptr, nullptr);
}

static void
test_url_external_account_creds_failure_invalid_credential_source_url(void) {
  grpc_error_handle error = GRPC_ERROR_NONE;
  grpc_core::Json credential_source = grpc_core::Json::Parse(
      invalid_url_external_account_creds_options_credential_source, &error);
  GPR_ASSERT(error == GRPC_ERROR_NONE);
  grpc_core::ExternalAccountCredentials::Options options = {
      "external_account",                 // type;
      "audience",                         // audience;
      "subject_token_type",               // subject_token_type;
      "",                                 // service_account_impersonation_url;
      "https://foo.com:5555/token",       // token_url;
      "https://foo.com:5555/token_info",  // token_info_url;
      credential_source,                  // credential_source;
      "quota_project_id",                 // quota_project_id;
      "client_id",                        // client_id;
      "client_secret",                    // client_secret;
      "",                                 // workforce_pool_user_project;
  };
  auto creds =
      grpc_core::UrlExternalAccountCredentials::Create(options, {}, &error);
  GPR_ASSERT(creds == nullptr);
  std::string actual_error;
  GPR_ASSERT(
      grpc_error_get_str(error, GRPC_ERROR_STR_DESCRIPTION, &actual_error));
  GPR_ASSERT(absl::StartsWith(actual_error, "Invalid credential source url."));
  GRPC_ERROR_UNREF(error);
}

static void test_file_external_account_creds_success_format_text(void) {
  grpc_core::ExecCtx exec_ctx;
  grpc_auth_metadata_context auth_md_ctx = {test_service_url, test_method,
                                            nullptr, nullptr};
  grpc_error_handle error = GRPC_ERROR_NONE;
  char* subject_token_path = write_tmp_jwt_file("test_subject_token");
  grpc_core::Json credential_source = grpc_core::Json::Parse(
      absl::StrFormat(
          "{\"file\":\"%s\"}",
          absl::StrReplaceAll(subject_token_path, {{"\\", "\\\\"}})),
      &error);
  GPR_ASSERT(error == GRPC_ERROR_NONE);
  grpc_core::ExternalAccountCredentials::Options options = {
      "external_account",                 // type;
      "audience",                         // audience;
      "subject_token_type",               // subject_token_type;
      "",                                 // service_account_impersonation_url;
      "https://foo.com:5555/token",       // token_url;
      "https://foo.com:5555/token_info",  // token_info_url;
      credential_source,                  // credential_source;
      "quota_project_id",                 // quota_project_id;
      "client_id",                        // client_id;
      "client_secret",                    // client_secret;
      "",                                 // workforce_pool_user_project;
  };
  auto creds =
      grpc_core::FileExternalAccountCredentials::Create(options, {}, &error);
  GPR_ASSERT(creds != nullptr);
  GPR_ASSERT(error == GRPC_ERROR_NONE);
  GPR_ASSERT(creds->min_security_level() == GRPC_PRIVACY_AND_INTEGRITY);
  auto state = RequestMetadataState::NewInstance(
      GRPC_ERROR_NONE, "authorization: Bearer token_exchange_access_token");
  grpc_core::HttpRequest::SetOverride(
      httpcli_get_should_not_be_called,
      external_account_creds_httpcli_post_success);
  state->RunRequestMetadataTest(creds.get(), auth_md_ctx);
  grpc_core::ExecCtx::Get()->Flush();
  grpc_core::HttpRequest::SetOverride(nullptr, nullptr);
  GRPC_ERROR_UNREF(error);
  gpr_free(subject_token_path);
}

static void test_file_external_account_creds_success_format_json(void) {
  grpc_core::ExecCtx exec_ctx;
  grpc_auth_metadata_context auth_md_ctx = {test_service_url, test_method,
                                            nullptr, nullptr};
  grpc_error_handle error = GRPC_ERROR_NONE;
  char* subject_token_path =
      write_tmp_jwt_file("{\"access_token\":\"test_subject_token\"}");
  grpc_core::Json credential_source = grpc_core::Json::Parse(
      absl::StrFormat(
          "{\n"
          "\"file\":\"%s\",\n"
          "\"format\":\n"
          "{\n"
          "\"type\":\"json\",\n"
          "\"subject_token_field_name\":\"access_token\"\n"
          "}\n"
          "}",
          absl::StrReplaceAll(subject_token_path, {{"\\", "\\\\"}})),
      &error);
  GPR_ASSERT(error == GRPC_ERROR_NONE);
  grpc_core::ExternalAccountCredentials::Options options = {
      "external_account",                 // type;
      "audience",                         // audience;
      "subject_token_type",               // subject_token_type;
      "",                                 // service_account_impersonation_url;
      "https://foo.com:5555/token",       // token_url;
      "https://foo.com:5555/token_info",  // token_info_url;
      credential_source,                  // credential_source;
      "quota_project_id",                 // quota_project_id;
      "client_id",                        // client_id;
      "client_secret",                    // client_secret;
      "",                                 // workforce_pool_user_project;
  };
  auto creds =
      grpc_core::FileExternalAccountCredentials::Create(options, {}, &error);
  GPR_ASSERT(creds != nullptr);
  GPR_ASSERT(error == GRPC_ERROR_NONE);
  GPR_ASSERT(creds->min_security_level() == GRPC_PRIVACY_AND_INTEGRITY);
  auto state = RequestMetadataState::NewInstance(
      GRPC_ERROR_NONE, "authorization: Bearer token_exchange_access_token");
  grpc_core::HttpRequest::SetOverride(
      httpcli_get_should_not_be_called,
      external_account_creds_httpcli_post_success);
  state->RunRequestMetadataTest(creds.get(), auth_md_ctx);
  grpc_core::ExecCtx::Get()->Flush();
  grpc_core::HttpRequest::SetOverride(nullptr, nullptr);
  GRPC_ERROR_UNREF(error);
  gpr_free(subject_token_path);
}

static void test_file_external_account_creds_failure_file_not_found(void) {
  grpc_core::ExecCtx exec_ctx;
  grpc_auth_metadata_context auth_md_ctx = {test_service_url, test_method,
                                            nullptr, nullptr};
  grpc_error_handle error = GRPC_ERROR_NONE;
  grpc_core::Json credential_source =
      grpc_core::Json::Parse("{\"file\":\"non_exisiting_file\"}", &error);
  GPR_ASSERT(error == GRPC_ERROR_NONE);
  grpc_core::ExternalAccountCredentials::Options options = {
      "external_account",                 // type;
      "audience",                         // audience;
      "subject_token_type",               // subject_token_type;
      "",                                 // service_account_impersonation_url;
      "https://foo.com:5555/token",       // token_url;
      "https://foo.com:5555/token_info",  // token_info_url;
      credential_source,                  // credential_source;
      "quota_project_id",                 // quota_project_id;
      "client_id",                        // client_id;
      "client_secret",                    // client_secret;
      "",                                 // workforce_pool_user_project;
  };
  auto creds =
      grpc_core::FileExternalAccountCredentials::Create(options, {}, &error);
  GPR_ASSERT(creds != nullptr);
  GPR_ASSERT(error == GRPC_ERROR_NONE);
  grpc_core::HttpRequest::SetOverride(httpcli_get_should_not_be_called,
                                      httpcli_post_should_not_be_called);
  error = GRPC_ERROR_CREATE_FROM_STATIC_STRING("Failed to load file");
  grpc_error_handle expected_error =
      GRPC_ERROR_CREATE_REFERENCING_FROM_STATIC_STRING(
          "Error occurred when fetching oauth2 token.", &error, 1);
  auto state = RequestMetadataState::NewInstance(expected_error, {});
  state->RunRequestMetadataTest(creds.get(), auth_md_ctx);
  grpc_core::ExecCtx::Get()->Flush();
  grpc_core::HttpRequest::SetOverride(nullptr, nullptr);
  GRPC_ERROR_UNREF(error);
}

static void test_file_external_account_creds_failure_invalid_json_content(
    void) {
  grpc_core::ExecCtx exec_ctx;
  grpc_auth_metadata_context auth_md_ctx = {test_service_url, test_method,
                                            nullptr, nullptr};
  grpc_error_handle error = GRPC_ERROR_NONE;
  char* subject_token_path = write_tmp_jwt_file("not_a_valid_json_file");
  grpc_core::Json credential_source = grpc_core::Json::Parse(
      absl::StrFormat(
          "{\n"
          "\"file\":\"%s\",\n"
          "\"format\":\n"
          "{\n"
          "\"type\":\"json\",\n"
          "\"subject_token_field_name\":\"access_token\"\n"
          "}\n"
          "}",
          absl::StrReplaceAll(subject_token_path, {{"\\", "\\\\"}})),
      &error);
  GPR_ASSERT(error == GRPC_ERROR_NONE);
  grpc_core::ExternalAccountCredentials::Options options = {
      "external_account",                 // type;
      "audience",                         // audience;
      "subject_token_type",               // subject_token_type;
      "",                                 // service_account_impersonation_url;
      "https://foo.com:5555/token",       // token_url;
      "https://foo.com:5555/token_info",  // token_info_url;
      credential_source,                  // credential_source;
      "quota_project_id",                 // quota_project_id;
      "client_id",                        // client_id;
      "client_secret",                    // client_secret;
      "",                                 // workforce_pool_user_project;
  };
  auto creds =
      grpc_core::FileExternalAccountCredentials::Create(options, {}, &error);
  GPR_ASSERT(creds != nullptr);
  GPR_ASSERT(error == GRPC_ERROR_NONE);
  grpc_core::HttpRequest::SetOverride(httpcli_get_should_not_be_called,
                                      httpcli_post_should_not_be_called);
  error = GRPC_ERROR_CREATE_FROM_STATIC_STRING(
      "The content of the file is not a valid json object.");
  grpc_error_handle expected_error =
      GRPC_ERROR_CREATE_REFERENCING_FROM_STATIC_STRING(
          "Error occurred when fetching oauth2 token.", &error, 1);
  auto state = RequestMetadataState::NewInstance(expected_error, {});
  state->RunRequestMetadataTest(creds.get(), auth_md_ctx);
  grpc_core::ExecCtx::Get()->Flush();
  grpc_core::HttpRequest::SetOverride(nullptr, nullptr);
  GRPC_ERROR_UNREF(error);
  gpr_free(subject_token_path);
}

static void test_aws_external_account_creds_success(void) {
  grpc_core::ExecCtx exec_ctx;
  grpc_auth_metadata_context auth_md_ctx = {test_service_url, test_method,
                                            nullptr, nullptr};
  grpc_error_handle error = GRPC_ERROR_NONE;
  grpc_core::Json credential_source = grpc_core::Json::Parse(
      valid_aws_external_account_creds_options_credential_source, &error);
  GPR_ASSERT(error == GRPC_ERROR_NONE);
  grpc_core::ExternalAccountCredentials::Options options = {
      "external_account",                 // type;
      "audience",                         // audience;
      "subject_token_type",               // subject_token_type;
      "",                                 // service_account_impersonation_url;
      "https://foo.com:5555/token",       // token_url;
      "https://foo.com:5555/token_info",  // token_info_url;
      credential_source,                  // credential_source;
      "quota_project_id",                 // quota_project_id;
      "client_id",                        // client_id;
      "client_secret",                    // client_secret;
      "",                                 // workforce_pool_user_project;
  };
  auto creds =
      grpc_core::AwsExternalAccountCredentials::Create(options, {}, &error);
  GPR_ASSERT(creds != nullptr);
  GPR_ASSERT(error == GRPC_ERROR_NONE);
  GPR_ASSERT(creds->min_security_level() == GRPC_PRIVACY_AND_INTEGRITY);
  auto state = RequestMetadataState::NewInstance(
      GRPC_ERROR_NONE, "authorization: Bearer token_exchange_access_token");
  grpc_core::HttpRequest::SetOverride(
      aws_external_account_creds_httpcli_get_success,
      aws_external_account_creds_httpcli_post_success);
  state->RunRequestMetadataTest(creds.get(), auth_md_ctx);
  grpc_core::ExecCtx::Get()->Flush();
  grpc_core::HttpRequest::SetOverride(nullptr, nullptr);
}

static void test_aws_external_account_creds_success_path_region_env_keys_url(
    void) {
  grpc_core::ExecCtx exec_ctx;
  grpc_auth_metadata_context auth_md_ctx = {test_service_url, test_method,
                                            nullptr, nullptr};
  gpr_setenv("AWS_REGION", "test_regionz");
  grpc_error_handle error = GRPC_ERROR_NONE;
  grpc_core::Json credential_source = grpc_core::Json::Parse(
      valid_aws_external_account_creds_options_credential_source, &error);
  GPR_ASSERT(error == GRPC_ERROR_NONE);
  grpc_core::ExternalAccountCredentials::Options options = {
      "external_account",                 // type;
      "audience",                         // audience;
      "subject_token_type",               // subject_token_type;
      "",                                 // service_account_impersonation_url;
      "https://foo.com:5555/token",       // token_url;
      "https://foo.com:5555/token_info",  // token_info_url;
      credential_source,                  // credential_source;
      "quota_project_id",                 // quota_project_id;
      "client_id",                        // client_id;
      "client_secret",                    // client_secret;
      "",                                 // workforce_pool_user_project;
  };
  auto creds =
      grpc_core::AwsExternalAccountCredentials::Create(options, {}, &error);
  GPR_ASSERT(creds != nullptr);
  GPR_ASSERT(error == GRPC_ERROR_NONE);
  GPR_ASSERT(creds->min_security_level() == GRPC_PRIVACY_AND_INTEGRITY);
  auto state = RequestMetadataState::NewInstance(
      GRPC_ERROR_NONE, "authorization: Bearer token_exchange_access_token");
  grpc_core::HttpRequest::SetOverride(
      aws_external_account_creds_httpcli_get_success,
      aws_external_account_creds_httpcli_post_success);
  state->RunRequestMetadataTest(creds.get(), auth_md_ctx);
  grpc_core::ExecCtx::Get()->Flush();
  grpc_core::HttpRequest::SetOverride(nullptr, nullptr);
  gpr_unsetenv("AWS_REGION");
}

static void
test_aws_external_account_creds_success_path_default_region_env_keys_url(void) {
  grpc_core::ExecCtx exec_ctx;
  grpc_auth_metadata_context auth_md_ctx = {test_service_url, test_method,
                                            nullptr, nullptr};
  gpr_setenv("AWS_DEFAULT_REGION", "test_regionz");
  grpc_error_handle error = GRPC_ERROR_NONE;
  grpc_core::Json credential_source = grpc_core::Json::Parse(
      valid_aws_external_account_creds_options_credential_source, &error);
  GPR_ASSERT(error == GRPC_ERROR_NONE);
  grpc_core::ExternalAccountCredentials::Options options = {
      "external_account",                 // type;
      "audience",                         // audience;
      "subject_token_type",               // subject_token_type;
      "",                                 // service_account_impersonation_url;
      "https://foo.com:5555/token",       // token_url;
      "https://foo.com:5555/token_info",  // token_info_url;
      credential_source,                  // credential_source;
      "quota_project_id",                 // quota_project_id;
      "client_id",                        // client_id;
      "client_secret",                    // client_secret;
      "",                                 // workforce_pool_user_project;
  };
  auto creds =
      grpc_core::AwsExternalAccountCredentials::Create(options, {}, &error);
  GPR_ASSERT(creds != nullptr);
  GPR_ASSERT(error == GRPC_ERROR_NONE);
  GPR_ASSERT(creds->min_security_level() == GRPC_PRIVACY_AND_INTEGRITY);
  auto state = RequestMetadataState::NewInstance(
      GRPC_ERROR_NONE, "authorization: Bearer token_exchange_access_token");
  grpc_core::HttpRequest::SetOverride(
      aws_external_account_creds_httpcli_get_success,
      aws_external_account_creds_httpcli_post_success);
  state->RunRequestMetadataTest(creds.get(), auth_md_ctx);
  grpc_core::ExecCtx::Get()->Flush();
  grpc_core::HttpRequest::SetOverride(nullptr, nullptr);
  gpr_unsetenv("AWS_DEFAULT_REGION");
}

static void
test_aws_external_account_creds_success_path_duplicate_region_env_keys_url(
    void) {
  grpc_core::ExecCtx exec_ctx;
  grpc_auth_metadata_context auth_md_ctx = {test_service_url, test_method,
                                            nullptr, nullptr};
  // Make sure that AWS_REGION gets used over AWS_DEFAULT_REGION
  gpr_setenv("AWS_REGION", "test_regionz");
  gpr_setenv("AWS_DEFAULT_REGION", "ERROR_REGION");
  grpc_error_handle error = GRPC_ERROR_NONE;
  grpc_core::Json credential_source = grpc_core::Json::Parse(
      valid_aws_external_account_creds_options_credential_source, &error);
  GPR_ASSERT(error == GRPC_ERROR_NONE);
  grpc_core::ExternalAccountCredentials::Options options = {
      "external_account",                 // type;
      "audience",                         // audience;
      "subject_token_type",               // subject_token_type;
      "",                                 // service_account_impersonation_url;
      "https://foo.com:5555/token",       // token_url;
      "https://foo.com:5555/token_info",  // token_info_url;
      credential_source,                  // credential_source;
      "quota_project_id",                 // quota_project_id;
      "client_id",                        // client_id;
      "client_secret",                    // client_secret;
      "",                                 // workforce_pool_user_project;
  };
  auto creds =
      grpc_core::AwsExternalAccountCredentials::Create(options, {}, &error);
  GPR_ASSERT(creds != nullptr);
  GPR_ASSERT(error == GRPC_ERROR_NONE);
  GPR_ASSERT(creds->min_security_level() == GRPC_PRIVACY_AND_INTEGRITY);
  auto state = RequestMetadataState::NewInstance(
      GRPC_ERROR_NONE, "authorization: Bearer token_exchange_access_token");
  grpc_core::HttpRequest::SetOverride(
      aws_external_account_creds_httpcli_get_success,
      aws_external_account_creds_httpcli_post_success);
  state->RunRequestMetadataTest(creds.get(), auth_md_ctx);
  grpc_core::ExecCtx::Get()->Flush();
  grpc_core::HttpRequest::SetOverride(nullptr, nullptr);
  gpr_unsetenv("AWS_REGION");
  gpr_unsetenv("AWS_DEFAULT_REGION");
}

static void test_aws_external_account_creds_success_path_region_url_keys_env(
    void) {
  grpc_core::ExecCtx exec_ctx;
  grpc_auth_metadata_context auth_md_ctx = {test_service_url, test_method,
                                            nullptr, nullptr};
  gpr_setenv("AWS_ACCESS_KEY_ID", "test_access_key_id");
  gpr_setenv("AWS_SECRET_ACCESS_KEY", "test_secret_access_key");
  gpr_setenv("AWS_SESSION_TOKEN", "test_token");
  grpc_error_handle error = GRPC_ERROR_NONE;
  grpc_core::Json credential_source = grpc_core::Json::Parse(
      valid_aws_external_account_creds_options_credential_source, &error);
  GPR_ASSERT(error == GRPC_ERROR_NONE);
  grpc_core::ExternalAccountCredentials::Options options = {
      "external_account",                 // type;
      "audience",                         // audience;
      "subject_token_type",               // subject_token_type;
      "",                                 // service_account_impersonation_url;
      "https://foo.com:5555/token",       // token_url;
      "https://foo.com:5555/token_info",  // token_info_url;
      credential_source,                  // credential_source;
      "quota_project_id",                 // quota_project_id;
      "client_id",                        // client_id;
      "client_secret",                    // client_secret;
      "",                                 // workforce_pool_user_project;
  };
  auto creds =
      grpc_core::AwsExternalAccountCredentials::Create(options, {}, &error);
  GPR_ASSERT(creds != nullptr);
  GPR_ASSERT(error == GRPC_ERROR_NONE);
  GPR_ASSERT(creds->min_security_level() == GRPC_PRIVACY_AND_INTEGRITY);
  auto state = RequestMetadataState::NewInstance(
      GRPC_ERROR_NONE, "authorization: Bearer token_exchange_access_token");
  grpc_core::HttpRequest::SetOverride(
      aws_external_account_creds_httpcli_get_success,
      aws_external_account_creds_httpcli_post_success);
  state->RunRequestMetadataTest(creds.get(), auth_md_ctx);
  grpc_core::ExecCtx::Get()->Flush();
  grpc_core::HttpRequest::SetOverride(nullptr, nullptr);
  gpr_unsetenv("AWS_ACCESS_KEY_ID");
  gpr_unsetenv("AWS_SECRET_ACCESS_KEY");
  gpr_unsetenv("AWS_SESSION_TOKEN");
}

static void test_aws_external_account_creds_success_path_region_env_keys_env(
    void) {
  grpc_core::ExecCtx exec_ctx;
  grpc_auth_metadata_context auth_md_ctx = {test_service_url, test_method,
                                            nullptr, nullptr};
  gpr_setenv("AWS_REGION", "test_regionz");
  gpr_setenv("AWS_ACCESS_KEY_ID", "test_access_key_id");
  gpr_setenv("AWS_SECRET_ACCESS_KEY", "test_secret_access_key");
  gpr_setenv("AWS_SESSION_TOKEN", "test_token");
  grpc_error_handle error = GRPC_ERROR_NONE;
  grpc_core::Json credential_source = grpc_core::Json::Parse(
      valid_aws_external_account_creds_options_credential_source, &error);
  GPR_ASSERT(error == GRPC_ERROR_NONE);
  grpc_core::ExternalAccountCredentials::Options options = {
      "external_account",                 // type;
      "audience",                         // audience;
      "subject_token_type",               // subject_token_type;
      "",                                 // service_account_impersonation_url;
      "https://foo.com:5555/token",       // token_url;
      "https://foo.com:5555/token_info",  // token_info_url;
      credential_source,                  // credential_source;
      "quota_project_id",                 // quota_project_id;
      "client_id",                        // client_id;
      "client_secret",                    // client_secret;
      "",                                 // workforce_pool_user_project;
  };
  auto creds =
      grpc_core::AwsExternalAccountCredentials::Create(options, {}, &error);
  GPR_ASSERT(creds != nullptr);
  GPR_ASSERT(error == GRPC_ERROR_NONE);
  GPR_ASSERT(creds->min_security_level() == GRPC_PRIVACY_AND_INTEGRITY);
  auto state = RequestMetadataState::NewInstance(
      GRPC_ERROR_NONE, "authorization: Bearer token_exchange_access_token");
  grpc_core::HttpRequest::SetOverride(
      aws_external_account_creds_httpcli_get_success,
      aws_external_account_creds_httpcli_post_success);
  state->RunRequestMetadataTest(creds.get(), auth_md_ctx);
  grpc_core::ExecCtx::Get()->Flush();
  grpc_core::HttpRequest::SetOverride(nullptr, nullptr);
  gpr_unsetenv("AWS_REGION");
  gpr_unsetenv("AWS_ACCESS_KEY_ID");
  gpr_unsetenv("AWS_SECRET_ACCESS_KEY");
  gpr_unsetenv("AWS_SESSION_TOKEN");
}

static void
test_aws_external_account_creds_success_path_default_region_env_keys_env(void) {
  std::map<std::string, std::string> emd = {
      {"authorization", "Bearer token_exchange_access_token"}};
  grpc_core::ExecCtx exec_ctx;
  grpc_auth_metadata_context auth_md_ctx = {test_service_url, test_method,
                                            nullptr, nullptr};
  gpr_setenv("AWS_DEFAULT_REGION", "test_regionz");
  gpr_setenv("AWS_ACCESS_KEY_ID", "test_access_key_id");
  gpr_setenv("AWS_SECRET_ACCESS_KEY", "test_secret_access_key");
  gpr_setenv("AWS_SESSION_TOKEN", "test_token");
  grpc_error_handle error = GRPC_ERROR_NONE;
  grpc_core::Json credential_source = grpc_core::Json::Parse(
      valid_aws_external_account_creds_options_credential_source, &error);
  GPR_ASSERT(error == GRPC_ERROR_NONE);
  grpc_core::ExternalAccountCredentials::Options options = {
      "external_account",                 // type;
      "audience",                         // audience;
      "subject_token_type",               // subject_token_type;
      "",                                 // service_account_impersonation_url;
      "https://foo.com:5555/token",       // token_url;
      "https://foo.com:5555/token_info",  // token_info_url;
      credential_source,                  // credential_source;
      "quota_project_id",                 // quota_project_id;
      "client_id",                        // client_id;
      "client_secret",                    // client_secret;
      "",                                 // workforce_pool_user_project;
  };
  auto creds =
      grpc_core::AwsExternalAccountCredentials::Create(options, {}, &error);
  GPR_ASSERT(creds != nullptr);
  GPR_ASSERT(error == GRPC_ERROR_NONE);
  GPR_ASSERT(creds->min_security_level() == GRPC_PRIVACY_AND_INTEGRITY);
  auto state = RequestMetadataState::NewInstance(
      GRPC_ERROR_NONE, "authorization: Bearer token_exchange_access_token");
  grpc_core::HttpRequest::SetOverride(
      aws_external_account_creds_httpcli_get_success,
      aws_external_account_creds_httpcli_post_success);
  state->RunRequestMetadataTest(creds.get(), auth_md_ctx);
  grpc_core::ExecCtx::Get()->Flush();
  grpc_core::HttpRequest::SetOverride(nullptr, nullptr);
  gpr_unsetenv("AWS_DEFAULT_REGION");
  gpr_unsetenv("AWS_ACCESS_KEY_ID");
  gpr_unsetenv("AWS_SECRET_ACCESS_KEY");
  gpr_unsetenv("AWS_SESSION_TOKEN");
}

static void
test_aws_external_account_creds_success_path_duplicate_region_env_keys_env(
    void) {
  grpc_core::ExecCtx exec_ctx;
  grpc_auth_metadata_context auth_md_ctx = {test_service_url, test_method,
                                            nullptr, nullptr};
  // Make sure that AWS_REGION gets used over AWS_DEFAULT_REGION
  gpr_setenv("AWS_REGION", "test_regionz");
  gpr_setenv("AWS_DEFAULT_REGION", "ERROR_REGION");
  gpr_setenv("AWS_ACCESS_KEY_ID", "test_access_key_id");
  gpr_setenv("AWS_SECRET_ACCESS_KEY", "test_secret_access_key");
  gpr_setenv("AWS_SESSION_TOKEN", "test_token");
  grpc_error_handle error = GRPC_ERROR_NONE;
  grpc_core::Json credential_source = grpc_core::Json::Parse(
      valid_aws_external_account_creds_options_credential_source, &error);
  GPR_ASSERT(error == GRPC_ERROR_NONE);
  grpc_core::ExternalAccountCredentials::Options options = {
      "external_account",                 // type;
      "audience",                         // audience;
      "subject_token_type",               // subject_token_type;
      "",                                 // service_account_impersonation_url;
      "https://foo.com:5555/token",       // token_url;
      "https://foo.com:5555/token_info",  // token_info_url;
      credential_source,                  // credential_source;
      "quota_project_id",                 // quota_project_id;
      "client_id",                        // client_id;
      "client_secret",                    // client_secret;
      "",                                 // workforce_pool_user_project;
  };
  auto creds =
      grpc_core::AwsExternalAccountCredentials::Create(options, {}, &error);
  GPR_ASSERT(creds != nullptr);
  GPR_ASSERT(error == GRPC_ERROR_NONE);
  GPR_ASSERT(creds->min_security_level() == GRPC_PRIVACY_AND_INTEGRITY);
  auto state = RequestMetadataState::NewInstance(
      GRPC_ERROR_NONE, "authorization: Bearer token_exchange_access_token");
  grpc_core::HttpRequest::SetOverride(
      aws_external_account_creds_httpcli_get_success,
      aws_external_account_creds_httpcli_post_success);
  state->RunRequestMetadataTest(creds.get(), auth_md_ctx);
  grpc_core::ExecCtx::Get()->Flush();
  grpc_core::HttpRequest::SetOverride(nullptr, nullptr);
  gpr_unsetenv("AWS_REGION");
  gpr_unsetenv("AWS_DEFAULT_REGION");
  gpr_unsetenv("AWS_ACCESS_KEY_ID");
  gpr_unsetenv("AWS_SECRET_ACCESS_KEY");
  gpr_unsetenv("AWS_SESSION_TOKEN");
}

static void test_aws_external_account_creds_failure_unmatched_environment_id(
    void) {
  grpc_error_handle error = GRPC_ERROR_NONE;
  grpc_core::Json credential_source = grpc_core::Json::Parse(
      invalid_aws_external_account_creds_options_credential_source_unmatched_environment_id,
      &error);
  GPR_ASSERT(error == GRPC_ERROR_NONE);
  grpc_core::ExternalAccountCredentials::Options options = {
      "external_account",                 // type;
      "audience",                         // audience;
      "subject_token_type",               // subject_token_type;
      "",                                 // service_account_impersonation_url;
      "https://foo.com:5555/token",       // token_url;
      "https://foo.com:5555/token_info",  // token_info_url;
      credential_source,                  // credential_source;
      "quota_project_id",                 // quota_project_id;
      "client_id",                        // client_id;
      "client_secret",                    // client_secret;
      "",                                 // workforce_pool_user_project;
  };
  auto creds =
      grpc_core::AwsExternalAccountCredentials::Create(options, {}, &error);
  GPR_ASSERT(creds == nullptr);
  std::string expected_error = "environment_id does not match.";
  std::string actual_error;
  GPR_ASSERT(
      grpc_error_get_str(error, GRPC_ERROR_STR_DESCRIPTION, &actual_error));
  GPR_ASSERT(expected_error == actual_error);
  GRPC_ERROR_UNREF(error);
}

static void test_aws_external_account_creds_failure_invalid_region_url(void) {
  grpc_core::ExecCtx exec_ctx;
  grpc_auth_metadata_context auth_md_ctx = {test_service_url, test_method,
                                            nullptr, nullptr};
  grpc_error_handle error = GRPC_ERROR_NONE;
  grpc_core::Json credential_source = grpc_core::Json::Parse(
      invalid_aws_external_account_creds_options_credential_source_invalid_region_url,
      &error);
  GPR_ASSERT(error == GRPC_ERROR_NONE);
  grpc_core::ExternalAccountCredentials::Options options = {
      "external_account",                 // type;
      "audience",                         // audience;
      "subject_token_type",               // subject_token_type;
      "",                                 // service_account_impersonation_url;
      "https://foo.com:5555/token",       // token_url;
      "https://foo.com:5555/token_info",  // token_info_url;
      credential_source,                  // credential_source;
      "quota_project_id",                 // quota_project_id;
      "client_id",                        // client_id;
      "client_secret",                    // client_secret;
      "",                                 // workforce_pool_user_project;
  };
  auto creds =
      grpc_core::AwsExternalAccountCredentials::Create(options, {}, &error);
  GPR_ASSERT(creds != nullptr);
  GPR_ASSERT(error == GRPC_ERROR_NONE);
  GPR_ASSERT(creds->min_security_level() == GRPC_PRIVACY_AND_INTEGRITY);
  error = GRPC_ERROR_CREATE_FROM_STATIC_STRING(
      "Invalid region url: invalid_region_url.");
  grpc_error_handle expected_error =
      GRPC_ERROR_CREATE_REFERENCING_FROM_STATIC_STRING(
          "Error occurred when fetching oauth2 token.", &error, 1);
  auto state = RequestMetadataState::NewInstance(expected_error, {});
  grpc_core::HttpRequest::SetOverride(
      aws_external_account_creds_httpcli_get_success,
      aws_external_account_creds_httpcli_post_success);
  state->RunRequestMetadataTest(creds.get(), auth_md_ctx);
  grpc_core::ExecCtx::Get()->Flush();
  grpc_core::HttpRequest::SetOverride(nullptr, nullptr);
  GRPC_ERROR_UNREF(error);
}

static void test_aws_external_account_creds_failure_invalid_url(void) {
  grpc_core::ExecCtx exec_ctx;
  grpc_auth_metadata_context auth_md_ctx = {test_service_url, test_method,
                                            nullptr, nullptr};
  grpc_error_handle error = GRPC_ERROR_NONE;
  grpc_core::Json credential_source = grpc_core::Json::Parse(
      invalid_aws_external_account_creds_options_credential_source_invalid_url,
      &error);
  GPR_ASSERT(error == GRPC_ERROR_NONE);
  grpc_core::ExternalAccountCredentials::Options options = {
      "external_account",                 // type;
      "audience",                         // audience;
      "subject_token_type",               // subject_token_type;
      "",                                 // service_account_impersonation_url;
      "https://foo.com:5555/token",       // token_url;
      "https://foo.com:5555/token_info",  // token_info_url;
      credential_source,                  // credential_source;
      "quota_project_id",                 // quota_project_id;
      "client_id",                        // client_id;
      "client_secret",                    // client_secret;
      "",                                 // workforce_pool_user_project;
  };
  auto creds =
      grpc_core::AwsExternalAccountCredentials::Create(options, {}, &error);
  GPR_ASSERT(creds != nullptr);
  GPR_ASSERT(error == GRPC_ERROR_NONE);
  GPR_ASSERT(creds->min_security_level() == GRPC_PRIVACY_AND_INTEGRITY);
  error = GRPC_ERROR_CREATE_FROM_STATIC_STRING("Invalid url: invalid_url.");
  grpc_error_handle expected_error =
      GRPC_ERROR_CREATE_REFERENCING_FROM_STATIC_STRING(
          "Error occurred when fetching oauth2 token.", &error, 1);
  auto state = RequestMetadataState::NewInstance(expected_error, {});
  grpc_core::HttpRequest::SetOverride(
      aws_external_account_creds_httpcli_get_success,
      aws_external_account_creds_httpcli_post_success);
  state->RunRequestMetadataTest(creds.get(), auth_md_ctx);
  grpc_core::ExecCtx::Get()->Flush();
  grpc_core::HttpRequest::SetOverride(nullptr, nullptr);
  GRPC_ERROR_UNREF(error);
}

static void test_aws_external_account_creds_failure_missing_role_name(void) {
  grpc_core::ExecCtx exec_ctx;
  grpc_auth_metadata_context auth_md_ctx = {test_service_url, test_method,
                                            nullptr, nullptr};
  grpc_error_handle error = GRPC_ERROR_NONE;
  grpc_core::Json credential_source = grpc_core::Json::Parse(
      invalid_aws_external_account_creds_options_credential_source_missing_role_name,
      &error);
  GPR_ASSERT(error == GRPC_ERROR_NONE);
  grpc_core::ExternalAccountCredentials::Options options = {
      "external_account",                 // type;
      "audience",                         // audience;
      "subject_token_type",               // subject_token_type;
      "",                                 // service_account_impersonation_url;
      "https://foo.com:5555/token",       // token_url;
      "https://foo.com:5555/token_info",  // token_info_url;
      credential_source,                  // credential_source;
      "quota_project_id",                 // quota_project_id;
      "client_id",                        // client_id;
      "client_secret",                    // client_secret;
      "",                                 // workforce_pool_user_project;
  };
  auto creds =
      grpc_core::AwsExternalAccountCredentials::Create(options, {}, &error);
  GPR_ASSERT(creds != nullptr);
  GPR_ASSERT(error == GRPC_ERROR_NONE);
  GPR_ASSERT(creds->min_security_level() == GRPC_PRIVACY_AND_INTEGRITY);
  error = GRPC_ERROR_CREATE_FROM_STATIC_STRING(
      "Missing role name when retrieving signing keys.");
  grpc_error_handle expected_error =
      GRPC_ERROR_CREATE_REFERENCING_FROM_STATIC_STRING(
          "Error occurred when fetching oauth2 token.", &error, 1);
  auto state = RequestMetadataState::NewInstance(expected_error, {});
  grpc_core::HttpRequest::SetOverride(
      aws_external_account_creds_httpcli_get_success,
      aws_external_account_creds_httpcli_post_success);
  state->RunRequestMetadataTest(creds.get(), auth_md_ctx);
  grpc_core::ExecCtx::Get()->Flush();
  grpc_core::HttpRequest::SetOverride(nullptr, nullptr);
  GRPC_ERROR_UNREF(error);
}

static void
test_aws_external_account_creds_failure_invalid_regional_cred_verification_url(
    void) {
  grpc_core::ExecCtx exec_ctx;
  grpc_auth_metadata_context auth_md_ctx = {test_service_url, test_method,
                                            nullptr, nullptr};
  grpc_error_handle error = GRPC_ERROR_NONE;
  grpc_core::Json credential_source = grpc_core::Json::Parse(
      invalid_aws_external_account_creds_options_credential_source_invalid_regional_cred_verification_url,
      &error);
  GPR_ASSERT(error == GRPC_ERROR_NONE);
  grpc_core::ExternalAccountCredentials::Options options = {
      "external_account",                 // type;
      "audience",                         // audience;
      "subject_token_type",               // subject_token_type;
      "",                                 // service_account_impersonation_url;
      "https://foo.com:5555/token",       // token_url;
      "https://foo.com:5555/token_info",  // token_info_url;
      credential_source,                  // credential_source;
      "quota_project_id",                 // quota_project_id;
      "client_id",                        // client_id;
      "client_secret",                    // client_secret;
      "",                                 // workforce_pool_user_project;
  };
  auto creds =
      grpc_core::AwsExternalAccountCredentials::Create(options, {}, &error);
  GPR_ASSERT(creds != nullptr);
  GPR_ASSERT(error == GRPC_ERROR_NONE);
  GPR_ASSERT(creds->min_security_level() == GRPC_PRIVACY_AND_INTEGRITY);
  error = GRPC_ERROR_CREATE_FROM_STATIC_STRING(
      "Creating aws request signer failed.");
  grpc_error_handle expected_error =
      GRPC_ERROR_CREATE_REFERENCING_FROM_STATIC_STRING(
          "Error occurred when fetching oauth2 token.", &error, 1);
  auto state = RequestMetadataState::NewInstance(expected_error, {});
  grpc_core::HttpRequest::SetOverride(
      aws_external_account_creds_httpcli_get_success,
      aws_external_account_creds_httpcli_post_success);
  state->RunRequestMetadataTest(creds.get(), auth_md_ctx);
  grpc_core::ExecCtx::Get()->Flush();
  grpc_core::HttpRequest::SetOverride(nullptr, nullptr);
  GRPC_ERROR_UNREF(error);
}

static void test_external_account_credentials_create_success(void) {
  // url credentials
  const char* url_options_string =
      "{\"type\":\"external_account\",\"audience\":\"audience\",\"subject_"
      "token_type\":\"subject_token_type\",\"service_account_impersonation_"
      "url\":\"service_account_impersonation_url\",\"token_url\":\"https://"
      "foo.com:5555/token\",\"token_info_url\":\"https://foo.com:5555/"
      "token_info\",\"credential_source\":{\"url\":\"https://foo.com:5555/"
      "generate_subject_token_format_json\",\"headers\":{\"Metadata-Flavor\":"
      "\"Google\"},\"format\":{\"type\":\"json\",\"subject_token_field_name\":"
      "\"access_token\"}},\"quota_project_id\":\"quota_"
      "project_id\",\"client_id\":\"client_id\",\"client_secret\":\"client_"
      "secret\"}";
  const char* url_scopes_string = "scope1,scope2";
  grpc_call_credentials* url_creds = grpc_external_account_credentials_create(
      url_options_string, url_scopes_string);
  GPR_ASSERT(url_creds != nullptr);
  url_creds->Unref();
  // file credentials
  const char* file_options_string =
      "{\"type\":\"external_account\",\"audience\":\"audience\",\"subject_"
      "token_type\":\"subject_token_type\",\"service_account_impersonation_"
      "url\":\"service_account_impersonation_url\",\"token_url\":\"https://"
      "foo.com:5555/token\",\"token_info_url\":\"https://foo.com:5555/"
      "token_info\",\"credential_source\":{\"file\":\"credentials_file_path\"},"
      "\"quota_project_id\":\"quota_"
      "project_id\",\"client_id\":\"client_id\",\"client_secret\":\"client_"
      "secret\"}";
  const char* file_scopes_string = "scope1,scope2";
  grpc_call_credentials* file_creds = grpc_external_account_credentials_create(
      file_options_string, file_scopes_string);
  GPR_ASSERT(file_creds != nullptr);
  file_creds->Unref();
  // aws credentials
  const char* aws_options_string =
      "{\"type\":\"external_account\",\"audience\":\"audience\",\"subject_"
      "token_type\":\"subject_token_type\",\"service_account_impersonation_"
      "url\":\"service_account_impersonation_url\",\"token_url\":\"https://"
      "foo.com:5555/token\",\"token_info_url\":\"https://foo.com:5555/"
      "token_info\",\"credential_source\":{\"environment_id\":\"aws1\","
      "\"region_url\":\"https://foo.com:5555/region_url\",\"url\":\"https://"
      "foo.com:5555/url\",\"regional_cred_verification_url\":\"https://"
      "foo.com:5555/regional_cred_verification_url_{region}\"},"
      "\"quota_project_id\":\"quota_"
      "project_id\",\"client_id\":\"client_id\",\"client_secret\":\"client_"
      "secret\"}";
  const char* aws_scopes_string = "scope1,scope2";
  grpc_call_credentials* aws_creds = grpc_external_account_credentials_create(
      aws_options_string, aws_scopes_string);
  GPR_ASSERT(aws_creds != nullptr);
  aws_creds->Unref();
}

static void
test_external_account_credentials_create_failure_invalid_json_format(void) {
  const char* options_string = "invalid_json";
  grpc_call_credentials* creds =
      grpc_external_account_credentials_create(options_string, "");
  GPR_ASSERT(creds == nullptr);
}

static void
test_external_account_credentials_create_failure_invalid_options_format(void) {
  const char* options_string = "{\"random_key\":\"random_value\"}";
  grpc_call_credentials* creds =
      grpc_external_account_credentials_create(options_string, "");
  GPR_ASSERT(creds == nullptr);
}

static void
test_external_account_credentials_create_failure_invalid_options_credential_source(
    void) {
  const char* options_string =
      "{\"type\":\"external_account\",\"audience\":\"audience\",\"subject_"
      "token_type\":\"subject_token_type\",\"service_account_impersonation_"
      "url\":\"service_account_impersonation_url\",\"token_url\":\"https://"
      "foo.com:5555/token\",\"token_info_url\":\"https://foo.com:5555/"
      "token_info\",\"credential_source\":{\"random_key\":\"random_value\"},"
      "\"quota_project_id\":\"quota_"
      "project_id\",\"client_id\":\"client_id\",\"client_secret\":\"client_"
      "secret\"}";
  grpc_call_credentials* creds =
      grpc_external_account_credentials_create(options_string, "");
  GPR_ASSERT(creds == nullptr);
}

static void test_external_account_credentials_create_success_workforce_pool(
    void) {
  const char* url_options_string =
      "{\"type\":\"external_account\",\"audience\":\"//iam.googleapis.com/"
      "locations/location/workforcePools/pool/providers/provider\",\"subject_"
      "token_type\":\"subject_token_type\",\"service_account_impersonation_"
      "url\":\"service_account_impersonation_url\",\"token_url\":\"https://"
      "foo.com:5555/token\",\"token_info_url\":\"https://foo.com:5555/"
      "token_info\",\"credential_source\":{\"url\":\"https://foo.com:5555/"
      "generate_subject_token_format_json\",\"headers\":{\"Metadata-Flavor\":"
      "\"Google\"},\"format\":{\"type\":\"json\",\"subject_token_field_name\":"
      "\"access_token\"}},\"quota_project_id\":\"quota_"
      "project_id\",\"client_id\":\"client_id\",\"client_secret\":\"client_"
      "secret\",\"workforce_pool_user_project\":\"workforce_pool_user_"
      "project\"}";
  const char* url_scopes_string = "scope1,scope2";
  grpc_call_credentials* url_creds = grpc_external_account_credentials_create(
      url_options_string, url_scopes_string);
  GPR_ASSERT(url_creds != nullptr);
  url_creds->Unref();
}

static void
test_external_account_credentials_create_failure_invalid_workforce_pool_audience(
    void) {
  const char* url_options_string =
      "{\"type\":\"external_account\",\"audience\":\"invalid_workforce_pool_"
      "audience\",\"subject_"
      "token_type\":\"subject_token_type\",\"service_account_impersonation_"
      "url\":\"service_account_impersonation_url\",\"token_url\":\"https://"
      "foo.com:5555/token\",\"token_info_url\":\"https://foo.com:5555/"
      "token_info\",\"credential_source\":{\"url\":\"https://foo.com:5555/"
      "generate_subject_token_format_json\",\"headers\":{\"Metadata-Flavor\":"
      "\"Google\"},\"format\":{\"type\":\"json\",\"subject_token_field_name\":"
      "\"access_token\"}},\"quota_project_id\":\"quota_"
      "project_id\",\"client_id\":\"client_id\",\"client_secret\":\"client_"
      "secret\",\"workforce_pool_user_project\":\"workforce_pool_user_"
      "project\"}";
  const char* url_scopes_string = "scope1,scope2";
  grpc_call_credentials* url_creds = grpc_external_account_credentials_create(
      url_options_string, url_scopes_string);
  GPR_ASSERT(url_creds == nullptr);
}

static void test_insecure_credentials_compare_success(void) {
  auto* insecure_creds_1 = grpc_insecure_credentials_create();
  auto* insecure_creds_2 = grpc_insecure_credentials_create();
  GPR_ASSERT(insecure_creds_1->cmp(insecure_creds_2) == 0);
  grpc_arg arg_1 = grpc_channel_credentials_to_arg(insecure_creds_1);
  grpc_channel_args args_1 = {1, &arg_1};
  grpc_arg arg_2 = grpc_channel_credentials_to_arg(insecure_creds_2);
  grpc_channel_args args_2 = {1, &arg_2};
  GPR_ASSERT(grpc_channel_args_compare(&args_1, &args_2) == 0);
  grpc_channel_credentials_release(insecure_creds_1);
  grpc_channel_credentials_release(insecure_creds_2);
}

static void test_insecure_credentials_compare_failure(void) {
  auto* insecure_creds = grpc_insecure_credentials_create();
  auto* fake_creds = grpc_fake_transport_security_credentials_create();
  GPR_ASSERT(insecure_creds->cmp(fake_creds) != 0);
  GPR_ASSERT(fake_creds->cmp(insecure_creds) != 0);
  grpc_arg arg_1 = grpc_channel_credentials_to_arg(insecure_creds);
  grpc_channel_args args_1 = {1, &arg_1};
  grpc_arg arg_2 = grpc_channel_credentials_to_arg(fake_creds);
  grpc_channel_args args_2 = {1, &arg_2};
  GPR_ASSERT(grpc_channel_args_compare(&args_1, &args_2) != 0);
  grpc_channel_credentials_release(insecure_creds);
  grpc_channel_credentials_release(fake_creds);
}

static void test_fake_call_credentials_compare_success(void) {
  auto call_creds = grpc_core::MakeRefCounted<fake_call_creds>();
  GPR_ASSERT(call_creds->cmp(call_creds.get()) == 0);
}

static void test_fake_call_credentials_compare_failure(void) {
  auto fake_creds = grpc_core::MakeRefCounted<fake_call_creds>();
  auto* md_creds = grpc_md_only_test_credentials_create("key", "value", false);
  GPR_ASSERT(fake_creds->cmp(md_creds) != 0);
  GPR_ASSERT(md_creds->cmp(fake_creds.get()) != 0);
  grpc_call_credentials_release(md_creds);
}

int main(int argc, char** argv) {
  grpc::testing::TestEnvironment env(argc, argv);
  grpc_init();
  test_oauth2_token_fetcher_creds_parsing_ok();
  test_oauth2_token_fetcher_creds_parsing_bad_http_status();
  test_oauth2_token_fetcher_creds_parsing_empty_http_body();
  test_oauth2_token_fetcher_creds_parsing_invalid_json();
  test_oauth2_token_fetcher_creds_parsing_missing_token();
  test_oauth2_token_fetcher_creds_parsing_missing_token_type();
  test_oauth2_token_fetcher_creds_parsing_missing_token_lifetime();
  test_google_iam_creds();
  test_access_token_creds();
  test_channel_oauth2_composite_creds();
  test_oauth2_google_iam_composite_creds();
  test_channel_oauth2_google_iam_composite_creds();
  test_compute_engine_creds_success();
  test_compute_engine_creds_failure();
  test_refresh_token_creds_success();
  test_refresh_token_creds_failure();
  test_valid_sts_creds_options();
  test_invalid_sts_creds_options();
  test_sts_creds_success();
  test_sts_creds_no_actor_token_success();
  test_sts_creds_load_token_failure();
  test_sts_creds_http_failure();
  test_sts_creds_token_file_not_found();
  test_jwt_creds_lifetime();
  test_jwt_creds_success();
  test_jwt_creds_signing_failure();
  test_remove_service_from_jwt_uri();
  test_google_default_creds_auth_key();
  test_google_default_creds_refresh_token();
  test_google_default_creds_external_account_credentials();
  test_google_default_creds_external_account_credentials_multi_pattern_sts();
  test_google_default_creds_external_account_credentials_multi_pattern_iam();
  test_google_default_creds_gce();
  test_google_default_creds_non_gce();
  test_no_google_default_creds();
  test_google_default_creds_call_creds_specified();
  test_google_default_creds_not_default();
  test_metadata_plugin_success();
  test_metadata_plugin_failure();
  test_get_well_known_google_credentials_file_path();
  test_channel_creds_duplicate_without_call_creds();
  test_auth_metadata_context();
  test_external_account_creds_success();
  test_external_account_creds_success_with_url_encode();
  test_external_account_creds_success_with_service_account_impersonation();
  test_external_account_creds_failure_invalid_token_url();
  test_external_account_creds_failure_invalid_service_account_impersonation_url();
  test_external_account_creds_failure_token_exchange_response_missing_access_token();
  test_url_external_account_creds_success_format_text();
  test_url_external_account_creds_success_format_json();
  test_url_external_account_creds_failure_invalid_credential_source_url();
  test_url_external_account_creds_success_with_qurey_params_format_text();
  test_file_external_account_creds_success_format_text();
  test_file_external_account_creds_success_format_json();
  test_file_external_account_creds_failure_file_not_found();
  test_file_external_account_creds_failure_invalid_json_content();
  test_aws_external_account_creds_success();
  test_aws_external_account_creds_success_path_region_env_keys_url();
  test_aws_external_account_creds_success_path_default_region_env_keys_url();
  test_aws_external_account_creds_success_path_duplicate_region_env_keys_url();
  test_aws_external_account_creds_success_path_region_url_keys_env();
  test_aws_external_account_creds_success_path_region_env_keys_env();
  test_aws_external_account_creds_success_path_default_region_env_keys_env();
  test_aws_external_account_creds_success_path_duplicate_region_env_keys_env();
  test_aws_external_account_creds_failure_unmatched_environment_id();
  test_aws_external_account_creds_failure_invalid_region_url();
  test_aws_external_account_creds_failure_invalid_url();
  test_aws_external_account_creds_failure_missing_role_name();
  test_aws_external_account_creds_failure_invalid_regional_cred_verification_url();
  test_external_account_credentials_create_success();
  test_external_account_credentials_create_failure_invalid_json_format();
  test_external_account_credentials_create_failure_invalid_options_format();
  test_external_account_credentials_create_failure_invalid_options_credential_source();
  test_external_account_credentials_create_success_workforce_pool();
  test_external_account_credentials_create_failure_invalid_workforce_pool_audience();
  test_insecure_credentials_compare_success();
  test_insecure_credentials_compare_failure();
  test_fake_call_credentials_compare_success();
  test_fake_call_credentials_compare_failure();
  grpc_shutdown();
  return 0;
}<|MERGE_RESOLUTION|>--- conflicted
+++ resolved
@@ -1775,12 +1775,6 @@
         [](absl::string_view, const grpc_core::Slice&) { abort(); });
     return grpc_core::Immediate(std::move(initial_metadata));
   }
-<<<<<<< HEAD
-=======
-
-  void cancel_get_request_metadata(
-      grpc_core::CredentialsMetadataArray* /*md_array*/,
-      grpc_error_handle /*error*/) override {}
 
  private:
   int cmp_impl(const grpc_call_credentials* other) const override {
@@ -1788,7 +1782,6 @@
     return grpc_core::QsortCompare(
         static_cast<const grpc_call_credentials*>(this), other);
   }
->>>>>>> c42dfe32
 };
 
 static void test_google_default_creds_not_default(void) {
