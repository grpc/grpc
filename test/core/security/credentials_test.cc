--- conflicted
+++ resolved
@@ -2596,18 +2596,10 @@
   EXPECT_EQ(creds_->num_fetches(), 1);
   while (!run_after_duration_.has_value()) event_engine_->Tick();
   // Make sure backoff was set for the right period.
-<<<<<<< HEAD
-  // This is 1 second (initial backoff) minus 1ms for the tick needed above.
   EXPECT_EQ(run_after_duration_, std::chrono::seconds(1));
   run_after_duration_.reset();
-  // Start a new call now, which will be queued and then eventually
-  // resumed when the next fetch happens.
-=======
-  EXPECT_EQ(run_after_duration, std::chrono::seconds(1));
-  run_after_duration.reset();
   // Start a new call now, which will fail because we're in backoff.
   LOG(INFO) << "Sending second RPC.";
->>>>>>> c741a567
   state = RequestMetadataState::NewInstance(
       kExpectedError, "authorization: foo", /*expect_delay=*/false);
   state->RunRequestMetadataTest(creds_.get(), kTestUrlScheme, kTestAuthority,
@@ -2641,17 +2633,10 @@
   EXPECT_EQ(creds_->num_fetches(), 1);
   while (!run_after_duration_.has_value()) event_engine_->Tick();
   // Make sure backoff was set for the right period.
-<<<<<<< HEAD
   EXPECT_EQ(run_after_duration_, std::chrono::seconds(1));
   run_after_duration_.reset();
-  // Start a new call now, which will be queued and then eventually
-  // resumed when the next fetch happens.
-=======
-  EXPECT_EQ(run_after_duration, std::chrono::seconds(1));
-  run_after_duration.reset();
   // Start a new call now, which will fail because we're in backoff.
   LOG(INFO) << "Sending second RPC.";
->>>>>>> c741a567
   state = RequestMetadataState::NewInstance(kExpectedError, "",
                                             /*expect_delay=*/false);
   state->RunRequestMetadataTest(creds_.get(), kTestUrlScheme, kTestAuthority,
@@ -2664,53 +2649,16 @@
   // Starting another call should trigger a new fetch, which will again fail.
   LOG(INFO) << "Sending third RPC.";
   creds_->AddResult(kExpectedError);
-<<<<<<< HEAD
+  state = RequestMetadataState::NewInstance(kExpectedError, "",
+                                            /*expect_delay=*/true);
+  state->RunRequestMetadataTest(creds_.get(), kTestUrlScheme, kTestAuthority,
+                                kTestPath);
+  EXPECT_EQ(creds_->num_fetches(), 2);
   while (!run_after_duration_.has_value()) event_engine_->Tick();
-  EXPECT_EQ(creds_->num_fetches(), 2);
-  // The backoff time should be longer now.  We account for jitter here.
+  // The backoff time should be longer now.
   EXPECT_EQ(run_after_duration_, std::chrono::milliseconds(1600))
       << "actual: " << run_after_duration_->count();
   run_after_duration_.reset();
-  // Start another new call to trigger another new fetch once the
-  // backoff expires.
-=======
->>>>>>> c741a567
-  state = RequestMetadataState::NewInstance(kExpectedError, "",
-                                            /*expect_delay=*/true);
-  state->RunRequestMetadataTest(creds_.get(), kTestUrlScheme, kTestAuthority,
-                                kTestPath);
-<<<<<<< HEAD
-  // Tick until the next fetch starts.
-  creds_->AddResult(kExpectedError);
-  while (!run_after_duration_.has_value()) event_engine_->Tick();
-  EXPECT_EQ(creds_->num_fetches(), 3);
-  // Check backoff time again.
-  EXPECT_EQ(run_after_duration_, std::chrono::milliseconds(2560))
-      << "actual: " << run_after_duration_->count();
-}
-
-TEST_F(TokenFetcherCredentialsTest, FetchNotStartedAfterBackoffWithoutRpc) {
-  const absl::Status kExpectedError = absl::UnavailableError("bummer, dude");
-  ExecCtx exec_ctx;
-  creds_->AddResult(kExpectedError);
-  // First request will trigger a fetch, which will fail.
-  auto state = RequestMetadataState::NewInstance(kExpectedError, "",
-                                                 /*expect_delay=*/true);
-  state->RunRequestMetadataTest(creds_.get(), kTestUrlScheme, kTestAuthority,
-                                kTestPath);
-  EXPECT_EQ(creds_->num_fetches(), 1);
-  while (!run_after_duration_.has_value()) event_engine_->Tick();
-  // Make sure backoff was set for the right period.
-  EXPECT_EQ(run_after_duration_, std::chrono::seconds(1));
-  run_after_duration_.reset();
-  // Tick until the backoff expires.  No new fetch should be started.
-=======
-  EXPECT_EQ(creds_->num_fetches(), 2);
-  while (!run_after_duration.has_value()) event_engine_->Tick();
-  // The backoff time should be longer now.
-  EXPECT_EQ(run_after_duration, std::chrono::milliseconds(1600))
-      << "actual: " << run_after_duration->count();
-  run_after_duration.reset();
   // Start a new call now, which will fail because we're in backoff.
   LOG(INFO) << "Sending fourth RPC.";
   state = RequestMetadataState::NewInstance(kExpectedError, "",
@@ -2720,7 +2668,6 @@
   EXPECT_EQ(creds_->num_fetches(), 2);
   // Tick until backoff expires.
   LOG(INFO) << "Waiting for backoff.";
->>>>>>> c741a567
   event_engine_->TickUntilIdle();
   EXPECT_EQ(creds_->num_fetches(), 2);
   // Starting another call should trigger a new fetch, which will again fail.
@@ -2731,10 +2678,10 @@
   state->RunRequestMetadataTest(creds_.get(), kTestUrlScheme, kTestAuthority,
                                 kTestPath);
   EXPECT_EQ(creds_->num_fetches(), 3);
-  while (!run_after_duration.has_value()) event_engine_->Tick();
+  while (!run_after_duration_.has_value()) event_engine_->Tick();
   // The backoff time should be longer now.
-  EXPECT_EQ(run_after_duration, std::chrono::milliseconds(2560))
-      << "actual: " << run_after_duration->count();
+  EXPECT_EQ(run_after_duration_, std::chrono::milliseconds(2560))
+      << "actual: " << run_after_duration_->count();
 }
 
 TEST_F(TokenFetcherCredentialsTest, ShutdownWhileBackoffTimerPending) {
