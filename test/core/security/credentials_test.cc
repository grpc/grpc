--- conflicted
+++ resolved
@@ -1984,7 +1984,6 @@
   GPR_ASSERT(request->handshaker == &grpc_httpcli_ssl);
   std::string get_url_equivalent =
       absl::StrFormat("%s?%s", "https://foo.com:5555/token", body);
-<<<<<<< HEAD
   absl::StatusOr<grpc_core::URI> uri =
       grpc_core::URI::Parse(get_url_equivalent);
   if (!uri.ok()) {
@@ -2001,21 +2000,6 @@
   assert_query_parameters(*uri, "scope",
                           "https://www.googleapis.com/auth/cloud-platform");
 
-=======
-  grpc_uri* uri = grpc_uri_parse(get_url_equivalent.c_str(), false);
-  GPR_ASSERT(strcmp(grpc_uri_get_query_arg(uri, "audience"), "audience") == 0);
-  GPR_ASSERT(strcmp(grpc_uri_get_query_arg(uri, "grant_type"),
-                    "urn:ietf:params:oauth:grant-type:token-exchange") == 0);
-  GPR_ASSERT(strcmp(grpc_uri_get_query_arg(uri, "requested_token_type"),
-                    "urn:ietf:params:oauth:token-type:access_token") == 0);
-  GPR_ASSERT(strcmp(grpc_uri_get_query_arg(uri, "subject_token"),
-                    "test_subject_token") == 0);
-  GPR_ASSERT(strcmp(grpc_uri_get_query_arg(uri, "subject_token_type"),
-                    "subject_token_type") == 0);
-  GPR_ASSERT(strcmp(grpc_uri_get_query_arg(uri, "scope"),
-                    "https://www.googleapis.com/auth/cloud-platform") == 0);
-  grpc_uri_destroy(uri);
->>>>>>> 6769c056
   // Check the rest of the request.
   GPR_ASSERT(strcmp(request->host, "foo.com:5555") == 0);
   GPR_ASSERT(strcmp(request->http.path, "/token") == 0);
