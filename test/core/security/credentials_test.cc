/*
 *
 * Copyright 2015 gRPC authors.
 *
 * Licensed under the Apache License, Version 2.0 (the "License");
 * you may not use this file except in compliance with the License.
 * You may obtain a copy of the License at
 *
 *     http://www.apache.org/licenses/LICENSE-2.0
 *
 * Unless required by applicable law or agreed to in writing, software
 * distributed under the License is distributed on an "AS IS" BASIS,
 * WITHOUT WARRANTIES OR CONDITIONS OF ANY KIND, either express or implied.
 * See the License for the specific language governing permissions and
 * limitations under the License.
 *
 */

#include <grpc/support/port_platform.h>

#include "src/core/lib/security/credentials/credentials.h"

#include <stdlib.h>
#include <string.h>

#include <string>

#include <openssl/rsa.h>

#include "absl/strings/match.h"
#include "absl/strings/str_cat.h"
#include "absl/strings/str_format.h"
#include "absl/strings/str_replace.h"

#include <grpc/grpc_security.h>
#include <grpc/slice.h>
#include <grpc/support/alloc.h>
#include <grpc/support/log.h>
#include <grpc/support/string_util.h>
#include <grpc/support/time.h>

#include "src/core/lib/gpr/env.h"
#include "src/core/lib/gpr/string.h"
#include "src/core/lib/gpr/tmpfile.h"
#include "src/core/lib/gprpp/host_port.h"
#include "src/core/lib/gprpp/time.h"
#include "src/core/lib/http/httpcli.h"
#include "src/core/lib/iomgr/error.h"
#include "src/core/lib/security/credentials/composite/composite_credentials.h"
#include "src/core/lib/security/credentials/external/aws_external_account_credentials.h"
#include "src/core/lib/security/credentials/external/external_account_credentials.h"
#include "src/core/lib/security/credentials/external/file_external_account_credentials.h"
#include "src/core/lib/security/credentials/external/url_external_account_credentials.h"
#include "src/core/lib/security/credentials/fake/fake_credentials.h"
#include "src/core/lib/security/credentials/google_default/google_default_credentials.h"
#include "src/core/lib/security/credentials/jwt/jwt_credentials.h"
#include "src/core/lib/security/credentials/oauth2/oauth2_credentials.h"
#include "src/core/lib/security/transport/auth_filters.h"
#include "src/core/lib/uri/uri_parser.h"
#include "test/core/util/test_config.h"

using grpc_core::internal::grpc_flush_cached_google_default_credentials;
using grpc_core::internal::set_gce_tenancy_checker_for_testing;

/* -- Constants. -- */

static const char test_google_iam_authorization_token[] = "blahblahblhahb";
static const char test_google_iam_authority_selector[] = "respectmyauthoritah";
static const char test_oauth2_bearer_token[] =
    "Bearer blaaslkdjfaslkdfasdsfasf";

/* This JSON key was generated with the GCE console and revoked immediately.
   The identifiers have been changed as well.
   Maximum size for a string literal is 509 chars in C89, yay!  */
static const char test_json_key_str_part1[] =
    "{ \"private_key\": \"-----BEGIN PRIVATE KEY-----"
    "\\nMIICeAIBADANBgkqhkiG9w0BAQEFAASCAmIwggJeAgEAAoGBAOEvJsnoHnyHkXcp\\n7mJE"
    "qg"
    "WGjiw71NfXByguekSKho65FxaGbsnSM9SMQAqVk7Q2rG+I0OpsT0LrWQtZ\\nyjSeg/"
    "rWBQvS4hle4LfijkP3J5BG+"
    "IXDMP8RfziNRQsenAXDNPkY4kJCvKux2xdD\\nOnVF6N7dL3nTYZg+"
    "uQrNsMTz9UxVAgMBAAECgYEAzbLewe1xe9vy+2GoSsfib+28\\nDZgSE6Bu/"
    "zuFoPrRc6qL9p2SsnV7txrunTyJkkOnPLND9ABAXybRTlcVKP/sGgza\\n/"
    "8HpCqFYM9V8f34SBWfD4fRFT+n/"
    "73cfRUtGXdXpseva2lh8RilIQfPhNZAncenU\\ngqXjDvpkypEusgXAykECQQD+";
static const char test_json_key_str_part2[] =
    "53XxNVnxBHsYb+AYEfklR96yVi8HywjVHP34+OQZ\\nCslxoHQM8s+"
    "dBnjfScLu22JqkPv04xyxmt0QAKm9+vTdAkEA4ib7YvEAn2jXzcCI\\nEkoy2L/"
    "XydR1GCHoacdfdAwiL2npOdnbvi4ZmdYRPY1LSTO058tQHKVXV7NLeCa3\\nAARh2QJBAMKeDA"
    "G"
    "W303SQv2cZTdbeaLKJbB5drz3eo3j7dDKjrTD9JupixFbzcGw\\n8FZi5c8idxiwC36kbAL6Hz"
    "A"
    "ZoX+ofI0CQE6KCzPJTtYNqyShgKAZdJ8hwOcvCZtf\\n6z8RJm0+"
    "6YBd38lfh5j8mZd7aHFf6I17j5AQY7oPEc47TjJj/"
    "5nZ68ECQQDvYuI3\\nLyK5fS8g0SYbmPOL9TlcHDOqwG0mrX9qpg5DC2fniXNSrrZ64GTDKdzZ"
    "Y"
    "Ap6LI9W\\nIqv4vr6y38N79TTC\\n-----END PRIVATE KEY-----\\n\", ";
static const char test_json_key_str_part3[] =
    "\"private_key_id\": \"e6b5137873db8d2ef81e06a47289e6434ec8a165\", "
    "\"client_email\": "
    "\"777-abaslkan11hlb6nmim3bpspl31ud@developer.gserviceaccount."
    "com\", \"client_id\": "
    "\"777-abaslkan11hlb6nmim3bpspl31ud.apps.googleusercontent."
    "com\", \"type\": \"service_account\" }";

/* Test refresh token. */
static const char test_refresh_token_str[] =
    "{ \"client_id\": \"32555999999.apps.googleusercontent.com\","
    "  \"client_secret\": \"EmssLNjJy1332hD4KFsecret\","
    "  \"refresh_token\": \"1/Blahblasj424jladJDSGNf-u4Sua3HDA2ngjd42\","
    "  \"type\": \"authorized_user\"}";

/* Test external account credentials. */
static const char test_external_account_credentials_str[] =
    "{\"type\":\"external_account\",\"audience\":\"audience\",\"subject_"
    "token_type\":\"subject_token_type\",\"service_account_impersonation_"
    "url\":\"\",\"token_url\":\"https://"
    "sts.googleapis.com:5555/"
    "token\",\"token_info_url\":\"\",\"credential_source\":{\"file\":"
    "\"credentials_file_path\"},"
    "\"quota_project_id\":\"quota_"
    "project_id\",\"client_id\":\"client_id\",\"client_secret\":\"client_"
    "secret\"}";

static const char test_external_account_credentials_multi_pattern_sts_str[] =
    "{\"type\":\"external_account\",\"audience\":\"audience\",\"subject_"
    "token_type\":\"subject_token_type\",\"service_account_impersonation_"
    "url\":\"https://sts.test.googleapis.com:5555/"
    "service_account_impersonation_url\",\"token_url\":\"https://"
    "test.sts.googleapis.com:5555/token\",\"token_info_url\":\"https://"
    "test-sts.googleapis.com:5555/"
    "token_info\",\"credential_source\":{\"file\":\"credentials_file_path\"},"
    "\"quota_project_id\":\"quota_"
    "project_id\",\"client_id\":\"client_id\",\"client_secret\":\"client_"
    "secret\"}";

static const char test_external_account_credentials_multi_pattern_iam_str[] =
    "{\"type\":\"external_account\",\"audience\":\"audience\",\"subject_"
    "token_type\":\"subject_token_type\",\"service_account_impersonation_"
    "url\":\"https://iamcredentials.test.googleapis.com:5555/"
    "service_account_impersonation_url\",\"token_url\":\"https://"
    "test.iamcredentials.googleapis.com:5555/"
    "token\",\"token_info_url\":\"https://"
    "test-iamcredentials.googleapis.com:5555/"
    "token_info\",\"credential_source\":{\"file\":\"credentials_file_path\"},"
    "\"quota_project_id\":\"quota_"
    "project_id\",\"client_id\":\"client_id\",\"client_secret\":\"client_"
    "secret\"}";

static const char valid_oauth2_json_response[] =
    "{\"access_token\":\"ya29.AHES6ZRN3-HlhAPya30GnW_bHSb_\","
    " \"expires_in\":3599, "
    " \"token_type\":\"Bearer\"}";

static const char valid_sts_json_response[] =
    "{\"access_token\":\"ya29.AHES6ZRN3-HlhAPya30GnW_bHSb_\","
    " \"expires_in\":3599, "
    " \"issued_token_type\":\"urn:ietf:params:oauth:token-type:access_token\", "
    " \"token_type\":\"Bearer\"}";

static const char test_scope[] = "perm1 perm2";

static const char test_signed_jwt[] =
    "eyJhbGciOiJSUzI1NiIsInR5cCI6IkpXVCIsImtpZCI6ImY0OTRkN2M1YWU2MGRmOTcyNmM4YW"
    "U0MDcyZTViYTdmZDkwODg2YzcifQ";
static const char test_signed_jwt_token_type[] =
    "urn:ietf:params:oauth:token-type:id_token";
static const char test_signed_jwt2[] =
    "eyJhbGciOiJSUzI1NiIsInR5cCI6IkpXVCIsImtpZCI6ImY0OTRkN2M1YWU2MGRmOTcyNmM5YW"
    "U2MDcyZTViYTdnZDkwODg5YzcifQ";
static const char test_signed_jwt_token_type2[] =
    "urn:ietf:params:oauth:token-type:jwt";
static const char test_signed_jwt_path_prefix[] = "test_sign_jwt";

static const char test_service_url[] = "https://foo.com/foo.v1";
static const char test_service_url_no_service_name[] = "https://foo.com/";
static const char other_test_service_url[] = "https://bar.com/bar.v1";
static const char other_test_service_url_no_service_name[] = "https://bar.com/";

static const char test_sts_endpoint_url[] =
    "https://foo.com:5555/v1/token-exchange";

static const char test_method[] = "ThisIsNotAMethod";

static const char valid_external_account_creds_token_exchange_response[] =
    "{\"access_token\":\"token_exchange_access_token\","
    " \"expires_in\":3599,"
    " \"token_type\":\"Bearer\"}";

static const char
    valid_external_account_creds_service_account_impersonation_response[] =
        "{\"accessToken\":\"service_account_impersonation_access_token\","
        " \"expireTime\":\"2050-01-01T00:00:00Z\"}";

static const char
    valid_url_external_account_creds_options_credential_source_format_text[] =
        "{\"url\":\"https://foo.com:5555/generate_subject_token_format_text\","
        "\"headers\":{\"Metadata-Flavor\":\"Google\"}}";

static const char
    valid_url_external_account_creds_options_credential_source_with_qurey_params_format_text
        [] = "{\"url\":\"https://foo.com:5555/"
             "path/to/url/creds?p1=v1&p2=v2\","
             "\"headers\":{\"Metadata-Flavor\":\"Google\"}}";

static const char
    valid_url_external_account_creds_retrieve_subject_token_response_format_text
        [] = "test_subject_token";

static const char
    valid_url_external_account_creds_options_credential_source_format_json[] =
        "{\"url\":\"https://foo.com:5555/generate_subject_token_format_json\","
        "\"headers\":{\"Metadata-Flavor\":\"Google\"},"
        "\"format\":{\"type\":\"json\",\"subject_token_field_name\":\"access_"
        "token\"}}";

static const char
    valid_url_external_account_creds_retrieve_subject_token_response_format_json
        [] = "{\"access_token\":\"test_subject_token\"}";

static const char
    invalid_url_external_account_creds_options_credential_source[] =
        "{\"url\":\"invalid_credential_source_url\","
        "\"headers\":{\"Metadata-Flavor\":\"Google\"}}";

static const char
    valid_aws_external_account_creds_retrieve_signing_keys_response[] =
        "{\"AccessKeyId\":\"test_access_key_id\",\"SecretAccessKey\":"
        "\"test_secret_access_key\",\"Token\":\"test_token\"}";

static const char valid_aws_external_account_creds_options_credential_source[] =
    "{\"environment_id\":\"aws1\","
    "\"region_url\":\"https://foo.com:5555/region_url\","
    "\"url\":\"https://foo.com:5555/url\","
    "\"regional_cred_verification_url\":\"https://foo.com:5555/"
    "regional_cred_verification_url_{region}\"}";

static const char
    invalid_aws_external_account_creds_options_credential_source_unmatched_environment_id
        [] = "{\"environment_id\":\"unsupported_aws_version\","
             "\"region_url\":\"https://foo.com:5555/region_url\","
             "\"url\":\"https://foo.com:5555/url\","
             "\"regional_cred_verification_url\":\"https://foo.com:5555/"
             "regional_cred_verification_url_{region}\"}";

static const char
    invalid_aws_external_account_creds_options_credential_source_invalid_region_url
        [] = "{\"environment_id\":\"aws1\","
             "\"region_url\":\"invalid_region_url\","
             "\"url\":\"https://foo.com:5555/url\","
             "\"regional_cred_verification_url\":\"https://foo.com:5555/"
             "regional_cred_verification_url_{region}\"}";

static const char
    invalid_aws_external_account_creds_options_credential_source_invalid_url[] =
        "{\"environment_id\":\"aws1\","
        "\"region_url\":\"https://foo.com:5555/region_url\","
        "\"url\":\"invalid_url\","
        "\"regional_cred_verification_url\":\"https://foo.com:5555/"
        "regional_cred_verification_url_{region}\"}";

static const char
    invalid_aws_external_account_creds_options_credential_source_missing_role_name
        [] = "{\"environment_id\":\"aws1\","
             "\"region_url\":\"https://foo.com:5555/region_url\","
             "\"url\":\"https://foo.com:5555/url_no_role_name\","
             "\"regional_cred_verification_url\":\"https://foo.com:5555/"
             "regional_cred_verification_url_{region}\"}";

static const char
    invalid_aws_external_account_creds_options_credential_source_invalid_regional_cred_verification_url
        [] = "{\"environment_id\":\"aws1\","
             "\"region_url\":\"https://foo.com:5555/region_url\","
             "\"url\":\"https://foo.com:5555/url_no_role_name\","
             "\"regional_cred_verification_url\":\"invalid_regional_cred_"
             "verification_url\"}";

/*  -- Global state flags. -- */

static bool g_test_is_on_gce = false;

static bool g_test_gce_tenancy_checker_called = false;

/* -- Utils. -- */

static char* test_json_key_str(void) {
  size_t result_len = strlen(test_json_key_str_part1) +
                      strlen(test_json_key_str_part2) +
                      strlen(test_json_key_str_part3);
  char* result = static_cast<char*>(gpr_malloc(result_len + 1));
  char* current = result;
  strcpy(result, test_json_key_str_part1);
  current += strlen(test_json_key_str_part1);
  strcpy(current, test_json_key_str_part2);
  current += strlen(test_json_key_str_part2);
  strcpy(current, test_json_key_str_part3);
  return result;
}

static grpc_httpcli_response http_response(int status, const char* body) {
  grpc_httpcli_response response;
  response = {};
  response.status = status;
  response.body = gpr_strdup(const_cast<char*>(body));
  response.body_length = strlen(body);
  return response;
}

/* -- Tests. -- */

static void test_oauth2_token_fetcher_creds_parsing_ok(void) {
  grpc_core::ExecCtx exec_ctx;
<<<<<<< HEAD
  grpc_mdelem token_md = GRPC_MDNULL;
  grpc_core::Duration token_lifetime;
  grpc_httpcli_response response =
      http_response(200, valid_oauth2_json_response);
  GPR_ASSERT(grpc_oauth2_token_fetcher_credentials_parse_server_response(
                 &response, &token_md, &token_lifetime) == GRPC_CREDENTIALS_OK);
  GPR_ASSERT(token_lifetime == grpc_core::Duration::Seconds(3599));
  GPR_ASSERT(grpc_slice_str_cmp(GRPC_MDKEY(token_md), "authorization") == 0);
  GPR_ASSERT(grpc_slice_str_cmp(GRPC_MDVALUE(token_md),
                                "Bearer ya29.AHES6ZRN3-HlhAPya30GnW_bHSb_") ==
             0);
  GRPC_MDELEM_UNREF(token_md);
=======
  absl::optional<grpc_core::Slice> token_value;
  grpc_millis token_lifetime;
  grpc_httpcli_response response =
      http_response(200, valid_oauth2_json_response);
  GPR_ASSERT(grpc_oauth2_token_fetcher_credentials_parse_server_response(
                 &response, &token_value, &token_lifetime) ==
             GRPC_CREDENTIALS_OK);
  GPR_ASSERT(token_lifetime == 3599 * GPR_MS_PER_SEC);
  GPR_ASSERT(token_value->as_string_view() ==
             "Bearer ya29.AHES6ZRN3-HlhAPya30GnW_bHSb_");
>>>>>>> 10b2b505
  grpc_http_response_destroy(&response);
}

static void test_oauth2_token_fetcher_creds_parsing_bad_http_status(void) {
  grpc_core::ExecCtx exec_ctx;
<<<<<<< HEAD
  grpc_mdelem token_md = GRPC_MDNULL;
  grpc_core::Duration token_lifetime;
=======
  absl::optional<grpc_core::Slice> token_value;
  grpc_millis token_lifetime;
>>>>>>> 10b2b505
  grpc_httpcli_response response =
      http_response(401, valid_oauth2_json_response);
  GPR_ASSERT(grpc_oauth2_token_fetcher_credentials_parse_server_response(
                 &response, &token_value, &token_lifetime) ==
             GRPC_CREDENTIALS_ERROR);
  grpc_http_response_destroy(&response);
}

static void test_oauth2_token_fetcher_creds_parsing_empty_http_body(void) {
  grpc_core::ExecCtx exec_ctx;
<<<<<<< HEAD
  grpc_mdelem token_md = GRPC_MDNULL;
  grpc_core::Duration token_lifetime;
=======
  absl::optional<grpc_core::Slice> token_value;
  grpc_millis token_lifetime;
>>>>>>> 10b2b505
  grpc_httpcli_response response = http_response(200, "");
  GPR_ASSERT(grpc_oauth2_token_fetcher_credentials_parse_server_response(
                 &response, &token_value, &token_lifetime) ==
             GRPC_CREDENTIALS_ERROR);
  grpc_http_response_destroy(&response);
}

static void test_oauth2_token_fetcher_creds_parsing_invalid_json(void) {
  grpc_core::ExecCtx exec_ctx;
<<<<<<< HEAD
  grpc_mdelem token_md = GRPC_MDNULL;
  grpc_core::Duration token_lifetime;
=======
  absl::optional<grpc_core::Slice> token_value;
  grpc_millis token_lifetime;
>>>>>>> 10b2b505
  grpc_httpcli_response response =
      http_response(200,
                    "{\"access_token\":\"ya29.AHES6ZRN3-HlhAPya30GnW_bHSb_\","
                    " \"expires_in\":3599, "
                    " \"token_type\":\"Bearer\"");
  GPR_ASSERT(grpc_oauth2_token_fetcher_credentials_parse_server_response(
                 &response, &token_value, &token_lifetime) ==
             GRPC_CREDENTIALS_ERROR);
  grpc_http_response_destroy(&response);
}

static void test_oauth2_token_fetcher_creds_parsing_missing_token(void) {
  grpc_core::ExecCtx exec_ctx;
<<<<<<< HEAD
  grpc_mdelem token_md = GRPC_MDNULL;
  grpc_core::Duration token_lifetime;
=======
  absl::optional<grpc_core::Slice> token_value;
  grpc_millis token_lifetime;
>>>>>>> 10b2b505
  grpc_httpcli_response response = http_response(200,
                                                 "{"
                                                 " \"expires_in\":3599, "
                                                 " \"token_type\":\"Bearer\"}");
  GPR_ASSERT(grpc_oauth2_token_fetcher_credentials_parse_server_response(
                 &response, &token_value, &token_lifetime) ==
             GRPC_CREDENTIALS_ERROR);
  grpc_http_response_destroy(&response);
}

static void test_oauth2_token_fetcher_creds_parsing_missing_token_type(void) {
  grpc_core::ExecCtx exec_ctx;
<<<<<<< HEAD
  grpc_mdelem token_md = GRPC_MDNULL;
  grpc_core::Duration token_lifetime;
=======
  absl::optional<grpc_core::Slice> token_value;
  grpc_millis token_lifetime;
>>>>>>> 10b2b505
  grpc_httpcli_response response =
      http_response(200,
                    "{\"access_token\":\"ya29.AHES6ZRN3-HlhAPya30GnW_bHSb_\","
                    " \"expires_in\":3599, "
                    "}");
  GPR_ASSERT(grpc_oauth2_token_fetcher_credentials_parse_server_response(
                 &response, &token_value, &token_lifetime) ==
             GRPC_CREDENTIALS_ERROR);
  grpc_http_response_destroy(&response);
}

static void test_oauth2_token_fetcher_creds_parsing_missing_token_lifetime(
    void) {
  grpc_core::ExecCtx exec_ctx;
<<<<<<< HEAD
  grpc_mdelem token_md = GRPC_MDNULL;
  grpc_core::Duration token_lifetime;
=======
  absl::optional<grpc_core::Slice> token_value;
  grpc_millis token_lifetime;
>>>>>>> 10b2b505
  grpc_httpcli_response response =
      http_response(200,
                    "{\"access_token\":\"ya29.AHES6ZRN3-HlhAPya30GnW_bHSb_\","
                    " \"token_type\":\"Bearer\"}");
  GPR_ASSERT(grpc_oauth2_token_fetcher_credentials_parse_server_response(
                 &response, &token_value, &token_lifetime) ==
             GRPC_CREDENTIALS_ERROR);
  grpc_http_response_destroy(&response);
}

namespace {

class RequestMetadataState {
 public:
  static RequestMetadataState* NewInstance(
      grpc_error_handle expected_error,
      std::map<std::string, std::string> expected) {
    RequestMetadataState* state = new RequestMetadataState(
        expected_error, std::move(expected),
        grpc_polling_entity_create_from_pollset_set(grpc_pollset_set_create()));
    return state;
  }

 private:
  RequestMetadataState(grpc_error_handle expected_error,
                       std::map<std::string, std::string> expected,
                       grpc_polling_entity pollent)
      : expected_error_(expected_error),
        expected_(expected),
        pollent_(pollent) {
    GRPC_CLOSURE_INIT(&on_request_metadata_, OnRequestMetadata, this,
                      grpc_schedule_on_exec_ctx);
  }

 public:
  ~RequestMetadataState() {
    grpc_pollset_set_destroy(grpc_polling_entity_pollset_set(&pollent_));
  }

  void RunRequestMetadataTest(grpc_call_credentials* creds,
                              grpc_auth_metadata_context auth_md_ctx) {
    grpc_error_handle error = GRPC_ERROR_NONE;
    if (creds->get_request_metadata(&pollent_, auth_md_ctx, &md_array_,
                                    &on_request_metadata_, &error)) {
      // Synchronous result.  Invoke the callback directly.
      CheckRequestMetadata(error);
      GRPC_ERROR_UNREF(error);
    }
  }

 private:
  static void OnRequestMetadata(void* arg, grpc_error_handle error) {
    RequestMetadataState* state = static_cast<RequestMetadataState*>(arg);
    state->CheckRequestMetadata(error);
  }

  void CheckRequestMetadata(grpc_error_handle error) {
    gpr_log(GPR_INFO, "expected_error: %s",
            grpc_error_std_string(expected_error_).c_str());
    gpr_log(GPR_INFO, "actual_error: %s", grpc_error_std_string(error).c_str());
    if (expected_error_ == GRPC_ERROR_NONE) {
      GPR_ASSERT(error == GRPC_ERROR_NONE);
    } else {
      std::string expected_error;
      GPR_ASSERT(grpc_error_get_str(expected_error_, GRPC_ERROR_STR_DESCRIPTION,
                                    &expected_error));
      std::string actual_error;
      GPR_ASSERT(
          grpc_error_get_str(error, GRPC_ERROR_STR_DESCRIPTION, &actual_error));
      GPR_ASSERT(expected_error == actual_error);
      GRPC_ERROR_UNREF(expected_error_);
    }
    gpr_log(GPR_INFO, "expected_size=%" PRIdPTR " actual_size=%" PRIdPTR,
            expected_.size(), md_array_.size());
    GPR_ASSERT(md_array_.size() == expected_.size());
    CheckMetadata(expected_, &md_array_);
    delete this;
  }

  static void CheckMetadata(const std::map<std::string, std::string>& expected,
                            grpc_core::CredentialsMetadataArray* md_array) {
    for (auto const& i : expected) {
      size_t j;
      for (j = 0; j < md_array->size(); ++j) {
        absl::string_view actual_key = md_array->at(j).first.as_string_view();
        if (actual_key == i.first) {
          absl::string_view actual_value =
              md_array->at(j).second.as_string_view();
          GPR_ASSERT(actual_value == i.second);
          break;
        }
      }
      if (j == md_array->size()) {
        gpr_log(GPR_ERROR, "key %s not found", i.first.c_str());
        GPR_ASSERT(0);
      }
    }
  }

 private:
  grpc_error_handle expected_error_;
  std::map<std::string, std::string> expected_;
  grpc_core::CredentialsMetadataArray md_array_;
  grpc_closure on_request_metadata_;
  grpc_polling_entity pollent_;
};

}  // namespace

static void test_google_iam_creds(void) {
  grpc_core::ExecCtx exec_ctx;
  std::map<std::string, std::string> emd = {
      {GRPC_IAM_AUTHORIZATION_TOKEN_METADATA_KEY,
       test_google_iam_authorization_token},
      {GRPC_IAM_AUTHORITY_SELECTOR_METADATA_KEY,
       test_google_iam_authority_selector}};
  RequestMetadataState* state =
      RequestMetadataState::NewInstance(GRPC_ERROR_NONE, emd);
  grpc_call_credentials* creds = grpc_google_iam_credentials_create(
      test_google_iam_authorization_token, test_google_iam_authority_selector,
      nullptr);
  /* Check security level. */
  GPR_ASSERT(creds->min_security_level() == GRPC_PRIVACY_AND_INTEGRITY);
  grpc_auth_metadata_context auth_md_ctx = {test_service_url, test_method,
                                            nullptr, nullptr};
  state->RunRequestMetadataTest(creds, auth_md_ctx);
  creds->Unref();
}

static void test_access_token_creds(void) {
  grpc_core::ExecCtx exec_ctx;
  std::map<std::string, std::string> emd = {
      {GRPC_AUTHORIZATION_METADATA_KEY, "Bearer blah"}};
  RequestMetadataState* state =
      RequestMetadataState::NewInstance(GRPC_ERROR_NONE, emd);
  grpc_call_credentials* creds =
      grpc_access_token_credentials_create("blah", nullptr);
  grpc_auth_metadata_context auth_md_ctx = {test_service_url, test_method,
                                            nullptr, nullptr};
  GPR_ASSERT(strcmp(creds->type(), GRPC_CALL_CREDENTIALS_TYPE_OAUTH2) == 0);
  /* Check security level. */
  GPR_ASSERT(creds->min_security_level() == GRPC_PRIVACY_AND_INTEGRITY);
  state->RunRequestMetadataTest(creds, auth_md_ctx);
  creds->Unref();
}

namespace {
class check_channel_oauth2 final : public grpc_channel_credentials {
 public:
  check_channel_oauth2() : grpc_channel_credentials("mock") {}
  ~check_channel_oauth2() override = default;

  grpc_core::RefCountedPtr<grpc_channel_security_connector>
  create_security_connector(
      grpc_core::RefCountedPtr<grpc_call_credentials> call_creds,
      const char* /*target*/, const grpc_channel_args* /*args*/,
      grpc_channel_args** /*new_args*/) override {
    GPR_ASSERT(strcmp(type(), "mock") == 0);
    GPR_ASSERT(call_creds != nullptr);
    GPR_ASSERT(strcmp(call_creds->type(), GRPC_CALL_CREDENTIALS_TYPE_OAUTH2) ==
               0);
    return nullptr;
  }
};
}  // namespace

static void test_channel_oauth2_composite_creds(void) {
  grpc_core::ExecCtx exec_ctx;
  grpc_channel_args* new_args;
  grpc_channel_credentials* channel_creds = new check_channel_oauth2();
  grpc_call_credentials* oauth2_creds =
      grpc_access_token_credentials_create("blah", nullptr);
  grpc_channel_credentials* channel_oauth2_creds =
      grpc_composite_channel_credentials_create(channel_creds, oauth2_creds,
                                                nullptr);
  grpc_channel_credentials_release(channel_creds);
  grpc_call_credentials_release(oauth2_creds);
  channel_oauth2_creds->create_security_connector(nullptr, nullptr, nullptr,
                                                  &new_args);
  grpc_channel_credentials_release(channel_oauth2_creds);
}

static void test_oauth2_google_iam_composite_creds(void) {
  grpc_core::ExecCtx exec_ctx;
  std::map<std::string, std::string> emd = {
      {GRPC_AUTHORIZATION_METADATA_KEY, test_oauth2_bearer_token},
      {GRPC_IAM_AUTHORIZATION_TOKEN_METADATA_KEY,
       test_google_iam_authorization_token},
      {GRPC_IAM_AUTHORITY_SELECTOR_METADATA_KEY,
       test_google_iam_authority_selector}};
  RequestMetadataState* state =
      RequestMetadataState::NewInstance(GRPC_ERROR_NONE, emd);
  grpc_auth_metadata_context auth_md_ctx = {test_service_url, test_method,
                                            nullptr, nullptr};
  grpc_call_credentials* oauth2_creds = grpc_md_only_test_credentials_create(
      "authorization", test_oauth2_bearer_token, false);

  /* Check security level of fake credentials. */
  GPR_ASSERT(oauth2_creds->min_security_level() == GRPC_SECURITY_NONE);

  grpc_call_credentials* google_iam_creds = grpc_google_iam_credentials_create(
      test_google_iam_authorization_token, test_google_iam_authority_selector,
      nullptr);
  grpc_call_credentials* composite_creds =
      grpc_composite_call_credentials_create(oauth2_creds, google_iam_creds,
                                             nullptr);
  /* Check security level of composite credentials. */
  GPR_ASSERT(composite_creds->min_security_level() ==
             GRPC_PRIVACY_AND_INTEGRITY);

  oauth2_creds->Unref();
  google_iam_creds->Unref();
  GPR_ASSERT(strcmp(composite_creds->type(),
                    GRPC_CALL_CREDENTIALS_TYPE_COMPOSITE) == 0);
  const grpc_composite_call_credentials::CallCredentialsList& creds_list =
      static_cast<const grpc_composite_call_credentials*>(composite_creds)
          ->inner();
  GPR_ASSERT(creds_list.size() == 2);
  GPR_ASSERT(strcmp(creds_list[0]->type(), GRPC_CALL_CREDENTIALS_TYPE_OAUTH2) ==
             0);
  GPR_ASSERT(strcmp(creds_list[1]->type(), GRPC_CALL_CREDENTIALS_TYPE_IAM) ==
             0);
  state->RunRequestMetadataTest(composite_creds, auth_md_ctx);
  composite_creds->Unref();
}

namespace {
class check_channel_oauth2_google_iam final : public grpc_channel_credentials {
 public:
  check_channel_oauth2_google_iam() : grpc_channel_credentials("mock") {}
  ~check_channel_oauth2_google_iam() override = default;

  grpc_core::RefCountedPtr<grpc_channel_security_connector>
  create_security_connector(
      grpc_core::RefCountedPtr<grpc_call_credentials> call_creds,
      const char* /*target*/, const grpc_channel_args* /*args*/,
      grpc_channel_args** /*new_args*/) override {
    GPR_ASSERT(strcmp(type(), "mock") == 0);
    GPR_ASSERT(call_creds != nullptr);
    GPR_ASSERT(
        strcmp(call_creds->type(), GRPC_CALL_CREDENTIALS_TYPE_COMPOSITE) == 0);
    const grpc_composite_call_credentials::CallCredentialsList& creds_list =
        static_cast<const grpc_composite_call_credentials*>(call_creds.get())
            ->inner();
    GPR_ASSERT(
        strcmp(creds_list[0]->type(), GRPC_CALL_CREDENTIALS_TYPE_OAUTH2) == 0);
    GPR_ASSERT(strcmp(creds_list[1]->type(), GRPC_CALL_CREDENTIALS_TYPE_IAM) ==
               0);
    return nullptr;
  }
};
}  // namespace

static void test_channel_oauth2_google_iam_composite_creds(void) {
  grpc_core::ExecCtx exec_ctx;
  grpc_channel_args* new_args;
  grpc_channel_credentials* channel_creds =
      new check_channel_oauth2_google_iam();
  grpc_call_credentials* oauth2_creds =
      grpc_access_token_credentials_create("blah", nullptr);
  grpc_channel_credentials* channel_oauth2_creds =
      grpc_composite_channel_credentials_create(channel_creds, oauth2_creds,
                                                nullptr);
  grpc_call_credentials* google_iam_creds = grpc_google_iam_credentials_create(
      test_google_iam_authorization_token, test_google_iam_authority_selector,
      nullptr);

  grpc_channel_credentials* channel_oauth2_iam_creds =
      grpc_composite_channel_credentials_create(channel_oauth2_creds,
                                                google_iam_creds, nullptr);
  grpc_channel_credentials_release(channel_creds);
  grpc_call_credentials_release(oauth2_creds);
  grpc_channel_credentials_release(channel_oauth2_creds);
  grpc_call_credentials_release(google_iam_creds);

  channel_oauth2_iam_creds->create_security_connector(nullptr, nullptr, nullptr,
                                                      &new_args);

  grpc_channel_credentials_release(channel_oauth2_iam_creds);
}

static void validate_compute_engine_http_request(
    const grpc_httpcli_request* request) {
  GPR_ASSERT(request->handshaker != &grpc_httpcli_ssl);
  GPR_ASSERT(strcmp(request->host, "metadata.google.internal.") == 0);
  GPR_ASSERT(
      strcmp(request->http.path,
             "/computeMetadata/v1/instance/service-accounts/default/token") ==
      0);
  GPR_ASSERT(request->http.hdr_count == 1);
  GPR_ASSERT(strcmp(request->http.hdrs[0].key, "Metadata-Flavor") == 0);
  GPR_ASSERT(strcmp(request->http.hdrs[0].value, "Google") == 0);
}

static int compute_engine_httpcli_get_success_override(
    const grpc_httpcli_request* request, grpc_core::Timestamp /*deadline*/,
    grpc_closure* on_done, grpc_httpcli_response* response) {
  validate_compute_engine_http_request(request);
  *response = http_response(200, valid_oauth2_json_response);
  grpc_core::ExecCtx::Run(DEBUG_LOCATION, on_done, GRPC_ERROR_NONE);
  return 1;
}

static int compute_engine_httpcli_get_failure_override(
    const grpc_httpcli_request* request, grpc_core::Timestamp /*deadline*/,
    grpc_closure* on_done, grpc_httpcli_response* response) {
  validate_compute_engine_http_request(request);
  *response = http_response(403, "Not Authorized.");
  grpc_core::ExecCtx::Run(DEBUG_LOCATION, on_done, GRPC_ERROR_NONE);
  return 1;
}

static int httpcli_post_should_not_be_called(
    const grpc_httpcli_request* /*request*/, const char* /*body_bytes*/,
    size_t /*body_size*/, grpc_core::Timestamp /*deadline*/,
    grpc_closure* /*on_done*/, grpc_httpcli_response* /*response*/) {
  GPR_ASSERT("HTTP POST should not be called" == nullptr);
  return 1;
}

static int httpcli_get_should_not_be_called(
    const grpc_httpcli_request* /*request*/, grpc_core::Timestamp /*deadline*/,
    grpc_closure* /*on_done*/, grpc_httpcli_response* /*response*/) {
  GPR_ASSERT("HTTP GET should not be called" == nullptr);
  return 1;
}

static void test_compute_engine_creds_success() {
  grpc_core::ExecCtx exec_ctx;
  std::map<std::string, std::string> emd = {
      {"authorization", "Bearer ya29.AHES6ZRN3-HlhAPya30GnW_bHSb_"}};
  const char expected_creds_debug_string[] =
      "GoogleComputeEngineTokenFetcherCredentials{"
      "OAuth2TokenFetcherCredentials}";
  grpc_call_credentials* creds =
      grpc_google_compute_engine_credentials_create(nullptr);
  grpc_auth_metadata_context auth_md_ctx = {test_service_url, test_method,
                                            nullptr, nullptr};
  /* Check security level. */
  GPR_ASSERT(creds->min_security_level() == GRPC_PRIVACY_AND_INTEGRITY);

  /* First request: http get should be called. */
  RequestMetadataState* state =
      RequestMetadataState::NewInstance(GRPC_ERROR_NONE, emd);
  grpc_httpcli_set_override(compute_engine_httpcli_get_success_override,
                            httpcli_post_should_not_be_called);
  state->RunRequestMetadataTest(creds, auth_md_ctx);
  grpc_core::ExecCtx::Get()->Flush();

  /* Second request: the cached token should be served directly. */
  state = RequestMetadataState::NewInstance(GRPC_ERROR_NONE, emd);
  grpc_httpcli_set_override(httpcli_get_should_not_be_called,
                            httpcli_post_should_not_be_called);
  state->RunRequestMetadataTest(creds, auth_md_ctx);
  grpc_core::ExecCtx::Get()->Flush();

  GPR_ASSERT(
      strcmp(creds->debug_string().c_str(), expected_creds_debug_string) == 0);
  creds->Unref();
  grpc_httpcli_set_override(nullptr, nullptr);
}

static void test_compute_engine_creds_failure(void) {
  grpc_core::ExecCtx exec_ctx;
  const char expected_creds_debug_string[] =
      "GoogleComputeEngineTokenFetcherCredentials{"
      "OAuth2TokenFetcherCredentials}";
  RequestMetadataState* state = RequestMetadataState::NewInstance(
      GRPC_ERROR_CREATE_FROM_STATIC_STRING(
          "Error occurred when fetching oauth2 token."),
      {});
  grpc_auth_metadata_context auth_md_ctx = {test_service_url, test_method,
                                            nullptr, nullptr};
  grpc_call_credentials* creds =
      grpc_google_compute_engine_credentials_create(nullptr);
  grpc_httpcli_set_override(compute_engine_httpcli_get_failure_override,
                            httpcli_post_should_not_be_called);
  state->RunRequestMetadataTest(creds, auth_md_ctx);
  GPR_ASSERT(
      strcmp(creds->debug_string().c_str(), expected_creds_debug_string) == 0);
  creds->Unref();
  grpc_httpcli_set_override(nullptr, nullptr);
}

static void validate_refresh_token_http_request(
    const grpc_httpcli_request* request, const char* body, size_t body_size) {
  /* The content of the assertion is tested extensively in json_token_test. */
  GPR_ASSERT(body != nullptr);
  GPR_ASSERT(body_size != 0);
  std::string expected_body = absl::StrFormat(
      GRPC_REFRESH_TOKEN_POST_BODY_FORMAT_STRING,
      "32555999999.apps.googleusercontent.com", "EmssLNjJy1332hD4KFsecret",
      "1/Blahblasj424jladJDSGNf-u4Sua3HDA2ngjd42");
  GPR_ASSERT(expected_body.size() == body_size);
  GPR_ASSERT(memcmp(expected_body.data(), body, body_size) == 0);
  GPR_ASSERT(request->handshaker == &grpc_httpcli_ssl);
  GPR_ASSERT(strcmp(request->host, GRPC_GOOGLE_OAUTH2_SERVICE_HOST) == 0);
  GPR_ASSERT(
      strcmp(request->http.path, GRPC_GOOGLE_OAUTH2_SERVICE_TOKEN_PATH) == 0);
  GPR_ASSERT(request->http.hdr_count == 1);
  GPR_ASSERT(strcmp(request->http.hdrs[0].key, "Content-Type") == 0);
  GPR_ASSERT(strcmp(request->http.hdrs[0].value,
                    "application/x-www-form-urlencoded") == 0);
}

static int refresh_token_httpcli_post_success(
    const grpc_httpcli_request* request, const char* body, size_t body_size,
    grpc_core::Timestamp /*deadline*/, grpc_closure* on_done,
    grpc_httpcli_response* response) {
  validate_refresh_token_http_request(request, body, body_size);
  *response = http_response(200, valid_oauth2_json_response);
  grpc_core::ExecCtx::Run(DEBUG_LOCATION, on_done, GRPC_ERROR_NONE);
  return 1;
}

static int token_httpcli_post_failure(const grpc_httpcli_request* /*request*/,
                                      const char* /*body*/,
                                      size_t /*body_size*/,
                                      grpc_core::Timestamp /*deadline*/,
                                      grpc_closure* on_done,
                                      grpc_httpcli_response* response) {
  *response = http_response(403, "Not Authorized.");
  grpc_core::ExecCtx::Run(DEBUG_LOCATION, on_done, GRPC_ERROR_NONE);
  return 1;
}

static void test_refresh_token_creds_success(void) {
  grpc_core::ExecCtx exec_ctx;
  std::map<std::string, std::string> emd = {
      {"authorization", "Bearer ya29.AHES6ZRN3-HlhAPya30GnW_bHSb_"}};
  const char expected_creds_debug_string[] =
      "GoogleRefreshToken{ClientID:32555999999.apps.googleusercontent.com,"
      "OAuth2TokenFetcherCredentials}";
  grpc_auth_metadata_context auth_md_ctx = {test_service_url, test_method,
                                            nullptr, nullptr};
  grpc_call_credentials* creds = grpc_google_refresh_token_credentials_create(
      test_refresh_token_str, nullptr);

  /* Check security level. */
  GPR_ASSERT(creds->min_security_level() == GRPC_PRIVACY_AND_INTEGRITY);

  /* First request: http put should be called. */
  RequestMetadataState* state =
      RequestMetadataState::NewInstance(GRPC_ERROR_NONE, emd);
  grpc_httpcli_set_override(httpcli_get_should_not_be_called,
                            refresh_token_httpcli_post_success);
  state->RunRequestMetadataTest(creds, auth_md_ctx);
  grpc_core::ExecCtx::Get()->Flush();

  /* Second request: the cached token should be served directly. */
  state = RequestMetadataState::NewInstance(GRPC_ERROR_NONE, emd);
  grpc_httpcli_set_override(httpcli_get_should_not_be_called,
                            httpcli_post_should_not_be_called);
  state->RunRequestMetadataTest(creds, auth_md_ctx);
  grpc_core::ExecCtx::Get()->Flush();
  GPR_ASSERT(
      strcmp(creds->debug_string().c_str(), expected_creds_debug_string) == 0);

  creds->Unref();
  grpc_httpcli_set_override(nullptr, nullptr);
}

static void test_refresh_token_creds_failure(void) {
  grpc_core::ExecCtx exec_ctx;
  const char expected_creds_debug_string[] =
      "GoogleRefreshToken{ClientID:32555999999.apps.googleusercontent.com,"
      "OAuth2TokenFetcherCredentials}";
  RequestMetadataState* state = RequestMetadataState::NewInstance(
      GRPC_ERROR_CREATE_FROM_STATIC_STRING(
          "Error occurred when fetching oauth2 token."),
      {});
  grpc_auth_metadata_context auth_md_ctx = {test_service_url, test_method,
                                            nullptr, nullptr};
  grpc_call_credentials* creds = grpc_google_refresh_token_credentials_create(
      test_refresh_token_str, nullptr);
  grpc_httpcli_set_override(httpcli_get_should_not_be_called,
                            token_httpcli_post_failure);
  state->RunRequestMetadataTest(creds, auth_md_ctx);
  GPR_ASSERT(
      strcmp(creds->debug_string().c_str(), expected_creds_debug_string) == 0);

  creds->Unref();
  grpc_httpcli_set_override(nullptr, nullptr);
}

static void test_valid_sts_creds_options(void) {
  grpc_sts_credentials_options valid_options = {
      test_sts_endpoint_url,        // sts_endpoint_url
      nullptr,                      // resource
      nullptr,                      // audience
      nullptr,                      // scope
      nullptr,                      // requested_token_type
      test_signed_jwt_path_prefix,  // subject_token_path
      test_signed_jwt_token_type,   // subject_token_type
      nullptr,                      // actor_token_path
      nullptr                       // actor_token_type
  };
  absl::StatusOr<grpc_core::URI> sts_url =
      grpc_core::ValidateStsCredentialsOptions(&valid_options);
  GPR_ASSERT(sts_url.ok());
  absl::string_view host;
  absl::string_view port;
  GPR_ASSERT(grpc_core::SplitHostPort(sts_url->authority(), &host, &port));
  GPR_ASSERT(host == "foo.com");
  GPR_ASSERT(port == "5555");
}

static void test_invalid_sts_creds_options(void) {
  grpc_sts_credentials_options invalid_options = {
      test_sts_endpoint_url,       // sts_endpoint_url
      nullptr,                     // resource
      nullptr,                     // audience
      nullptr,                     // scope
      nullptr,                     // requested_token_type
      nullptr,                     // subject_token_path (Required)
      test_signed_jwt_token_type,  // subject_token_type
      nullptr,                     // actor_token_path
      nullptr                      // actor_token_type
  };
  absl::StatusOr<grpc_core::URI> url_should_be_invalid =
      grpc_core::ValidateStsCredentialsOptions(&invalid_options);
  GPR_ASSERT(!url_should_be_invalid.ok());

  invalid_options = {
      test_sts_endpoint_url,        // sts_endpoint_url
      nullptr,                      // resource
      nullptr,                      // audience
      nullptr,                      // scope
      nullptr,                      // requested_token_type
      test_signed_jwt_path_prefix,  // subject_token_path
      nullptr,                      // subject_token_type (Required)
      nullptr,                      // actor_token_path
      nullptr                       // actor_token_type
  };
  url_should_be_invalid =
      grpc_core::ValidateStsCredentialsOptions(&invalid_options);
  GPR_ASSERT(!url_should_be_invalid.ok());

  invalid_options = {
      nullptr,                      // sts_endpoint_url (Required)
      nullptr,                      // resource
      nullptr,                      // audience
      nullptr,                      // scope
      nullptr,                      // requested_token_type
      test_signed_jwt_path_prefix,  // subject_token_path
      test_signed_jwt_token_type,   // subject_token_type (Required)
      nullptr,                      // actor_token_path
      nullptr                       // actor_token_type
  };
  url_should_be_invalid =
      grpc_core::ValidateStsCredentialsOptions(&invalid_options);
  GPR_ASSERT(!url_should_be_invalid.ok());

  invalid_options = {
      "not_a_valid_uri",            // sts_endpoint_url
      nullptr,                      // resource
      nullptr,                      // audience
      nullptr,                      // scope
      nullptr,                      // requested_token_type
      test_signed_jwt_path_prefix,  // subject_token_path
      test_signed_jwt_token_type,   // subject_token_type (Required)
      nullptr,                      // actor_token_path
      nullptr                       // actor_token_type
  };
  url_should_be_invalid =
      grpc_core::ValidateStsCredentialsOptions(&invalid_options);
  GPR_ASSERT(!url_should_be_invalid.ok());

  invalid_options = {
      "ftp://ftp.is.not.a.valid.scheme/bar",  // sts_endpoint_url
      nullptr,                                // resource
      nullptr,                                // audience
      nullptr,                                // scope
      nullptr,                                // requested_token_type
      test_signed_jwt_path_prefix,            // subject_token_path
      test_signed_jwt_token_type,             // subject_token_type (Required)
      nullptr,                                // actor_token_path
      nullptr                                 // actor_token_type
  };
  url_should_be_invalid =
      grpc_core::ValidateStsCredentialsOptions(&invalid_options);
  GPR_ASSERT(!url_should_be_invalid.ok());
}

static void assert_query_parameters(const grpc_core::URI& uri,
                                    absl::string_view expected_key,
                                    absl::string_view expected_val) {
  const auto it = uri.query_parameter_map().find(expected_key);
  GPR_ASSERT(it != uri.query_parameter_map().end());
  if (it->second != expected_val) {
    gpr_log(GPR_ERROR, "%s!=%s", std::string(it->second).c_str(),
            std::string(expected_val).c_str());
  }
  GPR_ASSERT(it->second == expected_val);
}

static void validate_sts_token_http_request(const grpc_httpcli_request* request,
                                            const char* body, size_t body_size,
                                            bool expect_actor_token) {
  // Check that the body is constructed properly.
  GPR_ASSERT(body != nullptr);
  GPR_ASSERT(body_size != 0);
  GPR_ASSERT(request->handshaker == &grpc_httpcli_ssl);
  std::string get_url_equivalent =
      absl::StrFormat("%s?%s", test_sts_endpoint_url, body);
  absl::StatusOr<grpc_core::URI> url =
      grpc_core::URI::Parse(get_url_equivalent);
  if (!url.ok()) {
    gpr_log(GPR_ERROR, "%s", url.status().ToString().c_str());
    GPR_ASSERT(url.ok());
  }
  assert_query_parameters(*url, "resource", "resource");
  assert_query_parameters(*url, "audience", "audience");
  assert_query_parameters(*url, "scope", "scope");
  assert_query_parameters(*url, "requested_token_type", "requested_token_type");
  assert_query_parameters(*url, "subject_token", test_signed_jwt);
  assert_query_parameters(*url, "subject_token_type",
                          test_signed_jwt_token_type);
  if (expect_actor_token) {
    assert_query_parameters(*url, "actor_token", test_signed_jwt2);
    assert_query_parameters(*url, "actor_token_type",
                            test_signed_jwt_token_type2);
  } else {
    GPR_ASSERT(url->query_parameter_map().find("actor_token") ==
               url->query_parameter_map().end());
    GPR_ASSERT(url->query_parameter_map().find("actor_token_type") ==
               url->query_parameter_map().end());
  }

  // Check the rest of the request.
  GPR_ASSERT(strcmp(request->host, "foo.com:5555") == 0);
  GPR_ASSERT(strcmp(request->http.path, "/v1/token-exchange") == 0);
  GPR_ASSERT(request->http.hdr_count == 1);
  GPR_ASSERT(strcmp(request->http.hdrs[0].key, "Content-Type") == 0);
  GPR_ASSERT(strcmp(request->http.hdrs[0].value,
                    "application/x-www-form-urlencoded") == 0);
}

static int sts_token_httpcli_post_success(const grpc_httpcli_request* request,
                                          const char* body, size_t body_size,
                                          grpc_core::Timestamp /*deadline*/,
                                          grpc_closure* on_done,
                                          grpc_httpcli_response* response) {
  validate_sts_token_http_request(request, body, body_size, true);
  *response = http_response(200, valid_sts_json_response);
  grpc_core::ExecCtx::Run(DEBUG_LOCATION, on_done, GRPC_ERROR_NONE);
  return 1;
}

static int sts_token_httpcli_post_success_no_actor_token(
    const grpc_httpcli_request* request, const char* body, size_t body_size,
    grpc_core::Timestamp /*deadline*/, grpc_closure* on_done,
    grpc_httpcli_response* response) {
  validate_sts_token_http_request(request, body, body_size, false);
  *response = http_response(200, valid_sts_json_response);
  grpc_core::ExecCtx::Run(DEBUG_LOCATION, on_done, GRPC_ERROR_NONE);
  return 1;
}

static char* write_tmp_jwt_file(const char* jwt_contents) {
  char* path;
  FILE* tmp = gpr_tmpfile(test_signed_jwt_path_prefix, &path);
  GPR_ASSERT(path != nullptr);
  GPR_ASSERT(tmp != nullptr);
  size_t jwt_length = strlen(jwt_contents);
  GPR_ASSERT(fwrite(jwt_contents, 1, jwt_length, tmp) == jwt_length);
  fclose(tmp);
  return path;
}

static void test_sts_creds_success(void) {
  grpc_core::ExecCtx exec_ctx;
  std::map<std::string, std::string> emd = {
      {"authorization", "Bearer ya29.AHES6ZRN3-HlhAPya30GnW_bHSb_"}};
  const char expected_creds_debug_string[] =
      "StsTokenFetcherCredentials{Path:/v1/"
      "token-exchange,Authority:foo.com:5555,OAuth2TokenFetcherCredentials}";
  grpc_auth_metadata_context auth_md_ctx = {test_service_url, test_method,
                                            nullptr, nullptr};
  char* subject_token_path = write_tmp_jwt_file(test_signed_jwt);
  char* actor_token_path = write_tmp_jwt_file(test_signed_jwt2);
  grpc_sts_credentials_options valid_options = {
      test_sts_endpoint_url,       // sts_endpoint_url
      "resource",                  // resource
      "audience",                  // audience
      "scope",                     // scope
      "requested_token_type",      // requested_token_type
      subject_token_path,          // subject_token_path
      test_signed_jwt_token_type,  // subject_token_type
      actor_token_path,            // actor_token_path
      test_signed_jwt_token_type2  // actor_token_type
  };
  grpc_call_credentials* creds =
      grpc_sts_credentials_create(&valid_options, nullptr);

  /* Check security level. */
  GPR_ASSERT(creds->min_security_level() == GRPC_PRIVACY_AND_INTEGRITY);

  /* First request: http put should be called. */
  RequestMetadataState* state =
      RequestMetadataState::NewInstance(GRPC_ERROR_NONE, emd);
  grpc_httpcli_set_override(httpcli_get_should_not_be_called,
                            sts_token_httpcli_post_success);
  state->RunRequestMetadataTest(creds, auth_md_ctx);
  grpc_core::ExecCtx::Get()->Flush();

  /* Second request: the cached token should be served directly. */
  state = RequestMetadataState::NewInstance(GRPC_ERROR_NONE, emd);
  grpc_httpcli_set_override(httpcli_get_should_not_be_called,
                            httpcli_post_should_not_be_called);
  state->RunRequestMetadataTest(creds, auth_md_ctx);
  grpc_core::ExecCtx::Get()->Flush();
  GPR_ASSERT(
      strcmp(creds->debug_string().c_str(), expected_creds_debug_string) == 0);

  creds->Unref();
  grpc_httpcli_set_override(nullptr, nullptr);
  gpr_free(subject_token_path);
  gpr_free(actor_token_path);
}

static void test_sts_creds_token_file_not_found(void) {
  grpc_core::ExecCtx exec_ctx;
  grpc_auth_metadata_context auth_md_ctx = {test_service_url, test_method,
                                            nullptr, nullptr};
  grpc_sts_credentials_options valid_options = {
      test_sts_endpoint_url,           // sts_endpoint_url
      "resource",                      // resource
      "audience",                      // audience
      "scope",                         // scope
      "requested_token_type",          // requested_token_type
      "/some/completely/random/path",  // subject_token_path
      test_signed_jwt_token_type,      // subject_token_type
      "",                              // actor_token_path
      ""                               // actor_token_type
  };
  grpc_call_credentials* creds =
      grpc_sts_credentials_create(&valid_options, nullptr);

  /* Check security level. */
  GPR_ASSERT(creds->min_security_level() == GRPC_PRIVACY_AND_INTEGRITY);

  RequestMetadataState* state = RequestMetadataState::NewInstance(
      GRPC_ERROR_CREATE_FROM_STATIC_STRING(
          "Error occurred when fetching oauth2 token."),
      {});
  grpc_httpcli_set_override(httpcli_get_should_not_be_called,
                            httpcli_post_should_not_be_called);
  state->RunRequestMetadataTest(creds, auth_md_ctx);
  grpc_core::ExecCtx::Get()->Flush();

  /* Cleanup. */
  creds->Unref();
  grpc_httpcli_set_override(nullptr, nullptr);
}

static void test_sts_creds_no_actor_token_success(void) {
  grpc_core::ExecCtx exec_ctx;
  std::map<std::string, std::string> emd = {
      {"authorization", "Bearer ya29.AHES6ZRN3-HlhAPya30GnW_bHSb_"}};
  const char expected_creds_debug_string[] =
      "StsTokenFetcherCredentials{Path:/v1/"
      "token-exchange,Authority:foo.com:5555,OAuth2TokenFetcherCredentials}";
  grpc_auth_metadata_context auth_md_ctx = {test_service_url, test_method,
                                            nullptr, nullptr};
  char* subject_token_path = write_tmp_jwt_file(test_signed_jwt);
  grpc_sts_credentials_options valid_options = {
      test_sts_endpoint_url,       // sts_endpoint_url
      "resource",                  // resource
      "audience",                  // audience
      "scope",                     // scope
      "requested_token_type",      // requested_token_type
      subject_token_path,          // subject_token_path
      test_signed_jwt_token_type,  // subject_token_type
      "",                          // actor_token_path
      ""                           // actor_token_type
  };
  grpc_call_credentials* creds =
      grpc_sts_credentials_create(&valid_options, nullptr);

  /* Check security level. */
  GPR_ASSERT(creds->min_security_level() == GRPC_PRIVACY_AND_INTEGRITY);

  /* First request: http put should be called. */
  RequestMetadataState* state =
      RequestMetadataState::NewInstance(GRPC_ERROR_NONE, emd);
  grpc_httpcli_set_override(httpcli_get_should_not_be_called,
                            sts_token_httpcli_post_success_no_actor_token);
  state->RunRequestMetadataTest(creds, auth_md_ctx);
  grpc_core::ExecCtx::Get()->Flush();

  /* Second request: the cached token should be served directly. */
  state = RequestMetadataState::NewInstance(GRPC_ERROR_NONE, emd);
  grpc_httpcli_set_override(httpcli_get_should_not_be_called,
                            httpcli_post_should_not_be_called);
  state->RunRequestMetadataTest(creds, auth_md_ctx);
  grpc_core::ExecCtx::Get()->Flush();
  GPR_ASSERT(
      strcmp(creds->debug_string().c_str(), expected_creds_debug_string) == 0);

  creds->Unref();
  grpc_httpcli_set_override(nullptr, nullptr);
  gpr_free(subject_token_path);
}

static void test_sts_creds_load_token_failure(void) {
  const char expected_creds_debug_string[] =
      "StsTokenFetcherCredentials{Path:/v1/"
      "token-exchange,Authority:foo.com:5555,OAuth2TokenFetcherCredentials}";
  grpc_core::ExecCtx exec_ctx;
  RequestMetadataState* state = RequestMetadataState::NewInstance(
      GRPC_ERROR_CREATE_FROM_STATIC_STRING(
          "Error occurred when fetching oauth2 token."),
      {});
  grpc_auth_metadata_context auth_md_ctx = {test_service_url, test_method,
                                            nullptr, nullptr};
  char* test_signed_jwt_path = write_tmp_jwt_file(test_signed_jwt);
  grpc_sts_credentials_options options = {
      test_sts_endpoint_url,       // sts_endpoint_url
      "resource",                  // resource
      "audience",                  // audience
      "scope",                     // scope
      "requested_token_type",      // requested_token_type
      "invalid_path",              // subject_token_path
      test_signed_jwt_token_type,  // subject_token_type
      nullptr,                     // actor_token_path
      nullptr                      // actor_token_type
  };
  grpc_call_credentials* creds = grpc_sts_credentials_create(&options, nullptr);
  grpc_httpcli_set_override(httpcli_get_should_not_be_called,
                            httpcli_post_should_not_be_called);
  state->RunRequestMetadataTest(creds, auth_md_ctx);
  GPR_ASSERT(
      strcmp(creds->debug_string().c_str(), expected_creds_debug_string) == 0);

  creds->Unref();
  grpc_httpcli_set_override(nullptr, nullptr);
  gpr_free(test_signed_jwt_path);
}

static void test_sts_creds_http_failure(void) {
  const char expected_creds_debug_string[] =
      "StsTokenFetcherCredentials{Path:/v1/"
      "token-exchange,Authority:foo.com:5555,OAuth2TokenFetcherCredentials}";
  grpc_core::ExecCtx exec_ctx;
  RequestMetadataState* state = RequestMetadataState::NewInstance(
      GRPC_ERROR_CREATE_FROM_STATIC_STRING(
          "Error occurred when fetching oauth2 token."),
      {});
  grpc_auth_metadata_context auth_md_ctx = {test_service_url, test_method,
                                            nullptr, nullptr};
  char* test_signed_jwt_path = write_tmp_jwt_file(test_signed_jwt);
  grpc_sts_credentials_options valid_options = {
      test_sts_endpoint_url,       // sts_endpoint_url
      "resource",                  // resource
      "audience",                  // audience
      "scope",                     // scope
      "requested_token_type",      // requested_token_type
      test_signed_jwt_path,        // subject_token_path
      test_signed_jwt_token_type,  // subject_token_type
      nullptr,                     // actor_token_path
      nullptr                      // actor_token_type
  };
  grpc_call_credentials* creds =
      grpc_sts_credentials_create(&valid_options, nullptr);
  grpc_httpcli_set_override(httpcli_get_should_not_be_called,
                            token_httpcli_post_failure);
  state->RunRequestMetadataTest(creds, auth_md_ctx);
  GPR_ASSERT(
      strcmp(creds->debug_string().c_str(), expected_creds_debug_string) == 0);
  creds->Unref();
  grpc_httpcli_set_override(nullptr, nullptr);
  gpr_free(test_signed_jwt_path);
}

static void validate_jwt_encode_and_sign_params(
    const grpc_auth_json_key* json_key, const char* scope,
    gpr_timespec token_lifetime) {
  GPR_ASSERT(grpc_auth_json_key_is_valid(json_key));
  GPR_ASSERT(json_key->private_key != nullptr);
  GPR_ASSERT(RSA_check_key(json_key->private_key));
  GPR_ASSERT(json_key->type != nullptr &&
             strcmp(json_key->type, "service_account") == 0);
  GPR_ASSERT(json_key->private_key_id != nullptr &&
             strcmp(json_key->private_key_id,
                    "e6b5137873db8d2ef81e06a47289e6434ec8a165") == 0);
  GPR_ASSERT(json_key->client_id != nullptr &&
             strcmp(json_key->client_id,
                    "777-abaslkan11hlb6nmim3bpspl31ud.apps."
                    "googleusercontent.com") == 0);
  GPR_ASSERT(json_key->client_email != nullptr &&
             strcmp(json_key->client_email,
                    "777-abaslkan11hlb6nmim3bpspl31ud@developer."
                    "gserviceaccount.com") == 0);
  if (scope != nullptr) GPR_ASSERT(strcmp(scope, test_scope) == 0);
  GPR_ASSERT(gpr_time_cmp(token_lifetime, grpc_max_auth_token_lifetime()) == 0);
}

static char* encode_and_sign_jwt_success(const grpc_auth_json_key* json_key,
                                         const char* audience,
                                         gpr_timespec token_lifetime,
                                         const char* scope) {
  if (strcmp(audience, test_service_url_no_service_name) != 0 &&
      strcmp(audience, other_test_service_url_no_service_name) != 0) {
    return nullptr;
  }
  validate_jwt_encode_and_sign_params(json_key, scope, token_lifetime);
  return gpr_strdup(test_signed_jwt);
}

static char* encode_and_sign_jwt_failure(const grpc_auth_json_key* json_key,
                                         const char* /*audience*/,
                                         gpr_timespec token_lifetime,
                                         const char* scope) {
  validate_jwt_encode_and_sign_params(json_key, scope, token_lifetime);
  return nullptr;
}

static char* encode_and_sign_jwt_should_not_be_called(
    const grpc_auth_json_key* /*json_key*/, const char* /*audience*/,
    gpr_timespec /*token_lifetime*/, const char* /*scope*/) {
  GPR_ASSERT("grpc_jwt_encode_and_sign should not be called" == nullptr);
  return nullptr;
}

static grpc_service_account_jwt_access_credentials* creds_as_jwt(
    grpc_call_credentials* creds) {
  GPR_ASSERT(creds != nullptr);
  GPR_ASSERT(strcmp(creds->type(), GRPC_CALL_CREDENTIALS_TYPE_JWT) == 0);
  return reinterpret_cast<grpc_service_account_jwt_access_credentials*>(creds);
}

static void test_jwt_creds_lifetime(void) {
  char* json_key_string = test_json_key_str();
  const char expected_creds_debug_string_prefix[] =
      "JWTAccessCredentials{ExpirationTime:";
  // Max lifetime.
  grpc_call_credentials* jwt_creds =
      grpc_service_account_jwt_access_credentials_create(
          json_key_string, grpc_max_auth_token_lifetime(), nullptr);
  GPR_ASSERT(gpr_time_cmp(creds_as_jwt(jwt_creds)->jwt_lifetime(),
                          grpc_max_auth_token_lifetime()) == 0);
  /* Check security level. */
  GPR_ASSERT(jwt_creds->min_security_level() == GRPC_PRIVACY_AND_INTEGRITY);
  GPR_ASSERT(strncmp(expected_creds_debug_string_prefix,
                     jwt_creds->debug_string().c_str(),
                     strlen(expected_creds_debug_string_prefix)) == 0);
  grpc_call_credentials_release(jwt_creds);

  // Shorter lifetime.
  gpr_timespec token_lifetime = {10, 0, GPR_TIMESPAN};
  GPR_ASSERT(gpr_time_cmp(grpc_max_auth_token_lifetime(), token_lifetime) > 0);
  jwt_creds = grpc_service_account_jwt_access_credentials_create(
      json_key_string, token_lifetime, nullptr);
  GPR_ASSERT(gpr_time_cmp(creds_as_jwt(jwt_creds)->jwt_lifetime(),
                          token_lifetime) == 0);
  GPR_ASSERT(strncmp(expected_creds_debug_string_prefix,
                     jwt_creds->debug_string().c_str(),
                     strlen(expected_creds_debug_string_prefix)) == 0);
  grpc_call_credentials_release(jwt_creds);

  // Cropped lifetime.
  gpr_timespec add_to_max = {10, 0, GPR_TIMESPAN};
  token_lifetime = gpr_time_add(grpc_max_auth_token_lifetime(), add_to_max);
  jwt_creds = grpc_service_account_jwt_access_credentials_create(
      json_key_string, token_lifetime, nullptr);
  GPR_ASSERT(gpr_time_cmp(creds_as_jwt(jwt_creds)->jwt_lifetime(),
                          grpc_max_auth_token_lifetime()) == 0);
  GPR_ASSERT(strncmp(expected_creds_debug_string_prefix,
                     jwt_creds->debug_string().c_str(),
                     strlen(expected_creds_debug_string_prefix)) == 0);
  grpc_call_credentials_release(jwt_creds);

  gpr_free(json_key_string);
}

static void test_remove_service_from_jwt_uri(void) {
  const char wrong_uri[] = "hello world";
  GPR_ASSERT(!grpc_core::RemoveServiceNameFromJwtUri(wrong_uri).ok());
  const char valid_uri[] = "https://foo.com/get/";
  const char expected_uri[] = "https://foo.com/";
  auto output = grpc_core::RemoveServiceNameFromJwtUri(valid_uri);
  GPR_ASSERT(output.ok());
  GPR_ASSERT(strcmp(output->c_str(), expected_uri) == 0);
}

static void test_jwt_creds_success(void) {
  const char expected_creds_debug_string_prefix[] =
      "JWTAccessCredentials{ExpirationTime:";

  char* json_key_string = test_json_key_str();
  grpc_core::ExecCtx exec_ctx;
  grpc_auth_metadata_context auth_md_ctx = {test_service_url, test_method,
                                            nullptr, nullptr};
  std::string expected_md_value = absl::StrCat("Bearer ", test_signed_jwt);
  std::map<std::string, std::string> emd = {
      {"authorization", expected_md_value.c_str()}};
  grpc_call_credentials* creds =
      grpc_service_account_jwt_access_credentials_create(
          json_key_string, grpc_max_auth_token_lifetime(), nullptr);

  /* First request: jwt_encode_and_sign should be called. */
  RequestMetadataState* state =
      RequestMetadataState::NewInstance(GRPC_ERROR_NONE, emd);
  grpc_jwt_encode_and_sign_set_override(encode_and_sign_jwt_success);
  state->RunRequestMetadataTest(creds, auth_md_ctx);
  grpc_core::ExecCtx::Get()->Flush();

  /* Second request: the cached token should be served directly. */
  state = RequestMetadataState::NewInstance(GRPC_ERROR_NONE, emd);
  grpc_jwt_encode_and_sign_set_override(
      encode_and_sign_jwt_should_not_be_called);
  state->RunRequestMetadataTest(creds, auth_md_ctx);
  grpc_core::ExecCtx::Get()->Flush();

  /* Third request: Different service url so jwt_encode_and_sign should be
     called again (no caching). */
  state = RequestMetadataState::NewInstance(GRPC_ERROR_NONE, emd);
  auth_md_ctx.service_url = other_test_service_url;
  grpc_jwt_encode_and_sign_set_override(encode_and_sign_jwt_success);
  state->RunRequestMetadataTest(creds, auth_md_ctx);
  grpc_core::ExecCtx::Get()->Flush();
  GPR_ASSERT(strncmp(expected_creds_debug_string_prefix,
                     creds->debug_string().c_str(),
                     strlen(expected_creds_debug_string_prefix)) == 0);

  creds->Unref();
  gpr_free(json_key_string);
  grpc_jwt_encode_and_sign_set_override(nullptr);
}

static void test_jwt_creds_signing_failure(void) {
  const char expected_creds_debug_string_prefix[] =
      "JWTAccessCredentials{ExpirationTime:";
  char* json_key_string = test_json_key_str();
  grpc_core::ExecCtx exec_ctx;
  grpc_auth_metadata_context auth_md_ctx = {test_service_url, test_method,
                                            nullptr, nullptr};
  RequestMetadataState* state = RequestMetadataState::NewInstance(
      GRPC_ERROR_CREATE_FROM_STATIC_STRING("Could not generate JWT."), {});
  grpc_call_credentials* creds =
      grpc_service_account_jwt_access_credentials_create(
          json_key_string, grpc_max_auth_token_lifetime(), nullptr);

  grpc_jwt_encode_and_sign_set_override(encode_and_sign_jwt_failure);
  state->RunRequestMetadataTest(creds, auth_md_ctx);

  gpr_free(json_key_string);
  GPR_ASSERT(strncmp(expected_creds_debug_string_prefix,
                     creds->debug_string().c_str(),
                     strlen(expected_creds_debug_string_prefix)) == 0);

  creds->Unref();
  grpc_jwt_encode_and_sign_set_override(nullptr);
}

static void set_google_default_creds_env_var_with_file_contents(
    const char* file_prefix, const char* contents) {
  size_t contents_len = strlen(contents);
  char* creds_file_name;
  FILE* creds_file = gpr_tmpfile(file_prefix, &creds_file_name);
  GPR_ASSERT(creds_file_name != nullptr);
  GPR_ASSERT(creds_file != nullptr);
  GPR_ASSERT(fwrite(contents, 1, contents_len, creds_file) == contents_len);
  fclose(creds_file);
  gpr_setenv(GRPC_GOOGLE_CREDENTIALS_ENV_VAR, creds_file_name);
  gpr_free(creds_file_name);
}

static bool test_gce_tenancy_checker(void) {
  g_test_gce_tenancy_checker_called = true;
  return g_test_is_on_gce;
}

static void test_google_default_creds_auth_key(void) {
  grpc_core::ExecCtx exec_ctx;
  grpc_composite_channel_credentials* creds;
  char* json_key = test_json_key_str();
  grpc_flush_cached_google_default_credentials();
  set_gce_tenancy_checker_for_testing(test_gce_tenancy_checker);
  g_test_gce_tenancy_checker_called = false;
  g_test_is_on_gce = true;
  set_google_default_creds_env_var_with_file_contents(
      "json_key_google_default_creds", json_key);
  gpr_free(json_key);
  creds = reinterpret_cast<grpc_composite_channel_credentials*>(
      grpc_google_default_credentials_create(nullptr));
  auto* default_creds =
      reinterpret_cast<const grpc_google_default_channel_credentials*>(
          creds->inner_creds());
  GPR_ASSERT(default_creds->ssl_creds() != nullptr);
  auto* jwt =
      reinterpret_cast<const grpc_service_account_jwt_access_credentials*>(
          creds->call_creds());
  GPR_ASSERT(
      strcmp(jwt->key().client_id,
             "777-abaslkan11hlb6nmim3bpspl31ud.apps.googleusercontent.com") ==
      0);
  GPR_ASSERT(g_test_gce_tenancy_checker_called == false);
  creds->Unref();
  gpr_setenv(GRPC_GOOGLE_CREDENTIALS_ENV_VAR, ""); /* Reset. */
}

static void test_google_default_creds_refresh_token(void) {
  grpc_core::ExecCtx exec_ctx;
  grpc_composite_channel_credentials* creds;
  grpc_flush_cached_google_default_credentials();
  set_google_default_creds_env_var_with_file_contents(
      "refresh_token_google_default_creds", test_refresh_token_str);
  creds = reinterpret_cast<grpc_composite_channel_credentials*>(
      grpc_google_default_credentials_create(nullptr));
  auto* default_creds =
      reinterpret_cast<const grpc_google_default_channel_credentials*>(
          creds->inner_creds());
  GPR_ASSERT(default_creds->ssl_creds() != nullptr);
  auto* refresh =
      reinterpret_cast<const grpc_google_refresh_token_credentials*>(
          creds->call_creds());
  GPR_ASSERT(strcmp(refresh->refresh_token().client_id,
                    "32555999999.apps.googleusercontent.com") == 0);
  creds->Unref();
  gpr_setenv(GRPC_GOOGLE_CREDENTIALS_ENV_VAR, ""); /* Reset. */
}

static void test_google_default_creds_external_account_credentials(void) {
  grpc_core::ExecCtx exec_ctx;
  grpc_composite_channel_credentials* creds;
  grpc_flush_cached_google_default_credentials();
  set_google_default_creds_env_var_with_file_contents(
      "google_default_creds_external_account_credentials",
      test_external_account_credentials_str);
  creds = reinterpret_cast<grpc_composite_channel_credentials*>(
      grpc_google_default_credentials_create(nullptr));
  auto* default_creds =
      reinterpret_cast<const grpc_google_default_channel_credentials*>(
          creds->inner_creds());
  GPR_ASSERT(default_creds->ssl_creds() != nullptr);
  auto* external =
      reinterpret_cast<const grpc_core::ExternalAccountCredentials*>(
          creds->call_creds());
  GPR_ASSERT(external != nullptr);
  creds->Unref();
  gpr_setenv(GRPC_GOOGLE_CREDENTIALS_ENV_VAR, ""); /* Reset. */
}

static void
test_google_default_creds_external_account_credentials_multi_pattern_sts(void) {
  grpc_core::ExecCtx exec_ctx;
  grpc_composite_channel_credentials* creds;
  grpc_flush_cached_google_default_credentials();
  set_google_default_creds_env_var_with_file_contents(
      "google_default_creds_external_account_credentials",
      test_external_account_credentials_multi_pattern_sts_str);
  creds = reinterpret_cast<grpc_composite_channel_credentials*>(
      grpc_google_default_credentials_create(nullptr));
  auto* default_creds =
      reinterpret_cast<const grpc_google_default_channel_credentials*>(
          creds->inner_creds());
  GPR_ASSERT(default_creds->ssl_creds() != nullptr);
  auto* external =
      reinterpret_cast<const grpc_core::ExternalAccountCredentials*>(
          creds->call_creds());
  GPR_ASSERT(external != nullptr);
  creds->Unref();
  gpr_setenv(GRPC_GOOGLE_CREDENTIALS_ENV_VAR, ""); /* Reset. */
}

static void
test_google_default_creds_external_account_credentials_multi_pattern_iam(void) {
  grpc_core::ExecCtx exec_ctx;
  grpc_composite_channel_credentials* creds;
  grpc_flush_cached_google_default_credentials();
  set_google_default_creds_env_var_with_file_contents(
      "google_default_creds_external_account_credentials",
      test_external_account_credentials_multi_pattern_iam_str);
  creds = reinterpret_cast<grpc_composite_channel_credentials*>(
      grpc_google_default_credentials_create(nullptr));
  auto* default_creds =
      reinterpret_cast<const grpc_google_default_channel_credentials*>(
          creds->inner_creds());
  GPR_ASSERT(default_creds->ssl_creds() != nullptr);
  auto* external =
      reinterpret_cast<const grpc_core::ExternalAccountCredentials*>(
          creds->call_creds());
  GPR_ASSERT(external != nullptr);
  creds->Unref();
  gpr_setenv(GRPC_GOOGLE_CREDENTIALS_ENV_VAR, ""); /* Reset. */
}

static int default_creds_metadata_server_detection_httpcli_get_success_override(
    const grpc_httpcli_request* request, grpc_core::Timestamp /*deadline*/,
    grpc_closure* on_done, grpc_httpcli_response* response) {
  *response = http_response(200, "");
  grpc_http_header* headers =
      static_cast<grpc_http_header*>(gpr_malloc(sizeof(*headers) * 1));
  headers[0].key = gpr_strdup("Metadata-Flavor");
  headers[0].value = gpr_strdup("Google");
  response->hdr_count = 1;
  response->hdrs = headers;
  GPR_ASSERT(strcmp(request->http.path, "/") == 0);
  GPR_ASSERT(strcmp(request->host, "metadata.google.internal.") == 0);
  grpc_core::ExecCtx::Run(DEBUG_LOCATION, on_done, GRPC_ERROR_NONE);
  return 1;
}

static std::string null_well_known_creds_path_getter(void) { return ""; }

static void test_google_default_creds_gce(void) {
  grpc_core::ExecCtx exec_ctx;
  std::map<std::string, std::string> emd = {
      {"authorization", "Bearer ya29.AHES6ZRN3-HlhAPya30GnW_bHSb_"}};
  RequestMetadataState* state =
      RequestMetadataState::NewInstance(GRPC_ERROR_NONE, emd);
  grpc_auth_metadata_context auth_md_ctx = {test_service_url, test_method,
                                            nullptr, nullptr};
  grpc_flush_cached_google_default_credentials();
  gpr_setenv(GRPC_GOOGLE_CREDENTIALS_ENV_VAR, ""); /* Reset. */
  grpc_override_well_known_credentials_path_getter(
      null_well_known_creds_path_getter);
  set_gce_tenancy_checker_for_testing(test_gce_tenancy_checker);
  g_test_gce_tenancy_checker_called = false;
  g_test_is_on_gce = true;

  /* Simulate a successful detection of GCE. */
  grpc_composite_channel_credentials* creds =
      reinterpret_cast<grpc_composite_channel_credentials*>(
          grpc_google_default_credentials_create(nullptr));

  /* Verify that the default creds actually embeds a GCE creds. */
  GPR_ASSERT(creds != nullptr);
  GPR_ASSERT(creds->call_creds() != nullptr);
  grpc_httpcli_set_override(compute_engine_httpcli_get_success_override,
                            httpcli_post_should_not_be_called);
  state->RunRequestMetadataTest(creds->mutable_call_creds(), auth_md_ctx);
  grpc_core::ExecCtx::Get()->Flush();

  GPR_ASSERT(g_test_gce_tenancy_checker_called == true);

  /* Cleanup. */
  creds->Unref();
  grpc_httpcli_set_override(nullptr, nullptr);
  grpc_override_well_known_credentials_path_getter(nullptr);
}

static void test_google_default_creds_non_gce(void) {
  grpc_core::ExecCtx exec_ctx;
  std::map<std::string, std::string> emd = {
      {"authorization", "Bearer ya29.AHES6ZRN3-HlhAPya30GnW_bHSb_"}};
  RequestMetadataState* state =
      RequestMetadataState::NewInstance(GRPC_ERROR_NONE, emd);
  grpc_auth_metadata_context auth_md_ctx = {test_service_url, test_method,
                                            nullptr, nullptr};
  grpc_flush_cached_google_default_credentials();
  gpr_setenv(GRPC_GOOGLE_CREDENTIALS_ENV_VAR, ""); /* Reset. */
  grpc_override_well_known_credentials_path_getter(
      null_well_known_creds_path_getter);
  set_gce_tenancy_checker_for_testing(test_gce_tenancy_checker);
  g_test_gce_tenancy_checker_called = false;
  g_test_is_on_gce = false;
  /* Simulate a successful detection of metadata server. */
  grpc_httpcli_set_override(
      default_creds_metadata_server_detection_httpcli_get_success_override,
      httpcli_post_should_not_be_called);
  grpc_composite_channel_credentials* creds =
      reinterpret_cast<grpc_composite_channel_credentials*>(
          grpc_google_default_credentials_create(nullptr));
  /* Verify that the default creds actually embeds a GCE creds. */
  GPR_ASSERT(creds != nullptr);
  GPR_ASSERT(creds->call_creds() != nullptr);
  grpc_httpcli_set_override(compute_engine_httpcli_get_success_override,
                            httpcli_post_should_not_be_called);
  state->RunRequestMetadataTest(creds->mutable_call_creds(), auth_md_ctx);
  grpc_core::ExecCtx::Get()->Flush();
  GPR_ASSERT(g_test_gce_tenancy_checker_called == true);
  /* Cleanup. */
  creds->Unref();
  grpc_httpcli_set_override(nullptr, nullptr);
  grpc_override_well_known_credentials_path_getter(nullptr);
}

static int default_creds_gce_detection_httpcli_get_failure_override(
    const grpc_httpcli_request* request, grpc_core::Timestamp /*deadline*/,
    grpc_closure* on_done, grpc_httpcli_response* response) {
  /* No magic header. */
  GPR_ASSERT(strcmp(request->http.path, "/") == 0);
  GPR_ASSERT(strcmp(request->host, "metadata.google.internal.") == 0);
  *response = http_response(200, "");
  grpc_core::ExecCtx::Run(DEBUG_LOCATION, on_done, GRPC_ERROR_NONE);
  return 1;
}

static void test_no_google_default_creds(void) {
  grpc_flush_cached_google_default_credentials();
  gpr_setenv(GRPC_GOOGLE_CREDENTIALS_ENV_VAR, ""); /* Reset. */
  grpc_override_well_known_credentials_path_getter(
      null_well_known_creds_path_getter);
  set_gce_tenancy_checker_for_testing(test_gce_tenancy_checker);
  g_test_gce_tenancy_checker_called = false;
  g_test_is_on_gce = false;
  grpc_httpcli_set_override(
      default_creds_gce_detection_httpcli_get_failure_override,
      httpcli_post_should_not_be_called);
  /* Simulate a successful detection of GCE. */
  GPR_ASSERT(grpc_google_default_credentials_create(nullptr) == nullptr);
  /* Try a second one. GCE detection should occur again. */
  g_test_gce_tenancy_checker_called = false;
  GPR_ASSERT(grpc_google_default_credentials_create(nullptr) == nullptr);
  GPR_ASSERT(g_test_gce_tenancy_checker_called == true);
  /* Cleanup. */
  grpc_override_well_known_credentials_path_getter(nullptr);
  grpc_httpcli_set_override(nullptr, nullptr);
}

static void test_google_default_creds_call_creds_specified(void) {
  std::map<std::string, std::string> emd = {
      {"authorization", "Bearer ya29.AHES6ZRN3-HlhAPya30GnW_bHSb_"}};
  RequestMetadataState* state =
      RequestMetadataState::NewInstance(GRPC_ERROR_NONE, emd);
  grpc_auth_metadata_context auth_md_ctx = {test_service_url, test_method,
                                            nullptr, nullptr};
  grpc_core::ExecCtx exec_ctx;
  grpc_flush_cached_google_default_credentials();
  grpc_call_credentials* call_creds =
      grpc_google_compute_engine_credentials_create(nullptr);
  set_gce_tenancy_checker_for_testing(test_gce_tenancy_checker);
  g_test_gce_tenancy_checker_called = false;
  g_test_is_on_gce = true;
  grpc_httpcli_set_override(
      default_creds_metadata_server_detection_httpcli_get_success_override,
      httpcli_post_should_not_be_called);
  grpc_composite_channel_credentials* channel_creds =
      reinterpret_cast<grpc_composite_channel_credentials*>(
          grpc_google_default_credentials_create(call_creds));
  GPR_ASSERT(g_test_gce_tenancy_checker_called == false);
  GPR_ASSERT(channel_creds != nullptr);
  GPR_ASSERT(channel_creds->call_creds() != nullptr);
  grpc_httpcli_set_override(compute_engine_httpcli_get_success_override,
                            httpcli_post_should_not_be_called);
  state->RunRequestMetadataTest(channel_creds->mutable_call_creds(),
                                auth_md_ctx);

  grpc_core::ExecCtx::Get()->Flush();
  channel_creds->Unref();
  grpc_httpcli_set_override(nullptr, nullptr);
}

struct fake_call_creds : public grpc_call_credentials {
 public:
  fake_call_creds() : grpc_call_credentials("fake") {}

  bool get_request_metadata(grpc_polling_entity* /*pollent*/,
                            grpc_auth_metadata_context /*context*/,
                            grpc_core::CredentialsMetadataArray* md_array,
                            grpc_closure* /*on_request_metadata*/,
                            grpc_error_handle* /*error*/) override {
    md_array->emplace_back(grpc_core::Slice::FromStaticString("foo"),
                           grpc_core::Slice::FromStaticString("oof"));
    return true;
  }

  void cancel_get_request_metadata(
      grpc_core::CredentialsMetadataArray* /*md_array*/,
      grpc_error_handle /*error*/) override {}
};

static void test_google_default_creds_not_default(void) {
  std::map<std::string, std::string> emd = {{"foo", "oof"}};
  RequestMetadataState* state =
      RequestMetadataState::NewInstance(GRPC_ERROR_NONE, emd);
  grpc_auth_metadata_context auth_md_ctx = {test_service_url, test_method,
                                            nullptr, nullptr};
  grpc_core::ExecCtx exec_ctx;
  grpc_flush_cached_google_default_credentials();
  grpc_core::RefCountedPtr<grpc_call_credentials> call_creds =
      grpc_core::MakeRefCounted<fake_call_creds>();
  set_gce_tenancy_checker_for_testing(test_gce_tenancy_checker);
  g_test_gce_tenancy_checker_called = false;
  g_test_is_on_gce = true;
  grpc_httpcli_set_override(
      default_creds_metadata_server_detection_httpcli_get_success_override,
      httpcli_post_should_not_be_called);
  grpc_composite_channel_credentials* channel_creds =
      reinterpret_cast<grpc_composite_channel_credentials*>(
          grpc_google_default_credentials_create(call_creds.release()));
  GPR_ASSERT(g_test_gce_tenancy_checker_called == false);
  GPR_ASSERT(channel_creds != nullptr);
  GPR_ASSERT(channel_creds->call_creds() != nullptr);
  state->RunRequestMetadataTest(channel_creds->mutable_call_creds(),
                                auth_md_ctx);
  grpc_core::ExecCtx::Get()->Flush();
  channel_creds->Unref();
  grpc_httpcli_set_override(nullptr, nullptr);
}

typedef enum {
  PLUGIN_INITIAL_STATE,
  PLUGIN_GET_METADATA_CALLED_STATE,
  PLUGIN_DESTROY_CALLED_STATE
} plugin_state;

static const std::map<std::string, std::string> plugin_md = {{"foo", "bar"},
                                                             {"hi", "there"}};

static int plugin_get_metadata_success(
    void* state, grpc_auth_metadata_context context,
    grpc_credentials_plugin_metadata_cb /*cb*/, void* /*user_data*/,
    grpc_metadata creds_md[GRPC_METADATA_CREDENTIALS_PLUGIN_SYNC_MAX],
    size_t* num_creds_md, grpc_status_code* /*status*/,
    const char** /*error_details*/) {
  GPR_ASSERT(strcmp(context.service_url, test_service_url) == 0);
  GPR_ASSERT(strcmp(context.method_name, test_method) == 0);
  GPR_ASSERT(context.channel_auth_context == nullptr);
  GPR_ASSERT(context.reserved == nullptr);
  GPR_ASSERT(plugin_md.size() < GRPC_METADATA_CREDENTIALS_PLUGIN_SYNC_MAX);
  plugin_state* s = static_cast<plugin_state*>(state);
  *s = PLUGIN_GET_METADATA_CALLED_STATE;
  size_t i = 0;
  for (auto const& md : plugin_md) {
    memset(&creds_md[i], 0, sizeof(grpc_metadata));
    creds_md[i].key = grpc_slice_from_copied_string(md.first.c_str());
    creds_md[i].value = grpc_slice_from_copied_string(md.second.c_str());
    i += 1;
  }
  *num_creds_md = plugin_md.size();
  return true;  // Synchronous return.
}

static const char* plugin_error_details = "Could not get metadata for plugin.";

static int plugin_get_metadata_failure(
    void* state, grpc_auth_metadata_context context,
    grpc_credentials_plugin_metadata_cb /*cb*/, void* /*user_data*/,
    grpc_metadata /*creds_md*/[GRPC_METADATA_CREDENTIALS_PLUGIN_SYNC_MAX],
    size_t* /*num_creds_md*/, grpc_status_code* status,
    const char** error_details) {
  GPR_ASSERT(strcmp(context.service_url, test_service_url) == 0);
  GPR_ASSERT(strcmp(context.method_name, test_method) == 0);
  GPR_ASSERT(context.channel_auth_context == nullptr);
  GPR_ASSERT(context.reserved == nullptr);
  plugin_state* s = static_cast<plugin_state*>(state);
  *s = PLUGIN_GET_METADATA_CALLED_STATE;
  *status = GRPC_STATUS_UNAUTHENTICATED;
  *error_details = gpr_strdup(plugin_error_details);
  return true;  // Synchronous return.
}

static void plugin_destroy(void* state) {
  plugin_state* s = static_cast<plugin_state*>(state);
  *s = PLUGIN_DESTROY_CALLED_STATE;
}

static char* plugin_debug_string(void* state) {
  plugin_state* s = static_cast<plugin_state*>(state);
  char* ret = nullptr;
  switch (*s) {
    case PLUGIN_INITIAL_STATE:
      gpr_asprintf(&ret, "TestPluginCredentials{state:INITIAL}");
      break;
    case PLUGIN_GET_METADATA_CALLED_STATE:
      gpr_asprintf(&ret, "TestPluginCredentials{state:GET_METADATA_CALLED}");
      break;
    case PLUGIN_DESTROY_CALLED_STATE:
      gpr_asprintf(&ret, "TestPluginCredentials{state:DESTROY}");
      break;
    default:
      gpr_asprintf(&ret, "TestPluginCredentials{state:UNKNOWN}");
      break;
  }
  return ret;
}

static void test_metadata_plugin_success(void) {
  const char expected_creds_debug_string[] =
      "TestPluginCredentials{state:GET_METADATA_CALLED}";
  plugin_state state = PLUGIN_INITIAL_STATE;
  grpc_metadata_credentials_plugin plugin;
  grpc_core::ExecCtx exec_ctx;
  grpc_auth_metadata_context auth_md_ctx = {test_service_url, test_method,
                                            nullptr, nullptr};
  RequestMetadataState* md_state =
      RequestMetadataState::NewInstance(GRPC_ERROR_NONE, plugin_md);

  plugin.state = &state;
  plugin.get_metadata = plugin_get_metadata_success;
  plugin.destroy = plugin_destroy;
  plugin.debug_string = plugin_debug_string;

  grpc_call_credentials* creds = grpc_metadata_credentials_create_from_plugin(
      plugin, GRPC_PRIVACY_AND_INTEGRITY, nullptr);
  /* Check security level. */
  GPR_ASSERT(creds->min_security_level() == GRPC_PRIVACY_AND_INTEGRITY);
  GPR_ASSERT(state == PLUGIN_INITIAL_STATE);
  md_state->RunRequestMetadataTest(creds, auth_md_ctx);
  GPR_ASSERT(state == PLUGIN_GET_METADATA_CALLED_STATE);
  GPR_ASSERT(
      strcmp(creds->debug_string().c_str(), expected_creds_debug_string) == 0);
  creds->Unref();

  GPR_ASSERT(state == PLUGIN_DESTROY_CALLED_STATE);
}

static void test_metadata_plugin_failure(void) {
  const char expected_creds_debug_string[] =
      "TestPluginCredentials{state:GET_METADATA_CALLED}";

  plugin_state state = PLUGIN_INITIAL_STATE;
  grpc_metadata_credentials_plugin plugin;
  grpc_core::ExecCtx exec_ctx;
  grpc_auth_metadata_context auth_md_ctx = {test_service_url, test_method,
                                            nullptr, nullptr};
  RequestMetadataState* md_state = RequestMetadataState::NewInstance(
      GRPC_ERROR_CREATE_FROM_CPP_STRING(
          absl::StrCat("Getting metadata from plugin failed with error: ",
                       plugin_error_details)),
      {});

  plugin.state = &state;
  plugin.get_metadata = plugin_get_metadata_failure;
  plugin.destroy = plugin_destroy;
  plugin.debug_string = plugin_debug_string;

  grpc_call_credentials* creds = grpc_metadata_credentials_create_from_plugin(
      plugin, GRPC_PRIVACY_AND_INTEGRITY, nullptr);
  GPR_ASSERT(state == PLUGIN_INITIAL_STATE);
  md_state->RunRequestMetadataTest(creds, auth_md_ctx);
  GPR_ASSERT(state == PLUGIN_GET_METADATA_CALLED_STATE);
  GPR_ASSERT(
      strcmp(creds->debug_string().c_str(), expected_creds_debug_string) == 0);
  creds->Unref();

  GPR_ASSERT(state == PLUGIN_DESTROY_CALLED_STATE);
}

static void test_get_well_known_google_credentials_file_path(void) {
  char* home = gpr_getenv("HOME");
  bool restore_home_env = false;
#if defined(GRPC_BAZEL_BUILD) && \
    (defined(GPR_POSIX_ENV) || defined(GPR_LINUX_ENV))
  // when running under bazel locally, the HOME variable is not set
  // so we set it to some fake value
  restore_home_env = true;
  gpr_setenv("HOME", "/fake/home/for/bazel");
#endif /* defined(GRPC_BAZEL_BUILD) && (defined(GPR_POSIX_ENV) || \
          defined(GPR_LINUX_ENV)) */
  std::string path = grpc_get_well_known_google_credentials_file_path();
  GPR_ASSERT(!path.empty());
#if defined(GPR_POSIX_ENV) || defined(GPR_LINUX_ENV)
  restore_home_env = true;
  gpr_unsetenv("HOME");
  path = grpc_get_well_known_google_credentials_file_path();
  GPR_ASSERT(path.empty());
#endif /* GPR_POSIX_ENV || GPR_LINUX_ENV */
  if (restore_home_env) {
    if (home) {
      gpr_setenv("HOME", home);
    } else {
      gpr_unsetenv("HOME");
    }
  }
  gpr_free(home);
}

static void test_channel_creds_duplicate_without_call_creds(void) {
  const char expected_creds_debug_string[] =
      "AccessTokenCredentials{Token:present}";
  grpc_core::ExecCtx exec_ctx;

  grpc_channel_credentials* channel_creds =
      grpc_fake_transport_security_credentials_create();

  grpc_core::RefCountedPtr<grpc_channel_credentials> dup =
      channel_creds->duplicate_without_call_credentials();
  GPR_ASSERT(dup == channel_creds);
  dup.reset();

  grpc_call_credentials* call_creds =
      grpc_access_token_credentials_create("blah", nullptr);
  grpc_channel_credentials* composite_creds =
      grpc_composite_channel_credentials_create(channel_creds, call_creds,
                                                nullptr);
  GPR_ASSERT(strcmp(call_creds->debug_string().c_str(),
                    expected_creds_debug_string) == 0);

  call_creds->Unref();
  dup = composite_creds->duplicate_without_call_credentials();
  GPR_ASSERT(dup == channel_creds);
  dup.reset();

  channel_creds->Unref();
  composite_creds->Unref();
}

typedef struct {
  const char* url_scheme;
  const char* call_host;
  const char* call_method;
  const char* desired_service_url;
  const char* desired_method_name;
} auth_metadata_context_test_case;

static void test_auth_metadata_context(void) {
  auth_metadata_context_test_case test_cases[] = {
      // No service nor method.
      {"https", "www.foo.com", "", "https://www.foo.com", ""},
      // No method.
      {"https", "www.foo.com", "/Service", "https://www.foo.com/Service", ""},
      // Empty service and method.
      {"https", "www.foo.com", "//", "https://www.foo.com/", ""},
      // Empty method.
      {"https", "www.foo.com", "/Service/", "https://www.foo.com/Service", ""},
      // Malformed url.
      {"https", "www.foo.com:", "/Service/", "https://www.foo.com:/Service",
       ""},
      // https, default explicit port.
      {"https", "www.foo.com:443", "/Service/FooMethod",
       "https://www.foo.com/Service", "FooMethod"},
      // https, default implicit port.
      {"https", "www.foo.com", "/Service/FooMethod",
       "https://www.foo.com/Service", "FooMethod"},
      // https with ipv6 literal, default explicit port.
      {"https", "[1080:0:0:0:8:800:200C:417A]:443", "/Service/FooMethod",
       "https://[1080:0:0:0:8:800:200C:417A]/Service", "FooMethod"},
      // https with ipv6 literal, default implicit port.
      {"https", "[1080:0:0:0:8:800:200C:443]", "/Service/FooMethod",
       "https://[1080:0:0:0:8:800:200C:443]/Service", "FooMethod"},
      // https, custom port.
      {"https", "www.foo.com:8888", "/Service/FooMethod",
       "https://www.foo.com:8888/Service", "FooMethod"},
      // https with ipv6 literal, custom port.
      {"https", "[1080:0:0:0:8:800:200C:417A]:8888", "/Service/FooMethod",
       "https://[1080:0:0:0:8:800:200C:417A]:8888/Service", "FooMethod"},
      // custom url scheme, https default port.
      {"blah", "www.foo.com:443", "/Service/FooMethod",
       "blah://www.foo.com:443/Service", "FooMethod"}};
  for (uint32_t i = 0; i < GPR_ARRAY_SIZE(test_cases); i++) {
    const char* url_scheme = test_cases[i].url_scheme;
    grpc_slice call_host =
        grpc_slice_from_copied_string(test_cases[i].call_host);
    grpc_slice call_method =
        grpc_slice_from_copied_string(test_cases[i].call_method);
    grpc_auth_metadata_context auth_md_context;
    memset(&auth_md_context, 0, sizeof(auth_md_context));
    grpc_auth_metadata_context_build(url_scheme, call_host, call_method,
                                     nullptr, &auth_md_context);
    if (strcmp(auth_md_context.service_url,
               test_cases[i].desired_service_url) != 0) {
      gpr_log(GPR_ERROR, "Invalid service url, want: %s, got %s.",
              test_cases[i].desired_service_url, auth_md_context.service_url);
      GPR_ASSERT(false);
    }
    if (strcmp(auth_md_context.method_name,
               test_cases[i].desired_method_name) != 0) {
      gpr_log(GPR_ERROR, "Invalid method name, want: %s, got %s.",
              test_cases[i].desired_method_name, auth_md_context.method_name);
      GPR_ASSERT(false);
    }
    GPR_ASSERT(auth_md_context.channel_auth_context == nullptr);
    grpc_slice_unref(call_host);
    grpc_slice_unref(call_method);
    grpc_auth_metadata_context_reset(&auth_md_context);
  }
}

static void validate_external_account_creds_token_exchage_request(
    const grpc_httpcli_request* request, const char* body, size_t body_size,
    bool /*expect_actor_token*/) {
  // Check that the body is constructed properly.
  GPR_ASSERT(body != nullptr);
  GPR_ASSERT(body_size != 0);
  GPR_ASSERT(request->handshaker == &grpc_httpcli_ssl);
  std::string get_url_equivalent =
      absl::StrFormat("%s?%s", "https://foo.com:5555/token", body);
  absl::StatusOr<grpc_core::URI> uri =
      grpc_core::URI::Parse(get_url_equivalent);
  if (!uri.ok()) {
    gpr_log(GPR_ERROR, "%s", uri.status().ToString().c_str());
    GPR_ASSERT(uri.ok());
  }
  assert_query_parameters(*uri, "audience", "audience");
  assert_query_parameters(*uri, "grant_type",
                          "urn:ietf:params:oauth:grant-type:token-exchange");
  assert_query_parameters(*uri, "requested_token_type",
                          "urn:ietf:params:oauth:token-type:access_token");
  assert_query_parameters(*uri, "subject_token", "test_subject_token");
  assert_query_parameters(*uri, "subject_token_type", "subject_token_type");
  assert_query_parameters(*uri, "scope",
                          "https://www.googleapis.com/auth/cloud-platform");

  // Check the rest of the request.
  GPR_ASSERT(strcmp(request->host, "foo.com:5555") == 0);
  GPR_ASSERT(strcmp(request->http.path, "/token") == 0);
  GPR_ASSERT(request->http.hdr_count == 2);
  GPR_ASSERT(strcmp(request->http.hdrs[0].key, "Content-Type") == 0);
  GPR_ASSERT(strcmp(request->http.hdrs[0].value,
                    "application/x-www-form-urlencoded") == 0);
  GPR_ASSERT(strcmp(request->http.hdrs[1].key, "Authorization") == 0);
  GPR_ASSERT(strcmp(request->http.hdrs[1].value,
                    "Basic Y2xpZW50X2lkOmNsaWVudF9zZWNyZXQ=") == 0);
}

static void
validate_external_account_creds_token_exchage_request_with_url_encode(
    const grpc_httpcli_request* request, const char* body, size_t body_size,
    bool /*expect_actor_token*/) {
  // Check that the body is constructed properly.
  GPR_ASSERT(body != nullptr);
  GPR_ASSERT(body_size != 0);
  GPR_ASSERT(request->handshaker == &grpc_httpcli_ssl);
  GPR_ASSERT(
      strcmp(
          std::string(body, body_size).c_str(),
          "audience=audience_!%40%23%24&grant_type=urn%3Aietf%3Aparams%3Aoauth%"
          "3Agrant-type%3Atoken-exchange&requested_token_type=urn%3Aietf%"
          "3Aparams%3Aoauth%3Atoken-type%3Aaccess_token&subject_token_type="
          "subject_token_type_!%40%23%24&subject_token=test_subject_token&"
          "scope=https%3A%2F%2Fwww.googleapis.com%2Fauth%2Fcloud-platform&"
          "options=%7B%7D") == 0);

  // Check the rest of the request.
  GPR_ASSERT(strcmp(request->host, "foo.com:5555") == 0);
  GPR_ASSERT(strcmp(request->http.path, "/token_url_encode") == 0);
  GPR_ASSERT(request->http.hdr_count == 2);
  GPR_ASSERT(strcmp(request->http.hdrs[0].key, "Content-Type") == 0);
  GPR_ASSERT(strcmp(request->http.hdrs[0].value,
                    "application/x-www-form-urlencoded") == 0);
  GPR_ASSERT(strcmp(request->http.hdrs[1].key, "Authorization") == 0);
  GPR_ASSERT(strcmp(request->http.hdrs[1].value,
                    "Basic Y2xpZW50X2lkOmNsaWVudF9zZWNyZXQ=") == 0);
}

static void
validate_external_account_creds_service_account_impersonation_request(
    const grpc_httpcli_request* request, const char* body, size_t body_size,
    bool /*expect_actor_token*/) {
  // Check that the body is constructed properly.
  GPR_ASSERT(body != nullptr);
  GPR_ASSERT(body_size != 0);
  GPR_ASSERT(request->handshaker == &grpc_httpcli_ssl);
  GPR_ASSERT(strcmp(body, "scope=scope_1 scope_2") == 0);
  // Check the rest of the request.
  GPR_ASSERT(strcmp(request->host, "foo.com:5555") == 0);
  GPR_ASSERT(strcmp(request->http.path, "/service_account_impersonation") == 0);
  GPR_ASSERT(request->http.hdr_count == 2);
  GPR_ASSERT(strcmp(request->http.hdrs[0].key, "Content-Type") == 0);
  GPR_ASSERT(strcmp(request->http.hdrs[0].value,
                    "application/x-www-form-urlencoded") == 0);
  GPR_ASSERT(strcmp(request->http.hdrs[1].key, "Authorization") == 0);
  GPR_ASSERT(strcmp(request->http.hdrs[1].value,
                    "Bearer token_exchange_access_token") == 0);
}

static int external_account_creds_httpcli_post_success(
    const grpc_httpcli_request* request, const char* body, size_t body_size,
    grpc_core::Timestamp /*deadline*/, grpc_closure* on_done,
    grpc_httpcli_response* response) {
  if (strcmp(request->http.path, "/token") == 0) {
    validate_external_account_creds_token_exchage_request(request, body,
                                                          body_size, true);
    *response = http_response(
        200, valid_external_account_creds_token_exchange_response);
  } else if (strcmp(request->http.path, "/service_account_impersonation") ==
             0) {
    validate_external_account_creds_service_account_impersonation_request(
        request, body, body_size, true);
    *response = http_response(
        200,
        valid_external_account_creds_service_account_impersonation_response);
  } else if (strcmp(request->http.path, "/token_url_encode") == 0) {
    validate_external_account_creds_token_exchage_request_with_url_encode(
        request, body, body_size, true);
    *response = http_response(
        200, valid_external_account_creds_token_exchange_response);
  }
  grpc_core::ExecCtx::Run(DEBUG_LOCATION, on_done, GRPC_ERROR_NONE);
  return 1;
}

static int
external_account_creds_httpcli_post_failure_token_exchange_response_missing_access_token(
    const grpc_httpcli_request* request, const char* /*body*/,
    size_t /*body_size*/, grpc_core::Timestamp /*deadline*/,
    grpc_closure* on_done, grpc_httpcli_response* response) {
  if (strcmp(request->http.path, "/token") == 0) {
    *response = http_response(200,
                              "{\"not_access_token\":\"not_access_token\","
                              "\"expires_in\":3599,"
                              " \"token_type\":\"Bearer\"}");
  } else if (strcmp(request->http.path, "/service_account_impersonation") ==
             0) {
    *response = http_response(
        200,
        valid_external_account_creds_service_account_impersonation_response);
  }
  grpc_core::ExecCtx::Run(DEBUG_LOCATION, on_done, GRPC_ERROR_NONE);
  return 1;
}

static int url_external_account_creds_httpcli_get_success(
    const grpc_httpcli_request* request, grpc_core::Timestamp /*deadline*/,
    grpc_closure* on_done, grpc_httpcli_response* response) {
  if (strcmp(request->http.path, "/generate_subject_token_format_text") == 0) {
    *response = http_response(
        200,
        valid_url_external_account_creds_retrieve_subject_token_response_format_text);
  } else if (strcmp(request->http.path, "/path/to/url/creds?p1=v1&p2=v2") ==
             0) {
    *response = http_response(
        200,
        valid_url_external_account_creds_retrieve_subject_token_response_format_text);
  } else if (strcmp(request->http.path,
                    "/generate_subject_token_format_json") == 0) {
    *response = http_response(
        200,
        valid_url_external_account_creds_retrieve_subject_token_response_format_json);
  }
  grpc_core::ExecCtx::Run(DEBUG_LOCATION, on_done, GRPC_ERROR_NONE);
  return 1;
}

static void validate_aws_external_account_creds_token_exchage_request(
    const grpc_httpcli_request* request, const char* body, size_t body_size,
    bool /*expect_actor_token*/) {
  // Check that the body is constructed properly.
  GPR_ASSERT(body != nullptr);
  GPR_ASSERT(body_size != 0);
  // Check that the regional_cred_verification_url got constructed
  // with the correct AWS Region ("test_regionz" or "test_region").
  GPR_ASSERT(strstr(body, "regional_cred_verification_url_test_region"));
  GPR_ASSERT(request->handshaker == &grpc_httpcli_ssl);
  std::string get_url_equivalent =
      absl::StrFormat("%s?%s", "https://foo.com:5555/token", body);
  absl::StatusOr<grpc_core::URI> uri =
      grpc_core::URI::Parse(get_url_equivalent);
  GPR_ASSERT(uri.ok());
  assert_query_parameters(*uri, "audience", "audience");
  assert_query_parameters(*uri, "grant_type",
                          "urn:ietf:params:oauth:grant-type:token-exchange");
  assert_query_parameters(*uri, "requested_token_type",
                          "urn:ietf:params:oauth:token-type:access_token");
  assert_query_parameters(*uri, "subject_token_type", "subject_token_type");
  assert_query_parameters(*uri, "scope",
                          "https://www.googleapis.com/auth/cloud-platform");
  // Check the rest of the request.
  GPR_ASSERT(strcmp(request->host, "foo.com:5555") == 0);
  GPR_ASSERT(strcmp(request->http.path, "/token") == 0);
  GPR_ASSERT(request->http.hdr_count == 2);
  GPR_ASSERT(strcmp(request->http.hdrs[0].key, "Content-Type") == 0);
  GPR_ASSERT(strcmp(request->http.hdrs[0].value,
                    "application/x-www-form-urlencoded") == 0);
  GPR_ASSERT(strcmp(request->http.hdrs[1].key, "Authorization") == 0);
  GPR_ASSERT(strcmp(request->http.hdrs[1].value,
                    "Basic Y2xpZW50X2lkOmNsaWVudF9zZWNyZXQ=") == 0);
}

static int aws_external_account_creds_httpcli_get_success(
    const grpc_httpcli_request* request, grpc_core::Timestamp /*deadline*/,
    grpc_closure* on_done, grpc_httpcli_response* response) {
  if (strcmp(request->http.path, "/region_url") == 0) {
    *response = http_response(200, "test_regionz");
  } else if (strcmp(request->http.path, "/url") == 0) {
    *response = http_response(200, "test_role_name");
  } else if (strcmp(request->http.path, "/url_no_role_name") == 0) {
    *response = http_response(200, "");
  } else if (strcmp(request->http.path, "/url/test_role_name") == 0) {
    *response = http_response(
        200, valid_aws_external_account_creds_retrieve_signing_keys_response);
  }
  grpc_core::ExecCtx::Run(DEBUG_LOCATION, on_done, GRPC_ERROR_NONE);
  return 1;
}

static int aws_external_account_creds_httpcli_post_success(
    const grpc_httpcli_request* request, const char* body, size_t body_size,
    grpc_core::Timestamp /*deadline*/, grpc_closure* on_done,
    grpc_httpcli_response* response) {
  if (strcmp(request->http.path, "/token") == 0) {
    validate_aws_external_account_creds_token_exchage_request(request, body,
                                                              body_size, true);
    *response = http_response(
        200, valid_external_account_creds_token_exchange_response);
  }
  grpc_core::ExecCtx::Run(DEBUG_LOCATION, on_done, GRPC_ERROR_NONE);
  return 1;
}

// The subclass of ExternalAccountCredentials for testing.
// ExternalAccountCredentials is an abstract class so we can't directly test
// against it.
class TestExternalAccountCredentials final
    : public grpc_core::ExternalAccountCredentials {
 public:
  TestExternalAccountCredentials(Options options,
                                 std::vector<std::string> scopes)
      : ExternalAccountCredentials(std::move(options), std::move(scopes)) {}

 protected:
  void RetrieveSubjectToken(
      HTTPRequestContext* /*ctx*/, const Options& /*options*/,
      std::function<void(std::string, grpc_error_handle)> cb) override {
    cb("test_subject_token", GRPC_ERROR_NONE);
  }
};

static void test_external_account_creds_success(void) {
  std::map<std::string, std::string> emd = {
      {"authorization", "Bearer token_exchange_access_token"}};
  grpc_core::ExecCtx exec_ctx;
  grpc_auth_metadata_context auth_md_ctx = {test_service_url, test_method,
                                            nullptr, nullptr};
  grpc_core::Json credential_source("");
  TestExternalAccountCredentials::Options options = {
      "external_account",                 // type;
      "audience",                         // audience;
      "subject_token_type",               // subject_token_type;
      "",                                 // service_account_impersonation_url;
      "https://foo.com:5555/token",       // token_url;
      "https://foo.com:5555/token_info",  // token_info_url;
      credential_source,                  // credential_source;
      "quota_project_id",                 // quota_project_id;
      "client_id",                        // client_id;
      "client_secret",                    // client_secret;
      "",                                 // workforce_pool_user_project;
  };
  TestExternalAccountCredentials creds(options, {});
  /* Check security level. */
  GPR_ASSERT(creds.min_security_level() == GRPC_PRIVACY_AND_INTEGRITY);
  /* First request: http put should be called. */
  RequestMetadataState* state =
      RequestMetadataState::NewInstance(GRPC_ERROR_NONE, emd);
  grpc_httpcli_set_override(httpcli_get_should_not_be_called,
                            external_account_creds_httpcli_post_success);
  state->RunRequestMetadataTest(&creds, auth_md_ctx);
  grpc_core::ExecCtx::Get()->Flush();
  /* Second request: the cached token should be served directly. */
  state = RequestMetadataState::NewInstance(GRPC_ERROR_NONE, emd);
  grpc_httpcli_set_override(httpcli_get_should_not_be_called,
                            httpcli_post_should_not_be_called);
  state->RunRequestMetadataTest(&creds, auth_md_ctx);
  grpc_core::ExecCtx::Get()->Flush();
  grpc_httpcli_set_override(nullptr, nullptr);
}

static void test_external_account_creds_success_with_url_encode(void) {
  std::map<std::string, std::string> emd = {
      {"authorization", "Bearer token_exchange_access_token"}};
  grpc_core::ExecCtx exec_ctx;
  grpc_auth_metadata_context auth_md_ctx = {test_service_url, test_method,
                                            nullptr, nullptr};
  grpc_core::Json credential_source("");
  TestExternalAccountCredentials::Options options = {
      "external_account",         // type;
      "audience_!@#$",            // audience;
      "subject_token_type_!@#$",  // subject_token_type;
      "",                         // service_account_impersonation_url;
      "https://foo.com:5555/token_url_encode",  // token_url;
      "https://foo.com:5555/token_info",        // token_info_url;
      credential_source,                        // credential_source;
      "quota_project_id",                       // quota_project_id;
      "client_id",                              // client_id;
      "client_secret",                          // client_secret;
      "",                                       // workforce_pool_user_project;
  };
  TestExternalAccountCredentials creds(options, {});
  RequestMetadataState* state =
      RequestMetadataState::NewInstance(GRPC_ERROR_NONE, emd);
  grpc_httpcli_set_override(httpcli_get_should_not_be_called,
                            external_account_creds_httpcli_post_success);
  state->RunRequestMetadataTest(&creds, auth_md_ctx);
  grpc_core::ExecCtx::Get()->Flush();
  grpc_httpcli_set_override(nullptr, nullptr);
}

static void
test_external_account_creds_success_with_service_account_impersonation(void) {
  std::map<std::string, std::string> emd = {
      {"authorization", "Bearer service_account_impersonation_access_token"}};
  grpc_core::ExecCtx exec_ctx;
  grpc_auth_metadata_context auth_md_ctx = {test_service_url, test_method,
                                            nullptr, nullptr};
  grpc_core::Json credential_source("");
  TestExternalAccountCredentials::Options options = {
      "external_account",    // type;
      "audience",            // audience;
      "subject_token_type",  // subject_token_type;
      "https://foo.com:5555/service_account_impersonation",  // service_account_impersonation_url;
      "https://foo.com:5555/token",                          // token_url;
      "https://foo.com:5555/token_info",                     // token_info_url;
      credential_source,   // credential_source;
      "quota_project_id",  // quota_project_id;
      "client_id",         // client_id;
      "client_secret",     // client_secret;
      "",                  // workforce_pool_user_project;
  };
  TestExternalAccountCredentials creds(options, {"scope_1", "scope_2"});
  /* Check security level. */
  GPR_ASSERT(creds.min_security_level() == GRPC_PRIVACY_AND_INTEGRITY);
  /* First request: http put should be called. */
  RequestMetadataState* state =
      RequestMetadataState::NewInstance(GRPC_ERROR_NONE, emd);
  grpc_httpcli_set_override(httpcli_get_should_not_be_called,
                            external_account_creds_httpcli_post_success);
  state->RunRequestMetadataTest(&creds, auth_md_ctx);
  grpc_core::ExecCtx::Get()->Flush();
  grpc_httpcli_set_override(nullptr, nullptr);
}

static void test_external_account_creds_failure_invalid_token_url(void) {
  grpc_core::ExecCtx exec_ctx;
  grpc_auth_metadata_context auth_md_ctx = {test_service_url, test_method,
                                            nullptr, nullptr};
  grpc_core::Json credential_source("");
  TestExternalAccountCredentials::Options options = {
      "external_account",    // type;
      "audience",            // audience;
      "subject_token_type",  // subject_token_type;
      "https://foo.com:5555/service_account_impersonation",  // service_account_impersonation_url;
      "invalid_token_url",                                   // token_url;
      "https://foo.com:5555/token_info",                     // token_info_url;
      credential_source,   // credential_source;
      "quota_project_id",  // quota_project_id;
      "client_id",         // client_id;
      "client_secret",     // client_secret;
      "",                  // workforce_pool_user_project;
  };
  TestExternalAccountCredentials creds(options, {});
  grpc_httpcli_set_override(httpcli_get_should_not_be_called,
                            httpcli_post_should_not_be_called);
  grpc_error_handle error = GRPC_ERROR_CREATE_FROM_STATIC_STRING(
      "Invalid token url: invalid_token_url.");
  grpc_error_handle expected_error =
      GRPC_ERROR_CREATE_REFERENCING_FROM_STATIC_STRING(
          "Error occurred when fetching oauth2 token.", &error, 1);
  RequestMetadataState* state =
      RequestMetadataState::NewInstance(expected_error, {});
  state->RunRequestMetadataTest(&creds, auth_md_ctx);
  GRPC_ERROR_UNREF(error);
  grpc_core::ExecCtx::Get()->Flush();
  grpc_httpcli_set_override(nullptr, nullptr);
}

static void
test_external_account_creds_failure_invalid_service_account_impersonation_url(
    void) {
  grpc_core::ExecCtx exec_ctx;
  grpc_auth_metadata_context auth_md_ctx = {test_service_url, test_method,
                                            nullptr, nullptr};
  grpc_core::Json credential_source("");
  TestExternalAccountCredentials::Options options = {
      "external_account",                           // type;
      "audience",                                   // audience;
      "subject_token_type",                         // subject_token_type;
      "invalid_service_account_impersonation_url",  // service_account_impersonation_url;
      "https://foo.com:5555/token",                 // token_url;
      "https://foo.com:5555/token_info",            // token_info_url;
      credential_source,                            // credential_source;
      "quota_project_id",                           // quota_project_id;
      "client_id",                                  // client_id;
      "client_secret",                              // client_secret;
      "",  // workforce_pool_user_project;
  };
  TestExternalAccountCredentials creds(options, {});
  grpc_httpcli_set_override(httpcli_get_should_not_be_called,
                            external_account_creds_httpcli_post_success);
  grpc_error_handle error = GRPC_ERROR_CREATE_FROM_STATIC_STRING(
      "Invalid service account impersonation url: "
      "invalid_service_account_impersonation_url.");
  grpc_error_handle expected_error =
      GRPC_ERROR_CREATE_REFERENCING_FROM_STATIC_STRING(
          "Error occurred when fetching oauth2 token.", &error, 1);
  RequestMetadataState* state =
      RequestMetadataState::NewInstance(expected_error, {});
  state->RunRequestMetadataTest(&creds, auth_md_ctx);
  GRPC_ERROR_UNREF(error);
  grpc_core::ExecCtx::Get()->Flush();
  grpc_httpcli_set_override(nullptr, nullptr);
}

static void
test_external_account_creds_failure_token_exchange_response_missing_access_token(
    void) {
  grpc_core::ExecCtx exec_ctx;
  grpc_auth_metadata_context auth_md_ctx = {test_service_url, test_method,
                                            nullptr, nullptr};
  grpc_core::Json credential_source("");
  TestExternalAccountCredentials::Options options = {
      "external_account",    // type;
      "audience",            // audience;
      "subject_token_type",  // subject_token_type;
      "https://foo.com:5555/service_account_impersonation",  // service_account_impersonation_url;
      "https://foo.com:5555/token",                          // token_url;
      "https://foo.com:5555/token_info",                     // token_info_url;
      credential_source,   // credential_source;
      "quota_project_id",  // quota_project_id;
      "client_id",         // client_id;
      "client_secret",     // client_secret;
      "",                  // workforce_pool_user_project;
  };
  TestExternalAccountCredentials creds(options, {});
  grpc_httpcli_set_override(
      httpcli_get_should_not_be_called,
      external_account_creds_httpcli_post_failure_token_exchange_response_missing_access_token);
  grpc_error_handle error = GRPC_ERROR_CREATE_FROM_STATIC_STRING(
      "Missing or invalid access_token in "
      "{\"not_access_token\":\"not_access_token\",\"expires_in\":3599,\"token_"
      "type\":\"Bearer\"}.");
  grpc_error_handle expected_error =
      GRPC_ERROR_CREATE_REFERENCING_FROM_STATIC_STRING(
          "Error occurred when fetching oauth2 token.", &error, 1);
  RequestMetadataState* state =
      RequestMetadataState::NewInstance(expected_error, {});
  state->RunRequestMetadataTest(&creds, auth_md_ctx);
  GRPC_ERROR_UNREF(error);
  grpc_core::ExecCtx::Get()->Flush();
  grpc_httpcli_set_override(nullptr, nullptr);
}

static void test_url_external_account_creds_success_format_text(void) {
  std::map<std::string, std::string> emd = {
      {"authorization", "Bearer token_exchange_access_token"}};
  grpc_core::ExecCtx exec_ctx;
  grpc_auth_metadata_context auth_md_ctx = {test_service_url, test_method,
                                            nullptr, nullptr};
  grpc_error_handle error = GRPC_ERROR_NONE;
  grpc_core::Json credential_source = grpc_core::Json::Parse(
      valid_url_external_account_creds_options_credential_source_format_text,
      &error);
  GPR_ASSERT(error == GRPC_ERROR_NONE);
  grpc_core::ExternalAccountCredentials::Options options = {
      "external_account",                 // type;
      "audience",                         // audience;
      "subject_token_type",               // subject_token_type;
      "",                                 // service_account_impersonation_url;
      "https://foo.com:5555/token",       // token_url;
      "https://foo.com:5555/token_info",  // token_info_url;
      credential_source,                  // credential_source;
      "quota_project_id",                 // quota_project_id;
      "client_id",                        // client_id;
      "client_secret",                    // client_secret;
      "",                                 // workforce_pool_user_project;
  };
  auto creds =
      grpc_core::UrlExternalAccountCredentials::Create(options, {}, &error);
  GPR_ASSERT(creds != nullptr);
  GPR_ASSERT(error == GRPC_ERROR_NONE);
  GPR_ASSERT(creds->min_security_level() == GRPC_PRIVACY_AND_INTEGRITY);
  RequestMetadataState* state =
      RequestMetadataState::NewInstance(GRPC_ERROR_NONE, emd);
  grpc_httpcli_set_override(url_external_account_creds_httpcli_get_success,
                            external_account_creds_httpcli_post_success);
  state->RunRequestMetadataTest(creds.get(), auth_md_ctx);
  grpc_core::ExecCtx::Get()->Flush();
  grpc_httpcli_set_override(nullptr, nullptr);
}

static void
test_url_external_account_creds_success_with_qurey_params_format_text(void) {
  std::map<std::string, std::string> emd = {
      {"authorization", "Bearer token_exchange_access_token"}};
  grpc_core::ExecCtx exec_ctx;
  grpc_auth_metadata_context auth_md_ctx = {test_service_url, test_method,
                                            nullptr, nullptr};
  grpc_error_handle error = GRPC_ERROR_NONE;
  grpc_core::Json credential_source = grpc_core::Json::Parse(
      valid_url_external_account_creds_options_credential_source_with_qurey_params_format_text,
      &error);
  GPR_ASSERT(error == GRPC_ERROR_NONE);
  grpc_core::ExternalAccountCredentials::Options options = {
      "external_account",                 // type;
      "audience",                         // audience;
      "subject_token_type",               // subject_token_type;
      "",                                 // service_account_impersonation_url;
      "https://foo.com:5555/token",       // token_url;
      "https://foo.com:5555/token_info",  // token_info_url;
      credential_source,                  // credential_source;
      "quota_project_id",                 // quota_project_id;
      "client_id",                        // client_id;
      "client_secret",                    // client_secret;
      "",                                 // workforce_pool_user_project;
  };
  auto creds =
      grpc_core::UrlExternalAccountCredentials::Create(options, {}, &error);
  GPR_ASSERT(creds != nullptr);
  GPR_ASSERT(error == GRPC_ERROR_NONE);
  GPR_ASSERT(creds->min_security_level() == GRPC_PRIVACY_AND_INTEGRITY);
  RequestMetadataState* state =
      RequestMetadataState::NewInstance(GRPC_ERROR_NONE, emd);
  grpc_httpcli_set_override(url_external_account_creds_httpcli_get_success,
                            external_account_creds_httpcli_post_success);
  state->RunRequestMetadataTest(creds.get(), auth_md_ctx);
  grpc_core::ExecCtx::Get()->Flush();
  grpc_httpcli_set_override(nullptr, nullptr);
}

static void test_url_external_account_creds_success_format_json(void) {
  std::map<std::string, std::string> emd = {
      {"authorization", "Bearer token_exchange_access_token"}};
  grpc_core::ExecCtx exec_ctx;
  grpc_auth_metadata_context auth_md_ctx = {test_service_url, test_method,
                                            nullptr, nullptr};
  grpc_error_handle error = GRPC_ERROR_NONE;
  grpc_core::Json credential_source = grpc_core::Json::Parse(
      valid_url_external_account_creds_options_credential_source_format_json,
      &error);
  GPR_ASSERT(error == GRPC_ERROR_NONE);
  grpc_core::ExternalAccountCredentials::Options options = {
      "external_account",                 // type;
      "audience",                         // audience;
      "subject_token_type",               // subject_token_type;
      "",                                 // service_account_impersonation_url;
      "https://foo.com:5555/token",       // token_url;
      "https://foo.com:5555/token_info",  // token_info_url;
      credential_source,                  // credential_source;
      "quota_project_id",                 // quota_project_id;
      "client_id",                        // client_id;
      "client_secret",                    // client_secret;
      "",                                 // workforce_pool_user_project;
  };
  auto creds =
      grpc_core::UrlExternalAccountCredentials::Create(options, {}, &error);
  GPR_ASSERT(creds != nullptr);
  GPR_ASSERT(error == GRPC_ERROR_NONE);
  GPR_ASSERT(creds->min_security_level() == GRPC_PRIVACY_AND_INTEGRITY);
  RequestMetadataState* state =
      RequestMetadataState::NewInstance(GRPC_ERROR_NONE, emd);
  grpc_httpcli_set_override(url_external_account_creds_httpcli_get_success,
                            external_account_creds_httpcli_post_success);
  state->RunRequestMetadataTest(creds.get(), auth_md_ctx);
  grpc_core::ExecCtx::Get()->Flush();
  grpc_httpcli_set_override(nullptr, nullptr);
}

static void
test_url_external_account_creds_failure_invalid_credential_source_url(void) {
  grpc_error_handle error = GRPC_ERROR_NONE;
  grpc_core::Json credential_source = grpc_core::Json::Parse(
      invalid_url_external_account_creds_options_credential_source, &error);
  GPR_ASSERT(error == GRPC_ERROR_NONE);
  grpc_core::ExternalAccountCredentials::Options options = {
      "external_account",                 // type;
      "audience",                         // audience;
      "subject_token_type",               // subject_token_type;
      "",                                 // service_account_impersonation_url;
      "https://foo.com:5555/token",       // token_url;
      "https://foo.com:5555/token_info",  // token_info_url;
      credential_source,                  // credential_source;
      "quota_project_id",                 // quota_project_id;
      "client_id",                        // client_id;
      "client_secret",                    // client_secret;
      "",                                 // workforce_pool_user_project;
  };
  auto creds =
      grpc_core::UrlExternalAccountCredentials::Create(options, {}, &error);
  GPR_ASSERT(creds == nullptr);
  std::string actual_error;
  GPR_ASSERT(
      grpc_error_get_str(error, GRPC_ERROR_STR_DESCRIPTION, &actual_error));
  GPR_ASSERT(absl::StartsWith(actual_error, "Invalid credential source url."));
  GRPC_ERROR_UNREF(error);
}

static void test_file_external_account_creds_success_format_text(void) {
  std::map<std::string, std::string> emd = {
      {"authorization", "Bearer token_exchange_access_token"}};
  grpc_core::ExecCtx exec_ctx;
  grpc_auth_metadata_context auth_md_ctx = {test_service_url, test_method,
                                            nullptr, nullptr};
  grpc_error_handle error = GRPC_ERROR_NONE;
  char* subject_token_path = write_tmp_jwt_file("test_subject_token");
  grpc_core::Json credential_source = grpc_core::Json::Parse(
      absl::StrFormat(
          "{\"file\":\"%s\"}",
          absl::StrReplaceAll(subject_token_path, {{"\\", "\\\\"}})),
      &error);
  GPR_ASSERT(error == GRPC_ERROR_NONE);
  grpc_core::ExternalAccountCredentials::Options options = {
      "external_account",                 // type;
      "audience",                         // audience;
      "subject_token_type",               // subject_token_type;
      "",                                 // service_account_impersonation_url;
      "https://foo.com:5555/token",       // token_url;
      "https://foo.com:5555/token_info",  // token_info_url;
      credential_source,                  // credential_source;
      "quota_project_id",                 // quota_project_id;
      "client_id",                        // client_id;
      "client_secret",                    // client_secret;
      "",                                 // workforce_pool_user_project;
  };
  auto creds =
      grpc_core::FileExternalAccountCredentials::Create(options, {}, &error);
  GPR_ASSERT(creds != nullptr);
  GPR_ASSERT(error == GRPC_ERROR_NONE);
  GPR_ASSERT(creds->min_security_level() == GRPC_PRIVACY_AND_INTEGRITY);
  RequestMetadataState* state =
      RequestMetadataState::NewInstance(GRPC_ERROR_NONE, emd);
  grpc_httpcli_set_override(httpcli_get_should_not_be_called,
                            external_account_creds_httpcli_post_success);
  state->RunRequestMetadataTest(creds.get(), auth_md_ctx);
  grpc_core::ExecCtx::Get()->Flush();
  grpc_httpcli_set_override(nullptr, nullptr);
  GRPC_ERROR_UNREF(error);
  gpr_free(subject_token_path);
}

static void test_file_external_account_creds_success_format_json(void) {
  std::map<std::string, std::string> emd = {
      {"authorization", "Bearer token_exchange_access_token"}};
  grpc_core::ExecCtx exec_ctx;
  grpc_auth_metadata_context auth_md_ctx = {test_service_url, test_method,
                                            nullptr, nullptr};
  grpc_error_handle error = GRPC_ERROR_NONE;
  char* subject_token_path =
      write_tmp_jwt_file("{\"access_token\":\"test_subject_token\"}");
  grpc_core::Json credential_source = grpc_core::Json::Parse(
      absl::StrFormat(
          "{\n"
          "\"file\":\"%s\",\n"
          "\"format\":\n"
          "{\n"
          "\"type\":\"json\",\n"
          "\"subject_token_field_name\":\"access_token\"\n"
          "}\n"
          "}",
          absl::StrReplaceAll(subject_token_path, {{"\\", "\\\\"}})),
      &error);
  GPR_ASSERT(error == GRPC_ERROR_NONE);
  grpc_core::ExternalAccountCredentials::Options options = {
      "external_account",                 // type;
      "audience",                         // audience;
      "subject_token_type",               // subject_token_type;
      "",                                 // service_account_impersonation_url;
      "https://foo.com:5555/token",       // token_url;
      "https://foo.com:5555/token_info",  // token_info_url;
      credential_source,                  // credential_source;
      "quota_project_id",                 // quota_project_id;
      "client_id",                        // client_id;
      "client_secret",                    // client_secret;
      "",                                 // workforce_pool_user_project;
  };
  auto creds =
      grpc_core::FileExternalAccountCredentials::Create(options, {}, &error);
  GPR_ASSERT(creds != nullptr);
  GPR_ASSERT(error == GRPC_ERROR_NONE);
  GPR_ASSERT(creds->min_security_level() == GRPC_PRIVACY_AND_INTEGRITY);
  RequestMetadataState* state =
      RequestMetadataState::NewInstance(GRPC_ERROR_NONE, emd);
  grpc_httpcli_set_override(httpcli_get_should_not_be_called,
                            external_account_creds_httpcli_post_success);
  state->RunRequestMetadataTest(creds.get(), auth_md_ctx);
  grpc_core::ExecCtx::Get()->Flush();
  grpc_httpcli_set_override(nullptr, nullptr);
  GRPC_ERROR_UNREF(error);
  gpr_free(subject_token_path);
}

static void test_file_external_account_creds_failure_file_not_found(void) {
  grpc_core::ExecCtx exec_ctx;
  grpc_auth_metadata_context auth_md_ctx = {test_service_url, test_method,
                                            nullptr, nullptr};
  grpc_error_handle error = GRPC_ERROR_NONE;
  grpc_core::Json credential_source =
      grpc_core::Json::Parse("{\"file\":\"non_exisiting_file\"}", &error);
  GPR_ASSERT(error == GRPC_ERROR_NONE);
  grpc_core::ExternalAccountCredentials::Options options = {
      "external_account",                 // type;
      "audience",                         // audience;
      "subject_token_type",               // subject_token_type;
      "",                                 // service_account_impersonation_url;
      "https://foo.com:5555/token",       // token_url;
      "https://foo.com:5555/token_info",  // token_info_url;
      credential_source,                  // credential_source;
      "quota_project_id",                 // quota_project_id;
      "client_id",                        // client_id;
      "client_secret",                    // client_secret;
      "",                                 // workforce_pool_user_project;
  };
  auto creds =
      grpc_core::FileExternalAccountCredentials::Create(options, {}, &error);
  GPR_ASSERT(creds != nullptr);
  GPR_ASSERT(error == GRPC_ERROR_NONE);
  grpc_httpcli_set_override(httpcli_get_should_not_be_called,
                            httpcli_post_should_not_be_called);
  error = GRPC_ERROR_CREATE_FROM_STATIC_STRING("Failed to load file");
  grpc_error_handle expected_error =
      GRPC_ERROR_CREATE_REFERENCING_FROM_STATIC_STRING(
          "Error occurred when fetching oauth2 token.", &error, 1);
  RequestMetadataState* state =
      RequestMetadataState::NewInstance(expected_error, {});
  state->RunRequestMetadataTest(creds.get(), auth_md_ctx);
  grpc_core::ExecCtx::Get()->Flush();
  grpc_httpcli_set_override(nullptr, nullptr);
  GRPC_ERROR_UNREF(error);
}

static void test_file_external_account_creds_failure_invalid_json_content(
    void) {
  grpc_core::ExecCtx exec_ctx;
  grpc_auth_metadata_context auth_md_ctx = {test_service_url, test_method,
                                            nullptr, nullptr};
  grpc_error_handle error = GRPC_ERROR_NONE;
  char* subject_token_path = write_tmp_jwt_file("not_a_valid_json_file");
  grpc_core::Json credential_source = grpc_core::Json::Parse(
      absl::StrFormat(
          "{\n"
          "\"file\":\"%s\",\n"
          "\"format\":\n"
          "{\n"
          "\"type\":\"json\",\n"
          "\"subject_token_field_name\":\"access_token\"\n"
          "}\n"
          "}",
          absl::StrReplaceAll(subject_token_path, {{"\\", "\\\\"}})),
      &error);
  GPR_ASSERT(error == GRPC_ERROR_NONE);
  grpc_core::ExternalAccountCredentials::Options options = {
      "external_account",                 // type;
      "audience",                         // audience;
      "subject_token_type",               // subject_token_type;
      "",                                 // service_account_impersonation_url;
      "https://foo.com:5555/token",       // token_url;
      "https://foo.com:5555/token_info",  // token_info_url;
      credential_source,                  // credential_source;
      "quota_project_id",                 // quota_project_id;
      "client_id",                        // client_id;
      "client_secret",                    // client_secret;
      "",                                 // workforce_pool_user_project;
  };
  auto creds =
      grpc_core::FileExternalAccountCredentials::Create(options, {}, &error);
  GPR_ASSERT(creds != nullptr);
  GPR_ASSERT(error == GRPC_ERROR_NONE);
  grpc_httpcli_set_override(httpcli_get_should_not_be_called,
                            httpcli_post_should_not_be_called);
  error = GRPC_ERROR_CREATE_FROM_STATIC_STRING(
      "The content of the file is not a valid json object.");
  grpc_error_handle expected_error =
      GRPC_ERROR_CREATE_REFERENCING_FROM_STATIC_STRING(
          "Error occurred when fetching oauth2 token.", &error, 1);
  RequestMetadataState* state =
      RequestMetadataState::NewInstance(expected_error, {});
  state->RunRequestMetadataTest(creds.get(), auth_md_ctx);
  grpc_core::ExecCtx::Get()->Flush();
  grpc_httpcli_set_override(nullptr, nullptr);
  GRPC_ERROR_UNREF(error);
  gpr_free(subject_token_path);
}

static void test_aws_external_account_creds_success(void) {
  std::map<std::string, std::string> emd = {
      {"authorization", "Bearer token_exchange_access_token"}};
  grpc_core::ExecCtx exec_ctx;
  grpc_auth_metadata_context auth_md_ctx = {test_service_url, test_method,
                                            nullptr, nullptr};
  grpc_error_handle error = GRPC_ERROR_NONE;
  grpc_core::Json credential_source = grpc_core::Json::Parse(
      valid_aws_external_account_creds_options_credential_source, &error);
  GPR_ASSERT(error == GRPC_ERROR_NONE);
  grpc_core::ExternalAccountCredentials::Options options = {
      "external_account",                 // type;
      "audience",                         // audience;
      "subject_token_type",               // subject_token_type;
      "",                                 // service_account_impersonation_url;
      "https://foo.com:5555/token",       // token_url;
      "https://foo.com:5555/token_info",  // token_info_url;
      credential_source,                  // credential_source;
      "quota_project_id",                 // quota_project_id;
      "client_id",                        // client_id;
      "client_secret",                    // client_secret;
      "",                                 // workforce_pool_user_project;
  };
  auto creds =
      grpc_core::AwsExternalAccountCredentials::Create(options, {}, &error);
  GPR_ASSERT(creds != nullptr);
  GPR_ASSERT(error == GRPC_ERROR_NONE);
  GPR_ASSERT(creds->min_security_level() == GRPC_PRIVACY_AND_INTEGRITY);
  RequestMetadataState* state =
      RequestMetadataState::NewInstance(GRPC_ERROR_NONE, emd);
  grpc_httpcli_set_override(aws_external_account_creds_httpcli_get_success,
                            aws_external_account_creds_httpcli_post_success);
  state->RunRequestMetadataTest(creds.get(), auth_md_ctx);
  grpc_core::ExecCtx::Get()->Flush();
  grpc_httpcli_set_override(nullptr, nullptr);
}

static void test_aws_external_account_creds_success_path_region_env_keys_url(
    void) {
  std::map<std::string, std::string> emd = {
      {"authorization", "Bearer token_exchange_access_token"}};
  grpc_core::ExecCtx exec_ctx;
  grpc_auth_metadata_context auth_md_ctx = {test_service_url, test_method,
                                            nullptr, nullptr};
  gpr_setenv("AWS_REGION", "test_regionz");
  grpc_error_handle error = GRPC_ERROR_NONE;
  grpc_core::Json credential_source = grpc_core::Json::Parse(
      valid_aws_external_account_creds_options_credential_source, &error);
  GPR_ASSERT(error == GRPC_ERROR_NONE);
  grpc_core::ExternalAccountCredentials::Options options = {
      "external_account",                 // type;
      "audience",                         // audience;
      "subject_token_type",               // subject_token_type;
      "",                                 // service_account_impersonation_url;
      "https://foo.com:5555/token",       // token_url;
      "https://foo.com:5555/token_info",  // token_info_url;
      credential_source,                  // credential_source;
      "quota_project_id",                 // quota_project_id;
      "client_id",                        // client_id;
      "client_secret",                    // client_secret;
      "",                                 // workforce_pool_user_project;
  };
  auto creds =
      grpc_core::AwsExternalAccountCredentials::Create(options, {}, &error);
  GPR_ASSERT(creds != nullptr);
  GPR_ASSERT(error == GRPC_ERROR_NONE);
  GPR_ASSERT(creds->min_security_level() == GRPC_PRIVACY_AND_INTEGRITY);
  RequestMetadataState* state =
      RequestMetadataState::NewInstance(GRPC_ERROR_NONE, emd);
  grpc_httpcli_set_override(aws_external_account_creds_httpcli_get_success,
                            aws_external_account_creds_httpcli_post_success);
  state->RunRequestMetadataTest(creds.get(), auth_md_ctx);
  grpc_core::ExecCtx::Get()->Flush();
  grpc_httpcli_set_override(nullptr, nullptr);
  gpr_unsetenv("AWS_REGION");
}

static void
test_aws_external_account_creds_success_path_default_region_env_keys_url(void) {
  std::map<std::string, std::string> emd = {
      {"authorization", "Bearer token_exchange_access_token"}};
  grpc_core::ExecCtx exec_ctx;
  grpc_auth_metadata_context auth_md_ctx = {test_service_url, test_method,
                                            nullptr, nullptr};
  gpr_setenv("AWS_DEFAULT_REGION", "test_regionz");
  grpc_error_handle error = GRPC_ERROR_NONE;
  grpc_core::Json credential_source = grpc_core::Json::Parse(
      valid_aws_external_account_creds_options_credential_source, &error);
  GPR_ASSERT(error == GRPC_ERROR_NONE);
  grpc_core::ExternalAccountCredentials::Options options = {
      "external_account",                 // type;
      "audience",                         // audience;
      "subject_token_type",               // subject_token_type;
      "",                                 // service_account_impersonation_url;
      "https://foo.com:5555/token",       // token_url;
      "https://foo.com:5555/token_info",  // token_info_url;
      credential_source,                  // credential_source;
      "quota_project_id",                 // quota_project_id;
      "client_id",                        // client_id;
      "client_secret",                    // client_secret;
      "",                                 // workforce_pool_user_project;
  };
  auto creds =
      grpc_core::AwsExternalAccountCredentials::Create(options, {}, &error);
  GPR_ASSERT(creds != nullptr);
  GPR_ASSERT(error == GRPC_ERROR_NONE);
  GPR_ASSERT(creds->min_security_level() == GRPC_PRIVACY_AND_INTEGRITY);
  RequestMetadataState* state =
      RequestMetadataState::NewInstance(GRPC_ERROR_NONE, emd);
  grpc_httpcli_set_override(aws_external_account_creds_httpcli_get_success,
                            aws_external_account_creds_httpcli_post_success);
  state->RunRequestMetadataTest(creds.get(), auth_md_ctx);
  grpc_core::ExecCtx::Get()->Flush();
  grpc_httpcli_set_override(nullptr, nullptr);
  gpr_unsetenv("AWS_DEFAULT_REGION");
}

static void
test_aws_external_account_creds_success_path_duplicate_region_env_keys_url(
    void) {
  std::map<std::string, std::string> emd = {
      {"authorization", "Bearer token_exchange_access_token"}};
  grpc_core::ExecCtx exec_ctx;
  grpc_auth_metadata_context auth_md_ctx = {test_service_url, test_method,
                                            nullptr, nullptr};
  // Make sure that AWS_REGION gets used over AWS_DEFAULT_REGION
  gpr_setenv("AWS_REGION", "test_regionz");
  gpr_setenv("AWS_DEFAULT_REGION", "ERROR_REGION");
  grpc_error_handle error = GRPC_ERROR_NONE;
  grpc_core::Json credential_source = grpc_core::Json::Parse(
      valid_aws_external_account_creds_options_credential_source, &error);
  GPR_ASSERT(error == GRPC_ERROR_NONE);
  grpc_core::ExternalAccountCredentials::Options options = {
      "external_account",                 // type;
      "audience",                         // audience;
      "subject_token_type",               // subject_token_type;
      "",                                 // service_account_impersonation_url;
      "https://foo.com:5555/token",       // token_url;
      "https://foo.com:5555/token_info",  // token_info_url;
      credential_source,                  // credential_source;
      "quota_project_id",                 // quota_project_id;
      "client_id",                        // client_id;
      "client_secret",                    // client_secret;
      "",                                 // workforce_pool_user_project;
  };
  auto creds =
      grpc_core::AwsExternalAccountCredentials::Create(options, {}, &error);
  GPR_ASSERT(creds != nullptr);
  GPR_ASSERT(error == GRPC_ERROR_NONE);
  GPR_ASSERT(creds->min_security_level() == GRPC_PRIVACY_AND_INTEGRITY);
  RequestMetadataState* state =
      RequestMetadataState::NewInstance(GRPC_ERROR_NONE, emd);
  grpc_httpcli_set_override(aws_external_account_creds_httpcli_get_success,
                            aws_external_account_creds_httpcli_post_success);
  state->RunRequestMetadataTest(creds.get(), auth_md_ctx);
  grpc_core::ExecCtx::Get()->Flush();
  grpc_httpcli_set_override(nullptr, nullptr);
  gpr_unsetenv("AWS_REGION");
  gpr_unsetenv("AWS_DEFAULT_REGION");
}

static void test_aws_external_account_creds_success_path_region_url_keys_env(
    void) {
  std::map<std::string, std::string> emd = {
      {"authorization", "Bearer token_exchange_access_token"}};
  grpc_core::ExecCtx exec_ctx;
  grpc_auth_metadata_context auth_md_ctx = {test_service_url, test_method,
                                            nullptr, nullptr};
  gpr_setenv("AWS_ACCESS_KEY_ID", "test_access_key_id");
  gpr_setenv("AWS_SECRET_ACCESS_KEY", "test_secret_access_key");
  gpr_setenv("AWS_SESSION_TOKEN", "test_token");
  grpc_error_handle error = GRPC_ERROR_NONE;
  grpc_core::Json credential_source = grpc_core::Json::Parse(
      valid_aws_external_account_creds_options_credential_source, &error);
  GPR_ASSERT(error == GRPC_ERROR_NONE);
  grpc_core::ExternalAccountCredentials::Options options = {
      "external_account",                 // type;
      "audience",                         // audience;
      "subject_token_type",               // subject_token_type;
      "",                                 // service_account_impersonation_url;
      "https://foo.com:5555/token",       // token_url;
      "https://foo.com:5555/token_info",  // token_info_url;
      credential_source,                  // credential_source;
      "quota_project_id",                 // quota_project_id;
      "client_id",                        // client_id;
      "client_secret",                    // client_secret;
      "",                                 // workforce_pool_user_project;
  };
  auto creds =
      grpc_core::AwsExternalAccountCredentials::Create(options, {}, &error);
  GPR_ASSERT(creds != nullptr);
  GPR_ASSERT(error == GRPC_ERROR_NONE);
  GPR_ASSERT(creds->min_security_level() == GRPC_PRIVACY_AND_INTEGRITY);
  RequestMetadataState* state =
      RequestMetadataState::NewInstance(GRPC_ERROR_NONE, emd);
  grpc_httpcli_set_override(aws_external_account_creds_httpcli_get_success,
                            aws_external_account_creds_httpcli_post_success);
  state->RunRequestMetadataTest(creds.get(), auth_md_ctx);
  grpc_core::ExecCtx::Get()->Flush();
  grpc_httpcli_set_override(nullptr, nullptr);
  gpr_unsetenv("AWS_ACCESS_KEY_ID");
  gpr_unsetenv("AWS_SECRET_ACCESS_KEY");
  gpr_unsetenv("AWS_SESSION_TOKEN");
}

static void test_aws_external_account_creds_success_path_region_env_keys_env(
    void) {
  std::map<std::string, std::string> emd = {
      {"authorization", "Bearer token_exchange_access_token"}};
  grpc_core::ExecCtx exec_ctx;
  grpc_auth_metadata_context auth_md_ctx = {test_service_url, test_method,
                                            nullptr, nullptr};
  gpr_setenv("AWS_REGION", "test_regionz");
  gpr_setenv("AWS_ACCESS_KEY_ID", "test_access_key_id");
  gpr_setenv("AWS_SECRET_ACCESS_KEY", "test_secret_access_key");
  gpr_setenv("AWS_SESSION_TOKEN", "test_token");
  grpc_error_handle error = GRPC_ERROR_NONE;
  grpc_core::Json credential_source = grpc_core::Json::Parse(
      valid_aws_external_account_creds_options_credential_source, &error);
  GPR_ASSERT(error == GRPC_ERROR_NONE);
  grpc_core::ExternalAccountCredentials::Options options = {
      "external_account",                 // type;
      "audience",                         // audience;
      "subject_token_type",               // subject_token_type;
      "",                                 // service_account_impersonation_url;
      "https://foo.com:5555/token",       // token_url;
      "https://foo.com:5555/token_info",  // token_info_url;
      credential_source,                  // credential_source;
      "quota_project_id",                 // quota_project_id;
      "client_id",                        // client_id;
      "client_secret",                    // client_secret;
      "",                                 // workforce_pool_user_project;
  };
  auto creds =
      grpc_core::AwsExternalAccountCredentials::Create(options, {}, &error);
  GPR_ASSERT(creds != nullptr);
  GPR_ASSERT(error == GRPC_ERROR_NONE);
  GPR_ASSERT(creds->min_security_level() == GRPC_PRIVACY_AND_INTEGRITY);
  RequestMetadataState* state =
      RequestMetadataState::NewInstance(GRPC_ERROR_NONE, emd);
  grpc_httpcli_set_override(aws_external_account_creds_httpcli_get_success,
                            aws_external_account_creds_httpcli_post_success);
  state->RunRequestMetadataTest(creds.get(), auth_md_ctx);
  grpc_core::ExecCtx::Get()->Flush();
  grpc_httpcli_set_override(nullptr, nullptr);
  gpr_unsetenv("AWS_REGION");
  gpr_unsetenv("AWS_ACCESS_KEY_ID");
  gpr_unsetenv("AWS_SECRET_ACCESS_KEY");
  gpr_unsetenv("AWS_SESSION_TOKEN");
}

static void
test_aws_external_account_creds_success_path_default_region_env_keys_env(void) {
  std::map<std::string, std::string> emd = {
      {"authorization", "Bearer token_exchange_access_token"}};
  grpc_core::ExecCtx exec_ctx;
  grpc_auth_metadata_context auth_md_ctx = {test_service_url, test_method,
                                            nullptr, nullptr};
  gpr_setenv("AWS_DEFAULT_REGION", "test_regionz");
  gpr_setenv("AWS_ACCESS_KEY_ID", "test_access_key_id");
  gpr_setenv("AWS_SECRET_ACCESS_KEY", "test_secret_access_key");
  gpr_setenv("AWS_SESSION_TOKEN", "test_token");
  grpc_error_handle error = GRPC_ERROR_NONE;
  grpc_core::Json credential_source = grpc_core::Json::Parse(
      valid_aws_external_account_creds_options_credential_source, &error);
  GPR_ASSERT(error == GRPC_ERROR_NONE);
  grpc_core::ExternalAccountCredentials::Options options = {
      "external_account",                 // type;
      "audience",                         // audience;
      "subject_token_type",               // subject_token_type;
      "",                                 // service_account_impersonation_url;
      "https://foo.com:5555/token",       // token_url;
      "https://foo.com:5555/token_info",  // token_info_url;
      credential_source,                  // credential_source;
      "quota_project_id",                 // quota_project_id;
      "client_id",                        // client_id;
      "client_secret",                    // client_secret;
      "",                                 // workforce_pool_user_project;
  };
  auto creds =
      grpc_core::AwsExternalAccountCredentials::Create(options, {}, &error);
  GPR_ASSERT(creds != nullptr);
  GPR_ASSERT(error == GRPC_ERROR_NONE);
  GPR_ASSERT(creds->min_security_level() == GRPC_PRIVACY_AND_INTEGRITY);
  RequestMetadataState* state =
      RequestMetadataState::NewInstance(GRPC_ERROR_NONE, emd);
  grpc_httpcli_set_override(aws_external_account_creds_httpcli_get_success,
                            aws_external_account_creds_httpcli_post_success);
  state->RunRequestMetadataTest(creds.get(), auth_md_ctx);
  grpc_core::ExecCtx::Get()->Flush();
  grpc_httpcli_set_override(nullptr, nullptr);
  gpr_unsetenv("AWS_DEFAULT_REGION");
  gpr_unsetenv("AWS_ACCESS_KEY_ID");
  gpr_unsetenv("AWS_SECRET_ACCESS_KEY");
  gpr_unsetenv("AWS_SESSION_TOKEN");
}

static void
test_aws_external_account_creds_success_path_duplicate_region_env_keys_env(
    void) {
  std::map<std::string, std::string> emd = {
      {"authorization", "Bearer token_exchange_access_token"}};
  grpc_core::ExecCtx exec_ctx;
  grpc_auth_metadata_context auth_md_ctx = {test_service_url, test_method,
                                            nullptr, nullptr};
  // Make sure that AWS_REGION gets used over AWS_DEFAULT_REGION
  gpr_setenv("AWS_REGION", "test_regionz");
  gpr_setenv("AWS_DEFAULT_REGION", "ERROR_REGION");
  gpr_setenv("AWS_ACCESS_KEY_ID", "test_access_key_id");
  gpr_setenv("AWS_SECRET_ACCESS_KEY", "test_secret_access_key");
  gpr_setenv("AWS_SESSION_TOKEN", "test_token");
  grpc_error_handle error = GRPC_ERROR_NONE;
  grpc_core::Json credential_source = grpc_core::Json::Parse(
      valid_aws_external_account_creds_options_credential_source, &error);
  GPR_ASSERT(error == GRPC_ERROR_NONE);
  grpc_core::ExternalAccountCredentials::Options options = {
      "external_account",                 // type;
      "audience",                         // audience;
      "subject_token_type",               // subject_token_type;
      "",                                 // service_account_impersonation_url;
      "https://foo.com:5555/token",       // token_url;
      "https://foo.com:5555/token_info",  // token_info_url;
      credential_source,                  // credential_source;
      "quota_project_id",                 // quota_project_id;
      "client_id",                        // client_id;
      "client_secret",                    // client_secret;
      "",                                 // workforce_pool_user_project;
  };
  auto creds =
      grpc_core::AwsExternalAccountCredentials::Create(options, {}, &error);
  GPR_ASSERT(creds != nullptr);
  GPR_ASSERT(error == GRPC_ERROR_NONE);
  GPR_ASSERT(creds->min_security_level() == GRPC_PRIVACY_AND_INTEGRITY);
  RequestMetadataState* state =
      RequestMetadataState::NewInstance(GRPC_ERROR_NONE, emd);
  grpc_httpcli_set_override(aws_external_account_creds_httpcli_get_success,
                            aws_external_account_creds_httpcli_post_success);
  state->RunRequestMetadataTest(creds.get(), auth_md_ctx);
  grpc_core::ExecCtx::Get()->Flush();
  grpc_httpcli_set_override(nullptr, nullptr);
  gpr_unsetenv("AWS_REGION");
  gpr_unsetenv("AWS_DEFAULT_REGION");
  gpr_unsetenv("AWS_ACCESS_KEY_ID");
  gpr_unsetenv("AWS_SECRET_ACCESS_KEY");
  gpr_unsetenv("AWS_SESSION_TOKEN");
}

static void test_aws_external_account_creds_failure_unmatched_environment_id(
    void) {
  grpc_error_handle error = GRPC_ERROR_NONE;
  grpc_core::Json credential_source = grpc_core::Json::Parse(
      invalid_aws_external_account_creds_options_credential_source_unmatched_environment_id,
      &error);
  GPR_ASSERT(error == GRPC_ERROR_NONE);
  grpc_core::ExternalAccountCredentials::Options options = {
      "external_account",                 // type;
      "audience",                         // audience;
      "subject_token_type",               // subject_token_type;
      "",                                 // service_account_impersonation_url;
      "https://foo.com:5555/token",       // token_url;
      "https://foo.com:5555/token_info",  // token_info_url;
      credential_source,                  // credential_source;
      "quota_project_id",                 // quota_project_id;
      "client_id",                        // client_id;
      "client_secret",                    // client_secret;
      "",                                 // workforce_pool_user_project;
  };
  auto creds =
      grpc_core::AwsExternalAccountCredentials::Create(options, {}, &error);
  GPR_ASSERT(creds == nullptr);
  std::string expected_error = "environment_id does not match.";
  std::string actual_error;
  GPR_ASSERT(
      grpc_error_get_str(error, GRPC_ERROR_STR_DESCRIPTION, &actual_error));
  GPR_ASSERT(expected_error == actual_error);
  GRPC_ERROR_UNREF(error);
}

static void test_aws_external_account_creds_failure_invalid_region_url(void) {
  grpc_core::ExecCtx exec_ctx;
  grpc_auth_metadata_context auth_md_ctx = {test_service_url, test_method,
                                            nullptr, nullptr};
  grpc_error_handle error = GRPC_ERROR_NONE;
  grpc_core::Json credential_source = grpc_core::Json::Parse(
      invalid_aws_external_account_creds_options_credential_source_invalid_region_url,
      &error);
  GPR_ASSERT(error == GRPC_ERROR_NONE);
  grpc_core::ExternalAccountCredentials::Options options = {
      "external_account",                 // type;
      "audience",                         // audience;
      "subject_token_type",               // subject_token_type;
      "",                                 // service_account_impersonation_url;
      "https://foo.com:5555/token",       // token_url;
      "https://foo.com:5555/token_info",  // token_info_url;
      credential_source,                  // credential_source;
      "quota_project_id",                 // quota_project_id;
      "client_id",                        // client_id;
      "client_secret",                    // client_secret;
      "",                                 // workforce_pool_user_project;
  };
  auto creds =
      grpc_core::AwsExternalAccountCredentials::Create(options, {}, &error);
  GPR_ASSERT(creds != nullptr);
  GPR_ASSERT(error == GRPC_ERROR_NONE);
  GPR_ASSERT(creds->min_security_level() == GRPC_PRIVACY_AND_INTEGRITY);
  error = GRPC_ERROR_CREATE_FROM_STATIC_STRING(
      "Invalid region url: invalid_region_url.");
  grpc_error_handle expected_error =
      GRPC_ERROR_CREATE_REFERENCING_FROM_STATIC_STRING(
          "Error occurred when fetching oauth2 token.", &error, 1);
  RequestMetadataState* state =
      RequestMetadataState::NewInstance(expected_error, {});
  grpc_httpcli_set_override(aws_external_account_creds_httpcli_get_success,
                            aws_external_account_creds_httpcli_post_success);
  state->RunRequestMetadataTest(creds.get(), auth_md_ctx);
  grpc_core::ExecCtx::Get()->Flush();
  grpc_httpcli_set_override(nullptr, nullptr);
  GRPC_ERROR_UNREF(error);
}

static void test_aws_external_account_creds_failure_invalid_url(void) {
  grpc_core::ExecCtx exec_ctx;
  grpc_auth_metadata_context auth_md_ctx = {test_service_url, test_method,
                                            nullptr, nullptr};
  grpc_error_handle error = GRPC_ERROR_NONE;
  grpc_core::Json credential_source = grpc_core::Json::Parse(
      invalid_aws_external_account_creds_options_credential_source_invalid_url,
      &error);
  GPR_ASSERT(error == GRPC_ERROR_NONE);
  grpc_core::ExternalAccountCredentials::Options options = {
      "external_account",                 // type;
      "audience",                         // audience;
      "subject_token_type",               // subject_token_type;
      "",                                 // service_account_impersonation_url;
      "https://foo.com:5555/token",       // token_url;
      "https://foo.com:5555/token_info",  // token_info_url;
      credential_source,                  // credential_source;
      "quota_project_id",                 // quota_project_id;
      "client_id",                        // client_id;
      "client_secret",                    // client_secret;
      "",                                 // workforce_pool_user_project;
  };
  auto creds =
      grpc_core::AwsExternalAccountCredentials::Create(options, {}, &error);
  GPR_ASSERT(creds != nullptr);
  GPR_ASSERT(error == GRPC_ERROR_NONE);
  GPR_ASSERT(creds->min_security_level() == GRPC_PRIVACY_AND_INTEGRITY);
  error = GRPC_ERROR_CREATE_FROM_STATIC_STRING("Invalid url: invalid_url.");
  grpc_error_handle expected_error =
      GRPC_ERROR_CREATE_REFERENCING_FROM_STATIC_STRING(
          "Error occurred when fetching oauth2 token.", &error, 1);
  RequestMetadataState* state =
      RequestMetadataState::NewInstance(expected_error, {});
  grpc_httpcli_set_override(aws_external_account_creds_httpcli_get_success,
                            aws_external_account_creds_httpcli_post_success);
  state->RunRequestMetadataTest(creds.get(), auth_md_ctx);
  grpc_core::ExecCtx::Get()->Flush();
  grpc_httpcli_set_override(nullptr, nullptr);
  GRPC_ERROR_UNREF(error);
}

static void test_aws_external_account_creds_failure_missing_role_name(void) {
  grpc_core::ExecCtx exec_ctx;
  grpc_auth_metadata_context auth_md_ctx = {test_service_url, test_method,
                                            nullptr, nullptr};
  grpc_error_handle error = GRPC_ERROR_NONE;
  grpc_core::Json credential_source = grpc_core::Json::Parse(
      invalid_aws_external_account_creds_options_credential_source_missing_role_name,
      &error);
  GPR_ASSERT(error == GRPC_ERROR_NONE);
  grpc_core::ExternalAccountCredentials::Options options = {
      "external_account",                 // type;
      "audience",                         // audience;
      "subject_token_type",               // subject_token_type;
      "",                                 // service_account_impersonation_url;
      "https://foo.com:5555/token",       // token_url;
      "https://foo.com:5555/token_info",  // token_info_url;
      credential_source,                  // credential_source;
      "quota_project_id",                 // quota_project_id;
      "client_id",                        // client_id;
      "client_secret",                    // client_secret;
      "",                                 // workforce_pool_user_project;
  };
  auto creds =
      grpc_core::AwsExternalAccountCredentials::Create(options, {}, &error);
  GPR_ASSERT(creds != nullptr);
  GPR_ASSERT(error == GRPC_ERROR_NONE);
  GPR_ASSERT(creds->min_security_level() == GRPC_PRIVACY_AND_INTEGRITY);
  error = GRPC_ERROR_CREATE_FROM_STATIC_STRING(
      "Missing role name when retrieving signing keys.");
  grpc_error_handle expected_error =
      GRPC_ERROR_CREATE_REFERENCING_FROM_STATIC_STRING(
          "Error occurred when fetching oauth2 token.", &error, 1);
  RequestMetadataState* state =
      RequestMetadataState::NewInstance(expected_error, {});
  grpc_httpcli_set_override(aws_external_account_creds_httpcli_get_success,
                            aws_external_account_creds_httpcli_post_success);
  state->RunRequestMetadataTest(creds.get(), auth_md_ctx);
  grpc_core::ExecCtx::Get()->Flush();
  grpc_httpcli_set_override(nullptr, nullptr);
  GRPC_ERROR_UNREF(error);
}

static void
test_aws_external_account_creds_failure_invalid_regional_cred_verification_url(
    void) {
  grpc_core::ExecCtx exec_ctx;
  grpc_auth_metadata_context auth_md_ctx = {test_service_url, test_method,
                                            nullptr, nullptr};
  grpc_error_handle error = GRPC_ERROR_NONE;
  grpc_core::Json credential_source = grpc_core::Json::Parse(
      invalid_aws_external_account_creds_options_credential_source_invalid_regional_cred_verification_url,
      &error);
  GPR_ASSERT(error == GRPC_ERROR_NONE);
  grpc_core::ExternalAccountCredentials::Options options = {
      "external_account",                 // type;
      "audience",                         // audience;
      "subject_token_type",               // subject_token_type;
      "",                                 // service_account_impersonation_url;
      "https://foo.com:5555/token",       // token_url;
      "https://foo.com:5555/token_info",  // token_info_url;
      credential_source,                  // credential_source;
      "quota_project_id",                 // quota_project_id;
      "client_id",                        // client_id;
      "client_secret",                    // client_secret;
      "",                                 // workforce_pool_user_project;
  };
  auto creds =
      grpc_core::AwsExternalAccountCredentials::Create(options, {}, &error);
  GPR_ASSERT(creds != nullptr);
  GPR_ASSERT(error == GRPC_ERROR_NONE);
  GPR_ASSERT(creds->min_security_level() == GRPC_PRIVACY_AND_INTEGRITY);
  error = GRPC_ERROR_CREATE_FROM_STATIC_STRING(
      "Creating aws request signer failed.");
  grpc_error_handle expected_error =
      GRPC_ERROR_CREATE_REFERENCING_FROM_STATIC_STRING(
          "Error occurred when fetching oauth2 token.", &error, 1);
  RequestMetadataState* state =
      RequestMetadataState::NewInstance(expected_error, {});
  grpc_httpcli_set_override(aws_external_account_creds_httpcli_get_success,
                            aws_external_account_creds_httpcli_post_success);
  state->RunRequestMetadataTest(creds.get(), auth_md_ctx);
  grpc_core::ExecCtx::Get()->Flush();
  grpc_httpcli_set_override(nullptr, nullptr);
  GRPC_ERROR_UNREF(error);
}

static void test_external_account_credentials_create_success(void) {
  // url credentials
  const char* url_options_string =
      "{\"type\":\"external_account\",\"audience\":\"audience\",\"subject_"
      "token_type\":\"subject_token_type\",\"service_account_impersonation_"
      "url\":\"service_account_impersonation_url\",\"token_url\":\"https://"
      "foo.com:5555/token\",\"token_info_url\":\"https://foo.com:5555/"
      "token_info\",\"credential_source\":{\"url\":\"https://foo.com:5555/"
      "generate_subject_token_format_json\",\"headers\":{\"Metadata-Flavor\":"
      "\"Google\"},\"format\":{\"type\":\"json\",\"subject_token_field_name\":"
      "\"access_token\"}},\"quota_project_id\":\"quota_"
      "project_id\",\"client_id\":\"client_id\",\"client_secret\":\"client_"
      "secret\"}";
  const char* url_scopes_string = "scope1,scope2";
  grpc_call_credentials* url_creds = grpc_external_account_credentials_create(
      url_options_string, url_scopes_string);
  GPR_ASSERT(url_creds != nullptr);
  url_creds->Unref();
  // file credentials
  const char* file_options_string =
      "{\"type\":\"external_account\",\"audience\":\"audience\",\"subject_"
      "token_type\":\"subject_token_type\",\"service_account_impersonation_"
      "url\":\"service_account_impersonation_url\",\"token_url\":\"https://"
      "foo.com:5555/token\",\"token_info_url\":\"https://foo.com:5555/"
      "token_info\",\"credential_source\":{\"file\":\"credentials_file_path\"},"
      "\"quota_project_id\":\"quota_"
      "project_id\",\"client_id\":\"client_id\",\"client_secret\":\"client_"
      "secret\"}";
  const char* file_scopes_string = "scope1,scope2";
  grpc_call_credentials* file_creds = grpc_external_account_credentials_create(
      file_options_string, file_scopes_string);
  GPR_ASSERT(file_creds != nullptr);
  file_creds->Unref();
  // aws credentials
  const char* aws_options_string =
      "{\"type\":\"external_account\",\"audience\":\"audience\",\"subject_"
      "token_type\":\"subject_token_type\",\"service_account_impersonation_"
      "url\":\"service_account_impersonation_url\",\"token_url\":\"https://"
      "foo.com:5555/token\",\"token_info_url\":\"https://foo.com:5555/"
      "token_info\",\"credential_source\":{\"environment_id\":\"aws1\","
      "\"region_url\":\"https://foo.com:5555/region_url\",\"url\":\"https://"
      "foo.com:5555/url\",\"regional_cred_verification_url\":\"https://"
      "foo.com:5555/regional_cred_verification_url_{region}\"},"
      "\"quota_project_id\":\"quota_"
      "project_id\",\"client_id\":\"client_id\",\"client_secret\":\"client_"
      "secret\"}";
  const char* aws_scopes_string = "scope1,scope2";
  grpc_call_credentials* aws_creds = grpc_external_account_credentials_create(
      aws_options_string, aws_scopes_string);
  GPR_ASSERT(aws_creds != nullptr);
  aws_creds->Unref();
}

static void
test_external_account_credentials_create_failure_invalid_json_format(void) {
  const char* options_string = "invalid_json";
  grpc_call_credentials* creds =
      grpc_external_account_credentials_create(options_string, "");
  GPR_ASSERT(creds == nullptr);
}

static void
test_external_account_credentials_create_failure_invalid_options_format(void) {
  const char* options_string = "{\"random_key\":\"random_value\"}";
  grpc_call_credentials* creds =
      grpc_external_account_credentials_create(options_string, "");
  GPR_ASSERT(creds == nullptr);
}

static void
test_external_account_credentials_create_failure_invalid_options_credential_source(
    void) {
  const char* options_string =
      "{\"type\":\"external_account\",\"audience\":\"audience\",\"subject_"
      "token_type\":\"subject_token_type\",\"service_account_impersonation_"
      "url\":\"service_account_impersonation_url\",\"token_url\":\"https://"
      "foo.com:5555/token\",\"token_info_url\":\"https://foo.com:5555/"
      "token_info\",\"credential_source\":{\"random_key\":\"random_value\"},"
      "\"quota_project_id\":\"quota_"
      "project_id\",\"client_id\":\"client_id\",\"client_secret\":\"client_"
      "secret\"}";
  grpc_call_credentials* creds =
      grpc_external_account_credentials_create(options_string, "");
  GPR_ASSERT(creds == nullptr);
}

static void test_external_account_credentials_create_success_workforce_pool(
    void) {
  const char* url_options_string =
      "{\"type\":\"external_account\",\"audience\":\"//iam.googleapis.com/"
      "locations/location/workforcePools/pool/providers/provider\",\"subject_"
      "token_type\":\"subject_token_type\",\"service_account_impersonation_"
      "url\":\"service_account_impersonation_url\",\"token_url\":\"https://"
      "foo.com:5555/token\",\"token_info_url\":\"https://foo.com:5555/"
      "token_info\",\"credential_source\":{\"url\":\"https://foo.com:5555/"
      "generate_subject_token_format_json\",\"headers\":{\"Metadata-Flavor\":"
      "\"Google\"},\"format\":{\"type\":\"json\",\"subject_token_field_name\":"
      "\"access_token\"}},\"quota_project_id\":\"quota_"
      "project_id\",\"client_id\":\"client_id\",\"client_secret\":\"client_"
      "secret\",\"workforce_pool_user_project\":\"workforce_pool_user_"
      "project\"}";
  const char* url_scopes_string = "scope1,scope2";
  grpc_call_credentials* url_creds = grpc_external_account_credentials_create(
      url_options_string, url_scopes_string);
  GPR_ASSERT(url_creds != nullptr);
  url_creds->Unref();
}

static void
test_external_account_credentials_create_failure_invalid_workforce_pool_audience(
    void) {
  const char* url_options_string =
      "{\"type\":\"external_account\",\"audience\":\"invalid_workforce_pool_"
      "audience\",\"subject_"
      "token_type\":\"subject_token_type\",\"service_account_impersonation_"
      "url\":\"service_account_impersonation_url\",\"token_url\":\"https://"
      "foo.com:5555/token\",\"token_info_url\":\"https://foo.com:5555/"
      "token_info\",\"credential_source\":{\"url\":\"https://foo.com:5555/"
      "generate_subject_token_format_json\",\"headers\":{\"Metadata-Flavor\":"
      "\"Google\"},\"format\":{\"type\":\"json\",\"subject_token_field_name\":"
      "\"access_token\"}},\"quota_project_id\":\"quota_"
      "project_id\",\"client_id\":\"client_id\",\"client_secret\":\"client_"
      "secret\",\"workforce_pool_user_project\":\"workforce_pool_user_"
      "project\"}";
  const char* url_scopes_string = "scope1,scope2";
  grpc_call_credentials* url_creds = grpc_external_account_credentials_create(
      url_options_string, url_scopes_string);
  GPR_ASSERT(url_creds == nullptr);
}

int main(int argc, char** argv) {
  grpc::testing::TestEnvironment env(argc, argv);
  grpc_init();
  test_oauth2_token_fetcher_creds_parsing_ok();
  test_oauth2_token_fetcher_creds_parsing_bad_http_status();
  test_oauth2_token_fetcher_creds_parsing_empty_http_body();
  test_oauth2_token_fetcher_creds_parsing_invalid_json();
  test_oauth2_token_fetcher_creds_parsing_missing_token();
  test_oauth2_token_fetcher_creds_parsing_missing_token_type();
  test_oauth2_token_fetcher_creds_parsing_missing_token_lifetime();
  test_google_iam_creds();
  test_access_token_creds();
  test_channel_oauth2_composite_creds();
  test_oauth2_google_iam_composite_creds();
  test_channel_oauth2_google_iam_composite_creds();
  test_compute_engine_creds_success();
  test_compute_engine_creds_failure();
  test_refresh_token_creds_success();
  test_refresh_token_creds_failure();
  test_valid_sts_creds_options();
  test_invalid_sts_creds_options();
  test_sts_creds_success();
  test_sts_creds_no_actor_token_success();
  test_sts_creds_load_token_failure();
  test_sts_creds_http_failure();
  test_sts_creds_token_file_not_found();
  test_jwt_creds_lifetime();
  test_jwt_creds_success();
  test_jwt_creds_signing_failure();
  test_remove_service_from_jwt_uri();
  test_google_default_creds_auth_key();
  test_google_default_creds_refresh_token();
  test_google_default_creds_external_account_credentials();
  test_google_default_creds_external_account_credentials_multi_pattern_sts();
  test_google_default_creds_external_account_credentials_multi_pattern_iam();
  test_google_default_creds_gce();
  test_google_default_creds_non_gce();
  test_no_google_default_creds();
  test_google_default_creds_call_creds_specified();
  test_google_default_creds_not_default();
  test_metadata_plugin_success();
  test_metadata_plugin_failure();
  test_get_well_known_google_credentials_file_path();
  test_channel_creds_duplicate_without_call_creds();
  test_auth_metadata_context();
  test_external_account_creds_success();
  test_external_account_creds_success_with_url_encode();
  test_external_account_creds_success_with_service_account_impersonation();
  test_external_account_creds_failure_invalid_token_url();
  test_external_account_creds_failure_invalid_service_account_impersonation_url();
  test_external_account_creds_failure_token_exchange_response_missing_access_token();
  test_url_external_account_creds_success_format_text();
  test_url_external_account_creds_success_format_json();
  test_url_external_account_creds_failure_invalid_credential_source_url();
  test_url_external_account_creds_success_with_qurey_params_format_text();
  test_file_external_account_creds_success_format_text();
  test_file_external_account_creds_success_format_json();
  test_file_external_account_creds_failure_file_not_found();
  test_file_external_account_creds_failure_invalid_json_content();
  test_aws_external_account_creds_success();
  test_aws_external_account_creds_success_path_region_env_keys_url();
  test_aws_external_account_creds_success_path_default_region_env_keys_url();
  test_aws_external_account_creds_success_path_duplicate_region_env_keys_url();
  test_aws_external_account_creds_success_path_region_url_keys_env();
  test_aws_external_account_creds_success_path_region_env_keys_env();
  test_aws_external_account_creds_success_path_default_region_env_keys_env();
  test_aws_external_account_creds_success_path_duplicate_region_env_keys_env();
  test_aws_external_account_creds_failure_unmatched_environment_id();
  test_aws_external_account_creds_failure_invalid_region_url();
  test_aws_external_account_creds_failure_invalid_url();
  test_aws_external_account_creds_failure_missing_role_name();
  test_aws_external_account_creds_failure_invalid_regional_cred_verification_url();
  test_external_account_credentials_create_success();
  test_external_account_credentials_create_failure_invalid_json_format();
  test_external_account_credentials_create_failure_invalid_options_format();
  test_external_account_credentials_create_failure_invalid_options_credential_source();
  test_external_account_credentials_create_success_workforce_pool();
  test_external_account_credentials_create_failure_invalid_workforce_pool_audience();
  grpc_shutdown();
  return 0;
}<|MERGE_RESOLUTION|>--- conflicted
+++ resolved
@@ -310,43 +310,23 @@
 
 static void test_oauth2_token_fetcher_creds_parsing_ok(void) {
   grpc_core::ExecCtx exec_ctx;
-<<<<<<< HEAD
-  grpc_mdelem token_md = GRPC_MDNULL;
+  absl::optional<grpc_core::Slice> token_value;
   grpc_core::Duration token_lifetime;
-  grpc_httpcli_response response =
-      http_response(200, valid_oauth2_json_response);
-  GPR_ASSERT(grpc_oauth2_token_fetcher_credentials_parse_server_response(
-                 &response, &token_md, &token_lifetime) == GRPC_CREDENTIALS_OK);
-  GPR_ASSERT(token_lifetime == grpc_core::Duration::Seconds(3599));
-  GPR_ASSERT(grpc_slice_str_cmp(GRPC_MDKEY(token_md), "authorization") == 0);
-  GPR_ASSERT(grpc_slice_str_cmp(GRPC_MDVALUE(token_md),
-                                "Bearer ya29.AHES6ZRN3-HlhAPya30GnW_bHSb_") ==
-             0);
-  GRPC_MDELEM_UNREF(token_md);
-=======
-  absl::optional<grpc_core::Slice> token_value;
-  grpc_millis token_lifetime;
   grpc_httpcli_response response =
       http_response(200, valid_oauth2_json_response);
   GPR_ASSERT(grpc_oauth2_token_fetcher_credentials_parse_server_response(
                  &response, &token_value, &token_lifetime) ==
              GRPC_CREDENTIALS_OK);
-  GPR_ASSERT(token_lifetime == 3599 * GPR_MS_PER_SEC);
+  GPR_ASSERT(token_lifetime == grpc_core::Duration::Seconds(3599));
   GPR_ASSERT(token_value->as_string_view() ==
              "Bearer ya29.AHES6ZRN3-HlhAPya30GnW_bHSb_");
->>>>>>> 10b2b505
   grpc_http_response_destroy(&response);
 }
 
 static void test_oauth2_token_fetcher_creds_parsing_bad_http_status(void) {
   grpc_core::ExecCtx exec_ctx;
-<<<<<<< HEAD
-  grpc_mdelem token_md = GRPC_MDNULL;
+  absl::optional<grpc_core::Slice> token_value;
   grpc_core::Duration token_lifetime;
-=======
-  absl::optional<grpc_core::Slice> token_value;
-  grpc_millis token_lifetime;
->>>>>>> 10b2b505
   grpc_httpcli_response response =
       http_response(401, valid_oauth2_json_response);
   GPR_ASSERT(grpc_oauth2_token_fetcher_credentials_parse_server_response(
@@ -357,13 +337,8 @@
 
 static void test_oauth2_token_fetcher_creds_parsing_empty_http_body(void) {
   grpc_core::ExecCtx exec_ctx;
-<<<<<<< HEAD
-  grpc_mdelem token_md = GRPC_MDNULL;
+  absl::optional<grpc_core::Slice> token_value;
   grpc_core::Duration token_lifetime;
-=======
-  absl::optional<grpc_core::Slice> token_value;
-  grpc_millis token_lifetime;
->>>>>>> 10b2b505
   grpc_httpcli_response response = http_response(200, "");
   GPR_ASSERT(grpc_oauth2_token_fetcher_credentials_parse_server_response(
                  &response, &token_value, &token_lifetime) ==
@@ -373,13 +348,8 @@
 
 static void test_oauth2_token_fetcher_creds_parsing_invalid_json(void) {
   grpc_core::ExecCtx exec_ctx;
-<<<<<<< HEAD
-  grpc_mdelem token_md = GRPC_MDNULL;
+  absl::optional<grpc_core::Slice> token_value;
   grpc_core::Duration token_lifetime;
-=======
-  absl::optional<grpc_core::Slice> token_value;
-  grpc_millis token_lifetime;
->>>>>>> 10b2b505
   grpc_httpcli_response response =
       http_response(200,
                     "{\"access_token\":\"ya29.AHES6ZRN3-HlhAPya30GnW_bHSb_\","
@@ -393,13 +363,8 @@
 
 static void test_oauth2_token_fetcher_creds_parsing_missing_token(void) {
   grpc_core::ExecCtx exec_ctx;
-<<<<<<< HEAD
-  grpc_mdelem token_md = GRPC_MDNULL;
+  absl::optional<grpc_core::Slice> token_value;
   grpc_core::Duration token_lifetime;
-=======
-  absl::optional<grpc_core::Slice> token_value;
-  grpc_millis token_lifetime;
->>>>>>> 10b2b505
   grpc_httpcli_response response = http_response(200,
                                                  "{"
                                                  " \"expires_in\":3599, "
@@ -412,13 +377,8 @@
 
 static void test_oauth2_token_fetcher_creds_parsing_missing_token_type(void) {
   grpc_core::ExecCtx exec_ctx;
-<<<<<<< HEAD
-  grpc_mdelem token_md = GRPC_MDNULL;
+  absl::optional<grpc_core::Slice> token_value;
   grpc_core::Duration token_lifetime;
-=======
-  absl::optional<grpc_core::Slice> token_value;
-  grpc_millis token_lifetime;
->>>>>>> 10b2b505
   grpc_httpcli_response response =
       http_response(200,
                     "{\"access_token\":\"ya29.AHES6ZRN3-HlhAPya30GnW_bHSb_\","
@@ -433,13 +393,8 @@
 static void test_oauth2_token_fetcher_creds_parsing_missing_token_lifetime(
     void) {
   grpc_core::ExecCtx exec_ctx;
-<<<<<<< HEAD
-  grpc_mdelem token_md = GRPC_MDNULL;
+  absl::optional<grpc_core::Slice> token_value;
   grpc_core::Duration token_lifetime;
-=======
-  absl::optional<grpc_core::Slice> token_value;
-  grpc_millis token_lifetime;
->>>>>>> 10b2b505
   grpc_httpcli_response response =
       http_response(200,
                     "{\"access_token\":\"ya29.AHES6ZRN3-HlhAPya30GnW_bHSb_\","
