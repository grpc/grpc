--- conflicted
+++ resolved
@@ -313,30 +313,12 @@
       "    }"
       "  ]"
       "}";
-<<<<<<< HEAD
   auto rbacs = GenerateRbacPolicies(authz_policy);
   ASSERT_TRUE(rbacs.ok());
-  EXPECT_EQ(rbacs.value().size(), 2);
   EXPECT_EQ(rbacs.value().at(1).action, Rbac::Action::kAllow);
-  EXPECT_THAT(
-      rbacs.value().at(1).policies,
-      ::testing::ElementsAre(::testing::Pair(
-          "authz_allow_policy",
-          ::testing::AllOf(
-              ::testing::Field(
-                  &Rbac::Policy::permissions,
-                  ::testing::Field(&Rbac::Permission::type,
-                                   Rbac::Permission::RuleType::kAny)),
-              ::testing::Field(
-                  &Rbac::Policy::principals,
-=======
-  auto rbac_policies = GenerateRbacPolicies(authz_policy);
-  ASSERT_TRUE(rbac_policies.ok());
-  EXPECT_EQ(rbac_policies.value().allow_policy.action, Rbac::Action::kAllow);
-  EXPECT_THAT(rbac_policies.value().allow_policy.policies,
+  EXPECT_THAT(rbacs.value().at(1).policies,
               ::testing::ElementsAre(::testing::Pair(
                   "authz_allow_policy",
->>>>>>> 1fee3d72
                   ::testing::AllOf(
                       ::testing::Field(
                           &Rbac::Policy::permissions,
@@ -349,21 +331,6 @@
                                                Rbac::Principal::RuleType::kAnd),
                               ::testing::Field(
                                   &Rbac::Principal::principals,
-<<<<<<< HEAD
-                                  ::testing::ElementsAre(
-                                      EqualsPrincipalName(
-                                          StringMatcher::Type::kExact,
-                                          "spiffe://foo.abc"),
-                                      EqualsPrincipalName(
-                                          StringMatcher::Type::kPrefix,
-                                          "spiffe://bar"),
-                                      EqualsPrincipalName(
-                                          StringMatcher::Type::kSuffix, "baz"),
-                                      EqualsPrincipalName(
-                                          StringMatcher::Type::kExact,
-                                          "spiffe://abc.*.com")))))))))))));
-  EXPECT_EQ(rbacs.value().at(0).action, Rbac::Action::kDeny);
-=======
                                   ::testing::ElementsAre(::testing::AllOf(
                                       ::testing::Pointee(::testing::Field(
                                           &Rbac::Principal::type,
@@ -384,8 +351,7 @@
                                                   StringMatcher::Type::kExact,
                                                   "spiffe://abc.*.com",
                                                   false)))))))))))));
-  EXPECT_EQ(rbac_policies.value().deny_policy.action, Rbac::Action::kDeny);
->>>>>>> 1fee3d72
+  EXPECT_EQ(rbacs.value().at(0).action, Rbac::Action::kDeny);
   EXPECT_THAT(
       rbacs.value().at(0).policies,
       ::testing::ElementsAre(::testing::Pair(
@@ -511,13 +477,8 @@
                                       EqualsPath(StringMatcher::Type::kPrefix,
                                                  "path-bar", false),
                                       EqualsPath(StringMatcher::Type::kSuffix,
-<<<<<<< HEAD
-                                                 "baz")))))))))))));
+                                                 "baz", false)))))))))))));
   EXPECT_EQ(rbacs.value().at(1).action, Rbac::Action::kAllow);
-=======
-                                                 "baz", false)))))))))))));
-  EXPECT_EQ(rbac_policies.value().allow_policy.action, Rbac::Action::kAllow);
->>>>>>> 1fee3d72
   EXPECT_THAT(
       rbacs.value().at(1).policies,
       ::testing::ElementsAre(::testing::Pair(
