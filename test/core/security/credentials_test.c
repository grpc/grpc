--- conflicted
+++ resolved
@@ -770,32 +770,6 @@
   return NULL;
 }
 
-<<<<<<< HEAD
-=======
-static void on_jwt_creds_get_metadata_success(
-    grpc_exec_ctx *exec_ctx, void *user_data, grpc_credentials_md *md_elems,
-    size_t num_md, grpc_credentials_status status, const char *error_details) {
-  char *expected_md_value;
-  gpr_asprintf(&expected_md_value, "Bearer %s", test_signed_jwt);
-  GPR_ASSERT(status == GRPC_CREDENTIALS_OK);
-  GPR_ASSERT(error_details == NULL);
-  GPR_ASSERT(num_md == 1);
-  GPR_ASSERT(grpc_slice_str_cmp(md_elems[0].key, "authorization") == 0);
-  GPR_ASSERT(grpc_slice_str_cmp(md_elems[0].value, expected_md_value) == 0);
-  GPR_ASSERT(user_data != NULL);
-  GPR_ASSERT(strcmp((const char *)user_data, test_user_data) == 0);
-  gpr_free(expected_md_value);
-}
-
-static void on_jwt_creds_get_metadata_failure(
-    grpc_exec_ctx *exec_ctx, void *user_data, grpc_credentials_md *md_elems,
-    size_t num_md, grpc_credentials_status status, const char *error_details) {
-  GPR_ASSERT(status == GRPC_CREDENTIALS_ERROR);
-  GPR_ASSERT(num_md == 0);
-  GPR_ASSERT(user_data != NULL);
-  GPR_ASSERT(strcmp((const char *)user_data, test_user_data) == 0);
-}
-
 static grpc_service_account_jwt_access_credentials *creds_as_jwt(
     grpc_call_credentials *creds) {
   GPR_ASSERT(creds != NULL);
@@ -835,7 +809,6 @@
   gpr_free(json_key_string);
 }
 
->>>>>>> ee3fddb6
 static void test_jwt_creds_success(void) {
   char *json_key_string = test_json_key_str();
   grpc_exec_ctx exec_ctx = GRPC_EXEC_CTX_INIT;
