--- conflicted
+++ resolved
@@ -18,12 +18,8 @@
 
 #include "src/core/lib/backoff/backoff.h"
 
-<<<<<<< HEAD
-#include <grpc/grpc.h>
-=======
 #include <algorithm>
 
->>>>>>> 2eb22fd6
 #include <grpc/support/log.h>
 #include <grpc/support/useful.h>
 
@@ -41,27 +37,6 @@
   const double multiplier = 1.0;
   const double jitter = 0.0;
   const grpc_millis max_backoff = 1000;
-<<<<<<< HEAD
-  grpc_backoff_init(&backoff, initial_backoff, multiplier, jitter,
-                    min_connect_timeout, max_backoff);
-  grpc_core::ExecCtx exec_ctx;
-  grpc_backoff_result next_deadlines = grpc_backoff_begin(&backoff);
-  GPR_ASSERT(next_deadlines.current_deadline -
-                 grpc_core::ExecCtx::Get()->Now() ==
-             initial_backoff);
-  GPR_ASSERT(next_deadlines.next_attempt_start_time -
-                 grpc_core::ExecCtx::Get()->Now() ==
-             initial_backoff);
-  for (int i = 0; i < 10000; i++) {
-    next_deadlines = grpc_backoff_step(&backoff);
-    GPR_ASSERT(next_deadlines.current_deadline -
-                   grpc_core::ExecCtx::Get()->Now() ==
-               initial_backoff);
-    GPR_ASSERT(next_deadlines.next_attempt_start_time -
-                   grpc_core::ExecCtx::Get()->Now() ==
-               initial_backoff);
-    grpc_core::ExecCtx::Get()->TestOnlySetNow(next_deadlines.current_deadline);
-=======
   grpc_core::ExecCtx exec_ctx;
   BackOff::Options options;
   options.set_initial_backoff(initial_backoff)
@@ -77,7 +52,6 @@
     next_attempt_start_time = backoff.Step();
     EXPECT_EQ(next_attempt_start_time - grpc_core::ExecCtx::Get()->Now(),
               initial_backoff);
->>>>>>> 2eb22fd6
   }
 }
 
@@ -86,20 +60,6 @@
   const double multiplier = 1.0;
   const double jitter = 0.0;
   const grpc_millis max_backoff = 1000;
-<<<<<<< HEAD
-  grpc_backoff_init(&backoff, initial_backoff, multiplier, jitter,
-                    min_connect_timeout, max_backoff);
-  grpc_core::ExecCtx exec_ctx;
-  grpc_backoff_result next = grpc_backoff_begin(&backoff);
-  // Because the min_connect_timeout > initial_backoff, current_deadline is used
-  // as the deadline for the current attempt.
-  GPR_ASSERT(next.current_deadline - grpc_core::ExecCtx::Get()->Now() ==
-             min_connect_timeout);
-  // ... while, if the current attempt fails, the next one will happen after
-  // initial_backoff.
-  GPR_ASSERT(next.next_attempt_start_time - grpc_core::ExecCtx::Get()->Now() ==
-             initial_backoff);
-=======
   grpc_core::ExecCtx exec_ctx;
   BackOff::Options options;
   options.set_initial_backoff(initial_backoff)
@@ -109,7 +69,6 @@
   BackOff backoff(options);
   grpc_millis next = backoff.Begin();
   EXPECT_EQ(next - grpc_core::ExecCtx::Get()->Now(), initial_backoff);
->>>>>>> 2eb22fd6
 }
 
 TEST(BackOffTest, NoJitterBackOff) {
@@ -127,47 +86,6 @@
   // x_n = 2**i + x_{i-1} ( = 2**(n+1) - 2 )
   grpc_core::ExecCtx exec_ctx;
   grpc_core::ExecCtx::Get()->TestOnlySetNow(0);
-<<<<<<< HEAD
-  grpc_backoff_result next_deadlines = grpc_backoff_begin(&backoff);
-  GPR_ASSERT(next_deadlines.current_deadline ==
-             next_deadlines.next_attempt_start_time);
-  GPR_ASSERT(next_deadlines.current_deadline == 2);
-  grpc_core::ExecCtx::Get()->TestOnlySetNow(next_deadlines.current_deadline);
-  next_deadlines = grpc_backoff_step(&backoff);
-  GPR_ASSERT(next_deadlines.current_deadline == 6);
-  grpc_core::ExecCtx::Get()->TestOnlySetNow(next_deadlines.current_deadline);
-  next_deadlines = grpc_backoff_step(&backoff);
-  GPR_ASSERT(next_deadlines.current_deadline == 14);
-  grpc_core::ExecCtx::Get()->TestOnlySetNow(next_deadlines.current_deadline);
-  next_deadlines = grpc_backoff_step(&backoff);
-  GPR_ASSERT(next_deadlines.current_deadline == 30);
-  grpc_core::ExecCtx::Get()->TestOnlySetNow(next_deadlines.current_deadline);
-  next_deadlines = grpc_backoff_step(&backoff);
-  GPR_ASSERT(next_deadlines.current_deadline == 62);
-  grpc_core::ExecCtx::Get()->TestOnlySetNow(next_deadlines.current_deadline);
-  next_deadlines = grpc_backoff_step(&backoff);
-  GPR_ASSERT(next_deadlines.current_deadline == 126);
-  grpc_core::ExecCtx::Get()->TestOnlySetNow(next_deadlines.current_deadline);
-  next_deadlines = grpc_backoff_step(&backoff);
-  GPR_ASSERT(next_deadlines.current_deadline == 254);
-  grpc_core::ExecCtx::Get()->TestOnlySetNow(next_deadlines.current_deadline);
-  next_deadlines = grpc_backoff_step(&backoff);
-  GPR_ASSERT(next_deadlines.current_deadline == 510);
-  grpc_core::ExecCtx::Get()->TestOnlySetNow(next_deadlines.current_deadline);
-  next_deadlines = grpc_backoff_step(&backoff);
-  GPR_ASSERT(next_deadlines.current_deadline == 1022);
-  grpc_core::ExecCtx::Get()->TestOnlySetNow(next_deadlines.current_deadline);
-  next_deadlines = grpc_backoff_step(&backoff);
-  // Hit the maximum timeout. From this point onwards, retries will increase
-  // only by max timeout.
-  GPR_ASSERT(next_deadlines.current_deadline == 1535);
-  grpc_core::ExecCtx::Get()->TestOnlySetNow(next_deadlines.current_deadline);
-  next_deadlines = grpc_backoff_step(&backoff);
-  GPR_ASSERT(next_deadlines.current_deadline == 2048);
-  grpc_core::ExecCtx::Get()->TestOnlySetNow(next_deadlines.current_deadline);
-  next_deadlines = grpc_backoff_step(&backoff);
-  GPR_ASSERT(next_deadlines.current_deadline == 2561);
-=======
   grpc_millis next = backoff.Begin();
   EXPECT_EQ(next, 2);
   grpc_core::ExecCtx::Get()->TestOnlySetNow(next);
@@ -205,7 +123,6 @@
   grpc_core::ExecCtx::Get()->TestOnlySetNow(next);
   next = backoff.Step();
   EXPECT_EQ(next, 2561);
->>>>>>> 2eb22fd6
 }
 
 TEST(BackOffTest, JitterBackOff) {
@@ -224,18 +141,8 @@
   backoff.SetRandomSeed(0);  // force consistent PRNG
 
   grpc_core::ExecCtx exec_ctx;
-<<<<<<< HEAD
-  grpc_backoff_result next_deadlines = grpc_backoff_begin(&backoff);
-  GPR_ASSERT(next_deadlines.current_deadline -
-                 grpc_core::ExecCtx::Get()->Now() ==
-             initial_backoff);
-  GPR_ASSERT(next_deadlines.next_attempt_start_time -
-                 grpc_core::ExecCtx::Get()->Now() ==
-             initial_backoff);
-=======
   grpc_millis next = backoff.Begin();
   EXPECT_EQ(next - grpc_core::ExecCtx::Get()->Now(), initial_backoff);
->>>>>>> 2eb22fd6
 
   grpc_millis expected_next_lower_bound =
       (grpc_millis)((double)current_backoff * (1 - jitter));
@@ -243,16 +150,6 @@
       (grpc_millis)((double)current_backoff * (1 + jitter));
 
   for (int i = 0; i < 10000; i++) {
-<<<<<<< HEAD
-    next_deadlines = grpc_backoff_step(&backoff);
-    // next-now must be within (jitter*100)% of the current backoff (which
-    // increases by * multiplier up to max_backoff).
-    const grpc_millis timeout_millis =
-        next_deadlines.current_deadline - grpc_core::ExecCtx::Get()->Now();
-    GPR_ASSERT(timeout_millis >= expected_next_lower_bound);
-    GPR_ASSERT(timeout_millis <= expected_next_upper_bound);
-    current_backoff = GPR_MIN(
-=======
     next = backoff.Step();
     // next-now must be within (jitter*100)% of the current backoff (which
     // increases by * multiplier up to max_backoff).
@@ -260,16 +157,11 @@
     EXPECT_GE(timeout_millis, expected_next_lower_bound);
     EXPECT_LE(timeout_millis, expected_next_upper_bound);
     current_backoff = std::min(
->>>>>>> 2eb22fd6
         (grpc_millis)((double)current_backoff * multiplier), max_backoff);
     expected_next_lower_bound =
         (grpc_millis)((double)current_backoff * (1 - jitter));
     expected_next_upper_bound =
         (grpc_millis)((double)current_backoff * (1 + jitter));
-<<<<<<< HEAD
-    grpc_core::ExecCtx::Get()->TestOnlySetNow(next_deadlines.current_deadline);
-=======
->>>>>>> 2eb22fd6
   }
 }
 
@@ -279,19 +171,6 @@
 
 int main(int argc, char** argv) {
   grpc_test_init(argc, argv);
-<<<<<<< HEAD
-  grpc_init();
-  gpr_time_init();
-
-  test_constant_backoff();
-  test_min_connect();
-  test_no_jitter_backoff();
-  test_jitter_backoff();
-
-  grpc_shutdown();
-  return 0;
-=======
   ::testing::InitGoogleTest(&argc, argv);
   return RUN_ALL_TESTS();
->>>>>>> 2eb22fd6
 }