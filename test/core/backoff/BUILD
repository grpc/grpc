--- conflicted
+++ resolved
@@ -33,13 +33,9 @@
     uses_event_engine = False,
     uses_polling = False,
     deps = [
-<<<<<<< HEAD
-        "//:grpc",
-=======
         "//:backoff",
         "//:exec_ctx",
         "//:time",
->>>>>>> 60a1b4ad
         "//test/core/util:grpc_test_util",
     ],
 )