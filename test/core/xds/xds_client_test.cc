//
// Copyright 2022 gRPC authors.
//
// Licensed under the Apache License, Version 2.0 (the "License");
// you may not use this file except in compliance with the License.
// You may obtain a copy of the License at
//
//     http://www.apache.org/licenses/LICENSE-2.0
//
// Unless required by applicable law or agreed to in writing, software
// distributed under the License is distributed on an "AS IS" BASIS,
// WITHOUT WARRANTIES OR CONDITIONS OF ANY KIND, either express or implied.
// See the License for the specific language governing permissions and
// limitations under the License.
//

// TODO(roth): Add the following tests:
// - tests for DumpClientConfigBinary()
// - tests for load-reporting APIs?  (or maybe move those out of XdsClient?)

#include "src/core/ext/xds/xds_client.h"

#include <stdint.h>

#include <algorithm>
#include <deque>
#include <map>
#include <memory>
#include <string>

#include <google/protobuf/any.pb.h>
#include <google/protobuf/struct.pb.h>

#include "absl/strings/str_cat.h"
#include "absl/time/time.h"
#include "absl/types/optional.h"
#include "absl/types/variant.h"
#include "gmock/gmock.h"
#include "gtest/gtest.h"
#include "upb/def.h"

#include <grpc/grpc.h>
#include <grpc/support/log.h>
#include <grpcpp/impl/codegen/config_protobuf.h>

#include "src/core/ext/xds/xds_bootstrap.h"
#include "src/core/ext/xds/xds_resource_type_impl.h"
#include "src/core/lib/gprpp/debug_location.h"
#include "src/core/lib/gprpp/env.h"
#include "src/core/lib/gprpp/sync.h"
#include "src/core/lib/json/json.h"
#include "src/core/lib/json/json_args.h"
#include "src/core/lib/json/json_object_loader.h"
#include "src/proto/grpc/testing/xds/v3/base.pb.h"
#include "src/proto/grpc/testing/xds/v3/discovery.pb.h"
#include "test/core/util/test_config.h"
#include "test/core/xds/xds_transport_fake.h"

// IWYU pragma: no_include <google/protobuf/message.h>
// IWYU pragma: no_include <google/protobuf/stubs/status.h>
// IWYU pragma: no_include <google/protobuf/unknown_field_set.h>
// IWYU pragma: no_include <google/protobuf/util/json_util.h>

using envoy::service::discovery::v3::DiscoveryRequest;
using envoy::service::discovery::v3::DiscoveryResponse;

namespace grpc_core {
namespace testing {
namespace {

class XdsClientTest : public ::testing::Test {
 protected:
  // A fake bootstrap implementation that allows tests to populate the
  // fields however they want.
  class FakeXdsBootstrap : public XdsBootstrap {
   public:
    class FakeNode : public Node {
     public:
      const std::string& id() const override { return id_; }
      const std::string& cluster() const override { return cluster_; }
      const std::string& locality_region() const override {
        return locality_region_;
      }
      const std::string& locality_zone() const override {
        return locality_zone_;
      }
      const std::string& locality_sub_zone() const override {
        return locality_sub_zone_;
      }
      const Json::Object& metadata() const override { return metadata_; }

      void set_id(std::string id) { id_ = std::move(id); }
      void set_cluster(std::string cluster) { cluster_ = std::move(cluster); }
      void set_locality_region(std::string locality_region) {
        locality_region_ = std::move(locality_region);
      }
      void set_locality_zone(std::string locality_zone) {
        locality_zone_ = std::move(locality_zone);
      }
      void set_locality_sub_zone(std::string locality_sub_zone) {
        locality_sub_zone_ = std::move(locality_sub_zone);
      }
      void set_metadata(Json::Object metadata) {
        metadata_ = std::move(metadata);
      }

     private:
      std::string id_ = "xds_client_test";
      std::string cluster_;
      std::string locality_region_;
      std::string locality_zone_;
      std::string locality_sub_zone_;
      Json::Object metadata_;
    };

    class FakeXdsServer : public XdsServer {
     public:
      const std::string& server_uri() const override { return server_uri_; }
      bool IgnoreResourceDeletion() const override {
        return ignore_resource_deletion_;
      }
      bool Equals(const XdsServer& other) const override {
        const auto& o = static_cast<const FakeXdsServer&>(other);
        return server_uri_ == o.server_uri_ &&
               ignore_resource_deletion_ == o.ignore_resource_deletion_;
      }

      void set_server_uri(std::string server_uri) {
        server_uri_ = std::move(server_uri);
      }
      void set_ignore_resource_deletion(bool ignore_resource_deletion) {
        ignore_resource_deletion_ = ignore_resource_deletion;
      }

     private:
      std::string server_uri_ = "default_xds_server";
      bool ignore_resource_deletion_ = false;
    };

    class FakeAuthority : public Authority {
     public:
      const XdsServer* server() const override {
        return server_.has_value() ? &*server_ : nullptr;
      }

      void set_server(absl::optional<FakeXdsServer> server) {
        server_ = std::move(server);
      }

     private:
      absl::optional<FakeXdsServer> server_;
    };

    class Builder {
     public:
      Builder() { node_.emplace(); }

      Builder& set_node_id(std::string id) {
        if (!node_.has_value()) node_.emplace();
        node_->set_id(std::move(id));
        return *this;
      }
      Builder& AddAuthority(std::string name, FakeAuthority authority) {
        authorities_[std::move(name)] = std::move(authority);
        return *this;
      }
      Builder& set_ignore_resource_deletion(bool ignore_resource_deletion) {
        server_.set_ignore_resource_deletion(ignore_resource_deletion);
        return *this;
      }
      std::unique_ptr<XdsBootstrap> Build() {
        auto bootstrap = std::make_unique<FakeXdsBootstrap>();
        bootstrap->server_ = std::move(server_);
        bootstrap->node_ = std::move(node_);
        bootstrap->authorities_ = std::move(authorities_);
        return bootstrap;
      }

     private:
      FakeXdsServer server_;
      absl::optional<FakeNode> node_;
      std::map<std::string, FakeAuthority> authorities_;
    };

    std::string ToString() const override { return "<fake>"; }

    const XdsServer& server() const override { return server_; }
    const Node* node() const override {
      return node_.has_value() ? &*node_ : nullptr;
    }
    const Authority* LookupAuthority(const std::string& name) const override {
      auto it = authorities_.find(name);
      if (it == authorities_.end()) return nullptr;
      return &it->second;
    }
    const XdsServer* FindXdsServer(const XdsServer& server) const override {
      const auto& fake_server = static_cast<const FakeXdsServer&>(server);
      if (fake_server == server_) return &server_;
      for (const auto& p : authorities_) {
        const auto* authority_server =
            static_cast<const FakeXdsServer*>(p.second.server());
        if (authority_server != nullptr && *authority_server == fake_server) {
          return authority_server;
        }
      }
      return nullptr;
    }

   private:
    FakeXdsServer server_;
    absl::optional<FakeNode> node_;
    std::map<std::string, FakeAuthority> authorities_;
  };

  // A template for a test xDS resource type with an associated watcher impl.
  // For simplicity, we use JSON instead of proto for serialization.
  //
  // The specified ResourceStruct must provide the following:
  // - a static JsonLoader() method, as described in json_object_loader.h
  // - an AsJsonString() method that returns the object in JSON string form
  // - a static TypeUrl() method that returns the resource type
  //
  // The all_resources_required_in_sotw parameter indicates the value
  // that should be returned by the AllResourcesRequiredInSotW() method.
  template <typename ResourceStruct, bool all_resources_required_in_sotw>
  class XdsTestResourceType
      : public XdsResourceTypeImpl<
            XdsTestResourceType<ResourceStruct, all_resources_required_in_sotw>,
            ResourceStruct> {
   public:
    using ResourceStructType = ResourceStruct;

    // A watcher implementation that queues delivered watches.
    class Watcher : public XdsResourceTypeImpl<
                        XdsTestResourceType<ResourceStruct,
                                            all_resources_required_in_sotw>,
                        ResourceStruct>::WatcherInterface {
     public:
      bool ExpectNoEvent(absl::Duration timeout) {
        MutexLock lock(&mu_);
        return !WaitForEventLocked(timeout);
      }

      bool HasEvent() {
        MutexLock lock(&mu_);
        return !queue_.empty();
      }

      absl::optional<ResourceStruct> WaitForNextResource(
          absl::Duration timeout = absl::Seconds(1),
          SourceLocation location = SourceLocation()) {
        MutexLock lock(&mu_);
        if (!WaitForEventLocked(timeout)) return absl::nullopt;
        Event& event = queue_.front();
        if (!absl::holds_alternative<ResourceStruct>(event)) {
          EXPECT_TRUE(false)
              << "got unexpected event "
              << (absl::holds_alternative<absl::Status>(event)
                      ? "error"
                      : "does-not-exist")
              << " at " << location.file() << ":" << location.line();
          return absl::nullopt;
        }
        ResourceStruct foo = std::move(absl::get<ResourceStruct>(event));
        queue_.pop_front();
        return std::move(foo);
      }

      absl::optional<absl::Status> WaitForNextError(
          absl::Duration timeout = absl::Seconds(1),
          SourceLocation location = SourceLocation()) {
        MutexLock lock(&mu_);
        if (!WaitForEventLocked(timeout)) return absl::nullopt;
        Event& event = queue_.front();
        if (!absl::holds_alternative<absl::Status>(event)) {
          EXPECT_TRUE(false)
              << "got unexpected event "
              << (absl::holds_alternative<ResourceStruct>(event)
                      ? "resource"
                      : "does-not-exist")
              << " at " << location.file() << ":" << location.line();
          return absl::nullopt;
        }
        absl::Status error = std::move(absl::get<absl::Status>(event));
        queue_.pop_front();
        return std::move(error);
      }

      bool WaitForDoesNotExist(absl::Duration timeout,
                               SourceLocation location = SourceLocation()) {
        MutexLock lock(&mu_);
        if (!WaitForEventLocked(timeout)) return false;
        Event& event = queue_.front();
        if (!absl::holds_alternative<DoesNotExist>(event)) {
          EXPECT_TRUE(false)
              << "got unexpected event "
              << (absl::holds_alternative<ResourceStruct>(event) ? "resource"
                                                                 : "error")
              << " at " << location.file() << ":" << location.line();
          return false;
        }
        queue_.pop_front();
        return true;
      }

     private:
      struct DoesNotExist {};
      using Event = absl::variant<ResourceStruct, absl::Status, DoesNotExist>;

      void OnResourceChanged(ResourceStruct foo) override {
        MutexLock lock(&mu_);
        queue_.push_back(std::move(foo));
        cv_.Signal();
      }
      void OnError(absl::Status status) override {
        MutexLock lock(&mu_);
        queue_.push_back(std::move(status));
        cv_.Signal();
      }
      void OnResourceDoesNotExist() override {
        MutexLock lock(&mu_);
        queue_.push_back(DoesNotExist());
        cv_.Signal();
      }

      bool WaitForEventLocked(absl::Duration timeout)
          ABSL_EXCLUSIVE_LOCKS_REQUIRED(&mu_) {
        while (queue_.empty()) {
          if (cv_.WaitWithTimeout(&mu_,
                                  timeout * grpc_test_slowdown_factor())) {
            return false;
          }
        }
        return true;
      }

      Mutex mu_;
      CondVar cv_;
      std::deque<Event> queue_ ABSL_GUARDED_BY(&mu_);
    };

    absl::string_view type_url() const override {
      return ResourceStruct::TypeUrl();
    }
    XdsResourceType::DecodeResult Decode(
        const XdsResourceType::DecodeContext& /*context*/,
        absl::string_view serialized_resource) const override {
      auto json = Json::Parse(serialized_resource);
      XdsResourceType::DecodeResult result;
      if (!json.ok()) {
        result.resource = json.status();
      } else {
        absl::StatusOr<ResourceStruct> foo =
            LoadFromJson<ResourceStruct>(*json);
        if (!foo.ok()) {
          auto it = json->object_value().find("name");
          if (it != json->object_value().end()) {
            result.name = it->second.string_value();
          }
          result.resource = foo.status();
        } else {
          result.name = foo->name;
          result.resource = std::make_unique<ResourceStruct>(std::move(*foo));
        }
      }
      return result;
    }
    bool AllResourcesRequiredInSotW() const override {
      return all_resources_required_in_sotw;
    }
    void InitUpbSymtab(upb_DefPool* /*symtab*/) const override {}

    static google::protobuf::Any EncodeAsAny(const ResourceStruct& resource) {
      google::protobuf::Any any;
      any.set_type_url(
          absl::StrCat("type.googleapis.com/", ResourceStruct::TypeUrl()));
      any.set_value(resource.AsJsonString());
      return any;
    }
  };

  // A fake "Foo" xDS resource type.
  struct XdsFooResource : public XdsResourceType::ResourceData {
    std::string name;
    uint32_t value;

    XdsFooResource() = default;
    XdsFooResource(std::string name, uint32_t value)
        : name(std::move(name)), value(value) {}

    bool operator==(const XdsFooResource& other) const {
      return name == other.name && value == other.value;
    }

    std::string AsJsonString() const {
      return absl::StrCat("{\"name\":\"", name, "\",\"value\":", value, "}");
    }

    static const JsonLoaderInterface* JsonLoader(const JsonArgs&) {
      static const auto* loader = JsonObjectLoader<XdsFooResource>()
                                      .Field("name", &XdsFooResource::name)
                                      .Field("value", &XdsFooResource::value)
                                      .Finish();
      return loader;
    }

    static absl::string_view TypeUrl() { return "test.v3.foo"; }
  };
  using XdsFooResourceType = XdsTestResourceType<XdsFooResource, false>;

  // A fake "Bar" xDS resource type.
  struct XdsBarResource : public XdsResourceType::ResourceData {
    std::string name;
    std::string value;

    XdsBarResource() = default;
    XdsBarResource(std::string name, std::string value)
        : name(std::move(name)), value(std::move(value)) {}

    bool operator==(const XdsBarResource& other) const {
      return name == other.name && value == other.value;
    }

    std::string AsJsonString() const {
      return absl::StrCat("{\"name\":\"", name, "\",\"value\":\"", value,
                          "\"}");
    }

    static const JsonLoaderInterface* JsonLoader(const JsonArgs&) {
      static const auto* loader = JsonObjectLoader<XdsBarResource>()
                                      .Field("name", &XdsBarResource::name)
                                      .Field("value", &XdsBarResource::value)
                                      .Finish();
      return loader;
    }

    static absl::string_view TypeUrl() { return "test.v3.bar"; }
  };
  using XdsBarResourceType = XdsTestResourceType<XdsBarResource, false>;

  // A fake "WildcardCapable" xDS resource type.
  // This resource type return true for AllResourcesRequiredInSotW(),
  // just like LDS and CDS.
  struct XdsWildcardCapableResource : public XdsResourceType::ResourceData {
    std::string name;
    uint32_t value;

    XdsWildcardCapableResource() = default;
    XdsWildcardCapableResource(std::string name, uint32_t value)
        : name(std::move(name)), value(value) {}

    bool operator==(const XdsWildcardCapableResource& other) const {
      return name == other.name && value == other.value;
    }

    std::string AsJsonString() const {
      return absl::StrCat("{\"name\":\"", name, "\",\"value\":\"", value,
                          "\"}");
    }

    static const JsonLoaderInterface* JsonLoader(const JsonArgs&) {
      static const auto* loader =
          JsonObjectLoader<XdsWildcardCapableResource>()
              .Field("name", &XdsWildcardCapableResource::name)
              .Field("value", &XdsWildcardCapableResource::value)
              .Finish();
      return loader;
    }

    static absl::string_view TypeUrl() { return "test.v3.wildcard_capable"; }
  };
  using XdsWildcardCapableResourceType =
      XdsTestResourceType<XdsWildcardCapableResource,
                          /*all_resources_required_in_sotw=*/true>;

  // A helper class to build and serialize a DiscoveryResponse.
  class ResponseBuilder {
   public:
    explicit ResponseBuilder(absl::string_view type_url) {
      response_.set_type_url(absl::StrCat("type.googleapis.com/", type_url));
    }

    ResponseBuilder& set_version_info(absl::string_view version_info) {
      response_.set_version_info(std::string(version_info));
      return *this;
    }
    ResponseBuilder& set_nonce(absl::string_view nonce) {
      response_.set_nonce(std::string(nonce));
      return *this;
    }

    template <typename ResourceType>
    ResponseBuilder& AddResource(
        const typename ResourceType::ResourceStructType& resource,
        bool in_resource_wrapper = false) {
      auto* res = response_.add_resources();
      *res = ResourceType::EncodeAsAny(resource);
      if (in_resource_wrapper) {
        envoy::service::discovery::v3::Resource resource_wrapper;
        resource_wrapper.set_name(resource.name);
        *resource_wrapper.mutable_resource() = std::move(*res);
        res->PackFrom(resource_wrapper);
      }
      return *this;
    }

    ResponseBuilder& AddFooResource(const XdsFooResource& resource,
                                    bool in_resource_wrapper = false) {
      return AddResource<XdsFooResourceType>(resource, in_resource_wrapper);
    }

    ResponseBuilder& AddBarResource(const XdsBarResource& resource,
                                    bool in_resource_wrapper = false) {
      return AddResource<XdsBarResourceType>(resource, in_resource_wrapper);
    }

    ResponseBuilder& AddWildcardCapableResource(
        const XdsWildcardCapableResource& resource,
        bool in_resource_wrapper = false) {
      return AddResource<XdsWildcardCapableResourceType>(resource,
                                                         in_resource_wrapper);
    }

    ResponseBuilder& AddInvalidResource(
        absl::string_view type_url, absl::string_view value,
        absl::string_view resource_wrapper_name = "") {
      auto* res = response_.add_resources();
      res->set_type_url(absl::StrCat("type.googleapis.com/", type_url));
      res->set_value(std::string(value));
      if (!resource_wrapper_name.empty()) {
        envoy::service::discovery::v3::Resource resource_wrapper;
        resource_wrapper.set_name(std::string(resource_wrapper_name));
        *resource_wrapper.mutable_resource() = std::move(*res);
        res->PackFrom(resource_wrapper);
      }
      return *this;
    }

    std::string Serialize() {
      std::string serialized_response;
      EXPECT_TRUE(response_.SerializeToString(&serialized_response));
      return serialized_response;
    }

   private:
    DiscoveryResponse response_;
  };

  class ScopedExperimentalEnvVar {
   public:
    explicit ScopedExperimentalEnvVar(const char* env_var) : env_var_(env_var) {
      SetEnv(env_var_, "true");
    }

    ~ScopedExperimentalEnvVar() { UnsetEnv(env_var_); }

   private:
    const char* env_var_;
  };

  // Sets transport_factory_ and initializes xds_client_ with the
  // specified bootstrap config.
  void InitXdsClient(
      FakeXdsBootstrap::Builder bootstrap_builder = FakeXdsBootstrap::Builder(),
      Duration resource_request_timeout = Duration::Seconds(15) *
                                          grpc_test_slowdown_factor()) {
    auto transport_factory = MakeOrphanable<FakeXdsTransportFactory>();
    transport_factory_ = transport_factory->Ref();
    xds_client_ = MakeRefCounted<XdsClient>(bootstrap_builder.Build(),
                                            std::move(transport_factory),
                                            resource_request_timeout);
  }

  // Starts and cancels a watch for a Foo resource.
  RefCountedPtr<XdsFooResourceType::Watcher> StartFooWatch(
      absl::string_view resource_name) {
    auto watcher = MakeRefCounted<XdsFooResourceType::Watcher>();
    XdsFooResourceType::StartWatch(xds_client_.get(), resource_name, watcher);
    return watcher;
  }
  void CancelFooWatch(XdsFooResourceType::Watcher* watcher,
                      absl::string_view resource_name,
                      bool delay_unsubscription = false) {
    XdsFooResourceType::CancelWatch(xds_client_.get(), resource_name, watcher,
                                    delay_unsubscription);
  }

  // Starts and cancels a watch for a Bar resource.
  RefCountedPtr<XdsBarResourceType::Watcher> StartBarWatch(
      absl::string_view resource_name) {
    auto watcher = MakeRefCounted<XdsBarResourceType::Watcher>();
    XdsBarResourceType::StartWatch(xds_client_.get(), resource_name, watcher);
    return watcher;
  }
  void CancelBarWatch(XdsBarResourceType::Watcher* watcher,
                      absl::string_view resource_name,
                      bool delay_unsubscription = false) {
    XdsBarResourceType::CancelWatch(xds_client_.get(), resource_name, watcher,
                                    delay_unsubscription);
  }

  // Starts and cancels a watch for a WildcardCapable resource.
  RefCountedPtr<XdsWildcardCapableResourceType::Watcher>
  StartWildcardCapableWatch(absl::string_view resource_name) {
    auto watcher = MakeRefCounted<XdsWildcardCapableResourceType::Watcher>();
    XdsWildcardCapableResourceType::StartWatch(xds_client_.get(), resource_name,
                                               watcher);
    return watcher;
  }
  void CancelWildcardCapableWatch(
      XdsWildcardCapableResourceType::Watcher* watcher,
      absl::string_view resource_name, bool delay_unsubscription = false) {
    XdsWildcardCapableResourceType::CancelWatch(
        xds_client_.get(), resource_name, watcher, delay_unsubscription);
  }

  RefCountedPtr<FakeXdsTransportFactory::FakeStreamingCall> WaitForAdsStream(
      const XdsBootstrap::XdsServer& server,
      absl::Duration timeout = absl::Seconds(5)) {
    const auto* xds_server = xds_client_->bootstrap().FindXdsServer(server);
    GPR_ASSERT(xds_server != nullptr);
    return transport_factory_->WaitForStream(
        *xds_server, FakeXdsTransportFactory::kAdsMethod,
        timeout * grpc_test_slowdown_factor());
  }

  void TriggerConnectionFailure(const XdsBootstrap::XdsServer& server,
                                absl::Status status) {
    const auto* xds_server = xds_client_->bootstrap().FindXdsServer(server);
    GPR_ASSERT(xds_server != nullptr);
    transport_factory_->TriggerConnectionFailure(*xds_server, status);
  }

  RefCountedPtr<FakeXdsTransportFactory::FakeStreamingCall> WaitForAdsStream(
      absl::Duration timeout = absl::Seconds(5)) {
    return WaitForAdsStream(xds_client_->bootstrap().server(), timeout);
  }

  // Gets the latest request sent to the fake xDS server.
  absl::optional<DiscoveryRequest> WaitForRequest(
      FakeXdsTransportFactory::FakeStreamingCall* stream,
      absl::Duration timeout = absl::Seconds(3),
      SourceLocation location = SourceLocation()) {
    auto message =
        stream->WaitForMessageFromClient(timeout * grpc_test_slowdown_factor());
    if (!message.has_value()) return absl::nullopt;
    DiscoveryRequest request;
    bool success = request.ParseFromString(*message);
    EXPECT_TRUE(success) << "Failed to deserialize DiscoveryRequest at "
                         << location.file() << ":" << location.line();
    if (!success) return absl::nullopt;
    return std::move(request);
  }

  // Helper function to check the fields of a DiscoveryRequest.
  void CheckRequest(const DiscoveryRequest& request, absl::string_view type_url,
                    absl::string_view version_info,
                    absl::string_view response_nonce, absl::Status error_detail,
                    std::set<absl::string_view> resource_names,
                    SourceLocation location = SourceLocation()) {
    EXPECT_EQ(request.type_url(),
              absl::StrCat("type.googleapis.com/", type_url))
        << location.file() << ":" << location.line();
    EXPECT_EQ(request.version_info(), version_info)
        << location.file() << ":" << location.line();
    EXPECT_EQ(request.response_nonce(), response_nonce)
        << location.file() << ":" << location.line();
    if (error_detail.ok()) {
      EXPECT_FALSE(request.has_error_detail())
          << location.file() << ":" << location.line();
    } else {
      EXPECT_EQ(request.error_detail().code(),
                static_cast<int>(error_detail.code()))
          << location.file() << ":" << location.line();
      EXPECT_EQ(request.error_detail().message(), error_detail.message())
          << location.file() << ":" << location.line();
    }
    EXPECT_THAT(request.resource_names(),
                ::testing::UnorderedElementsAreArray(resource_names))
        << location.file() << ":" << location.line();
  }

  // Helper function to check the contents of the node message in a
  // request against the client's node info.
  void CheckRequestNode(const DiscoveryRequest& request,
                        SourceLocation location = SourceLocation()) {
    // These fields come from the bootstrap config.
    EXPECT_EQ(request.node().id(), xds_client_->bootstrap().node()->id())
        << location.file() << ":" << location.line();
    EXPECT_EQ(request.node().cluster(),
              xds_client_->bootstrap().node()->cluster())
        << location.file() << ":" << location.line();
    EXPECT_EQ(request.node().locality().region(),
              xds_client_->bootstrap().node()->locality_region())
        << location.file() << ":" << location.line();
    EXPECT_EQ(request.node().locality().zone(),
              xds_client_->bootstrap().node()->locality_zone())
        << location.file() << ":" << location.line();
    EXPECT_EQ(request.node().locality().sub_zone(),
              xds_client_->bootstrap().node()->locality_sub_zone())
        << location.file() << ":" << location.line();
    if (xds_client_->bootstrap().node()->metadata().empty()) {
      EXPECT_FALSE(request.node().has_metadata())
          << location.file() << ":" << location.line();
    } else {
      std::string metadata_json_str;
      auto status =
          MessageToJsonString(request.node().metadata(), &metadata_json_str,
                              GRPC_CUSTOM_JSONUTIL::JsonPrintOptions());
      ASSERT_TRUE(status.ok())
          << status << " on " << location.file() << ":" << location.line();
      auto metadata_json = Json::Parse(metadata_json_str);
      ASSERT_TRUE(metadata_json.ok())
          << metadata_json.status() << " on " << location.file() << ":"
          << location.line();
      EXPECT_EQ(*metadata_json, xds_client_->bootstrap().node()->metadata())
          << location.file() << ":" << location.line() << ":\nexpected: "
          << Json{xds_client_->bootstrap().node()->metadata()}.Dump()
          << "\nactual: " << metadata_json->Dump();
    }
    // These are hard-coded by XdsClient.
    EXPECT_EQ(request.node().user_agent_name(),
              absl::StrCat("gRPC C-core ", GPR_PLATFORM_STRING))
        << location.file() << ":" << location.line();
    EXPECT_EQ(request.node().user_agent_version(),
              absl::StrCat("C-core ", grpc_version_string()))
        << location.file() << ":" << location.line();
  }

  RefCountedPtr<FakeXdsTransportFactory> transport_factory_;
  RefCountedPtr<XdsClient> xds_client_;
};

TEST_F(XdsClientTest, BasicWatch) {
  InitXdsClient();
  // Start a watch for "foo1".
  auto watcher = StartFooWatch("foo1");
  // Watcher should initially not see any resource reported.
  EXPECT_FALSE(watcher->HasEvent());
  // XdsClient should have created an ADS stream.
  auto stream = WaitForAdsStream();
  ASSERT_TRUE(stream != nullptr);
  // XdsClient should have sent a subscription request on the ADS stream.
  auto request = WaitForRequest(stream.get());
  ASSERT_TRUE(request.has_value());
  CheckRequest(*request, XdsFooResourceType::Get()->type_url(),
               /*version_info=*/"", /*response_nonce=*/"",
               /*error_detail=*/absl::OkStatus(),
               /*resource_names=*/{"foo1"});
  CheckRequestNode(*request);  // Should be present on the first request.
  // Send a response.
  stream->SendMessageToClient(
      ResponseBuilder(XdsFooResourceType::Get()->type_url())
          .set_version_info("1")
          .set_nonce("A")
          .AddFooResource(XdsFooResource("foo1", 6))
          .Serialize());
  // XdsClient should have delivered the response to the watcher.
  auto resource = watcher->WaitForNextResource();
  ASSERT_TRUE(resource.has_value());
  EXPECT_EQ(resource->name, "foo1");
  EXPECT_EQ(resource->value, 6);
  // XdsClient should have sent an ACK message to the xDS server.
  request = WaitForRequest(stream.get());
  ASSERT_TRUE(request.has_value());
  CheckRequest(*request, XdsFooResourceType::Get()->type_url(),
               /*version_info=*/"1", /*response_nonce=*/"A",
               /*error_detail=*/absl::OkStatus(),
               /*resource_names=*/{"foo1"});
  // Cancel watch.
  CancelFooWatch(watcher.get(), "foo1");
  // The XdsClient may or may not send an unsubscription message
  // before it closes the transport, depending on callback timing.
  request = WaitForRequest(stream.get());
  if (request.has_value()) {
    CheckRequest(*request, XdsFooResourceType::Get()->type_url(),
                 /*version_info=*/"1", /*response_nonce=*/"A",
                 /*error_detail=*/absl::OkStatus(), /*resource_names=*/{});
  }
}

TEST_F(XdsClientTest, UpdateFromServer) {
  InitXdsClient();
  // Start a watch for "foo1".
  auto watcher = StartFooWatch("foo1");
  // Watcher should initially not see any resource reported.
  EXPECT_FALSE(watcher->HasEvent());
  // XdsClient should have created an ADS stream.
  auto stream = WaitForAdsStream();
  ASSERT_TRUE(stream != nullptr);
  // XdsClient should have sent a subscription request on the ADS stream.
  auto request = WaitForRequest(stream.get());
  ASSERT_TRUE(request.has_value());
  CheckRequest(*request, XdsFooResourceType::Get()->type_url(),
               /*version_info=*/"", /*response_nonce=*/"",
               /*error_detail=*/absl::OkStatus(),
               /*resource_names=*/{"foo1"});
  CheckRequestNode(*request);  // Should be present on the first request.
  // Send a response.
  stream->SendMessageToClient(
      ResponseBuilder(XdsFooResourceType::Get()->type_url())
          .set_version_info("1")
          .set_nonce("A")
          .AddFooResource(XdsFooResource("foo1", 6))
          .Serialize());
  // XdsClient should have delivered the response to the watcher.
  auto resource = watcher->WaitForNextResource();
  ASSERT_TRUE(resource.has_value());
  EXPECT_EQ(resource->name, "foo1");
  EXPECT_EQ(resource->value, 6);
  // XdsClient should have sent an ACK message to the xDS server.
  request = WaitForRequest(stream.get());
  ASSERT_TRUE(request.has_value());
  CheckRequest(*request, XdsFooResourceType::Get()->type_url(),
               /*version_info=*/"1", /*response_nonce=*/"A",
               /*error_detail=*/absl::OkStatus(),
               /*resource_names=*/{"foo1"});
  // Server sends an updated version of the resource.
  stream->SendMessageToClient(
      ResponseBuilder(XdsFooResourceType::Get()->type_url())
          .set_version_info("2")
          .set_nonce("B")
          .AddFooResource(XdsFooResource("foo1", 9))
          .Serialize());
  // XdsClient should have delivered the response to the watcher.
  resource = watcher->WaitForNextResource();
  ASSERT_TRUE(resource.has_value());
  EXPECT_EQ(resource->name, "foo1");
  EXPECT_EQ(resource->value, 9);
  // XdsClient should have sent an ACK message to the xDS server.
  request = WaitForRequest(stream.get());
  ASSERT_TRUE(request.has_value());
  CheckRequest(*request, XdsFooResourceType::Get()->type_url(),
               /*version_info=*/"2", /*response_nonce=*/"B",
               /*error_detail=*/absl::OkStatus(),
               /*resource_names=*/{"foo1"});
  // Cancel watch.
  CancelFooWatch(watcher.get(), "foo1");
  // The XdsClient may or may not send an unsubscription message
  // before it closes the transport, depending on callback timing.
  request = WaitForRequest(stream.get());
  if (request.has_value()) {
    CheckRequest(*request, XdsFooResourceType::Get()->type_url(),
                 /*version_info=*/"2", /*response_nonce=*/"B",
                 /*error_detail=*/absl::OkStatus(), /*resource_names=*/{});
  }
}

TEST_F(XdsClientTest, MultipleWatchersForSameResource) {
  InitXdsClient();
  // Start a watch for "foo1".
  auto watcher = StartFooWatch("foo1");
  // Watcher should initially not see any resource reported.
  EXPECT_FALSE(watcher->HasEvent());
  // XdsClient should have created an ADS stream.
  auto stream = WaitForAdsStream();
  ASSERT_TRUE(stream != nullptr);
  // XdsClient should have sent a subscription request on the ADS stream.
  auto request = WaitForRequest(stream.get());
  ASSERT_TRUE(request.has_value());
  CheckRequest(*request, XdsFooResourceType::Get()->type_url(),
               /*version_info=*/"", /*response_nonce=*/"",
               /*error_detail=*/absl::OkStatus(),
               /*resource_names=*/{"foo1"});
  CheckRequestNode(*request);  // Should be present on the first request.
  // Send a response.
  stream->SendMessageToClient(
      ResponseBuilder(XdsFooResourceType::Get()->type_url())
          .set_version_info("1")
          .set_nonce("A")
          .AddFooResource(XdsFooResource("foo1", 6))
          .Serialize());
  // XdsClient should have delivered the response to the watcher.
  auto resource = watcher->WaitForNextResource();
  ASSERT_TRUE(resource.has_value());
  EXPECT_EQ(resource->name, "foo1");
  EXPECT_EQ(resource->value, 6);
  // XdsClient should have sent an ACK message to the xDS server.
  request = WaitForRequest(stream.get());
  ASSERT_TRUE(request.has_value());
  CheckRequest(*request, XdsFooResourceType::Get()->type_url(),
               /*version_info=*/"1", /*response_nonce=*/"A",
               /*error_detail=*/absl::OkStatus(),
               /*resource_names=*/{"foo1"});
  // Start a second watcher for the same resource.
  auto watcher2 = StartFooWatch("foo1");
  // This watcher should get an immediate notification, because the
  // resource is already cached.
  resource = watcher2->WaitForNextResource();
  ASSERT_TRUE(resource.has_value());
  EXPECT_EQ(resource->name, "foo1");
  EXPECT_EQ(resource->value, 6);
  // Server should not have seen another request from the client.
  ASSERT_FALSE(stream->HaveMessageFromClient());
  // Server sends an updated version of the resource.
  stream->SendMessageToClient(
      ResponseBuilder(XdsFooResourceType::Get()->type_url())
          .set_version_info("2")
          .set_nonce("B")
          .AddFooResource(XdsFooResource("foo1", 9))
          .Serialize());
  // XdsClient should deliver the response to both watchers.
  resource = watcher->WaitForNextResource();
  ASSERT_TRUE(resource.has_value());
  EXPECT_EQ(resource->name, "foo1");
  EXPECT_EQ(resource->value, 9);
  resource = watcher2->WaitForNextResource();
  ASSERT_TRUE(resource.has_value());
  EXPECT_EQ(resource->name, "foo1");
  EXPECT_EQ(resource->value, 9);
  // XdsClient should have sent an ACK message to the xDS server.
  request = WaitForRequest(stream.get());
  ASSERT_TRUE(request.has_value());
  CheckRequest(*request, XdsFooResourceType::Get()->type_url(),
               /*version_info=*/"2", /*response_nonce=*/"B",
               /*error_detail=*/absl::OkStatus(),
               /*resource_names=*/{"foo1"});
  // Cancel one of the watchers.
  CancelFooWatch(watcher.get(), "foo1");
  // The server should not see any new request.
  ASSERT_FALSE(WaitForRequest(stream.get()));
  // Now cancel the second watcher.
  CancelFooWatch(watcher2.get(), "foo1");
  // The XdsClient may or may not send an unsubscription message
  // before it closes the transport, depending on callback timing.
  request = WaitForRequest(stream.get());
  if (request.has_value()) {
    CheckRequest(*request, XdsFooResourceType::Get()->type_url(),
                 /*version_info=*/"2", /*response_nonce=*/"B",
                 /*error_detail=*/absl::OkStatus(), /*resource_names=*/{});
  }
}

TEST_F(XdsClientTest, SubscribeToMultipleResources) {
  InitXdsClient();
  // Start a watch for "foo1".
  auto watcher = StartFooWatch("foo1");
  // Watcher should initially not see any resource reported.
  EXPECT_FALSE(watcher->HasEvent());
  // XdsClient should have created an ADS stream.
  auto stream = WaitForAdsStream();
  ASSERT_TRUE(stream != nullptr);
  // XdsClient should have sent a subscription request on the ADS stream.
  auto request = WaitForRequest(stream.get());
  ASSERT_TRUE(request.has_value());
  CheckRequest(*request, XdsFooResourceType::Get()->type_url(),
               /*version_info=*/"", /*response_nonce=*/"",
               /*error_detail=*/absl::OkStatus(),
               /*resource_names=*/{"foo1"});
  CheckRequestNode(*request);  // Should be present on the first request.
  // Send a response.
  stream->SendMessageToClient(
      ResponseBuilder(XdsFooResourceType::Get()->type_url())
          .set_version_info("1")
          .set_nonce("A")
          .AddFooResource(XdsFooResource("foo1", 6))
          .Serialize());
  // XdsClient should have delivered the response to the watcher.
  auto resource = watcher->WaitForNextResource();
  ASSERT_TRUE(resource.has_value());
  EXPECT_EQ(resource->name, "foo1");
  EXPECT_EQ(resource->value, 6);
  // XdsClient should have sent an ACK message to the xDS server.
  request = WaitForRequest(stream.get());
  ASSERT_TRUE(request.has_value());
  CheckRequest(*request, XdsFooResourceType::Get()->type_url(),
               /*version_info=*/"1", /*response_nonce=*/"A",
               /*error_detail=*/absl::OkStatus(),
               /*resource_names=*/{"foo1"});
  // Start a watch for "foo2".
  auto watcher2 = StartFooWatch("foo2");
  // XdsClient should have sent a subscription request on the ADS stream.
  request = WaitForRequest(stream.get());
  ASSERT_TRUE(request.has_value());
  CheckRequest(*request, XdsFooResourceType::Get()->type_url(),
               /*version_info=*/"1", /*response_nonce=*/"A",
               /*error_detail=*/absl::OkStatus(),
               /*resource_names=*/{"foo1", "foo2"});
  // Send a response.
  stream->SendMessageToClient(
      ResponseBuilder(XdsFooResourceType::Get()->type_url())
          .set_version_info("1")
          .set_nonce("B")
          .AddFooResource(XdsFooResource("foo2", 7))
          .Serialize());
  // XdsClient should have delivered the response to the watcher.
  resource = watcher2->WaitForNextResource();
  ASSERT_TRUE(resource.has_value());
  EXPECT_EQ(resource->name, "foo2");
  EXPECT_EQ(resource->value, 7);
  // XdsClient should have sent an ACK message to the xDS server.
  request = WaitForRequest(stream.get());
  ASSERT_TRUE(request.has_value());
  CheckRequest(*request, XdsFooResourceType::Get()->type_url(),
               /*version_info=*/"1", /*response_nonce=*/"B",
               /*error_detail=*/absl::OkStatus(),
               /*resource_names=*/{"foo1", "foo2"});
  // Cancel watch for "foo1".
  CancelFooWatch(watcher.get(), "foo1");
  // XdsClient should send an unsubscription request.
  request = WaitForRequest(stream.get());
  ASSERT_TRUE(request.has_value());
  CheckRequest(*request, XdsFooResourceType::Get()->type_url(),
               /*version_info=*/"1", /*response_nonce=*/"B",
               /*error_detail=*/absl::OkStatus(), /*resource_names=*/{"foo2"});
  // Now cancel watch for "foo2".
  CancelFooWatch(watcher2.get(), "foo2");
  // The XdsClient may or may not send another unsubscription message
  // before it closes the transport, depending on callback timing.
  request = WaitForRequest(stream.get());
  if (request.has_value()) {
    CheckRequest(*request, XdsFooResourceType::Get()->type_url(),
                 /*version_info=*/"1", /*response_nonce=*/"B",
                 /*error_detail=*/absl::OkStatus(), /*resource_names=*/{});
  }
}

TEST_F(XdsClientTest, UpdateContainsOnlyChangedResource) {
  InitXdsClient();
  // Start a watch for "foo1".
  auto watcher = StartFooWatch("foo1");
  // Watcher should initially not see any resource reported.
  EXPECT_FALSE(watcher->HasEvent());
  // XdsClient should have created an ADS stream.
  auto stream = WaitForAdsStream();
  ASSERT_TRUE(stream != nullptr);
  // XdsClient should have sent a subscription request on the ADS stream.
  auto request = WaitForRequest(stream.get());
  ASSERT_TRUE(request.has_value());
  CheckRequest(*request, XdsFooResourceType::Get()->type_url(),
               /*version_info=*/"", /*response_nonce=*/"",
               /*error_detail=*/absl::OkStatus(),
               /*resource_names=*/{"foo1"});
  CheckRequestNode(*request);  // Should be present on the first request.
  // Send a response.
  stream->SendMessageToClient(
      ResponseBuilder(XdsFooResourceType::Get()->type_url())
          .set_version_info("1")
          .set_nonce("A")
          .AddFooResource(XdsFooResource("foo1", 6))
          .Serialize());
  // XdsClient should have delivered the response to the watcher.
  auto resource = watcher->WaitForNextResource();
  ASSERT_TRUE(resource.has_value());
  EXPECT_EQ(resource->name, "foo1");
  EXPECT_EQ(resource->value, 6);
  // XdsClient should have sent an ACK message to the xDS server.
  request = WaitForRequest(stream.get());
  ASSERT_TRUE(request.has_value());
  CheckRequest(*request, XdsFooResourceType::Get()->type_url(),
               /*version_info=*/"1", /*response_nonce=*/"A",
               /*error_detail=*/absl::OkStatus(),
               /*resource_names=*/{"foo1"});
  // Start a watch for "foo2".
  auto watcher2 = StartFooWatch("foo2");
  // XdsClient should have sent a subscription request on the ADS stream.
  request = WaitForRequest(stream.get());
  ASSERT_TRUE(request.has_value());
  CheckRequest(*request, XdsFooResourceType::Get()->type_url(),
               /*version_info=*/"1", /*response_nonce=*/"A",
               /*error_detail=*/absl::OkStatus(),
               /*resource_names=*/{"foo1", "foo2"});
  // Send a response.
  stream->SendMessageToClient(
      ResponseBuilder(XdsFooResourceType::Get()->type_url())
          .set_version_info("1")
          .set_nonce("B")
          .AddFooResource(XdsFooResource("foo2", 7))
          .Serialize());
  // XdsClient should have delivered the response to the watcher.
  resource = watcher2->WaitForNextResource();
  ASSERT_TRUE(resource.has_value());
  EXPECT_EQ(resource->name, "foo2");
  EXPECT_EQ(resource->value, 7);
  // XdsClient should have sent an ACK message to the xDS server.
  request = WaitForRequest(stream.get());
  ASSERT_TRUE(request.has_value());
  CheckRequest(*request, XdsFooResourceType::Get()->type_url(),
               /*version_info=*/"1", /*response_nonce=*/"B",
               /*error_detail=*/absl::OkStatus(),
               /*resource_names=*/{"foo1", "foo2"});
  // Server sends an update for "foo1".  The response does not contain "foo2".
  stream->SendMessageToClient(
      ResponseBuilder(XdsFooResourceType::Get()->type_url())
          .set_version_info("2")
          .set_nonce("C")
          .AddFooResource(XdsFooResource("foo1", 9))
          .Serialize());
  // XdsClient should have delivered the response to the watcher.
  resource = watcher->WaitForNextResource();
  ASSERT_TRUE(resource.has_value());
  EXPECT_EQ(resource->name, "foo1");
  EXPECT_EQ(resource->value, 9);
  // XdsClient should have sent an ACK message to the xDS server.
  request = WaitForRequest(stream.get());
  ASSERT_TRUE(request.has_value());
  CheckRequest(*request, XdsFooResourceType::Get()->type_url(),
               /*version_info=*/"2", /*response_nonce=*/"C",
               /*error_detail=*/absl::OkStatus(),
               /*resource_names=*/{"foo1", "foo2"});
  // Cancel watch for "foo1".
  CancelFooWatch(watcher.get(), "foo1");
  // XdsClient should send an unsubscription request.
  request = WaitForRequest(stream.get());
  ASSERT_TRUE(request.has_value());
  CheckRequest(*request, XdsFooResourceType::Get()->type_url(),
               /*version_info=*/"2", /*response_nonce=*/"C",
               /*error_detail=*/absl::OkStatus(), /*resource_names=*/{"foo2"});
  // Now cancel watch for "foo2".
  CancelFooWatch(watcher2.get(), "foo2");
  // The XdsClient may or may not send another unsubscription message
  // before it closes the transport, depending on callback timing.
  request = WaitForRequest(stream.get());
  if (request.has_value()) {
    CheckRequest(*request, XdsFooResourceType::Get()->type_url(),
                 /*version_info=*/"2", /*response_nonce=*/"C",
                 /*error_detail=*/absl::OkStatus(), /*resource_names=*/{});
  }
}

TEST_F(XdsClientTest, ResourceValidationFailure) {
  InitXdsClient();
  // Start a watch for "foo1".
  auto watcher = StartFooWatch("foo1");
  // Watcher should initially not see any resource reported.
  EXPECT_FALSE(watcher->HasEvent());
  // XdsClient should have created an ADS stream.
  auto stream = WaitForAdsStream();
  ASSERT_TRUE(stream != nullptr);
  // XdsClient should have sent a subscription request on the ADS stream.
  auto request = WaitForRequest(stream.get());
  ASSERT_TRUE(request.has_value());
  CheckRequest(*request, XdsFooResourceType::Get()->type_url(),
               /*version_info=*/"", /*response_nonce=*/"",
               /*error_detail=*/absl::OkStatus(),
               /*resource_names=*/{"foo1"});
  CheckRequestNode(*request);  // Should be present on the first request.
  // Send a response containing an invalid resource.
  stream->SendMessageToClient(
      ResponseBuilder(XdsFooResourceType::Get()->type_url())
          .set_version_info("1")
          .set_nonce("A")
          .AddInvalidResource(XdsFooResourceType::Get()->type_url(),
                              "{\"name\":\"foo1\",\"value\":[]}")
          .Serialize());
  // XdsClient should deliver an error to the watcher.
  auto error = watcher->WaitForNextError();
  ASSERT_TRUE(error.has_value());
  EXPECT_EQ(error->code(), absl::StatusCode::kUnavailable);
  EXPECT_EQ(error->message(),
            "invalid resource: INVALID_ARGUMENT: errors validating JSON: "
            "[field:value error:is not a number] (node ID:xds_client_test)")
      << *error;
  // XdsClient should NACK the update.
  // Note that version_info is not populated in the request.
  request = WaitForRequest(stream.get());
  ASSERT_TRUE(request.has_value());
  CheckRequest(
      *request, XdsFooResourceType::Get()->type_url(),
      /*version_info=*/"", /*response_nonce=*/"A",
      /*error_detail=*/
      absl::InvalidArgumentError(
          "xDS response validation errors: ["
          "resource index 0: foo1: INVALID_ARGUMENT: errors validating JSON: "
          "[field:value error:is not a number]]"),
      /*resource_names=*/{"foo1"});
  // Start a second watch for the same resource.  It should immediately
  // receive the same error.
  auto watcher2 = StartFooWatch("foo1");
  error = watcher2->WaitForNextError();
  ASSERT_TRUE(error.has_value());
  EXPECT_EQ(error->code(), absl::StatusCode::kUnavailable);
  EXPECT_EQ(error->message(),
            "invalid resource: INVALID_ARGUMENT: errors validating JSON: "
            "[field:value error:is not a number] (node ID:xds_client_test)")
      << *error;
  // Now server sends an updated version of the resource.
  stream->SendMessageToClient(
      ResponseBuilder(XdsFooResourceType::Get()->type_url())
          .set_version_info("2")
          .set_nonce("B")
          .AddFooResource(XdsFooResource("foo1", 9))
          .Serialize());
  // XdsClient should deliver the response to both watchers.
  auto resource = watcher->WaitForNextResource();
  ASSERT_TRUE(resource.has_value());
  EXPECT_EQ(resource->name, "foo1");
  EXPECT_EQ(resource->value, 9);
  resource = watcher2->WaitForNextResource();
  ASSERT_TRUE(resource.has_value());
  EXPECT_EQ(resource->name, "foo1");
  EXPECT_EQ(resource->value, 9);
  // XdsClient should have sent an ACK message to the xDS server.
  request = WaitForRequest(stream.get());
  ASSERT_TRUE(request.has_value());
  CheckRequest(*request, XdsFooResourceType::Get()->type_url(),
               /*version_info=*/"2", /*response_nonce=*/"B",
               /*error_detail=*/absl::OkStatus(),
               /*resource_names=*/{"foo1"});
  // Cancel watch.
  CancelFooWatch(watcher.get(), "foo1");
  CancelFooWatch(watcher2.get(), "foo1");
  // The XdsClient may or may not send an unsubscription message
  // before it closes the transport, depending on callback timing.
  request = WaitForRequest(stream.get());
  if (request.has_value()) {
    CheckRequest(*request, XdsFooResourceType::Get()->type_url(),
                 /*version_info=*/"2", /*response_nonce=*/"B",
                 /*error_detail=*/absl::OkStatus(), /*resource_names=*/{});
  }
}

TEST_F(XdsClientTest, ResourceValidationFailureMultipleResources) {
  InitXdsClient();
  // Start a watch for "foo1".
  auto watcher = StartFooWatch("foo1");
  // Watcher should initially not see any resource reported.
  EXPECT_FALSE(watcher->HasEvent());
  // XdsClient should have created an ADS stream.
  auto stream = WaitForAdsStream();
  ASSERT_TRUE(stream != nullptr);
  // XdsClient should have sent a subscription request on the ADS stream.
  auto request = WaitForRequest(stream.get());
  ASSERT_TRUE(request.has_value());
  CheckRequest(*request, XdsFooResourceType::Get()->type_url(),
               /*version_info=*/"", /*response_nonce=*/"",
               /*error_detail=*/absl::OkStatus(),
               /*resource_names=*/{"foo1"});
  CheckRequestNode(*request);  // Should be present on the first request.
  // Before the server responds, add a watch for another resource.
  auto watcher2 = StartFooWatch("foo2");
  // Client should send another request.
  request = WaitForRequest(stream.get());
  ASSERT_TRUE(request.has_value());
  CheckRequest(*request, XdsFooResourceType::Get()->type_url(),
               /*version_info=*/"", /*response_nonce=*/"",
               /*error_detail=*/absl::OkStatus(),
               /*resource_names=*/{"foo1", "foo2"});
  // Add a watch for a third resource.
  auto watcher3 = StartFooWatch("foo3");
  // Client should send another request.
  request = WaitForRequest(stream.get());
  ASSERT_TRUE(request.has_value());
  CheckRequest(*request, XdsFooResourceType::Get()->type_url(),
               /*version_info=*/"", /*response_nonce=*/"",
               /*error_detail=*/absl::OkStatus(),
               /*resource_names=*/{"foo1", "foo2", "foo3"});
  // Add a watch for a fourth resource.
  auto watcher4 = StartFooWatch("foo4");
  // Client should send another request.
  request = WaitForRequest(stream.get());
  ASSERT_TRUE(request.has_value());
  CheckRequest(*request, XdsFooResourceType::Get()->type_url(),
               /*version_info=*/"", /*response_nonce=*/"",
               /*error_detail=*/absl::OkStatus(),
               /*resource_names=*/{"foo1", "foo2", "foo3", "foo4"});
  // Server sends a response containing three invalid resources and one
  // valid resource.
  stream->SendMessageToClient(
      ResponseBuilder(XdsFooResourceType::Get()->type_url())
          .set_version_info("1")
          .set_nonce("A")
          // foo1: JSON parsing succeeds, so we know the resource name,
          // but validation fails.
          .AddInvalidResource(XdsFooResourceType::Get()->type_url(),
                              "{\"name\":\"foo1\",\"value\":[]}")
          // foo2: JSON parsing fails, and not wrapped in a Resource
          // wrapper, so we don't actually know the resource's name.
          .AddInvalidResource(XdsFooResourceType::Get()->type_url(),
                              "{\"name\":\"foo2,\"value\":6}")
          // foo3: JSON parsing fails, but it is wrapped in a Resource
          // wrapper, so we do know the resource's name.
          .AddInvalidResource(XdsFooResourceType::Get()->type_url(),
                              "{\"name\":\"foo3,\"value\":6}",
                              /*resource_wrapper_name=*/"foo3")
          // foo4: valid resource.
          .AddFooResource(XdsFooResource("foo4", 5))
          .Serialize());
  // XdsClient should deliver an error to the watchers for foo1 and foo3.
  auto error = watcher->WaitForNextError();
  ASSERT_TRUE(error.has_value());
  EXPECT_EQ(error->code(), absl::StatusCode::kUnavailable);
  EXPECT_EQ(error->message(),
            "invalid resource: INVALID_ARGUMENT: errors validating JSON: "
            "[field:value error:is not a number] (node ID:xds_client_test)")
      << *error;
  error = watcher3->WaitForNextError();
  ASSERT_TRUE(error.has_value());
  EXPECT_EQ(error->code(), absl::StatusCode::kUnavailable);
  EXPECT_EQ(error->message(),
            "invalid resource: INVALID_ARGUMENT: JSON parsing failed: "
            "[JSON parse error at index 15] (node ID:xds_client_test)")
      << *error;
  // It cannot delivery an error for foo2, because the client doesn't know
  // that that resource in the response was actually supposed to be foo2.
  EXPECT_FALSE(watcher2->HasEvent());
  // It will delivery a valid resource update for foo4.
  auto resource = watcher4->WaitForNextResource();
  ASSERT_TRUE(resource.has_value());
  EXPECT_EQ(resource->name, "foo4");
  EXPECT_EQ(resource->value, 5);
  // XdsClient should NACK the update.
  // There was one good resource, so the version will be updated.
  request = WaitForRequest(stream.get());
  ASSERT_TRUE(request.has_value());
  CheckRequest(*request, XdsFooResourceType::Get()->type_url(),
               /*version_info=*/"1", /*response_nonce=*/"A",
               /*error_detail=*/
               absl::InvalidArgumentError(
                   "xDS response validation errors: ["
                   // foo1
                   "resource index 0: foo1: "
                   "INVALID_ARGUMENT: errors validating JSON: "
                   "[field:value error:is not a number]; "
                   // foo2 (name not known)
                   "resource index 1: INVALID_ARGUMENT: JSON parsing failed: "
                   "[JSON parse error at index 15]; "
                   // foo3
                   "resource index 2: foo3: "
                   "INVALID_ARGUMENT: JSON parsing failed: "
                   "[JSON parse error at index 15]]"),
               /*resource_names=*/{"foo1", "foo2", "foo3", "foo4"});
  // Cancel watches.
  CancelFooWatch(watcher.get(), "foo1", /*delay_unsubscription=*/true);
  CancelFooWatch(watcher.get(), "foo2", /*delay_unsubscription=*/true);
  CancelFooWatch(watcher.get(), "foo3", /*delay_unsubscription=*/true);
  CancelFooWatch(watcher.get(), "foo4");
  // The XdsClient may or may not send an unsubscription message
  // before it closes the transport, depending on callback timing.
  request = WaitForRequest(stream.get());
  if (request.has_value()) {
    CheckRequest(*request, XdsFooResourceType::Get()->type_url(),
                 /*version_info=*/"1", /*response_nonce=*/"A",
                 /*error_detail=*/absl::OkStatus(), /*resource_names=*/{});
  }
}

TEST_F(XdsClientTest, ResourceValidationFailureForCachedResource) {
  InitXdsClient();
  // Start a watch for "foo1".
  auto watcher = StartFooWatch("foo1");
  // Watcher should initially not see any resource reported.
  EXPECT_FALSE(watcher->HasEvent());
  // XdsClient should have created an ADS stream.
  auto stream = WaitForAdsStream();
  ASSERT_TRUE(stream != nullptr);
  // XdsClient should have sent a subscription request on the ADS stream.
  auto request = WaitForRequest(stream.get());
  ASSERT_TRUE(request.has_value());
  CheckRequest(*request, XdsFooResourceType::Get()->type_url(),
               /*version_info=*/"", /*response_nonce=*/"",
               /*error_detail=*/absl::OkStatus(),
               /*resource_names=*/{"foo1"});
  CheckRequestNode(*request);  // Should be present on the first request.
  // Send a response.
  stream->SendMessageToClient(
      ResponseBuilder(XdsFooResourceType::Get()->type_url())
          .set_version_info("1")
          .set_nonce("A")
          .AddFooResource(XdsFooResource("foo1", 6))
          .Serialize());
  // XdsClient should have delivered the response to the watcher.
  auto resource = watcher->WaitForNextResource();
  ASSERT_TRUE(resource.has_value());
  EXPECT_EQ(resource->name, "foo1");
  EXPECT_EQ(resource->value, 6);
  // XdsClient should have sent an ACK message to the xDS server.
  request = WaitForRequest(stream.get());
  ASSERT_TRUE(request.has_value());
  CheckRequest(*request, XdsFooResourceType::Get()->type_url(),
               /*version_info=*/"1", /*response_nonce=*/"A",
               /*error_detail=*/absl::OkStatus(),
               /*resource_names=*/{"foo1"});
  // Send an update containing an invalid resource.
  stream->SendMessageToClient(
      ResponseBuilder(XdsFooResourceType::Get()->type_url())
          .set_version_info("2")
          .set_nonce("B")
          .AddInvalidResource(XdsFooResourceType::Get()->type_url(),
                              "{\"name\":\"foo1\",\"value\":[]}")
          .Serialize());
  // XdsClient should deliver an error to the watcher.
  auto error = watcher->WaitForNextError();
  ASSERT_TRUE(error.has_value());
  EXPECT_EQ(error->code(), absl::StatusCode::kUnavailable);
  EXPECT_EQ(error->message(),
            "invalid resource: INVALID_ARGUMENT: errors validating JSON: "
            "[field:value error:is not a number] (node ID:xds_client_test)")
      << *error;
  // XdsClient should NACK the update.
  // Note that version_info is set to the previous version in this request,
  // because there were no valid resources in it.
  request = WaitForRequest(stream.get());
  ASSERT_TRUE(request.has_value());
  CheckRequest(
      *request, XdsFooResourceType::Get()->type_url(),
      /*version_info=*/"1", /*response_nonce=*/"B",
      /*error_detail=*/
      absl::InvalidArgumentError(
          "xDS response validation errors: ["
          "resource index 0: foo1: INVALID_ARGUMENT: errors validating JSON: "
          "[field:value error:is not a number]]"),
      /*resource_names=*/{"foo1"});
  // Start a second watcher for the same resource.  Even though the last
  // update was a NACK, we should still deliver the cached resource to
  // the watcher.
  // TODO(roth): Consider what the right behavior is here.  It seems
  // inconsistent that the watcher sees the error if it had started
  // before the error was seen but does not if it was started afterwards.
  // One option is to not send errors at all for already-cached resources;
  // another option is to send the errors even for newly started watchers.
  auto watcher2 = StartFooWatch("foo1");
  resource = watcher2->WaitForNextResource();
  ASSERT_TRUE(resource.has_value());
  EXPECT_EQ(resource->name, "foo1");
  EXPECT_EQ(resource->value, 6);
  // Cancel watches.
  CancelFooWatch(watcher.get(), "foo1", /*delay_unsubscription=*/true);
  CancelFooWatch(watcher2.get(), "foo1");
  // The XdsClient may or may not send an unsubscription message
  // before it closes the transport, depending on callback timing.
  request = WaitForRequest(stream.get());
  if (request.has_value()) {
    CheckRequest(*request, XdsFooResourceType::Get()->type_url(),
                 /*version_info=*/"1", /*response_nonce=*/"B",
                 /*error_detail=*/absl::OkStatus(), /*resource_names=*/{});
  }
}

TEST_F(XdsClientTest, ResourceDoesNotExistUponTimeout) {
  InitXdsClient(FakeXdsBootstrap::Builder(), Duration::Seconds(1));
  // Start a watch for "foo1".
  auto watcher = StartFooWatch("foo1");
  // Watcher should initially not see any resource reported.
  EXPECT_FALSE(watcher->HasEvent());
  // XdsClient should have created an ADS stream.
  auto stream = WaitForAdsStream();
  ASSERT_TRUE(stream != nullptr);
  // XdsClient should have sent a subscription request on the ADS stream.
  auto request = WaitForRequest(stream.get());
  ASSERT_TRUE(request.has_value());
  CheckRequest(*request, XdsFooResourceType::Get()->type_url(),
               /*version_info=*/"", /*response_nonce=*/"",
               /*error_detail=*/absl::OkStatus(),
               /*resource_names=*/{"foo1"});
  CheckRequestNode(*request);  // Should be present on the first request.
  // Do not send a response, but wait for the resource to be reported as
  // not existing.
  EXPECT_TRUE(watcher->WaitForDoesNotExist(absl::Seconds(5)));
  // Start a new watcher for the same resource.  It should immediately
  // receive the same does-not-exist notification.
  auto watcher2 = StartFooWatch("foo1");
  EXPECT_TRUE(watcher2->WaitForDoesNotExist(absl::Seconds(1)));
  // Now server sends a response.
  stream->SendMessageToClient(
      ResponseBuilder(XdsFooResourceType::Get()->type_url())
          .set_version_info("1")
          .set_nonce("A")
          .AddFooResource(XdsFooResource("foo1", 6))
          .Serialize());
  // XdsClient should have delivered the response to the watchers.
  auto resource = watcher->WaitForNextResource();
  ASSERT_TRUE(resource.has_value());
  EXPECT_EQ(resource->name, "foo1");
  EXPECT_EQ(resource->value, 6);
  resource = watcher2->WaitForNextResource();
  ASSERT_TRUE(resource.has_value());
  EXPECT_EQ(resource->name, "foo1");
  EXPECT_EQ(resource->value, 6);
  // XdsClient should have sent an ACK message to the xDS server.
  request = WaitForRequest(stream.get());
  ASSERT_TRUE(request.has_value());
  CheckRequest(*request, XdsFooResourceType::Get()->type_url(),
               /*version_info=*/"1", /*response_nonce=*/"A",
               /*error_detail=*/absl::OkStatus(),
               /*resource_names=*/{"foo1"});
  // Cancel watch.
  CancelFooWatch(watcher.get(), "foo1");
  CancelFooWatch(watcher2.get(), "foo1");
  // The XdsClient may or may not send an unsubscription message
  // before it closes the transport, depending on callback timing.
  request = WaitForRequest(stream.get());
  if (request.has_value()) {
    CheckRequest(*request, XdsFooResourceType::Get()->type_url(),
                 /*version_info=*/"1", /*response_nonce=*/"A",
                 /*error_detail=*/absl::OkStatus(), /*resource_names=*/{});
  }
}

<<<<<<< HEAD
// This tests resource removal triggered by the server when using a
// resource type that requires all resources to be present in every
// response, similar to LDS and CDS.
TEST_F(XdsClientTest, ResourceDoesNotExistWhenRemovedByServerInUpdate) {
  InitXdsClient();
  // Start a watch for "wc1".
  auto watcher = StartWildcardCapableWatch("wc1");
=======
// In https://github.com/grpc/grpc/issues/29583, we ran into a case
// where we wound up starting a timer after we had already received the
// resource, thus incorrectly reporting the resource as not existing.
// This happened when unsubscribing and then resubscribing to the same
// resource a send_message op was already in flight and then receiving an
// update containing that resource.
TEST_F(XdsClientTest,
       ResourceDoesNotExistUnsubscribeAndResubscribeWhileSendMessagePending) {
  InitXdsClient(FakeXdsBootstrap::Builder(), Duration::Seconds(1));
  // Tell transport to let us manually trigger completion of the
  // send_message ops to XdsClient.
  transport_factory_->SetAutoCompleteMessagesFromClient(false);
  // Start a watch for "foo1".
  auto watcher = StartFooWatch("foo1");
>>>>>>> 8dfd31c1
  // Watcher should initially not see any resource reported.
  EXPECT_FALSE(watcher->HasEvent());
  // XdsClient should have created an ADS stream.
  auto stream = WaitForAdsStream();
  ASSERT_TRUE(stream != nullptr);
  // XdsClient should have sent a subscription request on the ADS stream.
  auto request = WaitForRequest(stream.get());
  ASSERT_TRUE(request.has_value());
<<<<<<< HEAD
  CheckRequest(*request, XdsWildcardCapableResourceType::Get()->type_url(),
               /*version_info=*/"", /*response_nonce=*/"",
               /*error_detail=*/absl::OkStatus(),
               /*resource_names=*/{"wc1"});
  CheckRequestNode(*request);  // Should be present on the first request.
  // Server sends a response.
  stream->SendMessageToClient(
      ResponseBuilder(XdsWildcardCapableResourceType::Get()->type_url())
          .set_version_info("1")
          .set_nonce("A")
          .AddWildcardCapableResource(XdsWildcardCapableResource("wc1", 6))
          .Serialize());
  // XdsClient should have delivered the response to the watcher.
  auto resource = watcher->WaitForNextResource();
  ASSERT_TRUE(resource.has_value());
  EXPECT_EQ(resource->name, "wc1");
=======
  CheckRequest(*request, XdsFooResourceType::Get()->type_url(),
               /*version_info=*/"", /*response_nonce=*/"",
               /*error_detail=*/absl::OkStatus(),
               /*resource_names=*/{"foo1"});
  CheckRequestNode(*request);  // Should be present on the first request.
  stream->CompleteSendMessageFromClient();
  // Server sends a response.
  stream->SendMessageToClient(
      ResponseBuilder(XdsFooResourceType::Get()->type_url())
          .set_version_info("1")
          .set_nonce("A")
          .AddFooResource(XdsFooResource("foo1", 6))
          .Serialize());
  // XdsClient should have delivered the response to the watchers.
  auto resource = watcher->WaitForNextResource();
  ASSERT_TRUE(resource.has_value());
  EXPECT_EQ(resource->name, "foo1");
>>>>>>> 8dfd31c1
  EXPECT_EQ(resource->value, 6);
  // XdsClient should have sent an ACK message to the xDS server.
  request = WaitForRequest(stream.get());
  ASSERT_TRUE(request.has_value());
<<<<<<< HEAD
  CheckRequest(*request, XdsWildcardCapableResourceType::Get()->type_url(),
               /*version_info=*/"1", /*response_nonce=*/"A",
               /*error_detail=*/absl::OkStatus(),
               /*resource_names=*/{"wc1"});
  // Server now sends a response without the resource, thus indicating
  // it's been deleted.
  stream->SendMessageToClient(
      ResponseBuilder(XdsWildcardCapableResourceType::Get()->type_url())
          .set_version_info("2")
          .set_nonce("B")
          .Serialize());
  // Watcher should see the does-not-exist event.
  EXPECT_TRUE(watcher->WaitForDoesNotExist(absl::Seconds(1)));
  // Start a new watcher for the same resource.  It should immediately
  // receive the same does-not-exist notification.
  auto watcher2 = StartWildcardCapableWatch("wc1");
  EXPECT_TRUE(watcher2->WaitForDoesNotExist(absl::Seconds(1)));
  // XdsClient should have sent an ACK message to the xDS server.
  request = WaitForRequest(stream.get());
  ASSERT_TRUE(request.has_value());
  CheckRequest(*request, XdsWildcardCapableResourceType::Get()->type_url(),
               /*version_info=*/"2", /*response_nonce=*/"B",
               /*error_detail=*/absl::OkStatus(),
               /*resource_names=*/{"wc1"});
  // Server sends the resource again.
  stream->SendMessageToClient(
      ResponseBuilder(XdsWildcardCapableResourceType::Get()->type_url())
          .set_version_info("3")
          .set_nonce("C")
          .AddWildcardCapableResource(XdsWildcardCapableResource("wc1", 7))
          .Serialize());
  // XdsClient should have delivered the response to the watchers.
  resource = watcher->WaitForNextResource();
  ASSERT_TRUE(resource.has_value());
  EXPECT_EQ(resource->name, "wc1");
  EXPECT_EQ(resource->value, 7);
  resource = watcher2->WaitForNextResource();
  ASSERT_TRUE(resource.has_value());
  EXPECT_EQ(resource->name, "wc1");
  EXPECT_EQ(resource->value, 7);
  // XdsClient should have sent an ACK message to the xDS server.
  request = WaitForRequest(stream.get());
  ASSERT_TRUE(request.has_value());
  CheckRequest(*request, XdsWildcardCapableResourceType::Get()->type_url(),
               /*version_info=*/"3", /*response_nonce=*/"C",
               /*error_detail=*/absl::OkStatus(),
               /*resource_names=*/{"wc1"});
  // Cancel watch.
  CancelWildcardCapableWatch(watcher.get(), "wc1");
  CancelWildcardCapableWatch(watcher2.get(), "wc1");
  // The XdsClient may or may not send an unsubscription message
  // before it closes the transport, depending on callback timing.
  request = WaitForRequest(stream.get());
  if (request.has_value()) {
    CheckRequest(*request, XdsWildcardCapableResourceType::Get()->type_url(),
                 /*version_info=*/"3", /*response_nonce=*/"C",
                 /*error_detail=*/absl::OkStatus(), /*resource_names=*/{});
  }
}

// This tests that when we ignore resource deletions from the server
// when configured to do so.
TEST_F(XdsClientTest, ResourceDeletionIgnoredWhenConfigured) {
  InitXdsClient(FakeXdsBootstrap::Builder().set_ignore_resource_deletion(true));
  // Start a watch for "wc1".
  auto watcher = StartWildcardCapableWatch("wc1");
  // Watcher should initially not see any resource reported.
  EXPECT_FALSE(watcher->HasEvent());
  // XdsClient should have created an ADS stream.
  auto stream = WaitForAdsStream();
  ASSERT_TRUE(stream != nullptr);
  // XdsClient should have sent a subscription request on the ADS stream.
  auto request = WaitForRequest(stream.get());
  ASSERT_TRUE(request.has_value());
  CheckRequest(*request, XdsWildcardCapableResourceType::Get()->type_url(),
               /*version_info=*/"", /*response_nonce=*/"",
               /*error_detail=*/absl::OkStatus(),
               /*resource_names=*/{"wc1"});
  CheckRequestNode(*request);  // Should be present on the first request.
  // Server sends a response.
  stream->SendMessageToClient(
      ResponseBuilder(XdsWildcardCapableResourceType::Get()->type_url())
          .set_version_info("1")
          .set_nonce("A")
          .AddWildcardCapableResource(XdsWildcardCapableResource("wc1", 6))
          .Serialize());
  // XdsClient should have delivered the response to the watcher.
  auto resource = watcher->WaitForNextResource();
  ASSERT_TRUE(resource.has_value());
  EXPECT_EQ(resource->name, "wc1");
  EXPECT_EQ(resource->value, 6);
  // XdsClient should have sent an ACK message to the xDS server.
  request = WaitForRequest(stream.get());
  ASSERT_TRUE(request.has_value());
  CheckRequest(*request, XdsWildcardCapableResourceType::Get()->type_url(),
               /*version_info=*/"1", /*response_nonce=*/"A",
               /*error_detail=*/absl::OkStatus(),
               /*resource_names=*/{"wc1"});
  // Server now sends a response without the resource, thus indicating
  // it's been deleted.
  stream->SendMessageToClient(
      ResponseBuilder(XdsWildcardCapableResourceType::Get()->type_url())
          .set_version_info("2")
          .set_nonce("B")
          .Serialize());
  // Watcher should not see any update, since we should have ignored the
  // deletion.
  EXPECT_TRUE(watcher->ExpectNoEvent(absl::Seconds(1)));
  // Start a new watcher for the same resource.  It should immediately
  // receive the cached resource.
  auto watcher2 = StartWildcardCapableWatch("wc1");
  resource = watcher2->WaitForNextResource();
  ASSERT_TRUE(resource.has_value());
  EXPECT_EQ(resource->name, "wc1");
  EXPECT_EQ(resource->value, 6);
  // XdsClient should have sent an ACK message to the xDS server.
  request = WaitForRequest(stream.get());
  ASSERT_TRUE(request.has_value());
  CheckRequest(*request, XdsWildcardCapableResourceType::Get()->type_url(),
               /*version_info=*/"2", /*response_nonce=*/"B",
               /*error_detail=*/absl::OkStatus(),
               /*resource_names=*/{"wc1"});
  // Server sends a new value for the resource.
  stream->SendMessageToClient(
      ResponseBuilder(XdsWildcardCapableResourceType::Get()->type_url())
          .set_version_info("3")
          .set_nonce("C")
          .AddWildcardCapableResource(XdsWildcardCapableResource("wc1", 7))
          .Serialize());
  // XdsClient should have delivered the response to the watchers.
  resource = watcher->WaitForNextResource();
  ASSERT_TRUE(resource.has_value());
  EXPECT_EQ(resource->name, "wc1");
  EXPECT_EQ(resource->value, 7);
  resource = watcher2->WaitForNextResource();
  ASSERT_TRUE(resource.has_value());
  EXPECT_EQ(resource->name, "wc1");
  EXPECT_EQ(resource->value, 7);
  // XdsClient should have sent an ACK message to the xDS server.
  request = WaitForRequest(stream.get());
  ASSERT_TRUE(request.has_value());
  CheckRequest(*request, XdsWildcardCapableResourceType::Get()->type_url(),
               /*version_info=*/"3", /*response_nonce=*/"C",
               /*error_detail=*/absl::OkStatus(),
               /*resource_names=*/{"wc1"});
  // Cancel watch.
  CancelWildcardCapableWatch(watcher.get(), "wc1");
  CancelWildcardCapableWatch(watcher2.get(), "wc1");
=======
  CheckRequest(*request, XdsFooResourceType::Get()->type_url(),
               /*version_info=*/"1", /*response_nonce=*/"A",
               /*error_detail=*/absl::OkStatus(),
               /*resource_names=*/{"foo1"});
  stream->CompleteSendMessageFromClient();
  // Start a watch for a second resource.
  auto watcher2 = StartFooWatch("foo2");
  // Watcher should initially not see any resource reported.
  EXPECT_FALSE(watcher2->HasEvent());
  // XdsClient sends a request to subscribe to the new resource.
  request = WaitForRequest(stream.get());
  ASSERT_TRUE(request.has_value());
  CheckRequest(*request, XdsFooResourceType::Get()->type_url(),
               /*version_info=*/"1", /*response_nonce=*/"A",
               /*error_detail=*/absl::OkStatus(),
               /*resource_names=*/{"foo1", "foo2"});
  // NOTE: We do NOT yet tell the XdsClient that the send_message op is
  // complete.
  // Unsubscribe from foo1 and then re-subscribe to it.
  CancelFooWatch(watcher.get(), "foo1");
  watcher = StartFooWatch("foo1");
  // Now send a response from the server containing both foo1 and foo2.
  stream->SendMessageToClient(
      ResponseBuilder(XdsFooResourceType::Get()->type_url())
          .set_version_info("1")
          .set_nonce("B")
          .AddFooResource(XdsFooResource("foo1", 6))
          .AddFooResource(XdsFooResource("foo2", 7))
          .Serialize());
  // The watcher for foo1 will receive an update even if the resource
  // has not changed, since the previous value was removed from the
  // cache when we unsubscribed.
  resource = watcher->WaitForNextResource();
  ASSERT_TRUE(resource.has_value());
  EXPECT_EQ(resource->name, "foo1");
  EXPECT_EQ(resource->value, 6);
  // For foo2, the watcher should receive notification for the new resource.
  resource = watcher2->WaitForNextResource();
  ASSERT_TRUE(resource.has_value());
  EXPECT_EQ(resource->name, "foo2");
  EXPECT_EQ(resource->value, 7);
  // Now we finally tell XdsClient that its previous send_message op is
  // complete.
  stream->CompleteSendMessageFromClient();
  // XdsClient should send an ACK with the updated subscription list
  // (which happens to be identical to the old list), and it should not
  // restart the does-not-exist timer.
  request = WaitForRequest(stream.get());
  ASSERT_TRUE(request.has_value());
  CheckRequest(*request, XdsFooResourceType::Get()->type_url(),
               /*version_info=*/"1", /*response_nonce=*/"B",
               /*error_detail=*/absl::OkStatus(),
               /*resource_names=*/{"foo1", "foo2"});
  stream->CompleteSendMessageFromClient();
  // Make sure the watcher for foo1 does not see a does-not-exist event.
  EXPECT_TRUE(watcher->ExpectNoEvent(absl::Seconds(5)));
  // Cancel watches.
  CancelFooWatch(watcher.get(), "foo1", /*delay_unsubscription=*/true);
  CancelFooWatch(watcher2.get(), "foo2");
>>>>>>> 8dfd31c1
  // The XdsClient may or may not send an unsubscription message
  // before it closes the transport, depending on callback timing.
  request = WaitForRequest(stream.get());
  if (request.has_value()) {
<<<<<<< HEAD
    CheckRequest(*request, XdsWildcardCapableResourceType::Get()->type_url(),
                 /*version_info=*/"3", /*response_nonce=*/"C",
=======
    CheckRequest(*request, XdsFooResourceType::Get()->type_url(),
                 /*version_info=*/"1", /*response_nonce=*/"B",
>>>>>>> 8dfd31c1
                 /*error_detail=*/absl::OkStatus(), /*resource_names=*/{});
  }
}

TEST_F(XdsClientTest, StreamClosedByServer) {
  InitXdsClient();
  // Start a watch for "foo1".
  auto watcher = StartFooWatch("foo1");
  // Watcher should initially not see any resource reported.
  EXPECT_FALSE(watcher->HasEvent());
  // XdsClient should have created an ADS stream.
  auto stream = WaitForAdsStream();
  ASSERT_TRUE(stream != nullptr);
  // XdsClient should have sent a subscription request on the ADS stream.
  auto request = WaitForRequest(stream.get());
  ASSERT_TRUE(request.has_value());
  CheckRequest(*request, XdsFooResourceType::Get()->type_url(),
               /*version_info=*/"", /*response_nonce=*/"",
               /*error_detail=*/absl::OkStatus(),
               /*resource_names=*/{"foo1"});
  CheckRequestNode(*request);  // Should be present on the first request.
  // Server sends a response.
  stream->SendMessageToClient(
      ResponseBuilder(XdsFooResourceType::Get()->type_url())
          .set_version_info("1")
          .set_nonce("A")
          .AddFooResource(XdsFooResource("foo1", 6))
          .Serialize());
  // XdsClient should have delivered the response to the watcher.
  auto resource = watcher->WaitForNextResource();
  ASSERT_TRUE(resource.has_value());
  EXPECT_EQ(resource->name, "foo1");
  EXPECT_EQ(resource->value, 6);
  // XdsClient should have sent an ACK message to the xDS server.
  request = WaitForRequest(stream.get());
  ASSERT_TRUE(request.has_value());
  CheckRequest(*request, XdsFooResourceType::Get()->type_url(),
               /*version_info=*/"1", /*response_nonce=*/"A",
               /*error_detail=*/absl::OkStatus(),
               /*resource_names=*/{"foo1"});
  // Now server closes the stream.
  stream->MaybeSendStatusToClient(absl::OkStatus());
  // XdsClient should report error to watcher.
  auto error = watcher->WaitForNextError();
  ASSERT_TRUE(error.has_value());
  EXPECT_EQ(error->code(), absl::StatusCode::kUnavailable);
  EXPECT_EQ(error->message(),
            "xDS channel for server default_xds_server: xDS call failed; "
            "status: OK (node ID:xds_client_test)")
      << *error;
  // XdsClient should create a new stream.
  stream = WaitForAdsStream();
  ASSERT_TRUE(stream != nullptr);
  // XdsClient sends a subscription request.
  // Note that the version persists from the previous stream, but the
  // nonce does not.
  request = WaitForRequest(stream.get());
  ASSERT_TRUE(request.has_value());
  CheckRequest(*request, XdsFooResourceType::Get()->type_url(),
               /*version_info=*/"1", /*response_nonce=*/"",
               /*error_detail=*/absl::OkStatus(),
               /*resource_names=*/{"foo1"});
  CheckRequestNode(*request);  // Should be present on the first request.
  // Before the server resends the resource, start a new watcher for the
  // same resource.  This watcher should immediately receive the cached
  // resource and then the error notification -- in that order.
  auto watcher2 = StartFooWatch("foo1");
  resource = watcher2->WaitForNextResource();
  ASSERT_TRUE(resource.has_value());
  EXPECT_EQ(resource->name, "foo1");
  EXPECT_EQ(resource->value, 6);
  error = watcher2->WaitForNextError();
  ASSERT_TRUE(error.has_value());
  EXPECT_EQ(error->code(), absl::StatusCode::kUnavailable);
  EXPECT_EQ(error->message(),
            "xDS channel for server default_xds_server: xDS call failed; "
            "status: OK (node ID:xds_client_test)")
      << *error;
  // Create a watcher for a new resource.  This should immediately
  // receive the cached channel error.
  auto watcher3 = StartFooWatch("foo2");
  error = watcher3->WaitForNextError();
  ASSERT_TRUE(error.has_value());
  EXPECT_EQ(error->code(), absl::StatusCode::kUnavailable);
  EXPECT_EQ(error->message(),
            "xDS channel for server default_xds_server: xDS call failed; "
            "status: OK (node ID:xds_client_test)")
      << *error;
  // And the client will send a new request subscribing to the new resource.
  request = WaitForRequest(stream.get());
  ASSERT_TRUE(request.has_value());
  CheckRequest(*request, XdsFooResourceType::Get()->type_url(),
               /*version_info=*/"1", /*response_nonce=*/"",
               /*error_detail=*/absl::OkStatus(),
               /*resource_names=*/{"foo1", "foo2"});
  // Server now sends the requested resources.
  stream->SendMessageToClient(
      ResponseBuilder(XdsFooResourceType::Get()->type_url())
          .set_version_info("1")
          .set_nonce("B")
          .AddFooResource(XdsFooResource("foo1", 6))
          .AddFooResource(XdsFooResource("foo2", 7))
          .Serialize());
  // Watchers for foo1 do NOT get an update, since the resource has not changed.
  EXPECT_FALSE(watcher->WaitForNextResource());
  EXPECT_FALSE(watcher2->WaitForNextResource());
  // The watcher for foo2 gets the newly delivered resource.
  resource = watcher3->WaitForNextResource();
  ASSERT_TRUE(resource.has_value());
  EXPECT_EQ(resource->name, "foo2");
  EXPECT_EQ(resource->value, 7);
  // XdsClient sends an ACK.
  request = WaitForRequest(stream.get());
  ASSERT_TRUE(request.has_value());
  CheckRequest(*request, XdsFooResourceType::Get()->type_url(),
               /*version_info=*/"1", /*response_nonce=*/"B",
               /*error_detail=*/absl::OkStatus(),
               /*resource_names=*/{"foo1", "foo2"});
  // Cancel watchers.
  CancelFooWatch(watcher.get(), "foo1", /*delay_unsubscription=*/true);
  CancelFooWatch(watcher2.get(), "foo1", /*delay_unsubscription=*/true);
  CancelFooWatch(watcher3.get(), "foo1");
  // The XdsClient may or may not send an unsubscription message
  // before it closes the transport, depending on callback timing.
  request = WaitForRequest(stream.get());
  if (request.has_value()) {
    CheckRequest(*request, XdsFooResourceType::Get()->type_url(),
                 /*version_info=*/"1", /*response_nonce=*/"B",
                 /*error_detail=*/absl::OkStatus(), /*resource_names=*/{});
  }
}

TEST_F(XdsClientTest, StreamClosedByServerAndResourcesNotResentOnNewStream) {
  // Lower resources-does-not-exist timeout, to make sure that we're not
  // triggering that here.
  InitXdsClient(FakeXdsBootstrap::Builder(), Duration::Seconds(3));
  // Start a watch for "foo1".
  auto watcher = StartFooWatch("foo1");
  // Watcher should initially not see any resource reported.
  EXPECT_FALSE(watcher->HasEvent());
  // XdsClient should have created an ADS stream.
  auto stream = WaitForAdsStream();
  ASSERT_TRUE(stream != nullptr);
  // XdsClient should have sent a subscription request on the ADS stream.
  auto request = WaitForRequest(stream.get());
  ASSERT_TRUE(request.has_value());
  CheckRequest(*request, XdsFooResourceType::Get()->type_url(),
               /*version_info=*/"", /*response_nonce=*/"",
               /*error_detail=*/absl::OkStatus(),
               /*resource_names=*/{"foo1"});
  CheckRequestNode(*request);  // Should be present on the first request.
  // Server sends a response.
  stream->SendMessageToClient(
      ResponseBuilder(XdsFooResourceType::Get()->type_url())
          .set_version_info("1")
          .set_nonce("A")
          .AddFooResource(XdsFooResource("foo1", 6))
          .Serialize());
  // XdsClient should have delivered the response to the watcher.
  auto resource = watcher->WaitForNextResource();
  ASSERT_TRUE(resource.has_value());
  EXPECT_EQ(resource->name, "foo1");
  EXPECT_EQ(resource->value, 6);
  // XdsClient should have sent an ACK message to the xDS server.
  request = WaitForRequest(stream.get());
  ASSERT_TRUE(request.has_value());
  CheckRequest(*request, XdsFooResourceType::Get()->type_url(),
               /*version_info=*/"1", /*response_nonce=*/"A",
               /*error_detail=*/absl::OkStatus(),
               /*resource_names=*/{"foo1"});
  // Now server closes the stream.
  stream->MaybeSendStatusToClient(absl::OkStatus());
  // XdsClient should report error to watcher.
  auto error = watcher->WaitForNextError();
  ASSERT_TRUE(error.has_value());
  EXPECT_EQ(error->code(), absl::StatusCode::kUnavailable);
  EXPECT_EQ(error->message(),
            "xDS channel for server default_xds_server: xDS call failed; "
            "status: OK (node ID:xds_client_test)")
      << *error;
  // XdsClient should create a new stream.
  stream = WaitForAdsStream();
  ASSERT_TRUE(stream != nullptr);
  // XdsClient sends a subscription request.
  // Note that the version persists from the previous stream, but the
  // nonce does not.
  request = WaitForRequest(stream.get());
  ASSERT_TRUE(request.has_value());
  CheckRequest(*request, XdsFooResourceType::Get()->type_url(),
               /*version_info=*/"1", /*response_nonce=*/"",
               /*error_detail=*/absl::OkStatus(),
               /*resource_names=*/{"foo1"});
  CheckRequestNode(*request);  // Should be present on the first request.
  // Server does NOT send the resource again.
  // Watcher should not get any update, since the resource has not changed.
  // We wait 5s here to ensure we don't trigger the resource-does-not-exist
  // timeout.
  EXPECT_TRUE(watcher->ExpectNoEvent(absl::Seconds(5)));
  // Cancel watch.
  CancelFooWatch(watcher.get(), "foo1");
  // The XdsClient may or may not send an unsubscription message
  // before it closes the transport, depending on callback timing.
  request = WaitForRequest(stream.get());
  if (request.has_value()) {
    CheckRequest(*request, XdsFooResourceType::Get()->type_url(),
                 /*version_info=*/"1", /*response_nonce=*/"",
                 /*error_detail=*/absl::OkStatus(), /*resource_names=*/{});
  }
}

TEST_F(XdsClientTest, ConnectionFails) {
  InitXdsClient();
  // Start a watch for "foo1".
  auto watcher = StartFooWatch("foo1");
  // Watcher should initially not see any resource reported.
  EXPECT_FALSE(watcher->HasEvent());
  // XdsClient should have created an ADS stream.
  auto stream = WaitForAdsStream();
  ASSERT_TRUE(stream != nullptr);
  // XdsClient should have sent a subscription request on the ADS stream.
  auto request = WaitForRequest(stream.get());
  ASSERT_TRUE(request.has_value());
  CheckRequest(*request, XdsFooResourceType::Get()->type_url(),
               /*version_info=*/"", /*response_nonce=*/"",
               /*error_detail=*/absl::OkStatus(),
               /*resource_names=*/{"foo1"});
  CheckRequestNode(*request);  // Should be present on the first request.
  // Transport reports connection failure.
  TriggerConnectionFailure(xds_client_->bootstrap().server(),
                           absl::UnavailableError("connection failed"));
  // XdsClient should report an error to the watcher.
  auto error = watcher->WaitForNextError();
  ASSERT_TRUE(error.has_value());
  EXPECT_EQ(error->code(), absl::StatusCode::kUnavailable);
  EXPECT_EQ(error->message(),
            "xDS channel for server default_xds_server: "
            "connection failed (node ID:xds_client_test)")
      << *error;
  // Start a new watch.  This watcher should be given the same error,
  // since we have not yet recovered.
  auto watcher2 = StartFooWatch("foo1");
  error = watcher2->WaitForNextError();
  ASSERT_TRUE(error.has_value());
  EXPECT_EQ(error->code(), absl::StatusCode::kUnavailable);
  EXPECT_EQ(error->message(),
            "xDS channel for server default_xds_server: "
            "connection failed (node ID:xds_client_test)")
      << *error;
  // Inside the XdsTransport interface, the channel will eventually
  // reconnect, and the call will proceed.  None of that will be visible
  // to the XdsClient, because the call uses wait_for_ready.  So here,
  // to simulate the connection being established, all we need to do is
  // allow the stream to proceed.
  // Server sends a response.
  stream->SendMessageToClient(
      ResponseBuilder(XdsFooResourceType::Get()->type_url())
          .set_version_info("1")
          .set_nonce("A")
          .AddFooResource(XdsFooResource("foo1", 6))
          .Serialize());
  // XdsClient should have delivered the response to the watchers.
  auto resource = watcher->WaitForNextResource();
  ASSERT_TRUE(resource.has_value());
  EXPECT_EQ(resource->name, "foo1");
  EXPECT_EQ(resource->value, 6);
  resource = watcher2->WaitForNextResource();
  ASSERT_TRUE(resource.has_value());
  EXPECT_EQ(resource->name, "foo1");
  EXPECT_EQ(resource->value, 6);
  // XdsClient should have sent an ACK message to the xDS server.
  request = WaitForRequest(stream.get());
  ASSERT_TRUE(request.has_value());
  CheckRequest(*request, XdsFooResourceType::Get()->type_url(),
               /*version_info=*/"1", /*response_nonce=*/"A",
               /*error_detail=*/absl::OkStatus(),
               /*resource_names=*/{"foo1"});
  // Cancel watch.
  CancelFooWatch(watcher.get(), "foo1");
  // The XdsClient may or may not send an unsubscription message
  // before it closes the transport, depending on callback timing.
  request = WaitForRequest(stream.get());
  if (request.has_value()) {
    CheckRequest(*request, XdsFooResourceType::Get()->type_url(),
                 /*version_info=*/"1", /*response_nonce=*/"A",
                 /*error_detail=*/absl::OkStatus(), /*resource_names=*/{});
  }
}

TEST_F(XdsClientTest, ResourceWrappedInResourceMessage) {
  InitXdsClient();
  // Start a watch for "foo1".
  auto watcher = StartFooWatch("foo1");
  // Watcher should initially not see any resource reported.
  EXPECT_FALSE(watcher->HasEvent());
  // XdsClient should have created an ADS stream.
  auto stream = WaitForAdsStream();
  ASSERT_TRUE(stream != nullptr);
  // XdsClient should have sent a subscription request on the ADS stream.
  auto request = WaitForRequest(stream.get());
  ASSERT_TRUE(request.has_value());
  CheckRequest(*request, XdsFooResourceType::Get()->type_url(),
               /*version_info=*/"", /*response_nonce=*/"",
               /*error_detail=*/absl::OkStatus(),
               /*resource_names=*/{"foo1"});
  CheckRequestNode(*request);  // Should be present on the first request.
  // Send a response with the resource wrapped in a Resource message.
  stream->SendMessageToClient(
      ResponseBuilder(XdsFooResourceType::Get()->type_url())
          .set_version_info("1")
          .set_nonce("A")
          .AddFooResource(XdsFooResource("foo1", 6),
                          /*in_resource_wrapper=*/true)
          .Serialize());
  // XdsClient should have delivered the response to the watcher.
  auto resource = watcher->WaitForNextResource();
  ASSERT_TRUE(resource.has_value());
  EXPECT_EQ(resource->name, "foo1");
  EXPECT_EQ(resource->value, 6);
  // XdsClient should have sent an ACK message to the xDS server.
  request = WaitForRequest(stream.get());
  ASSERT_TRUE(request.has_value());
  CheckRequest(*request, XdsFooResourceType::Get()->type_url(),
               /*version_info=*/"1", /*response_nonce=*/"A",
               /*error_detail=*/absl::OkStatus(),
               /*resource_names=*/{"foo1"});
  // Cancel watch.
  CancelFooWatch(watcher.get(), "foo1");
  // The XdsClient may or may not send an unsubscription message
  // before it closes the transport, depending on callback timing.
  request = WaitForRequest(stream.get());
  if (request.has_value()) {
    CheckRequest(*request, XdsFooResourceType::Get()->type_url(),
                 /*version_info=*/"1", /*response_nonce=*/"A",
                 /*error_detail=*/absl::OkStatus(), /*resource_names=*/{});
  }
}

TEST_F(XdsClientTest, MultipleResourceTypes) {
  InitXdsClient();
  // Start a watch for "foo1".
  auto watcher = StartFooWatch("foo1");
  // Watcher should initially not see any resource reported.
  EXPECT_FALSE(watcher->HasEvent());
  // XdsClient should have created an ADS stream.
  auto stream = WaitForAdsStream();
  ASSERT_TRUE(stream != nullptr);
  // XdsClient should have sent a subscription request on the ADS stream.
  auto request = WaitForRequest(stream.get());
  ASSERT_TRUE(request.has_value());
  CheckRequest(*request, XdsFooResourceType::Get()->type_url(),
               /*version_info=*/"", /*response_nonce=*/"",
               /*error_detail=*/absl::OkStatus(),
               /*resource_names=*/{"foo1"});
  CheckRequestNode(*request);  // Should be present on the first request.
  // Send a response.
  stream->SendMessageToClient(
      ResponseBuilder(XdsFooResourceType::Get()->type_url())
          .set_version_info("1")
          .set_nonce("A")
          .AddFooResource(XdsFooResource("foo1", 6))
          .Serialize());
  // XdsClient should have delivered the response to the watcher.
  auto resource = watcher->WaitForNextResource();
  ASSERT_TRUE(resource.has_value());
  EXPECT_EQ(resource->name, "foo1");
  EXPECT_EQ(resource->value, 6);
  // XdsClient should have sent an ACK message to the xDS server.
  request = WaitForRequest(stream.get());
  ASSERT_TRUE(request.has_value());
  CheckRequest(*request, XdsFooResourceType::Get()->type_url(),
               /*version_info=*/"1", /*response_nonce=*/"A",
               /*error_detail=*/absl::OkStatus(),
               /*resource_names=*/{"foo1"});
  // Start a watch for "bar1".
  auto watcher2 = StartBarWatch("bar1");
  // XdsClient should have sent a subscription request on the ADS stream.
  // Note that version and nonce here do NOT use the values for Foo,
  // since each resource type has its own state.
  request = WaitForRequest(stream.get());
  ASSERT_TRUE(request.has_value());
  CheckRequest(*request, XdsBarResourceType::Get()->type_url(),
               /*version_info=*/"", /*response_nonce=*/"",
               /*error_detail=*/absl::OkStatus(),
               /*resource_names=*/{"bar1"});
  // Send a response.
  stream->SendMessageToClient(
      ResponseBuilder(XdsBarResourceType::Get()->type_url())
          .set_version_info("2")
          .set_nonce("B")
          .AddBarResource(XdsBarResource("bar1", "whee"))
          .Serialize());
  // XdsClient should have delivered the response to the watcher.
  auto resource2 = watcher2->WaitForNextResource();
  ASSERT_TRUE(resource2.has_value());
  EXPECT_EQ(resource2->name, "bar1");
  EXPECT_EQ(resource2->value, "whee");
  // XdsClient should have sent an ACK message to the xDS server.
  request = WaitForRequest(stream.get());
  ASSERT_TRUE(request.has_value());
  CheckRequest(*request, XdsBarResourceType::Get()->type_url(),
               /*version_info=*/"2", /*response_nonce=*/"B",
               /*error_detail=*/absl::OkStatus(),
               /*resource_names=*/{"bar1"});
  // Cancel watch for "foo1".
  CancelFooWatch(watcher.get(), "foo1");
  // XdsClient should send an unsubscription request.
  request = WaitForRequest(stream.get());
  ASSERT_TRUE(request.has_value());
  CheckRequest(*request, XdsFooResourceType::Get()->type_url(),
               /*version_info=*/"1", /*response_nonce=*/"A",
               /*error_detail=*/absl::OkStatus(), /*resource_names=*/{});
  // Now cancel watch for "bar1".
  CancelBarWatch(watcher2.get(), "bar1");
  // The XdsClient may or may not send another unsubscription message
  // before it closes the transport, depending on callback timing.
  request = WaitForRequest(stream.get());
  if (request.has_value()) {
    CheckRequest(*request, XdsBarResourceType::Get()->type_url(),
                 /*version_info=*/"2", /*response_nonce=*/"B",
                 /*error_detail=*/absl::OkStatus(), /*resource_names=*/{});
  }
}

TEST_F(XdsClientTest, Federation) {
  ScopedExperimentalEnvVar env_var("GRPC_EXPERIMENTAL_XDS_FEDERATION");
  constexpr char kAuthority[] = "xds.example.com";
  const std::string kXdstpResourceName = absl::StrCat(
      "xdstp://", kAuthority, "/", XdsFooResource::TypeUrl(), "/foo2");
  FakeXdsBootstrap::FakeXdsServer authority_server;
  authority_server.set_server_uri("other_xds_server");
  FakeXdsBootstrap::FakeAuthority authority;
  authority.set_server(authority_server);
  InitXdsClient(
      FakeXdsBootstrap::Builder().AddAuthority(kAuthority, authority));
  // Start a watch for "foo1".
  auto watcher = StartFooWatch("foo1");
  // Watcher should initially not see any resource reported.
  EXPECT_FALSE(watcher->HasEvent());
  // XdsClient should have created an ADS stream to the top-level xDS server.
  auto stream = WaitForAdsStream(xds_client_->bootstrap().server());
  ASSERT_TRUE(stream != nullptr);
  // XdsClient should have sent a subscription request on the ADS stream.
  auto request = WaitForRequest(stream.get());
  ASSERT_TRUE(request.has_value());
  CheckRequest(*request, XdsFooResourceType::Get()->type_url(),
               /*version_info=*/"", /*response_nonce=*/"",
               /*error_detail=*/absl::OkStatus(),
               /*resource_names=*/{"foo1"});
  CheckRequestNode(*request);  // Should be present on the first request.
  // Send a response.
  stream->SendMessageToClient(
      ResponseBuilder(XdsFooResourceType::Get()->type_url())
          .set_version_info("1")
          .set_nonce("A")
          .AddFooResource(XdsFooResource("foo1", 6))
          .Serialize());
  // XdsClient should have delivered the response to the watcher.
  auto resource = watcher->WaitForNextResource();
  ASSERT_TRUE(resource.has_value());
  EXPECT_EQ(resource->name, "foo1");
  EXPECT_EQ(resource->value, 6);
  // XdsClient should have sent an ACK message to the xDS server.
  request = WaitForRequest(stream.get());
  ASSERT_TRUE(request.has_value());
  CheckRequest(*request, XdsFooResourceType::Get()->type_url(),
               /*version_info=*/"1", /*response_nonce=*/"A",
               /*error_detail=*/absl::OkStatus(),
               /*resource_names=*/{"foo1"});
  // Start a watch for the xdstp resource name.
  auto watcher2 = StartFooWatch(kXdstpResourceName);
  // Watcher should initially not see any resource reported.
  EXPECT_FALSE(watcher2->HasEvent());
  // XdsClient will create a new stream to the server for this authority.
  auto stream2 = WaitForAdsStream(authority_server);
  ASSERT_TRUE(stream2 != nullptr);
  // XdsClient should have sent a subscription request on the ADS stream.
  // Note that version and nonce here do NOT use the values for Foo,
  // since each authority has its own state.
  request = WaitForRequest(stream2.get());
  ASSERT_TRUE(request.has_value());
  CheckRequest(*request, XdsFooResourceType::Get()->type_url(),
               /*version_info=*/"", /*response_nonce=*/"",
               /*error_detail=*/absl::OkStatus(),
               /*resource_names=*/{kXdstpResourceName});
  CheckRequestNode(*request);  // Should be present on the first request.
  // Send a response.
  stream2->SendMessageToClient(
      ResponseBuilder(XdsFooResourceType::Get()->type_url())
          .set_version_info("2")
          .set_nonce("B")
          .AddFooResource(XdsFooResource(kXdstpResourceName, 3))
          .Serialize());
  // XdsClient should have delivered the response to the watcher.
  resource = watcher2->WaitForNextResource();
  ASSERT_TRUE(resource.has_value());
  EXPECT_EQ(resource->name, kXdstpResourceName);
  EXPECT_EQ(resource->value, 3);
  // XdsClient should have sent an ACK message to the xDS server.
  request = WaitForRequest(stream2.get());
  ASSERT_TRUE(request.has_value());
  CheckRequest(*request, XdsFooResourceType::Get()->type_url(),
               /*version_info=*/"2", /*response_nonce=*/"B",
               /*error_detail=*/absl::OkStatus(),
               /*resource_names=*/{kXdstpResourceName});
  // Cancel watch for "foo1".
  CancelFooWatch(watcher.get(), "foo1");
  // The XdsClient may or may not send the unsubscription message
  // before it closes the transport, depending on callback timing.
  request = WaitForRequest(stream.get());
  if (request.has_value()) {
    CheckRequest(*request, XdsFooResourceType::Get()->type_url(),
                 /*version_info=*/"1", /*response_nonce=*/"A",
                 /*error_detail=*/absl::OkStatus(), /*resource_names=*/{});
  }
  // Now cancel watch for xdstp resource name.
  CancelFooWatch(watcher2.get(), kXdstpResourceName);
  // The XdsClient may or may not send the unsubscription message
  // before it closes the transport, depending on callback timing.
  request = WaitForRequest(stream2.get());
  if (request.has_value()) {
    CheckRequest(*request, XdsFooResourceType::Get()->type_url(),
                 /*version_info=*/"2", /*response_nonce=*/"B",
                 /*error_detail=*/absl::OkStatus(), /*resource_names=*/{});
  }
}

TEST_F(XdsClientTest, FederationAuthorityDefaultsToTopLevelXdsServer) {
  ScopedExperimentalEnvVar env_var("GRPC_EXPERIMENTAL_XDS_FEDERATION");
  constexpr char kAuthority[] = "xds.example.com";
  const std::string kXdstpResourceName = absl::StrCat(
      "xdstp://", kAuthority, "/", XdsFooResource::TypeUrl(), "/foo2");
  // Authority does not specify any xDS servers, so XdsClient will use
  // the top-level xDS server in the bootstrap config for this authority.
  InitXdsClient(FakeXdsBootstrap::Builder().AddAuthority(
      kAuthority, FakeXdsBootstrap::FakeAuthority()));
  // Start a watch for "foo1".
  auto watcher = StartFooWatch("foo1");
  // Watcher should initially not see any resource reported.
  EXPECT_FALSE(watcher->HasEvent());
  // XdsClient should have created an ADS stream to the top-level xDS server.
  auto stream = WaitForAdsStream(xds_client_->bootstrap().server());
  ASSERT_TRUE(stream != nullptr);
  // XdsClient should have sent a subscription request on the ADS stream.
  auto request = WaitForRequest(stream.get());
  ASSERT_TRUE(request.has_value());
  CheckRequest(*request, XdsFooResourceType::Get()->type_url(),
               /*version_info=*/"", /*response_nonce=*/"",
               /*error_detail=*/absl::OkStatus(),
               /*resource_names=*/{"foo1"});
  CheckRequestNode(*request);  // Should be present on the first request.
  // Send a response.
  stream->SendMessageToClient(
      ResponseBuilder(XdsFooResourceType::Get()->type_url())
          .set_version_info("1")
          .set_nonce("A")
          .AddFooResource(XdsFooResource("foo1", 6))
          .Serialize());
  // XdsClient should have delivered the response to the watcher.
  auto resource = watcher->WaitForNextResource();
  ASSERT_TRUE(resource.has_value());
  EXPECT_EQ(resource->name, "foo1");
  EXPECT_EQ(resource->value, 6);
  // XdsClient should have sent an ACK message to the xDS server.
  request = WaitForRequest(stream.get());
  ASSERT_TRUE(request.has_value());
  CheckRequest(*request, XdsFooResourceType::Get()->type_url(),
               /*version_info=*/"1", /*response_nonce=*/"A",
               /*error_detail=*/absl::OkStatus(),
               /*resource_names=*/{"foo1"});
  // Start a watch for the xdstp resource name.
  auto watcher2 = StartFooWatch(kXdstpResourceName);
  // Watcher should initially not see any resource reported.
  EXPECT_FALSE(watcher2->HasEvent());
  // XdsClient will send a subscription request on the ADS stream that
  // includes both resources, since both are being obtained from the
  // same server.
  request = WaitForRequest(stream.get());
  ASSERT_TRUE(request.has_value());
  CheckRequest(*request, XdsFooResourceType::Get()->type_url(),
               /*version_info=*/"1", /*response_nonce=*/"A",
               /*error_detail=*/absl::OkStatus(),
               /*resource_names=*/{"foo1", kXdstpResourceName});
  // Send a response.
  stream->SendMessageToClient(
      ResponseBuilder(XdsFooResourceType::Get()->type_url())
          .set_version_info("2")
          .set_nonce("B")
          .AddFooResource(XdsFooResource(kXdstpResourceName, 3))
          .Serialize());
  // XdsClient should have delivered the response to the watcher.
  resource = watcher2->WaitForNextResource();
  ASSERT_TRUE(resource.has_value());
  EXPECT_EQ(resource->name, kXdstpResourceName);
  EXPECT_EQ(resource->value, 3);
  // XdsClient should have sent an ACK message to the xDS server.
  request = WaitForRequest(stream.get());
  ASSERT_TRUE(request.has_value());
  CheckRequest(*request, XdsFooResourceType::Get()->type_url(),
               /*version_info=*/"2", /*response_nonce=*/"B",
               /*error_detail=*/absl::OkStatus(),
               /*resource_names=*/{"foo1", kXdstpResourceName});
  // Cancel watch for "foo1".
  CancelFooWatch(watcher.get(), "foo1");
  // XdsClient should send an unsubscription request.
  request = WaitForRequest(stream.get());
  ASSERT_TRUE(request.has_value());
  CheckRequest(*request, XdsFooResourceType::Get()->type_url(),
               /*version_info=*/"2", /*response_nonce=*/"B",
               /*error_detail=*/absl::OkStatus(),
               /*resource_names=*/{kXdstpResourceName});
  // Now cancel watch for xdstp resource name.
  CancelFooWatch(watcher2.get(), kXdstpResourceName);
  // The XdsClient may or may not send the unsubscription message
  // before it closes the transport, depending on callback timing.
  request = WaitForRequest(stream.get());
  if (request.has_value()) {
    CheckRequest(*request, XdsFooResourceType::Get()->type_url(),
                 /*version_info=*/"2", /*response_nonce=*/"B",
                 /*error_detail=*/absl::OkStatus(), /*resource_names=*/{});
  }
}

TEST_F(XdsClientTest, FederationWithUnknownAuthority) {
  ScopedExperimentalEnvVar env_var("GRPC_EXPERIMENTAL_XDS_FEDERATION");
  constexpr char kAuthority[] = "xds.example.com";
  const std::string kXdstpResourceName = absl::StrCat(
      "xdstp://", kAuthority, "/", XdsFooResource::TypeUrl(), "/foo2");
  // Note: Not adding authority to bootstrap config.
  InitXdsClient();
  // Start a watch for the xdstp resource name.
  auto watcher = StartFooWatch(kXdstpResourceName);
  // Watcher should immediately get an error about the unknown authority.
  auto error = watcher->WaitForNextError();
  ASSERT_TRUE(error.has_value());
  EXPECT_EQ(error->code(), absl::StatusCode::kUnavailable);
  EXPECT_EQ(error->message(),
            "authority \"xds.example.com\" not present in bootstrap config")
      << *error;
}

TEST_F(XdsClientTest, FederationWithUnparseableXdstpResourceName) {
  ScopedExperimentalEnvVar env_var("GRPC_EXPERIMENTAL_XDS_FEDERATION");
  // Note: Not adding authority to bootstrap config.
  InitXdsClient();
  // Start a watch for the xdstp resource name.
  auto watcher = StartFooWatch("xdstp://x");
  // Watcher should immediately get an error about the unknown authority.
  auto error = watcher->WaitForNextError();
  ASSERT_TRUE(error.has_value());
  EXPECT_EQ(error->code(), absl::StatusCode::kUnavailable);
  EXPECT_EQ(error->message(), "Unable to parse resource name xdstp://x")
      << *error;
}

TEST_F(XdsClientTest, FederationDisabledWithNewStyleName) {
  // We will use this xdstp name, whose authority is not present in
  // the bootstrap config.  But since federation is not enabled, we
  // will treat this as an opaque old-style name, so we'll send it to
  // the default server.
  constexpr char kXdstpResourceName[] =
      "xdstp://xds.example.com/test.v3.foo/foo1";
  InitXdsClient();
  // Start a watch for the xdstp name.
  auto watcher = StartFooWatch(kXdstpResourceName);
  // Watcher should initially not see any resource reported.
  EXPECT_FALSE(watcher->HasEvent());
  // XdsClient should have created an ADS stream.
  auto stream = WaitForAdsStream();
  ASSERT_TRUE(stream != nullptr);
  // XdsClient should have sent a subscription request on the ADS stream.
  auto request = WaitForRequest(stream.get());
  ASSERT_TRUE(request.has_value());
  CheckRequest(*request, XdsFooResourceType::Get()->type_url(),
               /*version_info=*/"", /*response_nonce=*/"",
               /*error_detail=*/absl::OkStatus(),
               /*resource_names=*/{kXdstpResourceName});
  CheckRequestNode(*request);  // Should be present on the first request.
  // Send a response.
  stream->SendMessageToClient(
      ResponseBuilder(XdsFooResourceType::Get()->type_url())
          .set_version_info("1")
          .set_nonce("A")
          .AddFooResource(XdsFooResource(kXdstpResourceName, 6))
          .Serialize());
  // XdsClient should have delivered the response to the watcher.
  auto resource = watcher->WaitForNextResource();
  ASSERT_TRUE(resource.has_value());
  EXPECT_EQ(resource->name, kXdstpResourceName);
  EXPECT_EQ(resource->value, 6);
  // XdsClient should have sent an ACK message to the xDS server.
  request = WaitForRequest(stream.get());
  ASSERT_TRUE(request.has_value());
  CheckRequest(*request, XdsFooResourceType::Get()->type_url(),
               /*version_info=*/"1", /*response_nonce=*/"A",
               /*error_detail=*/absl::OkStatus(),
               /*resource_names=*/{kXdstpResourceName});
  // Cancel watch.
  CancelFooWatch(watcher.get(), kXdstpResourceName);
  // The XdsClient may or may not send an unsubscription message
  // before it closes the transport, depending on callback timing.
  request = WaitForRequest(stream.get());
  if (request.has_value()) {
    CheckRequest(*request, XdsFooResourceType::Get()->type_url(),
                 /*version_info=*/"1", /*response_nonce=*/"A",
                 /*error_detail=*/absl::OkStatus(), /*resource_names=*/{});
  }
}

TEST_F(XdsClientTest, FederationChannelFailureReportedToWatchers) {
  ScopedExperimentalEnvVar env_var("GRPC_EXPERIMENTAL_XDS_FEDERATION");
  constexpr char kAuthority[] = "xds.example.com";
  const std::string kXdstpResourceName = absl::StrCat(
      "xdstp://", kAuthority, "/", XdsFooResource::TypeUrl(), "/foo2");
  FakeXdsBootstrap::FakeXdsServer authority_server;
  authority_server.set_server_uri("other_xds_server");
  FakeXdsBootstrap::FakeAuthority authority;
  authority.set_server(authority_server);
  InitXdsClient(
      FakeXdsBootstrap::Builder().AddAuthority(kAuthority, authority));
  // Start a watch for "foo1".
  auto watcher = StartFooWatch("foo1");
  // Watcher should initially not see any resource reported.
  EXPECT_FALSE(watcher->HasEvent());
  // XdsClient should have created an ADS stream to the top-level xDS server.
  auto stream = WaitForAdsStream(xds_client_->bootstrap().server());
  ASSERT_TRUE(stream != nullptr);
  // XdsClient should have sent a subscription request on the ADS stream.
  auto request = WaitForRequest(stream.get());
  ASSERT_TRUE(request.has_value());
  CheckRequest(*request, XdsFooResourceType::Get()->type_url(),
               /*version_info=*/"", /*response_nonce=*/"",
               /*error_detail=*/absl::OkStatus(),
               /*resource_names=*/{"foo1"});
  CheckRequestNode(*request);  // Should be present on the first request.
  // Send a response.
  stream->SendMessageToClient(
      ResponseBuilder(XdsFooResourceType::Get()->type_url())
          .set_version_info("1")
          .set_nonce("A")
          .AddFooResource(XdsFooResource("foo1", 6))
          .Serialize());
  // XdsClient should have delivered the response to the watcher.
  auto resource = watcher->WaitForNextResource();
  ASSERT_TRUE(resource.has_value());
  EXPECT_EQ(resource->name, "foo1");
  EXPECT_EQ(resource->value, 6);
  // XdsClient should have sent an ACK message to the xDS server.
  request = WaitForRequest(stream.get());
  ASSERT_TRUE(request.has_value());
  CheckRequest(*request, XdsFooResourceType::Get()->type_url(),
               /*version_info=*/"1", /*response_nonce=*/"A",
               /*error_detail=*/absl::OkStatus(),
               /*resource_names=*/{"foo1"});
  // Start a watch for the xdstp resource name.
  auto watcher2 = StartFooWatch(kXdstpResourceName);
  // Watcher should initially not see any resource reported.
  EXPECT_FALSE(watcher2->HasEvent());
  // XdsClient will create a new stream to the server for this authority.
  auto stream2 = WaitForAdsStream(authority_server);
  ASSERT_TRUE(stream2 != nullptr);
  // XdsClient should have sent a subscription request on the ADS stream.
  // Note that version and nonce here do NOT use the values for Foo,
  // since each authority has its own state.
  request = WaitForRequest(stream2.get());
  ASSERT_TRUE(request.has_value());
  CheckRequest(*request, XdsFooResourceType::Get()->type_url(),
               /*version_info=*/"", /*response_nonce=*/"",
               /*error_detail=*/absl::OkStatus(),
               /*resource_names=*/{kXdstpResourceName});
  CheckRequestNode(*request);  // Should be present on the first request.
  // Send a response.
  stream2->SendMessageToClient(
      ResponseBuilder(XdsFooResourceType::Get()->type_url())
          .set_version_info("2")
          .set_nonce("B")
          .AddFooResource(XdsFooResource(kXdstpResourceName, 3))
          .Serialize());
  // XdsClient should have delivered the response to the watcher.
  resource = watcher2->WaitForNextResource();
  ASSERT_TRUE(resource.has_value());
  EXPECT_EQ(resource->name, kXdstpResourceName);
  EXPECT_EQ(resource->value, 3);
  // XdsClient should have sent an ACK message to the xDS server.
  request = WaitForRequest(stream2.get());
  ASSERT_TRUE(request.has_value());
  CheckRequest(*request, XdsFooResourceType::Get()->type_url(),
               /*version_info=*/"2", /*response_nonce=*/"B",
               /*error_detail=*/absl::OkStatus(),
               /*resource_names=*/{kXdstpResourceName});
  // Now cause a channel failure on the stream to the authority's xDS server.
  TriggerConnectionFailure(authority_server,
                           absl::UnavailableError("connection failed"));
  // The watcher for the xdstp resource name should see the error.
  auto error = watcher2->WaitForNextError();
  ASSERT_TRUE(error.has_value());
  EXPECT_EQ(error->code(), absl::StatusCode::kUnavailable);
  EXPECT_EQ(error->message(),
            "xDS channel for server other_xds_server: connection failed "
            "(node ID:xds_client_test)")
      << *error;
  // The watcher for "foo1" should not see any error.
  EXPECT_FALSE(watcher->HasEvent());
  // Cancel watch for "foo1".
  CancelFooWatch(watcher.get(), "foo1");
  // The XdsClient may or may not send the unsubscription message
  // before it closes the transport, depending on callback timing.
  request = WaitForRequest(stream.get());
  if (request.has_value()) {
    CheckRequest(*request, XdsFooResourceType::Get()->type_url(),
                 /*version_info=*/"1", /*response_nonce=*/"A",
                 /*error_detail=*/absl::OkStatus(), /*resource_names=*/{});
  }
  // Now cancel watch for xdstp resource name.
  CancelFooWatch(watcher2.get(), kXdstpResourceName);
  // The XdsClient may or may not send the unsubscription message
  // before it closes the transport, depending on callback timing.
  request = WaitForRequest(stream2.get());
  if (request.has_value()) {
    CheckRequest(*request, XdsFooResourceType::Get()->type_url(),
                 /*version_info=*/"2", /*response_nonce=*/"B",
                 /*error_detail=*/absl::OkStatus(), /*resource_names=*/{});
  }
}

}  // namespace
}  // namespace testing
}  // namespace grpc_core

int main(int argc, char** argv) {
  ::testing::InitGoogleTest(&argc, argv);
  grpc::testing::TestEnvironment env(&argc, argv);
  grpc_init();
  int ret = RUN_ALL_TESTS();
  grpc_shutdown();
  return ret;
}<|MERGE_RESOLUTION|>--- conflicted
+++ resolved
@@ -1487,15 +1487,6 @@
   }
 }
 
-<<<<<<< HEAD
-// This tests resource removal triggered by the server when using a
-// resource type that requires all resources to be present in every
-// response, similar to LDS and CDS.
-TEST_F(XdsClientTest, ResourceDoesNotExistWhenRemovedByServerInUpdate) {
-  InitXdsClient();
-  // Start a watch for "wc1".
-  auto watcher = StartWildcardCapableWatch("wc1");
-=======
 // In https://github.com/grpc/grpc/issues/29583, we ran into a case
 // where we wound up starting a timer after we had already received the
 // resource, thus incorrectly reporting the resource as not existing.
@@ -1510,7 +1501,6 @@
   transport_factory_->SetAutoCompleteMessagesFromClient(false);
   // Start a watch for "foo1".
   auto watcher = StartFooWatch("foo1");
->>>>>>> 8dfd31c1
   // Watcher should initially not see any resource reported.
   EXPECT_FALSE(watcher->HasEvent());
   // XdsClient should have created an ADS stream.
@@ -1519,7 +1509,111 @@
   // XdsClient should have sent a subscription request on the ADS stream.
   auto request = WaitForRequest(stream.get());
   ASSERT_TRUE(request.has_value());
-<<<<<<< HEAD
+  CheckRequest(*request, XdsFooResourceType::Get()->type_url(),
+               /*version_info=*/"", /*response_nonce=*/"",
+               /*error_detail=*/absl::OkStatus(),
+               /*resource_names=*/{"foo1"});
+  CheckRequestNode(*request);  // Should be present on the first request.
+  stream->CompleteSendMessageFromClient();
+  // Server sends a response.
+  stream->SendMessageToClient(
+      ResponseBuilder(XdsFooResourceType::Get()->type_url())
+          .set_version_info("1")
+          .set_nonce("A")
+          .AddFooResource(XdsFooResource("foo1", 6))
+          .Serialize());
+  // XdsClient should have delivered the response to the watchers.
+  auto resource = watcher->WaitForNextResource();
+  ASSERT_TRUE(resource.has_value());
+  EXPECT_EQ(resource->name, "foo1");
+  EXPECT_EQ(resource->value, 6);
+  // XdsClient should have sent an ACK message to the xDS server.
+  request = WaitForRequest(stream.get());
+  ASSERT_TRUE(request.has_value());
+  CheckRequest(*request, XdsFooResourceType::Get()->type_url(),
+               /*version_info=*/"1", /*response_nonce=*/"A",
+               /*error_detail=*/absl::OkStatus(),
+               /*resource_names=*/{"foo1"});
+  stream->CompleteSendMessageFromClient();
+  // Start a watch for a second resource.
+  auto watcher2 = StartFooWatch("foo2");
+  // Watcher should initially not see any resource reported.
+  EXPECT_FALSE(watcher2->HasEvent());
+  // XdsClient sends a request to subscribe to the new resource.
+  request = WaitForRequest(stream.get());
+  ASSERT_TRUE(request.has_value());
+  CheckRequest(*request, XdsFooResourceType::Get()->type_url(),
+               /*version_info=*/"1", /*response_nonce=*/"A",
+               /*error_detail=*/absl::OkStatus(),
+               /*resource_names=*/{"foo1", "foo2"});
+  // NOTE: We do NOT yet tell the XdsClient that the send_message op is
+  // complete.
+  // Unsubscribe from foo1 and then re-subscribe to it.
+  CancelFooWatch(watcher.get(), "foo1");
+  watcher = StartFooWatch("foo1");
+  // Now send a response from the server containing both foo1 and foo2.
+  stream->SendMessageToClient(
+      ResponseBuilder(XdsFooResourceType::Get()->type_url())
+          .set_version_info("1")
+          .set_nonce("B")
+          .AddFooResource(XdsFooResource("foo1", 6))
+          .AddFooResource(XdsFooResource("foo2", 7))
+          .Serialize());
+  // The watcher for foo1 will receive an update even if the resource
+  // has not changed, since the previous value was removed from the
+  // cache when we unsubscribed.
+  resource = watcher->WaitForNextResource();
+  ASSERT_TRUE(resource.has_value());
+  EXPECT_EQ(resource->name, "foo1");
+  EXPECT_EQ(resource->value, 6);
+  // For foo2, the watcher should receive notification for the new resource.
+  resource = watcher2->WaitForNextResource();
+  ASSERT_TRUE(resource.has_value());
+  EXPECT_EQ(resource->name, "foo2");
+  EXPECT_EQ(resource->value, 7);
+  // Now we finally tell XdsClient that its previous send_message op is
+  // complete.
+  stream->CompleteSendMessageFromClient();
+  // XdsClient should send an ACK with the updated subscription list
+  // (which happens to be identical to the old list), and it should not
+  // restart the does-not-exist timer.
+  request = WaitForRequest(stream.get());
+  ASSERT_TRUE(request.has_value());
+  CheckRequest(*request, XdsFooResourceType::Get()->type_url(),
+               /*version_info=*/"1", /*response_nonce=*/"B",
+               /*error_detail=*/absl::OkStatus(),
+               /*resource_names=*/{"foo1", "foo2"});
+  stream->CompleteSendMessageFromClient();
+  // Make sure the watcher for foo1 does not see a does-not-exist event.
+  EXPECT_TRUE(watcher->ExpectNoEvent(absl::Seconds(5)));
+  // Cancel watches.
+  CancelFooWatch(watcher.get(), "foo1", /*delay_unsubscription=*/true);
+  CancelFooWatch(watcher2.get(), "foo2");
+  // The XdsClient may or may not send an unsubscription message
+  // before it closes the transport, depending on callback timing.
+  request = WaitForRequest(stream.get());
+  if (request.has_value()) {
+    CheckRequest(*request, XdsFooResourceType::Get()->type_url(),
+                 /*version_info=*/"1", /*response_nonce=*/"B",
+                 /*error_detail=*/absl::OkStatus(), /*resource_names=*/{});
+  }
+}
+
+// This tests resource removal triggered by the server when using a
+// resource type that requires all resources to be present in every
+// response, similar to LDS and CDS.
+TEST_F(XdsClientTest, ResourceDeletion) {
+  InitXdsClient();
+  // Start a watch for "wc1".
+  auto watcher = StartWildcardCapableWatch("wc1");
+  // Watcher should initially not see any resource reported.
+  EXPECT_FALSE(watcher->HasEvent());
+  // XdsClient should have created an ADS stream.
+  auto stream = WaitForAdsStream();
+  ASSERT_TRUE(stream != nullptr);
+  // XdsClient should have sent a subscription request on the ADS stream.
+  auto request = WaitForRequest(stream.get());
+  ASSERT_TRUE(request.has_value());
   CheckRequest(*request, XdsWildcardCapableResourceType::Get()->type_url(),
                /*version_info=*/"", /*response_nonce=*/"",
                /*error_detail=*/absl::OkStatus(),
@@ -1536,30 +1630,10 @@
   auto resource = watcher->WaitForNextResource();
   ASSERT_TRUE(resource.has_value());
   EXPECT_EQ(resource->name, "wc1");
-=======
-  CheckRequest(*request, XdsFooResourceType::Get()->type_url(),
-               /*version_info=*/"", /*response_nonce=*/"",
-               /*error_detail=*/absl::OkStatus(),
-               /*resource_names=*/{"foo1"});
-  CheckRequestNode(*request);  // Should be present on the first request.
-  stream->CompleteSendMessageFromClient();
-  // Server sends a response.
-  stream->SendMessageToClient(
-      ResponseBuilder(XdsFooResourceType::Get()->type_url())
-          .set_version_info("1")
-          .set_nonce("A")
-          .AddFooResource(XdsFooResource("foo1", 6))
-          .Serialize());
-  // XdsClient should have delivered the response to the watchers.
-  auto resource = watcher->WaitForNextResource();
-  ASSERT_TRUE(resource.has_value());
-  EXPECT_EQ(resource->name, "foo1");
->>>>>>> 8dfd31c1
   EXPECT_EQ(resource->value, 6);
   // XdsClient should have sent an ACK message to the xDS server.
   request = WaitForRequest(stream.get());
   ASSERT_TRUE(request.has_value());
-<<<<<<< HEAD
   CheckRequest(*request, XdsWildcardCapableResourceType::Get()->type_url(),
                /*version_info=*/"1", /*response_nonce=*/"A",
                /*error_detail=*/absl::OkStatus(),
@@ -1708,78 +1782,12 @@
   // Cancel watch.
   CancelWildcardCapableWatch(watcher.get(), "wc1");
   CancelWildcardCapableWatch(watcher2.get(), "wc1");
-=======
-  CheckRequest(*request, XdsFooResourceType::Get()->type_url(),
-               /*version_info=*/"1", /*response_nonce=*/"A",
-               /*error_detail=*/absl::OkStatus(),
-               /*resource_names=*/{"foo1"});
-  stream->CompleteSendMessageFromClient();
-  // Start a watch for a second resource.
-  auto watcher2 = StartFooWatch("foo2");
-  // Watcher should initially not see any resource reported.
-  EXPECT_FALSE(watcher2->HasEvent());
-  // XdsClient sends a request to subscribe to the new resource.
-  request = WaitForRequest(stream.get());
-  ASSERT_TRUE(request.has_value());
-  CheckRequest(*request, XdsFooResourceType::Get()->type_url(),
-               /*version_info=*/"1", /*response_nonce=*/"A",
-               /*error_detail=*/absl::OkStatus(),
-               /*resource_names=*/{"foo1", "foo2"});
-  // NOTE: We do NOT yet tell the XdsClient that the send_message op is
-  // complete.
-  // Unsubscribe from foo1 and then re-subscribe to it.
-  CancelFooWatch(watcher.get(), "foo1");
-  watcher = StartFooWatch("foo1");
-  // Now send a response from the server containing both foo1 and foo2.
-  stream->SendMessageToClient(
-      ResponseBuilder(XdsFooResourceType::Get()->type_url())
-          .set_version_info("1")
-          .set_nonce("B")
-          .AddFooResource(XdsFooResource("foo1", 6))
-          .AddFooResource(XdsFooResource("foo2", 7))
-          .Serialize());
-  // The watcher for foo1 will receive an update even if the resource
-  // has not changed, since the previous value was removed from the
-  // cache when we unsubscribed.
-  resource = watcher->WaitForNextResource();
-  ASSERT_TRUE(resource.has_value());
-  EXPECT_EQ(resource->name, "foo1");
-  EXPECT_EQ(resource->value, 6);
-  // For foo2, the watcher should receive notification for the new resource.
-  resource = watcher2->WaitForNextResource();
-  ASSERT_TRUE(resource.has_value());
-  EXPECT_EQ(resource->name, "foo2");
-  EXPECT_EQ(resource->value, 7);
-  // Now we finally tell XdsClient that its previous send_message op is
-  // complete.
-  stream->CompleteSendMessageFromClient();
-  // XdsClient should send an ACK with the updated subscription list
-  // (which happens to be identical to the old list), and it should not
-  // restart the does-not-exist timer.
-  request = WaitForRequest(stream.get());
-  ASSERT_TRUE(request.has_value());
-  CheckRequest(*request, XdsFooResourceType::Get()->type_url(),
-               /*version_info=*/"1", /*response_nonce=*/"B",
-               /*error_detail=*/absl::OkStatus(),
-               /*resource_names=*/{"foo1", "foo2"});
-  stream->CompleteSendMessageFromClient();
-  // Make sure the watcher for foo1 does not see a does-not-exist event.
-  EXPECT_TRUE(watcher->ExpectNoEvent(absl::Seconds(5)));
-  // Cancel watches.
-  CancelFooWatch(watcher.get(), "foo1", /*delay_unsubscription=*/true);
-  CancelFooWatch(watcher2.get(), "foo2");
->>>>>>> 8dfd31c1
   // The XdsClient may or may not send an unsubscription message
   // before it closes the transport, depending on callback timing.
   request = WaitForRequest(stream.get());
   if (request.has_value()) {
-<<<<<<< HEAD
     CheckRequest(*request, XdsWildcardCapableResourceType::Get()->type_url(),
                  /*version_info=*/"3", /*response_nonce=*/"C",
-=======
-    CheckRequest(*request, XdsFooResourceType::Get()->type_url(),
-                 /*version_info=*/"1", /*response_nonce=*/"B",
->>>>>>> 8dfd31c1
                  /*error_detail=*/absl::OkStatus(), /*resource_names=*/{});
   }
 }
