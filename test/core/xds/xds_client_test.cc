//
// Copyright 2022 gRPC authors.
//
// Licensed under the Apache License, Version 2.0 (the "License");
// you may not use this file except in compliance with the License.
// You may obtain a copy of the License at
//
//     http://www.apache.org/licenses/LICENSE-2.0
//
// Unless required by applicable law or agreed to in writing, software
// distributed under the License is distributed on an "AS IS" BASIS,
// WITHOUT WARRANTIES OR CONDITIONS OF ANY KIND, either express or implied.
// See the License for the specific language governing permissions and
// limitations under the License.
//

// TODO(roth): Add the following tests:
// - tests for load-reporting APIs?  (or maybe move those out of XdsClient?)

#include "src/core/xds/xds_client/xds_client.h"

#include <google/protobuf/any.pb.h>
#include <google/protobuf/struct.pb.h>
#include <grpc/grpc.h>
#include <grpc/support/json.h>
#include <grpcpp/impl/codegen/config_protobuf.h>
#include <stdint.h>

#include <algorithm>
#include <deque>
#include <fstream>
#include <map>
#include <memory>
#include <optional>
#include <string>
#include <vector>

#include "absl/strings/str_cat.h"
#include "absl/time/time.h"
#include "absl/types/optional.h"
#include "absl/types/variant.h"
#include "envoy/config/core/v3/base.pb.h"
#include "envoy/service/discovery/v3/discovery.pb.h"
#include "envoy/service/status/v3/csds.pb.h"
#include "gmock/gmock.h"
#include "gtest/gtest.h"
#include "src/core/lib/iomgr/timer_manager.h"
#include "src/core/util/debug_location.h"
#include "src/core/util/json/json.h"
#include "src/core/util/json/json_args.h"
#include "src/core/util/json/json_object_loader.h"
#include "src/core/util/json/json_reader.h"
#include "src/core/util/json/json_writer.h"
#include "src/core/util/match.h"
#include "src/core/util/sync.h"
#include "src/core/xds/xds_client/xds_bootstrap.h"
#include "src/core/xds/xds_client/xds_resource_type_impl.h"
#include "test/core/event_engine/event_engine_test_utils.h"
#include "test/core/event_engine/fuzzing_event_engine/fuzzing_event_engine.h"
#include "test/core/test_util/scoped_env_var.h"
#include "test/core/test_util/test_config.h"
#include "test/core/xds/xds_client_test_peer.h"
#include "test/core/xds/xds_transport_fake.h"
#include "upb/reflection/def.h"

// IWYU pragma: no_include <google/protobuf/message.h>
// IWYU pragma: no_include <google/protobuf/stubs/status.h>
// IWYU pragma: no_include <google/protobuf/unknown_field_set.h>
// IWYU pragma: no_include <google/protobuf/util/json_util.h>
// IWYU pragma: no_include "google/protobuf/json/json.h"
// IWYU pragma: no_include "google/protobuf/util/json_util.h"

using envoy::admin::v3::ClientResourceStatus;
using envoy::service::discovery::v3::DiscoveryRequest;
using envoy::service::discovery::v3::DiscoveryResponse;
using envoy::service::status::v3::ClientConfig;
using grpc_event_engine::experimental::FuzzingEventEngine;

namespace grpc_core {
namespace testing {
namespace {

constexpr absl::string_view kDefaultXdsServerUrl = "default_xds_server";

constexpr Timestamp kTime0 =
    Timestamp::FromMillisecondsAfterProcessEpoch(10000);
constexpr Timestamp kTime1 =
    Timestamp::FromMillisecondsAfterProcessEpoch(15000);
constexpr Timestamp kTime2 =
    Timestamp::FromMillisecondsAfterProcessEpoch(20000);

class XdsClientTest : public ::testing::Test {
 protected:
  // A fake bootstrap implementation that allows tests to populate the
  // fields however they want.
  class FakeXdsBootstrap : public XdsBootstrap {
   public:
    class FakeNode : public Node {
     public:
      FakeNode() : id_("xds_client_test") {}
      const std::string& id() const override { return id_; }
      const std::string& cluster() const override { return cluster_; }
      const std::string& locality_region() const override {
        return locality_region_;
      }
      const std::string& locality_zone() const override {
        return locality_zone_;
      }
      const std::string& locality_sub_zone() const override {
        return locality_sub_zone_;
      }
      const Json::Object& metadata() const override { return metadata_; }

      void set_id(std::string id) { id_ = std::move(id); }
      void set_cluster(std::string cluster) { cluster_ = std::move(cluster); }
      void set_locality_region(std::string locality_region) {
        locality_region_ = std::move(locality_region);
      }
      void set_locality_zone(std::string locality_zone) {
        locality_zone_ = std::move(locality_zone);
      }
      void set_locality_sub_zone(std::string locality_sub_zone) {
        locality_sub_zone_ = std::move(locality_sub_zone);
      }
      void set_metadata(Json::Object metadata) {
        metadata_ = std::move(metadata);
      }

     private:
      std::string id_;
      std::string cluster_;
      std::string locality_region_;
      std::string locality_zone_;
      std::string locality_sub_zone_;
      Json::Object metadata_;
    };

    class FakeXdsServer : public XdsServer {
     public:
      explicit FakeXdsServer(
          absl::string_view server_uri = kDefaultXdsServerUrl,
          bool fail_on_data_errors = false)
          : server_uri_(server_uri),
            fail_on_data_errors_(fail_on_data_errors) {}
      const std::string& server_uri() const override { return server_uri_; }
      bool IgnoreResourceDeletion() const override {
        return !fail_on_data_errors_;
      }
      bool FailOnDataErrors() const override { return fail_on_data_errors_; }
      bool Equals(const XdsServer& other) const override {
        const auto& o = static_cast<const FakeXdsServer&>(other);
        return server_uri_ == o.server_uri_ &&
               fail_on_data_errors_ == o.fail_on_data_errors_;
      }
      std::string Key() const override {
        return absl::StrCat(server_uri_, "#", fail_on_data_errors_);
      }

     private:
      std::string server_uri_;
      bool fail_on_data_errors_ = false;
    };

    class FakeAuthority : public Authority {
     public:
      std::vector<const XdsServer*> servers() const override {
        if (server_.has_value()) {
          return {&*server_};
        } else {
          return {};
        };
      }

      void set_server(absl::optional<FakeXdsServer> server) {
        server_ = std::move(server);
      }

     private:
      absl::optional<FakeXdsServer> server_;
    };

    class Builder {
     public:
      Builder() { node_.emplace(); }
      Builder& set_node_id(std::string id) {
        if (!node_.has_value()) node_.emplace();
        node_->set_id(std::move(id));
        return *this;
      }
      Builder& AddAuthority(std::string name, FakeAuthority authority) {
        authorities_[std::move(name)] = std::move(authority);
        return *this;
      }
      Builder& SetServers(absl::Span<const FakeXdsServer> servers) {
        servers_.assign(servers.begin(), servers.end());
        return *this;
      }
      std::unique_ptr<XdsBootstrap> Build() {
        auto bootstrap = std::make_unique<FakeXdsBootstrap>();
        bootstrap->servers_ = std::move(servers_);
        bootstrap->node_ = std::move(node_);
        bootstrap->authorities_ = std::move(authorities_);
        return bootstrap;
      }

     private:
      std::vector<FakeXdsServer> servers_ = {FakeXdsServer()};
      absl::optional<FakeNode> node_;
      std::map<std::string, FakeAuthority> authorities_;
    };

    std::string ToString() const override { return "<fake>"; }

    std::vector<const XdsServer*> servers() const override {
      std::vector<const XdsServer*> result;
      result.reserve(servers_.size());
      for (size_t i = 0; i < servers_.size(); ++i) {
        result.emplace_back(&servers_[i]);
      }
      return result;
    }

    const Node* node() const override {
      return node_.has_value() ? &*node_ : nullptr;
    }
    const Authority* LookupAuthority(const std::string& name) const override {
      auto it = authorities_.find(name);
      if (it == authorities_.end()) return nullptr;
      return &it->second;
    }

   private:
    std::vector<FakeXdsServer> servers_;
    absl::optional<FakeNode> node_;
    std::map<std::string, FakeAuthority> authorities_;
  };

  // A template for a test xDS resource type with an associated watcher impl.
  // For simplicity, we use JSON instead of proto for serialization.
  //
  // The specified ResourceStruct must provide the following:
  // - a static JsonLoader() method, as described in json_object_loader.h
  // - an AsJsonString() method that returns the object in JSON string form
  // - a static TypeUrl() method that returns the resource type
  //
  // The all_resources_required_in_sotw parameter indicates the value
  // that should be returned by the AllResourcesRequiredInSotW() method.
  template <typename ResourceStruct, bool all_resources_required_in_sotw>
  class XdsTestResourceType
      : public XdsResourceTypeImpl<
            XdsTestResourceType<ResourceStruct, all_resources_required_in_sotw>,
            ResourceStruct> {
   public:
    // A watcher implementation that queues delivered watches.
    class Watcher : public XdsResourceTypeImpl<
                        XdsTestResourceType<ResourceStruct,
                                            all_resources_required_in_sotw>,
                        ResourceStruct>::WatcherInterface {
     public:
      explicit Watcher(std::shared_ptr<FuzzingEventEngine> event_engine)
          : event_engine_(std::move(event_engine)) {}

      ~Watcher() override {
        MutexLock lock(&mu_);
        EXPECT_THAT(queue_, ::testing::IsEmpty())
            << this << " " << queue_[0].ToString();
      }

      bool HasEvent() {
        MutexLock lock(&mu_);
        return !queue_.empty();
      }

      // Returns true if no event is received after draining the fuzzing
      // EE queue.
      bool ExpectNoEvent() {
        event_engine_->TickUntilIdle();
        return !HasEvent();
      }

      struct ResourceAndReadDelayHandle {
        std::shared_ptr<const ResourceStruct> resource;
        RefCountedPtr<XdsClient::ReadDelayHandle> read_delay_handle;
      };
      absl::optional<ResourceAndReadDelayHandle> WaitForNextResourceAndHandle(
          SourceLocation location = SourceLocation()) {
        auto event = WaitForNextOnResourceChangedEvent(location);
        if (!event.has_value()) return absl::nullopt;
        EXPECT_TRUE(event->resource.ok())
            << "got unexpected error: " << event->resource.status() << " at "
            << location.file() << ":" << location.line();
        if (!event->resource.ok()) return absl::nullopt;
        return ResourceAndReadDelayHandle{std::move(*event->resource),
                                          std::move(event->read_delay_handle)};
      }

      std::shared_ptr<const ResourceStruct> WaitForNextResource(
          SourceLocation location = SourceLocation()) {
        auto resource_and_handle = WaitForNextResourceAndHandle(location);
        if (!resource_and_handle.has_value()) return nullptr;
        return std::move(resource_and_handle->resource);
      }

      absl::optional<absl::Status> WaitForNextError(
          SourceLocation location = SourceLocation()) {
        auto event = WaitForNextOnResourceChangedEvent(location);
        if (!event.has_value()) return absl::nullopt;
        EXPECT_FALSE(event->resource.ok())
            << "got unexpected resource: " << (*event->resource)->name << " at "
            << location.file() << ":" << location.line();
        if (event->resource.ok()) return absl::nullopt;
        return event->resource.status();
      }

      bool WaitForDoesNotExist(SourceLocation location = SourceLocation()) {
        auto status = WaitForNextError(location);
        if (!status.has_value()) return false;
        EXPECT_EQ(status->code(), absl::StatusCode::kNotFound)
            << "unexpected status: " << *status << " at " << location.file()
            << ":" << location.line();
        return status->code() == absl::StatusCode::kNotFound;
      }

      absl::optional<absl::Status> WaitForNextAmbientError(
          SourceLocation location = SourceLocation()) {
        auto event = WaitForNextEvent();
        if (!event.has_value()) return absl::nullopt;
        return Match(
            event->payload,
            [&](const absl::StatusOr<std::shared_ptr<const ResourceStruct>>&
                    resource) -> absl::optional<absl::Status> {
              EXPECT_TRUE(false)
                  << "got unexpected resource: " << event->ToString() << " at "
                  << location.file() << ":" << location.line();
              return absl::nullopt;
            },
            [&](const absl::Status& status) -> absl::optional<absl::Status> {
              return status;
            });
      }

     private:
      // An event delivered to the watcher.
      struct Event {
        absl::variant<
            // OnResourceChanged()
            absl::StatusOr<std::shared_ptr<const ResourceStruct>>,
            // OnAmbientError()
            absl::Status>
            payload;
        RefCountedPtr<XdsClient::ReadDelayHandle> read_delay_handle;

        std::string ToString() const {
          return Match(
              payload,
              [&](const absl::StatusOr<std::shared_ptr<const ResourceStruct>>&
                      resource) {
                return absl::StrCat(
                    "{resource=",
                    resource.ok() ? (*resource)->name
                                  : resource.status().ToString(),
                    ", read_delay_handle=", (read_delay_handle == nullptr),
                    "}");
              },
              [&](const absl::Status& status) {
                return absl::StrCat("{ambient_error=", status.ToString(),
                                    ", read_delay_handle=",
                                    (read_delay_handle == nullptr), "}");
              });
        }
      };

      absl::optional<Event> WaitForNextEvent() {
        while (true) {
          {
            MutexLock lock(&mu_);
            if (!queue_.empty()) {
              Event event = std::move(queue_.front());
              queue_.pop_front();
              return event;
            }
            if (event_engine_->IsIdle()) return absl::nullopt;
          }
          event_engine_->Tick();
        }
      }

      struct OnResourceChangedEvent {
        absl::StatusOr<std::shared_ptr<const ResourceStruct>> resource;
        RefCountedPtr<XdsClient::ReadDelayHandle> read_delay_handle;
      };
      absl::optional<OnResourceChangedEvent> WaitForNextOnResourceChangedEvent(
          SourceLocation location = SourceLocation()) {
        auto event = WaitForNextEvent();
        if (!event.has_value()) return absl::nullopt;
        return MatchMutable(
            &event->payload,
            [&](absl::StatusOr<std::shared_ptr<const ResourceStruct>>* resource)
                -> absl::optional<OnResourceChangedEvent> {
              return OnResourceChangedEvent{
                  std::move(*resource), std::move(event->read_delay_handle)};
            },
            [&](absl::Status* status)
                -> absl::optional<OnResourceChangedEvent> {
              EXPECT_TRUE(false)
                  << "got unexpected ambient error: " << status->ToString()
                  << " at " << location.file() << ":" << location.line();
              return absl::nullopt;
            });
      }

      void OnResourceChanged(
          absl::StatusOr<std::shared_ptr<const ResourceStruct>> resource,
          RefCountedPtr<XdsClient::ReadDelayHandle> read_delay_handle)
          override {
        MutexLock lock(&mu_);
        queue_.emplace_back(
            Event{std::move(resource), std::move(read_delay_handle)});
      }

      void OnAmbientError(absl::Status status,
                          RefCountedPtr<XdsClient::ReadDelayHandle>
                              read_delay_handle) override {
        MutexLock lock(&mu_);
        queue_.push_back(
            Event{std::move(status), std::move(read_delay_handle)});
      }

      std::shared_ptr<FuzzingEventEngine> event_engine_;

      Mutex mu_;
      std::deque<Event> queue_ ABSL_GUARDED_BY(&mu_);
    };

    absl::string_view type_url() const override {
      return ResourceStruct::TypeUrl();
    }
    XdsResourceType::DecodeResult Decode(
        const XdsResourceType::DecodeContext& /*context*/,
        absl::string_view serialized_resource) const override {
      auto json = JsonParse(serialized_resource);
      XdsResourceType::DecodeResult result;
      if (!json.ok()) {
        result.resource = json.status();
      } else {
        absl::StatusOr<ResourceStruct> foo =
            LoadFromJson<ResourceStruct>(*json);
        if (!foo.ok()) {
          auto it = json->object().find("name");
          if (it != json->object().end()) {
            result.name = it->second.string();
          }
          result.resource = foo.status();
        } else {
          result.name = foo->name;
          result.resource = std::make_unique<ResourceStruct>(std::move(*foo));
        }
      }
      return result;
    }
    bool AllResourcesRequiredInSotW() const override {
      return all_resources_required_in_sotw;
    }
    void InitUpbSymtab(XdsClient*, upb_DefPool* /*symtab*/) const override {}

    static google::protobuf::Any EncodeAsAny(const ResourceStruct& resource) {
      google::protobuf::Any any;
      any.set_type_url(
          absl::StrCat("type.googleapis.com/", ResourceStruct::TypeUrl()));
      any.set_value(resource.AsJsonString());
      return any;
    }
  };

  // A fake "Foo" xDS resource type.
  struct XdsFooResource : public XdsResourceType::ResourceData {
    std::string name;
    uint32_t value;

    XdsFooResource() = default;
    XdsFooResource(std::string name, uint32_t value)
        : name(std::move(name)), value(value) {}

    bool operator==(const XdsFooResource& other) const {
      return name == other.name && value == other.value;
    }

    std::string AsJsonString() const {
      return absl::StrCat("{\"name\":\"", name, "\",\"value\":", value, "}");
    }

    static const JsonLoaderInterface* JsonLoader(const JsonArgs&) {
      static const auto* loader = JsonObjectLoader<XdsFooResource>()
                                      .Field("name", &XdsFooResource::name)
                                      .Field("value", &XdsFooResource::value)
                                      .Finish();
      return loader;
    }

    static absl::string_view TypeUrl() { return "test.v3.foo"; }
  };
  using XdsFooResourceType = XdsTestResourceType<XdsFooResource, false>;

  // A fake "Bar" xDS resource type.
  struct XdsBarResource : public XdsResourceType::ResourceData {
    std::string name;
    std::string value;

    XdsBarResource() = default;
    XdsBarResource(std::string name, std::string value)
        : name(std::move(name)), value(std::move(value)) {}

    bool operator==(const XdsBarResource& other) const {
      return name == other.name && value == other.value;
    }

    std::string AsJsonString() const {
      return absl::StrCat("{\"name\":\"", name, "\",\"value\":\"", value,
                          "\"}");
    }

    static const JsonLoaderInterface* JsonLoader(const JsonArgs&) {
      static const auto* loader = JsonObjectLoader<XdsBarResource>()
                                      .Field("name", &XdsBarResource::name)
                                      .Field("value", &XdsBarResource::value)
                                      .Finish();
      return loader;
    }

    static absl::string_view TypeUrl() { return "test.v3.bar"; }
  };
  using XdsBarResourceType = XdsTestResourceType<XdsBarResource, false>;

  // A fake "WildcardCapable" xDS resource type.
  // This resource type return true for AllResourcesRequiredInSotW(),
  // just like LDS and CDS.
  struct XdsWildcardCapableResource : public XdsResourceType::ResourceData {
    std::string name;
    uint32_t value;

    XdsWildcardCapableResource() = default;
    XdsWildcardCapableResource(std::string name, uint32_t value)
        : name(std::move(name)), value(value) {}

    bool operator==(const XdsWildcardCapableResource& other) const {
      return name == other.name && value == other.value;
    }

    std::string AsJsonString() const {
      return absl::StrCat("{\"name\":\"", name, "\",\"value\":\"", value,
                          "\"}");
    }

    static const JsonLoaderInterface* JsonLoader(const JsonArgs&) {
      static const auto* loader =
          JsonObjectLoader<XdsWildcardCapableResource>()
              .Field("name", &XdsWildcardCapableResource::name)
              .Field("value", &XdsWildcardCapableResource::value)
              .Finish();
      return loader;
    }

    static absl::string_view TypeUrl() { return "test.v3.wildcard_capable"; }
  };
  using XdsWildcardCapableResourceType =
      XdsTestResourceType<XdsWildcardCapableResource,
                          /*all_resources_required_in_sotw=*/true>;

  // A helper class to build and serialize a DiscoveryResponse.
  class ResponseBuilder {
   public:
    explicit ResponseBuilder(absl::string_view type_url) {
      response_.set_type_url(absl::StrCat("type.googleapis.com/", type_url));
    }

    ResponseBuilder& set_version_info(absl::string_view version_info) {
      response_.set_version_info(std::string(version_info));
      return *this;
    }
    ResponseBuilder& set_nonce(absl::string_view nonce) {
      response_.set_nonce(std::string(nonce));
      return *this;
    }

    template <typename ResourceType>
    ResponseBuilder& AddResource(
        const typename ResourceType::ResourceType& resource,
        bool in_resource_wrapper = false) {
      auto* res = response_.add_resources();
      *res = ResourceType::EncodeAsAny(resource);
      if (in_resource_wrapper) {
        envoy::service::discovery::v3::Resource resource_wrapper;
        resource_wrapper.set_name(resource.name);
        *resource_wrapper.mutable_resource() = std::move(*res);
        res->PackFrom(resource_wrapper);
      }
      return *this;
    }

    ResponseBuilder& AddFooResource(const XdsFooResource& resource,
                                    bool in_resource_wrapper = false) {
      return AddResource<XdsFooResourceType>(resource, in_resource_wrapper);
    }

    ResponseBuilder& AddBarResource(const XdsBarResource& resource,
                                    bool in_resource_wrapper = false) {
      return AddResource<XdsBarResourceType>(resource, in_resource_wrapper);
    }

    ResponseBuilder& AddWildcardCapableResource(
        const XdsWildcardCapableResource& resource,
        bool in_resource_wrapper = false) {
      return AddResource<XdsWildcardCapableResourceType>(resource,
                                                         in_resource_wrapper);
    }

    ResponseBuilder& AddInvalidResource(
        absl::string_view type_url, absl::string_view value,
        absl::string_view resource_wrapper_name = "") {
      auto* res = response_.add_resources();
      res->set_type_url(absl::StrCat("type.googleapis.com/", type_url));
      res->set_value(std::string(value));
      if (!resource_wrapper_name.empty()) {
        envoy::service::discovery::v3::Resource resource_wrapper;
        resource_wrapper.set_name(std::string(resource_wrapper_name));
        *resource_wrapper.mutable_resource() = std::move(*res);
        res->PackFrom(resource_wrapper);
      }
      return *this;
    }

    ResponseBuilder& AddInvalidResourceWrapper() {
      auto* res = response_.add_resources();
      res->set_type_url(
          "type.googleapis.com/envoy.service.discovery.v3.Resource");
      res->set_value(std::string("\0", 1));
      return *this;
    }

    ResponseBuilder& AddEmptyResource() {
      response_.add_resources();
      return *this;
    }

    std::string Serialize() {
      std::string serialized_response;
      EXPECT_TRUE(response_.SerializeToString(&serialized_response));
      return serialized_response;
    }

   private:
    DiscoveryResponse response_;
  };

  class MetricsReporter : public XdsMetricsReporter {
   public:
    using ResourceUpdateMap = std::map<
        std::pair<std::string /*xds_server*/, std::string /*resource_type*/>,
        uint64_t>;
    using ServerFailureMap = std::map<std::string /*xds_server*/, uint64_t>;

    explicit MetricsReporter(std::shared_ptr<FuzzingEventEngine> event_engine)
        : event_engine_(std::move(event_engine)) {}

    ResourceUpdateMap resource_updates_valid() const {
      MutexLock lock(&mu_);
      return resource_updates_valid_;
    }
    ResourceUpdateMap resource_updates_invalid() const {
      MutexLock lock(&mu_);
      return resource_updates_invalid_;
    }
    const ServerFailureMap& server_failures() const { return server_failures_; }

    // Returns true if matchers return true before the timeout.
    // Runs matchers once as soon as it is called and then again
    // every time the metrics reporter sees an update.
    bool WaitForMetricsReporterData(
        ::testing::Matcher<ResourceUpdateMap> resource_updates_valid_matcher,
        ::testing::Matcher<ResourceUpdateMap> resource_updates_invalid_matcher,
        ::testing::Matcher<ServerFailureMap> server_failures_matcher,
        SourceLocation location = SourceLocation()) {
      while (true) {
        {
          MutexLock lock(&mu_);
          if (::testing::Matches(resource_updates_valid_matcher)(
                  resource_updates_valid_) &&
              ::testing::Matches(resource_updates_invalid_matcher)(
                  resource_updates_invalid_) &&
              ::testing::Matches(server_failures_matcher)(server_failures_)) {
            return true;
          }
          if (event_engine_->IsIdle()) {
            EXPECT_THAT(resource_updates_valid_, resource_updates_valid_matcher)
                << location.file() << ":" << location.line();
            EXPECT_THAT(resource_updates_invalid_,
                        resource_updates_invalid_matcher)
                << location.file() << ":" << location.line();
            EXPECT_THAT(server_failures_, server_failures_matcher)
                << location.file() << ":" << location.line();
            return false;
          }
        }
        event_engine_->Tick();
      }
    }

   private:
    void ReportResourceUpdates(absl::string_view xds_server,
                               absl::string_view resource_type,
                               uint64_t num_resources_valid,
                               uint64_t num_resources_invalid) override {
      MutexLock lock(&mu_);
      auto key =
          std::make_pair(std::string(xds_server), std::string(resource_type));
      if (num_resources_valid > 0) {
        resource_updates_valid_[key] += num_resources_valid;
      }
      if (num_resources_invalid > 0) {
        resource_updates_invalid_[key] += num_resources_invalid;
      }
      cond_.SignalAll();
    }

    void ReportServerFailure(absl::string_view xds_server) override {
      MutexLock lock(&mu_);
      ++server_failures_[std::string(xds_server)];
      cond_.SignalAll();
    }

    std::shared_ptr<FuzzingEventEngine> event_engine_;

    mutable Mutex mu_;
    ResourceUpdateMap resource_updates_valid_ ABSL_GUARDED_BY(mu_);
    ResourceUpdateMap resource_updates_invalid_ ABSL_GUARDED_BY(mu_);
    ServerFailureMap server_failures_ ABSL_GUARDED_BY(mu_);
    CondVar cond_;
  };

  using ResourceCounts =
      std::vector<std::pair<XdsClientTestPeer::ResourceCountLabels, uint64_t>>;
  ResourceCounts GetResourceCounts() {
    ResourceCounts resource_counts;
    XdsClientTestPeer(xds_client_.get())
        .TestReportResourceCounts(
            [&](const XdsClientTestPeer::ResourceCountLabels& labels,
                uint64_t count) {
              resource_counts.emplace_back(labels, count);
            });
    return resource_counts;
  }

  using ServerConnectionMap = std::map<std::string, bool>;
  ServerConnectionMap GetServerConnections() {
    ServerConnectionMap server_connection_map;
    XdsClientTestPeer(xds_client_.get())
        .TestReportServerConnections(
            [&](absl::string_view xds_server, bool connected) {
              std::string server(xds_server);
              EXPECT_EQ(server_connection_map.find(server),
                        server_connection_map.end());
              server_connection_map[std::move(server)] = connected;
            });
    return server_connection_map;
  }

  void SetUp() override {
    time_cache_.TestOnlySetNow(kTime0);
    event_engine_ = std::make_shared<FuzzingEventEngine>(
        FuzzingEventEngine::Options(), fuzzing_event_engine::Actions());
    grpc_timer_manager_set_start_threaded(false);
    grpc_init();
  }

  void TearDown() override {
    transport_factory_.reset();
    xds_client_.reset();
    event_engine_->FuzzingDone();
    event_engine_->TickUntilIdle();
    event_engine_->UnsetGlobalHooks();
    grpc_event_engine::experimental::WaitForSingleOwner(
        std::move(event_engine_));
    grpc_shutdown_blocking();
  }

  // Sets transport_factory_ and initializes xds_client_ with the
  // specified bootstrap config.
  void InitXdsClient(FakeXdsBootstrap::Builder bootstrap_builder =
                         FakeXdsBootstrap::Builder()) {
    transport_factory_ = MakeRefCounted<FakeXdsTransportFactory>(
        []() { FAIL() << "Multiple concurrent reads"; }, event_engine_);
    auto metrics_reporter = std::make_unique<MetricsReporter>(event_engine_);
    metrics_reporter_ = metrics_reporter.get();
    xds_client_ = MakeRefCounted<XdsClient>(
        bootstrap_builder.Build(), transport_factory_, event_engine_,
        std::move(metrics_reporter), "foo agent", "foo version");
  }

  // Starts and cancels a watch for a Foo resource.
  RefCountedPtr<XdsFooResourceType::Watcher> StartFooWatch(
      absl::string_view resource_name) {
    auto watcher = MakeRefCounted<XdsFooResourceType::Watcher>(event_engine_);
    XdsFooResourceType::StartWatch(xds_client_.get(), resource_name, watcher);
    return watcher;
  }
  void CancelFooWatch(XdsFooResourceType::Watcher* watcher,
                      absl::string_view resource_name,
                      bool delay_unsubscription = false) {
    XdsFooResourceType::CancelWatch(xds_client_.get(), resource_name, watcher,
                                    delay_unsubscription);
  }

  // Starts and cancels a watch for a Bar resource.
  RefCountedPtr<XdsBarResourceType::Watcher> StartBarWatch(
      absl::string_view resource_name) {
    auto watcher = MakeRefCounted<XdsBarResourceType::Watcher>(event_engine_);
    XdsBarResourceType::StartWatch(xds_client_.get(), resource_name, watcher);
    return watcher;
  }
  void CancelBarWatch(XdsBarResourceType::Watcher* watcher,
                      absl::string_view resource_name,
                      bool delay_unsubscription = false) {
    XdsBarResourceType::CancelWatch(xds_client_.get(), resource_name, watcher,
                                    delay_unsubscription);
  }

  // Starts and cancels a watch for a WildcardCapable resource.
  RefCountedPtr<XdsWildcardCapableResourceType::Watcher>
  StartWildcardCapableWatch(absl::string_view resource_name) {
    auto watcher =
        MakeRefCounted<XdsWildcardCapableResourceType::Watcher>(event_engine_);
    XdsWildcardCapableResourceType::StartWatch(xds_client_.get(), resource_name,
                                               watcher);
    return watcher;
  }
  void CancelWildcardCapableWatch(
      XdsWildcardCapableResourceType::Watcher* watcher,
      absl::string_view resource_name, bool delay_unsubscription = false) {
    XdsWildcardCapableResourceType::CancelWatch(
        xds_client_.get(), resource_name, watcher, delay_unsubscription);
  }

  RefCountedPtr<FakeXdsTransportFactory::FakeStreamingCall> WaitForAdsStream(
      const XdsBootstrap::XdsServer& xds_server) {
    return transport_factory_->WaitForStream(
        xds_server, FakeXdsTransportFactory::kAdsMethod);
  }

  RefCountedPtr<FakeXdsTransportFactory::FakeStreamingCall> WaitForAdsStream() {
    return WaitForAdsStream(*xds_client_->bootstrap().servers().front());
  }

  void TriggerConnectionFailure(const XdsBootstrap::XdsServer& xds_server,
                                absl::Status status) {
    transport_factory_->TriggerConnectionFailure(xds_server, std::move(status));
  }

  // Gets the latest request sent to the fake xDS server.
  absl::optional<DiscoveryRequest> WaitForRequest(
      FakeXdsTransportFactory::FakeStreamingCall* stream,
      SourceLocation location = SourceLocation()) {
    auto message = stream->WaitForMessageFromClient();
    if (!message.has_value()) return absl::nullopt;
    DiscoveryRequest request;
    bool success = request.ParseFromString(*message);
    EXPECT_TRUE(success) << "Failed to deserialize DiscoveryRequest at "
                         << location.file() << ":" << location.line();
    if (!success) return absl::nullopt;
    return std::move(request);
  }

  // Helper function to check the fields of a DiscoveryRequest.
  void CheckRequest(const DiscoveryRequest& request, absl::string_view type_url,
                    absl::string_view version_info,
                    absl::string_view response_nonce,
                    const absl::Status& error_detail,
                    const std::set<absl::string_view>& resource_names,
                    SourceLocation location = SourceLocation()) {
    EXPECT_EQ(request.type_url(),
              absl::StrCat("type.googleapis.com/", type_url))
        << location.file() << ":" << location.line();
    EXPECT_EQ(request.version_info(), version_info)
        << location.file() << ":" << location.line();
    EXPECT_EQ(request.response_nonce(), response_nonce)
        << location.file() << ":" << location.line();
    if (error_detail.ok()) {
      EXPECT_FALSE(request.has_error_detail())
          << location.file() << ":" << location.line();
    } else {
      EXPECT_EQ(request.error_detail().code(),
                static_cast<int>(error_detail.code()))
          << location.file() << ":" << location.line();
      EXPECT_EQ(request.error_detail().message(), error_detail.message())
          << location.file() << ":" << location.line();
    }
    EXPECT_THAT(request.resource_names(),
                ::testing::UnorderedElementsAreArray(resource_names))
        << location.file() << ":" << location.line();
  }

  // Helper function to check the contents of the node message in a
  // request against the client's node info.
  void CheckRequestNode(const DiscoveryRequest& request,
                        SourceLocation location = SourceLocation()) {
    return CheckNode(request.node(), location);
  }

  // Helper function to check the contents of a node message against the
  // client's node info.
  void CheckNode(const envoy::config::core::v3::Node& node,
                 SourceLocation location = SourceLocation()) {
    // These fields come from the bootstrap config.
    EXPECT_EQ(node.id(), xds_client_->bootstrap().node()->id())
        << location.file() << ":" << location.line();
    EXPECT_EQ(node.cluster(), xds_client_->bootstrap().node()->cluster())
        << location.file() << ":" << location.line();
    EXPECT_EQ(node.locality().region(),
              xds_client_->bootstrap().node()->locality_region())
        << location.file() << ":" << location.line();
    EXPECT_EQ(node.locality().zone(),
              xds_client_->bootstrap().node()->locality_zone())
        << location.file() << ":" << location.line();
    EXPECT_EQ(node.locality().sub_zone(),
              xds_client_->bootstrap().node()->locality_sub_zone())
        << location.file() << ":" << location.line();
    if (xds_client_->bootstrap().node()->metadata().empty()) {
      EXPECT_FALSE(node.has_metadata())
          << location.file() << ":" << location.line();
    } else {
      std::string metadata_json_str;
      auto status =
          MessageToJsonString(node.metadata(), &metadata_json_str,
                              GRPC_CUSTOM_JSONUTIL::JsonPrintOptions());
      ASSERT_TRUE(status.ok())
          << status << " on " << location.file() << ":" << location.line();
      auto metadata_json = JsonParse(metadata_json_str);
      ASSERT_TRUE(metadata_json.ok())
          << metadata_json.status() << " on " << location.file() << ":"
          << location.line();
      Json expected =
          Json::FromObject(xds_client_->bootstrap().node()->metadata());
      EXPECT_EQ(*metadata_json, expected)
          << location.file() << ":" << location.line()
          << ":\nexpected: " << JsonDump(expected)
          << "\nactual: " << JsonDump(*metadata_json);
    }
    EXPECT_EQ(node.user_agent_name(), "foo agent")
        << location.file() << ":" << location.line();
    EXPECT_EQ(node.user_agent_version(), "foo version")
        << location.file() << ":" << location.line();
  }

  ClientConfig DumpCsds(SourceLocation location = SourceLocation()) {
    std::string client_config_serialized =
        XdsClientTestPeer(xds_client_.get()).TestDumpClientConfig();
    ClientConfig client_config_proto;
    CHECK(client_config_proto.ParseFromString(client_config_serialized))
        << "at " << location.file() << ":" << location.line();
    CheckNode(client_config_proto.node(), location);
    return client_config_proto;
  }

  ScopedTimeCache time_cache_;
  std::shared_ptr<FuzzingEventEngine> event_engine_;
  RefCountedPtr<FakeXdsTransportFactory> transport_factory_;
  RefCountedPtr<XdsClient> xds_client_;
  MetricsReporter* metrics_reporter_ = nullptr;
};

MATCHER_P3(ResourceCountLabelsEq, xds_authority, resource_type, cache_state,
           "equals ResourceCountLabels") {
  bool ok = true;
  ok &= ::testing::ExplainMatchResult(xds_authority, arg.xds_authority,
                                      result_listener);
  ok &= ::testing::ExplainMatchResult(resource_type, arg.resource_type,
                                      result_listener);
  ok &= ::testing::ExplainMatchResult(cache_state, arg.cache_state,
                                      result_listener);
  return ok;
}

MATCHER_P(TimestampProtoEq, timestamp, "equals timestamp") {
  gpr_timespec ts = {arg.seconds(), arg.nanos(), GPR_CLOCK_REALTIME};
  return ::testing::ExplainMatchResult(
      timestamp, Timestamp::FromTimespecRoundDown(ts), result_listener);
}

// Matches a CSDS ClientConfig proto.
//
// The resource_fields argument is a matcher that must validate the
// xds_config, version_info, and last_updated fields.  Examples are
// CsdsResourceFields() and CsdsNoResourceFields().
//
// The error_fields argument is a matcher that must validate the
// error_state field.  Examples are CsdsErrorFields(),
// CsdsErrorDetailsOnly(), and CsdsNoErrorFields().
MATCHER_P5(CsdsResourceEq, client_status, type_url, name, resource_fields,
           error_fields, "equals CSDS resource") {
  bool ok = true;
  ok &= ::testing::ExplainMatchResult(arg.client_status(), client_status,
                                      result_listener);
  ok &= ::testing::ExplainMatchResult(
      absl::StrCat("type.googleapis.com/", type_url), arg.type_url(),
      result_listener);
  ok &= ::testing::ExplainMatchResult(name, arg.name(), result_listener);
  ok &= ::testing::ExplainMatchResult(resource_fields, arg, result_listener);
  ok &= ::testing::ExplainMatchResult(error_fields, arg, result_listener);
  return ok;
}

// Validates the resource fields in a CSDS ClientConfig proto.  Intended
// for use with CsdsResourceEq().
MATCHER_P3(CsdsResourceFields, resource, version, last_updated,
           "CSDS resource fields") {
  bool ok = true;
  ok &= ::testing::ExplainMatchResult(resource, arg.xds_config().value(),
                                      result_listener);
  ok &= ::testing::ExplainMatchResult(version, arg.version_info(),
                                      result_listener);
  ok &= ::testing::ExplainMatchResult(last_updated, arg.last_updated(),
                                      result_listener);
  return ok;
}

// Validates the resource fields are not present in a CSDS ClientConfig
// proto.  Intended for use with CsdsResourceEq().
MATCHER(CsdsNoResourceFields, "CSDS has no resource fields") {
  bool ok = true;
  ok &= ::testing::ExplainMatchResult(::testing::IsFalse(),
                                      arg.has_xds_config(), result_listener);
  ok &= ::testing::ExplainMatchResult("", arg.version_info(), result_listener);
  ok &= ::testing::ExplainMatchResult(::testing::IsFalse(),
                                      arg.has_last_updated(), result_listener);
  return ok;
}

// Validates the error fields in a CSDS ClientConfig proto.  Intended
// for use with CsdsResourceEq().
MATCHER_P3(CsdsErrorFields, error_details, error_version, error_time,
           "CSDS error fields") {
  bool ok = true;
  ok &= ::testing::ExplainMatchResult(
      error_details, arg.error_state().details(), result_listener);
  ok &= ::testing::ExplainMatchResult(
      error_version, arg.error_state().version_info(), result_listener);
  ok &= ::testing::ExplainMatchResult(
      error_time, arg.error_state().last_update_attempt(), result_listener);
  return ok;
}

// Same as CsdsErrorFields, but expects the error details without a
// version or timestamp.
MATCHER_P(CsdsErrorDetailsOnly, error_details, "CSDS error details only") {
  bool ok = true;
  ok &= ::testing::ExplainMatchResult(
      error_details, arg.error_state().details(), result_listener);
  ok &= ::testing::ExplainMatchResult("", arg.error_state().version_info(),
                                      result_listener);
  ok &= ::testing::ExplainMatchResult(
      ::testing::IsFalse(), arg.error_state().has_last_update_attempt(),
      result_listener);
  return ok;
}

// Validates that there is no error in a CSDS ClientConfig proto.  Intended
// for use with CsdsResourceEq().
MATCHER(CsdsNoErrorFields, "CSDS has no error fields") {
  return ::testing::ExplainMatchResult(::testing::IsFalse(),
                                       arg.has_error_state(), result_listener);
}

// Convenient wrapper for ACKED resources in CSDS.
MATCHER_P5(CsdsResourceAcked, type_url, name, resource, version, last_updated,
           "equals CSDS ACKED resource") {
  return ::testing::ExplainMatchResult(
      CsdsResourceEq(ClientResourceStatus::ACKED, type_url, name,
                     CsdsResourceFields(resource, version, last_updated),
                     CsdsNoErrorFields()),
      arg, result_listener);
}

// Convenient wrapper for REQUESTED resources in CSDS.
MATCHER_P2(CsdsResourceRequested, type_url, name,
           "equals CSDS requested resource") {
  return ::testing::ExplainMatchResult(
      CsdsResourceEq(ClientResourceStatus::REQUESTED, type_url, name,
                     CsdsNoResourceFields(), CsdsNoErrorFields()),
      arg, result_listener);
}

<<<<<<< HEAD
// Convenient wrapper for DOES_NOT_EXIST resources in CSDS caused by
// the resource timer.
MATCHER_P2(CsdsResourceDoesNotExistOnTimeout, type_url, name,
           "equals CSDS does-not-exist-on-timeout resource") {
  return ::testing::ExplainMatchResult(
      CsdsResourceEq(ClientResourceStatus::DOES_NOT_EXIST, type_url, name,
                     CsdsNoResourceFields(),
                     CsdsErrorDetailsOnly("does not exist")),
=======
// Convenient wrapper for DOES_NOT_EXIST resources in CSDS.
MATCHER_P2(CsdsResourceDoesNotExist, type_url, name,
           "equals CSDS does-not-exist resource") {
  return ::testing::ExplainMatchResult(
      CsdsResourceEq(ClientResourceStatus::DOES_NOT_EXIST, type_url, name,
                     CsdsNoResourceFields(), CsdsNoErrorFields()),
>>>>>>> 0508a1a1
      arg, result_listener);
}

TEST_F(XdsClientTest, BasicWatch) {
  InitXdsClient();
  // Metrics should initially be empty.
  EXPECT_THAT(metrics_reporter_->resource_updates_valid(),
              ::testing::ElementsAre());
  EXPECT_THAT(metrics_reporter_->resource_updates_invalid(),
              ::testing::ElementsAre());
  EXPECT_THAT(GetResourceCounts(), ::testing::ElementsAre());
  EXPECT_THAT(GetServerConnections(), ::testing::ElementsAre());
  EXPECT_THAT(metrics_reporter_->server_failures(), ::testing::ElementsAre());
  // CSDS should initially be empty.
  ClientConfig csds = DumpCsds();
  EXPECT_THAT(csds.generic_xds_configs(), ::testing::ElementsAre());
  // Start a watch for "foo1".
  auto watcher = StartFooWatch("foo1");
  // Check metrics.
  EXPECT_THAT(metrics_reporter_->resource_updates_valid(),
              ::testing::ElementsAre());
  EXPECT_THAT(metrics_reporter_->resource_updates_invalid(),
              ::testing::ElementsAre());
  EXPECT_THAT(GetServerConnections(), ::testing::ElementsAre(::testing::Pair(
                                          kDefaultXdsServerUrl, true)));
  EXPECT_THAT(GetResourceCounts(),
              ::testing::ElementsAre(::testing::Pair(
                  ResourceCountLabelsEq(XdsClient::kOldStyleAuthority,
                                        XdsFooResourceType::Get()->type_url(),
                                        "requested"),
                  1)));
  // CSDS should show that the resource has been requested.
  csds = DumpCsds();
  EXPECT_THAT(csds.generic_xds_configs(),
              ::testing::ElementsAre(CsdsResourceRequested(
                  XdsFooResourceType::Get()->type_url(), "foo1")));
  // Watcher should initially not see any resource reported.
  EXPECT_FALSE(watcher->HasEvent());
  // XdsClient should have created an ADS stream.
  auto stream = WaitForAdsStream();
  ASSERT_TRUE(stream != nullptr);
  // XdsClient should have sent a subscription request on the ADS stream.
  auto request = WaitForRequest(stream.get());
  ASSERT_TRUE(request.has_value());
  CheckRequest(*request, XdsFooResourceType::Get()->type_url(),
               /*version_info=*/"", /*response_nonce=*/"",
               /*error_detail=*/absl::OkStatus(),
               /*resource_names=*/{"foo1"});
  CheckRequestNode(*request);  // Should be present on the first request.
  // Send a response.
  stream->SendMessageToClient(
      ResponseBuilder(XdsFooResourceType::Get()->type_url())
          .set_version_info("1")
          .set_nonce("A")
          .AddFooResource(XdsFooResource("foo1", 6))
          .Serialize());
  // XdsClient should have delivered the response to the watcher.
  auto resource = watcher->WaitForNextResource();
  ASSERT_NE(resource, nullptr);
  EXPECT_EQ(resource->name, "foo1");
  EXPECT_EQ(resource->value, 6);
  // Check metric data.
  EXPECT_TRUE(metrics_reporter_->WaitForMetricsReporterData(
      ::testing::ElementsAre(::testing::Pair(
          ::testing::Pair(kDefaultXdsServerUrl,
                          XdsFooResourceType::Get()->type_url()),
          1)),
      ::testing::ElementsAre(), ::testing::_));
  EXPECT_THAT(
      GetResourceCounts(),
      ::testing::ElementsAre(::testing::Pair(
          ResourceCountLabelsEq(XdsClient::kOldStyleAuthority,
                                XdsFooResourceType::Get()->type_url(), "acked"),
          1)));
  EXPECT_THAT(GetServerConnections(), ::testing::ElementsAre(::testing::Pair(
                                          kDefaultXdsServerUrl, true)));
  // Check CSDS data.
  csds = DumpCsds();
  EXPECT_THAT(csds.generic_xds_configs(),
              ::testing::ElementsAre(CsdsResourceAcked(
                  XdsFooResourceType::Get()->type_url(), "foo1",
                  resource->AsJsonString(), "1", TimestampProtoEq(kTime0))));
  // XdsClient should have sent an ACK message to the xDS server.
  request = WaitForRequest(stream.get());
  ASSERT_TRUE(request.has_value());
  CheckRequest(*request, XdsFooResourceType::Get()->type_url(),
               /*version_info=*/"1", /*response_nonce=*/"A",
               /*error_detail=*/absl::OkStatus(),
               /*resource_names=*/{"foo1"});
  // Cancel watch.
  CancelFooWatch(watcher.get(), "foo1");
  EXPECT_TRUE(stream->IsOrphaned());
  // Check metric data.
  EXPECT_TRUE(metrics_reporter_->WaitForMetricsReporterData(
      ::testing::ElementsAre(::testing::Pair(
          ::testing::Pair(kDefaultXdsServerUrl,
                          XdsFooResourceType::Get()->type_url()),
          1)),
      ::testing::ElementsAre(), ::testing::_));
  EXPECT_THAT(GetResourceCounts(), ::testing::ElementsAre());
  EXPECT_THAT(GetServerConnections(), ::testing::ElementsAre());
  // Check CSDS data.
  csds = DumpCsds();
  EXPECT_THAT(csds.generic_xds_configs(), ::testing::ElementsAre());
}

TEST_F(XdsClientTest, UpdateFromServer) {
  InitXdsClient();
  // Start a watch for "foo1".
  auto watcher = StartFooWatch("foo1");
  // Watcher should initially not see any resource reported.
  EXPECT_FALSE(watcher->HasEvent());
  // XdsClient should have created an ADS stream.
  auto stream = WaitForAdsStream();
  ASSERT_TRUE(stream != nullptr);
  // XdsClient should have sent a subscription request on the ADS stream.
  auto request = WaitForRequest(stream.get());
  ASSERT_TRUE(request.has_value());
  CheckRequest(*request, XdsFooResourceType::Get()->type_url(),
               /*version_info=*/"", /*response_nonce=*/"",
               /*error_detail=*/absl::OkStatus(),
               /*resource_names=*/{"foo1"});
  CheckRequestNode(*request);  // Should be present on the first request.
  // Send a response.
  stream->SendMessageToClient(
      ResponseBuilder(XdsFooResourceType::Get()->type_url())
          .set_version_info("1")
          .set_nonce("A")
          .AddFooResource(XdsFooResource("foo1", 6))
          .Serialize());
  // XdsClient should have delivered the response to the watcher.
  auto resource = watcher->WaitForNextResource();
  ASSERT_NE(resource, nullptr);
  EXPECT_EQ(resource->name, "foo1");
  EXPECT_EQ(resource->value, 6);
  // Check metric data.
  EXPECT_TRUE(metrics_reporter_->WaitForMetricsReporterData(
      ::testing::ElementsAre(::testing::Pair(
          ::testing::Pair(kDefaultXdsServerUrl,
                          XdsFooResourceType::Get()->type_url()),
          1)),
      ::testing::ElementsAre(), ::testing::_));
  EXPECT_THAT(
      GetResourceCounts(),
      ::testing::ElementsAre(::testing::Pair(
          ResourceCountLabelsEq(XdsClient::kOldStyleAuthority,
                                XdsFooResourceType::Get()->type_url(), "acked"),
          1)));
  // Check CSDS data.
  ClientConfig csds = DumpCsds();
  EXPECT_THAT(csds.generic_xds_configs(),
              ::testing::ElementsAre(CsdsResourceAcked(
                  XdsFooResourceType::Get()->type_url(), "foo1",
                  resource->AsJsonString(), "1", TimestampProtoEq(kTime0))));
  // XdsClient should have sent an ACK message to the xDS server.
  request = WaitForRequest(stream.get());
  ASSERT_TRUE(request.has_value());
  CheckRequest(*request, XdsFooResourceType::Get()->type_url(),
               /*version_info=*/"1", /*response_nonce=*/"A",
               /*error_detail=*/absl::OkStatus(),
               /*resource_names=*/{"foo1"});
  // Server sends an updated version of the resource.
  // We increment time to make sure that the CSDS data gets a new timestamp.
  time_cache_.TestOnlySetNow(kTime1);
  stream->SendMessageToClient(
      ResponseBuilder(XdsFooResourceType::Get()->type_url())
          .set_version_info("2")
          .set_nonce("B")
          .AddFooResource(XdsFooResource("foo1", 9))
          .Serialize());
  // XdsClient should have delivered the response to the watcher.
  resource = watcher->WaitForNextResource();
  ASSERT_NE(resource, nullptr);
  EXPECT_EQ(resource->name, "foo1");
  EXPECT_EQ(resource->value, 9);
  // Check metric data.
  EXPECT_TRUE(metrics_reporter_->WaitForMetricsReporterData(
      ::testing::ElementsAre(::testing::Pair(
          ::testing::Pair(kDefaultXdsServerUrl,
                          XdsFooResourceType::Get()->type_url()),
          2)),
      ::testing::ElementsAre(), ::testing::_));
  EXPECT_THAT(
      GetResourceCounts(),
      ::testing::ElementsAre(::testing::Pair(
          ResourceCountLabelsEq(XdsClient::kOldStyleAuthority,
                                XdsFooResourceType::Get()->type_url(), "acked"),
          1)));
  // Check CSDS data.
  csds = DumpCsds();
  EXPECT_THAT(csds.generic_xds_configs(),
              ::testing::ElementsAre(CsdsResourceAcked(
                  XdsFooResourceType::Get()->type_url(), "foo1",
                  resource->AsJsonString(), "2", TimestampProtoEq(kTime1))));
  // XdsClient should have sent an ACK message to the xDS server.
  request = WaitForRequest(stream.get());
  ASSERT_TRUE(request.has_value());
  CheckRequest(*request, XdsFooResourceType::Get()->type_url(),
               /*version_info=*/"2", /*response_nonce=*/"B",
               /*error_detail=*/absl::OkStatus(),
               /*resource_names=*/{"foo1"});
  // Cancel watch.
  CancelFooWatch(watcher.get(), "foo1");
  EXPECT_TRUE(stream->IsOrphaned());
}

TEST_F(XdsClientTest, MultipleWatchersForSameResource) {
  InitXdsClient();
  // Start a watch for "foo1".
  auto watcher = StartFooWatch("foo1");
  // Watcher should initially not see any resource reported.
  EXPECT_FALSE(watcher->HasEvent());
  // XdsClient should have created an ADS stream.
  auto stream = WaitForAdsStream();
  ASSERT_TRUE(stream != nullptr);
  // XdsClient should have sent a subscription request on the ADS stream.
  auto request = WaitForRequest(stream.get());
  ASSERT_TRUE(request.has_value());
  CheckRequest(*request, XdsFooResourceType::Get()->type_url(),
               /*version_info=*/"", /*response_nonce=*/"",
               /*error_detail=*/absl::OkStatus(),
               /*resource_names=*/{"foo1"});
  CheckRequestNode(*request);  // Should be present on the first request.
  // Send a response.
  stream->SendMessageToClient(
      ResponseBuilder(XdsFooResourceType::Get()->type_url())
          .set_version_info("1")
          .set_nonce("A")
          .AddFooResource(XdsFooResource("foo1", 6))
          .Serialize());
  // XdsClient should have delivered the response to the watcher.
  auto resource = watcher->WaitForNextResource();
  ASSERT_NE(resource, nullptr);
  EXPECT_EQ(resource->name, "foo1");
  EXPECT_EQ(resource->value, 6);
  // Check metric data.
  EXPECT_TRUE(metrics_reporter_->WaitForMetricsReporterData(
      ::testing::ElementsAre(::testing::Pair(
          ::testing::Pair(kDefaultXdsServerUrl,
                          XdsFooResourceType::Get()->type_url()),
          1)),
      ::testing::ElementsAre(), ::testing::_));
  EXPECT_THAT(
      GetResourceCounts(),
      ::testing::ElementsAre(::testing::Pair(
          ResourceCountLabelsEq(XdsClient::kOldStyleAuthority,
                                XdsFooResourceType::Get()->type_url(), "acked"),
          1)));
  // Check CSDS data.
  ClientConfig csds = DumpCsds();
  EXPECT_THAT(csds.generic_xds_configs(),
              ::testing::ElementsAre(CsdsResourceAcked(
                  XdsFooResourceType::Get()->type_url(), "foo1",
                  resource->AsJsonString(), "1", TimestampProtoEq(kTime0))));
  // XdsClient should have sent an ACK message to the xDS server.
  request = WaitForRequest(stream.get());
  ASSERT_TRUE(request.has_value());
  CheckRequest(*request, XdsFooResourceType::Get()->type_url(),
               /*version_info=*/"1", /*response_nonce=*/"A",
               /*error_detail=*/absl::OkStatus(),
               /*resource_names=*/{"foo1"});
  // Start a second watcher for the same resource.
  auto watcher2 = StartFooWatch("foo1");
  // This watcher should get an immediate notification, because the
  // resource is already cached.
  resource = watcher2->WaitForNextResource();
  ASSERT_NE(resource, nullptr);
  EXPECT_EQ(resource->name, "foo1");
  EXPECT_EQ(resource->value, 6);
  // Server should not have seen another request from the client.
  ASSERT_FALSE(stream->HaveMessageFromClient());
  // Server sends an updated version of the resource.
  stream->SendMessageToClient(
      ResponseBuilder(XdsFooResourceType::Get()->type_url())
          .set_version_info("2")
          .set_nonce("B")
          .AddFooResource(XdsFooResource("foo1", 9))
          .Serialize());
  // XdsClient should deliver the response to both watchers.
  resource = watcher->WaitForNextResource();
  ASSERT_NE(resource, nullptr);
  EXPECT_EQ(resource->name, "foo1");
  EXPECT_EQ(resource->value, 9);
  resource = watcher2->WaitForNextResource();
  ASSERT_NE(resource, nullptr);
  EXPECT_EQ(resource->name, "foo1");
  EXPECT_EQ(resource->value, 9);
  // Check metric data.
  EXPECT_TRUE(metrics_reporter_->WaitForMetricsReporterData(
      ::testing::ElementsAre(::testing::Pair(
          ::testing::Pair(kDefaultXdsServerUrl,
                          XdsFooResourceType::Get()->type_url()),
          2)),
      ::testing::ElementsAre(), ::testing::_));
  EXPECT_THAT(
      GetResourceCounts(),
      ::testing::ElementsAre(::testing::Pair(
          ResourceCountLabelsEq(XdsClient::kOldStyleAuthority,
                                XdsFooResourceType::Get()->type_url(), "acked"),
          1)));
  // Check CSDS data.
  csds = DumpCsds();
  EXPECT_THAT(csds.generic_xds_configs(),
              ::testing::ElementsAre(CsdsResourceAcked(
                  XdsFooResourceType::Get()->type_url(), "foo1",
                  resource->AsJsonString(), "2", TimestampProtoEq(kTime0))));
  // XdsClient should have sent an ACK message to the xDS server.
  request = WaitForRequest(stream.get());
  ASSERT_TRUE(request.has_value());
  CheckRequest(*request, XdsFooResourceType::Get()->type_url(),
               /*version_info=*/"2", /*response_nonce=*/"B",
               /*error_detail=*/absl::OkStatus(),
               /*resource_names=*/{"foo1"});
  // Cancel one of the watchers.
  CancelFooWatch(watcher.get(), "foo1");
  // The server should not see any new request.
  ASSERT_FALSE(WaitForRequest(stream.get()));
  // Now cancel the second watcher.
  CancelFooWatch(watcher2.get(), "foo1");
  EXPECT_TRUE(stream->IsOrphaned());
}

TEST_F(XdsClientTest, SubscribeToMultipleResources) {
  InitXdsClient();
  // Start a watch for "foo1".
  auto watcher = StartFooWatch("foo1");
  // Watcher should initially not see any resource reported.
  EXPECT_FALSE(watcher->HasEvent());
  // Check metrics.
  EXPECT_THAT(metrics_reporter_->resource_updates_valid(),
              ::testing::ElementsAre());
  EXPECT_THAT(metrics_reporter_->resource_updates_invalid(),
              ::testing::ElementsAre());
  EXPECT_THAT(GetResourceCounts(),
              ::testing::ElementsAre(::testing::Pair(
                  ResourceCountLabelsEq(XdsClient::kOldStyleAuthority,
                                        XdsFooResourceType::Get()->type_url(),
                                        "requested"),
                  1)));
  // CSDS should show that the resource has been requested.
  ClientConfig csds = DumpCsds();
  EXPECT_THAT(csds.generic_xds_configs(),
              ::testing::ElementsAre(CsdsResourceRequested(
                  XdsFooResourceType::Get()->type_url(), "foo1")));
  // XdsClient should have created an ADS stream.
  auto stream = WaitForAdsStream();
  ASSERT_TRUE(stream != nullptr);
  // XdsClient should have sent a subscription request on the ADS stream.
  auto request = WaitForRequest(stream.get());
  ASSERT_TRUE(request.has_value());
  CheckRequest(*request, XdsFooResourceType::Get()->type_url(),
               /*version_info=*/"", /*response_nonce=*/"",
               /*error_detail=*/absl::OkStatus(),
               /*resource_names=*/{"foo1"});
  CheckRequestNode(*request);  // Should be present on the first request.
  // Send a response.
  stream->SendMessageToClient(
      ResponseBuilder(XdsFooResourceType::Get()->type_url())
          .set_version_info("1")
          .set_nonce("A")
          .AddFooResource(XdsFooResource("foo1", 6))
          .Serialize());
  // XdsClient should have delivered the response to the watcher.
  auto resource = watcher->WaitForNextResource();
  ASSERT_NE(resource, nullptr);
  EXPECT_EQ(resource->name, "foo1");
  EXPECT_EQ(resource->value, 6);
  // Check metric data.
  EXPECT_TRUE(metrics_reporter_->WaitForMetricsReporterData(
      ::testing::ElementsAre(::testing::Pair(
          ::testing::Pair(kDefaultXdsServerUrl,
                          XdsFooResourceType::Get()->type_url()),
          1)),
      ::testing::ElementsAre(), ::testing::_));
  EXPECT_THAT(
      GetResourceCounts(),
      ::testing::ElementsAre(::testing::Pair(
          ResourceCountLabelsEq(XdsClient::kOldStyleAuthority,
                                XdsFooResourceType::Get()->type_url(), "acked"),
          1)));
  // Check CSDS data.
  csds = DumpCsds();
  EXPECT_THAT(csds.generic_xds_configs(),
              ::testing::ElementsAre(CsdsResourceAcked(
                  XdsFooResourceType::Get()->type_url(), "foo1",
                  resource->AsJsonString(), "1", TimestampProtoEq(kTime0))));
  // XdsClient should have sent an ACK message to the xDS server.
  request = WaitForRequest(stream.get());
  ASSERT_TRUE(request.has_value());
  CheckRequest(*request, XdsFooResourceType::Get()->type_url(),
               /*version_info=*/"1", /*response_nonce=*/"A",
               /*error_detail=*/absl::OkStatus(),
               /*resource_names=*/{"foo1"});
  // Start a watch for "foo2".
  auto watcher2 = StartFooWatch("foo2");
  // Check metric data.
  EXPECT_THAT(
      GetResourceCounts(),
      ::testing::ElementsAre(
          ::testing::Pair(ResourceCountLabelsEq(
                              XdsClient::kOldStyleAuthority,
                              XdsFooResourceType::Get()->type_url(), "acked"),
                          1),
          ::testing::Pair(
              ResourceCountLabelsEq(XdsClient::kOldStyleAuthority,
                                    XdsFooResourceType::Get()->type_url(),
                                    "requested"),
              1)));
  // Check CSDS data.
  csds = DumpCsds();
  EXPECT_THAT(csds.generic_xds_configs(),
              ::testing::UnorderedElementsAre(
                  CsdsResourceAcked(XdsFooResourceType::Get()->type_url(),
                                    "foo1", resource->AsJsonString(), "1",
                                    TimestampProtoEq(kTime0)),
                  CsdsResourceRequested(XdsFooResourceType::Get()->type_url(),
                                        "foo2")));
  // XdsClient should have sent a subscription request on the ADS stream.
  request = WaitForRequest(stream.get());
  ASSERT_TRUE(request.has_value());
  CheckRequest(*request, XdsFooResourceType::Get()->type_url(),
               /*version_info=*/"1", /*response_nonce=*/"A",
               /*error_detail=*/absl::OkStatus(),
               /*resource_names=*/{"foo1", "foo2"});
  // Send a response.
  // We increment time to make sure that the CSDS data gets a new timestamp.
  time_cache_.TestOnlySetNow(kTime1);
  stream->SendMessageToClient(
      ResponseBuilder(XdsFooResourceType::Get()->type_url())
          .set_version_info("1")
          .set_nonce("B")
          .AddFooResource(XdsFooResource("foo2", 7))
          .Serialize());
  // XdsClient should have delivered the response to the watcher.
  auto resource2 = watcher2->WaitForNextResource();
  ASSERT_NE(resource2, nullptr);
  EXPECT_EQ(resource2->name, "foo2");
  EXPECT_EQ(resource2->value, 7);
  // Check metric data.
  EXPECT_TRUE(metrics_reporter_->WaitForMetricsReporterData(
      ::testing::ElementsAre(::testing::Pair(
          ::testing::Pair(kDefaultXdsServerUrl,
                          XdsFooResourceType::Get()->type_url()),
          2)),
      ::testing::ElementsAre(), ::testing::_));
  EXPECT_THAT(
      GetResourceCounts(),
      ::testing::ElementsAre(::testing::Pair(
          ResourceCountLabelsEq(XdsClient::kOldStyleAuthority,
                                XdsFooResourceType::Get()->type_url(), "acked"),
          2)));
  // Check CSDS data.
  csds = DumpCsds();
  EXPECT_THAT(csds.generic_xds_configs(),
              ::testing::UnorderedElementsAre(
                  CsdsResourceAcked(XdsFooResourceType::Get()->type_url(),
                                    "foo1", resource->AsJsonString(), "1",
                                    TimestampProtoEq(kTime0)),
                  CsdsResourceAcked(XdsFooResourceType::Get()->type_url(),
                                    "foo2", resource2->AsJsonString(), "1",
                                    TimestampProtoEq(kTime1))));
  // XdsClient should have sent an ACK message to the xDS server.
  request = WaitForRequest(stream.get());
  ASSERT_TRUE(request.has_value());
  CheckRequest(*request, XdsFooResourceType::Get()->type_url(),
               /*version_info=*/"1", /*response_nonce=*/"B",
               /*error_detail=*/absl::OkStatus(),
               /*resource_names=*/{"foo1", "foo2"});
  // Cancel watch for "foo1".
  CancelFooWatch(watcher.get(), "foo1");
  // Check metric data.
  EXPECT_THAT(
      GetResourceCounts(),
      ::testing::ElementsAre(::testing::Pair(
          ResourceCountLabelsEq(XdsClient::kOldStyleAuthority,
                                XdsFooResourceType::Get()->type_url(), "acked"),
          1)));
  // Check CSDS data.
  csds = DumpCsds();
  EXPECT_THAT(csds.generic_xds_configs(),
              ::testing::ElementsAre(CsdsResourceAcked(
                  XdsFooResourceType::Get()->type_url(), "foo2",
                  resource2->AsJsonString(), "1", TimestampProtoEq(kTime1))));
  // XdsClient should send an unsubscription request.
  request = WaitForRequest(stream.get());
  ASSERT_TRUE(request.has_value());
  CheckRequest(*request, XdsFooResourceType::Get()->type_url(),
               /*version_info=*/"1", /*response_nonce=*/"B",
               /*error_detail=*/absl::OkStatus(), /*resource_names=*/{"foo2"});
  // Now cancel watch for "foo2".
  CancelFooWatch(watcher2.get(), "foo2");
  EXPECT_TRUE(stream->IsOrphaned());
}

TEST_F(XdsClientTest, UpdateContainsOnlyChangedResource) {
  InitXdsClient();
  // Start a watch for "foo1".
  auto watcher = StartFooWatch("foo1");
  // Watcher should initially not see any resource reported.
  EXPECT_FALSE(watcher->HasEvent());
  // XdsClient should have created an ADS stream.
  auto stream = WaitForAdsStream();
  ASSERT_TRUE(stream != nullptr);
  // XdsClient should have sent a subscription request on the ADS stream.
  auto request = WaitForRequest(stream.get());
  ASSERT_TRUE(request.has_value());
  CheckRequest(*request, XdsFooResourceType::Get()->type_url(),
               /*version_info=*/"", /*response_nonce=*/"",
               /*error_detail=*/absl::OkStatus(),
               /*resource_names=*/{"foo1"});
  CheckRequestNode(*request);  // Should be present on the first request.
  // Send a response.
  stream->SendMessageToClient(
      ResponseBuilder(XdsFooResourceType::Get()->type_url())
          .set_version_info("1")
          .set_nonce("A")
          .AddFooResource(XdsFooResource("foo1", 6))
          .Serialize());
  // XdsClient should have delivered the response to the watcher.
  auto resource = watcher->WaitForNextResource();
  ASSERT_NE(resource, nullptr);
  EXPECT_EQ(resource->name, "foo1");
  EXPECT_EQ(resource->value, 6);
  // XdsClient should have sent an ACK message to the xDS server.
  request = WaitForRequest(stream.get());
  ASSERT_TRUE(request.has_value());
  CheckRequest(*request, XdsFooResourceType::Get()->type_url(),
               /*version_info=*/"1", /*response_nonce=*/"A",
               /*error_detail=*/absl::OkStatus(),
               /*resource_names=*/{"foo1"});
  // Start a watch for "foo2".
  auto watcher2 = StartFooWatch("foo2");
  // XdsClient should have sent a subscription request on the ADS stream.
  request = WaitForRequest(stream.get());
  ASSERT_TRUE(request.has_value());
  CheckRequest(*request, XdsFooResourceType::Get()->type_url(),
               /*version_info=*/"1", /*response_nonce=*/"A",
               /*error_detail=*/absl::OkStatus(),
               /*resource_names=*/{"foo1", "foo2"});
  // Send a response.
  // We increment time to make sure that the CSDS data gets a new timestamp.
  time_cache_.TestOnlySetNow(kTime1);
  stream->SendMessageToClient(
      ResponseBuilder(XdsFooResourceType::Get()->type_url())
          .set_version_info("1")
          .set_nonce("B")
          .AddFooResource(XdsFooResource("foo2", 7))
          .Serialize());
  // XdsClient should have delivered the response to the watcher.
  auto resource2 = watcher2->WaitForNextResource();
  ASSERT_NE(resource2, nullptr);
  EXPECT_EQ(resource2->name, "foo2");
  EXPECT_EQ(resource2->value, 7);
  // Check metric data.
  EXPECT_TRUE(metrics_reporter_->WaitForMetricsReporterData(
      ::testing::ElementsAre(::testing::Pair(
          ::testing::Pair(kDefaultXdsServerUrl,
                          XdsFooResourceType::Get()->type_url()),
          2)),
      ::testing::ElementsAre(), ::testing::_));
  EXPECT_THAT(
      GetResourceCounts(),
      ::testing::ElementsAre(::testing::Pair(
          ResourceCountLabelsEq(XdsClient::kOldStyleAuthority,
                                XdsFooResourceType::Get()->type_url(), "acked"),
          2)));
  // Check CSDS data.
  ClientConfig csds = DumpCsds();
  EXPECT_THAT(csds.generic_xds_configs(),
              ::testing::UnorderedElementsAre(
                  CsdsResourceAcked(XdsFooResourceType::Get()->type_url(),
                                    "foo1", resource->AsJsonString(), "1",
                                    TimestampProtoEq(kTime0)),
                  CsdsResourceAcked(XdsFooResourceType::Get()->type_url(),
                                    "foo2", resource2->AsJsonString(), "1",
                                    TimestampProtoEq(kTime1))));
  // XdsClient should have sent an ACK message to the xDS server.
  request = WaitForRequest(stream.get());
  ASSERT_TRUE(request.has_value());
  CheckRequest(*request, XdsFooResourceType::Get()->type_url(),
               /*version_info=*/"1", /*response_nonce=*/"B",
               /*error_detail=*/absl::OkStatus(),
               /*resource_names=*/{"foo1", "foo2"});
  // Server sends an update for "foo1".  The response does not contain "foo2".
  // We increment time to make sure that the CSDS data gets a new timestamp.
  time_cache_.TestOnlySetNow(kTime2);
  stream->SendMessageToClient(
      ResponseBuilder(XdsFooResourceType::Get()->type_url())
          .set_version_info("2")
          .set_nonce("C")
          .AddFooResource(XdsFooResource("foo1", 9))
          .Serialize());
  // XdsClient should have delivered the response to the watcher.
  resource = watcher->WaitForNextResource();
  ASSERT_NE(resource, nullptr);
  EXPECT_EQ(resource->name, "foo1");
  EXPECT_EQ(resource->value, 9);
  // Check metric data.
  EXPECT_TRUE(metrics_reporter_->WaitForMetricsReporterData(
      ::testing::ElementsAre(::testing::Pair(
          ::testing::Pair(kDefaultXdsServerUrl,
                          XdsFooResourceType::Get()->type_url()),
          3)),
      ::testing::ElementsAre(), ::testing::_));
  EXPECT_THAT(
      GetResourceCounts(),
      ::testing::ElementsAre(::testing::Pair(
          ResourceCountLabelsEq(XdsClient::kOldStyleAuthority,
                                XdsFooResourceType::Get()->type_url(), "acked"),
          2)));
  // Check CSDS data.
  csds = DumpCsds();
  EXPECT_THAT(csds.generic_xds_configs(),
              ::testing::UnorderedElementsAre(
                  CsdsResourceAcked(XdsFooResourceType::Get()->type_url(),
                                    "foo1", resource->AsJsonString(), "2",
                                    TimestampProtoEq(kTime2)),
                  CsdsResourceAcked(XdsFooResourceType::Get()->type_url(),
                                    "foo2", resource2->AsJsonString(), "1",
                                    TimestampProtoEq(kTime1))));
  // XdsClient should have sent an ACK message to the xDS server.
  request = WaitForRequest(stream.get());
  ASSERT_TRUE(request.has_value());
  CheckRequest(*request, XdsFooResourceType::Get()->type_url(),
               /*version_info=*/"2", /*response_nonce=*/"C",
               /*error_detail=*/absl::OkStatus(),
               /*resource_names=*/{"foo1", "foo2"});
  // Cancel watch for "foo1".
  CancelFooWatch(watcher.get(), "foo1");
  // XdsClient should send an unsubscription request.
  request = WaitForRequest(stream.get());
  ASSERT_TRUE(request.has_value());
  CheckRequest(*request, XdsFooResourceType::Get()->type_url(),
               /*version_info=*/"2", /*response_nonce=*/"C",
               /*error_detail=*/absl::OkStatus(), /*resource_names=*/{"foo2"});
  // Now cancel watch for "foo2".
  CancelFooWatch(watcher2.get(), "foo2");
  EXPECT_TRUE(stream->IsOrphaned());
}

TEST_F(XdsClientTest, ResourceValidationFailure) {
  InitXdsClient();
  // Start a watch for "foo1".
  auto watcher = StartFooWatch("foo1");
  // Check metric data.
  EXPECT_THAT(metrics_reporter_->resource_updates_valid(),
              ::testing::ElementsAre());
  EXPECT_THAT(metrics_reporter_->resource_updates_invalid(),
              ::testing::ElementsAre());
  EXPECT_THAT(GetResourceCounts(),
              ::testing::ElementsAre(::testing::Pair(
                  ResourceCountLabelsEq(XdsClient::kOldStyleAuthority,
                                        XdsFooResourceType::Get()->type_url(),
                                        "requested"),
                  1)));
  // CSDS should show that the resource has been requested.
  ClientConfig csds = DumpCsds();
  EXPECT_THAT(csds.generic_xds_configs(),
              ::testing::ElementsAre(CsdsResourceRequested(
                  XdsFooResourceType::Get()->type_url(), "foo1")));
  // Watcher should initially not see any resource reported.
  EXPECT_FALSE(watcher->HasEvent());
  // XdsClient should have created an ADS stream.
  auto stream = WaitForAdsStream();
  ASSERT_TRUE(stream != nullptr);
  // XdsClient should have sent a subscription request on the ADS stream.
  auto request = WaitForRequest(stream.get());
  ASSERT_TRUE(request.has_value());
  CheckRequest(*request, XdsFooResourceType::Get()->type_url(),
               /*version_info=*/"", /*response_nonce=*/"",
               /*error_detail=*/absl::OkStatus(),
               /*resource_names=*/{"foo1"});
  CheckRequestNode(*request);  // Should be present on the first request.
  // Send a response containing an invalid resource.
  stream->SendMessageToClient(
      ResponseBuilder(XdsFooResourceType::Get()->type_url())
          .set_version_info("1")
          .set_nonce("A")
          .AddInvalidResource(XdsFooResourceType::Get()->type_url(),
                              "{\"name\":\"foo1\",\"value\":[]}")
          .Serialize());
  // XdsClient should deliver an error to the watcher.
  auto error = watcher->WaitForNextError();
  ASSERT_TRUE(error.has_value());
  EXPECT_EQ(error->code(), absl::StatusCode::kInvalidArgument);
  EXPECT_EQ(error->message(),
            "invalid resource: errors validating JSON: "
            "[field:value error:is not a number] (node ID:xds_client_test)")
      << *error;
  // Check metric data.
  EXPECT_TRUE(metrics_reporter_->WaitForMetricsReporterData(
      ::testing::ElementsAre(),
      ::testing::ElementsAre(::testing::Pair(
          ::testing::Pair(kDefaultXdsServerUrl,
                          XdsFooResourceType::Get()->type_url()),
          1)),
      ::testing::_));
  EXPECT_THAT(GetResourceCounts(),
              ::testing::ElementsAre(::testing::Pair(
                  ResourceCountLabelsEq(XdsClient::kOldStyleAuthority,
                                        XdsFooResourceType::Get()->type_url(),
                                        "nacked"),
                  1)));
  // CSDS should show that the resource has been NACKed.
  csds = DumpCsds();
  EXPECT_THAT(
      csds.generic_xds_configs(),
      ::testing::ElementsAre(CsdsResourceEq(
          ClientResourceStatus::NACKED, XdsFooResourceType::Get()->type_url(),
          "foo1", CsdsNoResourceFields(),
<<<<<<< HEAD
          CsdsErrorFields("invalid resource: errors validating JSON: "
                          "[field:value error:is not a number]",
                          /*error_version=*/"1",
                          /*error_time=*/TimestampProtoEq(kTime0)))));
=======
          CsdsErrorFields("INVALID_ARGUMENT: errors validating JSON: "
                          "[field:value error:is not a number]",
                          "1", TimestampProtoEq(kTime0)))));
>>>>>>> 0508a1a1
  // XdsClient should NACK the update.
  // Note that version_info is not populated in the request.
  request = WaitForRequest(stream.get());
  ASSERT_TRUE(request.has_value());
  CheckRequest(
      *request, XdsFooResourceType::Get()->type_url(),
      /*version_info=*/"", /*response_nonce=*/"A",
      // error_detail=
      absl::InvalidArgumentError(
          "xDS response validation errors: ["
          "resource index 0: foo1: INVALID_ARGUMENT: errors validating JSON: "
          "[field:value error:is not a number]]"),
      /*resource_names=*/{"foo1"});
  // Start a second watch for the same resource.  It should immediately
  // receive the same error.
  auto watcher2 = StartFooWatch("foo1");
  error = watcher2->WaitForNextError();
  ASSERT_TRUE(error.has_value());
  EXPECT_EQ(error->code(), absl::StatusCode::kInvalidArgument);
  EXPECT_EQ(error->message(),
            "invalid resource: errors validating JSON: "
            "[field:value error:is not a number] (node ID:xds_client_test)")
      << *error;
  // Now server sends an updated version of the resource.
  // We increment time to make sure that the CSDS data gets a new timestamp.
  time_cache_.TestOnlySetNow(kTime1);
  stream->SendMessageToClient(
      ResponseBuilder(XdsFooResourceType::Get()->type_url())
          .set_version_info("2")
          .set_nonce("B")
          .AddFooResource(XdsFooResource("foo1", 9))
          .Serialize());
  // XdsClient should deliver the response to both watchers.
  auto resource = watcher->WaitForNextResource();
  ASSERT_NE(resource, nullptr);
  EXPECT_EQ(resource->name, "foo1");
  EXPECT_EQ(resource->value, 9);
  resource = watcher2->WaitForNextResource();
  ASSERT_NE(resource, nullptr);
  EXPECT_EQ(resource->name, "foo1");
  EXPECT_EQ(resource->value, 9);
  // Check metric data.
  EXPECT_TRUE(metrics_reporter_->WaitForMetricsReporterData(
      ::testing::ElementsAre(::testing::Pair(
          ::testing::Pair(kDefaultXdsServerUrl,
                          XdsFooResourceType::Get()->type_url()),
          1)),
      ::testing::ElementsAre(::testing::Pair(
          ::testing::Pair(kDefaultXdsServerUrl,
                          XdsFooResourceType::Get()->type_url()),
          1)),
      ::testing::_));
  EXPECT_THAT(
      GetResourceCounts(),
      ::testing::ElementsAre(::testing::Pair(
          ResourceCountLabelsEq(XdsClient::kOldStyleAuthority,
                                XdsFooResourceType::Get()->type_url(), "acked"),
          1)));
  // Check CSDS data.
  csds = DumpCsds();
  EXPECT_THAT(csds.generic_xds_configs(),
              ::testing::UnorderedElementsAre(CsdsResourceAcked(
                  XdsFooResourceType::Get()->type_url(), "foo1",
                  resource->AsJsonString(), "2", TimestampProtoEq(kTime1))));
  // XdsClient should have sent an ACK message to the xDS server.
  request = WaitForRequest(stream.get());
  ASSERT_TRUE(request.has_value());
  CheckRequest(*request, XdsFooResourceType::Get()->type_url(),
               /*version_info=*/"2", /*response_nonce=*/"B",
               /*error_detail=*/absl::OkStatus(),
               /*resource_names=*/{"foo1"});
  // Cancel watch.
  CancelFooWatch(watcher.get(), "foo1");
  CancelFooWatch(watcher2.get(), "foo1");
  EXPECT_TRUE(stream->IsOrphaned());
}

TEST_F(XdsClientTest, ResourceValidationFailureMultipleResources) {
  InitXdsClient();
  // Start a watch for "foo1".
  auto watcher = StartFooWatch("foo1");
  // Watcher should initially not see any resource reported.
  EXPECT_FALSE(watcher->HasEvent());
  // Check metric data.
  EXPECT_THAT(metrics_reporter_->resource_updates_valid(),
              ::testing::ElementsAre());
  EXPECT_THAT(metrics_reporter_->resource_updates_invalid(),
              ::testing::ElementsAre());
  EXPECT_THAT(GetResourceCounts(),
              ::testing::ElementsAre(::testing::Pair(
                  ResourceCountLabelsEq(XdsClient::kOldStyleAuthority,
                                        XdsFooResourceType::Get()->type_url(),
                                        "requested"),
                  1)));
  // CSDS should show that the resource has been requested.
  ClientConfig csds = DumpCsds();
  EXPECT_THAT(csds.generic_xds_configs(),
              ::testing::ElementsAre(CsdsResourceRequested(
                  XdsFooResourceType::Get()->type_url(), "foo1")));
  // XdsClient should have created an ADS stream.
  auto stream = WaitForAdsStream();
  ASSERT_TRUE(stream != nullptr);
  // XdsClient should have sent a subscription request on the ADS stream.
  auto request = WaitForRequest(stream.get());
  ASSERT_TRUE(request.has_value());
  CheckRequest(*request, XdsFooResourceType::Get()->type_url(),
               /*version_info=*/"", /*response_nonce=*/"",
               /*error_detail=*/absl::OkStatus(),
               /*resource_names=*/{"foo1"});
  CheckRequestNode(*request);  // Should be present on the first request.
  // Before the server responds, add a watch for another resource.
  auto watcher2 = StartFooWatch("foo2");
  // Check metric data.
  EXPECT_TRUE(metrics_reporter_->WaitForMetricsReporterData(
      ::testing::ElementsAre(), ::testing::ElementsAre(), ::testing::_));
  EXPECT_THAT(GetResourceCounts(),
              ::testing::ElementsAre(::testing::Pair(
                  ResourceCountLabelsEq(XdsClient::kOldStyleAuthority,
                                        XdsFooResourceType::Get()->type_url(),
                                        "requested"),
                  2)));
  // CSDS should show that both resourcees have been requested.
  csds = DumpCsds();
  EXPECT_THAT(
      csds.generic_xds_configs(),
      ::testing::ElementsAre(
          CsdsResourceRequested(XdsFooResourceType::Get()->type_url(), "foo1"),
          CsdsResourceRequested(XdsFooResourceType::Get()->type_url(),
                                "foo2")));
  // Client should send another request.
  request = WaitForRequest(stream.get());
  ASSERT_TRUE(request.has_value());
  CheckRequest(*request, XdsFooResourceType::Get()->type_url(),
               /*version_info=*/"", /*response_nonce=*/"",
               /*error_detail=*/absl::OkStatus(),
               /*resource_names=*/{"foo1", "foo2"});
  // Add a watch for a third resource.
  auto watcher3 = StartFooWatch("foo3");
  // Check metric data.
  EXPECT_TRUE(metrics_reporter_->WaitForMetricsReporterData(
      ::testing::ElementsAre(), ::testing::ElementsAre(), ::testing::_));
  EXPECT_THAT(GetResourceCounts(),
              ::testing::ElementsAre(::testing::Pair(
                  ResourceCountLabelsEq(XdsClient::kOldStyleAuthority,
                                        XdsFooResourceType::Get()->type_url(),
                                        "requested"),
                  3)));
  // Check CSDS.
  csds = DumpCsds();
  EXPECT_THAT(
      csds.generic_xds_configs(),
      ::testing::UnorderedElementsAre(
          CsdsResourceRequested(XdsFooResourceType::Get()->type_url(), "foo1"),
          CsdsResourceRequested(XdsFooResourceType::Get()->type_url(), "foo2"),
          CsdsResourceRequested(XdsFooResourceType::Get()->type_url(),
                                "foo3")));
  // Client should send another request.
  request = WaitForRequest(stream.get());
  ASSERT_TRUE(request.has_value());
  CheckRequest(*request, XdsFooResourceType::Get()->type_url(),
               /*version_info=*/"", /*response_nonce=*/"",
               /*error_detail=*/absl::OkStatus(),
               /*resource_names=*/{"foo1", "foo2", "foo3"});
  // Add a watch for a fourth resource.
  auto watcher4 = StartFooWatch("foo4");
  // Check metric data.
  EXPECT_TRUE(metrics_reporter_->WaitForMetricsReporterData(
      ::testing::ElementsAre(), ::testing::ElementsAre(), ::testing::_));
  EXPECT_THAT(GetResourceCounts(),
              ::testing::ElementsAre(::testing::Pair(
                  ResourceCountLabelsEq(XdsClient::kOldStyleAuthority,
                                        XdsFooResourceType::Get()->type_url(),
                                        "requested"),
                  4)));
  // Check CSDS.
  csds = DumpCsds();
  EXPECT_THAT(
      csds.generic_xds_configs(),
      ::testing::UnorderedElementsAre(
          CsdsResourceRequested(XdsFooResourceType::Get()->type_url(), "foo1"),
          CsdsResourceRequested(XdsFooResourceType::Get()->type_url(), "foo2"),
          CsdsResourceRequested(XdsFooResourceType::Get()->type_url(), "foo3"),
          CsdsResourceRequested(XdsFooResourceType::Get()->type_url(),
                                "foo4")));
  // Client should send another request.
  request = WaitForRequest(stream.get());
  ASSERT_TRUE(request.has_value());
  CheckRequest(*request, XdsFooResourceType::Get()->type_url(),
               /*version_info=*/"", /*response_nonce=*/"",
               /*error_detail=*/absl::OkStatus(),
               /*resource_names=*/{"foo1", "foo2", "foo3", "foo4"});
  // Server sends a response containing three invalid resources and one
  // valid resource.
  stream->SendMessageToClient(
      ResponseBuilder(XdsFooResourceType::Get()->type_url())
          .set_version_info("1")
          .set_nonce("A")
          // foo1: JSON parsing succeeds, so we know the resource name,
          // but validation fails.
          .AddInvalidResource(XdsFooResourceType::Get()->type_url(),
                              "{\"name\":\"foo1\",\"value\":[]}")
          // foo2: JSON parsing fails, and not wrapped in a Resource
          // wrapper, so we don't actually know the resource's name.
          .AddInvalidResource(XdsFooResourceType::Get()->type_url(),
                              "{\"name\":\"foo2,\"value\":6}")
          // Empty resource.  Will be included in NACK but will not
          // affect any watchers.
          .AddEmptyResource()
          // Invalid resource wrapper.  Will be included in NACK but
          // will not affect any watchers.
          .AddInvalidResourceWrapper()
          // foo3: JSON parsing fails, but it is wrapped in a Resource
          // wrapper, so we do know the resource's name.
          .AddInvalidResource(XdsFooResourceType::Get()->type_url(),
                              "{\"name\":\"foo3,\"value\":6}",
                              /*resource_wrapper_name=*/"foo3")
          // foo4: valid resource.
          .AddFooResource(XdsFooResource("foo4", 5))
          .Serialize());
  // XdsClient should deliver an error to the watchers for foo1 and foo3.
  auto error = watcher->WaitForNextError();
  ASSERT_TRUE(error.has_value());
  EXPECT_EQ(error->code(), absl::StatusCode::kInvalidArgument);
  EXPECT_EQ(error->message(),
            "invalid resource: errors validating JSON: "
            "[field:value error:is not a number] (node ID:xds_client_test)")
      << *error;
  error = watcher3->WaitForNextError();
  ASSERT_TRUE(error.has_value());
  EXPECT_EQ(error->code(), absl::StatusCode::kInvalidArgument);
  EXPECT_EQ(error->message(),
            "invalid resource: JSON parsing failed: "
            "[JSON parse error at index 15] (node ID:xds_client_test)")
      << *error;
  // It cannot delivery an error for foo2, because the client doesn't know
  // that that resource in the response was actually supposed to be foo2.
  EXPECT_FALSE(watcher2->HasEvent());
  // It will delivery a valid resource update for foo4.
  auto resource = watcher4->WaitForNextResource();
  ASSERT_NE(resource, nullptr);
  EXPECT_EQ(resource->name, "foo4");
  EXPECT_EQ(resource->value, 5);
  // Check metric data.
  EXPECT_TRUE(metrics_reporter_->WaitForMetricsReporterData(
      ::testing::ElementsAre(::testing::Pair(
          ::testing::Pair(kDefaultXdsServerUrl,
                          XdsFooResourceType::Get()->type_url()),
          1)),
      ::testing::ElementsAre(::testing::Pair(
          ::testing::Pair(kDefaultXdsServerUrl,
                          XdsFooResourceType::Get()->type_url()),
          5)),
      ::testing::_));
  EXPECT_THAT(
      GetResourceCounts(),
      ::testing::ElementsAre(
          // foo4
          ::testing::Pair(ResourceCountLabelsEq(
                              XdsClient::kOldStyleAuthority,
                              XdsFooResourceType::Get()->type_url(), "acked"),
                          1),
          // foo1 and foo3
          ::testing::Pair(ResourceCountLabelsEq(
                              XdsClient::kOldStyleAuthority,
                              XdsFooResourceType::Get()->type_url(), "nacked"),
                          2),
          // did not recognize response for foo2
          ::testing::Pair(
              ResourceCountLabelsEq(XdsClient::kOldStyleAuthority,
                                    XdsFooResourceType::Get()->type_url(),
                                    "requested"),
              1)));
  // Check CSDS.
  csds = DumpCsds();
  EXPECT_THAT(
      csds.generic_xds_configs(),
      ::testing::UnorderedElementsAre(
          CsdsResourceEq(
              ClientResourceStatus::NACKED,
              XdsFooResourceType::Get()->type_url(), "foo1",
              CsdsNoResourceFields(),
<<<<<<< HEAD
              CsdsErrorFields("invalid resource: errors validating JSON: "
                              "[field:value error:is not a number]",
                              /*error_version=*/"1",
                              /*error_time=*/TimestampProtoEq(kTime0))),
=======
              CsdsErrorFields("INVALID_ARGUMENT: errors validating JSON: "
                              "[field:value error:is not a number]",
                              "1", TimestampProtoEq(kTime0))),
>>>>>>> 0508a1a1
          CsdsResourceRequested(XdsFooResourceType::Get()->type_url(), "foo2"),
          CsdsResourceEq(
              ClientResourceStatus::NACKED,
              XdsFooResourceType::Get()->type_url(), "foo3",
              CsdsNoResourceFields(),
<<<<<<< HEAD
              CsdsErrorFields("invalid resource: JSON parsing failed: "
                              "[JSON parse error at index 15]",
                              /*error_version=*/"1",
                              /*error_time=*/TimestampProtoEq(kTime0))),
=======
              CsdsErrorFields("INVALID_ARGUMENT: JSON parsing failed: "
                              "[JSON parse error at index 15]",
                              "1", TimestampProtoEq(kTime0))),
>>>>>>> 0508a1a1
          CsdsResourceAcked(XdsFooResourceType::Get()->type_url(), "foo4",
                            resource->AsJsonString(), "1",
                            TimestampProtoEq(kTime0))));
  // XdsClient should NACK the update.
  // There was one good resource, so the version will be updated.
  request = WaitForRequest(stream.get());
  ASSERT_TRUE(request.has_value());
  CheckRequest(*request, XdsFooResourceType::Get()->type_url(),
               /*version_info=*/"1", /*response_nonce=*/"A",
               // error_detail=
               absl::InvalidArgumentError(absl::StrCat(
                   "xDS response validation errors: ["
                   // foo1
                   "resource index 0: foo1: "
                   "INVALID_ARGUMENT: errors validating JSON: "
                   "[field:value error:is not a number]; "
                   // foo2 (name not known)
                   "resource index 1: INVALID_ARGUMENT: JSON parsing failed: "
                   "[JSON parse error at index 15]; "
                   // empty resource
                   "resource index 2: incorrect resource type \"\" "
                   "(should be \"",
                   XdsFooResourceType::Get()->type_url(),
                   "\"); "
                   // invalid resource wrapper
                   "resource index 3: Can't decode Resource proto wrapper; "
                   // foo3
                   "resource index 4: foo3: "
                   "INVALID_ARGUMENT: JSON parsing failed: "
                   "[JSON parse error at index 15]]")),
               /*resource_names=*/{"foo1", "foo2", "foo3", "foo4"});
  // Cancel watches.
  CancelFooWatch(watcher.get(), "foo1", /*delay_unsubscription=*/true);
  CancelFooWatch(watcher2.get(), "foo2", /*delay_unsubscription=*/true);
  CancelFooWatch(watcher3.get(), "foo3", /*delay_unsubscription=*/true);
  CancelFooWatch(watcher4.get(), "foo4");
  EXPECT_TRUE(stream->IsOrphaned());
}

TEST_F(XdsClientTest, ResourceValidationFailureForCachedResource) {
  InitXdsClient();
  // Start a watch for "foo1".
  auto watcher = StartFooWatch("foo1");
  // Watcher should initially not see any resource reported.
  EXPECT_FALSE(watcher->HasEvent());
  // XdsClient should have created an ADS stream.
  auto stream = WaitForAdsStream();
  ASSERT_TRUE(stream != nullptr);
  // XdsClient should have sent a subscription request on the ADS stream.
  auto request = WaitForRequest(stream.get());
  ASSERT_TRUE(request.has_value());
  CheckRequest(*request, XdsFooResourceType::Get()->type_url(),
               /*version_info=*/"", /*response_nonce=*/"",
               /*error_detail=*/absl::OkStatus(),
               /*resource_names=*/{"foo1"});
  CheckRequestNode(*request);  // Should be present on the first request.
  // Send a response.
  stream->SendMessageToClient(
      ResponseBuilder(XdsFooResourceType::Get()->type_url())
          .set_version_info("1")
          .set_nonce("A")
          .AddFooResource(XdsFooResource("foo1", 6))
          .Serialize());
  // XdsClient should have delivered the response to the watcher.
  auto resource = watcher->WaitForNextResource();
  ASSERT_NE(resource, nullptr);
  EXPECT_EQ(resource->name, "foo1");
  EXPECT_EQ(resource->value, 6);
  // Check metric data.
  EXPECT_TRUE(metrics_reporter_->WaitForMetricsReporterData(
      ::testing::ElementsAre(::testing::Pair(
          ::testing::Pair(kDefaultXdsServerUrl,
                          XdsFooResourceType::Get()->type_url()),
          1)),
      ::testing::ElementsAre(), ::testing::_));
  EXPECT_THAT(
      GetResourceCounts(),
      ::testing::ElementsAre(::testing::Pair(
          ResourceCountLabelsEq(XdsClient::kOldStyleAuthority,
                                XdsFooResourceType::Get()->type_url(), "acked"),
          1)));
  // Check CSDS data.
  ClientConfig csds = DumpCsds();
  EXPECT_THAT(csds.generic_xds_configs(),
              ::testing::UnorderedElementsAre(CsdsResourceAcked(
                  XdsFooResourceType::Get()->type_url(), "foo1",
                  resource->AsJsonString(), "1", TimestampProtoEq(kTime0))));
  // XdsClient should have sent an ACK message to the xDS server.
  request = WaitForRequest(stream.get());
  ASSERT_TRUE(request.has_value());
  CheckRequest(*request, XdsFooResourceType::Get()->type_url(),
               /*version_info=*/"1", /*response_nonce=*/"A",
               /*error_detail=*/absl::OkStatus(),
               /*resource_names=*/{"foo1"});
  // Send an update containing an invalid resource.
  // We increment time to make sure that the CSDS data gets a new timestamp.
  time_cache_.TestOnlySetNow(kTime1);
  stream->SendMessageToClient(
      ResponseBuilder(XdsFooResourceType::Get()->type_url())
          .set_version_info("2")
          .set_nonce("B")
          .AddInvalidResource(XdsFooResourceType::Get()->type_url(),
                              "{\"name\":\"foo1\",\"value\":[]}")
          .Serialize());
  // XdsClient should deliver an error to the watcher.
  auto error = watcher->WaitForNextAmbientError();
  ASSERT_TRUE(error.has_value());
  EXPECT_EQ(error->code(), absl::StatusCode::kInvalidArgument);
  EXPECT_EQ(error->message(),
            "invalid resource: errors validating JSON: "
            "[field:value error:is not a number] (node ID:xds_client_test)")
      << *error;
  // Check metric data.
  EXPECT_TRUE(metrics_reporter_->WaitForMetricsReporterData(
      ::testing::ElementsAre(::testing::Pair(
          ::testing::Pair(kDefaultXdsServerUrl,
                          XdsFooResourceType::Get()->type_url()),
          1)),
      ::testing::ElementsAre(::testing::Pair(
          ::testing::Pair(kDefaultXdsServerUrl,
                          XdsFooResourceType::Get()->type_url()),
          1)),
      ::testing::_));
  EXPECT_THAT(GetResourceCounts(),
              ::testing::ElementsAre(::testing::Pair(
                  ResourceCountLabelsEq(XdsClient::kOldStyleAuthority,
                                        XdsFooResourceType::Get()->type_url(),
                                        "nacked_but_cached"),
                  1)));
  // Check CSDS data.
  csds = DumpCsds();
  EXPECT_THAT(csds.generic_xds_configs(),
              ::testing::UnorderedElementsAre(CsdsResourceEq(
                  ClientResourceStatus::NACKED,
                  XdsFooResourceType::Get()->type_url(), "foo1",
<<<<<<< HEAD
                  CsdsResourceFields(
                      /*resource=*/resource->AsJsonString(),
                      /*version=*/"1",
                      /*last_updated=*/TimestampProtoEq(kTime0)),
                  CsdsErrorFields("invalid resource: errors validating JSON: "
                                  "[field:value error:is not a number]",
                                  /*error_version=*/"2",
                                  /*error_time=*/TimestampProtoEq(kTime1)))));
  // XdsClient should NACK the update.
  // Note that version_info is set to the previous version in this request,
  // because there were no valid resources in it.
  request = WaitForRequest(stream.get());
  ASSERT_TRUE(request.has_value());
  CheckRequest(
      *request, XdsFooResourceType::Get()->type_url(),
      /*version_info=*/"1", /*response_nonce=*/"B",
      // error_detail=
      absl::InvalidArgumentError(
          "xDS response validation errors: ["
          "resource index 0: foo1: INVALID_ARGUMENT: errors validating JSON: "
          "[field:value error:is not a number]]"),
      /*resource_names=*/{"foo1"});
  // Start a second watcher for the same resource.  The watcher should
  // first get the cached resource and then the ambient error.
  auto watcher2 = StartFooWatch("foo1");
  resource = watcher2->WaitForNextResource();
  ASSERT_NE(resource, nullptr);
  EXPECT_EQ(resource->name, "foo1");
  EXPECT_EQ(resource->value, 6);
  error = watcher2->WaitForNextAmbientError();
  ASSERT_TRUE(error.has_value());
  EXPECT_EQ(
      *error,
      absl::InvalidArgumentError(
          "invalid resource: errors validating JSON: "
          "[field:value error:is not a number] (node ID:xds_client_test)"));
  // Cancel watches.
  CancelFooWatch(watcher.get(), "foo1");
  CancelFooWatch(watcher2.get(), "foo1");
  EXPECT_TRUE(stream->IsOrphaned());
}

TEST_F(XdsClientTest,
       ResourceValidationFailureForCachedResourceWithFailOnDataErrors) {
  testing::ScopedEnvVar env_var("GRPC_EXPERIMENTAL_XDS_DATA_ERROR_HANDLING",
                                "true");
  InitXdsClient(FakeXdsBootstrap::Builder().SetServers(
      {FakeXdsBootstrap::FakeXdsServer(kDefaultXdsServerUrl, true)}));
  // Start a watch for "foo1".
  auto watcher = StartFooWatch("foo1");
  // Watcher should initially not see any resource reported.
  EXPECT_FALSE(watcher->HasEvent());
  // XdsClient should have created an ADS stream.
  auto stream = WaitForAdsStream();
  ASSERT_TRUE(stream != nullptr);
  // XdsClient should have sent a subscription request on the ADS stream.
  auto request = WaitForRequest(stream.get());
  ASSERT_TRUE(request.has_value());
  CheckRequest(*request, XdsFooResourceType::Get()->type_url(),
               /*version_info=*/"", /*response_nonce=*/"",
               /*error_detail=*/absl::OkStatus(),
               /*resource_names=*/{"foo1"});
  CheckRequestNode(*request);  // Should be present on the first request.
  // Send a response.
  stream->SendMessageToClient(
      ResponseBuilder(XdsFooResourceType::Get()->type_url())
          .set_version_info("1")
          .set_nonce("A")
          .AddFooResource(XdsFooResource("foo1", 6))
          .Serialize());
  // XdsClient should have delivered the response to the watcher.
  auto resource = watcher->WaitForNextResource();
  ASSERT_NE(resource, nullptr);
  EXPECT_EQ(resource->name, "foo1");
  EXPECT_EQ(resource->value, 6);
  // Check metric data.
  EXPECT_TRUE(metrics_reporter_->WaitForMetricsReporterData(
      ::testing::ElementsAre(::testing::Pair(
          ::testing::Pair(kDefaultXdsServerUrl,
                          XdsFooResourceType::Get()->type_url()),
          1)),
      ::testing::ElementsAre(), ::testing::_));
  EXPECT_THAT(
      GetResourceCounts(),
      ::testing::ElementsAre(::testing::Pair(
          ResourceCountLabelsEq(XdsClient::kOldStyleAuthority,
                                XdsFooResourceType::Get()->type_url(), "acked"),
          1)));
  // XdsClient should have sent an ACK message to the xDS server.
  request = WaitForRequest(stream.get());
  ASSERT_TRUE(request.has_value());
  CheckRequest(*request, XdsFooResourceType::Get()->type_url(),
               /*version_info=*/"1", /*response_nonce=*/"A",
               /*error_detail=*/absl::OkStatus(),
               /*resource_names=*/{"foo1"});
  // Send an update containing an invalid resource.
  stream->SendMessageToClient(
      ResponseBuilder(XdsFooResourceType::Get()->type_url())
          .set_version_info("2")
          .set_nonce("B")
          .AddInvalidResource(XdsFooResourceType::Get()->type_url(),
                              "{\"name\":\"foo1\",\"value\":[]}")
          .Serialize());
  // XdsClient should deliver an error to the watcher.
  auto error = watcher->WaitForNextError();
  ASSERT_TRUE(error.has_value());
  EXPECT_EQ(error->code(), absl::StatusCode::kInvalidArgument);
  EXPECT_EQ(error->message(),
            "invalid resource: errors validating JSON: "
            "[field:value error:is not a number] (node ID:xds_client_test)")
      << *error;
  // Check metric data.
  EXPECT_TRUE(metrics_reporter_->WaitForMetricsReporterData(
      ::testing::ElementsAre(::testing::Pair(
          ::testing::Pair(kDefaultXdsServerUrl,
                          XdsFooResourceType::Get()->type_url()),
          1)),
      ::testing::ElementsAre(::testing::Pair(
          ::testing::Pair(kDefaultXdsServerUrl,
                          XdsFooResourceType::Get()->type_url()),
          1)),
      ::testing::_));
  EXPECT_THAT(GetResourceCounts(),
              ::testing::ElementsAre(::testing::Pair(
                  ResourceCountLabelsEq(XdsClient::kOldStyleAuthority,
                                        XdsFooResourceType::Get()->type_url(),
                                        "nacked"),
                  1)));
=======
                  CsdsResourceFields(resource->AsJsonString(), "1",
                                     TimestampProtoEq(kTime0)),
                  CsdsErrorFields("INVALID_ARGUMENT: errors validating JSON: "
                                  "[field:value error:is not a number]",
                                  "2", TimestampProtoEq(kTime1)))));
>>>>>>> 0508a1a1
  // XdsClient should NACK the update.
  // Note that version_info is set to the previous version in this request,
  // because there were no valid resources in it.
  request = WaitForRequest(stream.get());
  ASSERT_TRUE(request.has_value());
  CheckRequest(
      *request, XdsFooResourceType::Get()->type_url(),
      /*version_info=*/"1", /*response_nonce=*/"B",
      // error_detail=
      absl::InvalidArgumentError(
          "xDS response validation errors: ["
          "resource index 0: foo1: INVALID_ARGUMENT: errors validating JSON: "
          "[field:value error:is not a number]]"),
      /*resource_names=*/{"foo1"});
  // Start a second watcher for the same resource.  This should deliver
  // the error to the watcher immediately.
  auto watcher2 = StartFooWatch("foo1");
  error = watcher2->WaitForNextError();
  ASSERT_TRUE(error.has_value());
  EXPECT_EQ(error->code(), absl::StatusCode::kInvalidArgument);
  EXPECT_EQ(error->message(),
            "invalid resource: errors validating JSON: "
            "[field:value error:is not a number] (node ID:xds_client_test)")
      << *error;
  // Cancel watches.
  CancelFooWatch(watcher.get(), "foo1");
  CancelFooWatch(watcher2.get(), "foo1");
  EXPECT_TRUE(stream->IsOrphaned());
}

TEST_F(XdsClientTest,
       ResourceValidationFailureForCachedResourceWithFailOnDataErrorsDisabled) {
  InitXdsClient(FakeXdsBootstrap::Builder().SetServers(
      {FakeXdsBootstrap::FakeXdsServer(kDefaultXdsServerUrl, true)}));
  // Start a watch for "foo1".
  auto watcher = StartFooWatch("foo1");
  // Watcher should initially not see any resource reported.
  EXPECT_FALSE(watcher->HasEvent());
  // XdsClient should have created an ADS stream.
  auto stream = WaitForAdsStream();
  ASSERT_TRUE(stream != nullptr);
  // XdsClient should have sent a subscription request on the ADS stream.
  auto request = WaitForRequest(stream.get());
  ASSERT_TRUE(request.has_value());
  CheckRequest(*request, XdsFooResourceType::Get()->type_url(),
               /*version_info=*/"", /*response_nonce=*/"",
               /*error_detail=*/absl::OkStatus(),
               /*resource_names=*/{"foo1"});
  CheckRequestNode(*request);  // Should be present on the first request.
  // Send a response.
  stream->SendMessageToClient(
      ResponseBuilder(XdsFooResourceType::Get()->type_url())
          .set_version_info("1")
          .set_nonce("A")
          .AddFooResource(XdsFooResource("foo1", 6))
          .Serialize());
  // XdsClient should have delivered the response to the watcher.
  auto resource = watcher->WaitForNextResource();
  ASSERT_NE(resource, nullptr);
  EXPECT_EQ(resource->name, "foo1");
  EXPECT_EQ(resource->value, 6);
  // Check metric data.
  EXPECT_TRUE(metrics_reporter_->WaitForMetricsReporterData(
      ::testing::ElementsAre(::testing::Pair(
          ::testing::Pair(kDefaultXdsServerUrl,
                          XdsFooResourceType::Get()->type_url()),
          1)),
      ::testing::ElementsAre(), ::testing::_));
  EXPECT_THAT(
      GetResourceCounts(),
      ::testing::ElementsAre(::testing::Pair(
          ResourceCountLabelsEq(XdsClient::kOldStyleAuthority,
                                XdsFooResourceType::Get()->type_url(), "acked"),
          1)));
  // XdsClient should have sent an ACK message to the xDS server.
  request = WaitForRequest(stream.get());
  ASSERT_TRUE(request.has_value());
  CheckRequest(*request, XdsFooResourceType::Get()->type_url(),
               /*version_info=*/"1", /*response_nonce=*/"A",
               /*error_detail=*/absl::OkStatus(),
               /*resource_names=*/{"foo1"});
  // Send an update containing an invalid resource.
  stream->SendMessageToClient(
      ResponseBuilder(XdsFooResourceType::Get()->type_url())
          .set_version_info("2")
          .set_nonce("B")
          .AddInvalidResource(XdsFooResourceType::Get()->type_url(),
                              "{\"name\":\"foo1\",\"value\":[]}")
          .Serialize());
  // XdsClient should deliver an ambient error to the watcher.
  auto error = watcher->WaitForNextAmbientError();
  ASSERT_TRUE(error.has_value());
  EXPECT_EQ(error->code(), absl::StatusCode::kInvalidArgument);
  EXPECT_EQ(error->message(),
            "invalid resource: errors validating JSON: "
            "[field:value error:is not a number] (node ID:xds_client_test)")
      << *error;
  // Check metric data.
  EXPECT_TRUE(metrics_reporter_->WaitForMetricsReporterData(
      ::testing::ElementsAre(::testing::Pair(
          ::testing::Pair(kDefaultXdsServerUrl,
                          XdsFooResourceType::Get()->type_url()),
          1)),
      ::testing::ElementsAre(::testing::Pair(
          ::testing::Pair(kDefaultXdsServerUrl,
                          XdsFooResourceType::Get()->type_url()),
          1)),
      ::testing::_));
  EXPECT_THAT(GetResourceCounts(),
              ::testing::ElementsAre(::testing::Pair(
                  ResourceCountLabelsEq(XdsClient::kOldStyleAuthority,
                                        XdsFooResourceType::Get()->type_url(),
                                        "nacked_but_cached"),
                  1)));
  // XdsClient should NACK the update.
  // Note that version_info is set to the previous version in this request,
  // because there were no valid resources in it.
  request = WaitForRequest(stream.get());
  ASSERT_TRUE(request.has_value());
  CheckRequest(
      *request, XdsFooResourceType::Get()->type_url(),
      /*version_info=*/"1", /*response_nonce=*/"B",
      // error_detail=
      absl::InvalidArgumentError(
          "xDS response validation errors: ["
          "resource index 0: foo1: INVALID_ARGUMENT: errors validating JSON: "
          "[field:value error:is not a number]]"),
      /*resource_names=*/{"foo1"});
  // Start a second watcher for the same resource.  The watcher should
  // first get the cached resource and then the ambient error.
  auto watcher2 = StartFooWatch("foo1");
  resource = watcher2->WaitForNextResource();
  ASSERT_NE(resource, nullptr);
  EXPECT_EQ(resource->name, "foo1");
  EXPECT_EQ(resource->value, 6);
  error = watcher2->WaitForNextAmbientError();
  ASSERT_TRUE(error.has_value());
  EXPECT_EQ(
      *error,
      absl::InvalidArgumentError(
          "invalid resource: errors validating JSON: "
          "[field:value error:is not a number] (node ID:xds_client_test)"));
  // Cancel watches.
  CancelFooWatch(watcher.get(), "foo1");
  CancelFooWatch(watcher2.get(), "foo1");
  EXPECT_TRUE(stream->IsOrphaned());
}

TEST_F(XdsClientTest, WildcardCapableResponseWithEmptyResource) {
  InitXdsClient();
  // Start a watch for "wc1".
  auto watcher = StartWildcardCapableWatch("wc1");
  // Watcher should initially not see any resource reported.
  EXPECT_FALSE(watcher->HasEvent());
  // XdsClient should have created an ADS stream.
  auto stream = WaitForAdsStream();
  ASSERT_TRUE(stream != nullptr);
  // XdsClient should have sent a subscription request on the ADS stream.
  auto request = WaitForRequest(stream.get());
  ASSERT_TRUE(request.has_value());
  CheckRequest(*request, XdsWildcardCapableResourceType::Get()->type_url(),
               /*version_info=*/"", /*response_nonce=*/"",
               /*error_detail=*/absl::OkStatus(),
               /*resource_names=*/{"wc1"});
  CheckRequestNode(*request);  // Should be present on the first request.
  // Server sends a response containing the requested resources plus an
  // empty resource.
  stream->SendMessageToClient(
      ResponseBuilder(XdsWildcardCapableResourceType::Get()->type_url())
          .set_version_info("1")
          .set_nonce("A")
          .AddWildcardCapableResource(XdsWildcardCapableResource("wc1", 6))
          .AddEmptyResource()
          .Serialize());
  // XdsClient will delivery a valid resource update for wc1.
  auto resource = watcher->WaitForNextResource();
  ASSERT_NE(resource, nullptr);
  EXPECT_EQ(resource->name, "wc1");
  EXPECT_EQ(resource->value, 6);
  // Check metric data.
  EXPECT_TRUE(metrics_reporter_->WaitForMetricsReporterData(
      ::testing::ElementsAre(::testing::Pair(
          ::testing::Pair(kDefaultXdsServerUrl,
                          XdsWildcardCapableResourceType::Get()->type_url()),
          1)),
      ::testing::ElementsAre(::testing::Pair(
          ::testing::Pair(kDefaultXdsServerUrl,
                          XdsWildcardCapableResourceType::Get()->type_url()),
          1)),
      ::testing::_));
  EXPECT_THAT(
      GetResourceCounts(),
      ::testing::ElementsAre(::testing::Pair(
          ResourceCountLabelsEq(
              XdsClient::kOldStyleAuthority,
              XdsWildcardCapableResourceType::Get()->type_url(), "acked"),
          1)));
  // Check CSDS data.
  ClientConfig csds = DumpCsds();
  EXPECT_THAT(csds.generic_xds_configs(),
              ::testing::UnorderedElementsAre(CsdsResourceAcked(
                  XdsWildcardCapableResourceType::Get()->type_url(), "wc1",
                  resource->AsJsonString(), "1", TimestampProtoEq(kTime0))));
  // XdsClient should NACK the update.
  // There was one good resource, so the version will be updated.
  request = WaitForRequest(stream.get());
  ASSERT_TRUE(request.has_value());
  CheckRequest(*request, XdsWildcardCapableResourceType::Get()->type_url(),
               /*version_info=*/"1", /*response_nonce=*/"A",
               // error_detail=
               absl::InvalidArgumentError(absl::StrCat(
                   "xDS response validation errors: ["
                   "resource index 1: incorrect resource type \"\" "
                   "(should be \"",
                   XdsWildcardCapableResourceType::Get()->type_url(), "\")]")),
               /*resource_names=*/{"wc1"});
  // Cancel watch.
  CancelWildcardCapableWatch(watcher.get(), "wc1");
  EXPECT_TRUE(stream->IsOrphaned());
}

// This tests resource removal triggered by the server when using a
// resource type that requires all resources to be present in every
// response, similar to LDS and CDS.  It configures the
// fail_on_data_errors server feature.
TEST_F(XdsClientTest, ResourceDeletionWithFailOnDataErrors) {
  InitXdsClient(FakeXdsBootstrap::Builder().SetServers(
      {FakeXdsBootstrap::FakeXdsServer(kDefaultXdsServerUrl, true)}));
  // Start a watch for "wc1".
  auto watcher = StartWildcardCapableWatch("wc1");
  // Watcher should initially not see any resource reported.
  EXPECT_FALSE(watcher->HasEvent());
  // XdsClient should have created an ADS stream.
  auto stream = WaitForAdsStream();
  ASSERT_TRUE(stream != nullptr);
  // XdsClient should have sent a subscription request on the ADS stream.
  auto request = WaitForRequest(stream.get());
  ASSERT_TRUE(request.has_value());
  CheckRequest(*request, XdsWildcardCapableResourceType::Get()->type_url(),
               /*version_info=*/"", /*response_nonce=*/"",
               /*error_detail=*/absl::OkStatus(),
               /*resource_names=*/{"wc1"});
  CheckRequestNode(*request);  // Should be present on the first request.
  // Server sends a response.
  stream->SendMessageToClient(
      ResponseBuilder(XdsWildcardCapableResourceType::Get()->type_url())
          .set_version_info("1")
          .set_nonce("A")
          .AddWildcardCapableResource(XdsWildcardCapableResource("wc1", 6))
          .Serialize());
  // XdsClient should have delivered the response to the watcher.
  auto resource = watcher->WaitForNextResource();
  ASSERT_NE(resource, nullptr);
  EXPECT_EQ(resource->name, "wc1");
  EXPECT_EQ(resource->value, 6);
  // Check metric data.
  EXPECT_TRUE(metrics_reporter_->WaitForMetricsReporterData(
      ::testing::ElementsAre(::testing::Pair(
          ::testing::Pair(kDefaultXdsServerUrl,
                          XdsWildcardCapableResourceType::Get()->type_url()),
          1)),
      ::testing::ElementsAre(), ::testing::_));
  EXPECT_THAT(
      GetResourceCounts(),
      ::testing::ElementsAre(::testing::Pair(
          ResourceCountLabelsEq(
              XdsClient::kOldStyleAuthority,
              XdsWildcardCapableResourceType::Get()->type_url(), "acked"),
          1)));
  // Check CSDS data.
  ClientConfig csds = DumpCsds();
  EXPECT_THAT(csds.generic_xds_configs(),
              ::testing::UnorderedElementsAre(CsdsResourceAcked(
                  XdsWildcardCapableResourceType::Get()->type_url(), "wc1",
                  resource->AsJsonString(), "1", TimestampProtoEq(kTime0))));
  // XdsClient should have sent an ACK message to the xDS server.
  request = WaitForRequest(stream.get());
  ASSERT_TRUE(request.has_value());
  CheckRequest(*request, XdsWildcardCapableResourceType::Get()->type_url(),
               /*version_info=*/"1", /*response_nonce=*/"A",
               /*error_detail=*/absl::OkStatus(),
               /*resource_names=*/{"wc1"});
  // Server now sends a response without the resource, thus indicating
  // it's been deleted.
  // We increment time to make sure that the CSDS data gets a new timestamp.
  time_cache_.TestOnlySetNow(kTime1);
  stream->SendMessageToClient(
      ResponseBuilder(XdsWildcardCapableResourceType::Get()->type_url())
          .set_version_info("2")
          .set_nonce("B")
          .Serialize());
  // Watcher should see the does-not-exist event.
  EXPECT_TRUE(watcher->WaitForDoesNotExist());
  // Check metric data.
  EXPECT_TRUE(metrics_reporter_->WaitForMetricsReporterData(
      ::testing::ElementsAre(::testing::Pair(
          ::testing::Pair(kDefaultXdsServerUrl,
                          XdsWildcardCapableResourceType::Get()->type_url()),
          1)),
      ::testing::ElementsAre(), ::testing::_));
  EXPECT_THAT(GetResourceCounts(),
              ::testing::ElementsAre(::testing::Pair(
                  ResourceCountLabelsEq(
                      XdsClient::kOldStyleAuthority,
                      XdsWildcardCapableResourceType::Get()->type_url(),
                      "does_not_exist"),
                  1)));
  // Check CSDS data.
  csds = DumpCsds();
  EXPECT_THAT(csds.generic_xds_configs(),
              ::testing::UnorderedElementsAre(CsdsResourceEq(
                  ClientResourceStatus::DOES_NOT_EXIST,
                  XdsWildcardCapableResourceType::Get()->type_url(), "wc1",
                  CsdsNoResourceFields(),
                  CsdsErrorFields(
                      /*error_details=*/"does not exist",
                      /*error_version=*/"2",
                      /*error_time=*/TimestampProtoEq(kTime1)))));
  // Start a new watcher for the same resource.  It should immediately
  // receive the same does-not-exist notification.
  auto watcher2 = StartWildcardCapableWatch("wc1");
  EXPECT_TRUE(watcher2->WaitForDoesNotExist());
  // XdsClient should have sent an ACK message to the xDS server.
  request = WaitForRequest(stream.get());
  ASSERT_TRUE(request.has_value());
  CheckRequest(*request, XdsWildcardCapableResourceType::Get()->type_url(),
               /*version_info=*/"2", /*response_nonce=*/"B",
               /*error_detail=*/absl::OkStatus(),
               /*resource_names=*/{"wc1"});
  // Server sends the resource again.
  // We increment time to make sure that the CSDS data gets a new timestamp.
  time_cache_.TestOnlySetNow(kTime2);
  stream->SendMessageToClient(
      ResponseBuilder(XdsWildcardCapableResourceType::Get()->type_url())
          .set_version_info("3")
          .set_nonce("C")
          .AddWildcardCapableResource(XdsWildcardCapableResource("wc1", 7))
          .Serialize());
  // XdsClient should have delivered the response to the watchers.
  resource = watcher->WaitForNextResource();
  ASSERT_NE(resource, nullptr);
  EXPECT_EQ(resource->name, "wc1");
  EXPECT_EQ(resource->value, 7);
  resource = watcher2->WaitForNextResource();
  ASSERT_NE(resource, nullptr);
  EXPECT_EQ(resource->name, "wc1");
  EXPECT_EQ(resource->value, 7);
  // Check metric data.
  EXPECT_TRUE(metrics_reporter_->WaitForMetricsReporterData(
      ::testing::ElementsAre(::testing::Pair(
          ::testing::Pair(kDefaultXdsServerUrl,
                          XdsWildcardCapableResourceType::Get()->type_url()),
          2)),
      ::testing::ElementsAre(), ::testing::_));
  EXPECT_THAT(
      GetResourceCounts(),
      ::testing::ElementsAre(::testing::Pair(
          ResourceCountLabelsEq(
              XdsClient::kOldStyleAuthority,
              XdsWildcardCapableResourceType::Get()->type_url(), "acked"),
          1)));
  // Check CSDS data.
  csds = DumpCsds();
  EXPECT_THAT(csds.generic_xds_configs(),
              ::testing::UnorderedElementsAre(CsdsResourceAcked(
                  XdsWildcardCapableResourceType::Get()->type_url(), "wc1",
<<<<<<< HEAD
                  /*resource=*/resource->AsJsonString(),
                  /*version=*/"3",
                  /*last_updated=*/TimestampProtoEq(kTime2))));
=======
                  resource->AsJsonString(), "3", TimestampProtoEq(kTime1))));
>>>>>>> 0508a1a1
  // XdsClient should have sent an ACK message to the xDS server.
  request = WaitForRequest(stream.get());
  ASSERT_TRUE(request.has_value());
  CheckRequest(*request, XdsWildcardCapableResourceType::Get()->type_url(),
               /*version_info=*/"3", /*response_nonce=*/"C",
               /*error_detail=*/absl::OkStatus(),
               /*resource_names=*/{"wc1"});
  // Cancel watch.
  CancelWildcardCapableWatch(watcher.get(), "wc1");
  CancelWildcardCapableWatch(watcher2.get(), "wc1");
  EXPECT_TRUE(stream->IsOrphaned());
}

// This tests that when we ignore resource deletions from the server by
// default.
TEST_F(XdsClientTest, ResourceDeletionIgnoredByDefault) {
  InitXdsClient();
  // Start a watch for "wc1".
  auto watcher = StartWildcardCapableWatch("wc1");
  // Watcher should initially not see any resource reported.
  EXPECT_FALSE(watcher->HasEvent());
  // XdsClient should have created an ADS stream.
  auto stream = WaitForAdsStream();
  ASSERT_TRUE(stream != nullptr);
  // XdsClient should have sent a subscription request on the ADS stream.
  auto request = WaitForRequest(stream.get());
  ASSERT_TRUE(request.has_value());
  CheckRequest(*request, XdsWildcardCapableResourceType::Get()->type_url(),
               /*version_info=*/"", /*response_nonce=*/"",
               /*error_detail=*/absl::OkStatus(),
               /*resource_names=*/{"wc1"});
  CheckRequestNode(*request);  // Should be present on the first request.
  // Server sends a response.
  stream->SendMessageToClient(
      ResponseBuilder(XdsWildcardCapableResourceType::Get()->type_url())
          .set_version_info("1")
          .set_nonce("A")
          .AddWildcardCapableResource(XdsWildcardCapableResource("wc1", 6))
          .Serialize());
  // XdsClient should have delivered the response to the watcher.
  auto resource = watcher->WaitForNextResource();
  ASSERT_NE(resource, nullptr);
  EXPECT_EQ(resource->name, "wc1");
  EXPECT_EQ(resource->value, 6);
  // Check metric data.
  EXPECT_TRUE(metrics_reporter_->WaitForMetricsReporterData(
      ::testing::ElementsAre(::testing::Pair(
          ::testing::Pair(kDefaultXdsServerUrl,
                          XdsWildcardCapableResourceType::Get()->type_url()),
          1)),
      ::testing::ElementsAre(), ::testing::_));
  EXPECT_THAT(
      GetResourceCounts(),
      ::testing::ElementsAre(::testing::Pair(
          ResourceCountLabelsEq(
              XdsClient::kOldStyleAuthority,
              XdsWildcardCapableResourceType::Get()->type_url(), "acked"),
          1)));
  // Check CSDS data.
  ClientConfig csds = DumpCsds();
  EXPECT_THAT(csds.generic_xds_configs(),
              ::testing::UnorderedElementsAre(CsdsResourceAcked(
                  XdsWildcardCapableResourceType::Get()->type_url(), "wc1",
                  resource->AsJsonString(), "1", TimestampProtoEq(kTime0))));
  // XdsClient should have sent an ACK message to the xDS server.
  request = WaitForRequest(stream.get());
  ASSERT_TRUE(request.has_value());
  CheckRequest(*request, XdsWildcardCapableResourceType::Get()->type_url(),
               /*version_info=*/"1", /*response_nonce=*/"A",
               /*error_detail=*/absl::OkStatus(),
               /*resource_names=*/{"wc1"});
  // Server now sends a response without the resource, thus indicating
  // it's been deleted.
  // We increment time to make sure that the CSDS data does NOT get a
  // new timestamp.
  time_cache_.TestOnlySetNow(kTime1);
  stream->SendMessageToClient(
      ResponseBuilder(XdsWildcardCapableResourceType::Get()->type_url())
          .set_version_info("2")
          .set_nonce("B")
          .Serialize());
  // Watcher should see an ambient error, since we should have ignored the
  // deletion.
  auto error = watcher->WaitForNextAmbientError();
  ASSERT_TRUE(error.has_value());
  EXPECT_EQ(*error,
            absl::NotFoundError("does not exist (node ID:xds_client_test)"));
  // Check metric data.
  EXPECT_TRUE(metrics_reporter_->WaitForMetricsReporterData(
      ::testing::ElementsAre(::testing::Pair(
          ::testing::Pair(kDefaultXdsServerUrl,
                          XdsWildcardCapableResourceType::Get()->type_url()),
          1)),
      ::testing::ElementsAre(), ::testing::_));
  EXPECT_THAT(GetResourceCounts(),
              ::testing::ElementsAre(::testing::Pair(
                  ResourceCountLabelsEq(
                      XdsClient::kOldStyleAuthority,
                      XdsWildcardCapableResourceType::Get()->type_url(),
                      "does_not_exist_but_cached"),
                  1)));
  // Check CSDS data.
  csds = DumpCsds();
  EXPECT_THAT(csds.generic_xds_configs(),
              ::testing::UnorderedElementsAre(CsdsResourceEq(
                  ClientResourceStatus::DOES_NOT_EXIST,
                  XdsWildcardCapableResourceType::Get()->type_url(), "wc1",
<<<<<<< HEAD
                  CsdsResourceFields(
                      /*resource=*/resource->AsJsonString(),
                      /*version=*/"1",
                      /*last_updated=*/TimestampProtoEq(kTime0)),
                  CsdsErrorFields(
                      /*error_details=*/"does not exist",
                      /*error_version=*/"2",
                      /*error_time=*/TimestampProtoEq(kTime1)))));
=======
                  resource->AsJsonString(), "1", TimestampProtoEq(kTime0))));
>>>>>>> 0508a1a1
  // Start a new watcher for the same resource.  It should immediately
  // receive the cached resource.
  auto watcher2 = StartWildcardCapableWatch("wc1");
  resource = watcher2->WaitForNextResource();
  ASSERT_NE(resource, nullptr);
  EXPECT_EQ(resource->name, "wc1");
  EXPECT_EQ(resource->value, 6);
  error = watcher2->WaitForNextAmbientError();
  ASSERT_TRUE(error.has_value());
  EXPECT_EQ(*error,
            absl::NotFoundError("does not exist (node ID:xds_client_test)"));
  // XdsClient should have sent an ACK message to the xDS server.
  request = WaitForRequest(stream.get());
  ASSERT_TRUE(request.has_value());
  CheckRequest(*request, XdsWildcardCapableResourceType::Get()->type_url(),
               /*version_info=*/"2", /*response_nonce=*/"B",
               /*error_detail=*/absl::OkStatus(),
               /*resource_names=*/{"wc1"});
  // Server sends a new value for the resource.
  // We increment time to make sure that the CSDS data gets a new timestamp.
  time_cache_.TestOnlySetNow(kTime2);
  stream->SendMessageToClient(
      ResponseBuilder(XdsWildcardCapableResourceType::Get()->type_url())
          .set_version_info("3")
          .set_nonce("C")
          .AddWildcardCapableResource(XdsWildcardCapableResource("wc1", 7))
          .Serialize());
  // XdsClient should have delivered the response to the watchers.
  resource = watcher->WaitForNextResource();
  ASSERT_NE(resource, nullptr);
  EXPECT_EQ(resource->name, "wc1");
  EXPECT_EQ(resource->value, 7);
  resource = watcher2->WaitForNextResource();
  ASSERT_NE(resource, nullptr);
  EXPECT_EQ(resource->name, "wc1");
  EXPECT_EQ(resource->value, 7);
  // Check metric data.
  EXPECT_TRUE(metrics_reporter_->WaitForMetricsReporterData(
      ::testing::ElementsAre(::testing::Pair(
          ::testing::Pair(kDefaultXdsServerUrl,
                          XdsWildcardCapableResourceType::Get()->type_url()),
          2)),
      ::testing::ElementsAre(), ::testing::_));
  EXPECT_THAT(
      GetResourceCounts(),
      ::testing::ElementsAre(::testing::Pair(
          ResourceCountLabelsEq(
              XdsClient::kOldStyleAuthority,
              XdsWildcardCapableResourceType::Get()->type_url(), "acked"),
          1)));
  // Check CSDS data.
  csds = DumpCsds();
  EXPECT_THAT(csds.generic_xds_configs(),
              ::testing::UnorderedElementsAre(CsdsResourceAcked(
                  XdsWildcardCapableResourceType::Get()->type_url(), "wc1",
                  resource->AsJsonString(), "3", TimestampProtoEq(kTime2))));
  // XdsClient should have sent an ACK message to the xDS server.
  request = WaitForRequest(stream.get());
  ASSERT_TRUE(request.has_value());
  CheckRequest(*request, XdsWildcardCapableResourceType::Get()->type_url(),
               /*version_info=*/"3", /*response_nonce=*/"C",
               /*error_detail=*/absl::OkStatus(),
               /*resource_names=*/{"wc1"});
  // Cancel watch.
  CancelWildcardCapableWatch(watcher.get(), "wc1");
  CancelWildcardCapableWatch(watcher2.get(), "wc1");
  EXPECT_TRUE(stream->IsOrphaned());
}

TEST_F(XdsClientTest, StreamClosedByServer) {
  InitXdsClient();
  // Metrics should initially be empty.
  EXPECT_THAT(GetServerConnections(), ::testing::ElementsAre());
  // Start a watch for "foo1".
  auto watcher = StartFooWatch("foo1");
  // Check metric data.
  EXPECT_THAT(GetServerConnections(), ::testing::ElementsAre(::testing::Pair(
                                          kDefaultXdsServerUrl, true)));
  // Watcher should initially not see any resource reported.
  EXPECT_FALSE(watcher->HasEvent());
  // XdsClient should have created an ADS stream.
  auto stream = WaitForAdsStream();
  ASSERT_TRUE(stream != nullptr);
  // XdsClient should have sent a subscription request on the ADS stream.
  auto request = WaitForRequest(stream.get());
  ASSERT_TRUE(request.has_value());
  CheckRequest(*request, XdsFooResourceType::Get()->type_url(),
               /*version_info=*/"", /*response_nonce=*/"",
               /*error_detail=*/absl::OkStatus(),
               /*resource_names=*/{"foo1"});
  CheckRequestNode(*request);  // Should be present on the first request.
  // Server sends a response.
  stream->SendMessageToClient(
      ResponseBuilder(XdsFooResourceType::Get()->type_url())
          .set_version_info("1")
          .set_nonce("A")
          .AddFooResource(XdsFooResource("foo1", 6))
          .Serialize());
  // XdsClient should have delivered the response to the watcher.
  auto resource = watcher->WaitForNextResource();
  ASSERT_NE(resource, nullptr);
  EXPECT_EQ(resource->name, "foo1");
  EXPECT_EQ(resource->value, 6);
  // XdsClient should have sent an ACK message to the xDS server.
  request = WaitForRequest(stream.get());
  ASSERT_TRUE(request.has_value());
  CheckRequest(*request, XdsFooResourceType::Get()->type_url(),
               /*version_info=*/"1", /*response_nonce=*/"A",
               /*error_detail=*/absl::OkStatus(),
               /*resource_names=*/{"foo1"});
  // Now server closes the stream.
  stream->MaybeSendStatusToClient(absl::OkStatus());
  // XdsClient should NOT report error to watcher, because we saw a
  // response on the stream before it failed.
  // Stream should be orphaned.
  EXPECT_TRUE(stream->IsOrphaned());
  // Check metric data.
  EXPECT_THAT(GetServerConnections(), ::testing::ElementsAre(::testing::Pair(
                                          kDefaultXdsServerUrl, true)));
  // XdsClient should create a new stream.
  stream = WaitForAdsStream();
  ASSERT_TRUE(stream != nullptr);
  // XdsClient sends a subscription request.
  // Note that the version persists from the previous stream, but the
  // nonce does not.
  request = WaitForRequest(stream.get());
  ASSERT_TRUE(request.has_value());
  CheckRequest(*request, XdsFooResourceType::Get()->type_url(),
               /*version_info=*/"1", /*response_nonce=*/"",
               /*error_detail=*/absl::OkStatus(),
               /*resource_names=*/{"foo1"});
  CheckRequestNode(*request);  // Should be present on the first request.
  // Before the server resends the resource, start a new watcher for the
  // same resource.  This watcher should immediately receive the cached
  // resource.
  auto watcher2 = StartFooWatch("foo1");
  resource = watcher2->WaitForNextResource();
  ASSERT_NE(resource, nullptr);
  EXPECT_EQ(resource->name, "foo1");
  EXPECT_EQ(resource->value, 6);
  // Server now sends the requested resource.
  stream->SendMessageToClient(
      ResponseBuilder(XdsFooResourceType::Get()->type_url())
          .set_version_info("1")
          .set_nonce("B")
          .AddFooResource(XdsFooResource("foo1", 6))
          .Serialize());
  // Watcher does NOT get an update, since the resource has not changed.
  EXPECT_FALSE(watcher->WaitForNextResource());
  // XdsClient sends an ACK.
  request = WaitForRequest(stream.get());
  ASSERT_TRUE(request.has_value());
  CheckRequest(*request, XdsFooResourceType::Get()->type_url(),
               /*version_info=*/"1", /*response_nonce=*/"B",
               /*error_detail=*/absl::OkStatus(),
               /*resource_names=*/{"foo1"});
  // Cancel watcher.
  CancelFooWatch(watcher.get(), "foo1");
  CancelFooWatch(watcher2.get(), "foo1");
  EXPECT_TRUE(stream->IsOrphaned());
}

TEST_F(XdsClientTest, StreamClosedByServerWithoutSeeingResponse) {
  InitXdsClient();
  // Metrics should initially be empty.
  EXPECT_THAT(GetServerConnections(), ::testing::ElementsAre());
  // Start a watch for "foo1".
  auto watcher = StartFooWatch("foo1");
  // Check metric data.
  EXPECT_THAT(GetServerConnections(), ::testing::ElementsAre(::testing::Pair(
                                          kDefaultXdsServerUrl, true)));
  EXPECT_THAT(metrics_reporter_->server_failures(), ::testing::ElementsAre());
  // Watcher should initially not see any resource reported.
  EXPECT_FALSE(watcher->HasEvent());
  // XdsClient should have created an ADS stream.
  auto stream = WaitForAdsStream();
  ASSERT_TRUE(stream != nullptr);
  // XdsClient should have sent a subscription request on the ADS stream.
  auto request = WaitForRequest(stream.get());
  ASSERT_TRUE(request.has_value());
  CheckRequest(*request, XdsFooResourceType::Get()->type_url(),
               /*version_info=*/"", /*response_nonce=*/"",
               /*error_detail=*/absl::OkStatus(),
               /*resource_names=*/{"foo1"});
  CheckRequestNode(*request);  // Should be present on the first request.
  // Server closes the stream without sending a response.
  stream->MaybeSendStatusToClient(absl::UnavailableError("ugh"));
  // Check metric data.
  EXPECT_THAT(GetServerConnections(), ::testing::ElementsAre(::testing::Pair(
                                          kDefaultXdsServerUrl, false)));
  EXPECT_TRUE(metrics_reporter_->WaitForMetricsReporterData(
      ::testing::_, ::testing::_,
      ::testing::ElementsAre(::testing::Pair(kDefaultXdsServerUrl, 1))));
  // XdsClient should report an error to the watcher.
  auto error = watcher->WaitForNextError();
  ASSERT_TRUE(error.has_value());
  EXPECT_EQ(error->code(), absl::StatusCode::kUnavailable);
  EXPECT_EQ(error->message(),
            "xDS channel for server default_xds_server: xDS call failed "
            "with no responses received; status: UNAVAILABLE: ugh "
            "(node ID:xds_client_test)")
      << *error;
  // XdsClient should create a new stream.
  stream = WaitForAdsStream();
  ASSERT_TRUE(stream != nullptr);
  // XdsClient sends a subscription request.
  request = WaitForRequest(stream.get());
  ASSERT_TRUE(request.has_value());
  CheckRequest(*request, XdsFooResourceType::Get()->type_url(),
               /*version_info=*/"", /*response_nonce=*/"",
               /*error_detail=*/absl::OkStatus(),
               /*resource_names=*/{"foo1"});
  CheckRequestNode(*request);  // Should be present on the first request.
  // Connection still reported as unhappy until we get a response.
  EXPECT_THAT(GetServerConnections(), ::testing::ElementsAre(::testing::Pair(
                                          kDefaultXdsServerUrl, false)));
  EXPECT_TRUE(metrics_reporter_->WaitForMetricsReporterData(
      ::testing::_, ::testing::_,
      ::testing::ElementsAre(::testing::Pair(kDefaultXdsServerUrl, 1))));
  // Server now sends the requested resource.
  stream->SendMessageToClient(
      ResponseBuilder(XdsFooResourceType::Get()->type_url())
          .set_version_info("1")
          .set_nonce("A")
          .AddFooResource(XdsFooResource("foo1", 6))
          .Serialize());
  // Watcher gets the resource.
  auto resource = watcher->WaitForNextResource();
  ASSERT_NE(resource, nullptr);
  EXPECT_EQ(resource->name, "foo1");
  EXPECT_EQ(resource->value, 6);
  // Connection now reported as happy.
  EXPECT_THAT(GetServerConnections(), ::testing::ElementsAre(::testing::Pair(
                                          kDefaultXdsServerUrl, true)));
  // XdsClient sends an ACK.
  request = WaitForRequest(stream.get());
  ASSERT_TRUE(request.has_value());
  CheckRequest(*request, XdsFooResourceType::Get()->type_url(),
               /*version_info=*/"1", /*response_nonce=*/"A",
               /*error_detail=*/absl::OkStatus(),
               /*resource_names=*/{"foo1"});
  // Cancel watcher.
  CancelFooWatch(watcher.get(), "foo1");
  EXPECT_TRUE(stream->IsOrphaned());
}

TEST_F(XdsClientTest, ConnectionFails) {
  InitXdsClient();
  // Tell transport to let us manually trigger completion of the
  // send_message ops to XdsClient.
  transport_factory_->SetAutoCompleteMessagesFromClient(false);
  // Metrics should initially be empty.
  EXPECT_THAT(GetServerConnections(), ::testing::ElementsAre());
  EXPECT_THAT(metrics_reporter_->server_failures(), ::testing::ElementsAre());
  // Start a watch for "foo1".
  auto watcher = StartFooWatch("foo1");
  // Check metric data.
  EXPECT_THAT(GetServerConnections(), ::testing::ElementsAre(::testing::Pair(
                                          kDefaultXdsServerUrl, true)));
  // Watcher should initially not see any resource reported.
  EXPECT_FALSE(watcher->HasEvent());
  // XdsClient should have created an ADS stream.
  auto stream = WaitForAdsStream();
  ASSERT_TRUE(stream != nullptr);
  // XdsClient should have sent a subscription request on the ADS stream.
  auto request = WaitForRequest(stream.get());
  ASSERT_TRUE(request.has_value());
  CheckRequest(*request, XdsFooResourceType::Get()->type_url(),
               /*version_info=*/"", /*response_nonce=*/"",
               /*error_detail=*/absl::OkStatus(),
               /*resource_names=*/{"foo1"});
  CheckRequestNode(*request);  // Should be present on the first request.
  // Transport reports connection failure.
  TriggerConnectionFailure(*xds_client_->bootstrap().servers().front(),
                           absl::UnavailableError("connection failed"));
  // XdsClient should report an error to the watcher.
  auto error = watcher->WaitForNextError();
  ASSERT_TRUE(error.has_value());
  EXPECT_EQ(error->code(), absl::StatusCode::kUnavailable);
  EXPECT_EQ(error->message(),
            "xDS channel for server default_xds_server: "
            "connection failed (node ID:xds_client_test)")
      << *error;
  // Connection reported as unhappy.
  EXPECT_THAT(GetServerConnections(), ::testing::ElementsAre(::testing::Pair(
                                          kDefaultXdsServerUrl, false)));
  EXPECT_TRUE(metrics_reporter_->WaitForMetricsReporterData(
      ::testing::_, ::testing::_,
      ::testing::ElementsAre(::testing::Pair(kDefaultXdsServerUrl, 1))));
  // We should not see a resource-does-not-exist event, because the
  // timer should not be running while the channel is disconnected.
  EXPECT_TRUE(watcher->ExpectNoEvent());
  // Start a new watch.  This watcher should be given the same error,
  // since we have not yet recovered.
  auto watcher2 = StartFooWatch("foo1");
  error = watcher2->WaitForNextError();
  ASSERT_TRUE(error.has_value());
  EXPECT_EQ(error->code(), absl::StatusCode::kUnavailable);
  EXPECT_EQ(error->message(),
            "xDS channel for server default_xds_server: "
            "connection failed (node ID:xds_client_test)")
      << *error;
  // Second watcher should not see resource-does-not-exist either.
  EXPECT_FALSE(watcher2->HasEvent());
  // The ADS stream uses wait_for_ready inside the XdsTransport interface,
  // so when the channel reconnects, the already-started stream will proceed.
  stream->CompleteSendMessageFromClient();
  // Server sends a response.
  stream->SendMessageToClient(
      ResponseBuilder(XdsFooResourceType::Get()->type_url())
          .set_version_info("1")
          .set_nonce("A")
          .AddFooResource(XdsFooResource("foo1", 6))
          .Serialize());
  // Connection now reported as happy.
  EXPECT_THAT(GetServerConnections(), ::testing::ElementsAre(::testing::Pair(
                                          kDefaultXdsServerUrl, true)));
  // XdsClient should have delivered the response to the watchers.
  auto resource = watcher->WaitForNextResource();
  ASSERT_NE(resource, nullptr);
  EXPECT_EQ(resource->name, "foo1");
  EXPECT_EQ(resource->value, 6);
  resource = watcher2->WaitForNextResource();
  ASSERT_NE(resource, nullptr);
  EXPECT_EQ(resource->name, "foo1");
  EXPECT_EQ(resource->value, 6);
  // XdsClient should have sent an ACK message to the xDS server.
  request = WaitForRequest(stream.get());
  ASSERT_TRUE(request.has_value());
  CheckRequest(*request, XdsFooResourceType::Get()->type_url(),
               /*version_info=*/"1", /*response_nonce=*/"A",
               /*error_detail=*/absl::OkStatus(),
               /*resource_names=*/{"foo1"});
  stream->CompleteSendMessageFromClient();
  // Cancel watches.
  CancelFooWatch(watcher.get(), "foo1");
  CancelFooWatch(watcher2.get(), "foo1");
  EXPECT_TRUE(stream->IsOrphaned());
}

TEST_F(XdsClientTest, ConnectionFailsWithCachedResource) {
  InitXdsClient();
  // Start a watch for "foo1".
  auto watcher = StartFooWatch("foo1");
  // XdsClient should have created an ADS stream.
  auto stream = WaitForAdsStream();
  ASSERT_TRUE(stream != nullptr);
  // XdsClient should have sent a subscription request on the ADS stream.
  auto request = WaitForRequest(stream.get());
  ASSERT_TRUE(request.has_value());
  CheckRequest(*request, XdsFooResourceType::Get()->type_url(),
               /*version_info=*/"", /*response_nonce=*/"",
               /*error_detail=*/absl::OkStatus(),
               /*resource_names=*/{"foo1"});
  CheckRequestNode(*request);  // Should be present on the first request.
  // Server sends a response.
  stream->SendMessageToClient(
      ResponseBuilder(XdsFooResourceType::Get()->type_url())
          .set_version_info("1")
          .set_nonce("A")
          .AddFooResource(XdsFooResource("foo1", 6))
          .Serialize());
  // XdsClient should have delivered the resource to the watcher.
  auto resource = watcher->WaitForNextResource();
  ASSERT_NE(resource, nullptr);
  EXPECT_EQ(resource->name, "foo1");
  EXPECT_EQ(resource->value, 6);
  // XdsClient should have sent an ACK message to the xDS server.
  request = WaitForRequest(stream.get());
  ASSERT_TRUE(request.has_value());
  CheckRequest(*request, XdsFooResourceType::Get()->type_url(),
               /*version_info=*/"1", /*response_nonce=*/"A",
               /*error_detail=*/absl::OkStatus(),
               /*resource_names=*/{"foo1"});
  // Transport reports connection failure.
  TriggerConnectionFailure(*xds_client_->bootstrap().servers().front(),
                           absl::UnavailableError("connection failed"));
  // XdsClient should report an ambient error to the watcher.
  auto error = watcher->WaitForNextAmbientError();
  ASSERT_TRUE(error.has_value());
  EXPECT_EQ(error->code(), absl::StatusCode::kUnavailable);
  EXPECT_EQ(error->message(),
            "xDS channel for server default_xds_server: "
            "connection failed (node ID:xds_client_test)")
      << *error;
  // The transport failing should also cause the stream to terminate.
  stream->MaybeSendStatusToClient(absl::UnavailableError("ugh"));
  // The XdsClient will create a new stream.
  stream = WaitForAdsStream();
  ASSERT_TRUE(stream != nullptr);
  // XdsClient should have sent a subscription request on the new stream
  // that includes the last seen version.
  request = WaitForRequest(stream.get());
  ASSERT_TRUE(request.has_value());
  CheckRequest(*request, XdsFooResourceType::Get()->type_url(),
               /*version_info=*/"1", /*response_nonce=*/"",
               /*error_detail=*/absl::OkStatus(),
               /*resource_names=*/{"foo1"});
  CheckRequestNode(*request);  // Should be present on the first request.
  // Start a new watch.  This watcher should be given the cached resource
  // followed by the ambient error.
  auto watcher2 = StartFooWatch("foo1");
  resource = watcher2->WaitForNextResource();
  ASSERT_NE(resource, nullptr);
  EXPECT_EQ(resource->name, "foo1");
  EXPECT_EQ(resource->value, 6);
  error = watcher2->WaitForNextAmbientError();
  ASSERT_TRUE(error.has_value());
  EXPECT_EQ(error->code(), absl::StatusCode::kUnavailable);
  EXPECT_EQ(error->message(),
            "xDS channel for server default_xds_server: "
            "connection failed (node ID:xds_client_test)")
      << *error;
  // The ADS stream uses wait_for_ready inside the XdsTransport interface,
  // so when the channel reconnects, the already-started stream will proceed.
  // Server sends a response with the same resource contents as before.
  stream->SendMessageToClient(
      ResponseBuilder(XdsFooResourceType::Get()->type_url())
          .set_version_info("1")
          .set_nonce("A")
          .AddFooResource(XdsFooResource("foo1", 6))
          .Serialize());
  // The resource hasn't changed, so XdsClient will not call the
  // watchers' OnResourceChanged() methods.  However, it will call
  // OnAmbientError() with an OK status to let them know that the
  // ambient error is gone.
  error = watcher->WaitForNextAmbientError();
  ASSERT_TRUE(error.has_value());
  EXPECT_EQ(*error, absl::OkStatus());
  error = watcher2->WaitForNextAmbientError();
  ASSERT_TRUE(error.has_value());
  EXPECT_EQ(*error, absl::OkStatus());
  // XdsClient should have sent an ACK message to the xDS server.
  request = WaitForRequest(stream.get());
  ASSERT_TRUE(request.has_value());
  CheckRequest(*request, XdsFooResourceType::Get()->type_url(),
               /*version_info=*/"1", /*response_nonce=*/"A",
               /*error_detail=*/absl::OkStatus(),
               /*resource_names=*/{"foo1"});
  // Cancel watches.
  CancelFooWatch(watcher.get(), "foo1");
  CancelFooWatch(watcher2.get(), "foo1");
  EXPECT_TRUE(stream->IsOrphaned());
}

TEST_F(XdsClientTest, ResourceDoesNotExistUponTimeout) {
  InitXdsClient();
  // Start a watch for "foo1".
  auto watcher = StartFooWatch("foo1");
  // Watcher should initially not see any resource reported.
  EXPECT_FALSE(watcher->HasEvent());
  // Check metric data.
  EXPECT_THAT(metrics_reporter_->resource_updates_valid(),
              ::testing::ElementsAre());
  EXPECT_THAT(metrics_reporter_->resource_updates_invalid(),
              ::testing::ElementsAre());
  EXPECT_THAT(GetResourceCounts(),
              ::testing::ElementsAre(::testing::Pair(
                  ResourceCountLabelsEq(XdsClient::kOldStyleAuthority,
                                        XdsFooResourceType::Get()->type_url(),
                                        "requested"),
                  1)));
  // CSDS should show that the resource has been requested.
  ClientConfig csds = DumpCsds();
  EXPECT_THAT(csds.generic_xds_configs(),
              ::testing::ElementsAre(CsdsResourceRequested(
                  XdsFooResourceType::Get()->type_url(), "foo1")));
  // XdsClient should have created an ADS stream.
  auto stream = WaitForAdsStream();
  ASSERT_TRUE(stream != nullptr);
  // XdsClient should have sent a subscription request on the ADS stream.
  auto request = WaitForRequest(stream.get());
  ASSERT_TRUE(request.has_value());
  CheckRequest(*request, XdsFooResourceType::Get()->type_url(),
               /*version_info=*/"", /*response_nonce=*/"",
               /*error_detail=*/absl::OkStatus(),
               /*resource_names=*/{"foo1"});
  CheckRequestNode(*request);  // Should be present on the first request.
  // Do not send a response, but wait for the resource to be reported as
  // not existing.
  EXPECT_TRUE(watcher->WaitForDoesNotExist());
  // Check metric data.
  EXPECT_TRUE(metrics_reporter_->WaitForMetricsReporterData(
      ::testing::ElementsAre(), ::testing::ElementsAre(), ::testing::_));
  EXPECT_THAT(GetResourceCounts(),
              ::testing::ElementsAre(::testing::Pair(
                  ResourceCountLabelsEq(XdsClient::kOldStyleAuthority,
                                        XdsFooResourceType::Get()->type_url(),
                                        "does_not_exist"),
                  1)));
  // CSDS should show that the resource has been requested.
  csds = DumpCsds();
  EXPECT_THAT(csds.generic_xds_configs(),
              ::testing::ElementsAre(CsdsResourceDoesNotExistOnTimeout(
                  XdsFooResourceType::Get()->type_url(), "foo1")));
  // Start a new watcher for the same resource.  It should immediately
  // receive the same does-not-exist notification.
  auto watcher2 = StartFooWatch("foo1");
  EXPECT_TRUE(watcher2->WaitForDoesNotExist());
  // Now server sends a response.
  stream->SendMessageToClient(
      ResponseBuilder(XdsFooResourceType::Get()->type_url())
          .set_version_info("1")
          .set_nonce("A")
          .AddFooResource(XdsFooResource("foo1", 6))
          .Serialize());
  // XdsClient should have delivered the response to the watchers.
  auto resource = watcher->WaitForNextResource();
  ASSERT_NE(resource, nullptr);
  EXPECT_EQ(resource->name, "foo1");
  EXPECT_EQ(resource->value, 6);
  resource = watcher2->WaitForNextResource();
  ASSERT_NE(resource, nullptr);
  EXPECT_EQ(resource->name, "foo1");
  EXPECT_EQ(resource->value, 6);
  // Check metric data.
  EXPECT_TRUE(metrics_reporter_->WaitForMetricsReporterData(
      ::testing::ElementsAre(::testing::Pair(
          ::testing::Pair(kDefaultXdsServerUrl,
                          XdsFooResourceType::Get()->type_url()),
          1)),
      ::testing::ElementsAre(), ::testing::_));
  EXPECT_THAT(
      GetResourceCounts(),
      ::testing::ElementsAre(::testing::Pair(
          ResourceCountLabelsEq(XdsClient::kOldStyleAuthority,
                                XdsFooResourceType::Get()->type_url(), "acked"),
          1)));
  // Check CSDS data.
  csds = DumpCsds();
  EXPECT_THAT(csds.generic_xds_configs(),
              ::testing::UnorderedElementsAre(CsdsResourceAcked(
                  XdsFooResourceType::Get()->type_url(), "foo1",
                  resource->AsJsonString(), "1", TimestampProtoEq(kTime0))));
  // XdsClient should have sent an ACK message to the xDS server.
  request = WaitForRequest(stream.get());
  ASSERT_TRUE(request.has_value());
  CheckRequest(*request, XdsFooResourceType::Get()->type_url(),
               /*version_info=*/"1", /*response_nonce=*/"A",
               /*error_detail=*/absl::OkStatus(),
               /*resource_names=*/{"foo1"});
  // Cancel watch.
  CancelFooWatch(watcher.get(), "foo1");
  CancelFooWatch(watcher2.get(), "foo1");
  EXPECT_TRUE(stream->IsOrphaned());
}

TEST_F(XdsClientTest, ResourceDoesNotExistAfterStreamRestart) {
  InitXdsClient();
  // Metrics should initially be empty.
  EXPECT_THAT(metrics_reporter_->resource_updates_valid(),
              ::testing::ElementsAre());
  EXPECT_THAT(metrics_reporter_->resource_updates_invalid(),
              ::testing::ElementsAre());
  EXPECT_THAT(GetResourceCounts(), ::testing::ElementsAre());
  // Start a watch for "foo1".
  auto watcher = StartFooWatch("foo1");
  // Check metric data.
  EXPECT_THAT(metrics_reporter_->resource_updates_valid(),
              ::testing::ElementsAre());
  EXPECT_THAT(metrics_reporter_->resource_updates_invalid(),
              ::testing::ElementsAre());
  EXPECT_THAT(GetResourceCounts(),
              ::testing::ElementsAre(::testing::Pair(
                  ResourceCountLabelsEq(XdsClient::kOldStyleAuthority,
                                        XdsFooResourceType::Get()->type_url(),
                                        "requested"),
                  1)));
  // CSDS should show that the resource has been requested.
  ClientConfig csds = DumpCsds();
  EXPECT_THAT(csds.generic_xds_configs(),
              ::testing::ElementsAre(CsdsResourceRequested(
                  XdsFooResourceType::Get()->type_url(), "foo1")));
  // Watcher should initially not see any resource reported.
  EXPECT_FALSE(watcher->HasEvent());
  // XdsClient should have created an ADS stream.
  auto stream = WaitForAdsStream();
  ASSERT_TRUE(stream != nullptr);
  // XdsClient should have sent a subscription request on the ADS stream.
  auto request = WaitForRequest(stream.get());
  ASSERT_TRUE(request.has_value());
  CheckRequest(*request, XdsFooResourceType::Get()->type_url(),
               /*version_info=*/"", /*response_nonce=*/"",
               /*error_detail=*/absl::OkStatus(),
               /*resource_names=*/{"foo1"});
  CheckRequestNode(*request);  // Should be present on the first request.
  // Stream fails.
  stream->MaybeSendStatusToClient(absl::UnavailableError("ugh"));
  // XdsClient should report error to watcher.
  auto error = watcher->WaitForNextError();
  ASSERT_TRUE(error.has_value());
  EXPECT_EQ(error->code(), absl::StatusCode::kUnavailable);
  EXPECT_EQ(error->message(),
            "xDS channel for server default_xds_server: xDS call failed "
            "with no responses received; status: UNAVAILABLE: ugh "
            "(node ID:xds_client_test)")
      << *error;
  // Check metric data.
  EXPECT_TRUE(metrics_reporter_->WaitForMetricsReporterData(
      ::testing::ElementsAre(), ::testing::ElementsAre(), ::testing::_));
  EXPECT_THAT(GetResourceCounts(),
              ::testing::ElementsAre(::testing::Pair(
                  ResourceCountLabelsEq(XdsClient::kOldStyleAuthority,
                                        XdsFooResourceType::Get()->type_url(),
                                        "requested"),
                  1)));
  // CSDS should show that the resource has been requested.
  csds = DumpCsds();
  EXPECT_THAT(csds.generic_xds_configs(),
              ::testing::ElementsAre(CsdsResourceRequested(
                  XdsFooResourceType::Get()->type_url(), "foo1")));
  // XdsClient should create a new stream.
  stream = WaitForAdsStream();
  ASSERT_TRUE(stream != nullptr);
  // XdsClient sends a subscription request.
  request = WaitForRequest(stream.get());
  ASSERT_TRUE(request.has_value());
  CheckRequest(*request, XdsFooResourceType::Get()->type_url(),
               /*version_info=*/"", /*response_nonce=*/"",
               /*error_detail=*/absl::OkStatus(),
               /*resource_names=*/{"foo1"});
  CheckRequestNode(*request);  // Should be present on the first request.
  // Server does NOT send a response immediately.
  // Client should receive a resource does-not-exist.
  ASSERT_TRUE(watcher->WaitForDoesNotExist());
  // Check metric data.
  EXPECT_TRUE(metrics_reporter_->WaitForMetricsReporterData(
      ::testing::ElementsAre(), ::testing::ElementsAre(), ::testing::_));
  EXPECT_THAT(GetResourceCounts(),
              ::testing::ElementsAre(::testing::Pair(
                  ResourceCountLabelsEq(XdsClient::kOldStyleAuthority,
                                        XdsFooResourceType::Get()->type_url(),
                                        "does_not_exist"),
                  1)));
  // CSDS should show that the resource has been requested.
  csds = DumpCsds();
  EXPECT_THAT(csds.generic_xds_configs(),
              ::testing::ElementsAre(CsdsResourceDoesNotExistOnTimeout(
                  XdsFooResourceType::Get()->type_url(), "foo1")));
  // Server now sends the requested resource.
  stream->SendMessageToClient(
      ResponseBuilder(XdsFooResourceType::Get()->type_url())
          .set_version_info("1")
          .set_nonce("A")
          .AddFooResource(XdsFooResource("foo1", 6))
          .Serialize());
  // The resource is delivered to the watcher.
  auto resource = watcher->WaitForNextResource();
  ASSERT_NE(resource, nullptr);
  EXPECT_EQ(resource->name, "foo1");
  EXPECT_EQ(resource->value, 6);
  // Check metric data.
  EXPECT_TRUE(metrics_reporter_->WaitForMetricsReporterData(
      ::testing::ElementsAre(::testing::Pair(
          ::testing::Pair(kDefaultXdsServerUrl,
                          XdsFooResourceType::Get()->type_url()),
          1)),
      ::testing::ElementsAre(), ::testing::_));
  EXPECT_THAT(
      GetResourceCounts(),
      ::testing::ElementsAre(::testing::Pair(
          ResourceCountLabelsEq(XdsClient::kOldStyleAuthority,
                                XdsFooResourceType::Get()->type_url(), "acked"),
          1)));
  // Check CSDS data.
  csds = DumpCsds();
  EXPECT_THAT(csds.generic_xds_configs(),
              ::testing::UnorderedElementsAre(CsdsResourceAcked(
                  XdsFooResourceType::Get()->type_url(), "foo1",
                  resource->AsJsonString(), "1", TimestampProtoEq(kTime0))));
  // XdsClient sends an ACK.
  request = WaitForRequest(stream.get());
  ASSERT_TRUE(request.has_value());
  CheckRequest(*request, XdsFooResourceType::Get()->type_url(),
               /*version_info=*/"1", /*response_nonce=*/"A",
               /*error_detail=*/absl::OkStatus(),
               /*resource_names=*/{"foo1"});
  // Cancel watcher.
  CancelFooWatch(watcher.get(), "foo1");
  EXPECT_TRUE(stream->IsOrphaned());
}

TEST_F(XdsClientTest, DoesNotExistTimerNotStartedUntilSendCompletes) {
  InitXdsClient();
  // Tell transport to let us manually trigger completion of the
  // send_message ops to XdsClient.
  transport_factory_->SetAutoCompleteMessagesFromClient(false);
  // Start a watch for "foo1".
  auto watcher = StartFooWatch("foo1");
  // Watcher should initially not see any resource reported.
  EXPECT_FALSE(watcher->HasEvent());
  // XdsClient should have created an ADS stream.
  auto stream = WaitForAdsStream();
  ASSERT_TRUE(stream != nullptr);
  // XdsClient should have sent a subscription request on the ADS stream.
  auto request = WaitForRequest(stream.get());
  ASSERT_TRUE(request.has_value());
  CheckRequest(*request, XdsFooResourceType::Get()->type_url(),
               /*version_info=*/"", /*response_nonce=*/"",
               /*error_detail=*/absl::OkStatus(),
               /*resource_names=*/{"foo1"});
  CheckRequestNode(*request);  // Should be present on the first request.
  // Server does NOT send a response.
  // We should not see a resource-does-not-exist event, because the
  // timer should not be running while the channel is disconnected.
  EXPECT_TRUE(watcher->ExpectNoEvent());
  // Check metric data.
  EXPECT_THAT(GetResourceCounts(),
              ::testing::ElementsAre(::testing::Pair(
                  ResourceCountLabelsEq(XdsClient::kOldStyleAuthority,
                                        XdsFooResourceType::Get()->type_url(),
                                        "requested"),
                  1)));
  // CSDS should show that the resource has been requested.
  ClientConfig csds = DumpCsds();
  EXPECT_THAT(csds.generic_xds_configs(),
              ::testing::ElementsAre(CsdsResourceRequested(
                  XdsFooResourceType::Get()->type_url(), "foo1")));
  // The ADS stream uses wait_for_ready inside the XdsTransport interface,
  // so when the channel connects, the already-started stream will proceed.
  stream->CompleteSendMessageFromClient();
  // Server does NOT send a response.
  // Watcher should see a does-not-exist event.
  EXPECT_TRUE(watcher->WaitForDoesNotExist());
  // Check metric data.
  EXPECT_THAT(GetResourceCounts(),
              ::testing::ElementsAre(::testing::Pair(
                  ResourceCountLabelsEq(XdsClient::kOldStyleAuthority,
                                        XdsFooResourceType::Get()->type_url(),
                                        "does_not_exist"),
                  1)));
  // CSDS should show that the resource has been requested.
  csds = DumpCsds();
  EXPECT_THAT(csds.generic_xds_configs(),
              ::testing::ElementsAre(CsdsResourceDoesNotExistOnTimeout(
                  XdsFooResourceType::Get()->type_url(), "foo1")));
  // Now server sends a response.
  stream->SendMessageToClient(
      ResponseBuilder(XdsFooResourceType::Get()->type_url())
          .set_version_info("1")
          .set_nonce("A")
          .AddFooResource(XdsFooResource("foo1", 6))
          .Serialize());
  // XdsClient should have delivered the response to the watcher.
  auto resource = watcher->WaitForNextResource();
  ASSERT_NE(resource, nullptr);
  EXPECT_EQ(resource->name, "foo1");
  EXPECT_EQ(resource->value, 6);
  // Check metric data.
  EXPECT_THAT(
      GetResourceCounts(),
      ::testing::ElementsAre(::testing::Pair(
          ResourceCountLabelsEq(XdsClient::kOldStyleAuthority,
                                XdsFooResourceType::Get()->type_url(), "acked"),
          1)));
  // Check CSDS data.
  csds = DumpCsds();
  EXPECT_THAT(csds.generic_xds_configs(),
              ::testing::UnorderedElementsAre(CsdsResourceAcked(
                  XdsFooResourceType::Get()->type_url(), "foo1",
                  resource->AsJsonString(), "1", TimestampProtoEq(kTime0))));
  // XdsClient should have sent an ACK message to the xDS server.
  request = WaitForRequest(stream.get());
  ASSERT_TRUE(request.has_value());
  CheckRequest(*request, XdsFooResourceType::Get()->type_url(),
               /*version_info=*/"1", /*response_nonce=*/"A",
               /*error_detail=*/absl::OkStatus(),
               /*resource_names=*/{"foo1"});
  stream->CompleteSendMessageFromClient();
  // Cancel watch.
  CancelFooWatch(watcher.get(), "foo1");
  EXPECT_TRUE(stream->IsOrphaned());
}

// In https://github.com/grpc/grpc/issues/29583, we ran into a case
// where we wound up starting a timer after we had already received the
// resource, thus incorrectly reporting the resource as not existing.
// This happened when unsubscribing and then resubscribing to the same
// resource a send_message op was already in flight and then receiving an
// update containing that resource.
TEST_F(XdsClientTest,
       ResourceDoesNotExistUnsubscribeAndResubscribeWhileSendMessagePending) {
  InitXdsClient();
  // Tell transport to let us manually trigger completion of the
  // send_message ops to XdsClient.
  transport_factory_->SetAutoCompleteMessagesFromClient(false);
  // Start a watch for "foo1".
  auto watcher = StartFooWatch("foo1");
  // Watcher should initially not see any resource reported.
  EXPECT_FALSE(watcher->HasEvent());
  // XdsClient should have created an ADS stream.
  auto stream = WaitForAdsStream();
  ASSERT_TRUE(stream != nullptr);
  // XdsClient should have sent a subscription request on the ADS stream.
  auto request = WaitForRequest(stream.get());
  ASSERT_TRUE(request.has_value());
  CheckRequest(*request, XdsFooResourceType::Get()->type_url(),
               /*version_info=*/"", /*response_nonce=*/"",
               /*error_detail=*/absl::OkStatus(),
               /*resource_names=*/{"foo1"});
  CheckRequestNode(*request);  // Should be present on the first request.
  stream->CompleteSendMessageFromClient();
  // Server sends a response.
  stream->SendMessageToClient(
      ResponseBuilder(XdsFooResourceType::Get()->type_url())
          .set_version_info("1")
          .set_nonce("A")
          .AddFooResource(XdsFooResource("foo1", 6))
          .Serialize());
  // XdsClient should have delivered the response to the watchers.
  auto resource = watcher->WaitForNextResource();
  ASSERT_NE(resource, nullptr);
  EXPECT_EQ(resource->name, "foo1");
  EXPECT_EQ(resource->value, 6);
  // Check metric data.
  EXPECT_TRUE(metrics_reporter_->WaitForMetricsReporterData(
      ::testing::ElementsAre(::testing::Pair(
          ::testing::Pair(kDefaultXdsServerUrl,
                          XdsFooResourceType::Get()->type_url()),
          1)),
      ::testing::ElementsAre(), ::testing::_));
  EXPECT_THAT(
      GetResourceCounts(),
      ::testing::ElementsAre(::testing::Pair(
          ResourceCountLabelsEq(XdsClient::kOldStyleAuthority,
                                XdsFooResourceType::Get()->type_url(), "acked"),
          1)));
  // Check CSDS data.
  ClientConfig csds = DumpCsds();
  EXPECT_THAT(csds.generic_xds_configs(),
              ::testing::UnorderedElementsAre(CsdsResourceAcked(
                  XdsFooResourceType::Get()->type_url(), "foo1",
                  resource->AsJsonString(), "1", TimestampProtoEq(kTime0))));
  // XdsClient should have sent an ACK message to the xDS server.
  request = WaitForRequest(stream.get());
  ASSERT_TRUE(request.has_value());
  CheckRequest(*request, XdsFooResourceType::Get()->type_url(),
               /*version_info=*/"1", /*response_nonce=*/"A",
               /*error_detail=*/absl::OkStatus(),
               /*resource_names=*/{"foo1"});
  stream->CompleteSendMessageFromClient();
  // Start a watch for a second resource.
  auto watcher2 = StartFooWatch("foo2");
  // Watcher should initially not see any resource reported.
  EXPECT_FALSE(watcher2->HasEvent());
  // Check metric data.
  EXPECT_THAT(
      GetResourceCounts(),
      ::testing::ElementsAre(
          ::testing::Pair(ResourceCountLabelsEq(
                              XdsClient::kOldStyleAuthority,
                              XdsFooResourceType::Get()->type_url(), "acked"),
                          1),
          ::testing::Pair(
              ResourceCountLabelsEq(XdsClient::kOldStyleAuthority,
                                    XdsFooResourceType::Get()->type_url(),
                                    "requested"),
              1)));
  // Check CSDS data.
  csds = DumpCsds();
  EXPECT_THAT(csds.generic_xds_configs(),
              ::testing::UnorderedElementsAre(
                  CsdsResourceAcked(XdsFooResourceType::Get()->type_url(),
                                    "foo1", resource->AsJsonString(), "1",
                                    TimestampProtoEq(kTime0)),
                  CsdsResourceRequested(XdsFooResourceType::Get()->type_url(),
                                        "foo2")));
  // XdsClient sends a request to subscribe to the new resource.
  request = WaitForRequest(stream.get());
  ASSERT_TRUE(request.has_value());
  CheckRequest(*request, XdsFooResourceType::Get()->type_url(),
               /*version_info=*/"1", /*response_nonce=*/"A",
               /*error_detail=*/absl::OkStatus(),
               /*resource_names=*/{"foo1", "foo2"});
  // NOTE: We do NOT yet tell the XdsClient that the send_message op is
  // complete.
  // Unsubscribe from foo1 and then re-subscribe to it.
  CancelFooWatch(watcher.get(), "foo1");
  EXPECT_THAT(GetResourceCounts(),
              ::testing::ElementsAre(::testing::Pair(
                  ResourceCountLabelsEq(XdsClient::kOldStyleAuthority,
                                        XdsFooResourceType::Get()->type_url(),
                                        "requested"),
                  1)));
  csds = DumpCsds();
  EXPECT_THAT(csds.generic_xds_configs(),
              ::testing::ElementsAre(CsdsResourceRequested(
                  XdsFooResourceType::Get()->type_url(), "foo2")));
  watcher = StartFooWatch("foo1");
  EXPECT_THAT(GetResourceCounts(),
              ::testing::ElementsAre(::testing::Pair(
                  ResourceCountLabelsEq(XdsClient::kOldStyleAuthority,
                                        XdsFooResourceType::Get()->type_url(),
                                        "requested"),
                  2)));
  csds = DumpCsds();
  EXPECT_THAT(
      csds.generic_xds_configs(),
      ::testing::ElementsAre(
          CsdsResourceRequested(XdsFooResourceType::Get()->type_url(), "foo1"),
          CsdsResourceRequested(XdsFooResourceType::Get()->type_url(),
                                "foo2")));
  // Now send a response from the server containing both foo1 and foo2.
  // We increment time to make sure that the CSDS data gets a new timestamp.
  time_cache_.TestOnlySetNow(kTime1);
  stream->SendMessageToClient(
      ResponseBuilder(XdsFooResourceType::Get()->type_url())
          .set_version_info("1")
          .set_nonce("B")
          .AddFooResource(XdsFooResource("foo1", 6))
          .AddFooResource(XdsFooResource("foo2", 7))
          .Serialize());
  // The watcher for foo1 will receive an update even if the resource
  // has not changed, since the previous value was removed from the
  // cache when we unsubscribed.
  resource = watcher->WaitForNextResource();
  ASSERT_NE(resource, nullptr);
  EXPECT_EQ(resource->name, "foo1");
  EXPECT_EQ(resource->value, 6);
  // For foo2, the watcher should receive notification for the new resource.
  auto resource2 = watcher2->WaitForNextResource();
  ASSERT_NE(resource2, nullptr);
  EXPECT_EQ(resource2->name, "foo2");
  EXPECT_EQ(resource2->value, 7);
  // Check metric data.
  EXPECT_TRUE(metrics_reporter_->WaitForMetricsReporterData(
      ::testing::ElementsAre(::testing::Pair(
          ::testing::Pair(kDefaultXdsServerUrl,
                          XdsFooResourceType::Get()->type_url()),
          3)),
      ::testing::ElementsAre(), ::testing::_));
  EXPECT_THAT(
      GetResourceCounts(),
      ::testing::ElementsAre(::testing::Pair(
          ResourceCountLabelsEq(XdsClient::kOldStyleAuthority,
                                XdsFooResourceType::Get()->type_url(), "acked"),
          2)));
  // Check CSDS data.
  csds = DumpCsds();
  EXPECT_THAT(csds.generic_xds_configs(),
              ::testing::UnorderedElementsAre(
                  CsdsResourceAcked(XdsFooResourceType::Get()->type_url(),
                                    "foo1", resource->AsJsonString(), "1",
                                    TimestampProtoEq(kTime1)),
                  CsdsResourceAcked(XdsFooResourceType::Get()->type_url(),
                                    "foo2", resource2->AsJsonString(), "1",
                                    TimestampProtoEq(kTime1))));
  // Now we finally tell XdsClient that its previous send_message op is
  // complete.
  stream->CompleteSendMessageFromClient();
  // XdsClient should send an ACK with the updated subscription list
  // (which happens to be identical to the old list), and it should not
  // restart the does-not-exist timer.
  request = WaitForRequest(stream.get());
  ASSERT_TRUE(request.has_value());
  CheckRequest(*request, XdsFooResourceType::Get()->type_url(),
               /*version_info=*/"1", /*response_nonce=*/"B",
               /*error_detail=*/absl::OkStatus(),
               /*resource_names=*/{"foo1", "foo2"});
  stream->CompleteSendMessageFromClient();
  // Make sure the watcher for foo1 does not see a does-not-exist event.
  EXPECT_TRUE(watcher->ExpectNoEvent());
  // Cancel watches.
  CancelFooWatch(watcher.get(), "foo1", /*delay_unsubscription=*/true);
  CancelFooWatch(watcher2.get(), "foo2");
  EXPECT_TRUE(stream->IsOrphaned());
}

TEST_F(XdsClientTest, DoNotSendDoesNotExistForCachedResource) {
  InitXdsClient();
  // Start a watch for "foo1".
  auto watcher = StartFooWatch("foo1");
  // Watcher should initially not see any resource reported.
  EXPECT_FALSE(watcher->HasEvent());
  // XdsClient should have created an ADS stream.
  auto stream = WaitForAdsStream();
  ASSERT_TRUE(stream != nullptr);
  // XdsClient should have sent a subscription request on the ADS stream.
  auto request = WaitForRequest(stream.get());
  ASSERT_TRUE(request.has_value());
  CheckRequest(*request, XdsFooResourceType::Get()->type_url(),
               /*version_info=*/"", /*response_nonce=*/"",
               /*error_detail=*/absl::OkStatus(),
               /*resource_names=*/{"foo1"});
  CheckRequestNode(*request);  // Should be present on the first request.
  // Server sends a response.
  stream->SendMessageToClient(
      ResponseBuilder(XdsFooResourceType::Get()->type_url())
          .set_version_info("1")
          .set_nonce("A")
          .AddFooResource(XdsFooResource("foo1", 6))
          .Serialize());
  // XdsClient should have delivered the response to the watcher.
  auto resource = watcher->WaitForNextResource();
  ASSERT_NE(resource, nullptr);
  EXPECT_EQ(resource->name, "foo1");
  EXPECT_EQ(resource->value, 6);
  // Check metric data.
  EXPECT_TRUE(metrics_reporter_->WaitForMetricsReporterData(
      ::testing::ElementsAre(::testing::Pair(
          ::testing::Pair(kDefaultXdsServerUrl,
                          XdsFooResourceType::Get()->type_url()),
          1)),
      ::testing::ElementsAre(), ::testing::_));
  EXPECT_THAT(
      GetResourceCounts(),
      ::testing::ElementsAre(::testing::Pair(
          ResourceCountLabelsEq(XdsClient::kOldStyleAuthority,
                                XdsFooResourceType::Get()->type_url(), "acked"),
          1)));
  // Check CSDS data.
  ClientConfig csds = DumpCsds();
  EXPECT_THAT(csds.generic_xds_configs(),
              ::testing::UnorderedElementsAre(CsdsResourceAcked(
                  XdsFooResourceType::Get()->type_url(), "foo1",
                  resource->AsJsonString(), "1", TimestampProtoEq(kTime0))));
  // XdsClient should have sent an ACK message to the xDS server.
  request = WaitForRequest(stream.get());
  ASSERT_TRUE(request.has_value());
  CheckRequest(*request, XdsFooResourceType::Get()->type_url(),
               /*version_info=*/"1", /*response_nonce=*/"A",
               /*error_detail=*/absl::OkStatus(),
               /*resource_names=*/{"foo1"});
  // Stream fails because of transport disconnection.
  stream->MaybeSendStatusToClient(absl::UnavailableError("connection failed"));
  // XdsClient should NOT report error to watcher, because we saw a
  // response on the stream before it failed.
  // XdsClient creates a new stream.
  stream = WaitForAdsStream();
  ASSERT_TRUE(stream != nullptr);
  // XdsClient should have sent a subscription request on the ADS stream.
  request = WaitForRequest(stream.get());
  ASSERT_TRUE(request.has_value());
  CheckRequest(*request, XdsFooResourceType::Get()->type_url(),
               /*version_info=*/"1", /*response_nonce=*/"",
               /*error_detail=*/absl::OkStatus(),
               /*resource_names=*/{"foo1"});
  CheckRequestNode(*request);  // Should be present on the first request.
  // Server does NOT send a response.
  // We should not see a resource-does-not-exist event, because the
  // resource was already cached, so the server can optimize by not
  // resending it.
  EXPECT_TRUE(watcher->ExpectNoEvent());
  // Check metric data.
  EXPECT_TRUE(metrics_reporter_->WaitForMetricsReporterData(
      ::testing::ElementsAre(::testing::Pair(
          ::testing::Pair(kDefaultXdsServerUrl,
                          XdsFooResourceType::Get()->type_url()),
          1)),
      ::testing::ElementsAre(), ::testing::_));
  EXPECT_THAT(
      GetResourceCounts(),
      ::testing::ElementsAre(::testing::Pair(
          ResourceCountLabelsEq(XdsClient::kOldStyleAuthority,
                                XdsFooResourceType::Get()->type_url(), "acked"),
          1)));
  // Check CSDS data.
  csds = DumpCsds();
  EXPECT_THAT(csds.generic_xds_configs(),
              ::testing::UnorderedElementsAre(CsdsResourceAcked(
                  XdsFooResourceType::Get()->type_url(), "foo1",
                  resource->AsJsonString(), "1", TimestampProtoEq(kTime0))));
  // Now server sends a response.
  // We increment time to make sure that the CSDS data gets a new timestamp.
  time_cache_.TestOnlySetNow(kTime1);
  stream->SendMessageToClient(
      ResponseBuilder(XdsFooResourceType::Get()->type_url())
          .set_version_info("1")
          .set_nonce("A")
          .AddFooResource(XdsFooResource("foo1", 6))
          .Serialize());
  // Watcher will not see any update, since the resource is unchanged.
  EXPECT_TRUE(watcher->ExpectNoEvent());
  // Check metric data.
  EXPECT_TRUE(metrics_reporter_->WaitForMetricsReporterData(
      ::testing::ElementsAre(::testing::Pair(
          ::testing::Pair(kDefaultXdsServerUrl,
                          XdsFooResourceType::Get()->type_url()),
          2)),
      ::testing::ElementsAre(), ::testing::_));
  EXPECT_THAT(
      GetResourceCounts(),
      ::testing::ElementsAre(::testing::Pair(
          ResourceCountLabelsEq(XdsClient::kOldStyleAuthority,
                                XdsFooResourceType::Get()->type_url(), "acked"),
          1)));
  EXPECT_THAT(GetServerConnections(), ::testing::ElementsAre(::testing::Pair(
                                          kDefaultXdsServerUrl, true)));
  // Check CSDS data.
  csds = DumpCsds();
  EXPECT_THAT(csds.generic_xds_configs(),
              ::testing::UnorderedElementsAre(CsdsResourceAcked(
                  XdsFooResourceType::Get()->type_url(), "foo1",
                  resource->AsJsonString(), "1", TimestampProtoEq(kTime1))));
  // XdsClient should have sent an ACK message to the xDS server.
  request = WaitForRequest(stream.get());
  ASSERT_TRUE(request.has_value());
  CheckRequest(*request, XdsFooResourceType::Get()->type_url(),
               /*version_info=*/"1", /*response_nonce=*/"A",
               /*error_detail=*/absl::OkStatus(),
               /*resource_names=*/{"foo1"});
  // Cancel watch.
  CancelFooWatch(watcher.get(), "foo1");
  EXPECT_TRUE(stream->IsOrphaned());
}

TEST_F(XdsClientTest, ResourceWrappedInResourceMessage) {
  InitXdsClient();
  // Start a watch for "foo1".
  auto watcher = StartFooWatch("foo1");
  // Watcher should initially not see any resource reported.
  EXPECT_FALSE(watcher->HasEvent());
  // XdsClient should have created an ADS stream.
  auto stream = WaitForAdsStream();
  ASSERT_TRUE(stream != nullptr);
  // XdsClient should have sent a subscription request on the ADS stream.
  auto request = WaitForRequest(stream.get());
  ASSERT_TRUE(request.has_value());
  CheckRequest(*request, XdsFooResourceType::Get()->type_url(),
               /*version_info=*/"", /*response_nonce=*/"",
               /*error_detail=*/absl::OkStatus(),
               /*resource_names=*/{"foo1"});
  CheckRequestNode(*request);  // Should be present on the first request.
  // Send a response with the resource wrapped in a Resource message.
  stream->SendMessageToClient(
      ResponseBuilder(XdsFooResourceType::Get()->type_url())
          .set_version_info("1")
          .set_nonce("A")
          .AddFooResource(XdsFooResource("foo1", 6),
                          /*in_resource_wrapper=*/true)
          .Serialize());
  // XdsClient should have delivered the response to the watcher.
  auto resource = watcher->WaitForNextResource();
  ASSERT_NE(resource, nullptr);
  EXPECT_EQ(resource->name, "foo1");
  EXPECT_EQ(resource->value, 6);
  // Check metric data.
  EXPECT_TRUE(metrics_reporter_->WaitForMetricsReporterData(
      ::testing::ElementsAre(::testing::Pair(
          ::testing::Pair(kDefaultXdsServerUrl,
                          XdsFooResourceType::Get()->type_url()),
          1)),
      ::testing::ElementsAre(), ::testing::_));
  EXPECT_THAT(
      GetResourceCounts(),
      ::testing::ElementsAre(::testing::Pair(
          ResourceCountLabelsEq(XdsClient::kOldStyleAuthority,
                                XdsFooResourceType::Get()->type_url(), "acked"),
          1)));
  // Check CSDS data.
  ClientConfig csds = DumpCsds();
  EXPECT_THAT(csds.generic_xds_configs(),
              ::testing::UnorderedElementsAre(CsdsResourceAcked(
                  XdsFooResourceType::Get()->type_url(), "foo1",
                  resource->AsJsonString(), "1", TimestampProtoEq(kTime0))));
  // XdsClient should have sent an ACK message to the xDS server.
  request = WaitForRequest(stream.get());
  ASSERT_TRUE(request.has_value());
  CheckRequest(*request, XdsFooResourceType::Get()->type_url(),
               /*version_info=*/"1", /*response_nonce=*/"A",
               /*error_detail=*/absl::OkStatus(),
               /*resource_names=*/{"foo1"});
  // Cancel watch.
  CancelFooWatch(watcher.get(), "foo1");
  EXPECT_TRUE(stream->IsOrphaned());
}

TEST_F(XdsClientTest, MultipleResourceTypes) {
  InitXdsClient();
  // Start a watch for "foo1".
  auto watcher = StartFooWatch("foo1");
  // Watcher should initially not see any resource reported.
  EXPECT_FALSE(watcher->HasEvent());
  // XdsClient should have created an ADS stream.
  auto stream = WaitForAdsStream();
  ASSERT_TRUE(stream != nullptr);
  // XdsClient should have sent a subscription request on the ADS stream.
  auto request = WaitForRequest(stream.get());
  ASSERT_TRUE(request.has_value());
  CheckRequest(*request, XdsFooResourceType::Get()->type_url(),
               /*version_info=*/"", /*response_nonce=*/"",
               /*error_detail=*/absl::OkStatus(),
               /*resource_names=*/{"foo1"});
  CheckRequestNode(*request);  // Should be present on the first request.
  // Send a response.
  stream->SendMessageToClient(
      ResponseBuilder(XdsFooResourceType::Get()->type_url())
          .set_version_info("1")
          .set_nonce("A")
          .AddFooResource(XdsFooResource("foo1", 6))
          .Serialize());
  // XdsClient should have delivered the response to the watcher.
  auto resource = watcher->WaitForNextResource();
  ASSERT_NE(resource, nullptr);
  EXPECT_EQ(resource->name, "foo1");
  EXPECT_EQ(resource->value, 6);
  // Check metric data.
  EXPECT_TRUE(metrics_reporter_->WaitForMetricsReporterData(
      ::testing::ElementsAre(::testing::Pair(
          ::testing::Pair(kDefaultXdsServerUrl,
                          XdsFooResourceType::Get()->type_url()),
          1)),
      ::testing::ElementsAre(), ::testing::_));
  EXPECT_THAT(
      GetResourceCounts(),
      ::testing::ElementsAre(::testing::Pair(
          ResourceCountLabelsEq(XdsClient::kOldStyleAuthority,
                                XdsFooResourceType::Get()->type_url(), "acked"),
          1)));
  // Check CSDS data.
  ClientConfig csds = DumpCsds();
  EXPECT_THAT(csds.generic_xds_configs(),
              ::testing::UnorderedElementsAre(CsdsResourceAcked(
                  XdsFooResourceType::Get()->type_url(), "foo1",
                  resource->AsJsonString(), "1", TimestampProtoEq(kTime0))));
  // XdsClient should have sent an ACK message to the xDS server.
  request = WaitForRequest(stream.get());
  ASSERT_TRUE(request.has_value());
  CheckRequest(*request, XdsFooResourceType::Get()->type_url(),
               /*version_info=*/"1", /*response_nonce=*/"A",
               /*error_detail=*/absl::OkStatus(),
               /*resource_names=*/{"foo1"});
  // Start a watch for "bar1".
  auto watcher2 = StartBarWatch("bar1");
  // XdsClient should have sent a subscription request on the ADS stream.
  // Note that version and nonce here do NOT use the values for Foo,
  // since each resource type has its own state.
  request = WaitForRequest(stream.get());
  ASSERT_TRUE(request.has_value());
  CheckRequest(*request, XdsBarResourceType::Get()->type_url(),
               /*version_info=*/"", /*response_nonce=*/"",
               /*error_detail=*/absl::OkStatus(),
               /*resource_names=*/{"bar1"});
  // Send a response.
  // We increment time to make sure that the CSDS data gets a new timestamp.
  time_cache_.TestOnlySetNow(kTime1);
  stream->SendMessageToClient(
      ResponseBuilder(XdsBarResourceType::Get()->type_url())
          .set_version_info("2")
          .set_nonce("B")
          .AddBarResource(XdsBarResource("bar1", "whee"))
          .Serialize());
  // XdsClient should have delivered the response to the watcher.
  auto resource2 = watcher2->WaitForNextResource();
  ASSERT_NE(resource, nullptr);
  EXPECT_EQ(resource2->name, "bar1");
  EXPECT_EQ(resource2->value, "whee");
  // Check metric data.
  EXPECT_TRUE(metrics_reporter_->WaitForMetricsReporterData(
      ::testing::ElementsAre(
          ::testing::Pair(
              ::testing::Pair(kDefaultXdsServerUrl,
                              XdsBarResourceType::Get()->type_url()),
              1),
          ::testing::Pair(
              ::testing::Pair(kDefaultXdsServerUrl,
                              XdsFooResourceType::Get()->type_url()),
              1)),
      ::testing::ElementsAre(), ::testing::_));
  EXPECT_THAT(
      GetResourceCounts(),
      ::testing::UnorderedElementsAre(
          ::testing::Pair(ResourceCountLabelsEq(
                              XdsClient::kOldStyleAuthority,
                              XdsBarResourceType::Get()->type_url(), "acked"),
                          1),
          ::testing::Pair(ResourceCountLabelsEq(
                              XdsClient::kOldStyleAuthority,
                              XdsFooResourceType::Get()->type_url(), "acked"),
                          1)));
  // Check CSDS data.
  csds = DumpCsds();
  EXPECT_THAT(csds.generic_xds_configs(),
              ::testing::UnorderedElementsAre(
                  CsdsResourceAcked(XdsFooResourceType::Get()->type_url(),
                                    "foo1", resource->AsJsonString(), "1",
                                    TimestampProtoEq(kTime0)),
                  CsdsResourceAcked(XdsBarResourceType::Get()->type_url(),
                                    "bar1", resource2->AsJsonString(), "2",
                                    TimestampProtoEq(kTime1))));
  // XdsClient should have sent an ACK message to the xDS server.
  request = WaitForRequest(stream.get());
  ASSERT_TRUE(request.has_value());
  CheckRequest(*request, XdsBarResourceType::Get()->type_url(),
               /*version_info=*/"2", /*response_nonce=*/"B",
               /*error_detail=*/absl::OkStatus(),
               /*resource_names=*/{"bar1"});
  // Cancel watch for "foo1".
  CancelFooWatch(watcher.get(), "foo1");
  // XdsClient should send an unsubscription request.
  request = WaitForRequest(stream.get());
  ASSERT_TRUE(request.has_value());
  CheckRequest(*request, XdsFooResourceType::Get()->type_url(),
               /*version_info=*/"1", /*response_nonce=*/"A",
               /*error_detail=*/absl::OkStatus(), /*resource_names=*/{});
  // Server sends an empty response for the resource type.
  // (The server doesn't need to do this, but it may.)
  stream->SendMessageToClient(
      ResponseBuilder(XdsFooResourceType::Get()->type_url())
          .set_version_info("1")
          .set_nonce("C")
          .Serialize());
  // Client should ACK.
  request = WaitForRequest(stream.get());
  ASSERT_TRUE(request.has_value());
  CheckRequest(*request, XdsFooResourceType::Get()->type_url(),
               /*version_info=*/"1", /*response_nonce=*/"C",
               /*error_detail=*/absl::OkStatus(), /*resource_names=*/{});
  // Now subscribe to foo2.
  watcher = StartFooWatch("foo2");
  // Client sends a subscription request, which retains the nonce and
  // version seen previously.
  request = WaitForRequest(stream.get());
  ASSERT_TRUE(request.has_value());
  CheckRequest(*request, XdsFooResourceType::Get()->type_url(),
               /*version_info=*/"1", /*response_nonce=*/"C",
               /*error_detail=*/absl::OkStatus(), /*resource_names=*/{"foo2"});
  // Server sends foo2.
  stream->SendMessageToClient(
      ResponseBuilder(XdsFooResourceType::Get()->type_url())
          .set_version_info("1")
          .set_nonce("D")
          .AddFooResource(XdsFooResource("foo2", 8))
          .Serialize());
  // Watcher receives the resource.
  resource = watcher->WaitForNextResource();
  ASSERT_NE(resource, nullptr);
  EXPECT_EQ(resource->name, "foo2");
  EXPECT_EQ(resource->value, 8);
  // Client ACKs.
  request = WaitForRequest(stream.get());
  ASSERT_TRUE(request.has_value());
  CheckRequest(*request, XdsFooResourceType::Get()->type_url(),
               /*version_info=*/"1", /*response_nonce=*/"D",
               /*error_detail=*/absl::OkStatus(), /*resource_names=*/{"foo2"});
  // Cancel watches.
  CancelFooWatch(watcher.get(), "foo2", /*delay_unsubscription=*/true);
  CancelBarWatch(watcher2.get(), "bar1");
  EXPECT_TRUE(stream->IsOrphaned());
}

TEST_F(XdsClientTest, Federation) {
  constexpr char kAuthority[] = "xds.example.com";
  const std::string kXdstpResourceName = absl::StrCat(
      "xdstp://", kAuthority, "/", XdsFooResource::TypeUrl(), "/foo2");
  FakeXdsBootstrap::FakeXdsServer authority_server("other_xds_server");
  FakeXdsBootstrap::FakeAuthority authority;
  authority.set_server(authority_server);
  InitXdsClient(
      FakeXdsBootstrap::Builder().AddAuthority(kAuthority, authority));
  // Metrics should initially be empty.
  EXPECT_THAT(metrics_reporter_->resource_updates_valid(),
              ::testing::ElementsAre());
  EXPECT_THAT(metrics_reporter_->resource_updates_invalid(),
              ::testing::ElementsAre());
  EXPECT_THAT(GetResourceCounts(), ::testing::ElementsAre());
  EXPECT_THAT(GetServerConnections(), ::testing::ElementsAre());
  // Start a watch for "foo1".
  auto watcher = StartFooWatch("foo1");
  // Watcher should initially not see any resource reported.
  EXPECT_FALSE(watcher->HasEvent());
  // XdsClient should have created an ADS stream to the top-level xDS server.
  auto stream = WaitForAdsStream(*xds_client_->bootstrap().servers().front());
  ASSERT_TRUE(stream != nullptr);
  // XdsClient should have sent a subscription request on the ADS stream.
  auto request = WaitForRequest(stream.get());
  ASSERT_TRUE(request.has_value());
  CheckRequest(*request, XdsFooResourceType::Get()->type_url(),
               /*version_info=*/"", /*response_nonce=*/"",
               /*error_detail=*/absl::OkStatus(),
               /*resource_names=*/{"foo1"});
  CheckRequestNode(*request);  // Should be present on the first request.
  // Send a response.
  stream->SendMessageToClient(
      ResponseBuilder(XdsFooResourceType::Get()->type_url())
          .set_version_info("1")
          .set_nonce("A")
          .AddFooResource(XdsFooResource("foo1", 6))
          .Serialize());
  // XdsClient should have delivered the response to the watcher.
  auto resource = watcher->WaitForNextResource();
  ASSERT_NE(resource, nullptr);
  EXPECT_EQ(resource->name, "foo1");
  EXPECT_EQ(resource->value, 6);
  // Check metric data.
  EXPECT_TRUE(metrics_reporter_->WaitForMetricsReporterData(
      ::testing::ElementsAre(::testing::Pair(
          ::testing::Pair(kDefaultXdsServerUrl,
                          XdsFooResourceType::Get()->type_url()),
          1)),
      ::testing::ElementsAre(), ::testing::_));
  EXPECT_THAT(
      GetResourceCounts(),
      ::testing::ElementsAre(::testing::Pair(
          ResourceCountLabelsEq(XdsClient::kOldStyleAuthority,
                                XdsFooResourceType::Get()->type_url(), "acked"),
          1)));
  EXPECT_THAT(GetServerConnections(), ::testing::ElementsAre(::testing::Pair(
                                          kDefaultXdsServerUrl, true)));
  // Check CSDS data.
  ClientConfig csds = DumpCsds();
  EXPECT_THAT(csds.generic_xds_configs(),
              ::testing::UnorderedElementsAre(CsdsResourceAcked(
                  XdsFooResourceType::Get()->type_url(), "foo1",
                  resource->AsJsonString(), "1", TimestampProtoEq(kTime0))));
  // XdsClient should have sent an ACK message to the xDS server.
  request = WaitForRequest(stream.get());
  ASSERT_TRUE(request.has_value());
  CheckRequest(*request, XdsFooResourceType::Get()->type_url(),
               /*version_info=*/"1", /*response_nonce=*/"A",
               /*error_detail=*/absl::OkStatus(),
               /*resource_names=*/{"foo1"});
  // Start a watch for the xdstp resource name.
  auto watcher2 = StartFooWatch(kXdstpResourceName);
  // Watcher should initially not see any resource reported.
  EXPECT_FALSE(watcher2->HasEvent());
  // Check metric data.
  EXPECT_THAT(
      GetResourceCounts(),
      ::testing::ElementsAre(
          ::testing::Pair(ResourceCountLabelsEq(
                              XdsClient::kOldStyleAuthority,
                              XdsFooResourceType::Get()->type_url(), "acked"),
                          1),
          ::testing::Pair(ResourceCountLabelsEq(
                              kAuthority, XdsFooResourceType::Get()->type_url(),
                              "requested"),
                          1)));
  EXPECT_THAT(GetServerConnections(),
              ::testing::ElementsAre(
                  ::testing::Pair(kDefaultXdsServerUrl, true),
                  ::testing::Pair(authority_server.server_uri(), true)));
  // Check CSDS data.
  csds = DumpCsds();
  EXPECT_THAT(csds.generic_xds_configs(),
              ::testing::UnorderedElementsAre(
                  CsdsResourceAcked(XdsFooResourceType::Get()->type_url(),
                                    "foo1", resource->AsJsonString(), "1",
                                    TimestampProtoEq(kTime0)),
                  CsdsResourceRequested(XdsFooResourceType::Get()->type_url(),
                                        kXdstpResourceName)));
  // XdsClient will create a new stream to the server for this authority.
  auto stream2 = WaitForAdsStream(authority_server);
  ASSERT_TRUE(stream2 != nullptr);
  // XdsClient should have sent a subscription request on the ADS stream.
  // Note that version and nonce here do NOT use the values for Foo,
  // since each authority has its own state.
  request = WaitForRequest(stream2.get());
  ASSERT_TRUE(request.has_value());
  CheckRequest(*request, XdsFooResourceType::Get()->type_url(),
               /*version_info=*/"", /*response_nonce=*/"",
               /*error_detail=*/absl::OkStatus(),
               /*resource_names=*/{kXdstpResourceName});
  CheckRequestNode(*request);  // Should be present on the first request.
  // Send a response.
  // We increment time to make sure that the CSDS data gets a new timestamp.
  time_cache_.TestOnlySetNow(kTime1);
  stream2->SendMessageToClient(
      ResponseBuilder(XdsFooResourceType::Get()->type_url())
          .set_version_info("2")
          .set_nonce("B")
          .AddFooResource(XdsFooResource(kXdstpResourceName, 3))
          .Serialize());
  // XdsClient should have delivered the response to the watcher.
  auto resource2 = watcher2->WaitForNextResource();
  ASSERT_NE(resource2, nullptr);
  EXPECT_EQ(resource2->name, kXdstpResourceName);
  EXPECT_EQ(resource2->value, 3);
  // Check metric data.
  EXPECT_TRUE(metrics_reporter_->WaitForMetricsReporterData(
      ::testing::ElementsAre(
          ::testing::Pair(
              ::testing::Pair(kDefaultXdsServerUrl,
                              XdsFooResourceType::Get()->type_url()),
              1),
          ::testing::Pair(
              ::testing::Pair(authority_server.server_uri(),
                              XdsFooResourceType::Get()->type_url()),
              1)),
      ::testing::ElementsAre(), ::testing::_));
  EXPECT_THAT(
      GetResourceCounts(),
      ::testing::ElementsAre(
          ::testing::Pair(ResourceCountLabelsEq(
                              XdsClient::kOldStyleAuthority,
                              XdsFooResourceType::Get()->type_url(), "acked"),
                          1),
          ::testing::Pair(
              ResourceCountLabelsEq(
                  kAuthority, XdsFooResourceType::Get()->type_url(), "acked"),
              1)));
  EXPECT_THAT(GetServerConnections(),
              ::testing::ElementsAre(
                  ::testing::Pair(kDefaultXdsServerUrl, true),
                  ::testing::Pair(authority_server.server_uri(), true)));
  // Check CSDS data.
  csds = DumpCsds();
  EXPECT_THAT(
      csds.generic_xds_configs(),
      ::testing::UnorderedElementsAre(
          CsdsResourceAcked(XdsFooResourceType::Get()->type_url(), "foo1",
                            resource->AsJsonString(), "1",
                            TimestampProtoEq(kTime0)),
          CsdsResourceAcked(XdsFooResourceType::Get()->type_url(),
                            kXdstpResourceName, resource2->AsJsonString(), "2",
                            TimestampProtoEq(kTime1))));
  // XdsClient should have sent an ACK message to the xDS server.
  request = WaitForRequest(stream2.get());
  ASSERT_TRUE(request.has_value());
  CheckRequest(*request, XdsFooResourceType::Get()->type_url(),
               /*version_info=*/"2", /*response_nonce=*/"B",
               /*error_detail=*/absl::OkStatus(),
               /*resource_names=*/{kXdstpResourceName});
  // Cancel watch for "foo1".
  CancelFooWatch(watcher.get(), "foo1");
  EXPECT_TRUE(stream->IsOrphaned());
  // Now cancel watch for xdstp resource name.
  CancelFooWatch(watcher2.get(), kXdstpResourceName);
  EXPECT_TRUE(stream2->IsOrphaned());
}

TEST_F(XdsClientTest, FederationAuthorityDefaultsToTopLevelXdsServer) {
  constexpr char kAuthority[] = "xds.example.com";
  const std::string kXdstpResourceName = absl::StrCat(
      "xdstp://", kAuthority, "/", XdsFooResource::TypeUrl(), "/foo2");
  // Authority does not specify any xDS servers, so XdsClient will use
  // the top-level xDS server in the bootstrap config for this authority.
  InitXdsClient(FakeXdsBootstrap::Builder().AddAuthority(
      kAuthority, FakeXdsBootstrap::FakeAuthority()));
  // Start a watch for "foo1".
  auto watcher = StartFooWatch("foo1");
  // Watcher should initially not see any resource reported.
  EXPECT_FALSE(watcher->HasEvent());
  // XdsClient should have created an ADS stream to the top-level xDS server.
  auto stream = WaitForAdsStream(*xds_client_->bootstrap().servers().front());
  ASSERT_TRUE(stream != nullptr);
  // XdsClient should have sent a subscription request on the ADS stream.
  auto request = WaitForRequest(stream.get());
  ASSERT_TRUE(request.has_value());
  CheckRequest(*request, XdsFooResourceType::Get()->type_url(),
               /*version_info=*/"", /*response_nonce=*/"",
               /*error_detail=*/absl::OkStatus(),
               /*resource_names=*/{"foo1"});
  CheckRequestNode(*request);  // Should be present on the first request.
  // Send a response.
  stream->SendMessageToClient(
      ResponseBuilder(XdsFooResourceType::Get()->type_url())
          .set_version_info("1")
          .set_nonce("A")
          .AddFooResource(XdsFooResource("foo1", 6))
          .Serialize());
  // XdsClient should have delivered the response to the watcher.
  auto resource = watcher->WaitForNextResource();
  ASSERT_NE(resource, nullptr);
  EXPECT_EQ(resource->name, "foo1");
  EXPECT_EQ(resource->value, 6);
  // Check metric data.
  EXPECT_TRUE(metrics_reporter_->WaitForMetricsReporterData(
      ::testing::ElementsAre(::testing::Pair(
          ::testing::Pair(kDefaultXdsServerUrl,
                          XdsFooResourceType::Get()->type_url()),
          1)),
      ::testing::ElementsAre(), ::testing::_));
  EXPECT_THAT(
      GetResourceCounts(),
      ::testing::ElementsAre(::testing::Pair(
          ResourceCountLabelsEq(XdsClient::kOldStyleAuthority,
                                XdsFooResourceType::Get()->type_url(), "acked"),
          1)));
  EXPECT_THAT(GetServerConnections(), ::testing::ElementsAre(::testing::Pair(
                                          kDefaultXdsServerUrl, true)));
  // Check CSDS data.
  ClientConfig csds = DumpCsds();
  EXPECT_THAT(csds.generic_xds_configs(),
              ::testing::UnorderedElementsAre(CsdsResourceAcked(
                  XdsFooResourceType::Get()->type_url(), "foo1",
                  resource->AsJsonString(), "1", TimestampProtoEq(kTime0))));
  // XdsClient should have sent an ACK message to the xDS server.
  request = WaitForRequest(stream.get());
  ASSERT_TRUE(request.has_value());
  CheckRequest(*request, XdsFooResourceType::Get()->type_url(),
               /*version_info=*/"1", /*response_nonce=*/"A",
               /*error_detail=*/absl::OkStatus(),
               /*resource_names=*/{"foo1"});
  // Start a watch for the xdstp resource name.
  auto watcher2 = StartFooWatch(kXdstpResourceName);
  // Watcher should initially not see any resource reported.
  EXPECT_FALSE(watcher2->HasEvent());
  // XdsClient will send a subscription request on the ADS stream that
  // includes both resources, since both are being obtained from the
  // same server.
  request = WaitForRequest(stream.get());
  ASSERT_TRUE(request.has_value());
  CheckRequest(*request, XdsFooResourceType::Get()->type_url(),
               /*version_info=*/"1", /*response_nonce=*/"A",
               /*error_detail=*/absl::OkStatus(),
               /*resource_names=*/{"foo1", kXdstpResourceName});
  // Send a response.
  // We increment time to make sure that the CSDS data gets a new timestamp.
  time_cache_.TestOnlySetNow(kTime1);
  stream->SendMessageToClient(
      ResponseBuilder(XdsFooResourceType::Get()->type_url())
          .set_version_info("2")
          .set_nonce("B")
          .AddFooResource(XdsFooResource(kXdstpResourceName, 3))
          .Serialize());
  // XdsClient should have delivered the response to the watcher.
  auto resource2 = watcher2->WaitForNextResource();
  ASSERT_NE(resource2, nullptr);
  EXPECT_EQ(resource2->name, kXdstpResourceName);
  EXPECT_EQ(resource2->value, 3);
  // Check metric data.
  EXPECT_TRUE(metrics_reporter_->WaitForMetricsReporterData(
      ::testing::ElementsAre(::testing::Pair(
          ::testing::Pair(kDefaultXdsServerUrl,
                          XdsFooResourceType::Get()->type_url()),
          2)),
      ::testing::ElementsAre(), ::testing::_));
  EXPECT_THAT(
      GetResourceCounts(),
      ::testing::ElementsAre(
          ::testing::Pair(ResourceCountLabelsEq(
                              XdsClient::kOldStyleAuthority,
                              XdsFooResourceType::Get()->type_url(), "acked"),
                          1),
          ::testing::Pair(
              ResourceCountLabelsEq(
                  kAuthority, XdsFooResourceType::Get()->type_url(), "acked"),
              1)));
  EXPECT_THAT(GetServerConnections(), ::testing::ElementsAre(::testing::Pair(
                                          kDefaultXdsServerUrl, true)));
  // Check CSDS data.
  csds = DumpCsds();
  EXPECT_THAT(
      csds.generic_xds_configs(),
      ::testing::UnorderedElementsAre(
          CsdsResourceAcked(XdsFooResourceType::Get()->type_url(), "foo1",
                            resource->AsJsonString(), "1",
                            TimestampProtoEq(kTime0)),
          CsdsResourceAcked(XdsFooResourceType::Get()->type_url(),
                            kXdstpResourceName, resource2->AsJsonString(), "2",
                            TimestampProtoEq(kTime1))));
  // XdsClient should have sent an ACK message to the xDS server.
  request = WaitForRequest(stream.get());
  ASSERT_TRUE(request.has_value());
  CheckRequest(*request, XdsFooResourceType::Get()->type_url(),
               /*version_info=*/"2", /*response_nonce=*/"B",
               /*error_detail=*/absl::OkStatus(),
               /*resource_names=*/{"foo1", kXdstpResourceName});
  // Cancel watch for "foo1".
  CancelFooWatch(watcher.get(), "foo1");
  // XdsClient should send an unsubscription request.
  request = WaitForRequest(stream.get());
  ASSERT_TRUE(request.has_value());
  CheckRequest(*request, XdsFooResourceType::Get()->type_url(),
               /*version_info=*/"2", /*response_nonce=*/"B",
               /*error_detail=*/absl::OkStatus(),
               /*resource_names=*/{kXdstpResourceName});
  // Now cancel watch for xdstp resource name.
  CancelFooWatch(watcher2.get(), kXdstpResourceName);
  EXPECT_TRUE(stream->IsOrphaned());
}

TEST_F(XdsClientTest, FederationWithUnknownAuthority) {
  constexpr char kAuthority[] = "xds.example.com";
  const std::string kXdstpResourceName = absl::StrCat(
      "xdstp://", kAuthority, "/", XdsFooResource::TypeUrl(), "/foo2");
  // Note: Not adding authority to bootstrap config.
  InitXdsClient();
  // Start a watch for the xdstp resource name.
  auto watcher = StartFooWatch(kXdstpResourceName);
  // Watcher should immediately get an error about the unknown authority.
  auto error = watcher->WaitForNextError();
  ASSERT_TRUE(error.has_value());
  EXPECT_EQ(error->code(), absl::StatusCode::kFailedPrecondition);
  EXPECT_EQ(error->message(),
            "authority \"xds.example.com\" not present in bootstrap config "
            "(node ID:xds_client_test)")
      << *error;
}

TEST_F(XdsClientTest, FederationWithUnparseableXdstpResourceName) {
  // Note: Not adding authority to bootstrap config.
  InitXdsClient();
  // Start a watch for the xdstp resource name.
  auto watcher = StartFooWatch("xdstp://x");
  // Watcher should immediately get an error about the unknown authority.
  auto error = watcher->WaitForNextError();
  ASSERT_TRUE(error.has_value());
  EXPECT_EQ(error->code(), absl::StatusCode::kInvalidArgument);
  EXPECT_EQ(error->message(),
            "Unable to parse resource name xdstp://x "
            "(node ID:xds_client_test)")
      << *error;
}

// TODO(roth,apolcyn): remove this test when the
// GRPC_EXPERIMENTAL_XDS_FEDERATION env var is removed.
TEST_F(XdsClientTest, FederationDisabledWithNewStyleName) {
  testing::ScopedEnvVar env_var("GRPC_EXPERIMENTAL_XDS_FEDERATION", "false");
  // We will use this xdstp name, whose authority is not present in
  // the bootstrap config.  But since federation is not enabled, we
  // will treat this as an opaque old-style name, so we'll send it to
  // the default server.
  constexpr char kXdstpResourceName[] =
      "xdstp://xds.example.com/test.v3.foo/foo1";
  InitXdsClient();
  // Start a watch for the xdstp name.
  auto watcher = StartFooWatch(kXdstpResourceName);
  // Watcher should initially not see any resource reported.
  EXPECT_FALSE(watcher->HasEvent());
  // XdsClient should have created an ADS stream.
  auto stream = WaitForAdsStream();
  ASSERT_TRUE(stream != nullptr);
  // XdsClient should have sent a subscription request on the ADS stream.
  auto request = WaitForRequest(stream.get());
  ASSERT_TRUE(request.has_value());
  CheckRequest(*request, XdsFooResourceType::Get()->type_url(),
               /*version_info=*/"", /*response_nonce=*/"",
               /*error_detail=*/absl::OkStatus(),
               /*resource_names=*/{kXdstpResourceName});
  CheckRequestNode(*request);  // Should be present on the first request.
  // Send a response.
  stream->SendMessageToClient(
      ResponseBuilder(XdsFooResourceType::Get()->type_url())
          .set_version_info("1")
          .set_nonce("A")
          .AddFooResource(XdsFooResource(kXdstpResourceName, 6))
          .Serialize());
  // XdsClient should have delivered the response to the watcher.
  auto resource = watcher->WaitForNextResource();
  ASSERT_NE(resource, nullptr);
  EXPECT_EQ(resource->name, kXdstpResourceName);
  EXPECT_EQ(resource->value, 6);
  // XdsClient should have sent an ACK message to the xDS server.
  request = WaitForRequest(stream.get());
  ASSERT_TRUE(request.has_value());
  CheckRequest(*request, XdsFooResourceType::Get()->type_url(),
               /*version_info=*/"1", /*response_nonce=*/"A",
               /*error_detail=*/absl::OkStatus(),
               /*resource_names=*/{kXdstpResourceName});
  // Cancel watch.
  CancelFooWatch(watcher.get(), kXdstpResourceName);
  EXPECT_TRUE(stream->IsOrphaned());
}

TEST_F(XdsClientTest, FederationChannelFailureReportedToWatchers) {
  constexpr char kAuthority[] = "xds.example.com";
  const std::string kXdstpResourceName = absl::StrCat(
      "xdstp://", kAuthority, "/", XdsFooResource::TypeUrl(), "/foo2");
  FakeXdsBootstrap::FakeXdsServer authority_server("other_xds_server");
  FakeXdsBootstrap::FakeAuthority authority;
  authority.set_server(authority_server);
  InitXdsClient(
      FakeXdsBootstrap::Builder().AddAuthority(kAuthority, authority));
  // Start a watch for "foo1".
  auto watcher = StartFooWatch("foo1");
  // Watcher should initially not see any resource reported.
  EXPECT_FALSE(watcher->HasEvent());
  // XdsClient should have created an ADS stream to the top-level xDS server.
  auto stream = WaitForAdsStream(*xds_client_->bootstrap().servers().front());
  ASSERT_TRUE(stream != nullptr);
  // XdsClient should have sent a subscription request on the ADS stream.
  auto request = WaitForRequest(stream.get());
  ASSERT_TRUE(request.has_value());
  CheckRequest(*request, XdsFooResourceType::Get()->type_url(),
               /*version_info=*/"", /*response_nonce=*/"",
               /*error_detail=*/absl::OkStatus(),
               /*resource_names=*/{"foo1"});
  CheckRequestNode(*request);  // Should be present on the first request.
  // Send a response.
  stream->SendMessageToClient(
      ResponseBuilder(XdsFooResourceType::Get()->type_url())
          .set_version_info("1")
          .set_nonce("A")
          .AddFooResource(XdsFooResource("foo1", 6))
          .Serialize());
  // XdsClient should have delivered the response to the watcher.
  auto resource = watcher->WaitForNextResource();
  ASSERT_NE(resource, nullptr);
  EXPECT_EQ(resource->name, "foo1");
  EXPECT_EQ(resource->value, 6);
  // Check metric data.
  EXPECT_TRUE(metrics_reporter_->WaitForMetricsReporterData(
      ::testing::ElementsAre(::testing::Pair(
          ::testing::Pair(kDefaultXdsServerUrl,
                          XdsFooResourceType::Get()->type_url()),
          1)),
      ::testing::ElementsAre(), ::testing::_));
  EXPECT_THAT(
      GetResourceCounts(),
      ::testing::ElementsAre(::testing::Pair(
          ResourceCountLabelsEq(XdsClient::kOldStyleAuthority,
                                XdsFooResourceType::Get()->type_url(), "acked"),
          1)));
  EXPECT_THAT(GetServerConnections(), ::testing::ElementsAre(::testing::Pair(
                                          kDefaultXdsServerUrl, true)));
  // Check CSDS data.
  ClientConfig csds = DumpCsds();
  EXPECT_THAT(csds.generic_xds_configs(),
              ::testing::UnorderedElementsAre(CsdsResourceAcked(
                  XdsFooResourceType::Get()->type_url(), "foo1",
                  resource->AsJsonString(), "1", TimestampProtoEq(kTime0))));
  // XdsClient should have sent an ACK message to the xDS server.
  request = WaitForRequest(stream.get());
  ASSERT_TRUE(request.has_value());
  CheckRequest(*request, XdsFooResourceType::Get()->type_url(),
               /*version_info=*/"1", /*response_nonce=*/"A",
               /*error_detail=*/absl::OkStatus(),
               /*resource_names=*/{"foo1"});
  // Start a watch for the xdstp resource name.
  auto watcher2 = StartFooWatch(kXdstpResourceName);
  // Check metric data.
  EXPECT_THAT(GetServerConnections(),
              ::testing::ElementsAre(
                  ::testing::Pair(kDefaultXdsServerUrl, true),
                  ::testing::Pair(authority_server.server_uri(), true)));
  // Watcher should initially not see any resource reported.
  EXPECT_FALSE(watcher2->HasEvent());
  // XdsClient will create a new stream to the server for this authority.
  auto stream2 = WaitForAdsStream(authority_server);
  ASSERT_TRUE(stream2 != nullptr);
  // XdsClient should have sent a subscription request on the ADS stream.
  // Note that version and nonce here do NOT use the values for Foo,
  // since each authority has its own state.
  request = WaitForRequest(stream2.get());
  ASSERT_TRUE(request.has_value());
  CheckRequest(*request, XdsFooResourceType::Get()->type_url(),
               /*version_info=*/"", /*response_nonce=*/"",
               /*error_detail=*/absl::OkStatus(),
               /*resource_names=*/{kXdstpResourceName});
  CheckRequestNode(*request);  // Should be present on the first request.
  // Send a response.
  // We increment time to make sure that the CSDS data gets a new timestamp.
  time_cache_.TestOnlySetNow(kTime1);
  stream2->SendMessageToClient(
      ResponseBuilder(XdsFooResourceType::Get()->type_url())
          .set_version_info("2")
          .set_nonce("B")
          .AddFooResource(XdsFooResource(kXdstpResourceName, 3))
          .Serialize());
  // XdsClient should have delivered the response to the watcher.
  auto resource2 = watcher2->WaitForNextResource();
  ASSERT_NE(resource2, nullptr);
  EXPECT_EQ(resource2->name, kXdstpResourceName);
  EXPECT_EQ(resource2->value, 3);
  // Check metric data.
  EXPECT_TRUE(metrics_reporter_->WaitForMetricsReporterData(
      ::testing::ElementsAre(
          ::testing::Pair(
              ::testing::Pair(kDefaultXdsServerUrl,
                              XdsFooResourceType::Get()->type_url()),
              1),
          ::testing::Pair(
              ::testing::Pair(authority_server.server_uri(),
                              XdsFooResourceType::Get()->type_url()),
              1)),
      ::testing::ElementsAre(), ::testing::_));
  EXPECT_THAT(
      GetResourceCounts(),
      ::testing::ElementsAre(
          ::testing::Pair(ResourceCountLabelsEq(
                              XdsClient::kOldStyleAuthority,
                              XdsFooResourceType::Get()->type_url(), "acked"),
                          1),
          ::testing::Pair(
              ResourceCountLabelsEq(
                  kAuthority, XdsFooResourceType::Get()->type_url(), "acked"),
              1)));
  EXPECT_THAT(GetServerConnections(),
              ::testing::ElementsAre(
                  ::testing::Pair(kDefaultXdsServerUrl, true),
                  ::testing::Pair(authority_server.server_uri(), true)));
  // Check CSDS data.
  csds = DumpCsds();
  EXPECT_THAT(
      csds.generic_xds_configs(),
      ::testing::UnorderedElementsAre(
          CsdsResourceAcked(XdsFooResourceType::Get()->type_url(), "foo1",
                            resource->AsJsonString(), "1",
                            TimestampProtoEq(kTime0)),
          CsdsResourceAcked(XdsFooResourceType::Get()->type_url(),
                            kXdstpResourceName, resource2->AsJsonString(), "2",
                            TimestampProtoEq(kTime1))));
  // XdsClient should have sent an ACK message to the xDS server.
  request = WaitForRequest(stream2.get());
  ASSERT_TRUE(request.has_value());
  CheckRequest(*request, XdsFooResourceType::Get()->type_url(),
               /*version_info=*/"2", /*response_nonce=*/"B",
               /*error_detail=*/absl::OkStatus(),
               /*resource_names=*/{kXdstpResourceName});
  // Now cause a channel failure on the stream to the authority's xDS server.
  TriggerConnectionFailure(authority_server,
                           absl::UnavailableError("connection failed"));
  // The watcher for the xdstp resource name should see the error.
  auto error = watcher2->WaitForNextAmbientError();
  ASSERT_TRUE(error.has_value());
  EXPECT_EQ(error->code(), absl::StatusCode::kUnavailable);
  EXPECT_EQ(error->message(),
            "xDS channel for server other_xds_server: connection failed "
            "(node ID:xds_client_test)")
      << *error;
  // The watcher for "foo1" should not see any error.
  EXPECT_FALSE(watcher->HasEvent());
  // Check metric data.
  EXPECT_THAT(GetServerConnections(),
              ::testing::ElementsAre(
                  ::testing::Pair(kDefaultXdsServerUrl, true),
                  ::testing::Pair(authority_server.server_uri(), false)));
  EXPECT_TRUE(metrics_reporter_->WaitForMetricsReporterData(
      ::testing::_, ::testing::_,
      ::testing::ElementsAre(
          ::testing::Pair(authority_server.server_uri(), 1))));
  // Cancel watch for "foo1".
  CancelFooWatch(watcher.get(), "foo1");
  EXPECT_TRUE(stream->IsOrphaned());
  // Now cancel watch for xdstp resource name.
  CancelFooWatch(watcher2.get(), kXdstpResourceName);
  EXPECT_TRUE(stream2->IsOrphaned());
}

TEST_F(XdsClientTest, AdsReadWaitsForHandleRelease) {
  InitXdsClient();
  // Start watches for "foo1" and "foo2".
  auto watcher1 = StartFooWatch("foo1");
  // XdsClient should have created an ADS stream.
  auto stream = WaitForAdsStream();
  ASSERT_TRUE(stream != nullptr);
  // XdsClient should have sent a subscription request on the ADS stream.
  auto request = WaitForRequest(stream.get());
  ASSERT_TRUE(request.has_value());
  CheckRequest(*request, XdsFooResourceType::Get()->type_url(),
               /*version_info=*/"", /*response_nonce=*/"",
               /*error_detail=*/absl::OkStatus(),
               /*resource_names=*/{"foo1"});
  auto watcher2 = StartFooWatch("foo2");
  request = WaitForRequest(stream.get());
  ASSERT_TRUE(request.has_value());
  CheckRequest(*request, XdsFooResourceType::Get()->type_url(),
               /*version_info=*/"", /*response_nonce=*/"",
               /*error_detail=*/absl::OkStatus(),
               /*resource_names=*/{"foo1", "foo2"});
  // Send a response with 2 resources.
  stream->SendMessageToClient(
      ResponseBuilder(XdsFooResourceType::Get()->type_url())
          .set_version_info("1")
          .set_nonce("A")
          .AddFooResource(XdsFooResource("foo1", 6))
          .AddFooResource(XdsFooResource("foo2", 10))
          .Serialize());
  // Send a response with a single resource, will not be read until the handle
  // is released
  stream->SendMessageToClient(
      ResponseBuilder(XdsFooResourceType::Get()->type_url())
          .set_version_info("2")
          .set_nonce("B")
          .AddFooResource(XdsFooResource("foo1", 8))
          .Serialize());
  // XdsClient should have delivered the response to the watcher.
  auto resource1 = watcher1->WaitForNextResourceAndHandle();
  ASSERT_NE(resource1, absl::nullopt);
  EXPECT_EQ(resource1->resource->name, "foo1");
  EXPECT_EQ(resource1->resource->value, 6);
  auto resource2 = watcher2->WaitForNextResourceAndHandle();
  ASSERT_NE(resource2, absl::nullopt);
  EXPECT_EQ(resource2->resource->name, "foo2");
  EXPECT_EQ(resource2->resource->value, 10);
  // XdsClient should have sent an ACK message to the xDS server.
  request = WaitForRequest(stream.get());
  ASSERT_TRUE(request.has_value());
  CheckRequest(*request, XdsFooResourceType::Get()->type_url(),
               /*version_info=*/"1", /*response_nonce=*/"A",
               /*error_detail=*/absl::OkStatus(),
               /*resource_names=*/{"foo1", "foo2"});
  EXPECT_TRUE(stream->WaitForReadsStarted(1));
  resource1->read_delay_handle.reset();
  EXPECT_TRUE(stream->WaitForReadsStarted(1));
  resource2->read_delay_handle.reset();
  EXPECT_TRUE(stream->WaitForReadsStarted(2));
  resource1 = watcher1->WaitForNextResourceAndHandle();
  ASSERT_NE(resource1, absl::nullopt);
  EXPECT_EQ(resource1->resource->name, "foo1");
  EXPECT_EQ(resource1->resource->value, 8);
  EXPECT_EQ(watcher2->WaitForNextResourceAndHandle(), absl::nullopt);
  // XdsClient should have sent an ACK message to the xDS server.
  request = WaitForRequest(stream.get());
  ASSERT_TRUE(request.has_value());
  CheckRequest(*request, XdsFooResourceType::Get()->type_url(),
               /*version_info=*/"2", /*response_nonce=*/"B",
               /*error_detail=*/absl::OkStatus(),
               /*resource_names=*/{"foo1", "foo2"});
  EXPECT_TRUE(stream->WaitForReadsStarted(2));
  resource1->read_delay_handle.reset();
  EXPECT_TRUE(stream->WaitForReadsStarted(3));
  // Cancel watch.
  CancelFooWatch(watcher1.get(), "foo1");
  request = WaitForRequest(stream.get());
  ASSERT_TRUE(request.has_value());
  CheckRequest(*request, XdsFooResourceType::Get()->type_url(),
               /*version_info=*/"2", /*response_nonce=*/"B",
               /*error_detail=*/absl::OkStatus(),
               /*resource_names=*/{"foo2"});
  CancelFooWatch(watcher2.get(), "foo2");
  EXPECT_TRUE(stream->IsOrphaned());
}

TEST_F(XdsClientTest, FallbackAndRecover) {
  FakeXdsBootstrap::FakeXdsServer primary_server(kDefaultXdsServerUrl);
  FakeXdsBootstrap::FakeXdsServer fallback_server("fallback_xds_server");
  // Regular operation
  InitXdsClient(FakeXdsBootstrap::Builder().SetServers(
      {primary_server, fallback_server}));
  // Start a watch for "foo1".
  auto watcher = StartFooWatch("foo1");
  EXPECT_THAT(GetServerConnections(), ::testing::ElementsAre(::testing::Pair(
                                          kDefaultXdsServerUrl, true)));
  EXPECT_THAT(GetResourceCounts(),
              ::testing::ElementsAre(::testing::Pair(
                  ResourceCountLabelsEq(XdsClient::kOldStyleAuthority,
                                        XdsFooResourceType::Get()->type_url(),
                                        "requested"),
                  1)));
  EXPECT_TRUE(metrics_reporter_->WaitForMetricsReporterData(
      ::testing::IsEmpty(), ::testing::_, ::testing::ElementsAre()));
  // CSDS should show that the resource has been requested.
  ClientConfig csds = DumpCsds();
  EXPECT_THAT(csds.generic_xds_configs(),
              ::testing::ElementsAre(CsdsResourceRequested(
                  XdsFooResourceType::Get()->type_url(), "foo1")));
  // XdsClient should have created an ADS stream.
  auto stream = WaitForAdsStream();
  ASSERT_TRUE(stream != nullptr);
  // XdsClient should have sent a subscription request on the ADS stream.
  auto request = WaitForRequest(stream.get());
  ASSERT_TRUE(request.has_value());
  CheckRequest(*request, XdsFooResourceType::Get()->type_url(),
               /*version_info=*/"", /*response_nonce=*/"",
               /*error_detail=*/absl::OkStatus(),
               /*resource_names=*/{"foo1"});
  // Input: Get initial response from primary server.
  stream->SendMessageToClient(
      ResponseBuilder(XdsFooResourceType::Get()->type_url())
          .set_version_info("20")
          .set_nonce("O")
          .AddFooResource(XdsFooResource("foo1", 6))
          .Serialize());
  // Result (local): Resource is delivered to watcher.
  auto resource = watcher->WaitForNextResource();
  ASSERT_NE(resource, nullptr);
  EXPECT_EQ(resource->name, "foo1");
  EXPECT_EQ(resource->value, 6);
  // Result (local): Metrics show 1 resource update and 1 cached resource.
  EXPECT_TRUE(metrics_reporter_->WaitForMetricsReporterData(
      ::testing::ElementsAre(::testing::Pair(
          ::testing::Pair(kDefaultXdsServerUrl,
                          XdsFooResourceType::Get()->type_url()),
          1)),
      ::testing::_, ::testing::_));
  EXPECT_THAT(
      GetResourceCounts(),
      ::testing::ElementsAre(::testing::Pair(
          ResourceCountLabelsEq(XdsClient::kOldStyleAuthority,
                                XdsFooResourceType::Get()->type_url(), "acked"),
          1)));
  // Check CSDS data.
  csds = DumpCsds();
  EXPECT_THAT(csds.generic_xds_configs(),
              ::testing::UnorderedElementsAre(CsdsResourceAcked(
                  XdsFooResourceType::Get()->type_url(), "foo1",
                  resource->AsJsonString(), "20", TimestampProtoEq(kTime0))));
  // Result (remote): Client sends ACK to server.
  request = WaitForRequest(stream.get());
  ASSERT_TRUE(request.has_value());
  CheckRequest(*request, XdsFooResourceType::Get()->type_url(),
               /*version_info=*/"20", /*response_nonce=*/"O",
               /*error_detail=*/absl::OkStatus(),
               /*resource_names=*/{"foo1"});
  // Input: Trigger connection failure to primary.
  TriggerConnectionFailure(primary_server,
                           absl::UnavailableError("Server down"));
  // Result (local): The error is reported to the watcher.
  auto error = watcher->WaitForNextAmbientError();
  ASSERT_TRUE(error.has_value());
  EXPECT_EQ(error->code(), absl::StatusCode::kUnavailable);
  EXPECT_EQ(error->message(),
            "xDS channel for server default_xds_server: Server down (node "
            "ID:xds_client_test)");
  // Result (local): The metrics show the channel as being unhealthy.
  EXPECT_THAT(GetServerConnections(), ::testing::ElementsAre(::testing::Pair(
                                          kDefaultXdsServerUrl, false)));
  EXPECT_TRUE(metrics_reporter_->WaitForMetricsReporterData(
      ::testing::_, ::testing::_,
      ::testing::ElementsAre(::testing::Pair(kDefaultXdsServerUrl, 1))));
  // Input: Trigger stream failure.
  stream->MaybeSendStatusToClient(absl::UnavailableError("Stream failure"));
  // Result (local): The metrics still show the channel as being unhealthy.
  EXPECT_THAT(GetServerConnections(), ::testing::ElementsAre(::testing::Pair(
                                          kDefaultXdsServerUrl, false)));
  EXPECT_TRUE(metrics_reporter_->WaitForMetricsReporterData(
      ::testing::_, ::testing::_,
      ::testing::ElementsAre(::testing::Pair(kDefaultXdsServerUrl, 1))));
  // Result (remote): The client starts a new stream and sends a subscription
  //   message. Note that the server does not respond, so the channel will still
  //   have non-OK status.
  stream = WaitForAdsStream();
  ASSERT_NE(stream, nullptr);
  request = WaitForRequest(stream.get());
  ASSERT_TRUE(request.has_value());
  CheckRequest(*request, XdsFooResourceType::Get()->type_url(),
               /*version_info=*/"20", /*response_nonce=*/"",
               /*error_detail=*/absl::OkStatus(),
               /*resource_names=*/{"foo1"});
  // Input: Start second watch for foo1 (already cached).
  auto watcher_cached = StartFooWatch("foo1");
  // Result (local): New watcher gets the cached resource.
  resource = watcher_cached->WaitForNextResource();
  ASSERT_NE(resource, nullptr);
  EXPECT_EQ(resource->name, "foo1");
  EXPECT_EQ(resource->value, 6);
  // Result (local): New watcher gets the error from the channel state.
  error = watcher_cached->WaitForNextAmbientError();
  ASSERT_TRUE(error.has_value());
  EXPECT_EQ(error->message(),
            "xDS channel for server default_xds_server: Server down (node "
            "ID:xds_client_test)")
      << error->message();
  CancelFooWatch(watcher_cached.get(), "foo1");
  // Input: Start watch for foo2 (not already cached).
  auto watcher2 = StartFooWatch("foo2");
  // Result (local): Metrics show a healthy channel to the fallback server.
  EXPECT_THAT(GetServerConnections(),
              ::testing::ElementsAre(
                  ::testing::Pair(kDefaultXdsServerUrl, false),
                  ::testing::Pair(fallback_server.server_uri(), true)));
  // Result (remote): Client sent a new request for both resources on the
  //   stream to the primary.
  request = WaitForRequest(stream.get());
  ASSERT_TRUE(request.has_value());
  CheckRequest(*request, XdsFooResourceType::Get()->type_url(),
               /*version_info=*/"20", /*response_nonce=*/"",
               /*error_detail=*/absl::OkStatus(),
               /*resource_names=*/{"foo1", "foo2"});
  // Result (remote): Client created a stream to the fallback server and sent a
  //   request on that stream for both resources.
  auto stream2 = WaitForAdsStream(fallback_server);
  ASSERT_TRUE(stream2 != nullptr);
  request = WaitForRequest(stream2.get());
  ASSERT_TRUE(request.has_value());
  CheckRequest(*request, XdsFooResourceType::Get()->type_url(),
               /*version_info=*/"", /*response_nonce=*/"",
               /*error_detail=*/absl::OkStatus(),
               /*resource_names=*/{"foo1", "foo2"});
  // Input: Fallback server sends a response with both resources.
  // We increment time to make sure that the CSDS data gets a new timestamp.
  time_cache_.TestOnlySetNow(kTime1);
  stream2->SendMessageToClient(
      ResponseBuilder(XdsFooResourceType::Get()->type_url())
          .set_version_info("5")
          .set_nonce("A")
          .AddFooResource(XdsFooResource("foo1", 20))
          .AddFooResource(XdsFooResource("foo2", 30))
          .Serialize());
  // Result (local): Resources are delivered to watchers.
  resource = watcher->WaitForNextResource();
  ASSERT_NE(resource, nullptr);
  EXPECT_EQ(resource->name, "foo1");
  EXPECT_EQ(resource->value, 20);
  auto resource2 = watcher2->WaitForNextResource();
  ASSERT_NE(resource2, nullptr);
  EXPECT_EQ(resource2->name, "foo2");
  EXPECT_EQ(resource2->value, 30);
  // Result (local): Metrics show an update from fallback server.
  EXPECT_TRUE(metrics_reporter_->WaitForMetricsReporterData(
      ::testing::ElementsAre(
          ::testing::Pair(
              ::testing::Pair(kDefaultXdsServerUrl,
                              XdsFooResourceType::Get()->type_url()),
              1),
          ::testing::Pair(
              ::testing::Pair(fallback_server.server_uri(),
                              XdsFooResourceType::Get()->type_url()),
              2)),
      ::testing::_, ::testing::_));
  EXPECT_THAT(GetServerConnections(),
              ::testing::ElementsAre(
                  ::testing::Pair(kDefaultXdsServerUrl, false),
                  ::testing::Pair(fallback_server.server_uri(), true)));
  EXPECT_THAT(
      GetResourceCounts(),
      ::testing::ElementsAre(::testing::Pair(
          ResourceCountLabelsEq(XdsClient::kOldStyleAuthority,
                                XdsFooResourceType::Get()->type_url(), "acked"),
          2)));
  // Check CSDS data.
  csds = DumpCsds();
  EXPECT_THAT(csds.generic_xds_configs(),
              ::testing::UnorderedElementsAre(
                  CsdsResourceAcked(XdsFooResourceType::Get()->type_url(),
                                    "foo1", resource->AsJsonString(), "5",
                                    TimestampProtoEq(kTime1)),
                  CsdsResourceAcked(XdsFooResourceType::Get()->type_url(),
                                    "foo2", resource2->AsJsonString(), "5",
                                    TimestampProtoEq(kTime1))));
  // Result (remote): Client sends ACK to fallback server.
  request = WaitForRequest(stream2.get());
  ASSERT_TRUE(request.has_value());
  CheckRequest(*request, XdsFooResourceType::Get()->type_url(),
               /*version_info=*/"5", /*response_nonce=*/"A",
               /*error_detail=*/absl::OkStatus(),
               /*resource_names=*/{"foo1", "foo2"});
  // Input: Primary server sends a response containing both resources.
  // We increment time to make sure that the CSDS data gets a new timestamp.
  time_cache_.TestOnlySetNow(kTime2);
  stream->SendMessageToClient(
      ResponseBuilder(XdsFooResourceType::Get()->type_url())
          .set_version_info("15")
          .set_nonce("B")
          .AddFooResource(XdsFooResource("foo1", 35))
          .AddFooResource(XdsFooResource("foo2", 25))
          .Serialize());
  // Result (local): Resources are delivered to watchers.
  resource = watcher->WaitForNextResource();
  ASSERT_NE(resource, nullptr);
  EXPECT_EQ(resource->name, "foo1");
  EXPECT_EQ(resource->value, 35);
  resource2 = watcher2->WaitForNextResource();
  ASSERT_NE(resource2, nullptr);
  EXPECT_EQ(resource2->name, "foo2");
  EXPECT_EQ(resource2->value, 25);
  // Result (local): Metrics show that we've closed the channel to the fallback
  //   server and received resource updates from the primary server.
  EXPECT_TRUE(metrics_reporter_->WaitForMetricsReporterData(
      ::testing::ElementsAre(
          ::testing::Pair(
              ::testing::Pair(kDefaultXdsServerUrl,
                              XdsFooResourceType::Get()->type_url()),
              3),
          ::testing::Pair(
              ::testing::Pair(fallback_server.server_uri(),
                              XdsFooResourceType::Get()->type_url()),
              2)),
      ::testing::_,
      ::testing::ElementsAre(::testing::Pair(kDefaultXdsServerUrl, 1))));
  EXPECT_THAT(GetServerConnections(), ::testing::ElementsAre(::testing::Pair(
                                          kDefaultXdsServerUrl, true)));
  // Check CSDS data.
  csds = DumpCsds();
  EXPECT_THAT(csds.generic_xds_configs(),
              ::testing::UnorderedElementsAre(
                  CsdsResourceAcked(XdsFooResourceType::Get()->type_url(),
                                    "foo1", resource->AsJsonString(), "15",
                                    TimestampProtoEq(kTime2)),
                  CsdsResourceAcked(XdsFooResourceType::Get()->type_url(),
                                    "foo2", resource2->AsJsonString(), "15",
                                    TimestampProtoEq(kTime2))));
  // Result (remote): The stream to the fallback server has been orphaned.
  EXPECT_TRUE(stream2->IsOrphaned());
  // Result (remote): Client sends ACK to server.
  request = WaitForRequest(stream.get());
  ASSERT_TRUE(request.has_value());
  CheckRequest(*request, XdsFooResourceType::Get()->type_url(),
               /*version_info=*/"15", /*response_nonce=*/"B",
               /*error_detail=*/absl::OkStatus(),
               /*resource_names=*/{"foo1", "foo2"});
  // Clean up.
  CancelFooWatch(watcher.get(), "foo1", /*delay_unsubscription=*/true);
  CancelFooWatch(watcher2.get(), "foo2");
  // Result (remote): The stream to the primary server has been orphaned.
  EXPECT_TRUE(stream->IsOrphaned());
}

// Test for both servers being unavailable
TEST_F(XdsClientTest, FallbackReportsError) {
  FakeXdsBootstrap::FakeXdsServer primary_server(kDefaultXdsServerUrl);
  FakeXdsBootstrap::FakeXdsServer fallback_server("fallback_xds_server");
  InitXdsClient(FakeXdsBootstrap::Builder().SetServers(
      {primary_server, fallback_server}));
  auto watcher = StartFooWatch("foo1");
  EXPECT_THAT(GetServerConnections(), ::testing::ElementsAre(::testing::Pair(
                                          kDefaultXdsServerUrl, true)));
  auto stream = WaitForAdsStream();
  ASSERT_TRUE(stream != nullptr);
  // XdsClient should have sent a subscription request on the ADS stream.
  auto request = WaitForRequest(stream.get());
  ASSERT_TRUE(request.has_value());
  CheckRequest(*request, XdsFooResourceType::Get()->type_url(),
               /*version_info=*/"", /*response_nonce=*/"",
               /*error_detail=*/absl::OkStatus(),
               /*resource_names=*/{"foo1"});
  EXPECT_THAT(GetResourceCounts(),
              ::testing::ElementsAre(::testing::Pair(
                  ResourceCountLabelsEq(XdsClient::kOldStyleAuthority,
                                        XdsFooResourceType::Get()->type_url(),
                                        "requested"),
                  1)));
  TriggerConnectionFailure(primary_server,
                           absl::UnavailableError("Server down"));
  EXPECT_THAT(GetServerConnections(),
              ::testing::ElementsAre(
                  ::testing::Pair(kDefaultXdsServerUrl, false),
                  ::testing::Pair(fallback_server.server_uri(), true)));
  EXPECT_TRUE(metrics_reporter_->WaitForMetricsReporterData(
      ::testing::_, ::testing::_,
      ::testing::ElementsAre(::testing::Pair(kDefaultXdsServerUrl, 1))));
  // CSDS should show that the resource has been requested.
  ClientConfig csds = DumpCsds();
  EXPECT_THAT(csds.generic_xds_configs(),
              ::testing::ElementsAre(CsdsResourceRequested(
                  XdsFooResourceType::Get()->type_url(), "foo1")));
  // Fallback happens now
  stream = WaitForAdsStream(fallback_server);
  ASSERT_NE(stream, nullptr);
  request = WaitForRequest(stream.get());
  ASSERT_TRUE(request.has_value());
  CheckRequest(*request, XdsFooResourceType::Get()->type_url(),
               /*version_info=*/"", /*response_nonce=*/"",
               /*error_detail=*/absl::OkStatus(),
               /*resource_names=*/{"foo1"});
  TriggerConnectionFailure(fallback_server,
                           absl::UnavailableError("Another server down"));
  EXPECT_THAT(GetServerConnections(),
              ::testing::ElementsAre(
                  ::testing::Pair(kDefaultXdsServerUrl, false),
                  ::testing::Pair(fallback_server.server_uri(), false)));
  EXPECT_TRUE(metrics_reporter_->WaitForMetricsReporterData(
      ::testing::_, ::testing::_,
      ::testing::ElementsAre(
          ::testing::Pair(kDefaultXdsServerUrl, 1),
          ::testing::Pair(fallback_server.server_uri(), 1))));
  csds = DumpCsds();
  EXPECT_THAT(csds.generic_xds_configs(),
              ::testing::ElementsAre(CsdsResourceRequested(
                  XdsFooResourceType::Get()->type_url(), "foo1")));
  auto error = watcher->WaitForNextError();
  ASSERT_TRUE(error.has_value());
  EXPECT_THAT(error->code(), absl::StatusCode::kUnavailable);
  EXPECT_EQ(error->message(),
            "xDS channel for server fallback_xds_server: Another server down "
            "(node ID:xds_client_test)")
      << error->message();
}

TEST_F(XdsClientTest, FallbackOnStartup) {
  FakeXdsBootstrap::FakeXdsServer primary_server;
  FakeXdsBootstrap::FakeXdsServer fallback_server("fallback_xds_server");
  // Regular operation
  InitXdsClient(FakeXdsBootstrap::Builder().SetServers(
      {primary_server, fallback_server}));
  // Start a watch for "foo1".
  auto watcher = StartFooWatch("foo1");
  auto primary_stream = WaitForAdsStream(primary_server);
  ASSERT_NE(primary_stream, nullptr);
  // XdsClient should have sent a subscription request on the ADS stream.
  auto request = WaitForRequest(primary_stream.get());
  ASSERT_TRUE(request.has_value());
  CheckRequest(*request, XdsFooResourceType::Get()->type_url(),
               /*version_info=*/"", /*response_nonce=*/"",
               /*error_detail=*/absl::OkStatus(),
               /*resource_names=*/{"foo1"});
  TriggerConnectionFailure(primary_server,
                           absl::UnavailableError("Primary server is down"));
  // XdsClient should have created an ADS stream.
  auto fallback_stream = WaitForAdsStream(fallback_server);
  ASSERT_NE(fallback_stream, nullptr);
  // XdsClient should have sent a subscription request on the ADS stream.
  request = WaitForRequest(fallback_stream.get());
  ASSERT_TRUE(request.has_value());
  CheckRequest(*request, XdsFooResourceType::Get()->type_url(),
               /*version_info=*/"", /*response_nonce=*/"",
               /*error_detail=*/absl::OkStatus(),
               /*resource_names=*/{"foo1"});
  // Send a response.
  fallback_stream->SendMessageToClient(
      ResponseBuilder(XdsFooResourceType::Get()->type_url())
          .set_version_info("1")
          .set_nonce("A")
          .AddFooResource(XdsFooResource("foo1", 6))
          .Serialize());
  EXPECT_THAT(GetServerConnections(),
              ::testing::ElementsAre(
                  ::testing::Pair(kDefaultXdsServerUrl, false),
                  ::testing::Pair(fallback_server.server_uri(), true)));
  EXPECT_TRUE(metrics_reporter_->WaitForMetricsReporterData(
      ::testing::_, ::testing::_,
      ::testing::ElementsAre(::testing::Pair(kDefaultXdsServerUrl, 1))));
  // XdsClient should have delivered the response to the watcher.
  auto resource = watcher->WaitForNextResource();
  ASSERT_NE(resource, nullptr);
  EXPECT_EQ(resource->name, "foo1");
  EXPECT_EQ(resource->value, 6);
  // Client sends an ACK.
  request = WaitForRequest(fallback_stream.get());
  ASSERT_TRUE(request.has_value());
  CheckRequest(*request, XdsFooResourceType::Get()->type_url(),
               /*version_info=*/"1", /*response_nonce=*/"A",
               /*error_detail=*/absl::OkStatus(),
               /*resource_names=*/{"foo1"});
  // Recover to primary
  primary_stream->SendMessageToClient(
      ResponseBuilder(XdsFooResourceType::Get()->type_url())
          .set_version_info("5")
          .set_nonce("D")
          .AddFooResource(XdsFooResource("foo1", 42))
          .Serialize());
  EXPECT_TRUE(fallback_stream->IsOrphaned());
  resource = watcher->WaitForNextResource();
  ASSERT_NE(resource, nullptr);
  EXPECT_EQ(resource->name, "foo1");
  EXPECT_EQ(resource->value, 42);
  EXPECT_THAT(GetServerConnections(), ::testing::ElementsAre(::testing::Pair(
                                          kDefaultXdsServerUrl, true)));
  request = WaitForRequest(primary_stream.get());
  ASSERT_TRUE(request.has_value());
  CheckRequest(*request, XdsFooResourceType::Get()->type_url(),
               /*version_info=*/"5", /*response_nonce=*/"D",
               /*error_detail=*/absl::OkStatus(),
               /*resource_names=*/{"foo1"});
}

}  // namespace
}  // namespace testing
}  // namespace grpc_core

int main(int argc, char** argv) {
  ::testing::InitGoogleTest(&argc, argv);
  grpc::testing::TestEnvironment env(&argc, argv);
  return RUN_ALL_TESTS();
}<|MERGE_RESOLUTION|>--- conflicted
+++ resolved
@@ -1088,7 +1088,6 @@
       arg, result_listener);
 }
 
-<<<<<<< HEAD
 // Convenient wrapper for DOES_NOT_EXIST resources in CSDS caused by
 // the resource timer.
 MATCHER_P2(CsdsResourceDoesNotExistOnTimeout, type_url, name,
@@ -1097,14 +1096,6 @@
       CsdsResourceEq(ClientResourceStatus::DOES_NOT_EXIST, type_url, name,
                      CsdsNoResourceFields(),
                      CsdsErrorDetailsOnly("does not exist")),
-=======
-// Convenient wrapper for DOES_NOT_EXIST resources in CSDS.
-MATCHER_P2(CsdsResourceDoesNotExist, type_url, name,
-           "equals CSDS does-not-exist resource") {
-  return ::testing::ExplainMatchResult(
-      CsdsResourceEq(ClientResourceStatus::DOES_NOT_EXIST, type_url, name,
-                     CsdsNoResourceFields(), CsdsNoErrorFields()),
->>>>>>> 0508a1a1
       arg, result_listener);
 }
 
@@ -1815,16 +1806,9 @@
       ::testing::ElementsAre(CsdsResourceEq(
           ClientResourceStatus::NACKED, XdsFooResourceType::Get()->type_url(),
           "foo1", CsdsNoResourceFields(),
-<<<<<<< HEAD
           CsdsErrorFields("invalid resource: errors validating JSON: "
                           "[field:value error:is not a number]",
-                          /*error_version=*/"1",
-                          /*error_time=*/TimestampProtoEq(kTime0)))));
-=======
-          CsdsErrorFields("INVALID_ARGUMENT: errors validating JSON: "
-                          "[field:value error:is not a number]",
                           "1", TimestampProtoEq(kTime0)))));
->>>>>>> 0508a1a1
   // XdsClient should NACK the update.
   // Note that version_info is not populated in the request.
   request = WaitForRequest(stream.get());
@@ -2106,31 +2090,17 @@
               ClientResourceStatus::NACKED,
               XdsFooResourceType::Get()->type_url(), "foo1",
               CsdsNoResourceFields(),
-<<<<<<< HEAD
               CsdsErrorFields("invalid resource: errors validating JSON: "
                               "[field:value error:is not a number]",
-                              /*error_version=*/"1",
-                              /*error_time=*/TimestampProtoEq(kTime0))),
-=======
-              CsdsErrorFields("INVALID_ARGUMENT: errors validating JSON: "
-                              "[field:value error:is not a number]",
                               "1", TimestampProtoEq(kTime0))),
->>>>>>> 0508a1a1
           CsdsResourceRequested(XdsFooResourceType::Get()->type_url(), "foo2"),
           CsdsResourceEq(
               ClientResourceStatus::NACKED,
               XdsFooResourceType::Get()->type_url(), "foo3",
               CsdsNoResourceFields(),
-<<<<<<< HEAD
               CsdsErrorFields("invalid resource: JSON parsing failed: "
                               "[JSON parse error at index 15]",
-                              /*error_version=*/"1",
-                              /*error_time=*/TimestampProtoEq(kTime0))),
-=======
-              CsdsErrorFields("INVALID_ARGUMENT: JSON parsing failed: "
-                              "[JSON parse error at index 15]",
                               "1", TimestampProtoEq(kTime0))),
->>>>>>> 0508a1a1
           CsdsResourceAcked(XdsFooResourceType::Get()->type_url(), "foo4",
                             resource->AsJsonString(), "1",
                             TimestampProtoEq(kTime0))));
@@ -2266,15 +2236,11 @@
               ::testing::UnorderedElementsAre(CsdsResourceEq(
                   ClientResourceStatus::NACKED,
                   XdsFooResourceType::Get()->type_url(), "foo1",
-<<<<<<< HEAD
-                  CsdsResourceFields(
-                      /*resource=*/resource->AsJsonString(),
-                      /*version=*/"1",
-                      /*last_updated=*/TimestampProtoEq(kTime0)),
+                  CsdsResourceFields(resource->AsJsonString(), "1",
+                                     TimestampProtoEq(kTime0)),
                   CsdsErrorFields("invalid resource: errors validating JSON: "
                                   "[field:value error:is not a number]",
-                                  /*error_version=*/"2",
-                                  /*error_time=*/TimestampProtoEq(kTime1)))));
+                                  "2", TimestampProtoEq(kTime1)))));
   // XdsClient should NACK the update.
   // Note that version_info is set to the previous version in this request,
   // because there were no valid resources in it.
@@ -2395,13 +2361,6 @@
                                         XdsFooResourceType::Get()->type_url(),
                                         "nacked"),
                   1)));
-=======
-                  CsdsResourceFields(resource->AsJsonString(), "1",
-                                     TimestampProtoEq(kTime0)),
-                  CsdsErrorFields("INVALID_ARGUMENT: errors validating JSON: "
-                                  "[field:value error:is not a number]",
-                                  "2", TimestampProtoEq(kTime1)))));
->>>>>>> 0508a1a1
   // XdsClient should NACK the update.
   // Note that version_info is set to the previous version in this request,
   // because there were no valid resources in it.
@@ -2768,13 +2727,7 @@
   EXPECT_THAT(csds.generic_xds_configs(),
               ::testing::UnorderedElementsAre(CsdsResourceAcked(
                   XdsWildcardCapableResourceType::Get()->type_url(), "wc1",
-<<<<<<< HEAD
-                  /*resource=*/resource->AsJsonString(),
-                  /*version=*/"3",
-                  /*last_updated=*/TimestampProtoEq(kTime2))));
-=======
-                  resource->AsJsonString(), "3", TimestampProtoEq(kTime1))));
->>>>>>> 0508a1a1
+                  resource->AsJsonString(), "3", TimestampProtoEq(kTime2))));
   // XdsClient should have sent an ACK message to the xDS server.
   request = WaitForRequest(stream.get());
   ASSERT_TRUE(request.has_value());
@@ -2878,22 +2831,14 @@
                   1)));
   // Check CSDS data.
   csds = DumpCsds();
-  EXPECT_THAT(csds.generic_xds_configs(),
-              ::testing::UnorderedElementsAre(CsdsResourceEq(
-                  ClientResourceStatus::DOES_NOT_EXIST,
-                  XdsWildcardCapableResourceType::Get()->type_url(), "wc1",
-<<<<<<< HEAD
-                  CsdsResourceFields(
-                      /*resource=*/resource->AsJsonString(),
-                      /*version=*/"1",
-                      /*last_updated=*/TimestampProtoEq(kTime0)),
-                  CsdsErrorFields(
-                      /*error_details=*/"does not exist",
-                      /*error_version=*/"2",
-                      /*error_time=*/TimestampProtoEq(kTime1)))));
-=======
-                  resource->AsJsonString(), "1", TimestampProtoEq(kTime0))));
->>>>>>> 0508a1a1
+  EXPECT_THAT(
+      csds.generic_xds_configs(),
+      ::testing::UnorderedElementsAre(CsdsResourceEq(
+          ClientResourceStatus::DOES_NOT_EXIST,
+          XdsWildcardCapableResourceType::Get()->type_url(), "wc1",
+          CsdsResourceFields(resource->AsJsonString(), "1",
+                             TimestampProtoEq(kTime0)),
+          CsdsErrorFields("does not exist", "2", TimestampProtoEq(kTime1)))));
   // Start a new watcher for the same resource.  It should immediately
   // receive the cached resource.
   auto watcher2 = StartWildcardCapableWatch("wc1");
