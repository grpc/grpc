--- conflicted
+++ resolved
@@ -1027,8 +1027,8 @@
   return ok;
 }
 
-MATCHER_P2(CsdsResourceDoesNotExist, type_url, name,
-           "equals CSDS does-not-exist resource") {
+MATCHER_P2(CsdsResourceDoesNotExistOnTimeout, type_url, name,
+           "equals CSDS does-not-exist-on-timeout resource") {
   bool ok = true;
   ok &= ::testing::ExplainMatchResult(arg.client_status(),
                                       ClientResourceStatus::DOES_NOT_EXIST,
@@ -1042,8 +1042,13 @@
                                       arg.has_last_updated(), result_listener);
   ok &= ::testing::ExplainMatchResult(::testing::IsFalse(),
                                       arg.has_xds_config(), result_listener);
-  ok &= ::testing::ExplainMatchResult(::testing::IsFalse(),
-                                      arg.has_error_state(), result_listener);
+  ok &= ::testing::ExplainMatchResult(
+      "does not exist", arg.error_state().details(), result_listener);
+  ok &= ::testing::ExplainMatchResult(
+      "", arg.error_state().version_info(), result_listener);
+  ok &= ::testing::ExplainMatchResult(
+      ::testing::IsFalse(), arg.error_state().has_last_update_attempt(),
+      result_listener);
   return ok;
 }
 
@@ -1807,7 +1812,7 @@
           ClientResourceStatus::NACKED, XdsFooResourceType::Get()->type_url(),
           "foo1", /*resource=*/"",
           /*version=*/"", /*last_updated=*/::testing::_,
-          "INVALID_ARGUMENT: errors validating JSON: "
+          "invalid resource: errors validating JSON: "
           "[field:value error:is not a number]",
           /*error_version=*/"1",
           /*error_time=*/TimestampProtoEq(kTime0))));
@@ -2094,7 +2099,7 @@
                          XdsFooResourceType::Get()->type_url(), "foo1",
                          /*resource=*/"",
                          /*version=*/"", /*last_updated=*/::testing::_,
-                         "INVALID_ARGUMENT: errors validating JSON: "
+                         "invalid resource: errors validating JSON: "
                          "[field:value error:is not a number]",
                          /*error_version=*/"1",
                          /*error_time=*/TimestampProtoEq(kTime0)),
@@ -2103,7 +2108,7 @@
                          XdsFooResourceType::Get()->type_url(), "foo3",
                          /*resource=*/"",
                          /*version=*/"", /*last_updated=*/::testing::_,
-                         "INVALID_ARGUMENT: JSON parsing failed: "
+                         "invalid resource: JSON parsing failed: "
                          "[JSON parse error at index 15]",
                          /*error_version=*/"1",
                          /*error_time=*/TimestampProtoEq(kTime0)),
@@ -2247,7 +2252,7 @@
                   XdsFooResourceType::Get()->type_url(), "foo1",
                   /*resource=*/resource->AsJsonString(),
                   /*version=*/"1", /*last_updated=*/TimestampProtoEq(kTime0),
-                  "INVALID_ARGUMENT: errors validating JSON: "
+                  "invalid resource: errors validating JSON: "
                   "[field:value error:is not a number]",
                   /*error_version=*/"2",
                   /*error_time=*/TimestampProtoEq(kTime1))));
@@ -2659,6 +2664,8 @@
                /*resource_names=*/{"wc1"});
   // Server now sends a response without the resource, thus indicating
   // it's been deleted.
+  // We increment time to make sure that the CSDS data gets a new timestamp.
+  time_cache_.TestOnlySetNow(kTime1);
   stream->SendMessageToClient(
       ResponseBuilder(XdsWildcardCapableResourceType::Get()->type_url())
           .set_version_info("2")
@@ -2683,8 +2690,14 @@
   // Check CSDS data.
   csds = DumpCsds();
   EXPECT_THAT(csds.generic_xds_configs(),
-              ::testing::UnorderedElementsAre(CsdsResourceDoesNotExist(
-                  XdsWildcardCapableResourceType::Get()->type_url(), "wc1")));
+              ::testing::UnorderedElementsAre(CsdsResourceEq(
+                  ClientResourceStatus::DOES_NOT_EXIST,
+                  XdsWildcardCapableResourceType::Get()->type_url(), "wc1",
+                  /*resource=*/"", /*version=*/"",
+                  /*last_updated=*/::testing::_,
+                  /*error_details=*/"does not exist",
+                  /*error_version=*/"2",
+                  /*error_time=*/TimestampProtoEq(kTime1))));
   // Start a new watcher for the same resource.  It should immediately
   // receive the same does-not-exist notification.
   auto watcher2 = StartWildcardCapableWatch("wc1");
@@ -2698,7 +2711,7 @@
                /*resource_names=*/{"wc1"});
   // Server sends the resource again.
   // We increment time to make sure that the CSDS data gets a new timestamp.
-  time_cache_.TestOnlySetNow(kTime1);
+  time_cache_.TestOnlySetNow(kTime2);
   stream->SendMessageToClient(
       ResponseBuilder(XdsWildcardCapableResourceType::Get()->type_url())
           .set_version_info("3")
@@ -2735,7 +2748,7 @@
                   XdsWildcardCapableResourceType::Get()->type_url(), "wc1",
                   /*resource=*/resource->AsJsonString(),
                   /*version=*/"3",
-                  /*last_updated=*/TimestampProtoEq(kTime1))));
+                  /*last_updated=*/TimestampProtoEq(kTime2))));
   // XdsClient should have sent an ACK message to the xDS server.
   request = WaitForRequest(stream.get());
   ASSERT_TRUE(request.has_value());
@@ -2832,7 +2845,6 @@
                           XdsWildcardCapableResourceType::Get()->type_url()),
           1)),
       ::testing::ElementsAre(), ::testing::_));
-<<<<<<< HEAD
   EXPECT_THAT(GetResourceCounts(),
               ::testing::ElementsAre(::testing::Pair(
                   ResourceCountLabelsEq(
@@ -2840,27 +2852,20 @@
                       XdsWildcardCapableResourceType::Get()->type_url(),
                       "does_not_exist_but_cached"),
                   1)));
-  // Start a second watcher for the same resource.  The watcher should
-  // first get the cached resource and then the ambient error.
-=======
-  EXPECT_THAT(
-      GetResourceCounts(),
-      ::testing::ElementsAre(::testing::Pair(
-          ResourceCountLabelsEq(
-              XdsClient::kOldStyleAuthority,
-              XdsWildcardCapableResourceType::Get()->type_url(), "acked"),
-          1)));
   // Check CSDS data.
   csds = DumpCsds();
   EXPECT_THAT(csds.generic_xds_configs(),
-              ::testing::UnorderedElementsAre(CsdsResourceAcked(
+              ::testing::UnorderedElementsAre(CsdsResourceEq(
+                  ClientResourceStatus::DOES_NOT_EXIST,
                   XdsWildcardCapableResourceType::Get()->type_url(), "wc1",
                   /*resource=*/resource->AsJsonString(),
                   /*version=*/"1",
-                  /*last_updated=*/TimestampProtoEq(kTime0))));
+                  /*last_updated=*/TimestampProtoEq(kTime0),
+                  /*error_details=*/"does not exist",
+                  /*error_version=*/"2",
+                  /*error_time=*/TimestampProtoEq(kTime1))));
   // Start a new watcher for the same resource.  It should immediately
   // receive the cached resource.
->>>>>>> 22a33dea
   auto watcher2 = StartWildcardCapableWatch("wc1");
   resource = watcher2->WaitForNextResource();
   ASSERT_NE(resource, nullptr);
@@ -3354,7 +3359,7 @@
   // CSDS should show that the resource has been requested.
   csds = DumpCsds();
   EXPECT_THAT(csds.generic_xds_configs(),
-              ::testing::ElementsAre(CsdsResourceDoesNotExist(
+              ::testing::ElementsAre(CsdsResourceDoesNotExistOnTimeout(
                   XdsFooResourceType::Get()->type_url(), "foo1")));
   // Start a new watcher for the same resource.  It should immediately
   // receive the same does-not-exist notification.
@@ -3500,7 +3505,7 @@
   // CSDS should show that the resource has been requested.
   csds = DumpCsds();
   EXPECT_THAT(csds.generic_xds_configs(),
-              ::testing::ElementsAre(CsdsResourceDoesNotExist(
+              ::testing::ElementsAre(CsdsResourceDoesNotExistOnTimeout(
                   XdsFooResourceType::Get()->type_url(), "foo1")));
   // Server now sends the requested resource.
   stream->SendMessageToClient(
@@ -3599,7 +3604,7 @@
   // CSDS should show that the resource has been requested.
   csds = DumpCsds();
   EXPECT_THAT(csds.generic_xds_configs(),
-              ::testing::ElementsAre(CsdsResourceDoesNotExist(
+              ::testing::ElementsAre(CsdsResourceDoesNotExistOnTimeout(
                   XdsFooResourceType::Get()->type_url(), "foo1")));
   // Now server sends a response.
   stream->SendMessageToClient(
