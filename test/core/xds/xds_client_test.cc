--- conflicted
+++ resolved
@@ -51,6 +51,7 @@
 #include "src/core/util/json/json_object_loader.h"
 #include "src/core/util/json/json_reader.h"
 #include "src/core/util/json/json_writer.h"
+#include "src/core/util/match.h"
 #include "src/core/util/sync.h"
 #include "src/core/xds/xds_client/xds_bootstrap.h"
 #include "src/core/xds/xds_client/xds_resource_type_impl.h"
@@ -268,17 +269,6 @@
         return !HasEvent();
       }
 
-<<<<<<< HEAD
-      std::shared_ptr<const ResourceStruct> WaitForNextResource(
-          SourceLocation location = SourceLocation()) {
-        auto event = WaitForNextEvent();
-        if (!event.has_value()) return nullptr;
-        EXPECT_TRUE(event->resource.ok())
-            << "got unexpected error: " << event->ToString() << " at "
-            << location.file() << ":" << location.line();
-        if (!event->resource.ok()) return nullptr;
-        return std::move(*event->resource);
-=======
       struct ResourceAndReadDelayHandle {
         std::shared_ptr<const ResourceStruct> resource;
         RefCountedPtr<XdsClient::ReadDelayHandle> read_delay_handle;
@@ -293,45 +283,17 @@
         if (!event->resource.ok()) return absl::nullopt;
         return ResourceAndReadDelayHandle{std::move(*event->resource),
                                           std::move(event->read_delay_handle)};
->>>>>>> a4badf1a
       }
 
-      struct ResourceAndReadDelayHandle {
-        std::shared_ptr<const ResourceStruct> resource;
-        RefCountedPtr<XdsClient::ReadDelayHandle> read_delay_handle;
-      };
-      absl::optional<ResourceAndReadDelayHandle> WaitForNextResourceAndHandle(
+      std::shared_ptr<const ResourceStruct> WaitForNextResource(
           SourceLocation location = SourceLocation()) {
-<<<<<<< HEAD
-        auto event = WaitForNextEvent();
-        if (!event.has_value()) return absl::nullopt;
-        EXPECT_FALSE(event->is_ambient)
-            << "got unexpected ambient error: " << event->ToString() << " at "
-            << location.file() << ":" << location.line();
-        if (event->is_ambient) return absl::nullopt;
-        EXPECT_TRUE(event->resource.ok())
-            << "got unexpected error: " << event->ToString() << " at "
-            << location.file() << ":" << location.line();
-        if (!event->resource.ok()) return absl::nullopt;
-        return ResourceAndReadDelayHandle{std::move(*event->resource),
-                                          std::move(event->read_delay_handle)};
-=======
         auto resource_and_handle = WaitForNextResourceAndHandle(location);
         if (!resource_and_handle.has_value()) return nullptr;
         return std::move(resource_and_handle->resource);
->>>>>>> a4badf1a
       }
 
       absl::optional<absl::Status> WaitForNextError(
           SourceLocation location = SourceLocation()) {
-<<<<<<< HEAD
-        return WaitForNextErrorInternal(/*expect_ambient=*/false, location);
-      }
-
-      absl::optional<absl::Status> WaitForNextAmbientError(
-          SourceLocation location = SourceLocation()) {
-        return WaitForNextErrorInternal(/*expect_ambient=*/true, location);
-=======
         auto event = WaitForNextOnResourceChangedEvent(location);
         if (!event.has_value()) return absl::nullopt;
         EXPECT_FALSE(event->resource.ok())
@@ -339,7 +301,6 @@
             << location.file() << ":" << location.line();
         if (event->resource.ok()) return absl::nullopt;
         return event->resource.status();
->>>>>>> a4badf1a
       }
 
       bool WaitForDoesNotExist(SourceLocation location = SourceLocation()) {
@@ -351,25 +312,6 @@
         return status->code() == absl::StatusCode::kNotFound;
       }
 
-<<<<<<< HEAD
-     private:
-      // An event delivered to the watcher.
-      // For OnResourceChanged(), resource may be either a status or a
-      // resource, and is_ambient will be false.
-      // For OnAmbientError(), resource will always be a status and
-      // is_ambient will be true.
-      struct Event {
-        absl::StatusOr<std::shared_ptr<const ResourceStruct>> resource;
-        RefCountedPtr<XdsClient::ReadDelayHandle> read_delay_handle;
-        bool is_ambient = false;
-
-        std::string ToString() const {
-          return absl::StrCat(
-              "{resource=",
-              resource.ok() ? (*resource)->name : resource.status().ToString(),
-              ", read_delay_handle=", (read_delay_handle == nullptr),
-              ", is_ambient=", is_ambient, "}");
-=======
       absl::optional<absl::Status> WaitForNextAmbientError(
           SourceLocation location = SourceLocation()) {
         auto event = WaitForNextEvent();
@@ -416,7 +358,6 @@
                                     ", read_delay_handle=",
                                     (read_delay_handle == nullptr), "}");
               });
->>>>>>> a4badf1a
         }
       };
 
@@ -435,20 +376,6 @@
         }
       }
 
-<<<<<<< HEAD
-      absl::optional<absl::Status> WaitForNextErrorInternal(
-          bool expect_ambient, SourceLocation location = SourceLocation()) {
-        auto event = WaitForNextEvent();
-        if (!event.has_value()) return absl::nullopt;
-        EXPECT_FALSE(event->resource.ok())
-            << "got unexpected resource: " << event->ToString() << " at "
-            << location.file() << ":" << location.line();
-        if (event->resource.ok()) return absl::nullopt;
-        EXPECT_EQ(event->is_ambient, expect_ambient)
-            << "event: " << event->ToString() << " at " << location.file()
-            << ":" << location.line();
-        return event->resource.status();
-=======
       struct OnResourceChangedEvent {
         absl::StatusOr<std::shared_ptr<const ResourceStruct>> resource;
         RefCountedPtr<XdsClient::ReadDelayHandle> read_delay_handle;
@@ -471,7 +398,6 @@
                   << " at " << location.file() << ":" << location.line();
               return absl::nullopt;
             });
->>>>>>> a4badf1a
       }
 
       void OnResourceChanged(
@@ -480,11 +406,7 @@
           override {
         MutexLock lock(&mu_);
         queue_.emplace_back(
-<<<<<<< HEAD
-            Event{std::move(resource), std::move(read_delay_handle), false});
-=======
             Event{std::move(resource), std::move(read_delay_handle)});
->>>>>>> a4badf1a
       }
 
       void OnAmbientError(absl::Status status,
@@ -492,11 +414,7 @@
                               read_delay_handle) override {
         MutexLock lock(&mu_);
         queue_.push_back(
-<<<<<<< HEAD
-            Event{std::move(status), std::move(read_delay_handle), true});
-=======
             Event{std::move(status), std::move(read_delay_handle)});
->>>>>>> a4badf1a
       }
 
       std::shared_ptr<FuzzingEventEngine> event_engine_;
