//
// Copyright 2022 gRPC authors.
//
// Licensed under the Apache License, Version 2.0 (the "License");
// you may not use this file except in compliance with the License.
// You may obtain a copy of the License at
//
//     http://www.apache.org/licenses/LICENSE-2.0
//
// Unless required by applicable law or agreed to in writing, software
// distributed under the License is distributed on an "AS IS" BASIS,
// WITHOUT WARRANTIES OR CONDITIONS OF ANY KIND, either express or implied.
// See the License for the specific language governing permissions and
// limitations under the License.
//

// TODO(roth): Add the following tests:
// - tests for DumpClientConfigBinary()
// - tests for load-reporting APIs?  (or maybe move those out of XdsClient?)

#include "src/core/ext/xds/xds_client.h"

#include <stdint.h>

#include <algorithm>
#include <deque>
#include <map>
#include <memory>
#include <string>

#include <google/protobuf/any.pb.h>
#include <google/protobuf/struct.pb.h>

#include "absl/strings/str_cat.h"
#include "absl/time/time.h"
#include "absl/types/optional.h"
#include "absl/types/variant.h"
#include "gmock/gmock.h"
#include "gtest/gtest.h"
#include "upb/def.h"

#include <grpc/grpc.h>
#include <grpc/support/log.h>
#include <grpcpp/impl/codegen/config_protobuf.h>

#include "src/core/ext/xds/xds_bootstrap.h"
#include "src/core/ext/xds/xds_resource_type_impl.h"
#include "src/core/lib/gprpp/debug_location.h"
#include "src/core/lib/gprpp/env.h"
#include "src/core/lib/gprpp/sync.h"
#include "src/core/lib/json/json.h"
#include "src/core/lib/json/json_args.h"
#include "src/core/lib/json/json_object_loader.h"
#include "src/proto/grpc/testing/xds/v3/base.pb.h"
#include "src/proto/grpc/testing/xds/v3/discovery.pb.h"
#include "test/core/util/test_config.h"
#include "test/core/xds/xds_transport_fake.h"

// IWYU pragma: no_include <google/protobuf/message.h>
// IWYU pragma: no_include <google/protobuf/stubs/status.h>
// IWYU pragma: no_include <google/protobuf/unknown_field_set.h>
// IWYU pragma: no_include <google/protobuf/util/json_util.h>

using envoy::service::discovery::v3::DiscoveryRequest;
using envoy::service::discovery::v3::DiscoveryResponse;

namespace grpc_core {
namespace testing {
namespace {

class XdsClientTest : public ::testing::Test {
 protected:
  // A fake bootstrap implementation that allows tests to populate the
  // fields however they want.
  class FakeXdsBootstrap : public XdsBootstrap {
   public:
    class FakeNode : public Node {
     public:
      const std::string& id() const override { return id_; }
      const std::string& cluster() const override { return cluster_; }
      const std::string& locality_region() const override {
        return locality_region_;
      }
      const std::string& locality_zone() const override {
        return locality_zone_;
      }
      const std::string& locality_sub_zone() const override {
        return locality_sub_zone_;
      }
      const Json::Object& metadata() const override { return metadata_; }

      void set_id(std::string id) { id_ = std::move(id); }
      void set_cluster(std::string cluster) { cluster_ = std::move(cluster); }
      void set_locality_region(std::string locality_region) {
        locality_region_ = std::move(locality_region);
      }
      void set_locality_zone(std::string locality_zone) {
        locality_zone_ = std::move(locality_zone);
      }
      void set_locality_sub_zone(std::string locality_sub_zone) {
        locality_sub_zone_ = std::move(locality_sub_zone);
      }
      void set_metadata(Json::Object metadata) {
        metadata_ = std::move(metadata);
      }

     private:
      std::string id_ = "xds_client_test";
      std::string cluster_;
      std::string locality_region_;
      std::string locality_zone_;
      std::string locality_sub_zone_;
      Json::Object metadata_;
    };

    class FakeXdsServer : public XdsServer {
     public:
      const std::string& server_uri() const override { return server_uri_; }
      bool IgnoreResourceDeletion() const override {
        return ignore_resource_deletion_;
      }
      bool Equals(const XdsServer& other) const override {
        const auto& o = static_cast<const FakeXdsServer&>(other);
        return server_uri_ == o.server_uri_ &&
               ignore_resource_deletion_ == o.ignore_resource_deletion_;
      }

      void set_server_uri(std::string server_uri) {
        server_uri_ = std::move(server_uri);
      }
      void set_ignore_resource_deletion(bool ignore_resource_deletion) {
        ignore_resource_deletion_ = ignore_resource_deletion;
      }

     private:
      std::string server_uri_ = "default_xds_server";
      bool ignore_resource_deletion_ = false;
    };

    class FakeAuthority : public Authority {
     public:
      const XdsServer* server() const override {
        return server_.has_value() ? &*server_ : nullptr;
      }

      void set_server(absl::optional<FakeXdsServer> server) {
        server_ = std::move(server);
      }

     private:
      absl::optional<FakeXdsServer> server_;
    };

    class Builder {
     public:
      Builder() { node_.emplace(); }

      Builder& set_node_id(std::string id) {
        if (!node_.has_value()) node_.emplace();
        node_->set_id(std::move(id));
        return *this;
      }
      Builder& AddAuthority(std::string name, FakeAuthority authority) {
        authorities_[std::move(name)] = std::move(authority);
        return *this;
      }
      Builder& set_ignore_resource_deletion(bool ignore_resource_deletion) {
        server_.set_ignore_resource_deletion(ignore_resource_deletion);
        return *this;
      }
      std::unique_ptr<XdsBootstrap> Build() {
        auto bootstrap = std::make_unique<FakeXdsBootstrap>();
        bootstrap->server_ = std::move(server_);
        bootstrap->node_ = std::move(node_);
        bootstrap->authorities_ = std::move(authorities_);
        return bootstrap;
      }

     private:
      FakeXdsServer server_;
      absl::optional<FakeNode> node_;
      std::map<std::string, FakeAuthority> authorities_;
    };

    std::string ToString() const override { return "<fake>"; }

    const XdsServer& server() const override { return server_; }
    const Node* node() const override {
      return node_.has_value() ? &*node_ : nullptr;
    }
    const Authority* LookupAuthority(const std::string& name) const override {
      auto it = authorities_.find(name);
      if (it == authorities_.end()) return nullptr;
      return &it->second;
    }
    const XdsServer* FindXdsServer(const XdsServer& server) const override {
      const auto& fake_server = static_cast<const FakeXdsServer&>(server);
      if (fake_server == server_) return &server_;
      for (const auto& p : authorities_) {
        const auto* authority_server =
            static_cast<const FakeXdsServer*>(p.second.server());
        if (authority_server != nullptr && *authority_server == fake_server) {
          return authority_server;
        }
      }
      return nullptr;
    }

   private:
    FakeXdsServer server_;
    absl::optional<FakeNode> node_;
    std::map<std::string, FakeAuthority> authorities_;
  };

  // A template for a test xDS resource type with an associated watcher impl.
  // For simplicity, we use JSON instead of proto for serialization.
  //
  // The specified ResourceStruct must provide the following:
  // - a static JsonLoader() method, as described in json_object_loader.h
  // - an AsJsonString() method that returns the object in JSON string form
  // - a static TypeUrl() method that returns the resource type
  //
  // The all_resources_required_in_sotw parameter indicates the value
  // that should be returned by the AllResourcesRequiredInSotW() method.
  template <typename ResourceStruct, bool all_resources_required_in_sotw>
  class XdsTestResourceType
      : public XdsResourceTypeImpl<
            XdsTestResourceType<ResourceStruct, all_resources_required_in_sotw>,
            ResourceStruct> {
   public:
    using ResourceStructType = ResourceStruct;

    // A watcher implementation that queues delivered watches.
    class Watcher : public XdsResourceTypeImpl<
                        XdsTestResourceType<ResourceStruct,
                                            all_resources_required_in_sotw>,
                        ResourceStruct>::WatcherInterface {
     public:
      bool ExpectNoEvent(absl::Duration timeout) {
        MutexLock lock(&mu_);
        return !WaitForEventLocked(timeout);
      }

      bool HasEvent() {
        MutexLock lock(&mu_);
        return !queue_.empty();
      }

      absl::optional<ResourceStruct> WaitForNextResource(
          absl::Duration timeout = absl::Seconds(1),
          SourceLocation location = SourceLocation()) {
        MutexLock lock(&mu_);
        if (!WaitForEventLocked(timeout)) return absl::nullopt;
        Event& event = queue_.front();
        if (!absl::holds_alternative<ResourceStruct>(event)) {
          EXPECT_TRUE(false)
              << "got unexpected event "
              << (absl::holds_alternative<absl::Status>(event)
                      ? "error"
                      : "does-not-exist")
              << " at " << location.file() << ":" << location.line();
          return absl::nullopt;
        }
        ResourceStruct foo = std::move(absl::get<ResourceStruct>(event));
        queue_.pop_front();
        return std::move(foo);
      }

      absl::optional<absl::Status> WaitForNextError(
          absl::Duration timeout = absl::Seconds(1),
          SourceLocation location = SourceLocation()) {
        MutexLock lock(&mu_);
        if (!WaitForEventLocked(timeout)) return absl::nullopt;
        Event& event = queue_.front();
        if (!absl::holds_alternative<absl::Status>(event)) {
          EXPECT_TRUE(false)
              << "got unexpected event "
              << (absl::holds_alternative<ResourceStruct>(event)
                      ? "resource"
                      : "does-not-exist")
              << " at " << location.file() << ":" << location.line();
          return absl::nullopt;
        }
        absl::Status error = std::move(absl::get<absl::Status>(event));
        queue_.pop_front();
        return std::move(error);
      }

      bool WaitForDoesNotExist(absl::Duration timeout,
                               SourceLocation location = SourceLocation()) {
        MutexLock lock(&mu_);
        if (!WaitForEventLocked(timeout)) return false;
        Event& event = queue_.front();
        if (!absl::holds_alternative<DoesNotExist>(event)) {
          EXPECT_TRUE(false)
              << "got unexpected event "
              << (absl::holds_alternative<ResourceStruct>(event) ? "resource"
                                                                 : "error")
              << " at " << location.file() << ":" << location.line();
          return false;
        }
        queue_.pop_front();
        return true;
      }

     private:
      struct DoesNotExist {};
      using Event = absl::variant<ResourceStruct, absl::Status, DoesNotExist>;

      void OnResourceChanged(ResourceStruct foo) override {
        MutexLock lock(&mu_);
        queue_.push_back(std::move(foo));
        cv_.Signal();
      }
      void OnError(absl::Status status) override {
        MutexLock lock(&mu_);
        queue_.push_back(std::move(status));
        cv_.Signal();
      }
      void OnResourceDoesNotExist() override {
        MutexLock lock(&mu_);
        queue_.push_back(DoesNotExist());
        cv_.Signal();
      }

      bool WaitForEventLocked(absl::Duration timeout)
          ABSL_EXCLUSIVE_LOCKS_REQUIRED(&mu_) {
        while (queue_.empty()) {
          if (cv_.WaitWithTimeout(&mu_,
                                  timeout * grpc_test_slowdown_factor())) {
            return false;
          }
        }
        return true;
      }

      Mutex mu_;
      CondVar cv_;
      std::deque<Event> queue_ ABSL_GUARDED_BY(&mu_);
    };

    absl::string_view type_url() const override {
      return ResourceStruct::TypeUrl();
    }
    XdsResourceType::DecodeResult Decode(
        const XdsResourceType::DecodeContext& /*context*/,
        absl::string_view serialized_resource) const override {
      auto json = Json::Parse(serialized_resource);
      XdsResourceType::DecodeResult result;
      if (!json.ok()) {
        result.resource = json.status();
      } else {
        absl::StatusOr<ResourceStruct> foo =
            LoadFromJson<ResourceStruct>(*json);
        if (!foo.ok()) {
          auto it = json->object_value().find("name");
          if (it != json->object_value().end()) {
            result.name = it->second.string_value();
          }
          result.resource = foo.status();
        } else {
          result.name = foo->name;
          result.resource = std::make_unique<ResourceStruct>(std::move(*foo));
        }
      }
      return result;
    }
<<<<<<< HEAD
    bool AllResourcesRequiredInSotW() const override {
      return all_resources_required_in_sotw;
    }
    void InitUpbSymtab(upb_DefPool* /*symtab*/) const override {}
=======
    void InitUpbSymtab(XdsClient*, upb_DefPool* /*symtab*/) const override {}
>>>>>>> 447a0588

    static google::protobuf::Any EncodeAsAny(const ResourceStruct& resource) {
      google::protobuf::Any any;
      any.set_type_url(
          absl::StrCat("type.googleapis.com/", ResourceStruct::TypeUrl()));
      any.set_value(resource.AsJsonString());
      return any;
    }
  };

  // A fake "Foo" xDS resource type.
  struct XdsFooResource : public XdsResourceType::ResourceData {
    std::string name;
    uint32_t value;

    XdsFooResource() = default;
    XdsFooResource(std::string name, uint32_t value)
        : name(std::move(name)), value(value) {}

    bool operator==(const XdsFooResource& other) const {
      return name == other.name && value == other.value;
    }

    std::string AsJsonString() const {
      return absl::StrCat("{\"name\":\"", name, "\",\"value\":", value, "}");
    }

    static const JsonLoaderInterface* JsonLoader(const JsonArgs&) {
      static const auto* loader = JsonObjectLoader<XdsFooResource>()
                                      .Field("name", &XdsFooResource::name)
                                      .Field("value", &XdsFooResource::value)
                                      .Finish();
      return loader;
    }

    static absl::string_view TypeUrl() { return "test.v3.foo"; }
  };
  using XdsFooResourceType = XdsTestResourceType<XdsFooResource, false>;

  // A fake "Bar" xDS resource type.
  struct XdsBarResource : public XdsResourceType::ResourceData {
    std::string name;
    std::string value;

    XdsBarResource() = default;
    XdsBarResource(std::string name, std::string value)
        : name(std::move(name)), value(std::move(value)) {}

    bool operator==(const XdsBarResource& other) const {
      return name == other.name && value == other.value;
    }

    std::string AsJsonString() const {
      return absl::StrCat("{\"name\":\"", name, "\",\"value\":\"", value,
                          "\"}");
    }

    static const JsonLoaderInterface* JsonLoader(const JsonArgs&) {
      static const auto* loader = JsonObjectLoader<XdsBarResource>()
                                      .Field("name", &XdsBarResource::name)
                                      .Field("value", &XdsBarResource::value)
                                      .Finish();
      return loader;
    }

    static absl::string_view TypeUrl() { return "test.v3.bar"; }
  };
  using XdsBarResourceType = XdsTestResourceType<XdsBarResource, false>;

  // A fake "WildcardCapable" xDS resource type.
  // This resource type return true for AllResourcesRequiredInSotW(),
  // just like LDS and CDS.
  struct XdsWildcardCapableResource : public XdsResourceType::ResourceData {
    std::string name;
    uint32_t value;

    XdsWildcardCapableResource() = default;
    XdsWildcardCapableResource(std::string name, uint32_t value)
        : name(std::move(name)), value(value) {}

    bool operator==(const XdsWildcardCapableResource& other) const {
      return name == other.name && value == other.value;
    }

    std::string AsJsonString() const {
      return absl::StrCat("{\"name\":\"", name, "\",\"value\":\"", value,
                          "\"}");
    }

    static const JsonLoaderInterface* JsonLoader(const JsonArgs&) {
      static const auto* loader =
          JsonObjectLoader<XdsWildcardCapableResource>()
              .Field("name", &XdsWildcardCapableResource::name)
              .Field("value", &XdsWildcardCapableResource::value)
              .Finish();
      return loader;
    }

    static absl::string_view TypeUrl() { return "test.v3.wildcard_capable"; }
  };
  using XdsWildcardCapableResourceType =
      XdsTestResourceType<XdsWildcardCapableResource,
                          /*all_resources_required_in_sotw=*/true>;

  // A helper class to build and serialize a DiscoveryResponse.
  class ResponseBuilder {
   public:
    explicit ResponseBuilder(absl::string_view type_url) {
      response_.set_type_url(absl::StrCat("type.googleapis.com/", type_url));
    }

    ResponseBuilder& set_version_info(absl::string_view version_info) {
      response_.set_version_info(std::string(version_info));
      return *this;
    }
    ResponseBuilder& set_nonce(absl::string_view nonce) {
      response_.set_nonce(std::string(nonce));
      return *this;
    }

    template <typename ResourceType>
    ResponseBuilder& AddResource(
        const typename ResourceType::ResourceStructType& resource,
        bool in_resource_wrapper = false) {
      auto* res = response_.add_resources();
      *res = ResourceType::EncodeAsAny(resource);
      if (in_resource_wrapper) {
        envoy::service::discovery::v3::Resource resource_wrapper;
        resource_wrapper.set_name(resource.name);
        *resource_wrapper.mutable_resource() = std::move(*res);
        res->PackFrom(resource_wrapper);
      }
      return *this;
    }

    ResponseBuilder& AddFooResource(const XdsFooResource& resource,
                                    bool in_resource_wrapper = false) {
      return AddResource<XdsFooResourceType>(resource, in_resource_wrapper);
    }

    ResponseBuilder& AddBarResource(const XdsBarResource& resource,
                                    bool in_resource_wrapper = false) {
      return AddResource<XdsBarResourceType>(resource, in_resource_wrapper);
    }

    ResponseBuilder& AddWildcardCapableResource(
        const XdsWildcardCapableResource& resource,
        bool in_resource_wrapper = false) {
      return AddResource<XdsWildcardCapableResourceType>(resource,
                                                         in_resource_wrapper);
    }

    ResponseBuilder& AddInvalidResource(
        absl::string_view type_url, absl::string_view value,
        absl::string_view resource_wrapper_name = "") {
      auto* res = response_.add_resources();
      res->set_type_url(absl::StrCat("type.googleapis.com/", type_url));
      res->set_value(std::string(value));
      if (!resource_wrapper_name.empty()) {
        envoy::service::discovery::v3::Resource resource_wrapper;
        resource_wrapper.set_name(std::string(resource_wrapper_name));
        *resource_wrapper.mutable_resource() = std::move(*res);
        res->PackFrom(resource_wrapper);
      }
      return *this;
    }

    std::string Serialize() {
      std::string serialized_response;
      EXPECT_TRUE(response_.SerializeToString(&serialized_response));
      return serialized_response;
    }

   private:
    DiscoveryResponse response_;
  };

  class ScopedExperimentalEnvVar {
   public:
    explicit ScopedExperimentalEnvVar(const char* env_var) : env_var_(env_var) {
      SetEnv(env_var_, "true");
    }

    ~ScopedExperimentalEnvVar() { UnsetEnv(env_var_); }

   private:
    const char* env_var_;
  };

  // Sets transport_factory_ and initializes xds_client_ with the
  // specified bootstrap config.
  void InitXdsClient(
      FakeXdsBootstrap::Builder bootstrap_builder = FakeXdsBootstrap::Builder(),
      Duration resource_request_timeout = Duration::Seconds(15) *
                                          grpc_test_slowdown_factor()) {
    auto transport_factory = MakeOrphanable<FakeXdsTransportFactory>();
    transport_factory_ = transport_factory->Ref();
    xds_client_ = MakeRefCounted<XdsClient>(bootstrap_builder.Build(),
                                            std::move(transport_factory),
                                            resource_request_timeout);
  }

  // Starts and cancels a watch for a Foo resource.
  RefCountedPtr<XdsFooResourceType::Watcher> StartFooWatch(
      absl::string_view resource_name) {
    auto watcher = MakeRefCounted<XdsFooResourceType::Watcher>();
    XdsFooResourceType::StartWatch(xds_client_.get(), resource_name, watcher);
    return watcher;
  }
  void CancelFooWatch(XdsFooResourceType::Watcher* watcher,
                      absl::string_view resource_name,
                      bool delay_unsubscription = false) {
    XdsFooResourceType::CancelWatch(xds_client_.get(), resource_name, watcher,
                                    delay_unsubscription);
  }

  // Starts and cancels a watch for a Bar resource.
  RefCountedPtr<XdsBarResourceType::Watcher> StartBarWatch(
      absl::string_view resource_name) {
    auto watcher = MakeRefCounted<XdsBarResourceType::Watcher>();
    XdsBarResourceType::StartWatch(xds_client_.get(), resource_name, watcher);
    return watcher;
  }
  void CancelBarWatch(XdsBarResourceType::Watcher* watcher,
                      absl::string_view resource_name,
                      bool delay_unsubscription = false) {
    XdsBarResourceType::CancelWatch(xds_client_.get(), resource_name, watcher,
                                    delay_unsubscription);
  }

  // Starts and cancels a watch for a WildcardCapable resource.
  RefCountedPtr<XdsWildcardCapableResourceType::Watcher>
  StartWildcardCapableWatch(absl::string_view resource_name) {
    auto watcher = MakeRefCounted<XdsWildcardCapableResourceType::Watcher>();
    XdsWildcardCapableResourceType::StartWatch(xds_client_.get(), resource_name,
                                               watcher);
    return watcher;
  }
  void CancelWildcardCapableWatch(
      XdsWildcardCapableResourceType::Watcher* watcher,
      absl::string_view resource_name, bool delay_unsubscription = false) {
    XdsWildcardCapableResourceType::CancelWatch(
        xds_client_.get(), resource_name, watcher, delay_unsubscription);
  }

  RefCountedPtr<FakeXdsTransportFactory::FakeStreamingCall> WaitForAdsStream(
      const XdsBootstrap::XdsServer& server,
      absl::Duration timeout = absl::Seconds(5)) {
    const auto* xds_server = xds_client_->bootstrap().FindXdsServer(server);
    GPR_ASSERT(xds_server != nullptr);
    return transport_factory_->WaitForStream(
        *xds_server, FakeXdsTransportFactory::kAdsMethod,
        timeout * grpc_test_slowdown_factor());
  }

  void TriggerConnectionFailure(const XdsBootstrap::XdsServer& server,
                                absl::Status status) {
    const auto* xds_server = xds_client_->bootstrap().FindXdsServer(server);
    GPR_ASSERT(xds_server != nullptr);
    transport_factory_->TriggerConnectionFailure(*xds_server, status);
  }

  RefCountedPtr<FakeXdsTransportFactory::FakeStreamingCall> WaitForAdsStream(
      absl::Duration timeout = absl::Seconds(5)) {
    return WaitForAdsStream(xds_client_->bootstrap().server(), timeout);
  }

  // Gets the latest request sent to the fake xDS server.
  absl::optional<DiscoveryRequest> WaitForRequest(
      FakeXdsTransportFactory::FakeStreamingCall* stream,
      absl::Duration timeout = absl::Seconds(3),
      SourceLocation location = SourceLocation()) {
    auto message =
        stream->WaitForMessageFromClient(timeout * grpc_test_slowdown_factor());
    if (!message.has_value()) return absl::nullopt;
    DiscoveryRequest request;
    bool success = request.ParseFromString(*message);
    EXPECT_TRUE(success) << "Failed to deserialize DiscoveryRequest at "
                         << location.file() << ":" << location.line();
    if (!success) return absl::nullopt;
    return std::move(request);
  }

  // Helper function to check the fields of a DiscoveryRequest.
  void CheckRequest(const DiscoveryRequest& request, absl::string_view type_url,
                    absl::string_view version_info,
                    absl::string_view response_nonce, absl::Status error_detail,
                    std::set<absl::string_view> resource_names,
                    SourceLocation location = SourceLocation()) {
    EXPECT_EQ(request.type_url(),
              absl::StrCat("type.googleapis.com/", type_url))
        << location.file() << ":" << location.line();
    EXPECT_EQ(request.version_info(), version_info)
        << location.file() << ":" << location.line();
    EXPECT_EQ(request.response_nonce(), response_nonce)
        << location.file() << ":" << location.line();
    if (error_detail.ok()) {
      EXPECT_FALSE(request.has_error_detail())
          << location.file() << ":" << location.line();
    } else {
      EXPECT_EQ(request.error_detail().code(),
                static_cast<int>(error_detail.code()))
          << location.file() << ":" << location.line();
      EXPECT_EQ(request.error_detail().message(), error_detail.message())
          << location.file() << ":" << location.line();
    }
    EXPECT_THAT(request.resource_names(),
                ::testing::UnorderedElementsAreArray(resource_names))
        << location.file() << ":" << location.line();
  }

  // Helper function to check the contents of the node message in a
  // request against the client's node info.
  void CheckRequestNode(const DiscoveryRequest& request,
                        SourceLocation location = SourceLocation()) {
    // These fields come from the bootstrap config.
    EXPECT_EQ(request.node().id(), xds_client_->bootstrap().node()->id())
        << location.file() << ":" << location.line();
    EXPECT_EQ(request.node().cluster(),
              xds_client_->bootstrap().node()->cluster())
        << location.file() << ":" << location.line();
    EXPECT_EQ(request.node().locality().region(),
              xds_client_->bootstrap().node()->locality_region())
        << location.file() << ":" << location.line();
    EXPECT_EQ(request.node().locality().zone(),
              xds_client_->bootstrap().node()->locality_zone())
        << location.file() << ":" << location.line();
    EXPECT_EQ(request.node().locality().sub_zone(),
              xds_client_->bootstrap().node()->locality_sub_zone())
        << location.file() << ":" << location.line();
    if (xds_client_->bootstrap().node()->metadata().empty()) {
      EXPECT_FALSE(request.node().has_metadata())
          << location.file() << ":" << location.line();
    } else {
      std::string metadata_json_str;
      auto status =
          MessageToJsonString(request.node().metadata(), &metadata_json_str,
                              GRPC_CUSTOM_JSONUTIL::JsonPrintOptions());
      ASSERT_TRUE(status.ok())
          << status << " on " << location.file() << ":" << location.line();
      auto metadata_json = Json::Parse(metadata_json_str);
      ASSERT_TRUE(metadata_json.ok())
          << metadata_json.status() << " on " << location.file() << ":"
          << location.line();
      EXPECT_EQ(*metadata_json, xds_client_->bootstrap().node()->metadata())
          << location.file() << ":" << location.line() << ":\nexpected: "
          << Json{xds_client_->bootstrap().node()->metadata()}.Dump()
          << "\nactual: " << metadata_json->Dump();
    }
    // These are hard-coded by XdsClient.
    EXPECT_EQ(request.node().user_agent_name(),
              absl::StrCat("gRPC C-core ", GPR_PLATFORM_STRING))
        << location.file() << ":" << location.line();
    EXPECT_EQ(request.node().user_agent_version(),
              absl::StrCat("C-core ", grpc_version_string()))
        << location.file() << ":" << location.line();
  }

  RefCountedPtr<FakeXdsTransportFactory> transport_factory_;
  RefCountedPtr<XdsClient> xds_client_;
};

TEST_F(XdsClientTest, BasicWatch) {
  InitXdsClient();
  // Start a watch for "foo1".
  auto watcher = StartFooWatch("foo1");
  // Watcher should initially not see any resource reported.
  EXPECT_FALSE(watcher->HasEvent());
  // XdsClient should have created an ADS stream.
  auto stream = WaitForAdsStream();
  ASSERT_TRUE(stream != nullptr);
  // XdsClient should have sent a subscription request on the ADS stream.
  auto request = WaitForRequest(stream.get());
  ASSERT_TRUE(request.has_value());
  CheckRequest(*request, XdsFooResourceType::Get()->type_url(),
               /*version_info=*/"", /*response_nonce=*/"",
               /*error_detail=*/absl::OkStatus(),
               /*resource_names=*/{"foo1"});
  CheckRequestNode(*request);  // Should be present on the first request.
  // Send a response.
  stream->SendMessageToClient(
      ResponseBuilder(XdsFooResourceType::Get()->type_url())
          .set_version_info("1")
          .set_nonce("A")
          .AddFooResource(XdsFooResource("foo1", 6))
          .Serialize());
  // XdsClient should have delivered the response to the watcher.
  auto resource = watcher->WaitForNextResource();
  ASSERT_TRUE(resource.has_value());
  EXPECT_EQ(resource->name, "foo1");
  EXPECT_EQ(resource->value, 6);
  // XdsClient should have sent an ACK message to the xDS server.
  request = WaitForRequest(stream.get());
  ASSERT_TRUE(request.has_value());
  CheckRequest(*request, XdsFooResourceType::Get()->type_url(),
               /*version_info=*/"1", /*response_nonce=*/"A",
               /*error_detail=*/absl::OkStatus(),
               /*resource_names=*/{"foo1"});
  // Cancel watch.
  CancelFooWatch(watcher.get(), "foo1");
  // The XdsClient may or may not send an unsubscription message
  // before it closes the transport, depending on callback timing.
  request = WaitForRequest(stream.get());
  if (request.has_value()) {
    CheckRequest(*request, XdsFooResourceType::Get()->type_url(),
                 /*version_info=*/"1", /*response_nonce=*/"A",
                 /*error_detail=*/absl::OkStatus(), /*resource_names=*/{});
  }
}

TEST_F(XdsClientTest, UpdateFromServer) {
  InitXdsClient();
  // Start a watch for "foo1".
  auto watcher = StartFooWatch("foo1");
  // Watcher should initially not see any resource reported.
  EXPECT_FALSE(watcher->HasEvent());
  // XdsClient should have created an ADS stream.
  auto stream = WaitForAdsStream();
  ASSERT_TRUE(stream != nullptr);
  // XdsClient should have sent a subscription request on the ADS stream.
  auto request = WaitForRequest(stream.get());
  ASSERT_TRUE(request.has_value());
  CheckRequest(*request, XdsFooResourceType::Get()->type_url(),
               /*version_info=*/"", /*response_nonce=*/"",
               /*error_detail=*/absl::OkStatus(),
               /*resource_names=*/{"foo1"});
  CheckRequestNode(*request);  // Should be present on the first request.
  // Send a response.
  stream->SendMessageToClient(
      ResponseBuilder(XdsFooResourceType::Get()->type_url())
          .set_version_info("1")
          .set_nonce("A")
          .AddFooResource(XdsFooResource("foo1", 6))
          .Serialize());
  // XdsClient should have delivered the response to the watcher.
  auto resource = watcher->WaitForNextResource();
  ASSERT_TRUE(resource.has_value());
  EXPECT_EQ(resource->name, "foo1");
  EXPECT_EQ(resource->value, 6);
  // XdsClient should have sent an ACK message to the xDS server.
  request = WaitForRequest(stream.get());
  ASSERT_TRUE(request.has_value());
  CheckRequest(*request, XdsFooResourceType::Get()->type_url(),
               /*version_info=*/"1", /*response_nonce=*/"A",
               /*error_detail=*/absl::OkStatus(),
               /*resource_names=*/{"foo1"});
  // Server sends an updated version of the resource.
  stream->SendMessageToClient(
      ResponseBuilder(XdsFooResourceType::Get()->type_url())
          .set_version_info("2")
          .set_nonce("B")
          .AddFooResource(XdsFooResource("foo1", 9))
          .Serialize());
  // XdsClient should have delivered the response to the watcher.
  resource = watcher->WaitForNextResource();
  ASSERT_TRUE(resource.has_value());
  EXPECT_EQ(resource->name, "foo1");
  EXPECT_EQ(resource->value, 9);
  // XdsClient should have sent an ACK message to the xDS server.
  request = WaitForRequest(stream.get());
  ASSERT_TRUE(request.has_value());
  CheckRequest(*request, XdsFooResourceType::Get()->type_url(),
               /*version_info=*/"2", /*response_nonce=*/"B",
               /*error_detail=*/absl::OkStatus(),
               /*resource_names=*/{"foo1"});
  // Cancel watch.
  CancelFooWatch(watcher.get(), "foo1");
  // The XdsClient may or may not send an unsubscription message
  // before it closes the transport, depending on callback timing.
  request = WaitForRequest(stream.get());
  if (request.has_value()) {
    CheckRequest(*request, XdsFooResourceType::Get()->type_url(),
                 /*version_info=*/"2", /*response_nonce=*/"B",
                 /*error_detail=*/absl::OkStatus(), /*resource_names=*/{});
  }
}

TEST_F(XdsClientTest, MultipleWatchersForSameResource) {
  InitXdsClient();
  // Start a watch for "foo1".
  auto watcher = StartFooWatch("foo1");
  // Watcher should initially not see any resource reported.
  EXPECT_FALSE(watcher->HasEvent());
  // XdsClient should have created an ADS stream.
  auto stream = WaitForAdsStream();
  ASSERT_TRUE(stream != nullptr);
  // XdsClient should have sent a subscription request on the ADS stream.
  auto request = WaitForRequest(stream.get());
  ASSERT_TRUE(request.has_value());
  CheckRequest(*request, XdsFooResourceType::Get()->type_url(),
               /*version_info=*/"", /*response_nonce=*/"",
               /*error_detail=*/absl::OkStatus(),
               /*resource_names=*/{"foo1"});
  CheckRequestNode(*request);  // Should be present on the first request.
  // Send a response.
  stream->SendMessageToClient(
      ResponseBuilder(XdsFooResourceType::Get()->type_url())
          .set_version_info("1")
          .set_nonce("A")
          .AddFooResource(XdsFooResource("foo1", 6))
          .Serialize());
  // XdsClient should have delivered the response to the watcher.
  auto resource = watcher->WaitForNextResource();
  ASSERT_TRUE(resource.has_value());
  EXPECT_EQ(resource->name, "foo1");
  EXPECT_EQ(resource->value, 6);
  // XdsClient should have sent an ACK message to the xDS server.
  request = WaitForRequest(stream.get());
  ASSERT_TRUE(request.has_value());
  CheckRequest(*request, XdsFooResourceType::Get()->type_url(),
               /*version_info=*/"1", /*response_nonce=*/"A",
               /*error_detail=*/absl::OkStatus(),
               /*resource_names=*/{"foo1"});
  // Start a second watcher for the same resource.
  auto watcher2 = StartFooWatch("foo1");
  // This watcher should get an immediate notification, because the
  // resource is already cached.
  resource = watcher2->WaitForNextResource();
  ASSERT_TRUE(resource.has_value());
  EXPECT_EQ(resource->name, "foo1");
  EXPECT_EQ(resource->value, 6);
  // Server should not have seen another request from the client.
  ASSERT_FALSE(stream->HaveMessageFromClient());
  // Server sends an updated version of the resource.
  stream->SendMessageToClient(
      ResponseBuilder(XdsFooResourceType::Get()->type_url())
          .set_version_info("2")
          .set_nonce("B")
          .AddFooResource(XdsFooResource("foo1", 9))
          .Serialize());
  // XdsClient should deliver the response to both watchers.
  resource = watcher->WaitForNextResource();
  ASSERT_TRUE(resource.has_value());
  EXPECT_EQ(resource->name, "foo1");
  EXPECT_EQ(resource->value, 9);
  resource = watcher2->WaitForNextResource();
  ASSERT_TRUE(resource.has_value());
  EXPECT_EQ(resource->name, "foo1");
  EXPECT_EQ(resource->value, 9);
  // XdsClient should have sent an ACK message to the xDS server.
  request = WaitForRequest(stream.get());
  ASSERT_TRUE(request.has_value());
  CheckRequest(*request, XdsFooResourceType::Get()->type_url(),
               /*version_info=*/"2", /*response_nonce=*/"B",
               /*error_detail=*/absl::OkStatus(),
               /*resource_names=*/{"foo1"});
  // Cancel one of the watchers.
  CancelFooWatch(watcher.get(), "foo1");
  // The server should not see any new request.
  ASSERT_FALSE(WaitForRequest(stream.get()));
  // Now cancel the second watcher.
  CancelFooWatch(watcher2.get(), "foo1");
  // The XdsClient may or may not send an unsubscription message
  // before it closes the transport, depending on callback timing.
  request = WaitForRequest(stream.get());
  if (request.has_value()) {
    CheckRequest(*request, XdsFooResourceType::Get()->type_url(),
                 /*version_info=*/"2", /*response_nonce=*/"B",
                 /*error_detail=*/absl::OkStatus(), /*resource_names=*/{});
  }
}

TEST_F(XdsClientTest, SubscribeToMultipleResources) {
  InitXdsClient();
  // Start a watch for "foo1".
  auto watcher = StartFooWatch("foo1");
  // Watcher should initially not see any resource reported.
  EXPECT_FALSE(watcher->HasEvent());
  // XdsClient should have created an ADS stream.
  auto stream = WaitForAdsStream();
  ASSERT_TRUE(stream != nullptr);
  // XdsClient should have sent a subscription request on the ADS stream.
  auto request = WaitForRequest(stream.get());
  ASSERT_TRUE(request.has_value());
  CheckRequest(*request, XdsFooResourceType::Get()->type_url(),
               /*version_info=*/"", /*response_nonce=*/"",
               /*error_detail=*/absl::OkStatus(),
               /*resource_names=*/{"foo1"});
  CheckRequestNode(*request);  // Should be present on the first request.
  // Send a response.
  stream->SendMessageToClient(
      ResponseBuilder(XdsFooResourceType::Get()->type_url())
          .set_version_info("1")
          .set_nonce("A")
          .AddFooResource(XdsFooResource("foo1", 6))
          .Serialize());
  // XdsClient should have delivered the response to the watcher.
  auto resource = watcher->WaitForNextResource();
  ASSERT_TRUE(resource.has_value());
  EXPECT_EQ(resource->name, "foo1");
  EXPECT_EQ(resource->value, 6);
  // XdsClient should have sent an ACK message to the xDS server.
  request = WaitForRequest(stream.get());
  ASSERT_TRUE(request.has_value());
  CheckRequest(*request, XdsFooResourceType::Get()->type_url(),
               /*version_info=*/"1", /*response_nonce=*/"A",
               /*error_detail=*/absl::OkStatus(),
               /*resource_names=*/{"foo1"});
  // Start a watch for "foo2".
  auto watcher2 = StartFooWatch("foo2");
  // XdsClient should have sent a subscription request on the ADS stream.
  request = WaitForRequest(stream.get());
  ASSERT_TRUE(request.has_value());
  CheckRequest(*request, XdsFooResourceType::Get()->type_url(),
               /*version_info=*/"1", /*response_nonce=*/"A",
               /*error_detail=*/absl::OkStatus(),
               /*resource_names=*/{"foo1", "foo2"});
  // Send a response.
  stream->SendMessageToClient(
      ResponseBuilder(XdsFooResourceType::Get()->type_url())
          .set_version_info("1")
          .set_nonce("B")
          .AddFooResource(XdsFooResource("foo2", 7))
          .Serialize());
  // XdsClient should have delivered the response to the watcher.
  resource = watcher2->WaitForNextResource();
  ASSERT_TRUE(resource.has_value());
  EXPECT_EQ(resource->name, "foo2");
  EXPECT_EQ(resource->value, 7);
  // XdsClient should have sent an ACK message to the xDS server.
  request = WaitForRequest(stream.get());
  ASSERT_TRUE(request.has_value());
  CheckRequest(*request, XdsFooResourceType::Get()->type_url(),
               /*version_info=*/"1", /*response_nonce=*/"B",
               /*error_detail=*/absl::OkStatus(),
               /*resource_names=*/{"foo1", "foo2"});
  // Cancel watch for "foo1".
  CancelFooWatch(watcher.get(), "foo1");
  // XdsClient should send an unsubscription request.
  request = WaitForRequest(stream.get());
  ASSERT_TRUE(request.has_value());
  CheckRequest(*request, XdsFooResourceType::Get()->type_url(),
               /*version_info=*/"1", /*response_nonce=*/"B",
               /*error_detail=*/absl::OkStatus(), /*resource_names=*/{"foo2"});
  // Now cancel watch for "foo2".
  CancelFooWatch(watcher2.get(), "foo2");
  // The XdsClient may or may not send another unsubscription message
  // before it closes the transport, depending on callback timing.
  request = WaitForRequest(stream.get());
  if (request.has_value()) {
    CheckRequest(*request, XdsFooResourceType::Get()->type_url(),
                 /*version_info=*/"1", /*response_nonce=*/"B",
                 /*error_detail=*/absl::OkStatus(), /*resource_names=*/{});
  }
}

TEST_F(XdsClientTest, UpdateContainsOnlyChangedResource) {
  InitXdsClient();
  // Start a watch for "foo1".
  auto watcher = StartFooWatch("foo1");
  // Watcher should initially not see any resource reported.
  EXPECT_FALSE(watcher->HasEvent());
  // XdsClient should have created an ADS stream.
  auto stream = WaitForAdsStream();
  ASSERT_TRUE(stream != nullptr);
  // XdsClient should have sent a subscription request on the ADS stream.
  auto request = WaitForRequest(stream.get());
  ASSERT_TRUE(request.has_value());
  CheckRequest(*request, XdsFooResourceType::Get()->type_url(),
               /*version_info=*/"", /*response_nonce=*/"",
               /*error_detail=*/absl::OkStatus(),
               /*resource_names=*/{"foo1"});
  CheckRequestNode(*request);  // Should be present on the first request.
  // Send a response.
  stream->SendMessageToClient(
      ResponseBuilder(XdsFooResourceType::Get()->type_url())
          .set_version_info("1")
          .set_nonce("A")
          .AddFooResource(XdsFooResource("foo1", 6))
          .Serialize());
  // XdsClient should have delivered the response to the watcher.
  auto resource = watcher->WaitForNextResource();
  ASSERT_TRUE(resource.has_value());
  EXPECT_EQ(resource->name, "foo1");
  EXPECT_EQ(resource->value, 6);
  // XdsClient should have sent an ACK message to the xDS server.
  request = WaitForRequest(stream.get());
  ASSERT_TRUE(request.has_value());
  CheckRequest(*request, XdsFooResourceType::Get()->type_url(),
               /*version_info=*/"1", /*response_nonce=*/"A",
               /*error_detail=*/absl::OkStatus(),
               /*resource_names=*/{"foo1"});
  // Start a watch for "foo2".
  auto watcher2 = StartFooWatch("foo2");
  // XdsClient should have sent a subscription request on the ADS stream.
  request = WaitForRequest(stream.get());
  ASSERT_TRUE(request.has_value());
  CheckRequest(*request, XdsFooResourceType::Get()->type_url(),
               /*version_info=*/"1", /*response_nonce=*/"A",
               /*error_detail=*/absl::OkStatus(),
               /*resource_names=*/{"foo1", "foo2"});
  // Send a response.
  stream->SendMessageToClient(
      ResponseBuilder(XdsFooResourceType::Get()->type_url())
          .set_version_info("1")
          .set_nonce("B")
          .AddFooResource(XdsFooResource("foo2", 7))
          .Serialize());
  // XdsClient should have delivered the response to the watcher.
  resource = watcher2->WaitForNextResource();
  ASSERT_TRUE(resource.has_value());
  EXPECT_EQ(resource->name, "foo2");
  EXPECT_EQ(resource->value, 7);
  // XdsClient should have sent an ACK message to the xDS server.
  request = WaitForRequest(stream.get());
  ASSERT_TRUE(request.has_value());
  CheckRequest(*request, XdsFooResourceType::Get()->type_url(),
               /*version_info=*/"1", /*response_nonce=*/"B",
               /*error_detail=*/absl::OkStatus(),
               /*resource_names=*/{"foo1", "foo2"});
  // Server sends an update for "foo1".  The response does not contain "foo2".
  stream->SendMessageToClient(
      ResponseBuilder(XdsFooResourceType::Get()->type_url())
          .set_version_info("2")
          .set_nonce("C")
          .AddFooResource(XdsFooResource("foo1", 9))
          .Serialize());
  // XdsClient should have delivered the response to the watcher.
  resource = watcher->WaitForNextResource();
  ASSERT_TRUE(resource.has_value());
  EXPECT_EQ(resource->name, "foo1");
  EXPECT_EQ(resource->value, 9);
  // XdsClient should have sent an ACK message to the xDS server.
  request = WaitForRequest(stream.get());
  ASSERT_TRUE(request.has_value());
  CheckRequest(*request, XdsFooResourceType::Get()->type_url(),
               /*version_info=*/"2", /*response_nonce=*/"C",
               /*error_detail=*/absl::OkStatus(),
               /*resource_names=*/{"foo1", "foo2"});
  // Cancel watch for "foo1".
  CancelFooWatch(watcher.get(), "foo1");
  // XdsClient should send an unsubscription request.
  request = WaitForRequest(stream.get());
  ASSERT_TRUE(request.has_value());
  CheckRequest(*request, XdsFooResourceType::Get()->type_url(),
               /*version_info=*/"2", /*response_nonce=*/"C",
               /*error_detail=*/absl::OkStatus(), /*resource_names=*/{"foo2"});
  // Now cancel watch for "foo2".
  CancelFooWatch(watcher2.get(), "foo2");
  // The XdsClient may or may not send another unsubscription message
  // before it closes the transport, depending on callback timing.
  request = WaitForRequest(stream.get());
  if (request.has_value()) {
    CheckRequest(*request, XdsFooResourceType::Get()->type_url(),
                 /*version_info=*/"2", /*response_nonce=*/"C",
                 /*error_detail=*/absl::OkStatus(), /*resource_names=*/{});
  }
}

TEST_F(XdsClientTest, ResourceValidationFailure) {
  InitXdsClient();
  // Start a watch for "foo1".
  auto watcher = StartFooWatch("foo1");
  // Watcher should initially not see any resource reported.
  EXPECT_FALSE(watcher->HasEvent());
  // XdsClient should have created an ADS stream.
  auto stream = WaitForAdsStream();
  ASSERT_TRUE(stream != nullptr);
  // XdsClient should have sent a subscription request on the ADS stream.
  auto request = WaitForRequest(stream.get());
  ASSERT_TRUE(request.has_value());
  CheckRequest(*request, XdsFooResourceType::Get()->type_url(),
               /*version_info=*/"", /*response_nonce=*/"",
               /*error_detail=*/absl::OkStatus(),
               /*resource_names=*/{"foo1"});
  CheckRequestNode(*request);  // Should be present on the first request.
  // Send a response containing an invalid resource.
  stream->SendMessageToClient(
      ResponseBuilder(XdsFooResourceType::Get()->type_url())
          .set_version_info("1")
          .set_nonce("A")
          .AddInvalidResource(XdsFooResourceType::Get()->type_url(),
                              "{\"name\":\"foo1\",\"value\":[]}")
          .Serialize());
  // XdsClient should deliver an error to the watcher.
  auto error = watcher->WaitForNextError();
  ASSERT_TRUE(error.has_value());
  EXPECT_EQ(error->code(), absl::StatusCode::kUnavailable);
  EXPECT_EQ(error->message(),
            "invalid resource: INVALID_ARGUMENT: errors validating JSON: "
            "[field:value error:is not a number] (node ID:xds_client_test)")
      << *error;
  // XdsClient should NACK the update.
  // Note that version_info is not populated in the request.
  request = WaitForRequest(stream.get());
  ASSERT_TRUE(request.has_value());
  CheckRequest(
      *request, XdsFooResourceType::Get()->type_url(),
      /*version_info=*/"", /*response_nonce=*/"A",
      /*error_detail=*/
      absl::InvalidArgumentError(
          "xDS response validation errors: ["
          "resource index 0: foo1: INVALID_ARGUMENT: errors validating JSON: "
          "[field:value error:is not a number]]"),
      /*resource_names=*/{"foo1"});
  // Start a second watch for the same resource.  It should immediately
  // receive the same error.
  auto watcher2 = StartFooWatch("foo1");
  error = watcher2->WaitForNextError();
  ASSERT_TRUE(error.has_value());
  EXPECT_EQ(error->code(), absl::StatusCode::kUnavailable);
  EXPECT_EQ(error->message(),
            "invalid resource: INVALID_ARGUMENT: errors validating JSON: "
            "[field:value error:is not a number] (node ID:xds_client_test)")
      << *error;
  // Now server sends an updated version of the resource.
  stream->SendMessageToClient(
      ResponseBuilder(XdsFooResourceType::Get()->type_url())
          .set_version_info("2")
          .set_nonce("B")
          .AddFooResource(XdsFooResource("foo1", 9))
          .Serialize());
  // XdsClient should deliver the response to both watchers.
  auto resource = watcher->WaitForNextResource();
  ASSERT_TRUE(resource.has_value());
  EXPECT_EQ(resource->name, "foo1");
  EXPECT_EQ(resource->value, 9);
  resource = watcher2->WaitForNextResource();
  ASSERT_TRUE(resource.has_value());
  EXPECT_EQ(resource->name, "foo1");
  EXPECT_EQ(resource->value, 9);
  // XdsClient should have sent an ACK message to the xDS server.
  request = WaitForRequest(stream.get());
  ASSERT_TRUE(request.has_value());
  CheckRequest(*request, XdsFooResourceType::Get()->type_url(),
               /*version_info=*/"2", /*response_nonce=*/"B",
               /*error_detail=*/absl::OkStatus(),
               /*resource_names=*/{"foo1"});
  // Cancel watch.
  CancelFooWatch(watcher.get(), "foo1");
  CancelFooWatch(watcher2.get(), "foo1");
  // The XdsClient may or may not send an unsubscription message
  // before it closes the transport, depending on callback timing.
  request = WaitForRequest(stream.get());
  if (request.has_value()) {
    CheckRequest(*request, XdsFooResourceType::Get()->type_url(),
                 /*version_info=*/"2", /*response_nonce=*/"B",
                 /*error_detail=*/absl::OkStatus(), /*resource_names=*/{});
  }
}

TEST_F(XdsClientTest, ResourceValidationFailureMultipleResources) {
  InitXdsClient();
  // Start a watch for "foo1".
  auto watcher = StartFooWatch("foo1");
  // Watcher should initially not see any resource reported.
  EXPECT_FALSE(watcher->HasEvent());
  // XdsClient should have created an ADS stream.
  auto stream = WaitForAdsStream();
  ASSERT_TRUE(stream != nullptr);
  // XdsClient should have sent a subscription request on the ADS stream.
  auto request = WaitForRequest(stream.get());
  ASSERT_TRUE(request.has_value());
  CheckRequest(*request, XdsFooResourceType::Get()->type_url(),
               /*version_info=*/"", /*response_nonce=*/"",
               /*error_detail=*/absl::OkStatus(),
               /*resource_names=*/{"foo1"});
  CheckRequestNode(*request);  // Should be present on the first request.
  // Before the server responds, add a watch for another resource.
  auto watcher2 = StartFooWatch("foo2");
  // Client should send another request.
  request = WaitForRequest(stream.get());
  ASSERT_TRUE(request.has_value());
  CheckRequest(*request, XdsFooResourceType::Get()->type_url(),
               /*version_info=*/"", /*response_nonce=*/"",
               /*error_detail=*/absl::OkStatus(),
               /*resource_names=*/{"foo1", "foo2"});
  // Add a watch for a third resource.
  auto watcher3 = StartFooWatch("foo3");
  // Client should send another request.
  request = WaitForRequest(stream.get());
  ASSERT_TRUE(request.has_value());
  CheckRequest(*request, XdsFooResourceType::Get()->type_url(),
               /*version_info=*/"", /*response_nonce=*/"",
               /*error_detail=*/absl::OkStatus(),
               /*resource_names=*/{"foo1", "foo2", "foo3"});
  // Add a watch for a fourth resource.
  auto watcher4 = StartFooWatch("foo4");
  // Client should send another request.
  request = WaitForRequest(stream.get());
  ASSERT_TRUE(request.has_value());
  CheckRequest(*request, XdsFooResourceType::Get()->type_url(),
               /*version_info=*/"", /*response_nonce=*/"",
               /*error_detail=*/absl::OkStatus(),
               /*resource_names=*/{"foo1", "foo2", "foo3", "foo4"});
  // Server sends a response containing three invalid resources and one
  // valid resource.
  stream->SendMessageToClient(
      ResponseBuilder(XdsFooResourceType::Get()->type_url())
          .set_version_info("1")
          .set_nonce("A")
          // foo1: JSON parsing succeeds, so we know the resource name,
          // but validation fails.
          .AddInvalidResource(XdsFooResourceType::Get()->type_url(),
                              "{\"name\":\"foo1\",\"value\":[]}")
          // foo2: JSON parsing fails, and not wrapped in a Resource
          // wrapper, so we don't actually know the resource's name.
          .AddInvalidResource(XdsFooResourceType::Get()->type_url(),
                              "{\"name\":\"foo2,\"value\":6}")
          // foo3: JSON parsing fails, but it is wrapped in a Resource
          // wrapper, so we do know the resource's name.
          .AddInvalidResource(XdsFooResourceType::Get()->type_url(),
                              "{\"name\":\"foo3,\"value\":6}",
                              /*resource_wrapper_name=*/"foo3")
          // foo4: valid resource.
          .AddFooResource(XdsFooResource("foo4", 5))
          .Serialize());
  // XdsClient should deliver an error to the watchers for foo1 and foo3.
  auto error = watcher->WaitForNextError();
  ASSERT_TRUE(error.has_value());
  EXPECT_EQ(error->code(), absl::StatusCode::kUnavailable);
  EXPECT_EQ(error->message(),
            "invalid resource: INVALID_ARGUMENT: errors validating JSON: "
            "[field:value error:is not a number] (node ID:xds_client_test)")
      << *error;
  error = watcher3->WaitForNextError();
  ASSERT_TRUE(error.has_value());
  EXPECT_EQ(error->code(), absl::StatusCode::kUnavailable);
  EXPECT_EQ(error->message(),
            "invalid resource: INVALID_ARGUMENT: JSON parsing failed: "
            "[JSON parse error at index 15] (node ID:xds_client_test)")
      << *error;
  // It cannot delivery an error for foo2, because the client doesn't know
  // that that resource in the response was actually supposed to be foo2.
  EXPECT_FALSE(watcher2->HasEvent());
  // It will delivery a valid resource update for foo4.
  auto resource = watcher4->WaitForNextResource();
  ASSERT_TRUE(resource.has_value());
  EXPECT_EQ(resource->name, "foo4");
  EXPECT_EQ(resource->value, 5);
  // XdsClient should NACK the update.
  // There was one good resource, so the version will be updated.
  request = WaitForRequest(stream.get());
  ASSERT_TRUE(request.has_value());
  CheckRequest(*request, XdsFooResourceType::Get()->type_url(),
               /*version_info=*/"1", /*response_nonce=*/"A",
               /*error_detail=*/
               absl::InvalidArgumentError(
                   "xDS response validation errors: ["
                   // foo1
                   "resource index 0: foo1: "
                   "INVALID_ARGUMENT: errors validating JSON: "
                   "[field:value error:is not a number]; "
                   // foo2 (name not known)
                   "resource index 1: INVALID_ARGUMENT: JSON parsing failed: "
                   "[JSON parse error at index 15]; "
                   // foo3
                   "resource index 2: foo3: "
                   "INVALID_ARGUMENT: JSON parsing failed: "
                   "[JSON parse error at index 15]]"),
               /*resource_names=*/{"foo1", "foo2", "foo3", "foo4"});
  // Cancel watches.
  CancelFooWatch(watcher.get(), "foo1", /*delay_unsubscription=*/true);
  CancelFooWatch(watcher.get(), "foo2", /*delay_unsubscription=*/true);
  CancelFooWatch(watcher.get(), "foo3", /*delay_unsubscription=*/true);
  CancelFooWatch(watcher.get(), "foo4");
  // The XdsClient may or may not send an unsubscription message
  // before it closes the transport, depending on callback timing.
  request = WaitForRequest(stream.get());
  if (request.has_value()) {
    CheckRequest(*request, XdsFooResourceType::Get()->type_url(),
                 /*version_info=*/"1", /*response_nonce=*/"A",
                 /*error_detail=*/absl::OkStatus(), /*resource_names=*/{});
  }
}

TEST_F(XdsClientTest, ResourceValidationFailureForCachedResource) {
  InitXdsClient();
  // Start a watch for "foo1".
  auto watcher = StartFooWatch("foo1");
  // Watcher should initially not see any resource reported.
  EXPECT_FALSE(watcher->HasEvent());
  // XdsClient should have created an ADS stream.
  auto stream = WaitForAdsStream();
  ASSERT_TRUE(stream != nullptr);
  // XdsClient should have sent a subscription request on the ADS stream.
  auto request = WaitForRequest(stream.get());
  ASSERT_TRUE(request.has_value());
  CheckRequest(*request, XdsFooResourceType::Get()->type_url(),
               /*version_info=*/"", /*response_nonce=*/"",
               /*error_detail=*/absl::OkStatus(),
               /*resource_names=*/{"foo1"});
  CheckRequestNode(*request);  // Should be present on the first request.
  // Send a response.
  stream->SendMessageToClient(
      ResponseBuilder(XdsFooResourceType::Get()->type_url())
          .set_version_info("1")
          .set_nonce("A")
          .AddFooResource(XdsFooResource("foo1", 6))
          .Serialize());
  // XdsClient should have delivered the response to the watcher.
  auto resource = watcher->WaitForNextResource();
  ASSERT_TRUE(resource.has_value());
  EXPECT_EQ(resource->name, "foo1");
  EXPECT_EQ(resource->value, 6);
  // XdsClient should have sent an ACK message to the xDS server.
  request = WaitForRequest(stream.get());
  ASSERT_TRUE(request.has_value());
  CheckRequest(*request, XdsFooResourceType::Get()->type_url(),
               /*version_info=*/"1", /*response_nonce=*/"A",
               /*error_detail=*/absl::OkStatus(),
               /*resource_names=*/{"foo1"});
  // Send an update containing an invalid resource.
  stream->SendMessageToClient(
      ResponseBuilder(XdsFooResourceType::Get()->type_url())
          .set_version_info("2")
          .set_nonce("B")
          .AddInvalidResource(XdsFooResourceType::Get()->type_url(),
                              "{\"name\":\"foo1\",\"value\":[]}")
          .Serialize());
  // XdsClient should deliver an error to the watcher.
  auto error = watcher->WaitForNextError();
  ASSERT_TRUE(error.has_value());
  EXPECT_EQ(error->code(), absl::StatusCode::kUnavailable);
  EXPECT_EQ(error->message(),
            "invalid resource: INVALID_ARGUMENT: errors validating JSON: "
            "[field:value error:is not a number] (node ID:xds_client_test)")
      << *error;
  // XdsClient should NACK the update.
  // Note that version_info is set to the previous version in this request,
  // because there were no valid resources in it.
  request = WaitForRequest(stream.get());
  ASSERT_TRUE(request.has_value());
  CheckRequest(
      *request, XdsFooResourceType::Get()->type_url(),
      /*version_info=*/"1", /*response_nonce=*/"B",
      /*error_detail=*/
      absl::InvalidArgumentError(
          "xDS response validation errors: ["
          "resource index 0: foo1: INVALID_ARGUMENT: errors validating JSON: "
          "[field:value error:is not a number]]"),
      /*resource_names=*/{"foo1"});
  // Start a second watcher for the same resource.  Even though the last
  // update was a NACK, we should still deliver the cached resource to
  // the watcher.
  // TODO(roth): Consider what the right behavior is here.  It seems
  // inconsistent that the watcher sees the error if it had started
  // before the error was seen but does not if it was started afterwards.
  // One option is to not send errors at all for already-cached resources;
  // another option is to send the errors even for newly started watchers.
  auto watcher2 = StartFooWatch("foo1");
  resource = watcher2->WaitForNextResource();
  ASSERT_TRUE(resource.has_value());
  EXPECT_EQ(resource->name, "foo1");
  EXPECT_EQ(resource->value, 6);
  // Cancel watches.
  CancelFooWatch(watcher.get(), "foo1", /*delay_unsubscription=*/true);
  CancelFooWatch(watcher2.get(), "foo1");
  // The XdsClient may or may not send an unsubscription message
  // before it closes the transport, depending on callback timing.
  request = WaitForRequest(stream.get());
  if (request.has_value()) {
    CheckRequest(*request, XdsFooResourceType::Get()->type_url(),
                 /*version_info=*/"1", /*response_nonce=*/"B",
                 /*error_detail=*/absl::OkStatus(), /*resource_names=*/{});
  }
}

TEST_F(XdsClientTest, ResourceDoesNotExistUponTimeout) {
  InitXdsClient(FakeXdsBootstrap::Builder(), Duration::Seconds(1));
  // Start a watch for "foo1".
  auto watcher = StartFooWatch("foo1");
  // Watcher should initially not see any resource reported.
  EXPECT_FALSE(watcher->HasEvent());
  // XdsClient should have created an ADS stream.
  auto stream = WaitForAdsStream();
  ASSERT_TRUE(stream != nullptr);
  // XdsClient should have sent a subscription request on the ADS stream.
  auto request = WaitForRequest(stream.get());
  ASSERT_TRUE(request.has_value());
  CheckRequest(*request, XdsFooResourceType::Get()->type_url(),
               /*version_info=*/"", /*response_nonce=*/"",
               /*error_detail=*/absl::OkStatus(),
               /*resource_names=*/{"foo1"});
  CheckRequestNode(*request);  // Should be present on the first request.
  // Do not send a response, but wait for the resource to be reported as
  // not existing.
  EXPECT_TRUE(watcher->WaitForDoesNotExist(absl::Seconds(5)));
  // Start a new watcher for the same resource.  It should immediately
  // receive the same does-not-exist notification.
  auto watcher2 = StartFooWatch("foo1");
  EXPECT_TRUE(watcher2->WaitForDoesNotExist(absl::Seconds(1)));
  // Now server sends a response.
  stream->SendMessageToClient(
      ResponseBuilder(XdsFooResourceType::Get()->type_url())
          .set_version_info("1")
          .set_nonce("A")
          .AddFooResource(XdsFooResource("foo1", 6))
          .Serialize());
  // XdsClient should have delivered the response to the watchers.
  auto resource = watcher->WaitForNextResource();
  ASSERT_TRUE(resource.has_value());
  EXPECT_EQ(resource->name, "foo1");
  EXPECT_EQ(resource->value, 6);
  resource = watcher2->WaitForNextResource();
  ASSERT_TRUE(resource.has_value());
  EXPECT_EQ(resource->name, "foo1");
  EXPECT_EQ(resource->value, 6);
  // XdsClient should have sent an ACK message to the xDS server.
  request = WaitForRequest(stream.get());
  ASSERT_TRUE(request.has_value());
  CheckRequest(*request, XdsFooResourceType::Get()->type_url(),
               /*version_info=*/"1", /*response_nonce=*/"A",
               /*error_detail=*/absl::OkStatus(),
               /*resource_names=*/{"foo1"});
  // Cancel watch.
  CancelFooWatch(watcher.get(), "foo1");
  CancelFooWatch(watcher2.get(), "foo1");
  // The XdsClient may or may not send an unsubscription message
  // before it closes the transport, depending on callback timing.
  request = WaitForRequest(stream.get());
  if (request.has_value()) {
    CheckRequest(*request, XdsFooResourceType::Get()->type_url(),
                 /*version_info=*/"1", /*response_nonce=*/"A",
                 /*error_detail=*/absl::OkStatus(), /*resource_names=*/{});
  }
}

// In https://github.com/grpc/grpc/issues/29583, we ran into a case
// where we wound up starting a timer after we had already received the
// resource, thus incorrectly reporting the resource as not existing.
// This happened when unsubscribing and then resubscribing to the same
// resource a send_message op was already in flight and then receiving an
// update containing that resource.
TEST_F(XdsClientTest,
       ResourceDoesNotExistUnsubscribeAndResubscribeWhileSendMessagePending) {
  InitXdsClient(FakeXdsBootstrap::Builder(), Duration::Seconds(1));
  // Tell transport to let us manually trigger completion of the
  // send_message ops to XdsClient.
  transport_factory_->SetAutoCompleteMessagesFromClient(false);
  // Start a watch for "foo1".
  auto watcher = StartFooWatch("foo1");
  // Watcher should initially not see any resource reported.
  EXPECT_FALSE(watcher->HasEvent());
  // XdsClient should have created an ADS stream.
  auto stream = WaitForAdsStream();
  ASSERT_TRUE(stream != nullptr);
  // XdsClient should have sent a subscription request on the ADS stream.
  auto request = WaitForRequest(stream.get());
  ASSERT_TRUE(request.has_value());
  CheckRequest(*request, XdsFooResourceType::Get()->type_url(),
               /*version_info=*/"", /*response_nonce=*/"",
               /*error_detail=*/absl::OkStatus(),
               /*resource_names=*/{"foo1"});
  CheckRequestNode(*request);  // Should be present on the first request.
  stream->CompleteSendMessageFromClient();
  // Server sends a response.
  stream->SendMessageToClient(
      ResponseBuilder(XdsFooResourceType::Get()->type_url())
          .set_version_info("1")
          .set_nonce("A")
          .AddFooResource(XdsFooResource("foo1", 6))
          .Serialize());
  // XdsClient should have delivered the response to the watchers.
  auto resource = watcher->WaitForNextResource();
  ASSERT_TRUE(resource.has_value());
  EXPECT_EQ(resource->name, "foo1");
  EXPECT_EQ(resource->value, 6);
  // XdsClient should have sent an ACK message to the xDS server.
  request = WaitForRequest(stream.get());
  ASSERT_TRUE(request.has_value());
  CheckRequest(*request, XdsFooResourceType::Get()->type_url(),
               /*version_info=*/"1", /*response_nonce=*/"A",
               /*error_detail=*/absl::OkStatus(),
               /*resource_names=*/{"foo1"});
  stream->CompleteSendMessageFromClient();
  // Start a watch for a second resource.
  auto watcher2 = StartFooWatch("foo2");
  // Watcher should initially not see any resource reported.
  EXPECT_FALSE(watcher2->HasEvent());
  // XdsClient sends a request to subscribe to the new resource.
  request = WaitForRequest(stream.get());
  ASSERT_TRUE(request.has_value());
  CheckRequest(*request, XdsFooResourceType::Get()->type_url(),
               /*version_info=*/"1", /*response_nonce=*/"A",
               /*error_detail=*/absl::OkStatus(),
               /*resource_names=*/{"foo1", "foo2"});
  // NOTE: We do NOT yet tell the XdsClient that the send_message op is
  // complete.
  // Unsubscribe from foo1 and then re-subscribe to it.
  CancelFooWatch(watcher.get(), "foo1");
  watcher = StartFooWatch("foo1");
  // Now send a response from the server containing both foo1 and foo2.
  stream->SendMessageToClient(
      ResponseBuilder(XdsFooResourceType::Get()->type_url())
          .set_version_info("1")
          .set_nonce("B")
          .AddFooResource(XdsFooResource("foo1", 6))
          .AddFooResource(XdsFooResource("foo2", 7))
          .Serialize());
  // The watcher for foo1 will receive an update even if the resource
  // has not changed, since the previous value was removed from the
  // cache when we unsubscribed.
  resource = watcher->WaitForNextResource();
  ASSERT_TRUE(resource.has_value());
  EXPECT_EQ(resource->name, "foo1");
  EXPECT_EQ(resource->value, 6);
  // For foo2, the watcher should receive notification for the new resource.
  resource = watcher2->WaitForNextResource();
  ASSERT_TRUE(resource.has_value());
  EXPECT_EQ(resource->name, "foo2");
  EXPECT_EQ(resource->value, 7);
  // Now we finally tell XdsClient that its previous send_message op is
  // complete.
  stream->CompleteSendMessageFromClient();
  // XdsClient should send an ACK with the updated subscription list
  // (which happens to be identical to the old list), and it should not
  // restart the does-not-exist timer.
  request = WaitForRequest(stream.get());
  ASSERT_TRUE(request.has_value());
  CheckRequest(*request, XdsFooResourceType::Get()->type_url(),
               /*version_info=*/"1", /*response_nonce=*/"B",
               /*error_detail=*/absl::OkStatus(),
               /*resource_names=*/{"foo1", "foo2"});
  stream->CompleteSendMessageFromClient();
  // Make sure the watcher for foo1 does not see a does-not-exist event.
  EXPECT_TRUE(watcher->ExpectNoEvent(absl::Seconds(5)));
  // Cancel watches.
  CancelFooWatch(watcher.get(), "foo1", /*delay_unsubscription=*/true);
  CancelFooWatch(watcher2.get(), "foo2");
  // The XdsClient may or may not send an unsubscription message
  // before it closes the transport, depending on callback timing.
  request = WaitForRequest(stream.get());
  if (request.has_value()) {
    CheckRequest(*request, XdsFooResourceType::Get()->type_url(),
                 /*version_info=*/"1", /*response_nonce=*/"B",
                 /*error_detail=*/absl::OkStatus(), /*resource_names=*/{});
  }
}

// This tests resource removal triggered by the server when using a
// resource type that requires all resources to be present in every
// response, similar to LDS and CDS.
TEST_F(XdsClientTest, ResourceDeletion) {
  InitXdsClient();
  // Start a watch for "wc1".
  auto watcher = StartWildcardCapableWatch("wc1");
  // Watcher should initially not see any resource reported.
  EXPECT_FALSE(watcher->HasEvent());
  // XdsClient should have created an ADS stream.
  auto stream = WaitForAdsStream();
  ASSERT_TRUE(stream != nullptr);
  // XdsClient should have sent a subscription request on the ADS stream.
  auto request = WaitForRequest(stream.get());
  ASSERT_TRUE(request.has_value());
  CheckRequest(*request, XdsWildcardCapableResourceType::Get()->type_url(),
               /*version_info=*/"", /*response_nonce=*/"",
               /*error_detail=*/absl::OkStatus(),
               /*resource_names=*/{"wc1"});
  CheckRequestNode(*request);  // Should be present on the first request.
  // Server sends a response.
  stream->SendMessageToClient(
      ResponseBuilder(XdsWildcardCapableResourceType::Get()->type_url())
          .set_version_info("1")
          .set_nonce("A")
          .AddWildcardCapableResource(XdsWildcardCapableResource("wc1", 6))
          .Serialize());
  // XdsClient should have delivered the response to the watcher.
  auto resource = watcher->WaitForNextResource();
  ASSERT_TRUE(resource.has_value());
  EXPECT_EQ(resource->name, "wc1");
  EXPECT_EQ(resource->value, 6);
  // XdsClient should have sent an ACK message to the xDS server.
  request = WaitForRequest(stream.get());
  ASSERT_TRUE(request.has_value());
  CheckRequest(*request, XdsWildcardCapableResourceType::Get()->type_url(),
               /*version_info=*/"1", /*response_nonce=*/"A",
               /*error_detail=*/absl::OkStatus(),
               /*resource_names=*/{"wc1"});
  // Server now sends a response without the resource, thus indicating
  // it's been deleted.
  stream->SendMessageToClient(
      ResponseBuilder(XdsWildcardCapableResourceType::Get()->type_url())
          .set_version_info("2")
          .set_nonce("B")
          .Serialize());
  // Watcher should see the does-not-exist event.
  EXPECT_TRUE(watcher->WaitForDoesNotExist(absl::Seconds(1)));
  // Start a new watcher for the same resource.  It should immediately
  // receive the same does-not-exist notification.
  auto watcher2 = StartWildcardCapableWatch("wc1");
  EXPECT_TRUE(watcher2->WaitForDoesNotExist(absl::Seconds(1)));
  // XdsClient should have sent an ACK message to the xDS server.
  request = WaitForRequest(stream.get());
  ASSERT_TRUE(request.has_value());
  CheckRequest(*request, XdsWildcardCapableResourceType::Get()->type_url(),
               /*version_info=*/"2", /*response_nonce=*/"B",
               /*error_detail=*/absl::OkStatus(),
               /*resource_names=*/{"wc1"});
  // Server sends the resource again.
  stream->SendMessageToClient(
      ResponseBuilder(XdsWildcardCapableResourceType::Get()->type_url())
          .set_version_info("3")
          .set_nonce("C")
          .AddWildcardCapableResource(XdsWildcardCapableResource("wc1", 7))
          .Serialize());
  // XdsClient should have delivered the response to the watchers.
  resource = watcher->WaitForNextResource();
  ASSERT_TRUE(resource.has_value());
  EXPECT_EQ(resource->name, "wc1");
  EXPECT_EQ(resource->value, 7);
  resource = watcher2->WaitForNextResource();
  ASSERT_TRUE(resource.has_value());
  EXPECT_EQ(resource->name, "wc1");
  EXPECT_EQ(resource->value, 7);
  // XdsClient should have sent an ACK message to the xDS server.
  request = WaitForRequest(stream.get());
  ASSERT_TRUE(request.has_value());
  CheckRequest(*request, XdsWildcardCapableResourceType::Get()->type_url(),
               /*version_info=*/"3", /*response_nonce=*/"C",
               /*error_detail=*/absl::OkStatus(),
               /*resource_names=*/{"wc1"});
  // Cancel watch.
  CancelWildcardCapableWatch(watcher.get(), "wc1");
  CancelWildcardCapableWatch(watcher2.get(), "wc1");
  // The XdsClient may or may not send an unsubscription message
  // before it closes the transport, depending on callback timing.
  request = WaitForRequest(stream.get());
  if (request.has_value()) {
    CheckRequest(*request, XdsWildcardCapableResourceType::Get()->type_url(),
                 /*version_info=*/"3", /*response_nonce=*/"C",
                 /*error_detail=*/absl::OkStatus(), /*resource_names=*/{});
  }
}

// This tests that when we ignore resource deletions from the server
// when configured to do so.
TEST_F(XdsClientTest, ResourceDeletionIgnoredWhenConfigured) {
  InitXdsClient(FakeXdsBootstrap::Builder().set_ignore_resource_deletion(true));
  // Start a watch for "wc1".
  auto watcher = StartWildcardCapableWatch("wc1");
  // Watcher should initially not see any resource reported.
  EXPECT_FALSE(watcher->HasEvent());
  // XdsClient should have created an ADS stream.
  auto stream = WaitForAdsStream();
  ASSERT_TRUE(stream != nullptr);
  // XdsClient should have sent a subscription request on the ADS stream.
  auto request = WaitForRequest(stream.get());
  ASSERT_TRUE(request.has_value());
  CheckRequest(*request, XdsWildcardCapableResourceType::Get()->type_url(),
               /*version_info=*/"", /*response_nonce=*/"",
               /*error_detail=*/absl::OkStatus(),
               /*resource_names=*/{"wc1"});
  CheckRequestNode(*request);  // Should be present on the first request.
  // Server sends a response.
  stream->SendMessageToClient(
      ResponseBuilder(XdsWildcardCapableResourceType::Get()->type_url())
          .set_version_info("1")
          .set_nonce("A")
          .AddWildcardCapableResource(XdsWildcardCapableResource("wc1", 6))
          .Serialize());
  // XdsClient should have delivered the response to the watcher.
  auto resource = watcher->WaitForNextResource();
  ASSERT_TRUE(resource.has_value());
  EXPECT_EQ(resource->name, "wc1");
  EXPECT_EQ(resource->value, 6);
  // XdsClient should have sent an ACK message to the xDS server.
  request = WaitForRequest(stream.get());
  ASSERT_TRUE(request.has_value());
  CheckRequest(*request, XdsWildcardCapableResourceType::Get()->type_url(),
               /*version_info=*/"1", /*response_nonce=*/"A",
               /*error_detail=*/absl::OkStatus(),
               /*resource_names=*/{"wc1"});
  // Server now sends a response without the resource, thus indicating
  // it's been deleted.
  stream->SendMessageToClient(
      ResponseBuilder(XdsWildcardCapableResourceType::Get()->type_url())
          .set_version_info("2")
          .set_nonce("B")
          .Serialize());
  // Watcher should not see any update, since we should have ignored the
  // deletion.
  EXPECT_TRUE(watcher->ExpectNoEvent(absl::Seconds(1)));
  // Start a new watcher for the same resource.  It should immediately
  // receive the cached resource.
  auto watcher2 = StartWildcardCapableWatch("wc1");
  resource = watcher2->WaitForNextResource();
  ASSERT_TRUE(resource.has_value());
  EXPECT_EQ(resource->name, "wc1");
  EXPECT_EQ(resource->value, 6);
  // XdsClient should have sent an ACK message to the xDS server.
  request = WaitForRequest(stream.get());
  ASSERT_TRUE(request.has_value());
  CheckRequest(*request, XdsWildcardCapableResourceType::Get()->type_url(),
               /*version_info=*/"2", /*response_nonce=*/"B",
               /*error_detail=*/absl::OkStatus(),
               /*resource_names=*/{"wc1"});
  // Server sends a new value for the resource.
  stream->SendMessageToClient(
      ResponseBuilder(XdsWildcardCapableResourceType::Get()->type_url())
          .set_version_info("3")
          .set_nonce("C")
          .AddWildcardCapableResource(XdsWildcardCapableResource("wc1", 7))
          .Serialize());
  // XdsClient should have delivered the response to the watchers.
  resource = watcher->WaitForNextResource();
  ASSERT_TRUE(resource.has_value());
  EXPECT_EQ(resource->name, "wc1");
  EXPECT_EQ(resource->value, 7);
  resource = watcher2->WaitForNextResource();
  ASSERT_TRUE(resource.has_value());
  EXPECT_EQ(resource->name, "wc1");
  EXPECT_EQ(resource->value, 7);
  // XdsClient should have sent an ACK message to the xDS server.
  request = WaitForRequest(stream.get());
  ASSERT_TRUE(request.has_value());
  CheckRequest(*request, XdsWildcardCapableResourceType::Get()->type_url(),
               /*version_info=*/"3", /*response_nonce=*/"C",
               /*error_detail=*/absl::OkStatus(),
               /*resource_names=*/{"wc1"});
  // Cancel watch.
  CancelWildcardCapableWatch(watcher.get(), "wc1");
  CancelWildcardCapableWatch(watcher2.get(), "wc1");
  // The XdsClient may or may not send an unsubscription message
  // before it closes the transport, depending on callback timing.
  request = WaitForRequest(stream.get());
  if (request.has_value()) {
    CheckRequest(*request, XdsWildcardCapableResourceType::Get()->type_url(),
                 /*version_info=*/"3", /*response_nonce=*/"C",
                 /*error_detail=*/absl::OkStatus(), /*resource_names=*/{});
  }
}

TEST_F(XdsClientTest, StreamClosedByServer) {
  InitXdsClient();
  // Start a watch for "foo1".
  auto watcher = StartFooWatch("foo1");
  // Watcher should initially not see any resource reported.
  EXPECT_FALSE(watcher->HasEvent());
  // XdsClient should have created an ADS stream.
  auto stream = WaitForAdsStream();
  ASSERT_TRUE(stream != nullptr);
  // XdsClient should have sent a subscription request on the ADS stream.
  auto request = WaitForRequest(stream.get());
  ASSERT_TRUE(request.has_value());
  CheckRequest(*request, XdsFooResourceType::Get()->type_url(),
               /*version_info=*/"", /*response_nonce=*/"",
               /*error_detail=*/absl::OkStatus(),
               /*resource_names=*/{"foo1"});
  CheckRequestNode(*request);  // Should be present on the first request.
  // Server sends a response.
  stream->SendMessageToClient(
      ResponseBuilder(XdsFooResourceType::Get()->type_url())
          .set_version_info("1")
          .set_nonce("A")
          .AddFooResource(XdsFooResource("foo1", 6))
          .Serialize());
  // XdsClient should have delivered the response to the watcher.
  auto resource = watcher->WaitForNextResource();
  ASSERT_TRUE(resource.has_value());
  EXPECT_EQ(resource->name, "foo1");
  EXPECT_EQ(resource->value, 6);
  // XdsClient should have sent an ACK message to the xDS server.
  request = WaitForRequest(stream.get());
  ASSERT_TRUE(request.has_value());
  CheckRequest(*request, XdsFooResourceType::Get()->type_url(),
               /*version_info=*/"1", /*response_nonce=*/"A",
               /*error_detail=*/absl::OkStatus(),
               /*resource_names=*/{"foo1"});
  // Now server closes the stream.
  stream->MaybeSendStatusToClient(absl::OkStatus());
  // XdsClient should report error to watcher.
  auto error = watcher->WaitForNextError();
  ASSERT_TRUE(error.has_value());
  EXPECT_EQ(error->code(), absl::StatusCode::kUnavailable);
  EXPECT_EQ(error->message(),
            "xDS channel for server default_xds_server: xDS call failed; "
            "status: OK (node ID:xds_client_test)")
      << *error;
  // XdsClient should create a new stream.
  stream = WaitForAdsStream();
  ASSERT_TRUE(stream != nullptr);
  // XdsClient sends a subscription request.
  // Note that the version persists from the previous stream, but the
  // nonce does not.
  request = WaitForRequest(stream.get());
  ASSERT_TRUE(request.has_value());
  CheckRequest(*request, XdsFooResourceType::Get()->type_url(),
               /*version_info=*/"1", /*response_nonce=*/"",
               /*error_detail=*/absl::OkStatus(),
               /*resource_names=*/{"foo1"});
  CheckRequestNode(*request);  // Should be present on the first request.
  // Before the server resends the resource, start a new watcher for the
  // same resource.  This watcher should immediately receive the cached
  // resource and then the error notification -- in that order.
  auto watcher2 = StartFooWatch("foo1");
  resource = watcher2->WaitForNextResource();
  ASSERT_TRUE(resource.has_value());
  EXPECT_EQ(resource->name, "foo1");
  EXPECT_EQ(resource->value, 6);
  error = watcher2->WaitForNextError();
  ASSERT_TRUE(error.has_value());
  EXPECT_EQ(error->code(), absl::StatusCode::kUnavailable);
  EXPECT_EQ(error->message(),
            "xDS channel for server default_xds_server: xDS call failed; "
            "status: OK (node ID:xds_client_test)")
      << *error;
  // Create a watcher for a new resource.  This should immediately
  // receive the cached channel error.
  auto watcher3 = StartFooWatch("foo2");
  error = watcher3->WaitForNextError();
  ASSERT_TRUE(error.has_value());
  EXPECT_EQ(error->code(), absl::StatusCode::kUnavailable);
  EXPECT_EQ(error->message(),
            "xDS channel for server default_xds_server: xDS call failed; "
            "status: OK (node ID:xds_client_test)")
      << *error;
  // And the client will send a new request subscribing to the new resource.
  request = WaitForRequest(stream.get());
  ASSERT_TRUE(request.has_value());
  CheckRequest(*request, XdsFooResourceType::Get()->type_url(),
               /*version_info=*/"1", /*response_nonce=*/"",
               /*error_detail=*/absl::OkStatus(),
               /*resource_names=*/{"foo1", "foo2"});
  // Server now sends the requested resources.
  stream->SendMessageToClient(
      ResponseBuilder(XdsFooResourceType::Get()->type_url())
          .set_version_info("1")
          .set_nonce("B")
          .AddFooResource(XdsFooResource("foo1", 6))
          .AddFooResource(XdsFooResource("foo2", 7))
          .Serialize());
  // Watchers for foo1 do NOT get an update, since the resource has not changed.
  EXPECT_FALSE(watcher->WaitForNextResource());
  EXPECT_FALSE(watcher2->WaitForNextResource());
  // The watcher for foo2 gets the newly delivered resource.
  resource = watcher3->WaitForNextResource();
  ASSERT_TRUE(resource.has_value());
  EXPECT_EQ(resource->name, "foo2");
  EXPECT_EQ(resource->value, 7);
  // XdsClient sends an ACK.
  request = WaitForRequest(stream.get());
  ASSERT_TRUE(request.has_value());
  CheckRequest(*request, XdsFooResourceType::Get()->type_url(),
               /*version_info=*/"1", /*response_nonce=*/"B",
               /*error_detail=*/absl::OkStatus(),
               /*resource_names=*/{"foo1", "foo2"});
  // Cancel watchers.
  CancelFooWatch(watcher.get(), "foo1", /*delay_unsubscription=*/true);
  CancelFooWatch(watcher2.get(), "foo1", /*delay_unsubscription=*/true);
  CancelFooWatch(watcher3.get(), "foo1");
  // The XdsClient may or may not send an unsubscription message
  // before it closes the transport, depending on callback timing.
  request = WaitForRequest(stream.get());
  if (request.has_value()) {
    CheckRequest(*request, XdsFooResourceType::Get()->type_url(),
                 /*version_info=*/"1", /*response_nonce=*/"B",
                 /*error_detail=*/absl::OkStatus(), /*resource_names=*/{});
  }
}

TEST_F(XdsClientTest, StreamClosedByServerAndResourcesNotResentOnNewStream) {
  // Lower resources-does-not-exist timeout, to make sure that we're not
  // triggering that here.
  InitXdsClient(FakeXdsBootstrap::Builder(), Duration::Seconds(3));
  // Start a watch for "foo1".
  auto watcher = StartFooWatch("foo1");
  // Watcher should initially not see any resource reported.
  EXPECT_FALSE(watcher->HasEvent());
  // XdsClient should have created an ADS stream.
  auto stream = WaitForAdsStream();
  ASSERT_TRUE(stream != nullptr);
  // XdsClient should have sent a subscription request on the ADS stream.
  auto request = WaitForRequest(stream.get());
  ASSERT_TRUE(request.has_value());
  CheckRequest(*request, XdsFooResourceType::Get()->type_url(),
               /*version_info=*/"", /*response_nonce=*/"",
               /*error_detail=*/absl::OkStatus(),
               /*resource_names=*/{"foo1"});
  CheckRequestNode(*request);  // Should be present on the first request.
  // Server sends a response.
  stream->SendMessageToClient(
      ResponseBuilder(XdsFooResourceType::Get()->type_url())
          .set_version_info("1")
          .set_nonce("A")
          .AddFooResource(XdsFooResource("foo1", 6))
          .Serialize());
  // XdsClient should have delivered the response to the watcher.
  auto resource = watcher->WaitForNextResource();
  ASSERT_TRUE(resource.has_value());
  EXPECT_EQ(resource->name, "foo1");
  EXPECT_EQ(resource->value, 6);
  // XdsClient should have sent an ACK message to the xDS server.
  request = WaitForRequest(stream.get());
  ASSERT_TRUE(request.has_value());
  CheckRequest(*request, XdsFooResourceType::Get()->type_url(),
               /*version_info=*/"1", /*response_nonce=*/"A",
               /*error_detail=*/absl::OkStatus(),
               /*resource_names=*/{"foo1"});
  // Now server closes the stream.
  stream->MaybeSendStatusToClient(absl::OkStatus());
  // XdsClient should report error to watcher.
  auto error = watcher->WaitForNextError();
  ASSERT_TRUE(error.has_value());
  EXPECT_EQ(error->code(), absl::StatusCode::kUnavailable);
  EXPECT_EQ(error->message(),
            "xDS channel for server default_xds_server: xDS call failed; "
            "status: OK (node ID:xds_client_test)")
      << *error;
  // XdsClient should create a new stream.
  stream = WaitForAdsStream();
  ASSERT_TRUE(stream != nullptr);
  // XdsClient sends a subscription request.
  // Note that the version persists from the previous stream, but the
  // nonce does not.
  request = WaitForRequest(stream.get());
  ASSERT_TRUE(request.has_value());
  CheckRequest(*request, XdsFooResourceType::Get()->type_url(),
               /*version_info=*/"1", /*response_nonce=*/"",
               /*error_detail=*/absl::OkStatus(),
               /*resource_names=*/{"foo1"});
  CheckRequestNode(*request);  // Should be present on the first request.
  // Server does NOT send the resource again.
  // Watcher should not get any update, since the resource has not changed.
  // We wait 5s here to ensure we don't trigger the resource-does-not-exist
  // timeout.
  EXPECT_TRUE(watcher->ExpectNoEvent(absl::Seconds(5)));
  // Cancel watch.
  CancelFooWatch(watcher.get(), "foo1");
  // The XdsClient may or may not send an unsubscription message
  // before it closes the transport, depending on callback timing.
  request = WaitForRequest(stream.get());
  if (request.has_value()) {
    CheckRequest(*request, XdsFooResourceType::Get()->type_url(),
                 /*version_info=*/"1", /*response_nonce=*/"",
                 /*error_detail=*/absl::OkStatus(), /*resource_names=*/{});
  }
}

TEST_F(XdsClientTest, ConnectionFails) {
  InitXdsClient();
  // Start a watch for "foo1".
  auto watcher = StartFooWatch("foo1");
  // Watcher should initially not see any resource reported.
  EXPECT_FALSE(watcher->HasEvent());
  // XdsClient should have created an ADS stream.
  auto stream = WaitForAdsStream();
  ASSERT_TRUE(stream != nullptr);
  // XdsClient should have sent a subscription request on the ADS stream.
  auto request = WaitForRequest(stream.get());
  ASSERT_TRUE(request.has_value());
  CheckRequest(*request, XdsFooResourceType::Get()->type_url(),
               /*version_info=*/"", /*response_nonce=*/"",
               /*error_detail=*/absl::OkStatus(),
               /*resource_names=*/{"foo1"});
  CheckRequestNode(*request);  // Should be present on the first request.
  // Transport reports connection failure.
  TriggerConnectionFailure(xds_client_->bootstrap().server(),
                           absl::UnavailableError("connection failed"));
  // XdsClient should report an error to the watcher.
  auto error = watcher->WaitForNextError();
  ASSERT_TRUE(error.has_value());
  EXPECT_EQ(error->code(), absl::StatusCode::kUnavailable);
  EXPECT_EQ(error->message(),
            "xDS channel for server default_xds_server: "
            "connection failed (node ID:xds_client_test)")
      << *error;
  // Start a new watch.  This watcher should be given the same error,
  // since we have not yet recovered.
  auto watcher2 = StartFooWatch("foo1");
  error = watcher2->WaitForNextError();
  ASSERT_TRUE(error.has_value());
  EXPECT_EQ(error->code(), absl::StatusCode::kUnavailable);
  EXPECT_EQ(error->message(),
            "xDS channel for server default_xds_server: "
            "connection failed (node ID:xds_client_test)")
      << *error;
  // Inside the XdsTransport interface, the channel will eventually
  // reconnect, and the call will proceed.  None of that will be visible
  // to the XdsClient, because the call uses wait_for_ready.  So here,
  // to simulate the connection being established, all we need to do is
  // allow the stream to proceed.
  // Server sends a response.
  stream->SendMessageToClient(
      ResponseBuilder(XdsFooResourceType::Get()->type_url())
          .set_version_info("1")
          .set_nonce("A")
          .AddFooResource(XdsFooResource("foo1", 6))
          .Serialize());
  // XdsClient should have delivered the response to the watchers.
  auto resource = watcher->WaitForNextResource();
  ASSERT_TRUE(resource.has_value());
  EXPECT_EQ(resource->name, "foo1");
  EXPECT_EQ(resource->value, 6);
  resource = watcher2->WaitForNextResource();
  ASSERT_TRUE(resource.has_value());
  EXPECT_EQ(resource->name, "foo1");
  EXPECT_EQ(resource->value, 6);
  // XdsClient should have sent an ACK message to the xDS server.
  request = WaitForRequest(stream.get());
  ASSERT_TRUE(request.has_value());
  CheckRequest(*request, XdsFooResourceType::Get()->type_url(),
               /*version_info=*/"1", /*response_nonce=*/"A",
               /*error_detail=*/absl::OkStatus(),
               /*resource_names=*/{"foo1"});
  // Cancel watch.
  CancelFooWatch(watcher.get(), "foo1");
  // The XdsClient may or may not send an unsubscription message
  // before it closes the transport, depending on callback timing.
  request = WaitForRequest(stream.get());
  if (request.has_value()) {
    CheckRequest(*request, XdsFooResourceType::Get()->type_url(),
                 /*version_info=*/"1", /*response_nonce=*/"A",
                 /*error_detail=*/absl::OkStatus(), /*resource_names=*/{});
  }
}

TEST_F(XdsClientTest, ResourceWrappedInResourceMessage) {
  InitXdsClient();
  // Start a watch for "foo1".
  auto watcher = StartFooWatch("foo1");
  // Watcher should initially not see any resource reported.
  EXPECT_FALSE(watcher->HasEvent());
  // XdsClient should have created an ADS stream.
  auto stream = WaitForAdsStream();
  ASSERT_TRUE(stream != nullptr);
  // XdsClient should have sent a subscription request on the ADS stream.
  auto request = WaitForRequest(stream.get());
  ASSERT_TRUE(request.has_value());
  CheckRequest(*request, XdsFooResourceType::Get()->type_url(),
               /*version_info=*/"", /*response_nonce=*/"",
               /*error_detail=*/absl::OkStatus(),
               /*resource_names=*/{"foo1"});
  CheckRequestNode(*request);  // Should be present on the first request.
  // Send a response with the resource wrapped in a Resource message.
  stream->SendMessageToClient(
      ResponseBuilder(XdsFooResourceType::Get()->type_url())
          .set_version_info("1")
          .set_nonce("A")
          .AddFooResource(XdsFooResource("foo1", 6),
                          /*in_resource_wrapper=*/true)
          .Serialize());
  // XdsClient should have delivered the response to the watcher.
  auto resource = watcher->WaitForNextResource();
  ASSERT_TRUE(resource.has_value());
  EXPECT_EQ(resource->name, "foo1");
  EXPECT_EQ(resource->value, 6);
  // XdsClient should have sent an ACK message to the xDS server.
  request = WaitForRequest(stream.get());
  ASSERT_TRUE(request.has_value());
  CheckRequest(*request, XdsFooResourceType::Get()->type_url(),
               /*version_info=*/"1", /*response_nonce=*/"A",
               /*error_detail=*/absl::OkStatus(),
               /*resource_names=*/{"foo1"});
  // Cancel watch.
  CancelFooWatch(watcher.get(), "foo1");
  // The XdsClient may or may not send an unsubscription message
  // before it closes the transport, depending on callback timing.
  request = WaitForRequest(stream.get());
  if (request.has_value()) {
    CheckRequest(*request, XdsFooResourceType::Get()->type_url(),
                 /*version_info=*/"1", /*response_nonce=*/"A",
                 /*error_detail=*/absl::OkStatus(), /*resource_names=*/{});
  }
}

TEST_F(XdsClientTest, MultipleResourceTypes) {
  InitXdsClient();
  // Start a watch for "foo1".
  auto watcher = StartFooWatch("foo1");
  // Watcher should initially not see any resource reported.
  EXPECT_FALSE(watcher->HasEvent());
  // XdsClient should have created an ADS stream.
  auto stream = WaitForAdsStream();
  ASSERT_TRUE(stream != nullptr);
  // XdsClient should have sent a subscription request on the ADS stream.
  auto request = WaitForRequest(stream.get());
  ASSERT_TRUE(request.has_value());
  CheckRequest(*request, XdsFooResourceType::Get()->type_url(),
               /*version_info=*/"", /*response_nonce=*/"",
               /*error_detail=*/absl::OkStatus(),
               /*resource_names=*/{"foo1"});
  CheckRequestNode(*request);  // Should be present on the first request.
  // Send a response.
  stream->SendMessageToClient(
      ResponseBuilder(XdsFooResourceType::Get()->type_url())
          .set_version_info("1")
          .set_nonce("A")
          .AddFooResource(XdsFooResource("foo1", 6))
          .Serialize());
  // XdsClient should have delivered the response to the watcher.
  auto resource = watcher->WaitForNextResource();
  ASSERT_TRUE(resource.has_value());
  EXPECT_EQ(resource->name, "foo1");
  EXPECT_EQ(resource->value, 6);
  // XdsClient should have sent an ACK message to the xDS server.
  request = WaitForRequest(stream.get());
  ASSERT_TRUE(request.has_value());
  CheckRequest(*request, XdsFooResourceType::Get()->type_url(),
               /*version_info=*/"1", /*response_nonce=*/"A",
               /*error_detail=*/absl::OkStatus(),
               /*resource_names=*/{"foo1"});
  // Start a watch for "bar1".
  auto watcher2 = StartBarWatch("bar1");
  // XdsClient should have sent a subscription request on the ADS stream.
  // Note that version and nonce here do NOT use the values for Foo,
  // since each resource type has its own state.
  request = WaitForRequest(stream.get());
  ASSERT_TRUE(request.has_value());
  CheckRequest(*request, XdsBarResourceType::Get()->type_url(),
               /*version_info=*/"", /*response_nonce=*/"",
               /*error_detail=*/absl::OkStatus(),
               /*resource_names=*/{"bar1"});
  // Send a response.
  stream->SendMessageToClient(
      ResponseBuilder(XdsBarResourceType::Get()->type_url())
          .set_version_info("2")
          .set_nonce("B")
          .AddBarResource(XdsBarResource("bar1", "whee"))
          .Serialize());
  // XdsClient should have delivered the response to the watcher.
  auto resource2 = watcher2->WaitForNextResource();
  ASSERT_TRUE(resource2.has_value());
  EXPECT_EQ(resource2->name, "bar1");
  EXPECT_EQ(resource2->value, "whee");
  // XdsClient should have sent an ACK message to the xDS server.
  request = WaitForRequest(stream.get());
  ASSERT_TRUE(request.has_value());
  CheckRequest(*request, XdsBarResourceType::Get()->type_url(),
               /*version_info=*/"2", /*response_nonce=*/"B",
               /*error_detail=*/absl::OkStatus(),
               /*resource_names=*/{"bar1"});
  // Cancel watch for "foo1".
  CancelFooWatch(watcher.get(), "foo1");
  // XdsClient should send an unsubscription request.
  request = WaitForRequest(stream.get());
  ASSERT_TRUE(request.has_value());
  CheckRequest(*request, XdsFooResourceType::Get()->type_url(),
               /*version_info=*/"1", /*response_nonce=*/"A",
               /*error_detail=*/absl::OkStatus(), /*resource_names=*/{});
  // Now cancel watch for "bar1".
  CancelBarWatch(watcher2.get(), "bar1");
  // The XdsClient may or may not send another unsubscription message
  // before it closes the transport, depending on callback timing.
  request = WaitForRequest(stream.get());
  if (request.has_value()) {
    CheckRequest(*request, XdsBarResourceType::Get()->type_url(),
                 /*version_info=*/"2", /*response_nonce=*/"B",
                 /*error_detail=*/absl::OkStatus(), /*resource_names=*/{});
  }
}

TEST_F(XdsClientTest, Federation) {
  ScopedExperimentalEnvVar env_var("GRPC_EXPERIMENTAL_XDS_FEDERATION");
  constexpr char kAuthority[] = "xds.example.com";
  const std::string kXdstpResourceName = absl::StrCat(
      "xdstp://", kAuthority, "/", XdsFooResource::TypeUrl(), "/foo2");
  FakeXdsBootstrap::FakeXdsServer authority_server;
  authority_server.set_server_uri("other_xds_server");
  FakeXdsBootstrap::FakeAuthority authority;
  authority.set_server(authority_server);
  InitXdsClient(
      FakeXdsBootstrap::Builder().AddAuthority(kAuthority, authority));
  // Start a watch for "foo1".
  auto watcher = StartFooWatch("foo1");
  // Watcher should initially not see any resource reported.
  EXPECT_FALSE(watcher->HasEvent());
  // XdsClient should have created an ADS stream to the top-level xDS server.
  auto stream = WaitForAdsStream(xds_client_->bootstrap().server());
  ASSERT_TRUE(stream != nullptr);
  // XdsClient should have sent a subscription request on the ADS stream.
  auto request = WaitForRequest(stream.get());
  ASSERT_TRUE(request.has_value());
  CheckRequest(*request, XdsFooResourceType::Get()->type_url(),
               /*version_info=*/"", /*response_nonce=*/"",
               /*error_detail=*/absl::OkStatus(),
               /*resource_names=*/{"foo1"});
  CheckRequestNode(*request);  // Should be present on the first request.
  // Send a response.
  stream->SendMessageToClient(
      ResponseBuilder(XdsFooResourceType::Get()->type_url())
          .set_version_info("1")
          .set_nonce("A")
          .AddFooResource(XdsFooResource("foo1", 6))
          .Serialize());
  // XdsClient should have delivered the response to the watcher.
  auto resource = watcher->WaitForNextResource();
  ASSERT_TRUE(resource.has_value());
  EXPECT_EQ(resource->name, "foo1");
  EXPECT_EQ(resource->value, 6);
  // XdsClient should have sent an ACK message to the xDS server.
  request = WaitForRequest(stream.get());
  ASSERT_TRUE(request.has_value());
  CheckRequest(*request, XdsFooResourceType::Get()->type_url(),
               /*version_info=*/"1", /*response_nonce=*/"A",
               /*error_detail=*/absl::OkStatus(),
               /*resource_names=*/{"foo1"});
  // Start a watch for the xdstp resource name.
  auto watcher2 = StartFooWatch(kXdstpResourceName);
  // Watcher should initially not see any resource reported.
  EXPECT_FALSE(watcher2->HasEvent());
  // XdsClient will create a new stream to the server for this authority.
  auto stream2 = WaitForAdsStream(authority_server);
  ASSERT_TRUE(stream2 != nullptr);
  // XdsClient should have sent a subscription request on the ADS stream.
  // Note that version and nonce here do NOT use the values for Foo,
  // since each authority has its own state.
  request = WaitForRequest(stream2.get());
  ASSERT_TRUE(request.has_value());
  CheckRequest(*request, XdsFooResourceType::Get()->type_url(),
               /*version_info=*/"", /*response_nonce=*/"",
               /*error_detail=*/absl::OkStatus(),
               /*resource_names=*/{kXdstpResourceName});
  CheckRequestNode(*request);  // Should be present on the first request.
  // Send a response.
  stream2->SendMessageToClient(
      ResponseBuilder(XdsFooResourceType::Get()->type_url())
          .set_version_info("2")
          .set_nonce("B")
          .AddFooResource(XdsFooResource(kXdstpResourceName, 3))
          .Serialize());
  // XdsClient should have delivered the response to the watcher.
  resource = watcher2->WaitForNextResource();
  ASSERT_TRUE(resource.has_value());
  EXPECT_EQ(resource->name, kXdstpResourceName);
  EXPECT_EQ(resource->value, 3);
  // XdsClient should have sent an ACK message to the xDS server.
  request = WaitForRequest(stream2.get());
  ASSERT_TRUE(request.has_value());
  CheckRequest(*request, XdsFooResourceType::Get()->type_url(),
               /*version_info=*/"2", /*response_nonce=*/"B",
               /*error_detail=*/absl::OkStatus(),
               /*resource_names=*/{kXdstpResourceName});
  // Cancel watch for "foo1".
  CancelFooWatch(watcher.get(), "foo1");
  // The XdsClient may or may not send the unsubscription message
  // before it closes the transport, depending on callback timing.
  request = WaitForRequest(stream.get());
  if (request.has_value()) {
    CheckRequest(*request, XdsFooResourceType::Get()->type_url(),
                 /*version_info=*/"1", /*response_nonce=*/"A",
                 /*error_detail=*/absl::OkStatus(), /*resource_names=*/{});
  }
  // Now cancel watch for xdstp resource name.
  CancelFooWatch(watcher2.get(), kXdstpResourceName);
  // The XdsClient may or may not send the unsubscription message
  // before it closes the transport, depending on callback timing.
  request = WaitForRequest(stream2.get());
  if (request.has_value()) {
    CheckRequest(*request, XdsFooResourceType::Get()->type_url(),
                 /*version_info=*/"2", /*response_nonce=*/"B",
                 /*error_detail=*/absl::OkStatus(), /*resource_names=*/{});
  }
}

TEST_F(XdsClientTest, FederationAuthorityDefaultsToTopLevelXdsServer) {
  ScopedExperimentalEnvVar env_var("GRPC_EXPERIMENTAL_XDS_FEDERATION");
  constexpr char kAuthority[] = "xds.example.com";
  const std::string kXdstpResourceName = absl::StrCat(
      "xdstp://", kAuthority, "/", XdsFooResource::TypeUrl(), "/foo2");
  // Authority does not specify any xDS servers, so XdsClient will use
  // the top-level xDS server in the bootstrap config for this authority.
  InitXdsClient(FakeXdsBootstrap::Builder().AddAuthority(
      kAuthority, FakeXdsBootstrap::FakeAuthority()));
  // Start a watch for "foo1".
  auto watcher = StartFooWatch("foo1");
  // Watcher should initially not see any resource reported.
  EXPECT_FALSE(watcher->HasEvent());
  // XdsClient should have created an ADS stream to the top-level xDS server.
  auto stream = WaitForAdsStream(xds_client_->bootstrap().server());
  ASSERT_TRUE(stream != nullptr);
  // XdsClient should have sent a subscription request on the ADS stream.
  auto request = WaitForRequest(stream.get());
  ASSERT_TRUE(request.has_value());
  CheckRequest(*request, XdsFooResourceType::Get()->type_url(),
               /*version_info=*/"", /*response_nonce=*/"",
               /*error_detail=*/absl::OkStatus(),
               /*resource_names=*/{"foo1"});
  CheckRequestNode(*request);  // Should be present on the first request.
  // Send a response.
  stream->SendMessageToClient(
      ResponseBuilder(XdsFooResourceType::Get()->type_url())
          .set_version_info("1")
          .set_nonce("A")
          .AddFooResource(XdsFooResource("foo1", 6))
          .Serialize());
  // XdsClient should have delivered the response to the watcher.
  auto resource = watcher->WaitForNextResource();
  ASSERT_TRUE(resource.has_value());
  EXPECT_EQ(resource->name, "foo1");
  EXPECT_EQ(resource->value, 6);
  // XdsClient should have sent an ACK message to the xDS server.
  request = WaitForRequest(stream.get());
  ASSERT_TRUE(request.has_value());
  CheckRequest(*request, XdsFooResourceType::Get()->type_url(),
               /*version_info=*/"1", /*response_nonce=*/"A",
               /*error_detail=*/absl::OkStatus(),
               /*resource_names=*/{"foo1"});
  // Start a watch for the xdstp resource name.
  auto watcher2 = StartFooWatch(kXdstpResourceName);
  // Watcher should initially not see any resource reported.
  EXPECT_FALSE(watcher2->HasEvent());
  // XdsClient will send a subscription request on the ADS stream that
  // includes both resources, since both are being obtained from the
  // same server.
  request = WaitForRequest(stream.get());
  ASSERT_TRUE(request.has_value());
  CheckRequest(*request, XdsFooResourceType::Get()->type_url(),
               /*version_info=*/"1", /*response_nonce=*/"A",
               /*error_detail=*/absl::OkStatus(),
               /*resource_names=*/{"foo1", kXdstpResourceName});
  // Send a response.
  stream->SendMessageToClient(
      ResponseBuilder(XdsFooResourceType::Get()->type_url())
          .set_version_info("2")
          .set_nonce("B")
          .AddFooResource(XdsFooResource(kXdstpResourceName, 3))
          .Serialize());
  // XdsClient should have delivered the response to the watcher.
  resource = watcher2->WaitForNextResource();
  ASSERT_TRUE(resource.has_value());
  EXPECT_EQ(resource->name, kXdstpResourceName);
  EXPECT_EQ(resource->value, 3);
  // XdsClient should have sent an ACK message to the xDS server.
  request = WaitForRequest(stream.get());
  ASSERT_TRUE(request.has_value());
  CheckRequest(*request, XdsFooResourceType::Get()->type_url(),
               /*version_info=*/"2", /*response_nonce=*/"B",
               /*error_detail=*/absl::OkStatus(),
               /*resource_names=*/{"foo1", kXdstpResourceName});
  // Cancel watch for "foo1".
  CancelFooWatch(watcher.get(), "foo1");
  // XdsClient should send an unsubscription request.
  request = WaitForRequest(stream.get());
  ASSERT_TRUE(request.has_value());
  CheckRequest(*request, XdsFooResourceType::Get()->type_url(),
               /*version_info=*/"2", /*response_nonce=*/"B",
               /*error_detail=*/absl::OkStatus(),
               /*resource_names=*/{kXdstpResourceName});
  // Now cancel watch for xdstp resource name.
  CancelFooWatch(watcher2.get(), kXdstpResourceName);
  // The XdsClient may or may not send the unsubscription message
  // before it closes the transport, depending on callback timing.
  request = WaitForRequest(stream.get());
  if (request.has_value()) {
    CheckRequest(*request, XdsFooResourceType::Get()->type_url(),
                 /*version_info=*/"2", /*response_nonce=*/"B",
                 /*error_detail=*/absl::OkStatus(), /*resource_names=*/{});
  }
}

TEST_F(XdsClientTest, FederationWithUnknownAuthority) {
  ScopedExperimentalEnvVar env_var("GRPC_EXPERIMENTAL_XDS_FEDERATION");
  constexpr char kAuthority[] = "xds.example.com";
  const std::string kXdstpResourceName = absl::StrCat(
      "xdstp://", kAuthority, "/", XdsFooResource::TypeUrl(), "/foo2");
  // Note: Not adding authority to bootstrap config.
  InitXdsClient();
  // Start a watch for the xdstp resource name.
  auto watcher = StartFooWatch(kXdstpResourceName);
  // Watcher should immediately get an error about the unknown authority.
  auto error = watcher->WaitForNextError();
  ASSERT_TRUE(error.has_value());
  EXPECT_EQ(error->code(), absl::StatusCode::kUnavailable);
  EXPECT_EQ(error->message(),
            "authority \"xds.example.com\" not present in bootstrap config")
      << *error;
}

TEST_F(XdsClientTest, FederationWithUnparseableXdstpResourceName) {
  ScopedExperimentalEnvVar env_var("GRPC_EXPERIMENTAL_XDS_FEDERATION");
  // Note: Not adding authority to bootstrap config.
  InitXdsClient();
  // Start a watch for the xdstp resource name.
  auto watcher = StartFooWatch("xdstp://x");
  // Watcher should immediately get an error about the unknown authority.
  auto error = watcher->WaitForNextError();
  ASSERT_TRUE(error.has_value());
  EXPECT_EQ(error->code(), absl::StatusCode::kUnavailable);
  EXPECT_EQ(error->message(), "Unable to parse resource name xdstp://x")
      << *error;
}

TEST_F(XdsClientTest, FederationDisabledWithNewStyleName) {
  // We will use this xdstp name, whose authority is not present in
  // the bootstrap config.  But since federation is not enabled, we
  // will treat this as an opaque old-style name, so we'll send it to
  // the default server.
  constexpr char kXdstpResourceName[] =
      "xdstp://xds.example.com/test.v3.foo/foo1";
  InitXdsClient();
  // Start a watch for the xdstp name.
  auto watcher = StartFooWatch(kXdstpResourceName);
  // Watcher should initially not see any resource reported.
  EXPECT_FALSE(watcher->HasEvent());
  // XdsClient should have created an ADS stream.
  auto stream = WaitForAdsStream();
  ASSERT_TRUE(stream != nullptr);
  // XdsClient should have sent a subscription request on the ADS stream.
  auto request = WaitForRequest(stream.get());
  ASSERT_TRUE(request.has_value());
  CheckRequest(*request, XdsFooResourceType::Get()->type_url(),
               /*version_info=*/"", /*response_nonce=*/"",
               /*error_detail=*/absl::OkStatus(),
               /*resource_names=*/{kXdstpResourceName});
  CheckRequestNode(*request);  // Should be present on the first request.
  // Send a response.
  stream->SendMessageToClient(
      ResponseBuilder(XdsFooResourceType::Get()->type_url())
          .set_version_info("1")
          .set_nonce("A")
          .AddFooResource(XdsFooResource(kXdstpResourceName, 6))
          .Serialize());
  // XdsClient should have delivered the response to the watcher.
  auto resource = watcher->WaitForNextResource();
  ASSERT_TRUE(resource.has_value());
  EXPECT_EQ(resource->name, kXdstpResourceName);
  EXPECT_EQ(resource->value, 6);
  // XdsClient should have sent an ACK message to the xDS server.
  request = WaitForRequest(stream.get());
  ASSERT_TRUE(request.has_value());
  CheckRequest(*request, XdsFooResourceType::Get()->type_url(),
               /*version_info=*/"1", /*response_nonce=*/"A",
               /*error_detail=*/absl::OkStatus(),
               /*resource_names=*/{kXdstpResourceName});
  // Cancel watch.
  CancelFooWatch(watcher.get(), kXdstpResourceName);
  // The XdsClient may or may not send an unsubscription message
  // before it closes the transport, depending on callback timing.
  request = WaitForRequest(stream.get());
  if (request.has_value()) {
    CheckRequest(*request, XdsFooResourceType::Get()->type_url(),
                 /*version_info=*/"1", /*response_nonce=*/"A",
                 /*error_detail=*/absl::OkStatus(), /*resource_names=*/{});
  }
}

TEST_F(XdsClientTest, FederationChannelFailureReportedToWatchers) {
  ScopedExperimentalEnvVar env_var("GRPC_EXPERIMENTAL_XDS_FEDERATION");
  constexpr char kAuthority[] = "xds.example.com";
  const std::string kXdstpResourceName = absl::StrCat(
      "xdstp://", kAuthority, "/", XdsFooResource::TypeUrl(), "/foo2");
  FakeXdsBootstrap::FakeXdsServer authority_server;
  authority_server.set_server_uri("other_xds_server");
  FakeXdsBootstrap::FakeAuthority authority;
  authority.set_server(authority_server);
  InitXdsClient(
      FakeXdsBootstrap::Builder().AddAuthority(kAuthority, authority));
  // Start a watch for "foo1".
  auto watcher = StartFooWatch("foo1");
  // Watcher should initially not see any resource reported.
  EXPECT_FALSE(watcher->HasEvent());
  // XdsClient should have created an ADS stream to the top-level xDS server.
  auto stream = WaitForAdsStream(xds_client_->bootstrap().server());
  ASSERT_TRUE(stream != nullptr);
  // XdsClient should have sent a subscription request on the ADS stream.
  auto request = WaitForRequest(stream.get());
  ASSERT_TRUE(request.has_value());
  CheckRequest(*request, XdsFooResourceType::Get()->type_url(),
               /*version_info=*/"", /*response_nonce=*/"",
               /*error_detail=*/absl::OkStatus(),
               /*resource_names=*/{"foo1"});
  CheckRequestNode(*request);  // Should be present on the first request.
  // Send a response.
  stream->SendMessageToClient(
      ResponseBuilder(XdsFooResourceType::Get()->type_url())
          .set_version_info("1")
          .set_nonce("A")
          .AddFooResource(XdsFooResource("foo1", 6))
          .Serialize());
  // XdsClient should have delivered the response to the watcher.
  auto resource = watcher->WaitForNextResource();
  ASSERT_TRUE(resource.has_value());
  EXPECT_EQ(resource->name, "foo1");
  EXPECT_EQ(resource->value, 6);
  // XdsClient should have sent an ACK message to the xDS server.
  request = WaitForRequest(stream.get());
  ASSERT_TRUE(request.has_value());
  CheckRequest(*request, XdsFooResourceType::Get()->type_url(),
               /*version_info=*/"1", /*response_nonce=*/"A",
               /*error_detail=*/absl::OkStatus(),
               /*resource_names=*/{"foo1"});
  // Start a watch for the xdstp resource name.
  auto watcher2 = StartFooWatch(kXdstpResourceName);
  // Watcher should initially not see any resource reported.
  EXPECT_FALSE(watcher2->HasEvent());
  // XdsClient will create a new stream to the server for this authority.
  auto stream2 = WaitForAdsStream(authority_server);
  ASSERT_TRUE(stream2 != nullptr);
  // XdsClient should have sent a subscription request on the ADS stream.
  // Note that version and nonce here do NOT use the values for Foo,
  // since each authority has its own state.
  request = WaitForRequest(stream2.get());
  ASSERT_TRUE(request.has_value());
  CheckRequest(*request, XdsFooResourceType::Get()->type_url(),
               /*version_info=*/"", /*response_nonce=*/"",
               /*error_detail=*/absl::OkStatus(),
               /*resource_names=*/{kXdstpResourceName});
  CheckRequestNode(*request);  // Should be present on the first request.
  // Send a response.
  stream2->SendMessageToClient(
      ResponseBuilder(XdsFooResourceType::Get()->type_url())
          .set_version_info("2")
          .set_nonce("B")
          .AddFooResource(XdsFooResource(kXdstpResourceName, 3))
          .Serialize());
  // XdsClient should have delivered the response to the watcher.
  resource = watcher2->WaitForNextResource();
  ASSERT_TRUE(resource.has_value());
  EXPECT_EQ(resource->name, kXdstpResourceName);
  EXPECT_EQ(resource->value, 3);
  // XdsClient should have sent an ACK message to the xDS server.
  request = WaitForRequest(stream2.get());
  ASSERT_TRUE(request.has_value());
  CheckRequest(*request, XdsFooResourceType::Get()->type_url(),
               /*version_info=*/"2", /*response_nonce=*/"B",
               /*error_detail=*/absl::OkStatus(),
               /*resource_names=*/{kXdstpResourceName});
  // Now cause a channel failure on the stream to the authority's xDS server.
  TriggerConnectionFailure(authority_server,
                           absl::UnavailableError("connection failed"));
  // The watcher for the xdstp resource name should see the error.
  auto error = watcher2->WaitForNextError();
  ASSERT_TRUE(error.has_value());
  EXPECT_EQ(error->code(), absl::StatusCode::kUnavailable);
  EXPECT_EQ(error->message(),
            "xDS channel for server other_xds_server: connection failed "
            "(node ID:xds_client_test)")
      << *error;
  // The watcher for "foo1" should not see any error.
  EXPECT_FALSE(watcher->HasEvent());
  // Cancel watch for "foo1".
  CancelFooWatch(watcher.get(), "foo1");
  // The XdsClient may or may not send the unsubscription message
  // before it closes the transport, depending on callback timing.
  request = WaitForRequest(stream.get());
  if (request.has_value()) {
    CheckRequest(*request, XdsFooResourceType::Get()->type_url(),
                 /*version_info=*/"1", /*response_nonce=*/"A",
                 /*error_detail=*/absl::OkStatus(), /*resource_names=*/{});
  }
  // Now cancel watch for xdstp resource name.
  CancelFooWatch(watcher2.get(), kXdstpResourceName);
  // The XdsClient may or may not send the unsubscription message
  // before it closes the transport, depending on callback timing.
  request = WaitForRequest(stream2.get());
  if (request.has_value()) {
    CheckRequest(*request, XdsFooResourceType::Get()->type_url(),
                 /*version_info=*/"2", /*response_nonce=*/"B",
                 /*error_detail=*/absl::OkStatus(), /*resource_names=*/{});
  }
}

}  // namespace
}  // namespace testing
}  // namespace grpc_core

int main(int argc, char** argv) {
  ::testing::InitGoogleTest(&argc, argv);
  grpc::testing::TestEnvironment env(&argc, argv);
  grpc_init();
  int ret = RUN_ALL_TESTS();
  grpc_shutdown();
  return ret;
}<|MERGE_RESOLUTION|>--- conflicted
+++ resolved
@@ -365,14 +365,10 @@
       }
       return result;
     }
-<<<<<<< HEAD
     bool AllResourcesRequiredInSotW() const override {
       return all_resources_required_in_sotw;
     }
-    void InitUpbSymtab(upb_DefPool* /*symtab*/) const override {}
-=======
     void InitUpbSymtab(XdsClient*, upb_DefPool* /*symtab*/) const override {}
->>>>>>> 447a0588
 
     static google::protobuf::Any EncodeAsAny(const ResourceStruct& resource) {
       google::protobuf::Any any;
