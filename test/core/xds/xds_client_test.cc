//
// Copyright 2022 gRPC authors.
//
// Licensed under the Apache License, Version 2.0 (the "License");
// you may not use this file except in compliance with the License.
// You may obtain a copy of the License at
//
//     http://www.apache.org/licenses/LICENSE-2.0
//
// Unless required by applicable law or agreed to in writing, software
// distributed under the License is distributed on an "AS IS" BASIS,
// WITHOUT WARRANTIES OR CONDITIONS OF ANY KIND, either express or implied.
// See the License for the specific language governing permissions and
// limitations under the License.
//

// TODO(roth): Add the following tests:
// - tests for DumpClientConfigBinary()
// - tests for load-reporting APIs?  (or maybe move those out of XdsClient?)

#include "src/core/xds/xds_client/xds_client.h"

#include <google/protobuf/any.pb.h>
#include <google/protobuf/struct.pb.h>
#include <grpc/grpc.h>
#include <grpc/support/json.h>
#include <grpcpp/impl/codegen/config_protobuf.h>
#include <stdint.h>

#include <algorithm>
#include <deque>
#include <fstream>
#include <map>
#include <memory>
#include <optional>
#include <string>
#include <vector>

#include "absl/strings/str_cat.h"
#include "absl/time/time.h"
#include "absl/types/optional.h"
#include "absl/types/variant.h"
#include "envoy/config/core/v3/base.pb.h"
#include "envoy/service/discovery/v3/discovery.pb.h"
#include "gmock/gmock.h"
#include "gtest/gtest.h"
#include "src/core/lib/iomgr/timer_manager.h"
#include "src/core/util/debug_location.h"
#include "src/core/util/json/json.h"
#include "src/core/util/json/json_args.h"
#include "src/core/util/json/json_object_loader.h"
#include "src/core/util/json/json_reader.h"
#include "src/core/util/json/json_writer.h"
#include "src/core/util/match.h"
#include "src/core/util/sync.h"
#include "src/core/xds/xds_client/xds_bootstrap.h"
#include "src/core/xds/xds_client/xds_resource_type_impl.h"
#include "test/core/event_engine/event_engine_test_utils.h"
#include "test/core/event_engine/fuzzing_event_engine/fuzzing_event_engine.h"
#include "test/core/test_util/scoped_env_var.h"
#include "test/core/test_util/test_config.h"
#include "test/core/xds/xds_client_test_peer.h"
#include "test/core/xds/xds_transport_fake.h"
#include "upb/reflection/def.h"

// IWYU pragma: no_include <google/protobuf/message.h>
// IWYU pragma: no_include <google/protobuf/stubs/status.h>
// IWYU pragma: no_include <google/protobuf/unknown_field_set.h>
// IWYU pragma: no_include <google/protobuf/util/json_util.h>
// IWYU pragma: no_include "google/protobuf/json/json.h"
// IWYU pragma: no_include "google/protobuf/util/json_util.h"

using envoy::service::discovery::v3::DiscoveryRequest;
using envoy::service::discovery::v3::DiscoveryResponse;
using grpc_event_engine::experimental::FuzzingEventEngine;

namespace grpc_core {
namespace testing {
namespace {

constexpr absl::string_view kDefaultXdsServerUrl = "default_xds_server";

class XdsClientTest : public ::testing::Test {
 protected:
  // A fake bootstrap implementation that allows tests to populate the
  // fields however they want.
  class FakeXdsBootstrap : public XdsBootstrap {
   public:
    class FakeNode : public Node {
     public:
      FakeNode() : id_("xds_client_test") {}
      const std::string& id() const override { return id_; }
      const std::string& cluster() const override { return cluster_; }
      const std::string& locality_region() const override {
        return locality_region_;
      }
      const std::string& locality_zone() const override {
        return locality_zone_;
      }
      const std::string& locality_sub_zone() const override {
        return locality_sub_zone_;
      }
      const Json::Object& metadata() const override { return metadata_; }

      void set_id(std::string id) { id_ = std::move(id); }
      void set_cluster(std::string cluster) { cluster_ = std::move(cluster); }
      void set_locality_region(std::string locality_region) {
        locality_region_ = std::move(locality_region);
      }
      void set_locality_zone(std::string locality_zone) {
        locality_zone_ = std::move(locality_zone);
      }
      void set_locality_sub_zone(std::string locality_sub_zone) {
        locality_sub_zone_ = std::move(locality_sub_zone);
      }
      void set_metadata(Json::Object metadata) {
        metadata_ = std::move(metadata);
      }

     private:
      std::string id_;
      std::string cluster_;
      std::string locality_region_;
      std::string locality_zone_;
      std::string locality_sub_zone_;
      Json::Object metadata_;
    };

    class FakeXdsServer : public XdsServer {
     public:
      explicit FakeXdsServer(
          absl::string_view server_uri = kDefaultXdsServerUrl,
<<<<<<< HEAD
          bool ignore_resource_deletion = false,
          bool resource_timer_is_transient_failure = false)
          : server_uri_(server_uri),
            ignore_resource_deletion_(ignore_resource_deletion),
            resource_timer_is_transient_failure_(
                resource_timer_is_transient_failure) {}

=======
          bool fail_on_data_errors = false)
          : server_uri_(server_uri),
            fail_on_data_errors_(fail_on_data_errors) {}
>>>>>>> 4f6e36a8
      const std::string& server_uri() const override { return server_uri_; }
      bool IgnoreResourceDeletion() const override {
        return !fail_on_data_errors_;
      }
<<<<<<< HEAD
      bool ResourceTimerIsTransientFailure() const override {
        return resource_timer_is_transient_failure_;
      }
=======
      bool FailOnDataErrors() const override { return fail_on_data_errors_; }
>>>>>>> 4f6e36a8
      bool Equals(const XdsServer& other) const override {
        const auto& o = static_cast<const FakeXdsServer&>(other);
        return server_uri_ == o.server_uri_ &&
               fail_on_data_errors_ == o.fail_on_data_errors_;
      }
      std::string Key() const override {
        return absl::StrCat(server_uri_, "#", fail_on_data_errors_);
      }

     private:
      std::string server_uri_;
<<<<<<< HEAD
      bool ignore_resource_deletion_ = false;
      bool resource_timer_is_transient_failure_ = false;
=======
      bool fail_on_data_errors_ = false;
>>>>>>> 4f6e36a8
    };

    class FakeAuthority : public Authority {
     public:
      std::vector<const XdsServer*> servers() const override {
        if (server_.has_value()) {
          return {&*server_};
        } else {
          return {};
        };
      }

      void set_server(absl::optional<FakeXdsServer> server) {
        server_ = std::move(server);
      }

     private:
      absl::optional<FakeXdsServer> server_;
    };

    class Builder {
     public:
      Builder() { node_.emplace(); }
      Builder& set_node_id(std::string id) {
        if (!node_.has_value()) node_.emplace();
        node_->set_id(std::move(id));
        return *this;
      }
      Builder& AddAuthority(std::string name, FakeAuthority authority) {
        authorities_[std::move(name)] = std::move(authority);
        return *this;
      }
      Builder& SetServers(absl::Span<const FakeXdsServer> servers) {
        servers_.assign(servers.begin(), servers.end());
        return *this;
      }
      std::unique_ptr<XdsBootstrap> Build() {
        auto bootstrap = std::make_unique<FakeXdsBootstrap>();
        bootstrap->servers_ = std::move(servers_);
        bootstrap->node_ = std::move(node_);
        bootstrap->authorities_ = std::move(authorities_);
        return bootstrap;
      }

     private:
      std::vector<FakeXdsServer> servers_ = {FakeXdsServer()};
      absl::optional<FakeNode> node_;
      std::map<std::string, FakeAuthority> authorities_;
    };

    std::string ToString() const override { return "<fake>"; }

    std::vector<const XdsServer*> servers() const override {
      std::vector<const XdsServer*> result;
      result.reserve(servers_.size());
      for (size_t i = 0; i < servers_.size(); ++i) {
        result.emplace_back(&servers_[i]);
      }
      return result;
    }

    const Node* node() const override {
      return node_.has_value() ? &*node_ : nullptr;
    }
    const Authority* LookupAuthority(const std::string& name) const override {
      auto it = authorities_.find(name);
      if (it == authorities_.end()) return nullptr;
      return &it->second;
    }

   private:
    std::vector<FakeXdsServer> servers_;
    absl::optional<FakeNode> node_;
    std::map<std::string, FakeAuthority> authorities_;
  };

  // A template for a test xDS resource type with an associated watcher impl.
  // For simplicity, we use JSON instead of proto for serialization.
  //
  // The specified ResourceStruct must provide the following:
  // - a static JsonLoader() method, as described in json_object_loader.h
  // - an AsJsonString() method that returns the object in JSON string form
  // - a static TypeUrl() method that returns the resource type
  //
  // The all_resources_required_in_sotw parameter indicates the value
  // that should be returned by the AllResourcesRequiredInSotW() method.
  template <typename ResourceStruct, bool all_resources_required_in_sotw>
  class XdsTestResourceType
      : public XdsResourceTypeImpl<
            XdsTestResourceType<ResourceStruct, all_resources_required_in_sotw>,
            ResourceStruct> {
   public:
    // A watcher implementation that queues delivered watches.
    class Watcher : public XdsResourceTypeImpl<
                        XdsTestResourceType<ResourceStruct,
                                            all_resources_required_in_sotw>,
                        ResourceStruct>::WatcherInterface {
     public:
      explicit Watcher(std::shared_ptr<FuzzingEventEngine> event_engine)
          : event_engine_(std::move(event_engine)) {}

      ~Watcher() override {
        MutexLock lock(&mu_);
        EXPECT_THAT(queue_, ::testing::IsEmpty())
            << this << " " << queue_[0].ToString();
      }

      bool HasEvent() {
        MutexLock lock(&mu_);
        return !queue_.empty();
      }

      // Returns true if no event is received after draining the fuzzing
      // EE queue.
      bool ExpectNoEvent() {
        event_engine_->TickUntilIdle();
        return !HasEvent();
      }

      struct ResourceAndReadDelayHandle {
        std::shared_ptr<const ResourceStruct> resource;
        RefCountedPtr<XdsClient::ReadDelayHandle> read_delay_handle;
      };
      absl::optional<ResourceAndReadDelayHandle> WaitForNextResourceAndHandle(
          SourceLocation location = SourceLocation()) {
        auto event = WaitForNextOnResourceChangedEvent(location);
        if (!event.has_value()) return absl::nullopt;
        EXPECT_TRUE(event->resource.ok())
            << "got unexpected error: " << event->resource.status() << " at "
            << location.file() << ":" << location.line();
        if (!event->resource.ok()) return absl::nullopt;
        return ResourceAndReadDelayHandle{std::move(*event->resource),
                                          std::move(event->read_delay_handle)};
      }

      std::shared_ptr<const ResourceStruct> WaitForNextResource(
          SourceLocation location = SourceLocation()) {
        auto resource_and_handle = WaitForNextResourceAndHandle(location);
        if (!resource_and_handle.has_value()) return nullptr;
        return std::move(resource_and_handle->resource);
      }

      absl::optional<absl::Status> WaitForNextError(
          SourceLocation location = SourceLocation()) {
        auto event = WaitForNextOnResourceChangedEvent(location);
        if (!event.has_value()) return absl::nullopt;
        EXPECT_FALSE(event->resource.ok())
            << "got unexpected resource: " << (*event->resource)->name << " at "
            << location.file() << ":" << location.line();
        if (event->resource.ok()) return absl::nullopt;
        return event->resource.status();
      }

      bool WaitForDoesNotExist(SourceLocation location = SourceLocation()) {
        auto status = WaitForNextError(location);
        if (!status.has_value()) return false;
        EXPECT_EQ(status->code(), absl::StatusCode::kNotFound)
            << "unexpected status: " << *status << " at " << location.file()
            << ":" << location.line();
        return status->code() == absl::StatusCode::kNotFound;
      }

      absl::optional<absl::Status> WaitForNextAmbientError(
          SourceLocation location = SourceLocation()) {
        auto event = WaitForNextEvent();
        if (!event.has_value()) return absl::nullopt;
        return Match(
            event->payload,
            [&](const absl::StatusOr<std::shared_ptr<const ResourceStruct>>&
                    resource) -> absl::optional<absl::Status> {
              EXPECT_TRUE(false)
                  << "got unexpected resource: " << event->ToString() << " at "
                  << location.file() << ":" << location.line();
              return absl::nullopt;
            },
            [&](const absl::Status& status) -> absl::optional<absl::Status> {
              return status;
            });
      }

     private:
      // An event delivered to the watcher.
      struct Event {
        absl::variant<
            // OnResourceChanged()
            absl::StatusOr<std::shared_ptr<const ResourceStruct>>,
            // OnAmbientError()
            absl::Status>
            payload;
        RefCountedPtr<XdsClient::ReadDelayHandle> read_delay_handle;

        std::string ToString() const {
          return Match(
              payload,
              [&](const absl::StatusOr<std::shared_ptr<const ResourceStruct>>&
                      resource) {
                return absl::StrCat(
                    "{resource=",
                    resource.ok() ? (*resource)->name
                                  : resource.status().ToString(),
                    ", read_delay_handle=", (read_delay_handle == nullptr),
                    "}");
              },
              [&](const absl::Status& status) {
                return absl::StrCat("{ambient_error=", status.ToString(),
                                    ", read_delay_handle=",
                                    (read_delay_handle == nullptr), "}");
              });
        }
      };

      absl::optional<Event> WaitForNextEvent() {
        while (true) {
          {
            MutexLock lock(&mu_);
            if (!queue_.empty()) {
              Event event = std::move(queue_.front());
              queue_.pop_front();
              return event;
            }
            if (event_engine_->IsIdle()) return absl::nullopt;
          }
          event_engine_->Tick();
        }
      }

      struct OnResourceChangedEvent {
        absl::StatusOr<std::shared_ptr<const ResourceStruct>> resource;
        RefCountedPtr<XdsClient::ReadDelayHandle> read_delay_handle;
      };
      absl::optional<OnResourceChangedEvent> WaitForNextOnResourceChangedEvent(
          SourceLocation location = SourceLocation()) {
        auto event = WaitForNextEvent();
        if (!event.has_value()) return absl::nullopt;
        return MatchMutable(
            &event->payload,
            [&](absl::StatusOr<std::shared_ptr<const ResourceStruct>>* resource)
                -> absl::optional<OnResourceChangedEvent> {
              return OnResourceChangedEvent{
                  std::move(*resource), std::move(event->read_delay_handle)};
            },
            [&](absl::Status* status)
                -> absl::optional<OnResourceChangedEvent> {
              EXPECT_TRUE(false)
                  << "got unexpected ambient error: " << status->ToString()
                  << " at " << location.file() << ":" << location.line();
              return absl::nullopt;
            });
      }

      void OnResourceChanged(
          absl::StatusOr<std::shared_ptr<const ResourceStruct>> resource,
          RefCountedPtr<XdsClient::ReadDelayHandle> read_delay_handle)
          override {
        MutexLock lock(&mu_);
        queue_.emplace_back(
            Event{std::move(resource), std::move(read_delay_handle)});
      }

      void OnAmbientError(absl::Status status,
                          RefCountedPtr<XdsClient::ReadDelayHandle>
                              read_delay_handle) override {
        MutexLock lock(&mu_);
        queue_.push_back(
            Event{std::move(status), std::move(read_delay_handle)});
      }

      std::shared_ptr<FuzzingEventEngine> event_engine_;

      Mutex mu_;
      std::deque<Event> queue_ ABSL_GUARDED_BY(&mu_);
    };

    absl::string_view type_url() const override {
      return ResourceStruct::TypeUrl();
    }
    XdsResourceType::DecodeResult Decode(
        const XdsResourceType::DecodeContext& /*context*/,
        absl::string_view serialized_resource) const override {
      auto json = JsonParse(serialized_resource);
      XdsResourceType::DecodeResult result;
      if (!json.ok()) {
        result.resource = json.status();
      } else {
        absl::StatusOr<ResourceStruct> foo =
            LoadFromJson<ResourceStruct>(*json);
        if (!foo.ok()) {
          auto it = json->object().find("name");
          if (it != json->object().end()) {
            result.name = it->second.string();
          }
          result.resource = foo.status();
        } else {
          result.name = foo->name;
          result.resource = std::make_unique<ResourceStruct>(std::move(*foo));
        }
      }
      return result;
    }
    bool AllResourcesRequiredInSotW() const override {
      return all_resources_required_in_sotw;
    }
    void InitUpbSymtab(XdsClient*, upb_DefPool* /*symtab*/) const override {}

    static google::protobuf::Any EncodeAsAny(const ResourceStruct& resource) {
      google::protobuf::Any any;
      any.set_type_url(
          absl::StrCat("type.googleapis.com/", ResourceStruct::TypeUrl()));
      any.set_value(resource.AsJsonString());
      return any;
    }
  };

  // A fake "Foo" xDS resource type.
  struct XdsFooResource : public XdsResourceType::ResourceData {
    std::string name;
    uint32_t value;

    XdsFooResource() = default;
    XdsFooResource(std::string name, uint32_t value)
        : name(std::move(name)), value(value) {}

    bool operator==(const XdsFooResource& other) const {
      return name == other.name && value == other.value;
    }

    std::string AsJsonString() const {
      return absl::StrCat("{\"name\":\"", name, "\",\"value\":", value, "}");
    }

    static const JsonLoaderInterface* JsonLoader(const JsonArgs&) {
      static const auto* loader = JsonObjectLoader<XdsFooResource>()
                                      .Field("name", &XdsFooResource::name)
                                      .Field("value", &XdsFooResource::value)
                                      .Finish();
      return loader;
    }

    static absl::string_view TypeUrl() { return "test.v3.foo"; }
  };
  using XdsFooResourceType = XdsTestResourceType<XdsFooResource, false>;

  // A fake "Bar" xDS resource type.
  struct XdsBarResource : public XdsResourceType::ResourceData {
    std::string name;
    std::string value;

    XdsBarResource() = default;
    XdsBarResource(std::string name, std::string value)
        : name(std::move(name)), value(std::move(value)) {}

    bool operator==(const XdsBarResource& other) const {
      return name == other.name && value == other.value;
    }

    std::string AsJsonString() const {
      return absl::StrCat("{\"name\":\"", name, "\",\"value\":\"", value,
                          "\"}");
    }

    static const JsonLoaderInterface* JsonLoader(const JsonArgs&) {
      static const auto* loader = JsonObjectLoader<XdsBarResource>()
                                      .Field("name", &XdsBarResource::name)
                                      .Field("value", &XdsBarResource::value)
                                      .Finish();
      return loader;
    }

    static absl::string_view TypeUrl() { return "test.v3.bar"; }
  };
  using XdsBarResourceType = XdsTestResourceType<XdsBarResource, false>;

  // A fake "WildcardCapable" xDS resource type.
  // This resource type return true for AllResourcesRequiredInSotW(),
  // just like LDS and CDS.
  struct XdsWildcardCapableResource : public XdsResourceType::ResourceData {
    std::string name;
    uint32_t value;

    XdsWildcardCapableResource() = default;
    XdsWildcardCapableResource(std::string name, uint32_t value)
        : name(std::move(name)), value(value) {}

    bool operator==(const XdsWildcardCapableResource& other) const {
      return name == other.name && value == other.value;
    }

    std::string AsJsonString() const {
      return absl::StrCat("{\"name\":\"", name, "\",\"value\":\"", value,
                          "\"}");
    }

    static const JsonLoaderInterface* JsonLoader(const JsonArgs&) {
      static const auto* loader =
          JsonObjectLoader<XdsWildcardCapableResource>()
              .Field("name", &XdsWildcardCapableResource::name)
              .Field("value", &XdsWildcardCapableResource::value)
              .Finish();
      return loader;
    }

    static absl::string_view TypeUrl() { return "test.v3.wildcard_capable"; }
  };
  using XdsWildcardCapableResourceType =
      XdsTestResourceType<XdsWildcardCapableResource,
                          /*all_resources_required_in_sotw=*/true>;

  // A helper class to build and serialize a DiscoveryResponse.
  class ResponseBuilder {
   public:
    explicit ResponseBuilder(absl::string_view type_url) {
      response_.set_type_url(absl::StrCat("type.googleapis.com/", type_url));
    }

    ResponseBuilder& set_version_info(absl::string_view version_info) {
      response_.set_version_info(std::string(version_info));
      return *this;
    }
    ResponseBuilder& set_nonce(absl::string_view nonce) {
      response_.set_nonce(std::string(nonce));
      return *this;
    }

    template <typename ResourceType>
    ResponseBuilder& AddResource(
        const typename ResourceType::ResourceType& resource,
        bool in_resource_wrapper = false) {
      auto* res = response_.add_resources();
      *res = ResourceType::EncodeAsAny(resource);
      if (in_resource_wrapper) {
        envoy::service::discovery::v3::Resource resource_wrapper;
        resource_wrapper.set_name(resource.name);
        *resource_wrapper.mutable_resource() = std::move(*res);
        res->PackFrom(resource_wrapper);
      }
      return *this;
    }

    ResponseBuilder& AddFooResource(const XdsFooResource& resource,
                                    bool in_resource_wrapper = false) {
      return AddResource<XdsFooResourceType>(resource, in_resource_wrapper);
    }

    ResponseBuilder& AddBarResource(const XdsBarResource& resource,
                                    bool in_resource_wrapper = false) {
      return AddResource<XdsBarResourceType>(resource, in_resource_wrapper);
    }

    ResponseBuilder& AddWildcardCapableResource(
        const XdsWildcardCapableResource& resource,
        bool in_resource_wrapper = false) {
      return AddResource<XdsWildcardCapableResourceType>(resource,
                                                         in_resource_wrapper);
    }

    ResponseBuilder& AddInvalidResource(
        absl::string_view type_url, absl::string_view value,
        absl::string_view resource_wrapper_name = "") {
      auto* res = response_.add_resources();
      res->set_type_url(absl::StrCat("type.googleapis.com/", type_url));
      res->set_value(std::string(value));
      if (!resource_wrapper_name.empty()) {
        envoy::service::discovery::v3::Resource resource_wrapper;
        resource_wrapper.set_name(std::string(resource_wrapper_name));
        *resource_wrapper.mutable_resource() = std::move(*res);
        res->PackFrom(resource_wrapper);
      }
      return *this;
    }

    ResponseBuilder& AddInvalidResourceWrapper() {
      auto* res = response_.add_resources();
      res->set_type_url(
          "type.googleapis.com/envoy.service.discovery.v3.Resource");
      res->set_value(std::string("\0", 1));
      return *this;
    }

    ResponseBuilder& AddEmptyResource() {
      response_.add_resources();
      return *this;
    }

    std::string Serialize() {
      std::string serialized_response;
      EXPECT_TRUE(response_.SerializeToString(&serialized_response));
      return serialized_response;
    }

   private:
    DiscoveryResponse response_;
  };

  class MetricsReporter : public XdsMetricsReporter {
   public:
    using ResourceUpdateMap = std::map<
        std::pair<std::string /*xds_server*/, std::string /*resource_type*/>,
        uint64_t>;
    using ServerFailureMap = std::map<std::string /*xds_server*/, uint64_t>;

    explicit MetricsReporter(std::shared_ptr<FuzzingEventEngine> event_engine)
        : event_engine_(std::move(event_engine)) {}

    ResourceUpdateMap resource_updates_valid() const {
      MutexLock lock(&mu_);
      return resource_updates_valid_;
    }
    ResourceUpdateMap resource_updates_invalid() const {
      MutexLock lock(&mu_);
      return resource_updates_invalid_;
    }
    const ServerFailureMap& server_failures() const { return server_failures_; }

    // Returns true if matchers return true before the timeout.
    // Runs matchers once as soon as it is called and then again
    // every time the metrics reporter sees an update.
    bool WaitForMetricsReporterData(
        ::testing::Matcher<ResourceUpdateMap> resource_updates_valid_matcher,
        ::testing::Matcher<ResourceUpdateMap> resource_updates_invalid_matcher,
        ::testing::Matcher<ServerFailureMap> server_failures_matcher,
        SourceLocation location = SourceLocation()) {
      while (true) {
        {
          MutexLock lock(&mu_);
          if (::testing::Matches(resource_updates_valid_matcher)(
                  resource_updates_valid_) &&
              ::testing::Matches(resource_updates_invalid_matcher)(
                  resource_updates_invalid_) &&
              ::testing::Matches(server_failures_matcher)(server_failures_)) {
            return true;
          }
          if (event_engine_->IsIdle()) {
            EXPECT_THAT(resource_updates_valid_, resource_updates_valid_matcher)
                << location.file() << ":" << location.line();
            EXPECT_THAT(resource_updates_invalid_,
                        resource_updates_invalid_matcher)
                << location.file() << ":" << location.line();
            EXPECT_THAT(server_failures_, server_failures_matcher)
                << location.file() << ":" << location.line();
            return false;
          }
        }
        event_engine_->Tick();
      }
    }

   private:
    void ReportResourceUpdates(absl::string_view xds_server,
                               absl::string_view resource_type,
                               uint64_t num_resources_valid,
                               uint64_t num_resources_invalid) override {
      MutexLock lock(&mu_);
      auto key =
          std::make_pair(std::string(xds_server), std::string(resource_type));
      if (num_resources_valid > 0) {
        resource_updates_valid_[key] += num_resources_valid;
      }
      if (num_resources_invalid > 0) {
        resource_updates_invalid_[key] += num_resources_invalid;
      }
      cond_.SignalAll();
    }

    void ReportServerFailure(absl::string_view xds_server) override {
      MutexLock lock(&mu_);
      ++server_failures_[std::string(xds_server)];
      cond_.SignalAll();
    }

    std::shared_ptr<FuzzingEventEngine> event_engine_;

    mutable Mutex mu_;
    ResourceUpdateMap resource_updates_valid_ ABSL_GUARDED_BY(mu_);
    ResourceUpdateMap resource_updates_invalid_ ABSL_GUARDED_BY(mu_);
    ServerFailureMap server_failures_ ABSL_GUARDED_BY(mu_);
    CondVar cond_;
  };

  using ResourceCounts =
      std::vector<std::pair<XdsClientTestPeer::ResourceCountLabels, uint64_t>>;
  ResourceCounts GetResourceCounts() {
    ResourceCounts resource_counts;
    XdsClientTestPeer(xds_client_.get())
        .TestReportResourceCounts(
            [&](const XdsClientTestPeer::ResourceCountLabels& labels,
                uint64_t count) {
              resource_counts.emplace_back(labels, count);
            });
    return resource_counts;
  }

  using ServerConnectionMap = std::map<std::string, bool>;
  ServerConnectionMap GetServerConnections() {
    ServerConnectionMap server_connection_map;
    XdsClientTestPeer(xds_client_.get())
        .TestReportServerConnections(
            [&](absl::string_view xds_server, bool connected) {
              std::string server(xds_server);
              EXPECT_EQ(server_connection_map.find(server),
                        server_connection_map.end());
              server_connection_map[std::move(server)] = connected;
            });
    return server_connection_map;
  }

  void SetUp() override {
    event_engine_ = std::make_shared<FuzzingEventEngine>(
        FuzzingEventEngine::Options(), fuzzing_event_engine::Actions());
    grpc_timer_manager_set_start_threaded(false);
    grpc_init();
  }

  void TearDown() override {
    transport_factory_.reset();
    xds_client_.reset();
    event_engine_->FuzzingDone();
    event_engine_->TickUntilIdle();
    event_engine_->UnsetGlobalHooks();
    grpc_event_engine::experimental::WaitForSingleOwner(
        std::move(event_engine_));
    grpc_shutdown_blocking();
  }

  // Sets transport_factory_ and initializes xds_client_ with the
  // specified bootstrap config.
  void InitXdsClient(FakeXdsBootstrap::Builder bootstrap_builder =
                         FakeXdsBootstrap::Builder()) {
    transport_factory_ = MakeRefCounted<FakeXdsTransportFactory>(
        []() { FAIL() << "Multiple concurrent reads"; }, event_engine_);
    auto metrics_reporter = std::make_unique<MetricsReporter>(event_engine_);
    metrics_reporter_ = metrics_reporter.get();
    xds_client_ = MakeRefCounted<XdsClient>(
        bootstrap_builder.Build(), transport_factory_, event_engine_,
        std::move(metrics_reporter), "foo agent", "foo version");
  }

  // Starts and cancels a watch for a Foo resource.
  RefCountedPtr<XdsFooResourceType::Watcher> StartFooWatch(
      absl::string_view resource_name) {
    auto watcher = MakeRefCounted<XdsFooResourceType::Watcher>(event_engine_);
    XdsFooResourceType::StartWatch(xds_client_.get(), resource_name, watcher);
    return watcher;
  }
  void CancelFooWatch(XdsFooResourceType::Watcher* watcher,
                      absl::string_view resource_name,
                      bool delay_unsubscription = false) {
    XdsFooResourceType::CancelWatch(xds_client_.get(), resource_name, watcher,
                                    delay_unsubscription);
  }

  // Starts and cancels a watch for a Bar resource.
  RefCountedPtr<XdsBarResourceType::Watcher> StartBarWatch(
      absl::string_view resource_name) {
    auto watcher = MakeRefCounted<XdsBarResourceType::Watcher>(event_engine_);
    XdsBarResourceType::StartWatch(xds_client_.get(), resource_name, watcher);
    return watcher;
  }
  void CancelBarWatch(XdsBarResourceType::Watcher* watcher,
                      absl::string_view resource_name,
                      bool delay_unsubscription = false) {
    XdsBarResourceType::CancelWatch(xds_client_.get(), resource_name, watcher,
                                    delay_unsubscription);
  }

  // Starts and cancels a watch for a WildcardCapable resource.
  RefCountedPtr<XdsWildcardCapableResourceType::Watcher>
  StartWildcardCapableWatch(absl::string_view resource_name) {
    auto watcher =
        MakeRefCounted<XdsWildcardCapableResourceType::Watcher>(event_engine_);
    XdsWildcardCapableResourceType::StartWatch(xds_client_.get(), resource_name,
                                               watcher);
    return watcher;
  }
  void CancelWildcardCapableWatch(
      XdsWildcardCapableResourceType::Watcher* watcher,
      absl::string_view resource_name, bool delay_unsubscription = false) {
    XdsWildcardCapableResourceType::CancelWatch(
        xds_client_.get(), resource_name, watcher, delay_unsubscription);
  }

  RefCountedPtr<FakeXdsTransportFactory::FakeStreamingCall> WaitForAdsStream(
      const XdsBootstrap::XdsServer& xds_server) {
    return transport_factory_->WaitForStream(
        xds_server, FakeXdsTransportFactory::kAdsMethod);
  }

  RefCountedPtr<FakeXdsTransportFactory::FakeStreamingCall> WaitForAdsStream() {
    return WaitForAdsStream(*xds_client_->bootstrap().servers().front());
  }

  void TriggerConnectionFailure(const XdsBootstrap::XdsServer& xds_server,
                                absl::Status status) {
    transport_factory_->TriggerConnectionFailure(xds_server, std::move(status));
  }

  // Gets the latest request sent to the fake xDS server.
  absl::optional<DiscoveryRequest> WaitForRequest(
      FakeXdsTransportFactory::FakeStreamingCall* stream,
      SourceLocation location = SourceLocation()) {
    auto message = stream->WaitForMessageFromClient();
    if (!message.has_value()) return absl::nullopt;
    DiscoveryRequest request;
    bool success = request.ParseFromString(*message);
    EXPECT_TRUE(success) << "Failed to deserialize DiscoveryRequest at "
                         << location.file() << ":" << location.line();
    if (!success) return absl::nullopt;
    return std::move(request);
  }

  // Helper function to check the fields of a DiscoveryRequest.
  void CheckRequest(const DiscoveryRequest& request, absl::string_view type_url,
                    absl::string_view version_info,
                    absl::string_view response_nonce,
                    const absl::Status& error_detail,
                    const std::set<absl::string_view>& resource_names,
                    SourceLocation location = SourceLocation()) {
    EXPECT_EQ(request.type_url(),
              absl::StrCat("type.googleapis.com/", type_url))
        << location.file() << ":" << location.line();
    EXPECT_EQ(request.version_info(), version_info)
        << location.file() << ":" << location.line();
    EXPECT_EQ(request.response_nonce(), response_nonce)
        << location.file() << ":" << location.line();
    if (error_detail.ok()) {
      EXPECT_FALSE(request.has_error_detail())
          << location.file() << ":" << location.line();
    } else {
      EXPECT_EQ(request.error_detail().code(),
                static_cast<int>(error_detail.code()))
          << location.file() << ":" << location.line();
      EXPECT_EQ(request.error_detail().message(), error_detail.message())
          << location.file() << ":" << location.line();
    }
    EXPECT_THAT(request.resource_names(),
                ::testing::UnorderedElementsAreArray(resource_names))
        << location.file() << ":" << location.line();
  }

  // Helper function to check the contents of the node message in a
  // request against the client's node info.
  void CheckRequestNode(const DiscoveryRequest& request,
                        SourceLocation location = SourceLocation()) {
    // These fields come from the bootstrap config.
    EXPECT_EQ(request.node().id(), xds_client_->bootstrap().node()->id())
        << location.file() << ":" << location.line();
    EXPECT_EQ(request.node().cluster(),
              xds_client_->bootstrap().node()->cluster())
        << location.file() << ":" << location.line();
    EXPECT_EQ(request.node().locality().region(),
              xds_client_->bootstrap().node()->locality_region())
        << location.file() << ":" << location.line();
    EXPECT_EQ(request.node().locality().zone(),
              xds_client_->bootstrap().node()->locality_zone())
        << location.file() << ":" << location.line();
    EXPECT_EQ(request.node().locality().sub_zone(),
              xds_client_->bootstrap().node()->locality_sub_zone())
        << location.file() << ":" << location.line();
    if (xds_client_->bootstrap().node()->metadata().empty()) {
      EXPECT_FALSE(request.node().has_metadata())
          << location.file() << ":" << location.line();
    } else {
      std::string metadata_json_str;
      auto status =
          MessageToJsonString(request.node().metadata(), &metadata_json_str,
                              GRPC_CUSTOM_JSONUTIL::JsonPrintOptions());
      ASSERT_TRUE(status.ok())
          << status << " on " << location.file() << ":" << location.line();
      auto metadata_json = JsonParse(metadata_json_str);
      ASSERT_TRUE(metadata_json.ok())
          << metadata_json.status() << " on " << location.file() << ":"
          << location.line();
      Json expected =
          Json::FromObject(xds_client_->bootstrap().node()->metadata());
      EXPECT_EQ(*metadata_json, expected)
          << location.file() << ":" << location.line()
          << ":\nexpected: " << JsonDump(expected)
          << "\nactual: " << JsonDump(*metadata_json);
    }
    EXPECT_EQ(request.node().user_agent_name(), "foo agent")
        << location.file() << ":" << location.line();
    EXPECT_EQ(request.node().user_agent_version(), "foo version")
        << location.file() << ":" << location.line();
  }

  std::shared_ptr<FuzzingEventEngine> event_engine_;
  RefCountedPtr<FakeXdsTransportFactory> transport_factory_;
  RefCountedPtr<XdsClient> xds_client_;
  MetricsReporter* metrics_reporter_ = nullptr;
};

MATCHER_P3(ResourceCountLabelsEq, xds_authority, resource_type, cache_state,
           "equals ResourceCountLabels") {
  bool ok = true;
  ok &= ::testing::ExplainMatchResult(xds_authority, arg.xds_authority,
                                      result_listener);
  ok &= ::testing::ExplainMatchResult(resource_type, arg.resource_type,
                                      result_listener);
  ok &= ::testing::ExplainMatchResult(cache_state, arg.cache_state,
                                      result_listener);
  return ok;
}

TEST_F(XdsClientTest, BasicWatch) {
  InitXdsClient();
  // Metrics should initially be empty.
  EXPECT_THAT(metrics_reporter_->resource_updates_valid(),
              ::testing::ElementsAre());
  EXPECT_THAT(metrics_reporter_->resource_updates_invalid(),
              ::testing::ElementsAre());
  EXPECT_THAT(GetResourceCounts(), ::testing::ElementsAre());
  EXPECT_THAT(GetServerConnections(), ::testing::ElementsAre());
  EXPECT_THAT(metrics_reporter_->server_failures(), ::testing::ElementsAre());
  // Start a watch for "foo1".
  auto watcher = StartFooWatch("foo1");
  // Check metrics.
  EXPECT_THAT(metrics_reporter_->resource_updates_valid(),
              ::testing::ElementsAre());
  EXPECT_THAT(metrics_reporter_->resource_updates_invalid(),
              ::testing::ElementsAre());
  EXPECT_THAT(GetServerConnections(), ::testing::ElementsAre(::testing::Pair(
                                          kDefaultXdsServerUrl, true)));
  EXPECT_THAT(GetResourceCounts(),
              ::testing::ElementsAre(::testing::Pair(
                  ResourceCountLabelsEq(XdsClient::kOldStyleAuthority,
                                        XdsFooResourceType::Get()->type_url(),
                                        "requested"),
                  1)));
  // Watcher should initially not see any resource reported.
  EXPECT_FALSE(watcher->HasEvent());
  // XdsClient should have created an ADS stream.
  auto stream = WaitForAdsStream();
  ASSERT_TRUE(stream != nullptr);
  // XdsClient should have sent a subscription request on the ADS stream.
  auto request = WaitForRequest(stream.get());
  ASSERT_TRUE(request.has_value());
  CheckRequest(*request, XdsFooResourceType::Get()->type_url(),
               /*version_info=*/"", /*response_nonce=*/"",
               /*error_detail=*/absl::OkStatus(),
               /*resource_names=*/{"foo1"});
  CheckRequestNode(*request);  // Should be present on the first request.
  // Send a response.
  stream->SendMessageToClient(
      ResponseBuilder(XdsFooResourceType::Get()->type_url())
          .set_version_info("1")
          .set_nonce("A")
          .AddFooResource(XdsFooResource("foo1", 6))
          .Serialize());
  // XdsClient should have delivered the response to the watcher.
  auto resource = watcher->WaitForNextResource();
  ASSERT_NE(resource, nullptr);
  EXPECT_EQ(resource->name, "foo1");
  EXPECT_EQ(resource->value, 6);
  // Check metric data.
  EXPECT_TRUE(metrics_reporter_->WaitForMetricsReporterData(
      ::testing::ElementsAre(::testing::Pair(
          ::testing::Pair(kDefaultXdsServerUrl,
                          XdsFooResourceType::Get()->type_url()),
          1)),
      ::testing::ElementsAre(), ::testing::_));
  EXPECT_THAT(
      GetResourceCounts(),
      ::testing::ElementsAre(::testing::Pair(
          ResourceCountLabelsEq(XdsClient::kOldStyleAuthority,
                                XdsFooResourceType::Get()->type_url(), "acked"),
          1)));
  EXPECT_THAT(GetServerConnections(), ::testing::ElementsAre(::testing::Pair(
                                          kDefaultXdsServerUrl, true)));
  // XdsClient should have sent an ACK message to the xDS server.
  request = WaitForRequest(stream.get());
  ASSERT_TRUE(request.has_value());
  CheckRequest(*request, XdsFooResourceType::Get()->type_url(),
               /*version_info=*/"1", /*response_nonce=*/"A",
               /*error_detail=*/absl::OkStatus(),
               /*resource_names=*/{"foo1"});
  // Cancel watch.
  CancelFooWatch(watcher.get(), "foo1");
  EXPECT_TRUE(stream->IsOrphaned());
  // Check metric data.
  EXPECT_TRUE(metrics_reporter_->WaitForMetricsReporterData(
      ::testing::ElementsAre(::testing::Pair(
          ::testing::Pair(kDefaultXdsServerUrl,
                          XdsFooResourceType::Get()->type_url()),
          1)),
      ::testing::ElementsAre(), ::testing::_));
  EXPECT_THAT(GetResourceCounts(), ::testing::ElementsAre());
  EXPECT_THAT(GetServerConnections(), ::testing::ElementsAre());
}

TEST_F(XdsClientTest, UpdateFromServer) {
  InitXdsClient();
  // Start a watch for "foo1".
  auto watcher = StartFooWatch("foo1");
  // Watcher should initially not see any resource reported.
  EXPECT_FALSE(watcher->HasEvent());
  // XdsClient should have created an ADS stream.
  auto stream = WaitForAdsStream();
  ASSERT_TRUE(stream != nullptr);
  // XdsClient should have sent a subscription request on the ADS stream.
  auto request = WaitForRequest(stream.get());
  ASSERT_TRUE(request.has_value());
  CheckRequest(*request, XdsFooResourceType::Get()->type_url(),
               /*version_info=*/"", /*response_nonce=*/"",
               /*error_detail=*/absl::OkStatus(),
               /*resource_names=*/{"foo1"});
  CheckRequestNode(*request);  // Should be present on the first request.
  // Send a response.
  stream->SendMessageToClient(
      ResponseBuilder(XdsFooResourceType::Get()->type_url())
          .set_version_info("1")
          .set_nonce("A")
          .AddFooResource(XdsFooResource("foo1", 6))
          .Serialize());
  // XdsClient should have delivered the response to the watcher.
  auto resource = watcher->WaitForNextResource();
  ASSERT_NE(resource, nullptr);
  EXPECT_EQ(resource->name, "foo1");
  EXPECT_EQ(resource->value, 6);
  // Check metric data.
  EXPECT_TRUE(metrics_reporter_->WaitForMetricsReporterData(
      ::testing::ElementsAre(::testing::Pair(
          ::testing::Pair(kDefaultXdsServerUrl,
                          XdsFooResourceType::Get()->type_url()),
          1)),
      ::testing::ElementsAre(), ::testing::_));
  EXPECT_THAT(
      GetResourceCounts(),
      ::testing::ElementsAre(::testing::Pair(
          ResourceCountLabelsEq(XdsClient::kOldStyleAuthority,
                                XdsFooResourceType::Get()->type_url(), "acked"),
          1)));
  // XdsClient should have sent an ACK message to the xDS server.
  request = WaitForRequest(stream.get());
  ASSERT_TRUE(request.has_value());
  CheckRequest(*request, XdsFooResourceType::Get()->type_url(),
               /*version_info=*/"1", /*response_nonce=*/"A",
               /*error_detail=*/absl::OkStatus(),
               /*resource_names=*/{"foo1"});
  // Server sends an updated version of the resource.
  stream->SendMessageToClient(
      ResponseBuilder(XdsFooResourceType::Get()->type_url())
          .set_version_info("2")
          .set_nonce("B")
          .AddFooResource(XdsFooResource("foo1", 9))
          .Serialize());
  // XdsClient should have delivered the response to the watcher.
  resource = watcher->WaitForNextResource();
  ASSERT_NE(resource, nullptr);
  EXPECT_EQ(resource->name, "foo1");
  EXPECT_EQ(resource->value, 9);
  // Check metric data.
  EXPECT_TRUE(metrics_reporter_->WaitForMetricsReporterData(
      ::testing::ElementsAre(::testing::Pair(
          ::testing::Pair(kDefaultXdsServerUrl,
                          XdsFooResourceType::Get()->type_url()),
          2)),
      ::testing::ElementsAre(), ::testing::_));
  EXPECT_THAT(
      GetResourceCounts(),
      ::testing::ElementsAre(::testing::Pair(
          ResourceCountLabelsEq(XdsClient::kOldStyleAuthority,
                                XdsFooResourceType::Get()->type_url(), "acked"),
          1)));
  // XdsClient should have sent an ACK message to the xDS server.
  request = WaitForRequest(stream.get());
  ASSERT_TRUE(request.has_value());
  CheckRequest(*request, XdsFooResourceType::Get()->type_url(),
               /*version_info=*/"2", /*response_nonce=*/"B",
               /*error_detail=*/absl::OkStatus(),
               /*resource_names=*/{"foo1"});
  // Cancel watch.
  CancelFooWatch(watcher.get(), "foo1");
  EXPECT_TRUE(stream->IsOrphaned());
}

TEST_F(XdsClientTest, MultipleWatchersForSameResource) {
  InitXdsClient();
  // Start a watch for "foo1".
  auto watcher = StartFooWatch("foo1");
  // Watcher should initially not see any resource reported.
  EXPECT_FALSE(watcher->HasEvent());
  // XdsClient should have created an ADS stream.
  auto stream = WaitForAdsStream();
  ASSERT_TRUE(stream != nullptr);
  // XdsClient should have sent a subscription request on the ADS stream.
  auto request = WaitForRequest(stream.get());
  ASSERT_TRUE(request.has_value());
  CheckRequest(*request, XdsFooResourceType::Get()->type_url(),
               /*version_info=*/"", /*response_nonce=*/"",
               /*error_detail=*/absl::OkStatus(),
               /*resource_names=*/{"foo1"});
  CheckRequestNode(*request);  // Should be present on the first request.
  // Send a response.
  stream->SendMessageToClient(
      ResponseBuilder(XdsFooResourceType::Get()->type_url())
          .set_version_info("1")
          .set_nonce("A")
          .AddFooResource(XdsFooResource("foo1", 6))
          .Serialize());
  // XdsClient should have delivered the response to the watcher.
  auto resource = watcher->WaitForNextResource();
  ASSERT_NE(resource, nullptr);
  EXPECT_EQ(resource->name, "foo1");
  EXPECT_EQ(resource->value, 6);
  // Check metric data.
  EXPECT_TRUE(metrics_reporter_->WaitForMetricsReporterData(
      ::testing::ElementsAre(::testing::Pair(
          ::testing::Pair(kDefaultXdsServerUrl,
                          XdsFooResourceType::Get()->type_url()),
          1)),
      ::testing::ElementsAre(), ::testing::_));
  EXPECT_THAT(
      GetResourceCounts(),
      ::testing::ElementsAre(::testing::Pair(
          ResourceCountLabelsEq(XdsClient::kOldStyleAuthority,
                                XdsFooResourceType::Get()->type_url(), "acked"),
          1)));
  // XdsClient should have sent an ACK message to the xDS server.
  request = WaitForRequest(stream.get());
  ASSERT_TRUE(request.has_value());
  CheckRequest(*request, XdsFooResourceType::Get()->type_url(),
               /*version_info=*/"1", /*response_nonce=*/"A",
               /*error_detail=*/absl::OkStatus(),
               /*resource_names=*/{"foo1"});
  // Start a second watcher for the same resource.
  auto watcher2 = StartFooWatch("foo1");
  // This watcher should get an immediate notification, because the
  // resource is already cached.
  resource = watcher2->WaitForNextResource();
  ASSERT_NE(resource, nullptr);
  EXPECT_EQ(resource->name, "foo1");
  EXPECT_EQ(resource->value, 6);
  // Server should not have seen another request from the client.
  ASSERT_FALSE(stream->HaveMessageFromClient());
  // Server sends an updated version of the resource.
  stream->SendMessageToClient(
      ResponseBuilder(XdsFooResourceType::Get()->type_url())
          .set_version_info("2")
          .set_nonce("B")
          .AddFooResource(XdsFooResource("foo1", 9))
          .Serialize());
  // XdsClient should deliver the response to both watchers.
  resource = watcher->WaitForNextResource();
  ASSERT_NE(resource, nullptr);
  EXPECT_EQ(resource->name, "foo1");
  EXPECT_EQ(resource->value, 9);
  resource = watcher2->WaitForNextResource();
  ASSERT_NE(resource, nullptr);
  EXPECT_EQ(resource->name, "foo1");
  EXPECT_EQ(resource->value, 9);
  // Check metric data.
  EXPECT_TRUE(metrics_reporter_->WaitForMetricsReporterData(
      ::testing::ElementsAre(::testing::Pair(
          ::testing::Pair(kDefaultXdsServerUrl,
                          XdsFooResourceType::Get()->type_url()),
          2)),
      ::testing::ElementsAre(), ::testing::_));
  EXPECT_THAT(
      GetResourceCounts(),
      ::testing::ElementsAre(::testing::Pair(
          ResourceCountLabelsEq(XdsClient::kOldStyleAuthority,
                                XdsFooResourceType::Get()->type_url(), "acked"),
          1)));
  // XdsClient should have sent an ACK message to the xDS server.
  request = WaitForRequest(stream.get());
  ASSERT_TRUE(request.has_value());
  CheckRequest(*request, XdsFooResourceType::Get()->type_url(),
               /*version_info=*/"2", /*response_nonce=*/"B",
               /*error_detail=*/absl::OkStatus(),
               /*resource_names=*/{"foo1"});
  // Cancel one of the watchers.
  CancelFooWatch(watcher.get(), "foo1");
  // The server should not see any new request.
  ASSERT_FALSE(WaitForRequest(stream.get()));
  // Now cancel the second watcher.
  CancelFooWatch(watcher2.get(), "foo1");
  EXPECT_TRUE(stream->IsOrphaned());
}

TEST_F(XdsClientTest, SubscribeToMultipleResources) {
  InitXdsClient();
  // Start a watch for "foo1".
  auto watcher = StartFooWatch("foo1");
  // Watcher should initially not see any resource reported.
  EXPECT_FALSE(watcher->HasEvent());
  // Check metrics.
  EXPECT_THAT(metrics_reporter_->resource_updates_valid(),
              ::testing::ElementsAre());
  EXPECT_THAT(metrics_reporter_->resource_updates_invalid(),
              ::testing::ElementsAre());
  EXPECT_THAT(GetResourceCounts(),
              ::testing::ElementsAre(::testing::Pair(
                  ResourceCountLabelsEq(XdsClient::kOldStyleAuthority,
                                        XdsFooResourceType::Get()->type_url(),
                                        "requested"),
                  1)));
  // XdsClient should have created an ADS stream.
  auto stream = WaitForAdsStream();
  ASSERT_TRUE(stream != nullptr);
  // XdsClient should have sent a subscription request on the ADS stream.
  auto request = WaitForRequest(stream.get());
  ASSERT_TRUE(request.has_value());
  CheckRequest(*request, XdsFooResourceType::Get()->type_url(),
               /*version_info=*/"", /*response_nonce=*/"",
               /*error_detail=*/absl::OkStatus(),
               /*resource_names=*/{"foo1"});
  CheckRequestNode(*request);  // Should be present on the first request.
  // Send a response.
  stream->SendMessageToClient(
      ResponseBuilder(XdsFooResourceType::Get()->type_url())
          .set_version_info("1")
          .set_nonce("A")
          .AddFooResource(XdsFooResource("foo1", 6))
          .Serialize());
  // XdsClient should have delivered the response to the watcher.
  auto resource = watcher->WaitForNextResource();
  ASSERT_NE(resource, nullptr);
  EXPECT_EQ(resource->name, "foo1");
  EXPECT_EQ(resource->value, 6);
  // Check metric data.
  EXPECT_TRUE(metrics_reporter_->WaitForMetricsReporterData(
      ::testing::ElementsAre(::testing::Pair(
          ::testing::Pair(kDefaultXdsServerUrl,
                          XdsFooResourceType::Get()->type_url()),
          1)),
      ::testing::ElementsAre(), ::testing::_));
  EXPECT_THAT(
      GetResourceCounts(),
      ::testing::ElementsAre(::testing::Pair(
          ResourceCountLabelsEq(XdsClient::kOldStyleAuthority,
                                XdsFooResourceType::Get()->type_url(), "acked"),
          1)));
  // XdsClient should have sent an ACK message to the xDS server.
  request = WaitForRequest(stream.get());
  ASSERT_TRUE(request.has_value());
  CheckRequest(*request, XdsFooResourceType::Get()->type_url(),
               /*version_info=*/"1", /*response_nonce=*/"A",
               /*error_detail=*/absl::OkStatus(),
               /*resource_names=*/{"foo1"});
  // Start a watch for "foo2".
  auto watcher2 = StartFooWatch("foo2");
  // Check metric data.
  EXPECT_THAT(
      GetResourceCounts(),
      ::testing::ElementsAre(
          ::testing::Pair(ResourceCountLabelsEq(
                              XdsClient::kOldStyleAuthority,
                              XdsFooResourceType::Get()->type_url(), "acked"),
                          1),
          ::testing::Pair(
              ResourceCountLabelsEq(XdsClient::kOldStyleAuthority,
                                    XdsFooResourceType::Get()->type_url(),
                                    "requested"),
              1)));
  // XdsClient should have sent a subscription request on the ADS stream.
  request = WaitForRequest(stream.get());
  ASSERT_TRUE(request.has_value());
  CheckRequest(*request, XdsFooResourceType::Get()->type_url(),
               /*version_info=*/"1", /*response_nonce=*/"A",
               /*error_detail=*/absl::OkStatus(),
               /*resource_names=*/{"foo1", "foo2"});
  // Send a response.
  stream->SendMessageToClient(
      ResponseBuilder(XdsFooResourceType::Get()->type_url())
          .set_version_info("1")
          .set_nonce("B")
          .AddFooResource(XdsFooResource("foo2", 7))
          .Serialize());
  // XdsClient should have delivered the response to the watcher.
  resource = watcher2->WaitForNextResource();
  ASSERT_NE(resource, nullptr);
  EXPECT_EQ(resource->name, "foo2");
  EXPECT_EQ(resource->value, 7);
  // Check metric data.
  EXPECT_TRUE(metrics_reporter_->WaitForMetricsReporterData(
      ::testing::ElementsAre(::testing::Pair(
          ::testing::Pair(kDefaultXdsServerUrl,
                          XdsFooResourceType::Get()->type_url()),
          2)),
      ::testing::ElementsAre(), ::testing::_));
  EXPECT_THAT(
      GetResourceCounts(),
      ::testing::ElementsAre(::testing::Pair(
          ResourceCountLabelsEq(XdsClient::kOldStyleAuthority,
                                XdsFooResourceType::Get()->type_url(), "acked"),
          2)));
  // XdsClient should have sent an ACK message to the xDS server.
  request = WaitForRequest(stream.get());
  ASSERT_TRUE(request.has_value());
  CheckRequest(*request, XdsFooResourceType::Get()->type_url(),
               /*version_info=*/"1", /*response_nonce=*/"B",
               /*error_detail=*/absl::OkStatus(),
               /*resource_names=*/{"foo1", "foo2"});
  // Cancel watch for "foo1".
  CancelFooWatch(watcher.get(), "foo1");
  // Check metric data.
  EXPECT_THAT(
      GetResourceCounts(),
      ::testing::ElementsAre(::testing::Pair(
          ResourceCountLabelsEq(XdsClient::kOldStyleAuthority,
                                XdsFooResourceType::Get()->type_url(), "acked"),
          1)));
  // XdsClient should send an unsubscription request.
  request = WaitForRequest(stream.get());
  ASSERT_TRUE(request.has_value());
  CheckRequest(*request, XdsFooResourceType::Get()->type_url(),
               /*version_info=*/"1", /*response_nonce=*/"B",
               /*error_detail=*/absl::OkStatus(), /*resource_names=*/{"foo2"});
  // Now cancel watch for "foo2".
  CancelFooWatch(watcher2.get(), "foo2");
  EXPECT_TRUE(stream->IsOrphaned());
}

TEST_F(XdsClientTest, UpdateContainsOnlyChangedResource) {
  InitXdsClient();
  // Start a watch for "foo1".
  auto watcher = StartFooWatch("foo1");
  // Watcher should initially not see any resource reported.
  EXPECT_FALSE(watcher->HasEvent());
  // XdsClient should have created an ADS stream.
  auto stream = WaitForAdsStream();
  ASSERT_TRUE(stream != nullptr);
  // XdsClient should have sent a subscription request on the ADS stream.
  auto request = WaitForRequest(stream.get());
  ASSERT_TRUE(request.has_value());
  CheckRequest(*request, XdsFooResourceType::Get()->type_url(),
               /*version_info=*/"", /*response_nonce=*/"",
               /*error_detail=*/absl::OkStatus(),
               /*resource_names=*/{"foo1"});
  CheckRequestNode(*request);  // Should be present on the first request.
  // Send a response.
  stream->SendMessageToClient(
      ResponseBuilder(XdsFooResourceType::Get()->type_url())
          .set_version_info("1")
          .set_nonce("A")
          .AddFooResource(XdsFooResource("foo1", 6))
          .Serialize());
  // XdsClient should have delivered the response to the watcher.
  auto resource = watcher->WaitForNextResource();
  ASSERT_NE(resource, nullptr);
  EXPECT_EQ(resource->name, "foo1");
  EXPECT_EQ(resource->value, 6);
  // XdsClient should have sent an ACK message to the xDS server.
  request = WaitForRequest(stream.get());
  ASSERT_TRUE(request.has_value());
  CheckRequest(*request, XdsFooResourceType::Get()->type_url(),
               /*version_info=*/"1", /*response_nonce=*/"A",
               /*error_detail=*/absl::OkStatus(),
               /*resource_names=*/{"foo1"});
  // Start a watch for "foo2".
  auto watcher2 = StartFooWatch("foo2");
  // XdsClient should have sent a subscription request on the ADS stream.
  request = WaitForRequest(stream.get());
  ASSERT_TRUE(request.has_value());
  CheckRequest(*request, XdsFooResourceType::Get()->type_url(),
               /*version_info=*/"1", /*response_nonce=*/"A",
               /*error_detail=*/absl::OkStatus(),
               /*resource_names=*/{"foo1", "foo2"});
  // Send a response.
  stream->SendMessageToClient(
      ResponseBuilder(XdsFooResourceType::Get()->type_url())
          .set_version_info("1")
          .set_nonce("B")
          .AddFooResource(XdsFooResource("foo2", 7))
          .Serialize());
  // XdsClient should have delivered the response to the watcher.
  resource = watcher2->WaitForNextResource();
  ASSERT_NE(resource, nullptr);
  EXPECT_EQ(resource->name, "foo2");
  EXPECT_EQ(resource->value, 7);
  // Check metric data.
  EXPECT_TRUE(metrics_reporter_->WaitForMetricsReporterData(
      ::testing::ElementsAre(::testing::Pair(
          ::testing::Pair(kDefaultXdsServerUrl,
                          XdsFooResourceType::Get()->type_url()),
          2)),
      ::testing::ElementsAre(), ::testing::_));
  EXPECT_THAT(
      GetResourceCounts(),
      ::testing::ElementsAre(::testing::Pair(
          ResourceCountLabelsEq(XdsClient::kOldStyleAuthority,
                                XdsFooResourceType::Get()->type_url(), "acked"),
          2)));
  // XdsClient should have sent an ACK message to the xDS server.
  request = WaitForRequest(stream.get());
  ASSERT_TRUE(request.has_value());
  CheckRequest(*request, XdsFooResourceType::Get()->type_url(),
               /*version_info=*/"1", /*response_nonce=*/"B",
               /*error_detail=*/absl::OkStatus(),
               /*resource_names=*/{"foo1", "foo2"});
  // Server sends an update for "foo1".  The response does not contain "foo2".
  stream->SendMessageToClient(
      ResponseBuilder(XdsFooResourceType::Get()->type_url())
          .set_version_info("2")
          .set_nonce("C")
          .AddFooResource(XdsFooResource("foo1", 9))
          .Serialize());
  // XdsClient should have delivered the response to the watcher.
  resource = watcher->WaitForNextResource();
  ASSERT_NE(resource, nullptr);
  EXPECT_EQ(resource->name, "foo1");
  EXPECT_EQ(resource->value, 9);
  // Check metric data.
  EXPECT_TRUE(metrics_reporter_->WaitForMetricsReporterData(
      ::testing::ElementsAre(::testing::Pair(
          ::testing::Pair(kDefaultXdsServerUrl,
                          XdsFooResourceType::Get()->type_url()),
          3)),
      ::testing::ElementsAre(), ::testing::_));
  EXPECT_THAT(
      GetResourceCounts(),
      ::testing::ElementsAre(::testing::Pair(
          ResourceCountLabelsEq(XdsClient::kOldStyleAuthority,
                                XdsFooResourceType::Get()->type_url(), "acked"),
          2)));
  // XdsClient should have sent an ACK message to the xDS server.
  request = WaitForRequest(stream.get());
  ASSERT_TRUE(request.has_value());
  CheckRequest(*request, XdsFooResourceType::Get()->type_url(),
               /*version_info=*/"2", /*response_nonce=*/"C",
               /*error_detail=*/absl::OkStatus(),
               /*resource_names=*/{"foo1", "foo2"});
  // Cancel watch for "foo1".
  CancelFooWatch(watcher.get(), "foo1");
  // XdsClient should send an unsubscription request.
  request = WaitForRequest(stream.get());
  ASSERT_TRUE(request.has_value());
  CheckRequest(*request, XdsFooResourceType::Get()->type_url(),
               /*version_info=*/"2", /*response_nonce=*/"C",
               /*error_detail=*/absl::OkStatus(), /*resource_names=*/{"foo2"});
  // Now cancel watch for "foo2".
  CancelFooWatch(watcher2.get(), "foo2");
  EXPECT_TRUE(stream->IsOrphaned());
}

TEST_F(XdsClientTest, ResourceValidationFailure) {
  InitXdsClient();
  // Start a watch for "foo1".
  auto watcher = StartFooWatch("foo1");
  // Check metric data.
  EXPECT_THAT(metrics_reporter_->resource_updates_valid(),
              ::testing::ElementsAre());
  EXPECT_THAT(metrics_reporter_->resource_updates_invalid(),
              ::testing::ElementsAre());
  EXPECT_THAT(GetResourceCounts(),
              ::testing::ElementsAre(::testing::Pair(
                  ResourceCountLabelsEq(XdsClient::kOldStyleAuthority,
                                        XdsFooResourceType::Get()->type_url(),
                                        "requested"),
                  1)));
  // Watcher should initially not see any resource reported.
  EXPECT_FALSE(watcher->HasEvent());
  // XdsClient should have created an ADS stream.
  auto stream = WaitForAdsStream();
  ASSERT_TRUE(stream != nullptr);
  // XdsClient should have sent a subscription request on the ADS stream.
  auto request = WaitForRequest(stream.get());
  ASSERT_TRUE(request.has_value());
  CheckRequest(*request, XdsFooResourceType::Get()->type_url(),
               /*version_info=*/"", /*response_nonce=*/"",
               /*error_detail=*/absl::OkStatus(),
               /*resource_names=*/{"foo1"});
  CheckRequestNode(*request);  // Should be present on the first request.
  // Send a response containing an invalid resource.
  stream->SendMessageToClient(
      ResponseBuilder(XdsFooResourceType::Get()->type_url())
          .set_version_info("1")
          .set_nonce("A")
          .AddInvalidResource(XdsFooResourceType::Get()->type_url(),
                              "{\"name\":\"foo1\",\"value\":[]}")
          .Serialize());
  // XdsClient should deliver an error to the watcher.
  auto error = watcher->WaitForNextError();
  ASSERT_TRUE(error.has_value());
  EXPECT_EQ(error->code(), absl::StatusCode::kInvalidArgument);
  EXPECT_EQ(error->message(),
            "invalid resource: errors validating JSON: "
            "[field:value error:is not a number] (node ID:xds_client_test)")
      << *error;
  // Check metric data.
  EXPECT_TRUE(metrics_reporter_->WaitForMetricsReporterData(
      ::testing::ElementsAre(),
      ::testing::ElementsAre(::testing::Pair(
          ::testing::Pair(kDefaultXdsServerUrl,
                          XdsFooResourceType::Get()->type_url()),
          1)),
      ::testing::_));
  EXPECT_THAT(GetResourceCounts(),
              ::testing::ElementsAre(::testing::Pair(
                  ResourceCountLabelsEq(XdsClient::kOldStyleAuthority,
                                        XdsFooResourceType::Get()->type_url(),
                                        "nacked"),
                  1)));
  // XdsClient should NACK the update.
  // Note that version_info is not populated in the request.
  request = WaitForRequest(stream.get());
  ASSERT_TRUE(request.has_value());
  CheckRequest(
      *request, XdsFooResourceType::Get()->type_url(),
      /*version_info=*/"", /*response_nonce=*/"A",
      // error_detail=
      absl::InvalidArgumentError(
          "xDS response validation errors: ["
          "resource index 0: foo1: INVALID_ARGUMENT: errors validating JSON: "
          "[field:value error:is not a number]]"),
      /*resource_names=*/{"foo1"});
  // Start a second watch for the same resource.  It should immediately
  // receive the same error.
  auto watcher2 = StartFooWatch("foo1");
  error = watcher2->WaitForNextError();
  ASSERT_TRUE(error.has_value());
  EXPECT_EQ(error->code(), absl::StatusCode::kInvalidArgument);
  EXPECT_EQ(error->message(),
            "invalid resource: errors validating JSON: "
            "[field:value error:is not a number] (node ID:xds_client_test)")
      << *error;
  // Now server sends an updated version of the resource.
  stream->SendMessageToClient(
      ResponseBuilder(XdsFooResourceType::Get()->type_url())
          .set_version_info("2")
          .set_nonce("B")
          .AddFooResource(XdsFooResource("foo1", 9))
          .Serialize());
  // XdsClient should deliver the response to both watchers.
  auto resource = watcher->WaitForNextResource();
  ASSERT_NE(resource, nullptr);
  EXPECT_EQ(resource->name, "foo1");
  EXPECT_EQ(resource->value, 9);
  resource = watcher2->WaitForNextResource();
  ASSERT_NE(resource, nullptr);
  EXPECT_EQ(resource->name, "foo1");
  EXPECT_EQ(resource->value, 9);
  // Check metric data.
  EXPECT_TRUE(metrics_reporter_->WaitForMetricsReporterData(
      ::testing::ElementsAre(::testing::Pair(
          ::testing::Pair(kDefaultXdsServerUrl,
                          XdsFooResourceType::Get()->type_url()),
          1)),
      ::testing::ElementsAre(::testing::Pair(
          ::testing::Pair(kDefaultXdsServerUrl,
                          XdsFooResourceType::Get()->type_url()),
          1)),
      ::testing::_));
  EXPECT_THAT(
      GetResourceCounts(),
      ::testing::ElementsAre(::testing::Pair(
          ResourceCountLabelsEq(XdsClient::kOldStyleAuthority,
                                XdsFooResourceType::Get()->type_url(), "acked"),
          1)));
  // XdsClient should have sent an ACK message to the xDS server.
  request = WaitForRequest(stream.get());
  ASSERT_TRUE(request.has_value());
  CheckRequest(*request, XdsFooResourceType::Get()->type_url(),
               /*version_info=*/"2", /*response_nonce=*/"B",
               /*error_detail=*/absl::OkStatus(),
               /*resource_names=*/{"foo1"});
  // Cancel watch.
  CancelFooWatch(watcher.get(), "foo1");
  CancelFooWatch(watcher2.get(), "foo1");
  EXPECT_TRUE(stream->IsOrphaned());
}

TEST_F(XdsClientTest, ResourceValidationFailureMultipleResources) {
  InitXdsClient();
  // Start a watch for "foo1".
  auto watcher = StartFooWatch("foo1");
  // Watcher should initially not see any resource reported.
  EXPECT_FALSE(watcher->HasEvent());
  // Check metric data.
  EXPECT_THAT(metrics_reporter_->resource_updates_valid(),
              ::testing::ElementsAre());
  EXPECT_THAT(metrics_reporter_->resource_updates_invalid(),
              ::testing::ElementsAre());
  EXPECT_THAT(GetResourceCounts(),
              ::testing::ElementsAre(::testing::Pair(
                  ResourceCountLabelsEq(XdsClient::kOldStyleAuthority,
                                        XdsFooResourceType::Get()->type_url(),
                                        "requested"),
                  1)));
  // XdsClient should have created an ADS stream.
  auto stream = WaitForAdsStream();
  ASSERT_TRUE(stream != nullptr);
  // XdsClient should have sent a subscription request on the ADS stream.
  auto request = WaitForRequest(stream.get());
  ASSERT_TRUE(request.has_value());
  CheckRequest(*request, XdsFooResourceType::Get()->type_url(),
               /*version_info=*/"", /*response_nonce=*/"",
               /*error_detail=*/absl::OkStatus(),
               /*resource_names=*/{"foo1"});
  CheckRequestNode(*request);  // Should be present on the first request.
  // Before the server responds, add a watch for another resource.
  auto watcher2 = StartFooWatch("foo2");
  // Check metric data.
  EXPECT_TRUE(metrics_reporter_->WaitForMetricsReporterData(
      ::testing::ElementsAre(), ::testing::ElementsAre(), ::testing::_));
  EXPECT_THAT(GetResourceCounts(),
              ::testing::ElementsAre(::testing::Pair(
                  ResourceCountLabelsEq(XdsClient::kOldStyleAuthority,
                                        XdsFooResourceType::Get()->type_url(),
                                        "requested"),
                  2)));
  // Client should send another request.
  request = WaitForRequest(stream.get());
  ASSERT_TRUE(request.has_value());
  CheckRequest(*request, XdsFooResourceType::Get()->type_url(),
               /*version_info=*/"", /*response_nonce=*/"",
               /*error_detail=*/absl::OkStatus(),
               /*resource_names=*/{"foo1", "foo2"});
  // Add a watch for a third resource.
  auto watcher3 = StartFooWatch("foo3");
  // Check metric data.
  EXPECT_TRUE(metrics_reporter_->WaitForMetricsReporterData(
      ::testing::ElementsAre(), ::testing::ElementsAre(), ::testing::_));
  EXPECT_THAT(GetResourceCounts(),
              ::testing::ElementsAre(::testing::Pair(
                  ResourceCountLabelsEq(XdsClient::kOldStyleAuthority,
                                        XdsFooResourceType::Get()->type_url(),
                                        "requested"),
                  3)));
  // Client should send another request.
  request = WaitForRequest(stream.get());
  ASSERT_TRUE(request.has_value());
  CheckRequest(*request, XdsFooResourceType::Get()->type_url(),
               /*version_info=*/"", /*response_nonce=*/"",
               /*error_detail=*/absl::OkStatus(),
               /*resource_names=*/{"foo1", "foo2", "foo3"});
  // Add a watch for a fourth resource.
  auto watcher4 = StartFooWatch("foo4");
  // Check metric data.
  EXPECT_TRUE(metrics_reporter_->WaitForMetricsReporterData(
      ::testing::ElementsAre(), ::testing::ElementsAre(), ::testing::_));
  EXPECT_THAT(GetResourceCounts(),
              ::testing::ElementsAre(::testing::Pair(
                  ResourceCountLabelsEq(XdsClient::kOldStyleAuthority,
                                        XdsFooResourceType::Get()->type_url(),
                                        "requested"),
                  4)));
  // Client should send another request.
  request = WaitForRequest(stream.get());
  ASSERT_TRUE(request.has_value());
  CheckRequest(*request, XdsFooResourceType::Get()->type_url(),
               /*version_info=*/"", /*response_nonce=*/"",
               /*error_detail=*/absl::OkStatus(),
               /*resource_names=*/{"foo1", "foo2", "foo3", "foo4"});
  // Server sends a response containing three invalid resources and one
  // valid resource.
  stream->SendMessageToClient(
      ResponseBuilder(XdsFooResourceType::Get()->type_url())
          .set_version_info("1")
          .set_nonce("A")
          // foo1: JSON parsing succeeds, so we know the resource name,
          // but validation fails.
          .AddInvalidResource(XdsFooResourceType::Get()->type_url(),
                              "{\"name\":\"foo1\",\"value\":[]}")
          // foo2: JSON parsing fails, and not wrapped in a Resource
          // wrapper, so we don't actually know the resource's name.
          .AddInvalidResource(XdsFooResourceType::Get()->type_url(),
                              "{\"name\":\"foo2,\"value\":6}")
          // Empty resource.  Will be included in NACK but will not
          // affect any watchers.
          .AddEmptyResource()
          // Invalid resource wrapper.  Will be included in NACK but
          // will not affect any watchers.
          .AddInvalidResourceWrapper()
          // foo3: JSON parsing fails, but it is wrapped in a Resource
          // wrapper, so we do know the resource's name.
          .AddInvalidResource(XdsFooResourceType::Get()->type_url(),
                              "{\"name\":\"foo3,\"value\":6}",
                              /*resource_wrapper_name=*/"foo3")
          // foo4: valid resource.
          .AddFooResource(XdsFooResource("foo4", 5))
          .Serialize());
  // XdsClient should deliver an error to the watchers for foo1 and foo3.
  auto error = watcher->WaitForNextError();
  ASSERT_TRUE(error.has_value());
  EXPECT_EQ(error->code(), absl::StatusCode::kInvalidArgument);
  EXPECT_EQ(error->message(),
            "invalid resource: errors validating JSON: "
            "[field:value error:is not a number] (node ID:xds_client_test)")
      << *error;
  error = watcher3->WaitForNextError();
  ASSERT_TRUE(error.has_value());
  EXPECT_EQ(error->code(), absl::StatusCode::kInvalidArgument);
  EXPECT_EQ(error->message(),
            "invalid resource: JSON parsing failed: "
            "[JSON parse error at index 15] (node ID:xds_client_test)")
      << *error;
  // It cannot delivery an error for foo2, because the client doesn't know
  // that that resource in the response was actually supposed to be foo2.
  EXPECT_FALSE(watcher2->HasEvent());
  // It will delivery a valid resource update for foo4.
  auto resource = watcher4->WaitForNextResource();
  ASSERT_NE(resource, nullptr);
  EXPECT_EQ(resource->name, "foo4");
  EXPECT_EQ(resource->value, 5);
  // Check metric data.
  EXPECT_TRUE(metrics_reporter_->WaitForMetricsReporterData(
      ::testing::ElementsAre(::testing::Pair(
          ::testing::Pair(kDefaultXdsServerUrl,
                          XdsFooResourceType::Get()->type_url()),
          1)),
      ::testing::ElementsAre(::testing::Pair(
          ::testing::Pair(kDefaultXdsServerUrl,
                          XdsFooResourceType::Get()->type_url()),
          5)),
      ::testing::_));
  EXPECT_THAT(
      GetResourceCounts(),
      ::testing::ElementsAre(
          // foo4
          ::testing::Pair(ResourceCountLabelsEq(
                              XdsClient::kOldStyleAuthority,
                              XdsFooResourceType::Get()->type_url(), "acked"),
                          1),
          // foo1 and foo3
          ::testing::Pair(ResourceCountLabelsEq(
                              XdsClient::kOldStyleAuthority,
                              XdsFooResourceType::Get()->type_url(), "nacked"),
                          2),
          // did not recognize response for foo2
          ::testing::Pair(
              ResourceCountLabelsEq(XdsClient::kOldStyleAuthority,
                                    XdsFooResourceType::Get()->type_url(),
                                    "requested"),
              1)));
  // XdsClient should NACK the update.
  // There was one good resource, so the version will be updated.
  request = WaitForRequest(stream.get());
  ASSERT_TRUE(request.has_value());
  CheckRequest(*request, XdsFooResourceType::Get()->type_url(),
               /*version_info=*/"1", /*response_nonce=*/"A",
               // error_detail=
               absl::InvalidArgumentError(absl::StrCat(
                   "xDS response validation errors: ["
                   // foo1
                   "resource index 0: foo1: "
                   "INVALID_ARGUMENT: errors validating JSON: "
                   "[field:value error:is not a number]; "
                   // foo2 (name not known)
                   "resource index 1: INVALID_ARGUMENT: JSON parsing failed: "
                   "[JSON parse error at index 15]; "
                   // empty resource
                   "resource index 2: incorrect resource type \"\" "
                   "(should be \"",
                   XdsFooResourceType::Get()->type_url(),
                   "\"); "
                   // invalid resource wrapper
                   "resource index 3: Can't decode Resource proto wrapper; "
                   // foo3
                   "resource index 4: foo3: "
                   "INVALID_ARGUMENT: JSON parsing failed: "
                   "[JSON parse error at index 15]]")),
               /*resource_names=*/{"foo1", "foo2", "foo3", "foo4"});
  // Cancel watches.
  CancelFooWatch(watcher.get(), "foo1", /*delay_unsubscription=*/true);
  CancelFooWatch(watcher2.get(), "foo2", /*delay_unsubscription=*/true);
  CancelFooWatch(watcher3.get(), "foo3", /*delay_unsubscription=*/true);
  CancelFooWatch(watcher4.get(), "foo4");
  EXPECT_TRUE(stream->IsOrphaned());
}

TEST_F(XdsClientTest, ResourceValidationFailureForCachedResource) {
  InitXdsClient();
  // Start a watch for "foo1".
  auto watcher = StartFooWatch("foo1");
  // Watcher should initially not see any resource reported.
  EXPECT_FALSE(watcher->HasEvent());
  // XdsClient should have created an ADS stream.
  auto stream = WaitForAdsStream();
  ASSERT_TRUE(stream != nullptr);
  // XdsClient should have sent a subscription request on the ADS stream.
  auto request = WaitForRequest(stream.get());
  ASSERT_TRUE(request.has_value());
  CheckRequest(*request, XdsFooResourceType::Get()->type_url(),
               /*version_info=*/"", /*response_nonce=*/"",
               /*error_detail=*/absl::OkStatus(),
               /*resource_names=*/{"foo1"});
  CheckRequestNode(*request);  // Should be present on the first request.
  // Send a response.
  stream->SendMessageToClient(
      ResponseBuilder(XdsFooResourceType::Get()->type_url())
          .set_version_info("1")
          .set_nonce("A")
          .AddFooResource(XdsFooResource("foo1", 6))
          .Serialize());
  // XdsClient should have delivered the response to the watcher.
  auto resource = watcher->WaitForNextResource();
  ASSERT_NE(resource, nullptr);
  EXPECT_EQ(resource->name, "foo1");
  EXPECT_EQ(resource->value, 6);
  // Check metric data.
  EXPECT_TRUE(metrics_reporter_->WaitForMetricsReporterData(
      ::testing::ElementsAre(::testing::Pair(
          ::testing::Pair(kDefaultXdsServerUrl,
                          XdsFooResourceType::Get()->type_url()),
          1)),
      ::testing::ElementsAre(), ::testing::_));
  EXPECT_THAT(
      GetResourceCounts(),
      ::testing::ElementsAre(::testing::Pair(
          ResourceCountLabelsEq(XdsClient::kOldStyleAuthority,
                                XdsFooResourceType::Get()->type_url(), "acked"),
          1)));
  // XdsClient should have sent an ACK message to the xDS server.
  request = WaitForRequest(stream.get());
  ASSERT_TRUE(request.has_value());
  CheckRequest(*request, XdsFooResourceType::Get()->type_url(),
               /*version_info=*/"1", /*response_nonce=*/"A",
               /*error_detail=*/absl::OkStatus(),
               /*resource_names=*/{"foo1"});
  // Send an update containing an invalid resource.
  stream->SendMessageToClient(
      ResponseBuilder(XdsFooResourceType::Get()->type_url())
          .set_version_info("2")
          .set_nonce("B")
          .AddInvalidResource(XdsFooResourceType::Get()->type_url(),
                              "{\"name\":\"foo1\",\"value\":[]}")
          .Serialize());
  // XdsClient should deliver an error to the watcher.
  auto error = watcher->WaitForNextAmbientError();
  ASSERT_TRUE(error.has_value());
  EXPECT_EQ(error->code(), absl::StatusCode::kInvalidArgument);
  EXPECT_EQ(error->message(),
            "invalid resource: errors validating JSON: "
            "[field:value error:is not a number] (node ID:xds_client_test)")
      << *error;
  // Check metric data.
  EXPECT_TRUE(metrics_reporter_->WaitForMetricsReporterData(
      ::testing::ElementsAre(::testing::Pair(
          ::testing::Pair(kDefaultXdsServerUrl,
                          XdsFooResourceType::Get()->type_url()),
          1)),
      ::testing::ElementsAre(::testing::Pair(
          ::testing::Pair(kDefaultXdsServerUrl,
                          XdsFooResourceType::Get()->type_url()),
          1)),
      ::testing::_));
  EXPECT_THAT(GetResourceCounts(),
              ::testing::ElementsAre(::testing::Pair(
                  ResourceCountLabelsEq(XdsClient::kOldStyleAuthority,
                                        XdsFooResourceType::Get()->type_url(),
                                        "nacked_but_cached"),
                  1)));
  // XdsClient should NACK the update.
  // Note that version_info is set to the previous version in this request,
  // because there were no valid resources in it.
  request = WaitForRequest(stream.get());
  ASSERT_TRUE(request.has_value());
  CheckRequest(
      *request, XdsFooResourceType::Get()->type_url(),
      /*version_info=*/"1", /*response_nonce=*/"B",
      // error_detail=
      absl::InvalidArgumentError(
          "xDS response validation errors: ["
          "resource index 0: foo1: INVALID_ARGUMENT: errors validating JSON: "
          "[field:value error:is not a number]]"),
      /*resource_names=*/{"foo1"});
  // Start a second watcher for the same resource.  Even though the last
  // update was a NACK, we should still deliver the cached resource to
  // the watcher.
  // TODO(roth): Consider what the right behavior is here.  It seems
  // inconsistent that the watcher sees the error if it had started
  // before the error was seen but does not if it was started afterwards.
  // One option is to not send errors at all for already-cached resources;
  // another option is to send the errors even for newly started watchers.
  auto watcher2 = StartFooWatch("foo1");
  resource = watcher2->WaitForNextResource();
  ASSERT_NE(resource, nullptr);
  EXPECT_EQ(resource->name, "foo1");
  EXPECT_EQ(resource->value, 6);
  // Cancel watches.
  CancelFooWatch(watcher.get(), "foo1");
  CancelFooWatch(watcher2.get(), "foo1");
  EXPECT_TRUE(stream->IsOrphaned());
}

TEST_F(XdsClientTest,
       ResourceValidationFailureForCachedResourceWithFailOnDataErrors) {
  testing::ScopedEnvVar env_var("GRPC_EXPERIMENTAL_XDS_DATA_ERROR_HANDLING",
                                "true");
  InitXdsClient(FakeXdsBootstrap::Builder().SetServers(
      {FakeXdsBootstrap::FakeXdsServer(kDefaultXdsServerUrl, true)}));
  // Start a watch for "foo1".
  auto watcher = StartFooWatch("foo1");
  // Watcher should initially not see any resource reported.
  EXPECT_FALSE(watcher->HasEvent());
  // XdsClient should have created an ADS stream.
  auto stream = WaitForAdsStream();
  ASSERT_TRUE(stream != nullptr);
  // XdsClient should have sent a subscription request on the ADS stream.
  auto request = WaitForRequest(stream.get());
  ASSERT_TRUE(request.has_value());
  CheckRequest(*request, XdsFooResourceType::Get()->type_url(),
               /*version_info=*/"", /*response_nonce=*/"",
               /*error_detail=*/absl::OkStatus(),
               /*resource_names=*/{"foo1"});
  CheckRequestNode(*request);  // Should be present on the first request.
  // Send a response.
  stream->SendMessageToClient(
      ResponseBuilder(XdsFooResourceType::Get()->type_url())
          .set_version_info("1")
          .set_nonce("A")
          .AddFooResource(XdsFooResource("foo1", 6))
          .Serialize());
  // XdsClient should have delivered the response to the watcher.
  auto resource = watcher->WaitForNextResource();
  ASSERT_NE(resource, nullptr);
  EXPECT_EQ(resource->name, "foo1");
  EXPECT_EQ(resource->value, 6);
  // Check metric data.
  EXPECT_TRUE(metrics_reporter_->WaitForMetricsReporterData(
      ::testing::ElementsAre(::testing::Pair(
          ::testing::Pair(kDefaultXdsServerUrl,
                          XdsFooResourceType::Get()->type_url()),
          1)),
      ::testing::ElementsAre(), ::testing::_));
  EXPECT_THAT(
      GetResourceCounts(),
      ::testing::ElementsAre(::testing::Pair(
          ResourceCountLabelsEq(XdsClient::kOldStyleAuthority,
                                XdsFooResourceType::Get()->type_url(), "acked"),
          1)));
  // XdsClient should have sent an ACK message to the xDS server.
  request = WaitForRequest(stream.get());
  ASSERT_TRUE(request.has_value());
  CheckRequest(*request, XdsFooResourceType::Get()->type_url(),
               /*version_info=*/"1", /*response_nonce=*/"A",
               /*error_detail=*/absl::OkStatus(),
               /*resource_names=*/{"foo1"});
  // Send an update containing an invalid resource.
  stream->SendMessageToClient(
      ResponseBuilder(XdsFooResourceType::Get()->type_url())
          .set_version_info("2")
          .set_nonce("B")
          .AddInvalidResource(XdsFooResourceType::Get()->type_url(),
                              "{\"name\":\"foo1\",\"value\":[]}")
          .Serialize());
  // XdsClient should deliver an error to the watcher.
  auto error = watcher->WaitForNextError();
  ASSERT_TRUE(error.has_value());
  EXPECT_EQ(error->code(), absl::StatusCode::kInvalidArgument);
  EXPECT_EQ(error->message(),
            "invalid resource: INVALID_ARGUMENT: errors validating JSON: "
            "[field:value error:is not a number] (node ID:xds_client_test)")
      << *error;
  // Check metric data.
  EXPECT_TRUE(metrics_reporter_->WaitForMetricsReporterData(
      ::testing::ElementsAre(::testing::Pair(
          ::testing::Pair(kDefaultXdsServerUrl,
                          XdsFooResourceType::Get()->type_url()),
          1)),
      ::testing::ElementsAre(::testing::Pair(
          ::testing::Pair(kDefaultXdsServerUrl,
                          XdsFooResourceType::Get()->type_url()),
          1)),
      ::testing::_));
  EXPECT_THAT(GetResourceCounts(),
              ::testing::ElementsAre(::testing::Pair(
                  ResourceCountLabelsEq(XdsClient::kOldStyleAuthority,
                                        XdsFooResourceType::Get()->type_url(),
                                        "nacked"),
                  1)));
  // XdsClient should NACK the update.
  // Note that version_info is set to the previous version in this request,
  // because there were no valid resources in it.
  request = WaitForRequest(stream.get());
  ASSERT_TRUE(request.has_value());
  CheckRequest(
      *request, XdsFooResourceType::Get()->type_url(),
      /*version_info=*/"1", /*response_nonce=*/"B",
      // error_detail=
      absl::InvalidArgumentError(
          "xDS response validation errors: ["
          "resource index 0: foo1: INVALID_ARGUMENT: errors validating JSON: "
          "[field:value error:is not a number]]"),
      /*resource_names=*/{"foo1"});
  // Start a second watcher for the same resource.  This should deliver
  // the error to the watcher immediately.
  auto watcher2 = StartFooWatch("foo1");
  error = watcher2->WaitForNextError();
  ASSERT_TRUE(error.has_value());
  EXPECT_EQ(error->code(), absl::StatusCode::kInvalidArgument);
  EXPECT_EQ(error->message(),
            "invalid resource: INVALID_ARGUMENT: errors validating JSON: "
            "[field:value error:is not a number] (node ID:xds_client_test)")
      << *error;
  // Cancel watches.
  CancelFooWatch(watcher.get(), "foo1");
  CancelFooWatch(watcher2.get(), "foo1");
  EXPECT_TRUE(stream->IsOrphaned());
}

TEST_F(XdsClientTest,
       ResourceValidationFailureForCachedResourceWithFailOnDataErrorsDisabled) {
  InitXdsClient(FakeXdsBootstrap::Builder().SetServers(
      {FakeXdsBootstrap::FakeXdsServer(kDefaultXdsServerUrl, true)}));
  // Start a watch for "foo1".
  auto watcher = StartFooWatch("foo1");
  // Watcher should initially not see any resource reported.
  EXPECT_FALSE(watcher->HasEvent());
  // XdsClient should have created an ADS stream.
  auto stream = WaitForAdsStream();
  ASSERT_TRUE(stream != nullptr);
  // XdsClient should have sent a subscription request on the ADS stream.
  auto request = WaitForRequest(stream.get());
  ASSERT_TRUE(request.has_value());
  CheckRequest(*request, XdsFooResourceType::Get()->type_url(),
               /*version_info=*/"", /*response_nonce=*/"",
               /*error_detail=*/absl::OkStatus(),
               /*resource_names=*/{"foo1"});
  CheckRequestNode(*request);  // Should be present on the first request.
  // Send a response.
  stream->SendMessageToClient(
      ResponseBuilder(XdsFooResourceType::Get()->type_url())
          .set_version_info("1")
          .set_nonce("A")
          .AddFooResource(XdsFooResource("foo1", 6))
          .Serialize());
  // XdsClient should have delivered the response to the watcher.
  auto resource = watcher->WaitForNextResource();
  ASSERT_NE(resource, nullptr);
  EXPECT_EQ(resource->name, "foo1");
  EXPECT_EQ(resource->value, 6);
  // Check metric data.
  EXPECT_TRUE(metrics_reporter_->WaitForMetricsReporterData(
      ::testing::ElementsAre(::testing::Pair(
          ::testing::Pair(kDefaultXdsServerUrl,
                          XdsFooResourceType::Get()->type_url()),
          1)),
      ::testing::ElementsAre(), ::testing::_));
  EXPECT_THAT(
      GetResourceCounts(),
      ::testing::ElementsAre(::testing::Pair(
          ResourceCountLabelsEq(XdsClient::kOldStyleAuthority,
                                XdsFooResourceType::Get()->type_url(), "acked"),
          1)));
  // XdsClient should have sent an ACK message to the xDS server.
  request = WaitForRequest(stream.get());
  ASSERT_TRUE(request.has_value());
  CheckRequest(*request, XdsFooResourceType::Get()->type_url(),
               /*version_info=*/"1", /*response_nonce=*/"A",
               /*error_detail=*/absl::OkStatus(),
               /*resource_names=*/{"foo1"});
  // Send an update containing an invalid resource.
  stream->SendMessageToClient(
      ResponseBuilder(XdsFooResourceType::Get()->type_url())
          .set_version_info("2")
          .set_nonce("B")
          .AddInvalidResource(XdsFooResourceType::Get()->type_url(),
                              "{\"name\":\"foo1\",\"value\":[]}")
          .Serialize());
  // XdsClient should deliver an ambient error to the watcher.
  auto error = watcher->WaitForNextAmbientError();
  ASSERT_TRUE(error.has_value());
  EXPECT_EQ(error->code(), absl::StatusCode::kInvalidArgument);
  EXPECT_EQ(error->message(),
            "invalid resource: INVALID_ARGUMENT: errors validating JSON: "
            "[field:value error:is not a number] (node ID:xds_client_test)")
      << *error;
  // Check metric data.
  EXPECT_TRUE(metrics_reporter_->WaitForMetricsReporterData(
      ::testing::ElementsAre(::testing::Pair(
          ::testing::Pair(kDefaultXdsServerUrl,
                          XdsFooResourceType::Get()->type_url()),
          1)),
      ::testing::ElementsAre(::testing::Pair(
          ::testing::Pair(kDefaultXdsServerUrl,
                          XdsFooResourceType::Get()->type_url()),
          1)),
      ::testing::_));
  EXPECT_THAT(GetResourceCounts(),
              ::testing::ElementsAre(::testing::Pair(
                  ResourceCountLabelsEq(XdsClient::kOldStyleAuthority,
                                        XdsFooResourceType::Get()->type_url(),
                                        "nacked_but_cached"),
                  1)));
  // XdsClient should NACK the update.
  // Note that version_info is set to the previous version in this request,
  // because there were no valid resources in it.
  request = WaitForRequest(stream.get());
  ASSERT_TRUE(request.has_value());
  CheckRequest(
      *request, XdsFooResourceType::Get()->type_url(),
      /*version_info=*/"1", /*response_nonce=*/"B",
      // error_detail=
      absl::InvalidArgumentError(
          "xDS response validation errors: ["
          "resource index 0: foo1: INVALID_ARGUMENT: errors validating JSON: "
          "[field:value error:is not a number]]"),
      /*resource_names=*/{"foo1"});
  // Start a second watcher for the same resource.  This should deliver
  // the cached resource to the watcher immediately.
  // TODO(roth): Consider what the right behavior is here.  It seems
  // inconsistent that the watcher sees the error if it had started
  // before the error was seen but does not if it was started afterwards.
  // One option is to not send errors at all for already-cached resources;
  // another option is to send the errors even for newly started watchers.
  auto watcher2 = StartFooWatch("foo1");
  resource = watcher2->WaitForNextResource();
  ASSERT_NE(resource, nullptr);
  EXPECT_EQ(resource->name, "foo1");
  EXPECT_EQ(resource->value, 6);
  // Cancel watches.
  CancelFooWatch(watcher.get(), "foo1");
  CancelFooWatch(watcher2.get(), "foo1");
  EXPECT_TRUE(stream->IsOrphaned());
}

TEST_F(XdsClientTest, WildcardCapableResponseWithEmptyResource) {
  InitXdsClient();
  // Start a watch for "wc1".
  auto watcher = StartWildcardCapableWatch("wc1");
  // Watcher should initially not see any resource reported.
  EXPECT_FALSE(watcher->HasEvent());
  // XdsClient should have created an ADS stream.
  auto stream = WaitForAdsStream();
  ASSERT_TRUE(stream != nullptr);
  // XdsClient should have sent a subscription request on the ADS stream.
  auto request = WaitForRequest(stream.get());
  ASSERT_TRUE(request.has_value());
  CheckRequest(*request, XdsWildcardCapableResourceType::Get()->type_url(),
               /*version_info=*/"", /*response_nonce=*/"",
               /*error_detail=*/absl::OkStatus(),
               /*resource_names=*/{"wc1"});
  CheckRequestNode(*request);  // Should be present on the first request.
  // Server sends a response containing the requested resources plus an
  // empty resource.
  stream->SendMessageToClient(
      ResponseBuilder(XdsWildcardCapableResourceType::Get()->type_url())
          .set_version_info("1")
          .set_nonce("A")
          .AddWildcardCapableResource(XdsWildcardCapableResource("wc1", 6))
          .AddEmptyResource()
          .Serialize());
  // XdsClient will delivery a valid resource update for wc1.
  auto resource = watcher->WaitForNextResource();
  ASSERT_NE(resource, nullptr);
  EXPECT_EQ(resource->name, "wc1");
  EXPECT_EQ(resource->value, 6);
  // Check metric data.
  EXPECT_TRUE(metrics_reporter_->WaitForMetricsReporterData(
      ::testing::ElementsAre(::testing::Pair(
          ::testing::Pair(kDefaultXdsServerUrl,
                          XdsWildcardCapableResourceType::Get()->type_url()),
          1)),
      ::testing::ElementsAre(::testing::Pair(
          ::testing::Pair(kDefaultXdsServerUrl,
                          XdsWildcardCapableResourceType::Get()->type_url()),
          1)),
      ::testing::_));
  EXPECT_THAT(
      GetResourceCounts(),
      ::testing::ElementsAre(::testing::Pair(
          ResourceCountLabelsEq(
              XdsClient::kOldStyleAuthority,
              XdsWildcardCapableResourceType::Get()->type_url(), "acked"),
          1)));
  // XdsClient should NACK the update.
  // There was one good resource, so the version will be updated.
  request = WaitForRequest(stream.get());
  ASSERT_TRUE(request.has_value());
  CheckRequest(*request, XdsWildcardCapableResourceType::Get()->type_url(),
               /*version_info=*/"1", /*response_nonce=*/"A",
               // error_detail=
               absl::InvalidArgumentError(absl::StrCat(
                   "xDS response validation errors: ["
                   "resource index 1: incorrect resource type \"\" "
                   "(should be \"",
                   XdsWildcardCapableResourceType::Get()->type_url(), "\")]")),
               /*resource_names=*/{"wc1"});
  // Cancel watch.
  CancelWildcardCapableWatch(watcher.get(), "wc1");
  EXPECT_TRUE(stream->IsOrphaned());
}

// This tests resource removal triggered by the server when using a
// resource type that requires all resources to be present in every
// response, similar to LDS and CDS.  It configures the
// fail_on_data_errors server feature.
TEST_F(XdsClientTest, ResourceDeletionWithFailOnDataErrors) {
  InitXdsClient(FakeXdsBootstrap::Builder().SetServers(
      {FakeXdsBootstrap::FakeXdsServer(kDefaultXdsServerUrl, true)}));
  // Start a watch for "wc1".
  auto watcher = StartWildcardCapableWatch("wc1");
  // Watcher should initially not see any resource reported.
  EXPECT_FALSE(watcher->HasEvent());
  // XdsClient should have created an ADS stream.
  auto stream = WaitForAdsStream();
  ASSERT_TRUE(stream != nullptr);
  // XdsClient should have sent a subscription request on the ADS stream.
  auto request = WaitForRequest(stream.get());
  ASSERT_TRUE(request.has_value());
  CheckRequest(*request, XdsWildcardCapableResourceType::Get()->type_url(),
               /*version_info=*/"", /*response_nonce=*/"",
               /*error_detail=*/absl::OkStatus(),
               /*resource_names=*/{"wc1"});
  CheckRequestNode(*request);  // Should be present on the first request.
  // Server sends a response.
  stream->SendMessageToClient(
      ResponseBuilder(XdsWildcardCapableResourceType::Get()->type_url())
          .set_version_info("1")
          .set_nonce("A")
          .AddWildcardCapableResource(XdsWildcardCapableResource("wc1", 6))
          .Serialize());
  // XdsClient should have delivered the response to the watcher.
  auto resource = watcher->WaitForNextResource();
  ASSERT_NE(resource, nullptr);
  EXPECT_EQ(resource->name, "wc1");
  EXPECT_EQ(resource->value, 6);
  // Check metric data.
  EXPECT_TRUE(metrics_reporter_->WaitForMetricsReporterData(
      ::testing::ElementsAre(::testing::Pair(
          ::testing::Pair(kDefaultXdsServerUrl,
                          XdsWildcardCapableResourceType::Get()->type_url()),
          1)),
      ::testing::ElementsAre(), ::testing::_));
  EXPECT_THAT(
      GetResourceCounts(),
      ::testing::ElementsAre(::testing::Pair(
          ResourceCountLabelsEq(
              XdsClient::kOldStyleAuthority,
              XdsWildcardCapableResourceType::Get()->type_url(), "acked"),
          1)));
  // XdsClient should have sent an ACK message to the xDS server.
  request = WaitForRequest(stream.get());
  ASSERT_TRUE(request.has_value());
  CheckRequest(*request, XdsWildcardCapableResourceType::Get()->type_url(),
               /*version_info=*/"1", /*response_nonce=*/"A",
               /*error_detail=*/absl::OkStatus(),
               /*resource_names=*/{"wc1"});
  // Server now sends a response without the resource, thus indicating
  // it's been deleted.
  stream->SendMessageToClient(
      ResponseBuilder(XdsWildcardCapableResourceType::Get()->type_url())
          .set_version_info("2")
          .set_nonce("B")
          .Serialize());
  // Watcher should see the does-not-exist event.
  EXPECT_TRUE(watcher->WaitForDoesNotExist());
  // Check metric data.
  EXPECT_TRUE(metrics_reporter_->WaitForMetricsReporterData(
      ::testing::ElementsAre(::testing::Pair(
          ::testing::Pair(kDefaultXdsServerUrl,
                          XdsWildcardCapableResourceType::Get()->type_url()),
          1)),
      ::testing::ElementsAre(), ::testing::_));
  EXPECT_THAT(GetResourceCounts(),
              ::testing::ElementsAre(::testing::Pair(
                  ResourceCountLabelsEq(
                      XdsClient::kOldStyleAuthority,
                      XdsWildcardCapableResourceType::Get()->type_url(),
                      "does_not_exist"),
                  1)));
  // Start a new watcher for the same resource.  It should immediately
  // receive the same does-not-exist notification.
  auto watcher2 = StartWildcardCapableWatch("wc1");
  EXPECT_TRUE(watcher2->WaitForDoesNotExist());
  // XdsClient should have sent an ACK message to the xDS server.
  request = WaitForRequest(stream.get());
  ASSERT_TRUE(request.has_value());
  CheckRequest(*request, XdsWildcardCapableResourceType::Get()->type_url(),
               /*version_info=*/"2", /*response_nonce=*/"B",
               /*error_detail=*/absl::OkStatus(),
               /*resource_names=*/{"wc1"});
  // Server sends the resource again.
  stream->SendMessageToClient(
      ResponseBuilder(XdsWildcardCapableResourceType::Get()->type_url())
          .set_version_info("3")
          .set_nonce("C")
          .AddWildcardCapableResource(XdsWildcardCapableResource("wc1", 7))
          .Serialize());
  // XdsClient should have delivered the response to the watchers.
  resource = watcher->WaitForNextResource();
  ASSERT_NE(resource, nullptr);
  EXPECT_EQ(resource->name, "wc1");
  EXPECT_EQ(resource->value, 7);
  resource = watcher2->WaitForNextResource();
  ASSERT_NE(resource, nullptr);
  EXPECT_EQ(resource->name, "wc1");
  EXPECT_EQ(resource->value, 7);
  // Check metric data.
  EXPECT_TRUE(metrics_reporter_->WaitForMetricsReporterData(
      ::testing::ElementsAre(::testing::Pair(
          ::testing::Pair(kDefaultXdsServerUrl,
                          XdsWildcardCapableResourceType::Get()->type_url()),
          2)),
      ::testing::ElementsAre(), ::testing::_));
  EXPECT_THAT(
      GetResourceCounts(),
      ::testing::ElementsAre(::testing::Pair(
          ResourceCountLabelsEq(
              XdsClient::kOldStyleAuthority,
              XdsWildcardCapableResourceType::Get()->type_url(), "acked"),
          1)));
  // XdsClient should have sent an ACK message to the xDS server.
  request = WaitForRequest(stream.get());
  ASSERT_TRUE(request.has_value());
  CheckRequest(*request, XdsWildcardCapableResourceType::Get()->type_url(),
               /*version_info=*/"3", /*response_nonce=*/"C",
               /*error_detail=*/absl::OkStatus(),
               /*resource_names=*/{"wc1"});
  // Cancel watch.
  CancelWildcardCapableWatch(watcher.get(), "wc1");
  CancelWildcardCapableWatch(watcher2.get(), "wc1");
  EXPECT_TRUE(stream->IsOrphaned());
}

// This tests that when we ignore resource deletions from the server by
// default.
TEST_F(XdsClientTest, ResourceDeletionIgnoredByDefault) {
  InitXdsClient();
  // Start a watch for "wc1".
  auto watcher = StartWildcardCapableWatch("wc1");
  // Watcher should initially not see any resource reported.
  EXPECT_FALSE(watcher->HasEvent());
  // XdsClient should have created an ADS stream.
  auto stream = WaitForAdsStream();
  ASSERT_TRUE(stream != nullptr);
  // XdsClient should have sent a subscription request on the ADS stream.
  auto request = WaitForRequest(stream.get());
  ASSERT_TRUE(request.has_value());
  CheckRequest(*request, XdsWildcardCapableResourceType::Get()->type_url(),
               /*version_info=*/"", /*response_nonce=*/"",
               /*error_detail=*/absl::OkStatus(),
               /*resource_names=*/{"wc1"});
  CheckRequestNode(*request);  // Should be present on the first request.
  // Server sends a response.
  stream->SendMessageToClient(
      ResponseBuilder(XdsWildcardCapableResourceType::Get()->type_url())
          .set_version_info("1")
          .set_nonce("A")
          .AddWildcardCapableResource(XdsWildcardCapableResource("wc1", 6))
          .Serialize());
  // XdsClient should have delivered the response to the watcher.
  auto resource = watcher->WaitForNextResource();
  ASSERT_NE(resource, nullptr);
  EXPECT_EQ(resource->name, "wc1");
  EXPECT_EQ(resource->value, 6);
  // Check metric data.
  EXPECT_TRUE(metrics_reporter_->WaitForMetricsReporterData(
      ::testing::ElementsAre(::testing::Pair(
          ::testing::Pair(kDefaultXdsServerUrl,
                          XdsWildcardCapableResourceType::Get()->type_url()),
          1)),
      ::testing::ElementsAre(), ::testing::_));
  EXPECT_THAT(
      GetResourceCounts(),
      ::testing::ElementsAre(::testing::Pair(
          ResourceCountLabelsEq(
              XdsClient::kOldStyleAuthority,
              XdsWildcardCapableResourceType::Get()->type_url(), "acked"),
          1)));
  // XdsClient should have sent an ACK message to the xDS server.
  request = WaitForRequest(stream.get());
  ASSERT_TRUE(request.has_value());
  CheckRequest(*request, XdsWildcardCapableResourceType::Get()->type_url(),
               /*version_info=*/"1", /*response_nonce=*/"A",
               /*error_detail=*/absl::OkStatus(),
               /*resource_names=*/{"wc1"});
  // Server now sends a response without the resource, thus indicating
  // it's been deleted.
  stream->SendMessageToClient(
      ResponseBuilder(XdsWildcardCapableResourceType::Get()->type_url())
          .set_version_info("2")
          .set_nonce("B")
          .Serialize());
  // Watcher should not see any update, since we should have ignored the
  // deletion.
  EXPECT_TRUE(watcher->ExpectNoEvent());
  // Check metric data.
  EXPECT_TRUE(metrics_reporter_->WaitForMetricsReporterData(
      ::testing::ElementsAre(::testing::Pair(
          ::testing::Pair(kDefaultXdsServerUrl,
                          XdsWildcardCapableResourceType::Get()->type_url()),
          1)),
      ::testing::ElementsAre(), ::testing::_));
  EXPECT_THAT(
      GetResourceCounts(),
      ::testing::ElementsAre(::testing::Pair(
          ResourceCountLabelsEq(
              XdsClient::kOldStyleAuthority,
              XdsWildcardCapableResourceType::Get()->type_url(), "acked"),
          1)));
  // Start a new watcher for the same resource.  It should immediately
  // receive the cached resource.
  auto watcher2 = StartWildcardCapableWatch("wc1");
  resource = watcher2->WaitForNextResource();
  ASSERT_NE(resource, nullptr);
  EXPECT_EQ(resource->name, "wc1");
  EXPECT_EQ(resource->value, 6);
  // XdsClient should have sent an ACK message to the xDS server.
  request = WaitForRequest(stream.get());
  ASSERT_TRUE(request.has_value());
  CheckRequest(*request, XdsWildcardCapableResourceType::Get()->type_url(),
               /*version_info=*/"2", /*response_nonce=*/"B",
               /*error_detail=*/absl::OkStatus(),
               /*resource_names=*/{"wc1"});
  // Server sends a new value for the resource.
  stream->SendMessageToClient(
      ResponseBuilder(XdsWildcardCapableResourceType::Get()->type_url())
          .set_version_info("3")
          .set_nonce("C")
          .AddWildcardCapableResource(XdsWildcardCapableResource("wc1", 7))
          .Serialize());
  // XdsClient should have delivered the response to the watchers.
  resource = watcher->WaitForNextResource();
  ASSERT_NE(resource, nullptr);
  EXPECT_EQ(resource->name, "wc1");
  EXPECT_EQ(resource->value, 7);
  resource = watcher2->WaitForNextResource();
  ASSERT_NE(resource, nullptr);
  EXPECT_EQ(resource->name, "wc1");
  EXPECT_EQ(resource->value, 7);
  // Check metric data.
  EXPECT_TRUE(metrics_reporter_->WaitForMetricsReporterData(
      ::testing::ElementsAre(::testing::Pair(
          ::testing::Pair(kDefaultXdsServerUrl,
                          XdsWildcardCapableResourceType::Get()->type_url()),
          2)),
      ::testing::ElementsAre(), ::testing::_));
  EXPECT_THAT(
      GetResourceCounts(),
      ::testing::ElementsAre(::testing::Pair(
          ResourceCountLabelsEq(
              XdsClient::kOldStyleAuthority,
              XdsWildcardCapableResourceType::Get()->type_url(), "acked"),
          1)));
  // XdsClient should have sent an ACK message to the xDS server.
  request = WaitForRequest(stream.get());
  ASSERT_TRUE(request.has_value());
  CheckRequest(*request, XdsWildcardCapableResourceType::Get()->type_url(),
               /*version_info=*/"3", /*response_nonce=*/"C",
               /*error_detail=*/absl::OkStatus(),
               /*resource_names=*/{"wc1"});
  // Cancel watch.
  CancelWildcardCapableWatch(watcher.get(), "wc1");
  CancelWildcardCapableWatch(watcher2.get(), "wc1");
  EXPECT_TRUE(stream->IsOrphaned());
}

TEST_F(XdsClientTest, StreamClosedByServer) {
  InitXdsClient();
  // Metrics should initially be empty.
  EXPECT_THAT(GetServerConnections(), ::testing::ElementsAre());
  // Start a watch for "foo1".
  auto watcher = StartFooWatch("foo1");
  // Check metric data.
  EXPECT_THAT(GetServerConnections(), ::testing::ElementsAre(::testing::Pair(
                                          kDefaultXdsServerUrl, true)));
  // Watcher should initially not see any resource reported.
  EXPECT_FALSE(watcher->HasEvent());
  // XdsClient should have created an ADS stream.
  auto stream = WaitForAdsStream();
  ASSERT_TRUE(stream != nullptr);
  // XdsClient should have sent a subscription request on the ADS stream.
  auto request = WaitForRequest(stream.get());
  ASSERT_TRUE(request.has_value());
  CheckRequest(*request, XdsFooResourceType::Get()->type_url(),
               /*version_info=*/"", /*response_nonce=*/"",
               /*error_detail=*/absl::OkStatus(),
               /*resource_names=*/{"foo1"});
  CheckRequestNode(*request);  // Should be present on the first request.
  // Server sends a response.
  stream->SendMessageToClient(
      ResponseBuilder(XdsFooResourceType::Get()->type_url())
          .set_version_info("1")
          .set_nonce("A")
          .AddFooResource(XdsFooResource("foo1", 6))
          .Serialize());
  // XdsClient should have delivered the response to the watcher.
  auto resource = watcher->WaitForNextResource();
  ASSERT_NE(resource, nullptr);
  EXPECT_EQ(resource->name, "foo1");
  EXPECT_EQ(resource->value, 6);
  // XdsClient should have sent an ACK message to the xDS server.
  request = WaitForRequest(stream.get());
  ASSERT_TRUE(request.has_value());
  CheckRequest(*request, XdsFooResourceType::Get()->type_url(),
               /*version_info=*/"1", /*response_nonce=*/"A",
               /*error_detail=*/absl::OkStatus(),
               /*resource_names=*/{"foo1"});
  // Now server closes the stream.
  stream->MaybeSendStatusToClient(absl::OkStatus());
  // XdsClient should NOT report error to watcher, because we saw a
  // response on the stream before it failed.
  // Stream should be orphaned.
  EXPECT_TRUE(stream->IsOrphaned());
  // Check metric data.
  EXPECT_THAT(GetServerConnections(), ::testing::ElementsAre(::testing::Pair(
                                          kDefaultXdsServerUrl, true)));
  // XdsClient should create a new stream.
  stream = WaitForAdsStream();
  ASSERT_TRUE(stream != nullptr);
  // XdsClient sends a subscription request.
  // Note that the version persists from the previous stream, but the
  // nonce does not.
  request = WaitForRequest(stream.get());
  ASSERT_TRUE(request.has_value());
  CheckRequest(*request, XdsFooResourceType::Get()->type_url(),
               /*version_info=*/"1", /*response_nonce=*/"",
               /*error_detail=*/absl::OkStatus(),
               /*resource_names=*/{"foo1"});
  CheckRequestNode(*request);  // Should be present on the first request.
  // Before the server resends the resource, start a new watcher for the
  // same resource.  This watcher should immediately receive the cached
  // resource.
  auto watcher2 = StartFooWatch("foo1");
  resource = watcher2->WaitForNextResource();
  ASSERT_NE(resource, nullptr);
  EXPECT_EQ(resource->name, "foo1");
  EXPECT_EQ(resource->value, 6);
  // Server now sends the requested resource.
  stream->SendMessageToClient(
      ResponseBuilder(XdsFooResourceType::Get()->type_url())
          .set_version_info("1")
          .set_nonce("B")
          .AddFooResource(XdsFooResource("foo1", 6))
          .Serialize());
  // Watcher does NOT get an update, since the resource has not changed.
  EXPECT_FALSE(watcher->WaitForNextResource());
  // XdsClient sends an ACK.
  request = WaitForRequest(stream.get());
  ASSERT_TRUE(request.has_value());
  CheckRequest(*request, XdsFooResourceType::Get()->type_url(),
               /*version_info=*/"1", /*response_nonce=*/"B",
               /*error_detail=*/absl::OkStatus(),
               /*resource_names=*/{"foo1"});
  // Cancel watcher.
  CancelFooWatch(watcher.get(), "foo1");
  CancelFooWatch(watcher2.get(), "foo1");
  EXPECT_TRUE(stream->IsOrphaned());
}

TEST_F(XdsClientTest, StreamClosedByServerWithoutSeeingResponse) {
  InitXdsClient();
  // Metrics should initially be empty.
  EXPECT_THAT(GetServerConnections(), ::testing::ElementsAre());
  // Start a watch for "foo1".
  auto watcher = StartFooWatch("foo1");
  // Check metric data.
  EXPECT_THAT(GetServerConnections(), ::testing::ElementsAre(::testing::Pair(
                                          kDefaultXdsServerUrl, true)));
  EXPECT_THAT(metrics_reporter_->server_failures(), ::testing::ElementsAre());
  // Watcher should initially not see any resource reported.
  EXPECT_FALSE(watcher->HasEvent());
  // XdsClient should have created an ADS stream.
  auto stream = WaitForAdsStream();
  ASSERT_TRUE(stream != nullptr);
  // XdsClient should have sent a subscription request on the ADS stream.
  auto request = WaitForRequest(stream.get());
  ASSERT_TRUE(request.has_value());
  CheckRequest(*request, XdsFooResourceType::Get()->type_url(),
               /*version_info=*/"", /*response_nonce=*/"",
               /*error_detail=*/absl::OkStatus(),
               /*resource_names=*/{"foo1"});
  CheckRequestNode(*request);  // Should be present on the first request.
  // Server closes the stream without sending a response.
  stream->MaybeSendStatusToClient(absl::UnavailableError("ugh"));
  // Check metric data.
  EXPECT_THAT(GetServerConnections(), ::testing::ElementsAre(::testing::Pair(
                                          kDefaultXdsServerUrl, false)));
  EXPECT_TRUE(metrics_reporter_->WaitForMetricsReporterData(
      ::testing::_, ::testing::_,
      ::testing::ElementsAre(::testing::Pair(kDefaultXdsServerUrl, 1))));
  // XdsClient should report an error to the watcher.
  auto error = watcher->WaitForNextError();
  ASSERT_TRUE(error.has_value());
  EXPECT_EQ(error->code(), absl::StatusCode::kUnavailable);
  EXPECT_EQ(error->message(),
            "xDS channel for server default_xds_server: xDS call failed "
            "with no responses received; status: UNAVAILABLE: ugh "
            "(node ID:xds_client_test)")
      << *error;
  // XdsClient should create a new stream.
  stream = WaitForAdsStream();
  ASSERT_TRUE(stream != nullptr);
  // XdsClient sends a subscription request.
  request = WaitForRequest(stream.get());
  ASSERT_TRUE(request.has_value());
  CheckRequest(*request, XdsFooResourceType::Get()->type_url(),
               /*version_info=*/"", /*response_nonce=*/"",
               /*error_detail=*/absl::OkStatus(),
               /*resource_names=*/{"foo1"});
  CheckRequestNode(*request);  // Should be present on the first request.
  // Connection still reported as unhappy until we get a response.
  EXPECT_THAT(GetServerConnections(), ::testing::ElementsAre(::testing::Pair(
                                          kDefaultXdsServerUrl, false)));
  EXPECT_TRUE(metrics_reporter_->WaitForMetricsReporterData(
      ::testing::_, ::testing::_,
      ::testing::ElementsAre(::testing::Pair(kDefaultXdsServerUrl, 1))));
  // Server now sends the requested resource.
  stream->SendMessageToClient(
      ResponseBuilder(XdsFooResourceType::Get()->type_url())
          .set_version_info("1")
          .set_nonce("A")
          .AddFooResource(XdsFooResource("foo1", 6))
          .Serialize());
  // Watcher gets the resource.
  auto resource = watcher->WaitForNextResource();
  ASSERT_NE(resource, nullptr);
  EXPECT_EQ(resource->name, "foo1");
  EXPECT_EQ(resource->value, 6);
  // Connection now reported as happy.
  EXPECT_THAT(GetServerConnections(), ::testing::ElementsAre(::testing::Pair(
                                          kDefaultXdsServerUrl, true)));
  // XdsClient sends an ACK.
  request = WaitForRequest(stream.get());
  ASSERT_TRUE(request.has_value());
  CheckRequest(*request, XdsFooResourceType::Get()->type_url(),
               /*version_info=*/"1", /*response_nonce=*/"A",
               /*error_detail=*/absl::OkStatus(),
               /*resource_names=*/{"foo1"});
  // Cancel watcher.
  CancelFooWatch(watcher.get(), "foo1");
  EXPECT_TRUE(stream->IsOrphaned());
}

TEST_F(XdsClientTest, ConnectionFails) {
  InitXdsClient();
  // Tell transport to let us manually trigger completion of the
  // send_message ops to XdsClient.
  transport_factory_->SetAutoCompleteMessagesFromClient(false);
  // Metrics should initially be empty.
  EXPECT_THAT(GetServerConnections(), ::testing::ElementsAre());
  EXPECT_THAT(metrics_reporter_->server_failures(), ::testing::ElementsAre());
  // Start a watch for "foo1".
  auto watcher = StartFooWatch("foo1");
  // Check metric data.
  EXPECT_THAT(GetServerConnections(), ::testing::ElementsAre(::testing::Pair(
                                          kDefaultXdsServerUrl, true)));
  // Watcher should initially not see any resource reported.
  EXPECT_FALSE(watcher->HasEvent());
  // XdsClient should have created an ADS stream.
  auto stream = WaitForAdsStream();
  ASSERT_TRUE(stream != nullptr);
  // XdsClient should have sent a subscription request on the ADS stream.
  auto request = WaitForRequest(stream.get());
  ASSERT_TRUE(request.has_value());
  CheckRequest(*request, XdsFooResourceType::Get()->type_url(),
               /*version_info=*/"", /*response_nonce=*/"",
               /*error_detail=*/absl::OkStatus(),
               /*resource_names=*/{"foo1"});
  CheckRequestNode(*request);  // Should be present on the first request.
  // Transport reports connection failure.
  TriggerConnectionFailure(*xds_client_->bootstrap().servers().front(),
                           absl::UnavailableError("connection failed"));
  // XdsClient should report an error to the watcher.
  auto error = watcher->WaitForNextError();
  ASSERT_TRUE(error.has_value());
  EXPECT_EQ(error->code(), absl::StatusCode::kUnavailable);
  EXPECT_EQ(error->message(),
            "xDS channel for server default_xds_server: "
            "connection failed (node ID:xds_client_test)")
      << *error;
  // Connection reported as unhappy.
  EXPECT_THAT(GetServerConnections(), ::testing::ElementsAre(::testing::Pair(
                                          kDefaultXdsServerUrl, false)));
  EXPECT_TRUE(metrics_reporter_->WaitForMetricsReporterData(
      ::testing::_, ::testing::_,
      ::testing::ElementsAre(::testing::Pair(kDefaultXdsServerUrl, 1))));
  // We should not see a resource-does-not-exist event, because the
  // timer should not be running while the channel is disconnected.
  EXPECT_TRUE(watcher->ExpectNoEvent());
  // Start a new watch.  This watcher should be given the same error,
  // since we have not yet recovered.
  auto watcher2 = StartFooWatch("foo1");
  error = watcher2->WaitForNextError();
  ASSERT_TRUE(error.has_value());
  EXPECT_EQ(error->code(), absl::StatusCode::kUnavailable);
  EXPECT_EQ(error->message(),
            "xDS channel for server default_xds_server: "
            "connection failed (node ID:xds_client_test)")
      << *error;
  // Second watcher should not see resource-does-not-exist either.
  EXPECT_FALSE(watcher2->HasEvent());
  // The ADS stream uses wait_for_ready inside the XdsTransport interface,
  // so when the channel reconnects, the already-started stream will proceed.
  stream->CompleteSendMessageFromClient();
  // Server sends a response.
  stream->SendMessageToClient(
      ResponseBuilder(XdsFooResourceType::Get()->type_url())
          .set_version_info("1")
          .set_nonce("A")
          .AddFooResource(XdsFooResource("foo1", 6))
          .Serialize());
  // Connection now reported as happy.
  EXPECT_THAT(GetServerConnections(), ::testing::ElementsAre(::testing::Pair(
                                          kDefaultXdsServerUrl, true)));
  // XdsClient should have delivered the response to the watchers.
  auto resource = watcher->WaitForNextResource();
  ASSERT_NE(resource, nullptr);
  EXPECT_EQ(resource->name, "foo1");
  EXPECT_EQ(resource->value, 6);
  resource = watcher2->WaitForNextResource();
  ASSERT_NE(resource, nullptr);
  EXPECT_EQ(resource->name, "foo1");
  EXPECT_EQ(resource->value, 6);
  // XdsClient should have sent an ACK message to the xDS server.
  request = WaitForRequest(stream.get());
  ASSERT_TRUE(request.has_value());
  CheckRequest(*request, XdsFooResourceType::Get()->type_url(),
               /*version_info=*/"1", /*response_nonce=*/"A",
               /*error_detail=*/absl::OkStatus(),
               /*resource_names=*/{"foo1"});
  stream->CompleteSendMessageFromClient();
  // Cancel watches.
  CancelFooWatch(watcher.get(), "foo1");
  CancelFooWatch(watcher2.get(), "foo1");
  EXPECT_TRUE(stream->IsOrphaned());
}

TEST_F(XdsClientTest, ConnectionFailsWithCachedResource) {
  InitXdsClient();
  // Start a watch for "foo1".
  auto watcher = StartFooWatch("foo1");
  // XdsClient should have created an ADS stream.
  auto stream = WaitForAdsStream();
  ASSERT_TRUE(stream != nullptr);
  // XdsClient should have sent a subscription request on the ADS stream.
  auto request = WaitForRequest(stream.get());
  ASSERT_TRUE(request.has_value());
  CheckRequest(*request, XdsFooResourceType::Get()->type_url(),
               /*version_info=*/"", /*response_nonce=*/"",
               /*error_detail=*/absl::OkStatus(),
               /*resource_names=*/{"foo1"});
  CheckRequestNode(*request);  // Should be present on the first request.
  // Server sends a response.
  stream->SendMessageToClient(
      ResponseBuilder(XdsFooResourceType::Get()->type_url())
          .set_version_info("1")
          .set_nonce("A")
          .AddFooResource(XdsFooResource("foo1", 6))
          .Serialize());
  // XdsClient should have delivered the resource to the watcher.
  auto resource = watcher->WaitForNextResource();
  ASSERT_NE(resource, nullptr);
  EXPECT_EQ(resource->name, "foo1");
  EXPECT_EQ(resource->value, 6);
  // XdsClient should have sent an ACK message to the xDS server.
  request = WaitForRequest(stream.get());
  ASSERT_TRUE(request.has_value());
  CheckRequest(*request, XdsFooResourceType::Get()->type_url(),
               /*version_info=*/"1", /*response_nonce=*/"A",
               /*error_detail=*/absl::OkStatus(),
               /*resource_names=*/{"foo1"});
  // Transport reports connection failure.
  TriggerConnectionFailure(*xds_client_->bootstrap().servers().front(),
                           absl::UnavailableError("connection failed"));
  // XdsClient should report an ambient error to the watcher.
  auto error = watcher->WaitForNextAmbientError();
  ASSERT_TRUE(error.has_value());
  EXPECT_EQ(error->code(), absl::StatusCode::kUnavailable);
  EXPECT_EQ(error->message(),
            "xDS channel for server default_xds_server: "
            "connection failed (node ID:xds_client_test)")
      << *error;
  // The transport failing should also cause the stream to terminate.
  stream->MaybeSendStatusToClient(absl::UnavailableError("ugh"));
  // The XdsClient will create a new stream.
  stream = WaitForAdsStream();
  ASSERT_TRUE(stream != nullptr);
  // XdsClient should have sent a subscription request on the new stream
  // that includes the last seen version.
  request = WaitForRequest(stream.get());
  ASSERT_TRUE(request.has_value());
  CheckRequest(*request, XdsFooResourceType::Get()->type_url(),
               /*version_info=*/"1", /*response_nonce=*/"",
               /*error_detail=*/absl::OkStatus(),
               /*resource_names=*/{"foo1"});
  CheckRequestNode(*request);  // Should be present on the first request.
  // Start a new watch.  This watcher should be given the cached resource
  // followed by the ambient error.
  auto watcher2 = StartFooWatch("foo1");
  resource = watcher2->WaitForNextResource();
  ASSERT_NE(resource, nullptr);
  EXPECT_EQ(resource->name, "foo1");
  EXPECT_EQ(resource->value, 6);
  error = watcher2->WaitForNextAmbientError();
  ASSERT_TRUE(error.has_value());
  EXPECT_EQ(error->code(), absl::StatusCode::kUnavailable);
  EXPECT_EQ(error->message(),
            "xDS channel for server default_xds_server: "
            "connection failed (node ID:xds_client_test)")
      << *error;
  // The ADS stream uses wait_for_ready inside the XdsTransport interface,
  // so when the channel reconnects, the already-started stream will proceed.
  // Server sends a response with the same resource contents as before.
  stream->SendMessageToClient(
      ResponseBuilder(XdsFooResourceType::Get()->type_url())
          .set_version_info("1")
          .set_nonce("A")
          .AddFooResource(XdsFooResource("foo1", 6))
          .Serialize());
  // The resource hasn't changed, so XdsClient will not call the
  // watchers' OnResourceChanged() methods.  However, it will call
  // OnAmbientError() with an OK status to let them know that the
  // ambient error is gone.
  error = watcher->WaitForNextAmbientError();
  ASSERT_TRUE(error.has_value());
  EXPECT_EQ(*error, absl::OkStatus());
  error = watcher2->WaitForNextAmbientError();
  ASSERT_TRUE(error.has_value());
  EXPECT_EQ(*error, absl::OkStatus());
  // XdsClient should have sent an ACK message to the xDS server.
  request = WaitForRequest(stream.get());
  ASSERT_TRUE(request.has_value());
  CheckRequest(*request, XdsFooResourceType::Get()->type_url(),
               /*version_info=*/"1", /*response_nonce=*/"A",
               /*error_detail=*/absl::OkStatus(),
               /*resource_names=*/{"foo1"});
  // Cancel watches.
  CancelFooWatch(watcher.get(), "foo1");
  CancelFooWatch(watcher2.get(), "foo1");
  EXPECT_TRUE(stream->IsOrphaned());
}

TEST_F(XdsClientTest, ResourceDoesNotExistUponTimeout) {
  event_engine_->SetRunAfterDurationCallback(
      [&](grpc_event_engine::experimental::EventEngine::Duration duration) {
        grpc_event_engine::experimental::EventEngine::Duration expected =
            std::chrono::seconds(15);
        EXPECT_EQ(duration, expected)
            << "Expected: " << expected.count()
            << "\nActual:   " << duration.count();
      });
  InitXdsClient();
  // Start a watch for "foo1".
  auto watcher = StartFooWatch("foo1");
  // Watcher should initially not see any resource reported.
  EXPECT_FALSE(watcher->HasEvent());
  // Check metric data.
  EXPECT_THAT(metrics_reporter_->resource_updates_valid(),
              ::testing::ElementsAre());
  EXPECT_THAT(metrics_reporter_->resource_updates_invalid(),
              ::testing::ElementsAre());
  EXPECT_THAT(GetResourceCounts(),
              ::testing::ElementsAre(::testing::Pair(
                  ResourceCountLabelsEq(XdsClient::kOldStyleAuthority,
                                        XdsFooResourceType::Get()->type_url(),
                                        "requested"),
                  1)));
  // XdsClient should have created an ADS stream.
  auto stream = WaitForAdsStream();
  ASSERT_TRUE(stream != nullptr);
  // XdsClient should have sent a subscription request on the ADS stream.
  auto request = WaitForRequest(stream.get());
  ASSERT_TRUE(request.has_value());
  CheckRequest(*request, XdsFooResourceType::Get()->type_url(),
               /*version_info=*/"", /*response_nonce=*/"",
               /*error_detail=*/absl::OkStatus(),
               /*resource_names=*/{"foo1"});
  CheckRequestNode(*request);  // Should be present on the first request.
  // Do not send a response, but wait for the resource to be reported as
  // not existing.
  EXPECT_TRUE(watcher->WaitForDoesNotExist());
  // Check metric data.
  EXPECT_TRUE(metrics_reporter_->WaitForMetricsReporterData(
      ::testing::ElementsAre(), ::testing::ElementsAre(), ::testing::_));
  EXPECT_THAT(GetResourceCounts(),
              ::testing::ElementsAre(::testing::Pair(
                  ResourceCountLabelsEq(XdsClient::kOldStyleAuthority,
                                        XdsFooResourceType::Get()->type_url(),
                                        "does_not_exist"),
                  1)));
  // Start a new watcher for the same resource.  It should immediately
  // receive the same does-not-exist notification.
  auto watcher2 = StartFooWatch("foo1");
  EXPECT_TRUE(watcher2->WaitForDoesNotExist());
  // Now server sends a response.
  stream->SendMessageToClient(
      ResponseBuilder(XdsFooResourceType::Get()->type_url())
          .set_version_info("1")
          .set_nonce("A")
          .AddFooResource(XdsFooResource("foo1", 6))
          .Serialize());
  // XdsClient should have delivered the response to the watchers.
  auto resource = watcher->WaitForNextResource();
  ASSERT_NE(resource, nullptr);
  EXPECT_EQ(resource->name, "foo1");
  EXPECT_EQ(resource->value, 6);
  resource = watcher2->WaitForNextResource();
  ASSERT_NE(resource, nullptr);
  EXPECT_EQ(resource->name, "foo1");
  EXPECT_EQ(resource->value, 6);
  // Check metric data.
  EXPECT_TRUE(metrics_reporter_->WaitForMetricsReporterData(
      ::testing::ElementsAre(::testing::Pair(
          ::testing::Pair(kDefaultXdsServerUrl,
                          XdsFooResourceType::Get()->type_url()),
          1)),
      ::testing::ElementsAre(), ::testing::_));
  EXPECT_THAT(
      GetResourceCounts(),
      ::testing::ElementsAre(::testing::Pair(
          ResourceCountLabelsEq(XdsClient::kOldStyleAuthority,
                                XdsFooResourceType::Get()->type_url(), "acked"),
          1)));
  // XdsClient should have sent an ACK message to the xDS server.
  request = WaitForRequest(stream.get());
  ASSERT_TRUE(request.has_value());
  CheckRequest(*request, XdsFooResourceType::Get()->type_url(),
               /*version_info=*/"1", /*response_nonce=*/"A",
               /*error_detail=*/absl::OkStatus(),
               /*resource_names=*/{"foo1"});
  // Cancel watch.
  CancelFooWatch(watcher.get(), "foo1");
  CancelFooWatch(watcher2.get(), "foo1");
  EXPECT_TRUE(stream->IsOrphaned());
}

TEST_F(XdsClientTest, ResourceTimerIsTransientFailure) {
  event_engine_->SetRunAfterDurationCallback(
      [&](grpc_event_engine::experimental::EventEngine::Duration duration) {
        grpc_event_engine::experimental::EventEngine::Duration expected =
            std::chrono::seconds(30);
        EXPECT_EQ(duration, expected)
            << "Expected: " << expected.count()
            << "\nActual:   " << duration.count();
      });
  InitXdsClient(FakeXdsBootstrap::Builder().SetServers(
      {FakeXdsBootstrap::FakeXdsServer(kDefaultXdsServerUrl, false, true)}));
  // Start a watch for "foo1".
  auto watcher = StartFooWatch("foo1");
  // Watcher should initially not see any resource reported.
  EXPECT_FALSE(watcher->HasEvent());
  // Check metric data.
  EXPECT_THAT(metrics_reporter_->resource_updates_valid(),
              ::testing::ElementsAre());
  EXPECT_THAT(metrics_reporter_->resource_updates_invalid(),
              ::testing::ElementsAre());
  EXPECT_THAT(GetResourceCounts(),
              ::testing::ElementsAre(::testing::Pair(
                  ResourceCountLabelsEq(XdsClient::kOldStyleAuthority,
                                        XdsFooResourceType::Get()->type_url(),
                                        "requested"),
                  1)));
  // XdsClient should have created an ADS stream.
  auto stream = WaitForAdsStream();
  ASSERT_TRUE(stream != nullptr);
  // XdsClient should have sent a subscription request on the ADS stream.
  auto request = WaitForRequest(stream.get());
  ASSERT_TRUE(request.has_value());
  CheckRequest(*request, XdsFooResourceType::Get()->type_url(),
               /*version_info=*/"", /*response_nonce=*/"",
               /*error_detail=*/absl::OkStatus(),
               /*resource_names=*/{"foo1"});
  CheckRequestNode(*request);  // Should be present on the first request.
  // Do not send a response, but wait for the resource to be reported as
  // not existing.
  auto error = watcher->WaitForNextError();
  ASSERT_TRUE(error.has_value());
  EXPECT_EQ(error,
            absl::UnavailableError(absl::StrCat(
                "xDS server ", kDefaultXdsServerUrl,
                " not responding (node ID:xds_client_test)")));
  // Check metric data.
  EXPECT_TRUE(metrics_reporter_->WaitForMetricsReporterData(
      ::testing::ElementsAre(), ::testing::ElementsAre(), ::testing::_));
  EXPECT_THAT(GetResourceCounts(),
              ::testing::ElementsAre(::testing::Pair(
                  ResourceCountLabelsEq(XdsClient::kOldStyleAuthority,
                                        XdsFooResourceType::Get()->type_url(),
                                        "requested"),
                  1)));
  // Start a new watcher for the same resource.  It should immediately
  // receive the same does-not-exist notification.
  auto watcher2 = StartFooWatch("foo1");
  error = watcher2->WaitForNextError();
  ASSERT_TRUE(error.has_value());
  EXPECT_EQ(error,
            absl::UnavailableError(absl::StrCat(
                "xDS server ", kDefaultXdsServerUrl,
                " not responding (node ID:xds_client_test)")));
  // Now server sends a response.
  stream->SendMessageToClient(
      ResponseBuilder(XdsFooResourceType::Get()->type_url())
          .set_version_info("1")
          .set_nonce("A")
          .AddFooResource(XdsFooResource("foo1", 6))
          .Serialize());
  // XdsClient should have delivered the response to the watchers.
  auto resource = watcher->WaitForNextResource();
  ASSERT_NE(resource, nullptr);
  EXPECT_EQ(resource->name, "foo1");
  EXPECT_EQ(resource->value, 6);
  resource = watcher2->WaitForNextResource();
  ASSERT_NE(resource, nullptr);
  EXPECT_EQ(resource->name, "foo1");
  EXPECT_EQ(resource->value, 6);
  // Check metric data.
  EXPECT_TRUE(metrics_reporter_->WaitForMetricsReporterData(
      ::testing::ElementsAre(::testing::Pair(
          ::testing::Pair(kDefaultXdsServerUrl,
                          XdsFooResourceType::Get()->type_url()),
          1)),
      ::testing::ElementsAre(), ::testing::_));
  EXPECT_THAT(
      GetResourceCounts(),
      ::testing::ElementsAre(::testing::Pair(
          ResourceCountLabelsEq(XdsClient::kOldStyleAuthority,
                                XdsFooResourceType::Get()->type_url(), "acked"),
          1)));
  // XdsClient should have sent an ACK message to the xDS server.
  request = WaitForRequest(stream.get());
  ASSERT_TRUE(request.has_value());
  CheckRequest(*request, XdsFooResourceType::Get()->type_url(),
               /*version_info=*/"1", /*response_nonce=*/"A",
               /*error_detail=*/absl::OkStatus(),
               /*resource_names=*/{"foo1"});
  // Cancel watch.
  CancelFooWatch(watcher.get(), "foo1");
  CancelFooWatch(watcher2.get(), "foo1");
  EXPECT_TRUE(stream->IsOrphaned());
}

TEST_F(XdsClientTest, ResourceDoesNotExistAfterStreamRestart) {
  InitXdsClient();
  // Metrics should initially be empty.
  EXPECT_THAT(metrics_reporter_->resource_updates_valid(),
              ::testing::ElementsAre());
  EXPECT_THAT(metrics_reporter_->resource_updates_invalid(),
              ::testing::ElementsAre());
  EXPECT_THAT(GetResourceCounts(), ::testing::ElementsAre());
  // Start a watch for "foo1".
  auto watcher = StartFooWatch("foo1");
  // Check metric data.
  EXPECT_THAT(metrics_reporter_->resource_updates_valid(),
              ::testing::ElementsAre());
  EXPECT_THAT(metrics_reporter_->resource_updates_invalid(),
              ::testing::ElementsAre());
  EXPECT_THAT(GetResourceCounts(),
              ::testing::ElementsAre(::testing::Pair(
                  ResourceCountLabelsEq(XdsClient::kOldStyleAuthority,
                                        XdsFooResourceType::Get()->type_url(),
                                        "requested"),
                  1)));
  // Watcher should initially not see any resource reported.
  EXPECT_FALSE(watcher->HasEvent());
  // XdsClient should have created an ADS stream.
  auto stream = WaitForAdsStream();
  ASSERT_TRUE(stream != nullptr);
  // XdsClient should have sent a subscription request on the ADS stream.
  auto request = WaitForRequest(stream.get());
  ASSERT_TRUE(request.has_value());
  CheckRequest(*request, XdsFooResourceType::Get()->type_url(),
               /*version_info=*/"", /*response_nonce=*/"",
               /*error_detail=*/absl::OkStatus(),
               /*resource_names=*/{"foo1"});
  CheckRequestNode(*request);  // Should be present on the first request.
  // Stream fails.
  stream->MaybeSendStatusToClient(absl::UnavailableError("ugh"));
  // XdsClient should report error to watcher.
  auto error = watcher->WaitForNextError();
  ASSERT_TRUE(error.has_value());
  EXPECT_EQ(error->code(), absl::StatusCode::kUnavailable);
  EXPECT_EQ(error->message(),
            "xDS channel for server default_xds_server: xDS call failed "
            "with no responses received; status: UNAVAILABLE: ugh "
            "(node ID:xds_client_test)")
      << *error;
  // Check metric data.
  EXPECT_TRUE(metrics_reporter_->WaitForMetricsReporterData(
      ::testing::ElementsAre(), ::testing::ElementsAre(), ::testing::_));
  EXPECT_THAT(GetResourceCounts(),
              ::testing::ElementsAre(::testing::Pair(
                  ResourceCountLabelsEq(XdsClient::kOldStyleAuthority,
                                        XdsFooResourceType::Get()->type_url(),
                                        "requested"),
                  1)));
  // XdsClient should create a new stream.
  stream = WaitForAdsStream();
  ASSERT_TRUE(stream != nullptr);
  // XdsClient sends a subscription request.
  request = WaitForRequest(stream.get());
  ASSERT_TRUE(request.has_value());
  CheckRequest(*request, XdsFooResourceType::Get()->type_url(),
               /*version_info=*/"", /*response_nonce=*/"",
               /*error_detail=*/absl::OkStatus(),
               /*resource_names=*/{"foo1"});
  CheckRequestNode(*request);  // Should be present on the first request.
  // Server does NOT send a response immediately.
  // Client should receive a resource does-not-exist.
  ASSERT_TRUE(watcher->WaitForDoesNotExist());
  // Check metric data.
  EXPECT_TRUE(metrics_reporter_->WaitForMetricsReporterData(
      ::testing::ElementsAre(), ::testing::ElementsAre(), ::testing::_));
  EXPECT_THAT(GetResourceCounts(),
              ::testing::ElementsAre(::testing::Pair(
                  ResourceCountLabelsEq(XdsClient::kOldStyleAuthority,
                                        XdsFooResourceType::Get()->type_url(),
                                        "does_not_exist"),
                  1)));
  // Server now sends the requested resource.
  stream->SendMessageToClient(
      ResponseBuilder(XdsFooResourceType::Get()->type_url())
          .set_version_info("1")
          .set_nonce("A")
          .AddFooResource(XdsFooResource("foo1", 6))
          .Serialize());
  // The resource is delivered to the watcher.
  auto resource = watcher->WaitForNextResource();
  ASSERT_NE(resource, nullptr);
  EXPECT_EQ(resource->name, "foo1");
  EXPECT_EQ(resource->value, 6);
  // Check metric data.
  EXPECT_TRUE(metrics_reporter_->WaitForMetricsReporterData(
      ::testing::ElementsAre(::testing::Pair(
          ::testing::Pair(kDefaultXdsServerUrl,
                          XdsFooResourceType::Get()->type_url()),
          1)),
      ::testing::ElementsAre(), ::testing::_));
  EXPECT_THAT(
      GetResourceCounts(),
      ::testing::ElementsAre(::testing::Pair(
          ResourceCountLabelsEq(XdsClient::kOldStyleAuthority,
                                XdsFooResourceType::Get()->type_url(), "acked"),
          1)));
  // XdsClient sends an ACK.
  request = WaitForRequest(stream.get());
  ASSERT_TRUE(request.has_value());
  CheckRequest(*request, XdsFooResourceType::Get()->type_url(),
               /*version_info=*/"1", /*response_nonce=*/"A",
               /*error_detail=*/absl::OkStatus(),
               /*resource_names=*/{"foo1"});
  // Cancel watcher.
  CancelFooWatch(watcher.get(), "foo1");
  EXPECT_TRUE(stream->IsOrphaned());
}

TEST_F(XdsClientTest, DoesNotExistTimerNotStartedUntilSendCompletes) {
  InitXdsClient();
  // Tell transport to let us manually trigger completion of the
  // send_message ops to XdsClient.
  transport_factory_->SetAutoCompleteMessagesFromClient(false);
  // Start a watch for "foo1".
  auto watcher = StartFooWatch("foo1");
  // Watcher should initially not see any resource reported.
  EXPECT_FALSE(watcher->HasEvent());
  // XdsClient should have created an ADS stream.
  auto stream = WaitForAdsStream();
  ASSERT_TRUE(stream != nullptr);
  // XdsClient should have sent a subscription request on the ADS stream.
  auto request = WaitForRequest(stream.get());
  ASSERT_TRUE(request.has_value());
  CheckRequest(*request, XdsFooResourceType::Get()->type_url(),
               /*version_info=*/"", /*response_nonce=*/"",
               /*error_detail=*/absl::OkStatus(),
               /*resource_names=*/{"foo1"});
  CheckRequestNode(*request);  // Should be present on the first request.
  // Server does NOT send a response.
  // We should not see a resource-does-not-exist event, because the
  // timer should not be running while the channel is disconnected.
  EXPECT_TRUE(watcher->ExpectNoEvent());
  // Check metric data.
  EXPECT_THAT(GetResourceCounts(),
              ::testing::ElementsAre(::testing::Pair(
                  ResourceCountLabelsEq(XdsClient::kOldStyleAuthority,
                                        XdsFooResourceType::Get()->type_url(),
                                        "requested"),
                  1)));
  // The ADS stream uses wait_for_ready inside the XdsTransport interface,
  // so when the channel connects, the already-started stream will proceed.
  stream->CompleteSendMessageFromClient();
  // Server does NOT send a response.
  // Watcher should see a does-not-exist event.
  EXPECT_TRUE(watcher->WaitForDoesNotExist());
  // Check metric data.
  EXPECT_THAT(GetResourceCounts(),
              ::testing::ElementsAre(::testing::Pair(
                  ResourceCountLabelsEq(XdsClient::kOldStyleAuthority,
                                        XdsFooResourceType::Get()->type_url(),
                                        "does_not_exist"),
                  1)));
  // Now server sends a response.
  stream->SendMessageToClient(
      ResponseBuilder(XdsFooResourceType::Get()->type_url())
          .set_version_info("1")
          .set_nonce("A")
          .AddFooResource(XdsFooResource("foo1", 6))
          .Serialize());
  // XdsClient should have delivered the response to the watcher.
  auto resource = watcher->WaitForNextResource();
  ASSERT_NE(resource, nullptr);
  EXPECT_EQ(resource->name, "foo1");
  EXPECT_EQ(resource->value, 6);
  // Check metric data.
  EXPECT_THAT(
      GetResourceCounts(),
      ::testing::ElementsAre(::testing::Pair(
          ResourceCountLabelsEq(XdsClient::kOldStyleAuthority,
                                XdsFooResourceType::Get()->type_url(), "acked"),
          1)));
  // XdsClient should have sent an ACK message to the xDS server.
  request = WaitForRequest(stream.get());
  ASSERT_TRUE(request.has_value());
  CheckRequest(*request, XdsFooResourceType::Get()->type_url(),
               /*version_info=*/"1", /*response_nonce=*/"A",
               /*error_detail=*/absl::OkStatus(),
               /*resource_names=*/{"foo1"});
  stream->CompleteSendMessageFromClient();
  // Cancel watch.
  CancelFooWatch(watcher.get(), "foo1");
  EXPECT_TRUE(stream->IsOrphaned());
}

// In https://github.com/grpc/grpc/issues/29583, we ran into a case
// where we wound up starting a timer after we had already received the
// resource, thus incorrectly reporting the resource as not existing.
// This happened when unsubscribing and then resubscribing to the same
// resource a send_message op was already in flight and then receiving an
// update containing that resource.
TEST_F(XdsClientTest,
       ResourceDoesNotExistUnsubscribeAndResubscribeWhileSendMessagePending) {
  InitXdsClient();
  // Tell transport to let us manually trigger completion of the
  // send_message ops to XdsClient.
  transport_factory_->SetAutoCompleteMessagesFromClient(false);
  // Start a watch for "foo1".
  auto watcher = StartFooWatch("foo1");
  // Watcher should initially not see any resource reported.
  EXPECT_FALSE(watcher->HasEvent());
  // XdsClient should have created an ADS stream.
  auto stream = WaitForAdsStream();
  ASSERT_TRUE(stream != nullptr);
  // XdsClient should have sent a subscription request on the ADS stream.
  auto request = WaitForRequest(stream.get());
  ASSERT_TRUE(request.has_value());
  CheckRequest(*request, XdsFooResourceType::Get()->type_url(),
               /*version_info=*/"", /*response_nonce=*/"",
               /*error_detail=*/absl::OkStatus(),
               /*resource_names=*/{"foo1"});
  CheckRequestNode(*request);  // Should be present on the first request.
  stream->CompleteSendMessageFromClient();
  // Server sends a response.
  stream->SendMessageToClient(
      ResponseBuilder(XdsFooResourceType::Get()->type_url())
          .set_version_info("1")
          .set_nonce("A")
          .AddFooResource(XdsFooResource("foo1", 6))
          .Serialize());
  // XdsClient should have delivered the response to the watchers.
  auto resource = watcher->WaitForNextResource();
  ASSERT_NE(resource, nullptr);
  EXPECT_EQ(resource->name, "foo1");
  EXPECT_EQ(resource->value, 6);
  // Check metric data.
  EXPECT_TRUE(metrics_reporter_->WaitForMetricsReporterData(
      ::testing::ElementsAre(::testing::Pair(
          ::testing::Pair(kDefaultXdsServerUrl,
                          XdsFooResourceType::Get()->type_url()),
          1)),
      ::testing::ElementsAre(), ::testing::_));
  EXPECT_THAT(
      GetResourceCounts(),
      ::testing::ElementsAre(::testing::Pair(
          ResourceCountLabelsEq(XdsClient::kOldStyleAuthority,
                                XdsFooResourceType::Get()->type_url(), "acked"),
          1)));
  // XdsClient should have sent an ACK message to the xDS server.
  request = WaitForRequest(stream.get());
  ASSERT_TRUE(request.has_value());
  CheckRequest(*request, XdsFooResourceType::Get()->type_url(),
               /*version_info=*/"1", /*response_nonce=*/"A",
               /*error_detail=*/absl::OkStatus(),
               /*resource_names=*/{"foo1"});
  stream->CompleteSendMessageFromClient();
  // Start a watch for a second resource.
  auto watcher2 = StartFooWatch("foo2");
  // Watcher should initially not see any resource reported.
  EXPECT_FALSE(watcher2->HasEvent());
  // Check metric data.
  EXPECT_THAT(
      GetResourceCounts(),
      ::testing::ElementsAre(
          ::testing::Pair(ResourceCountLabelsEq(
                              XdsClient::kOldStyleAuthority,
                              XdsFooResourceType::Get()->type_url(), "acked"),
                          1),
          ::testing::Pair(
              ResourceCountLabelsEq(XdsClient::kOldStyleAuthority,
                                    XdsFooResourceType::Get()->type_url(),
                                    "requested"),
              1)));
  // XdsClient sends a request to subscribe to the new resource.
  request = WaitForRequest(stream.get());
  ASSERT_TRUE(request.has_value());
  CheckRequest(*request, XdsFooResourceType::Get()->type_url(),
               /*version_info=*/"1", /*response_nonce=*/"A",
               /*error_detail=*/absl::OkStatus(),
               /*resource_names=*/{"foo1", "foo2"});
  // NOTE: We do NOT yet tell the XdsClient that the send_message op is
  // complete.
  // Unsubscribe from foo1 and then re-subscribe to it.
  CancelFooWatch(watcher.get(), "foo1");
  EXPECT_THAT(GetResourceCounts(),
              ::testing::ElementsAre(::testing::Pair(
                  ResourceCountLabelsEq(XdsClient::kOldStyleAuthority,
                                        XdsFooResourceType::Get()->type_url(),
                                        "requested"),
                  1)));
  watcher = StartFooWatch("foo1");
  EXPECT_THAT(GetResourceCounts(),
              ::testing::ElementsAre(::testing::Pair(
                  ResourceCountLabelsEq(XdsClient::kOldStyleAuthority,
                                        XdsFooResourceType::Get()->type_url(),
                                        "requested"),
                  2)));
  // Now send a response from the server containing both foo1 and foo2.
  stream->SendMessageToClient(
      ResponseBuilder(XdsFooResourceType::Get()->type_url())
          .set_version_info("1")
          .set_nonce("B")
          .AddFooResource(XdsFooResource("foo1", 6))
          .AddFooResource(XdsFooResource("foo2", 7))
          .Serialize());
  // The watcher for foo1 will receive an update even if the resource
  // has not changed, since the previous value was removed from the
  // cache when we unsubscribed.
  resource = watcher->WaitForNextResource();
  ASSERT_NE(resource, nullptr);
  EXPECT_EQ(resource->name, "foo1");
  EXPECT_EQ(resource->value, 6);
  // For foo2, the watcher should receive notification for the new resource.
  resource = watcher2->WaitForNextResource();
  ASSERT_NE(resource, nullptr);
  EXPECT_EQ(resource->name, "foo2");
  EXPECT_EQ(resource->value, 7);
  // Check metric data.
  EXPECT_TRUE(metrics_reporter_->WaitForMetricsReporterData(
      ::testing::ElementsAre(::testing::Pair(
          ::testing::Pair(kDefaultXdsServerUrl,
                          XdsFooResourceType::Get()->type_url()),
          3)),
      ::testing::ElementsAre(), ::testing::_));
  EXPECT_THAT(
      GetResourceCounts(),
      ::testing::ElementsAre(::testing::Pair(
          ResourceCountLabelsEq(XdsClient::kOldStyleAuthority,
                                XdsFooResourceType::Get()->type_url(), "acked"),
          2)));
  // Now we finally tell XdsClient that its previous send_message op is
  // complete.
  stream->CompleteSendMessageFromClient();
  // XdsClient should send an ACK with the updated subscription list
  // (which happens to be identical to the old list), and it should not
  // restart the does-not-exist timer.
  request = WaitForRequest(stream.get());
  ASSERT_TRUE(request.has_value());
  CheckRequest(*request, XdsFooResourceType::Get()->type_url(),
               /*version_info=*/"1", /*response_nonce=*/"B",
               /*error_detail=*/absl::OkStatus(),
               /*resource_names=*/{"foo1", "foo2"});
  stream->CompleteSendMessageFromClient();
  // Make sure the watcher for foo1 does not see a does-not-exist event.
  EXPECT_TRUE(watcher->ExpectNoEvent());
  // Cancel watches.
  CancelFooWatch(watcher.get(), "foo1", /*delay_unsubscription=*/true);
  CancelFooWatch(watcher2.get(), "foo2");
  EXPECT_TRUE(stream->IsOrphaned());
}

TEST_F(XdsClientTest, DoNotSendDoesNotExistForCachedResource) {
  InitXdsClient();
  // Start a watch for "foo1".
  auto watcher = StartFooWatch("foo1");
  // Watcher should initially not see any resource reported.
  EXPECT_FALSE(watcher->HasEvent());
  // XdsClient should have created an ADS stream.
  auto stream = WaitForAdsStream();
  ASSERT_TRUE(stream != nullptr);
  // XdsClient should have sent a subscription request on the ADS stream.
  auto request = WaitForRequest(stream.get());
  ASSERT_TRUE(request.has_value());
  CheckRequest(*request, XdsFooResourceType::Get()->type_url(),
               /*version_info=*/"", /*response_nonce=*/"",
               /*error_detail=*/absl::OkStatus(),
               /*resource_names=*/{"foo1"});
  CheckRequestNode(*request);  // Should be present on the first request.
  // Server sends a response.
  stream->SendMessageToClient(
      ResponseBuilder(XdsFooResourceType::Get()->type_url())
          .set_version_info("1")
          .set_nonce("A")
          .AddFooResource(XdsFooResource("foo1", 6))
          .Serialize());
  // XdsClient should have delivered the response to the watcher.
  auto resource = watcher->WaitForNextResource();
  ASSERT_NE(resource, nullptr);
  EXPECT_EQ(resource->name, "foo1");
  EXPECT_EQ(resource->value, 6);
  // Check metric data.
  EXPECT_TRUE(metrics_reporter_->WaitForMetricsReporterData(
      ::testing::ElementsAre(::testing::Pair(
          ::testing::Pair(kDefaultXdsServerUrl,
                          XdsFooResourceType::Get()->type_url()),
          1)),
      ::testing::ElementsAre(), ::testing::_));
  EXPECT_THAT(
      GetResourceCounts(),
      ::testing::ElementsAre(::testing::Pair(
          ResourceCountLabelsEq(XdsClient::kOldStyleAuthority,
                                XdsFooResourceType::Get()->type_url(), "acked"),
          1)));
  // XdsClient should have sent an ACK message to the xDS server.
  request = WaitForRequest(stream.get());
  ASSERT_TRUE(request.has_value());
  CheckRequest(*request, XdsFooResourceType::Get()->type_url(),
               /*version_info=*/"1", /*response_nonce=*/"A",
               /*error_detail=*/absl::OkStatus(),
               /*resource_names=*/{"foo1"});
  // Stream fails because of transport disconnection.
  stream->MaybeSendStatusToClient(absl::UnavailableError("connection failed"));
  // XdsClient should NOT report error to watcher, because we saw a
  // response on the stream before it failed.
  // XdsClient creates a new stream.
  stream = WaitForAdsStream();
  ASSERT_TRUE(stream != nullptr);
  // XdsClient should have sent a subscription request on the ADS stream.
  request = WaitForRequest(stream.get());
  ASSERT_TRUE(request.has_value());
  CheckRequest(*request, XdsFooResourceType::Get()->type_url(),
               /*version_info=*/"1", /*response_nonce=*/"",
               /*error_detail=*/absl::OkStatus(),
               /*resource_names=*/{"foo1"});
  CheckRequestNode(*request);  // Should be present on the first request.
  // Server does NOT send a response.
  // We should not see a resource-does-not-exist event, because the
  // resource was already cached, so the server can optimize by not
  // resending it.
  EXPECT_TRUE(watcher->ExpectNoEvent());
  // Check metric data.
  EXPECT_TRUE(metrics_reporter_->WaitForMetricsReporterData(
      ::testing::ElementsAre(::testing::Pair(
          ::testing::Pair(kDefaultXdsServerUrl,
                          XdsFooResourceType::Get()->type_url()),
          1)),
      ::testing::ElementsAre(), ::testing::_));
  EXPECT_THAT(
      GetResourceCounts(),
      ::testing::ElementsAre(::testing::Pair(
          ResourceCountLabelsEq(XdsClient::kOldStyleAuthority,
                                XdsFooResourceType::Get()->type_url(), "acked"),
          1)));
  // Now server sends a response.
  stream->SendMessageToClient(
      ResponseBuilder(XdsFooResourceType::Get()->type_url())
          .set_version_info("1")
          .set_nonce("A")
          .AddFooResource(XdsFooResource("foo1", 6))
          .Serialize());
  // Watcher will not see any update, since the resource is unchanged.
  EXPECT_TRUE(watcher->ExpectNoEvent());
  // Check metric data.
  EXPECT_TRUE(metrics_reporter_->WaitForMetricsReporterData(
      ::testing::ElementsAre(::testing::Pair(
          ::testing::Pair(kDefaultXdsServerUrl,
                          XdsFooResourceType::Get()->type_url()),
          2)),
      ::testing::ElementsAre(), ::testing::_));
  EXPECT_THAT(
      GetResourceCounts(),
      ::testing::ElementsAre(::testing::Pair(
          ResourceCountLabelsEq(XdsClient::kOldStyleAuthority,
                                XdsFooResourceType::Get()->type_url(), "acked"),
          1)));
  EXPECT_THAT(GetServerConnections(), ::testing::ElementsAre(::testing::Pair(
                                          kDefaultXdsServerUrl, true)));
  // XdsClient should have sent an ACK message to the xDS server.
  request = WaitForRequest(stream.get());
  ASSERT_TRUE(request.has_value());
  CheckRequest(*request, XdsFooResourceType::Get()->type_url(),
               /*version_info=*/"1", /*response_nonce=*/"A",
               /*error_detail=*/absl::OkStatus(),
               /*resource_names=*/{"foo1"});
  // Cancel watch.
  CancelFooWatch(watcher.get(), "foo1");
  EXPECT_TRUE(stream->IsOrphaned());
}

TEST_F(XdsClientTest, ResourceWrappedInResourceMessage) {
  InitXdsClient();
  // Start a watch for "foo1".
  auto watcher = StartFooWatch("foo1");
  // Watcher should initially not see any resource reported.
  EXPECT_FALSE(watcher->HasEvent());
  // XdsClient should have created an ADS stream.
  auto stream = WaitForAdsStream();
  ASSERT_TRUE(stream != nullptr);
  // XdsClient should have sent a subscription request on the ADS stream.
  auto request = WaitForRequest(stream.get());
  ASSERT_TRUE(request.has_value());
  CheckRequest(*request, XdsFooResourceType::Get()->type_url(),
               /*version_info=*/"", /*response_nonce=*/"",
               /*error_detail=*/absl::OkStatus(),
               /*resource_names=*/{"foo1"});
  CheckRequestNode(*request);  // Should be present on the first request.
  // Send a response with the resource wrapped in a Resource message.
  stream->SendMessageToClient(
      ResponseBuilder(XdsFooResourceType::Get()->type_url())
          .set_version_info("1")
          .set_nonce("A")
          .AddFooResource(XdsFooResource("foo1", 6),
                          /*in_resource_wrapper=*/true)
          .Serialize());
  // XdsClient should have delivered the response to the watcher.
  auto resource = watcher->WaitForNextResource();
  ASSERT_NE(resource, nullptr);
  EXPECT_EQ(resource->name, "foo1");
  EXPECT_EQ(resource->value, 6);
  // Check metric data.
  EXPECT_TRUE(metrics_reporter_->WaitForMetricsReporterData(
      ::testing::ElementsAre(::testing::Pair(
          ::testing::Pair(kDefaultXdsServerUrl,
                          XdsFooResourceType::Get()->type_url()),
          1)),
      ::testing::ElementsAre(), ::testing::_));
  EXPECT_THAT(
      GetResourceCounts(),
      ::testing::ElementsAre(::testing::Pair(
          ResourceCountLabelsEq(XdsClient::kOldStyleAuthority,
                                XdsFooResourceType::Get()->type_url(), "acked"),
          1)));
  // XdsClient should have sent an ACK message to the xDS server.
  request = WaitForRequest(stream.get());
  ASSERT_TRUE(request.has_value());
  CheckRequest(*request, XdsFooResourceType::Get()->type_url(),
               /*version_info=*/"1", /*response_nonce=*/"A",
               /*error_detail=*/absl::OkStatus(),
               /*resource_names=*/{"foo1"});
  // Cancel watch.
  CancelFooWatch(watcher.get(), "foo1");
  EXPECT_TRUE(stream->IsOrphaned());
}

TEST_F(XdsClientTest, MultipleResourceTypes) {
  InitXdsClient();
  // Start a watch for "foo1".
  auto watcher = StartFooWatch("foo1");
  // Watcher should initially not see any resource reported.
  EXPECT_FALSE(watcher->HasEvent());
  // XdsClient should have created an ADS stream.
  auto stream = WaitForAdsStream();
  ASSERT_TRUE(stream != nullptr);
  // XdsClient should have sent a subscription request on the ADS stream.
  auto request = WaitForRequest(stream.get());
  ASSERT_TRUE(request.has_value());
  CheckRequest(*request, XdsFooResourceType::Get()->type_url(),
               /*version_info=*/"", /*response_nonce=*/"",
               /*error_detail=*/absl::OkStatus(),
               /*resource_names=*/{"foo1"});
  CheckRequestNode(*request);  // Should be present on the first request.
  // Send a response.
  stream->SendMessageToClient(
      ResponseBuilder(XdsFooResourceType::Get()->type_url())
          .set_version_info("1")
          .set_nonce("A")
          .AddFooResource(XdsFooResource("foo1", 6))
          .Serialize());
  // XdsClient should have delivered the response to the watcher.
  auto resource = watcher->WaitForNextResource();
  ASSERT_NE(resource, nullptr);
  EXPECT_EQ(resource->name, "foo1");
  EXPECT_EQ(resource->value, 6);
  // Check metric data.
  EXPECT_TRUE(metrics_reporter_->WaitForMetricsReporterData(
      ::testing::ElementsAre(::testing::Pair(
          ::testing::Pair(kDefaultXdsServerUrl,
                          XdsFooResourceType::Get()->type_url()),
          1)),
      ::testing::ElementsAre(), ::testing::_));
  EXPECT_THAT(
      GetResourceCounts(),
      ::testing::ElementsAre(::testing::Pair(
          ResourceCountLabelsEq(XdsClient::kOldStyleAuthority,
                                XdsFooResourceType::Get()->type_url(), "acked"),
          1)));
  // XdsClient should have sent an ACK message to the xDS server.
  request = WaitForRequest(stream.get());
  ASSERT_TRUE(request.has_value());
  CheckRequest(*request, XdsFooResourceType::Get()->type_url(),
               /*version_info=*/"1", /*response_nonce=*/"A",
               /*error_detail=*/absl::OkStatus(),
               /*resource_names=*/{"foo1"});
  // Start a watch for "bar1".
  auto watcher2 = StartBarWatch("bar1");
  // XdsClient should have sent a subscription request on the ADS stream.
  // Note that version and nonce here do NOT use the values for Foo,
  // since each resource type has its own state.
  request = WaitForRequest(stream.get());
  ASSERT_TRUE(request.has_value());
  CheckRequest(*request, XdsBarResourceType::Get()->type_url(),
               /*version_info=*/"", /*response_nonce=*/"",
               /*error_detail=*/absl::OkStatus(),
               /*resource_names=*/{"bar1"});
  // Send a response.
  stream->SendMessageToClient(
      ResponseBuilder(XdsBarResourceType::Get()->type_url())
          .set_version_info("2")
          .set_nonce("B")
          .AddBarResource(XdsBarResource("bar1", "whee"))
          .Serialize());
  // XdsClient should have delivered the response to the watcher.
  auto resource2 = watcher2->WaitForNextResource();
  ASSERT_NE(resource, nullptr);
  EXPECT_EQ(resource2->name, "bar1");
  EXPECT_EQ(resource2->value, "whee");
  // Check metric data.
  EXPECT_TRUE(metrics_reporter_->WaitForMetricsReporterData(
      ::testing::ElementsAre(
          ::testing::Pair(
              ::testing::Pair(kDefaultXdsServerUrl,
                              XdsBarResourceType::Get()->type_url()),
              1),
          ::testing::Pair(
              ::testing::Pair(kDefaultXdsServerUrl,
                              XdsFooResourceType::Get()->type_url()),
              1)),
      ::testing::ElementsAre(), ::testing::_));
  EXPECT_THAT(
      GetResourceCounts(),
      ::testing::UnorderedElementsAre(
          ::testing::Pair(ResourceCountLabelsEq(
                              XdsClient::kOldStyleAuthority,
                              XdsBarResourceType::Get()->type_url(), "acked"),
                          1),
          ::testing::Pair(ResourceCountLabelsEq(
                              XdsClient::kOldStyleAuthority,
                              XdsFooResourceType::Get()->type_url(), "acked"),
                          1)));
  // XdsClient should have sent an ACK message to the xDS server.
  request = WaitForRequest(stream.get());
  ASSERT_TRUE(request.has_value());
  CheckRequest(*request, XdsBarResourceType::Get()->type_url(),
               /*version_info=*/"2", /*response_nonce=*/"B",
               /*error_detail=*/absl::OkStatus(),
               /*resource_names=*/{"bar1"});
  // Cancel watch for "foo1".
  CancelFooWatch(watcher.get(), "foo1");
  // XdsClient should send an unsubscription request.
  request = WaitForRequest(stream.get());
  ASSERT_TRUE(request.has_value());
  CheckRequest(*request, XdsFooResourceType::Get()->type_url(),
               /*version_info=*/"1", /*response_nonce=*/"A",
               /*error_detail=*/absl::OkStatus(), /*resource_names=*/{});
  // Server sends an empty response for the resource type.
  // (The server doesn't need to do this, but it may.)
  stream->SendMessageToClient(
      ResponseBuilder(XdsFooResourceType::Get()->type_url())
          .set_version_info("1")
          .set_nonce("C")
          .Serialize());
  // Client should ACK.
  request = WaitForRequest(stream.get());
  ASSERT_TRUE(request.has_value());
  CheckRequest(*request, XdsFooResourceType::Get()->type_url(),
               /*version_info=*/"1", /*response_nonce=*/"C",
               /*error_detail=*/absl::OkStatus(), /*resource_names=*/{});
  // Now subscribe to foo2.
  watcher = StartFooWatch("foo2");
  // Client sends a subscription request, which retains the nonce and
  // version seen previously.
  request = WaitForRequest(stream.get());
  ASSERT_TRUE(request.has_value());
  CheckRequest(*request, XdsFooResourceType::Get()->type_url(),
               /*version_info=*/"1", /*response_nonce=*/"C",
               /*error_detail=*/absl::OkStatus(), /*resource_names=*/{"foo2"});
  // Server sends foo2.
  stream->SendMessageToClient(
      ResponseBuilder(XdsFooResourceType::Get()->type_url())
          .set_version_info("1")
          .set_nonce("D")
          .AddFooResource(XdsFooResource("foo2", 8))
          .Serialize());
  // Watcher receives the resource.
  resource = watcher->WaitForNextResource();
  ASSERT_NE(resource, nullptr);
  EXPECT_EQ(resource->name, "foo2");
  EXPECT_EQ(resource->value, 8);
  // Client ACKs.
  request = WaitForRequest(stream.get());
  ASSERT_TRUE(request.has_value());
  CheckRequest(*request, XdsFooResourceType::Get()->type_url(),
               /*version_info=*/"1", /*response_nonce=*/"D",
               /*error_detail=*/absl::OkStatus(), /*resource_names=*/{"foo2"});
  // Cancel watches.
  CancelFooWatch(watcher.get(), "foo2", /*delay_unsubscription=*/true);
  CancelBarWatch(watcher2.get(), "bar1");
  EXPECT_TRUE(stream->IsOrphaned());
}

TEST_F(XdsClientTest, Federation) {
  constexpr char kAuthority[] = "xds.example.com";
  const std::string kXdstpResourceName = absl::StrCat(
      "xdstp://", kAuthority, "/", XdsFooResource::TypeUrl(), "/foo2");
  FakeXdsBootstrap::FakeXdsServer authority_server("other_xds_server");
  FakeXdsBootstrap::FakeAuthority authority;
  authority.set_server(authority_server);
  InitXdsClient(
      FakeXdsBootstrap::Builder().AddAuthority(kAuthority, authority));
  // Metrics should initially be empty.
  EXPECT_THAT(metrics_reporter_->resource_updates_valid(),
              ::testing::ElementsAre());
  EXPECT_THAT(metrics_reporter_->resource_updates_invalid(),
              ::testing::ElementsAre());
  EXPECT_THAT(GetResourceCounts(), ::testing::ElementsAre());
  EXPECT_THAT(GetServerConnections(), ::testing::ElementsAre());
  // Start a watch for "foo1".
  auto watcher = StartFooWatch("foo1");
  // Watcher should initially not see any resource reported.
  EXPECT_FALSE(watcher->HasEvent());
  // XdsClient should have created an ADS stream to the top-level xDS server.
  auto stream = WaitForAdsStream(*xds_client_->bootstrap().servers().front());
  ASSERT_TRUE(stream != nullptr);
  // XdsClient should have sent a subscription request on the ADS stream.
  auto request = WaitForRequest(stream.get());
  ASSERT_TRUE(request.has_value());
  CheckRequest(*request, XdsFooResourceType::Get()->type_url(),
               /*version_info=*/"", /*response_nonce=*/"",
               /*error_detail=*/absl::OkStatus(),
               /*resource_names=*/{"foo1"});
  CheckRequestNode(*request);  // Should be present on the first request.
  // Send a response.
  stream->SendMessageToClient(
      ResponseBuilder(XdsFooResourceType::Get()->type_url())
          .set_version_info("1")
          .set_nonce("A")
          .AddFooResource(XdsFooResource("foo1", 6))
          .Serialize());
  // XdsClient should have delivered the response to the watcher.
  auto resource = watcher->WaitForNextResource();
  ASSERT_NE(resource, nullptr);
  EXPECT_EQ(resource->name, "foo1");
  EXPECT_EQ(resource->value, 6);
  // Check metric data.
  EXPECT_TRUE(metrics_reporter_->WaitForMetricsReporterData(
      ::testing::ElementsAre(::testing::Pair(
          ::testing::Pair(kDefaultXdsServerUrl,
                          XdsFooResourceType::Get()->type_url()),
          1)),
      ::testing::ElementsAre(), ::testing::_));
  EXPECT_THAT(
      GetResourceCounts(),
      ::testing::ElementsAre(::testing::Pair(
          ResourceCountLabelsEq(XdsClient::kOldStyleAuthority,
                                XdsFooResourceType::Get()->type_url(), "acked"),
          1)));
  EXPECT_THAT(GetServerConnections(), ::testing::ElementsAre(::testing::Pair(
                                          kDefaultXdsServerUrl, true)));
  // XdsClient should have sent an ACK message to the xDS server.
  request = WaitForRequest(stream.get());
  ASSERT_TRUE(request.has_value());
  CheckRequest(*request, XdsFooResourceType::Get()->type_url(),
               /*version_info=*/"1", /*response_nonce=*/"A",
               /*error_detail=*/absl::OkStatus(),
               /*resource_names=*/{"foo1"});
  // Start a watch for the xdstp resource name.
  auto watcher2 = StartFooWatch(kXdstpResourceName);
  // Watcher should initially not see any resource reported.
  EXPECT_FALSE(watcher2->HasEvent());
  // Check metric data.
  EXPECT_THAT(
      GetResourceCounts(),
      ::testing::ElementsAre(
          ::testing::Pair(ResourceCountLabelsEq(
                              XdsClient::kOldStyleAuthority,
                              XdsFooResourceType::Get()->type_url(), "acked"),
                          1),
          ::testing::Pair(ResourceCountLabelsEq(
                              kAuthority, XdsFooResourceType::Get()->type_url(),
                              "requested"),
                          1)));
  EXPECT_THAT(GetServerConnections(),
              ::testing::ElementsAre(
                  ::testing::Pair(kDefaultXdsServerUrl, true),
                  ::testing::Pair(authority_server.server_uri(), true)));
  // XdsClient will create a new stream to the server for this authority.
  auto stream2 = WaitForAdsStream(authority_server);
  ASSERT_TRUE(stream2 != nullptr);
  // XdsClient should have sent a subscription request on the ADS stream.
  // Note that version and nonce here do NOT use the values for Foo,
  // since each authority has its own state.
  request = WaitForRequest(stream2.get());
  ASSERT_TRUE(request.has_value());
  CheckRequest(*request, XdsFooResourceType::Get()->type_url(),
               /*version_info=*/"", /*response_nonce=*/"",
               /*error_detail=*/absl::OkStatus(),
               /*resource_names=*/{kXdstpResourceName});
  CheckRequestNode(*request);  // Should be present on the first request.
  // Send a response.
  stream2->SendMessageToClient(
      ResponseBuilder(XdsFooResourceType::Get()->type_url())
          .set_version_info("2")
          .set_nonce("B")
          .AddFooResource(XdsFooResource(kXdstpResourceName, 3))
          .Serialize());
  // XdsClient should have delivered the response to the watcher.
  resource = watcher2->WaitForNextResource();
  ASSERT_NE(resource, nullptr);
  EXPECT_EQ(resource->name, kXdstpResourceName);
  EXPECT_EQ(resource->value, 3);
  // Check metric data.
  EXPECT_TRUE(metrics_reporter_->WaitForMetricsReporterData(
      ::testing::ElementsAre(
          ::testing::Pair(
              ::testing::Pair(kDefaultXdsServerUrl,
                              XdsFooResourceType::Get()->type_url()),
              1),
          ::testing::Pair(
              ::testing::Pair(authority_server.server_uri(),
                              XdsFooResourceType::Get()->type_url()),
              1)),
      ::testing::ElementsAre(), ::testing::_));
  EXPECT_THAT(
      GetResourceCounts(),
      ::testing::ElementsAre(
          ::testing::Pair(ResourceCountLabelsEq(
                              XdsClient::kOldStyleAuthority,
                              XdsFooResourceType::Get()->type_url(), "acked"),
                          1),
          ::testing::Pair(
              ResourceCountLabelsEq(
                  kAuthority, XdsFooResourceType::Get()->type_url(), "acked"),
              1)));
  EXPECT_THAT(GetServerConnections(),
              ::testing::ElementsAre(
                  ::testing::Pair(kDefaultXdsServerUrl, true),
                  ::testing::Pair(authority_server.server_uri(), true)));
  // XdsClient should have sent an ACK message to the xDS server.
  request = WaitForRequest(stream2.get());
  ASSERT_TRUE(request.has_value());
  CheckRequest(*request, XdsFooResourceType::Get()->type_url(),
               /*version_info=*/"2", /*response_nonce=*/"B",
               /*error_detail=*/absl::OkStatus(),
               /*resource_names=*/{kXdstpResourceName});
  // Cancel watch for "foo1".
  CancelFooWatch(watcher.get(), "foo1");
  EXPECT_TRUE(stream->IsOrphaned());
  // Now cancel watch for xdstp resource name.
  CancelFooWatch(watcher2.get(), kXdstpResourceName);
  EXPECT_TRUE(stream2->IsOrphaned());
}

TEST_F(XdsClientTest, FederationAuthorityDefaultsToTopLevelXdsServer) {
  constexpr char kAuthority[] = "xds.example.com";
  const std::string kXdstpResourceName = absl::StrCat(
      "xdstp://", kAuthority, "/", XdsFooResource::TypeUrl(), "/foo2");
  // Authority does not specify any xDS servers, so XdsClient will use
  // the top-level xDS server in the bootstrap config for this authority.
  InitXdsClient(FakeXdsBootstrap::Builder().AddAuthority(
      kAuthority, FakeXdsBootstrap::FakeAuthority()));
  // Start a watch for "foo1".
  auto watcher = StartFooWatch("foo1");
  // Watcher should initially not see any resource reported.
  EXPECT_FALSE(watcher->HasEvent());
  // XdsClient should have created an ADS stream to the top-level xDS server.
  auto stream = WaitForAdsStream(*xds_client_->bootstrap().servers().front());
  ASSERT_TRUE(stream != nullptr);
  // XdsClient should have sent a subscription request on the ADS stream.
  auto request = WaitForRequest(stream.get());
  ASSERT_TRUE(request.has_value());
  CheckRequest(*request, XdsFooResourceType::Get()->type_url(),
               /*version_info=*/"", /*response_nonce=*/"",
               /*error_detail=*/absl::OkStatus(),
               /*resource_names=*/{"foo1"});
  CheckRequestNode(*request);  // Should be present on the first request.
  // Send a response.
  stream->SendMessageToClient(
      ResponseBuilder(XdsFooResourceType::Get()->type_url())
          .set_version_info("1")
          .set_nonce("A")
          .AddFooResource(XdsFooResource("foo1", 6))
          .Serialize());
  // XdsClient should have delivered the response to the watcher.
  auto resource = watcher->WaitForNextResource();
  ASSERT_NE(resource, nullptr);
  EXPECT_EQ(resource->name, "foo1");
  EXPECT_EQ(resource->value, 6);
  // Check metric data.
  EXPECT_TRUE(metrics_reporter_->WaitForMetricsReporterData(
      ::testing::ElementsAre(::testing::Pair(
          ::testing::Pair(kDefaultXdsServerUrl,
                          XdsFooResourceType::Get()->type_url()),
          1)),
      ::testing::ElementsAre(), ::testing::_));
  EXPECT_THAT(
      GetResourceCounts(),
      ::testing::ElementsAre(::testing::Pair(
          ResourceCountLabelsEq(XdsClient::kOldStyleAuthority,
                                XdsFooResourceType::Get()->type_url(), "acked"),
          1)));
  EXPECT_THAT(GetServerConnections(), ::testing::ElementsAre(::testing::Pair(
                                          kDefaultXdsServerUrl, true)));
  // XdsClient should have sent an ACK message to the xDS server.
  request = WaitForRequest(stream.get());
  ASSERT_TRUE(request.has_value());
  CheckRequest(*request, XdsFooResourceType::Get()->type_url(),
               /*version_info=*/"1", /*response_nonce=*/"A",
               /*error_detail=*/absl::OkStatus(),
               /*resource_names=*/{"foo1"});
  // Start a watch for the xdstp resource name.
  auto watcher2 = StartFooWatch(kXdstpResourceName);
  // Watcher should initially not see any resource reported.
  EXPECT_FALSE(watcher2->HasEvent());
  // XdsClient will send a subscription request on the ADS stream that
  // includes both resources, since both are being obtained from the
  // same server.
  request = WaitForRequest(stream.get());
  ASSERT_TRUE(request.has_value());
  CheckRequest(*request, XdsFooResourceType::Get()->type_url(),
               /*version_info=*/"1", /*response_nonce=*/"A",
               /*error_detail=*/absl::OkStatus(),
               /*resource_names=*/{"foo1", kXdstpResourceName});
  // Send a response.
  stream->SendMessageToClient(
      ResponseBuilder(XdsFooResourceType::Get()->type_url())
          .set_version_info("2")
          .set_nonce("B")
          .AddFooResource(XdsFooResource(kXdstpResourceName, 3))
          .Serialize());
  // XdsClient should have delivered the response to the watcher.
  resource = watcher2->WaitForNextResource();
  ASSERT_NE(resource, nullptr);
  EXPECT_EQ(resource->name, kXdstpResourceName);
  EXPECT_EQ(resource->value, 3);
  // Check metric data.
  EXPECT_TRUE(metrics_reporter_->WaitForMetricsReporterData(
      ::testing::ElementsAre(::testing::Pair(
          ::testing::Pair(kDefaultXdsServerUrl,
                          XdsFooResourceType::Get()->type_url()),
          2)),
      ::testing::ElementsAre(), ::testing::_));
  EXPECT_THAT(
      GetResourceCounts(),
      ::testing::ElementsAre(
          ::testing::Pair(ResourceCountLabelsEq(
                              XdsClient::kOldStyleAuthority,
                              XdsFooResourceType::Get()->type_url(), "acked"),
                          1),
          ::testing::Pair(
              ResourceCountLabelsEq(
                  kAuthority, XdsFooResourceType::Get()->type_url(), "acked"),
              1)));
  EXPECT_THAT(GetServerConnections(), ::testing::ElementsAre(::testing::Pair(
                                          kDefaultXdsServerUrl, true)));
  // XdsClient should have sent an ACK message to the xDS server.
  request = WaitForRequest(stream.get());
  ASSERT_TRUE(request.has_value());
  CheckRequest(*request, XdsFooResourceType::Get()->type_url(),
               /*version_info=*/"2", /*response_nonce=*/"B",
               /*error_detail=*/absl::OkStatus(),
               /*resource_names=*/{"foo1", kXdstpResourceName});
  // Cancel watch for "foo1".
  CancelFooWatch(watcher.get(), "foo1");
  // XdsClient should send an unsubscription request.
  request = WaitForRequest(stream.get());
  ASSERT_TRUE(request.has_value());
  CheckRequest(*request, XdsFooResourceType::Get()->type_url(),
               /*version_info=*/"2", /*response_nonce=*/"B",
               /*error_detail=*/absl::OkStatus(),
               /*resource_names=*/{kXdstpResourceName});
  // Now cancel watch for xdstp resource name.
  CancelFooWatch(watcher2.get(), kXdstpResourceName);
  EXPECT_TRUE(stream->IsOrphaned());
}

TEST_F(XdsClientTest, FederationWithUnknownAuthority) {
  constexpr char kAuthority[] = "xds.example.com";
  const std::string kXdstpResourceName = absl::StrCat(
      "xdstp://", kAuthority, "/", XdsFooResource::TypeUrl(), "/foo2");
  // Note: Not adding authority to bootstrap config.
  InitXdsClient();
  // Start a watch for the xdstp resource name.
  auto watcher = StartFooWatch(kXdstpResourceName);
  // Watcher should immediately get an error about the unknown authority.
  auto error = watcher->WaitForNextError();
  ASSERT_TRUE(error.has_value());
  EXPECT_EQ(error->code(), absl::StatusCode::kFailedPrecondition);
  EXPECT_EQ(error->message(),
            "authority \"xds.example.com\" not present in bootstrap config "
            "(node ID:xds_client_test)")
      << *error;
}

TEST_F(XdsClientTest, FederationWithUnparseableXdstpResourceName) {
  // Note: Not adding authority to bootstrap config.
  InitXdsClient();
  // Start a watch for the xdstp resource name.
  auto watcher = StartFooWatch("xdstp://x");
  // Watcher should immediately get an error about the unknown authority.
  auto error = watcher->WaitForNextError();
  ASSERT_TRUE(error.has_value());
  EXPECT_EQ(error->code(), absl::StatusCode::kInvalidArgument);
  EXPECT_EQ(error->message(),
            "Unable to parse resource name xdstp://x "
            "(node ID:xds_client_test)")
      << *error;
}

// TODO(roth,apolcyn): remove this test when the
// GRPC_EXPERIMENTAL_XDS_FEDERATION env var is removed.
TEST_F(XdsClientTest, FederationDisabledWithNewStyleName) {
  testing::ScopedEnvVar env_var("GRPC_EXPERIMENTAL_XDS_FEDERATION", "false");
  // We will use this xdstp name, whose authority is not present in
  // the bootstrap config.  But since federation is not enabled, we
  // will treat this as an opaque old-style name, so we'll send it to
  // the default server.
  constexpr char kXdstpResourceName[] =
      "xdstp://xds.example.com/test.v3.foo/foo1";
  InitXdsClient();
  // Start a watch for the xdstp name.
  auto watcher = StartFooWatch(kXdstpResourceName);
  // Watcher should initially not see any resource reported.
  EXPECT_FALSE(watcher->HasEvent());
  // XdsClient should have created an ADS stream.
  auto stream = WaitForAdsStream();
  ASSERT_TRUE(stream != nullptr);
  // XdsClient should have sent a subscription request on the ADS stream.
  auto request = WaitForRequest(stream.get());
  ASSERT_TRUE(request.has_value());
  CheckRequest(*request, XdsFooResourceType::Get()->type_url(),
               /*version_info=*/"", /*response_nonce=*/"",
               /*error_detail=*/absl::OkStatus(),
               /*resource_names=*/{kXdstpResourceName});
  CheckRequestNode(*request);  // Should be present on the first request.
  // Send a response.
  stream->SendMessageToClient(
      ResponseBuilder(XdsFooResourceType::Get()->type_url())
          .set_version_info("1")
          .set_nonce("A")
          .AddFooResource(XdsFooResource(kXdstpResourceName, 6))
          .Serialize());
  // XdsClient should have delivered the response to the watcher.
  auto resource = watcher->WaitForNextResource();
  ASSERT_NE(resource, nullptr);
  EXPECT_EQ(resource->name, kXdstpResourceName);
  EXPECT_EQ(resource->value, 6);
  // XdsClient should have sent an ACK message to the xDS server.
  request = WaitForRequest(stream.get());
  ASSERT_TRUE(request.has_value());
  CheckRequest(*request, XdsFooResourceType::Get()->type_url(),
               /*version_info=*/"1", /*response_nonce=*/"A",
               /*error_detail=*/absl::OkStatus(),
               /*resource_names=*/{kXdstpResourceName});
  // Cancel watch.
  CancelFooWatch(watcher.get(), kXdstpResourceName);
  EXPECT_TRUE(stream->IsOrphaned());
}

TEST_F(XdsClientTest, FederationChannelFailureReportedToWatchers) {
  constexpr char kAuthority[] = "xds.example.com";
  const std::string kXdstpResourceName = absl::StrCat(
      "xdstp://", kAuthority, "/", XdsFooResource::TypeUrl(), "/foo2");
  FakeXdsBootstrap::FakeXdsServer authority_server("other_xds_server");
  FakeXdsBootstrap::FakeAuthority authority;
  authority.set_server(authority_server);
  InitXdsClient(
      FakeXdsBootstrap::Builder().AddAuthority(kAuthority, authority));
  // Start a watch for "foo1".
  auto watcher = StartFooWatch("foo1");
  // Watcher should initially not see any resource reported.
  EXPECT_FALSE(watcher->HasEvent());
  // XdsClient should have created an ADS stream to the top-level xDS server.
  auto stream = WaitForAdsStream(*xds_client_->bootstrap().servers().front());
  ASSERT_TRUE(stream != nullptr);
  // XdsClient should have sent a subscription request on the ADS stream.
  auto request = WaitForRequest(stream.get());
  ASSERT_TRUE(request.has_value());
  CheckRequest(*request, XdsFooResourceType::Get()->type_url(),
               /*version_info=*/"", /*response_nonce=*/"",
               /*error_detail=*/absl::OkStatus(),
               /*resource_names=*/{"foo1"});
  CheckRequestNode(*request);  // Should be present on the first request.
  // Send a response.
  stream->SendMessageToClient(
      ResponseBuilder(XdsFooResourceType::Get()->type_url())
          .set_version_info("1")
          .set_nonce("A")
          .AddFooResource(XdsFooResource("foo1", 6))
          .Serialize());
  // XdsClient should have delivered the response to the watcher.
  auto resource = watcher->WaitForNextResource();
  ASSERT_NE(resource, nullptr);
  EXPECT_EQ(resource->name, "foo1");
  EXPECT_EQ(resource->value, 6);
  // Check metric data.
  EXPECT_TRUE(metrics_reporter_->WaitForMetricsReporterData(
      ::testing::ElementsAre(::testing::Pair(
          ::testing::Pair(kDefaultXdsServerUrl,
                          XdsFooResourceType::Get()->type_url()),
          1)),
      ::testing::ElementsAre(), ::testing::_));
  EXPECT_THAT(
      GetResourceCounts(),
      ::testing::ElementsAre(::testing::Pair(
          ResourceCountLabelsEq(XdsClient::kOldStyleAuthority,
                                XdsFooResourceType::Get()->type_url(), "acked"),
          1)));
  EXPECT_THAT(GetServerConnections(), ::testing::ElementsAre(::testing::Pair(
                                          kDefaultXdsServerUrl, true)));
  // XdsClient should have sent an ACK message to the xDS server.
  request = WaitForRequest(stream.get());
  ASSERT_TRUE(request.has_value());
  CheckRequest(*request, XdsFooResourceType::Get()->type_url(),
               /*version_info=*/"1", /*response_nonce=*/"A",
               /*error_detail=*/absl::OkStatus(),
               /*resource_names=*/{"foo1"});
  // Start a watch for the xdstp resource name.
  auto watcher2 = StartFooWatch(kXdstpResourceName);
  // Check metric data.
  EXPECT_THAT(GetServerConnections(),
              ::testing::ElementsAre(
                  ::testing::Pair(kDefaultXdsServerUrl, true),
                  ::testing::Pair(authority_server.server_uri(), true)));
  // Watcher should initially not see any resource reported.
  EXPECT_FALSE(watcher2->HasEvent());
  // XdsClient will create a new stream to the server for this authority.
  auto stream2 = WaitForAdsStream(authority_server);
  ASSERT_TRUE(stream2 != nullptr);
  // XdsClient should have sent a subscription request on the ADS stream.
  // Note that version and nonce here do NOT use the values for Foo,
  // since each authority has its own state.
  request = WaitForRequest(stream2.get());
  ASSERT_TRUE(request.has_value());
  CheckRequest(*request, XdsFooResourceType::Get()->type_url(),
               /*version_info=*/"", /*response_nonce=*/"",
               /*error_detail=*/absl::OkStatus(),
               /*resource_names=*/{kXdstpResourceName});
  CheckRequestNode(*request);  // Should be present on the first request.
  // Send a response.
  stream2->SendMessageToClient(
      ResponseBuilder(XdsFooResourceType::Get()->type_url())
          .set_version_info("2")
          .set_nonce("B")
          .AddFooResource(XdsFooResource(kXdstpResourceName, 3))
          .Serialize());
  // XdsClient should have delivered the response to the watcher.
  resource = watcher2->WaitForNextResource();
  ASSERT_NE(resource, nullptr);
  EXPECT_EQ(resource->name, kXdstpResourceName);
  EXPECT_EQ(resource->value, 3);
  // Check metric data.
  EXPECT_TRUE(metrics_reporter_->WaitForMetricsReporterData(
      ::testing::ElementsAre(
          ::testing::Pair(
              ::testing::Pair(kDefaultXdsServerUrl,
                              XdsFooResourceType::Get()->type_url()),
              1),
          ::testing::Pair(
              ::testing::Pair(authority_server.server_uri(),
                              XdsFooResourceType::Get()->type_url()),
              1)),
      ::testing::ElementsAre(), ::testing::_));
  EXPECT_THAT(
      GetResourceCounts(),
      ::testing::ElementsAre(
          ::testing::Pair(ResourceCountLabelsEq(
                              XdsClient::kOldStyleAuthority,
                              XdsFooResourceType::Get()->type_url(), "acked"),
                          1),
          ::testing::Pair(
              ResourceCountLabelsEq(
                  kAuthority, XdsFooResourceType::Get()->type_url(), "acked"),
              1)));
  EXPECT_THAT(GetServerConnections(),
              ::testing::ElementsAre(
                  ::testing::Pair(kDefaultXdsServerUrl, true),
                  ::testing::Pair(authority_server.server_uri(), true)));
  // XdsClient should have sent an ACK message to the xDS server.
  request = WaitForRequest(stream2.get());
  ASSERT_TRUE(request.has_value());
  CheckRequest(*request, XdsFooResourceType::Get()->type_url(),
               /*version_info=*/"2", /*response_nonce=*/"B",
               /*error_detail=*/absl::OkStatus(),
               /*resource_names=*/{kXdstpResourceName});
  // Now cause a channel failure on the stream to the authority's xDS server.
  TriggerConnectionFailure(authority_server,
                           absl::UnavailableError("connection failed"));
  // The watcher for the xdstp resource name should see the error.
  auto error = watcher2->WaitForNextAmbientError();
  ASSERT_TRUE(error.has_value());
  EXPECT_EQ(error->code(), absl::StatusCode::kUnavailable);
  EXPECT_EQ(error->message(),
            "xDS channel for server other_xds_server: connection failed "
            "(node ID:xds_client_test)")
      << *error;
  // The watcher for "foo1" should not see any error.
  EXPECT_FALSE(watcher->HasEvent());
  // Check metric data.
  EXPECT_THAT(GetServerConnections(),
              ::testing::ElementsAre(
                  ::testing::Pair(kDefaultXdsServerUrl, true),
                  ::testing::Pair(authority_server.server_uri(), false)));
  EXPECT_TRUE(metrics_reporter_->WaitForMetricsReporterData(
      ::testing::_, ::testing::_,
      ::testing::ElementsAre(
          ::testing::Pair(authority_server.server_uri(), 1))));
  // Cancel watch for "foo1".
  CancelFooWatch(watcher.get(), "foo1");
  EXPECT_TRUE(stream->IsOrphaned());
  // Now cancel watch for xdstp resource name.
  CancelFooWatch(watcher2.get(), kXdstpResourceName);
  EXPECT_TRUE(stream2->IsOrphaned());
}

TEST_F(XdsClientTest, AdsReadWaitsForHandleRelease) {
  InitXdsClient();
  // Start watches for "foo1" and "foo2".
  auto watcher1 = StartFooWatch("foo1");
  // XdsClient should have created an ADS stream.
  auto stream = WaitForAdsStream();
  ASSERT_TRUE(stream != nullptr);
  // XdsClient should have sent a subscription request on the ADS stream.
  auto request = WaitForRequest(stream.get());
  ASSERT_TRUE(request.has_value());
  CheckRequest(*request, XdsFooResourceType::Get()->type_url(),
               /*version_info=*/"", /*response_nonce=*/"",
               /*error_detail=*/absl::OkStatus(),
               /*resource_names=*/{"foo1"});
  auto watcher2 = StartFooWatch("foo2");
  request = WaitForRequest(stream.get());
  ASSERT_TRUE(request.has_value());
  CheckRequest(*request, XdsFooResourceType::Get()->type_url(),
               /*version_info=*/"", /*response_nonce=*/"",
               /*error_detail=*/absl::OkStatus(),
               /*resource_names=*/{"foo1", "foo2"});
  // Send a response with 2 resources.
  stream->SendMessageToClient(
      ResponseBuilder(XdsFooResourceType::Get()->type_url())
          .set_version_info("1")
          .set_nonce("A")
          .AddFooResource(XdsFooResource("foo1", 6))
          .AddFooResource(XdsFooResource("foo2", 10))
          .Serialize());
  // Send a response with a single resource, will not be read until the handle
  // is released
  stream->SendMessageToClient(
      ResponseBuilder(XdsFooResourceType::Get()->type_url())
          .set_version_info("2")
          .set_nonce("B")
          .AddFooResource(XdsFooResource("foo1", 8))
          .Serialize());
  // XdsClient should have delivered the response to the watcher.
  auto resource1 = watcher1->WaitForNextResourceAndHandle();
  ASSERT_NE(resource1, absl::nullopt);
  EXPECT_EQ(resource1->resource->name, "foo1");
  EXPECT_EQ(resource1->resource->value, 6);
  auto resource2 = watcher2->WaitForNextResourceAndHandle();
  ASSERT_NE(resource2, absl::nullopt);
  EXPECT_EQ(resource2->resource->name, "foo2");
  EXPECT_EQ(resource2->resource->value, 10);
  // XdsClient should have sent an ACK message to the xDS server.
  request = WaitForRequest(stream.get());
  ASSERT_TRUE(request.has_value());
  CheckRequest(*request, XdsFooResourceType::Get()->type_url(),
               /*version_info=*/"1", /*response_nonce=*/"A",
               /*error_detail=*/absl::OkStatus(),
               /*resource_names=*/{"foo1", "foo2"});
  EXPECT_TRUE(stream->WaitForReadsStarted(1));
  resource1->read_delay_handle.reset();
  EXPECT_TRUE(stream->WaitForReadsStarted(1));
  resource2->read_delay_handle.reset();
  EXPECT_TRUE(stream->WaitForReadsStarted(2));
  resource1 = watcher1->WaitForNextResourceAndHandle();
  ASSERT_NE(resource1, absl::nullopt);
  EXPECT_EQ(resource1->resource->name, "foo1");
  EXPECT_EQ(resource1->resource->value, 8);
  EXPECT_EQ(watcher2->WaitForNextResourceAndHandle(), absl::nullopt);
  // XdsClient should have sent an ACK message to the xDS server.
  request = WaitForRequest(stream.get());
  ASSERT_TRUE(request.has_value());
  CheckRequest(*request, XdsFooResourceType::Get()->type_url(),
               /*version_info=*/"2", /*response_nonce=*/"B",
               /*error_detail=*/absl::OkStatus(),
               /*resource_names=*/{"foo1", "foo2"});
  EXPECT_TRUE(stream->WaitForReadsStarted(2));
  resource1->read_delay_handle.reset();
  EXPECT_TRUE(stream->WaitForReadsStarted(3));
  // Cancel watch.
  CancelFooWatch(watcher1.get(), "foo1");
  request = WaitForRequest(stream.get());
  ASSERT_TRUE(request.has_value());
  CheckRequest(*request, XdsFooResourceType::Get()->type_url(),
               /*version_info=*/"2", /*response_nonce=*/"B",
               /*error_detail=*/absl::OkStatus(),
               /*resource_names=*/{"foo2"});
  CancelFooWatch(watcher2.get(), "foo2");
  EXPECT_TRUE(stream->IsOrphaned());
}

TEST_F(XdsClientTest, FallbackAndRecover) {
  FakeXdsBootstrap::FakeXdsServer primary_server(kDefaultXdsServerUrl);
  FakeXdsBootstrap::FakeXdsServer fallback_server("fallback_xds_server");
  // Regular operation
  InitXdsClient(FakeXdsBootstrap::Builder().SetServers(
      {primary_server, fallback_server}));
  // Start a watch for "foo1".
  auto watcher = StartFooWatch("foo1");
  EXPECT_THAT(GetServerConnections(), ::testing::ElementsAre(::testing::Pair(
                                          kDefaultXdsServerUrl, true)));
  EXPECT_THAT(GetResourceCounts(),
              ::testing::ElementsAre(::testing::Pair(
                  ResourceCountLabelsEq(XdsClient::kOldStyleAuthority,
                                        XdsFooResourceType::Get()->type_url(),
                                        "requested"),
                  1)));
  EXPECT_TRUE(metrics_reporter_->WaitForMetricsReporterData(
      ::testing::IsEmpty(), ::testing::_, ::testing::ElementsAre()));
  // XdsClient should have created an ADS stream.
  auto stream = WaitForAdsStream();
  ASSERT_TRUE(stream != nullptr);
  // XdsClient should have sent a subscription request on the ADS stream.
  auto request = WaitForRequest(stream.get());
  ASSERT_TRUE(request.has_value());
  CheckRequest(*request, XdsFooResourceType::Get()->type_url(),
               /*version_info=*/"", /*response_nonce=*/"",
               /*error_detail=*/absl::OkStatus(),
               /*resource_names=*/{"foo1"});
  // Input: Get initial response from primary server.
  stream->SendMessageToClient(
      ResponseBuilder(XdsFooResourceType::Get()->type_url())
          .set_version_info("20")
          .set_nonce("O")
          .AddFooResource(XdsFooResource("foo1", 6))
          .Serialize());
  // Result (local): Resource is delivered to watcher.
  auto resource = watcher->WaitForNextResource();
  ASSERT_NE(resource, nullptr);
  EXPECT_EQ(resource->name, "foo1");
  EXPECT_EQ(resource->value, 6);
  // Result (local): Metrics show 1 resource update and 1 cached resource.
  EXPECT_TRUE(metrics_reporter_->WaitForMetricsReporterData(
      ::testing::ElementsAre(::testing::Pair(
          ::testing::Pair(kDefaultXdsServerUrl,
                          XdsFooResourceType::Get()->type_url()),
          1)),
      ::testing::_, ::testing::_));
  EXPECT_THAT(
      GetResourceCounts(),
      ::testing::ElementsAre(::testing::Pair(
          ResourceCountLabelsEq(XdsClient::kOldStyleAuthority,
                                XdsFooResourceType::Get()->type_url(), "acked"),
          1)));
  // Result (remote): Client sends ACK to server.
  request = WaitForRequest(stream.get());
  ASSERT_TRUE(request.has_value());
  CheckRequest(*request, XdsFooResourceType::Get()->type_url(),
               /*version_info=*/"20", /*response_nonce=*/"O",
               /*error_detail=*/absl::OkStatus(),
               /*resource_names=*/{"foo1"});
  // Input: Trigger connection failure to primary.
  TriggerConnectionFailure(primary_server,
                           absl::UnavailableError("Server down"));
  // Result (local): The error is reported to the watcher.
  auto error = watcher->WaitForNextAmbientError();
  ASSERT_TRUE(error.has_value());
  EXPECT_EQ(error->code(), absl::StatusCode::kUnavailable);
  EXPECT_EQ(error->message(),
            "xDS channel for server default_xds_server: Server down (node "
            "ID:xds_client_test)");
  // Result (local): The metrics show the channel as being unhealthy.
  EXPECT_THAT(GetServerConnections(), ::testing::ElementsAre(::testing::Pair(
                                          kDefaultXdsServerUrl, false)));
  EXPECT_TRUE(metrics_reporter_->WaitForMetricsReporterData(
      ::testing::_, ::testing::_,
      ::testing::ElementsAre(::testing::Pair(kDefaultXdsServerUrl, 1))));
  // Input: Trigger stream failure.
  stream->MaybeSendStatusToClient(absl::UnavailableError("Stream failure"));
  // Result (local): The metrics still show the channel as being unhealthy.
  EXPECT_THAT(GetServerConnections(), ::testing::ElementsAre(::testing::Pair(
                                          kDefaultXdsServerUrl, false)));
  EXPECT_TRUE(metrics_reporter_->WaitForMetricsReporterData(
      ::testing::_, ::testing::_,
      ::testing::ElementsAre(::testing::Pair(kDefaultXdsServerUrl, 1))));
  // Result (remote): The client starts a new stream and sends a subscription
  //   message. Note that the server does not respond, so the channel will still
  //   have non-OK status.
  stream = WaitForAdsStream();
  ASSERT_NE(stream, nullptr);
  request = WaitForRequest(stream.get());
  ASSERT_TRUE(request.has_value());
  CheckRequest(*request, XdsFooResourceType::Get()->type_url(),
               /*version_info=*/"20", /*response_nonce=*/"",
               /*error_detail=*/absl::OkStatus(),
               /*resource_names=*/{"foo1"});
  // Input: Start second watch for foo1 (already cached).
  auto watcher_cached = StartFooWatch("foo1");
  // Result (local): New watcher gets the cached resource.
  resource = watcher_cached->WaitForNextResource();
  ASSERT_NE(resource, nullptr);
  EXPECT_EQ(resource->name, "foo1");
  EXPECT_EQ(resource->value, 6);
  // Result (local): New watcher gets the error from the channel state.
  error = watcher_cached->WaitForNextAmbientError();
  ASSERT_TRUE(error.has_value());
  EXPECT_EQ(error->message(),
            "xDS channel for server default_xds_server: Server down (node "
            "ID:xds_client_test)")
      << error->message();
  CancelFooWatch(watcher_cached.get(), "foo1");
  // Input: Start watch for foo2 (not already cached).
  auto watcher2 = StartFooWatch("foo2");
  // Result (local): Metrics show a healthy channel to the fallback server.
  EXPECT_THAT(GetServerConnections(),
              ::testing::ElementsAre(
                  ::testing::Pair(kDefaultXdsServerUrl, false),
                  ::testing::Pair(fallback_server.server_uri(), true)));
  // Result (remote): Client sent a new request for both resources on the
  //   stream to the primary.
  request = WaitForRequest(stream.get());
  ASSERT_TRUE(request.has_value());
  CheckRequest(*request, XdsFooResourceType::Get()->type_url(),
               /*version_info=*/"20", /*response_nonce=*/"",
               /*error_detail=*/absl::OkStatus(),
               /*resource_names=*/{"foo1", "foo2"});
  // Result (remote): Client created a stream to the fallback server and sent a
  //   request on that stream for both resources.
  auto stream2 = WaitForAdsStream(fallback_server);
  ASSERT_TRUE(stream2 != nullptr);
  request = WaitForRequest(stream2.get());
  ASSERT_TRUE(request.has_value());
  CheckRequest(*request, XdsFooResourceType::Get()->type_url(),
               /*version_info=*/"", /*response_nonce=*/"",
               /*error_detail=*/absl::OkStatus(),
               /*resource_names=*/{"foo1", "foo2"});
  // Input: Fallback server sends a response with both resources.
  stream2->SendMessageToClient(
      ResponseBuilder(XdsFooResourceType::Get()->type_url())
          .set_version_info("5")
          .set_nonce("A")
          .AddFooResource(XdsFooResource("foo1", 20))
          .AddFooResource(XdsFooResource("foo2", 30))
          .Serialize());
  // Result (local): Resources are delivered to watchers.
  resource = watcher->WaitForNextResource();
  ASSERT_NE(resource, nullptr);
  EXPECT_EQ(resource->name, "foo1");
  EXPECT_EQ(resource->value, 20);
  resource = watcher2->WaitForNextResource();
  ASSERT_NE(resource, nullptr);
  EXPECT_EQ(resource->name, "foo2");
  EXPECT_EQ(resource->value, 30);
  // Result (local): Metrics show an update from fallback server.
  EXPECT_TRUE(metrics_reporter_->WaitForMetricsReporterData(
      ::testing::ElementsAre(
          ::testing::Pair(
              ::testing::Pair(kDefaultXdsServerUrl,
                              XdsFooResourceType::Get()->type_url()),
              1),
          ::testing::Pair(
              ::testing::Pair(fallback_server.server_uri(),
                              XdsFooResourceType::Get()->type_url()),
              2)),
      ::testing::_, ::testing::_));
  EXPECT_THAT(GetServerConnections(),
              ::testing::ElementsAre(
                  ::testing::Pair(kDefaultXdsServerUrl, false),
                  ::testing::Pair(fallback_server.server_uri(), true)));
  EXPECT_THAT(
      GetResourceCounts(),
      ::testing::ElementsAre(::testing::Pair(
          ResourceCountLabelsEq(XdsClient::kOldStyleAuthority,
                                XdsFooResourceType::Get()->type_url(), "acked"),
          2)));
  // Result (remote): Client sends ACK to fallback server.
  request = WaitForRequest(stream2.get());
  ASSERT_TRUE(request.has_value());
  CheckRequest(*request, XdsFooResourceType::Get()->type_url(),
               /*version_info=*/"5", /*response_nonce=*/"A",
               /*error_detail=*/absl::OkStatus(),
               /*resource_names=*/{"foo1", "foo2"});
  // Input: Primary server sends a response containing both resources.
  stream->SendMessageToClient(
      ResponseBuilder(XdsFooResourceType::Get()->type_url())
          .set_version_info("15")
          .set_nonce("B")
          .AddFooResource(XdsFooResource("foo1", 35))
          .AddFooResource(XdsFooResource("foo2", 25))
          .Serialize());
  // Result (local): Metrics show that we've closed the channel to the fallback
  //   server and received resource updates from the primary server.
  EXPECT_TRUE(metrics_reporter_->WaitForMetricsReporterData(
      ::testing::ElementsAre(
          ::testing::Pair(
              ::testing::Pair(kDefaultXdsServerUrl,
                              XdsFooResourceType::Get()->type_url()),
              3),
          ::testing::Pair(
              ::testing::Pair(fallback_server.server_uri(),
                              XdsFooResourceType::Get()->type_url()),
              2)),
      ::testing::_,
      ::testing::ElementsAre(::testing::Pair(kDefaultXdsServerUrl, 1))));
  EXPECT_THAT(GetServerConnections(), ::testing::ElementsAre(::testing::Pair(
                                          kDefaultXdsServerUrl, true)));
  // Result (remote): The stream to the fallback server has been orphaned.
  EXPECT_TRUE(stream2->IsOrphaned());
  // Result (local): Resources are delivered to watchers.
  resource = watcher->WaitForNextResource();
  ASSERT_NE(resource, nullptr);
  EXPECT_EQ(resource->name, "foo1");
  EXPECT_EQ(resource->value, 35);
  resource = watcher2->WaitForNextResource();
  ASSERT_NE(resource, nullptr);
  EXPECT_EQ(resource->name, "foo2");
  EXPECT_EQ(resource->value, 25);
  // Result (remote): Client sends ACK to server.
  request = WaitForRequest(stream.get());
  ASSERT_TRUE(request.has_value());
  CheckRequest(*request, XdsFooResourceType::Get()->type_url(),
               /*version_info=*/"15", /*response_nonce=*/"B",
               /*error_detail=*/absl::OkStatus(),
               /*resource_names=*/{"foo1", "foo2"});
  // Clean up.
  CancelFooWatch(watcher.get(), "foo1", /*delay_unsubscription=*/true);
  CancelFooWatch(watcher2.get(), "foo2");
  // Result (remote): The stream to the primary server has been orphaned.
  EXPECT_TRUE(stream->IsOrphaned());
}

// Test for both servers being unavailable
TEST_F(XdsClientTest, FallbackReportsError) {
  FakeXdsBootstrap::FakeXdsServer primary_server(kDefaultXdsServerUrl);
  FakeXdsBootstrap::FakeXdsServer fallback_server("fallback_xds_server");
  InitXdsClient(FakeXdsBootstrap::Builder().SetServers(
      {primary_server, fallback_server}));
  auto watcher = StartFooWatch("foo1");
  EXPECT_THAT(GetServerConnections(), ::testing::ElementsAre(::testing::Pair(
                                          kDefaultXdsServerUrl, true)));
  auto stream = WaitForAdsStream();
  ASSERT_TRUE(stream != nullptr);
  // XdsClient should have sent a subscription request on the ADS stream.
  auto request = WaitForRequest(stream.get());
  ASSERT_TRUE(request.has_value());
  CheckRequest(*request, XdsFooResourceType::Get()->type_url(),
               /*version_info=*/"", /*response_nonce=*/"",
               /*error_detail=*/absl::OkStatus(),
               /*resource_names=*/{"foo1"});
  EXPECT_THAT(GetResourceCounts(),
              ::testing::ElementsAre(::testing::Pair(
                  ResourceCountLabelsEq(XdsClient::kOldStyleAuthority,
                                        XdsFooResourceType::Get()->type_url(),
                                        "requested"),
                  1)));
  TriggerConnectionFailure(primary_server,
                           absl::UnavailableError("Server down"));
  EXPECT_THAT(GetServerConnections(),
              ::testing::ElementsAre(
                  ::testing::Pair(kDefaultXdsServerUrl, false),
                  ::testing::Pair(fallback_server.server_uri(), true)));
  EXPECT_TRUE(metrics_reporter_->WaitForMetricsReporterData(
      ::testing::_, ::testing::_,
      ::testing::ElementsAre(::testing::Pair(kDefaultXdsServerUrl, 1))));
  // Fallback happens now
  stream = WaitForAdsStream(fallback_server);
  ASSERT_NE(stream, nullptr);
  request = WaitForRequest(stream.get());
  ASSERT_TRUE(request.has_value());
  CheckRequest(*request, XdsFooResourceType::Get()->type_url(),
               /*version_info=*/"", /*response_nonce=*/"",
               /*error_detail=*/absl::OkStatus(),
               /*resource_names=*/{"foo1"});
  TriggerConnectionFailure(fallback_server,
                           absl::UnavailableError("Another server down"));
  EXPECT_THAT(GetServerConnections(),
              ::testing::ElementsAre(
                  ::testing::Pair(kDefaultXdsServerUrl, false),
                  ::testing::Pair(fallback_server.server_uri(), false)));
  EXPECT_TRUE(metrics_reporter_->WaitForMetricsReporterData(
      ::testing::_, ::testing::_,
      ::testing::ElementsAre(
          ::testing::Pair(kDefaultXdsServerUrl, 1),
          ::testing::Pair(fallback_server.server_uri(), 1))));
  auto error = watcher->WaitForNextError();
  ASSERT_TRUE(error.has_value());
  EXPECT_THAT(error->code(), absl::StatusCode::kUnavailable);
  EXPECT_EQ(error->message(),
            "xDS channel for server fallback_xds_server: Another server down "
            "(node ID:xds_client_test)")
      << error->message();
}

TEST_F(XdsClientTest, FallbackOnStartup) {
  FakeXdsBootstrap::FakeXdsServer primary_server;
  FakeXdsBootstrap::FakeXdsServer fallback_server("fallback_xds_server");
  // Regular operation
  InitXdsClient(FakeXdsBootstrap::Builder().SetServers(
      {primary_server, fallback_server}));
  // Start a watch for "foo1".
  auto watcher = StartFooWatch("foo1");
  auto primary_stream = WaitForAdsStream(primary_server);
  ASSERT_NE(primary_stream, nullptr);
  // XdsClient should have sent a subscription request on the ADS stream.
  auto request = WaitForRequest(primary_stream.get());
  ASSERT_TRUE(request.has_value());
  CheckRequest(*request, XdsFooResourceType::Get()->type_url(),
               /*version_info=*/"", /*response_nonce=*/"",
               /*error_detail=*/absl::OkStatus(),
               /*resource_names=*/{"foo1"});
  TriggerConnectionFailure(primary_server,
                           absl::UnavailableError("Primary server is down"));
  // XdsClient should have created an ADS stream.
  auto fallback_stream = WaitForAdsStream(fallback_server);
  ASSERT_NE(fallback_stream, nullptr);
  // XdsClient should have sent a subscription request on the ADS stream.
  request = WaitForRequest(fallback_stream.get());
  ASSERT_TRUE(request.has_value());
  CheckRequest(*request, XdsFooResourceType::Get()->type_url(),
               /*version_info=*/"", /*response_nonce=*/"",
               /*error_detail=*/absl::OkStatus(),
               /*resource_names=*/{"foo1"});
  // Send a response.
  fallback_stream->SendMessageToClient(
      ResponseBuilder(XdsFooResourceType::Get()->type_url())
          .set_version_info("1")
          .set_nonce("A")
          .AddFooResource(XdsFooResource("foo1", 6))
          .Serialize());
  EXPECT_THAT(GetServerConnections(),
              ::testing::ElementsAre(
                  ::testing::Pair(kDefaultXdsServerUrl, false),
                  ::testing::Pair(fallback_server.server_uri(), true)));
  EXPECT_TRUE(metrics_reporter_->WaitForMetricsReporterData(
      ::testing::_, ::testing::_,
      ::testing::ElementsAre(::testing::Pair(kDefaultXdsServerUrl, 1))));
  // XdsClient should have delivered the response to the watcher.
  auto resource = watcher->WaitForNextResource();
  ASSERT_NE(resource, nullptr);
  EXPECT_EQ(resource->name, "foo1");
  EXPECT_EQ(resource->value, 6);
  // Client sends an ACK.
  request = WaitForRequest(fallback_stream.get());
  ASSERT_TRUE(request.has_value());
  CheckRequest(*request, XdsFooResourceType::Get()->type_url(),
               /*version_info=*/"1", /*response_nonce=*/"A",
               /*error_detail=*/absl::OkStatus(),
               /*resource_names=*/{"foo1"});
  // Recover to primary
  primary_stream->SendMessageToClient(
      ResponseBuilder(XdsFooResourceType::Get()->type_url())
          .set_version_info("5")
          .set_nonce("D")
          .AddFooResource(XdsFooResource("foo1", 42))
          .Serialize());
  EXPECT_TRUE(fallback_stream->IsOrphaned());
  resource = watcher->WaitForNextResource();
  ASSERT_NE(resource, nullptr);
  EXPECT_EQ(resource->name, "foo1");
  EXPECT_EQ(resource->value, 42);
  EXPECT_THAT(GetServerConnections(), ::testing::ElementsAre(::testing::Pair(
                                          kDefaultXdsServerUrl, true)));
  request = WaitForRequest(primary_stream.get());
  ASSERT_TRUE(request.has_value());
  CheckRequest(*request, XdsFooResourceType::Get()->type_url(),
               /*version_info=*/"5", /*response_nonce=*/"D",
               /*error_detail=*/absl::OkStatus(),
               /*resource_names=*/{"foo1"});
}

}  // namespace
}  // namespace testing
}  // namespace grpc_core

int main(int argc, char** argv) {
  ::testing::InitGoogleTest(&argc, argv);
  grpc::testing::TestEnvironment env(&argc, argv);
  return RUN_ALL_TESTS();
}<|MERGE_RESOLUTION|>--- conflicted
+++ resolved
@@ -130,30 +130,20 @@
      public:
       explicit FakeXdsServer(
           absl::string_view server_uri = kDefaultXdsServerUrl,
-<<<<<<< HEAD
-          bool ignore_resource_deletion = false,
+          bool fail_on_data_errors = false,
           bool resource_timer_is_transient_failure = false)
           : server_uri_(server_uri),
-            ignore_resource_deletion_(ignore_resource_deletion),
+            fail_on_data_errors_(fail_on_data_errors),
             resource_timer_is_transient_failure_(
                 resource_timer_is_transient_failure) {}
-
-=======
-          bool fail_on_data_errors = false)
-          : server_uri_(server_uri),
-            fail_on_data_errors_(fail_on_data_errors) {}
->>>>>>> 4f6e36a8
       const std::string& server_uri() const override { return server_uri_; }
       bool IgnoreResourceDeletion() const override {
         return !fail_on_data_errors_;
       }
-<<<<<<< HEAD
+      bool FailOnDataErrors() const override { return fail_on_data_errors_; }
       bool ResourceTimerIsTransientFailure() const override {
         return resource_timer_is_transient_failure_;
       }
-=======
-      bool FailOnDataErrors() const override { return fail_on_data_errors_; }
->>>>>>> 4f6e36a8
       bool Equals(const XdsServer& other) const override {
         const auto& o = static_cast<const FakeXdsServer&>(other);
         return server_uri_ == o.server_uri_ &&
@@ -165,12 +155,8 @@
 
      private:
       std::string server_uri_;
-<<<<<<< HEAD
-      bool ignore_resource_deletion_ = false;
+      bool fail_on_data_errors_ = false;
       bool resource_timer_is_transient_failure_ = false;
-=======
-      bool fail_on_data_errors_ = false;
->>>>>>> 4f6e36a8
     };
 
     class FakeAuthority : public Authority {
@@ -2012,7 +1998,7 @@
   ASSERT_TRUE(error.has_value());
   EXPECT_EQ(error->code(), absl::StatusCode::kInvalidArgument);
   EXPECT_EQ(error->message(),
-            "invalid resource: INVALID_ARGUMENT: errors validating JSON: "
+            "invalid resource: errors validating JSON: "
             "[field:value error:is not a number] (node ID:xds_client_test)")
       << *error;
   // Check metric data.
@@ -2053,7 +2039,7 @@
   ASSERT_TRUE(error.has_value());
   EXPECT_EQ(error->code(), absl::StatusCode::kInvalidArgument);
   EXPECT_EQ(error->message(),
-            "invalid resource: INVALID_ARGUMENT: errors validating JSON: "
+            "invalid resource: errors validating JSON: "
             "[field:value error:is not a number] (node ID:xds_client_test)")
       << *error;
   // Cancel watches.
@@ -2126,7 +2112,7 @@
   ASSERT_TRUE(error.has_value());
   EXPECT_EQ(error->code(), absl::StatusCode::kInvalidArgument);
   EXPECT_EQ(error->message(),
-            "invalid resource: INVALID_ARGUMENT: errors validating JSON: "
+            "invalid resource: errors validating JSON: "
             "[field:value error:is not a number] (node ID:xds_client_test)")
       << *error;
   // Check metric data.
