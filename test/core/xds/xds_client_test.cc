//
// Copyright 2022 gRPC authors.
//
// Licensed under the Apache License, Version 2.0 (the "License");
// you may not use this file except in compliance with the License.
// You may obtain a copy of the License at
//
//     http://www.apache.org/licenses/LICENSE-2.0
//
// Unless required by applicable law or agreed to in writing, software
// distributed under the License is distributed on an "AS IS" BASIS,
// WITHOUT WARRANTIES OR CONDITIONS OF ANY KIND, either express or implied.
// See the License for the specific language governing permissions and
// limitations under the License.
//

// TODO(roth): Add the following tests:
// - tests for DumpClientConfigBinary()
// - tests for load-reporting APIs?  (or maybe move those out of XdsClient?)

#include "src/core/ext/xds/xds_client.h"

#include <stdint.h>

#include <algorithm>
#include <deque>
#include <map>
#include <memory>
#include <string>

#include <google/protobuf/any.pb.h>
#include <google/protobuf/struct.pb.h>

#include "absl/strings/str_cat.h"
#include "absl/time/time.h"
#include "absl/types/optional.h"
#include "absl/types/variant.h"
#include "gmock/gmock.h"
#include "gtest/gtest.h"
#include "upb/def.h"

#include <grpc/grpc.h>
#include <grpc/support/log.h>
#include <grpcpp/impl/codegen/config_protobuf.h>

#include "src/core/ext/xds/xds_bootstrap.h"
#include "src/core/ext/xds/xds_resource_type_impl.h"
#include "src/core/lib/gprpp/debug_location.h"
#include "src/core/lib/gprpp/env.h"
#include "src/core/lib/gprpp/sync.h"
#include "src/core/lib/json/json.h"
#include "src/core/lib/json/json_args.h"
#include "src/core/lib/json/json_object_loader.h"
#include "src/proto/grpc/testing/xds/v3/base.pb.h"
#include "src/proto/grpc/testing/xds/v3/discovery.pb.h"
#include "test/core/util/test_config.h"
#include "test/core/xds/xds_transport_fake.h"

// IWYU pragma: no_include <google/protobuf/message.h>
// IWYU pragma: no_include <google/protobuf/stubs/status.h>
// IWYU pragma: no_include <google/protobuf/unknown_field_set.h>
// IWYU pragma: no_include <google/protobuf/util/json_util.h>

using envoy::service::discovery::v3::DiscoveryRequest;
using envoy::service::discovery::v3::DiscoveryResponse;

namespace grpc_core {
namespace testing {
namespace {

class XdsClientTest : public ::testing::Test {
 protected:
  // A fake bootstrap implementation that allows tests to populate the
  // fields however they want.
  class FakeXdsBootstrap : public XdsBootstrap {
   public:
    class FakeNode : public Node {
     public:
      const std::string& id() const override { return id_; }
      const std::string& cluster() const override { return cluster_; }
      const std::string& locality_region() const override {
        return locality_region_;
      }
      const std::string& locality_zone() const override {
        return locality_zone_;
      }
      const std::string& locality_sub_zone() const override {
        return locality_sub_zone_;
      }
      const Json::Object& metadata() const override { return metadata_; }

      void set_id(std::string id) { id_ = std::move(id); }
      void set_cluster(std::string cluster) { cluster_ = std::move(cluster); }
      void set_locality_region(std::string locality_region) {
        locality_region_ = std::move(locality_region);
      }
      void set_locality_zone(std::string locality_zone) {
        locality_zone_ = std::move(locality_zone);
      }
      void set_locality_sub_zone(std::string locality_sub_zone) {
        locality_sub_zone_ = std::move(locality_sub_zone);
      }
      void set_metadata(Json::Object metadata) {
        metadata_ = std::move(metadata);
      }

     private:
      std::string id_ = "xds_client_test";
      std::string cluster_;
      std::string locality_region_;
      std::string locality_zone_;
      std::string locality_sub_zone_;
      Json::Object metadata_;
    };

    class FakeXdsServer : public XdsServer {
     public:
      const std::string& server_uri() const override { return server_uri_; }
      bool IgnoreResourceDeletion() const override {
        return ignore_resource_deletion_;
      }
      bool Equals(const XdsServer& other) const override {
        const auto& o = static_cast<const FakeXdsServer&>(other);
        return server_uri_ == o.server_uri_ &&
               ignore_resource_deletion_ == o.ignore_resource_deletion_;
      }

      void set_server_uri(std::string server_uri) {
        server_uri_ = std::move(server_uri);
      }
      void set_ignore_resource_deletion(bool ignore_resource_deletion) {
        ignore_resource_deletion_ = ignore_resource_deletion;
      }

     private:
      std::string server_uri_ = "default_xds_server";
      bool ignore_resource_deletion_ = false;
    };

    class FakeAuthority : public Authority {
     public:
      const XdsServer* server() const override {
        return server_.has_value() ? &*server_ : nullptr;
      }

      void set_server(absl::optional<FakeXdsServer> server) {
        server_ = std::move(server);
      }

     private:
      absl::optional<FakeXdsServer> server_;
    };

    class Builder {
     public:
      Builder() { node_.emplace(); }

      Builder& set_node_id(std::string id) {
        if (!node_.has_value()) node_.emplace();
        node_->set_id(std::move(id));
        return *this;
      }
      Builder& AddAuthority(std::string name, FakeAuthority authority) {
        authorities_[std::move(name)] = std::move(authority);
        return *this;
      }
      Builder& set_ignore_resource_deletion(bool ignore_resource_deletion) {
        server_.set_ignore_resource_deletion(ignore_resource_deletion);
        return *this;
      }
      std::unique_ptr<XdsBootstrap> Build() {
        auto bootstrap = std::make_unique<FakeXdsBootstrap>();
        bootstrap->server_ = std::move(server_);
        bootstrap->node_ = std::move(node_);
        bootstrap->authorities_ = std::move(authorities_);
        return bootstrap;
      }

     private:
      FakeXdsServer server_;
      absl::optional<FakeNode> node_;
      std::map<std::string, FakeAuthority> authorities_;
    };

    std::string ToString() const override { return "<fake>"; }

    const XdsServer& server() const override { return server_; }
    const Node* node() const override {
      return node_.has_value() ? &*node_ : nullptr;
    }
    const Authority* LookupAuthority(const std::string& name) const override {
      auto it = authorities_.find(name);
      if (it == authorities_.end()) return nullptr;
      return &it->second;
    }
    const XdsServer* FindXdsServer(const XdsServer& server) const override {
      const auto& fake_server = static_cast<const FakeXdsServer&>(server);
      if (fake_server == server_) return &server_;
      for (const auto& p : authorities_) {
        const auto* authority_server =
            static_cast<const FakeXdsServer*>(p.second.server());
        if (authority_server != nullptr && *authority_server == fake_server) {
          return authority_server;
        }
      }
      return nullptr;
    }

   private:
    FakeXdsServer server_;
    absl::optional<FakeNode> node_;
    std::map<std::string, FakeAuthority> authorities_;
  };

  // A template for a test xDS resource type with an associated watcher impl.
  // For simplicity, we use JSON instead of proto for serialization.
  //
  // The specified ResourceStruct must provide the following:
  // - a static JsonLoader() method, as described in json_object_loader.h
  // - an AsJsonString() method that returns the object in JSON string form
  // - a static TypeUrl() method that returns the resource type
  //
  // The all_resources_required_in_sotw parameter indicates the value
  // that should be returned by the AllResourcesRequiredInSotW() method.
  template <typename ResourceStruct, bool all_resources_required_in_sotw>
  class XdsTestResourceType
      : public XdsResourceTypeImpl<
            XdsTestResourceType<ResourceStruct, all_resources_required_in_sotw>,
            ResourceStruct> {
   public:
    using ResourceStructType = ResourceStruct;

    // A watcher implementation that queues delivered watches.
    class Watcher : public XdsResourceTypeImpl<
                        XdsTestResourceType<ResourceStruct,
                                            all_resources_required_in_sotw>,
                        ResourceStruct>::WatcherInterface {
     public:
      // Returns true if no event is received during the timeout period.
      bool ExpectNoEvent(absl::Duration timeout) {
        MutexLock lock(&mu_);
        return !WaitForEventLocked(timeout);
      }

      bool HasEvent() {
        MutexLock lock(&mu_);
        return !queue_.empty();
      }

      absl::optional<ResourceStruct> WaitForNextResource(
          absl::Duration timeout = absl::Seconds(1),
          SourceLocation location = SourceLocation()) {
        MutexLock lock(&mu_);
        if (!WaitForEventLocked(timeout)) return absl::nullopt;
        Event& event = queue_.front();
        if (!absl::holds_alternative<ResourceStruct>(event)) {
          EXPECT_TRUE(false)
              << "got unexpected event "
              << (absl::holds_alternative<absl::Status>(event)
                      ? "error"
                      : "does-not-exist")
              << " at " << location.file() << ":" << location.line();
          return absl::nullopt;
        }
        ResourceStruct foo = std::move(absl::get<ResourceStruct>(event));
        queue_.pop_front();
        return std::move(foo);
      }

      absl::optional<absl::Status> WaitForNextError(
          absl::Duration timeout = absl::Seconds(1),
          SourceLocation location = SourceLocation()) {
        MutexLock lock(&mu_);
        if (!WaitForEventLocked(timeout)) return absl::nullopt;
        Event& event = queue_.front();
        if (!absl::holds_alternative<absl::Status>(event)) {
          EXPECT_TRUE(false)
              << "got unexpected event "
              << (absl::holds_alternative<ResourceStruct>(event)
                      ? "resource"
                      : "does-not-exist")
              << " at " << location.file() << ":" << location.line();
          return absl::nullopt;
        }
        absl::Status error = std::move(absl::get<absl::Status>(event));
        queue_.pop_front();
        return std::move(error);
      }

      bool WaitForDoesNotExist(absl::Duration timeout,
                               SourceLocation location = SourceLocation()) {
        MutexLock lock(&mu_);
        if (!WaitForEventLocked(timeout)) return false;
        Event& event = queue_.front();
        if (!absl::holds_alternative<DoesNotExist>(event)) {
          EXPECT_TRUE(false)
              << "got unexpected event "
              << (absl::holds_alternative<ResourceStruct>(event) ? "resource"
                                                                 : "error")
              << " at " << location.file() << ":" << location.line();
          return false;
        }
        queue_.pop_front();
        return true;
      }

     private:
      struct DoesNotExist {};
      using Event = absl::variant<ResourceStruct, absl::Status, DoesNotExist>;

      void OnResourceChanged(ResourceStruct foo) override {
        MutexLock lock(&mu_);
        queue_.push_back(std::move(foo));
        cv_.Signal();
      }
      void OnError(absl::Status status) override {
        MutexLock lock(&mu_);
        queue_.push_back(std::move(status));
        cv_.Signal();
      }
      void OnResourceDoesNotExist() override {
        MutexLock lock(&mu_);
        queue_.push_back(DoesNotExist());
        cv_.Signal();
      }

      // Returns true if an event was received, or false if the timeout
      // expires before any event is received.
      bool WaitForEventLocked(absl::Duration timeout)
          ABSL_EXCLUSIVE_LOCKS_REQUIRED(&mu_) {
        while (queue_.empty()) {
          if (cv_.WaitWithTimeout(&mu_,
                                  timeout * grpc_test_slowdown_factor())) {
            return false;
          }
        }
        return true;
      }

      Mutex mu_;
      CondVar cv_;
      std::deque<Event> queue_ ABSL_GUARDED_BY(&mu_);
    };

    absl::string_view type_url() const override {
      return ResourceStruct::TypeUrl();
    }
    XdsResourceType::DecodeResult Decode(
        const XdsResourceType::DecodeContext& /*context*/,
        absl::string_view serialized_resource) const override {
      auto json = Json::Parse(serialized_resource);
      XdsResourceType::DecodeResult result;
      if (!json.ok()) {
        result.resource = json.status();
      } else {
        absl::StatusOr<ResourceStruct> foo =
            LoadFromJson<ResourceStruct>(*json);
        if (!foo.ok()) {
          auto it = json->object_value().find("name");
          if (it != json->object_value().end()) {
            result.name = it->second.string_value();
          }
          result.resource = foo.status();
        } else {
          result.name = foo->name;
          result.resource = std::make_unique<ResourceStruct>(std::move(*foo));
        }
      }
      return result;
    }
    bool AllResourcesRequiredInSotW() const override {
      return all_resources_required_in_sotw;
    }
    void InitUpbSymtab(upb_DefPool* /*symtab*/) const override {}

    static google::protobuf::Any EncodeAsAny(const ResourceStruct& resource) {
      google::protobuf::Any any;
      any.set_type_url(
          absl::StrCat("type.googleapis.com/", ResourceStruct::TypeUrl()));
      any.set_value(resource.AsJsonString());
      return any;
    }
  };

  // A fake "Foo" xDS resource type.
  struct XdsFooResource : public XdsResourceType::ResourceData {
    std::string name;
    uint32_t value;

    XdsFooResource() = default;
    XdsFooResource(std::string name, uint32_t value)
        : name(std::move(name)), value(value) {}

    bool operator==(const XdsFooResource& other) const {
      return name == other.name && value == other.value;
    }

    std::string AsJsonString() const {
      return absl::StrCat("{\"name\":\"", name, "\",\"value\":", value, "}");
    }

    static const JsonLoaderInterface* JsonLoader(const JsonArgs&) {
      static const auto* loader = JsonObjectLoader<XdsFooResource>()
                                      .Field("name", &XdsFooResource::name)
                                      .Field("value", &XdsFooResource::value)
                                      .Finish();
      return loader;
    }

    static absl::string_view TypeUrl() { return "test.v3.foo"; }
  };
  using XdsFooResourceType = XdsTestResourceType<XdsFooResource, false>;

  // A fake "Bar" xDS resource type.
  struct XdsBarResource : public XdsResourceType::ResourceData {
    std::string name;
    std::string value;

    XdsBarResource() = default;
    XdsBarResource(std::string name, std::string value)
        : name(std::move(name)), value(std::move(value)) {}

    bool operator==(const XdsBarResource& other) const {
      return name == other.name && value == other.value;
    }

    std::string AsJsonString() const {
      return absl::StrCat("{\"name\":\"", name, "\",\"value\":\"", value,
                          "\"}");
    }

    static const JsonLoaderInterface* JsonLoader(const JsonArgs&) {
      static const auto* loader = JsonObjectLoader<XdsBarResource>()
                                      .Field("name", &XdsBarResource::name)
                                      .Field("value", &XdsBarResource::value)
                                      .Finish();
      return loader;
    }

    static absl::string_view TypeUrl() { return "test.v3.bar"; }
  };
  using XdsBarResourceType = XdsTestResourceType<XdsBarResource, false>;

  // A fake "WildcardCapable" xDS resource type.
  // This resource type return true for AllResourcesRequiredInSotW(),
  // just like LDS and CDS.
  struct XdsWildcardCapableResource : public XdsResourceType::ResourceData {
    std::string name;
    uint32_t value;

    XdsWildcardCapableResource() = default;
    XdsWildcardCapableResource(std::string name, uint32_t value)
        : name(std::move(name)), value(value) {}

    bool operator==(const XdsWildcardCapableResource& other) const {
      return name == other.name && value == other.value;
    }

    std::string AsJsonString() const {
      return absl::StrCat("{\"name\":\"", name, "\",\"value\":\"", value,
                          "\"}");
    }

    static const JsonLoaderInterface* JsonLoader(const JsonArgs&) {
      static const auto* loader =
          JsonObjectLoader<XdsWildcardCapableResource>()
              .Field("name", &XdsWildcardCapableResource::name)
              .Field("value", &XdsWildcardCapableResource::value)
              .Finish();
      return loader;
    }

    static absl::string_view TypeUrl() { return "test.v3.wildcard_capable"; }
  };
  using XdsWildcardCapableResourceType =
      XdsTestResourceType<XdsWildcardCapableResource,
                          /*all_resources_required_in_sotw=*/true>;

  // A helper class to build and serialize a DiscoveryResponse.
  class ResponseBuilder {
   public:
    explicit ResponseBuilder(absl::string_view type_url) {
      response_.set_type_url(absl::StrCat("type.googleapis.com/", type_url));
    }

    ResponseBuilder& set_version_info(absl::string_view version_info) {
      response_.set_version_info(std::string(version_info));
      return *this;
    }
    ResponseBuilder& set_nonce(absl::string_view nonce) {
      response_.set_nonce(std::string(nonce));
      return *this;
    }

    template <typename ResourceType>
    ResponseBuilder& AddResource(
        const typename ResourceType::ResourceStructType& resource,
        bool in_resource_wrapper = false) {
      auto* res = response_.add_resources();
      *res = ResourceType::EncodeAsAny(resource);
      if (in_resource_wrapper) {
        envoy::service::discovery::v3::Resource resource_wrapper;
        resource_wrapper.set_name(resource.name);
        *resource_wrapper.mutable_resource() = std::move(*res);
        res->PackFrom(resource_wrapper);
      }
      return *this;
    }

    ResponseBuilder& AddFooResource(const XdsFooResource& resource,
                                    bool in_resource_wrapper = false) {
      return AddResource<XdsFooResourceType>(resource, in_resource_wrapper);
    }

    ResponseBuilder& AddBarResource(const XdsBarResource& resource,
                                    bool in_resource_wrapper = false) {
      return AddResource<XdsBarResourceType>(resource, in_resource_wrapper);
    }

    ResponseBuilder& AddWildcardCapableResource(
        const XdsWildcardCapableResource& resource,
        bool in_resource_wrapper = false) {
      return AddResource<XdsWildcardCapableResourceType>(resource,
                                                         in_resource_wrapper);
    }

    ResponseBuilder& AddInvalidResource(
        absl::string_view type_url, absl::string_view value,
        absl::string_view resource_wrapper_name = "") {
      auto* res = response_.add_resources();
      res->set_type_url(absl::StrCat("type.googleapis.com/", type_url));
      res->set_value(std::string(value));
      if (!resource_wrapper_name.empty()) {
        envoy::service::discovery::v3::Resource resource_wrapper;
        resource_wrapper.set_name(std::string(resource_wrapper_name));
        *resource_wrapper.mutable_resource() = std::move(*res);
        res->PackFrom(resource_wrapper);
      }
      return *this;
    }

    std::string Serialize() {
      std::string serialized_response;
      EXPECT_TRUE(response_.SerializeToString(&serialized_response));
      return serialized_response;
    }

   private:
    DiscoveryResponse response_;
  };

  class ScopedExperimentalEnvVar {
   public:
    explicit ScopedExperimentalEnvVar(const char* env_var) : env_var_(env_var) {
      SetEnv(env_var_, "true");
    }

    ~ScopedExperimentalEnvVar() { UnsetEnv(env_var_); }

   private:
    const char* env_var_;
  };

  // Sets transport_factory_ and initializes xds_client_ with the
  // specified bootstrap config.
  void InitXdsClient(
      FakeXdsBootstrap::Builder bootstrap_builder = FakeXdsBootstrap::Builder(),
<<<<<<< HEAD
      Duration resource_request_timeout = Duration::Seconds(15),
      Duration seen_ads_response_timeout = Duration::Minutes(1)) {
=======
      Duration resource_request_timeout = Duration::Seconds(15)) {
>>>>>>> 6b86a71f
    auto transport_factory = MakeOrphanable<FakeXdsTransportFactory>();
    transport_factory_ = transport_factory->Ref();
    xds_client_ = MakeRefCounted<XdsClient>(
        bootstrap_builder.Build(), std::move(transport_factory),
<<<<<<< HEAD
        resource_request_timeout * grpc_test_slowdown_factor(),
        seen_ads_response_timeout * grpc_test_slowdown_factor());
=======
        resource_request_timeout * grpc_test_slowdown_factor());
>>>>>>> 6b86a71f
  }

  // Starts and cancels a watch for a Foo resource.
  RefCountedPtr<XdsFooResourceType::Watcher> StartFooWatch(
      absl::string_view resource_name) {
    auto watcher = MakeRefCounted<XdsFooResourceType::Watcher>();
    XdsFooResourceType::StartWatch(xds_client_.get(), resource_name, watcher);
    return watcher;
  }
  void CancelFooWatch(XdsFooResourceType::Watcher* watcher,
                      absl::string_view resource_name,
                      bool delay_unsubscription = false) {
    XdsFooResourceType::CancelWatch(xds_client_.get(), resource_name, watcher,
                                    delay_unsubscription);
  }

  // Starts and cancels a watch for a Bar resource.
  RefCountedPtr<XdsBarResourceType::Watcher> StartBarWatch(
      absl::string_view resource_name) {
    auto watcher = MakeRefCounted<XdsBarResourceType::Watcher>();
    XdsBarResourceType::StartWatch(xds_client_.get(), resource_name, watcher);
    return watcher;
  }
  void CancelBarWatch(XdsBarResourceType::Watcher* watcher,
                      absl::string_view resource_name,
                      bool delay_unsubscription = false) {
    XdsBarResourceType::CancelWatch(xds_client_.get(), resource_name, watcher,
                                    delay_unsubscription);
  }

  // Starts and cancels a watch for a WildcardCapable resource.
  RefCountedPtr<XdsWildcardCapableResourceType::Watcher>
  StartWildcardCapableWatch(absl::string_view resource_name) {
    auto watcher = MakeRefCounted<XdsWildcardCapableResourceType::Watcher>();
    XdsWildcardCapableResourceType::StartWatch(xds_client_.get(), resource_name,
                                               watcher);
    return watcher;
  }
  void CancelWildcardCapableWatch(
      XdsWildcardCapableResourceType::Watcher* watcher,
      absl::string_view resource_name, bool delay_unsubscription = false) {
    XdsWildcardCapableResourceType::CancelWatch(
        xds_client_.get(), resource_name, watcher, delay_unsubscription);
  }

  RefCountedPtr<FakeXdsTransportFactory::FakeStreamingCall> WaitForAdsStream(
      const XdsBootstrap::XdsServer& server,
      absl::Duration timeout = absl::Seconds(5)) {
    const auto* xds_server = xds_client_->bootstrap().FindXdsServer(server);
    GPR_ASSERT(xds_server != nullptr);
    return transport_factory_->WaitForStream(
        *xds_server, FakeXdsTransportFactory::kAdsMethod,
        timeout * grpc_test_slowdown_factor());
  }

  void TriggerConnectivityChange(const XdsBootstrap::XdsServer& server,
                                 absl::Status status) {
    const auto* xds_server = xds_client_->bootstrap().FindXdsServer(server);
    GPR_ASSERT(xds_server != nullptr);
    transport_factory_->TriggerConnectivityChange(*xds_server, status);
  }

  RefCountedPtr<FakeXdsTransportFactory::FakeStreamingCall> WaitForAdsStream(
      absl::Duration timeout = absl::Seconds(5)) {
    return WaitForAdsStream(xds_client_->bootstrap().server(), timeout);
  }

  // Gets the latest request sent to the fake xDS server.
  absl::optional<DiscoveryRequest> WaitForRequest(
      FakeXdsTransportFactory::FakeStreamingCall* stream,
      absl::Duration timeout = absl::Seconds(3),
      SourceLocation location = SourceLocation()) {
    auto message =
        stream->WaitForMessageFromClient(timeout * grpc_test_slowdown_factor());
    if (!message.has_value()) return absl::nullopt;
    DiscoveryRequest request;
    bool success = request.ParseFromString(*message);
    EXPECT_TRUE(success) << "Failed to deserialize DiscoveryRequest at "
                         << location.file() << ":" << location.line();
    if (!success) return absl::nullopt;
    return std::move(request);
  }

  // Helper function to check the fields of a DiscoveryRequest.
  void CheckRequest(const DiscoveryRequest& request, absl::string_view type_url,
                    absl::string_view version_info,
                    absl::string_view response_nonce, absl::Status error_detail,
                    std::set<absl::string_view> resource_names,
                    SourceLocation location = SourceLocation()) {
    EXPECT_EQ(request.type_url(),
              absl::StrCat("type.googleapis.com/", type_url))
        << location.file() << ":" << location.line();
    EXPECT_EQ(request.version_info(), version_info)
        << location.file() << ":" << location.line();
    EXPECT_EQ(request.response_nonce(), response_nonce)
        << location.file() << ":" << location.line();
    if (error_detail.ok()) {
      EXPECT_FALSE(request.has_error_detail())
          << location.file() << ":" << location.line();
    } else {
      EXPECT_EQ(request.error_detail().code(),
                static_cast<int>(error_detail.code()))
          << location.file() << ":" << location.line();
      EXPECT_EQ(request.error_detail().message(), error_detail.message())
          << location.file() << ":" << location.line();
    }
    EXPECT_THAT(request.resource_names(),
                ::testing::UnorderedElementsAreArray(resource_names))
        << location.file() << ":" << location.line();
  }

  // Helper function to check the contents of the node message in a
  // request against the client's node info.
  void CheckRequestNode(const DiscoveryRequest& request,
                        SourceLocation location = SourceLocation()) {
    // These fields come from the bootstrap config.
    EXPECT_EQ(request.node().id(), xds_client_->bootstrap().node()->id())
        << location.file() << ":" << location.line();
    EXPECT_EQ(request.node().cluster(),
              xds_client_->bootstrap().node()->cluster())
        << location.file() << ":" << location.line();
    EXPECT_EQ(request.node().locality().region(),
              xds_client_->bootstrap().node()->locality_region())
        << location.file() << ":" << location.line();
    EXPECT_EQ(request.node().locality().zone(),
              xds_client_->bootstrap().node()->locality_zone())
        << location.file() << ":" << location.line();
    EXPECT_EQ(request.node().locality().sub_zone(),
              xds_client_->bootstrap().node()->locality_sub_zone())
        << location.file() << ":" << location.line();
    if (xds_client_->bootstrap().node()->metadata().empty()) {
      EXPECT_FALSE(request.node().has_metadata())
          << location.file() << ":" << location.line();
    } else {
      std::string metadata_json_str;
      auto status =
          MessageToJsonString(request.node().metadata(), &metadata_json_str,
                              GRPC_CUSTOM_JSONUTIL::JsonPrintOptions());
      ASSERT_TRUE(status.ok())
          << status << " on " << location.file() << ":" << location.line();
      auto metadata_json = Json::Parse(metadata_json_str);
      ASSERT_TRUE(metadata_json.ok())
          << metadata_json.status() << " on " << location.file() << ":"
          << location.line();
      EXPECT_EQ(*metadata_json, xds_client_->bootstrap().node()->metadata())
          << location.file() << ":" << location.line() << ":\nexpected: "
          << Json{xds_client_->bootstrap().node()->metadata()}.Dump()
          << "\nactual: " << metadata_json->Dump();
    }
    // These are hard-coded by XdsClient.
    EXPECT_EQ(request.node().user_agent_name(),
              absl::StrCat("gRPC C-core ", GPR_PLATFORM_STRING))
        << location.file() << ":" << location.line();
    EXPECT_EQ(request.node().user_agent_version(),
              absl::StrCat("C-core ", grpc_version_string()))
        << location.file() << ":" << location.line();
  }

  RefCountedPtr<FakeXdsTransportFactory> transport_factory_;
  RefCountedPtr<XdsClient> xds_client_;
};

TEST_F(XdsClientTest, BasicWatch) {
  InitXdsClient();
  // Start a watch for "foo1".
  auto watcher = StartFooWatch("foo1");
  // Watcher should initially not see any resource reported.
  EXPECT_FALSE(watcher->HasEvent());
  // XdsClient should have created an ADS stream.
  auto stream = WaitForAdsStream();
  ASSERT_TRUE(stream != nullptr);
  // XdsClient should have sent a subscription request on the ADS stream.
  auto request = WaitForRequest(stream.get());
  ASSERT_TRUE(request.has_value());
  CheckRequest(*request, XdsFooResourceType::Get()->type_url(),
               /*version_info=*/"", /*response_nonce=*/"",
               /*error_detail=*/absl::OkStatus(),
               /*resource_names=*/{"foo1"});
  CheckRequestNode(*request);  // Should be present on the first request.
  // Send a response.
  stream->SendMessageToClient(
      ResponseBuilder(XdsFooResourceType::Get()->type_url())
          .set_version_info("1")
          .set_nonce("A")
          .AddFooResource(XdsFooResource("foo1", 6))
          .Serialize());
  // XdsClient should have delivered the response to the watcher.
  auto resource = watcher->WaitForNextResource();
  ASSERT_TRUE(resource.has_value());
  EXPECT_EQ(resource->name, "foo1");
  EXPECT_EQ(resource->value, 6);
  // XdsClient should have sent an ACK message to the xDS server.
  request = WaitForRequest(stream.get());
  ASSERT_TRUE(request.has_value());
  CheckRequest(*request, XdsFooResourceType::Get()->type_url(),
               /*version_info=*/"1", /*response_nonce=*/"A",
               /*error_detail=*/absl::OkStatus(),
               /*resource_names=*/{"foo1"});
  // Cancel watch.
  CancelFooWatch(watcher.get(), "foo1");
  // The XdsClient may or may not send an unsubscription message
  // before it closes the transport, depending on callback timing.
  request = WaitForRequest(stream.get());
  if (request.has_value()) {
    CheckRequest(*request, XdsFooResourceType::Get()->type_url(),
                 /*version_info=*/"1", /*response_nonce=*/"A",
                 /*error_detail=*/absl::OkStatus(), /*resource_names=*/{});
  }
}

TEST_F(XdsClientTest, UpdateFromServer) {
  InitXdsClient();
  // Start a watch for "foo1".
  auto watcher = StartFooWatch("foo1");
  // Watcher should initially not see any resource reported.
  EXPECT_FALSE(watcher->HasEvent());
  // XdsClient should have created an ADS stream.
  auto stream = WaitForAdsStream();
  ASSERT_TRUE(stream != nullptr);
  // XdsClient should have sent a subscription request on the ADS stream.
  auto request = WaitForRequest(stream.get());
  ASSERT_TRUE(request.has_value());
  CheckRequest(*request, XdsFooResourceType::Get()->type_url(),
               /*version_info=*/"", /*response_nonce=*/"",
               /*error_detail=*/absl::OkStatus(),
               /*resource_names=*/{"foo1"});
  CheckRequestNode(*request);  // Should be present on the first request.
  // Send a response.
  stream->SendMessageToClient(
      ResponseBuilder(XdsFooResourceType::Get()->type_url())
          .set_version_info("1")
          .set_nonce("A")
          .AddFooResource(XdsFooResource("foo1", 6))
          .Serialize());
  // XdsClient should have delivered the response to the watcher.
  auto resource = watcher->WaitForNextResource();
  ASSERT_TRUE(resource.has_value());
  EXPECT_EQ(resource->name, "foo1");
  EXPECT_EQ(resource->value, 6);
  // XdsClient should have sent an ACK message to the xDS server.
  request = WaitForRequest(stream.get());
  ASSERT_TRUE(request.has_value());
  CheckRequest(*request, XdsFooResourceType::Get()->type_url(),
               /*version_info=*/"1", /*response_nonce=*/"A",
               /*error_detail=*/absl::OkStatus(),
               /*resource_names=*/{"foo1"});
  // Server sends an updated version of the resource.
  stream->SendMessageToClient(
      ResponseBuilder(XdsFooResourceType::Get()->type_url())
          .set_version_info("2")
          .set_nonce("B")
          .AddFooResource(XdsFooResource("foo1", 9))
          .Serialize());
  // XdsClient should have delivered the response to the watcher.
  resource = watcher->WaitForNextResource();
  ASSERT_TRUE(resource.has_value());
  EXPECT_EQ(resource->name, "foo1");
  EXPECT_EQ(resource->value, 9);
  // XdsClient should have sent an ACK message to the xDS server.
  request = WaitForRequest(stream.get());
  ASSERT_TRUE(request.has_value());
  CheckRequest(*request, XdsFooResourceType::Get()->type_url(),
               /*version_info=*/"2", /*response_nonce=*/"B",
               /*error_detail=*/absl::OkStatus(),
               /*resource_names=*/{"foo1"});
  // Cancel watch.
  CancelFooWatch(watcher.get(), "foo1");
  // The XdsClient may or may not send an unsubscription message
  // before it closes the transport, depending on callback timing.
  request = WaitForRequest(stream.get());
  if (request.has_value()) {
    CheckRequest(*request, XdsFooResourceType::Get()->type_url(),
                 /*version_info=*/"2", /*response_nonce=*/"B",
                 /*error_detail=*/absl::OkStatus(), /*resource_names=*/{});
  }
}

TEST_F(XdsClientTest, MultipleWatchersForSameResource) {
  InitXdsClient();
  // Start a watch for "foo1".
  auto watcher = StartFooWatch("foo1");
  // Watcher should initially not see any resource reported.
  EXPECT_FALSE(watcher->HasEvent());
  // XdsClient should have created an ADS stream.
  auto stream = WaitForAdsStream();
  ASSERT_TRUE(stream != nullptr);
  // XdsClient should have sent a subscription request on the ADS stream.
  auto request = WaitForRequest(stream.get());
  ASSERT_TRUE(request.has_value());
  CheckRequest(*request, XdsFooResourceType::Get()->type_url(),
               /*version_info=*/"", /*response_nonce=*/"",
               /*error_detail=*/absl::OkStatus(),
               /*resource_names=*/{"foo1"});
  CheckRequestNode(*request);  // Should be present on the first request.
  // Send a response.
  stream->SendMessageToClient(
      ResponseBuilder(XdsFooResourceType::Get()->type_url())
          .set_version_info("1")
          .set_nonce("A")
          .AddFooResource(XdsFooResource("foo1", 6))
          .Serialize());
  // XdsClient should have delivered the response to the watcher.
  auto resource = watcher->WaitForNextResource();
  ASSERT_TRUE(resource.has_value());
  EXPECT_EQ(resource->name, "foo1");
  EXPECT_EQ(resource->value, 6);
  // XdsClient should have sent an ACK message to the xDS server.
  request = WaitForRequest(stream.get());
  ASSERT_TRUE(request.has_value());
  CheckRequest(*request, XdsFooResourceType::Get()->type_url(),
               /*version_info=*/"1", /*response_nonce=*/"A",
               /*error_detail=*/absl::OkStatus(),
               /*resource_names=*/{"foo1"});
  // Start a second watcher for the same resource.
  auto watcher2 = StartFooWatch("foo1");
  // This watcher should get an immediate notification, because the
  // resource is already cached.
  resource = watcher2->WaitForNextResource();
  ASSERT_TRUE(resource.has_value());
  EXPECT_EQ(resource->name, "foo1");
  EXPECT_EQ(resource->value, 6);
  // Server should not have seen another request from the client.
  ASSERT_FALSE(stream->HaveMessageFromClient());
  // Server sends an updated version of the resource.
  stream->SendMessageToClient(
      ResponseBuilder(XdsFooResourceType::Get()->type_url())
          .set_version_info("2")
          .set_nonce("B")
          .AddFooResource(XdsFooResource("foo1", 9))
          .Serialize());
  // XdsClient should deliver the response to both watchers.
  resource = watcher->WaitForNextResource();
  ASSERT_TRUE(resource.has_value());
  EXPECT_EQ(resource->name, "foo1");
  EXPECT_EQ(resource->value, 9);
  resource = watcher2->WaitForNextResource();
  ASSERT_TRUE(resource.has_value());
  EXPECT_EQ(resource->name, "foo1");
  EXPECT_EQ(resource->value, 9);
  // XdsClient should have sent an ACK message to the xDS server.
  request = WaitForRequest(stream.get());
  ASSERT_TRUE(request.has_value());
  CheckRequest(*request, XdsFooResourceType::Get()->type_url(),
               /*version_info=*/"2", /*response_nonce=*/"B",
               /*error_detail=*/absl::OkStatus(),
               /*resource_names=*/{"foo1"});
  // Cancel one of the watchers.
  CancelFooWatch(watcher.get(), "foo1");
  // The server should not see any new request.
  ASSERT_FALSE(WaitForRequest(stream.get()));
  // Now cancel the second watcher.
  CancelFooWatch(watcher2.get(), "foo1");
  // The XdsClient may or may not send an unsubscription message
  // before it closes the transport, depending on callback timing.
  request = WaitForRequest(stream.get());
  if (request.has_value()) {
    CheckRequest(*request, XdsFooResourceType::Get()->type_url(),
                 /*version_info=*/"2", /*response_nonce=*/"B",
                 /*error_detail=*/absl::OkStatus(), /*resource_names=*/{});
  }
}

TEST_F(XdsClientTest, SubscribeToMultipleResources) {
  InitXdsClient();
  // Start a watch for "foo1".
  auto watcher = StartFooWatch("foo1");
  // Watcher should initially not see any resource reported.
  EXPECT_FALSE(watcher->HasEvent());
  // XdsClient should have created an ADS stream.
  auto stream = WaitForAdsStream();
  ASSERT_TRUE(stream != nullptr);
  // XdsClient should have sent a subscription request on the ADS stream.
  auto request = WaitForRequest(stream.get());
  ASSERT_TRUE(request.has_value());
  CheckRequest(*request, XdsFooResourceType::Get()->type_url(),
               /*version_info=*/"", /*response_nonce=*/"",
               /*error_detail=*/absl::OkStatus(),
               /*resource_names=*/{"foo1"});
  CheckRequestNode(*request);  // Should be present on the first request.
  // Send a response.
  stream->SendMessageToClient(
      ResponseBuilder(XdsFooResourceType::Get()->type_url())
          .set_version_info("1")
          .set_nonce("A")
          .AddFooResource(XdsFooResource("foo1", 6))
          .Serialize());
  // XdsClient should have delivered the response to the watcher.
  auto resource = watcher->WaitForNextResource();
  ASSERT_TRUE(resource.has_value());
  EXPECT_EQ(resource->name, "foo1");
  EXPECT_EQ(resource->value, 6);
  // XdsClient should have sent an ACK message to the xDS server.
  request = WaitForRequest(stream.get());
  ASSERT_TRUE(request.has_value());
  CheckRequest(*request, XdsFooResourceType::Get()->type_url(),
               /*version_info=*/"1", /*response_nonce=*/"A",
               /*error_detail=*/absl::OkStatus(),
               /*resource_names=*/{"foo1"});
  // Start a watch for "foo2".
  auto watcher2 = StartFooWatch("foo2");
  // XdsClient should have sent a subscription request on the ADS stream.
  request = WaitForRequest(stream.get());
  ASSERT_TRUE(request.has_value());
  CheckRequest(*request, XdsFooResourceType::Get()->type_url(),
               /*version_info=*/"1", /*response_nonce=*/"A",
               /*error_detail=*/absl::OkStatus(),
               /*resource_names=*/{"foo1", "foo2"});
  // Send a response.
  stream->SendMessageToClient(
      ResponseBuilder(XdsFooResourceType::Get()->type_url())
          .set_version_info("1")
          .set_nonce("B")
          .AddFooResource(XdsFooResource("foo2", 7))
          .Serialize());
  // XdsClient should have delivered the response to the watcher.
  resource = watcher2->WaitForNextResource();
  ASSERT_TRUE(resource.has_value());
  EXPECT_EQ(resource->name, "foo2");
  EXPECT_EQ(resource->value, 7);
  // XdsClient should have sent an ACK message to the xDS server.
  request = WaitForRequest(stream.get());
  ASSERT_TRUE(request.has_value());
  CheckRequest(*request, XdsFooResourceType::Get()->type_url(),
               /*version_info=*/"1", /*response_nonce=*/"B",
               /*error_detail=*/absl::OkStatus(),
               /*resource_names=*/{"foo1", "foo2"});
  // Cancel watch for "foo1".
  CancelFooWatch(watcher.get(), "foo1");
  // XdsClient should send an unsubscription request.
  request = WaitForRequest(stream.get());
  ASSERT_TRUE(request.has_value());
  CheckRequest(*request, XdsFooResourceType::Get()->type_url(),
               /*version_info=*/"1", /*response_nonce=*/"B",
               /*error_detail=*/absl::OkStatus(), /*resource_names=*/{"foo2"});
  // Now cancel watch for "foo2".
  CancelFooWatch(watcher2.get(), "foo2");
  // The XdsClient may or may not send another unsubscription message
  // before it closes the transport, depending on callback timing.
  request = WaitForRequest(stream.get());
  if (request.has_value()) {
    CheckRequest(*request, XdsFooResourceType::Get()->type_url(),
                 /*version_info=*/"1", /*response_nonce=*/"B",
                 /*error_detail=*/absl::OkStatus(), /*resource_names=*/{});
  }
}

TEST_F(XdsClientTest, UpdateContainsOnlyChangedResource) {
  InitXdsClient();
  // Start a watch for "foo1".
  auto watcher = StartFooWatch("foo1");
  // Watcher should initially not see any resource reported.
  EXPECT_FALSE(watcher->HasEvent());
  // XdsClient should have created an ADS stream.
  auto stream = WaitForAdsStream();
  ASSERT_TRUE(stream != nullptr);
  // XdsClient should have sent a subscription request on the ADS stream.
  auto request = WaitForRequest(stream.get());
  ASSERT_TRUE(request.has_value());
  CheckRequest(*request, XdsFooResourceType::Get()->type_url(),
               /*version_info=*/"", /*response_nonce=*/"",
               /*error_detail=*/absl::OkStatus(),
               /*resource_names=*/{"foo1"});
  CheckRequestNode(*request);  // Should be present on the first request.
  // Send a response.
  stream->SendMessageToClient(
      ResponseBuilder(XdsFooResourceType::Get()->type_url())
          .set_version_info("1")
          .set_nonce("A")
          .AddFooResource(XdsFooResource("foo1", 6))
          .Serialize());
  // XdsClient should have delivered the response to the watcher.
  auto resource = watcher->WaitForNextResource();
  ASSERT_TRUE(resource.has_value());
  EXPECT_EQ(resource->name, "foo1");
  EXPECT_EQ(resource->value, 6);
  // XdsClient should have sent an ACK message to the xDS server.
  request = WaitForRequest(stream.get());
  ASSERT_TRUE(request.has_value());
  CheckRequest(*request, XdsFooResourceType::Get()->type_url(),
               /*version_info=*/"1", /*response_nonce=*/"A",
               /*error_detail=*/absl::OkStatus(),
               /*resource_names=*/{"foo1"});
  // Start a watch for "foo2".
  auto watcher2 = StartFooWatch("foo2");
  // XdsClient should have sent a subscription request on the ADS stream.
  request = WaitForRequest(stream.get());
  ASSERT_TRUE(request.has_value());
  CheckRequest(*request, XdsFooResourceType::Get()->type_url(),
               /*version_info=*/"1", /*response_nonce=*/"A",
               /*error_detail=*/absl::OkStatus(),
               /*resource_names=*/{"foo1", "foo2"});
  // Send a response.
  stream->SendMessageToClient(
      ResponseBuilder(XdsFooResourceType::Get()->type_url())
          .set_version_info("1")
          .set_nonce("B")
          .AddFooResource(XdsFooResource("foo2", 7))
          .Serialize());
  // XdsClient should have delivered the response to the watcher.
  resource = watcher2->WaitForNextResource();
  ASSERT_TRUE(resource.has_value());
  EXPECT_EQ(resource->name, "foo2");
  EXPECT_EQ(resource->value, 7);
  // XdsClient should have sent an ACK message to the xDS server.
  request = WaitForRequest(stream.get());
  ASSERT_TRUE(request.has_value());
  CheckRequest(*request, XdsFooResourceType::Get()->type_url(),
               /*version_info=*/"1", /*response_nonce=*/"B",
               /*error_detail=*/absl::OkStatus(),
               /*resource_names=*/{"foo1", "foo2"});
  // Server sends an update for "foo1".  The response does not contain "foo2".
  stream->SendMessageToClient(
      ResponseBuilder(XdsFooResourceType::Get()->type_url())
          .set_version_info("2")
          .set_nonce("C")
          .AddFooResource(XdsFooResource("foo1", 9))
          .Serialize());
  // XdsClient should have delivered the response to the watcher.
  resource = watcher->WaitForNextResource();
  ASSERT_TRUE(resource.has_value());
  EXPECT_EQ(resource->name, "foo1");
  EXPECT_EQ(resource->value, 9);
  // XdsClient should have sent an ACK message to the xDS server.
  request = WaitForRequest(stream.get());
  ASSERT_TRUE(request.has_value());
  CheckRequest(*request, XdsFooResourceType::Get()->type_url(),
               /*version_info=*/"2", /*response_nonce=*/"C",
               /*error_detail=*/absl::OkStatus(),
               /*resource_names=*/{"foo1", "foo2"});
  // Cancel watch for "foo1".
  CancelFooWatch(watcher.get(), "foo1");
  // XdsClient should send an unsubscription request.
  request = WaitForRequest(stream.get());
  ASSERT_TRUE(request.has_value());
  CheckRequest(*request, XdsFooResourceType::Get()->type_url(),
               /*version_info=*/"2", /*response_nonce=*/"C",
               /*error_detail=*/absl::OkStatus(), /*resource_names=*/{"foo2"});
  // Now cancel watch for "foo2".
  CancelFooWatch(watcher2.get(), "foo2");
  // The XdsClient may or may not send another unsubscription message
  // before it closes the transport, depending on callback timing.
  request = WaitForRequest(stream.get());
  if (request.has_value()) {
    CheckRequest(*request, XdsFooResourceType::Get()->type_url(),
                 /*version_info=*/"2", /*response_nonce=*/"C",
                 /*error_detail=*/absl::OkStatus(), /*resource_names=*/{});
  }
}

TEST_F(XdsClientTest, ResourceValidationFailure) {
  InitXdsClient();
  // Start a watch for "foo1".
  auto watcher = StartFooWatch("foo1");
  // Watcher should initially not see any resource reported.
  EXPECT_FALSE(watcher->HasEvent());
  // XdsClient should have created an ADS stream.
  auto stream = WaitForAdsStream();
  ASSERT_TRUE(stream != nullptr);
  // XdsClient should have sent a subscription request on the ADS stream.
  auto request = WaitForRequest(stream.get());
  ASSERT_TRUE(request.has_value());
  CheckRequest(*request, XdsFooResourceType::Get()->type_url(),
               /*version_info=*/"", /*response_nonce=*/"",
               /*error_detail=*/absl::OkStatus(),
               /*resource_names=*/{"foo1"});
  CheckRequestNode(*request);  // Should be present on the first request.
  // Send a response containing an invalid resource.
  stream->SendMessageToClient(
      ResponseBuilder(XdsFooResourceType::Get()->type_url())
          .set_version_info("1")
          .set_nonce("A")
          .AddInvalidResource(XdsFooResourceType::Get()->type_url(),
                              "{\"name\":\"foo1\",\"value\":[]}")
          .Serialize());
  // XdsClient should deliver an error to the watcher.
  auto error = watcher->WaitForNextError();
  ASSERT_TRUE(error.has_value());
  EXPECT_EQ(error->code(), absl::StatusCode::kUnavailable);
  EXPECT_EQ(error->message(),
            "invalid resource: INVALID_ARGUMENT: errors validating JSON: "
            "[field:value error:is not a number] (node ID:xds_client_test)")
      << *error;
  // XdsClient should NACK the update.
  // Note that version_info is not populated in the request.
  request = WaitForRequest(stream.get());
  ASSERT_TRUE(request.has_value());
  CheckRequest(
      *request, XdsFooResourceType::Get()->type_url(),
      /*version_info=*/"", /*response_nonce=*/"A",
      /*error_detail=*/
      absl::InvalidArgumentError(
          "xDS response validation errors: ["
          "resource index 0: foo1: INVALID_ARGUMENT: errors validating JSON: "
          "[field:value error:is not a number]]"),
      /*resource_names=*/{"foo1"});
  // Start a second watch for the same resource.  It should immediately
  // receive the same error.
  auto watcher2 = StartFooWatch("foo1");
  error = watcher2->WaitForNextError();
  ASSERT_TRUE(error.has_value());
  EXPECT_EQ(error->code(), absl::StatusCode::kUnavailable);
  EXPECT_EQ(error->message(),
            "invalid resource: INVALID_ARGUMENT: errors validating JSON: "
            "[field:value error:is not a number] (node ID:xds_client_test)")
      << *error;
  // Now server sends an updated version of the resource.
  stream->SendMessageToClient(
      ResponseBuilder(XdsFooResourceType::Get()->type_url())
          .set_version_info("2")
          .set_nonce("B")
          .AddFooResource(XdsFooResource("foo1", 9))
          .Serialize());
  // XdsClient should deliver the response to both watchers.
  auto resource = watcher->WaitForNextResource();
  ASSERT_TRUE(resource.has_value());
  EXPECT_EQ(resource->name, "foo1");
  EXPECT_EQ(resource->value, 9);
  resource = watcher2->WaitForNextResource();
  ASSERT_TRUE(resource.has_value());
  EXPECT_EQ(resource->name, "foo1");
  EXPECT_EQ(resource->value, 9);
  // XdsClient should have sent an ACK message to the xDS server.
  request = WaitForRequest(stream.get());
  ASSERT_TRUE(request.has_value());
  CheckRequest(*request, XdsFooResourceType::Get()->type_url(),
               /*version_info=*/"2", /*response_nonce=*/"B",
               /*error_detail=*/absl::OkStatus(),
               /*resource_names=*/{"foo1"});
  // Cancel watch.
  CancelFooWatch(watcher.get(), "foo1");
  CancelFooWatch(watcher2.get(), "foo1");
  // The XdsClient may or may not send an unsubscription message
  // before it closes the transport, depending on callback timing.
  request = WaitForRequest(stream.get());
  if (request.has_value()) {
    CheckRequest(*request, XdsFooResourceType::Get()->type_url(),
                 /*version_info=*/"2", /*response_nonce=*/"B",
                 /*error_detail=*/absl::OkStatus(), /*resource_names=*/{});
  }
}

TEST_F(XdsClientTest, ResourceValidationFailureMultipleResources) {
  InitXdsClient();
  // Start a watch for "foo1".
  auto watcher = StartFooWatch("foo1");
  // Watcher should initially not see any resource reported.
  EXPECT_FALSE(watcher->HasEvent());
  // XdsClient should have created an ADS stream.
  auto stream = WaitForAdsStream();
  ASSERT_TRUE(stream != nullptr);
  // XdsClient should have sent a subscription request on the ADS stream.
  auto request = WaitForRequest(stream.get());
  ASSERT_TRUE(request.has_value());
  CheckRequest(*request, XdsFooResourceType::Get()->type_url(),
               /*version_info=*/"", /*response_nonce=*/"",
               /*error_detail=*/absl::OkStatus(),
               /*resource_names=*/{"foo1"});
  CheckRequestNode(*request);  // Should be present on the first request.
  // Before the server responds, add a watch for another resource.
  auto watcher2 = StartFooWatch("foo2");
  // Client should send another request.
  request = WaitForRequest(stream.get());
  ASSERT_TRUE(request.has_value());
  CheckRequest(*request, XdsFooResourceType::Get()->type_url(),
               /*version_info=*/"", /*response_nonce=*/"",
               /*error_detail=*/absl::OkStatus(),
               /*resource_names=*/{"foo1", "foo2"});
  // Add a watch for a third resource.
  auto watcher3 = StartFooWatch("foo3");
  // Client should send another request.
  request = WaitForRequest(stream.get());
  ASSERT_TRUE(request.has_value());
  CheckRequest(*request, XdsFooResourceType::Get()->type_url(),
               /*version_info=*/"", /*response_nonce=*/"",
               /*error_detail=*/absl::OkStatus(),
               /*resource_names=*/{"foo1", "foo2", "foo3"});
  // Add a watch for a fourth resource.
  auto watcher4 = StartFooWatch("foo4");
  // Client should send another request.
  request = WaitForRequest(stream.get());
  ASSERT_TRUE(request.has_value());
  CheckRequest(*request, XdsFooResourceType::Get()->type_url(),
               /*version_info=*/"", /*response_nonce=*/"",
               /*error_detail=*/absl::OkStatus(),
               /*resource_names=*/{"foo1", "foo2", "foo3", "foo4"});
  // Server sends a response containing three invalid resources and one
  // valid resource.
  stream->SendMessageToClient(
      ResponseBuilder(XdsFooResourceType::Get()->type_url())
          .set_version_info("1")
          .set_nonce("A")
          // foo1: JSON parsing succeeds, so we know the resource name,
          // but validation fails.
          .AddInvalidResource(XdsFooResourceType::Get()->type_url(),
                              "{\"name\":\"foo1\",\"value\":[]}")
          // foo2: JSON parsing fails, and not wrapped in a Resource
          // wrapper, so we don't actually know the resource's name.
          .AddInvalidResource(XdsFooResourceType::Get()->type_url(),
                              "{\"name\":\"foo2,\"value\":6}")
          // foo3: JSON parsing fails, but it is wrapped in a Resource
          // wrapper, so we do know the resource's name.
          .AddInvalidResource(XdsFooResourceType::Get()->type_url(),
                              "{\"name\":\"foo3,\"value\":6}",
                              /*resource_wrapper_name=*/"foo3")
          // foo4: valid resource.
          .AddFooResource(XdsFooResource("foo4", 5))
          .Serialize());
  // XdsClient should deliver an error to the watchers for foo1 and foo3.
  auto error = watcher->WaitForNextError();
  ASSERT_TRUE(error.has_value());
  EXPECT_EQ(error->code(), absl::StatusCode::kUnavailable);
  EXPECT_EQ(error->message(),
            "invalid resource: INVALID_ARGUMENT: errors validating JSON: "
            "[field:value error:is not a number] (node ID:xds_client_test)")
      << *error;
  error = watcher3->WaitForNextError();
  ASSERT_TRUE(error.has_value());
  EXPECT_EQ(error->code(), absl::StatusCode::kUnavailable);
  EXPECT_EQ(error->message(),
            "invalid resource: INVALID_ARGUMENT: JSON parsing failed: "
            "[JSON parse error at index 15] (node ID:xds_client_test)")
      << *error;
  // It cannot delivery an error for foo2, because the client doesn't know
  // that that resource in the response was actually supposed to be foo2.
  EXPECT_FALSE(watcher2->HasEvent());
  // It will delivery a valid resource update for foo4.
  auto resource = watcher4->WaitForNextResource();
  ASSERT_TRUE(resource.has_value());
  EXPECT_EQ(resource->name, "foo4");
  EXPECT_EQ(resource->value, 5);
  // XdsClient should NACK the update.
  // There was one good resource, so the version will be updated.
  request = WaitForRequest(stream.get());
  ASSERT_TRUE(request.has_value());
  CheckRequest(*request, XdsFooResourceType::Get()->type_url(),
               /*version_info=*/"1", /*response_nonce=*/"A",
               /*error_detail=*/
               absl::InvalidArgumentError(
                   "xDS response validation errors: ["
                   // foo1
                   "resource index 0: foo1: "
                   "INVALID_ARGUMENT: errors validating JSON: "
                   "[field:value error:is not a number]; "
                   // foo2 (name not known)
                   "resource index 1: INVALID_ARGUMENT: JSON parsing failed: "
                   "[JSON parse error at index 15]; "
                   // foo3
                   "resource index 2: foo3: "
                   "INVALID_ARGUMENT: JSON parsing failed: "
                   "[JSON parse error at index 15]]"),
               /*resource_names=*/{"foo1", "foo2", "foo3", "foo4"});
  // Cancel watches.
  CancelFooWatch(watcher.get(), "foo1", /*delay_unsubscription=*/true);
  CancelFooWatch(watcher.get(), "foo2", /*delay_unsubscription=*/true);
  CancelFooWatch(watcher.get(), "foo3", /*delay_unsubscription=*/true);
  CancelFooWatch(watcher.get(), "foo4");
  // The XdsClient may or may not send an unsubscription message
  // before it closes the transport, depending on callback timing.
  request = WaitForRequest(stream.get());
  if (request.has_value()) {
    CheckRequest(*request, XdsFooResourceType::Get()->type_url(),
                 /*version_info=*/"1", /*response_nonce=*/"A",
                 /*error_detail=*/absl::OkStatus(), /*resource_names=*/{});
  }
}

TEST_F(XdsClientTest, ResourceValidationFailureForCachedResource) {
  InitXdsClient();
  // Start a watch for "foo1".
  auto watcher = StartFooWatch("foo1");
  // Watcher should initially not see any resource reported.
  EXPECT_FALSE(watcher->HasEvent());
  // XdsClient should have created an ADS stream.
  auto stream = WaitForAdsStream();
  ASSERT_TRUE(stream != nullptr);
  // XdsClient should have sent a subscription request on the ADS stream.
  auto request = WaitForRequest(stream.get());
  ASSERT_TRUE(request.has_value());
  CheckRequest(*request, XdsFooResourceType::Get()->type_url(),
               /*version_info=*/"", /*response_nonce=*/"",
               /*error_detail=*/absl::OkStatus(),
               /*resource_names=*/{"foo1"});
  CheckRequestNode(*request);  // Should be present on the first request.
  // Send a response.
  stream->SendMessageToClient(
      ResponseBuilder(XdsFooResourceType::Get()->type_url())
          .set_version_info("1")
          .set_nonce("A")
          .AddFooResource(XdsFooResource("foo1", 6))
          .Serialize());
  // XdsClient should have delivered the response to the watcher.
  auto resource = watcher->WaitForNextResource();
  ASSERT_TRUE(resource.has_value());
  EXPECT_EQ(resource->name, "foo1");
  EXPECT_EQ(resource->value, 6);
  // XdsClient should have sent an ACK message to the xDS server.
  request = WaitForRequest(stream.get());
  ASSERT_TRUE(request.has_value());
  CheckRequest(*request, XdsFooResourceType::Get()->type_url(),
               /*version_info=*/"1", /*response_nonce=*/"A",
               /*error_detail=*/absl::OkStatus(),
               /*resource_names=*/{"foo1"});
  // Send an update containing an invalid resource.
  stream->SendMessageToClient(
      ResponseBuilder(XdsFooResourceType::Get()->type_url())
          .set_version_info("2")
          .set_nonce("B")
          .AddInvalidResource(XdsFooResourceType::Get()->type_url(),
                              "{\"name\":\"foo1\",\"value\":[]}")
          .Serialize());
  // XdsClient should deliver an error to the watcher.
  auto error = watcher->WaitForNextError();
  ASSERT_TRUE(error.has_value());
  EXPECT_EQ(error->code(), absl::StatusCode::kUnavailable);
  EXPECT_EQ(error->message(),
            "invalid resource: INVALID_ARGUMENT: errors validating JSON: "
            "[field:value error:is not a number] (node ID:xds_client_test)")
      << *error;
  // XdsClient should NACK the update.
  // Note that version_info is set to the previous version in this request,
  // because there were no valid resources in it.
  request = WaitForRequest(stream.get());
  ASSERT_TRUE(request.has_value());
  CheckRequest(
      *request, XdsFooResourceType::Get()->type_url(),
      /*version_info=*/"1", /*response_nonce=*/"B",
      /*error_detail=*/
      absl::InvalidArgumentError(
          "xDS response validation errors: ["
          "resource index 0: foo1: INVALID_ARGUMENT: errors validating JSON: "
          "[field:value error:is not a number]]"),
      /*resource_names=*/{"foo1"});
  // Start a second watcher for the same resource.  Even though the last
  // update was a NACK, we should still deliver the cached resource to
  // the watcher.
  // TODO(roth): Consider what the right behavior is here.  It seems
  // inconsistent that the watcher sees the error if it had started
  // before the error was seen but does not if it was started afterwards.
  // One option is to not send errors at all for already-cached resources;
  // another option is to send the errors even for newly started watchers.
  auto watcher2 = StartFooWatch("foo1");
  resource = watcher2->WaitForNextResource();
  ASSERT_TRUE(resource.has_value());
  EXPECT_EQ(resource->name, "foo1");
  EXPECT_EQ(resource->value, 6);
  // Cancel watches.
  CancelFooWatch(watcher.get(), "foo1", /*delay_unsubscription=*/true);
  CancelFooWatch(watcher2.get(), "foo1");
  // The XdsClient may or may not send an unsubscription message
  // before it closes the transport, depending on callback timing.
  request = WaitForRequest(stream.get());
  if (request.has_value()) {
    CheckRequest(*request, XdsFooResourceType::Get()->type_url(),
                 /*version_info=*/"1", /*response_nonce=*/"B",
                 /*error_detail=*/absl::OkStatus(), /*resource_names=*/{});
  }
}

TEST_F(XdsClientTest, ResourceDoesNotExistUponTimeout) {
  InitXdsClient(FakeXdsBootstrap::Builder(), Duration::Seconds(1));
  // Start a watch for "foo1".
  auto watcher = StartFooWatch("foo1");
  // Watcher should initially not see any resource reported.
  EXPECT_FALSE(watcher->HasEvent());
  // XdsClient should have created an ADS stream.
  auto stream = WaitForAdsStream();
  ASSERT_TRUE(stream != nullptr);
  // XdsClient should have sent a subscription request on the ADS stream.
  auto request = WaitForRequest(stream.get());
  ASSERT_TRUE(request.has_value());
  CheckRequest(*request, XdsFooResourceType::Get()->type_url(),
               /*version_info=*/"", /*response_nonce=*/"",
               /*error_detail=*/absl::OkStatus(),
               /*resource_names=*/{"foo1"});
  CheckRequestNode(*request);  // Should be present on the first request.
  // Do not send a response, but wait for the resource to be reported as
  // not existing.
  EXPECT_TRUE(watcher->WaitForDoesNotExist(absl::Seconds(5)));
  // Start a new watcher for the same resource.  It should immediately
  // receive the same does-not-exist notification.
  auto watcher2 = StartFooWatch("foo1");
  EXPECT_TRUE(watcher2->WaitForDoesNotExist(absl::Seconds(1)));
  // Now server sends a response.
  stream->SendMessageToClient(
      ResponseBuilder(XdsFooResourceType::Get()->type_url())
          .set_version_info("1")
          .set_nonce("A")
          .AddFooResource(XdsFooResource("foo1", 6))
          .Serialize());
  // XdsClient should have delivered the response to the watchers.
  auto resource = watcher->WaitForNextResource();
  ASSERT_TRUE(resource.has_value());
  EXPECT_EQ(resource->name, "foo1");
  EXPECT_EQ(resource->value, 6);
  resource = watcher2->WaitForNextResource();
  ASSERT_TRUE(resource.has_value());
  EXPECT_EQ(resource->name, "foo1");
  EXPECT_EQ(resource->value, 6);
  // XdsClient should have sent an ACK message to the xDS server.
  request = WaitForRequest(stream.get());
  ASSERT_TRUE(request.has_value());
  CheckRequest(*request, XdsFooResourceType::Get()->type_url(),
               /*version_info=*/"1", /*response_nonce=*/"A",
               /*error_detail=*/absl::OkStatus(),
               /*resource_names=*/{"foo1"});
  // Cancel watch.
  CancelFooWatch(watcher.get(), "foo1");
  CancelFooWatch(watcher2.get(), "foo1");
  // The XdsClient may or may not send an unsubscription message
  // before it closes the transport, depending on callback timing.
  request = WaitForRequest(stream.get());
  if (request.has_value()) {
    CheckRequest(*request, XdsFooResourceType::Get()->type_url(),
                 /*version_info=*/"1", /*response_nonce=*/"A",
                 /*error_detail=*/absl::OkStatus(), /*resource_names=*/{});
  }
}

// In https://github.com/grpc/grpc/issues/29583, we ran into a case
// where we wound up starting a timer after we had already received the
// resource, thus incorrectly reporting the resource as not existing.
// This happened when unsubscribing and then resubscribing to the same
// resource a send_message op was already in flight and then receiving an
// update containing that resource.
TEST_F(XdsClientTest,
       ResourceDoesNotExistUnsubscribeAndResubscribeWhileSendMessagePending) {
  InitXdsClient(FakeXdsBootstrap::Builder(), Duration::Seconds(1));
  // Tell transport to let us manually trigger completion of the
  // send_message ops to XdsClient.
  transport_factory_->SetAutoCompleteMessagesFromClient(false);
  // Start a watch for "foo1".
  auto watcher = StartFooWatch("foo1");
  // Watcher should initially not see any resource reported.
  EXPECT_FALSE(watcher->HasEvent());
  // XdsClient should have created an ADS stream.
  auto stream = WaitForAdsStream();
  ASSERT_TRUE(stream != nullptr);
  // XdsClient should have sent a subscription request on the ADS stream.
  auto request = WaitForRequest(stream.get());
  ASSERT_TRUE(request.has_value());
  CheckRequest(*request, XdsFooResourceType::Get()->type_url(),
               /*version_info=*/"", /*response_nonce=*/"",
               /*error_detail=*/absl::OkStatus(),
               /*resource_names=*/{"foo1"});
  CheckRequestNode(*request);  // Should be present on the first request.
  stream->CompleteSendMessageFromClient();
  // Server sends a response.
  stream->SendMessageToClient(
      ResponseBuilder(XdsFooResourceType::Get()->type_url())
          .set_version_info("1")
          .set_nonce("A")
          .AddFooResource(XdsFooResource("foo1", 6))
          .Serialize());
  // XdsClient should have delivered the response to the watchers.
  auto resource = watcher->WaitForNextResource();
  ASSERT_TRUE(resource.has_value());
  EXPECT_EQ(resource->name, "foo1");
  EXPECT_EQ(resource->value, 6);
  // XdsClient should have sent an ACK message to the xDS server.
  request = WaitForRequest(stream.get());
  ASSERT_TRUE(request.has_value());
  CheckRequest(*request, XdsFooResourceType::Get()->type_url(),
               /*version_info=*/"1", /*response_nonce=*/"A",
               /*error_detail=*/absl::OkStatus(),
               /*resource_names=*/{"foo1"});
  stream->CompleteSendMessageFromClient();
  // Start a watch for a second resource.
  auto watcher2 = StartFooWatch("foo2");
  // Watcher should initially not see any resource reported.
  EXPECT_FALSE(watcher2->HasEvent());
  // XdsClient sends a request to subscribe to the new resource.
  request = WaitForRequest(stream.get());
  ASSERT_TRUE(request.has_value());
  CheckRequest(*request, XdsFooResourceType::Get()->type_url(),
               /*version_info=*/"1", /*response_nonce=*/"A",
               /*error_detail=*/absl::OkStatus(),
               /*resource_names=*/{"foo1", "foo2"});
  // NOTE: We do NOT yet tell the XdsClient that the send_message op is
  // complete.
  // Unsubscribe from foo1 and then re-subscribe to it.
  CancelFooWatch(watcher.get(), "foo1");
  watcher = StartFooWatch("foo1");
  // Now send a response from the server containing both foo1 and foo2.
  stream->SendMessageToClient(
      ResponseBuilder(XdsFooResourceType::Get()->type_url())
          .set_version_info("1")
          .set_nonce("B")
          .AddFooResource(XdsFooResource("foo1", 6))
          .AddFooResource(XdsFooResource("foo2", 7))
          .Serialize());
  // The watcher for foo1 will receive an update even if the resource
  // has not changed, since the previous value was removed from the
  // cache when we unsubscribed.
  resource = watcher->WaitForNextResource();
  ASSERT_TRUE(resource.has_value());
  EXPECT_EQ(resource->name, "foo1");
  EXPECT_EQ(resource->value, 6);
  // For foo2, the watcher should receive notification for the new resource.
  resource = watcher2->WaitForNextResource();
  ASSERT_TRUE(resource.has_value());
  EXPECT_EQ(resource->name, "foo2");
  EXPECT_EQ(resource->value, 7);
  // Now we finally tell XdsClient that its previous send_message op is
  // complete.
  stream->CompleteSendMessageFromClient();
  // XdsClient should send an ACK with the updated subscription list
  // (which happens to be identical to the old list), and it should not
  // restart the does-not-exist timer.
  request = WaitForRequest(stream.get());
  ASSERT_TRUE(request.has_value());
  CheckRequest(*request, XdsFooResourceType::Get()->type_url(),
               /*version_info=*/"1", /*response_nonce=*/"B",
               /*error_detail=*/absl::OkStatus(),
               /*resource_names=*/{"foo1", "foo2"});
  stream->CompleteSendMessageFromClient();
  // Make sure the watcher for foo1 does not see a does-not-exist event.
  EXPECT_TRUE(watcher->ExpectNoEvent(absl::Seconds(5)));
  // Cancel watches.
  CancelFooWatch(watcher.get(), "foo1", /*delay_unsubscription=*/true);
  CancelFooWatch(watcher2.get(), "foo2");
  // The XdsClient may or may not send an unsubscription message
  // before it closes the transport, depending on callback timing.
  request = WaitForRequest(stream.get());
  if (request.has_value()) {
    CheckRequest(*request, XdsFooResourceType::Get()->type_url(),
                 /*version_info=*/"1", /*response_nonce=*/"B",
                 /*error_detail=*/absl::OkStatus(), /*resource_names=*/{});
  }
}

// This tests resource removal triggered by the server when using a
// resource type that requires all resources to be present in every
// response, similar to LDS and CDS.
TEST_F(XdsClientTest, ResourceDeletion) {
  InitXdsClient();
  // Start a watch for "wc1".
  auto watcher = StartWildcardCapableWatch("wc1");
  // Watcher should initially not see any resource reported.
  EXPECT_FALSE(watcher->HasEvent());
  // XdsClient should have created an ADS stream.
  auto stream = WaitForAdsStream();
  ASSERT_TRUE(stream != nullptr);
  // XdsClient should have sent a subscription request on the ADS stream.
  auto request = WaitForRequest(stream.get());
  ASSERT_TRUE(request.has_value());
  CheckRequest(*request, XdsWildcardCapableResourceType::Get()->type_url(),
               /*version_info=*/"", /*response_nonce=*/"",
               /*error_detail=*/absl::OkStatus(),
               /*resource_names=*/{"wc1"});
  CheckRequestNode(*request);  // Should be present on the first request.
  // Server sends a response.
  stream->SendMessageToClient(
      ResponseBuilder(XdsWildcardCapableResourceType::Get()->type_url())
          .set_version_info("1")
          .set_nonce("A")
          .AddWildcardCapableResource(XdsWildcardCapableResource("wc1", 6))
          .Serialize());
  // XdsClient should have delivered the response to the watcher.
  auto resource = watcher->WaitForNextResource();
  ASSERT_TRUE(resource.has_value());
  EXPECT_EQ(resource->name, "wc1");
  EXPECT_EQ(resource->value, 6);
  // XdsClient should have sent an ACK message to the xDS server.
  request = WaitForRequest(stream.get());
  ASSERT_TRUE(request.has_value());
  CheckRequest(*request, XdsWildcardCapableResourceType::Get()->type_url(),
               /*version_info=*/"1", /*response_nonce=*/"A",
               /*error_detail=*/absl::OkStatus(),
               /*resource_names=*/{"wc1"});
  // Server now sends a response without the resource, thus indicating
  // it's been deleted.
  stream->SendMessageToClient(
      ResponseBuilder(XdsWildcardCapableResourceType::Get()->type_url())
          .set_version_info("2")
          .set_nonce("B")
          .Serialize());
  // Watcher should see the does-not-exist event.
  EXPECT_TRUE(watcher->WaitForDoesNotExist(absl::Seconds(1)));
  // Start a new watcher for the same resource.  It should immediately
  // receive the same does-not-exist notification.
  auto watcher2 = StartWildcardCapableWatch("wc1");
  EXPECT_TRUE(watcher2->WaitForDoesNotExist(absl::Seconds(1)));
  // XdsClient should have sent an ACK message to the xDS server.
  request = WaitForRequest(stream.get());
  ASSERT_TRUE(request.has_value());
  CheckRequest(*request, XdsWildcardCapableResourceType::Get()->type_url(),
               /*version_info=*/"2", /*response_nonce=*/"B",
               /*error_detail=*/absl::OkStatus(),
               /*resource_names=*/{"wc1"});
  // Server sends the resource again.
  stream->SendMessageToClient(
      ResponseBuilder(XdsWildcardCapableResourceType::Get()->type_url())
          .set_version_info("3")
          .set_nonce("C")
          .AddWildcardCapableResource(XdsWildcardCapableResource("wc1", 7))
          .Serialize());
  // XdsClient should have delivered the response to the watchers.
  resource = watcher->WaitForNextResource();
  ASSERT_TRUE(resource.has_value());
  EXPECT_EQ(resource->name, "wc1");
  EXPECT_EQ(resource->value, 7);
  resource = watcher2->WaitForNextResource();
  ASSERT_TRUE(resource.has_value());
  EXPECT_EQ(resource->name, "wc1");
  EXPECT_EQ(resource->value, 7);
  // XdsClient should have sent an ACK message to the xDS server.
  request = WaitForRequest(stream.get());
  ASSERT_TRUE(request.has_value());
  CheckRequest(*request, XdsWildcardCapableResourceType::Get()->type_url(),
               /*version_info=*/"3", /*response_nonce=*/"C",
               /*error_detail=*/absl::OkStatus(),
               /*resource_names=*/{"wc1"});
  // Cancel watch.
  CancelWildcardCapableWatch(watcher.get(), "wc1");
  CancelWildcardCapableWatch(watcher2.get(), "wc1");
  // The XdsClient may or may not send an unsubscription message
  // before it closes the transport, depending on callback timing.
  request = WaitForRequest(stream.get());
  if (request.has_value()) {
    CheckRequest(*request, XdsWildcardCapableResourceType::Get()->type_url(),
                 /*version_info=*/"3", /*response_nonce=*/"C",
                 /*error_detail=*/absl::OkStatus(), /*resource_names=*/{});
  }
}

// This tests that when we ignore resource deletions from the server
// when configured to do so.
TEST_F(XdsClientTest, ResourceDeletionIgnoredWhenConfigured) {
  InitXdsClient(FakeXdsBootstrap::Builder().set_ignore_resource_deletion(true));
  // Start a watch for "wc1".
  auto watcher = StartWildcardCapableWatch("wc1");
  // Watcher should initially not see any resource reported.
  EXPECT_FALSE(watcher->HasEvent());
  // XdsClient should have created an ADS stream.
  auto stream = WaitForAdsStream();
  ASSERT_TRUE(stream != nullptr);
  // XdsClient should have sent a subscription request on the ADS stream.
  auto request = WaitForRequest(stream.get());
  ASSERT_TRUE(request.has_value());
  CheckRequest(*request, XdsWildcardCapableResourceType::Get()->type_url(),
               /*version_info=*/"", /*response_nonce=*/"",
               /*error_detail=*/absl::OkStatus(),
               /*resource_names=*/{"wc1"});
  CheckRequestNode(*request);  // Should be present on the first request.
  // Server sends a response.
  stream->SendMessageToClient(
      ResponseBuilder(XdsWildcardCapableResourceType::Get()->type_url())
          .set_version_info("1")
          .set_nonce("A")
          .AddWildcardCapableResource(XdsWildcardCapableResource("wc1", 6))
          .Serialize());
  // XdsClient should have delivered the response to the watcher.
  auto resource = watcher->WaitForNextResource();
  ASSERT_TRUE(resource.has_value());
  EXPECT_EQ(resource->name, "wc1");
  EXPECT_EQ(resource->value, 6);
  // XdsClient should have sent an ACK message to the xDS server.
  request = WaitForRequest(stream.get());
  ASSERT_TRUE(request.has_value());
  CheckRequest(*request, XdsWildcardCapableResourceType::Get()->type_url(),
               /*version_info=*/"1", /*response_nonce=*/"A",
               /*error_detail=*/absl::OkStatus(),
               /*resource_names=*/{"wc1"});
  // Server now sends a response without the resource, thus indicating
  // it's been deleted.
  stream->SendMessageToClient(
      ResponseBuilder(XdsWildcardCapableResourceType::Get()->type_url())
          .set_version_info("2")
          .set_nonce("B")
          .Serialize());
  // Watcher should not see any update, since we should have ignored the
  // deletion.
  EXPECT_TRUE(watcher->ExpectNoEvent(absl::Seconds(1)));
  // Start a new watcher for the same resource.  It should immediately
  // receive the cached resource.
  auto watcher2 = StartWildcardCapableWatch("wc1");
  resource = watcher2->WaitForNextResource();
  ASSERT_TRUE(resource.has_value());
  EXPECT_EQ(resource->name, "wc1");
  EXPECT_EQ(resource->value, 6);
  // XdsClient should have sent an ACK message to the xDS server.
  request = WaitForRequest(stream.get());
  ASSERT_TRUE(request.has_value());
  CheckRequest(*request, XdsWildcardCapableResourceType::Get()->type_url(),
               /*version_info=*/"2", /*response_nonce=*/"B",
               /*error_detail=*/absl::OkStatus(),
               /*resource_names=*/{"wc1"});
  // Server sends a new value for the resource.
  stream->SendMessageToClient(
      ResponseBuilder(XdsWildcardCapableResourceType::Get()->type_url())
          .set_version_info("3")
          .set_nonce("C")
          .AddWildcardCapableResource(XdsWildcardCapableResource("wc1", 7))
          .Serialize());
  // XdsClient should have delivered the response to the watchers.
  resource = watcher->WaitForNextResource();
  ASSERT_TRUE(resource.has_value());
  EXPECT_EQ(resource->name, "wc1");
  EXPECT_EQ(resource->value, 7);
  resource = watcher2->WaitForNextResource();
  ASSERT_TRUE(resource.has_value());
  EXPECT_EQ(resource->name, "wc1");
  EXPECT_EQ(resource->value, 7);
  // XdsClient should have sent an ACK message to the xDS server.
  request = WaitForRequest(stream.get());
  ASSERT_TRUE(request.has_value());
  CheckRequest(*request, XdsWildcardCapableResourceType::Get()->type_url(),
               /*version_info=*/"3", /*response_nonce=*/"C",
               /*error_detail=*/absl::OkStatus(),
               /*resource_names=*/{"wc1"});
  // Cancel watch.
  CancelWildcardCapableWatch(watcher.get(), "wc1");
  CancelWildcardCapableWatch(watcher2.get(), "wc1");
  // The XdsClient may or may not send an unsubscription message
  // before it closes the transport, depending on callback timing.
  request = WaitForRequest(stream.get());
  if (request.has_value()) {
    CheckRequest(*request, XdsWildcardCapableResourceType::Get()->type_url(),
                 /*version_info=*/"3", /*response_nonce=*/"C",
                 /*error_detail=*/absl::OkStatus(), /*resource_names=*/{});
  }
}

TEST_F(XdsClientTest, StreamClosedByServer) {
  InitXdsClient();
  // Start a watch for "foo1".
  auto watcher = StartFooWatch("foo1");
  // Watcher should initially not see any resource reported.
  EXPECT_FALSE(watcher->HasEvent());
  // XdsClient should have created an ADS stream.
  auto stream = WaitForAdsStream();
  ASSERT_TRUE(stream != nullptr);
  // XdsClient should have sent a subscription request on the ADS stream.
  auto request = WaitForRequest(stream.get());
  ASSERT_TRUE(request.has_value());
  CheckRequest(*request, XdsFooResourceType::Get()->type_url(),
               /*version_info=*/"", /*response_nonce=*/"",
               /*error_detail=*/absl::OkStatus(),
               /*resource_names=*/{"foo1"});
  CheckRequestNode(*request);  // Should be present on the first request.
  // Server sends a response.
  stream->SendMessageToClient(
      ResponseBuilder(XdsFooResourceType::Get()->type_url())
          .set_version_info("1")
          .set_nonce("A")
          .AddFooResource(XdsFooResource("foo1", 6))
          .Serialize());
  // XdsClient should have delivered the response to the watcher.
  auto resource = watcher->WaitForNextResource();
  ASSERT_TRUE(resource.has_value());
  EXPECT_EQ(resource->name, "foo1");
  EXPECT_EQ(resource->value, 6);
  // XdsClient should have sent an ACK message to the xDS server.
  request = WaitForRequest(stream.get());
  ASSERT_TRUE(request.has_value());
  CheckRequest(*request, XdsFooResourceType::Get()->type_url(),
               /*version_info=*/"1", /*response_nonce=*/"A",
               /*error_detail=*/absl::OkStatus(),
               /*resource_names=*/{"foo1"});
  // Now server closes the stream.
  stream->MaybeSendStatusToClient(absl::OkStatus());
  // XdsClient should create a new stream.
  stream = WaitForAdsStream();
  ASSERT_TRUE(stream != nullptr);
  // XdsClient sends a subscription request.
  request = WaitForRequest(stream.get());
  ASSERT_TRUE(request.has_value());
  CheckRequest(*request, XdsFooResourceType::Get()->type_url(),
               /*version_info=*/"", /*response_nonce=*/"",
               /*error_detail=*/absl::OkStatus(),
               /*resource_names=*/{"foo1"});
  CheckRequestNode(*request);  // Should be present on the first request.
  // Before the server resends the resource, start a new watcher for the
  // same resource.  This watcher should immediately receive the cached
  // resource.
  auto watcher2 = StartFooWatch("foo1");
  resource = watcher2->WaitForNextResource();
  ASSERT_TRUE(resource.has_value());
  EXPECT_EQ(resource->name, "foo1");
  EXPECT_EQ(resource->value, 6);
  // Server now sends the requested resources.
  stream->SendMessageToClient(
      ResponseBuilder(XdsFooResourceType::Get()->type_url())
          .set_version_info("1")
          .set_nonce("B")
          .AddFooResource(XdsFooResource("foo1", 6))
          .Serialize());
  // Watchers do NOT get an update, since the resource has not changed.
  EXPECT_FALSE(watcher->WaitForNextResource());
  EXPECT_FALSE(watcher2->WaitForNextResource());
  // XdsClient sends an ACK.
  request = WaitForRequest(stream.get());
  ASSERT_TRUE(request.has_value());
  CheckRequest(*request, XdsFooResourceType::Get()->type_url(),
               /*version_info=*/"1", /*response_nonce=*/"B",
               /*error_detail=*/absl::OkStatus(),
               /*resource_names=*/{"foo1"});
  // Cancel watchers.
  CancelFooWatch(watcher.get(), "foo1", /*delay_unsubscription=*/true);
  CancelFooWatch(watcher2.get(), "foo1");
  // The XdsClient may or may not send an unsubscription message
  // before it closes the transport, depending on callback timing.
  request = WaitForRequest(stream.get());
  if (request.has_value()) {
    CheckRequest(*request, XdsFooResourceType::Get()->type_url(),
                 /*version_info=*/"1", /*response_nonce=*/"B",
                 /*error_detail=*/absl::OkStatus(), /*resource_names=*/{});
  }
}

TEST_F(XdsClientTest, ConnectionFails) {
  InitXdsClient();
  // Start a watch for "foo1".
  auto watcher = StartFooWatch("foo1");
  // Watcher should initially not see any resource reported.
  EXPECT_FALSE(watcher->HasEvent());
  // XdsClient should have created an ADS stream.
  auto stream = WaitForAdsStream();
  ASSERT_TRUE(stream != nullptr);
  // XdsClient should have sent a subscription request on the ADS stream.
  auto request = WaitForRequest(stream.get());
  ASSERT_TRUE(request.has_value());
  CheckRequest(*request, XdsFooResourceType::Get()->type_url(),
               /*version_info=*/"", /*response_nonce=*/"",
               /*error_detail=*/absl::OkStatus(),
               /*resource_names=*/{"foo1"});
  CheckRequestNode(*request);  // Should be present on the first request.
  // Transport reports connection failure.
  TriggerConnectivityChange(xds_client_->bootstrap().server(),
                            absl::UnavailableError("connection failed"));
  // XdsClient should report an error to the watcher.
  auto error = watcher->WaitForNextError();
  ASSERT_TRUE(error.has_value());
  EXPECT_EQ(error->code(), absl::StatusCode::kUnavailable);
  EXPECT_EQ(error->message(),
            "xDS channel for server default_xds_server: "
            "connection failed (node ID:xds_client_test)")
      << *error;
  // Start a new watch.  This watcher should be given the same error,
  // since we have not yet recovered.
  auto watcher2 = StartFooWatch("foo1");
  error = watcher2->WaitForNextError();
  ASSERT_TRUE(error.has_value());
  EXPECT_EQ(error->code(), absl::StatusCode::kUnavailable);
  EXPECT_EQ(error->message(),
            "xDS channel for server default_xds_server: "
            "connection failed (node ID:xds_client_test)")
      << *error;
  // Transport connectivity is restored.
  TriggerConnectivityChange(xds_client_->bootstrap().server(),
                            absl::OkStatus());
  // The ADS stream uses wait_for_ready inside the XdsTransport interface,
  // so when the channel reconnects, the already-started stream will proceed.
  // Server sends a response.
  stream->SendMessageToClient(
      ResponseBuilder(XdsFooResourceType::Get()->type_url())
          .set_version_info("1")
          .set_nonce("A")
          .AddFooResource(XdsFooResource("foo1", 6))
          .Serialize());
  // XdsClient should have delivered the response to the watchers.
  auto resource = watcher->WaitForNextResource();
  ASSERT_TRUE(resource.has_value());
  EXPECT_EQ(resource->name, "foo1");
  EXPECT_EQ(resource->value, 6);
  resource = watcher2->WaitForNextResource();
  ASSERT_TRUE(resource.has_value());
  EXPECT_EQ(resource->name, "foo1");
  EXPECT_EQ(resource->value, 6);
  // XdsClient should have sent an ACK message to the xDS server.
  request = WaitForRequest(stream.get());
  ASSERT_TRUE(request.has_value());
  CheckRequest(*request, XdsFooResourceType::Get()->type_url(),
               /*version_info=*/"1", /*response_nonce=*/"A",
               /*error_detail=*/absl::OkStatus(),
               /*resource_names=*/{"foo1"});
  // Cancel watch.
  CancelFooWatch(watcher.get(), "foo1");
  // The XdsClient may or may not send an unsubscription message
  // before it closes the transport, depending on callback timing.
  request = WaitForRequest(stream.get());
  if (request.has_value()) {
    CheckRequest(*request, XdsFooResourceType::Get()->type_url(),
                 /*version_info=*/"1", /*response_nonce=*/"A",
                 /*error_detail=*/absl::OkStatus(), /*resource_names=*/{});
  }
}

TEST_F(XdsClientTest, StreamResponseTimeout) {
  InitXdsClient(FakeXdsBootstrap::Builder(), Duration::Seconds(15),
                Duration::Seconds(5));
  // Start a watch for "foo1".
  auto watcher = StartFooWatch("foo1");
  // Watcher should initially not see any resource reported.
  EXPECT_FALSE(watcher->HasEvent());
  // XdsClient should have created an ADS stream.
  auto stream = WaitForAdsStream();
  ASSERT_TRUE(stream != nullptr);
  // XdsClient should have sent a subscription request on the ADS stream.
  auto request = WaitForRequest(stream.get());
  ASSERT_TRUE(request.has_value());
  CheckRequest(*request, XdsFooResourceType::Get()->type_url(),
               /*version_info=*/"", /*response_nonce=*/"",
               /*error_detail=*/absl::OkStatus(),
               /*resource_names=*/{"foo1"});
  CheckRequestNode(*request);  // Should be present on the first request.
  // Server does not send any response.
  // XdsClient should report error to watcher upon timeout.
  // We wait 10s here to ensure we trigger the response-seen timeout (5s)
  // but not the resources-does-not-exist timeout (15s).
  auto error = watcher->WaitForNextError(absl::Seconds(10));
  ASSERT_TRUE(error.has_value());
  EXPECT_EQ(error->code(), absl::StatusCode::kUnavailable);
  EXPECT_EQ(error->message(),
            "xDS channel for server default_xds_server: "
            "xDS call failed before initially subscribed resources seen; "
            "status: UNAVAILABLE: timed out waiting for ADS response "
            "(node ID:xds_client_test)")
      << *error;
  // XdsClient should create a new stream.
  stream = WaitForAdsStream();
  ASSERT_TRUE(stream != nullptr);
  // XdsClient sends a subscription request.
  request = WaitForRequest(stream.get());
  ASSERT_TRUE(request.has_value());
  CheckRequest(*request, XdsFooResourceType::Get()->type_url(),
               /*version_info=*/"", /*response_nonce=*/"",
               /*error_detail=*/absl::OkStatus(),
               /*resource_names=*/{"foo1"});
  CheckRequestNode(*request);  // Should be present on the first request.
  // This time, the server responds.
  stream->SendMessageToClient(
      ResponseBuilder(XdsFooResourceType::Get()->type_url())
          .set_version_info("1")
          .set_nonce("A")
          .AddFooResource(XdsFooResource("foo1", 6))
          .Serialize());
  // XdsClient delivery the response to the watcher.
  auto resource = watcher->WaitForNextResource();
  ASSERT_TRUE(resource.has_value());
  EXPECT_EQ(resource->name, "foo1");
  EXPECT_EQ(resource->value, 6);
  // XdsClient should have sent an ACK message to the xDS server.
  request = WaitForRequest(stream.get());
  ASSERT_TRUE(request.has_value());
  CheckRequest(*request, XdsFooResourceType::Get()->type_url(),
               /*version_info=*/"1", /*response_nonce=*/"A",
               /*error_detail=*/absl::OkStatus(),
               /*resource_names=*/{"foo1"});
  // Cancel watch.
  CancelFooWatch(watcher.get(), "foo1");
  // The XdsClient may or may not send an unsubscription message
  // before it closes the transport, depending on callback timing.
  request = WaitForRequest(stream.get());
  if (request.has_value()) {
    CheckRequest(*request, XdsFooResourceType::Get()->type_url(),
                 /*version_info=*/"1", /*response_nonce=*/"A",
                 /*error_detail=*/absl::OkStatus(), /*resource_names=*/{});
  }
}

TEST_F(XdsClientTest, StreamResponseTimeoutAfterConnectionFailure) {
  InitXdsClient(FakeXdsBootstrap::Builder(), Duration::Seconds(15),
                Duration::Seconds(5));
  // Start a watch for "foo1".
  auto watcher = StartFooWatch("foo1");
  // Watcher should initially not see any resource reported.
  EXPECT_FALSE(watcher->HasEvent());
  // XdsClient should have created an ADS stream.
  auto stream = WaitForAdsStream();
  ASSERT_TRUE(stream != nullptr);
  // XdsClient should have sent a subscription request on the ADS stream.
  auto request = WaitForRequest(stream.get());
  ASSERT_TRUE(request.has_value());
  CheckRequest(*request, XdsFooResourceType::Get()->type_url(),
               /*version_info=*/"", /*response_nonce=*/"",
               /*error_detail=*/absl::OkStatus(),
               /*resource_names=*/{"foo1"});
  CheckRequestNode(*request);  // Should be present on the first request.
  // Channel reports connectivity failure.
  TriggerConnectivityChange(xds_client_->bootstrap().server(),
                            absl::UnavailableError("connection failed"));
  // XdsClient should report an error to the watcher.
  auto error = watcher->WaitForNextError();
  ASSERT_TRUE(error.has_value());
  EXPECT_EQ(error->code(), absl::StatusCode::kUnavailable);
  EXPECT_EQ(error->message(),
            "xDS channel for server default_xds_server: "
            "connection failed (node ID:xds_client_test)")
      << *error;
  // The connection failure should cause us to cancel the ADS response
  // timer, so there should be no more errors reported to the watcher.
// FIXME: this will still trigger the resource-does-not-exist timeouts!
  EXPECT_TRUE(watcher->ExpectNoEvent(absl::Seconds(20)));
  // Channel connectivity is restored.
  TriggerConnectivityChange(xds_client_->bootstrap().server(),
                            absl::OkStatus());
  // The ADS stream uses wait_for_ready inside the XdsTransport interface,
  // so when the channel reconnects, the already-started stream will proceed.
  // However, in this case, the server does not send any response.
  // XdsClient should report error to watcher upon timeout.
  // We wait 10s here to ensure we trigger the response-seen timeout (5s)
  // but not the resources-does-not-exist timeout (15s).
  error = watcher->WaitForNextError(absl::Seconds(10));
  ASSERT_TRUE(error.has_value());
  EXPECT_EQ(error->code(), absl::StatusCode::kUnavailable);
  EXPECT_EQ(error->message(),
            "xDS channel for server default_xds_server: "
            "xDS call failed before initially subscribed resources seen; "
            "status: UNAVAILABLE: timed out waiting for ADS response "
            "(node ID:xds_client_test)")
      << *error;
  // XdsClient should create a new stream.
  stream = WaitForAdsStream();
  ASSERT_TRUE(stream != nullptr);
  // XdsClient sends a subscription request.
  request = WaitForRequest(stream.get());
  ASSERT_TRUE(request.has_value());
  CheckRequest(*request, XdsFooResourceType::Get()->type_url(),
               /*version_info=*/"", /*response_nonce=*/"",
               /*error_detail=*/absl::OkStatus(),
               /*resource_names=*/{"foo1"});
  CheckRequestNode(*request);  // Should be present on the first request.
  // This time, the server responds.
  stream->SendMessageToClient(
      ResponseBuilder(XdsFooResourceType::Get()->type_url())
          .set_version_info("1")
          .set_nonce("A")
          .AddFooResource(XdsFooResource("foo1", 6))
          .Serialize());
  // XdsClient delivery the response to the watcher.
  auto resource = watcher->WaitForNextResource();
  ASSERT_TRUE(resource.has_value());
  EXPECT_EQ(resource->name, "foo1");
  EXPECT_EQ(resource->value, 6);
  // XdsClient should have sent an ACK message to the xDS server.
  request = WaitForRequest(stream.get());
  ASSERT_TRUE(request.has_value());
  CheckRequest(*request, XdsFooResourceType::Get()->type_url(),
               /*version_info=*/"1", /*response_nonce=*/"A",
               /*error_detail=*/absl::OkStatus(),
               /*resource_names=*/{"foo1"});
  // Cancel watch.
  CancelFooWatch(watcher.get(), "foo1");
  // The XdsClient may or may not send an unsubscription message
  // before it closes the transport, depending on callback timing.
  request = WaitForRequest(stream.get());
  if (request.has_value()) {
    CheckRequest(*request, XdsFooResourceType::Get()->type_url(),
                 /*version_info=*/"1", /*response_nonce=*/"A",
                 /*error_detail=*/absl::OkStatus(), /*resource_names=*/{});
  }
}

<<<<<<< HEAD
TEST_F(XdsClientTest, ChannelErrorCaching) {
  InitXdsClient();
=======
TEST_F(XdsClientTest, ConnectionFails) {
  // Lower resources-does-not-exist timeout, to make sure that we're not
  // triggering that here.
  InitXdsClient(FakeXdsBootstrap::Builder(), Duration::Seconds(3));
>>>>>>> 6b86a71f
  // Start a watch for "foo1".
  auto watcher = StartFooWatch("foo1");
  // Watcher should initially not see any resource reported.
  EXPECT_FALSE(watcher->HasEvent());
  // XdsClient should have created an ADS stream.
  auto stream = WaitForAdsStream();
  ASSERT_TRUE(stream != nullptr);
  // XdsClient should have sent a subscription request on the ADS stream.
  auto request = WaitForRequest(stream.get());
  ASSERT_TRUE(request.has_value());
  CheckRequest(*request, XdsFooResourceType::Get()->type_url(),
               /*version_info=*/"", /*response_nonce=*/"",
               /*error_detail=*/absl::OkStatus(),
               /*resource_names=*/{"foo1"});
  CheckRequestNode(*request);  // Should be present on the first request.
  // Transport reports connection failure.
  TriggerConnectivityChange(xds_client_->bootstrap().server(),
                            absl::UnavailableError("connection failed"));
  // XdsClient should report an error to the watcher.
  auto error = watcher->WaitForNextError();
  ASSERT_TRUE(error.has_value());
  EXPECT_EQ(error->code(), absl::StatusCode::kUnavailable);
  EXPECT_EQ(error->message(),
            "xDS channel for server default_xds_server: "
            "connection failed (node ID:xds_client_test)")
      << *error;
  // We should not see a resource-does-not-exist event, because the
  // timer should not be running while the channel is disconnected.
  EXPECT_TRUE(watcher->ExpectNoEvent(absl::Seconds(4)));
  // Start a new watch.  This watcher should be given the same error,
  // since we have not yet recovered.
  auto watcher2 = StartFooWatch("foo1");
  error = watcher2->WaitForNextError();
  ASSERT_TRUE(error.has_value());
  EXPECT_EQ(error->code(), absl::StatusCode::kUnavailable);
  EXPECT_EQ(error->message(),
            "xDS channel for server default_xds_server: "
            "connection failed (node ID:xds_client_test)")
      << *error;
<<<<<<< HEAD
  // Transport connectivity is restored.
  TriggerConnectivityChange(xds_client_->bootstrap().server(),
                            absl::OkStatus());
=======
  // Second watcher should not see resource-does-not-exist either.
  EXPECT_FALSE(watcher2->HasEvent());
>>>>>>> 6b86a71f
  // The ADS stream uses wait_for_ready inside the XdsTransport interface,
  // so when the channel reconnects, the already-started stream will proceed.
  // Server sends a response.
  stream->SendMessageToClient(
      ResponseBuilder(XdsFooResourceType::Get()->type_url())
          .set_version_info("1")
          .set_nonce("A")
          .AddFooResource(XdsFooResource("foo1", 6))
          .Serialize());
  // XdsClient should have delivered the response to the watchers.
  auto resource = watcher->WaitForNextResource();
  ASSERT_TRUE(resource.has_value());
  EXPECT_EQ(resource->name, "foo1");
  EXPECT_EQ(resource->value, 6);
  resource = watcher2->WaitForNextResource();
  ASSERT_TRUE(resource.has_value());
  EXPECT_EQ(resource->name, "foo1");
  EXPECT_EQ(resource->value, 6);
  // XdsClient should have sent an ACK message to the xDS server.
  request = WaitForRequest(stream.get());
  ASSERT_TRUE(request.has_value());
  CheckRequest(*request, XdsFooResourceType::Get()->type_url(),
               /*version_info=*/"1", /*response_nonce=*/"A",
               /*error_detail=*/absl::OkStatus(),
               /*resource_names=*/{"foo1"});
  // Transport reports another connection failure...
  TriggerConnectivityChange(xds_client_->bootstrap().server(),
                            absl::UnavailableError("connection failed"));
  // ...which should also cause the call to fail.
  stream->MaybeSendStatusToClient(
      absl::UnavailableError("underlying connection failed"));
  // XdsClient should report an error to the watchers.
  error = watcher->WaitForNextError();
  ASSERT_TRUE(error.has_value());
  EXPECT_EQ(error->code(), absl::StatusCode::kUnavailable);
  EXPECT_EQ(error->message(),
            "xDS channel for server default_xds_server: "
            "connection failed (node ID:xds_client_test)")
      << *error;
  error = watcher2->WaitForNextError();
  ASSERT_TRUE(error.has_value());
  EXPECT_EQ(error->code(), absl::StatusCode::kUnavailable);
  EXPECT_EQ(error->message(),
            "xDS channel for server default_xds_server: "
            "connection failed (node ID:xds_client_test)")
      << *error;
  // Start a third watcher for the same resource.  This watcher should
  // be given the cached resource and the error -- in that order.
  auto watcher3 = StartFooWatch("foo1");
  resource = watcher3->WaitForNextResource();
  ASSERT_TRUE(resource.has_value());
  EXPECT_EQ(resource->name, "foo1");
  EXPECT_EQ(resource->value, 6);
  error = watcher3->WaitForNextError();
  ASSERT_TRUE(error.has_value());
  EXPECT_EQ(error->code(), absl::StatusCode::kUnavailable);
  EXPECT_EQ(error->message(),
            "xDS channel for server default_xds_server: "
            "connection failed (node ID:xds_client_test)")
      << *error;
  // XdsClient should have created a new ADS stream.
  stream = WaitForAdsStream();
  ASSERT_TRUE(stream != nullptr);
  // XdsClient should have sent a subscription request on the ADS stream.
  request = WaitForRequest(stream.get());
  ASSERT_TRUE(request.has_value());
  CheckRequest(*request, XdsFooResourceType::Get()->type_url(),
               /*version_info=*/"", /*response_nonce=*/"",
               /*error_detail=*/absl::OkStatus(),
               /*resource_names=*/{"foo1"});
  CheckRequestNode(*request);  // Should be present on the first request.
  // Transport connectivity is restored.
  TriggerConnectivityChange(xds_client_->bootstrap().server(),
                            absl::OkStatus());
  // The ADS stream uses wait_for_ready inside the XdsTransport interface,
  // so when the channel reconnects, the already-started stream will proceed.
  // Send a response to the client.
  stream->SendMessageToClient(
      ResponseBuilder(XdsFooResourceType::Get()->type_url())
          .set_version_info("1")
          .set_nonce("A")
          .AddFooResource(XdsFooResource("foo1", 6))
          .Serialize());
  // Client will NOT send a response to the watchers, since the resource
  // has not changed.
  EXPECT_FALSE(watcher->WaitForNextResource());
  EXPECT_FALSE(watcher2->WaitForNextResource());
  EXPECT_FALSE(watcher3->WaitForNextResource());
  // XdsClient should have sent an ACK message to the xDS server.
  request = WaitForRequest(stream.get());
  ASSERT_TRUE(request.has_value());
  CheckRequest(*request, XdsFooResourceType::Get()->type_url(),
               /*version_info=*/"1", /*response_nonce=*/"A",
               /*error_detail=*/absl::OkStatus(),
               /*resource_names=*/{"foo1"});
  // Cancel watches.
  CancelFooWatch(watcher.get(), "foo1", /*delay_unsubscription=*/true);
  CancelFooWatch(watcher2.get(), "foo1", /*delay_unsubscription=*/true);
  CancelFooWatch(watcher3.get(), "foo1");
  // The XdsClient may or may not send an unsubscription message
  // before it closes the transport, depending on callback timing.
  request = WaitForRequest(stream.get());
  if (request.has_value()) {
    CheckRequest(*request, XdsFooResourceType::Get()->type_url(),
                 /*version_info=*/"1", /*response_nonce=*/"A",
                 /*error_detail=*/absl::OkStatus(), /*resource_names=*/{});
  }
}

TEST_F(XdsClientTest, ResourceWrappedInResourceMessage) {
  InitXdsClient();
  // Start a watch for "foo1".
  auto watcher = StartFooWatch("foo1");
  // Watcher should initially not see any resource reported.
  EXPECT_FALSE(watcher->HasEvent());
  // XdsClient should have created an ADS stream.
  auto stream = WaitForAdsStream();
  ASSERT_TRUE(stream != nullptr);
  // XdsClient should have sent a subscription request on the ADS stream.
  auto request = WaitForRequest(stream.get());
  ASSERT_TRUE(request.has_value());
  CheckRequest(*request, XdsFooResourceType::Get()->type_url(),
               /*version_info=*/"", /*response_nonce=*/"",
               /*error_detail=*/absl::OkStatus(),
               /*resource_names=*/{"foo1"});
  CheckRequestNode(*request);  // Should be present on the first request.
  // Send a response with the resource wrapped in a Resource message.
  stream->SendMessageToClient(
      ResponseBuilder(XdsFooResourceType::Get()->type_url())
          .set_version_info("1")
          .set_nonce("A")
          .AddFooResource(XdsFooResource("foo1", 6),
                          /*in_resource_wrapper=*/true)
          .Serialize());
  // XdsClient should have delivered the response to the watcher.
  auto resource = watcher->WaitForNextResource();
  ASSERT_TRUE(resource.has_value());
  EXPECT_EQ(resource->name, "foo1");
  EXPECT_EQ(resource->value, 6);
  // XdsClient should have sent an ACK message to the xDS server.
  request = WaitForRequest(stream.get());
  ASSERT_TRUE(request.has_value());
  CheckRequest(*request, XdsFooResourceType::Get()->type_url(),
               /*version_info=*/"1", /*response_nonce=*/"A",
               /*error_detail=*/absl::OkStatus(),
               /*resource_names=*/{"foo1"});
  // Cancel watch.
  CancelFooWatch(watcher.get(), "foo1");
  // The XdsClient may or may not send an unsubscription message
  // before it closes the transport, depending on callback timing.
  request = WaitForRequest(stream.get());
  if (request.has_value()) {
    CheckRequest(*request, XdsFooResourceType::Get()->type_url(),
                 /*version_info=*/"1", /*response_nonce=*/"A",
                 /*error_detail=*/absl::OkStatus(), /*resource_names=*/{});
  }
}

TEST_F(XdsClientTest, MultipleResourceTypes) {
  InitXdsClient();
  // Start a watch for "foo1".
  auto watcher = StartFooWatch("foo1");
  // Watcher should initially not see any resource reported.
  EXPECT_FALSE(watcher->HasEvent());
  // XdsClient should have created an ADS stream.
  auto stream = WaitForAdsStream();
  ASSERT_TRUE(stream != nullptr);
  // XdsClient should have sent a subscription request on the ADS stream.
  auto request = WaitForRequest(stream.get());
  ASSERT_TRUE(request.has_value());
  CheckRequest(*request, XdsFooResourceType::Get()->type_url(),
               /*version_info=*/"", /*response_nonce=*/"",
               /*error_detail=*/absl::OkStatus(),
               /*resource_names=*/{"foo1"});
  CheckRequestNode(*request);  // Should be present on the first request.
  // Send a response.
  stream->SendMessageToClient(
      ResponseBuilder(XdsFooResourceType::Get()->type_url())
          .set_version_info("1")
          .set_nonce("A")
          .AddFooResource(XdsFooResource("foo1", 6))
          .Serialize());
  // XdsClient should have delivered the response to the watcher.
  auto resource = watcher->WaitForNextResource();
  ASSERT_TRUE(resource.has_value());
  EXPECT_EQ(resource->name, "foo1");
  EXPECT_EQ(resource->value, 6);
  // XdsClient should have sent an ACK message to the xDS server.
  request = WaitForRequest(stream.get());
  ASSERT_TRUE(request.has_value());
  CheckRequest(*request, XdsFooResourceType::Get()->type_url(),
               /*version_info=*/"1", /*response_nonce=*/"A",
               /*error_detail=*/absl::OkStatus(),
               /*resource_names=*/{"foo1"});
  // Start a watch for "bar1".
  auto watcher2 = StartBarWatch("bar1");
  // XdsClient should have sent a subscription request on the ADS stream.
  // Note that version and nonce here do NOT use the values for Foo,
  // since each resource type has its own state.
  request = WaitForRequest(stream.get());
  ASSERT_TRUE(request.has_value());
  CheckRequest(*request, XdsBarResourceType::Get()->type_url(),
               /*version_info=*/"", /*response_nonce=*/"",
               /*error_detail=*/absl::OkStatus(),
               /*resource_names=*/{"bar1"});
  // Send a response.
  stream->SendMessageToClient(
      ResponseBuilder(XdsBarResourceType::Get()->type_url())
          .set_version_info("2")
          .set_nonce("B")
          .AddBarResource(XdsBarResource("bar1", "whee"))
          .Serialize());
  // XdsClient should have delivered the response to the watcher.
  auto resource2 = watcher2->WaitForNextResource();
  ASSERT_TRUE(resource2.has_value());
  EXPECT_EQ(resource2->name, "bar1");
  EXPECT_EQ(resource2->value, "whee");
  // XdsClient should have sent an ACK message to the xDS server.
  request = WaitForRequest(stream.get());
  ASSERT_TRUE(request.has_value());
  CheckRequest(*request, XdsBarResourceType::Get()->type_url(),
               /*version_info=*/"2", /*response_nonce=*/"B",
               /*error_detail=*/absl::OkStatus(),
               /*resource_names=*/{"bar1"});
  // Cancel watch for "foo1".
  CancelFooWatch(watcher.get(), "foo1");
  // XdsClient should send an unsubscription request.
  request = WaitForRequest(stream.get());
  ASSERT_TRUE(request.has_value());
  CheckRequest(*request, XdsFooResourceType::Get()->type_url(),
               /*version_info=*/"1", /*response_nonce=*/"A",
               /*error_detail=*/absl::OkStatus(), /*resource_names=*/{});
  // Now cancel watch for "bar1".
  CancelBarWatch(watcher2.get(), "bar1");
  // The XdsClient may or may not send another unsubscription message
  // before it closes the transport, depending on callback timing.
  request = WaitForRequest(stream.get());
  if (request.has_value()) {
    CheckRequest(*request, XdsBarResourceType::Get()->type_url(),
                 /*version_info=*/"2", /*response_nonce=*/"B",
                 /*error_detail=*/absl::OkStatus(), /*resource_names=*/{});
  }
}

TEST_F(XdsClientTest, Federation) {
  ScopedExperimentalEnvVar env_var("GRPC_EXPERIMENTAL_XDS_FEDERATION");
  constexpr char kAuthority[] = "xds.example.com";
  const std::string kXdstpResourceName = absl::StrCat(
      "xdstp://", kAuthority, "/", XdsFooResource::TypeUrl(), "/foo2");
  FakeXdsBootstrap::FakeXdsServer authority_server;
  authority_server.set_server_uri("other_xds_server");
  FakeXdsBootstrap::FakeAuthority authority;
  authority.set_server(authority_server);
  InitXdsClient(
      FakeXdsBootstrap::Builder().AddAuthority(kAuthority, authority));
  // Start a watch for "foo1".
  auto watcher = StartFooWatch("foo1");
  // Watcher should initially not see any resource reported.
  EXPECT_FALSE(watcher->HasEvent());
  // XdsClient should have created an ADS stream to the top-level xDS server.
  auto stream = WaitForAdsStream(xds_client_->bootstrap().server());
  ASSERT_TRUE(stream != nullptr);
  // XdsClient should have sent a subscription request on the ADS stream.
  auto request = WaitForRequest(stream.get());
  ASSERT_TRUE(request.has_value());
  CheckRequest(*request, XdsFooResourceType::Get()->type_url(),
               /*version_info=*/"", /*response_nonce=*/"",
               /*error_detail=*/absl::OkStatus(),
               /*resource_names=*/{"foo1"});
  CheckRequestNode(*request);  // Should be present on the first request.
  // Send a response.
  stream->SendMessageToClient(
      ResponseBuilder(XdsFooResourceType::Get()->type_url())
          .set_version_info("1")
          .set_nonce("A")
          .AddFooResource(XdsFooResource("foo1", 6))
          .Serialize());
  // XdsClient should have delivered the response to the watcher.
  auto resource = watcher->WaitForNextResource();
  ASSERT_TRUE(resource.has_value());
  EXPECT_EQ(resource->name, "foo1");
  EXPECT_EQ(resource->value, 6);
  // XdsClient should have sent an ACK message to the xDS server.
  request = WaitForRequest(stream.get());
  ASSERT_TRUE(request.has_value());
  CheckRequest(*request, XdsFooResourceType::Get()->type_url(),
               /*version_info=*/"1", /*response_nonce=*/"A",
               /*error_detail=*/absl::OkStatus(),
               /*resource_names=*/{"foo1"});
  // Start a watch for the xdstp resource name.
  auto watcher2 = StartFooWatch(kXdstpResourceName);
  // Watcher should initially not see any resource reported.
  EXPECT_FALSE(watcher2->HasEvent());
  // XdsClient will create a new stream to the server for this authority.
  auto stream2 = WaitForAdsStream(authority_server);
  ASSERT_TRUE(stream2 != nullptr);
  // XdsClient should have sent a subscription request on the ADS stream.
  // Note that version and nonce here do NOT use the values for Foo,
  // since each authority has its own state.
  request = WaitForRequest(stream2.get());
  ASSERT_TRUE(request.has_value());
  CheckRequest(*request, XdsFooResourceType::Get()->type_url(),
               /*version_info=*/"", /*response_nonce=*/"",
               /*error_detail=*/absl::OkStatus(),
               /*resource_names=*/{kXdstpResourceName});
  CheckRequestNode(*request);  // Should be present on the first request.
  // Send a response.
  stream2->SendMessageToClient(
      ResponseBuilder(XdsFooResourceType::Get()->type_url())
          .set_version_info("2")
          .set_nonce("B")
          .AddFooResource(XdsFooResource(kXdstpResourceName, 3))
          .Serialize());
  // XdsClient should have delivered the response to the watcher.
  resource = watcher2->WaitForNextResource();
  ASSERT_TRUE(resource.has_value());
  EXPECT_EQ(resource->name, kXdstpResourceName);
  EXPECT_EQ(resource->value, 3);
  // XdsClient should have sent an ACK message to the xDS server.
  request = WaitForRequest(stream2.get());
  ASSERT_TRUE(request.has_value());
  CheckRequest(*request, XdsFooResourceType::Get()->type_url(),
               /*version_info=*/"2", /*response_nonce=*/"B",
               /*error_detail=*/absl::OkStatus(),
               /*resource_names=*/{kXdstpResourceName});
  // Cancel watch for "foo1".
  CancelFooWatch(watcher.get(), "foo1");
  // The XdsClient may or may not send the unsubscription message
  // before it closes the transport, depending on callback timing.
  request = WaitForRequest(stream.get());
  if (request.has_value()) {
    CheckRequest(*request, XdsFooResourceType::Get()->type_url(),
                 /*version_info=*/"1", /*response_nonce=*/"A",
                 /*error_detail=*/absl::OkStatus(), /*resource_names=*/{});
  }
  // Now cancel watch for xdstp resource name.
  CancelFooWatch(watcher2.get(), kXdstpResourceName);
  // The XdsClient may or may not send the unsubscription message
  // before it closes the transport, depending on callback timing.
  request = WaitForRequest(stream2.get());
  if (request.has_value()) {
    CheckRequest(*request, XdsFooResourceType::Get()->type_url(),
                 /*version_info=*/"2", /*response_nonce=*/"B",
                 /*error_detail=*/absl::OkStatus(), /*resource_names=*/{});
  }
}

TEST_F(XdsClientTest, FederationAuthorityDefaultsToTopLevelXdsServer) {
  ScopedExperimentalEnvVar env_var("GRPC_EXPERIMENTAL_XDS_FEDERATION");
  constexpr char kAuthority[] = "xds.example.com";
  const std::string kXdstpResourceName = absl::StrCat(
      "xdstp://", kAuthority, "/", XdsFooResource::TypeUrl(), "/foo2");
  // Authority does not specify any xDS servers, so XdsClient will use
  // the top-level xDS server in the bootstrap config for this authority.
  InitXdsClient(FakeXdsBootstrap::Builder().AddAuthority(
      kAuthority, FakeXdsBootstrap::FakeAuthority()));
  // Start a watch for "foo1".
  auto watcher = StartFooWatch("foo1");
  // Watcher should initially not see any resource reported.
  EXPECT_FALSE(watcher->HasEvent());
  // XdsClient should have created an ADS stream to the top-level xDS server.
  auto stream = WaitForAdsStream(xds_client_->bootstrap().server());
  ASSERT_TRUE(stream != nullptr);
  // XdsClient should have sent a subscription request on the ADS stream.
  auto request = WaitForRequest(stream.get());
  ASSERT_TRUE(request.has_value());
  CheckRequest(*request, XdsFooResourceType::Get()->type_url(),
               /*version_info=*/"", /*response_nonce=*/"",
               /*error_detail=*/absl::OkStatus(),
               /*resource_names=*/{"foo1"});
  CheckRequestNode(*request);  // Should be present on the first request.
  // Send a response.
  stream->SendMessageToClient(
      ResponseBuilder(XdsFooResourceType::Get()->type_url())
          .set_version_info("1")
          .set_nonce("A")
          .AddFooResource(XdsFooResource("foo1", 6))
          .Serialize());
  // XdsClient should have delivered the response to the watcher.
  auto resource = watcher->WaitForNextResource();
  ASSERT_TRUE(resource.has_value());
  EXPECT_EQ(resource->name, "foo1");
  EXPECT_EQ(resource->value, 6);
  // XdsClient should have sent an ACK message to the xDS server.
  request = WaitForRequest(stream.get());
  ASSERT_TRUE(request.has_value());
  CheckRequest(*request, XdsFooResourceType::Get()->type_url(),
               /*version_info=*/"1", /*response_nonce=*/"A",
               /*error_detail=*/absl::OkStatus(),
               /*resource_names=*/{"foo1"});
  // Start a watch for the xdstp resource name.
  auto watcher2 = StartFooWatch(kXdstpResourceName);
  // Watcher should initially not see any resource reported.
  EXPECT_FALSE(watcher2->HasEvent());
  // XdsClient will send a subscription request on the ADS stream that
  // includes both resources, since both are being obtained from the
  // same server.
  request = WaitForRequest(stream.get());
  ASSERT_TRUE(request.has_value());
  CheckRequest(*request, XdsFooResourceType::Get()->type_url(),
               /*version_info=*/"1", /*response_nonce=*/"A",
               /*error_detail=*/absl::OkStatus(),
               /*resource_names=*/{"foo1", kXdstpResourceName});
  // Send a response.
  stream->SendMessageToClient(
      ResponseBuilder(XdsFooResourceType::Get()->type_url())
          .set_version_info("2")
          .set_nonce("B")
          .AddFooResource(XdsFooResource(kXdstpResourceName, 3))
          .Serialize());
  // XdsClient should have delivered the response to the watcher.
  resource = watcher2->WaitForNextResource();
  ASSERT_TRUE(resource.has_value());
  EXPECT_EQ(resource->name, kXdstpResourceName);
  EXPECT_EQ(resource->value, 3);
  // XdsClient should have sent an ACK message to the xDS server.
  request = WaitForRequest(stream.get());
  ASSERT_TRUE(request.has_value());
  CheckRequest(*request, XdsFooResourceType::Get()->type_url(),
               /*version_info=*/"2", /*response_nonce=*/"B",
               /*error_detail=*/absl::OkStatus(),
               /*resource_names=*/{"foo1", kXdstpResourceName});
  // Cancel watch for "foo1".
  CancelFooWatch(watcher.get(), "foo1");
  // XdsClient should send an unsubscription request.
  request = WaitForRequest(stream.get());
  ASSERT_TRUE(request.has_value());
  CheckRequest(*request, XdsFooResourceType::Get()->type_url(),
               /*version_info=*/"2", /*response_nonce=*/"B",
               /*error_detail=*/absl::OkStatus(),
               /*resource_names=*/{kXdstpResourceName});
  // Now cancel watch for xdstp resource name.
  CancelFooWatch(watcher2.get(), kXdstpResourceName);
  // The XdsClient may or may not send the unsubscription message
  // before it closes the transport, depending on callback timing.
  request = WaitForRequest(stream.get());
  if (request.has_value()) {
    CheckRequest(*request, XdsFooResourceType::Get()->type_url(),
                 /*version_info=*/"2", /*response_nonce=*/"B",
                 /*error_detail=*/absl::OkStatus(), /*resource_names=*/{});
  }
}

TEST_F(XdsClientTest, FederationWithUnknownAuthority) {
  ScopedExperimentalEnvVar env_var("GRPC_EXPERIMENTAL_XDS_FEDERATION");
  constexpr char kAuthority[] = "xds.example.com";
  const std::string kXdstpResourceName = absl::StrCat(
      "xdstp://", kAuthority, "/", XdsFooResource::TypeUrl(), "/foo2");
  // Note: Not adding authority to bootstrap config.
  InitXdsClient();
  // Start a watch for the xdstp resource name.
  auto watcher = StartFooWatch(kXdstpResourceName);
  // Watcher should immediately get an error about the unknown authority.
  auto error = watcher->WaitForNextError();
  ASSERT_TRUE(error.has_value());
  EXPECT_EQ(error->code(), absl::StatusCode::kUnavailable);
  EXPECT_EQ(error->message(),
            "authority \"xds.example.com\" not present in bootstrap config")
      << *error;
}

TEST_F(XdsClientTest, FederationWithUnparseableXdstpResourceName) {
  ScopedExperimentalEnvVar env_var("GRPC_EXPERIMENTAL_XDS_FEDERATION");
  // Note: Not adding authority to bootstrap config.
  InitXdsClient();
  // Start a watch for the xdstp resource name.
  auto watcher = StartFooWatch("xdstp://x");
  // Watcher should immediately get an error about the unknown authority.
  auto error = watcher->WaitForNextError();
  ASSERT_TRUE(error.has_value());
  EXPECT_EQ(error->code(), absl::StatusCode::kUnavailable);
  EXPECT_EQ(error->message(), "Unable to parse resource name xdstp://x")
      << *error;
}

TEST_F(XdsClientTest, FederationDisabledWithNewStyleName) {
  // We will use this xdstp name, whose authority is not present in
  // the bootstrap config.  But since federation is not enabled, we
  // will treat this as an opaque old-style name, so we'll send it to
  // the default server.
  constexpr char kXdstpResourceName[] =
      "xdstp://xds.example.com/test.v3.foo/foo1";
  InitXdsClient();
  // Start a watch for the xdstp name.
  auto watcher = StartFooWatch(kXdstpResourceName);
  // Watcher should initially not see any resource reported.
  EXPECT_FALSE(watcher->HasEvent());
  // XdsClient should have created an ADS stream.
  auto stream = WaitForAdsStream();
  ASSERT_TRUE(stream != nullptr);
  // XdsClient should have sent a subscription request on the ADS stream.
  auto request = WaitForRequest(stream.get());
  ASSERT_TRUE(request.has_value());
  CheckRequest(*request, XdsFooResourceType::Get()->type_url(),
               /*version_info=*/"", /*response_nonce=*/"",
               /*error_detail=*/absl::OkStatus(),
               /*resource_names=*/{kXdstpResourceName});
  CheckRequestNode(*request);  // Should be present on the first request.
  // Send a response.
  stream->SendMessageToClient(
      ResponseBuilder(XdsFooResourceType::Get()->type_url())
          .set_version_info("1")
          .set_nonce("A")
          .AddFooResource(XdsFooResource(kXdstpResourceName, 6))
          .Serialize());
  // XdsClient should have delivered the response to the watcher.
  auto resource = watcher->WaitForNextResource();
  ASSERT_TRUE(resource.has_value());
  EXPECT_EQ(resource->name, kXdstpResourceName);
  EXPECT_EQ(resource->value, 6);
  // XdsClient should have sent an ACK message to the xDS server.
  request = WaitForRequest(stream.get());
  ASSERT_TRUE(request.has_value());
  CheckRequest(*request, XdsFooResourceType::Get()->type_url(),
               /*version_info=*/"1", /*response_nonce=*/"A",
               /*error_detail=*/absl::OkStatus(),
               /*resource_names=*/{kXdstpResourceName});
  // Cancel watch.
  CancelFooWatch(watcher.get(), kXdstpResourceName);
  // The XdsClient may or may not send an unsubscription message
  // before it closes the transport, depending on callback timing.
  request = WaitForRequest(stream.get());
  if (request.has_value()) {
    CheckRequest(*request, XdsFooResourceType::Get()->type_url(),
                 /*version_info=*/"1", /*response_nonce=*/"A",
                 /*error_detail=*/absl::OkStatus(), /*resource_names=*/{});
  }
}

TEST_F(XdsClientTest, FederationChannelFailureReportedToWatchers) {
  ScopedExperimentalEnvVar env_var("GRPC_EXPERIMENTAL_XDS_FEDERATION");
  constexpr char kAuthority[] = "xds.example.com";
  const std::string kXdstpResourceName = absl::StrCat(
      "xdstp://", kAuthority, "/", XdsFooResource::TypeUrl(), "/foo2");
  FakeXdsBootstrap::FakeXdsServer authority_server;
  authority_server.set_server_uri("other_xds_server");
  FakeXdsBootstrap::FakeAuthority authority;
  authority.set_server(authority_server);
  InitXdsClient(
      FakeXdsBootstrap::Builder().AddAuthority(kAuthority, authority));
  // Start a watch for "foo1".
  auto watcher = StartFooWatch("foo1");
  // Watcher should initially not see any resource reported.
  EXPECT_FALSE(watcher->HasEvent());
  // XdsClient should have created an ADS stream to the top-level xDS server.
  auto stream = WaitForAdsStream(xds_client_->bootstrap().server());
  ASSERT_TRUE(stream != nullptr);
  // XdsClient should have sent a subscription request on the ADS stream.
  auto request = WaitForRequest(stream.get());
  ASSERT_TRUE(request.has_value());
  CheckRequest(*request, XdsFooResourceType::Get()->type_url(),
               /*version_info=*/"", /*response_nonce=*/"",
               /*error_detail=*/absl::OkStatus(),
               /*resource_names=*/{"foo1"});
  CheckRequestNode(*request);  // Should be present on the first request.
  // Send a response.
  stream->SendMessageToClient(
      ResponseBuilder(XdsFooResourceType::Get()->type_url())
          .set_version_info("1")
          .set_nonce("A")
          .AddFooResource(XdsFooResource("foo1", 6))
          .Serialize());
  // XdsClient should have delivered the response to the watcher.
  auto resource = watcher->WaitForNextResource();
  ASSERT_TRUE(resource.has_value());
  EXPECT_EQ(resource->name, "foo1");
  EXPECT_EQ(resource->value, 6);
  // XdsClient should have sent an ACK message to the xDS server.
  request = WaitForRequest(stream.get());
  ASSERT_TRUE(request.has_value());
  CheckRequest(*request, XdsFooResourceType::Get()->type_url(),
               /*version_info=*/"1", /*response_nonce=*/"A",
               /*error_detail=*/absl::OkStatus(),
               /*resource_names=*/{"foo1"});
  // Start a watch for the xdstp resource name.
  auto watcher2 = StartFooWatch(kXdstpResourceName);
  // Watcher should initially not see any resource reported.
  EXPECT_FALSE(watcher2->HasEvent());
  // XdsClient will create a new stream to the server for this authority.
  auto stream2 = WaitForAdsStream(authority_server);
  ASSERT_TRUE(stream2 != nullptr);
  // XdsClient should have sent a subscription request on the ADS stream.
  // Note that version and nonce here do NOT use the values for Foo,
  // since each authority has its own state.
  request = WaitForRequest(stream2.get());
  ASSERT_TRUE(request.has_value());
  CheckRequest(*request, XdsFooResourceType::Get()->type_url(),
               /*version_info=*/"", /*response_nonce=*/"",
               /*error_detail=*/absl::OkStatus(),
               /*resource_names=*/{kXdstpResourceName});
  CheckRequestNode(*request);  // Should be present on the first request.
  // Send a response.
  stream2->SendMessageToClient(
      ResponseBuilder(XdsFooResourceType::Get()->type_url())
          .set_version_info("2")
          .set_nonce("B")
          .AddFooResource(XdsFooResource(kXdstpResourceName, 3))
          .Serialize());
  // XdsClient should have delivered the response to the watcher.
  resource = watcher2->WaitForNextResource();
  ASSERT_TRUE(resource.has_value());
  EXPECT_EQ(resource->name, kXdstpResourceName);
  EXPECT_EQ(resource->value, 3);
  // XdsClient should have sent an ACK message to the xDS server.
  request = WaitForRequest(stream2.get());
  ASSERT_TRUE(request.has_value());
  CheckRequest(*request, XdsFooResourceType::Get()->type_url(),
               /*version_info=*/"2", /*response_nonce=*/"B",
               /*error_detail=*/absl::OkStatus(),
               /*resource_names=*/{kXdstpResourceName});
  // Now cause a channel failure on the stream to the authority's xDS server.
  TriggerConnectivityChange(authority_server,
                            absl::UnavailableError("connection failed"));
<<<<<<< HEAD
  // This should cause the already-started stream to fail.
  stream2->MaybeSendStatusToClient(
      absl::UnavailableError("underlying connection failed"));
=======
>>>>>>> 6b86a71f
  // The watcher for the xdstp resource name should see the error.
  auto error = watcher2->WaitForNextError();
  ASSERT_TRUE(error.has_value());
  EXPECT_EQ(error->code(), absl::StatusCode::kUnavailable);
  EXPECT_EQ(error->message(),
            "xDS channel for server other_xds_server: connection failed "
            "(node ID:xds_client_test)")
      << *error;
  // The watcher for "foo1" should not see any error.
  EXPECT_FALSE(watcher->HasEvent());
  // XdsClient will create a new stream to the server for this authority.
  stream2 = WaitForAdsStream(authority_server);
  ASSERT_TRUE(stream2 != nullptr);
  // Client will send a subscription request on the new stream.
  request = WaitForRequest(stream2.get());
  ASSERT_TRUE(request.has_value());
  CheckRequest(*request, XdsFooResourceType::Get()->type_url(),
               /*version_info=*/"", /*response_nonce=*/"",
               /*error_detail=*/absl::OkStatus(),
               /*resource_names=*/{kXdstpResourceName});
  CheckRequestNode(*request);  // Should be present on the first request.
  // Cancel watch for "foo1".
  CancelFooWatch(watcher.get(), "foo1");
  // The XdsClient may or may not send the unsubscription message
  // before it closes the transport, depending on callback timing.
  request = WaitForRequest(stream.get());
  if (request.has_value()) {
    CheckRequest(*request, XdsFooResourceType::Get()->type_url(),
                 /*version_info=*/"1", /*response_nonce=*/"A",
                 /*error_detail=*/absl::OkStatus(), /*resource_names=*/{});
  }
  // Now cancel watch for xdstp resource name.
  CancelFooWatch(watcher2.get(), kXdstpResourceName);
  // The XdsClient may or may not send the unsubscription message
  // before it closes the transport, depending on callback timing.
  request = WaitForRequest(stream2.get());
  if (request.has_value()) {
    CheckRequest(*request, XdsFooResourceType::Get()->type_url(),
                 /*version_info=*/"", /*response_nonce=*/"",
                 /*error_detail=*/absl::OkStatus(), /*resource_names=*/{});
  }
}

}  // namespace
}  // namespace testing
}  // namespace grpc_core

int main(int argc, char** argv) {
  ::testing::InitGoogleTest(&argc, argv);
  grpc::testing::TestEnvironment env(&argc, argv);
  grpc_init();
  int ret = RUN_ALL_TESTS();
  grpc_shutdown();
  return ret;
}<|MERGE_RESOLUTION|>--- conflicted
+++ resolved
@@ -565,22 +565,14 @@
   // specified bootstrap config.
   void InitXdsClient(
       FakeXdsBootstrap::Builder bootstrap_builder = FakeXdsBootstrap::Builder(),
-<<<<<<< HEAD
       Duration resource_request_timeout = Duration::Seconds(15),
       Duration seen_ads_response_timeout = Duration::Minutes(1)) {
-=======
-      Duration resource_request_timeout = Duration::Seconds(15)) {
->>>>>>> 6b86a71f
     auto transport_factory = MakeOrphanable<FakeXdsTransportFactory>();
     transport_factory_ = transport_factory->Ref();
     xds_client_ = MakeRefCounted<XdsClient>(
         bootstrap_builder.Build(), std::move(transport_factory),
-<<<<<<< HEAD
         resource_request_timeout * grpc_test_slowdown_factor(),
         seen_ads_response_timeout * grpc_test_slowdown_factor());
-=======
-        resource_request_timeout * grpc_test_slowdown_factor());
->>>>>>> 6b86a71f
   }
 
   // Starts and cancels a watch for a Foo resource.
@@ -1892,7 +1884,9 @@
 }
 
 TEST_F(XdsClientTest, ConnectionFails) {
-  InitXdsClient();
+  // Lower resources-does-not-exist timeout, to make sure that we're not
+  // triggering that here.
+  InitXdsClient(FakeXdsBootstrap::Builder(), Duration::Seconds(3));
   // Start a watch for "foo1".
   auto watcher = StartFooWatch("foo1");
   // Watcher should initially not see any resource reported.
@@ -1919,6 +1913,9 @@
             "xDS channel for server default_xds_server: "
             "connection failed (node ID:xds_client_test)")
       << *error;
+  // We should not see a resource-does-not-exist event, because the
+  // timer should not be running while the channel is disconnected.
+  EXPECT_TRUE(watcher->ExpectNoEvent(absl::Seconds(4)));
   // Start a new watch.  This watcher should be given the same error,
   // since we have not yet recovered.
   auto watcher2 = StartFooWatch("foo1");
@@ -1929,6 +1926,8 @@
             "xDS channel for server default_xds_server: "
             "connection failed (node ID:xds_client_test)")
       << *error;
+  // Second watcher should not see resource-does-not-exist either.
+  EXPECT_FALSE(watcher2->HasEvent());
   // Transport connectivity is restored.
   TriggerConnectivityChange(xds_client_->bootstrap().server(),
                             absl::OkStatus());
@@ -1957,8 +1956,9 @@
                /*version_info=*/"1", /*response_nonce=*/"A",
                /*error_detail=*/absl::OkStatus(),
                /*resource_names=*/{"foo1"});
-  // Cancel watch.
-  CancelFooWatch(watcher.get(), "foo1");
+  // Cancel watches.
+  CancelFooWatch(watcher.get(), "foo1", /*delay_unsubscription=*/true);
+  CancelFooWatch(watcher2.get(), "foo2");
   // The XdsClient may or may not send an unsubscription message
   // before it closes the transport, depending on callback timing.
   request = WaitForRequest(stream.get());
@@ -2135,15 +2135,8 @@
   }
 }
 
-<<<<<<< HEAD
 TEST_F(XdsClientTest, ChannelErrorCaching) {
   InitXdsClient();
-=======
-TEST_F(XdsClientTest, ConnectionFails) {
-  // Lower resources-does-not-exist timeout, to make sure that we're not
-  // triggering that here.
-  InitXdsClient(FakeXdsBootstrap::Builder(), Duration::Seconds(3));
->>>>>>> 6b86a71f
   // Start a watch for "foo1".
   auto watcher = StartFooWatch("foo1");
   // Watcher should initially not see any resource reported.
@@ -2170,9 +2163,6 @@
             "xDS channel for server default_xds_server: "
             "connection failed (node ID:xds_client_test)")
       << *error;
-  // We should not see a resource-does-not-exist event, because the
-  // timer should not be running while the channel is disconnected.
-  EXPECT_TRUE(watcher->ExpectNoEvent(absl::Seconds(4)));
   // Start a new watch.  This watcher should be given the same error,
   // since we have not yet recovered.
   auto watcher2 = StartFooWatch("foo1");
@@ -2183,14 +2173,9 @@
             "xDS channel for server default_xds_server: "
             "connection failed (node ID:xds_client_test)")
       << *error;
-<<<<<<< HEAD
   // Transport connectivity is restored.
   TriggerConnectivityChange(xds_client_->bootstrap().server(),
                             absl::OkStatus());
-=======
-  // Second watcher should not see resource-does-not-exist either.
-  EXPECT_FALSE(watcher2->HasEvent());
->>>>>>> 6b86a71f
   // The ADS stream uses wait_for_ready inside the XdsTransport interface,
   // so when the channel reconnects, the already-started stream will proceed.
   // Server sends a response.
@@ -2804,12 +2789,9 @@
   // Now cause a channel failure on the stream to the authority's xDS server.
   TriggerConnectivityChange(authority_server,
                             absl::UnavailableError("connection failed"));
-<<<<<<< HEAD
   // This should cause the already-started stream to fail.
   stream2->MaybeSendStatusToClient(
       absl::UnavailableError("underlying connection failed"));
-=======
->>>>>>> 6b86a71f
   // The watcher for the xdstp resource name should see the error.
   auto error = watcher2->WaitForNextError();
   ASSERT_TRUE(error.has_value());
