--- conflicted
+++ resolved
@@ -232,10 +232,7 @@
         "//src/proto/grpc/testing/xds/v3:round_robin_proto",
         "//src/proto/grpc/testing/xds/v3:tls_proto",
         "//src/proto/grpc/testing/xds/v3:typed_struct_proto",
-<<<<<<< HEAD
         "//src/proto/grpc/testing/xds/v3:wrr_locality_proto",
-=======
->>>>>>> 447a0588
         "//test/core/util:grpc_test_util",
         "//test/core/util:scoped_env_var",
     ],
