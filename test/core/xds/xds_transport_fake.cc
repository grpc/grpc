--- conflicted
+++ resolved
@@ -29,12 +29,6 @@
 #include <grpc/event_engine/event_engine.h>
 #include <grpc/support/port_platform.h>
 
-<<<<<<< HEAD
-#include "src/core/lib/gprpp/orphanable.h"
-#include "src/core/lib/gprpp/ref_counted_ptr.h"
-=======
-#include "src/core/lib/event_engine/default_event_engine.h"
->>>>>>> 06d3e40d
 #include "src/core/lib/iomgr/exec_ctx.h"
 #include "src/core/util/orphanable.h"
 #include "src/core/util/ref_counted_ptr.h"
@@ -187,7 +181,6 @@
   event_handler->OnStatusReceived(std::move(status));
 }
 
-<<<<<<< HEAD
 bool FakeXdsTransportFactory::FakeStreamingCall::WaitForReadsStarted(
     size_t expected) {
   while (true) {
@@ -198,8 +191,6 @@
   }
 }
 
-=======
->>>>>>> 06d3e40d
 bool FakeXdsTransportFactory::FakeStreamingCall::IsOrphaned() {
   MutexLock lock(&mu_);
   return orphaned_;
@@ -236,11 +227,7 @@
     // Can't destroy watchers synchronously, since that operation will trigger
     // code in XdsClient that acquires its mutex, but it was already holding
     // its mutex when it called us, so it would deadlock.
-<<<<<<< HEAD
     event_engine_->Run([watchers = std::move(watchers_)]() mutable {
-=======
-    GetDefaultEventEngine()->Run([watchers = std::move(watchers_)]() mutable {
->>>>>>> 06d3e40d
       ExecCtx exec_ctx;
       watchers.clear();
     });
