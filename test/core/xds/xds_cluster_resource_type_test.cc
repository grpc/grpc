--- conflicted
+++ resolved
@@ -71,11 +71,7 @@
 using envoy::extensions::load_balancing_policies::round_robin::v3::RoundRobin;
 using envoy::extensions::load_balancing_policies::wrr_locality::v3::WrrLocality;
 using envoy::extensions::transport_sockets::tls::v3::UpstreamTlsContext;
-<<<<<<< HEAD
-using ::testing::Pair;
-=======
 using envoy::extensions::upstreams::http::v3::HttpProtocolOptions;
->>>>>>> 20e5b2c4
 using xds::type::v3::TypedStruct;
 
 namespace grpc_core {
@@ -1637,10 +1633,10 @@
   ASSERT_TRUE(decode_result.resource.ok()) << decode_result.resource.status();
   auto& resource =
       static_cast<const XdsClusterResource&>(**decode_result.resource);
-  EXPECT_THAT(
-      *resource.telemetry_labels,
-      ::testing::UnorderedElementsAre(Pair("service_name", "abc"),
-                                      Pair("service_namespace", "xyz")));
+  EXPECT_THAT(*resource.telemetry_labels,
+              ::testing::UnorderedElementsAre(
+                  ::testing::Pair("service_name", "abc"),
+                  ::testing::Pair("service_namespace", "xyz")));
 }
 
 TEST_F(TelemetryLabelTest, MissingMetadataField) {
@@ -1702,8 +1698,9 @@
   ASSERT_TRUE(decode_result.resource.ok()) << decode_result.resource.status();
   auto& resource =
       static_cast<const XdsClusterResource&>(**decode_result.resource);
-  EXPECT_THAT(*resource.telemetry_labels,
-              ::testing::UnorderedElementsAre(Pair("string_value", "abc")));
+  EXPECT_THAT(
+      *resource.telemetry_labels,
+      ::testing::UnorderedElementsAre(::testing::Pair("string_value", "abc")));
 }
 
 }  // namespace
