--- conflicted
+++ resolved
@@ -1116,7 +1116,6 @@
 }
 
 //
-<<<<<<< HEAD
 // HTTP CONNECT tests
 //
 
@@ -1366,10 +1365,7 @@
 }
 
 //
-// LRS server tests
-=======
 // LRS tests
->>>>>>> a49d450a
 //
 
 using LrsTest = XdsClusterTest;
