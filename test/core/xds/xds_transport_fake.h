//
// Copyright 2022 gRPC authors.
//
// Licensed under the Apache License, Version 2.0 (the "License");
// you may not use this file except in compliance with the License.
// You may obtain a copy of the License at
//
//     http://www.apache.org/licenses/LICENSE-2.0
//
// Unless required by applicable law or agreed to in writing, software
// distributed under the License is distributed on an "AS IS" BASIS,
// WITHOUT WARRANTIES OR CONDITIONS OF ANY KIND, either express or implied.
// See the License for the specific language governing permissions and
// limitations under the License.
//

#ifndef GRPC_TEST_CORE_XDS_XDS_TRANSPORT_FAKE_H
#define GRPC_TEST_CORE_XDS_XDS_TRANSPORT_FAKE_H

#include <stddef.h>

#include <deque>
#include <functional>
#include <map>
#include <memory>
#include <string>
#include <utility>

#include "absl/base/thread_annotations.h"
#include "absl/status/status.h"
#include "absl/strings/string_view.h"
#include "absl/time/time.h"
#include "absl/types/optional.h"

#include <grpc/support/port_platform.h>

#include "src/core/lib/event_engine/default_event_engine.h"
#include "src/core/lib/gprpp/orphanable.h"
#include "src/core/lib/gprpp/ref_counted.h"
#include "src/core/lib/gprpp/ref_counted_ptr.h"
#include "src/core/lib/gprpp/sync.h"
#include "src/core/xds/xds_client/xds_bootstrap.h"
#include "src/core/xds/xds_client/xds_transport.h"

namespace grpc_core {

class FakeXdsTransportFactory : public XdsTransportFactory {
 private:
  class FakeXdsTransport;

 public:
  static constexpr char kAdsMethod[] =
      "/envoy.service.discovery.v3.AggregatedDiscoveryService/"
      "StreamAggregatedResources";
  static constexpr char kLrsMethod[] =
      "/envoy.service.load_stats.v3.LoadReportingService/StreamLoadStats";

  class FakeStreamingCall : public XdsTransport::StreamingCall {
   public:
    FakeStreamingCall(
        WeakRefCountedPtr<FakeXdsTransport> transport, const char* method,
        std::unique_ptr<StreamingCall::EventHandler> event_handler)
        : transport_(std::move(transport)),
          method_(method),
          event_engine_(transport_->factory()->event_engine_),
          event_handler_(MakeRefCounted<RefCountedEventHandler>(
              std::move(event_handler))) {}

    ~FakeStreamingCall() override;

    void Orphan() override;

    bool IsOrphaned();

    void StartRecvMessage() override;

    using StreamingCall::Ref;  // Make it public.

    bool HaveMessageFromClient();
    absl::optional<std::string> WaitForMessageFromClient(
        absl::Duration timeout);

    // If FakeXdsTransportFactory::SetAutoCompleteMessagesFromClient()
    // was called to set the value to false before the creation of the
    // transport that underlies this stream, then this must be called
    // to invoke EventHandler::OnRequestSent() for every message read
    // via WaitForMessageFromClient().
    void CompleteSendMessageFromClient(bool ok = true);

    void SendMessageToClient(absl::string_view payload);
    void MaybeSendStatusToClient(absl::Status status);

    bool WaitForReadsStarted(size_t expected, absl::Duration timeout) {
      MutexLock lock(&mu_);
      const absl::Time deadline = absl::Now() + timeout;
      do {
        if (reads_started_ == expected) {
          return true;
        }
      } while (!cv_reads_started_.WaitWithDeadline(&mu_, deadline));
      return false;
    }

   private:
    class RefCountedEventHandler : public RefCounted<RefCountedEventHandler> {
     public:
      explicit RefCountedEventHandler(
          std::unique_ptr<StreamingCall::EventHandler> event_handler)
          : event_handler_(std::move(event_handler)) {}

      void OnRequestSent(bool ok) { event_handler_->OnRequestSent(ok); }
      void OnRecvMessage(absl::string_view payload) {
        event_handler_->OnRecvMessage(payload);
      }
      void OnStatusReceived(absl::Status status) {
        event_handler_->OnStatusReceived(std::move(status));
      }

     private:
      std::unique_ptr<StreamingCall::EventHandler> event_handler_;
    };

    void SendMessage(std::string payload) override;

    void CompleteSendMessageFromClientLocked(bool ok)
        ABSL_EXCLUSIVE_LOCKS_REQUIRED(&mu_);
    void MaybeDeliverMessageToClient();

    WeakRefCountedPtr<FakeXdsTransport> transport_;
    const char* method_;
    std::shared_ptr<grpc_event_engine::experimental::EventEngine> event_engine_;

    Mutex mu_;
    CondVar cv_reads_started_;
    CondVar cv_client_msg_;
    RefCountedPtr<RefCountedEventHandler> event_handler_ ABSL_GUARDED_BY(&mu_);
    std::deque<std::string> from_client_messages_ ABSL_GUARDED_BY(&mu_);
    bool status_sent_ ABSL_GUARDED_BY(&mu_) = false;
    bool orphaned_ ABSL_GUARDED_BY(&mu_) = false;
    size_t reads_started_ ABSL_GUARDED_BY(&mu_) = 0;
    size_t num_pending_reads_ ABSL_GUARDED_BY(&mu_) = 0;
    std::deque<std::string> to_client_messages_ ABSL_GUARDED_BY(&mu_);
  };

  explicit FakeXdsTransportFactory(
      std::function<void()> too_many_pending_reads_callback,
      std::shared_ptr<grpc_event_engine::experimental::EventEngine>
          event_engine = nullptr)
      : event_engine_(
            event_engine != nullptr
               ? std::move(event_engine)
               : grpc_event_engine::experimental::GetDefaultEventEngine()),
        too_many_pending_reads_callback_(
            std::move(too_many_pending_reads_callback)) {}

  void TriggerConnectionFailure(const XdsBootstrap::XdsServer& server,
                                absl::Status status);

  // By default, FakeStreamingCall will automatically invoke
  // EventHandler::OnRequestSent() upon reading a request from the client.
  // If this is set to false, that behavior will be inhibited, and
  // EventHandler::OnRequestSent() will not be called until the test
  // explicitly calls FakeStreamingCall::CompleteSendMessageFromClient().
  //
  // This value affects all transports created after this call is
  // complete.  Any transport that already exists prior to this call
  // will not be affected.
  void SetAutoCompleteMessagesFromClient(bool value);

  // By default, FakeStreamingCall will automatically crash on
  // destruction if there are messages from the client that have not
  // been drained from the queue.  If this is set to false, that
  // behavior will be inhibited.
  //
  // This value affects all transports created after this call is
  // complete.  Any transport that already exists prior to this call
  // will not be affected.
  void SetAbortOnUndrainedMessages(bool value);

  RefCountedPtr<FakeStreamingCall> WaitForStream(
      const XdsBootstrap::XdsServer& server, const char* method,
      absl::Duration timeout);

  void Orphaned() override {}

 private:
  class FakeXdsTransport : public XdsTransport {
   public:
    FakeXdsTransport(WeakRefCountedPtr<FakeXdsTransportFactory> factory,
                     const XdsBootstrap::XdsServer& server,
                     bool auto_complete_messages_from_client,
                     bool abort_on_undrained_messages)
        : factory_(std::move(factory)),
          server_(server),
          auto_complete_messages_from_client_(
              auto_complete_messages_from_client),
<<<<<<< HEAD
          abort_on_undrained_messages_(abort_on_undrained_messages),
          event_engine_(factory_->event_engine_),
          on_connectivity_failure_(
              MakeRefCounted<RefCountedOnConnectivityFailure>(
                  std::move(on_connectivity_failure))) {}
=======
          abort_on_undrained_messages_(abort_on_undrained_messages) {}
>>>>>>> b7439966

    void Orphaned() override;

    bool auto_complete_messages_from_client() const {
      return auto_complete_messages_from_client_;
    }

    bool abort_on_undrained_messages() const {
      return abort_on_undrained_messages_;
    }

    void TriggerConnectionFailure(absl::Status status);

    RefCountedPtr<FakeStreamingCall> WaitForStream(const char* method,
                                                   absl::Duration timeout);

    void RemoveStream(const char* method, FakeStreamingCall* call);

    FakeXdsTransportFactory* factory() const { return factory_.get(); }

    const XdsBootstrap::XdsServer* server() const { return &server_; }

   private:
    void StartConnectivityFailureWatch(
        RefCountedPtr<ConnectivityFailureWatcher> watcher) override;
    void StopConnectivityFailureWatch(
        const RefCountedPtr<ConnectivityFailureWatcher>& watcher) override;

    OrphanablePtr<StreamingCall> CreateStreamingCall(
        const char* method,
        std::unique_ptr<StreamingCall::EventHandler> event_handler) override;

    void ResetBackoff() override {}

    WeakRefCountedPtr<FakeXdsTransportFactory> factory_;
    const XdsBootstrap::XdsServer& server_;
    const bool auto_complete_messages_from_client_;
    const bool abort_on_undrained_messages_;
    std::shared_ptr<grpc_event_engine::experimental::EventEngine> event_engine_;

    Mutex mu_;
    CondVar cv_;
    std::set<RefCountedPtr<ConnectivityFailureWatcher>> watchers_
        ABSL_GUARDED_BY(&mu_);
    std::map<std::string /*method*/, RefCountedPtr<FakeStreamingCall>>
        active_calls_ ABSL_GUARDED_BY(&mu_);
  };

  // Returns an existing transport or creates a new one.
  RefCountedPtr<XdsTransport> GetTransport(
      const XdsBootstrap::XdsServer& server, absl::Status* /*status*/) override;

  // Returns an existing transport, if any, or nullptr.
  RefCountedPtr<FakeXdsTransport> GetTransport(
      const XdsBootstrap::XdsServer& server);

<<<<<<< HEAD
  std::shared_ptr<grpc_event_engine::experimental::EventEngine> event_engine_;
=======
  RefCountedPtr<FakeXdsTransport> GetTransportLocked(const std::string& key)
      ABSL_EXCLUSIVE_LOCKS_REQUIRED(&mu_);
>>>>>>> b7439966

  Mutex mu_;
  std::map<std::string /*XdsServer key*/, FakeXdsTransport*> transport_map_
      ABSL_GUARDED_BY(&mu_);
  bool auto_complete_messages_from_client_ ABSL_GUARDED_BY(&mu_) = true;
  bool abort_on_undrained_messages_ ABSL_GUARDED_BY(&mu_) = true;
  std::function<void()> too_many_pending_reads_callback_;
};

}  // namespace grpc_core

#endif  // GRPC_TEST_CORE_XDS_XDS_TRANSPORT_FAKE_H<|MERGE_RESOLUTION|>--- conflicted
+++ resolved
@@ -194,15 +194,8 @@
           server_(server),
           auto_complete_messages_from_client_(
               auto_complete_messages_from_client),
-<<<<<<< HEAD
           abort_on_undrained_messages_(abort_on_undrained_messages),
-          event_engine_(factory_->event_engine_),
-          on_connectivity_failure_(
-              MakeRefCounted<RefCountedOnConnectivityFailure>(
-                  std::move(on_connectivity_failure))) {}
-=======
-          abort_on_undrained_messages_(abort_on_undrained_messages) {}
->>>>>>> b7439966
+          event_engine_(factory_->event_engine_) {}
 
     void Orphaned() override;
 
@@ -259,12 +252,10 @@
   RefCountedPtr<FakeXdsTransport> GetTransport(
       const XdsBootstrap::XdsServer& server);
 
-<<<<<<< HEAD
-  std::shared_ptr<grpc_event_engine::experimental::EventEngine> event_engine_;
-=======
   RefCountedPtr<FakeXdsTransport> GetTransportLocked(const std::string& key)
       ABSL_EXCLUSIVE_LOCKS_REQUIRED(&mu_);
->>>>>>> b7439966
+
+  std::shared_ptr<grpc_event_engine::experimental::EventEngine> event_engine_;
 
   Mutex mu_;
   std::map<std::string /*XdsServer key*/, FakeXdsTransport*> transport_map_
