--- conflicted
+++ resolved
@@ -302,14 +302,9 @@
 
 TEST_F(XdsFaultInjectionFilterTest, GenerateServiceConfigTopLevelConfig) {
   XdsHttpFilterImpl::FilterConfig config;
-<<<<<<< HEAD
   config.config = Json::FromObject({{"foo", Json::FromString("bar")}});
-  auto service_config = filter_->GenerateServiceConfig(config, nullptr);
-=======
-  config.config = Json::Object{{"foo", "bar"}};
   auto service_config =
       filter_->GenerateServiceConfig(config, nullptr, /*filter_name=*/"");
->>>>>>> f02ce240
   ASSERT_TRUE(service_config.ok()) << service_config.status();
   EXPECT_EQ(service_config->service_config_field_name, "faultInjectionPolicy");
   EXPECT_EQ(service_config->element, "{\"foo\":\"bar\"}");
@@ -319,16 +314,10 @@
   XdsHttpFilterImpl::FilterConfig top_config;
   top_config.config = Json::FromObject({{"foo", Json::FromString("bar")}});
   XdsHttpFilterImpl::FilterConfig override_config;
-<<<<<<< HEAD
   override_config.config =
       Json::FromObject({{"baz", Json::FromString("quux")}});
-  auto service_config =
-      filter_->GenerateServiceConfig(top_config, &override_config);
-=======
-  override_config.config = Json::Object{{"baz", "quux"}};
   auto service_config = filter_->GenerateServiceConfig(
       top_config, &override_config, /*filter_name=*/"");
->>>>>>> f02ce240
   ASSERT_TRUE(service_config.ok()) << service_config.status();
   EXPECT_EQ(service_config->service_config_field_name, "faultInjectionPolicy");
   EXPECT_EQ(service_config->element, "{\"baz\":\"quux\"}");
@@ -605,14 +594,16 @@
 }
 
 TEST_F(XdsRbacFilterTest, GenerateServiceConfig) {
-  XdsHttpFilterImpl::FilterConfig hcm_config = {filter_->ConfigProtoName(),
-                                                Json::Object{{"name", "foo"}}};
+  XdsHttpFilterImpl::FilterConfig hcm_config = {
+      filter_->ConfigProtoName(),
+      Json::FromObject({{"name", Json::FromString("foo")}})};
   auto config = filter_->GenerateServiceConfig(hcm_config, nullptr, "rbac");
   ASSERT_TRUE(config.ok()) << config.status();
   EXPECT_EQ(config->service_config_field_name, "rbacPolicy");
   EXPECT_EQ(
       config->element,
-      JsonDump(Json(Json::Object{{"name", "foo"}, {"filter_name", "rbac"}})));
+      JsonDump(Json::FromObject({{"name", Json::FromString("foo")},
+                                 {"filter_name", Json::FromString("rbac")}})));
 }
 
 // For the RBAC filter, the override config is a superset of the
@@ -1147,17 +1138,11 @@
 }
 
 TEST_F(XdsStatefulSessionFilterTest, GenerateServiceConfigNoOverride) {
-<<<<<<< HEAD
   XdsHttpFilterImpl::FilterConfig hcm_config = {
       filter_->ConfigProtoName(),
       Json::FromObject({{"name", Json::FromString("foo")}})};
-  auto config = filter_->GenerateServiceConfig(hcm_config, nullptr);
-=======
-  XdsHttpFilterImpl::FilterConfig hcm_config = {filter_->ConfigProtoName(),
-                                                Json::Object{{"name", "foo"}}};
   auto config =
       filter_->GenerateServiceConfig(hcm_config, nullptr, /*filter_name=*/"");
->>>>>>> f02ce240
   ASSERT_TRUE(config.ok()) << config.status();
   EXPECT_EQ(config->service_config_field_name, "stateful_session");
   EXPECT_EQ(config->element,
@@ -1169,15 +1154,10 @@
       filter_->ConfigProtoName(),
       Json::FromObject({{"name", Json::FromString("foo")}})};
   XdsHttpFilterImpl::FilterConfig override_config = {
-<<<<<<< HEAD
       filter_->OverrideConfigProtoName(),
       Json::FromObject({{"name", Json::FromString("bar")}})};
-  auto config = filter_->GenerateServiceConfig(hcm_config, &override_config);
-=======
-      filter_->OverrideConfigProtoName(), Json::Object{{"name", "bar"}}};
   auto config = filter_->GenerateServiceConfig(hcm_config, &override_config,
                                                /*filter_name=*/"");
->>>>>>> f02ce240
   ASSERT_TRUE(config.ok()) << config.status();
   EXPECT_EQ(config->service_config_field_name, "stateful_session");
   EXPECT_EQ(config->element,
