// Copyright 2023 gRPC authors.
//
// Licensed under the Apache License, Version 2.0 (the "License");
// you may not use this file except in compliance with the License.
// You may obtain a copy of the License at
//
//     http://www.apache.org/licenses/LICENSE-2.0
//
// Unless required by applicable law or agreed to in writing, software
// distributed under the License is distributed on an "AS IS" BASIS,
// WITHOUT WARRANTIES OR CONDITIONS OF ANY KIND, either express or implied.
// See the License for the specific language governing permissions and
// limitations under the License.

#include "src/core/lib/surface/channel_init.h"

#include <algorithm>
#include <map>
#include <memory>
#include <string>
#include <utility>

#include "src/core/call/call_arena_allocator.h"
#include "src/core/lib/channel/channel_stack.h"
#include "src/core/lib/channel/channel_stack_builder_impl.h"
#include "src/core/lib/channel/promise_based_filter.h"
#include "src/core/lib/resource_quota/resource_quota.h"
#include "src/core/lib/surface/channel_stack_type.h"
#include "test/core/test_util/test_config.h"
#include "gtest/gtest.h"
#include "absl/strings/string_view.h"

namespace grpc_core {
namespace {

const grpc_channel_filter* FilterNamed(const char* name) {
  static auto* filters =
      new std::map<absl::string_view, const grpc_channel_filter*>;
  auto it = filters->find(name);
  if (it != filters->end()) return it->second;
  static auto* name_factories =
      new std::vector<std::unique_ptr<UniqueTypeName::Factory>>();
  name_factories->emplace_back(std::make_unique<UniqueTypeName::Factory>(name));
  auto unique_type_name = name_factories->back()->Create();
  return filters
      ->emplace(name,
                new grpc_channel_filter{nullptr, nullptr, 0, nullptr, nullptr,
                                        nullptr, 0, nullptr, nullptr, nullptr,
                                        nullptr, unique_type_name})
      .first->second;
}

auto RemoveFilterNamed(std::string name) {
  return [name](ChannelStackBuilder& builder) {
    auto* stk = builder.mutable_stack();
    stk->erase(std::remove_if(stk->begin(), stk->end(),
                              [name](const FilterAndConfig& filter_and_config) {
                                return filter_and_config.filter->name.name() ==
                                       name;
                              }),
               stk->end());
  };
}

std::vector<std::string> GetFilterNames(const ChannelInit& init,
                                        grpc_channel_stack_type type,
                                        const ChannelArgs& args) {
  ChannelStackBuilderImpl b("test", type, args);
  if (!init.CreateStack(&b)) return {};
  std::vector<std::string> names;
<<<<<<< HEAD
  for (auto& [filter, config] : b.stack()) {
=======
  for (auto& [filter, _] : b.stack()) {
>>>>>>> 5a4215f7
    names.push_back(std::string(filter->name.name()));
  }
  EXPECT_NE(names, std::vector<std::string>());
  return names;
}

TEST(ChannelInitTest, Empty) {
  ChannelInit::Builder b;
  b.RegisterFilter(GRPC_CLIENT_CHANNEL, FilterNamed("terminator")).Terminal();
  auto init = b.Build();
  EXPECT_EQ(GetFilterNames(init, GRPC_CLIENT_CHANNEL, ChannelArgs()),
            std::vector<std::string>({"terminator"}));
}

TEST(ChannelInitTest, OneClientFilter) {
  ChannelInit::Builder b;
  b.RegisterFilter(GRPC_CLIENT_CHANNEL, FilterNamed("foo"));
  b.RegisterFilter(GRPC_CLIENT_CHANNEL, FilterNamed("terminator")).Terminal();
  b.RegisterFilter(GRPC_SERVER_CHANNEL, FilterNamed("terminator")).Terminal();
  auto init = b.Build();
  EXPECT_EQ(GetFilterNames(init, GRPC_CLIENT_CHANNEL, ChannelArgs()),
            std::vector<std::string>({"foo", "terminator"}));
  EXPECT_EQ(GetFilterNames(init, GRPC_SERVER_CHANNEL, ChannelArgs()),
            std::vector<std::string>({"terminator"}));
}

TEST(ChannelInitTest, DefaultLexicalOrdering) {
  // ChannelInit defaults to lexical ordering in the absence of other
  // constraints, to ensure that a stable ordering is produced between builds.
  ChannelInit::Builder b;
  b.RegisterFilter(GRPC_CLIENT_CHANNEL, FilterNamed("foo"));
  b.RegisterFilter(GRPC_CLIENT_CHANNEL, FilterNamed("bar"));
  b.RegisterFilter(GRPC_CLIENT_CHANNEL, FilterNamed("baz"));
  b.RegisterFilter(GRPC_CLIENT_CHANNEL, FilterNamed("aaa")).Terminal();
  auto init = b.Build();
  EXPECT_EQ(GetFilterNames(init, GRPC_CLIENT_CHANNEL, ChannelArgs()),
            std::vector<std::string>({"bar", "baz", "foo", "aaa"}));
}

TEST(ChannelInitTest, AfterConstraintsApply) {
  ChannelInit::Builder b;
  b.RegisterFilter(GRPC_CLIENT_CHANNEL, FilterNamed("foo"));
  b.RegisterFilter(GRPC_CLIENT_CHANNEL, FilterNamed("bar"))
      .After({FilterNamed("foo")->name});
  b.RegisterFilter(GRPC_CLIENT_CHANNEL, FilterNamed("baz"));
  b.RegisterFilter(GRPC_CLIENT_CHANNEL, FilterNamed("aaa")).Terminal();
  auto init = b.Build();
  EXPECT_EQ(GetFilterNames(init, GRPC_CLIENT_CHANNEL, ChannelArgs()),
            std::vector<std::string>({"baz", "foo", "bar", "aaa"}));
}

TEST(ChannelInitTest, BeforeConstraintsApply) {
  ChannelInit::Builder b;
  b.RegisterFilter(GRPC_CLIENT_CHANNEL, FilterNamed("foo"))
      .Before({FilterNamed("bar")->name});
  b.RegisterFilter(GRPC_CLIENT_CHANNEL, FilterNamed("bar"));
  b.RegisterFilter(GRPC_CLIENT_CHANNEL, FilterNamed("baz"));
  b.RegisterFilter(GRPC_CLIENT_CHANNEL, FilterNamed("aaa")).Terminal();
  auto init = b.Build();
  EXPECT_EQ(GetFilterNames(init, GRPC_CLIENT_CHANNEL, ChannelArgs()),
            std::vector<std::string>({"baz", "foo", "bar", "aaa"}));
}

TEST(ChannelInitTest, PredicatesCanFilter) {
  ChannelInit::Builder b;
  b.RegisterFilter(GRPC_CLIENT_CHANNEL, FilterNamed("foo"))
      .IfChannelArg("foo", true);
  b.RegisterFilter(GRPC_CLIENT_CHANNEL, FilterNamed("bar"))
      .IfChannelArg("bar", false);
  b.RegisterFilter(GRPC_CLIENT_CHANNEL, FilterNamed("aaa")).Terminal();
  auto init = b.Build();
  EXPECT_EQ(GetFilterNames(init, GRPC_CLIENT_CHANNEL, ChannelArgs()),
            std::vector<std::string>({"foo", "aaa"}));
  EXPECT_EQ(GetFilterNames(init, GRPC_CLIENT_CHANNEL,
                           ChannelArgs().Set("foo", false)),
            std::vector<std::string>({"aaa"}));
  EXPECT_EQ(
      GetFilterNames(init, GRPC_CLIENT_CHANNEL, ChannelArgs().Set("bar", true)),
      std::vector<std::string>({"bar", "foo", "aaa"}));
  EXPECT_EQ(GetFilterNames(init, GRPC_CLIENT_CHANNEL,
                           ChannelArgs().Set("bar", true).Set("foo", false)),
            std::vector<std::string>({"bar", "aaa"}));
}

TEST(ChannelInitTest, CanAddTerminalFilter) {
  ChannelInit::Builder b;
  b.RegisterFilter(GRPC_CLIENT_CHANNEL, FilterNamed("foo"));
  b.RegisterFilter(GRPC_CLIENT_CHANNEL, FilterNamed("bar")).Terminal();
  auto init = b.Build();
  EXPECT_EQ(GetFilterNames(init, GRPC_CLIENT_CHANNEL, ChannelArgs()),
            std::vector<std::string>({"foo", "bar"}));
}

TEST(ChannelInitTest, CanAddMultipleTerminalFilters) {
  ChannelInit::Builder b;
  b.RegisterFilter(GRPC_CLIENT_CHANNEL, FilterNamed("foo"));
  b.RegisterFilter(GRPC_CLIENT_CHANNEL, FilterNamed("bar"))
      .Terminal()
      .IfChannelArg("bar", false);
  b.RegisterFilter(GRPC_CLIENT_CHANNEL, FilterNamed("baz"))
      .Terminal()
      .IfChannelArg("baz", false);
  auto init = b.Build();
  EXPECT_EQ(GetFilterNames(init, GRPC_CLIENT_CHANNEL, ChannelArgs()),
            std::vector<std::string>());
  EXPECT_EQ(
      GetFilterNames(init, GRPC_CLIENT_CHANNEL, ChannelArgs().Set("bar", true)),
      std::vector<std::string>({"foo", "bar"}));
  EXPECT_EQ(
      GetFilterNames(init, GRPC_CLIENT_CHANNEL, ChannelArgs().Set("baz", true)),
      std::vector<std::string>({"foo", "baz"}));
  EXPECT_EQ(GetFilterNames(init, GRPC_CLIENT_CHANNEL,
                           ChannelArgs().Set("bar", true).Set("baz", true)),
            std::vector<std::string>());
}

TEST(ChannelInitTest, CanAddBeforeAllOnce) {
  ChannelInit::Builder b;
  b.RegisterFilter(GRPC_CLIENT_CHANNEL, FilterNamed("foo")).BeforeAll();
  b.RegisterFilter(GRPC_CLIENT_CHANNEL, FilterNamed("bar"));
  b.RegisterFilter(GRPC_CLIENT_CHANNEL, FilterNamed("baz"));
  b.RegisterFilter(GRPC_CLIENT_CHANNEL, FilterNamed("aaa")).Terminal();
  EXPECT_EQ(GetFilterNames(b.Build(), GRPC_CLIENT_CHANNEL, ChannelArgs()),
            std::vector<std::string>({"foo", "bar", "baz", "aaa"}));
}

TEST(ChannelInitTest, FloatToTopRespectsBeforeAll) {
  ChannelInit::Builder b;
  b.RegisterFilter(GRPC_CLIENT_CHANNEL, FilterNamed("foo")).BeforeAll();
  b.RegisterFilter(GRPC_CLIENT_CHANNEL, FilterNamed("bar"));
  b.RegisterFilter(GRPC_CLIENT_CHANNEL, FilterNamed("baz")).FloatToTop();
  b.RegisterFilter(GRPC_CLIENT_CHANNEL, FilterNamed("aaa")).Terminal();
  EXPECT_EQ(GetFilterNames(b.Build(), GRPC_CLIENT_CHANNEL, ChannelArgs()),
            std::vector<std::string>({"foo", "baz", "bar", "aaa"}));
}

TEST(ChannelInitDeathTest, CanAddBeforeAllTwice) {
  GTEST_FLAG_SET(death_test_style, "threadsafe");
  ChannelInit::Builder b;
  b.RegisterFilter(GRPC_CLIENT_CHANNEL, FilterNamed("foo")).BeforeAll();
  b.RegisterFilter(GRPC_CLIENT_CHANNEL, FilterNamed("bar")).BeforeAll();
  b.RegisterFilter(GRPC_CLIENT_CHANNEL, FilterNamed("baz"));
  b.RegisterFilter(GRPC_CLIENT_CHANNEL, FilterNamed("aaa")).Terminal();
  EXPECT_DEATH_IF_SUPPORTED(b.Build(), "Unresolvable graph of channel filters");
}

TEST(ChannelInitTest, CanPostProcessFilters) {
  ChannelInit::Builder b;
  b.RegisterFilter(GRPC_CLIENT_CHANNEL, FilterNamed("foo"));
  b.RegisterFilter(GRPC_CLIENT_CHANNEL, FilterNamed("aaa")).Terminal();
  int called_post_processor = 0;
  b.RegisterPostProcessor(
      GRPC_CLIENT_CHANNEL,
      ChannelInit::PostProcessorSlot::kXdsChannelStackModifier,
      [&called_post_processor](ChannelStackBuilder& b) {
        ++called_post_processor;
        b.mutable_stack()->push_back({FilterNamed("bar"), nullptr});
      });
  auto init = b.Build();
  EXPECT_EQ(called_post_processor, 0);
  EXPECT_EQ(GetFilterNames(init, GRPC_CLIENT_CHANNEL, ChannelArgs()),
            std::vector<std::string>({"foo", "aaa", "bar"}));
}

TEST(ChannelInitTest, OrderingConstraintsAreSatisfied) {
  ChannelInit::Builder b;
  b.RegisterFilter(GRPC_CLIENT_CHANNEL, FilterNamed("c")).FloatToTop();
  b.RegisterFilter(GRPC_CLIENT_CHANNEL, FilterNamed("b"));
  b.RegisterFilter(GRPC_CLIENT_CHANNEL, FilterNamed("a")).SinkToBottom();
  b.RegisterFilter(GRPC_CLIENT_CHANNEL, FilterNamed("terminator")).Terminal();
  EXPECT_EQ(GetFilterNames(b.Build(), GRPC_CLIENT_CHANNEL, ChannelArgs()),
            std::vector<std::string>({"c", "b", "a", "terminator"}));
}

TEST(ChannelInitTest, AmbiguousTopCrashes) {
  ChannelInit::Builder b;
  b.RegisterFilter(GRPC_CLIENT_CHANNEL, FilterNamed("c")).FloatToTop();
  b.RegisterFilter(GRPC_CLIENT_CHANNEL, FilterNamed("b")).FloatToTop();
  b.RegisterFilter(GRPC_CLIENT_CHANNEL, FilterNamed("terminator")).Terminal();
  EXPECT_DEATH_IF_SUPPORTED(b.Build(), "Ambiguous");
}

TEST(ChannelInitTest, ExplicitOrderingBetweenTopResolvesAmbiguity) {
  ChannelInit::Builder b;
  b.RegisterFilter(GRPC_CLIENT_CHANNEL, FilterNamed("c")).FloatToTop();
  b.RegisterFilter(GRPC_CLIENT_CHANNEL, FilterNamed("b"))
      .FloatToTop()
      .After({FilterNamed("c")->name});
  b.RegisterFilter(GRPC_CLIENT_CHANNEL, FilterNamed("terminator")).Terminal();
  EXPECT_EQ(GetFilterNames(b.Build(), GRPC_CLIENT_CHANNEL, ChannelArgs()),
            std::vector<std::string>({"c", "b", "terminator"}));
}

TEST(ChannelInitTest, AmbiguousBottomCrashes) {
  ChannelInit::Builder b;
  b.RegisterFilter(GRPC_CLIENT_CHANNEL, FilterNamed("c")).SinkToBottom();
  b.RegisterFilter(GRPC_CLIENT_CHANNEL, FilterNamed("b")).SinkToBottom();
  b.RegisterFilter(GRPC_CLIENT_CHANNEL, FilterNamed("terminator")).Terminal();
  EXPECT_DEATH_IF_SUPPORTED(b.Build(), "Ambiguous");
}

TEST(ChannelInitTest, ExplicitOrderingBetweenBottomResolvesAmbiguity) {
  ChannelInit::Builder b;
  b.RegisterFilter(GRPC_CLIENT_CHANNEL, FilterNamed("c")).SinkToBottom();
  b.RegisterFilter(GRPC_CLIENT_CHANNEL, FilterNamed("b"))
      .SinkToBottom()
      .After({FilterNamed("c")->name});
  b.RegisterFilter(GRPC_CLIENT_CHANNEL, FilterNamed("terminator")).Terminal();
  EXPECT_EQ(GetFilterNames(b.Build(), GRPC_CLIENT_CHANNEL, ChannelArgs()),
            std::vector<std::string>({"c", "b", "terminator"}));
}

TEST(ChannelInitTest, BottomCanComeBeforeTopWithExplicitOrdering) {
  ChannelInit::Builder b;
  b.RegisterFilter(GRPC_CLIENT_CHANNEL, FilterNamed("c")).FloatToTop();
  b.RegisterFilter(GRPC_CLIENT_CHANNEL, FilterNamed("b"))
      .SinkToBottom()
      .Before({FilterNamed("c")->name});
  b.RegisterFilter(GRPC_CLIENT_CHANNEL, FilterNamed("terminator")).Terminal();
  EXPECT_EQ(GetFilterNames(b.Build(), GRPC_CLIENT_CHANNEL, ChannelArgs()),
            std::vector<std::string>({"b", "c", "terminator"}));
}

TEST(ChannelInitTest, CanRegisterFusedFilters) {
  ChannelInit::Builder b;
  b.RegisterFilter(GRPC_CLIENT_CHANNEL, FilterNamed("Filter1"));
  b.RegisterFilter(GRPC_CLIENT_CHANNEL, FilterNamed("Filter2"));
  b.RegisterFilter(GRPC_CLIENT_CHANNEL, FilterNamed("Filter3"));
  b.RegisterFilter(GRPC_CLIENT_CHANNEL, FilterNamed("Filter4"));
  b.RegisterFilter(GRPC_CLIENT_CHANNEL, FilterNamed("Filter5"));
  b.RegisterFilter(GRPC_CLIENT_CHANNEL, FilterNamed("Filter6"));
  b.RegisterFilter(GRPC_CLIENT_CHANNEL, FilterNamed("Filter7"));
  b.RegisterFilter(GRPC_CLIENT_CHANNEL, FilterNamed("Filter8"));
  b.RegisterFilter(GRPC_CLIENT_CHANNEL, FilterNamed("Filter9"));
  b.RegisterFilter(GRPC_CLIENT_CHANNEL, FilterNamed("terminal1")).Terminal();
  b.RegisterFusedFilter(GRPC_CLIENT_CHANNEL,
                        FilterNamed("Filter4+Filter5+Filter6+Filter7"));
  b.RegisterFusedFilter(GRPC_CLIENT_CHANNEL,
                        FilterNamed("Filter2+Filter3+Filter4"));
  b.RegisterFusedFilter(GRPC_CLIENT_CHANNEL, FilterNamed("Filter2+Filter3"));
  EXPECT_EQ(GetFilterNames(b.Build(), GRPC_CLIENT_CHANNEL, ChannelArgs()),
            std::vector<std::string>({"Filter1", "Filter2+Filter3",
                                      "Filter4+Filter5+Filter6+Filter7",
                                      "Filter8", "Filter9", "terminal1"}));
}

TEST(ChannelInitTest, CanRegisterFusedFiltersWithPostProcessors) {
  ChannelInit::Builder b;
  // Register 2 post processors to remove filter 2 and filter 5.
  b.RegisterPostProcessor(GRPC_CLIENT_CHANNEL,
                          ChannelInit::PostProcessorSlot::kAuthSubstitution,
                          RemoveFilterNamed("Filter2"));
  b.RegisterPostProcessor(
      GRPC_CLIENT_CHANNEL,
      ChannelInit::PostProcessorSlot::kXdsChannelStackModifier,
      RemoveFilterNamed("Filter5"));
  b.RegisterFilter(GRPC_CLIENT_CHANNEL, FilterNamed("Filter1"));
  b.RegisterFilter(GRPC_CLIENT_CHANNEL, FilterNamed("Filter2"));
  b.RegisterFilter(GRPC_CLIENT_CHANNEL, FilterNamed("Filter3"));
  b.RegisterFilter(GRPC_CLIENT_CHANNEL, FilterNamed("Filter4"));
  b.RegisterFilter(GRPC_CLIENT_CHANNEL, FilterNamed("Filter5"));
  b.RegisterFilter(GRPC_CLIENT_CHANNEL, FilterNamed("Filter6"));
  b.RegisterFilter(GRPC_CLIENT_CHANNEL, FilterNamed("Filter7"));
  b.RegisterFilter(GRPC_CLIENT_CHANNEL, FilterNamed("Filter8"));
  b.RegisterFilter(GRPC_CLIENT_CHANNEL, FilterNamed("Filter9"));
  b.RegisterFilter(GRPC_CLIENT_CHANNEL, FilterNamed("terminal1")).Terminal();
  b.RegisterFusedFilter(GRPC_CLIENT_CHANNEL,
                        FilterNamed("Filter4+Filter5+Filter6+Filter7"));
  b.RegisterFusedFilter(GRPC_CLIENT_CHANNEL,
                        FilterNamed("Filter4+Filter6+Filter7"));
  b.RegisterFusedFilter(GRPC_CLIENT_CHANNEL,
                        FilterNamed("Filter2+Filter3+Filter4"));
  b.RegisterFusedFilter(GRPC_CLIENT_CHANNEL, FilterNamed("Filter2+Filter3"));
  // Filter2 is removed by the post processor, so it should not be present in
  // the fused filters. Filter5 is removed by the post processor, so the fused
  // filter that contains it should not be present but the fusion
  // "Filter4+Filter6+Filter7" should be included.
  EXPECT_EQ(
      GetFilterNames(b.Build(), GRPC_CLIENT_CHANNEL, ChannelArgs()),
      std::vector<std::string>({"Filter1", "Filter3", "Filter4+Filter6+Filter7",
                                "Filter8", "Filter9", "terminal1"}));
}

TEST(ChannelInitTest, PredicateMatchingWithFusedFilters) {
  ChannelInit::Builder b;
  b.RegisterFilter(GRPC_CLIENT_CHANNEL, FilterNamed("Filter1"))
      .IfChannelArg("filter1", true);
  b.RegisterFilter(GRPC_CLIENT_CHANNEL, FilterNamed("Filter2"))
      .IfChannelArg("filter2", true);
  b.RegisterFilter(GRPC_CLIENT_CHANNEL, FilterNamed("Filter3"));
  b.RegisterFilter(GRPC_CLIENT_CHANNEL, FilterNamed("Filter4"));
  b.RegisterFilter(GRPC_CLIENT_CHANNEL, FilterNamed("Filter5"));
  b.RegisterFilter(GRPC_CLIENT_CHANNEL, FilterNamed("Filter6"));
  b.RegisterFilter(GRPC_CLIENT_CHANNEL, FilterNamed("terminal1")).Terminal();
  b.RegisterFusedFilter(GRPC_CLIENT_CHANNEL,
                        FilterNamed("Filter1+Filter2+Filter3+Filter4+Filter5"));
  b.RegisterFusedFilter(GRPC_CLIENT_CHANNEL,
                        FilterNamed("Filter2+Filter3+Filter4+Filter5"));
  b.RegisterFusedFilter(GRPC_CLIENT_CHANNEL,
                        FilterNamed("Filter3+Filter4+Filter5"));
  EXPECT_EQ(
      GetFilterNames(b.Build(), GRPC_CLIENT_CHANNEL,
                     ChannelArgs().Set("filter1", false).Set("filter2", true)),
      std::vector<std::string>(
          {"Filter2+Filter3+Filter4+Filter5", "Filter6", "terminal1"}));
}

class TestFilter1 {
 public:
  explicit TestFilter1(int* p) : p_(p) {}

  static absl::string_view TypeName() { return "TestFilter1"; }

  static absl::StatusOr<std::unique_ptr<TestFilter1>> Create(
      const ChannelArgs& args, ChannelFilter::Args) {
    EXPECT_EQ(args.GetInt("foo"), 1);
    return std::make_unique<TestFilter1>(args.GetPointer<int>("p"));
  }

  static const grpc_channel_filter kFilter;

  class Call {
   public:
    explicit Call(TestFilter1* filter) {
      EXPECT_EQ(*filter->x_, 0);
      *filter->x_ = 1;
      ++*filter->p_;
    }
    static const NoInterceptor OnClientInitialMetadata;
    static const NoInterceptor OnServerInitialMetadata;
    static const NoInterceptor OnServerTrailingMetadata;
    static const NoInterceptor OnClientToServerMessage;
    static const NoInterceptor OnClientToServerHalfClose;
    static const NoInterceptor OnServerToClientMessage;
    static const NoInterceptor OnFinalize;
  };

 private:
  std::unique_ptr<int> x_ = std::make_unique<int>(0);
  int* const p_;
};

const grpc_channel_filter TestFilter1::kFilter = {
    nullptr, nullptr, 0,       nullptr,
    nullptr, nullptr, 0,       nullptr,
    nullptr, nullptr, nullptr, GRPC_UNIQUE_TYPE_NAME_HERE("test_filter1")};
const NoInterceptor TestFilter1::Call::OnClientInitialMetadata;
const NoInterceptor TestFilter1::Call::OnServerInitialMetadata;
const NoInterceptor TestFilter1::Call::OnServerTrailingMetadata;
const NoInterceptor TestFilter1::Call::OnClientToServerMessage;
const NoInterceptor TestFilter1::Call::OnClientToServerHalfClose;
const NoInterceptor TestFilter1::Call::OnServerToClientMessage;
const NoInterceptor TestFilter1::Call::OnFinalize;

TEST(ChannelInitTest, CanCreateFilterWithCall) {
  grpc::testing::TestGrpcScope g;
  ChannelInit::Builder b;
  b.RegisterFilter<TestFilter1>(GRPC_CLIENT_CHANNEL);
  auto init = b.Build();
  int p = 0;
  InterceptionChainBuilder chain_builder{
      ChannelArgs().Set("foo", 1).Set("p", ChannelArgs::UnownedPointer(&p))};
  init.AddToInterceptionChainBuilder(GRPC_CLIENT_CHANNEL, chain_builder);
  int handled = 0;
  auto stack = chain_builder.Build(MakeCallDestinationFromHandlerFunction(
      [&handled](CallHandler) { ++handled; }));
  ASSERT_TRUE(stack.ok()) << stack.status();
  RefCountedPtr<CallArenaAllocator> allocator =
      MakeRefCounted<CallArenaAllocator>(
          ResourceQuota::Default()->memory_quota()->CreateMemoryAllocator(
              "test"),
          1024);
  auto event_engine = grpc_event_engine::experimental::GetDefaultEventEngine();
  auto arena = allocator->MakeArena();
  arena->SetContext<grpc_event_engine::experimental::EventEngine>(
      event_engine.get());
  auto call = MakeCallPair(Arena::MakePooledForOverwrite<ClientMetadata>(),
                           std::move(arena));
  (*stack)->StartCall(std::move(call.handler));
  EXPECT_EQ(p, 1);
  EXPECT_EQ(handled, 1);
}

}  // namespace
}  // namespace grpc_core

int main(int argc, char** argv) {
  grpc::testing::TestEnvironment env(&argc, argv);
  ::testing::InitGoogleTest(&argc, argv);
  return RUN_ALL_TESTS();
}<|MERGE_RESOLUTION|>--- conflicted
+++ resolved
@@ -68,11 +68,7 @@
   ChannelStackBuilderImpl b("test", type, args);
   if (!init.CreateStack(&b)) return {};
   std::vector<std::string> names;
-<<<<<<< HEAD
-  for (auto& [filter, config] : b.stack()) {
-=======
   for (auto& [filter, _] : b.stack()) {
->>>>>>> 5a4215f7
     names.push_back(std::string(filter->name.name()));
   }
   EXPECT_NE(names, std::vector<std::string>());
