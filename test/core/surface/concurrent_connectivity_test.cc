--- conflicted
+++ resolved
@@ -97,23 +97,13 @@
 // Always stack-allocate or new server_thread_args; never use gpr_malloc since
 // this contains C++ objects.
 struct server_thread_args {
-<<<<<<< HEAD
-  char* addr = nullptr;
+  std::string addr;
   grpc_server* server = nullptr;
   grpc_completion_queue* cq = nullptr;
   std::vector<grpc_pollset*> pollset;
   gpr_mu* mu = nullptr;
   gpr_event ready;
   std::atomic_bool stop{false};
-=======
-  std::string addr;
-  grpc_server* server = nullptr;
-  grpc_completion_queue* cq = nullptr;
-  grpc_pollset* pollset = nullptr;
-  gpr_mu* mu = nullptr;
-  gpr_event ready;
-  gpr_atm stop = 0;
->>>>>>> 68222114
 };
 
 void server_thread(void* vargs) {
