/*
 *
 * Copyright 2016 gRPC authors.
 *
 * Licensed under the Apache License, Version 2.0 (the "License");
 * you may not use this file except in compliance with the License.
 * You may obtain a copy of the License at
 *
 *     http://www.apache.org/licenses/LICENSE-2.0
 *
 * Unless required by applicable law or agreed to in writing, software
 * distributed under the License is distributed on an "AS IS" BASIS,
 * WITHOUT WARRANTIES OR CONDITIONS OF ANY KIND, either express or implied.
 * See the License for the specific language governing permissions and
 * limitations under the License.
 *
 */

#include <memory.h>
#include <stdio.h>

#include <atomic>
#include <string>

#include <gtest/gtest.h>

#include "absl/strings/str_cat.h"

#include <grpc/grpc.h>
#include <grpc/grpc_security.h>
#include <grpc/support/alloc.h>
#include <grpc/support/log.h>

#include "src/core/lib/address_utils/sockaddr_utils.h"
#include "src/core/lib/gprpp/thd.h"
#include "src/core/lib/gprpp/time.h"
#include "src/core/lib/iomgr/exec_ctx.h"
#include "src/core/lib/iomgr/iomgr.h"
#include "src/core/lib/iomgr/resolve_address.h"
#include "src/core/lib/iomgr/sockaddr.h"
#include "src/core/lib/iomgr/tcp_server.h"
#include "src/core/lib/resource_quota/api.h"
#include "test/core/util/port.h"
#include "test/core/util/test_config.h"

/* TODO(yashykt): When our macos testing infrastructure becomes good enough, we
 * wouldn't need to reduce the number of threads on MacOS */
#ifdef __APPLE__
#define NUM_THREADS 10
#else
#define NUM_THREADS 100
#endif /* __APPLE */

#define NUM_OUTER_LOOPS 10
#define NUM_INNER_LOOPS 10
#define DELAY_MILLIS 10
#define POLL_MILLIS 15000

#define NUM_OUTER_LOOPS_SHORT_TIMEOUTS 10
#define NUM_INNER_LOOPS_SHORT_TIMEOUTS 100
#define DELAY_MILLIS_SHORT_TIMEOUTS 1
// in a successful test run, POLL_MILLIS should never be reached because all
// runs should end after the shorter delay_millis
#define POLL_MILLIS_SHORT_TIMEOUTS 30000
// it should never take longer that this to shutdown the server
#define SERVER_SHUTDOWN_TIMEOUT 30000

static void* tag(int n) { return reinterpret_cast<void*>(n); }

void create_loop_destroy(void* addr) {
  for (int i = 0; i < NUM_OUTER_LOOPS; ++i) {
    grpc_completion_queue* cq = grpc_completion_queue_create_for_next(nullptr);
    grpc_channel_credentials* creds = grpc_insecure_credentials_create();
    grpc_channel* chan =
        grpc_channel_create(static_cast<char*>(addr), creds, nullptr);
    grpc_channel_credentials_release(creds);

    for (int j = 0; j < NUM_INNER_LOOPS; ++j) {
      gpr_timespec later_time =
          grpc_timeout_milliseconds_to_deadline(DELAY_MILLIS);
      grpc_connectivity_state state =
          grpc_channel_check_connectivity_state(chan, 1);
      grpc_channel_watch_connectivity_state(chan, state, later_time, cq,
                                            nullptr);
      gpr_timespec poll_time =
          grpc_timeout_milliseconds_to_deadline(POLL_MILLIS);
      ASSERT_EQ(grpc_completion_queue_next(cq, poll_time, nullptr).type,
                GRPC_OP_COMPLETE);
      /* check that the watcher from "watch state" was free'd */
      ASSERT_EQ(grpc_channel_num_external_connectivity_watchers(chan), 0);
    }
    grpc_channel_destroy(chan);
    grpc_completion_queue_destroy(cq);
  }
}

// Always stack-allocate or new ServerThreadArgs; never use gpr_malloc since
// this contains C++ objects.
struct ServerThreadArgs {
  std::string addr;
  grpc_server* server = nullptr;
  grpc_completion_queue* cq = nullptr;
  std::vector<grpc_pollset*> pollset;
  gpr_mu* mu = nullptr;
  gpr_event ready;
  std::atomic_bool stop{false};
};

void server_thread(void* vargs) {
  struct ServerThreadArgs* args = static_cast<struct ServerThreadArgs*>(vargs);
  grpc_event ev;
  gpr_timespec deadline =
      grpc_timeout_milliseconds_to_deadline(SERVER_SHUTDOWN_TIMEOUT);
  ev = grpc_completion_queue_next(args->cq, deadline, nullptr);
  ASSERT_EQ(ev.type, GRPC_OP_COMPLETE);
  ASSERT_EQ(ev.tag, tag(0xd1e));
}

static void on_connect(void* vargs, grpc_endpoint* tcp,
                       grpc_pollset* /*accepting_pollset*/,
                       grpc_tcp_server_acceptor* acceptor) {
  gpr_free(acceptor);
  struct ServerThreadArgs* args = static_cast<struct ServerThreadArgs*>(vargs);
  grpc_endpoint_shutdown(tcp,
                         GRPC_ERROR_CREATE_FROM_STATIC_STRING("Connected"));
  grpc_endpoint_destroy(tcp);
  gpr_mu_lock(args->mu);
  GRPC_LOG_IF_ERROR("pollset_kick",
                    grpc_pollset_kick(args->pollset[0], nullptr));
  gpr_mu_unlock(args->mu);
}

void bad_server_thread(void* vargs) {
  struct ServerThreadArgs* args = static_cast<struct ServerThreadArgs*>(vargs);

  grpc_core::ExecCtx exec_ctx;
  grpc_resolved_address resolved_addr;
  grpc_sockaddr* addr = reinterpret_cast<grpc_sockaddr*>(resolved_addr.addr);
  int port;
  grpc_tcp_server* s;
<<<<<<< HEAD
  auto channel_args = grpc_core::CoreConfiguration::Get()
                          .channel_args_preconditioning()
                          .PreconditionChannelArgs(nullptr)
                          .ToC();
  grpc_error_handle error =
      grpc_tcp_server_create(nullptr, channel_args.get(), &s);
  GPR_ASSERT(GRPC_ERROR_IS_NONE(error));
=======
  const grpc_channel_args* channel_args = grpc_core::CoreConfiguration::Get()
                                              .channel_args_preconditioning()
                                              .PreconditionChannelArgs(nullptr)
                                              .ToC();
  grpc_error_handle error = grpc_tcp_server_create(nullptr, channel_args, &s);
  grpc_channel_args_destroy(channel_args);
  ASSERT_TRUE(GRPC_ERROR_IS_NONE(error));
>>>>>>> 38284a07
  memset(&resolved_addr, 0, sizeof(resolved_addr));
  addr->sa_family = GRPC_AF_INET;
  error = grpc_tcp_server_add_port(s, &resolved_addr, &port);
  ASSERT_TRUE(GRPC_LOG_IF_ERROR("grpc_tcp_server_add_port", error));
  ASSERT_GT(port, 0);
  args->addr = absl::StrCat("localhost:", port);

  grpc_tcp_server_start(s, &args->pollset, on_connect, args);
  gpr_event_set(&args->ready, reinterpret_cast<void*>(1));

  gpr_mu_lock(args->mu);
  while (!args->stop.load(std::memory_order_acquire)) {
    grpc_core::Timestamp deadline = grpc_core::ExecCtx::Get()->Now() +
                                    grpc_core::Duration::Milliseconds(100);

    grpc_pollset_worker* worker = nullptr;
    if (!GRPC_LOG_IF_ERROR(
            "pollset_work",
            grpc_pollset_work(args->pollset[0], &worker, deadline))) {
      args->stop.store(true, std::memory_order_release);
    }
    gpr_mu_unlock(args->mu);

    gpr_mu_lock(args->mu);
  }
  gpr_mu_unlock(args->mu);

  grpc_tcp_server_unref(s);
}

static void done_pollset_shutdown(void* pollset, grpc_error_handle /*error*/) {
  grpc_pollset_destroy(static_cast<grpc_pollset*>(pollset));
  gpr_free(pollset);
}

TEST(ConcurrentConnectivityTest, RunConcurrentConnectivityTest) {
  struct ServerThreadArgs args;

  /* First round, no server */
  {
    gpr_log(GPR_DEBUG, "Wave 1");
    grpc_core::Thread threads[NUM_THREADS];
    args.addr = "localhost:54321";
    for (auto& th : threads) {
      th = grpc_core::Thread("grpc_wave_1", create_loop_destroy,
                             const_cast<char*>(args.addr.c_str()));
      th.Start();
    }
    for (auto& th : threads) {
      th.Join();
    }
  }

  /* Second round, actual grpc server */
  {
    gpr_log(GPR_DEBUG, "Wave 2");
    int port = grpc_pick_unused_port_or_die();
    args.addr = absl::StrCat("localhost:", port);
    args.server = grpc_server_create(nullptr, nullptr);
    grpc_server_credentials* server_creds =
        grpc_insecure_server_credentials_create();
    grpc_server_add_http2_port(args.server, args.addr.c_str(), server_creds);
    grpc_server_credentials_release(server_creds);
    args.cq = grpc_completion_queue_create_for_next(nullptr);
    grpc_server_register_completion_queue(args.server, args.cq, nullptr);
    grpc_server_start(args.server);
    grpc_core::Thread server2("grpc_wave_2_server", server_thread, &args);
    server2.Start();

    grpc_core::Thread threads[NUM_THREADS];
    for (auto& th : threads) {
      th = grpc_core::Thread("grpc_wave_2", create_loop_destroy,
                             const_cast<char*>(args.addr.c_str()));
      th.Start();
    }
    for (auto& th : threads) {
      th.Join();
    }
    grpc_server_shutdown_and_notify(args.server, args.cq, tag(0xd1e));

    server2.Join();
    grpc_server_destroy(args.server);
    grpc_completion_queue_destroy(args.cq);
  }

  /* Third round, bogus tcp server */
  {
    gpr_log(GPR_DEBUG, "Wave 3");
    auto* pollset = static_cast<grpc_pollset*>(gpr_zalloc(grpc_pollset_size()));
    grpc_pollset_init(pollset, &args.mu);
    args.pollset.push_back(pollset);
    gpr_event_init(&args.ready);
    grpc_core::Thread server3("grpc_wave_3_server", bad_server_thread, &args);
    server3.Start();
    gpr_event_wait(&args.ready, gpr_inf_future(GPR_CLOCK_MONOTONIC));

    grpc_core::Thread threads[NUM_THREADS];
    for (auto& th : threads) {
      th = grpc_core::Thread("grpc_wave_3", create_loop_destroy,
                             const_cast<char*>(args.addr.c_str()));
      th.Start();
    }
    for (auto& th : threads) {
      th.Join();
    }

    args.stop.store(true, std::memory_order_release);
    server3.Join();
    {
      grpc_core::ExecCtx exec_ctx;
      grpc_pollset_shutdown(
          args.pollset[0],
          GRPC_CLOSURE_CREATE(done_pollset_shutdown, args.pollset[0],
                              grpc_schedule_on_exec_ctx));
    }
  }
}

void watches_with_short_timeouts(void* addr) {
  for (int i = 0; i < NUM_OUTER_LOOPS_SHORT_TIMEOUTS; ++i) {
    grpc_completion_queue* cq = grpc_completion_queue_create_for_next(nullptr);
    grpc_channel_credentials* creds = grpc_insecure_credentials_create();
    grpc_channel* chan =
        grpc_channel_create(static_cast<char*>(addr), creds, nullptr);
    grpc_channel_credentials_release(creds);

    for (int j = 0; j < NUM_INNER_LOOPS_SHORT_TIMEOUTS; ++j) {
      gpr_timespec later_time =
          grpc_timeout_milliseconds_to_deadline(DELAY_MILLIS_SHORT_TIMEOUTS);
      grpc_connectivity_state state =
          grpc_channel_check_connectivity_state(chan, 0);
      ASSERT_EQ(state, GRPC_CHANNEL_IDLE);
      grpc_channel_watch_connectivity_state(chan, state, later_time, cq,
                                            nullptr);
      gpr_timespec poll_time =
          grpc_timeout_milliseconds_to_deadline(POLL_MILLIS_SHORT_TIMEOUTS);
      grpc_event ev = grpc_completion_queue_next(cq, poll_time, nullptr);
      ASSERT_EQ(ev.type, GRPC_OP_COMPLETE);
      ASSERT_EQ(ev.success, false);
      /* check that the watcher from "watch state" was free'd */
      ASSERT_EQ(grpc_channel_num_external_connectivity_watchers(chan), 0);
    }
    grpc_channel_destroy(chan);
    grpc_completion_queue_destroy(cq);
  }
}

// This test tries to catch deadlock situations.
// With short timeouts on "watches" and long timeouts on cq next calls,
// so that a QUEUE_TIMEOUT likely means that something is stuck.
TEST(ConcurrentConnectivityTest, RunConcurrentWatchesWithShortTimeoutsTest) {
  grpc_core::Thread threads[NUM_THREADS];
  for (auto& th : threads) {
    th = grpc_core::Thread("grpc_short_watches", watches_with_short_timeouts,
                           const_cast<char*>("localhost:54321"));
    th.Start();
  }
  for (auto& th : threads) {
    th.Join();
  }
}

int main(int argc, char** argv) {
  grpc::testing::TestEnvironment env(&argc, argv);
  ::testing::InitGoogleTest(&argc, argv);
  grpc::testing::TestGrpcScope grpc_scope;
  return RUN_ALL_TESTS();
}<|MERGE_RESOLUTION|>--- conflicted
+++ resolved
@@ -138,23 +138,13 @@
   grpc_sockaddr* addr = reinterpret_cast<grpc_sockaddr*>(resolved_addr.addr);
   int port;
   grpc_tcp_server* s;
-<<<<<<< HEAD
   auto channel_args = grpc_core::CoreConfiguration::Get()
                           .channel_args_preconditioning()
                           .PreconditionChannelArgs(nullptr)
                           .ToC();
   grpc_error_handle error =
       grpc_tcp_server_create(nullptr, channel_args.get(), &s);
-  GPR_ASSERT(GRPC_ERROR_IS_NONE(error));
-=======
-  const grpc_channel_args* channel_args = grpc_core::CoreConfiguration::Get()
-                                              .channel_args_preconditioning()
-                                              .PreconditionChannelArgs(nullptr)
-                                              .ToC();
-  grpc_error_handle error = grpc_tcp_server_create(nullptr, channel_args, &s);
-  grpc_channel_args_destroy(channel_args);
   ASSERT_TRUE(GRPC_ERROR_IS_NONE(error));
->>>>>>> 38284a07
   memset(&resolved_addr, 0, sizeof(resolved_addr));
   addr->sa_family = GRPC_AF_INET;
   error = grpc_tcp_server_add_port(s, &resolved_addr, &port);
