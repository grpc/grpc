--- conflicted
+++ resolved
@@ -30,7 +30,6 @@
   EXPECT_STREQ(execution_order.c_str(), "42");
 }
 
-<<<<<<< HEAD
 TEST(SwitchTest, ThreeImmediateCases) {
   std::string execution_order;
   auto test_switch = [&execution_order](int discriminator) {
@@ -51,12 +50,6 @@
                     absl::StrAppend(&execution_order, "D");
                     return -1;
                   }));
-=======
-TEST(SwitchTest, ThreeCases) {
-  auto test_switch = [](int d) {
-    return Switch(d, Case<1>([] { return 25; }), Case<2>([] { return 95; }),
-                  Case<3>([] { return 68; }), Default([] { return 52; }));
->>>>>>> d5448731
   };
   EXPECT_EQ(test_switch(0)(), Poll<int>(-1));
   EXPECT_STREQ(execution_order.c_str(), "D");
@@ -75,7 +68,6 @@
 }
 
 TEST(SwitchTest, Pending) {
-<<<<<<< HEAD
   std::string execution_order;
   bool is_pending = true;
   auto test_switch = [&execution_order, &is_pending](int discriminator) {
@@ -102,12 +94,10 @@
                     absl::StrAppend(&execution_order, "D");
                     return -1;
                   }));
-=======
   auto test_switch = [](int d) {
     return Switch(d, Case<42>([]() -> Poll<int> { return Pending{}; }),
                   Case<1>([] { return 25; }), Case<2>([] { return 95; }),
                   Case<3>([] { return 68; }), Default([] { return 52; }));
->>>>>>> d5448731
   };
 
   EXPECT_EQ(test_switch(0)(), Poll<int>(Pending{}));
@@ -134,7 +124,6 @@
   std::string execution_order;
   enum class X : uint8_t { A, B, C };
 
-<<<<<<< HEAD
   auto test_switch = [&execution_order](X value) {
     execution_order.clear();
     return Switch(value, Case<X, X::A>([&execution_order] {
@@ -153,12 +142,6 @@
                     absl::StrAppend(&execution_order, "D");
                     return 52;
                   }));
-=======
-  auto test_switch = [](X d) {
-    return Switch(d, Case<X::A>([] { return 25; }),
-                  Case<X::B>([] { return 95; }), Case<X::C>([] { return 68; }),
-                  Default([] { return 52; }));
->>>>>>> d5448731
   };
 
   EXPECT_EQ(test_switch(X::A)(), Poll<int>(100));
