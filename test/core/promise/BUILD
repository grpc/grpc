--- conflicted
+++ resolved
@@ -187,7 +187,6 @@
         "//:wait_set",
         "//test/core/util:grpc_suppressions",
     ],
-<<<<<<< HEAD
 )
 
 grpc_cc_test(
@@ -202,6 +201,4 @@
         "//:seq",
         "//test/core/util:grpc_suppressions",
     ],
-=======
->>>>>>> 5cdaec9a
-)+)
