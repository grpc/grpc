--- conflicted
+++ resolved
@@ -43,7 +43,6 @@
 )
 
 grpc_cc_test(
-<<<<<<< HEAD
     name = "map_test",
     srcs = ["map_test.cc"],
     external_deps = ["gtest"],
@@ -52,7 +51,10 @@
     deps = [
         "//:map",
         "//:promise",
-=======
+        "//test/core/util:grpc_suppressions",
+    ],
+)
+grpc_cc_test(
     name = "promise_factory_test",
     srcs = ["promise_factory_test.cc"],
     external_deps = [
@@ -65,7 +67,6 @@
         "//:capture",
         "//:promise",
         "//:promise_factory",
->>>>>>> 34338e57
         "//test/core/util:grpc_suppressions",
     ],
 )