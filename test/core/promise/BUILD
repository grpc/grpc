--- conflicted
+++ resolved
@@ -102,43 +102,48 @@
 )
 
 grpc_cc_test(
-<<<<<<< HEAD
-    name = "seq_test",
-    srcs = ["seq_test.cc"],
-=======
     name = "if_test",
     srcs = ["if_test.cc"],
->>>>>>> d10617ed
     external_deps = ["gtest"],
     language = "c++",
     uses_polling = False,
     deps = [
-<<<<<<< HEAD
-        "//:seq",
-=======
         "//:if",
->>>>>>> d10617ed
         "//test/core/util:grpc_suppressions",
     ],
 )
 
 grpc_cc_test(
-<<<<<<< HEAD
-    name = "try_seq_test",
-    srcs = ["try_seq_test.cc"],
-=======
     name = "loop_test",
     srcs = ["loop_test.cc"],
->>>>>>> d10617ed
     external_deps = ["gtest"],
     language = "c++",
     uses_polling = False,
     deps = [
-<<<<<<< HEAD
+        "//:loop",
+        "//test/core/util:grpc_suppressions",
+    ],
+)
+grpc_cc_test(
+    name = "seq_test",
+    srcs = ["seq_test.cc"],
+    external_deps = ["gtest"],
+    language = "c++",
+    uses_polling = False,
+    deps = [
+        "//:seq",
+        "//test/core/util:grpc_suppressions",
+    ],
+)
+
+grpc_cc_test(
+    name = "try_seq_test",
+    srcs = ["try_seq_test.cc"],
+    external_deps = ["gtest"],
+    language = "c++",
+    uses_polling = False,
+    deps = [
         "//:try_seq",
-=======
-        "//:loop",
->>>>>>> d10617ed
         "//test/core/util:grpc_suppressions",
     ],
 )