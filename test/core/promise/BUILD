# Copyright 2021 gRPC authors.
#
# Licensed under the Apache License, Version 2.0 (the "License");
# you may not use this file except in compliance with the License.
# You may obtain a copy of the License at
#
#     http://www.apache.org/licenses/LICENSE-2.0
#
# Unless required by applicable law or agreed to in writing, software
# distributed under the License is distributed on an "AS IS" BASIS,
# WITHOUT WARRANTIES OR CONDITIONS OF ANY KIND, either express or implied.
# See the License for the specific language governing permissions and
# limitations under the License.

load("//bazel:grpc_build_system.bzl", "grpc_cc_test", "grpc_package")

licenses(["notice"])

grpc_package(name = "test/core/promise")

grpc_cc_test(
    name = "poll_test",
    srcs = ["poll_test.cc"],
    external_deps = ["gtest"],
    language = "c++",
    uses_polling = False,
    deps = [
        "//:poll",
        "//test/core/util:grpc_suppressions",
    ],
)

grpc_cc_test(
    name = "context_test",
    srcs = ["context_test.cc"],
    external_deps = ["gtest"],
    language = "c++",
    uses_polling = False,
<<<<<<< HEAD
    deps = ["//:context",
        "//test/core/util:grpc_suppressions",
            ],
)
=======
    deps = ["//:context"],
)
>>>>>>> d8123e56
<|MERGE_RESOLUTION|>--- conflicted
+++ resolved
@@ -36,12 +36,7 @@
     external_deps = ["gtest"],
     language = "c++",
     uses_polling = False,
-<<<<<<< HEAD
     deps = ["//:context",
         "//test/core/util:grpc_suppressions",
             ],
-)
-=======
-    deps = ["//:context"],
-)
->>>>>>> d8123e56
+)