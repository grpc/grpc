# Copyright 2021 gRPC authors.
#
# Licensed under the Apache License, Version 2.0 (the "License");
# you may not use this file except in compliance with the License.
# You may obtain a copy of the License at
#
#     http://www.apache.org/licenses/LICENSE-2.0
#
# Unless required by applicable law or agreed to in writing, software
# distributed under the License is distributed on an "AS IS" BASIS,
# WITHOUT WARRANTIES OR CONDITIONS OF ANY KIND, either express or implied.
# See the License for the specific language governing permissions and
# limitations under the License.

load("//bazel:grpc_build_system.bzl", "grpc_cc_test", "grpc_package")

licenses(["notice"])

grpc_package(name = "test/core/promise")

grpc_cc_test(
    name = "poll_test",
    srcs = ["poll_test.cc"],
    external_deps = ["gtest"],
    language = "c++",
    uses_polling = False,
    deps = [
        "//:poll",
        "//test/core/util:grpc_suppressions",
    ],
)

grpc_cc_test(
    name = "context_test",
    srcs = ["context_test.cc"],
    external_deps = ["gtest"],
    language = "c++",
    uses_polling = False,
    deps = [
        "//:context",
        "//test/core/util:grpc_suppressions",
    ],
)

grpc_cc_test(
    name = "promise_test",
    srcs = ["promise_test.cc"],
    external_deps = ["gtest"],
    language = "c++",
    uses_polling = False,
    deps = [
        "//:promise",
        "//test/core/util:grpc_suppressions",
    ],
)

grpc_cc_test(
    # Why promise_map_test and not map_test?
    # third_party/benchmark defines a map_test in its cmakefile, and we depend
    # on that from our cmakefile, and cmake wants to have a flat namespace to
    # deal with xcode/visual studio limitations... sooo... promise_map_test it
    # is.
    name = "promise_map_test",
    srcs = ["map_test.cc"],
    external_deps = ["gtest"],
    language = "c++",
    uses_polling = False,
    deps = [
        "//:map",
        "//:promise",
        "//test/core/util:grpc_suppressions",
    ],
)

grpc_cc_test(
    name = "race_test",
    srcs = ["race_test.cc"],
    external_deps = ["gtest"],
    language = "c++",
    uses_polling = False,
    deps = [
        "//:race",
        "//test/core/util:grpc_suppressions",
    ],
)

grpc_cc_test(
    name = "promise_factory_test",
    srcs = ["promise_factory_test.cc"],
    external_deps = [
        "gtest",
        "absl/functional:bind_front",
    ],
    language = "c++",
    uses_polling = False,
    deps = [
        "//:capture",
        "//:promise",
        "//:promise_factory",
        "//test/core/util:grpc_suppressions",
    ],
)

grpc_cc_test(
    name = "if_test",
    srcs = ["if_test.cc"],
    external_deps = ["gtest"],
    language = "c++",
    uses_polling = False,
    deps = [
        "//:if",
        "//test/core/util:grpc_suppressions",
    ],
)

grpc_cc_test(
    name = "loop_test",
    srcs = ["loop_test.cc"],
    external_deps = ["gtest"],
    language = "c++",
    uses_polling = False,
    deps = [
        "//:loop",
        "//test/core/util:grpc_suppressions",
    ],
)

grpc_cc_test(
    name = "join_test",
    srcs = ["join_test.cc"],
    external_deps = ["gtest"],
    language = "c++",
    uses_polling = False,
    deps = [
        "//:join",
        "//test/core/util:grpc_suppressions",
    ],
)

grpc_cc_test(
    name = "try_join_test",
    srcs = ["try_join_test.cc"],
    external_deps = ["gtest"],
    language = "c++",
    uses_polling = False,
    deps = [
        "//:try_join",
        "//test/core/util:grpc_suppressions",
    ],
)

grpc_cc_test(
    name = "seq_test",
    srcs = ["seq_test.cc"],
    external_deps = ["gtest"],
    language = "c++",
    uses_polling = False,
    deps = [
        "//:seq",
        "//test/core/util:grpc_suppressions",
    ],
)

grpc_cc_test(
    name = "try_seq_test",
    srcs = ["try_seq_test.cc"],
    external_deps = ["gtest"],
    language = "c++",
    uses_polling = False,
    deps = [
        "//:try_seq",
        "//test/core/util:grpc_suppressions",
    ],
)

grpc_cc_test(
    name = "activity_test",
    srcs = ["activity_test.cc"],
    external_deps = ["gtest"],
    language = "c++",
    uses_polling = False,
    deps = [
        "//:activity",
        "//:join",
        "//:promise",
        "//:seq",
        "//:wait_set",
        "//test/core/util:grpc_suppressions",
    ],
)

grpc_cc_test(
    name = "latch_test",
    srcs = ["latch_test.cc"],
    external_deps = ["gtest"],
    language = "c++",
    uses_polling = False,
    deps = [
        "//:join",
        "//:latch",
        "//:seq",
        "//test/core/util:grpc_suppressions",
    ],
)

grpc_cc_test(
    name = "observable_test",
    srcs = ["observable_test.cc"],
    external_deps = ["gtest"],
    language = "c++",
    uses_polling = False,
    deps = [
        "//:observable",
        "//:promise",
        "//:seq",
        "//test/core/util:grpc_suppressions",
    ],
)

grpc_cc_test(
<<<<<<< HEAD
    name = "visitor_test",
    srcs = ["visitor_test.cc"],
=======
    name = "pipe_test",
    srcs = ["pipe_test.cc"],
>>>>>>> 4a267667
    external_deps = ["gtest"],
    language = "c++",
    uses_polling = False,
    deps = [
<<<<<<< HEAD
        "//:visitor",
        "//test/core/util:grpc_suppressions",
    ],
)
=======
        "//:join",
        "//:pipe",
        "//:promise",
        "//:seq",
        "//test/core/util:grpc_suppressions",
    ],
)
>>>>>>> 4a267667
<|MERGE_RESOLUTION|>--- conflicted
+++ resolved
@@ -218,28 +218,28 @@
 )
 
 grpc_cc_test(
-<<<<<<< HEAD
+    name = "pipe_test",
+    srcs = ["pipe_test.cc"],
+    external_deps = ["gtest"],
+    language = "c++",
+    uses_polling = False,
+    deps = [
+        "//:join",
+        "//:pipe",
+        "//:promise",
+        "//:seq",
+        "//test/core/util:grpc_suppressions",
+    ],
+)
+
+grpc_cc_test(
     name = "visitor_test",
     srcs = ["visitor_test.cc"],
-=======
-    name = "pipe_test",
-    srcs = ["pipe_test.cc"],
->>>>>>> 4a267667
-    external_deps = ["gtest"],
-    language = "c++",
-    uses_polling = False,
-    deps = [
-<<<<<<< HEAD
+    external_deps = ["gtest"],
+    language = "c++",
+    uses_polling = False,
+    deps = [
         "//:visitor",
         "//test/core/util:grpc_suppressions",
     ],
-)
-=======
-        "//:join",
-        "//:pipe",
-        "//:promise",
-        "//:seq",
-        "//test/core/util:grpc_suppressions",
-    ],
-)
->>>>>>> 4a267667
+)