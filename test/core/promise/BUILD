# Copyright 2021 gRPC authors.
#
# Licensed under the Apache License, Version 2.0 (the "License");
# you may not use this file except in compliance with the License.
# You may obtain a copy of the License at
#
#     http://www.apache.org/licenses/LICENSE-2.0
#
# Unless required by applicable law or agreed to in writing, software
# distributed under the License is distributed on an "AS IS" BASIS,
# WITHOUT WARRANTIES OR CONDITIONS OF ANY KIND, either express or implied.
# See the License for the specific language governing permissions and
# limitations under the License.

load("//bazel:grpc_build_system.bzl", "grpc_cc_test")

grpc_cc_test(
    name = "poll_test",
    srcs = ["poll_test.cc"],
    external_deps = ["gtest"],
    language = "c++",
    uses_polling = False,
    deps = [
        "//:poll",
        "//test/core/util:grpc_suppressions",
    ],
)

grpc_cc_test(
    name = "promise_factory_test",
    srcs = ["promise_factory_test.cc"],
    external_deps = [
        "gtest",
        "absl/functional:bind_front",
    ],
    language = "c++",
    uses_polling = False,
    deps = [
        "//:capture",
        "//:promise",
        "//:promise_factory",
    ],
<<<<<<< HEAD
)

grpc_cc_test(
    name = "loop_test",
    srcs = ["loop_test.cc"],
    external_deps = ["gtest"],
    language = "c++",
    uses_polling = False,
    deps = ["//:loop"],
)
=======
)
>>>>>>> d43e9f33
<|MERGE_RESOLUTION|>--- conflicted
+++ resolved
@@ -40,7 +40,6 @@
         "//:promise",
         "//:promise_factory",
     ],
-<<<<<<< HEAD
 )
 
 grpc_cc_test(
@@ -51,6 +50,3 @@
     uses_polling = False,
     deps = ["//:loop"],
 )
-=======
-)
->>>>>>> d43e9f33
