# Copyright 2021 gRPC authors.
#
# Licensed under the Apache License, Version 2.0 (the "License");
# you may not use this file except in compliance with the License.
# You may obtain a copy of the License at
#
#     http://www.apache.org/licenses/LICENSE-2.0
#
# Unless required by applicable law or agreed to in writing, software
# distributed under the License is distributed on an "AS IS" BASIS,
# WITHOUT WARRANTIES OR CONDITIONS OF ANY KIND, either express or implied.
# See the License for the specific language governing permissions and
# limitations under the License.

load("//bazel:grpc_build_system.bzl", "grpc_cc_test", "grpc_package")

licenses(["notice"])

grpc_package(name = "test/core/promise")

grpc_cc_test(
    name = "poll_test",
    srcs = ["poll_test.cc"],
    external_deps = ["gtest"],
    language = "c++",
    uses_polling = False,
    deps = [
        "//:poll",
        "//test/core/util:grpc_suppressions",
    ],
)

grpc_cc_test(
<<<<<<< HEAD
    name = "context_test",
    srcs = ["context_test.cc"],
=======
    name = "promise_test",
    srcs = ["promise_test.cc"],
>>>>>>> 56c18f99
    external_deps = ["gtest"],
    language = "c++",
    uses_polling = False,
    deps = [
<<<<<<< HEAD
        "//:context",
=======
        "//:promise",
>>>>>>> 56c18f99
        "//test/core/util:grpc_suppressions",
    ],
)<|MERGE_RESOLUTION|>--- conflicted
+++ resolved
@@ -31,22 +31,24 @@
 )
 
 grpc_cc_test(
-<<<<<<< HEAD
     name = "context_test",
     srcs = ["context_test.cc"],
-=======
-    name = "promise_test",
-    srcs = ["promise_test.cc"],
->>>>>>> 56c18f99
     external_deps = ["gtest"],
     language = "c++",
     uses_polling = False,
     deps = [
-<<<<<<< HEAD
         "//:context",
-=======
+        "//test/core/util:grpc_suppressions",
+    ],
+)
+grpc_cc_test(
+    name = "promise_test",
+    srcs = ["promise_test.cc"],
+    external_deps = ["gtest"],
+    language = "c++",
+    uses_polling = False,
+    deps = [
         "//:promise",
->>>>>>> 56c18f99
         "//test/core/util:grpc_suppressions",
     ],
 )