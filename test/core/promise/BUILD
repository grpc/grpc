--- conflicted
+++ resolved
@@ -43,7 +43,6 @@
 )
 
 grpc_cc_test(
-<<<<<<< HEAD
     name = "race_test",
     srcs = ["race_test.cc"],
     external_deps = ["gtest"],
@@ -51,7 +50,11 @@
     uses_polling = False,
     deps = [
         "//:race",
-=======
+        "//test/core/util:grpc_suppressions",
+    ],
+)
+
+grpc_cc_test(
     name = "promise_factory_test",
     srcs = ["promise_factory_test.cc"],
     external_deps = [
@@ -64,7 +67,6 @@
         "//:capture",
         "//:promise",
         "//:promise_factory",
->>>>>>> 34338e57
         "//test/core/util:grpc_suppressions",
     ],
 )