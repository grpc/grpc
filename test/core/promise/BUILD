--- conflicted
+++ resolved
@@ -20,8 +20,10 @@
     external_deps = ["gtest"],
     language = "c++",
     uses_polling = False,
-<<<<<<< HEAD
-    deps = ["//:poll"],
+    deps = [
+        "//:poll",
+        "//test/core/util:grpc_suppressions",
+    ],
 )
 
 grpc_cc_test(
@@ -32,10 +34,3 @@
     uses_polling = False,
     deps = ["//:promise"],
 )
-=======
-    deps = [
-        "//:poll",
-        "//test/core/util:grpc_suppressions",
-    ],
-)
->>>>>>> 69af4774
