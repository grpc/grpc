# Copyright 2021 gRPC authors.
#
# Licensed under the Apache License, Version 2.0 (the "License");
# you may not use this file except in compliance with the License.
# You may obtain a copy of the License at
#
#     http://www.apache.org/licenses/LICENSE-2.0
#
# Unless required by applicable law or agreed to in writing, software
# distributed under the License is distributed on an "AS IS" BASIS,
# WITHOUT WARRANTIES OR CONDITIONS OF ANY KIND, either express or implied.
# See the License for the specific language governing permissions and
# limitations under the License.

load("//bazel:grpc_build_system.bzl", "grpc_cc_library", "grpc_cc_test", "grpc_package")

licenses(["notice"])

grpc_package(name = "test/core/promise")

load("//test/core/util:grpc_fuzzer.bzl", "grpc_proto_fuzzer")

grpc_cc_library(
    name = "test_wakeup_schedulers",
    testonly = True,
    hdrs = ["test_wakeup_schedulers.h"],
    external_deps = ["gtest"],
    deps = [
        "//:gpr_base",
        "//test/core/util:grpc_suppressions",
    ],
)

grpc_cc_test(
    name = "poll_test",
    srcs = ["poll_test.cc"],
    external_deps = ["gtest"],
    language = "c++",
    uses_polling = False,
    deps = [
        "//src/core/lib/promise:poll",
        "//test/core/util:grpc_suppressions",
    ],
)

grpc_cc_test(
    name = "context_test",
    srcs = ["context_test.cc"],
    external_deps = ["gtest"],
    language = "c++",
    uses_polling = False,
    deps = [
        "//src/core/lib/promise:context",
        "//test/core/util:grpc_suppressions",
    ],
)

grpc_cc_test(
    name = "promise_test",
    srcs = ["promise_test.cc"],
    external_deps = ["gtest"],
    language = "c++",
    uses_polling = False,
    deps = [
        "//src/core/lib/promise",
        "//test/core/util:grpc_suppressions",
    ],
)

grpc_cc_test(
    # Why promise_map_test and not map_test?
    # third_party/benchmark defines a map_test in its cmakefile, and we depend
    # on that from our cmakefile, and cmake wants to have a flat namespace to
    # deal with xcode/visual studio limitations... sooo... promise_map_test it
    # is.
    name = "promise_map_test",
    srcs = ["map_test.cc"],
    external_deps = ["gtest"],
    language = "c++",
    uses_polling = False,
    deps = [
        "//src/core/lib/promise",
        "//src/core/lib/promise:map",
        "//test/core/util:grpc_suppressions",
    ],
)

grpc_cc_test(
    name = "race_test",
    srcs = ["race_test.cc"],
    external_deps = ["gtest"],
    language = "c++",
    uses_polling = False,
    deps = [
        "//src/core/lib/promise:race",
        "//test/core/util:grpc_suppressions",
    ],
)

grpc_cc_test(
    name = "promise_factory_test",
    srcs = ["promise_factory_test.cc"],
    external_deps = [
        "gtest",
        "absl/functional:bind_front",
    ],
    language = "c++",
    uses_polling = False,
    deps = [
        "//:capture",
        "//src/core/lib/promise",
        "//src/core/lib/promise:promise_factory",
        "//test/core/util:grpc_suppressions",
    ],
)

grpc_cc_test(
    name = "if_test",
    srcs = ["if_test.cc"],
    external_deps = ["gtest"],
    language = "c++",
    uses_polling = False,
    deps = [
        "//src/core/lib/promise:if",
        "//test/core/util:grpc_suppressions",
    ],
)

grpc_cc_test(
    name = "loop_test",
    srcs = ["loop_test.cc"],
    external_deps = ["gtest"],
    language = "c++",
    uses_polling = False,
    deps = [
        "//src/core/lib/promise:loop",
        "//src/core/lib/promise:seq",
        "//test/core/util:grpc_suppressions",
    ],
)

grpc_cc_test(
    name = "join_test",
    srcs = ["join_test.cc"],
    external_deps = ["gtest"],
    language = "c++",
    uses_polling = False,
    deps = [
        "//src/core/lib/promise:join",
        "//test/core/util:grpc_suppressions",
    ],
)

grpc_cc_test(
    name = "try_join_test",
    srcs = ["try_join_test.cc"],
    external_deps = ["gtest"],
    language = "c++",
    uses_polling = False,
    deps = [
        "//src/core/lib/promise:try_join",
        "//test/core/util:grpc_suppressions",
    ],
)

grpc_cc_test(
    name = "seq_test",
    srcs = ["seq_test.cc"],
    external_deps = ["gtest"],
    language = "c++",
    uses_polling = False,
    deps = [
        "//src/core/lib/promise:seq",
        "//test/core/util:grpc_suppressions",
    ],
)

grpc_cc_test(
    name = "try_seq_test",
    srcs = ["try_seq_test.cc"],
    external_deps = ["gtest"],
    language = "c++",
    uses_polling = False,
    deps = [
        "//src/core/lib/promise:try_seq",
        "//test/core/util:grpc_suppressions",
    ],
)

grpc_cc_test(
    name = "activity_test",
    srcs = ["activity_test.cc"],
    external_deps = ["gtest"],
    language = "c++",
    uses_polling = False,
    deps = [
<<<<<<< HEAD
        "//src/core/lib/promise",
        "//src/core/lib/promise:activity",
        "//src/core/lib/promise:join",
        "//src/core/lib/promise:seq",
        "//src/core/lib/promise:wait_set",
=======
        "test_wakeup_schedulers",
        "//:activity",
        "//:join",
        "//:promise",
        "//:seq",
        "//:wait_set",
>>>>>>> 044253e5
        "//test/core/util:grpc_suppressions",
    ],
)

grpc_cc_test(
    name = "latch_test",
    srcs = ["latch_test.cc"],
    external_deps = ["gtest"],
    language = "c++",
    uses_polling = False,
    deps = [
<<<<<<< HEAD
        "//src/core/lib/promise:join",
        "//src/core/lib/promise:latch",
        "//src/core/lib/promise:seq",
=======
        "test_wakeup_schedulers",
        "//:join",
        "//:latch",
        "//:seq",
>>>>>>> 044253e5
        "//test/core/util:grpc_suppressions",
    ],
)

grpc_cc_test(
    name = "observable_test",
    srcs = ["observable_test.cc"],
    external_deps = ["gtest"],
    language = "c++",
    uses_polling = False,
    deps = [
<<<<<<< HEAD
        "//src/core/lib/promise",
        "//src/core/lib/promise:observable",
        "//src/core/lib/promise:seq",
=======
        "test_wakeup_schedulers",
        "//:observable",
        "//:promise",
        "//:seq",
>>>>>>> 044253e5
        "//test/core/util:grpc_suppressions",
    ],
)

grpc_cc_test(
    name = "for_each_test",
    srcs = ["for_each_test.cc"],
    external_deps = ["gtest"],
    language = "c++",
    uses_polling = False,
    deps = [
<<<<<<< HEAD
        "//src/core/lib/promise:for_each",
        "//src/core/lib/promise:join",
        "//src/core/lib/promise:map",
        "//src/core/lib/promise:observable",
        "//src/core/lib/promise:pipe",
        "//src/core/lib/promise:seq",
=======
        "test_wakeup_schedulers",
        "//:for_each",
        "//:join",
        "//:map",
        "//:observable",
        "//:pipe",
        "//:seq",
>>>>>>> 044253e5
        "//test/core/util:grpc_suppressions",
    ],
)

grpc_cc_test(
    name = "pipe_test",
    srcs = ["pipe_test.cc"],
    external_deps = ["gtest"],
    language = "c++",
    uses_polling = False,
    deps = [
<<<<<<< HEAD
        "//src/core/lib/promise",
        "//src/core/lib/promise:join",
        "//src/core/lib/promise:pipe",
        "//src/core/lib/promise:seq",
=======
        "test_wakeup_schedulers",
        "//:join",
        "//:pipe",
        "//:promise",
        "//:seq",
>>>>>>> 044253e5
        "//test/core/util:grpc_suppressions",
    ],
)

grpc_proto_fuzzer(
    name = "promise_fuzzer",
    srcs = ["promise_fuzzer.cc"],
    corpus = "promise_fuzzer_corpus",
    language = "C++",
    proto = "promise_fuzzer.proto",
    tags = ["no_windows"],
    uses_polling = False,
    deps = [
        "//test/core/util:grpc_test_util",
    ],
)

grpc_cc_test(
    name = "exec_ctx_wakeup_scheduler_test",
    srcs = ["exec_ctx_wakeup_scheduler_test.cc"],
    external_deps = ["gtest"],
    language = "c++",
    uses_polling = False,
    deps = [
        "//:activity",
        "//:exec_ctx_wakeup_scheduler",
        "//test/core/util:grpc_suppressions",
    ],
)<|MERGE_RESOLUTION|>--- conflicted
+++ resolved
@@ -194,20 +194,12 @@
     language = "c++",
     uses_polling = False,
     deps = [
-<<<<<<< HEAD
+        "test_wakeup_schedulers",
         "//src/core/lib/promise",
         "//src/core/lib/promise:activity",
         "//src/core/lib/promise:join",
         "//src/core/lib/promise:seq",
         "//src/core/lib/promise:wait_set",
-=======
-        "test_wakeup_schedulers",
-        "//:activity",
-        "//:join",
-        "//:promise",
-        "//:seq",
-        "//:wait_set",
->>>>>>> 044253e5
         "//test/core/util:grpc_suppressions",
     ],
 )
@@ -219,16 +211,10 @@
     language = "c++",
     uses_polling = False,
     deps = [
-<<<<<<< HEAD
+        "test_wakeup_schedulers",
         "//src/core/lib/promise:join",
         "//src/core/lib/promise:latch",
         "//src/core/lib/promise:seq",
-=======
-        "test_wakeup_schedulers",
-        "//:join",
-        "//:latch",
-        "//:seq",
->>>>>>> 044253e5
         "//test/core/util:grpc_suppressions",
     ],
 )
@@ -240,16 +226,10 @@
     language = "c++",
     uses_polling = False,
     deps = [
-<<<<<<< HEAD
+        "test_wakeup_schedulers",
         "//src/core/lib/promise",
         "//src/core/lib/promise:observable",
         "//src/core/lib/promise:seq",
-=======
-        "test_wakeup_schedulers",
-        "//:observable",
-        "//:promise",
-        "//:seq",
->>>>>>> 044253e5
         "//test/core/util:grpc_suppressions",
     ],
 )
@@ -261,22 +241,13 @@
     language = "c++",
     uses_polling = False,
     deps = [
-<<<<<<< HEAD
+        "test_wakeup_schedulers",
         "//src/core/lib/promise:for_each",
         "//src/core/lib/promise:join",
         "//src/core/lib/promise:map",
         "//src/core/lib/promise:observable",
         "//src/core/lib/promise:pipe",
         "//src/core/lib/promise:seq",
-=======
-        "test_wakeup_schedulers",
-        "//:for_each",
-        "//:join",
-        "//:map",
-        "//:observable",
-        "//:pipe",
-        "//:seq",
->>>>>>> 044253e5
         "//test/core/util:grpc_suppressions",
     ],
 )
@@ -288,18 +259,11 @@
     language = "c++",
     uses_polling = False,
     deps = [
-<<<<<<< HEAD
+        "test_wakeup_schedulers",
         "//src/core/lib/promise",
         "//src/core/lib/promise:join",
         "//src/core/lib/promise:pipe",
         "//src/core/lib/promise:seq",
-=======
-        "test_wakeup_schedulers",
-        "//:join",
-        "//:pipe",
-        "//:promise",
-        "//:seq",
->>>>>>> 044253e5
         "//test/core/util:grpc_suppressions",
     ],
 )
@@ -324,8 +288,8 @@
     language = "c++",
     uses_polling = False,
     deps = [
-        "//:activity",
-        "//:exec_ctx_wakeup_scheduler",
+        "//src/core/lib/promise:activity",
+        "//src/core/lib/promise:exec_ctx_wakeup_scheduler",
         "//test/core/util:grpc_suppressions",
     ],
 )