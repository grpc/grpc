--- conflicted
+++ resolved
@@ -14,11 +14,8 @@
 
 #include "src/core/lib/promise/party.h"
 
-<<<<<<< HEAD
+#include <algorithm>
 #include <atomic>
-=======
-#include <algorithm>
->>>>>>> 88953b84
 #include <memory>
 #include <thread>
 #include <vector>
