--- conflicted
+++ resolved
@@ -96,21 +96,14 @@
     : public ForwardingLoadBalancingPolicy {
  public:
   InterceptRecvTrailingMetadataLoadBalancingPolicy(
-<<<<<<< HEAD
       Args args, InterceptRecvTrailingMetadataCallback cb)
-      : ForwardingLoadBalancingPolicy(std::move(args),
-                                      /*delegate_lb_policy_name=*/"pick_first"),
-        cb_(cb) {}
-=======
-      Args args, InterceptRecvTrailingMetadataCallback cb, void* user_data)
       : ForwardingLoadBalancingPolicy(
             UniquePtr<ChannelControlHelper>(New<Helper>(
                 RefCountedPtr<InterceptRecvTrailingMetadataLoadBalancingPolicy>(
                     this),
-                cb, user_data)),
+                cb)),
             std::move(args), /*delegate_lb_policy_name=*/"pick_first",
             /*initial_refcount=*/2) {}
->>>>>>> 75df1ecc
 
   ~InterceptRecvTrailingMetadataLoadBalancingPolicy() override = default;
 
@@ -118,32 +111,17 @@
     return kInterceptRecvTrailingMetadataLbPolicyName;
   }
 
-<<<<<<< HEAD
-  bool PickLocked(PickState* pick, grpc_error** error) override {
-    bool ret = ForwardingLoadBalancingPolicy::PickLocked(pick, error);
-    // Note: This assumes that the delegate policy does not
-    // intercepting recv_trailing_metadata.  If we ever need to use
-    // this with a delegate policy that does, then we'll need to
-    // handle async pick returns separately.
-    New<TrailingMetadataHandler>(pick, cb_);  // deletes itself
-    return ret;
-  }
-
-=======
->>>>>>> 75df1ecc
  private:
   class Picker : public SubchannelPicker {
    public:
-    explicit Picker(UniquePtr<SubchannelPicker> delegate_picker,
-                    InterceptRecvTrailingMetadataCallback cb, void* user_data)
-        : delegate_picker_(std::move(delegate_picker)),
-          cb_(cb),
-          user_data_(user_data) {}
+    Picker(UniquePtr<SubchannelPicker> delegate_picker,
+           InterceptRecvTrailingMetadataCallback cb)
+        : delegate_picker_(std::move(delegate_picker)), cb_(cb) {}
 
     PickResult Pick(PickState* pick, grpc_error** error) override {
       PickResult result = delegate_picker_->Pick(pick, error);
       if (result == PICK_COMPLETE && pick->connected_subchannel != nullptr) {
-        New<TrailingMetadataHandler>(pick, cb_, user_data_);  // deletes itself
+        New<TrailingMetadataHandler>(pick, cb_);  // deletes itself
       }
       return result;
     }
@@ -151,15 +129,14 @@
    private:
     UniquePtr<SubchannelPicker> delegate_picker_;
     InterceptRecvTrailingMetadataCallback cb_;
-    void* user_data_;
   };
 
   class Helper : public ChannelControlHelper {
    public:
     Helper(
         RefCountedPtr<InterceptRecvTrailingMetadataLoadBalancingPolicy> parent,
-        InterceptRecvTrailingMetadataCallback cb, void* user_data)
-        : parent_(std::move(parent)), cb_(cb), user_data_(user_data) {}
+        InterceptRecvTrailingMetadataCallback cb)
+        : parent_(std::move(parent)), cb_(cb) {}
 
     Subchannel* CreateSubchannel(const grpc_channel_args& args) override {
       return parent_->channel_control_helper()->CreateSubchannel(args);
@@ -176,8 +153,7 @@
                      UniquePtr<SubchannelPicker> picker) override {
       parent_->channel_control_helper()->UpdateState(
           state, state_error,
-          UniquePtr<SubchannelPicker>(
-              New<Picker>(std::move(picker), cb_, user_data_)));
+          UniquePtr<SubchannelPicker>(New<Picker>(std::move(picker), cb_)));
     }
 
     void RequestReresolution() override {
@@ -187,7 +163,6 @@
    private:
     RefCountedPtr<InterceptRecvTrailingMetadataLoadBalancingPolicy> parent_;
     InterceptRecvTrailingMetadataCallback cb_;
-    void* user_data_;
   };
 
   class TrailingMetadataHandler {
@@ -220,11 +195,6 @@
     grpc_closure* original_recv_trailing_metadata_ready_ = nullptr;
     grpc_metadata_batch* recv_trailing_metadata_ = nullptr;
   };
-<<<<<<< HEAD
-
-  InterceptRecvTrailingMetadataCallback cb_;
-=======
->>>>>>> 75df1ecc
 };
 
 class InterceptTrailingFactory : public LoadBalancingPolicyFactory {
