--- conflicted
+++ resolved
@@ -49,8 +49,7 @@
 class ForwardingLoadBalancingPolicy : public LoadBalancingPolicy {
  public:
   ForwardingLoadBalancingPolicy(
-      UniquePtr<ChannelControlHelper> delegating_helper,
-      RefCountedPtr<Config> config, Args args,
+      UniquePtr<ChannelControlHelper> delegating_helper, Args args,
       const std::string& delegate_policy_name, intptr_t initial_refcount = 1)
       : LoadBalancingPolicy(std::move(args), initial_refcount) {
     Args delegate_args;
@@ -58,8 +57,7 @@
     delegate_args.channel_control_helper = std::move(delegating_helper);
     delegate_args.args = args.args;
     delegate_ = LoadBalancingPolicyRegistry::CreateLoadBalancingPolicy(
-        delegate_policy_name.c_str(), std::move(config),
-        std::move(delegate_args));
+        delegate_policy_name.c_str(), std::move(delegate_args));
     grpc_pollset_set_add_pollset_set(delegate_->interested_parties(),
                                      interested_parties());
   }
@@ -98,18 +96,13 @@
     : public ForwardingLoadBalancingPolicy {
  public:
   InterceptRecvTrailingMetadataLoadBalancingPolicy(
-      RefCountedPtr<Config> config, Args args,
-      InterceptRecvTrailingMetadataCallback cb, void* user_data)
+      Args args, InterceptRecvTrailingMetadataCallback cb, void* user_data)
       : ForwardingLoadBalancingPolicy(
             UniquePtr<ChannelControlHelper>(New<Helper>(
                 RefCountedPtr<InterceptRecvTrailingMetadataLoadBalancingPolicy>(
                     this),
                 cb, user_data)),
-<<<<<<< HEAD
-            std::move(config), std::move(args),
-=======
             std::move(args),
->>>>>>> b7ee2d9b
             /*delegate_lb_policy_name=*/"pick_first",
             /*initial_refcount=*/2) {}
 
@@ -219,18 +212,10 @@
       : cb_(cb), user_data_(user_data) {}
 
   OrphanablePtr<LoadBalancingPolicy> CreateLoadBalancingPolicy(
-<<<<<<< HEAD
-      RefCountedPtr<LoadBalancingPolicy::Config> config,
-      LoadBalancingPolicy::Args args) const override {
-    return OrphanablePtr<LoadBalancingPolicy>(
-        New<InterceptRecvTrailingMetadataLoadBalancingPolicy>(
-            std::move(config), std::move(args), cb_, user_data_));
-=======
       LoadBalancingPolicy::Args args) const override {
     return OrphanablePtr<LoadBalancingPolicy>(
         New<InterceptRecvTrailingMetadataLoadBalancingPolicy>(std::move(args),
                                                               cb_, user_data_));
->>>>>>> b7ee2d9b
   }
 
   const char* name() const override {
