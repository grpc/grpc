--- conflicted
+++ resolved
@@ -77,22 +77,6 @@
 };
 
 //
-<<<<<<< HEAD
-=======
-// CopyMetadataToVector()
-//
-
-MetadataVector CopyMetadataToVector(
-    LoadBalancingPolicy::MetadataInterface* metadata) {
-  MetadataVector result;
-  for (auto p : *metadata) {
-    result.push_back({std::string(p.first), std::string(p.second)});
-  }
-  return result;
-}
-
-//
->>>>>>> b082fbe7
 // TestPickArgsLb
 //
 
