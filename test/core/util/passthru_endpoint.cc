/*
 *
 * Copyright 2016 gRPC authors.
 *
 * Licensed under the Apache License, Version 2.0 (the "License");
 * you may not use this file except in compliance with the License.
 * You may obtain a copy of the License at
 *
 *     http://www.apache.org/licenses/LICENSE-2.0
 *
 * Unless required by applicable law or agreed to in writing, software
 * distributed under the License is distributed on an "AS IS" BASIS,
 * WITHOUT WARRANTIES OR CONDITIONS OF ANY KIND, either express or implied.
 * See the License for the specific language governing permissions and
 * limitations under the License.
 *
 */

#include "test/core/util/passthru_endpoint.h"

#include <inttypes.h>
#include <string.h>

#include <string>

#include "absl/strings/str_format.h"

#include <grpc/support/alloc.h>
#include <grpc/support/string_util.h>

#include "src/core/lib/iomgr/sockaddr.h"
#include "src/core/lib/iomgr/timer.h"
#include "src/core/lib/slice/slice_internal.h"

typedef struct passthru_endpoint passthru_endpoint;

typedef struct {
  bool is_armed;
  grpc_endpoint* ep;
  grpc_slice_buffer* slices;
  grpc_closure* cb;
} pending_op;

typedef struct {
  grpc_timer timer;
  uint64_t allowed_write_bytes;
  uint64_t allowed_read_bytes;
  std::vector<grpc_passthru_endpoint_channel_action> actions;
  std::function<void()> on_complete;
} grpc_passthru_endpoint_channel_effects;

typedef struct {
  grpc_endpoint base;
  passthru_endpoint* parent;
  grpc_slice_buffer read_buffer;
  grpc_slice_buffer write_buffer;
  grpc_slice_buffer* on_read_out;
  grpc_closure* on_read;
<<<<<<< HEAD
  grpc_slice_allocator* slice_allocator;
  pending_op pending_read_op;
  pending_op pending_write_op;
  uint64_t bytes_read_so_far;
  uint64_t bytes_written_so_far;
=======
>>>>>>> 98276d8b
} half;

struct passthru_endpoint {
  gpr_mu mu;
  int halves;
  grpc_passthru_endpoint_stats* stats;
  grpc_passthru_endpoint_channel_effects* channel_effects;
  bool simulate_channel_actions;
  bool shutdown;
  half client;
  half server;
};

static void do_pending_read_op_locked(half* m, grpc_error_handle error) {
  GPR_ASSERT(m->pending_read_op.is_armed);
  GPR_ASSERT(m->bytes_read_so_far <=
             m->parent->channel_effects->allowed_read_bytes);
  if (m->parent->shutdown) {
    grpc_core::ExecCtx::Run(
        DEBUG_LOCATION, m->pending_read_op.cb,
        GRPC_ERROR_CREATE_FROM_STATIC_STRING("Already shutdown"));
    grpc_slice_buffer_reset_and_unref(&m->read_buffer);
    m->pending_read_op.is_armed = false;
    return;
  }

  if (m->bytes_read_so_far == m->parent->channel_effects->allowed_read_bytes) {
    // Keep it in pending state.
    return;
  }
  // This delayed processing should only be invoked when read_buffer has
  // something in it.
  GPR_ASSERT(m->read_buffer.count > 0);
  uint64_t readable_length = std::min<uint64_t>(
      m->read_buffer.length,
      m->parent->channel_effects->allowed_read_bytes - m->bytes_read_so_far);
  GPR_ASSERT(readable_length > 0);
  grpc_slice_buffer_move_first_no_ref(&m->read_buffer, readable_length,
                                      m->pending_read_op.slices);
  grpc_core::ExecCtx::Run(DEBUG_LOCATION, m->pending_read_op.cb, error);
  if (m->parent->simulate_channel_actions) {
    m->bytes_read_so_far += readable_length;
  }
  m->pending_read_op.is_armed = false;
}

static void me_read(grpc_endpoint* ep, grpc_slice_buffer* slices,
                    grpc_closure* cb, bool /*urgent*/) {
  half* m = reinterpret_cast<half*>(ep);
  gpr_mu_lock(&m->parent->mu);
  if (m->parent->shutdown) {
    grpc_core::ExecCtx::Run(
        DEBUG_LOCATION, cb,
        GRPC_ERROR_CREATE_FROM_STATIC_STRING("Already shutdown"));
  } else if (m->read_buffer.count > 0) {
    GPR_ASSERT(!m->pending_read_op.is_armed);
    GPR_ASSERT(!m->on_read);
    m->pending_read_op.is_armed = true;
    m->pending_read_op.cb = cb;
    m->pending_read_op.ep = ep;
    m->pending_read_op.slices = slices;
    do_pending_read_op_locked(m, GRPC_ERROR_NONE);
  } else {
    GPR_ASSERT(!m->pending_read_op.is_armed);
    m->on_read = cb;
    m->on_read_out = slices;
  }
  gpr_mu_unlock(&m->parent->mu);
}

// Copy src slice and split the copy at n bytes into two separate slices
void grpc_slice_copy_split(grpc_slice src, uint64_t n, grpc_slice& split1,
                           grpc_slice& split2) {
  GPR_ASSERT(n <= GRPC_SLICE_LENGTH(src));
  if (n == GRPC_SLICE_LENGTH(src)) {
    split1 = grpc_slice_copy(src);
    split2 = grpc_empty_slice();
    return;
  }
  split1 = GRPC_SLICE_MALLOC(n);
  memcpy(GRPC_SLICE_START_PTR(split1), GRPC_SLICE_START_PTR(src), n);
  split2 = GRPC_SLICE_MALLOC(GRPC_SLICE_LENGTH(src) - n);
  memcpy(GRPC_SLICE_START_PTR(split2), GRPC_SLICE_START_PTR(src) + n,
         GRPC_SLICE_LENGTH(src) - n);
}

static half* other_half(half* h) {
  if (h == &h->parent->client) return &h->parent->server;
  return &h->parent->client;
}

static void do_pending_write_op_locked(half* m, grpc_error_handle error) {
  GPR_ASSERT(m->pending_write_op.is_armed);
  GPR_ASSERT(m->bytes_written_so_far <=
             m->parent->channel_effects->allowed_write_bytes);
  if (m->parent->shutdown) {
    grpc_core::ExecCtx::Run(
        DEBUG_LOCATION, m->pending_write_op.cb,
        GRPC_ERROR_CREATE_FROM_STATIC_STRING("Already shutdown"));
    m->pending_write_op.is_armed = false;
    grpc_slice_buffer_reset_and_unref(m->pending_write_op.slices);
    return;
  }
  if (m->bytes_written_so_far ==
      m->parent->channel_effects->allowed_write_bytes) {
    // Keep it in pending state.
    return;
  }

  half* other = other_half(m);
  uint64_t max_writable =
      std::min<uint64_t>(m->pending_write_op.slices->length,
                         m->parent->channel_effects->allowed_write_bytes -
                             m->bytes_written_so_far);
  uint64_t max_readable = other->parent->channel_effects->allowed_read_bytes -
                          other->bytes_read_so_far;
  uint64_t immediate_bytes_read =
      other->on_read != nullptr ? std::min<uint64_t>(max_readable, max_writable)
                                : 0;

  GPR_ASSERT(max_writable > 0);
  GPR_ASSERT(max_readable >= 0);
  // At the end of this process, we should have written max_writable bytes;
  if (m->parent->simulate_channel_actions) {
    m->bytes_written_so_far += max_writable;
  }
  // Estimate if the original write would still be pending at the end of this
  // process
  bool would_write_be_pending =
      max_writable < m->pending_write_op.slices->length;
  if (!m->parent->simulate_channel_actions) {
    GPR_ASSERT(!would_write_be_pending);
  }
  grpc_slice_buffer* slices = m->pending_write_op.slices;
  grpc_slice_buffer* dest =
      other->on_read != nullptr ? other->on_read_out : &other->read_buffer;
  while (max_writable > 0) {
    grpc_slice slice = grpc_slice_buffer_take_first(slices);
    uint64_t slice_length = GPR_SLICE_LENGTH(slice);
    GPR_ASSERT(slice_length > 0);
    grpc_slice split1, split2;
    uint64_t split_length = 0;
    if (slice_length <= max_readable) {
      split_length = std::min<uint64_t>(slice_length, max_writable);
    } else if (max_readable > 0) {
      // slice_length > max_readable
      split_length = std::min<uint64_t>(max_readable, max_writable);
    } else {
      // slice_length still > max_readable but max_readable is 0.
      // In this case put the bytes into other->read_buffer. During a future
      // read if max_readable still remains zero at the time of read, the
      // pending read logic will kick in.
      dest = &other->read_buffer;
      split_length = std::min<uint64_t>(slice_length, max_writable);
    }

    grpc_slice_copy_split(slice, split_length, split1, split2);
    grpc_slice_unref_internal(slice);
    // Write a copy of the slice to the destination to be read
    grpc_slice_buffer_add_indexed(dest, split1);
    // Re-insert split2 into source for next iteration.
    if (GPR_SLICE_LENGTH(split2) > 0) {
      grpc_slice_buffer_undo_take_first(slices, split2);
    } else {
      grpc_slice_unref_internal(split2);
    }

    if (max_readable > 0) {
      GPR_ASSERT(max_readable >= static_cast<uint64_t>(split_length));
      max_readable -= split_length;
    }

    GPR_ASSERT(max_writable >= static_cast<uint64_t>(split_length));
    max_writable -= split_length;
  }
  if (immediate_bytes_read > 0) {
    GPR_ASSERT(!other->pending_read_op.is_armed);
    if (m->parent->simulate_channel_actions) {
      other->bytes_read_so_far += immediate_bytes_read;
    }
    grpc_core::ExecCtx::Run(DEBUG_LOCATION, other->on_read, error);
    other->on_read = nullptr;
  }

  if (!would_write_be_pending) {
    // No slices should be left
    GPR_ASSERT(m->pending_write_op.slices->count == 0);
    grpc_slice_buffer_reset_and_unref(m->pending_write_op.slices);
    m->pending_write_op.is_armed = false;
    grpc_core::ExecCtx::Run(DEBUG_LOCATION, m->pending_write_op.cb, error);
  }
}

static void me_write(grpc_endpoint* ep, grpc_slice_buffer* slices,
                     grpc_closure* cb, void* /*arg*/) {
  half* m = reinterpret_cast<half*>(ep);
  gpr_mu_lock(&m->parent->mu);
  gpr_atm_no_barrier_fetch_add(&m->parent->stats->num_writes, (gpr_atm)1);
  if (m->parent->shutdown) {
    grpc_core::ExecCtx::Run(
        DEBUG_LOCATION, cb,
        GRPC_ERROR_CREATE_FROM_STATIC_STRING("Endpoint already shutdown"));
  } else {
    GPR_ASSERT(!m->pending_write_op.is_armed);
    m->pending_write_op.is_armed = true;
    m->pending_write_op.cb = cb;
    m->pending_write_op.ep = ep;
    // Copy slices into m->pending_write_op.slices
    m->pending_write_op.slices = &m->write_buffer;
    GPR_ASSERT(m->pending_write_op.slices->count == 0);
    for (int i = 0; i < static_cast<int>(slices->count); i++) {
      grpc_slice_buffer_add_indexed(m->pending_write_op.slices,
                                    grpc_slice_copy(slices->slices[i]));
    }
    do_pending_write_op_locked(m, GRPC_ERROR_NONE);
  }
  gpr_mu_unlock(&m->parent->mu);
}

void flush_pending_ops_locked(half* m, grpc_error_handle error) {
  if (m->pending_read_op.is_armed) {
    do_pending_read_op_locked(m, error);
  }
  if (m->pending_write_op.is_armed) {
    do_pending_write_op_locked(m, error);
  }
}

static void me_add_to_pollset(grpc_endpoint* /*ep*/,
                              grpc_pollset* /*pollset*/) {}

static void me_add_to_pollset_set(grpc_endpoint* /*ep*/,
                                  grpc_pollset_set* /*pollset*/) {}

static void me_delete_from_pollset_set(grpc_endpoint* /*ep*/,
                                       grpc_pollset_set* /*pollset*/) {}

static void me_shutdown(grpc_endpoint* ep, grpc_error_handle why) {
  half* m = reinterpret_cast<half*>(ep);
  gpr_mu_lock(&m->parent->mu);
  m->parent->shutdown = true;
  flush_pending_ops_locked(m, GRPC_ERROR_NONE);
  if (m->on_read) {
    grpc_core::ExecCtx::Run(
        DEBUG_LOCATION, m->on_read,
        GRPC_ERROR_CREATE_REFERENCING_FROM_STATIC_STRING("Shutdown", &why, 1));
    m->on_read = nullptr;
  }
  m = other_half(m);
  flush_pending_ops_locked(m, GRPC_ERROR_NONE);
  if (m->on_read) {
    grpc_core::ExecCtx::Run(
        DEBUG_LOCATION, m->on_read,
        GRPC_ERROR_CREATE_REFERENCING_FROM_STATIC_STRING("Shutdown", &why, 1));
    m->on_read = nullptr;
  }
  gpr_mu_unlock(&m->parent->mu);
  GRPC_ERROR_UNREF(why);
}

void grpc_passthru_endpoint_destroy(passthru_endpoint* p) {
  gpr_mu_destroy(&p->mu);
  grpc_passthru_endpoint_stats_destroy(p->stats);
  delete p->channel_effects;
  grpc_slice_buffer_destroy_internal(&p->client.read_buffer);
  grpc_slice_buffer_destroy_internal(&p->server.read_buffer);
  grpc_slice_allocator_destroy(p->client.slice_allocator);
  grpc_slice_allocator_destroy(p->server.slice_allocator);
  grpc_slice_buffer_destroy_internal(&p->client.write_buffer);
  grpc_slice_buffer_destroy_internal(&p->server.write_buffer);
  gpr_free(p);
}

static void me_destroy(grpc_endpoint* ep) {
  passthru_endpoint* p = (reinterpret_cast<half*>(ep))->parent;
  gpr_mu_lock(&p->mu);
  if (0 == --p->halves && p->channel_effects->actions.empty()) {
    // no pending channel actions exist
    gpr_mu_unlock(&p->mu);
<<<<<<< HEAD
    grpc_passthru_endpoint_destroy(p);
=======
    gpr_mu_destroy(&p->mu);
    grpc_passthru_endpoint_stats_destroy(p->stats);
    grpc_slice_buffer_destroy_internal(&p->client.read_buffer);
    grpc_slice_buffer_destroy_internal(&p->server.read_buffer);
    gpr_free(p);
>>>>>>> 98276d8b
  } else {
    if (p->halves == 0 && p->simulate_channel_actions) {
      grpc_timer_cancel(&p->channel_effects->timer);
    }
    gpr_mu_unlock(&p->mu);
  }
}

static absl::string_view me_get_peer(grpc_endpoint* ep) {
  passthru_endpoint* p = (reinterpret_cast<half*>(ep))->parent;
  return (reinterpret_cast<half*>(ep)) == &p->client
             ? "fake:mock_client_endpoint"
             : "fake:mock_server_endpoint";
}

static absl::string_view me_get_local_address(grpc_endpoint* ep) {
  passthru_endpoint* p = (reinterpret_cast<half*>(ep))->parent;
  return (reinterpret_cast<half*>(ep)) == &p->client
             ? "fake:mock_client_endpoint"
             : "fake:mock_server_endpoint";
}

static int me_get_fd(grpc_endpoint* /*ep*/) { return -1; }

static bool me_can_track_err(grpc_endpoint* /*ep*/) { return false; }

static const grpc_endpoint_vtable vtable = {
    me_read,
    me_write,
    me_add_to_pollset,
    me_add_to_pollset_set,
    me_delete_from_pollset_set,
    me_shutdown,
    me_destroy,
    me_get_peer,
    me_get_local_address,
    me_get_fd,
    me_can_track_err,
};

static void half_init(half* m, passthru_endpoint* parent,
                      const char* half_name) {
  m->base.vtable = &vtable;
  m->parent = parent;
  grpc_slice_buffer_init(&m->read_buffer);
  grpc_slice_buffer_init(&m->write_buffer);
  m->pending_write_op.slices = nullptr;
  m->on_read = nullptr;
  m->bytes_read_so_far = 0;
  m->bytes_written_so_far = 0;
  m->pending_write_op.is_armed = false;
  m->pending_read_op.is_armed = false;
  std::string name =
      absl::StrFormat("passthru_endpoint_%s_%p", half_name, parent);
}

void grpc_passthru_endpoint_create(grpc_endpoint** client,
                                   grpc_endpoint** server,
                                   grpc_passthru_endpoint_stats* stats,
                                   bool simulate_channel_actions) {
  passthru_endpoint* m =
      static_cast<passthru_endpoint*>(gpr_malloc(sizeof(*m)));
  m->halves = 2;
  m->shutdown = false;
  if (stats == nullptr) {
    m->stats = grpc_passthru_endpoint_stats_create();
  } else {
    gpr_ref(&stats->refs);
    m->stats = stats;
  }
<<<<<<< HEAD
  m->channel_effects = new grpc_passthru_endpoint_channel_effects();
  m->simulate_channel_actions = simulate_channel_actions;
  if (!simulate_channel_actions) {
    m->channel_effects->allowed_read_bytes = UINT64_MAX;
    m->channel_effects->allowed_write_bytes = UINT64_MAX;
  }
  half_init(&m->client, m, grpc_slice_allocator_create_unlimited(), "client");
  half_init(&m->server, m, grpc_slice_allocator_create_unlimited(), "server");
=======
  half_init(&m->client, m, "client");
  half_init(&m->server, m, "server");
>>>>>>> 98276d8b
  gpr_mu_init(&m->mu);
  *client = &m->client.base;
  *server = &m->server.base;
}

grpc_passthru_endpoint_stats* grpc_passthru_endpoint_stats_create() {
  grpc_passthru_endpoint_stats* stats =
      static_cast<grpc_passthru_endpoint_stats*>(
          gpr_malloc(sizeof(grpc_passthru_endpoint_stats)));
  memset(stats, 0, sizeof(*stats));
  gpr_ref_init(&stats->refs, 1);
  return stats;
}

void grpc_passthru_endpoint_stats_destroy(grpc_passthru_endpoint_stats* stats) {
  if (gpr_unref(&stats->refs)) {
    gpr_free(stats);
  }
}

static void sched_next_channel_action_locked(half* m);

static void do_next_sched_channel_action(void* arg, grpc_error_handle error) {
  half* m = reinterpret_cast<half*>(arg);
  gpr_mu_lock(&m->parent->mu);
  GPR_ASSERT(!m->parent->channel_effects->actions.empty());
  if (m->parent->halves == 0) {
    gpr_mu_unlock(&m->parent->mu);
    grpc_passthru_endpoint_destroy(m->parent);
    return;
  }
  auto curr_action = m->parent->channel_effects->actions[0];
  m->parent->channel_effects->actions.erase(
      m->parent->channel_effects->actions.begin());
  m->parent->channel_effects->allowed_read_bytes +=
      curr_action.add_n_readable_bytes;
  m->parent->channel_effects->allowed_write_bytes +=
      curr_action.add_n_writable_bytes;
  flush_pending_ops_locked(m, error);
  flush_pending_ops_locked(other_half(m), error);
  sched_next_channel_action_locked(m);
  gpr_mu_unlock(&m->parent->mu);
}

static void sched_next_channel_action_locked(half* m) {
  if (m->parent->channel_effects->actions.empty()) {
    m->parent->channel_effects->on_complete();
    return;
  }
  grpc_timer_init(&m->parent->channel_effects->timer,
                  m->parent->channel_effects->actions[0].wait_ms +
                      grpc_core::ExecCtx::Get()->Now(),
                  GRPC_CLOSURE_CREATE(do_next_sched_channel_action, m,
                                      grpc_schedule_on_exec_ctx));
}

void start_scheduling_grpc_passthru_endpoint_channel_effects(
    grpc_endpoint* ep,
    const std::vector<grpc_passthru_endpoint_channel_action>& actions,
    std::function<void()> on_complete) {
  half* m = reinterpret_cast<half*>(ep);
  gpr_mu_lock(&m->parent->mu);
  if (!m->parent->simulate_channel_actions || m->parent->shutdown) {
    gpr_mu_unlock(&m->parent->mu);
    return;
  }
  m->parent->channel_effects->actions = actions;
  m->parent->channel_effects->on_complete = std::move(on_complete);
  sched_next_channel_action_locked(m);
  gpr_mu_unlock(&m->parent->mu);
}<|MERGE_RESOLUTION|>--- conflicted
+++ resolved
@@ -56,14 +56,10 @@
   grpc_slice_buffer write_buffer;
   grpc_slice_buffer* on_read_out;
   grpc_closure* on_read;
-<<<<<<< HEAD
-  grpc_slice_allocator* slice_allocator;
   pending_op pending_read_op;
   pending_op pending_write_op;
   uint64_t bytes_read_so_far;
   uint64_t bytes_written_so_far;
-=======
->>>>>>> 98276d8b
 } half;
 
 struct passthru_endpoint {
@@ -330,8 +326,6 @@
   delete p->channel_effects;
   grpc_slice_buffer_destroy_internal(&p->client.read_buffer);
   grpc_slice_buffer_destroy_internal(&p->server.read_buffer);
-  grpc_slice_allocator_destroy(p->client.slice_allocator);
-  grpc_slice_allocator_destroy(p->server.slice_allocator);
   grpc_slice_buffer_destroy_internal(&p->client.write_buffer);
   grpc_slice_buffer_destroy_internal(&p->server.write_buffer);
   gpr_free(p);
@@ -343,15 +337,7 @@
   if (0 == --p->halves && p->channel_effects->actions.empty()) {
     // no pending channel actions exist
     gpr_mu_unlock(&p->mu);
-<<<<<<< HEAD
     grpc_passthru_endpoint_destroy(p);
-=======
-    gpr_mu_destroy(&p->mu);
-    grpc_passthru_endpoint_stats_destroy(p->stats);
-    grpc_slice_buffer_destroy_internal(&p->client.read_buffer);
-    grpc_slice_buffer_destroy_internal(&p->server.read_buffer);
-    gpr_free(p);
->>>>>>> 98276d8b
   } else {
     if (p->halves == 0 && p->simulate_channel_actions) {
       grpc_timer_cancel(&p->channel_effects->timer);
@@ -422,19 +408,14 @@
     gpr_ref(&stats->refs);
     m->stats = stats;
   }
-<<<<<<< HEAD
   m->channel_effects = new grpc_passthru_endpoint_channel_effects();
   m->simulate_channel_actions = simulate_channel_actions;
   if (!simulate_channel_actions) {
     m->channel_effects->allowed_read_bytes = UINT64_MAX;
     m->channel_effects->allowed_write_bytes = UINT64_MAX;
   }
-  half_init(&m->client, m, grpc_slice_allocator_create_unlimited(), "client");
-  half_init(&m->server, m, grpc_slice_allocator_create_unlimited(), "server");
-=======
   half_init(&m->client, m, "client");
   half_init(&m->server, m, "server");
->>>>>>> 98276d8b
   gpr_mu_init(&m->mu);
   *client = &m->client.base;
   *server = &m->server.base;
