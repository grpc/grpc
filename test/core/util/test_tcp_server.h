/*
 *
 * Copyright 2015-2016, Google Inc.
 * All rights reserved.
 *
 * Redistribution and use in source and binary forms, with or without
 * modification, are permitted provided that the following conditions are
 * met:
 *
 *     * Redistributions of source code must retain the above copyright
 * notice, this list of conditions and the following disclaimer.
 *     * Redistributions in binary form must reproduce the above
 * copyright notice, this list of conditions and the following disclaimer
 * in the documentation and/or other materials provided with the
 * distribution.
 *     * Neither the name of Google Inc. nor the names of its
 * contributors may be used to endorse or promote products derived from
 * this software without specific prior written permission.
 *
 * THIS SOFTWARE IS PROVIDED BY THE COPYRIGHT HOLDERS AND CONTRIBUTORS
 * "AS IS" AND ANY EXPRESS OR IMPLIED WARRANTIES, INCLUDING, BUT NOT
 * LIMITED TO, THE IMPLIED WARRANTIES OF MERCHANTABILITY AND FITNESS FOR
 * A PARTICULAR PURPOSE ARE DISCLAIMED. IN NO EVENT SHALL THE COPYRIGHT
 * OWNER OR CONTRIBUTORS BE LIABLE FOR ANY DIRECT, INDIRECT, INCIDENTAL,
 * SPECIAL, EXEMPLARY, OR CONSEQUENTIAL DAMAGES (INCLUDING, BUT NOT
 * LIMITED TO, PROCUREMENT OF SUBSTITUTE GOODS OR SERVICES; LOSS OF USE,
 * DATA, OR PROFITS; OR BUSINESS INTERRUPTION) HOWEVER CAUSED AND ON ANY
 * THEORY OF LIABILITY, WHETHER IN CONTRACT, STRICT LIABILITY, OR TORT
 * (INCLUDING NEGLIGENCE OR OTHERWISE) ARISING IN ANY WAY OUT OF THE USE
 * OF THIS SOFTWARE, EVEN IF ADVISED OF THE POSSIBILITY OF SUCH DAMAGE.
 *
 */

#ifndef GRPC_TEST_CORE_UTIL_TEST_TCP_SERVER_H
#define GRPC_TEST_CORE_UTIL_TEST_TCP_SERVER_H

#include <grpc/support/sync.h>
#include "src/core/iomgr/tcp_server.h"

typedef struct test_tcp_server {
  grpc_tcp_server *tcp_server;
  grpc_closure shutdown_complete;
  int shutdown;
<<<<<<< HEAD
  gpr_mu mu;
=======
  gpr_mu *mu;
>>>>>>> e1fd0cad
  grpc_pollset *pollset;
  grpc_tcp_server_cb on_connect;
  void *cb_data;
} test_tcp_server;

void test_tcp_server_init(test_tcp_server *server,
                          grpc_tcp_server_cb on_connect, void *user_data);
void test_tcp_server_start(test_tcp_server *server, int port);
void test_tcp_server_poll(test_tcp_server *server, int seconds);
void test_tcp_server_destroy(test_tcp_server *server);

#endif /* GRPC_TEST_CORE_UTIL_TEST_TCP_SERVER_H */<|MERGE_RESOLUTION|>--- conflicted
+++ resolved
@@ -41,11 +41,7 @@
   grpc_tcp_server *tcp_server;
   grpc_closure shutdown_complete;
   int shutdown;
-<<<<<<< HEAD
-  gpr_mu mu;
-=======
   gpr_mu *mu;
->>>>>>> e1fd0cad
   grpc_pollset *pollset;
   grpc_tcp_server_cb on_connect;
   void *cb_data;
