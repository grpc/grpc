--- conflicted
+++ resolved
@@ -78,8 +78,6 @@
   EXPECT_EQ(status.message(),
             "errors validating config: [field:foo.bar errors:["
             "value is ugly; value smells funny]]")
-<<<<<<< HEAD
-=======
       << status;
 }
 
@@ -100,7 +98,6 @@
   EXPECT_EQ(status.code(), absl::StatusCode::kInvalidArgument);
   EXPECT_EQ(status.message(),
             "errors validating config: [field:foo.bar error:value is ugly]")
->>>>>>> 0645d831
       << status;
 }
 
