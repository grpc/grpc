--- conflicted
+++ resolved
@@ -86,11 +86,7 @@
 void test_tcp_server_poll(test_tcp_server* server, int milliseconds) {
   grpc_pollset_worker* worker = nullptr;
   grpc_core::ExecCtx exec_ctx;
-<<<<<<< HEAD
-  grpc_core::Timestamp deadline(
-=======
   grpc_core::Timestamp deadline = grpc_core::Timestamp::FromTimespecRoundUp(
->>>>>>> 918b8a75
       grpc_timeout_milliseconds_to_deadline(milliseconds));
   gpr_mu_lock(server->mu);
   GRPC_LOG_IF_ERROR("pollset_work",
