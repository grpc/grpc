--- conflicted
+++ resolved
@@ -67,76 +67,7 @@
   return 0;
 }
 
-<<<<<<< HEAD
-typedef struct freereq {
-  gpr_mu *mu;
-  grpc_pollset *pollset;
-  int done;
-} freereq;
-
-static void destroy_pollset_and_shutdown(grpc_exec_ctx *exec_ctx, void *p,
-                                         bool success) {
-  grpc_pollset_destroy(p);
-  gpr_free(p);
-}
-
-static void freed_port_from_server(grpc_exec_ctx *exec_ctx, void *arg,
-                                   const grpc_httpcli_response *response) {
-  freereq *pr = arg;
-  gpr_mu_lock(pr->mu);
-  pr->done = 1;
-  grpc_pollset_kick(pr->pollset, NULL);
-  gpr_mu_unlock(pr->mu);
-}
-
-static void free_port_using_server(char *server, int port) {
-  grpc_httpcli_context context;
-  grpc_httpcli_request req;
-  freereq pr;
-  char *path;
-  grpc_exec_ctx exec_ctx = GRPC_EXEC_CTX_INIT;
-  grpc_closure *shutdown_closure;
-
-  grpc_init();
-
-  memset(&pr, 0, sizeof(pr));
-  memset(&req, 0, sizeof(req));
-
-  pr.pollset = gpr_malloc(grpc_pollset_size());
-  grpc_pollset_init(pr.pollset, &pr.mu);
-  shutdown_closure =
-      grpc_closure_create(destroy_pollset_and_shutdown, pr.pollset);
-
-  req.host = server;
-  gpr_asprintf(&path, "/drop/%d", port);
-  req.path = path;
-
-  grpc_httpcli_context_init(&context);
-  grpc_httpcli_get(&exec_ctx, &context, pr.pollset, &req,
-                   GRPC_TIMEOUT_SECONDS_TO_DEADLINE(10), freed_port_from_server,
-                   &pr);
-  gpr_mu_lock(pr.mu);
-  while (!pr.done) {
-    grpc_pollset_worker *worker = NULL;
-    grpc_pollset_work(&exec_ctx, pr.pollset, &worker,
-                      gpr_now(GPR_CLOCK_MONOTONIC),
-                      GRPC_TIMEOUT_SECONDS_TO_DEADLINE(1));
-  }
-  gpr_mu_unlock(pr.mu);
-
-  grpc_httpcli_context_destroy(&context);
-  grpc_exec_ctx_finish(&exec_ctx);
-  grpc_pollset_shutdown(&exec_ctx, pr.pollset, shutdown_closure);
-  grpc_exec_ctx_finish(&exec_ctx);
-  gpr_free(path);
-
-  grpc_shutdown();
-}
-
-static void free_chosen_ports() {
-=======
 static void free_chosen_ports(void) {
->>>>>>> 59743d69
   char *env = gpr_getenv("GRPC_TEST_PORT_SERVER");
   if (env != NULL) {
     size_t i;
