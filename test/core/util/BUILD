# Copyright 2016 gRPC authors.
#
# Licensed under the Apache License, Version 2.0 (the "License");
# you may not use this file except in compliance with the License.
# You may obtain a copy of the License at
#
#     http://www.apache.org/licenses/LICENSE-2.0
#
# Unless required by applicable law or agreed to in writing, software
# distributed under the License is distributed on an "AS IS" BASIS,
# WITHOUT WARRANTIES OR CONDITIONS OF ANY KIND, either express or implied.
# See the License for the specific language governing permissions and
# limitations under the License.

load("//bazel:custom_exec_properties.bzl", "LARGE_MACHINE")
load("//bazel:grpc_build_system.bzl", "grpc_cc_test", "grpc_package")
load(
    "//test/core/test_util:grpc_fuzzer.bzl",
    "grpc_fuzzer",
    "grpc_proto_fuzzer",
)

licenses(["notice"])

grpc_package(name = "test/core/util")

grpc_cc_test(
    name = "directory_reader_test",
    srcs = ["directory_reader_test.cc"],
    data = [
        "//test/core/tsi/test_creds/crl_data/crls:ab06acdd.r0",
        "//test/core/tsi/test_creds/crl_data/crls:b9322cac.r0",
        "//test/core/tsi/test_creds/crl_data/crls:current.crl",
        "//test/core/tsi/test_creds/crl_data/crls:intermediate.crl",
    ],
    external_deps = [
        "gtest",
    ],
    language = "C++",
    uses_event_engine = False,
    uses_polling = False,
    deps = [
        "//src/core:directory_reader",
        "//test/core/test_util:grpc_test_util",
    ],
)

grpc_cc_test(
    name = "examine_stack_test",
    srcs = ["examine_stack_test.cc"],
    external_deps = [
        "absl/debugging:stacktrace",
        "absl/debugging:symbolize",
        "absl/log:log",
        "gtest",
    ],
    language = "C++",
    # TODO(https://github.com/grpc/grpc/issues/24627): Disable this on Windows
    tags = ["no_windows"],
    uses_event_engine = False,
    uses_polling = False,
    deps = [
        "//:gpr",
        "//test/core/test_util:grpc_test_util",
    ],
)

grpc_cc_test(
    name = "dump_args_test",
    srcs = ["dump_args_test.cc"],
    external_deps = [
        "gtest",
    ],
    language = "C++",
    uses_event_engine = False,
    uses_polling = False,
    deps = [
        "//src/core:dump_args",
    ],
)

# TODO(hork): solidify fork support requirements for EventEngines
grpc_cc_test(
    name = "fork_test",
    srcs = ["fork_test.cc"],
    external_deps = ["gtest"],
    language = "C++",
    tags = ["no_windows"],
    uses_event_engine = True,  # engines should behave appropriately on Fork
    uses_polling = False,
    deps = [
        "//:gpr",
        "//test/core/test_util:grpc_test_util",
    ],
)

grpc_cc_test(
    name = "bitset_test",
    srcs = ["bitset_test.cc"],
    external_deps = ["gtest"],
    language = "C++",
    uses_event_engine = False,
    uses_polling = False,
    deps = [
        "//src/core:bitset",
    ],
)

grpc_cc_test(
    name = "if_list_test",
    srcs = ["if_list_test.cc"],
    external_deps = ["gtest"],
    language = "C++",
    uses_event_engine = False,
    uses_polling = False,
    deps = [
        "//src/core:if_list",
    ],
)

grpc_cc_test(
    name = "no_destruct_test",
    srcs = ["no_destruct_test.cc"],
    external_deps = ["gtest"],
    language = "C++",
    uses_event_engine = False,
    uses_polling = False,
    deps = [
        "//src/core:no_destruct",
    ],
)

grpc_cc_test(
    name = "match_test",
    srcs = ["match_test.cc"],
    external_deps = ["gtest"],
    language = "C++",
    uses_event_engine = False,
    uses_polling = False,
    deps = [
        "//src/core:match",
    ],
)

grpc_cc_test(
    name = "overload_test",
    srcs = ["overload_test.cc"],
    external_deps = ["gtest"],
    language = "C++",
    uses_event_engine = False,
    uses_polling = False,
    deps = [
        "//src/core:overload",
    ],
)

grpc_cc_test(
    name = "down_cast_test",
    srcs = ["down_cast_test.cc"],
    external_deps = ["gtest"],
    language = "C++",
    uses_event_engine = False,
    uses_polling = False,
    deps = [
        "//src/core:down_cast",
    ],
)

grpc_cc_test(
    name = "table_test",
    srcs = ["table_test.cc"],
    external_deps = [
        "gtest",
        "absl/types:optional",
    ],
    language = "C++",
    uses_event_engine = False,
    uses_polling = False,
    deps = [
        "//src/core:table",
    ],
)

grpc_cc_test(
    name = "host_port_test",
    srcs = ["host_port_test.cc"],
    external_deps = ["gtest"],
    language = "C++",
    uses_event_engine = False,
    uses_polling = False,
    deps = [
        "//:gpr",
        "//test/core/test_util:grpc_test_util",
    ],
)

grpc_cc_test(
    name = "mpscq_test",
    srcs = ["mpscq_test.cc"],
    exec_properties = LARGE_MACHINE,
    external_deps = [
        "absl/log:log",
        "gtest",
    ],
    language = "C++",
    tags = ["no_windows"],  # LARGE_MACHINE is not configured for windows RBE
    uses_event_engine = False,
    uses_polling = False,
    deps = [
        "//:gpr",
        "//test/core/test_util:grpc_test_util",
    ],
)

grpc_cc_test(
    name = "orphanable_test",
    srcs = ["orphanable_test.cc"],
    external_deps = [
        "gtest",
    ],
    language = "C++",
    deps = [
        "//:orphanable",
        "//test/core/test_util:grpc_test_util",
    ],
)

grpc_cc_test(
    name = "ref_counted_test",
    srcs = ["ref_counted_test.cc"],
    external_deps = [
        "gtest",
    ],
    language = "C++",
    deps = [
        "//src/core:ref_counted",
        "//test/core/test_util:grpc_test_util",
    ],
)

grpc_cc_test(
    name = "dual_ref_counted_test",
    srcs = ["dual_ref_counted_test.cc"],
    external_deps = [
        "absl/log:check",
        "gtest",
    ],
    language = "C++",
    deps = [
        "//src/core:dual_ref_counted",
        "//test/core/test_util:grpc_test_util",
    ],
)

grpc_cc_test(
    name = "ref_counted_ptr_test",
    srcs = ["ref_counted_ptr_test.cc"],
    external_deps = [
        "absl/container:flat_hash_set",
        "absl/log:check",
        "gtest",
    ],
    language = "C++",
    deps = [
        "//:ref_counted_ptr",
        "//src/core:dual_ref_counted",
        "//src/core:ref_counted",
        "//test/core/test_util:grpc_test_util",
    ],
)

grpc_cc_test(
    name = "thd_test",
    srcs = ["thd_test.cc"],
    external_deps = ["gtest"],
    language = "C++",
    uses_event_engine = False,
    uses_polling = False,
    deps = [
        "//:gpr",
        "//test/core/test_util:grpc_test_util",
    ],
)

grpc_cc_test(
    name = "stat_test",
    srcs = ["stat_test.cc"],
    external_deps = [
        "gtest",
    ],
    language = "C++",
    uses_event_engine = False,
    uses_polling = False,
    deps = [
        "//:gpr",
        "//:grpc",
        "//test/core/test_util:grpc_test_util",
    ],
)

grpc_cc_test(
    name = "status_helper_test",
    srcs = ["status_helper_test.cc"],
    external_deps = [
        "gtest",
    ],
    language = "C++",
    uses_event_engine = False,
    uses_polling = False,
    deps = [
        "//:gpr",
        "//test/core/test_util:grpc_test_util",
    ],
)

grpc_cc_test(
    name = "time_util_test",
    srcs = ["time_util_test.cc"],
    external_deps = [
        "gtest",
    ],
    language = "C++",
    uses_event_engine = False,
    uses_polling = False,
    deps = [
        "//:gpr",
        "//test/core/test_util:grpc_test_util",
    ],
)

grpc_cc_test(
    name = "cpp_impl_of_test",
    srcs = ["cpp_impl_of_test.cc"],
    external_deps = ["gtest"],
    language = "c++",
    uses_event_engine = False,
    uses_polling = False,
    deps = [
        "//:cpp_impl_of",
    ],
)

grpc_cc_test(
    name = "chunked_vector_test",
    srcs = ["chunked_vector_test.cc"],
    external_deps = ["gtest"],
    language = "c++",
    tags = [
        "resource_quota_test",
    ],
    uses_event_engine = False,
    uses_polling = False,
    deps = [
        "//:gpr",
        "//src/core:chunked_vector",
        "//src/core:resource_quota",
    ],
)

grpc_proto_fuzzer(
    name = "chunked_vector_fuzzer",
    srcs = ["chunked_vector_fuzzer.cc"],
    corpus = "chunked_vector_corpora",
    external_deps = ["absl/log:check"],
    language = "C++",
    proto = "chunked_vector_fuzzer.proto",
    tags = ["no_windows"],
    uses_event_engine = False,
    uses_polling = False,
    deps = [
        "//src/core:chunked_vector",
        "//src/core:resource_quota",
        "//test/core/test_util:grpc_test_util",
    ],
)

grpc_cc_test(
    name = "time_test",
    srcs = ["time_test.cc"],
    external_deps = ["gtest"],
    language = "c++",
    uses_event_engine = False,
    uses_polling = False,
    deps = [
        "//src/core:time",
    ],
)

grpc_cc_test(
    name = "single_set_ptr_test",
    srcs = ["single_set_ptr_test.cc"],
    external_deps = [
        "absl/log:log",
        "gtest",
    ],
    language = "c++",
    uses_event_engine = False,
    uses_polling = False,
    deps = [
        "//src/core:single_set_ptr",
    ],
)

grpc_cc_test(
    name = "sorted_pack_test",
    srcs = ["sorted_pack_test.cc"],
    external_deps = ["gtest"],
    language = "c++",
    uses_event_engine = False,
    uses_polling = False,
    deps = [
        "//src/core:sorted_pack",
    ],
)

grpc_cc_test(
    name = "unique_type_name_test",
    srcs = ["unique_type_name_test.cc"],
    external_deps = [
        "gtest",
        "absl/container:flat_hash_map",
        "absl/strings:str_format",
    ],
    language = "c++",
    uses_event_engine = False,
    uses_polling = False,
    deps = [
        "//src/core:unique_type_name",
    ],
)

grpc_cc_test(
    name = "work_serializer_test",
    srcs = ["work_serializer_test.cc"],
    exec_properties = LARGE_MACHINE,
    external_deps = [
        "gtest",
    ],
    flaky = True,
    language = "C++",
    shard_count = 5,
    tags = [
        "no_windows",  # LARGE_MACHINE is not configured for windows RBE
    ],
    deps = [
        "//:gpr",
        "//:grpc",
        "//test/core/event_engine:event_engine_test_utils",
        "//test/core/test_util:grpc_test_util",
    ],
)

grpc_cc_test(
    name = "validation_errors_test",
    srcs = ["validation_errors_test.cc"],
    external_deps = [
        "gtest",
    ],
    language = "C++",
    deps = [
        "//src/core:validation_errors",
        "//test/core/test_util:grpc_test_util",
    ],
)

grpc_cc_test(
    name = "notification_test",
    srcs = ["notification_test.cc"],
    external_deps = [
        "gtest",
    ],
    language = "C++",
    uses_event_engine = False,
    uses_polling = False,
    deps = ["//src/core:notification"],
)

grpc_cc_test(
    name = "load_file_test",
    srcs = ["load_file_test.cc"],
    external_deps = [
        "gtest",
    ],
    language = "C++",
    uses_event_engine = False,
    uses_polling = False,
    deps = [
        "//src/core:load_file",
        "//test/core/test_util:grpc_test_util",
    ],
)

grpc_cc_test(
    name = "uuid_v4_test",
    srcs = ["uuid_v4_test.cc"],
    external_deps = [
        "gtest",
    ],
    language = "C++",
    uses_event_engine = False,
    uses_polling = False,
    deps = [
        "//src/core:uuid_v4",
        "//test/core/test_util:grpc_test_util",
    ],
)

grpc_cc_test(
    name = "glob_test",
    srcs = ["glob_test.cc"],
    external_deps = ["gtest"],
    language = "C++",
    uses_event_engine = False,
    uses_polling = False,
    deps = [
        "//:gpr",
        "//src/core:useful",
        "//test/core/test_util:grpc_test_util",
    ],
)

grpc_fuzzer(
    name = "uri_fuzzer_test",
    srcs = ["uri_fuzzer_test.cc"],
    corpus = "uri_corpus",
    language = "C++",
    tags = [
        "no_windows",
        # Without "nofixdeps", "//:grpc" gets substituted with "//:event_engine_base_hdrs"
        "nofixdeps",
    ],
    deps = [
        "//:exec_ctx",
        "//:gpr",
        "//:grpc",
        "//:uri",
    ],
)

grpc_cc_test(
    name = "uri_test",
    srcs = ["uri_test.cc"],
    external_deps = [
        "absl/status",
        "gtest",
    ],
    language = "C++",
    deps = [
        "//:event_engine_base_hdrs",
        "//:uri",
        "//test/core/test_util:grpc_test_util_unsecure",
    ],
)

grpc_cc_test(
    name = "matchers_test",
    srcs = ["matchers_test.cc"],
    external_deps = ["gtest"],
    language = "C++",
    deps = [
        "//:gpr",
        "//:grpc",
        "//test/core/test_util:grpc_test_util",
        "//test/core/test_util:grpc_test_util_base",
    ],
)

grpc_cc_test(
    name = "backoff_test",
    srcs = ["backoff_test.cc"],
    external_deps = ["gtest"],
    language = "C++",
    uses_event_engine = False,
    uses_polling = False,
    deps = [
        "//:backoff",
        "//:exec_ctx",
        "//:grpc",
        "//src/core:time",
        "//test/core/test_util:grpc_test_util",
    ],
)

grpc_cc_test(
    name = "random_early_detection_test",
    srcs = ["random_early_detection_test.cc"],
    external_deps = [
        "absl/random",
        "gtest",
    ],
    language = "C++",
    uses_event_engine = False,
    uses_polling = False,
    deps = ["//src/core:random_early_detection"],
)

grpc_cc_test(
    name = "alloc_test",
    srcs = ["alloc_test.cc"],
    external_deps = ["gtest"],
    language = "C++",
    uses_event_engine = False,
    uses_polling = False,
    deps = [
        "//:gpr",
        "//test/core/test_util:grpc_test_util",
    ],
)

grpc_cc_test(
    name = "cpu_test",
    srcs = ["cpu_test.cc"],
    external_deps = ["gtest"],
    language = "C++",
    uses_event_engine = False,
    uses_polling = False,
    deps = [
        "//:gpr",
        "//test/core/test_util:grpc_test_util",
    ],
)

grpc_cc_test(
    name = "env_test",
    srcs = ["env_test.cc"],
    external_deps = [
        "absl/log:log",
        "gtest",
    ],
    language = "C++",
    uses_event_engine = False,
    uses_polling = False,
    deps = [
        "//:gpr",
        "//test/core/test_util:grpc_test_util",
    ],
)

grpc_cc_test(
    name = "spinlock_test",
    srcs = ["spinlock_test.cc"],
    external_deps = ["gtest"],
    language = "C++",
    uses_event_engine = False,
    uses_polling = False,
    deps = [
        "//:gpr",
        "//test/core/test_util:grpc_test_util",
    ],
)

grpc_cc_test(
    name = "string_test",
    srcs = ["string_test.cc"],
    external_deps = ["gtest"],
    language = "C++",
    uses_event_engine = False,
    uses_polling = False,
    deps = [
        "//:gpr",
        "//test/core/test_util:grpc_test_util",
    ],
)

grpc_cc_test(
    name = "sync_test",
    srcs = ["sync_test.cc"],
    external_deps = ["gtest"],
    language = "C++",
    uses_event_engine = False,
    uses_polling = False,
    deps = [
        "//:gpr",
        "//test/core/test_util:grpc_test_util",
    ],
)

grpc_cc_test(
    name = "gpr_time_test",
    srcs = ["gpr_time_test.cc"],
    external_deps = ["gtest"],
    language = "C++",
    uses_event_engine = False,
    uses_polling = False,
    deps = [
        "//:gpr",
        "//test/core/test_util:grpc_test_util",
    ],
)

grpc_cc_test(
    name = "unique_ptr_with_bitset_test",
    srcs = ["unique_ptr_with_bitset_test.cc"],
    external_deps = ["gtest"],
    language = "C++",
    uses_event_engine = False,
    uses_polling = False,
    deps = [
        "//:gpr_platform",
        "//src/core:unique_ptr_with_bitset",
    ],
)

grpc_cc_test(
    name = "useful_test",
    srcs = ["useful_test.cc"],
    external_deps = ["gtest"],
    language = "C++",
    uses_event_engine = False,
    uses_polling = False,
    deps = [
        "//:gpr_platform",
        "//src/core:useful",
    ],
)

grpc_cc_test(
    name = "ring_buffer_test",
    srcs = ["ring_buffer_test.cc"],
    external_deps = ["gtest"],
    language = "C++",
    uses_event_engine = False,
    uses_polling = False,
    deps = [
        "//:gpr_platform",
        "//src/core:ring_buffer",
    ],
)

grpc_cc_test(
<<<<<<< HEAD
    name = "avl_test",
    srcs = ["avl_test.cc"],
=======
    name = "lru_cache_test",
    srcs = ["lru_cache_test.cc"],
>>>>>>> 70b3562b
    external_deps = ["gtest"],
    language = "C++",
    uses_event_engine = False,
    uses_polling = False,
    deps = [
<<<<<<< HEAD
        "//src/core:avl",
    ],
)

grpc_proto_fuzzer(
    name = "avl_fuzzer",
    srcs = ["avl_fuzzer.cc"],
    corpus = "avl_fuzzer_corpus",
    language = "C++",
    proto = "avl_fuzzer.proto",
    tags = ["no_windows"],
    uses_event_engine = False,
    uses_polling = False,
    deps = [
        "//src/core:avl",
        "//test/core/test_util:grpc_test_util",
=======
        "//src/core:lru_cache",
>>>>>>> 70b3562b
    ],
)<|MERGE_RESOLUTION|>--- conflicted
+++ resolved
@@ -728,19 +728,13 @@
 )
 
 grpc_cc_test(
-<<<<<<< HEAD
     name = "avl_test",
     srcs = ["avl_test.cc"],
-=======
-    name = "lru_cache_test",
-    srcs = ["lru_cache_test.cc"],
->>>>>>> 70b3562b
-    external_deps = ["gtest"],
-    language = "C++",
-    uses_event_engine = False,
-    uses_polling = False,
-    deps = [
-<<<<<<< HEAD
+    external_deps = ["gtest"],
+    language = "C++",
+    uses_event_engine = False,
+    uses_polling = False,
+    deps = [
         "//src/core:avl",
     ],
 )
@@ -757,8 +751,17 @@
     deps = [
         "//src/core:avl",
         "//test/core/test_util:grpc_test_util",
-=======
+    ],
+)
+
+grpc_cc_test(
+    name = "lru_cache_test",
+    srcs = ["lru_cache_test.cc"],
+    external_deps = ["gtest"],
+    language = "C++",
+    uses_event_engine = False,
+    uses_polling = False,
+    deps = [
         "//src/core:lru_cache",
->>>>>>> 70b3562b
     ],
 )