--- conflicted
+++ resolved
@@ -136,11 +136,8 @@
         "//:tsi_ssl_credentials",
         "//:uri_parser",
         "//src/core:channel_args_preconditioning",
-<<<<<<< HEAD
         "//src/core:closure",
-=======
         "//src/core:error",
->>>>>>> 5b8f006e
         "//src/core:gpr_atm",
         "//src/core:grpc_sockaddr",
         "//src/core:iomgr_fwd",
@@ -178,11 +175,8 @@
         "//:ref_counted_ptr",
         "//:uri_parser",
         "//src/core:channel_args_preconditioning",
-<<<<<<< HEAD
         "//src/core:closure",
-=======
         "//src/core:error",
->>>>>>> 5b8f006e
         "//src/core:gpr_atm",
         "//src/core:grpc_sockaddr",
         "//src/core:iomgr_fwd",
