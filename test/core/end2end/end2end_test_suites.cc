// Copyright 2023 gRPC authors.
//
// Licensed under the Apache License, Version 2.0 (the "License");
// you may not use this file except in compliance with the License.
// You may obtain a copy of the License at
//
//     http://www.apache.org/licenses/LICENSE-2.0
//
// Unless required by applicable law or agreed to in writing, software
// distributed under the License is distributed on an "AS IS" BASIS,
// WITHOUT WARRANTIES OR CONDITIONS OF ANY KIND, either express or implied.
// See the License for the specific language governing permissions and
// limitations under the License.

#include <inttypes.h>
#include <string.h>

#include <algorithm>
#include <atomic>
#include <functional>
#include <memory>
#include <regex>
#include <string>
#include <utility>
#include <vector>

#include "absl/base/thread_annotations.h"
#include "absl/functional/any_invocable.h"
#include "absl/log/check.h"
#include "absl/meta/type_traits.h"
#include "absl/random/random.h"
#include "absl/status/status.h"
#include "absl/strings/str_format.h"
#include "absl/types/optional.h"
#include "gtest/gtest.h"

#include <grpc/compression.h>
#include <grpc/credentials.h>
#include <grpc/grpc.h>
#include <grpc/grpc_posix.h>
#include <grpc/grpc_security.h>
#include <grpc/grpc_security_constants.h>
#include <grpc/impl/channel_arg_names.h>
#include <grpc/slice.h>
#include <grpc/status.h>
#include <grpc/support/time.h>

#include "src/core/ext/transport/chaotic_good/client/chaotic_good_connector.h"
#include "src/core/ext/transport/chaotic_good/server/chaotic_good_server.h"
#include "src/core/lib/channel/channel_args.h"
#include "src/core/lib/debug/trace.h"
#include "src/core/lib/gprpp/env.h"
#include "src/core/lib/gprpp/host_port.h"
#include "src/core/lib/gprpp/no_destruct.h"
#include "src/core/lib/gprpp/sync.h"
#include "src/core/lib/iomgr/error.h"
#include "src/core/lib/iomgr/exec_ctx.h"
#include "src/core/lib/iomgr/port.h"
#include "src/core/lib/security/credentials/fake/fake_credentials.h"
#include "test/core/end2end/end2end_tests.h"
#include "test/core/end2end/fixtures/h2_oauth2_common.h"
#include "test/core/end2end/fixtures/h2_ssl_cred_reload_fixture.h"
#include "test/core/end2end/fixtures/h2_ssl_tls_common.h"
#include "test/core/end2end/fixtures/h2_tls_common.h"
#include "test/core/end2end/fixtures/http_proxy_fixture.h"
#include "test/core/end2end/fixtures/inproc_fixture.h"
#include "test/core/end2end/fixtures/local_util.h"
#include "test/core/end2end/fixtures/proxy.h"
#include "test/core/end2end/fixtures/secure_fixture.h"
#include "test/core/end2end/fixtures/sockpair_fixture.h"
#include "test/core/test_util/port.h"
#include "test/core/test_util/test_config.h"
#include "test/core/test_util/tls_utils.h"

// IWYU pragma: no_include <unistd.h>

#ifdef GRPC_POSIX_SOCKET
#include <fcntl.h>

#include "src/core/lib/iomgr/socket_utils_posix.h"
#include "src/core/lib/iomgr/unix_sockets_posix.h"
#endif

#ifdef GRPC_POSIX_WAKEUP_FD
#include "src/core/lib/iomgr/wakeup_fd_posix.h"
#endif

#define CA_CERT_PATH "src/core/tsi/test_creds/ca.pem"
#define SERVER_CERT_PATH "src/core/tsi/test_creds/server1.pem"
#define SERVER_KEY_PATH "src/core/tsi/test_creds/server1.key"

namespace grpc_core {

namespace {

uint64_t Rand() {
  struct State {
    Mutex mu;
    absl::BitGen gen ABSL_GUARDED_BY(mu);
  };
  static State* const state = new State;
  MutexLock lock(&state->mu);
  return absl::Uniform<uint64_t>(state->gen);
}

std::atomic<uint64_t> unique{Rand()};

void ProcessAuthFailure(void* state, grpc_auth_context* /*ctx*/,
                        const grpc_metadata* /*md*/, size_t /*md_count*/,
                        grpc_process_auth_metadata_done_cb cb,
                        void* user_data) {
  CHECK_EQ(state, nullptr);
  cb(user_data, nullptr, 0, nullptr, 0, GRPC_STATUS_UNAUTHENTICATED, nullptr);
}

void AddFailAuthCheckIfNeeded(const ChannelArgs& args,
                              grpc_server_credentials* creds) {
  if (args.Contains(FAIL_AUTH_CHECK_SERVER_ARG_NAME)) {
    grpc_auth_metadata_processor processor = {ProcessAuthFailure, nullptr,
                                              nullptr};
    grpc_server_credentials_set_auth_metadata_processor(creds, processor);
  }
}

}  // namespace

class CensusFixture : public CoreTestFixture {
 private:
  grpc_server* MakeServer(
      const ChannelArgs& args, grpc_completion_queue* cq,
      absl::AnyInvocable<void(grpc_server*)>& pre_server_start) override {
    grpc_server_credentials* server_creds =
        grpc_insecure_server_credentials_create();
    auto* server = grpc_server_create(
        args.Set(GRPC_ARG_ENABLE_CENSUS, true).ToC().get(), nullptr);
    grpc_server_register_completion_queue(server, cq, nullptr);
    CHECK(grpc_server_add_http2_port(server, localaddr_.c_str(), server_creds));
    grpc_server_credentials_release(server_creds);
    pre_server_start(server);
    grpc_server_start(server);
    return server;
  }
  grpc_channel* MakeClient(const ChannelArgs& args,
                           grpc_completion_queue*) override {
    auto* creds = grpc_insecure_credentials_create();
    auto* client =
        grpc_channel_create(localaddr_.c_str(), creds,
                            args.Set(GRPC_ARG_ENABLE_CENSUS, true).ToC().get());
    grpc_channel_credentials_release(creds);
    return client;
  }
  const std::string localaddr_ =
      JoinHostPort("localhost", grpc_pick_unused_port_or_die());
};

class CompressionFixture : public CoreTestFixture {
 private:
  grpc_server* MakeServer(
      const ChannelArgs& args, grpc_completion_queue* cq,
      absl::AnyInvocable<void(grpc_server*)>& pre_server_start) override {
    auto* server = grpc_server_create(
        args.SetIfUnset(GRPC_COMPRESSION_CHANNEL_DEFAULT_ALGORITHM,
                        GRPC_COMPRESS_GZIP)
            .ToC()
            .get(),
        nullptr);
    grpc_server_register_completion_queue(server, cq, nullptr);
    grpc_server_credentials* server_creds =
        grpc_insecure_server_credentials_create();
    CHECK(grpc_server_add_http2_port(server, localaddr_.c_str(), server_creds));
    grpc_server_credentials_release(server_creds);
    pre_server_start(server);
    grpc_server_start(server);
    return server;
  }
  grpc_channel* MakeClient(const ChannelArgs& args,
                           grpc_completion_queue*) override {
    grpc_channel_credentials* creds = grpc_insecure_credentials_create();
    auto* client = grpc_channel_create(
        localaddr_.c_str(), creds,
        args.SetIfUnset(GRPC_COMPRESSION_CHANNEL_DEFAULT_ALGORITHM,
                        GRPC_COMPRESS_GZIP)
            .ToC()
            .get());
    grpc_channel_credentials_release(creds);
    return client;
  }

  std::string localaddr_ =
      JoinHostPort("localhost", grpc_pick_unused_port_or_die());
};

class FakesecFixture : public SecureFixture {
 private:
  grpc_channel_credentials* MakeClientCreds(const ChannelArgs&) override {
    return grpc_fake_transport_security_credentials_create();
  }
  grpc_server_credentials* MakeServerCreds(const ChannelArgs& args) override {
    grpc_server_credentials* fake_ts_creds =
        grpc_fake_transport_security_server_credentials_create();
    AddFailAuthCheckIfNeeded(args, fake_ts_creds);
    return fake_ts_creds;
  }
};

class InsecureCredsFixture : public InsecureFixture {
 private:
  grpc_server_credentials* MakeServerCreds(const ChannelArgs& args) override {
    auto* creds = grpc_insecure_server_credentials_create();
    AddFailAuthCheckIfNeeded(args, creds);
    return creds;
  }
};

class SockpairWithMinstackFixture : public SockpairFixture {
 public:
  using SockpairFixture::SockpairFixture;

 private:
  ChannelArgs MutateClientArgs(ChannelArgs args) override {
    return args.Set(GRPC_ARG_MINIMAL_STACK, true);
  }
  ChannelArgs MutateServerArgs(ChannelArgs args) override {
    return args.Set(GRPC_ARG_MINIMAL_STACK, true);
  }
};

class Sockpair1Byte : public SockpairFixture {
 public:
  Sockpair1Byte()
      : SockpairFixture(ChannelArgs()
                            .Set(GRPC_ARG_TCP_READ_CHUNK_SIZE, 1)
                            .Set(GRPC_ARG_TCP_MIN_READ_CHUNK_SIZE, 1)
                            .Set(GRPC_ARG_TCP_MAX_READ_CHUNK_SIZE, 1)) {
    g_fixture_slowdown_factor = 2;
  }
  ~Sockpair1Byte() override { g_fixture_slowdown_factor = 1; }

 private:
  ChannelArgs MutateClientArgs(ChannelArgs args) override {
    return args.Set(GRPC_ARG_MINIMAL_STACK, true);
  }
  ChannelArgs MutateServerArgs(ChannelArgs args) override {
    return args.Set(GRPC_ARG_MINIMAL_STACK, true);
  }
};

#ifdef GRPC_POSIX_SOCKET

class FdFixture : public CoreTestFixture {
 public:
  FdFixture() { create_sockets(fd_pair_); }

 private:
  grpc_server* MakeServer(
      const ChannelArgs& args, grpc_completion_queue* cq,
      absl::AnyInvocable<void(grpc_server*)>& pre_server_start) override {
    ExecCtx exec_ctx;
    auto* server = grpc_server_create(args.ToC().get(), nullptr);
    grpc_server_register_completion_queue(server, cq, nullptr);
    pre_server_start(server);
    grpc_server_start(server);
    grpc_server_credentials* creds = grpc_insecure_server_credentials_create();
    grpc_server_add_channel_from_fd(server, fd_pair_[1], creds);
    grpc_server_credentials_release(creds);
    return server;
  }
  grpc_channel* MakeClient(const ChannelArgs& args,
                           grpc_completion_queue*) override {
    ExecCtx exec_ctx;
    grpc_channel_credentials* creds = grpc_insecure_credentials_create();
    auto* client = grpc_channel_create_from_fd("fixture_client", fd_pair_[0],
                                               creds, args.ToC().get());
    grpc_channel_credentials_release(creds);
    return client;
  }

  static void create_sockets(int sv[2]) {
    int flags;
    grpc_create_socketpair_if_unix(sv);
    flags = fcntl(sv[0], F_GETFL, 0);
    CHECK_EQ(fcntl(sv[0], F_SETFL, flags | O_NONBLOCK), 0);
    flags = fcntl(sv[1], F_GETFL, 0);
    CHECK_EQ(fcntl(sv[1], F_SETFL, flags | O_NONBLOCK), 0);
    CHECK(grpc_set_socket_no_sigpipe_if_possible(sv[0]) == absl::OkStatus());
    CHECK(grpc_set_socket_no_sigpipe_if_possible(sv[1]) == absl::OkStatus());
  }

  int fd_pair_[2];
};
#endif

class NoRetryFixture : public InsecureFixture {
 private:
  ChannelArgs MutateClientArgs(ChannelArgs args) override {
    return args.Set(GRPC_ARG_ENABLE_RETRIES, false);
  }
};

class HttpProxyFilter : public CoreTestFixture {
 public:
  explicit HttpProxyFilter(const ChannelArgs& client_args)
      : proxy_(grpc_end2end_http_proxy_create(client_args.ToC().get())) {}
  ~HttpProxyFilter() override { grpc_end2end_http_proxy_destroy(proxy_); }

 private:
  grpc_server* MakeServer(
      const ChannelArgs& args, grpc_completion_queue* cq,
      absl::AnyInvocable<void(grpc_server*)>& pre_server_start) override {
    auto* server = grpc_server_create(args.ToC().get(), nullptr);
    grpc_server_register_completion_queue(server, cq, nullptr);
    grpc_server_credentials* server_creds =
        grpc_insecure_server_credentials_create();
    CHECK(
        grpc_server_add_http2_port(server, server_addr_.c_str(), server_creds));
    grpc_server_credentials_release(server_creds);
    pre_server_start(server);
    grpc_server_start(server);
    return server;
  }

  grpc_channel* MakeClient(const ChannelArgs& args,
                           grpc_completion_queue*) override {
    // If testing for proxy auth, add credentials to proxy uri
    absl::optional<std::string> proxy_auth_str =
        args.GetOwnedString(GRPC_ARG_HTTP_PROXY_AUTH_CREDS);
    std::string proxy_uri;
    if (!proxy_auth_str.has_value()) {
      proxy_uri = absl::StrFormat(
          "http://%s", grpc_end2end_http_proxy_get_proxy_name(proxy_));
    } else {
      proxy_uri =
          absl::StrFormat("http://%s@%s", proxy_auth_str->c_str(),
                          grpc_end2end_http_proxy_get_proxy_name(proxy_));
    }
    grpc_channel_credentials* creds = grpc_insecure_credentials_create();
    auto* client = grpc_channel_create(
        server_addr_.c_str(), creds,
        args.Set(GRPC_ARG_HTTP_PROXY, proxy_uri).ToC().get());
    grpc_channel_credentials_release(creds);
    CHECK(client);
    return client;
  }

  std::string server_addr_ =
      JoinHostPort("localhost", grpc_pick_unused_port_or_die());
  grpc_end2end_http_proxy* proxy_;
};

class ProxyFixture : public CoreTestFixture {
 public:
  ProxyFixture(const ChannelArgs& client_args, const ChannelArgs& server_args)
      : proxy_(grpc_end2end_proxy_create(&proxy_def_, client_args.ToC().get(),
                                         server_args.ToC().get())) {}
  ~ProxyFixture() override { grpc_end2end_proxy_destroy(proxy_); }

 private:
  static grpc_server* CreateProxyServer(const char* port,
                                        const grpc_channel_args* server_args) {
    grpc_server* s = grpc_server_create(server_args, nullptr);
    grpc_server_credentials* server_creds =
        grpc_insecure_server_credentials_create();
    CHECK(grpc_server_add_http2_port(s, port, server_creds));
    grpc_server_credentials_release(server_creds);
    return s;
  }

  static grpc_channel* CreateProxyClient(const char* target,
                                         const grpc_channel_args* client_args) {
    grpc_channel_credentials* creds = grpc_insecure_credentials_create();
    grpc_channel* channel = grpc_channel_create(target, creds, client_args);
    grpc_channel_credentials_release(creds);
    return channel;
  }

  grpc_server* MakeServer(
      const ChannelArgs& args, grpc_completion_queue* cq,
      absl::AnyInvocable<void(grpc_server*)>& pre_server_start) override {
    auto* server = grpc_server_create(args.ToC().get(), nullptr);
    grpc_server_register_completion_queue(server, cq, nullptr);
    grpc_server_credentials* server_creds =
        grpc_insecure_server_credentials_create();
    CHECK(grpc_server_add_http2_port(
        server, grpc_end2end_proxy_get_server_port(proxy_), server_creds));
    grpc_server_credentials_release(server_creds);
    pre_server_start(server);
    grpc_server_start(server);
    return server;
  }

  grpc_channel* MakeClient(const ChannelArgs& args,
                           grpc_completion_queue*) override {
    grpc_channel_credentials* creds = grpc_insecure_credentials_create();
    auto* client = grpc_channel_create(
        grpc_end2end_proxy_get_client_target(proxy_), creds, args.ToC().get());
    grpc_channel_credentials_release(creds);
    CHECK(client);
    return client;
  }
  const grpc_end2end_proxy_def proxy_def_ = {CreateProxyServer,
                                             CreateProxyClient};
  grpc_end2end_proxy* proxy_;
};

class SslProxyFixture : public CoreTestFixture {
 public:
  SslProxyFixture(const ChannelArgs& client_args,
                  const ChannelArgs& server_args)
      : proxy_(grpc_end2end_proxy_create(&proxy_def_, client_args.ToC().get(),
                                         server_args.ToC().get())) {}
  ~SslProxyFixture() override { grpc_end2end_proxy_destroy(proxy_); }

 private:
  static grpc_server* CreateProxyServer(const char* port,
                                        const grpc_channel_args* server_args) {
    grpc_server* s = grpc_server_create(server_args, nullptr);
    std::string server_cert = testing::GetFileContents(SERVER_CERT_PATH);
    std::string server_key = testing::GetFileContents(SERVER_KEY_PATH);
    grpc_ssl_pem_key_cert_pair pem_key_cert_pair = {server_key.c_str(),
                                                    server_cert.c_str()};
    grpc_server_credentials* ssl_creds = grpc_ssl_server_credentials_create(
        nullptr, &pem_key_cert_pair, 1, 0, nullptr);
    CHECK(grpc_server_add_http2_port(s, port, ssl_creds));
    grpc_server_credentials_release(ssl_creds);
    return s;
  }

  static grpc_channel* CreateProxyClient(const char* target,
                                         const grpc_channel_args* client_args) {
    grpc_channel* channel;
    grpc_channel_credentials* ssl_creds =
        grpc_ssl_credentials_create(nullptr, nullptr, nullptr, nullptr);
    grpc_arg ssl_name_override = {
        GRPC_ARG_STRING,
        const_cast<char*>(GRPC_SSL_TARGET_NAME_OVERRIDE_ARG),
        {const_cast<char*>("foo.test.google.fr")}};
    const grpc_channel_args* new_client_args =
        grpc_channel_args_copy_and_add(client_args, &ssl_name_override, 1);
    channel = grpc_channel_create(target, ssl_creds, new_client_args);
    grpc_channel_credentials_release(ssl_creds);
    {
      ExecCtx exec_ctx;
      grpc_channel_args_destroy(new_client_args);
    }
    return channel;
  }

  grpc_server* MakeServer(
      const ChannelArgs& args, grpc_completion_queue* cq,
      absl::AnyInvocable<void(grpc_server*)>& pre_server_start) override {
    std::string server_cert = testing::GetFileContents(SERVER_CERT_PATH);
    std::string server_key = testing::GetFileContents(SERVER_KEY_PATH);
    grpc_ssl_pem_key_cert_pair pem_key_cert_pair = {server_key.c_str(),
                                                    server_cert.c_str()};
    grpc_server_credentials* ssl_creds = grpc_ssl_server_credentials_create(
        nullptr, &pem_key_cert_pair, 1, 0, nullptr);
    if (args.Contains(FAIL_AUTH_CHECK_SERVER_ARG_NAME)) {
      grpc_auth_metadata_processor processor = {ProcessAuthFailure, nullptr,
                                                nullptr};
      grpc_server_credentials_set_auth_metadata_processor(ssl_creds, processor);
    }

    auto* server = grpc_server_create(args.ToC().get(), nullptr);
    grpc_server_register_completion_queue(server, cq, nullptr);
    CHECK(grpc_server_add_http2_port(
        server, grpc_end2end_proxy_get_server_port(proxy_), ssl_creds));
    grpc_server_credentials_release(ssl_creds);
    pre_server_start(server);
    grpc_server_start(server);
    return server;
  }

  grpc_channel* MakeClient(const ChannelArgs& args,
                           grpc_completion_queue*) override {
    grpc_channel_credentials* ssl_creds =
        grpc_ssl_credentials_create(nullptr, nullptr, nullptr, nullptr);
    auto* client = grpc_channel_create(
        grpc_end2end_proxy_get_client_target(proxy_), ssl_creds,
        args.Set(GRPC_SSL_TARGET_NAME_OVERRIDE_ARG, "foo.test.google.fr")
            .ToC()
            .get());
    CHECK_NE(client, nullptr);
    grpc_channel_credentials_release(ssl_creds);
    return client;
  }
  const grpc_end2end_proxy_def proxy_def_ = {CreateProxyServer,
                                             CreateProxyClient};
  grpc_end2end_proxy* proxy_;
};

class FixtureWithTracing final : public CoreTestFixture {
 public:
  explicit FixtureWithTracing(std::unique_ptr<CoreTestFixture> fixture)
      : fixture_(std::move(fixture)) {
    // g_fixture_slowdown_factor = 10;
    EXPECT_FALSE(grpc_tracer_set_enabled("doesnt-exist", 0));
    EXPECT_TRUE(grpc_tracer_set_enabled("http", 1));
    EXPECT_TRUE(grpc_tracer_set_enabled("all", 1));
  }
  ~FixtureWithTracing() override {
    saved_trace_flags_.Restore();
    // g_fixture_slowdown_factor = 1;
  }

  grpc_server* MakeServer(
      const ChannelArgs& args, grpc_completion_queue* cq,
      absl::AnyInvocable<void(grpc_server*)>& pre_server_start) override {
    return fixture_->MakeServer(args, cq, pre_server_start);
  }

  grpc_channel* MakeClient(const ChannelArgs& args,
                           grpc_completion_queue* cq) override {
    return fixture_->MakeClient(args, cq);
  }

 private:
  SavedTraceFlags saved_trace_flags_;
  std::unique_ptr<CoreTestFixture> fixture_;
};

class ChaoticGoodFixture final : public CoreTestFixture {
 public:
  explicit ChaoticGoodFixture(std::string localaddr = JoinHostPort(
                                  "localhost", grpc_pick_unused_port_or_die()))
      : localaddr_(std::move(localaddr)) {}

 protected:
  const std::string& localaddr() const { return localaddr_; }

 private:
  grpc_server* MakeServer(
      const ChannelArgs& args, grpc_completion_queue* cq,
      absl::AnyInvocable<void(grpc_server*)>& pre_server_start) override {
    auto* server = grpc_server_create(args.ToC().get(), nullptr);
    grpc_server_register_completion_queue(server, cq, nullptr);
    CHECK(grpc_server_add_chaotic_good_port(server, localaddr_.c_str()));
    pre_server_start(server);
    grpc_server_start(server);
    return server;
  }

  grpc_channel* MakeClient(const ChannelArgs& args,
                           grpc_completion_queue*) override {
    auto* client = grpc_chaotic_good_channel_create(
        localaddr_.c_str(),
        args.Set(GRPC_ARG_ENABLE_RETRIES, false).ToC().get());
    return client;
  }

  std::string localaddr_;
};

#ifdef GRPC_POSIX_WAKEUP_FD
class InsecureFixtureWithPipeForWakeupFd : public InsecureFixture {
 public:
  InsecureFixtureWithPipeForWakeupFd()
      : old_value_(std::exchange(grpc_allow_specialized_wakeup_fd, 0)) {}

  ~InsecureFixtureWithPipeForWakeupFd() override {
    grpc_allow_specialized_wakeup_fd = old_value_;
  }

 private:
  const int old_value_;
};
#endif

// Returns the temp directory to create uds in this test.
std::string GetTempDir() {
#ifdef GPR_WINDOWS
  // Windows temp dir usually exceeds uds max paht length,
  // so we create a short dir for this test.
  // TODO: find a better solution.
  std::string temp_dir = "C:/tmp/";
  if (CreateDirectoryA(temp_dir.c_str(), NULL) == 0 &&
      ERROR_ALREADY_EXISTS != GetLastError()) {
    Crash(absl::StrCat("Could not create temp dir: ", temp_dir));
  }
  return temp_dir;
#else
  return "/tmp/";
#endif  // GPR_WINDOWS
}

const std::string temp_dir = GetTempDir();

std::vector<CoreTestConfiguration> DefaultConfigs() {
  return std::vector<CoreTestConfiguration>{
#ifdef GRPC_POSIX_SOCKET
      CoreTestConfiguration{"Chttp2Fd",
                            FEATURE_MASK_IS_HTTP2 | FEATURE_MASK_DO_NOT_FUZZ |
                                FEATURE_MASK_EXCLUDE_FROM_EXPERIMENT_RUNS,
                            nullptr,
                            [](const ChannelArgs&, const ChannelArgs&) {
                              return std::make_unique<FdFixture>();
                            }},
#endif
      CoreTestConfiguration{
          "Chttp2FakeSecurityFullstack",
          FEATURE_MASK_SUPPORTS_CLIENT_CHANNEL |
              FEATURE_MASK_SUPPORTS_PER_CALL_CREDENTIALS_LEVEL_INSECURE |
              FEATURE_MASK_IS_HTTP2,
          nullptr,
          [](const ChannelArgs&, const ChannelArgs&) {
            return std::make_unique<FakesecFixture>();
          }},
      CoreTestConfiguration{
          "Chttp2Fullstack",
          FEATURE_MASK_SUPPORTS_CLIENT_CHANNEL | FEATURE_MASK_IS_HTTP2, nullptr,
          [](const ChannelArgs& /*client_args*/,
             const ChannelArgs& /*server_args*/) {
            return std::make_unique<InsecureFixture>();
          }},
      CoreTestConfiguration{
          "Chttp2FullstackCompression",
          FEATURE_MASK_SUPPORTS_CLIENT_CHANNEL | FEATURE_MASK_IS_HTTP2, nullptr,
          [](const ChannelArgs&, const ChannelArgs&) {
            return std::make_unique<CompressionFixture>();
          }},
#ifdef GPR_LINUX
      CoreTestConfiguration{
          "Chttp2FullstackLocalAbstractUdsPercentEncoded",
          FEATURE_MASK_SUPPORTS_CLIENT_CHANNEL |
              FEATURE_MASK_SUPPORTS_PER_CALL_CREDENTIALS |
              FEATURE_MASK_IS_HTTP2 | FEATURE_MASK_DO_NOT_FUZZ |
              FEATURE_MASK_EXCLUDE_FROM_EXPERIMENT_RUNS,
          nullptr,
          [](const ChannelArgs& /*client_args*/,
             const ChannelArgs& /*server_args*/) {
            gpr_timespec now = gpr_now(GPR_CLOCK_MONOTONIC);
            return std::make_unique<LocalTestFixture>(
                absl::StrFormat(
                    "unix-abstract:grpc_fullstack_test.%%00.%d.%" PRId64
                    ".%" PRId32 ".%" PRId64 ".%" PRId64,
                    getpid(), now.tv_sec, now.tv_nsec,
                    unique.fetch_add(1, std::memory_order_relaxed), Rand()),
                UDS);
          }},
#endif
<<<<<<< HEAD
        CoreTestConfiguration{"Chttp2FullstackLocalIpv4",
                              FEATURE_MASK_SUPPORTS_CLIENT_CHANNEL |
                                  FEATURE_MASK_SUPPORTS_PER_CALL_CREDENTIALS |
                                  FEATURE_MASK_IS_HTTP2 |
                                  FEATURE_MASK_DO_NOT_FUZZ |
                                  FEATURE_MASK_EXCLUDE_FROM_EXPERIMENT_RUNS |
                                  FEATURE_MASK_IS_LOCAL_TCP_CREDS,
                              nullptr,
                              [](const ChannelArgs& /*client_args*/,
                                 const ChannelArgs& /*server_args*/) {
                                int port = grpc_pick_unused_port_or_die();
                                return std::make_unique<LocalTestFixture>(
                                    JoinHostPort("127.0.0.1", port), LOCAL_TCP);
                              }},
        CoreTestConfiguration{"Chttp2FullstackLocalIpv6",
                              FEATURE_MASK_SUPPORTS_CLIENT_CHANNEL |
                                  FEATURE_MASK_SUPPORTS_PER_CALL_CREDENTIALS |
                                  FEATURE_MASK_IS_HTTP2 |
                                  FEATURE_MASK_DO_NOT_FUZZ |
                                  FEATURE_MASK_EXCLUDE_FROM_EXPERIMENT_RUNS |
                                  FEATURE_MASK_IS_LOCAL_TCP_CREDS,
                              nullptr,
                              [](const ChannelArgs& /*client_args*/,
                                 const ChannelArgs& /*server_args*/) {
                                int port = grpc_pick_unused_port_or_die();
                                return std::make_unique<LocalTestFixture>(
                                    JoinHostPort("[::1]", port), LOCAL_TCP);
                              }},
=======
      CoreTestConfiguration{"Chttp2FullstackLocalIpv4",
                            FEATURE_MASK_SUPPORTS_CLIENT_CHANNEL |
                                FEATURE_MASK_SUPPORTS_PER_CALL_CREDENTIALS |
                                FEATURE_MASK_IS_HTTP2 |
                                FEATURE_MASK_DO_NOT_FUZZ |
                                FEATURE_MASK_EXCLUDE_FROM_EXPERIMENT_RUNS,
                            nullptr,
                            [](const ChannelArgs& /*client_args*/,
                               const ChannelArgs& /*server_args*/) {
                              int port = grpc_pick_unused_port_or_die();
                              return std::make_unique<LocalTestFixture>(
                                  JoinHostPort("127.0.0.1", port), LOCAL_TCP);
                            }},
      CoreTestConfiguration{"Chttp2FullstackLocalIpv6",
                            FEATURE_MASK_SUPPORTS_CLIENT_CHANNEL |
                                FEATURE_MASK_SUPPORTS_PER_CALL_CREDENTIALS |
                                FEATURE_MASK_IS_HTTP2 |
                                FEATURE_MASK_DO_NOT_FUZZ |
                                FEATURE_MASK_EXCLUDE_FROM_EXPERIMENT_RUNS,
                            nullptr,
                            [](const ChannelArgs& /*client_args*/,
                               const ChannelArgs& /*server_args*/) {
                              int port = grpc_pick_unused_port_or_die();
                              return std::make_unique<LocalTestFixture>(
                                  JoinHostPort("[::1]", port), LOCAL_TCP);
                            }},
>>>>>>> c83f91ea
#ifdef GRPC_HAVE_UNIX_SOCKET
      CoreTestConfiguration{
          "Chttp2FullstackLocalUdsPercentEncoded",
          FEATURE_MASK_SUPPORTS_CLIENT_CHANNEL |
              FEATURE_MASK_SUPPORTS_PER_CALL_CREDENTIALS |
              FEATURE_MASK_IS_HTTP2 | FEATURE_MASK_DO_NOT_FUZZ |
              FEATURE_MASK_EXCLUDE_FROM_EXPERIMENT_RUNS,
          nullptr,
          [](const ChannelArgs& /*client_args*/,
             const ChannelArgs& /*server_args*/) {
            gpr_timespec now = gpr_now(GPR_CLOCK_MONOTONIC);
            return std::make_unique<LocalTestFixture>(
                absl::StrFormat("unix:%s"
                                "grpc_fullstack_test.%%25.%d.%" PRId64
                                ".%" PRId32 ".%" PRId64 ".%" PRId64,
                                temp_dir, getpid(), now.tv_sec, now.tv_nsec,
                                unique.fetch_add(1, std::memory_order_relaxed),
                                Rand()),
                UDS);
          }},
      CoreTestConfiguration{
          "Chttp2FullstackLocalUds",
          FEATURE_MASK_SUPPORTS_CLIENT_CHANNEL |
              FEATURE_MASK_SUPPORTS_PER_CALL_CREDENTIALS |
              FEATURE_MASK_IS_HTTP2 | FEATURE_MASK_DO_NOT_FUZZ |
              FEATURE_MASK_EXCLUDE_FROM_EXPERIMENT_RUNS,
          nullptr,
          [](const ChannelArgs& /*client_args*/,
             const ChannelArgs& /*server_args*/) {
            gpr_timespec now = gpr_now(GPR_CLOCK_REALTIME);
            return std::make_unique<LocalTestFixture>(
                absl::StrFormat("unix:%s"
                                "grpc_fullstack_test.%d.%" PRId64 ".%" PRId32
                                ".%" PRId64 ".%" PRId64,
                                temp_dir, getpid(), now.tv_sec, now.tv_nsec,
                                unique.fetch_add(1, std::memory_order_relaxed),
                                Rand()),
                UDS);
          }},
#endif
      CoreTestConfiguration{"Chttp2FullstackNoRetry",
                            FEATURE_MASK_SUPPORTS_CLIENT_CHANNEL |
                                FEATURE_MASK_IS_HTTP2 |
                                FEATURE_MASK_DOES_NOT_SUPPORT_RETRY,
                            nullptr,
                            [](const ChannelArgs& /*client_args*/,
                               const ChannelArgs& /*server_args*/) {
                              return std::make_unique<NoRetryFixture>();
                            }},
      CoreTestConfiguration{
          "Chttp2FullstackWithCensus",
          FEATURE_MASK_SUPPORTS_CLIENT_CHANNEL | FEATURE_MASK_IS_HTTP2, nullptr,
          [](const ChannelArgs&, const ChannelArgs&) {
            return std::make_unique<CensusFixture>();
          }},
      CoreTestConfiguration{
          "Chttp2FullstackWithProxy",
          FEATURE_MASK_SUPPORTS_REQUEST_PROXYING |
              FEATURE_MASK_SUPPORTS_CLIENT_CHANNEL | FEATURE_MASK_IS_HTTP2 |
              FEATURE_MASK_DO_NOT_FUZZ,
          nullptr,
          [](const ChannelArgs& client_args, const ChannelArgs& server_args) {
            return std::make_unique<ProxyFixture>(client_args, server_args);
          }},
      CoreTestConfiguration{
          "Chttp2HttpProxy",
          FEATURE_MASK_SUPPORTS_CLIENT_CHANNEL | FEATURE_MASK_IS_HTTP2 |
              FEATURE_MASK_DO_NOT_FUZZ,
          nullptr,
          [](const ChannelArgs& client_args, const ChannelArgs&) {
            return std::make_unique<HttpProxyFilter>(client_args);
          }},
      CoreTestConfiguration{
          "Chttp2SslProxy",
          FEATURE_MASK_SUPPORTS_CLIENT_CHANNEL | FEATURE_MASK_IS_SECURE |
              FEATURE_MASK_SUPPORTS_REQUEST_PROXYING |
              FEATURE_MASK_SUPPORTS_PER_CALL_CREDENTIALS |
              FEATURE_MASK_IS_HTTP2 | FEATURE_MASK_DO_NOT_FUZZ,
          "foo.test.google.fr",
          [](const ChannelArgs& client_args, const ChannelArgs& server_args) {
            return std::make_unique<SslProxyFixture>(client_args, server_args);
          }},
      CoreTestConfiguration{
          "Chttp2InsecureCredentials",
          FEATURE_MASK_SUPPORTS_CLIENT_CHANNEL |
              FEATURE_MASK_SUPPORTS_PER_CALL_CREDENTIALS_LEVEL_INSECURE |
              FEATURE_MASK_IS_HTTP2 | FEATURE_MASK_EXCLUDE_FROM_EXPERIMENT_RUNS,
          nullptr,
          [](const ChannelArgs&, const ChannelArgs&) {
            return std::make_unique<InsecureCredsFixture>();
          },
      },
      CoreTestConfiguration{
          "Chttp2SimpleSslWithOauth2FullstackTls12",
          FEATURE_MASK_IS_SECURE | FEATURE_MASK_SUPPORTS_PER_CALL_CREDENTIALS |
              FEATURE_MASK_SUPPORTS_CLIENT_CHANNEL | FEATURE_MASK_IS_HTTP2 |
              FEATURE_MASK_EXCLUDE_FROM_EXPERIMENT_RUNS,
          "foo.test.google.fr",
          [](const ChannelArgs&, const ChannelArgs&) {
            return std::make_unique<Oauth2Fixture>(grpc_tls_version::TLS1_2);
          }},
      CoreTestConfiguration{
          "Chttp2SimpleSslWithOauth2FullstackTls13",
          FEATURE_MASK_IS_SECURE | FEATURE_MASK_SUPPORTS_PER_CALL_CREDENTIALS |
              FEATURE_MASK_SUPPORTS_CLIENT_CHANNEL | FEATURE_MASK_IS_HTTP2,
          "foo.test.google.fr",
          [](const ChannelArgs&, const ChannelArgs&) {
            return std::make_unique<Oauth2Fixture>(grpc_tls_version::TLS1_3);
          }},
      CoreTestConfiguration{
          "Chttp2SimplSslFullstackTls12",
          FEATURE_MASK_IS_SECURE | FEATURE_MASK_SUPPORTS_PER_CALL_CREDENTIALS |
              FEATURE_MASK_SUPPORTS_CLIENT_CHANNEL | FEATURE_MASK_IS_HTTP2 |
              FEATURE_MASK_EXCLUDE_FROM_EXPERIMENT_RUNS,
          "foo.test.google.fr",
          [](const ChannelArgs&, const ChannelArgs&) {
            return std::make_unique<SslTlsFixture>(grpc_tls_version::TLS1_2);
          }},
      CoreTestConfiguration{
          "Chttp2SimplSslFullstackTls13",
          FEATURE_MASK_IS_SECURE | FEATURE_MASK_SUPPORTS_PER_CALL_CREDENTIALS |
              FEATURE_MASK_SUPPORTS_CLIENT_CHANNEL |
              FEATURE_MASK_DOES_NOT_SUPPORT_CLIENT_HANDSHAKE_COMPLETE_FIRST |
              FEATURE_MASK_IS_HTTP2,
          "foo.test.google.fr",
          [](const ChannelArgs&, const ChannelArgs&) {
            return std::make_unique<SslTlsFixture>(grpc_tls_version::TLS1_3);
          }},
      CoreTestConfiguration{"Chttp2SocketPair",
                            FEATURE_MASK_IS_HTTP2 | FEATURE_MASK_DO_NOT_FUZZ |
                                FEATURE_MASK_EXCLUDE_FROM_EXPERIMENT_RUNS,
                            nullptr,
                            [](const ChannelArgs&, const ChannelArgs&) {
                              return std::make_unique<SockpairFixture>(
                                  ChannelArgs());
                            }},
      CoreTestConfiguration{
          "Chttp2SocketPair1ByteAtATime",
          FEATURE_MASK_IS_HTTP2 | FEATURE_MASK_1BYTE_AT_A_TIME |
              FEATURE_MASK_DO_NOT_FUZZ |
              FEATURE_MASK_EXCLUDE_FROM_EXPERIMENT_RUNS,
          nullptr,
          [](const ChannelArgs&, const ChannelArgs&) {
            return std::make_unique<SockpairFixture>(
                ChannelArgs()
                    .Set(GRPC_ARG_TCP_READ_CHUNK_SIZE, 1)
                    .Set(GRPC_ARG_TCP_MIN_READ_CHUNK_SIZE, 1)
                    .Set(GRPC_ARG_TCP_MAX_READ_CHUNK_SIZE, 1));
          }},
      CoreTestConfiguration{
          "Chttp2SocketPairMinstack",
          FEATURE_MASK_IS_HTTP2 | FEATURE_MASK_IS_MINSTACK |
              FEATURE_MASK_DO_NOT_FUZZ,
          nullptr,
          [](const ChannelArgs&, const ChannelArgs&) {
            return std::make_unique<SockpairWithMinstackFixture>(ChannelArgs());
          }},
      CoreTestConfiguration{
          "Inproc",
          FEATURE_MASK_DOES_NOT_SUPPORT_WRITE_BUFFERING,
          nullptr,
          [](const ChannelArgs&, const ChannelArgs&) {
            return std::make_unique<InprocFixture>(false);
          },
      },
      CoreTestConfiguration{
          "InprocWithPromises",
          FEATURE_MASK_DOES_NOT_SUPPORT_WRITE_BUFFERING |
              FEATURE_MASK_IS_CALL_V3,
          nullptr,
          [](const ChannelArgs&, const ChannelArgs&) {
            return std::make_unique<InprocFixture>(true);
          },
      },
      CoreTestConfiguration{
          "Chttp2SslCredReloadTls12",
          FEATURE_MASK_IS_SECURE | FEATURE_MASK_SUPPORTS_PER_CALL_CREDENTIALS |
              FEATURE_MASK_SUPPORTS_CLIENT_CHANNEL | FEATURE_MASK_IS_HTTP2 |
              FEATURE_MASK_EXCLUDE_FROM_EXPERIMENT_RUNS,
          "foo.test.google.fr",
          [](const ChannelArgs&, const ChannelArgs&) {
            return std::make_unique<SslCredReloadFixture>(TLS1_2);
          }},
      CoreTestConfiguration{
          "Chttp2SslCredReloadTls13",
          FEATURE_MASK_IS_SECURE | FEATURE_MASK_IS_HTTP2 |
              FEATURE_MASK_SUPPORTS_PER_CALL_CREDENTIALS |
              FEATURE_MASK_SUPPORTS_CLIENT_CHANNEL |
              FEATURE_MASK_DOES_NOT_SUPPORT_CLIENT_HANDSHAKE_COMPLETE_FIRST,
          "foo.test.google.fr",
          [](const ChannelArgs&, const ChannelArgs&) {
            return std::make_unique<SslCredReloadFixture>(TLS1_3);
          }},
      CoreTestConfiguration{
          // client: certificate watcher provider + async external verifier
          // server: certificate watcher provider + async external verifier
          // extra: TLS 1.3
          "Chttp2CertWatcherProviderAsyncVerifierTls13",
          kH2TLSFeatureMask | FEATURE_MASK_DO_NOT_FUZZ |
              FEATURE_MASK_EXCLUDE_FROM_EXPERIMENT_RUNS,
          "foo.test.google.fr",
          [](const ChannelArgs&, const ChannelArgs&) {
            return std::make_unique<TlsFixture>(
                SecurityPrimitives::TlsVersion::V_13,
                SecurityPrimitives::ProviderType::FILE_PROVIDER,
                SecurityPrimitives::VerifierType::EXTERNAL_ASYNC_VERIFIER);
          },
      },
      CoreTestConfiguration{
          // client: certificate watcher provider + hostname verifier
          // server: certificate watcher provider + sync external verifier
          // extra: TLS 1.2
          "Chttp2CertWatcherProviderSyncVerifierTls12",
          kH2TLSFeatureMask | FEATURE_MASK_DO_NOT_FUZZ |
              FEATURE_MASK_EXCLUDE_FROM_EXPERIMENT_RUNS,
          "foo.test.google.fr",
          [](const ChannelArgs&, const ChannelArgs&) {
            return std::make_unique<TlsFixture>(
                SecurityPrimitives::TlsVersion::V_12,
                SecurityPrimitives::ProviderType::FILE_PROVIDER,
                SecurityPrimitives::VerifierType::HOSTNAME_VERIFIER);
          },
      },
      CoreTestConfiguration{
          // client: static data provider + sync external verifier
          // server: static data provider + sync external verifier
          // extra: TLS 1.2
          "Chttp2SimpleSslFullstack",
          kH2TLSFeatureMask,
          "foo.test.google.fr",
          [](const ChannelArgs&, const ChannelArgs&) {
            return std::make_unique<TlsFixture>(
                SecurityPrimitives::TlsVersion::V_12,
                SecurityPrimitives::ProviderType::STATIC_PROVIDER,
                SecurityPrimitives::VerifierType::EXTERNAL_SYNC_VERIFIER);
          },
      },
      CoreTestConfiguration{
          // client: static data provider + async external verifier
          // server: static data provider + async external verifier
          // extra: TLS 1.3
          "Chttp2StaticProviderAsyncVerifierTls13",
          kH2TLSFeatureMask | FEATURE_MASK_DO_NOT_FUZZ |
              FEATURE_MASK_EXCLUDE_FROM_EXPERIMENT_RUNS,
          "foo.test.google.fr",
          [](const ChannelArgs&, const ChannelArgs&) {
            return std::make_unique<TlsFixture>(
                SecurityPrimitives::TlsVersion::V_13,
                SecurityPrimitives::ProviderType::STATIC_PROVIDER,
                SecurityPrimitives::VerifierType::EXTERNAL_ASYNC_VERIFIER);
          },
      },
#ifdef GPR_LINUX
      CoreTestConfiguration{
          "Chttp2FullstackUdsAbstractNamespace",
          FEATURE_MASK_SUPPORTS_CLIENT_CHANNEL | FEATURE_MASK_IS_HTTP2 |
              FEATURE_MASK_DO_NOT_FUZZ |
              FEATURE_MASK_EXCLUDE_FROM_EXPERIMENT_RUNS,
          nullptr,
          [](const ChannelArgs&, const ChannelArgs&) {
            gpr_timespec now = gpr_now(GPR_CLOCK_REALTIME);
            return std::make_unique<InsecureFixture>(absl::StrFormat(
                "unix-abstract:grpc_fullstack_test.%d.%" PRId64 ".%" PRId32
                ".%" PRId64,
                getpid(), now.tv_sec, now.tv_nsec,
                unique.fetch_add(1, std::memory_order_relaxed)));
          }},
#endif
#ifdef GRPC_HAVE_UNIX_SOCKET
      CoreTestConfiguration{
          "Chttp2FullstackUds",
          FEATURE_MASK_SUPPORTS_CLIENT_CHANNEL | FEATURE_MASK_IS_HTTP2 |
              FEATURE_MASK_DO_NOT_FUZZ,
          nullptr,
          [](const ChannelArgs&, const ChannelArgs&) {
            gpr_timespec now = gpr_now(GPR_CLOCK_REALTIME);
            return std::make_unique<InsecureFixture>(absl::StrFormat(
                "unix:%s"
                "grpc_fullstack_test.%d.%" PRId64 ".%" PRId32 ".%" PRId64
                ".%" PRId64,
                temp_dir, getpid(), now.tv_sec, now.tv_nsec,
                unique.fetch_add(1, std::memory_order_relaxed), Rand()));
          }},
#endif
// TODO(ctiller): these got inadvertently disabled when the project
// switched to Bazel in 2016, and have not been re-enabled since and are now
// quite broken. We should re-enable them however, as they provide defense in
// depth that enabling tracers is safe. When doing so, we'll need to re-enable
// the windows setvbuf statement in main().
#if 0
    CoreTestConfiguration{
        "Chttp2SocketPairWithTrace",
        FEATURE_MASK_IS_HTTP2 | FEATURE_MASK_ENABLES_TRACES, nullptr,
        [](const ChannelArgs&, const ChannelArgs&) {
          return std::make_unique<FixtureWithTracing>(
              std::make_unique<SockpairFixture>(ChannelArgs()));
        }},
    CoreTestConfiguration{"Chttp2FullstackWithTrace",
                          FEATURE_MASK_SUPPORTS_CLIENT_CHANNEL |
                              FEATURE_MASK_IS_HTTP2 |
                              FEATURE_MASK_ENABLES_TRACES,
                          nullptr,
                          [](const ChannelArgs& /*client_args*/,
                             const ChannelArgs& /*server_args*/) {
                            return std::make_unique<FixtureWithTracing>(
                                std::make_unique<InsecureFixture>());
                          }},
#endif
#ifdef GRPC_POSIX_WAKEUP_FD
      CoreTestConfiguration{
          "Chttp2FullstackWithPipeWakeup",
          FEATURE_MASK_SUPPORTS_CLIENT_CHANNEL | FEATURE_MASK_IS_HTTP2 |
              FEATURE_MASK_DO_NOT_FUZZ |
              FEATURE_MASK_EXCLUDE_FROM_EXPERIMENT_RUNS,
          nullptr,
          [](const ChannelArgs& /*client_args*/,
             const ChannelArgs& /*server_args*/) {
            return std::make_unique<InsecureFixtureWithPipeForWakeupFd>();
          }},
#endif
      CoreTestConfiguration{"ChaoticGoodFullStack",
                            FEATURE_MASK_SUPPORTS_CLIENT_CHANNEL |
                                FEATURE_MASK_DOES_NOT_SUPPORT_RETRY |
                                FEATURE_MASK_DOES_NOT_SUPPORT_WRITE_BUFFERING |
                                FEATURE_MASK_IS_CALL_V3,
                            nullptr,
                            [](const ChannelArgs& /*client_args*/,
                               const ChannelArgs& /*server_args*/) {
                              return std::make_unique<ChaoticGoodFixture>();
                            }}};
}

std::vector<CoreTestConfiguration> AllConfigs() {
  std::vector<CoreTestConfiguration> configs = DefaultConfigs();
  std::sort(configs.begin(), configs.end(),
            [](const CoreTestConfiguration& a, const CoreTestConfiguration& b) {
              return strcmp(a.name, b.name) < 0;
            });
  return configs;
}

// A ConfigQuery queries a database a set of test configurations
// that match some criteria.
class ConfigQuery {
 public:
  ConfigQuery() {
    if (GetEnv("GRPC_CI_EXPERIMENTS").has_value()) {
      exclude_features_ |= FEATURE_MASK_EXCLUDE_FROM_EXPERIMENT_RUNS;
    }
  }
  ConfigQuery(const ConfigQuery&) = delete;
  ConfigQuery& operator=(const ConfigQuery&) = delete;
  // Enforce that the returned configurations have the given features.
  ConfigQuery& EnforceFeatures(uint32_t features) {
    enforce_features_ |= features;
    return *this;
  }
  // Envorce that the returned configurations do not have the given features.
  ConfigQuery& ExcludeFeatures(uint32_t features) {
    exclude_features_ |= features;
    return *this;
  }
  // Enforce that the returned configurations have the given name (regex).
  ConfigQuery& AllowName(const std::string& name) {
    allowed_names_.emplace_back(
        std::regex(name, std::regex_constants::ECMAScript));
    return *this;
  }
  // Enforce that the returned configurations do not have the given name
  // (regex).
  ConfigQuery& ExcludeName(const std::string& name) {
    excluded_names_.emplace_back(
        std::regex(name, std::regex_constants::ECMAScript));
    return *this;
  }

  auto Run() const {
    static NoDestruct<std::vector<CoreTestConfiguration>> kConfigs(
        AllConfigs());
    std::vector<const CoreTestConfiguration*> out;
    for (const CoreTestConfiguration& config : *kConfigs) {
      if ((config.feature_mask & enforce_features_) == enforce_features_ &&
          (config.feature_mask & exclude_features_) == 0) {
        bool allowed = allowed_names_.empty();
        for (const std::regex& re : allowed_names_) {
          if (std::regex_match(config.name, re)) {
            allowed = true;
            break;
          }
        }
        for (const std::regex& re : excluded_names_) {
          if (std::regex_match(config.name, re)) {
            allowed = false;
            break;
          }
        }
        if (allowed) {
          out.push_back(&config);
        }
      }
    }
    return out;
  }

 private:
  uint32_t enforce_features_ = 0;
  uint32_t exclude_features_ = 0;
  std::vector<std::regex> allowed_names_;
  std::vector<std::regex> excluded_names_;
};

CORE_END2END_TEST_SUITE(CoreEnd2endTest, ConfigQuery().Run());

CORE_END2END_TEST_SUITE(
    SecureEnd2endTest,
    ConfigQuery().EnforceFeatures(FEATURE_MASK_IS_SECURE).Run());

CORE_END2END_TEST_SUITE(CoreLargeSendTest,
                        ConfigQuery()
                            .ExcludeFeatures(FEATURE_MASK_1BYTE_AT_A_TIME |
                                             FEATURE_MASK_ENABLES_TRACES)
                            .Run());

CORE_END2END_TEST_SUITE(
    CoreDeadlineTest,
    ConfigQuery().ExcludeFeatures(FEATURE_MASK_IS_MINSTACK).Run());

CORE_END2END_TEST_SUITE(
    CoreDeadlineSingleHopTest,
    ConfigQuery()
        .ExcludeFeatures(FEATURE_MASK_SUPPORTS_REQUEST_PROXYING |
                         FEATURE_MASK_IS_MINSTACK)
        .Run());

CORE_END2END_TEST_SUITE(
    CoreClientChannelTest,
    ConfigQuery().EnforceFeatures(FEATURE_MASK_SUPPORTS_CLIENT_CHANNEL).Run());

CORE_END2END_TEST_SUITE(
    Http2SingleHopTest,
    ConfigQuery()
        .EnforceFeatures(FEATURE_MASK_IS_HTTP2)
        .ExcludeFeatures(FEATURE_MASK_SUPPORTS_REQUEST_PROXYING |
                         FEATURE_MASK_ENABLES_TRACES)
        .Run());

CORE_END2END_TEST_SUITE(
    Http2FullstackSingleHopTest,
    ConfigQuery()
        .EnforceFeatures(FEATURE_MASK_IS_HTTP2)
        .EnforceFeatures(FEATURE_MASK_SUPPORTS_CLIENT_CHANNEL)
        .ExcludeFeatures(FEATURE_MASK_SUPPORTS_REQUEST_PROXYING)
        .Run());

CORE_END2END_TEST_SUITE(
    RetryTest, ConfigQuery()
                   .EnforceFeatures(FEATURE_MASK_SUPPORTS_CLIENT_CHANNEL)
                   .ExcludeFeatures(FEATURE_MASK_DOES_NOT_SUPPORT_RETRY)
                   .Run());

CORE_END2END_TEST_SUITE(
    WriteBufferingTest,
    ConfigQuery()
        .ExcludeFeatures(FEATURE_MASK_DOES_NOT_SUPPORT_WRITE_BUFFERING)
        .Run());

CORE_END2END_TEST_SUITE(
    Http2Test, ConfigQuery().EnforceFeatures(FEATURE_MASK_IS_HTTP2).Run());

CORE_END2END_TEST_SUITE(
    RetryHttp2Test, ConfigQuery()
                        .EnforceFeatures(FEATURE_MASK_IS_HTTP2 |
                                         FEATURE_MASK_SUPPORTS_CLIENT_CHANNEL)
                        .ExcludeFeatures(FEATURE_MASK_DOES_NOT_SUPPORT_RETRY |
                                         FEATURE_MASK_SUPPORTS_REQUEST_PROXYING)
                        .Run());

CORE_END2END_TEST_SUITE(
    ResourceQuotaTest,
    ConfigQuery()
        .ExcludeFeatures(FEATURE_MASK_SUPPORTS_REQUEST_PROXYING |
                         FEATURE_MASK_1BYTE_AT_A_TIME)
        .ExcludeName("Chttp2.*Uds.*")
        .ExcludeName("Chttp2HttpProxy")
        .Run());

CORE_END2END_TEST_SUITE(
    PerCallCredsTest,
    ConfigQuery()
        .EnforceFeatures(FEATURE_MASK_SUPPORTS_PER_CALL_CREDENTIALS)
        .Run());

CORE_END2END_TEST_SUITE(
    PerCallCredsOnInsecureTest,
    ConfigQuery()
        .EnforceFeatures(
            FEATURE_MASK_SUPPORTS_PER_CALL_CREDENTIALS_LEVEL_INSECURE)
        .Run());

CORE_END2END_TEST_SUITE(
    NoLoggingTest,
    ConfigQuery().ExcludeFeatures(FEATURE_MASK_ENABLES_TRACES).Run());

CORE_END2END_TEST_SUITE(ProxyAuthTest,
                        ConfigQuery().AllowName("Chttp2HttpProxy").Run());

void EnsureSuitesLinked() {}

}  // namespace grpc_core<|MERGE_RESOLUTION|>--- conflicted
+++ resolved
@@ -637,7 +637,7 @@
                 UDS);
           }},
 #endif
-<<<<<<< HEAD
+
         CoreTestConfiguration{"Chttp2FullstackLocalIpv4",
                               FEATURE_MASK_SUPPORTS_CLIENT_CHANNEL |
                                   FEATURE_MASK_SUPPORTS_PER_CALL_CREDENTIALS |
@@ -666,34 +666,6 @@
                                 return std::make_unique<LocalTestFixture>(
                                     JoinHostPort("[::1]", port), LOCAL_TCP);
                               }},
-=======
-      CoreTestConfiguration{"Chttp2FullstackLocalIpv4",
-                            FEATURE_MASK_SUPPORTS_CLIENT_CHANNEL |
-                                FEATURE_MASK_SUPPORTS_PER_CALL_CREDENTIALS |
-                                FEATURE_MASK_IS_HTTP2 |
-                                FEATURE_MASK_DO_NOT_FUZZ |
-                                FEATURE_MASK_EXCLUDE_FROM_EXPERIMENT_RUNS,
-                            nullptr,
-                            [](const ChannelArgs& /*client_args*/,
-                               const ChannelArgs& /*server_args*/) {
-                              int port = grpc_pick_unused_port_or_die();
-                              return std::make_unique<LocalTestFixture>(
-                                  JoinHostPort("127.0.0.1", port), LOCAL_TCP);
-                            }},
-      CoreTestConfiguration{"Chttp2FullstackLocalIpv6",
-                            FEATURE_MASK_SUPPORTS_CLIENT_CHANNEL |
-                                FEATURE_MASK_SUPPORTS_PER_CALL_CREDENTIALS |
-                                FEATURE_MASK_IS_HTTP2 |
-                                FEATURE_MASK_DO_NOT_FUZZ |
-                                FEATURE_MASK_EXCLUDE_FROM_EXPERIMENT_RUNS,
-                            nullptr,
-                            [](const ChannelArgs& /*client_args*/,
-                               const ChannelArgs& /*server_args*/) {
-                              int port = grpc_pick_unused_port_or_die();
-                              return std::make_unique<LocalTestFixture>(
-                                  JoinHostPort("[::1]", port), LOCAL_TCP);
-                            }},
->>>>>>> c83f91ea
 #ifdef GRPC_HAVE_UNIX_SOCKET
       CoreTestConfiguration{
           "Chttp2FullstackLocalUdsPercentEncoded",
