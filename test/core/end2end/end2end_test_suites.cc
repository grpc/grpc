--- conflicted
+++ resolved
@@ -106,16 +106,6 @@
   return configs;
 }
 
-<<<<<<< HEAD
-const std::vector<CoreTestConfiguration>& StaticConfigs() {
-  static NoDestruct<std::vector<CoreTestConfiguration>> kConfigs(AllConfigs());
-  return *kConfigs;
-}
-
-const CoreTestConfiguration* CoreTestConfigurationNamed(
-    absl::string_view name) {
-  for (const CoreTestConfiguration& config : StaticConfigs()) {
-=======
 namespace {
 
 absl::Span<const CoreTestConfiguration> Configs() {
@@ -128,7 +118,6 @@
 const CoreTestConfiguration* CoreTestConfigurationNamed(
     absl::string_view name) {
   for (const CoreTestConfiguration& config : Configs()) {
->>>>>>> 32881b96
     if (config.name == name) return &config;
   }
   return nullptr;
@@ -176,11 +165,7 @@
 
   auto Run() const {
     std::vector<const CoreTestConfiguration*> out;
-<<<<<<< HEAD
-    for (const CoreTestConfiguration& config : StaticConfigs()) {
-=======
     for (const CoreTestConfiguration& config : Configs()) {
->>>>>>> 32881b96
       if ((config.feature_mask & enforce_features_) == enforce_features_ &&
           (config.feature_mask & exclude_features_) == 0) {
         bool allowed = allowed_names_.empty();
