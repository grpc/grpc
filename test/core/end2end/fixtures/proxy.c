--- conflicted
+++ resolved
@@ -137,16 +137,8 @@
 
 static void unrefpc(proxy_call *pc, const char *reason) {
   if (gpr_unref(&pc->refs)) {
-<<<<<<< HEAD
-    grpc_call_destroy(pc->c2p);
-    grpc_call_destroy(pc->p2s);
-=======
     grpc_call_unref(pc->c2p);
     grpc_call_unref(pc->p2s);
-    grpc_metadata_array_destroy(&pc->c2p_initial_metadata);
-    grpc_metadata_array_destroy(&pc->p2s_initial_metadata);
-    grpc_metadata_array_destroy(&pc->p2s_trailing_metadata);
->>>>>>> 0c009ba2
     grpc_slice_unref(pc->p2s_status_details);
     gpr_free(pc);
   }
