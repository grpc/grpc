/*
 *
 * Copyright 2016, Google Inc.
 * All rights reserved.
 *
 * Redistribution and use in source and binary forms, with or without
 * modification, are permitted provided that the following conditions are
 * met:
 *
 *     * Redistributions of source code must retain the above copyright
 * notice, this list of conditions and the following disclaimer.
 *     * Redistributions in binary form must reproduce the above
 * copyright notice, this list of conditions and the following disclaimer
 * in the documentation and/or other materials provided with the
 * distribution.
 *     * Neither the name of Google Inc. nor the names of its
 * contributors may be used to endorse or promote products derived from
 * this software without specific prior written permission.
 *
 * THIS SOFTWARE IS PROVIDED BY THE COPYRIGHT HOLDERS AND CONTRIBUTORS
 * "AS IS" AND ANY EXPRESS OR IMPLIED WARRANTIES, INCLUDING, BUT NOT
 * LIMITED TO, THE IMPLIED WARRANTIES OF MERCHANTABILITY AND FITNESS FOR
 * A PARTICULAR PURPOSE ARE DISCLAIMED. IN NO EVENT SHALL THE COPYRIGHT
 * OWNER OR CONTRIBUTORS BE LIABLE FOR ANY DIRECT, INDIRECT, INCIDENTAL,
 * SPECIAL, EXEMPLARY, OR CONSEQUENTIAL DAMAGES (INCLUDING, BUT NOT
 * LIMITED TO, PROCUREMENT OF SUBSTITUTE GOODS OR SERVICES; LOSS OF USE,
 * DATA, OR PROFITS; OR BUSINESS INTERRUPTION) HOWEVER CAUSED AND ON ANY
 * THEORY OF LIABILITY, WHETHER IN CONTRACT, STRICT LIABILITY, OR TORT
 * (INCLUDING NEGLIGENCE OR OTHERWISE) ARISING IN ANY WAY OUT OF THE USE
 * OF THIS SOFTWARE, EVEN IF ADVISED OF THE POSSIBILITY OF SUCH DAMAGE.
 *
 */

#include "test/core/end2end/fixtures/http_proxy.h"

#include "src/core/lib/iomgr/sockaddr.h"

#include <string.h>

#include <grpc/support/alloc.h>
#include <grpc/support/atm.h>
#include <grpc/support/host_port.h>
#include <grpc/support/log.h>
#include <grpc/support/slice_buffer.h>
#include <grpc/support/string_util.h>
#include <grpc/support/sync.h>
#include <grpc/support/thd.h>
#include <grpc/support/useful.h>

#include "src/core/lib/channel/channel_args.h"
#include "src/core/lib/http/parser.h"
#include "src/core/lib/iomgr/closure.h"
#include "src/core/lib/iomgr/endpoint.h"
#include "src/core/lib/iomgr/error.h"
#include "src/core/lib/iomgr/exec_ctx.h"
#include "src/core/lib/iomgr/pollset.h"
#include "src/core/lib/iomgr/pollset_set.h"
#include "src/core/lib/iomgr/resolve_address.h"
#include "src/core/lib/iomgr/sockaddr_utils.h"
#include "src/core/lib/iomgr/tcp_client.h"
#include "src/core/lib/iomgr/tcp_server.h"
#include "test/core/util/port.h"

struct grpc_end2end_http_proxy {
  char* proxy_name;
  gpr_thd_id thd;
  grpc_tcp_server* server;
  grpc_channel_args* channel_args;
  gpr_mu* mu;
  grpc_pollset* pollset;
  gpr_atm shutdown;
};

//
// Connection handling
//

typedef struct proxy_connection {
  grpc_endpoint* client_endpoint;
  grpc_endpoint* server_endpoint;

  gpr_refcount refcount;

  grpc_pollset_set* pollset_set;

  grpc_closure on_read_request_done;
  grpc_closure on_server_connect_done;
  grpc_closure on_write_response_done;
  grpc_closure on_client_read_done;
  grpc_closure on_client_write_done;
  grpc_closure on_server_read_done;
  grpc_closure on_server_write_done;

  gpr_slice_buffer client_read_buffer;
  gpr_slice_buffer client_deferred_write_buffer;
  gpr_slice_buffer client_write_buffer;
  gpr_slice_buffer server_read_buffer;
  gpr_slice_buffer server_deferred_write_buffer;
  gpr_slice_buffer server_write_buffer;

  grpc_http_parser http_parser;
  grpc_http_request http_request;
} proxy_connection;

// Helper function to destroy the proxy connection.
static void proxy_connection_unref(grpc_exec_ctx* exec_ctx,
                                   proxy_connection* conn) {
  if (gpr_unref(&conn->refcount)) {
    grpc_endpoint_destroy(exec_ctx, conn->client_endpoint);
    if (conn->server_endpoint != NULL)
      grpc_endpoint_destroy(exec_ctx, conn->server_endpoint);
    grpc_pollset_set_destroy(conn->pollset_set);
    gpr_slice_buffer_destroy(&conn->client_read_buffer);
    gpr_slice_buffer_destroy(&conn->client_deferred_write_buffer);
    gpr_slice_buffer_destroy(&conn->client_write_buffer);
    gpr_slice_buffer_destroy(&conn->server_read_buffer);
    gpr_slice_buffer_destroy(&conn->server_deferred_write_buffer);
    gpr_slice_buffer_destroy(&conn->server_write_buffer);
    grpc_http_parser_destroy(&conn->http_parser);
    grpc_http_request_destroy(&conn->http_request);
    gpr_free(conn);
  }
}

// Helper function to shut down the proxy connection.
// Does NOT take ownership of a reference to error.
static void proxy_connection_failed(grpc_exec_ctx* exec_ctx,
                                    proxy_connection* conn, bool is_client,
                                    const char* prefix, grpc_error* error) {
  const char* msg = grpc_error_string(error);
  gpr_log(GPR_INFO, "%s: %s", prefix, msg);
  grpc_error_free_string(msg);
  grpc_endpoint_shutdown(exec_ctx, conn->client_endpoint);
  if (conn->server_endpoint != NULL)
    grpc_endpoint_shutdown(exec_ctx, conn->server_endpoint);
  proxy_connection_unref(exec_ctx, conn);
}

// Callback for writing proxy data to the client.
static void on_client_write_done(grpc_exec_ctx* exec_ctx, void* arg,
                                 grpc_error* error) {
  proxy_connection* conn = arg;
  if (error != GRPC_ERROR_NONE) {
    proxy_connection_failed(exec_ctx, conn, true /* is_client */,
                            "HTTP proxy client write", error);
    return;
  }
  // Clear write buffer (the data we just wrote).
  gpr_slice_buffer_reset_and_unref(&conn->client_write_buffer);
  // If more data was read from the server since we started this write,
  // write that data now.
  if (conn->client_deferred_write_buffer.length > 0) {
    gpr_slice_buffer_move_into(&conn->client_deferred_write_buffer,
                               &conn->client_write_buffer);
    grpc_endpoint_write(exec_ctx, conn->client_endpoint,
                        &conn->client_write_buffer,
                        &conn->on_client_write_done);
  } else {
    // No more writes.  Unref the connection.
    proxy_connection_unref(exec_ctx, conn);
  }
}

// Callback for writing proxy data to the backend server.
static void on_server_write_done(grpc_exec_ctx* exec_ctx, void* arg,
                                 grpc_error* error) {
  proxy_connection* conn = arg;
  if (error != GRPC_ERROR_NONE) {
    proxy_connection_failed(exec_ctx, conn, false /* is_client */,
                            "HTTP proxy server write", error);
    return;
  }
  // Clear write buffer (the data we just wrote).
  gpr_slice_buffer_reset_and_unref(&conn->server_write_buffer);
  // If more data was read from the client since we started this write,
  // write that data now.
  if (conn->server_deferred_write_buffer.length > 0) {
    gpr_slice_buffer_move_into(&conn->server_deferred_write_buffer,
                               &conn->server_write_buffer);
    grpc_endpoint_write(exec_ctx, conn->server_endpoint,
                        &conn->server_write_buffer,
                        &conn->on_server_write_done);
  } else {
    // No more writes.  Unref the connection.
    proxy_connection_unref(exec_ctx, conn);
  }
}

// Callback for reading data from the client, which will be proxied to
// the backend server.
static void on_client_read_done(grpc_exec_ctx* exec_ctx, void* arg,
                                grpc_error* error) {
  proxy_connection* conn = arg;
  if (error != GRPC_ERROR_NONE) {
    proxy_connection_failed(exec_ctx, conn, true /* is_client */,
                            "HTTP proxy client read", error);
    return;
  }
  // If there is already a pending write (i.e., server_write_buffer is
  // not empty), then move the read data into server_deferred_write_buffer,
  // and the next write will be requested in on_server_write_done(), when
  // the current write is finished.
  //
  // Otherwise, move the read data into the write buffer and write it.
  if (conn->server_write_buffer.length > 0) {
    gpr_slice_buffer_move_into(&conn->client_read_buffer,
                               &conn->server_deferred_write_buffer);
  } else {
    gpr_slice_buffer_move_into(&conn->client_read_buffer,
                               &conn->server_write_buffer);
    gpr_ref(&conn->refcount);
    grpc_endpoint_write(exec_ctx, conn->server_endpoint,
                        &conn->server_write_buffer,
                        &conn->on_server_write_done);
  }
  // Read more data.
  grpc_endpoint_read(exec_ctx, conn->client_endpoint, &conn->client_read_buffer,
                     &conn->on_client_read_done);
}

// Callback for reading data from the backend server, which will be
// proxied to the client.
static void on_server_read_done(grpc_exec_ctx* exec_ctx, void* arg,
                                grpc_error* error) {
  proxy_connection* conn = arg;
  if (error != GRPC_ERROR_NONE) {
    proxy_connection_failed(exec_ctx, conn, false /* is_client */,
                            "HTTP proxy server read", error);
    return;
  }
  // If there is already a pending write (i.e., client_write_buffer is
  // not empty), then move the read data into client_deferred_write_buffer,
  // and the next write will be requested in on_client_write_done(), when
  // the current write is finished.
  //
  // Otherwise, move the read data into the write buffer and write it.
  if (conn->client_write_buffer.length > 0) {
    gpr_slice_buffer_move_into(&conn->server_read_buffer,
                               &conn->client_deferred_write_buffer);
  } else {
    gpr_slice_buffer_move_into(&conn->server_read_buffer,
                               &conn->client_write_buffer);
    gpr_ref(&conn->refcount);
    grpc_endpoint_write(exec_ctx, conn->client_endpoint,
                        &conn->client_write_buffer,
                        &conn->on_client_write_done);
  }
  // Read more data.
  grpc_endpoint_read(exec_ctx, conn->server_endpoint, &conn->server_read_buffer,
                     &conn->on_server_read_done);
}

// Callback to write the HTTP response for the CONNECT request.
static void on_write_response_done(grpc_exec_ctx* exec_ctx, void* arg,
                                   grpc_error* error) {
  proxy_connection* conn = arg;
  if (error != GRPC_ERROR_NONE) {
    proxy_connection_failed(exec_ctx, conn, true /* is_client */,
                            "HTTP proxy write response", error);
    return;
  }
  // Clear write buffer.
  gpr_slice_buffer_reset_and_unref(&conn->client_write_buffer);
  // Start reading from both client and server.  One of the read
  // requests inherits our ref to conn, but we need to take a new ref
  // for the other one.
  gpr_ref(&conn->refcount);
  grpc_endpoint_read(exec_ctx, conn->client_endpoint, &conn->client_read_buffer,
                     &conn->on_client_read_done);
  grpc_endpoint_read(exec_ctx, conn->server_endpoint, &conn->server_read_buffer,
                     &conn->on_server_read_done);
}

// Callback to connect to the backend server specified by the HTTP
// CONNECT request.
static void on_server_connect_done(grpc_exec_ctx* exec_ctx, void* arg,
                                   grpc_error* error) {
  proxy_connection* conn = arg;
  if (error != GRPC_ERROR_NONE) {
    // TODO(roth): Technically, in this case, we should handle the error
    // by returning an HTTP response to the client indicating that the
    // connection failed.  However, for the purposes of this test code,
    // it's fine to pretend this is a client-side error, which will
    // cause the client connection to be dropped.
    proxy_connection_failed(exec_ctx, conn, true /* is_client */,
                            "HTTP proxy server connect", error);
    return;
  }
  // We've established a connection, so send back a 200 response code to
  // the client.
  // The write callback inherits our reference to conn.
  gpr_slice slice =
      gpr_slice_from_copied_string("HTTP/1.0 200 connected\r\n\r\n");
  gpr_slice_buffer_add(&conn->client_write_buffer, slice);
  grpc_endpoint_write(exec_ctx, conn->client_endpoint,
                      &conn->client_write_buffer,
                      &conn->on_write_response_done);
}

// Callback to read the HTTP CONNECT request.
// TODO(roth): Technically, for any of the failure modes handled by this
// function, we should handle the error by returning an HTTP response to
// the client indicating that the request failed.  However, for the purposes
// of this test code, it's fine to pretend this is a client-side error,
// which will cause the client connection to be dropped.
static void on_read_request_done(grpc_exec_ctx* exec_ctx, void* arg,
                                 grpc_error* error) {
  proxy_connection* conn = arg;
  if (error != GRPC_ERROR_NONE) {
    proxy_connection_failed(exec_ctx, conn, true /* is_client */,
                            "HTTP proxy read request", error);
    return;
  }
  // Read request and feed it to the parser.
  for (size_t i = 0; i < conn->client_read_buffer.count; ++i) {
    if (GPR_SLICE_LENGTH(conn->client_read_buffer.slices[i]) > 0) {
      error = grpc_http_parser_parse(&conn->http_parser,
                                     conn->client_read_buffer.slices[i], NULL);
      if (error != GRPC_ERROR_NONE) {
        proxy_connection_failed(exec_ctx, conn, true /* is_client */,
                                "HTTP proxy request parse", error);
        GRPC_ERROR_UNREF(error);
        return;
      }
    }
  }
  gpr_slice_buffer_reset_and_unref(&conn->client_read_buffer);
  // If we're not done reading the request, read more data.
  if (conn->http_parser.state != GRPC_HTTP_BODY) {
    grpc_endpoint_read(exec_ctx, conn->client_endpoint,
                       &conn->client_read_buffer, &conn->on_read_request_done);
    return;
  }
  // Make sure we got a CONNECT request.
  if (strcmp(conn->http_request.method, "CONNECT") != 0) {
    char* msg;
    gpr_asprintf(&msg, "HTTP proxy got request method %s",
                 conn->http_request.method);
    error = GRPC_ERROR_CREATE(msg);
    gpr_free(msg);
    proxy_connection_failed(exec_ctx, conn, true /* is_client */,
                            "HTTP proxy read request", error);
    GRPC_ERROR_UNREF(error);
    return;
  }
  // Resolve address.
  grpc_resolved_addresses* resolved_addresses = NULL;
  error = grpc_blocking_resolve_address(conn->http_request.path, "80",
                                        &resolved_addresses);
  if (error != GRPC_ERROR_NONE) {
    proxy_connection_failed(exec_ctx, conn, true /* is_client */,
                            "HTTP proxy DNS lookup", error);
    GRPC_ERROR_UNREF(error);
    return;
  }
  GPR_ASSERT(resolved_addresses->naddrs >= 1);
  // Connect to requested address.
  // The connection callback inherits our reference to conn.
  const gpr_timespec deadline = gpr_time_add(
      gpr_now(GPR_CLOCK_MONOTONIC), gpr_time_from_seconds(10, GPR_TIMESPAN));
  grpc_tcp_client_connect(exec_ctx, &conn->on_server_connect_done,
<<<<<<< HEAD
                          &conn->server_endpoint, conn->pollset_set, NULL,
                          (struct sockaddr*)&resolved_addresses->addrs[0].addr,
                          resolved_addresses->addrs[0].len, deadline);
=======
                          &conn->server_endpoint, conn->pollset_set,
                          &resolved_addresses->addrs[0], deadline);
>>>>>>> d92b795b
  grpc_resolved_addresses_destroy(resolved_addresses);
}

static void on_accept(grpc_exec_ctx* exec_ctx, void* arg,
                      grpc_endpoint* endpoint, grpc_pollset* accepting_pollset,
                      grpc_tcp_server_acceptor* acceptor) {
  grpc_end2end_http_proxy* proxy = arg;
  // Instantiate proxy_connection.
  proxy_connection* conn = gpr_malloc(sizeof(*conn));
  memset(conn, 0, sizeof(*conn));
  conn->client_endpoint = endpoint;
  gpr_ref_init(&conn->refcount, 1);
  conn->pollset_set = grpc_pollset_set_create();
  grpc_pollset_set_add_pollset(exec_ctx, conn->pollset_set, proxy->pollset);
  grpc_closure_init(&conn->on_read_request_done, on_read_request_done, conn);
  grpc_closure_init(&conn->on_server_connect_done, on_server_connect_done,
                    conn);
  grpc_closure_init(&conn->on_write_response_done, on_write_response_done,
                    conn);
  grpc_closure_init(&conn->on_client_read_done, on_client_read_done, conn);
  grpc_closure_init(&conn->on_client_write_done, on_client_write_done, conn);
  grpc_closure_init(&conn->on_server_read_done, on_server_read_done, conn);
  grpc_closure_init(&conn->on_server_write_done, on_server_write_done, conn);
  gpr_slice_buffer_init(&conn->client_read_buffer);
  gpr_slice_buffer_init(&conn->client_deferred_write_buffer);
  gpr_slice_buffer_init(&conn->client_write_buffer);
  gpr_slice_buffer_init(&conn->server_read_buffer);
  gpr_slice_buffer_init(&conn->server_deferred_write_buffer);
  gpr_slice_buffer_init(&conn->server_write_buffer);
  grpc_http_parser_init(&conn->http_parser, GRPC_HTTP_REQUEST,
                        &conn->http_request);
  grpc_endpoint_read(exec_ctx, conn->client_endpoint, &conn->client_read_buffer,
                     &conn->on_read_request_done);
}

//
// Proxy class
//

static void thread_main(void* arg) {
  grpc_end2end_http_proxy* proxy = arg;
  grpc_exec_ctx exec_ctx = GRPC_EXEC_CTX_INIT;
  do {
    const gpr_timespec now = gpr_now(GPR_CLOCK_MONOTONIC);
    const gpr_timespec deadline =
        gpr_time_add(now, gpr_time_from_seconds(1, GPR_TIMESPAN));
    grpc_pollset_worker* worker = NULL;
    gpr_mu_lock(proxy->mu);
    GRPC_LOG_IF_ERROR(
        "grpc_pollset_work",
        grpc_pollset_work(&exec_ctx, proxy->pollset, &worker, now, deadline));
    gpr_mu_unlock(proxy->mu);
    grpc_exec_ctx_flush(&exec_ctx);
  } while (!gpr_atm_acq_load(&proxy->shutdown));
  grpc_exec_ctx_finish(&exec_ctx);
}

grpc_end2end_http_proxy* grpc_end2end_http_proxy_create(void) {
  grpc_exec_ctx exec_ctx = GRPC_EXEC_CTX_INIT;
  grpc_end2end_http_proxy* proxy = gpr_malloc(sizeof(*proxy));
  memset(proxy, 0, sizeof(*proxy));
  // Construct proxy address.
  const int proxy_port = grpc_pick_unused_port_or_die();
  gpr_join_host_port(&proxy->proxy_name, "localhost", proxy_port);
  gpr_log(GPR_INFO, "Proxy address: %s", proxy->proxy_name);
  // Create TCP server.
  proxy->channel_args = grpc_channel_args_copy(NULL);
  grpc_error* error = grpc_tcp_server_create(
      &exec_ctx, NULL, proxy->channel_args, &proxy->server);
  GPR_ASSERT(error == GRPC_ERROR_NONE);
  // Bind to port.
  grpc_resolved_address resolved_addr;
  struct sockaddr_in* addr = (struct sockaddr_in*)resolved_addr.addr;
  memset(&resolved_addr, 0, sizeof(resolved_addr));
  addr->sin_family = AF_INET;
  grpc_sockaddr_set_port(&resolved_addr, proxy_port);
  int port;
  error = grpc_tcp_server_add_port(proxy->server, &resolved_addr, &port);
  GPR_ASSERT(error == GRPC_ERROR_NONE);
  GPR_ASSERT(port == proxy_port);
  // Start server.
  proxy->pollset = gpr_malloc(grpc_pollset_size());
  grpc_pollset_init(proxy->pollset, &proxy->mu);
  grpc_tcp_server_start(&exec_ctx, proxy->server, &proxy->pollset, 1, on_accept,
                        proxy);
  grpc_exec_ctx_finish(&exec_ctx);
  // Start proxy thread.
  gpr_thd_options opt = gpr_thd_options_default();
  gpr_thd_options_set_joinable(&opt);
  GPR_ASSERT(gpr_thd_new(&proxy->thd, thread_main, proxy, &opt));
  return proxy;
}

static void destroy_pollset(grpc_exec_ctx* exec_ctx, void* arg,
                            grpc_error* error) {
  grpc_pollset* pollset = arg;
  grpc_pollset_destroy(pollset);
  gpr_free(pollset);
}

void grpc_end2end_http_proxy_destroy(grpc_end2end_http_proxy* proxy) {
  gpr_atm_rel_store(&proxy->shutdown, 1);  // Signal proxy thread to shutdown.
  grpc_exec_ctx exec_ctx = GRPC_EXEC_CTX_INIT;
  gpr_thd_join(proxy->thd);
  grpc_tcp_server_shutdown_listeners(&exec_ctx, proxy->server);
  grpc_tcp_server_unref(&exec_ctx, proxy->server);
  gpr_free(proxy->proxy_name);
  grpc_channel_args_destroy(proxy->channel_args);
  grpc_closure destroyed;
  grpc_closure_init(&destroyed, destroy_pollset, proxy->pollset);
  grpc_pollset_shutdown(&exec_ctx, proxy->pollset, &destroyed);
  gpr_free(proxy);
  grpc_exec_ctx_finish(&exec_ctx);
}

const char* grpc_end2end_http_proxy_get_proxy_name(
    grpc_end2end_http_proxy* proxy) {
  return proxy->proxy_name;
}<|MERGE_RESOLUTION|>--- conflicted
+++ resolved
@@ -359,14 +359,8 @@
   const gpr_timespec deadline = gpr_time_add(
       gpr_now(GPR_CLOCK_MONOTONIC), gpr_time_from_seconds(10, GPR_TIMESPAN));
   grpc_tcp_client_connect(exec_ctx, &conn->on_server_connect_done,
-<<<<<<< HEAD
                           &conn->server_endpoint, conn->pollset_set, NULL,
-                          (struct sockaddr*)&resolved_addresses->addrs[0].addr,
-                          resolved_addresses->addrs[0].len, deadline);
-=======
-                          &conn->server_endpoint, conn->pollset_set,
                           &resolved_addresses->addrs[0], deadline);
->>>>>>> d92b795b
   grpc_resolved_addresses_destroy(resolved_addresses);
 }
 
