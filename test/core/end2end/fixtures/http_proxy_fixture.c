/*
 *
 * Copyright 2016, Google Inc.
 * All rights reserved.
 *
 * Redistribution and use in source and binary forms, with or without
 * modification, are permitted provided that the following conditions are
 * met:
 *
 *     * Redistributions of source code must retain the above copyright
 * notice, this list of conditions and the following disclaimer.
 *     * Redistributions in binary form must reproduce the above
 * copyright notice, this list of conditions and the following disclaimer
 * in the documentation and/or other materials provided with the
 * distribution.
 *     * Neither the name of Google Inc. nor the names of its
 * contributors may be used to endorse or promote products derived from
 * this software without specific prior written permission.
 *
 * THIS SOFTWARE IS PROVIDED BY THE COPYRIGHT HOLDERS AND CONTRIBUTORS
 * "AS IS" AND ANY EXPRESS OR IMPLIED WARRANTIES, INCLUDING, BUT NOT
 * LIMITED TO, THE IMPLIED WARRANTIES OF MERCHANTABILITY AND FITNESS FOR
 * A PARTICULAR PURPOSE ARE DISCLAIMED. IN NO EVENT SHALL THE COPYRIGHT
 * OWNER OR CONTRIBUTORS BE LIABLE FOR ANY DIRECT, INDIRECT, INCIDENTAL,
 * SPECIAL, EXEMPLARY, OR CONSEQUENTIAL DAMAGES (INCLUDING, BUT NOT
 * LIMITED TO, PROCUREMENT OF SUBSTITUTE GOODS OR SERVICES; LOSS OF USE,
 * DATA, OR PROFITS; OR BUSINESS INTERRUPTION) HOWEVER CAUSED AND ON ANY
 * THEORY OF LIABILITY, WHETHER IN CONTRACT, STRICT LIABILITY, OR TORT
 * (INCLUDING NEGLIGENCE OR OTHERWISE) ARISING IN ANY WAY OUT OF THE USE
 * OF THIS SOFTWARE, EVEN IF ADVISED OF THE POSSIBILITY OF SUCH DAMAGE.
 *
 */

#include "test/core/end2end/fixtures/http_proxy_fixture.h"

#include "src/core/lib/iomgr/sockaddr.h"

#include <string.h>

#include <grpc/slice_buffer.h>
#include <grpc/support/alloc.h>
#include <grpc/support/atm.h>
#include <grpc/support/host_port.h>
#include <grpc/support/log.h>
#include <grpc/support/string_util.h>
#include <grpc/support/sync.h>
#include <grpc/support/thd.h>
#include <grpc/support/useful.h>

#include "src/core/lib/channel/channel_args.h"
#include "src/core/lib/http/parser.h"
#include "src/core/lib/iomgr/closure.h"
#include "src/core/lib/iomgr/combiner.h"
#include "src/core/lib/iomgr/endpoint.h"
#include "src/core/lib/iomgr/error.h"
#include "src/core/lib/iomgr/exec_ctx.h"
#include "src/core/lib/iomgr/pollset.h"
#include "src/core/lib/iomgr/pollset_set.h"
#include "src/core/lib/iomgr/resolve_address.h"
#include "src/core/lib/iomgr/sockaddr_utils.h"
#include "src/core/lib/iomgr/tcp_client.h"
#include "src/core/lib/iomgr/tcp_server.h"
#include "src/core/lib/iomgr/timer.h"
#include "src/core/lib/iomgr/combiner.h"
#include "src/core/lib/slice/slice_internal.h"
#include "test/core/util/port.h"

struct grpc_end2end_http_proxy {
  char* proxy_name;
  gpr_thd_id thd;
  grpc_tcp_server* server;
  grpc_channel_args* channel_args;
  gpr_mu* mu;
  grpc_pollset* pollset;
  gpr_refcount users;

<<<<<<< HEAD
  grpc_combiner *combiner;
=======
  grpc_combiner* combiner;
>>>>>>> 049f115c
};

//
// Connection handling
//

typedef struct proxy_connection {
  grpc_end2end_http_proxy* proxy;

  grpc_endpoint* client_endpoint;
  grpc_endpoint* server_endpoint;

  gpr_refcount refcount;

  grpc_pollset_set* pollset_set;

  grpc_closure on_read_request_done;
  grpc_closure on_server_connect_done;
  grpc_closure on_write_response_done;
  grpc_closure on_client_read_done;
  grpc_closure on_client_write_done;
  grpc_closure on_server_read_done;
  grpc_closure on_server_write_done;

  grpc_slice_buffer client_read_buffer;
  grpc_slice_buffer client_deferred_write_buffer;
  grpc_slice_buffer client_write_buffer;
  grpc_slice_buffer server_read_buffer;
  grpc_slice_buffer server_deferred_write_buffer;
  grpc_slice_buffer server_write_buffer;

  grpc_http_parser http_parser;
  grpc_http_request http_request;
} proxy_connection;

static void proxy_connection_ref(proxy_connection* conn, const char* reason) {
  gpr_ref(&conn->refcount);
}

// Helper function to destroy the proxy connection.
static void proxy_connection_unref(grpc_exec_ctx* exec_ctx,
                                   proxy_connection* conn, const char* reason) {
  if (gpr_unref(&conn->refcount)) {
    gpr_log(GPR_DEBUG, "endpoints: %p %p", conn->client_endpoint,
            conn->server_endpoint);
    grpc_endpoint_destroy(exec_ctx, conn->client_endpoint);
    if (conn->server_endpoint != NULL) {
      grpc_endpoint_destroy(exec_ctx, conn->server_endpoint);
    }
    grpc_pollset_set_destroy(exec_ctx, conn->pollset_set);
    grpc_slice_buffer_destroy_internal(exec_ctx, &conn->client_read_buffer);
    grpc_slice_buffer_destroy_internal(exec_ctx,
                                       &conn->client_deferred_write_buffer);
    grpc_slice_buffer_destroy_internal(exec_ctx, &conn->client_write_buffer);
    grpc_slice_buffer_destroy_internal(exec_ctx, &conn->server_read_buffer);
    grpc_slice_buffer_destroy_internal(exec_ctx,
                                       &conn->server_deferred_write_buffer);
    grpc_slice_buffer_destroy_internal(exec_ctx, &conn->server_write_buffer);
    grpc_http_parser_destroy(&conn->http_parser);
    grpc_http_request_destroy(&conn->http_request);
    gpr_unref(&conn->proxy->users);
    gpr_free(conn);
  }
}

// Helper function to shut down the proxy connection.
// Does NOT take ownership of a reference to error.
static void proxy_connection_failed(grpc_exec_ctx* exec_ctx,
                                    proxy_connection* conn, bool is_client,
                                    const char* prefix, grpc_error* error) {
  const char* msg = grpc_error_string(error);
  gpr_log(GPR_INFO, "%s: %s", prefix, msg);

  grpc_endpoint_shutdown(exec_ctx, conn->client_endpoint,
                         GRPC_ERROR_REF(error));
  if (conn->server_endpoint != NULL) {
    grpc_endpoint_shutdown(exec_ctx, conn->server_endpoint,
                           GRPC_ERROR_REF(error));
  }
  proxy_connection_unref(exec_ctx, conn, "conn_failed");
}

// Callback for writing proxy data to the client.
static void on_client_write_done(grpc_exec_ctx* exec_ctx, void* arg,
                                 grpc_error* error) {
  proxy_connection* conn = (proxy_connection*)arg;
  if (error != GRPC_ERROR_NONE) {
    proxy_connection_failed(exec_ctx, conn, true /* is_client */,
                            "HTTP proxy client write", error);
    return;
  }
  // Clear write buffer (the data we just wrote).
  grpc_slice_buffer_reset_and_unref(&conn->client_write_buffer);
  // If more data was read from the server since we started this write,
  // write that data now.
  if (conn->client_deferred_write_buffer.length > 0) {
    grpc_slice_buffer_move_into(&conn->client_deferred_write_buffer,
                                &conn->client_write_buffer);
    grpc_endpoint_write(exec_ctx, conn->client_endpoint,
                        &conn->client_write_buffer,
                        &conn->on_client_write_done);
  } else {
    // No more writes.  Unref the connection.
    proxy_connection_unref(exec_ctx, conn, "write_done");
  }
}

// Callback for writing proxy data to the backend server.
static void on_server_write_done(grpc_exec_ctx* exec_ctx, void* arg,
                                 grpc_error* error) {
  proxy_connection* conn = (proxy_connection*)arg;
  if (error != GRPC_ERROR_NONE) {
    proxy_connection_failed(exec_ctx, conn, false /* is_client */,
                            "HTTP proxy server write", error);
    return;
  }
  // Clear write buffer (the data we just wrote).
  grpc_slice_buffer_reset_and_unref(&conn->server_write_buffer);
  // If more data was read from the client since we started this write,
  // write that data now.
  if (conn->server_deferred_write_buffer.length > 0) {
    grpc_slice_buffer_move_into(&conn->server_deferred_write_buffer,
                                &conn->server_write_buffer);
    grpc_endpoint_write(exec_ctx, conn->server_endpoint,
                        &conn->server_write_buffer,
                        &conn->on_server_write_done);
  } else {
    // No more writes.  Unref the connection.
    proxy_connection_unref(exec_ctx, conn, "server_write");
  }
}

// Callback for reading data from the client, which will be proxied to
// the backend server.
static void on_client_read_done(grpc_exec_ctx* exec_ctx, void* arg,
                                grpc_error* error) {
  proxy_connection* conn = (proxy_connection*)arg;
  if (error != GRPC_ERROR_NONE) {
    proxy_connection_failed(exec_ctx, conn, true /* is_client */,
                            "HTTP proxy client read", error);
    return;
  }
  // If there is already a pending write (i.e., server_write_buffer is
  // not empty), then move the read data into server_deferred_write_buffer,
  // and the next write will be requested in on_server_write_done(), when
  // the current write is finished.
  //
  // Otherwise, move the read data into the write buffer and write it.
  if (conn->server_write_buffer.length > 0) {
    grpc_slice_buffer_move_into(&conn->client_read_buffer,
                                &conn->server_deferred_write_buffer);
  } else {
    grpc_slice_buffer_move_into(&conn->client_read_buffer,
                                &conn->server_write_buffer);
    proxy_connection_ref(conn, "client_read");
    grpc_endpoint_write(exec_ctx, conn->server_endpoint,
                        &conn->server_write_buffer,
                        &conn->on_server_write_done);
  }
  // Read more data.
  grpc_endpoint_read(exec_ctx, conn->client_endpoint, &conn->client_read_buffer,
                     &conn->on_client_read_done);
}

// Callback for reading data from the backend server, which will be
// proxied to the client.
static void on_server_read_done(grpc_exec_ctx* exec_ctx, void* arg,
                                grpc_error* error) {
  proxy_connection* conn = (proxy_connection*)arg;
  if (error != GRPC_ERROR_NONE) {
    proxy_connection_failed(exec_ctx, conn, false /* is_client */,
                            "HTTP proxy server read", error);
    return;
  }
  // If there is already a pending write (i.e., client_write_buffer is
  // not empty), then move the read data into client_deferred_write_buffer,
  // and the next write will be requested in on_client_write_done(), when
  // the current write is finished.
  //
  // Otherwise, move the read data into the write buffer and write it.
  if (conn->client_write_buffer.length > 0) {
    grpc_slice_buffer_move_into(&conn->server_read_buffer,
                                &conn->client_deferred_write_buffer);
  } else {
    grpc_slice_buffer_move_into(&conn->server_read_buffer,
                                &conn->client_write_buffer);
    proxy_connection_ref(conn, "server_read");
    grpc_endpoint_write(exec_ctx, conn->client_endpoint,
                        &conn->client_write_buffer,
                        &conn->on_client_write_done);
  }
  // Read more data.
  grpc_endpoint_read(exec_ctx, conn->server_endpoint, &conn->server_read_buffer,
                     &conn->on_server_read_done);
}

// Callback to write the HTTP response for the CONNECT request.
static void on_write_response_done(grpc_exec_ctx* exec_ctx, void* arg,
                                   grpc_error* error) {
  proxy_connection* conn = (proxy_connection*)arg;
  if (error != GRPC_ERROR_NONE) {
    proxy_connection_failed(exec_ctx, conn, true /* is_client */,
                            "HTTP proxy write response", error);
    return;
  }
  // Clear write buffer.
  grpc_slice_buffer_reset_and_unref(&conn->client_write_buffer);
  // Start reading from both client and server.  One of the read
  // requests inherits our ref to conn, but we need to take a new ref
  // for the other one.
  proxy_connection_ref(conn, "client_read");
  proxy_connection_ref(conn, "server_read");
  proxy_connection_unref(exec_ctx, conn, "write_response");
  grpc_endpoint_read(exec_ctx, conn->client_endpoint, &conn->client_read_buffer,
                     &conn->on_client_read_done);
  grpc_endpoint_read(exec_ctx, conn->server_endpoint, &conn->server_read_buffer,
                     &conn->on_server_read_done);
}

// Callback to connect to the backend server specified by the HTTP
// CONNECT request.
static void on_server_connect_done(grpc_exec_ctx* exec_ctx, void* arg,
                                   grpc_error* error) {
  proxy_connection* conn = (proxy_connection*)arg;
  if (error != GRPC_ERROR_NONE) {
    // TODO(roth): Technically, in this case, we should handle the error
    // by returning an HTTP response to the client indicating that the
    // connection failed.  However, for the purposes of this test code,
    // it's fine to pretend this is a client-side error, which will
    // cause the client connection to be dropped.
    proxy_connection_failed(exec_ctx, conn, true /* is_client */,
                            "HTTP proxy server connect", error);
    return;
  }
  // We've established a connection, so send back a 200 response code to
  // the client.
  // The write callback inherits our reference to conn.
  grpc_slice slice =
      grpc_slice_from_copied_string("HTTP/1.0 200 connected\r\n\r\n");
  grpc_slice_buffer_add(&conn->client_write_buffer, slice);
  grpc_endpoint_write(exec_ctx, conn->client_endpoint,
                      &conn->client_write_buffer,
                      &conn->on_write_response_done);
}

// Callback to read the HTTP CONNECT request.
// TODO(roth): Technically, for any of the failure modes handled by this
// function, we should handle the error by returning an HTTP response to
// the client indicating that the request failed.  However, for the purposes
// of this test code, it's fine to pretend this is a client-side error,
// which will cause the client connection to be dropped.
static void on_read_request_done(grpc_exec_ctx* exec_ctx, void* arg,
                                 grpc_error* error) {
  proxy_connection* conn = (proxy_connection*)arg;
  gpr_log(GPR_DEBUG, "on_read_request_done: %p %s", conn,
          grpc_error_string(error));
  if (error != GRPC_ERROR_NONE) {
    proxy_connection_failed(exec_ctx, conn, true /* is_client */,
                            "HTTP proxy read request", error);
    return;
  }
  // Read request and feed it to the parser.
  for (size_t i = 0; i < conn->client_read_buffer.count; ++i) {
    if (GRPC_SLICE_LENGTH(conn->client_read_buffer.slices[i]) > 0) {
      error = grpc_http_parser_parse(&conn->http_parser,
                                     conn->client_read_buffer.slices[i], NULL);
      if (error != GRPC_ERROR_NONE) {
        proxy_connection_failed(exec_ctx, conn, true /* is_client */,
                                "HTTP proxy request parse", error);
        GRPC_ERROR_UNREF(error);
        return;
      }
    }
  }
  grpc_slice_buffer_reset_and_unref(&conn->client_read_buffer);
  // If we're not done reading the request, read more data.
  if (conn->http_parser.state != GRPC_HTTP_BODY) {
    grpc_endpoint_read(exec_ctx, conn->client_endpoint,
                       &conn->client_read_buffer, &conn->on_read_request_done);
    return;
  }
  // Make sure we got a CONNECT request.
  if (strcmp(conn->http_request.method, "CONNECT") != 0) {
    char* msg;
    gpr_asprintf(&msg, "HTTP proxy got request method %s",
                 conn->http_request.method);
    error = GRPC_ERROR_CREATE_FROM_COPIED_STRING(msg);
    gpr_free(msg);
    proxy_connection_failed(exec_ctx, conn, true /* is_client */,
                            "HTTP proxy read request", error);
    GRPC_ERROR_UNREF(error);
    return;
  }
  // Resolve address.
  grpc_resolved_addresses* resolved_addresses = NULL;
  error = grpc_blocking_resolve_address(conn->http_request.path, "80",
                                        &resolved_addresses);
  if (error != GRPC_ERROR_NONE) {
    proxy_connection_failed(exec_ctx, conn, true /* is_client */,
                            "HTTP proxy DNS lookup", error);
    GRPC_ERROR_UNREF(error);
    return;
  }
  GPR_ASSERT(resolved_addresses->naddrs >= 1);
  // Connect to requested address.
  // The connection callback inherits our reference to conn.
  const gpr_timespec deadline = gpr_time_add(
      gpr_now(GPR_CLOCK_MONOTONIC), gpr_time_from_seconds(10, GPR_TIMESPAN));
  grpc_tcp_client_connect(exec_ctx, &conn->on_server_connect_done,
                          &conn->server_endpoint, conn->pollset_set, NULL,
                          &resolved_addresses->addrs[0], deadline);
  grpc_resolved_addresses_destroy(resolved_addresses);
}

static void on_accept(grpc_exec_ctx* exec_ctx, void* arg,
                      grpc_endpoint* endpoint, grpc_pollset* accepting_pollset,
                      grpc_tcp_server_acceptor* acceptor) {
  gpr_free(acceptor);
  grpc_end2end_http_proxy* proxy = (grpc_end2end_http_proxy*)arg;
  // Instantiate proxy_connection.
  proxy_connection* conn = (proxy_connection*)gpr_zalloc(sizeof(*conn));
  gpr_ref(&proxy->users);
  conn->client_endpoint = endpoint;
  conn->proxy = proxy;
  gpr_ref_init(&conn->refcount, 1);
  conn->pollset_set = grpc_pollset_set_create();
  grpc_pollset_set_add_pollset(exec_ctx, conn->pollset_set, proxy->pollset);
  grpc_endpoint_add_to_pollset_set(exec_ctx, endpoint, conn->pollset_set);
  grpc_closure_init(&conn->on_read_request_done, on_read_request_done, conn,
                    grpc_combiner_scheduler(conn->proxy->combiner, false));
  grpc_closure_init(&conn->on_server_connect_done, on_server_connect_done, conn,
                    grpc_combiner_scheduler(conn->proxy->combiner, false));
  grpc_closure_init(&conn->on_write_response_done, on_write_response_done, conn,
                    grpc_combiner_scheduler(conn->proxy->combiner, false));
  grpc_closure_init(&conn->on_client_read_done, on_client_read_done, conn,
                    grpc_combiner_scheduler(conn->proxy->combiner, false));
  grpc_closure_init(&conn->on_client_write_done, on_client_write_done, conn,
                    grpc_combiner_scheduler(conn->proxy->combiner, false));
  grpc_closure_init(&conn->on_server_read_done, on_server_read_done, conn,
                    grpc_combiner_scheduler(conn->proxy->combiner, false));
  grpc_closure_init(&conn->on_server_write_done, on_server_write_done, conn,
                    grpc_combiner_scheduler(conn->proxy->combiner, false));
  grpc_slice_buffer_init(&conn->client_read_buffer);
  grpc_slice_buffer_init(&conn->client_deferred_write_buffer);
  grpc_slice_buffer_init(&conn->client_write_buffer);
  grpc_slice_buffer_init(&conn->server_read_buffer);
  grpc_slice_buffer_init(&conn->server_deferred_write_buffer);
  grpc_slice_buffer_init(&conn->server_write_buffer);
  grpc_http_parser_init(&conn->http_parser, GRPC_HTTP_REQUEST,
                        &conn->http_request);
  grpc_endpoint_read(exec_ctx, conn->client_endpoint, &conn->client_read_buffer,
                     &conn->on_read_request_done);
}

//
// Proxy class
//

static void thread_main(void* arg) {
  grpc_end2end_http_proxy* proxy = (grpc_end2end_http_proxy*)arg;
  grpc_exec_ctx exec_ctx = GRPC_EXEC_CTX_INIT;
  do {
    gpr_ref(&proxy->users);
    const gpr_timespec now = gpr_now(GPR_CLOCK_MONOTONIC);
    const gpr_timespec deadline =
        gpr_time_add(now, gpr_time_from_seconds(1, GPR_TIMESPAN));
    grpc_pollset_worker* worker = NULL;
    gpr_mu_lock(proxy->mu);
    GRPC_LOG_IF_ERROR(
        "grpc_pollset_work",
        grpc_pollset_work(&exec_ctx, proxy->pollset, &worker, now, deadline));
    gpr_mu_unlock(proxy->mu);
    grpc_exec_ctx_flush(&exec_ctx);
  } while (!gpr_unref(&proxy->users));
  grpc_exec_ctx_finish(&exec_ctx);
}

grpc_end2end_http_proxy* grpc_end2end_http_proxy_create(void) {
  grpc_exec_ctx exec_ctx = GRPC_EXEC_CTX_INIT;
  grpc_end2end_http_proxy* proxy =
      (grpc_end2end_http_proxy*)gpr_malloc(sizeof(*proxy));
  memset(proxy, 0, sizeof(*proxy));
  proxy->combiner = grpc_combiner_create(NULL);
  gpr_ref_init(&proxy->users, 1);
  // Construct proxy address.
  const int proxy_port = grpc_pick_unused_port_or_die();
  gpr_join_host_port(&proxy->proxy_name, "localhost", proxy_port);
  gpr_log(GPR_INFO, "Proxy address: %s", proxy->proxy_name);
  // Create TCP server.
  proxy->channel_args = grpc_channel_args_copy(NULL);
  grpc_error* error = grpc_tcp_server_create(
      &exec_ctx, NULL, proxy->channel_args, &proxy->server);
  GPR_ASSERT(error == GRPC_ERROR_NONE);
  // Bind to port.
  grpc_resolved_address resolved_addr;
  struct sockaddr_in* addr = (struct sockaddr_in*)resolved_addr.addr;
  memset(&resolved_addr, 0, sizeof(resolved_addr));
  addr->sin_family = AF_INET;
  grpc_sockaddr_set_port(&resolved_addr, proxy_port);
  int port;
  error = grpc_tcp_server_add_port(proxy->server, &resolved_addr, &port);
  GPR_ASSERT(error == GRPC_ERROR_NONE);
  GPR_ASSERT(port == proxy_port);
  // Start server.
  proxy->pollset = (grpc_pollset*)gpr_zalloc(grpc_pollset_size());
  grpc_pollset_init(proxy->pollset, &proxy->mu);
  grpc_tcp_server_start(&exec_ctx, proxy->server, &proxy->pollset, 1, on_accept,
                        proxy);
  grpc_exec_ctx_finish(&exec_ctx);
  // Start proxy thread.
  gpr_thd_options opt = gpr_thd_options_default();
  gpr_thd_options_set_joinable(&opt);
  GPR_ASSERT(gpr_thd_new(&proxy->thd, thread_main, proxy, &opt));
  return proxy;
}

static void destroy_pollset(grpc_exec_ctx* exec_ctx, void* arg,
                            grpc_error* error) {
  grpc_pollset* pollset = (grpc_pollset*)arg;
  grpc_pollset_destroy(exec_ctx, pollset);
  gpr_free(pollset);
}

void grpc_end2end_http_proxy_destroy(grpc_end2end_http_proxy* proxy) {
  gpr_unref(&proxy->users);  // Signal proxy thread to shutdown.
  grpc_exec_ctx exec_ctx = GRPC_EXEC_CTX_INIT;
  gpr_thd_join(proxy->thd);
  grpc_tcp_server_shutdown_listeners(&exec_ctx, proxy->server);
  grpc_tcp_server_unref(&exec_ctx, proxy->server);
  gpr_free(proxy->proxy_name);
  grpc_channel_args_destroy(&exec_ctx, proxy->channel_args);
  grpc_pollset_shutdown(&exec_ctx, proxy->pollset,
                        grpc_closure_create(destroy_pollset, proxy->pollset,
                                            grpc_schedule_on_exec_ctx));
<<<<<<< HEAD
    grpc_combiner_unref(&exec_ctx, proxy->combiner);
=======
  grpc_combiner_unref(&exec_ctx, proxy->combiner);
>>>>>>> 049f115c
  gpr_free(proxy);
  grpc_exec_ctx_finish(&exec_ctx);
}

const char* grpc_end2end_http_proxy_get_proxy_name(
    grpc_end2end_http_proxy* proxy) {
  return proxy->proxy_name;
}<|MERGE_RESOLUTION|>--- conflicted
+++ resolved
@@ -61,7 +61,6 @@
 #include "src/core/lib/iomgr/tcp_client.h"
 #include "src/core/lib/iomgr/tcp_server.h"
 #include "src/core/lib/iomgr/timer.h"
-#include "src/core/lib/iomgr/combiner.h"
 #include "src/core/lib/slice/slice_internal.h"
 #include "test/core/util/port.h"
 
@@ -74,11 +73,7 @@
   grpc_pollset* pollset;
   gpr_refcount users;
 
-<<<<<<< HEAD
-  grpc_combiner *combiner;
-=======
   grpc_combiner* combiner;
->>>>>>> 049f115c
 };
 
 //
@@ -513,11 +508,7 @@
   grpc_pollset_shutdown(&exec_ctx, proxy->pollset,
                         grpc_closure_create(destroy_pollset, proxy->pollset,
                                             grpc_schedule_on_exec_ctx));
-<<<<<<< HEAD
-    grpc_combiner_unref(&exec_ctx, proxy->combiner);
-=======
   grpc_combiner_unref(&exec_ctx, proxy->combiner);
->>>>>>> 049f115c
   gpr_free(proxy);
   grpc_exec_ctx_finish(&exec_ctx);
 }
