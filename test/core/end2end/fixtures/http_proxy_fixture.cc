/*
 *
 * Copyright 2016 gRPC authors.
 *
 * Licensed under the Apache License, Version 2.0 (the "License");
 * you may not use this file except in compliance with the License.
 * You may obtain a copy of the License at
 *
 *     http://www.apache.org/licenses/LICENSE-2.0
 *
 * Unless required by applicable law or agreed to in writing, software
 * distributed under the License is distributed on an "AS IS" BASIS,
 * WITHOUT WARRANTIES OR CONDITIONS OF ANY KIND, either express or implied.
 * See the License for the specific language governing permissions and
 * limitations under the License.
 *
 */

#include "test/core/end2end/fixtures/http_proxy_fixture.h"

#include "src/core/lib/iomgr/sockaddr.h"

#include <string.h>

#include <grpc/grpc.h>
#include <grpc/slice_buffer.h>
#include <grpc/support/alloc.h>
#include <grpc/support/atm.h>
#include <grpc/support/host_port.h>
#include <grpc/support/log.h>
#include <grpc/support/string_util.h>
#include <grpc/support/sync.h>
#include <grpc/support/thd.h>
#include <grpc/support/useful.h>

#include "src/core/lib/channel/channel_args.h"
#include "src/core/lib/http/parser.h"
#include "src/core/lib/iomgr/closure.h"
#include "src/core/lib/iomgr/combiner.h"
#include "src/core/lib/iomgr/endpoint.h"
#include "src/core/lib/iomgr/error.h"
#include "src/core/lib/iomgr/exec_ctx.h"
#include "src/core/lib/iomgr/pollset.h"
#include "src/core/lib/iomgr/pollset_set.h"
#include "src/core/lib/iomgr/resolve_address.h"
#include "src/core/lib/iomgr/sockaddr_utils.h"
#include "src/core/lib/iomgr/tcp_client.h"
#include "src/core/lib/iomgr/tcp_server.h"
#include "src/core/lib/iomgr/timer.h"
#include "src/core/lib/slice/b64.h"
#include "src/core/lib/slice/slice_internal.h"
#include "src/core/lib/support/string.h"
#include "test/core/util/port.h"

struct grpc_end2end_http_proxy {
  char* proxy_name;
  gpr_thd_id thd;
  grpc_tcp_server* server;
  grpc_channel_args* channel_args;
  gpr_mu* mu;
  grpc_pollset* pollset;
  gpr_refcount users;

  grpc_combiner* combiner;
};

//
// Connection handling
//

typedef struct proxy_connection {
  grpc_end2end_http_proxy* proxy;

  grpc_endpoint* client_endpoint;
  grpc_endpoint* server_endpoint;

  gpr_refcount refcount;

  grpc_pollset_set* pollset_set;

  grpc_closure on_read_request_done;
  grpc_closure on_server_connect_done;
  grpc_closure on_write_response_done;
  grpc_closure on_client_read_done;
  grpc_closure on_client_write_done;
  grpc_closure on_server_read_done;
  grpc_closure on_server_write_done;

  grpc_slice_buffer client_read_buffer;
  grpc_slice_buffer client_deferred_write_buffer;
  bool client_is_writing;
  grpc_slice_buffer client_write_buffer;
  grpc_slice_buffer server_read_buffer;
  grpc_slice_buffer server_deferred_write_buffer;
  bool server_is_writing;
  grpc_slice_buffer server_write_buffer;

  grpc_http_parser http_parser;
  grpc_http_request http_request;
} proxy_connection;

static void proxy_connection_ref(proxy_connection* conn, const char* reason) {
  gpr_ref(&conn->refcount);
}

// Helper function to destroy the proxy connection.
static void proxy_connection_unref(proxy_connection* conn, const char* reason) {
  if (gpr_unref(&conn->refcount)) {
    gpr_log(GPR_DEBUG, "endpoints: %p %p", conn->client_endpoint,
            conn->server_endpoint);
    grpc_endpoint_destroy(conn->client_endpoint);
    if (conn->server_endpoint != nullptr) {
      grpc_endpoint_destroy(conn->server_endpoint);
    }
    grpc_pollset_set_destroy(conn->pollset_set);
    grpc_slice_buffer_destroy_internal(&conn->client_read_buffer);
    grpc_slice_buffer_destroy_internal(&conn->client_deferred_write_buffer);
    grpc_slice_buffer_destroy_internal(&conn->client_write_buffer);
    grpc_slice_buffer_destroy_internal(&conn->server_read_buffer);
    grpc_slice_buffer_destroy_internal(&conn->server_deferred_write_buffer);
    grpc_slice_buffer_destroy_internal(&conn->server_write_buffer);
    grpc_http_parser_destroy(&conn->http_parser);
    grpc_http_request_destroy(&conn->http_request);
    gpr_unref(&conn->proxy->users);
    gpr_free(conn);
  }
}

// Helper function to shut down the proxy connection.
// Does NOT take ownership of a reference to error.
static void proxy_connection_failed(proxy_connection* conn, bool is_client,
                                    const char* prefix, grpc_error* error) {
  const char* msg = grpc_error_string(error);
  gpr_log(GPR_INFO, "%s: %s", prefix, msg);

  grpc_endpoint_shutdown(conn->client_endpoint, GRPC_ERROR_REF(error));
  if (conn->server_endpoint != nullptr) {
    grpc_endpoint_shutdown(conn->server_endpoint, GRPC_ERROR_REF(error));
  }
  proxy_connection_unref(conn, "conn_failed");
}

// Callback for writing proxy data to the client.
static void on_client_write_done(void* arg, grpc_error* error) {
  proxy_connection* conn = (proxy_connection*)arg;
  conn->client_is_writing = false;
  if (error != GRPC_ERROR_NONE) {
    proxy_connection_failed(conn, true /* is_client */,
                            "HTTP proxy client write", error);
    return;
  }
  // Clear write buffer (the data we just wrote).
  grpc_slice_buffer_reset_and_unref(&conn->client_write_buffer);
  // If more data was read from the server since we started this write,
  // write that data now.
  if (conn->client_deferred_write_buffer.length > 0) {
    grpc_slice_buffer_move_into(&conn->client_deferred_write_buffer,
                                &conn->client_write_buffer);
<<<<<<< HEAD
    grpc_endpoint_write(conn->client_endpoint, &conn->client_write_buffer,
=======
    conn->client_is_writing = true;
    grpc_endpoint_write(exec_ctx, conn->client_endpoint,
                        &conn->client_write_buffer,
>>>>>>> d88421a9
                        &conn->on_client_write_done);
  } else {
    // No more writes.  Unref the connection.
    proxy_connection_unref(conn, "write_done");
  }
}

// Callback for writing proxy data to the backend server.
static void on_server_write_done(void* arg, grpc_error* error) {
  proxy_connection* conn = (proxy_connection*)arg;
  conn->server_is_writing = false;
  if (error != GRPC_ERROR_NONE) {
    proxy_connection_failed(conn, false /* is_client */,
                            "HTTP proxy server write", error);
    return;
  }
  // Clear write buffer (the data we just wrote).
  grpc_slice_buffer_reset_and_unref(&conn->server_write_buffer);
  // If more data was read from the client since we started this write,
  // write that data now.
  if (conn->server_deferred_write_buffer.length > 0) {
    grpc_slice_buffer_move_into(&conn->server_deferred_write_buffer,
                                &conn->server_write_buffer);
<<<<<<< HEAD
    grpc_endpoint_write(conn->server_endpoint, &conn->server_write_buffer,
=======
    conn->server_is_writing = true;
    grpc_endpoint_write(exec_ctx, conn->server_endpoint,
                        &conn->server_write_buffer,
>>>>>>> d88421a9
                        &conn->on_server_write_done);
  } else {
    // No more writes.  Unref the connection.
    proxy_connection_unref(conn, "server_write");
  }
}

// Callback for reading data from the client, which will be proxied to
// the backend server.
static void on_client_read_done(void* arg, grpc_error* error) {
  proxy_connection* conn = (proxy_connection*)arg;
  if (error != GRPC_ERROR_NONE) {
    proxy_connection_failed(conn, true /* is_client */,
                            "HTTP proxy client read", error);
    return;
  }
  // If there is already a pending write (i.e., server_write_buffer is
  // not empty), then move the read data into server_deferred_write_buffer,
  // and the next write will be requested in on_server_write_done(), when
  // the current write is finished.
  //
  // Otherwise, move the read data into the write buffer and write it.
  if (conn->server_is_writing) {
    grpc_slice_buffer_move_into(&conn->client_read_buffer,
                                &conn->server_deferred_write_buffer);
  } else {
    grpc_slice_buffer_move_into(&conn->client_read_buffer,
                                &conn->server_write_buffer);
    proxy_connection_ref(conn, "client_read");
<<<<<<< HEAD
    grpc_endpoint_write(conn->server_endpoint, &conn->server_write_buffer,
=======
    conn->server_is_writing = true;
    grpc_endpoint_write(exec_ctx, conn->server_endpoint,
                        &conn->server_write_buffer,
>>>>>>> d88421a9
                        &conn->on_server_write_done);
  }
  // Read more data.
  grpc_endpoint_read(conn->client_endpoint, &conn->client_read_buffer,
                     &conn->on_client_read_done);
}

// Callback for reading data from the backend server, which will be
// proxied to the client.
static void on_server_read_done(void* arg, grpc_error* error) {
  proxy_connection* conn = (proxy_connection*)arg;
  if (error != GRPC_ERROR_NONE) {
    proxy_connection_failed(conn, false /* is_client */,
                            "HTTP proxy server read", error);
    return;
  }
  // If there is already a pending write (i.e., client_write_buffer is
  // not empty), then move the read data into client_deferred_write_buffer,
  // and the next write will be requested in on_client_write_done(), when
  // the current write is finished.
  //
  // Otherwise, move the read data into the write buffer and write it.
  if (conn->client_is_writing) {
    grpc_slice_buffer_move_into(&conn->server_read_buffer,
                                &conn->client_deferred_write_buffer);
  } else {
    grpc_slice_buffer_move_into(&conn->server_read_buffer,
                                &conn->client_write_buffer);
    proxy_connection_ref(conn, "server_read");
<<<<<<< HEAD
    grpc_endpoint_write(conn->client_endpoint, &conn->client_write_buffer,
=======
    conn->client_is_writing = true;
    grpc_endpoint_write(exec_ctx, conn->client_endpoint,
                        &conn->client_write_buffer,
>>>>>>> d88421a9
                        &conn->on_client_write_done);
  }
  // Read more data.
  grpc_endpoint_read(conn->server_endpoint, &conn->server_read_buffer,
                     &conn->on_server_read_done);
}

// Callback to write the HTTP response for the CONNECT request.
static void on_write_response_done(void* arg, grpc_error* error) {
  proxy_connection* conn = (proxy_connection*)arg;
  conn->client_is_writing = false;
  if (error != GRPC_ERROR_NONE) {
    proxy_connection_failed(conn, true /* is_client */,
                            "HTTP proxy write response", error);
    return;
  }
  // Clear write buffer.
  grpc_slice_buffer_reset_and_unref(&conn->client_write_buffer);
  // Start reading from both client and server.  One of the read
  // requests inherits our ref to conn, but we need to take a new ref
  // for the other one.
  proxy_connection_ref(conn, "client_read");
  proxy_connection_ref(conn, "server_read");
  proxy_connection_unref(conn, "write_response");
  grpc_endpoint_read(conn->client_endpoint, &conn->client_read_buffer,
                     &conn->on_client_read_done);
  grpc_endpoint_read(conn->server_endpoint, &conn->server_read_buffer,
                     &conn->on_server_read_done);
}

// Callback to connect to the backend server specified by the HTTP
// CONNECT request.
static void on_server_connect_done(void* arg, grpc_error* error) {
  proxy_connection* conn = (proxy_connection*)arg;
  if (error != GRPC_ERROR_NONE) {
    // TODO(roth): Technically, in this case, we should handle the error
    // by returning an HTTP response to the client indicating that the
    // connection failed.  However, for the purposes of this test code,
    // it's fine to pretend this is a client-side error, which will
    // cause the client connection to be dropped.
    proxy_connection_failed(conn, true /* is_client */,
                            "HTTP proxy server connect", error);
    return;
  }
  // We've established a connection, so send back a 200 response code to
  // the client.
  // The write callback inherits our reference to conn.
  grpc_slice slice =
      grpc_slice_from_copied_string("HTTP/1.0 200 connected\r\n\r\n");
  grpc_slice_buffer_add(&conn->client_write_buffer, slice);
<<<<<<< HEAD
  grpc_endpoint_write(conn->client_endpoint, &conn->client_write_buffer,
=======
  conn->client_is_writing = true;
  grpc_endpoint_write(exec_ctx, conn->client_endpoint,
                      &conn->client_write_buffer,
>>>>>>> d88421a9
                      &conn->on_write_response_done);
}

/**
 * Parses the proxy auth header value to check if it matches :-
 * Basic <base64_encoded_expected_cred>
 * Returns true if it matches, false otherwise
 */
static bool proxy_auth_header_matches(char* proxy_auth_header_val,
                                      char* expected_cred) {
  GPR_ASSERT(proxy_auth_header_val != nullptr);
  GPR_ASSERT(expected_cred != nullptr);
  if (strncmp(proxy_auth_header_val, "Basic ", 6) != 0) {
    return false;
  }
  proxy_auth_header_val += 6;
  grpc_slice decoded_slice = grpc_base64_decode(proxy_auth_header_val, 0);
  const bool header_matches =
      grpc_slice_str_cmp(decoded_slice, expected_cred) == 0;
  grpc_slice_unref_internal(decoded_slice);
  return header_matches;
}

// Callback to read the HTTP CONNECT request.
// TODO(roth): Technically, for any of the failure modes handled by this
// function, we should handle the error by returning an HTTP response to
// the client indicating that the request failed.  However, for the purposes
// of this test code, it's fine to pretend this is a client-side error,
// which will cause the client connection to be dropped.
static void on_read_request_done(void* arg, grpc_error* error) {
  proxy_connection* conn = (proxy_connection*)arg;
  gpr_log(GPR_DEBUG, "on_read_request_done: %p %s", conn,
          grpc_error_string(error));
  if (error != GRPC_ERROR_NONE) {
    proxy_connection_failed(conn, true /* is_client */,
                            "HTTP proxy read request", error);
    return;
  }
  // Read request and feed it to the parser.
  for (size_t i = 0; i < conn->client_read_buffer.count; ++i) {
    if (GRPC_SLICE_LENGTH(conn->client_read_buffer.slices[i]) > 0) {
      error = grpc_http_parser_parse(
          &conn->http_parser, conn->client_read_buffer.slices[i], nullptr);
      if (error != GRPC_ERROR_NONE) {
        proxy_connection_failed(conn, true /* is_client */,
                                "HTTP proxy request parse", error);
        GRPC_ERROR_UNREF(error);
        return;
      }
    }
  }
  grpc_slice_buffer_reset_and_unref(&conn->client_read_buffer);
  // If we're not done reading the request, read more data.
  if (conn->http_parser.state != GRPC_HTTP_BODY) {
    grpc_endpoint_read(conn->client_endpoint, &conn->client_read_buffer,
                       &conn->on_read_request_done);
    return;
  }
  // Make sure we got a CONNECT request.
  if (strcmp(conn->http_request.method, "CONNECT") != 0) {
    char* msg;
    gpr_asprintf(&msg, "HTTP proxy got request method %s",
                 conn->http_request.method);
    error = GRPC_ERROR_CREATE_FROM_COPIED_STRING(msg);
    gpr_free(msg);
    proxy_connection_failed(conn, true /* is_client */,
                            "HTTP proxy read request", error);
    GRPC_ERROR_UNREF(error);
    return;
  }
  // If proxy auth is being used, check if the header is present and as expected
  const grpc_arg* proxy_auth_arg = grpc_channel_args_find(
      conn->proxy->channel_args, GRPC_ARG_HTTP_PROXY_AUTH_CREDS);
  if (proxy_auth_arg != nullptr && proxy_auth_arg->type == GRPC_ARG_STRING) {
    bool client_authenticated = false;
    for (size_t i = 0; i < conn->http_request.hdr_count; i++) {
      if (strcmp(conn->http_request.hdrs[i].key, "Proxy-Authorization") == 0) {
        client_authenticated = proxy_auth_header_matches(
            conn->http_request.hdrs[i].value, proxy_auth_arg->value.string);
        break;
      }
    }
    if (!client_authenticated) {
      const char* msg = "HTTP Connect could not verify authentication";
      error = GRPC_ERROR_CREATE_FROM_STATIC_STRING(msg);
      proxy_connection_failed(conn, true /* is_client */,
                              "HTTP proxy read request", error);
      GRPC_ERROR_UNREF(error);
      return;
    }
  }
  // Resolve address.
  grpc_resolved_addresses* resolved_addresses = nullptr;
  error = grpc_blocking_resolve_address(conn->http_request.path, "80",
                                        &resolved_addresses);
  if (error != GRPC_ERROR_NONE) {
    proxy_connection_failed(conn, true /* is_client */, "HTTP proxy DNS lookup",
                            error);
    GRPC_ERROR_UNREF(error);
    return;
  }
  GPR_ASSERT(resolved_addresses->naddrs >= 1);
  // Connect to requested address.
  // The connection callback inherits our reference to conn.
  const grpc_millis deadline =
      grpc_core::ExecCtx::Get()->Now() + 10 * GPR_MS_PER_SEC;
  grpc_tcp_client_connect(&conn->on_server_connect_done, &conn->server_endpoint,
                          conn->pollset_set, nullptr,
                          &resolved_addresses->addrs[0], deadline);
  grpc_resolved_addresses_destroy(resolved_addresses);
}

static void on_accept(void* arg, grpc_endpoint* endpoint,
                      grpc_pollset* accepting_pollset,
                      grpc_tcp_server_acceptor* acceptor) {
  gpr_free(acceptor);
  grpc_end2end_http_proxy* proxy = (grpc_end2end_http_proxy*)arg;
  // Instantiate proxy_connection.
  proxy_connection* conn = (proxy_connection*)gpr_zalloc(sizeof(*conn));
  gpr_ref(&proxy->users);
  conn->client_endpoint = endpoint;
  conn->proxy = proxy;
  gpr_ref_init(&conn->refcount, 1);
  conn->pollset_set = grpc_pollset_set_create();
  grpc_pollset_set_add_pollset(conn->pollset_set, proxy->pollset);
  grpc_endpoint_add_to_pollset_set(endpoint, conn->pollset_set);
  GRPC_CLOSURE_INIT(&conn->on_read_request_done, on_read_request_done, conn,
                    grpc_combiner_scheduler(conn->proxy->combiner));
  GRPC_CLOSURE_INIT(&conn->on_server_connect_done, on_server_connect_done, conn,
                    grpc_combiner_scheduler(conn->proxy->combiner));
  GRPC_CLOSURE_INIT(&conn->on_write_response_done, on_write_response_done, conn,
                    grpc_combiner_scheduler(conn->proxy->combiner));
  GRPC_CLOSURE_INIT(&conn->on_client_read_done, on_client_read_done, conn,
                    grpc_combiner_scheduler(conn->proxy->combiner));
  GRPC_CLOSURE_INIT(&conn->on_client_write_done, on_client_write_done, conn,
                    grpc_combiner_scheduler(conn->proxy->combiner));
  GRPC_CLOSURE_INIT(&conn->on_server_read_done, on_server_read_done, conn,
                    grpc_combiner_scheduler(conn->proxy->combiner));
  GRPC_CLOSURE_INIT(&conn->on_server_write_done, on_server_write_done, conn,
                    grpc_combiner_scheduler(conn->proxy->combiner));
  grpc_slice_buffer_init(&conn->client_read_buffer);
  grpc_slice_buffer_init(&conn->client_deferred_write_buffer);
  conn->client_is_writing = false;
  grpc_slice_buffer_init(&conn->client_write_buffer);
  grpc_slice_buffer_init(&conn->server_read_buffer);
  grpc_slice_buffer_init(&conn->server_deferred_write_buffer);
  conn->server_is_writing = false;
  grpc_slice_buffer_init(&conn->server_write_buffer);
  grpc_http_parser_init(&conn->http_parser, GRPC_HTTP_REQUEST,
                        &conn->http_request);
  grpc_endpoint_read(conn->client_endpoint, &conn->client_read_buffer,
                     &conn->on_read_request_done);
}

//
// Proxy class
//

static void thread_main(void* arg) {
  grpc_end2end_http_proxy* proxy = (grpc_end2end_http_proxy*)arg;
  grpc_core::ExecCtx _local_exec_ctx;
  do {
    gpr_ref(&proxy->users);
    grpc_pollset_worker* worker = nullptr;
    gpr_mu_lock(proxy->mu);
    GRPC_LOG_IF_ERROR(
        "grpc_pollset_work",
        grpc_pollset_work(proxy->pollset, &worker,
                          grpc_core::ExecCtx::Get()->Now() + GPR_MS_PER_SEC));
    gpr_mu_unlock(proxy->mu);
    grpc_core::ExecCtx::Get()->Flush();
  } while (!gpr_unref(&proxy->users));
}

grpc_end2end_http_proxy* grpc_end2end_http_proxy_create(
    grpc_channel_args* args) {
  grpc_core::ExecCtx _local_exec_ctx;
  grpc_end2end_http_proxy* proxy =
      (grpc_end2end_http_proxy*)gpr_malloc(sizeof(*proxy));
  memset(proxy, 0, sizeof(*proxy));
  proxy->combiner = grpc_combiner_create();
  gpr_ref_init(&proxy->users, 1);
  // Construct proxy address.
  const int proxy_port = grpc_pick_unused_port_or_die();
  gpr_join_host_port(&proxy->proxy_name, "localhost", proxy_port);
  gpr_log(GPR_INFO, "Proxy address: %s", proxy->proxy_name);
  // Create TCP server.
  proxy->channel_args = grpc_channel_args_copy(args);
  grpc_error* error =
      grpc_tcp_server_create(nullptr, proxy->channel_args, &proxy->server);
  GPR_ASSERT(error == GRPC_ERROR_NONE);
  // Bind to port.
  grpc_resolved_address resolved_addr;
  struct sockaddr_in* addr = (struct sockaddr_in*)resolved_addr.addr;
  memset(&resolved_addr, 0, sizeof(resolved_addr));
  addr->sin_family = AF_INET;
  grpc_sockaddr_set_port(&resolved_addr, proxy_port);
  int port;
  error = grpc_tcp_server_add_port(proxy->server, &resolved_addr, &port);
  GPR_ASSERT(error == GRPC_ERROR_NONE);
  GPR_ASSERT(port == proxy_port);
  // Start server.
  proxy->pollset = (grpc_pollset*)gpr_zalloc(grpc_pollset_size());
  grpc_pollset_init(proxy->pollset, &proxy->mu);
  grpc_tcp_server_start(proxy->server, &proxy->pollset, 1, on_accept, proxy);

  // Start proxy thread.
  gpr_thd_options opt = gpr_thd_options_default();
  gpr_thd_options_set_joinable(&opt);
  GPR_ASSERT(gpr_thd_new(&proxy->thd, thread_main, proxy, &opt));
  return proxy;
}

static void destroy_pollset(void* arg, grpc_error* error) {
  grpc_pollset* pollset = (grpc_pollset*)arg;
  grpc_pollset_destroy(pollset);
  gpr_free(pollset);
}

void grpc_end2end_http_proxy_destroy(grpc_end2end_http_proxy* proxy) {
  gpr_unref(&proxy->users);  // Signal proxy thread to shutdown.
  grpc_core::ExecCtx _local_exec_ctx;
  gpr_thd_join(proxy->thd);
  grpc_tcp_server_shutdown_listeners(proxy->server);
  grpc_tcp_server_unref(proxy->server);
  gpr_free(proxy->proxy_name);
  grpc_channel_args_destroy(proxy->channel_args);
  grpc_pollset_shutdown(proxy->pollset,
                        GRPC_CLOSURE_CREATE(destroy_pollset, proxy->pollset,
                                            grpc_schedule_on_exec_ctx));
  GRPC_COMBINER_UNREF(proxy->combiner, "test");
  gpr_free(proxy);
}

const char* grpc_end2end_http_proxy_get_proxy_name(
    grpc_end2end_http_proxy* proxy) {
  return proxy->proxy_name;
}<|MERGE_RESOLUTION|>--- conflicted
+++ resolved
@@ -156,13 +156,8 @@
   if (conn->client_deferred_write_buffer.length > 0) {
     grpc_slice_buffer_move_into(&conn->client_deferred_write_buffer,
                                 &conn->client_write_buffer);
-<<<<<<< HEAD
+    conn->client_is_writing = true;
     grpc_endpoint_write(conn->client_endpoint, &conn->client_write_buffer,
-=======
-    conn->client_is_writing = true;
-    grpc_endpoint_write(exec_ctx, conn->client_endpoint,
-                        &conn->client_write_buffer,
->>>>>>> d88421a9
                         &conn->on_client_write_done);
   } else {
     // No more writes.  Unref the connection.
@@ -186,13 +181,8 @@
   if (conn->server_deferred_write_buffer.length > 0) {
     grpc_slice_buffer_move_into(&conn->server_deferred_write_buffer,
                                 &conn->server_write_buffer);
-<<<<<<< HEAD
+    conn->server_is_writing = true;
     grpc_endpoint_write(conn->server_endpoint, &conn->server_write_buffer,
-=======
-    conn->server_is_writing = true;
-    grpc_endpoint_write(exec_ctx, conn->server_endpoint,
-                        &conn->server_write_buffer,
->>>>>>> d88421a9
                         &conn->on_server_write_done);
   } else {
     // No more writes.  Unref the connection.
@@ -222,13 +212,8 @@
     grpc_slice_buffer_move_into(&conn->client_read_buffer,
                                 &conn->server_write_buffer);
     proxy_connection_ref(conn, "client_read");
-<<<<<<< HEAD
+    conn->server_is_writing = true;
     grpc_endpoint_write(conn->server_endpoint, &conn->server_write_buffer,
-=======
-    conn->server_is_writing = true;
-    grpc_endpoint_write(exec_ctx, conn->server_endpoint,
-                        &conn->server_write_buffer,
->>>>>>> d88421a9
                         &conn->on_server_write_done);
   }
   // Read more data.
@@ -258,13 +243,8 @@
     grpc_slice_buffer_move_into(&conn->server_read_buffer,
                                 &conn->client_write_buffer);
     proxy_connection_ref(conn, "server_read");
-<<<<<<< HEAD
+    conn->client_is_writing = true;
     grpc_endpoint_write(conn->client_endpoint, &conn->client_write_buffer,
-=======
-    conn->client_is_writing = true;
-    grpc_endpoint_write(exec_ctx, conn->client_endpoint,
-                        &conn->client_write_buffer,
->>>>>>> d88421a9
                         &conn->on_client_write_done);
   }
   // Read more data.
@@ -315,13 +295,8 @@
   grpc_slice slice =
       grpc_slice_from_copied_string("HTTP/1.0 200 connected\r\n\r\n");
   grpc_slice_buffer_add(&conn->client_write_buffer, slice);
-<<<<<<< HEAD
+  conn->client_is_writing = true;
   grpc_endpoint_write(conn->client_endpoint, &conn->client_write_buffer,
-=======
-  conn->client_is_writing = true;
-  grpc_endpoint_write(exec_ctx, conn->client_endpoint,
-                      &conn->client_write_buffer,
->>>>>>> d88421a9
                       &conn->on_write_response_done);
 }
 
