--- conflicted
+++ resolved
@@ -547,25 +547,14 @@
       grpc_core::ExecCtx::Get()->Now() + grpc_core::Duration::Seconds(10);
   GRPC_CLOSURE_INIT(&conn->on_server_connect_done, on_server_connect_done, conn,
                     grpc_schedule_on_exec_ctx);
-<<<<<<< HEAD
-  const grpc_channel_args* args = grpc_core::CoreConfiguration::Get()
-                                      .channel_args_preconditioning()
-                                      .PreconditionChannelArgs(nullptr)
-                                      .ToC();
-  grpc_tcp_client_connect(
-      &conn->on_server_connect_done, &conn->server_endpoint, conn->pollset_set,
-      grpc_event_engine::experimental::ChannelArgsEndpointConfig(args),
-      &(*addresses_or)[0], deadline);
-  grpc_channel_args_destroy(args);
-=======
   auto args = grpc_core::CoreConfiguration::Get()
                   .channel_args_preconditioning()
                   .PreconditionChannelArgs(nullptr)
                   .ToC();
-  grpc_tcp_client_connect(&conn->on_server_connect_done, &conn->server_endpoint,
-                          conn->pollset_set, args.get(), &(*addresses_or)[0],
-                          deadline);
->>>>>>> 1076a7d4
+  grpc_tcp_client_connect(
+      &conn->on_server_connect_done, &conn->server_endpoint, conn->pollset_set,
+      grpc_event_engine::experimental::ChannelArgsEndpointConfig(args.get()),
+      &(*addresses_or)[0], deadline);
 }
 
 static void on_read_request_done(void* arg, grpc_error_handle error) {
@@ -639,19 +628,13 @@
   proxy->channel_args = grpc_core::CoreConfiguration::Get()
                             .channel_args_preconditioning()
                             .PreconditionChannelArgs(args)
-<<<<<<< HEAD
-                            .ToC();
+                            .ToC()
+                            .release();
   grpc_error_handle error = grpc_tcp_server_create(
       nullptr,
       grpc_event_engine::experimental::ChannelArgsEndpointConfig(
           proxy->channel_args),
       &proxy->server);
-=======
-                            .ToC()
-                            .release();
-  grpc_error_handle error =
-      grpc_tcp_server_create(nullptr, proxy->channel_args, &proxy->server);
->>>>>>> 1076a7d4
   GPR_ASSERT(GRPC_ERROR_IS_NONE(error));
   // Bind to port.
   grpc_resolved_address resolved_addr;
