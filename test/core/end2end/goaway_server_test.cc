--- conflicted
+++ resolved
@@ -208,11 +208,7 @@
 }
 
 int main(int argc, char** argv) {
-<<<<<<< HEAD
-  // TODO(hork): rewrite this test with a custom EventEngine DNS Resolver
-=======
   // TODO(yijiem): rewrite this test with a custom EventEngine DNS Resolver
->>>>>>> 7c57fb70
   if (grpc_core::IsEventEngineDnsEnabled()) {
     gpr_log(
         GPR_ERROR,
