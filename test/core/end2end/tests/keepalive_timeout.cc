//
//
// Copyright 2017 gRPC authors.
//
// Licensed under the Apache License, Version 2.0 (the "License");
// you may not use this file except in compliance with the License.
// You may obtain a copy of the License at
//
//     http://www.apache.org/licenses/LICENSE-2.0
//
// Unless required by applicable law or agreed to in writing, software
// distributed under the License is distributed on an "AS IS" BASIS,
// WITHOUT WARRANTIES OR CONDITIONS OF ANY KIND, either express or implied.
// See the License for the specific language governing permissions and
// limitations under the License.
//
//

#include <string.h>

<<<<<<< HEAD
#include "absl/strings/string_view.h"
=======
#include <functional>
#include <memory>
>>>>>>> acec3a69

#include <grpc/byte_buffer.h>
#include <grpc/grpc.h>
#include <grpc/impl/propagation_bits.h>
#include <grpc/slice.h>
#include <grpc/status.h>
#include <grpc/support/log.h>
#include <grpc/support/time.h>

#include "src/core/ext/transport/chttp2/transport/frame_ping.h"
<<<<<<< HEAD
#include "src/core/lib/config/config_vars.h"
=======
#include "src/core/lib/channel/channel_args.h"
>>>>>>> acec3a69
#include "src/core/lib/gpr/useful.h"
#include "src/core/lib/iomgr/port.h"
#include "test/core/end2end/cq_verifier.h"
#include "test/core/end2end/end2end_tests.h"
#include "test/core/util/test_config.h"

<<<<<<< HEAD
static void* tag(intptr_t t) { return reinterpret_cast<void*>(t); }

static grpc_end2end_test_fixture begin_test(grpc_end2end_test_config config,
                                            const char* test_name,
                                            grpc_channel_args* client_args,
                                            grpc_channel_args* server_args) {
  grpc_end2end_test_fixture f;
=======
#ifdef GRPC_POSIX_SOCKET
#include "src/core/lib/iomgr/ev_posix.h"
#endif  // GRPC_POSIX_SOCKET

static std::unique_ptr<CoreTestFixture> begin_test(
    const CoreTestConfiguration& config, const char* test_name,
    grpc_channel_args* client_args, grpc_channel_args* server_args) {
>>>>>>> acec3a69
  gpr_log(GPR_INFO, "%s/%s", test_name, config.name);
  auto f = config.create_fixture(grpc_core::ChannelArgs::FromC(client_args),
                                 grpc_core::ChannelArgs::FromC(server_args));
  f->InitServer(grpc_core::ChannelArgs::FromC(server_args));
  f->InitClient(grpc_core::ChannelArgs::FromC(client_args));
  return f;
}

// Client sends a request, then waits for the keepalive watchdog timeouts before
// returning status.
static void test_keepalive_timeout(const CoreTestConfiguration& config) {
  grpc_call* c;

  grpc_arg keepalive_arg_elems[3];
  keepalive_arg_elems[0].type = GRPC_ARG_INTEGER;
  keepalive_arg_elems[0].key = const_cast<char*>(GRPC_ARG_KEEPALIVE_TIME_MS);
  keepalive_arg_elems[0].value.integer = 10;
  keepalive_arg_elems[1].type = GRPC_ARG_INTEGER;
  keepalive_arg_elems[1].key = const_cast<char*>(GRPC_ARG_KEEPALIVE_TIMEOUT_MS);
  keepalive_arg_elems[1].value.integer = 0;
  keepalive_arg_elems[2].type = GRPC_ARG_INTEGER;
  keepalive_arg_elems[2].key = const_cast<char*>(GRPC_ARG_HTTP2_BDP_PROBE);
  keepalive_arg_elems[2].value.integer = 0;
  grpc_channel_args keepalive_args = {GPR_ARRAY_SIZE(keepalive_arg_elems),
                                      keepalive_arg_elems};

  auto f = begin_test(config, "keepalive_timeout", &keepalive_args, nullptr);
  grpc_core::CqVerifier cqv(f->cq());
  grpc_op ops[6];
  grpc_op* op;
  grpc_metadata_array initial_metadata_recv;
  grpc_metadata_array trailing_metadata_recv;
  grpc_status_code status;
  grpc_call_error error;
  grpc_slice details;

  // Disable ping ack to trigger the keepalive timeout
  grpc_set_disable_ping_ack(true);

  gpr_timespec deadline = grpc_timeout_seconds_to_deadline(5);
  c = grpc_channel_create_call(f->client(), nullptr, GRPC_PROPAGATE_DEFAULTS,
                               f->cq(), grpc_slice_from_static_string("/foo"),
                               nullptr, deadline, nullptr);
  GPR_ASSERT(c);

  grpc_metadata_array_init(&initial_metadata_recv);
  grpc_metadata_array_init(&trailing_metadata_recv);

  memset(ops, 0, sizeof(ops));
  op = ops;
  op->op = GRPC_OP_SEND_INITIAL_METADATA;
  op->data.send_initial_metadata.count = 0;
  op++;
  op->op = GRPC_OP_SEND_CLOSE_FROM_CLIENT;
  op++;
  op->op = GRPC_OP_RECV_INITIAL_METADATA;
  op->data.recv_initial_metadata.recv_initial_metadata = &initial_metadata_recv;
  op++;
  op->op = GRPC_OP_RECV_STATUS_ON_CLIENT;
  op->data.recv_status_on_client.trailing_metadata = &trailing_metadata_recv;
  op->data.recv_status_on_client.status = &status;
  op->data.recv_status_on_client.status_details = &details;
  op++;
  error = grpc_call_start_batch(c, ops, static_cast<size_t>(op - ops),
                                grpc_core::CqVerifier::tag(1), nullptr);
  GPR_ASSERT(GRPC_CALL_OK == error);

  cqv.Expect(grpc_core::CqVerifier::tag(1), true);
  cqv.Verify();

  GPR_ASSERT(status == GRPC_STATUS_UNAVAILABLE);
  GPR_ASSERT(0 == grpc_slice_str_cmp(details, "keepalive watchdog timeout"));

  grpc_slice_unref(details);
  grpc_metadata_array_destroy(&initial_metadata_recv);
  grpc_metadata_array_destroy(&trailing_metadata_recv);

  grpc_call_unref(c);
}

// Verify that reads reset the keepalive ping timer. The client sends 30 pings
// with a sleep of 10ms in between. It has a configured keepalive timer of
// 200ms. In the success case, each ping ack should reset the keepalive timer so
// that the keepalive ping is never sent.
static void test_read_delays_keepalive(const CoreTestConfiguration& config) {
#ifdef GRPC_POSIX_SOCKET
  /* It is hard to get the timing right for the polling engine poll. */
  if (grpc_core::ConfigVars::Get().PollStrategy() == "poll") return;
#endif  // GRPC_POSIX_SOCKET
  const int kPingIntervalMS = 100;
  grpc_arg keepalive_arg_elems[3];
  keepalive_arg_elems[0].type = GRPC_ARG_INTEGER;
  keepalive_arg_elems[0].key = const_cast<char*>(GRPC_ARG_KEEPALIVE_TIME_MS);
  keepalive_arg_elems[0].value.integer = 20 * kPingIntervalMS;
  keepalive_arg_elems[1].type = GRPC_ARG_INTEGER;
  keepalive_arg_elems[1].key = const_cast<char*>(GRPC_ARG_KEEPALIVE_TIMEOUT_MS);
  keepalive_arg_elems[1].value.integer = 0;
  keepalive_arg_elems[2].type = GRPC_ARG_INTEGER;
  keepalive_arg_elems[2].key = const_cast<char*>(GRPC_ARG_HTTP2_BDP_PROBE);
  keepalive_arg_elems[2].value.integer = 0;
  grpc_channel_args keepalive_args = {GPR_ARRAY_SIZE(keepalive_arg_elems),
                                      keepalive_arg_elems};
  auto f = begin_test(config, "test_read_delays_keepalive", &keepalive_args,
                      nullptr);
  // Disable ping ack to trigger the keepalive timeout
  grpc_set_disable_ping_ack(true);
  grpc_call* c;
  grpc_call* s;
  grpc_core::CqVerifier cqv(f->cq());
  grpc_op ops[6];
  grpc_op* op;
  grpc_metadata_array initial_metadata_recv;
  grpc_metadata_array trailing_metadata_recv;
  grpc_metadata_array request_metadata_recv;
  grpc_call_details call_details;
  grpc_status_code status;
  grpc_call_error error;
  grpc_slice details;
  int was_cancelled = 2;
  grpc_byte_buffer* request_payload;
  grpc_byte_buffer* request_payload_recv;
  grpc_byte_buffer* response_payload;
  grpc_byte_buffer* response_payload_recv;
  int i;
  grpc_slice request_payload_slice =
      grpc_slice_from_copied_string("hello world");
  grpc_slice response_payload_slice =
      grpc_slice_from_copied_string("hello you");

  gpr_timespec deadline = grpc_timeout_seconds_to_deadline(5);
  c = grpc_channel_create_call(f->client(), nullptr, GRPC_PROPAGATE_DEFAULTS,
                               f->cq(), grpc_slice_from_static_string("/foo"),
                               nullptr, deadline, nullptr);
  GPR_ASSERT(c);

  grpc_metadata_array_init(&initial_metadata_recv);
  grpc_metadata_array_init(&trailing_metadata_recv);
  grpc_metadata_array_init(&request_metadata_recv);
  grpc_call_details_init(&call_details);

  memset(ops, 0, sizeof(ops));
  op = ops;
  op->op = GRPC_OP_SEND_INITIAL_METADATA;
  op->data.send_initial_metadata.count = 0;
  op->flags = 0;
  op->reserved = nullptr;
  op++;
  op->op = GRPC_OP_RECV_INITIAL_METADATA;
  op->data.recv_initial_metadata.recv_initial_metadata = &initial_metadata_recv;
  op->flags = 0;
  op->reserved = nullptr;
  op++;
  op->op = GRPC_OP_RECV_STATUS_ON_CLIENT;
  op->data.recv_status_on_client.trailing_metadata = &trailing_metadata_recv;
  op->data.recv_status_on_client.status = &status;
  op->data.recv_status_on_client.status_details = &details;
  op->flags = 0;
  op->reserved = nullptr;
  op++;
  error = grpc_call_start_batch(c, ops, static_cast<size_t>(op - ops),
                                grpc_core::CqVerifier::tag(1), nullptr);
  GPR_ASSERT(GRPC_CALL_OK == error);

  error = grpc_server_request_call(f->server(), &s, &call_details,
                                   &request_metadata_recv, f->cq(), f->cq(),
                                   grpc_core::CqVerifier::tag(100));
  GPR_ASSERT(GRPC_CALL_OK == error);
  cqv.Expect(grpc_core::CqVerifier::tag(100), true);
  cqv.Verify();

  memset(ops, 0, sizeof(ops));
  op = ops;
  op->op = GRPC_OP_SEND_INITIAL_METADATA;
  op->data.send_initial_metadata.count = 0;
  op->flags = 0;
  op->reserved = nullptr;
  op++;
  op->op = GRPC_OP_RECV_CLOSE_ON_SERVER;
  op->data.recv_close_on_server.cancelled = &was_cancelled;
  op->flags = 0;
  op->reserved = nullptr;
  op++;
  error = grpc_call_start_batch(s, ops, static_cast<size_t>(op - ops),
                                grpc_core::CqVerifier::tag(101), nullptr);
  GPR_ASSERT(GRPC_CALL_OK == error);

  for (i = 0; i < 30; i++) {
    request_payload = grpc_raw_byte_buffer_create(&request_payload_slice, 1);
    response_payload = grpc_raw_byte_buffer_create(&response_payload_slice, 1);

    memset(ops, 0, sizeof(ops));
    op = ops;
    op->op = GRPC_OP_SEND_MESSAGE;
    op->data.send_message.send_message = request_payload;
    op->flags = 0;
    op->reserved = nullptr;
    op++;
    op->op = GRPC_OP_RECV_MESSAGE;
    op->data.recv_message.recv_message = &response_payload_recv;
    op->flags = 0;
    op->reserved = nullptr;
    op++;
    error = grpc_call_start_batch(c, ops, static_cast<size_t>(op - ops),
                                  grpc_core::CqVerifier::tag(2), nullptr);
    GPR_ASSERT(GRPC_CALL_OK == error);

    memset(ops, 0, sizeof(ops));
    op = ops;
    op->op = GRPC_OP_RECV_MESSAGE;
    op->data.recv_message.recv_message = &request_payload_recv;
    op->flags = 0;
    op->reserved = nullptr;
    op++;
    error = grpc_call_start_batch(s, ops, static_cast<size_t>(op - ops),
                                  grpc_core::CqVerifier::tag(102), nullptr);
    GPR_ASSERT(GRPC_CALL_OK == error);
    cqv.Expect(grpc_core::CqVerifier::tag(102), true);
    cqv.Verify();

    memset(ops, 0, sizeof(ops));
    op = ops;
    op->op = GRPC_OP_SEND_MESSAGE;
    op->data.send_message.send_message = response_payload;
    op->flags = 0;
    op->reserved = nullptr;
    op++;
    error = grpc_call_start_batch(s, ops, static_cast<size_t>(op - ops),
                                  grpc_core::CqVerifier::tag(103), nullptr);
    GPR_ASSERT(GRPC_CALL_OK == error);
    cqv.Expect(grpc_core::CqVerifier::tag(103), true);
    cqv.Expect(grpc_core::CqVerifier::tag(2), true);
    cqv.Verify();

    grpc_byte_buffer_destroy(request_payload);
    grpc_byte_buffer_destroy(response_payload);
    grpc_byte_buffer_destroy(request_payload_recv);
    grpc_byte_buffer_destroy(response_payload_recv);
    // Sleep for a short interval to check if the client sends any pings
    gpr_sleep_until(grpc_timeout_milliseconds_to_deadline(kPingIntervalMS));
  }

  grpc_slice_unref(request_payload_slice);
  grpc_slice_unref(response_payload_slice);

  memset(ops, 0, sizeof(ops));
  op = ops;
  op->op = GRPC_OP_SEND_CLOSE_FROM_CLIENT;
  op->flags = 0;
  op->reserved = nullptr;
  op++;
  error = grpc_call_start_batch(c, ops, static_cast<size_t>(op - ops),
                                grpc_core::CqVerifier::tag(3), nullptr);
  GPR_ASSERT(GRPC_CALL_OK == error);

  memset(ops, 0, sizeof(ops));
  op = ops;
  op->op = GRPC_OP_SEND_STATUS_FROM_SERVER;
  op->data.send_status_from_server.trailing_metadata_count = 0;
  op->data.send_status_from_server.status = GRPC_STATUS_UNIMPLEMENTED;
  grpc_slice status_details = grpc_slice_from_static_string("xyz");
  op->data.send_status_from_server.status_details = &status_details;
  op->flags = 0;
  op->reserved = nullptr;
  op++;
  error = grpc_call_start_batch(s, ops, static_cast<size_t>(op - ops),
                                grpc_core::CqVerifier::tag(104), nullptr);
  GPR_ASSERT(GRPC_CALL_OK == error);

  cqv.Expect(grpc_core::CqVerifier::tag(1), true);
  cqv.Expect(grpc_core::CqVerifier::tag(3), true);
  cqv.Expect(grpc_core::CqVerifier::tag(101), true);
  cqv.Expect(grpc_core::CqVerifier::tag(104), true);
  cqv.Verify();

  grpc_call_unref(c);
  grpc_call_unref(s);

  grpc_metadata_array_destroy(&initial_metadata_recv);
  grpc_metadata_array_destroy(&trailing_metadata_recv);
  grpc_metadata_array_destroy(&request_metadata_recv);
  grpc_call_details_destroy(&call_details);
  grpc_slice_unref(details);
}

void keepalive_timeout(const CoreTestConfiguration& config) {
  test_keepalive_timeout(config);
  test_read_delays_keepalive(config);
}

void keepalive_timeout_pre_init(void) {}<|MERGE_RESOLUTION|>--- conflicted
+++ resolved
@@ -18,12 +18,10 @@
 
 #include <string.h>
 
-<<<<<<< HEAD
-#include "absl/strings/string_view.h"
-=======
 #include <functional>
 #include <memory>
->>>>>>> acec3a69
+
+#include "absl/strings/string_view.h"
 
 #include <grpc/byte_buffer.h>
 #include <grpc/grpc.h>
@@ -34,26 +32,13 @@
 #include <grpc/support/time.h>
 
 #include "src/core/ext/transport/chttp2/transport/frame_ping.h"
-<<<<<<< HEAD
 #include "src/core/lib/config/config_vars.h"
-=======
-#include "src/core/lib/channel/channel_args.h"
->>>>>>> acec3a69
 #include "src/core/lib/gpr/useful.h"
 #include "src/core/lib/iomgr/port.h"
 #include "test/core/end2end/cq_verifier.h"
 #include "test/core/end2end/end2end_tests.h"
 #include "test/core/util/test_config.h"
 
-<<<<<<< HEAD
-static void* tag(intptr_t t) { return reinterpret_cast<void*>(t); }
-
-static grpc_end2end_test_fixture begin_test(grpc_end2end_test_config config,
-                                            const char* test_name,
-                                            grpc_channel_args* client_args,
-                                            grpc_channel_args* server_args) {
-  grpc_end2end_test_fixture f;
-=======
 #ifdef GRPC_POSIX_SOCKET
 #include "src/core/lib/iomgr/ev_posix.h"
 #endif  // GRPC_POSIX_SOCKET
@@ -61,7 +46,6 @@
 static std::unique_ptr<CoreTestFixture> begin_test(
     const CoreTestConfiguration& config, const char* test_name,
     grpc_channel_args* client_args, grpc_channel_args* server_args) {
->>>>>>> acec3a69
   gpr_log(GPR_INFO, "%s/%s", test_name, config.name);
   auto f = config.create_fixture(grpc_core::ChannelArgs::FromC(client_args),
                                  grpc_core::ChannelArgs::FromC(server_args));
