//
//
// Copyright 2015 gRPC authors.
//
// Licensed under the Apache License, Version 2.0 (the "License");
// you may not use this file except in compliance with the License.
// You may obtain a copy of the License at
//
//     http://www.apache.org/licenses/LICENSE-2.0
//
// Unless required by applicable law or agreed to in writing, software
// distributed under the License is distributed on an "AS IS" BASIS,
// WITHOUT WARRANTIES OR CONDITIONS OF ANY KIND, either express or implied.
// See the License for the specific language governing permissions and
// limitations under the License.
//
//

<<<<<<< HEAD
#include <string>
=======
#include <memory>
>>>>>>> bae0c705

#include "gtest/gtest.h"

#include <grpc/status.h>
#include <grpc/support/time.h>

#include "src/core/lib/gprpp/time.h"
#include "test/core/end2end/end2end_tests.h"
#include "test/core/util/test_config.h"

namespace grpc_core {
namespace {

CORE_END2END_TEST(CoreEnd2endTest, EarlyServerShutdownFinishesInflightCalls) {
  SKIP_IF_FUZZING();

  auto c = NewClientCall("/foo").Timeout(Duration::Seconds(5)).Create();
  CoreEnd2endTest::IncomingMetadata server_initial_metadata;
  CoreEnd2endTest::IncomingStatusOnClient server_status;
  c.NewBatch(1)
      .SendInitialMetadata({})
      .SendCloseFromClient()
      .RecvInitialMetadata(server_initial_metadata)
      .RecvStatusOnClient(server_status);
  auto s = RequestCall(101);
  Expect(101, true);
  Step();
  CoreEnd2endTest::IncomingCloseOnServer client_close;
  s.NewBatch(102).RecvCloseOnServer(client_close);

  // Make sure we don't shutdown the server while HTTP/2 PING frames are still
  // being exchanged on the newly established connection. It can lead to
  // failures when testing with HTTP proxy. See
  // https://github.com/grpc/grpc/issues/14471
  //
  gpr_sleep_until(grpc_timeout_seconds_to_deadline(1));

  // shutdown and destroy the server
  ShutdownServerAndNotify(1000);
  CancelAllCallsOnServer();

  Expect(1000, true);
  Expect(102, true);
  Expect(1, true);
  Step();

  DestroyServer();

  EXPECT_EQ(server_status.status(), GRPC_STATUS_UNAVAILABLE);
  EXPECT_EQ(s.method(), "/foo");
  EXPECT_TRUE(client_close.was_cancelled());
}

}  // namespace
}  // namespace grpc_core<|MERGE_RESOLUTION|>--- conflicted
+++ resolved
@@ -16,11 +16,7 @@
 //
 //
 
-<<<<<<< HEAD
-#include <string>
-=======
 #include <memory>
->>>>>>> bae0c705
 
 #include "gtest/gtest.h"
 
