--- conflicted
+++ resolved
@@ -131,7 +131,6 @@
    * will be verified on completion. */
   grpc_slice request_payload_slice = generate_random_slice();
 
-<<<<<<< HEAD
   grpc_call **client_calls = malloc(sizeof(grpc_call *) * NUM_CALLS);
   grpc_call **server_calls = malloc(sizeof(grpc_call *) * NUM_CALLS);
   grpc_metadata **initial_metadata_recv =
@@ -143,18 +142,6 @@
   size_t *initial_metadata_recv_count = malloc(sizeof(size_t) * NUM_CALLS);
   size_t *trailing_metadata_recv_count = malloc(sizeof(size_t) * NUM_CALLS);
   size_t *request_metadata_recv_count = malloc(sizeof(size_t) * NUM_CALLS);
-=======
-  grpc_call **client_calls =
-      (grpc_call **)malloc(sizeof(grpc_call *) * NUM_CALLS);
-  grpc_call **server_calls =
-      (grpc_call **)malloc(sizeof(grpc_call *) * NUM_CALLS);
-  grpc_metadata_array *initial_metadata_recv =
-      malloc(sizeof(grpc_metadata_array) * NUM_CALLS);
-  grpc_metadata_array *trailing_metadata_recv =
-      malloc(sizeof(grpc_metadata_array) * NUM_CALLS);
-  grpc_metadata_array *request_metadata_recv =
-      malloc(sizeof(grpc_metadata_array) * NUM_CALLS);
->>>>>>> 9f0c86af
   grpc_call_details *call_details =
       malloc(sizeof(grpc_call_details) * NUM_CALLS);
   grpc_status_code *status =
