//
//
// Copyright 2016 gRPC authors.
//
// Licensed under the Apache License, Version 2.0 (the "License");
// you may not use this file except in compliance with the License.
// You may obtain a copy of the License at
//
//     http://www.apache.org/licenses/LICENSE-2.0
//
// Unless required by applicable law or agreed to in writing, software
// distributed under the License is distributed on an "AS IS" BASIS,
// WITHOUT WARRANTIES OR CONDITIONS OF ANY KIND, either express or implied.
// See the License for the specific language governing permissions and
// limitations under the License.
//
//

#include <limits.h>

#include <algorithm>
#include <vector>

#include "absl/status/status.h"
#include "absl/types/optional.h"
#include "gmock/gmock.h"
#include "gtest/gtest.h"

#include <grpc/status.h>

#include "src/core/lib/channel/channel_args.h"
#include "src/core/lib/channel/channel_fwd.h"
#include "src/core/lib/channel/channel_stack.h"
#include "src/core/lib/channel/channel_stack_builder.h"
#include "src/core/lib/config/core_configuration.h"
#include "src/core/lib/gprpp/status_helper.h"
#include "src/core/lib/gprpp/time.h"
#include "src/core/lib/iomgr/closure.h"
#include "src/core/lib/iomgr/error.h"
#include "src/core/lib/promise/arena_promise.h"
#include "src/core/lib/promise/promise.h"
#include "src/core/lib/surface/channel_stack_type.h"
<<<<<<< HEAD
=======
#include "src/core/lib/transport/transport.h"
#include "test/core/end2end/cq_verifier.h"
>>>>>>> 7e341a54
#include "test/core/end2end/end2end_tests.h"

using ::testing::AnyOf;

namespace grpc_core {
namespace {

//
// Test filter - always fails to initialize a call
//

grpc_error_handle init_call_elem(grpc_call_element* /*elem*/,
                                 const grpc_call_element_args* /*args*/) {
  return grpc_error_set_int(GRPC_ERROR_CREATE("access denied"),
                            StatusIntProperty::kRpcStatus,
                            GRPC_STATUS_PERMISSION_DENIED);
}

void destroy_call_elem(grpc_call_element* /*elem*/,
                       const grpc_call_final_info* /*final_info*/,
                       grpc_closure* /*ignored*/) {}

grpc_error_handle init_channel_elem(grpc_channel_element* /*elem*/,
                                    grpc_channel_element_args* args) {
  if (args->channel_args.GetBool("channel_init_fails").value_or(false)) {
    return grpc_error_set_int(
        GRPC_ERROR_CREATE("Test channel filter init error"),
        StatusIntProperty::kRpcStatus, GRPC_STATUS_INVALID_ARGUMENT);
  }
  return absl::OkStatus();
}

void destroy_channel_elem(grpc_channel_element* /*elem*/) {}

<<<<<<< HEAD
const grpc_channel_filter test_filter = {
    grpc_call_next_op,    nullptr,
    grpc_channel_next_op, 0,
    init_call_elem,       grpc_call_stack_ignore_set_pollset_or_pollset_set,
    destroy_call_elem,    0,
    init_channel_elem,    grpc_channel_stack_no_post_init,
    destroy_channel_elem, grpc_channel_next_get_info,
=======
static const grpc_channel_filter test_filter = {
    grpc_call_next_op,
    [](grpc_channel_element*, grpc_core::CallArgs,
       grpc_core::NextPromiseFactory)
        -> grpc_core::ArenaPromise<grpc_core::ServerMetadataHandle> {
      return grpc_core::Immediate(grpc_core::ServerMetadataFromStatus(
          absl::PermissionDeniedError("access denied")));
    },
    grpc_channel_next_op,
    0,
    init_call_elem,
    grpc_call_stack_ignore_set_pollset_or_pollset_set,
    destroy_call_elem,
    0,
    init_channel_elem,
    grpc_channel_stack_no_post_init,
    destroy_channel_elem,
    grpc_channel_next_get_info,
>>>>>>> 7e341a54
    "filter_init_fails"};

void RegisterFilter(grpc_channel_stack_type type) {
  CoreConfiguration::RegisterBuilder(
      [type](CoreConfiguration::Builder* builder) {
        builder->channel_init()->RegisterStage(
            type, INT_MAX, [](ChannelStackBuilder* builder) {
              // Want to add the filter as close to the end as possible,
              // to make sure that all of the filters work well together.
              // However, we can't add it at the very end, because either the
              // client_channel filter or connected_channel filter must be the
              // last one.  So we add it right before the last one.
              auto it = builder->mutable_stack()->end();
              --it;
              builder->mutable_stack()->insert(it, &test_filter);
              return true;
            });
      });
}

TEST_P(CoreEnd2endTest, DISABLED_ServerFilterChannelInitFails) {
  RegisterFilter(GRPC_SERVER_CHANNEL);
  InitClient(ChannelArgs());
  InitServer(ChannelArgs().Set("channel_init_fails", true));
  auto c = NewClientCall("/foo").Timeout(Duration::Seconds(5)).Create();
  CoreEnd2endTest::IncomingStatusOnClient server_status;
  CoreEnd2endTest::IncomingMetadata server_initial_metadata;
  c.NewBatch(1)
      .SendInitialMetadata({})
      .SendMessage("hello")
      .SendCloseFromClient()
      .RecvInitialMetadata(server_initial_metadata)
      .RecvStatusOnClient(server_status);
  auto s = RequestCall(101);
  Expect(1, true);
  Step();
  // Inproc channel returns invalid_argument and other clients return
  // unavailable.
  // Windows with sockpair returns unknown.
  EXPECT_THAT(server_status.status(),
              AnyOf(GRPC_STATUS_UNKNOWN, GRPC_STATUS_UNAVAILABLE,
                    GRPC_STATUS_INVALID_ARGUMENT));
  ShutdownAndDestroyServer();
};

TEST_P(CoreEnd2endTest, ServerFilterCallInitFails) {
  RegisterFilter(GRPC_SERVER_CHANNEL);
  auto c = NewClientCall("/foo").Timeout(Duration::Seconds(5)).Create();
  CoreEnd2endTest::IncomingStatusOnClient server_status;
  CoreEnd2endTest::IncomingMetadata server_initial_metadata;
  c.NewBatch(1)
      .SendInitialMetadata({})
      .SendMessage("hello")
      .SendCloseFromClient()
      .RecvInitialMetadata(server_initial_metadata)
      .RecvStatusOnClient(server_status);
  auto s = RequestCall(101);
  Expect(1, true);
  Step();
  EXPECT_EQ(server_status.status(), GRPC_STATUS_PERMISSION_DENIED);
  EXPECT_EQ(server_status.message(), "access denied");
  ShutdownAndDestroyServer();
};

TEST_P(CoreEnd2endTest, DISABLED_ClientFilterChannelInitFails) {
  RegisterFilter(GRPC_CLIENT_CHANNEL);
  RegisterFilter(GRPC_CLIENT_DIRECT_CHANNEL);
  InitServer(ChannelArgs());
  InitClient(ChannelArgs().Set("channel_init_fails", true));
  auto c = NewClientCall("/foo").Timeout(Duration::Seconds(5)).Create();
  CoreEnd2endTest::IncomingStatusOnClient server_status;
  CoreEnd2endTest::IncomingMetadata server_initial_metadata;
  c.NewBatch(1)
      .SendInitialMetadata({})
      .SendMessage("hello")
      .SendCloseFromClient()
      .RecvInitialMetadata(server_initial_metadata)
      .RecvStatusOnClient(server_status);
  Expect(1, true);
  Step();
  EXPECT_EQ(server_status.status(), GRPC_STATUS_INVALID_ARGUMENT);
}

TEST_P(CoreEnd2endTest, ClientFilterCallInitFails) {
  RegisterFilter(GRPC_CLIENT_CHANNEL);
  RegisterFilter(GRPC_CLIENT_DIRECT_CHANNEL);
  auto c = NewClientCall("/foo").Timeout(Duration::Seconds(5)).Create();
  CoreEnd2endTest::IncomingStatusOnClient server_status;
  CoreEnd2endTest::IncomingMetadata server_initial_metadata;
  CoreEnd2endTest::IncomingMessage server_message;
  c.NewBatch(1)
      .SendInitialMetadata({})
      .SendMessage("hello")
      .SendCloseFromClient()
      .RecvInitialMetadata(server_initial_metadata)
      .RecvStatusOnClient(server_status);
  Expect(1, true);
  Step();
  EXPECT_EQ(server_status.status(), GRPC_STATUS_PERMISSION_DENIED);
  EXPECT_EQ(server_status.message(), "access denied");
}

TEST_P(CoreClientChannelTest, DISABLED_SubchannelFilterChannelInitFails) {
  RegisterFilter(GRPC_CLIENT_SUBCHANNEL);
  InitServer(ChannelArgs());
  InitClient(ChannelArgs().Set("channel_init_fails", true));
  auto c = NewClientCall("/foo").Timeout(Duration::Seconds(5)).Create();
  CoreEnd2endTest::IncomingStatusOnClient server_status;
  CoreEnd2endTest::IncomingMetadata server_initial_metadata;
  CoreEnd2endTest::IncomingMessage server_message;
  c.NewBatch(1)
      .SendInitialMetadata({})
      .SendMessage("hello")
      .SendCloseFromClient()
      .RecvInitialMetadata(server_initial_metadata)
      .RecvStatusOnClient(server_status);
  Expect(1, true);
  Step();
  EXPECT_EQ(server_status.status(), GRPC_STATUS_UNAVAILABLE);
  // Create a new call.  (The first call uses a different code path in
  // client_channel.c than subsequent calls on the same channel, and we need to
  // test both.)
  auto c2 = NewClientCall("/foo").Timeout(Duration::Seconds(5)).Create();
  CoreEnd2endTest::IncomingStatusOnClient server_status2;
  CoreEnd2endTest::IncomingMetadata server_initial_metadata2;
  CoreEnd2endTest::IncomingMessage server_message2;
  c2.NewBatch(2)
      .SendInitialMetadata({})
      .SendMessage("hi again")
      .SendCloseFromClient()
      .RecvInitialMetadata(server_initial_metadata2)
      .RecvStatusOnClient(server_status2);
  Expect(2, true);
  Step();
  EXPECT_EQ(server_status2.status(), GRPC_STATUS_UNAVAILABLE);
}

TEST_P(CoreClientChannelTest, SubchannelFilterCallInitFails) {
  RegisterFilter(GRPC_CLIENT_SUBCHANNEL);
  auto c = NewClientCall("/foo").Timeout(Duration::Seconds(5)).Create();
  CoreEnd2endTest::IncomingStatusOnClient server_status;
  CoreEnd2endTest::IncomingMetadata server_initial_metadata;
  CoreEnd2endTest::IncomingMessage server_message;
  c.NewBatch(1)
      .SendInitialMetadata({})
      .SendMessage("hello")
      .SendCloseFromClient()
      .RecvInitialMetadata(server_initial_metadata)
      .RecvStatusOnClient(server_status);
  Expect(1, true);
  Step();
  EXPECT_EQ(server_status.status(), GRPC_STATUS_PERMISSION_DENIED);
  EXPECT_EQ(server_status.message(), "access denied");
  // Create a new call.  (The first call uses a different code path in
  // client_channel.c than subsequent calls on the same channel, and we need to
  // test both.)
  auto c2 = NewClientCall("/foo").Timeout(Duration::Seconds(5)).Create();
  CoreEnd2endTest::IncomingStatusOnClient server_status2;
  CoreEnd2endTest::IncomingMetadata server_initial_metadata2;
  CoreEnd2endTest::IncomingMessage server_message2;
  c2.NewBatch(2)
      .SendInitialMetadata({})
      .SendMessage("hi again")
      .SendCloseFromClient()
      .RecvInitialMetadata(server_initial_metadata2)
      .RecvStatusOnClient(server_status2);
  Expect(2, true);
  Step();
  EXPECT_EQ(server_status2.status(), GRPC_STATUS_PERMISSION_DENIED);
  EXPECT_EQ(server_status2.message(), "access denied");
}

}  // namespace
}  // namespace grpc_core<|MERGE_RESOLUTION|>--- conflicted
+++ resolved
@@ -40,11 +40,8 @@
 #include "src/core/lib/promise/arena_promise.h"
 #include "src/core/lib/promise/promise.h"
 #include "src/core/lib/surface/channel_stack_type.h"
-<<<<<<< HEAD
-=======
 #include "src/core/lib/transport/transport.h"
 #include "test/core/end2end/cq_verifier.h"
->>>>>>> 7e341a54
 #include "test/core/end2end/end2end_tests.h"
 
 using ::testing::AnyOf;
@@ -79,15 +76,6 @@
 
 void destroy_channel_elem(grpc_channel_element* /*elem*/) {}
 
-<<<<<<< HEAD
-const grpc_channel_filter test_filter = {
-    grpc_call_next_op,    nullptr,
-    grpc_channel_next_op, 0,
-    init_call_elem,       grpc_call_stack_ignore_set_pollset_or_pollset_set,
-    destroy_call_elem,    0,
-    init_channel_elem,    grpc_channel_stack_no_post_init,
-    destroy_channel_elem, grpc_channel_next_get_info,
-=======
 static const grpc_channel_filter test_filter = {
     grpc_call_next_op,
     [](grpc_channel_element*, grpc_core::CallArgs,
@@ -106,7 +94,6 @@
     grpc_channel_stack_no_post_init,
     destroy_channel_elem,
     grpc_channel_next_get_info,
->>>>>>> 7e341a54
     "filter_init_fails"};
 
 void RegisterFilter(grpc_channel_stack_type type) {
