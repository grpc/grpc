//
//
// Copyright 2016 gRPC authors.
//
// Licensed under the Apache License, Version 2.0 (the "License");
// you may not use this file except in compliance with the License.
// You may obtain a copy of the License at
//
//     http://www.apache.org/licenses/LICENSE-2.0
//
// Unless required by applicable law or agreed to in writing, software
// distributed under the License is distributed on an "AS IS" BASIS,
// WITHOUT WARRANTIES OR CONDITIONS OF ANY KIND, either express or implied.
// See the License for the specific language governing permissions and
// limitations under the License.
//
//

#include <limits.h>
#include <string.h>

#include <algorithm>
<<<<<<< HEAD
=======
#include <functional>
>>>>>>> 555f3e26
#include <memory>
#include <vector>

#include "absl/status/status.h"

#include <grpc/byte_buffer.h>
#include <grpc/grpc.h>
#include <grpc/impl/propagation_bits.h>
#include <grpc/slice.h>
#include <grpc/status.h>
#include <grpc/support/log.h>
#include <grpc/support/time.h>

#include "src/core/lib/channel/channel_args.h"
#include "src/core/lib/channel/channel_fwd.h"
#include "src/core/lib/channel/channel_stack.h"
#include "src/core/lib/channel/channel_stack_builder.h"
#include "src/core/lib/config/core_configuration.h"
#include "src/core/lib/gprpp/status_helper.h"
#include "src/core/lib/iomgr/closure.h"
#include "src/core/lib/iomgr/error.h"
#include "src/core/lib/promise/arena_promise.h"
#include "src/core/lib/promise/promise.h"
#include "src/core/lib/surface/channel_stack_type.h"
#include "src/core/lib/transport/transport.h"
#include "test/core/end2end/cq_verifier.h"
#include "test/core/end2end/end2end_tests.h"
#include "test/core/util/test_config.h"

enum { TIMEOUT = 200000 };

static bool g_enable_server_channel_filter = false;
static bool g_enable_client_channel_filter = false;
static bool g_enable_client_subchannel_filter = false;
static bool g_channel_filter_init_failure = false;

static std::unique_ptr<CoreTestFixture> begin_test(
    const CoreTestConfiguration& config, const char* test_name,
    grpc_channel_args* client_args, grpc_channel_args* server_args) {
  gpr_log(GPR_INFO, "Running test: %s/%s", test_name, config.name);
  auto f = config.create_fixture(grpc_core::ChannelArgs::FromC(client_args),
                                 grpc_core::ChannelArgs::FromC(server_args));
  f->InitServer(grpc_core::ChannelArgs::FromC(server_args));
  f->InitClient(grpc_core::ChannelArgs::FromC(client_args));
  return f;
}

// Simple request via a SERVER_CHANNEL filter that always fails to
// initialize the call.
static void test_server_channel_filter(const CoreTestConfiguration& config) {
  grpc_call* c;
  grpc_call* s;
  grpc_slice request_payload_slice =
      grpc_slice_from_copied_string("hello world");
  grpc_byte_buffer* request_payload =
      grpc_raw_byte_buffer_create(&request_payload_slice, 1);
  auto f = begin_test(config, "filter_init_fails", nullptr, nullptr);
  grpc_core::CqVerifier cqv(f->cq());
  grpc_op ops[6];
  grpc_op* op;
  grpc_metadata_array initial_metadata_recv;
  grpc_metadata_array trailing_metadata_recv;
  grpc_metadata_array request_metadata_recv;
  grpc_byte_buffer* request_payload_recv = nullptr;
  grpc_call_details call_details;
  grpc_status_code status;
  grpc_call_error error;
  grpc_slice details;

  gpr_timespec deadline = grpc_timeout_seconds_to_deadline(5);
  c = grpc_channel_create_call(f->client(), nullptr, GRPC_PROPAGATE_DEFAULTS,
                               f->cq(), grpc_slice_from_static_string("/foo"),
                               nullptr, deadline, nullptr);
  GPR_ASSERT(c);

  grpc_metadata_array_init(&initial_metadata_recv);
  grpc_metadata_array_init(&trailing_metadata_recv);
  grpc_metadata_array_init(&request_metadata_recv);
  grpc_call_details_init(&call_details);

  memset(ops, 0, sizeof(ops));
  op = ops;
  op->op = GRPC_OP_SEND_INITIAL_METADATA;
  op->data.send_initial_metadata.count = 0;
  op->data.send_initial_metadata.metadata = nullptr;
  op->flags = 0;
  op->reserved = nullptr;
  op++;
  op->op = GRPC_OP_SEND_MESSAGE;
  op->data.send_message.send_message = request_payload;
  op->flags = 0;
  op->reserved = nullptr;
  op++;
  op->op = GRPC_OP_SEND_CLOSE_FROM_CLIENT;
  op->flags = 0;
  op->reserved = nullptr;
  op++;
  op->op = GRPC_OP_RECV_INITIAL_METADATA;
  op->data.recv_initial_metadata.recv_initial_metadata = &initial_metadata_recv;
  op->flags = 0;
  op->reserved = nullptr;
  op++;
  op->op = GRPC_OP_RECV_STATUS_ON_CLIENT;
  op->data.recv_status_on_client.trailing_metadata = &trailing_metadata_recv;
  op->data.recv_status_on_client.status = &status;
  op->data.recv_status_on_client.status_details = &details;
  op->flags = 0;
  op->reserved = nullptr;
  op++;
  error = grpc_call_start_batch(c, ops, static_cast<size_t>(op - ops),
                                grpc_core::CqVerifier::tag(1), nullptr);
  GPR_ASSERT(GRPC_CALL_OK == error);

  error = grpc_server_request_call(f->server(), &s, &call_details,
                                   &request_metadata_recv, f->cq(), f->cq(),
                                   grpc_core::CqVerifier::tag(101));
  GPR_ASSERT(GRPC_CALL_OK == error);

  cqv.Expect(grpc_core::CqVerifier::tag(1), true);
  cqv.Verify();

  if (g_channel_filter_init_failure) {
    // Inproc channel returns invalid_argument and other clients return
    // unavailable.
    // Windows with sockpair returns unknown.
    GPR_ASSERT(status == GRPC_STATUS_UNKNOWN ||
               status == GRPC_STATUS_UNAVAILABLE ||
               status == GRPC_STATUS_INVALID_ARGUMENT);
  } else {
    GPR_ASSERT(status == GRPC_STATUS_PERMISSION_DENIED);
    GPR_ASSERT(0 == grpc_slice_str_cmp(details, "access denied"));
  }

  f->ShutdownServer();

  grpc_slice_unref(details);
  grpc_metadata_array_destroy(&initial_metadata_recv);
  grpc_metadata_array_destroy(&trailing_metadata_recv);
  grpc_metadata_array_destroy(&request_metadata_recv);
  grpc_call_details_destroy(&call_details);

  grpc_call_unref(c);

  grpc_byte_buffer_destroy(request_payload);
  grpc_byte_buffer_destroy(request_payload_recv);
}

// Simple request via a CLIENT_CHANNEL or CLIENT_DIRECT_CHANNEL filter
// that always fails to initialize the call.
static void test_client_channel_filter(const CoreTestConfiguration& config) {
  grpc_call* c;
  grpc_slice request_payload_slice =
      grpc_slice_from_copied_string("hello world");
  grpc_byte_buffer* request_payload =
      grpc_raw_byte_buffer_create(&request_payload_slice, 1);
  gpr_timespec deadline = grpc_timeout_seconds_to_deadline(5);
  auto f = begin_test(config, "filter_init_fails", nullptr, nullptr);
  grpc_core::CqVerifier cqv(f->cq());
  grpc_op ops[6];
  grpc_op* op;
  grpc_metadata_array initial_metadata_recv;
  grpc_metadata_array trailing_metadata_recv;
  grpc_metadata_array request_metadata_recv;
  grpc_byte_buffer* request_payload_recv = nullptr;
  grpc_call_details call_details;
  grpc_status_code status;
  grpc_call_error error;
  grpc_slice details;

  c = grpc_channel_create_call(f->client(), nullptr, GRPC_PROPAGATE_DEFAULTS,
                               f->cq(), grpc_slice_from_static_string("/foo"),
                               nullptr, deadline, nullptr);
  GPR_ASSERT(c);

  grpc_metadata_array_init(&initial_metadata_recv);
  grpc_metadata_array_init(&trailing_metadata_recv);
  grpc_metadata_array_init(&request_metadata_recv);
  grpc_call_details_init(&call_details);

  memset(ops, 0, sizeof(ops));
  op = ops;
  op->op = GRPC_OP_SEND_INITIAL_METADATA;
  op->data.send_initial_metadata.count = 0;
  op->data.send_initial_metadata.metadata = nullptr;
  op->flags = 0;
  op->reserved = nullptr;
  op++;
  op->op = GRPC_OP_SEND_MESSAGE;
  op->data.send_message.send_message = request_payload;
  op->flags = 0;
  op->reserved = nullptr;
  op++;
  op->op = GRPC_OP_SEND_CLOSE_FROM_CLIENT;
  op->flags = 0;
  op->reserved = nullptr;
  op++;
  op->op = GRPC_OP_RECV_INITIAL_METADATA;
  op->data.recv_initial_metadata.recv_initial_metadata = &initial_metadata_recv;
  op->flags = 0;
  op->reserved = nullptr;
  op++;
  op->op = GRPC_OP_RECV_STATUS_ON_CLIENT;
  op->data.recv_status_on_client.trailing_metadata = &trailing_metadata_recv;
  op->data.recv_status_on_client.status = &status;
  op->data.recv_status_on_client.status_details = &details;
  op->flags = 0;
  op->reserved = nullptr;
  op++;
  error = grpc_call_start_batch(c, ops, static_cast<size_t>(op - ops),
                                grpc_core::CqVerifier::tag(1), nullptr);
  GPR_ASSERT(GRPC_CALL_OK == error);

  cqv.Expect(grpc_core::CqVerifier::tag(1), true);
  cqv.Verify();

  if (g_channel_filter_init_failure) {
    GPR_ASSERT(status == GRPC_STATUS_INVALID_ARGUMENT);
  } else {
    GPR_ASSERT(status == GRPC_STATUS_PERMISSION_DENIED);
    GPR_ASSERT(0 == grpc_slice_str_cmp(details, "access denied"));
  }

  f->ShutdownServer();

  grpc_slice_unref(details);
  grpc_metadata_array_destroy(&initial_metadata_recv);
  grpc_metadata_array_destroy(&trailing_metadata_recv);
  grpc_metadata_array_destroy(&request_metadata_recv);
  grpc_call_details_destroy(&call_details);

  grpc_call_unref(c);

  grpc_byte_buffer_destroy(request_payload);
  grpc_byte_buffer_destroy(request_payload_recv);
}

// Simple request via a CLIENT_SUBCHANNEL filter that always fails to
// initialize the call.
static void test_client_subchannel_filter(const CoreTestConfiguration& config) {
  grpc_call* c;
  grpc_slice request_payload_slice =
      grpc_slice_from_copied_string("hello world");
  grpc_byte_buffer* request_payload =
      grpc_raw_byte_buffer_create(&request_payload_slice, 1);
  gpr_timespec deadline = grpc_timeout_seconds_to_deadline(5);
  auto f = begin_test(config, "filter_init_fails", nullptr, nullptr);
  grpc_core::CqVerifier cqv(f->cq());
  grpc_op ops[6];
  grpc_op* op;
  grpc_metadata_array initial_metadata_recv;
  grpc_metadata_array trailing_metadata_recv;
  grpc_metadata_array request_metadata_recv;
  grpc_byte_buffer* request_payload_recv = nullptr;
  grpc_call_details call_details;
  grpc_status_code status;
  grpc_call_error error;
  grpc_slice details;

  c = grpc_channel_create_call(f->client(), nullptr, GRPC_PROPAGATE_DEFAULTS,
                               f->cq(), grpc_slice_from_static_string("/foo"),
                               nullptr, deadline, nullptr);
  GPR_ASSERT(c);

  grpc_metadata_array_init(&initial_metadata_recv);
  grpc_metadata_array_init(&trailing_metadata_recv);
  grpc_metadata_array_init(&request_metadata_recv);
  grpc_call_details_init(&call_details);

  memset(ops, 0, sizeof(ops));
  op = ops;
  op->op = GRPC_OP_SEND_INITIAL_METADATA;
  op->data.send_initial_metadata.count = 0;
  op->data.send_initial_metadata.metadata = nullptr;
  op->flags = 0;
  op->reserved = nullptr;
  op++;
  op->op = GRPC_OP_SEND_MESSAGE;
  op->data.send_message.send_message = request_payload;
  op->flags = 0;
  op->reserved = nullptr;
  op++;
  op->op = GRPC_OP_SEND_CLOSE_FROM_CLIENT;
  op->flags = 0;
  op->reserved = nullptr;
  op++;
  op->op = GRPC_OP_RECV_INITIAL_METADATA;
  op->data.recv_initial_metadata.recv_initial_metadata = &initial_metadata_recv;
  op->flags = 0;
  op->reserved = nullptr;
  op++;
  op->op = GRPC_OP_RECV_STATUS_ON_CLIENT;
  op->data.recv_status_on_client.trailing_metadata = &trailing_metadata_recv;
  op->data.recv_status_on_client.status = &status;
  op->data.recv_status_on_client.status_details = &details;
  op->flags = 0;
  op->reserved = nullptr;
  op++;

  error = grpc_call_start_batch(c, ops, static_cast<size_t>(op - ops),
                                grpc_core::CqVerifier::tag(1), nullptr);
  GPR_ASSERT(GRPC_CALL_OK == error);

  cqv.Expect(grpc_core::CqVerifier::tag(1), true);
  cqv.Verify();

  if (g_channel_filter_init_failure) {
    GPR_ASSERT(status == GRPC_STATUS_UNAVAILABLE);
  } else {
    GPR_ASSERT(status == GRPC_STATUS_PERMISSION_DENIED);
    GPR_ASSERT(0 == grpc_slice_str_cmp(details, "access denied"));
  }

  // Reset and create a new call.  (The first call uses a different code
  // path in client_channel.c than subsequent calls on the same channel,
  // and we need to test both.)
  grpc_call_unref(c);
  status = GRPC_STATUS_OK;
  grpc_slice_unref(details);
  details = grpc_empty_slice();

  c = grpc_channel_create_call(f->client(), nullptr, GRPC_PROPAGATE_DEFAULTS,
                               f->cq(), grpc_slice_from_static_string("/foo"),
                               nullptr, deadline, nullptr);
  GPR_ASSERT(c);

  error = grpc_call_start_batch(c, ops, static_cast<size_t>(op - ops),
                                grpc_core::CqVerifier::tag(2), nullptr);
  GPR_ASSERT(GRPC_CALL_OK == error);

  cqv.Expect(grpc_core::CqVerifier::tag(2), true);
  cqv.Verify();

  if (g_channel_filter_init_failure) {
    GPR_ASSERT(status == GRPC_STATUS_UNAVAILABLE);
  } else {
    GPR_ASSERT(status == GRPC_STATUS_PERMISSION_DENIED);
    GPR_ASSERT(0 == grpc_slice_str_cmp(details, "access denied"));
  }

  grpc_slice_unref(details);
  grpc_metadata_array_destroy(&initial_metadata_recv);
  grpc_metadata_array_destroy(&trailing_metadata_recv);
  grpc_metadata_array_destroy(&request_metadata_recv);
  grpc_call_details_destroy(&call_details);

  grpc_call_unref(c);

  grpc_byte_buffer_destroy(request_payload);
  grpc_byte_buffer_destroy(request_payload_recv);
}

//******************************************************************************
// Test filter - always fails to initialize a call
//

static grpc_error_handle init_call_elem(
    grpc_call_element* /*elem*/, const grpc_call_element_args* /*args*/) {
  return grpc_error_set_int(GRPC_ERROR_CREATE("access denied"),
                            grpc_core::StatusIntProperty::kRpcStatus,
                            GRPC_STATUS_PERMISSION_DENIED);
}

static void destroy_call_elem(grpc_call_element* /*elem*/,
                              const grpc_call_final_info* /*final_info*/,
                              grpc_closure* /*ignored*/) {}

static grpc_error_handle init_channel_elem(
    grpc_channel_element* /*elem*/, grpc_channel_element_args* /*args*/) {
  if (g_channel_filter_init_failure) {
    return grpc_error_set_int(
        GRPC_ERROR_CREATE("Test channel filter init error"),
        grpc_core::StatusIntProperty::kRpcStatus, GRPC_STATUS_INVALID_ARGUMENT);
  }
  return absl::OkStatus();
}

static void destroy_channel_elem(grpc_channel_element* /*elem*/) {}

static const grpc_channel_filter test_filter = {
    grpc_call_next_op,
    [](grpc_channel_element*, grpc_core::CallArgs,
       grpc_core::NextPromiseFactory)
        -> grpc_core::ArenaPromise<grpc_core::ServerMetadataHandle> {
      return grpc_core::Immediate(grpc_core::ServerMetadataFromStatus(
          absl::PermissionDeniedError("access denied")));
    },
    grpc_channel_next_op,
    0,
    init_call_elem,
    grpc_call_stack_ignore_set_pollset_or_pollset_set,
    destroy_call_elem,
    0,
    init_channel_elem,
    grpc_channel_stack_no_post_init,
    destroy_channel_elem,
    grpc_channel_next_get_info,
    "filter_init_fails"};

//******************************************************************************
// Registration
//

static void filter_init_fails_internal(const CoreTestConfiguration& config) {
  gpr_log(GPR_INFO, "Testing SERVER_CHANNEL filter.");
  g_enable_server_channel_filter = true;
  test_server_channel_filter(config);
  g_enable_server_channel_filter = false;
  gpr_log(GPR_INFO, "Testing CLIENT_CHANNEL / CLIENT_DIRECT_CHANNEL filter.");
  g_enable_client_channel_filter = true;
  test_client_channel_filter(config);
  g_enable_client_channel_filter = false;
  // If the client handshake completes before the server handshake and the
  // client is able to send application data before the server handshake
  // completes, then testing the CLIENT_SUBCHANNEL filter will cause the server
  // to freeze waiting for the final handshake message from the client. This
  // handshake message will never arrive because it would have been sent with
  // the first application data message, which failed because of the filter.
  if ((config.feature_mask & FEATURE_MASK_SUPPORTS_CLIENT_CHANNEL) &&
      !(config.feature_mask &
        FEATURE_MASK_DOES_NOT_SUPPORT_CLIENT_HANDSHAKE_COMPLETE_FIRST)) {
    gpr_log(GPR_INFO, "Testing CLIENT_SUBCHANNEL filter.");
    g_enable_client_subchannel_filter = true;
    test_client_subchannel_filter(config);
    g_enable_client_subchannel_filter = false;
  }
}

void filter_init_fails(const CoreTestConfiguration& config) {
  grpc_core::CoreConfiguration::RunWithSpecialConfiguration(
      [](grpc_core::CoreConfiguration::Builder* builder) {
        grpc_core::BuildCoreConfiguration(builder);
        auto register_stage = [builder](grpc_channel_stack_type type,
                                        bool* enable) {
          builder->channel_init()->RegisterStage(
              type, INT_MAX, [enable](grpc_core::ChannelStackBuilder* builder) {
                if (!*enable) return true;
                // Want to add the filter as close to the end as possible,
                // to make sure that all of the filters work well together.
                // However, we can't add it at the very end, because either the
                // client_channel filter or connected_channel filter must be the
                // last one.  So we add it right before the last one.
                auto it = builder->mutable_stack()->end();
                --it;
                builder->mutable_stack()->insert(it, &test_filter);
                return true;
              });
        };
        register_stage(GRPC_SERVER_CHANNEL, &g_enable_server_channel_filter);
        register_stage(GRPC_CLIENT_CHANNEL, &g_enable_client_channel_filter);
        register_stage(GRPC_CLIENT_SUBCHANNEL,
                       &g_enable_client_subchannel_filter);
        register_stage(GRPC_CLIENT_DIRECT_CHANNEL,
                       &g_enable_client_channel_filter);
      },
      [&config] { filter_init_fails_internal(config); });
}

void filter_init_fails_pre_init(void) {}<|MERGE_RESOLUTION|>--- conflicted
+++ resolved
@@ -20,10 +20,7 @@
 #include <string.h>
 
 #include <algorithm>
-<<<<<<< HEAD
-=======
 #include <functional>
->>>>>>> 555f3e26
 #include <memory>
 #include <vector>
 
