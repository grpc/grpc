--- conflicted
+++ resolved
@@ -17,11 +17,7 @@
 //
 
 #include <memory>
-<<<<<<< HEAD
-=======
 #include <utility>
-#include <vector>
->>>>>>> c9df0ca4
 
 #include "absl/status/status.h"
 #include "absl/types/optional.h"
