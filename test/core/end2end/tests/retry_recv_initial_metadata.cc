//
//
// Copyright 2017 gRPC authors.
//
// Licensed under the Apache License, Version 2.0 (the "License");
// you may not use this file except in compliance with the License.
// You may obtain a copy of the License at
//
//     http://www.apache.org/licenses/LICENSE-2.0
//
// Unless required by applicable law or agreed to in writing, software
// distributed under the License is distributed on an "AS IS" BASIS,
// WITHOUT WARRANTIES OR CONDITIONS OF ANY KIND, either express or implied.
// See the License for the specific language governing permissions and
// limitations under the License.
//
//

<<<<<<< HEAD
#include <string>

#include "absl/strings/string_view.h"
=======
#include <memory>

>>>>>>> bae0c705
#include "absl/types/optional.h"
#include "gtest/gtest.h"

#include <grpc/impl/channel_arg_names.h>
#include <grpc/status.h>

#include "src/core/lib/channel/channel_args.h"
#include "src/core/lib/gprpp/time.h"
#include "test/core/end2end/end2end_tests.h"

namespace grpc_core {
namespace {

// Tests that receiving initial metadata commits the call.
// - 1 retry allowed for ABORTED status
// - first attempt receives initial metadata before trailing metadata,
//   so no retry is done even though status was ABORTED
CORE_END2END_TEST(RetryTest, RetryRecvInitialMetadata) {
  // TODO(vigneshbabu): re-enable these before release
  SKIP_IF_USES_EVENT_ENGINE_CLIENT();
  InitServer(ChannelArgs());
  InitClient(ChannelArgs().Set(
      GRPC_ARG_SERVICE_CONFIG,
      "{\n"
      "  \"methodConfig\": [ {\n"
      "    \"name\": [\n"
      "      { \"service\": \"service\", \"method\": \"method\" }\n"
      "    ],\n"
      "    \"retryPolicy\": {\n"
      "      \"maxAttempts\": 2,\n"
      "      \"initialBackoff\": \"1s\",\n"
      "      \"maxBackoff\": \"120s\",\n"
      "      \"backoffMultiplier\": 1.6,\n"
      "      \"retryableStatusCodes\": [ \"ABORTED\" ]\n"
      "    }\n"
      "  } ]\n"
      "}"));
  auto c =
      NewClientCall("/service/method").Timeout(Duration::Minutes(1)).Create();
  EXPECT_NE(c.GetPeer(), absl::nullopt);
  IncomingMessage server_message;
  IncomingMetadata server_initial_metadata;
  IncomingStatusOnClient server_status;
  c.NewBatch(1)
      .SendInitialMetadata({})
      .SendMessage("foo")
      .RecvMessage(server_message)
      .SendCloseFromClient()
      .RecvInitialMetadata(server_initial_metadata)
      .RecvStatusOnClient(server_status);
  auto s = RequestCall(101);
  Expect(101, true);
  Step();
  EXPECT_NE(s.GetPeer(), absl::nullopt);
  EXPECT_NE(c.GetPeer(), absl::nullopt);
  // Server sends initial metadata in its own batch, before sending
  // trailing metadata.
  // Ideally, this would not require actually sending any metadata
  // entries, but we do so to avoid sporadic failures in the proxy
  // tests, where the proxy may wind up combining the batches, depending
  // on timing.  Sending a metadata entry ensures that the transport
  // won't send a Trailers-Only response, even if the batches are combined.
  s.NewBatch(102).SendInitialMetadata({{"key1", "val1"}});
  Expect(102, true);
  Step();
  IncomingCloseOnServer client_close;
  s.NewBatch(103)
      .SendStatusFromServer(GRPC_STATUS_ABORTED, "xyz", {})
      .RecvCloseOnServer(client_close);
  Expect(103, true);
  Expect(1, true);
  Step();
  EXPECT_EQ(server_status.status(), GRPC_STATUS_ABORTED);
  EXPECT_EQ(server_status.message(), "xyz");
  EXPECT_EQ(s.method(), "/service/method");
  EXPECT_FALSE(client_close.was_cancelled());
}

}  // namespace
}  // namespace grpc_core<|MERGE_RESOLUTION|>--- conflicted
+++ resolved
@@ -16,14 +16,8 @@
 //
 //
 
-<<<<<<< HEAD
-#include <string>
-
-#include "absl/strings/string_view.h"
-=======
 #include <memory>
 
->>>>>>> bae0c705
 #include "absl/types/optional.h"
 #include "gtest/gtest.h"
 
