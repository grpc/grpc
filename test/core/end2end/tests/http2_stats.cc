--- conflicted
+++ resolved
@@ -193,49 +193,6 @@
   }
 };
 
-class FakeStatsPlugin : public grpc_core::StatsPlugin {
-  bool IsEnabledForChannel(const ChannelScope& /*scope*/) const override {
-    return true;
-  }
-  bool IsEnabledForServer(const ChannelArgs& /*args*/) const override {
-    return true;
-  }
-  void AddCounter(
-      GlobalInstrumentsRegistry::GlobalUInt64CounterHandle /*handle*/,
-      uint64_t /*value*/, absl::Span<const absl::string_view> /*label_values*/,
-      absl::Span<const absl::string_view> /*optional_values*/) override {}
-  void AddCounter(
-      GlobalInstrumentsRegistry::GlobalDoubleCounterHandle /*handle*/,
-      double /*value*/, absl::Span<const absl::string_view> /*label_values*/,
-      absl::Span<const absl::string_view> /*optional_values*/) override {}
-  void RecordHistogram(
-      GlobalInstrumentsRegistry::GlobalUInt64HistogramHandle /*handle*/,
-      uint64_t /*value*/, absl::Span<const absl::string_view> /*label_values*/,
-      absl::Span<const absl::string_view> /*optional_values*/) override {}
-  void RecordHistogram(
-      GlobalInstrumentsRegistry::GlobalDoubleHistogramHandle /*handle*/,
-      double /*value*/, absl::Span<const absl::string_view> /*label_values*/,
-      absl::Span<const absl::string_view> /*optional_values*/) override {}
-  void SetGauge(
-      GlobalInstrumentsRegistry::GlobalInt64GaugeHandle /*handle*/,
-      int64_t /*value*/, absl::Span<const absl::string_view> /*label_values*/,
-      absl::Span<const absl::string_view> /*optional_values*/) override {}
-  void SetGauge(
-      GlobalInstrumentsRegistry::GlobalDoubleGaugeHandle /*handle*/,
-      double /*value*/, absl::Span<const absl::string_view> /*label_values*/,
-      absl::Span<const absl::string_view> /*optional_values*/) override {}
-  void AddCallback(RegisteredMetricCallback* /*callback*/) override {}
-  void RemoveCallback(RegisteredMetricCallback* /*callback*/) override {}
-  ClientCallTracer* GetClientCallTracer(absl::string_view /*canonical_target*/,
-                                        Slice /*path*/, Arena* arena,
-                                        bool /*registered_method*/) override {
-    return arena->ManagedNew<FakeCallTracer>();
-  }
-  ServerCallTracerFactory* GetServerCallTracerFactory(Arena* arena) override {
-    return arena->ManagedNew<FakeServerCallTracerFactory>();
-  }
-};
-
 // This test verifies the HTTP2 stats on a stream
 CORE_END2END_TEST(Http2FullstackSingleHopTest, StreamStats) {
   if (!IsHttp2StatsFixEnabled()) {
@@ -244,13 +201,8 @@
   g_mu = new Mutex();
   g_client_call_ended_notify = new Notification();
   g_server_call_ended_notify = new Notification();
-<<<<<<< HEAD
-  grpc_core::GlobalStatsPluginRegistry::RegisterStatsPlugin(
-      std::make_shared<FakeStatsPlugin>());
-=======
   GlobalStatsPluginRegistry::RegisterStatsPlugin(
       std::make_shared<NewFakeStatsPlugin>());
->>>>>>> c54c69dc
   auto send_from_client = RandomSlice(10);
   auto send_from_server = RandomSlice(20);
   CoreEnd2endTest::IncomingStatusOnClient server_status;
