--- conflicted
+++ resolved
@@ -54,16 +54,11 @@
     grpc_tracer_set_enabled("all", false);
     absl::AddLogSink(this);
   }
-<<<<<<< HEAD
 
   ~VerifyLogNoiseLogSink() override {
     CHECK(no_unwanted_logs_);
     //  Reverse everything done in the constructor.
     absl::RemoveLogSink(this);
-=======
-  ~Verifier() {
-    // This is broken. Replace with an absl log sink.
->>>>>>> 729847ab
     saved_trace_flags_.Restore();
     absl::SetGlobalVLogLevel(saved_absl_verbosity_);
     absl::SetMinLogLevel(saved_absl_severity_);
@@ -144,7 +139,6 @@
     }
     auto it = allowed_logs_by_module->find(filename);
     if (it != allowed_logs_by_module->end() &&
-<<<<<<< HEAD
         std::regex_search(std::string(entry.text_message()), it->second)) {
       return;
     }
@@ -157,19 +151,6 @@
           std::regex_search(std::string(entry.text_message()), it->second)) {
         return;
       }
-=======
-        std::regex_search(args->message, it->second)) {
-      return;
-    }
-    std::string message = absl::StrCat("Unwanted log: ", args->message);
-    args->message = message.c_str();
-    GTEST_FAIL();
-  }
-
-  static void NoErrorLog(gpr_log_func_args* args) {
-    if (args->severity == GPR_LOG_SEVERITY_ERROR) {
-      NoLog(args);
->>>>>>> 729847ab
     }
     no_unwanted_logs_ = false;
     LOG(ERROR)
@@ -185,11 +166,6 @@
   bool no_unwanted_logs_;
 };
 
-<<<<<<< HEAD
-=======
-std::atomic<gpr_log_func> Verifier::g_log_func_(NoErrorLog);
-
->>>>>>> 729847ab
 void SimpleRequest(CoreEnd2endTest& test) {
   auto c = test.NewClientCall("/foo").Timeout(Duration::Seconds(5)).Create();
   EXPECT_NE(c.GetPeer(), absl::nullopt);
@@ -234,4 +210,5 @@
     SimpleRequest(*this);
   }
 }
+
 }  // namespace grpc_core