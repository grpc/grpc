--- conflicted
+++ resolved
@@ -114,13 +114,9 @@
     'filter_causes_close': default_test_options._replace(cpu_cost=LOWCPU),
     'filter_call_init_fails': default_test_options,
     'filter_latency': default_test_options._replace(cpu_cost=LOWCPU),
-<<<<<<< HEAD
+    'filter_status_code': default_test_options._replace(cpu_cost=LOWCPU),
     'graceful_server_shutdown': default_test_options._replace(
         cpu_cost=LOWCPU, exclude_inproc=True),
-=======
-    'filter_status_code': default_test_options._replace(cpu_cost=LOWCPU),
-    'graceful_server_shutdown': default_test_options._replace(cpu_cost=LOWCPU,exclude_inproc=True),
->>>>>>> 47fe8507
     'hpack_size': default_test_options._replace(proxyable=False,
                                                 traceable=False,
                                                 cpu_cost=LOWCPU),
