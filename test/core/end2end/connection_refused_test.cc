--- conflicted
+++ resolved
@@ -133,14 +133,8 @@
   grpc_metadata_array_destroy(&trailing_metadata_recv);
 
   {
-<<<<<<< HEAD
     grpc_core::ExecCtx _local_exec_ctx;
-    if (args != NULL) grpc_channel_args_destroy(args);
-=======
-    grpc_exec_ctx exec_ctx = GRPC_EXEC_CTX_INIT;
-    if (args != nullptr) grpc_channel_args_destroy(&exec_ctx, args);
-    grpc_exec_ctx_finish(&exec_ctx);
->>>>>>> 82c8f945
+    if (args != nullptr) grpc_channel_args_destroy(args);
   }
 
   grpc_shutdown();
