--- conflicted
+++ resolved
@@ -94,11 +94,7 @@
     "h2_local_abstract_uds_percent_encoded": _fixture_options(
         secure = True,
         dns_resolver = False,
-<<<<<<< HEAD
-        _platforms = ["linux", "mac", "posix"],
-=======
         _platforms = ["linux", "posix"],
->>>>>>> b7d4569d
     ),
     "h2_local_uds": _fixture_options(
         secure = True,
