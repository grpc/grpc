#!/usr/bin/env python2.7
# Copyright 2015 gRPC authors.
#
# Licensed under the Apache License, Version 2.0 (the "License");
# you may not use this file except in compliance with the License.
# You may obtain a copy of the License at
#
#     http://www.apache.org/licenses/LICENSE-2.0
#
# Unless required by applicable law or agreed to in writing, software
# distributed under the License is distributed on an "AS IS" BASIS,
# WITHOUT WARRANTIES OR CONDITIONS OF ANY KIND, either express or implied.
# See the License for the specific language governing permissions and
# limitations under the License.

"""Generates the appropriate build.json data for all the end2end tests."""

load("//bazel:grpc_build_system.bzl", "grpc_cc_binary", "grpc_cc_library")

POLLERS = ["epollex", "epoll1", "poll", "poll-cv"]

def _fixture_options(
        fullstack = True,
        includes_proxy = False,
        dns_resolver = True,
        name_resolution = True,
        secure = True,
        tracing = False,
        _platforms = ["windows", "linux", "mac", "posix"],
        is_inproc = False,
        is_http2 = True,
        supports_proxy_auth = False,
        supports_write_buffering = True,
        client_channel = True):
    return struct(
        fullstack = fullstack,
        includes_proxy = includes_proxy,
        dns_resolver = dns_resolver,
        name_resolution = name_resolution,
        secure = secure,
        tracing = tracing,
        is_inproc = is_inproc,
        is_http2 = is_http2,
        supports_proxy_auth = supports_proxy_auth,
        supports_write_buffering = supports_write_buffering,
        client_channel = client_channel,
        #_platforms=_platforms,
    )

# maps fixture name to whether it requires the security library
END2END_FIXTURES = {
    "h2_compress": _fixture_options(),
    "h2_census": _fixture_options(),
    # TODO(juanlishen): This is disabled for now, but should be considered to re-enable once we have
    # decided how the load reporting service should be enabled.
    #'h2_load_reporting': _fixture_options(),
    "h2_fakesec": _fixture_options(),
    "h2_fd": _fixture_options(
        dns_resolver = False,
        fullstack = False,
        client_channel = False,
        _platforms = ["linux", "mac", "posix"],
    ),
    "h2_full": _fixture_options(),
    "h2_full+pipe": _fixture_options(_platforms = ["linux"]),
    "h2_full+trace": _fixture_options(tracing = True),
    "h2_full+workarounds": _fixture_options(),
    "h2_http_proxy": _fixture_options(supports_proxy_auth = True),
    "h2_oauth2": _fixture_options(),
    "h2_proxy": _fixture_options(includes_proxy = True),
    "h2_sockpair_1byte": _fixture_options(
        fullstack = False,
        dns_resolver = False,
        client_channel = False,
    ),
    "h2_sockpair": _fixture_options(
        fullstack = False,
        dns_resolver = False,
        client_channel = False,
    ),
    "h2_sockpair+trace": _fixture_options(
        fullstack = False,
        dns_resolver = False,
        tracing = True,
        client_channel = False,
    ),
    "h2_ssl": _fixture_options(secure = True),
<<<<<<< HEAD
    "h2_spiffe": _fixture_options(secure = True),
    "h2_local": _fixture_options(secure = True, dns_resolver = False, _platforms = ["linux", "mac", "posix"]),
=======
    "h2_local_uds": _fixture_options(secure = True, dns_resolver = False, _platforms = ["linux", "mac", "posix"]),
    "h2_local_ipv4": _fixture_options(secure = True, dns_resolver = False, _platforms = ["linux", "mac", "posix"]),
    "h2_local_ipv6": _fixture_options(secure = True, dns_resolver = False, _platforms = ["linux", "mac", "posix"]),
>>>>>>> 3c3876a5
    "h2_ssl_proxy": _fixture_options(includes_proxy = True, secure = True),
    "h2_uds": _fixture_options(
        dns_resolver = False,
        _platforms = ["linux", "mac", "posix"],
    ),
    "inproc": _fixture_options(
        secure = True,
        fullstack = False,
        dns_resolver = False,
        name_resolution = False,
        is_inproc = True,
        is_http2 = False,
        supports_write_buffering = False,
        client_channel = False,
    ),
}

# maps fixture name to whether it requires the security library
END2END_NOSEC_FIXTURES = {
    "h2_compress": _fixture_options(secure = False),
    "h2_census": _fixture_options(secure = False),
    # TODO(juanlishen): This is disabled for now, but should be considered to re-enable once we have
    # decided how the load reporting service should be enabled.
    #'h2_load_reporting': _fixture_options(),
    "h2_fakesec": _fixture_options(),
    "h2_fd": _fixture_options(
        dns_resolver = False,
        fullstack = False,
        client_channel = False,
        secure = False,
        _platforms = ["linux", "mac", "posix"],
    ),
    "h2_full": _fixture_options(secure = False),
    "h2_full+pipe": _fixture_options(secure = False, _platforms = ["linux"]),
    "h2_full+trace": _fixture_options(secure = False, tracing = True),
    "h2_full+workarounds": _fixture_options(secure = False),
    "h2_http_proxy": _fixture_options(secure = False, supports_proxy_auth = True),
    "h2_proxy": _fixture_options(secure = False, includes_proxy = True),
    "h2_sockpair_1byte": _fixture_options(
        fullstack = False,
        dns_resolver = False,
        client_channel = False,
        secure = False,
    ),
    "h2_sockpair": _fixture_options(
        fullstack = False,
        dns_resolver = False,
        client_channel = False,
        secure = False,
    ),
    "h2_sockpair+trace": _fixture_options(
        fullstack = False,
        dns_resolver = False,
        tracing = True,
        secure = False,
        client_channel = False,
    ),
    "h2_ssl": _fixture_options(secure = False),
    "h2_ssl_proxy": _fixture_options(includes_proxy = True, secure = False),
    "h2_uds": _fixture_options(
        dns_resolver = False,
        _platforms = ["linux", "mac", "posix"],
        secure = False,
    ),
}

def _test_options(
        needs_fullstack = False,
        needs_dns = False,
        needs_names = False,
        proxyable = True,
        secure = False,
        traceable = False,
        exclude_inproc = False,
        needs_http2 = False,
        needs_proxy_auth = False,
        needs_write_buffering = False,
        needs_client_channel = False):
    return struct(
        needs_fullstack = needs_fullstack,
        needs_dns = needs_dns,
        needs_names = needs_names,
        proxyable = proxyable,
        secure = secure,
        traceable = traceable,
        exclude_inproc = exclude_inproc,
        needs_http2 = needs_http2,
        needs_proxy_auth = needs_proxy_auth,
        needs_write_buffering = needs_write_buffering,
        needs_client_channel = needs_client_channel,
    )

# maps test names to options
END2END_TESTS = {
    "bad_hostname": _test_options(needs_names = True),
    "bad_ping": _test_options(needs_fullstack = True, proxyable = False),
    "binary_metadata": _test_options(),
    "resource_quota_server": _test_options(proxyable = False),
    "call_creds": _test_options(secure = True),
    "call_host_override": _test_options(
        needs_fullstack = True,
        needs_dns = True,
        needs_names = True,
    ),
    "cancel_after_accept": _test_options(),
    "cancel_after_client_done": _test_options(),
    "cancel_after_invoke": _test_options(),
    "cancel_after_round_trip": _test_options(),
    "cancel_before_invoke": _test_options(),
    "cancel_in_a_vacuum": _test_options(),
    "cancel_with_status": _test_options(),
    "compressed_payload": _test_options(proxyable = False, exclude_inproc = True),
    "connectivity": _test_options(
        needs_fullstack = True,
        needs_names = True,
        proxyable = False,
    ),
    "channelz": _test_options(),
    "default_host": _test_options(
        needs_fullstack = True,
        needs_dns = True,
        needs_names = True,
    ),
    "disappearing_server": _test_options(needs_fullstack = True, needs_names = True),
    "empty_batch": _test_options(),
    "filter_causes_close": _test_options(),
    "filter_call_init_fails": _test_options(),
    "graceful_server_shutdown": _test_options(exclude_inproc = True),
    "hpack_size": _test_options(
        proxyable = False,
        traceable = False,
        exclude_inproc = True,
    ),
    "high_initial_seqno": _test_options(),
    "idempotent_request": _test_options(),
    "invoke_large_request": _test_options(),
    "keepalive_timeout": _test_options(proxyable = False, needs_http2 = True),
    "large_metadata": _test_options(),
    "max_concurrent_streams": _test_options(
        proxyable = False,
        exclude_inproc = True,
    ),
    "max_connection_age": _test_options(exclude_inproc = True),
    "max_connection_idle": _test_options(needs_fullstack = True, proxyable = False),
    "max_message_length": _test_options(),
    "negative_deadline": _test_options(),
    "network_status_change": _test_options(),
    "no_error_on_hotpath": _test_options(proxyable = False),
    "no_logging": _test_options(traceable = False),
    "no_op": _test_options(),
    "payload": _test_options(),
    # TODO(juanlishen): This is disabled for now because it depends on some generated functions in
    # end2end_tests.cc, which are not generated because they would depend on OpenCensus while
    # OpenCensus can only be built via Bazel so far.
    # 'load_reporting_hook': _test_options(),
    "ping_pong_streaming": _test_options(),
    "ping": _test_options(needs_fullstack = True, proxyable = False),
    "proxy_auth": _test_options(needs_proxy_auth = True),
    "registered_call": _test_options(),
    "request_with_flags": _test_options(proxyable = False),
    "request_with_payload": _test_options(),
    # TODO(roth): Remove proxyable=False for all retry tests once we
    # have a way for the proxy to propagate the fact that trailing
    # metadata is available when initial metadata is returned.
    # See https://github.com/grpc/grpc/issues/14467 for context.
    "retry": _test_options(needs_client_channel = True, proxyable = False),
    "retry_cancellation": _test_options(
        needs_client_channel = True,
        proxyable = False,
    ),
    "retry_disabled": _test_options(needs_client_channel = True, proxyable = False),
    "retry_exceeds_buffer_size_in_initial_batch": _test_options(
        needs_client_channel = True,
        proxyable = False,
    ),
    "retry_exceeds_buffer_size_in_subsequent_batch": _test_options(
        needs_client_channel = True,
        proxyable = False,
    ),
    "retry_non_retriable_status": _test_options(
        needs_client_channel = True,
        proxyable = False,
    ),
    "retry_non_retriable_status_before_recv_trailing_metadata_started": _test_options(needs_client_channel = True, proxyable = False),
    "retry_recv_initial_metadata": _test_options(
        needs_client_channel = True,
        proxyable = False,
    ),
    "retry_recv_message": _test_options(
        needs_client_channel = True,
        proxyable = False,
    ),
    "retry_server_pushback_delay": _test_options(
        needs_client_channel = True,
        proxyable = False,
    ),
    "retry_server_pushback_disabled": _test_options(
        needs_client_channel = True,
        proxyable = False,
    ),
    "retry_streaming": _test_options(needs_client_channel = True, proxyable = False),
    "retry_streaming_after_commit": _test_options(
        needs_client_channel = True,
        proxyable = False,
    ),
    "retry_streaming_succeeds_before_replay_finished": _test_options(
        needs_client_channel = True,
        proxyable = False,
    ),
    "retry_throttled": _test_options(
        needs_client_channel = True,
        proxyable = False,
    ),
    "retry_too_many_attempts": _test_options(
        needs_client_channel = True,
        proxyable = False,
    ),
    "server_finishes_request": _test_options(),
    "shutdown_finishes_calls": _test_options(),
    "shutdown_finishes_tags": _test_options(),
    "simple_cacheable_request": _test_options(),
    "simple_delayed_request": _test_options(needs_fullstack = True),
    "simple_metadata": _test_options(),
    "simple_request": _test_options(),
    "streaming_error_response": _test_options(),
    "stream_compression_compressed_payload": _test_options(
        proxyable = False,
        exclude_inproc = True,
    ),
    "stream_compression_payload": _test_options(exclude_inproc = True),
    "stream_compression_ping_pong_streaming": _test_options(exclude_inproc = True),
    "trailing_metadata": _test_options(),
    "authority_not_supported": _test_options(),
    "filter_latency": _test_options(),
    "filter_status_code": _test_options(),
    "workaround_cronet_compression": _test_options(),
    "write_buffering": _test_options(needs_write_buffering = True),
    "write_buffering_at_end": _test_options(needs_write_buffering = True),
}

def _compatible(fopt, topt):
    if topt.needs_fullstack:
        if not fopt.fullstack:
            return False
    if topt.needs_dns:
        if not fopt.dns_resolver:
            return False
    if topt.needs_names:
        if not fopt.name_resolution:
            return False
    if not topt.proxyable:
        if fopt.includes_proxy:
            return False
    if not topt.traceable:
        if fopt.tracing:
            return False
    if topt.exclude_inproc:
        if fopt.is_inproc:
            return False
    if topt.needs_http2:
        if not fopt.is_http2:
            return False
    if topt.needs_proxy_auth:
        if not fopt.supports_proxy_auth:
            return False
    if topt.needs_write_buffering:
        if not fopt.supports_write_buffering:
            return False
    if topt.needs_client_channel:
        if not fopt.client_channel:
            return False
    return True

def grpc_end2end_tests():
    grpc_cc_library(
        name = "end2end_tests",
        srcs = ["end2end_tests.cc", "end2end_test_utils.cc"] + [
            "tests/%s.cc" % t
            for t in sorted(END2END_TESTS.keys())
        ],
        hdrs = [
            "tests/cancel_test_helpers.h",
            "end2end_tests.h",
        ],
        language = "C++",
        deps = [
            ":cq_verifier",
            ":ssl_test_data",
            ":http_proxy",
            ":proxy",
            ":local_util",
        ],
    )

    for f, fopt in END2END_FIXTURES.items():
        grpc_cc_binary(
            name = "%s_test" % f,
            srcs = ["fixtures/%s.cc" % f],
            language = "C++",
            deps = [
                ":end2end_tests",
                "//test/core/util:grpc_test_util",
                "//:grpc",
                "//test/core/util:gpr_test_util",
                "//:gpr",
            ],
        )
        for t, topt in END2END_TESTS.items():
            #print(_compatible(fopt, topt), f, t, fopt, topt)
            if not _compatible(fopt, topt):
                continue
            for poller in POLLERS:
                native.sh_test(
                    name = "%s_test@%s@poller=%s" % (f, t, poller),
                    data = [":%s_test" % f],
                    srcs = ["end2end_test.sh"],
                    args = [
                        "$(location %s_test)" % f,
                        t,
                        poller,
                    ],
                )

def grpc_end2end_nosec_tests():
    grpc_cc_library(
        name = "end2end_nosec_tests",
        srcs = ["end2end_nosec_tests.cc", "end2end_test_utils.cc"] + [
            "tests/%s.cc" % t
            for t in sorted(END2END_TESTS.keys())
            if not END2END_TESTS[t].secure
        ],
        hdrs = [
            "tests/cancel_test_helpers.h",
            "end2end_tests.h",
        ],
        language = "C++",
        deps = [
            ":cq_verifier",
            ":ssl_test_data",
            ":http_proxy",
            ":proxy",
            ":local_util",
        ],
    )

    for f, fopt in END2END_NOSEC_FIXTURES.items():
        if fopt.secure:
            continue
        grpc_cc_binary(
            name = "%s_nosec_test" % f,
            srcs = ["fixtures/%s.cc" % f],
            language = "C++",
            deps = [
                ":end2end_nosec_tests",
                "//test/core/util:grpc_test_util_unsecure",
                "//:grpc_unsecure",
                "//test/core/util:gpr_test_util",
                "//:gpr",
            ],
        )
        for t, topt in END2END_TESTS.items():
            #print(_compatible(fopt, topt), f, t, fopt, topt)
            if not _compatible(fopt, topt):
                continue
            if topt.secure:
                continue
            for poller in POLLERS:
                native.sh_test(
                    name = "%s_nosec_test@%s@poller=%s" % (f, t, poller),
                    data = [":%s_nosec_test" % f],
                    srcs = ["end2end_test.sh"],
                    args = [
                        "$(location %s_nosec_test)" % f,
                        t,
                        poller,
                    ],
                )<|MERGE_RESOLUTION|>--- conflicted
+++ resolved
@@ -85,14 +85,10 @@
         client_channel = False,
     ),
     "h2_ssl": _fixture_options(secure = True),
-<<<<<<< HEAD
     "h2_spiffe": _fixture_options(secure = True),
-    "h2_local": _fixture_options(secure = True, dns_resolver = False, _platforms = ["linux", "mac", "posix"]),
-=======
     "h2_local_uds": _fixture_options(secure = True, dns_resolver = False, _platforms = ["linux", "mac", "posix"]),
     "h2_local_ipv4": _fixture_options(secure = True, dns_resolver = False, _platforms = ["linux", "mac", "posix"]),
     "h2_local_ipv6": _fixture_options(secure = True, dns_resolver = False, _platforms = ["linux", "mac", "posix"]),
->>>>>>> 3c3876a5
     "h2_ssl_proxy": _fixture_options(includes_proxy = True, secure = True),
     "h2_uds": _fixture_options(
         dns_resolver = False,
