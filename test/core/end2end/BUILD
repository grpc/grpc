--- conflicted
+++ resolved
@@ -186,11 +186,8 @@
         "//:grpc_public_hdrs",
         "//:grpc_resolver_dns_ares",
         "//:server_address",
-<<<<<<< HEAD
-        "//src/core:channel_args",
-=======
+        "//src/core:channel_args",
         "//src/core:closure",
->>>>>>> 7e3ada34
         "//src/core:default_event_engine",
         "//src/core:error",
         "//src/core:grpc_sockaddr",
