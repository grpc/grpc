--- conflicted
+++ resolved
@@ -455,10 +455,6 @@
 )
 
 grpc_core_end2end_test_suite(
-<<<<<<< HEAD
-    name = "end2end",
-    config_src = "end2end_config.cc",
-=======
     name = "end2end_http2",
     config_src = "end2end_http2_config.cc",
     flaky = True,
@@ -480,6 +476,5 @@
 grpc_core_end2end_test_suite(
     name = "end2end_inproc",
     config_src = "end2end_inproc_config.cc",
->>>>>>> 67b6bae9
     flaky = True,
 )