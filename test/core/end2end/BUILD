# Copyright 2016 gRPC authors.
#
# Licensed under the Apache License, Version 2.0 (the "License");
# you may not use this file except in compliance with the License.
# You may obtain a copy of the License at
#
#     http://www.apache.org/licenses/LICENSE-2.0
#
# Unless required by applicable law or agreed to in writing, software
# distributed under the License is distributed on an "AS IS" BASIS,
# WITHOUT WARRANTIES OR CONDITIONS OF ANY KIND, either express or implied.
# See the License for the specific language governing permissions and
# limitations under the License.

load("//bazel:grpc_build_system.bzl", "grpc_cc_library", "grpc_cc_proto_library", "grpc_cc_test", "grpc_internal_proto_library", "grpc_package")
load("//test/core/end2end:grpc_core_end2end_test.bzl", "grpc_core_end2end_test_suite")

licenses(["notice"])

grpc_package(name = "test/core/end2end")

grpc_cc_library(
    name = "cq_verifier",
    testonly = 1,
    srcs = ["cq_verifier.cc"],
    hdrs = ["cq_verifier.h"],
    external_deps = [
        "absl/container:flat_hash_map",
        "absl/functional:any_invocable",
        "absl/log:check",
        "absl/log:log",
        "absl/strings",
        "absl/strings:str_format",
        "gtest",
    ],
    visibility = ["//:__subpackages__"],
    deps = [
        "//:debug_location",
        "//:gpr",
        "//:grpc",
        "//src/core:match",
        "//src/core:time",
        "//test/core/test_util:grpc_test_util",
    ],
)

grpc_cc_library(
    name = "ssl_test_data",
    srcs = [
        "data/client_certs.cc",
        "data/server1_cert.cc",
        "data/server1_key.cc",
        "data/test_root_cert.cc",
    ],
    hdrs = ["data/ssl_test_data.h"],
    visibility = ["//:__subpackages__"],
)

grpc_cc_library(
    name = "http_proxy",
    srcs = ["fixtures/http_proxy_fixture.cc"],
    hdrs = ["fixtures/http_proxy_fixture.h"],
    external_deps = [
        "absl/log:check",
        "absl/log:log",
        "absl/status",
        "absl/status:statusor",
        "absl/strings",
    ],
    visibility = ["//test/cpp/end2end/xds:__subpackages__"],
    deps = [
        "//:config",
        "//:exec_ctx",
        "//:gpr",
        "//:grpc",
        "//:httpcli",
        "//:sockaddr_utils",
        "//src/core:channel_args",
        "//src/core:channel_args_endpoint_config",
        "//src/core:channel_args_preconditioning",
        "//src/core:closure",
        "//src/core:default_event_engine",
        "//src/core:error",
        "//src/core:iomgr_fwd",
        "//src/core:pollset_set",
        "//src/core:resolved_address",
        "//src/core:slice_refcount",
        "//src/core:status_helper",
        "//src/core:time",
        "//test/core/test_util:grpc_test_util",
    ],
)

grpc_cc_library(
    name = "proxy",
    srcs = ["fixtures/proxy.cc"],
    hdrs = ["fixtures/proxy.h"],
    external_deps = [
        "absl/log:check",
        "absl/log:log",
    ],
    deps = [
        "//:channel_arg_names",
        "//:gpr",
        "//:grpc",
        "//:grpc_public_hdrs",
        "//src/core:channel_args",
        "//test/core/test_util:grpc_test_util",
    ],
)

# Notes:
# - We have several platforms on which fuzzers do not work,
#   but we want to fuzz on Linux to find all the nice bugs that it finds.
# - We also don't want to keep our own test running infrastructure
#   to make all this work.
# - We have an expectation that fuzztest will work as far as running
#   tests (maybe without fuzzing) soon.
# - We can't customize the defines that cmake pulls in
# - fuzztest isn't yet integrated with our cmake infrastructure
# So:
# - For now, define a library for fuzz testing, and one for gtest
#   (and one for both to keep ensuring that works)
# - Build tests on all platforms, exclude fuzzers from platforms
#   where we don't work
# - Choose defines carefully so that the defaults are what we want
#   on cmake (basically, gtest - and no fuzztest)
[
    grpc_cc_library(
        name = "end2end_test_lib" +
               ("_fuzztest" if fuzz else "_no_fuzztest") +
               ("_gtest" if gtest else "_no_gtest"),
        testonly = 1,
        srcs = [
            "end2end_test_suites.cc",
            "end2end_tests.cc",
            "fixtures/local_util.cc",
        ],
        hdrs = [
            "end2end_tests.h",
            "fixtures/h2_oauth2_common.h",
            "fixtures/h2_ssl_cred_reload_fixture.h",
            "fixtures/h2_ssl_tls_common.h",
            "fixtures/h2_tls_common.h",
            "fixtures/inproc_fixture.h",
            "fixtures/local_util.h",
            "fixtures/secure_fixture.h",
            "fixtures/sockpair_fixture.h",
            "tests/cancel_test_helpers.h",
        ],
        defines =
            (["GRPC_END2END_TEST_INCLUDE_FUZZER"] if fuzz else []) +
            ([] if gtest else ["GRPC_END2END_TEST_NO_GTEST"]),
        external_deps = [
            "absl/functional:any_invocable",
            "absl/log:check",
            "absl/log:log",
            "absl/memory",
            "absl/meta:type_traits",
            "absl/random",
            "absl/strings",
            "gtest",
        ] + (["fuzztest"] if fuzz else []),
        tags = ["no_windows"] if fuzz else [],
        deps = [
            "cq_verifier",
            "end2end_test_fuzzer_cc_proto",
            "http_proxy",
            "proxy",
            "//:config",
            "//:debug_location",
            "//:gpr",
            "//:grpc",
            "//:grpc_public_hdrs",
            "//src/core:bitset",
            "//src/core:channel_args",
            "//src/core:chaotic_good_connector",
            "//src/core:chaotic_good_server",
            "//src/core:default_event_engine",
            "//src/core:no_destruct",
            "//src/core:slice",
            "//src/core:time",
            "//test/core/call:batch_builder",
            "//test/core/event_engine:event_engine_test_utils",
            "//test/core/event_engine/fuzzing_event_engine",
            "//test/core/test_util:fuzz_config_vars",
            "//test/core/test_util:grpc_test_util",
        ] + (["//test/core/test_util:fuzz_config_vars_helpers"] if fuzz else []),
        alwayslink = 1,
    )
    for (fuzz, gtest) in [
        (True, False),
        (False, True),
        (True, True),
    ]
]

<<<<<<< HEAD
grpc_core_end2end_test(name = "bad_ping")

grpc_core_end2end_test(name = "binary_metadata")

grpc_core_end2end_test(name = "call_creds")

grpc_core_end2end_test(name = "call_host_override")

grpc_core_end2end_test(
    name = "cancel_after_accept",
    shard_count = 5,
)

grpc_core_end2end_test(
    name = "cancel_after_client_done",
    shard_count = 5,
)

grpc_core_end2end_test(
    name = "cancel_after_invoke",
    flaky = True,
    shard_count = 5,
)

grpc_core_end2end_test(
    name = "cancel_after_round_trip",
    shard_count = 5,
)

grpc_core_end2end_test(name = "cancel_before_invoke")

grpc_core_end2end_test(name = "cancel_in_a_vacuum")

grpc_core_end2end_test(
    name = "cancel_with_status",
    flaky = True,
)

grpc_core_end2end_test(name = "channelz")

grpc_core_end2end_test(name = "client_streaming")

grpc_core_end2end_test(
    name = "compressed_payload",
    tags = ["compression_test"],
)

grpc_core_end2end_test(name = "connectivity")

grpc_core_end2end_test(name = "default_host")

grpc_core_end2end_test(name = "disappearing_server")

grpc_core_end2end_test(name = "empty_batch")

grpc_core_end2end_test(name = "filter_causes_close")

grpc_core_end2end_test(name = "filter_init_fails")

grpc_core_end2end_test(name = "filtered_metadata")

grpc_core_end2end_test(name = "graceful_server_shutdown")

grpc_core_end2end_test(name = "grpc_authz")

grpc_core_end2end_test(
    name = "high_initial_seqno",
    shard_count = 5,
)

grpc_core_end2end_test(
    name = "hpack_size",
    shard_count = 10,
)

grpc_core_end2end_test(name = "http2_stats")

grpc_core_end2end_test(
    name = "invoke_large_request",
    shard_count = 5,
)

grpc_core_end2end_test(name = "keepalive_timeout")

grpc_core_end2end_test(
    name = "large_metadata",
    shard_count = 5,
)

grpc_core_end2end_test(
    name = "max_concurrent_streams",
    shard_count = 5,
)

grpc_core_end2end_test(name = "max_connection_age")

grpc_core_end2end_test(name = "max_connection_idle")

grpc_core_end2end_test(name = "max_message_length")

grpc_core_end2end_test(name = "negative_deadline")

grpc_core_end2end_test(name = "no_logging")

grpc_core_end2end_test(name = "no_op")

grpc_core_end2end_test(
    name = "payload",
    shard_count = 10,
)

grpc_core_end2end_test(name = "ping")

grpc_core_end2end_test(name = "ping_pong_streaming")

grpc_core_end2end_test(
    name = "proxy_auth",
    enable_fuzzing = False,
)

grpc_core_end2end_test(name = "registered_call")

grpc_core_end2end_test(
    name = "request_with_flags",
    shard_count = 10,
)

grpc_core_end2end_test(name = "request_with_payload")

grpc_core_end2end_test(name = "resource_quota_server")

grpc_core_end2end_test(name = "retry")

grpc_core_end2end_test(name = "retry_cancel_after_first_attempt_starts")

grpc_core_end2end_test(
    name = "retry_cancel_during_delay",
    shard_count = 10,
)

grpc_core_end2end_test(name = "retry_cancel_with_multiple_send_batches")

grpc_core_end2end_test(name = "retry_cancellation")

grpc_core_end2end_test(name = "retry_disabled")

grpc_core_end2end_test(name = "retry_exceeds_buffer_size_in_delay")

grpc_core_end2end_test(name = "retry_exceeds_buffer_size_in_initial_batch")

grpc_core_end2end_test(name = "retry_exceeds_buffer_size_in_subsequent_batch")

grpc_core_end2end_test(name = "retry_lb_drop")

grpc_core_end2end_test(name = "retry_lb_fail")

grpc_core_end2end_test(name = "retry_non_retriable_status")

grpc_core_end2end_test(name = "retry_non_retriable_status_before_trailers")

grpc_core_end2end_test(name = "retry_per_attempt_recv_timeout")

grpc_core_end2end_test(name = "retry_per_attempt_recv_timeout_on_last_attempt")

grpc_core_end2end_test(name = "retry_recv_initial_metadata")

grpc_core_end2end_test(name = "retry_recv_message")

grpc_core_end2end_test(name = "retry_recv_message_replay")

grpc_core_end2end_test(name = "retry_recv_trailing_metadata_error")

grpc_core_end2end_test(name = "retry_send_initial_metadata_refs")

grpc_core_end2end_test(name = "retry_send_op_fails")

grpc_core_end2end_test(name = "retry_send_recv_batch")

grpc_core_end2end_test(name = "retry_server_pushback_delay")

grpc_core_end2end_test(name = "retry_server_pushback_disabled")

grpc_core_end2end_test(name = "retry_streaming")

grpc_core_end2end_test(name = "retry_streaming_after_commit")

grpc_core_end2end_test(name = "retry_streaming_succeeds_before_replay_finished")

grpc_core_end2end_test(name = "retry_throttled")

grpc_core_end2end_test(name = "retry_too_many_attempts")

grpc_core_end2end_test(name = "retry_transparent_goaway")

grpc_core_end2end_test(name = "retry_transparent_max_concurrent_streams")

grpc_core_end2end_test(name = "retry_transparent_not_sent_on_wire")

grpc_core_end2end_test(name = "retry_unref_before_finish")

grpc_core_end2end_test(name = "retry_unref_before_recv")

grpc_core_end2end_test(name = "server_finishes_request")

grpc_core_end2end_test(name = "server_streaming")

grpc_core_end2end_test(name = "shutdown_finishes_calls")

grpc_core_end2end_test(name = "shutdown_finishes_tags")

grpc_core_end2end_test(
    name = "simple_delayed_request",
    shard_count = 3,
)

grpc_core_end2end_test(name = "simple_metadata")

grpc_core_end2end_test(name = "simple_request")

grpc_core_end2end_test(name = "streaming_error_response")

grpc_core_end2end_test(name = "timeout_before_request_call")

grpc_core_end2end_test(name = "trailing_metadata")

grpc_core_end2end_test(name = "write_buffering")

grpc_core_end2end_test(name = "write_buffering_at_end")

=======
>>>>>>> 8c7c3944
grpc_cc_test(
    name = "bad_server_response_test",
    srcs = ["bad_server_response_test.cc"],
    external_deps = [
        "absl/log:check",
        "absl/log:log",
    ],
    deps = [
        "cq_verifier",
        "//:exec_ctx",
        "//:gpr",
        "//:grpc",
        "//:grpc_public_hdrs",
        "//src/core:closure",
        "//src/core:error",
        "//src/core:event_engine_shim",
        "//src/core:gpr_atm",
        "//src/core:iomgr_fwd",
        "//src/core:notification",
        "//src/core:slice",
        "//src/core:status_helper",
        "//test/core/test_util:grpc_test_util",
    ],
)

grpc_cc_test(
    name = "connection_refused_test",
    srcs = ["connection_refused_test.cc"],
    external_deps = [
        "absl/log:check",
        "absl/log:log",
    ],
    deps = [
        "cq_verifier",
        "//:channel_arg_names",
        "//:exec_ctx",
        "//:gpr",
        "//:grpc_public_hdrs",
        "//src/core:channel_args",
        "//test/core/test_util:grpc_test_util",
    ],
)

grpc_cc_test(
    name = "dualstack_socket_test",
    srcs = ["dualstack_socket_test.cc"],
    external_deps = [
        "absl/log:check",
        "absl/log:log",
        "absl/status:statusor",
        "absl/strings",
        "absl/strings:str_format",
    ],
    tags = ["no_windows"],
    deps = [
        "cq_verifier",
        "//:gpr",
        "//:grpc",
        "//:grpc_public_hdrs",
        "//src/core:error",
        "//src/core:event_engine_common",
        "//src/core:event_engine_tcp_socket_utils",
        "//src/core:iomgr_port",
        "//test/core/test_util:grpc_test_util",
    ],
)

grpc_cc_test(
    name = "goaway_server_test",
    srcs = ["goaway_server_test.cc"],
    external_deps = [
        "absl/log:check",
        "absl/log:log",
        "absl/status",
        "absl/status:statusor",
        "absl/strings",
    ],
    deps = [
        "cq_verifier",
        "//:channel_arg_names",
        "//:debug_location",
        "//:endpoint_addresses",
        "//:exec_ctx",
        "//:gpr",
        "//:grpc",
        "//:grpc_public_hdrs",
        "//:grpc_resolver_dns_ares",
        "//src/core:channel_args",
        "//src/core:closure",
        "//src/core:default_event_engine",
        "//src/core:error",
        "//src/core:experiments",
        "//src/core:grpc_sockaddr",
        "//src/core:iomgr_fwd",
        "//src/core:resolved_address",
        "//src/core:time",
        "//test/core/test_util:grpc_test_util",
    ],
)

grpc_cc_test(
    name = "invalid_call_argument_test",
    srcs = ["invalid_call_argument_test.cc"],
    external_deps = [
        "absl/log:check",
        "absl/log:log",
    ],
    deps = [
        "cq_verifier",
        "//:gpr",
        "//:gpr_platform",
        "//:grpc_public_hdrs",
        "//test/core/test_util:grpc_test_util",
    ],
)

grpc_cc_test(
    name = "multiple_server_queues_test",
    srcs = ["multiple_server_queues_test.cc"],
    deps = [
        "//:event_engine_base_hdrs",
        "//:gpr",
        "//test/core/test_util:grpc_test_util",
    ],
)

grpc_cc_test(
    name = "no_server_test",
    srcs = ["no_server_test.cc"],
    external_deps = [
        "absl/log:check",
        "absl/log:log",
        "absl/status",
        "absl/status:statusor",
        "absl/time",
    ],
    deps = [
        "cq_verifier",
        "//:endpoint_addresses",
        "//:exec_ctx",
        "//:gpr",
        "//:grpc_public_hdrs",
        "//:grpc_resolver",
        "//:grpc_resolver_fake",
        "//:ref_counted_ptr",
        "//src/core:channel_args",
        "//src/core:grpc_service_config",
        "//test/core/test_util:grpc_test_util",
    ],
)

grpc_cc_test(
    name = "h2_ssl_cert_test",
    srcs = [
        "end2end_tests.h",
        "h2_ssl_cert_test.cc",
    ],
    external_deps = [
        "absl/functional:any_invocable",
        "absl/log:check",
        "absl/log:log",
        "absl/memory",
        "absl/meta:type_traits",
        "absl/strings",
        "gtest",
    ],
    shard_count = 10,
    deps = [
        "cq_verifier",
        "end2end_test_lib_no_fuzztest_gtest",
        "ssl_test_data",
        "//:channel_arg_names",
        "//:config_vars",
        "//:debug_location",
        "//:gpr",
        "//:grpc",
        "//:grpc_public_hdrs",
        "//:grpc_security_base",
        "//src/core:bitset",
        "//src/core:channel_args",
        "//src/core:slice",
        "//src/core:time",
        "//test/core/event_engine:event_engine_test_utils",
        "//test/core/test_util:grpc_test_util",
    ],
)

grpc_cc_test(
    name = "h2_ssl_session_reuse_test",
    srcs = ["h2_ssl_session_reuse_test.cc"],
    data = [
        "//src/core/tsi/test_creds:ca.pem",
        "//src/core/tsi/test_creds:client.key",
        "//src/core/tsi/test_creds:client.pem",
        "//src/core/tsi/test_creds:server1.key",
        "//src/core/tsi/test_creds:server1.pem",
    ],
    external_deps = [
        "absl/log:check",
        "gtest",
    ],
    deps = [
        "cq_verifier",
        "//:channel_arg_names",
        "//:config_vars",
        "//:exec_ctx",
        "//:gpr",
        "//:grpc",
        "//:grpc_public_hdrs",
        "//src/core:channel_args",
        "//src/core:error",
        "//src/core:useful",
        "//test/core/test_util:grpc_test_util",
    ],
)

grpc_cc_test(
    name = "h2_tls_peer_property_external_verifier_test",
    srcs = ["h2_tls_peer_property_external_verifier_test.cc"],
    data = [
        "//src/core/tsi/test_creds:ca.pem",
        "//src/core/tsi/test_creds:client.key",
        "//src/core/tsi/test_creds:client.pem",
        "//src/core/tsi/test_creds:server1.key",
        "//src/core/tsi/test_creds:server1.pem",
    ],
    external_deps = [
        "absl/log:check",
        "gtest",
    ],
    deps = [
        "cq_verifier",
        "//:channel_arg_names",
        "//:config_vars",
        "//:exec_ctx",
        "//:gpr",
        "//:grpc",
        "//:grpc_public_hdrs",
        "//src/core:channel_args",
        "//src/core:error",
        "//src/core:useful",
        "//test/core/test_util:grpc_test_util",
    ],
)

grpc_internal_proto_library(
    name = "end2end_test_fuzzer_proto",
    srcs = ["end2end_test_fuzzer.proto"],
    deps = [
        "//test/core/event_engine/fuzzing_event_engine:fuzzing_event_engine_proto",
        "//test/core/test_util:fuzz_config_vars_proto",
    ],
)

grpc_cc_proto_library(
    name = "end2end_test_fuzzer_cc_proto",
    deps = ["end2end_test_fuzzer_proto"],
)

grpc_core_end2end_test_suite(
    name = "end2end_http2",
    config_src = "end2end_http2_config.cc",
    flaky = True,
)

grpc_core_end2end_test_suite(
    name = "end2end_http2_security",
    config_src = "end2end_http2_security_config.cc",
    flaky = True,
)

grpc_core_end2end_test_suite(
    name = "end2end_posix",
    config_src = "end2end_posix_config.cc",
    flaky = True,
)

grpc_core_end2end_test_suite(
    name = "end2end_chaotic_good",
    config_src = "end2end_chaotic_good_config.cc",
    flaky = True,
    tags = ["no_windows"],
)

grpc_core_end2end_test_suite(
    name = "end2end_inproc",
    config_src = "end2end_inproc_config.cc",
    flaky = True,
)<|MERGE_RESOLUTION|>--- conflicted
+++ resolved
@@ -195,238 +195,6 @@
     ]
 ]
 
-<<<<<<< HEAD
-grpc_core_end2end_test(name = "bad_ping")
-
-grpc_core_end2end_test(name = "binary_metadata")
-
-grpc_core_end2end_test(name = "call_creds")
-
-grpc_core_end2end_test(name = "call_host_override")
-
-grpc_core_end2end_test(
-    name = "cancel_after_accept",
-    shard_count = 5,
-)
-
-grpc_core_end2end_test(
-    name = "cancel_after_client_done",
-    shard_count = 5,
-)
-
-grpc_core_end2end_test(
-    name = "cancel_after_invoke",
-    flaky = True,
-    shard_count = 5,
-)
-
-grpc_core_end2end_test(
-    name = "cancel_after_round_trip",
-    shard_count = 5,
-)
-
-grpc_core_end2end_test(name = "cancel_before_invoke")
-
-grpc_core_end2end_test(name = "cancel_in_a_vacuum")
-
-grpc_core_end2end_test(
-    name = "cancel_with_status",
-    flaky = True,
-)
-
-grpc_core_end2end_test(name = "channelz")
-
-grpc_core_end2end_test(name = "client_streaming")
-
-grpc_core_end2end_test(
-    name = "compressed_payload",
-    tags = ["compression_test"],
-)
-
-grpc_core_end2end_test(name = "connectivity")
-
-grpc_core_end2end_test(name = "default_host")
-
-grpc_core_end2end_test(name = "disappearing_server")
-
-grpc_core_end2end_test(name = "empty_batch")
-
-grpc_core_end2end_test(name = "filter_causes_close")
-
-grpc_core_end2end_test(name = "filter_init_fails")
-
-grpc_core_end2end_test(name = "filtered_metadata")
-
-grpc_core_end2end_test(name = "graceful_server_shutdown")
-
-grpc_core_end2end_test(name = "grpc_authz")
-
-grpc_core_end2end_test(
-    name = "high_initial_seqno",
-    shard_count = 5,
-)
-
-grpc_core_end2end_test(
-    name = "hpack_size",
-    shard_count = 10,
-)
-
-grpc_core_end2end_test(name = "http2_stats")
-
-grpc_core_end2end_test(
-    name = "invoke_large_request",
-    shard_count = 5,
-)
-
-grpc_core_end2end_test(name = "keepalive_timeout")
-
-grpc_core_end2end_test(
-    name = "large_metadata",
-    shard_count = 5,
-)
-
-grpc_core_end2end_test(
-    name = "max_concurrent_streams",
-    shard_count = 5,
-)
-
-grpc_core_end2end_test(name = "max_connection_age")
-
-grpc_core_end2end_test(name = "max_connection_idle")
-
-grpc_core_end2end_test(name = "max_message_length")
-
-grpc_core_end2end_test(name = "negative_deadline")
-
-grpc_core_end2end_test(name = "no_logging")
-
-grpc_core_end2end_test(name = "no_op")
-
-grpc_core_end2end_test(
-    name = "payload",
-    shard_count = 10,
-)
-
-grpc_core_end2end_test(name = "ping")
-
-grpc_core_end2end_test(name = "ping_pong_streaming")
-
-grpc_core_end2end_test(
-    name = "proxy_auth",
-    enable_fuzzing = False,
-)
-
-grpc_core_end2end_test(name = "registered_call")
-
-grpc_core_end2end_test(
-    name = "request_with_flags",
-    shard_count = 10,
-)
-
-grpc_core_end2end_test(name = "request_with_payload")
-
-grpc_core_end2end_test(name = "resource_quota_server")
-
-grpc_core_end2end_test(name = "retry")
-
-grpc_core_end2end_test(name = "retry_cancel_after_first_attempt_starts")
-
-grpc_core_end2end_test(
-    name = "retry_cancel_during_delay",
-    shard_count = 10,
-)
-
-grpc_core_end2end_test(name = "retry_cancel_with_multiple_send_batches")
-
-grpc_core_end2end_test(name = "retry_cancellation")
-
-grpc_core_end2end_test(name = "retry_disabled")
-
-grpc_core_end2end_test(name = "retry_exceeds_buffer_size_in_delay")
-
-grpc_core_end2end_test(name = "retry_exceeds_buffer_size_in_initial_batch")
-
-grpc_core_end2end_test(name = "retry_exceeds_buffer_size_in_subsequent_batch")
-
-grpc_core_end2end_test(name = "retry_lb_drop")
-
-grpc_core_end2end_test(name = "retry_lb_fail")
-
-grpc_core_end2end_test(name = "retry_non_retriable_status")
-
-grpc_core_end2end_test(name = "retry_non_retriable_status_before_trailers")
-
-grpc_core_end2end_test(name = "retry_per_attempt_recv_timeout")
-
-grpc_core_end2end_test(name = "retry_per_attempt_recv_timeout_on_last_attempt")
-
-grpc_core_end2end_test(name = "retry_recv_initial_metadata")
-
-grpc_core_end2end_test(name = "retry_recv_message")
-
-grpc_core_end2end_test(name = "retry_recv_message_replay")
-
-grpc_core_end2end_test(name = "retry_recv_trailing_metadata_error")
-
-grpc_core_end2end_test(name = "retry_send_initial_metadata_refs")
-
-grpc_core_end2end_test(name = "retry_send_op_fails")
-
-grpc_core_end2end_test(name = "retry_send_recv_batch")
-
-grpc_core_end2end_test(name = "retry_server_pushback_delay")
-
-grpc_core_end2end_test(name = "retry_server_pushback_disabled")
-
-grpc_core_end2end_test(name = "retry_streaming")
-
-grpc_core_end2end_test(name = "retry_streaming_after_commit")
-
-grpc_core_end2end_test(name = "retry_streaming_succeeds_before_replay_finished")
-
-grpc_core_end2end_test(name = "retry_throttled")
-
-grpc_core_end2end_test(name = "retry_too_many_attempts")
-
-grpc_core_end2end_test(name = "retry_transparent_goaway")
-
-grpc_core_end2end_test(name = "retry_transparent_max_concurrent_streams")
-
-grpc_core_end2end_test(name = "retry_transparent_not_sent_on_wire")
-
-grpc_core_end2end_test(name = "retry_unref_before_finish")
-
-grpc_core_end2end_test(name = "retry_unref_before_recv")
-
-grpc_core_end2end_test(name = "server_finishes_request")
-
-grpc_core_end2end_test(name = "server_streaming")
-
-grpc_core_end2end_test(name = "shutdown_finishes_calls")
-
-grpc_core_end2end_test(name = "shutdown_finishes_tags")
-
-grpc_core_end2end_test(
-    name = "simple_delayed_request",
-    shard_count = 3,
-)
-
-grpc_core_end2end_test(name = "simple_metadata")
-
-grpc_core_end2end_test(name = "simple_request")
-
-grpc_core_end2end_test(name = "streaming_error_response")
-
-grpc_core_end2end_test(name = "timeout_before_request_call")
-
-grpc_core_end2end_test(name = "trailing_metadata")
-
-grpc_core_end2end_test(name = "write_buffering")
-
-grpc_core_end2end_test(name = "write_buffering_at_end")
-
-=======
->>>>>>> 8c7c3944
 grpc_cc_test(
     name = "bad_server_response_test",
     srcs = ["bad_server_response_test.cc"],
