/*
 *
 * Copyright 2016 gRPC authors.
 *
 * Licensed under the Apache License, Version 2.0 (the "License");
 * you may not use this file except in compliance with the License.
 * You may obtain a copy of the License at
 *
 *     http://www.apache.org/licenses/LICENSE-2.0
 *
 * Unless required by applicable law or agreed to in writing, software
 * distributed under the License is distributed on an "AS IS" BASIS,
 * WITHOUT WARRANTIES OR CONDITIONS OF ANY KIND, either express or implied.
 * See the License for the specific language governing permissions and
 * limitations under the License.
 *
 */

#include <string.h>

#include <grpc/grpc.h>
#include <grpc/grpc_security.h>
#include <grpc/support/alloc.h>
#include <grpc/support/log.h>
#include <grpc/support/string_util.h>

#include "src/core/ext/filters/client_channel/resolver/dns/c_ares/grpc_ares_wrapper.h"
#include "src/core/ext/filters/client_channel/server_address.h"
#include "src/core/ext/transport/chttp2/transport/chttp2_transport.h"
#include "src/core/lib/channel/channel_args.h"
#include "src/core/lib/gpr/env.h"
#include "src/core/lib/iomgr/executor.h"
#include "src/core/lib/iomgr/resolve_address.h"
#include "src/core/lib/iomgr/tcp_client.h"
#include "src/core/lib/iomgr/timer.h"
#include "src/core/lib/iomgr/timer_manager.h"
#include "src/core/lib/slice/slice_internal.h"
#include "src/core/lib/surface/channel.h"
#include "src/core/lib/surface/server.h"
#include "src/core/lib/transport/metadata.h"
#include "src/libfuzzer/libfuzzer_macro.h"
#include "test/core/end2end/data/ssl_test_data.h"
#include "test/core/end2end/fuzzers/api_fuzzer.pb.h"
#include "test/core/util/passthru_endpoint.h"

////////////////////////////////////////////////////////////////////////////////
// logging

bool squelch = true;
bool leak_check = true;

static void dont_log(gpr_log_func_args* /*args*/) {}

////////////////////////////////////////////////////////////////////////////////
// global state

static gpr_timespec g_now;
static grpc_server* g_server;
static grpc_channel* g_channel;
static grpc_resource_quota* g_resource_quota;

extern gpr_timespec (*gpr_now_impl)(gpr_clock_type clock_type);

static gpr_timespec now_impl(gpr_clock_type clock_type) {
  GPR_ASSERT(clock_type != GPR_TIMESPAN);
  gpr_timespec ts = g_now;
  ts.clock_type = clock_type;
  return ts;
}

////////////////////////////////////////////////////////////////////////////////
// dns resolution

typedef struct addr_req {
  grpc_timer timer;
  char* addr;
  grpc_closure* on_done;
  grpc_resolved_addresses** addrs;
  std::unique_ptr<grpc_core::ServerAddressList>* addresses;
} addr_req;

static void finish_resolve(void* arg, grpc_error_handle error) {
  addr_req* r = static_cast<addr_req*>(arg);

  if (error == GRPC_ERROR_NONE && 0 == strcmp(r->addr, "server")) {
    if (r->addrs != nullptr) {
      grpc_resolved_addresses* addrs =
          static_cast<grpc_resolved_addresses*>(gpr_malloc(sizeof(*addrs)));
      addrs->naddrs = 1;
      addrs->addrs = static_cast<grpc_resolved_address*>(
          gpr_malloc(sizeof(*addrs->addrs)));
      addrs->addrs[0].len = 0;
      *r->addrs = addrs;
    } else if (r->addresses != nullptr) {
      *r->addresses = absl::make_unique<grpc_core::ServerAddressList>();
      grpc_resolved_address fake_resolved_address;
      memset(&fake_resolved_address, 0, sizeof(fake_resolved_address));
      fake_resolved_address.len = 0;
      (*r->addresses)->emplace_back(fake_resolved_address, nullptr);
    }
    grpc_core::ExecCtx::Run(DEBUG_LOCATION, r->on_done, GRPC_ERROR_NONE);
  } else {
    grpc_core::ExecCtx::Run(DEBUG_LOCATION, r->on_done,
                            GRPC_ERROR_CREATE_REFERENCING_FROM_STATIC_STRING(
                                "Resolution failed", &error, 1));
  }

  gpr_free(r->addr);
  delete r;
}

void my_resolve_address(const char* addr, const char* /*default_port*/,
                        grpc_pollset_set* /*interested_parties*/,
                        grpc_closure* on_done,
                        grpc_resolved_addresses** addrs) {
  addr_req* r = new addr_req();
  r->addr = gpr_strdup(addr);
  r->on_done = on_done;
  r->addrs = addrs;
  grpc_timer_init(
      &r->timer, GPR_MS_PER_SEC + grpc_core::ExecCtx::Get()->Now(),
      GRPC_CLOSURE_CREATE(finish_resolve, r, grpc_schedule_on_exec_ctx));
}

static grpc_address_resolver_vtable fuzzer_resolver = {my_resolve_address,
                                                       nullptr};

grpc_ares_request* my_dns_lookup_ares_locked(
    const char* /*dns_server*/, const char* addr, const char* /*default_port*/,
    grpc_pollset_set* /*interested_parties*/, grpc_closure* on_done,
    std::unique_ptr<grpc_core::ServerAddressList>* addresses,
    std::unique_ptr<grpc_core::ServerAddressList>* /*balancer_addresses*/,
    char** /*service_config_json*/, int /*query_timeout*/,
    std::shared_ptr<grpc_core::WorkSerializer> /*combiner*/) {
  addr_req* r = new addr_req();
  r->addr = gpr_strdup(addr);
  r->on_done = on_done;
  r->addrs = nullptr;
  r->addresses = addresses;
  grpc_timer_init(
      &r->timer, GPR_MS_PER_SEC + grpc_core::ExecCtx::Get()->Now(),
      GRPC_CLOSURE_CREATE(finish_resolve, r, grpc_schedule_on_exec_ctx));
  return nullptr;
}

static void my_cancel_ares_request_locked(grpc_ares_request* request) {
  GPR_ASSERT(request == nullptr);
}

////////////////////////////////////////////////////////////////////////////////
// client connection

static void sched_connect(grpc_closure* closure,
                          grpc_slice_allocator* slice_allocator,
                          grpc_endpoint** ep, gpr_timespec deadline);

typedef struct {
  grpc_timer timer;
  grpc_closure* closure;
  grpc_endpoint** ep;
  gpr_timespec deadline;
  grpc_slice_allocator* slice_allocator;
} future_connect;

static void do_connect(void* arg, grpc_error_handle error) {
  future_connect* fc = static_cast<future_connect*>(arg);
  if (error != GRPC_ERROR_NONE) {
    grpc_slice_allocator_destroy(fc->slice_allocator);
    *fc->ep = nullptr;
    grpc_core::ExecCtx::Run(DEBUG_LOCATION, fc->closure, GRPC_ERROR_REF(error));
  } else if (g_server != nullptr) {
    grpc_slice_allocator_destroy(fc->slice_allocator);
    grpc_endpoint* client;
    grpc_endpoint* server;
    grpc_passthru_endpoint_create(&client, &server, nullptr);
    *fc->ep = client;

    grpc_transport* transport = grpc_create_chttp2_transport(
        nullptr, server, false,
        grpc_resource_user_create(g_resource_quota, "transport-user"));
    g_server->core_server->SetupTransport(transport, nullptr, nullptr, nullptr);
    grpc_chttp2_transport_start_reading(transport, nullptr, nullptr, nullptr);

    grpc_core::ExecCtx::Run(DEBUG_LOCATION, fc->closure, GRPC_ERROR_NONE);
  } else {
    sched_connect(fc->closure, fc->slice_allocator, fc->ep, fc->deadline);
  }
  gpr_free(fc);
}

static void sched_connect(grpc_closure* closure,
                          grpc_slice_allocator* slice_allocator,
                          grpc_endpoint** ep, gpr_timespec deadline) {
  if (gpr_time_cmp(deadline, gpr_now(deadline.clock_type)) < 0) {
    *ep = nullptr;
    grpc_slice_allocator_destroy(slice_allocator);
    grpc_core::ExecCtx::Run(
        DEBUG_LOCATION, closure,
        GRPC_ERROR_CREATE_FROM_STATIC_STRING("Connect deadline exceeded"));
    return;
  }

  future_connect* fc = static_cast<future_connect*>(gpr_malloc(sizeof(*fc)));
  fc->closure = closure;
  fc->ep = ep;
  fc->deadline = deadline;
  fc->slice_allocator = slice_allocator;
  grpc_timer_init(
      &fc->timer, GPR_MS_PER_SEC + grpc_core::ExecCtx::Get()->Now(),
      GRPC_CLOSURE_CREATE(do_connect, fc, grpc_schedule_on_exec_ctx));
}

static void my_tcp_client_connect(grpc_closure* closure, grpc_endpoint** ep,
                                  grpc_slice_allocator* slice_allocator,
                                  grpc_pollset_set* /*interested_parties*/,
                                  const grpc_channel_args* /*channel_args*/,
                                  const grpc_resolved_address* /*addr*/,
                                  grpc_millis deadline) {
  sched_connect(closure, slice_allocator, ep,
                grpc_millis_to_timespec(deadline, GPR_CLOCK_MONOTONIC));
}

grpc_tcp_client_vtable fuzz_tcp_client_vtable = {my_tcp_client_connect};

////////////////////////////////////////////////////////////////////////////////
// test driver

class Validator {
 public:
  explicit Validator(std::function<void(bool)> impl) : impl_(impl) {}

  virtual ~Validator() {}
  void Run(bool success) {
    impl_(success);
    delete this;
  }

 private:
  std::function<void(bool)> impl_;
};

Validator* MakeValidator(std::function<void(bool)> impl) {
  return new Validator(std::move(impl));
}

static Validator* AssertSuccessAndDecrement(int* counter) {
  return MakeValidator([counter](bool success) {
    GPR_ASSERT(success);
    --*counter;
  });
}

static Validator* Decrement(int* counter) {
  return MakeValidator([counter](bool) { --*counter; });
}

static Validator* ValidateConnectivityWatch(gpr_timespec deadline,
                                            int* counter) {
  return MakeValidator([deadline, counter](bool success) {
    if (!success) {
      GPR_ASSERT(gpr_time_cmp(gpr_now(deadline.clock_type), deadline) >= 0);
    }
    --*counter;
  });
}

static void free_non_null(void* p) {
  GPR_ASSERT(p != nullptr);
  gpr_free(p);
}

enum class CallType { CLIENT, SERVER, PENDING_SERVER };

class Call {
 public:
  explicit Call(CallType type) : type_(type) {}
  ~Call();

  CallType type() const { return type_; }

  bool done() const {
    if (call_ == nullptr && type() != CallType::PENDING_SERVER) return true;
    if (pending_ops_ == 0) return true;
    return false;
  }

  void SetCall(grpc_call* call) {
    GPR_ASSERT(call_ == nullptr);
    call_ = call;
  }

  grpc_call* call() const { return call_; }

  void RequestCall(grpc_server* server, grpc_completion_queue* cq) {
    auto* v = FinishedRequestCall();
    grpc_call_error error = grpc_server_request_call(
        server, &call_, &call_details_, &recv_initial_metadata_, cq, cq, v);
    if (error != GRPC_CALL_OK) {
      v->Run(false);
    }
  }

  void* Allocate(size_t size) {
    void* p = gpr_malloc(size);
    free_pointers_.push_back(p);
    return p;
  }

  template <typename T>
  T* AllocArray(size_t elems) {
    return static_cast<T*>(Allocate(sizeof(T) * elems));
  }

  template <typename T>
  T* NewCopy(T value) {
    T* p = AllocArray<T>(1);
    new (p) T(value);
    return p;
  }

  template <typename T>
  grpc_slice ReadSlice(const T& s) {
    grpc_slice slice = grpc_slice_from_cpp_string(s.value());
    if (s.intern()) {
      auto interned_slice = grpc_slice_intern(slice);
      grpc_slice_unref(slice);
      slice = interned_slice;
    }
    unref_slices_.push_back(slice);
    return slice;
  }

  template <typename M>
  grpc_metadata_array ReadMetadata(const M& metadata) {
    grpc_metadata* m = AllocArray<grpc_metadata>(metadata.size());
    for (int i = 0; i < metadata.size(); ++i) {
      m[i].key = ReadSlice(metadata[i].key());
      m[i].value = ReadSlice(metadata[i].value());
    }
    return grpc_metadata_array{static_cast<size_t>(metadata.size()),
                               static_cast<size_t>(metadata.size()), m};
  }

  grpc_op ReadOp(const api_fuzzer::BatchOp& batch_op, bool* batch_is_ok,
                 uint8_t* batch_ops,
                 std::vector<std::function<void()>>* unwinders) {
    grpc_op op;
    memset(&op, 0, sizeof(op));
    switch (batch_op.op_case()) {
      case api_fuzzer::BatchOp::kIllegalOp:
        switch (batch_op.illegal_op()) {
          case GRPC_OP_SEND_INITIAL_METADATA:
          case GRPC_OP_SEND_MESSAGE:
          case GRPC_OP_SEND_CLOSE_FROM_CLIENT:
          case GRPC_OP_SEND_STATUS_FROM_SERVER:
          case GRPC_OP_RECV_INITIAL_METADATA:
          case GRPC_OP_RECV_MESSAGE:
          case GRPC_OP_RECV_CLOSE_ON_SERVER:
          case GRPC_OP_RECV_STATUS_ON_CLIENT:
            *batch_is_ok = false;
            break;
          default:
            op.op = static_cast<grpc_op_type>(batch_op.illegal_op());
            break;
        }
        break;
      case api_fuzzer::BatchOp::OP_NOT_SET:
        /* invalid value */
        op.op = static_cast<grpc_op_type>(-1);
        *batch_is_ok = false;
        break;
      case api_fuzzer::BatchOp::kSendInitialMetadata:
        if (sent_initial_metadata_) {
          *batch_is_ok = false;
        } else {
          sent_initial_metadata_ = true;
          op.op = GRPC_OP_SEND_INITIAL_METADATA;
          *batch_ops |= 1 << GRPC_OP_SEND_INITIAL_METADATA;
          auto ary = ReadMetadata(batch_op.send_initial_metadata().metadata());
          op.data.send_initial_metadata.count = ary.count;
          op.data.send_initial_metadata.metadata = ary.metadata;
        }
        break;
      case api_fuzzer::BatchOp::kSendMessage:
        op.op = GRPC_OP_SEND_MESSAGE;
        if (send_message_ != nullptr) {
          *batch_is_ok = false;
        } else {
          *batch_ops |= 1 << GRPC_OP_SEND_MESSAGE;
          auto send = ReadSlice(batch_op.send_message().message());
          send_message_ = op.data.send_message.send_message =
              grpc_raw_byte_buffer_create(&send, 1);
          unwinders->push_back([this]() {
            grpc_byte_buffer_destroy(send_message_);
            send_message_ = nullptr;
          });
        }
        break;
      case api_fuzzer::BatchOp::kSendCloseFromClient:
        op.op = GRPC_OP_SEND_CLOSE_FROM_CLIENT;
        *batch_ops |= 1 << GRPC_OP_SEND_CLOSE_FROM_CLIENT;
        break;
      case api_fuzzer::BatchOp::kSendStatusFromServer: {
        op.op = GRPC_OP_SEND_STATUS_FROM_SERVER;
        *batch_ops |= 1 << GRPC_OP_SEND_STATUS_FROM_SERVER;
        auto ary = ReadMetadata(batch_op.send_status_from_server().metadata());
        op.data.send_status_from_server.trailing_metadata_count = ary.count;
        op.data.send_status_from_server.trailing_metadata = ary.metadata;
        op.data.send_status_from_server.status = static_cast<grpc_status_code>(
            batch_op.send_status_from_server().status_code());
        op.data.send_status_from_server.status_details =
            batch_op.send_status_from_server().has_status_details()
                ? NewCopy(ReadSlice(
                      batch_op.send_status_from_server().status_details()))
                : nullptr;
      } break;
      case api_fuzzer::BatchOp::kReceiveInitialMetadata:
        op.op = GRPC_OP_RECV_INITIAL_METADATA;
        *batch_ops |= 1 << GRPC_OP_RECV_INITIAL_METADATA;
        op.data.recv_initial_metadata.recv_initial_metadata =
            &recv_initial_metadata_;
        break;
      case api_fuzzer::BatchOp::kReceiveMessage:
        if (call_closed_) {
          *batch_is_ok = false;
        } else {
          op.op = GRPC_OP_RECV_MESSAGE;
          *batch_ops |= 1 << GRPC_OP_RECV_MESSAGE;
          op.data.recv_message.recv_message = &recv_message_;
        }
        break;
      case api_fuzzer::BatchOp::kReceiveStatusOnClient:
        op.op = GRPC_OP_RECV_STATUS_ON_CLIENT;
        op.data.recv_status_on_client.status = &status_;
        op.data.recv_status_on_client.trailing_metadata =
            &recv_trailing_metadata_;
        op.data.recv_status_on_client.status_details = &recv_status_details_;
        break;
      case api_fuzzer::BatchOp::kReceiveCloseOnServer:
        op.op = GRPC_OP_RECV_CLOSE_ON_SERVER;
        *batch_ops |= 1 << GRPC_OP_RECV_CLOSE_ON_SERVER;
        op.data.recv_close_on_server.cancelled = &cancelled_;
        break;
    }
    op.reserved = nullptr;
    op.flags = batch_op.flags();
    return op;
  }

  Validator* FinishedBatchValidator(uint8_t has_ops) {
    ++pending_ops_;
    return MakeValidator([this, has_ops](bool) {
      --pending_ops_;
      if ((has_ops & (1u << GRPC_OP_RECV_MESSAGE)) && call_closed_) {
        GPR_ASSERT(recv_message_ == nullptr);
      }
      if ((has_ops & (1u << GRPC_OP_RECV_MESSAGE) &&
           recv_message_ != nullptr)) {
        grpc_byte_buffer_destroy(recv_message_);
        recv_message_ = nullptr;
      }
      if ((has_ops & (1u << GRPC_OP_SEND_MESSAGE))) {
        grpc_byte_buffer_destroy(send_message_);
        send_message_ = nullptr;
      }
      if ((has_ops & (1u << GRPC_OP_RECV_STATUS_ON_CLIENT)) ||
          (has_ops & (1u << GRPC_OP_RECV_CLOSE_ON_SERVER))) {
        call_closed_ = true;
      }
    });
  }

  Validator* FinishedRequestCall() {
    ++pending_ops_;
    return MakeValidator([this](bool success) {
      GPR_ASSERT(pending_ops_ > 0);
      --pending_ops_;
      if (success) {
        GPR_ASSERT(call_ != nullptr);
        type_ = CallType::SERVER;
      }
    });
  }

 private:
  CallType type_;
  grpc_call* call_ = nullptr;
  grpc_byte_buffer* recv_message_;
  grpc_status_code status_;
  grpc_metadata_array recv_initial_metadata_;
  grpc_metadata_array recv_trailing_metadata_;
  grpc_slice recv_status_details_ = grpc_empty_slice();
  // set by receive close on server, unset here to trigger
  // msan if misused
  int cancelled_;
  int pending_ops_ = 0;
  bool sent_initial_metadata_ = false;
  grpc_call_details call_details_{};
  grpc_byte_buffer* send_message_ = nullptr;
  bool call_closed_ = false;

  std::vector<void*> free_pointers_;
  std::vector<grpc_slice> unref_slices_;
};

static std::vector<std::unique_ptr<Call>> g_calls;
static size_t g_active_call = 0;

static Call* ActiveCall() {
  while (!g_calls.empty()) {
    if (g_active_call >= g_calls.size()) {
      g_active_call = 0;
    }
    if (g_calls[g_active_call] != nullptr && !g_calls[g_active_call]->done()) {
      return g_calls[g_active_call].get();
    }
    g_calls.erase(g_calls.begin() + g_active_call);
  }
  return nullptr;
}

Call::~Call() {
  if (call_ != nullptr) {
    grpc_call_unref(call_);
  }

  grpc_slice_unref(recv_status_details_);
  grpc_call_details_destroy(&call_details_);

  for (auto* p : free_pointers_) {
    gpr_free(p);
  }
  for (auto s : unref_slices_) {
    grpc_slice_unref(s);
  }
}

grpc_channel_args* ReadArgs(
    const google::protobuf::RepeatedPtrField<api_fuzzer::ChannelArg>& args) {
  grpc_channel_args* res =
      static_cast<grpc_channel_args*>(gpr_malloc(sizeof(grpc_channel_args)));
  res->num_args = args.size();
  res->args =
      static_cast<grpc_arg*>(gpr_malloc(sizeof(grpc_arg) * args.size()));
  for (int i = 0; i < args.size(); i++) {
    res->args[i].key = gpr_strdup(args[i].key().c_str());
    switch (args[i].value_case()) {
      case api_fuzzer::ChannelArg::kStr:
        res->args[i].type = GRPC_ARG_STRING;
        res->args[i].value.string = gpr_strdup(args[i].str().c_str());
        break;
      case api_fuzzer::ChannelArg::kI:
        res->args[i].type = GRPC_ARG_INTEGER;
        res->args[i].value.integer = args[i].i();
        break;
      case api_fuzzer::ChannelArg::kResourceQuota:
        grpc_resource_quota_ref(g_resource_quota);
        res->args[i].type = GRPC_ARG_POINTER;
        res->args[i].value.pointer.p = g_resource_quota;
        res->args[i].value.pointer.vtable = grpc_resource_quota_arg_vtable();
        break;
      case api_fuzzer::ChannelArg::VALUE_NOT_SET:
        res->args[i].type = GRPC_ARG_INTEGER;
        res->args[i].value.integer = 0;
        break;
    }
  }
  return res;
}

static const char* ReadCredArtifact(
    const api_fuzzer::CredArtifact& artifact,
    std::initializer_list<const char*> builtins) {
  switch (artifact.type_case()) {
    case api_fuzzer::CredArtifact::kCustom:
      return artifact.custom().c_str();
    case api_fuzzer::CredArtifact::kBuiltin:
      if (artifact.builtin() < 0) return nullptr;
      if (artifact.builtin() < static_cast<int>(builtins.size())) {
        return *(builtins.begin() + artifact.builtin());
      }
      return nullptr;
    case api_fuzzer::CredArtifact::TYPE_NOT_SET:
      return nullptr;
  }
}

static grpc_channel_credentials* ReadSslChannelCreds(
    const api_fuzzer::SslChannelCreds& creds) {
  const char* root_certs =
      creds.has_root_certs()
          ? ReadCredArtifact(creds.root_certs(), {test_root_cert})
          : nullptr;
  const char* private_key =
      creds.has_private_key()
          ? ReadCredArtifact(creds.private_key(),
                             {test_server1_key, test_self_signed_client_key,
                              test_signed_client_key})
          : nullptr;
  const char* certs =
      creds.has_certs()
          ? ReadCredArtifact(creds.certs(),
                             {test_server1_cert, test_self_signed_client_cert,
                              test_signed_client_cert})
          : nullptr;
  grpc_ssl_pem_key_cert_pair key_cert_pair = {private_key, certs};
  return grpc_ssl_credentials_create(
      root_certs,
      private_key != nullptr && certs != nullptr ? &key_cert_pair : nullptr,
      nullptr, nullptr);
}

static grpc_call_credentials* ReadCallCreds(
    const api_fuzzer::CallCreds& creds) {
  switch (creds.type_case()) {
    case api_fuzzer::CallCreds::TYPE_NOT_SET:
      return nullptr;
    case api_fuzzer::CallCreds::kNull:
      return nullptr;
    case api_fuzzer::CallCreds::kCompositeCallCreds: {
      grpc_call_credentials* out = nullptr;
      for (const auto& child_creds :
           creds.composite_call_creds().call_creds()) {
        grpc_call_credentials* child = ReadCallCreds(child_creds);
        if (child != nullptr) {
          if (out == nullptr) {
            out = child;
          } else {
            auto* composed =
                grpc_composite_call_credentials_create(out, child, nullptr);
            grpc_call_credentials_release(child);
            grpc_call_credentials_release(out);
            out = composed;
          }
        }
      }
      return out;
    }
    case api_fuzzer::CallCreds::kAccessToken:
      return grpc_access_token_credentials_create(creds.access_token().c_str(),
                                                  nullptr);
    case api_fuzzer::CallCreds::kIam:
      return grpc_google_iam_credentials_create(
          creds.iam().auth_token().c_str(), creds.iam().auth_selector().c_str(),
          nullptr);
      /* TODO(ctiller): more cred types here */
  }
}

static grpc_channel_credentials* ReadChannelCreds(
    const api_fuzzer::ChannelCreds& creds) {
  switch (creds.type_case()) {
    case api_fuzzer::ChannelCreds::TYPE_NOT_SET:
      return nullptr;
    case api_fuzzer::ChannelCreds::kSslChannelCreds:
      return ReadSslChannelCreds(creds.ssl_channel_creds());
    case api_fuzzer::ChannelCreds::kCompositeChannelCreds: {
      const auto& comp = creds.composite_channel_creds();
      grpc_channel_credentials* c1 =
          comp.has_channel_creds() ? ReadChannelCreds(comp.channel_creds())
                                   : nullptr;
      grpc_call_credentials* c2 =
          comp.has_call_creds() ? ReadCallCreds(comp.call_creds()) : nullptr;
      if (c1 != nullptr && c2 != nullptr) {
        grpc_channel_credentials* out =
            grpc_composite_channel_credentials_create(c1, c2, nullptr);
        grpc_channel_credentials_release(c1);
        grpc_call_credentials_release(c2);
        return out;
      } else if (c1 != nullptr) {
        return c1;
      } else if (c2 != nullptr) {
        grpc_call_credentials_release(c2);
        return nullptr;
      } else {
        return nullptr;
      }
      GPR_UNREACHABLE_CODE(return nullptr);
    }
    case api_fuzzer::ChannelCreds::kNull:
      return nullptr;
  }
}

DEFINE_PROTO_FUZZER(const api_fuzzer::Msg& msg) {
  grpc_test_only_set_slice_hash_seed(0);
  char* grpc_trace_fuzzer = gpr_getenv("GRPC_TRACE_FUZZER");
  if (squelch && grpc_trace_fuzzer == nullptr) gpr_set_log_function(dont_log);
  gpr_free(grpc_trace_fuzzer);
  grpc_set_tcp_client_impl(&fuzz_tcp_client_vtable);
  gpr_now_impl = now_impl;
  grpc_init();
  grpc_timer_manager_set_threading(false);
  {
    grpc_core::ExecCtx exec_ctx;
    grpc_core::Executor::SetThreadingAll(false);
  }
  grpc_set_resolver_impl(&fuzzer_resolver);
  grpc_dns_lookup_ares_locked = my_dns_lookup_ares_locked;
  grpc_cancel_ares_request_locked = my_cancel_ares_request_locked;

  GPR_ASSERT(g_channel == nullptr);
  GPR_ASSERT(g_server == nullptr);

  bool server_shutdown = false;
  int pending_server_shutdowns = 0;
  int pending_channel_watches = 0;
  int pending_pings = 0;

  g_resource_quota = grpc_resource_quota_create("api_fuzzer");

  grpc_completion_queue* cq = grpc_completion_queue_create_for_next(nullptr);

  int action_index = 0;
  auto no_more_actions = [&]() { action_index = msg.actions_size(); };

  auto poll_cq = [&]() {
    grpc_event ev = grpc_completion_queue_next(
        cq, gpr_inf_past(GPR_CLOCK_REALTIME), nullptr);
    switch (ev.type) {
      case GRPC_OP_COMPLETE: {
        static_cast<Validator*>(ev.tag)->Run(ev.success);
        break;
      }
      case GRPC_QUEUE_TIMEOUT:
        break;
      case GRPC_QUEUE_SHUTDOWN:
        abort();
        break;
    }
  };

  while (action_index < msg.actions_size() || g_channel != nullptr ||
         g_server != nullptr || pending_channel_watches > 0 ||
         pending_pings > 0 || ActiveCall() != nullptr) {
    if (action_index == msg.actions_size()) {
      if (g_channel != nullptr) {
        grpc_channel_destroy(g_channel);
        g_channel = nullptr;
      }
      if (g_server != nullptr) {
        if (!server_shutdown) {
          grpc_server_shutdown_and_notify(
              g_server, cq,
              AssertSuccessAndDecrement(&pending_server_shutdowns));
          server_shutdown = true;
          pending_server_shutdowns++;
        } else if (pending_server_shutdowns == 0) {
          grpc_server_destroy(g_server);
          g_server = nullptr;
        }
      }
      for (auto& call : g_calls) {
        if (call == nullptr) continue;
        if (call->type() == CallType::PENDING_SERVER) continue;
        call.reset();
      }

      g_now = gpr_time_add(g_now, gpr_time_from_seconds(1, GPR_TIMESPAN));
      grpc_timer_manager_tick();
      poll_cq();
      continue;
    }

    grpc_timer_manager_tick();

    const api_fuzzer::Action& action = msg.actions(action_index);
    action_index++;
    switch (action.type_case()) {
      case api_fuzzer::Action::TYPE_NOT_SET:
        no_more_actions();
        break;
      // tickle completion queue
      case api_fuzzer::Action::kPollCq: {
        poll_cq();
        break;
      }
      // increment global time
      case api_fuzzer::Action::kAdvanceTime: {
        g_now = gpr_time_add(
            g_now, gpr_time_from_micros(action.advance_time(), GPR_TIMESPAN));
        break;
      }
      // create an insecure channel
      case api_fuzzer::Action::kCreateChannel: {
        if (g_channel == nullptr) {
<<<<<<< HEAD
          char* target = grpc_fuzzer_get_next_string(&inp, nullptr);
          char* target_uri;
          gpr_asprintf(&target_uri, "dns:%s", target);
          grpc_channel_args* args = read_args(&inp);
          grpc_channel_credentials* creds = grpc_insecure_credentials_create();
          g_channel = grpc_channel_create(creds, target_uri, args, nullptr);
          grpc_channel_credentials_release(creds);
=======
          grpc_channel_args* args =
              ReadArgs(action.create_channel().channel_args());
          if (action.create_channel().has_channel_creds()) {
            grpc_channel_credentials* creds =
                ReadChannelCreds(action.create_channel().channel_creds());
            g_channel = grpc_secure_channel_create(
                creds, action.create_channel().target().c_str(), args, nullptr);
            grpc_channel_credentials_release(creds);
          } else {
            g_channel = grpc_insecure_channel_create(
                action.create_channel().target().c_str(), args, nullptr);
          }
>>>>>>> b3a1f686
          GPR_ASSERT(g_channel != nullptr);
          {
            grpc_core::ExecCtx exec_ctx;
            grpc_channel_args_destroy(args);
          }
        } else {
          no_more_actions();
        }
        break;
      }
      // destroy a channel
      case api_fuzzer::Action::kCloseChannel: {
        if (g_channel != nullptr) {
          grpc_channel_destroy(g_channel);
          g_channel = nullptr;
        } else {
          no_more_actions();
        }
        break;
      }
      // bring up a server
      case api_fuzzer::Action::kCreateServer: {
        if (g_server == nullptr) {
          grpc_channel_args* args =
              ReadArgs(action.create_server().channel_args());
          g_server = grpc_server_create(args, nullptr);
          GPR_ASSERT(g_server != nullptr);
          {
            grpc_core::ExecCtx exec_ctx;
            grpc_channel_args_destroy(args);
          }
          grpc_server_register_completion_queue(g_server, cq, nullptr);
          grpc_server_start(g_server);
          server_shutdown = false;
          GPR_ASSERT(pending_server_shutdowns == 0);
        } else {
          no_more_actions();
        }
        break;
      }
      // begin server shutdown
      case api_fuzzer::Action::kShutdownServer: {
        if (g_server != nullptr) {
          grpc_server_shutdown_and_notify(
              g_server, cq,
              AssertSuccessAndDecrement(&pending_server_shutdowns));
          pending_server_shutdowns++;
          server_shutdown = true;
        } else {
          no_more_actions();
        }
        break;
      }
      // cancel all calls if shutdown
      case api_fuzzer::Action::kCancelAllCallsIfShutdown: {
        if (g_server != nullptr && server_shutdown) {
          grpc_server_cancel_all_calls(g_server);
        } else {
          no_more_actions();
        }
        break;
      }
      // destroy server
      case api_fuzzer::Action::kDestroyServerIfReady: {
        if (g_server != nullptr && server_shutdown &&
            pending_server_shutdowns == 0) {
          grpc_server_destroy(g_server);
          g_server = nullptr;
        } else {
          no_more_actions();
        }
        break;
      }
      // check connectivity
      case api_fuzzer::Action::kCheckConnectivity: {
        if (g_channel != nullptr) {
          grpc_channel_check_connectivity_state(g_channel,
                                                action.check_connectivity());
        } else {
          no_more_actions();
        }
        break;
      }
      // watch connectivity
      case api_fuzzer::Action::kWatchConnectivity: {
        if (g_channel != nullptr) {
          grpc_connectivity_state st =
              grpc_channel_check_connectivity_state(g_channel, 0);
          if (st != GRPC_CHANNEL_SHUTDOWN) {
            gpr_timespec deadline =
                gpr_time_add(gpr_now(GPR_CLOCK_REALTIME),
                             gpr_time_from_micros(action.watch_connectivity(),
                                                  GPR_TIMESPAN));
            grpc_channel_watch_connectivity_state(
                g_channel, st, deadline, cq,
                ValidateConnectivityWatch(deadline, &pending_channel_watches));
            pending_channel_watches++;
          }
        } else {
          no_more_actions();
        }
        break;
      }
      // create a call
      case api_fuzzer::Action::kCreateCall: {
        bool ok = true;
        if (g_channel == nullptr) ok = false;
        Call* parent_call = ActiveCall();
        if (parent_call != nullptr && parent_call->type() == CallType::CLIENT) {
          parent_call = nullptr;
        }
        g_calls.emplace_back(new Call(CallType::CLIENT));
        grpc_slice method =
            g_calls.back()->ReadSlice(action.create_call().method());
        if (GRPC_SLICE_LENGTH(method) == 0) {
          ok = false;
        }
        grpc_slice host =
            g_calls.back()->ReadSlice(action.create_call().host());
        gpr_timespec deadline = gpr_time_add(
            gpr_now(GPR_CLOCK_REALTIME),
            gpr_time_from_micros(action.create_call().timeout(), GPR_TIMESPAN));

        if (ok) {
          g_calls.back()->SetCall(grpc_channel_create_call(
              g_channel, parent_call == nullptr ? nullptr : parent_call->call(),
              action.create_call().propagation_mask(), cq, method, &host,
              deadline, nullptr));
        } else {
          g_calls.pop_back();
          no_more_actions();
        }
        break;
      }
      // switch the 'current' call
      case api_fuzzer::Action::kChangeActiveCall: {
        g_active_call++;
        ActiveCall();
        break;
      }
      // queue some ops on a call
      case api_fuzzer::Action::kQueueBatch: {
        auto* active_call = ActiveCall();
        if (active_call == nullptr ||
            active_call->type() == CallType::PENDING_SERVER ||
            active_call->call() == nullptr) {
          no_more_actions();
          break;
        }
        const auto& batch = action.queue_batch().operations();
        if (batch.size() > 6) {
          no_more_actions();
          break;
        }
        std::vector<grpc_op> ops;
        bool ok = true;
        uint8_t has_ops = 0;
        std::vector<std::function<void()>> unwinders;
        for (const auto& batch_op : batch) {
          ops.push_back(
              active_call->ReadOp(batch_op, &ok, &has_ops, &unwinders));
        }
        if (g_channel == nullptr) ok = false;
        if (ok) {
          auto* v = active_call->FinishedBatchValidator(has_ops);
          grpc_call_error error = grpc_call_start_batch(
              active_call->call(), ops.data(), ops.size(), v, nullptr);
          if (error != GRPC_CALL_OK) {
            v->Run(false);
          }
        } else {
          no_more_actions();
          for (auto& unwind : unwinders) {
            unwind();
          }
        }
        break;
      }
      // cancel current call
      case api_fuzzer::Action::kCancelCall: {
        auto* active_call = ActiveCall();
        if (active_call != nullptr && active_call->call() != nullptr) {
          grpc_call_cancel(active_call->call(), nullptr);
        } else {
          no_more_actions();
        }
        break;
      }
      // get a calls peer
      case api_fuzzer::Action::kGetPeer: {
        auto* active_call = ActiveCall();
        if (active_call != nullptr && active_call->call() != nullptr) {
          free_non_null(grpc_call_get_peer(active_call->call()));
        } else {
          no_more_actions();
        }
        break;
      }
      // get a channels target
      case api_fuzzer::Action::kGetTarget: {
        if (g_channel != nullptr) {
          free_non_null(grpc_channel_get_target(g_channel));
        } else {
          no_more_actions();
        }
        break;
      }
      // send a ping on a channel
      case api_fuzzer::Action::kPing: {
        if (g_channel != nullptr) {
          pending_pings++;
          grpc_channel_ping(g_channel, cq, Decrement(&pending_pings), nullptr);
        } else {
          no_more_actions();
        }
        break;
      }
      // enable a tracer
      case api_fuzzer::Action::kEnableTracer: {
        grpc_tracer_set_enabled(action.enable_tracer().c_str(), 1);
        break;
      }
      // disable a tracer
      case api_fuzzer::Action::kDisableTracer: {
        grpc_tracer_set_enabled(action.disable_tracer().c_str(), 0);
        break;
      }
      // request a server call
      case api_fuzzer::Action::kRequestCall: {
        if (g_server == nullptr) {
          no_more_actions();
          break;
        }
        g_calls.emplace_back(new Call(CallType::PENDING_SERVER));
        g_calls.back()->RequestCall(g_server, cq);
        break;
      }
      // destroy a call
      case api_fuzzer::Action::kDestroyCall: {
        auto* active_call = ActiveCall();
        if (active_call != nullptr &&
            active_call->type() != CallType::PENDING_SERVER &&
            active_call->call() != nullptr) {
          g_calls[g_active_call].reset();
        } else {
          no_more_actions();
        }
        break;
      }
      // resize the buffer pool
<<<<<<< HEAD
      case 21: {
        grpc_resource_quota_resize(g_resource_quota, read_uint22(&inp));
        break;
      }
      // create a secure channel
      case 22: {
        if (g_channel == nullptr) {
          char* target = grpc_fuzzer_get_next_string(&inp, nullptr);
          char* target_uri;
          gpr_asprintf(&target_uri, "dns:%s", target);
          grpc_channel_args* args = read_args(&inp);
          grpc_channel_credentials* creds = read_channel_creds(&inp);
          g_channel = grpc_channel_create(creds, target_uri, args, nullptr);
          GPR_ASSERT(g_channel != nullptr);
          {
            grpc_core::ExecCtx exec_ctx;
            grpc_channel_args_destroy(args);
          }
          gpr_free(target_uri);
          gpr_free(target);
          grpc_channel_credentials_release(creds);
        } else {
          end(&inp);
        }
=======
      case api_fuzzer::Action::kResizeResourceQuota: {
        grpc_resource_quota_resize(g_resource_quota,
                                   action.resize_resource_quota());
>>>>>>> b3a1f686
        break;
      }
    }
  }

  GPR_ASSERT(g_channel == nullptr);
  GPR_ASSERT(g_server == nullptr);
  GPR_ASSERT(ActiveCall() == nullptr);
  GPR_ASSERT(g_calls.empty());

  grpc_completion_queue_shutdown(cq);
  GPR_ASSERT(
      grpc_completion_queue_next(cq, gpr_inf_past(GPR_CLOCK_REALTIME), nullptr)
          .type == GRPC_QUEUE_SHUTDOWN);
  grpc_completion_queue_destroy(cq);

  grpc_resource_quota_unref(g_resource_quota);

  grpc_shutdown_blocking();
}<|MERGE_RESOLUTION|>--- conflicted
+++ resolved
@@ -784,28 +784,21 @@
       // create an insecure channel
       case api_fuzzer::Action::kCreateChannel: {
         if (g_channel == nullptr) {
-<<<<<<< HEAD
-          char* target = grpc_fuzzer_get_next_string(&inp, nullptr);
-          char* target_uri;
-          gpr_asprintf(&target_uri, "dns:%s", target);
-          grpc_channel_args* args = read_args(&inp);
-          grpc_channel_credentials* creds = grpc_insecure_credentials_create();
-          g_channel = grpc_channel_create(creds, target_uri, args, nullptr);
-          grpc_channel_credentials_release(creds);
-=======
           grpc_channel_args* args =
               ReadArgs(action.create_channel().channel_args());
           if (action.create_channel().has_channel_creds()) {
             grpc_channel_credentials* creds =
                 ReadChannelCreds(action.create_channel().channel_creds());
-            g_channel = grpc_secure_channel_create(
+            g_channel = grpc_channel_create(
                 creds, action.create_channel().target().c_str(), args, nullptr);
             grpc_channel_credentials_release(creds);
           } else {
-            g_channel = grpc_insecure_channel_create(
-                action.create_channel().target().c_str(), args, nullptr);
+            grpc_channel_credentials* creds =
+                grpc_insecure_credentials_create();
+            g_channel = grpc_channel_create(
+                creds, action.create_channel().target().c_str(), args, nullptr);
+            grpc_channel_credentials_release(creds);
           }
->>>>>>> b3a1f686
           GPR_ASSERT(g_channel != nullptr);
           {
             grpc_core::ExecCtx exec_ctx;
@@ -1056,36 +1049,9 @@
         break;
       }
       // resize the buffer pool
-<<<<<<< HEAD
-      case 21: {
-        grpc_resource_quota_resize(g_resource_quota, read_uint22(&inp));
-        break;
-      }
-      // create a secure channel
-      case 22: {
-        if (g_channel == nullptr) {
-          char* target = grpc_fuzzer_get_next_string(&inp, nullptr);
-          char* target_uri;
-          gpr_asprintf(&target_uri, "dns:%s", target);
-          grpc_channel_args* args = read_args(&inp);
-          grpc_channel_credentials* creds = read_channel_creds(&inp);
-          g_channel = grpc_channel_create(creds, target_uri, args, nullptr);
-          GPR_ASSERT(g_channel != nullptr);
-          {
-            grpc_core::ExecCtx exec_ctx;
-            grpc_channel_args_destroy(args);
-          }
-          gpr_free(target_uri);
-          gpr_free(target);
-          grpc_channel_credentials_release(creds);
-        } else {
-          end(&inp);
-        }
-=======
       case api_fuzzer::Action::kResizeResourceQuota: {
         grpc_resource_quota_resize(g_resource_quota,
                                    action.resize_resource_quota());
->>>>>>> b3a1f686
         break;
       }
     }
