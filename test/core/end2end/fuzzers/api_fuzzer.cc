/*
 *
 * Copyright 2016 gRPC authors.
 *
 * Licensed under the Apache License, Version 2.0 (the "License");
 * you may not use this file except in compliance with the License.
 * You may obtain a copy of the License at
 *
 *     http://www.apache.org/licenses/LICENSE-2.0
 *
 * Unless required by applicable law or agreed to in writing, software
 * distributed under the License is distributed on an "AS IS" BASIS,
 * WITHOUT WARRANTIES OR CONDITIONS OF ANY KIND, either express or implied.
 * See the License for the specific language governing permissions and
 * limitations under the License.
 *
 */

#include <string.h>

#include <grpc/grpc.h>
#include <grpc/grpc_security.h>
#include <grpc/support/alloc.h>
#include <grpc/support/log.h>
#include <grpc/support/string_util.h>

#include "src/core/ext/filters/client_channel/lb_policy_factory.h"
#include "src/core/ext/filters/client_channel/resolver/dns/c_ares/grpc_ares_wrapper.h"
#include "src/core/ext/transport/chttp2/transport/chttp2_transport.h"
#include "src/core/lib/channel/channel_args.h"
#include "src/core/lib/iomgr/executor.h"
#include "src/core/lib/iomgr/resolve_address.h"
#include "src/core/lib/iomgr/tcp_client.h"
#include "src/core/lib/iomgr/timer.h"
#include "src/core/lib/iomgr/timer_manager.h"
#include "src/core/lib/slice/slice_internal.h"
#include "src/core/lib/support/env.h"
#include "src/core/lib/surface/server.h"
#include "src/core/lib/transport/metadata.h"
#include "test/core/end2end/data/ssl_test_data.h"
#include "test/core/util/passthru_endpoint.h"

////////////////////////////////////////////////////////////////////////////////
// logging

bool squelch = true;
bool leak_check = true;

static void dont_log(gpr_log_func_args* args) {}

////////////////////////////////////////////////////////////////////////////////
// global state

static gpr_timespec g_now;
static grpc_server* g_server;
static grpc_channel* g_channel;
static grpc_resource_quota* g_resource_quota;

extern gpr_timespec (*gpr_now_impl)(gpr_clock_type clock_type);

static gpr_timespec now_impl(gpr_clock_type clock_type) {
  GPR_ASSERT(clock_type != GPR_TIMESPAN);
  gpr_timespec ts = g_now;
  ts.clock_type = clock_type;
  return ts;
}

////////////////////////////////////////////////////////////////////////////////
// input_stream: allows easy access to input bytes, and allows reading a little
//               past the end (avoiding needing to check everywhere)

typedef struct {
  const uint8_t* cur;
  const uint8_t* end;
} input_stream;

static uint8_t next_byte(input_stream* inp) {
  if (inp->cur == inp->end) {
    return 0;
  }
  return *inp->cur++;
}

static void end(input_stream* inp) { inp->cur = inp->end; }

static char* read_string(input_stream* inp, bool* special) {
  char* str = nullptr;
  size_t cap = 0;
  size_t sz = 0;
  char c;
  do {
    if (cap == sz) {
      cap = GPR_MAX(3 * cap / 2, cap + 8);
      str = static_cast<char*>(gpr_realloc(str, cap));
    }
    c = (char)next_byte(inp);
    str[sz++] = c;
  } while (c != 0 && c != 1);
  if (special != nullptr) {
    *special = (c == 1);
  }
  if (c == 1) {
    str[sz - 1] = 0;
  }
  return str;
}

static void read_buffer(input_stream* inp, char** buffer, size_t* length,
                        bool* special) {
  *length = next_byte(inp);
  if (*length == 255) {
    if (special != nullptr) *special = true;
    *length = next_byte(inp);
  } else {
    if (special != nullptr) *special = false;
  }
  *buffer = static_cast<char*>(gpr_malloc(*length));
  for (size_t i = 0; i < *length; i++) {
    (*buffer)[i] = (char)next_byte(inp);
  }
}

static grpc_slice maybe_intern(grpc_slice s, bool intern) {
  grpc_slice r = intern ? grpc_slice_intern(s) : grpc_slice_ref(s);
  grpc_slice_unref(s);
  return r;
}

static grpc_slice read_string_like_slice(input_stream* inp) {
  bool special;
  char* s = read_string(inp, &special);
  grpc_slice r = maybe_intern(grpc_slice_from_copied_string(s), special);
  gpr_free(s);
  return r;
}

static grpc_slice read_buffer_like_slice(input_stream* inp) {
  char* buffer;
  size_t length;
  bool special;
  read_buffer(inp, &buffer, &length, &special);
  grpc_slice r =
      maybe_intern(grpc_slice_from_copied_buffer(buffer, length), special);
  gpr_free(buffer);
  return r;
}

static uint32_t read_uint22(input_stream* inp) {
  uint8_t b = next_byte(inp);
  uint32_t x = b & 0x7f;
  if (b & 0x80) {
    x <<= 7;
    b = next_byte(inp);
    x |= b & 0x7f;
    if (b & 0x80) {
      x <<= 8;
      x |= next_byte(inp);
    }
  }
  return x;
}

static uint32_t read_uint32(input_stream* inp) {
  uint8_t b = next_byte(inp);
  uint32_t x = b & 0x7f;
  if (b & 0x80) {
    x <<= 7;
    b = next_byte(inp);
    x |= b & 0x7f;
    if (b & 0x80) {
      x <<= 7;
      b = next_byte(inp);
      x |= b & 0x7f;
      if (b & 0x80) {
        x <<= 7;
        b = next_byte(inp);
        x |= b & 0x7f;
        if (b & 0x80) {
          x = (x << 4) | (next_byte(inp) & 0x0f);
        }
      }
    }
  }
  return x;
}

static grpc_byte_buffer* read_message(input_stream* inp) {
  grpc_slice slice = grpc_slice_malloc(read_uint22(inp));
  memset(GRPC_SLICE_START_PTR(slice), 0, GRPC_SLICE_LENGTH(slice));
  grpc_byte_buffer* out = grpc_raw_byte_buffer_create(&slice, 1);
  grpc_slice_unref(slice);
  return out;
}

static int read_int(input_stream* inp) { return (int)read_uint32(inp); }

static grpc_channel_args* read_args(input_stream* inp) {
  size_t n = next_byte(inp);
  grpc_arg* args = static_cast<grpc_arg*>(gpr_malloc(sizeof(*args) * n));
  for (size_t i = 0; i < n; i++) {
    switch (next_byte(inp)) {
      case 1:
        args[i].type = GRPC_ARG_STRING;
        args[i].key = read_string(inp, nullptr);
        args[i].value.string = read_string(inp, nullptr);
        break;
      case 2:
        args[i].type = GRPC_ARG_INTEGER;
        args[i].key = read_string(inp, nullptr);
        args[i].value.integer = read_int(inp);
        break;
      case 3:
        args[i].type = GRPC_ARG_POINTER;
        args[i].key = gpr_strdup(GRPC_ARG_RESOURCE_QUOTA);
        args[i].value.pointer.vtable = grpc_resource_quota_arg_vtable();
        args[i].value.pointer.p = g_resource_quota;
        grpc_resource_quota_ref(g_resource_quota);
        break;
      default:
        end(inp);
        n = i;
        break;
    }
  }
  grpc_channel_args* a =
      static_cast<grpc_channel_args*>(gpr_malloc(sizeof(*a)));
  a->args = args;
  a->num_args = n;
  return a;
}

typedef struct cred_artifact_ctx {
  int num_release;
  char* release[3];
} cred_artifact_ctx;
#define CRED_ARTIFACT_CTX_INIT \
  {                            \
    0, { 0 }                   \
  }

static void cred_artifact_ctx_finish(cred_artifact_ctx* ctx) {
  for (int i = 0; i < ctx->num_release; i++) {
    gpr_free(ctx->release[i]);
  }
}

static const char* read_cred_artifact(cred_artifact_ctx* ctx, input_stream* inp,
                                      const char** builtins,
                                      size_t num_builtins) {
  uint8_t b = next_byte(inp);
  if (b == 0) return nullptr;
  if (b == 1)
    return ctx->release[ctx->num_release++] = read_string(inp, nullptr);
  if (b >= num_builtins + 1) {
    end(inp);
    return nullptr;
  }
  return builtins[b - 1];
}

static grpc_channel_credentials* read_ssl_channel_creds(input_stream* inp) {
  cred_artifact_ctx ctx = CRED_ARTIFACT_CTX_INIT;
  static const char* builtin_root_certs[] = {test_root_cert};
  static const char* builtin_private_keys[] = {
      test_server1_key, test_self_signed_client_key, test_signed_client_key};
  static const char* builtin_cert_chains[] = {
      test_server1_cert, test_self_signed_client_cert, test_signed_client_cert};
  const char* root_certs = read_cred_artifact(
      &ctx, inp, builtin_root_certs, GPR_ARRAY_SIZE(builtin_root_certs));
  const char* private_key = read_cred_artifact(
      &ctx, inp, builtin_private_keys, GPR_ARRAY_SIZE(builtin_private_keys));
  const char* certs = read_cred_artifact(&ctx, inp, builtin_cert_chains,
                                         GPR_ARRAY_SIZE(builtin_cert_chains));
  grpc_ssl_pem_key_cert_pair key_cert_pair = {private_key, certs};
  grpc_channel_credentials* creds = grpc_ssl_credentials_create(
      root_certs,
      private_key != nullptr && certs != nullptr ? &key_cert_pair : nullptr,
      nullptr);
  cred_artifact_ctx_finish(&ctx);
  return creds;
}

static grpc_call_credentials* read_call_creds(input_stream* inp) {
  switch (next_byte(inp)) {
    default:
      end(inp);
      return nullptr;
    case 0:
      return nullptr;
    case 1: {
      grpc_call_credentials* c1 = read_call_creds(inp);
      grpc_call_credentials* c2 = read_call_creds(inp);
      if (c1 != nullptr && c2 != nullptr) {
        grpc_call_credentials* out =
            grpc_composite_call_credentials_create(c1, c2, nullptr);
        grpc_call_credentials_release(c1);
        grpc_call_credentials_release(c2);
        return out;
      } else if (c1 != nullptr) {
        return c1;
      } else if (c2 != nullptr) {
        return c2;
      } else {
        return nullptr;
      }
      GPR_UNREACHABLE_CODE(return nullptr);
    }
    case 2: {
      cred_artifact_ctx ctx = CRED_ARTIFACT_CTX_INIT;
      const char* access_token = read_cred_artifact(&ctx, inp, nullptr, 0);
      grpc_call_credentials* out =
          access_token == nullptr
              ? nullptr
              : grpc_access_token_credentials_create(access_token, nullptr);
      cred_artifact_ctx_finish(&ctx);
      return out;
    }
    case 3: {
      cred_artifact_ctx ctx = CRED_ARTIFACT_CTX_INIT;
      const char* auth_token = read_cred_artifact(&ctx, inp, nullptr, 0);
      const char* auth_selector = read_cred_artifact(&ctx, inp, nullptr, 0);
      grpc_call_credentials* out =
          auth_token == nullptr || auth_selector == nullptr
              ? nullptr
              : grpc_google_iam_credentials_create(auth_token, auth_selector,
                                                   nullptr);
      cred_artifact_ctx_finish(&ctx);
      return out;
    }
      /* TODO(ctiller): more cred types here */
  }
}

static grpc_channel_credentials* read_channel_creds(input_stream* inp) {
  switch (next_byte(inp)) {
    case 0:
      return read_ssl_channel_creds(inp);
      break;
    case 1: {
      grpc_channel_credentials* c1 = read_channel_creds(inp);
      grpc_call_credentials* c2 = read_call_creds(inp);
      if (c1 != nullptr && c2 != nullptr) {
        grpc_channel_credentials* out =
            grpc_composite_channel_credentials_create(c1, c2, nullptr);
        grpc_channel_credentials_release(c1);
        grpc_call_credentials_release(c2);
        return out;
      } else if (c1) {
        return c1;
      } else if (c2) {
        grpc_call_credentials_release(c2);
        return nullptr;
      } else {
        return nullptr;
      }
      GPR_UNREACHABLE_CODE(return nullptr);
    }
    case 2:
      return nullptr;
    default:
      end(inp);
      return nullptr;
  }
}

static bool is_eof(input_stream* inp) { return inp->cur == inp->end; }

////////////////////////////////////////////////////////////////////////////////
// dns resolution

typedef struct addr_req {
  grpc_timer timer;
  char* addr;
  grpc_closure* on_done;
  grpc_resolved_addresses** addrs;
  grpc_lb_addresses** lb_addrs;
} addr_req;

static void finish_resolve(void* arg, grpc_error* error) {
  addr_req* r = static_cast<addr_req*>(arg);

  if (error == GRPC_ERROR_NONE && 0 == strcmp(r->addr, "server")) {
    if (r->addrs != nullptr) {
      grpc_resolved_addresses* addrs =
          static_cast<grpc_resolved_addresses*>(gpr_malloc(sizeof(*addrs)));
      addrs->naddrs = 1;
      addrs->addrs = static_cast<grpc_resolved_address*>(
          gpr_malloc(sizeof(*addrs->addrs)));
      addrs->addrs[0].len = 0;
      *r->addrs = addrs;
    } else if (r->lb_addrs != nullptr) {
      grpc_lb_addresses* lb_addrs = grpc_lb_addresses_create(1, nullptr);
      grpc_lb_addresses_set_address(lb_addrs, 0, nullptr, 0, false, nullptr,
                                    nullptr);
      *r->lb_addrs = lb_addrs;
    }
    GRPC_CLOSURE_SCHED(r->on_done, GRPC_ERROR_NONE);
  } else {
    GRPC_CLOSURE_SCHED(r->on_done,
                       GRPC_ERROR_CREATE_REFERENCING_FROM_STATIC_STRING(
                           "Resolution failed", &error, 1));
  }

  gpr_free(r->addr);
  gpr_free(r);
}

void my_resolve_address(const char* addr, const char* default_port,
                        grpc_pollset_set* interested_parties,
                        grpc_closure* on_done,
                        grpc_resolved_addresses** addresses) {
  addr_req* r = static_cast<addr_req*>(gpr_malloc(sizeof(*r)));
  r->addr = gpr_strdup(addr);
  r->on_done = on_done;
  r->addrs = addresses;
  r->lb_addrs = nullptr;
  grpc_timer_init(
      &r->timer, GPR_MS_PER_SEC + grpc_core::ExecCtx::Get()->Now(),
      GRPC_CLOSURE_CREATE(finish_resolve, r, grpc_schedule_on_exec_ctx));
}

grpc_ares_request* my_dns_lookup_ares(const char* dns_server, const char* addr,
                                      const char* default_port,
                                      grpc_pollset_set* interested_parties,
                                      grpc_closure* on_done,
                                      grpc_lb_addresses** lb_addrs,
                                      bool check_grpclb,
                                      char** service_config_json) {
  addr_req* r = static_cast<addr_req*>(gpr_malloc(sizeof(*r)));
  r->addr = gpr_strdup(addr);
  r->on_done = on_done;
  r->addrs = nullptr;
  r->lb_addrs = lb_addrs;
  grpc_timer_init(
      &r->timer, GPR_MS_PER_SEC + grpc_core::ExecCtx::Get()->Now(),
      GRPC_CLOSURE_CREATE(finish_resolve, r, grpc_schedule_on_exec_ctx));
  return nullptr;
}

////////////////////////////////////////////////////////////////////////////////
// client connection

// defined in tcp_client_posix.c
extern void (*grpc_tcp_client_connect_impl)(
    grpc_closure* closure, grpc_endpoint** ep,
    grpc_pollset_set* interested_parties, const grpc_channel_args* channel_args,
    const grpc_resolved_address* addr, grpc_millis deadline);

static void sched_connect(grpc_closure* closure, grpc_endpoint** ep,
                          gpr_timespec deadline);

typedef struct {
  grpc_timer timer;
  grpc_closure* closure;
  grpc_endpoint** ep;
  gpr_timespec deadline;
} future_connect;

static void do_connect(void* arg, grpc_error* error) {
  future_connect* fc = static_cast<future_connect*>(arg);
  if (error != GRPC_ERROR_NONE) {
    *fc->ep = nullptr;
    GRPC_CLOSURE_SCHED(fc->closure, GRPC_ERROR_REF(error));
  } else if (g_server != nullptr) {
    grpc_endpoint* client;
    grpc_endpoint* server;
    grpc_passthru_endpoint_create(&client, &server, g_resource_quota, nullptr);
    *fc->ep = client;

    grpc_transport* transport =
<<<<<<< HEAD
        grpc_create_chttp2_transport(nullptr, server, 0);
    grpc_server_setup_transport(g_server, transport, nullptr, nullptr);
    grpc_chttp2_transport_start_reading(transport, nullptr);
=======
        grpc_create_chttp2_transport(nullptr, server, false);
    grpc_server_setup_transport(g_server, transport, nullptr, nullptr);
    grpc_chttp2_transport_start_reading(transport, nullptr, nullptr);
>>>>>>> 2eb22fd6

    GRPC_CLOSURE_SCHED(fc->closure, GRPC_ERROR_NONE);
  } else {
    sched_connect(fc->closure, fc->ep, fc->deadline);
  }
  gpr_free(fc);
}

static void sched_connect(grpc_closure* closure, grpc_endpoint** ep,
                          gpr_timespec deadline) {
  if (gpr_time_cmp(deadline, gpr_now(deadline.clock_type)) < 0) {
    *ep = nullptr;
    GRPC_CLOSURE_SCHED(closure, GRPC_ERROR_CREATE_FROM_STATIC_STRING(
                                    "Connect deadline exceeded"));
    return;
  }

  future_connect* fc = static_cast<future_connect*>(gpr_malloc(sizeof(*fc)));
  fc->closure = closure;
  fc->ep = ep;
  fc->deadline = deadline;
  grpc_timer_init(
      &fc->timer, GPR_MS_PER_SEC + grpc_core::ExecCtx::Get()->Now(),
      GRPC_CLOSURE_CREATE(do_connect, fc, grpc_schedule_on_exec_ctx));
}

static void my_tcp_client_connect(grpc_closure* closure, grpc_endpoint** ep,
                                  grpc_pollset_set* interested_parties,
                                  const grpc_channel_args* channel_args,
                                  const grpc_resolved_address* addr,
                                  grpc_millis deadline) {
  sched_connect(closure, ep,
                grpc_millis_to_timespec(deadline, GPR_CLOCK_MONOTONIC));
}

////////////////////////////////////////////////////////////////////////////////
// test driver

typedef struct validator {
  void (*validate)(void* arg, bool success);
  void* arg;
} validator;

static validator* create_validator(void (*validate)(void* arg, bool success),
                                   void* arg) {
  validator* v = static_cast<validator*>(gpr_malloc(sizeof(*v)));
  v->validate = validate;
  v->arg = arg;
  return v;
}

static void assert_success_and_decrement(void* counter, bool success) {
  GPR_ASSERT(success);
  --*(int*)counter;
}

static void decrement(void* counter, bool success) { --*(int*)counter; }

typedef struct connectivity_watch {
  int* counter;
  gpr_timespec deadline;
} connectivity_watch;

static connectivity_watch* make_connectivity_watch(gpr_timespec s,
                                                   int* counter) {
  connectivity_watch* o =
      static_cast<connectivity_watch*>(gpr_malloc(sizeof(*o)));
  o->deadline = s;
  o->counter = counter;
  return o;
}

static void validate_connectivity_watch(void* p, bool success) {
  connectivity_watch* w = static_cast<connectivity_watch*>(p);
  if (!success) {
    GPR_ASSERT(gpr_time_cmp(gpr_now(w->deadline.clock_type), w->deadline) >= 0);
  }
  --*w->counter;
  gpr_free(w);
}

static void free_non_null(void* p) {
  GPR_ASSERT(p != nullptr);
  gpr_free(p);
}

typedef enum { ROOT, CLIENT, SERVER, PENDING_SERVER } call_state_type;

#define DONE_FLAG_CALL_CLOSED ((uint64_t)(1 << 0))

typedef struct call_state {
  call_state_type type;
  grpc_call* call;
  grpc_byte_buffer* recv_message;
  grpc_status_code status;
  grpc_metadata_array recv_initial_metadata;
  grpc_metadata_array recv_trailing_metadata;
  grpc_slice recv_status_details;
  int cancelled;
  int pending_ops;
  grpc_call_details call_details;
  grpc_byte_buffer* send_message;
  // starts at 0, individual flags from DONE_FLAG_xxx are set
  // as different operations are completed
  uint64_t done_flags;

  // array of pointers to free later
  size_t num_to_free;
  size_t cap_to_free;
  void** to_free;

  // array of slices to unref
  size_t num_slices_to_unref;
  size_t cap_slices_to_unref;
  grpc_slice** slices_to_unref;

  struct call_state* next;
  struct call_state* prev;
} call_state;

static call_state* g_active_call;

static call_state* new_call(call_state* sibling, call_state_type type) {
  call_state* c = static_cast<call_state*>(gpr_malloc(sizeof(*c)));
  memset(c, 0, sizeof(*c));
  if (sibling != nullptr) {
    c->next = sibling;
    c->prev = sibling->prev;
    c->next->prev = c->prev->next = c;
  } else {
    c->next = c->prev = c;
  }
  c->type = type;
  return c;
}

static call_state* maybe_delete_call_state(call_state* call) {
  call_state* next = call->next;

  if (call->call != nullptr) return next;
  if (call->pending_ops != 0) return next;

  if (call == g_active_call) {
    g_active_call = call->next;
    GPR_ASSERT(call != g_active_call);
  }

  call->prev->next = call->next;
  call->next->prev = call->prev;
  grpc_metadata_array_destroy(&call->recv_initial_metadata);
  grpc_metadata_array_destroy(&call->recv_trailing_metadata);
  grpc_slice_unref(call->recv_status_details);
  grpc_call_details_destroy(&call->call_details);

  for (size_t i = 0; i < call->num_slices_to_unref; i++) {
    grpc_slice_unref(*call->slices_to_unref[i]);
    gpr_free(call->slices_to_unref[i]);
  }
  for (size_t i = 0; i < call->num_to_free; i++) {
    gpr_free(call->to_free[i]);
  }
  gpr_free(call->to_free);
  gpr_free(call->slices_to_unref);

  gpr_free(call);

  return next;
}

static void add_to_free(call_state* call, void* p) {
  if (call->num_to_free == call->cap_to_free) {
    call->cap_to_free = GPR_MAX(8, 2 * call->cap_to_free);
    call->to_free = static_cast<void**>(
        gpr_realloc(call->to_free, sizeof(*call->to_free) * call->cap_to_free));
  }
  call->to_free[call->num_to_free++] = p;
}

static grpc_slice* add_slice_to_unref(call_state* call, grpc_slice s) {
  if (call->num_slices_to_unref == call->cap_slices_to_unref) {
    call->cap_slices_to_unref = GPR_MAX(8, 2 * call->cap_slices_to_unref);
    call->slices_to_unref = static_cast<grpc_slice**>(gpr_realloc(
        call->slices_to_unref,
        sizeof(*call->slices_to_unref) * call->cap_slices_to_unref));
  }
  call->slices_to_unref[call->num_slices_to_unref] =
      static_cast<grpc_slice*>(gpr_malloc(sizeof(grpc_slice)));
  *call->slices_to_unref[call->num_slices_to_unref++] = s;
  return call->slices_to_unref[call->num_slices_to_unref - 1];
}

static void read_metadata(input_stream* inp, size_t* count,
                          grpc_metadata** metadata, call_state* cs) {
  *count = next_byte(inp);
  if (*count) {
    *metadata =
        static_cast<grpc_metadata*>(gpr_malloc(*count * sizeof(**metadata)));
    memset(*metadata, 0, *count * sizeof(**metadata));
    for (size_t i = 0; i < *count; i++) {
      (*metadata)[i].key = read_string_like_slice(inp);
      (*metadata)[i].value = read_buffer_like_slice(inp);
      (*metadata)[i].flags = read_uint32(inp);
      add_slice_to_unref(cs, (*metadata)[i].key);
      add_slice_to_unref(cs, (*metadata)[i].value);
    }
  } else {
    *metadata = static_cast<grpc_metadata*>(gpr_malloc(1));
  }
  add_to_free(cs, *metadata);
}

static call_state* destroy_call(call_state* call) {
  grpc_call_unref(call->call);
  call->call = nullptr;
  return maybe_delete_call_state(call);
}

static void finished_request_call(void* csp, bool success) {
  call_state* cs = static_cast<call_state*>(csp);
  GPR_ASSERT(cs->pending_ops > 0);
  --cs->pending_ops;
  if (success) {
    GPR_ASSERT(cs->call != nullptr);
    cs->type = SERVER;
  } else {
    maybe_delete_call_state(cs);
  }
}

typedef struct {
  call_state* cs;
  uint8_t has_ops;
} batch_info;

static void finished_batch(void* p, bool success) {
  batch_info* bi = static_cast<batch_info*>(p);
  --bi->cs->pending_ops;
  if ((bi->has_ops & (1u << GRPC_OP_RECV_MESSAGE)) &&
      (bi->cs->done_flags & DONE_FLAG_CALL_CLOSED)) {
    GPR_ASSERT(bi->cs->recv_message == nullptr);
  }
  if ((bi->has_ops & (1u << GRPC_OP_RECV_MESSAGE) &&
       bi->cs->recv_message != nullptr)) {
    grpc_byte_buffer_destroy(bi->cs->recv_message);
    bi->cs->recv_message = nullptr;
  }
  if ((bi->has_ops & (1u << GRPC_OP_SEND_MESSAGE))) {
    grpc_byte_buffer_destroy(bi->cs->send_message);
    bi->cs->send_message = nullptr;
  }
  if ((bi->has_ops & (1u << GRPC_OP_RECV_STATUS_ON_CLIENT)) ||
      (bi->has_ops & (1u << GRPC_OP_RECV_CLOSE_ON_SERVER))) {
    bi->cs->done_flags |= DONE_FLAG_CALL_CLOSED;
  }
  maybe_delete_call_state(bi->cs);
  gpr_free(bi);
}

static validator* make_finished_batch_validator(call_state* cs,
                                                uint8_t has_ops) {
  batch_info* bi = static_cast<batch_info*>(gpr_malloc(sizeof(*bi)));
  bi->cs = cs;
  bi->has_ops = has_ops;
  return create_validator(finished_batch, bi);
}

extern "C" int LLVMFuzzerTestOneInput(const uint8_t* data, size_t size) {
  grpc_test_only_set_slice_hash_seed(0);
  char* grpc_trace_fuzzer = gpr_getenv("GRPC_TRACE_FUZZER");
  if (squelch && grpc_trace_fuzzer == nullptr) gpr_set_log_function(dont_log);
  gpr_free(grpc_trace_fuzzer);
  input_stream inp = {data, data + size};
  grpc_tcp_client_connect_impl = my_tcp_client_connect;
  gpr_now_impl = now_impl;
  grpc_init();
  grpc_timer_manager_set_threading(false);
  {
    grpc_core::ExecCtx exec_ctx;
    grpc_executor_set_threading(false);
  }
  grpc_resolve_address = my_resolve_address;
  grpc_dns_lookup_ares = my_dns_lookup_ares;

  GPR_ASSERT(g_channel == nullptr);
  GPR_ASSERT(g_server == nullptr);

  bool server_shutdown = false;
  int pending_server_shutdowns = 0;
  int pending_channel_watches = 0;
  int pending_pings = 0;

  g_active_call = new_call(nullptr, ROOT);
  g_resource_quota = grpc_resource_quota_create("api_fuzzer");

  grpc_completion_queue* cq = grpc_completion_queue_create_for_next(nullptr);

  while (!is_eof(&inp) || g_channel != nullptr || g_server != nullptr ||
         pending_channel_watches > 0 || pending_pings > 0 ||
         g_active_call->type != ROOT || g_active_call->next != g_active_call) {
    if (is_eof(&inp)) {
      if (g_channel != nullptr) {
        grpc_channel_destroy(g_channel);
        g_channel = nullptr;
      }
      if (g_server != nullptr) {
        if (!server_shutdown) {
          grpc_server_shutdown_and_notify(
              g_server, cq,
              create_validator(assert_success_and_decrement,
                               &pending_server_shutdowns));
          server_shutdown = true;
          pending_server_shutdowns++;
        } else if (pending_server_shutdowns == 0) {
          grpc_server_destroy(g_server);
          g_server = nullptr;
        }
      }
      call_state* s = g_active_call;
      do {
        if (s->type != PENDING_SERVER && s->call != nullptr) {
          s = destroy_call(s);
        } else {
          s = s->next;
        }
      } while (s != g_active_call);

      g_now = gpr_time_add(g_now, gpr_time_from_seconds(1, GPR_TIMESPAN));
    }

    grpc_timer_manager_tick();

    switch (next_byte(&inp)) {
      // terminate on bad bytes
      default:
        end(&inp);
        break;
      // tickle completion queue
      case 0: {
        grpc_event ev = grpc_completion_queue_next(
            cq, gpr_inf_past(GPR_CLOCK_REALTIME), nullptr);
        switch (ev.type) {
          case GRPC_OP_COMPLETE: {
            validator* v = static_cast<validator*>(ev.tag);
            v->validate(v->arg, ev.success);
            gpr_free(v);
            break;
          }
          case GRPC_QUEUE_TIMEOUT:
            break;
          case GRPC_QUEUE_SHUTDOWN:
            abort();
            break;
        }
        break;
      }
      // increment global time
      case 1: {
        g_now = gpr_time_add(
            g_now, gpr_time_from_micros(read_uint32(&inp), GPR_TIMESPAN));
        break;
      }
      // create an insecure channel
      case 2: {
        if (g_channel == nullptr) {
          char* target = read_string(&inp, nullptr);
          char* target_uri;
          gpr_asprintf(&target_uri, "dns:%s", target);
          grpc_channel_args* args = read_args(&inp);
          g_channel = grpc_insecure_channel_create(target_uri, args, nullptr);
          GPR_ASSERT(g_channel != nullptr);
          {
            grpc_core::ExecCtx exec_ctx;
            grpc_channel_args_destroy(args);
          }
          gpr_free(target_uri);
          gpr_free(target);
        } else {
          end(&inp);
        }
        break;
      }
      // destroy a channel
      case 3: {
        if (g_channel != nullptr) {
          grpc_channel_destroy(g_channel);
          g_channel = nullptr;
        } else {
          end(&inp);
        }
        break;
      }
      // bring up a server
      case 4: {
        if (g_server == nullptr) {
          grpc_channel_args* args = read_args(&inp);
          g_server = grpc_server_create(args, nullptr);
          GPR_ASSERT(g_server != nullptr);
          {
            grpc_core::ExecCtx exec_ctx;
            grpc_channel_args_destroy(args);
          }
          grpc_server_register_completion_queue(g_server, cq, nullptr);
          grpc_server_start(g_server);
          server_shutdown = false;
          GPR_ASSERT(pending_server_shutdowns == 0);
        } else {
          end(&inp);
        }
        break;
      }
      // begin server shutdown
      case 5: {
        if (g_server != nullptr) {
          grpc_server_shutdown_and_notify(
              g_server, cq,
              create_validator(assert_success_and_decrement,
                               &pending_server_shutdowns));
          pending_server_shutdowns++;
          server_shutdown = true;
        } else {
          end(&inp);
        }
        break;
      }
      // cancel all calls if shutdown
      case 6: {
        if (g_server != nullptr && server_shutdown) {
          grpc_server_cancel_all_calls(g_server);
        } else {
          end(&inp);
        }
        break;
      }
      // destroy server
      case 7: {
        if (g_server != nullptr && server_shutdown &&
            pending_server_shutdowns == 0) {
          grpc_server_destroy(g_server);
          g_server = nullptr;
        } else {
          end(&inp);
        }
        break;
      }
      // check connectivity
      case 8: {
        if (g_channel != nullptr) {
          uint8_t try_to_connect = next_byte(&inp);
          if (try_to_connect == 0 || try_to_connect == 1) {
            grpc_channel_check_connectivity_state(g_channel, try_to_connect);
          } else {
            end(&inp);
          }
        } else {
          end(&inp);
        }
        break;
      }
      // watch connectivity
      case 9: {
        if (g_channel != nullptr) {
          grpc_connectivity_state st =
              grpc_channel_check_connectivity_state(g_channel, 0);
          if (st != GRPC_CHANNEL_SHUTDOWN) {
            gpr_timespec deadline = gpr_time_add(
                gpr_now(GPR_CLOCK_REALTIME),
                gpr_time_from_micros(read_uint32(&inp), GPR_TIMESPAN));
            grpc_channel_watch_connectivity_state(
                g_channel, st, deadline, cq,
                create_validator(validate_connectivity_watch,
                                 make_connectivity_watch(
                                     deadline, &pending_channel_watches)));
            pending_channel_watches++;
          }
        } else {
          end(&inp);
        }
        break;
      }
      // create a call
      case 10: {
        bool ok = true;
        if (g_channel == nullptr) ok = false;
        grpc_call* parent_call = nullptr;
        if (g_active_call->type != ROOT) {
          if (g_active_call->call == nullptr || g_active_call->type == CLIENT) {
            end(&inp);
            break;
          }
          parent_call = g_active_call->call;
        }
        uint32_t propagation_mask = read_uint32(&inp);
        grpc_slice method = read_string_like_slice(&inp);
        if (GRPC_SLICE_LENGTH(method) == 0) {
          ok = false;
        }
        grpc_slice host = read_string_like_slice(&inp);
        gpr_timespec deadline =
            gpr_time_add(gpr_now(GPR_CLOCK_REALTIME),
                         gpr_time_from_micros(read_uint32(&inp), GPR_TIMESPAN));

        if (ok) {
          call_state* cs = new_call(g_active_call, CLIENT);
          cs->call =
              grpc_channel_create_call(g_channel, parent_call, propagation_mask,
                                       cq, method, &host, deadline, nullptr);
        } else {
          end(&inp);
        }
        grpc_slice_unref(method);
        grpc_slice_unref(host);
        break;
      }
      // switch the 'current' call
      case 11: {
        g_active_call = g_active_call->next;
        break;
      }
      // queue some ops on a call
      case 12: {
        if (g_active_call->type == PENDING_SERVER ||
            g_active_call->type == ROOT || g_active_call->call == nullptr) {
          end(&inp);
          break;
        }
        size_t num_ops = next_byte(&inp);
        if (num_ops > 6) {
          end(&inp);
          break;
        }
        grpc_op* ops =
            static_cast<grpc_op*>(gpr_malloc(sizeof(grpc_op) * num_ops));
        if (num_ops > 0) memset(ops, 0, sizeof(grpc_op) * num_ops);
        bool ok = true;
        size_t i;
        grpc_op* op;
        uint8_t has_ops = 0;
        for (i = 0; i < num_ops; i++) {
          op = &ops[i];
          switch (next_byte(&inp)) {
            default:
              /* invalid value */
              op->op = (grpc_op_type)-1;
              ok = false;
              break;
            case GRPC_OP_SEND_INITIAL_METADATA:
              op->op = GRPC_OP_SEND_INITIAL_METADATA;
              has_ops |= 1 << GRPC_OP_SEND_INITIAL_METADATA;
              read_metadata(&inp, &op->data.send_initial_metadata.count,
                            &op->data.send_initial_metadata.metadata,
                            g_active_call);
              break;
            case GRPC_OP_SEND_MESSAGE:
              op->op = GRPC_OP_SEND_MESSAGE;
              if (g_active_call->send_message != nullptr) {
                ok = false;
              } else {
                has_ops |= 1 << GRPC_OP_SEND_MESSAGE;
                g_active_call->send_message =
                    op->data.send_message.send_message = read_message(&inp);
              }
              break;
            case GRPC_OP_SEND_CLOSE_FROM_CLIENT:
              op->op = GRPC_OP_SEND_CLOSE_FROM_CLIENT;
              has_ops |= 1 << GRPC_OP_SEND_CLOSE_FROM_CLIENT;
              break;
            case GRPC_OP_SEND_STATUS_FROM_SERVER:
              op->op = GRPC_OP_SEND_STATUS_FROM_SERVER;
              has_ops |= 1 << GRPC_OP_SEND_STATUS_FROM_SERVER;
              read_metadata(
                  &inp,
                  &op->data.send_status_from_server.trailing_metadata_count,
                  &op->data.send_status_from_server.trailing_metadata,
                  g_active_call);
              op->data.send_status_from_server.status =
                  static_cast<grpc_status_code>(next_byte(&inp));
              op->data.send_status_from_server.status_details =
                  add_slice_to_unref(g_active_call,
                                     read_buffer_like_slice(&inp));
              break;
            case GRPC_OP_RECV_INITIAL_METADATA:
              op->op = GRPC_OP_RECV_INITIAL_METADATA;
              has_ops |= 1 << GRPC_OP_RECV_INITIAL_METADATA;
              op->data.recv_initial_metadata.recv_initial_metadata =
                  &g_active_call->recv_initial_metadata;
              break;
            case GRPC_OP_RECV_MESSAGE:
              op->op = GRPC_OP_RECV_MESSAGE;
              has_ops |= 1 << GRPC_OP_RECV_MESSAGE;
              op->data.recv_message.recv_message = &g_active_call->recv_message;
              break;
            case GRPC_OP_RECV_STATUS_ON_CLIENT:
              op->op = GRPC_OP_RECV_STATUS_ON_CLIENT;
              op->data.recv_status_on_client.status = &g_active_call->status;
              op->data.recv_status_on_client.trailing_metadata =
                  &g_active_call->recv_trailing_metadata;
              op->data.recv_status_on_client.status_details =
                  &g_active_call->recv_status_details;
              break;
            case GRPC_OP_RECV_CLOSE_ON_SERVER:
              op->op = GRPC_OP_RECV_CLOSE_ON_SERVER;
              has_ops |= 1 << GRPC_OP_RECV_CLOSE_ON_SERVER;
              op->data.recv_close_on_server.cancelled =
                  &g_active_call->cancelled;
              break;
          }
          op->reserved = nullptr;
          op->flags = read_uint32(&inp);
        }
        if (ok) {
          validator* v = make_finished_batch_validator(g_active_call, has_ops);
          g_active_call->pending_ops++;
          grpc_call_error error = grpc_call_start_batch(
              g_active_call->call, ops, num_ops, v, nullptr);
          if (error != GRPC_CALL_OK) {
            v->validate(v->arg, false);
            gpr_free(v);
          }
        } else {
          end(&inp);
        }
        if (!ok && (has_ops & (1 << GRPC_OP_SEND_MESSAGE))) {
          grpc_byte_buffer_destroy(g_active_call->send_message);
          g_active_call->send_message = nullptr;
        }
        gpr_free(ops);

        break;
      }
      // cancel current call
      case 13: {
        if (g_active_call->type != ROOT && g_active_call->call != nullptr) {
          grpc_call_cancel(g_active_call->call, nullptr);
        } else {
          end(&inp);
        }
        break;
      }
      // get a calls peer
      case 14: {
        if (g_active_call->type != ROOT && g_active_call->call != nullptr) {
          free_non_null(grpc_call_get_peer(g_active_call->call));
        } else {
          end(&inp);
        }
        break;
      }
      // get a channels target
      case 15: {
        if (g_channel != nullptr) {
          free_non_null(grpc_channel_get_target(g_channel));
        } else {
          end(&inp);
        }
        break;
      }
      // send a ping on a channel
      case 16: {
        if (g_channel != nullptr) {
          pending_pings++;
          grpc_channel_ping(g_channel, cq,
                            create_validator(decrement, &pending_pings),
                            nullptr);
        } else {
          end(&inp);
        }
        break;
      }
      // enable a tracer
      case 17: {
        char* tracer = read_string(&inp, nullptr);
        grpc_tracer_set_enabled(tracer, 1);
        gpr_free(tracer);
        break;
      }
      // disable a tracer
      case 18: {
        char* tracer = read_string(&inp, nullptr);
        grpc_tracer_set_enabled(tracer, 0);
        gpr_free(tracer);
        break;
      }
      // request a server call
      case 19: {
        if (g_server == nullptr) {
          end(&inp);
          break;
        }
        call_state* cs = new_call(g_active_call, PENDING_SERVER);
        cs->pending_ops++;
        validator* v = create_validator(finished_request_call, cs);
        grpc_call_error error =
            grpc_server_request_call(g_server, &cs->call, &cs->call_details,
                                     &cs->recv_initial_metadata, cq, cq, v);
        if (error != GRPC_CALL_OK) {
          v->validate(v->arg, false);
          gpr_free(v);
        }
        break;
      }
      // destroy a call
      case 20: {
        if (g_active_call->type != ROOT &&
            g_active_call->type != PENDING_SERVER &&
            g_active_call->call != nullptr) {
          destroy_call(g_active_call);
        } else {
          end(&inp);
        }
        break;
      }
      // resize the buffer pool
      case 21: {
        grpc_resource_quota_resize(g_resource_quota, read_uint22(&inp));
        break;
      }
      // create a secure channel
      case 22: {
        if (g_channel == nullptr) {
          char* target = read_string(&inp, nullptr);
          char* target_uri;
          gpr_asprintf(&target_uri, "dns:%s", target);
          grpc_channel_args* args = read_args(&inp);
          grpc_channel_credentials* creds = read_channel_creds(&inp);
          g_channel =
              grpc_secure_channel_create(creds, target_uri, args, nullptr);
          GPR_ASSERT(g_channel != nullptr);
          {
            grpc_core::ExecCtx exec_ctx;
            grpc_channel_args_destroy(args);
          }
          gpr_free(target_uri);
          gpr_free(target);
          grpc_channel_credentials_release(creds);
        } else {
          end(&inp);
        }
        break;
      }
    }
  }

  GPR_ASSERT(g_channel == nullptr);
  GPR_ASSERT(g_server == nullptr);
  GPR_ASSERT(g_active_call->type == ROOT);
  GPR_ASSERT(g_active_call->next == g_active_call);
  gpr_free(g_active_call);

  grpc_completion_queue_shutdown(cq);
  GPR_ASSERT(
      grpc_completion_queue_next(cq, gpr_inf_past(GPR_CLOCK_REALTIME), nullptr)
          .type == GRPC_QUEUE_SHUTDOWN);
  grpc_completion_queue_destroy(cq);

  grpc_resource_quota_unref(g_resource_quota);

  grpc_shutdown();
  return 0;
}<|MERGE_RESOLUTION|>--- conflicted
+++ resolved
@@ -468,15 +468,9 @@
     *fc->ep = client;
 
     grpc_transport* transport =
-<<<<<<< HEAD
-        grpc_create_chttp2_transport(nullptr, server, 0);
-    grpc_server_setup_transport(g_server, transport, nullptr, nullptr);
-    grpc_chttp2_transport_start_reading(transport, nullptr);
-=======
         grpc_create_chttp2_transport(nullptr, server, false);
     grpc_server_setup_transport(g_server, transport, nullptr, nullptr);
     grpc_chttp2_transport_start_reading(transport, nullptr, nullptr);
->>>>>>> 2eb22fd6
 
     GRPC_CLOSURE_SCHED(fc->closure, GRPC_ERROR_NONE);
   } else {
