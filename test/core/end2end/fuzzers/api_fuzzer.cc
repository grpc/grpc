/*
 *
 * Copyright 2016 gRPC authors.
 *
 * Licensed under the Apache License, Version 2.0 (the "License");
 * you may not use this file except in compliance with the License.
 * You may obtain a copy of the License at
 *
 *     http://www.apache.org/licenses/LICENSE-2.0
 *
 * Unless required by applicable law or agreed to in writing, software
 * distributed under the License is distributed on an "AS IS" BASIS,
 * WITHOUT WARRANTIES OR CONDITIONS OF ANY KIND, either express or implied.
 * See the License for the specific language governing permissions and
 * limitations under the License.
 *
 */

#include <string.h>

#include <grpc/grpc.h>
#include <grpc/grpc_security.h>
#include <grpc/support/alloc.h>
#include <grpc/support/log.h>
#include <grpc/support/string_util.h>

#include "src/core/ext/filters/client_channel/resolver/dns/c_ares/grpc_ares_wrapper.h"
#include "src/core/ext/filters/client_channel/server_address.h"
#include "src/core/ext/transport/chttp2/transport/chttp2_transport.h"
#include "src/core/lib/channel/channel_args.h"
#include "src/core/lib/gpr/env.h"
#include "src/core/lib/iomgr/executor.h"
#include "src/core/lib/iomgr/resolve_address.h"
#include "src/core/lib/iomgr/tcp_client.h"
#include "src/core/lib/iomgr/timer.h"
#include "src/core/lib/iomgr/timer_manager.h"
#include "src/core/lib/slice/slice_internal.h"
#include "src/core/lib/surface/channel.h"
#include "src/core/lib/surface/server.h"
#include "src/core/lib/transport/metadata.h"
#include "src/libfuzzer/libfuzzer_macro.h"
#include "test/core/end2end/data/ssl_test_data.h"
#include "test/core/end2end/fuzzers/api_fuzzer.pb.h"
#include "test/core/util/passthru_endpoint.h"

////////////////////////////////////////////////////////////////////////////////
// logging

bool squelch = true;
bool leak_check = true;

static void dont_log(gpr_log_func_args* /*args*/) {}

////////////////////////////////////////////////////////////////////////////////
// global state

static gpr_timespec g_now;
static grpc_server* g_server;
static grpc_channel* g_channel;
static grpc_resource_quota* g_resource_quota;

extern gpr_timespec (*gpr_now_impl)(gpr_clock_type clock_type);

static gpr_timespec now_impl(gpr_clock_type clock_type) {
  GPR_ASSERT(clock_type != GPR_TIMESPAN);
  gpr_timespec ts = g_now;
  ts.clock_type = clock_type;
  return ts;
}

////////////////////////////////////////////////////////////////////////////////
// dns resolution

typedef struct addr_req {
  grpc_timer timer;
  char* addr;
  grpc_closure* on_done;
  grpc_resolved_addresses** addrs;
  std::unique_ptr<grpc_core::ServerAddressList>* addresses;
} addr_req;

static void finish_resolve(void* arg, grpc_error_handle error) {
  addr_req* r = static_cast<addr_req*>(arg);

  if (error == GRPC_ERROR_NONE && 0 == strcmp(r->addr, "server")) {
    if (r->addrs != nullptr) {
      grpc_resolved_addresses* addrs =
          static_cast<grpc_resolved_addresses*>(gpr_malloc(sizeof(*addrs)));
      addrs->naddrs = 1;
      addrs->addrs = static_cast<grpc_resolved_address*>(
          gpr_malloc(sizeof(*addrs->addrs)));
      addrs->addrs[0].len = 0;
      *r->addrs = addrs;
    } else if (r->addresses != nullptr) {
      *r->addresses = absl::make_unique<grpc_core::ServerAddressList>();
      grpc_resolved_address fake_resolved_address;
      memset(&fake_resolved_address, 0, sizeof(fake_resolved_address));
      fake_resolved_address.len = 0;
      (*r->addresses)->emplace_back(fake_resolved_address, nullptr);
    }
    grpc_core::ExecCtx::Run(DEBUG_LOCATION, r->on_done, GRPC_ERROR_NONE);
  } else {
    grpc_core::ExecCtx::Run(DEBUG_LOCATION, r->on_done,
                            GRPC_ERROR_CREATE_REFERENCING_FROM_STATIC_STRING(
                                "Resolution failed", &error, 1));
  }

  gpr_free(r->addr);
  delete r;
}

void my_resolve_address(const char* addr, const char* /*default_port*/,
                        grpc_pollset_set* /*interested_parties*/,
                        grpc_closure* on_done,
                        grpc_resolved_addresses** addrs) {
  addr_req* r = new addr_req();
  r->addr = gpr_strdup(addr);
  r->on_done = on_done;
  r->addrs = addrs;
  grpc_timer_init(
      &r->timer, GPR_MS_PER_SEC + grpc_core::ExecCtx::Get()->Now(),
      GRPC_CLOSURE_CREATE(finish_resolve, r, grpc_schedule_on_exec_ctx));
}

static grpc_address_resolver_vtable fuzzer_resolver = {my_resolve_address,
                                                       nullptr};

grpc_ares_request* my_dns_lookup_ares_locked(
    const char* /*dns_server*/, const char* addr, const char* /*default_port*/,
    grpc_pollset_set* /*interested_parties*/, grpc_closure* on_done,
    std::unique_ptr<grpc_core::ServerAddressList>* addresses,
    std::unique_ptr<grpc_core::ServerAddressList>* /*balancer_addresses*/,
    char** /*service_config_json*/, int /*query_timeout*/,
    std::shared_ptr<grpc_core::WorkSerializer> /*combiner*/) {
  addr_req* r = new addr_req();
  r->addr = gpr_strdup(addr);
  r->on_done = on_done;
  r->addrs = nullptr;
  r->addresses = addresses;
  grpc_timer_init(
      &r->timer, GPR_MS_PER_SEC + grpc_core::ExecCtx::Get()->Now(),
      GRPC_CLOSURE_CREATE(finish_resolve, r, grpc_schedule_on_exec_ctx));
  return nullptr;
}

static void my_cancel_ares_request_locked(grpc_ares_request* request) {
  GPR_ASSERT(request == nullptr);
}

////////////////////////////////////////////////////////////////////////////////
// client connection

static void sched_connect(grpc_closure* closure,
                          grpc_slice_allocator* slice_allocator,
                          grpc_endpoint** ep, gpr_timespec deadline);

typedef struct {
  grpc_timer timer;
  grpc_closure* closure;
  grpc_endpoint** ep;
  gpr_timespec deadline;
  grpc_slice_allocator* slice_allocator;
} future_connect;

static void do_connect(void* arg, grpc_error_handle error) {
  future_connect* fc = static_cast<future_connect*>(arg);
  if (error != GRPC_ERROR_NONE) {
    grpc_slice_allocator_destroy(fc->slice_allocator);
    *fc->ep = nullptr;
    grpc_core::ExecCtx::Run(DEBUG_LOCATION, fc->closure, GRPC_ERROR_REF(error));
  } else if (g_server != nullptr) {
    grpc_slice_allocator_destroy(fc->slice_allocator);
    grpc_endpoint* client;
    grpc_endpoint* server;
    grpc_passthru_endpoint_create(&client, &server, nullptr);
    *fc->ep = client;

    grpc_transport* transport = grpc_create_chttp2_transport(
        nullptr, server, false,
        grpc_resource_user_create(g_resource_quota, "transport-user"));
    GPR_ASSERT(GRPC_LOG_IF_ERROR("SetupTransport",
                                 g_server->core_server->SetupTransport(
                                     transport, nullptr, nullptr, nullptr)));
    grpc_chttp2_transport_start_reading(transport, nullptr, nullptr, nullptr);

    grpc_core::ExecCtx::Run(DEBUG_LOCATION, fc->closure, GRPC_ERROR_NONE);
  } else {
    sched_connect(fc->closure, fc->slice_allocator, fc->ep, fc->deadline);
  }
  gpr_free(fc);
}

static void sched_connect(grpc_closure* closure,
                          grpc_slice_allocator* slice_allocator,
                          grpc_endpoint** ep, gpr_timespec deadline) {
  if (gpr_time_cmp(deadline, gpr_now(deadline.clock_type)) < 0) {
    *ep = nullptr;
    grpc_slice_allocator_destroy(slice_allocator);
    grpc_core::ExecCtx::Run(
        DEBUG_LOCATION, closure,
        GRPC_ERROR_CREATE_FROM_STATIC_STRING("Connect deadline exceeded"));
    return;
  }

  future_connect* fc = static_cast<future_connect*>(gpr_malloc(sizeof(*fc)));
  fc->closure = closure;
  fc->ep = ep;
  fc->deadline = deadline;
  fc->slice_allocator = slice_allocator;
  grpc_timer_init(
      &fc->timer, GPR_MS_PER_SEC + grpc_core::ExecCtx::Get()->Now(),
      GRPC_CLOSURE_CREATE(do_connect, fc, grpc_schedule_on_exec_ctx));
}

static void my_tcp_client_connect(grpc_closure* closure, grpc_endpoint** ep,
                                  grpc_slice_allocator* slice_allocator,
                                  grpc_pollset_set* /*interested_parties*/,
                                  const grpc_channel_args* /*channel_args*/,
                                  const grpc_resolved_address* /*addr*/,
                                  grpc_millis deadline) {
  sched_connect(closure, slice_allocator, ep,
                grpc_millis_to_timespec(deadline, GPR_CLOCK_MONOTONIC));
}

grpc_tcp_client_vtable fuzz_tcp_client_vtable = {my_tcp_client_connect};

////////////////////////////////////////////////////////////////////////////////
// test driver

class Validator {
 public:
  explicit Validator(std::function<void(bool)> impl) : impl_(impl) {}

  virtual ~Validator() {}
  void Run(bool success) {
    impl_(success);
    delete this;
  }

 private:
  std::function<void(bool)> impl_;
};

Validator* MakeValidator(std::function<void(bool)> impl) {
  return new Validator(std::move(impl));
}

static Validator* AssertSuccessAndDecrement(int* counter) {
  return MakeValidator([counter](bool success) {
    GPR_ASSERT(success);
    --*counter;
  });
}

static Validator* Decrement(int* counter) {
  return MakeValidator([counter](bool) { --*counter; });
}

static Validator* ValidateConnectivityWatch(gpr_timespec deadline,
                                            int* counter) {
  return MakeValidator([deadline, counter](bool success) {
    if (!success) {
      GPR_ASSERT(gpr_time_cmp(gpr_now(deadline.clock_type), deadline) >= 0);
    }
    --*counter;
  });
}

static void free_non_null(void* p) {
  GPR_ASSERT(p != nullptr);
  gpr_free(p);
}

enum class CallType { CLIENT, SERVER, PENDING_SERVER, TOMBSTONED };

class Call : public std::enable_shared_from_this<Call> {
 public:
  explicit Call(CallType type) : type_(type) {}
  ~Call();

  CallType type() const { return type_; }

  bool done() const {
    if ((type_ == CallType::TOMBSTONED || call_closed_) && pending_ops_ == 0) {
      return true;
    }
    if (call_ == nullptr && type() != CallType::PENDING_SERVER) return true;
    return false;
  }

  void Shutdown() {
    if (call_ != nullptr) {
      grpc_call_cancel(call_, nullptr);
      type_ = CallType::TOMBSTONED;
    }
  }

  void SetCall(grpc_call* call) {
    GPR_ASSERT(call_ == nullptr);
    call_ = call;
  }

  grpc_call* call() const { return call_; }

  void RequestCall(grpc_server* server, grpc_completion_queue* cq) {
    auto* v = FinishedRequestCall();
    grpc_call_error error = grpc_server_request_call(
        server, &call_, &call_details_, &recv_initial_metadata_, cq, cq, v);
    if (error != GRPC_CALL_OK) {
      v->Run(false);
    }
  }

  void* Allocate(size_t size) {
    void* p = gpr_malloc(size);
    free_pointers_.push_back(p);
    return p;
  }

  template <typename T>
  T* AllocArray(size_t elems) {
    return static_cast<T*>(Allocate(sizeof(T) * elems));
  }

  template <typename T>
  T* NewCopy(T value) {
    T* p = AllocArray<T>(1);
    new (p) T(value);
    return p;
  }

  template <typename T>
  grpc_slice ReadSlice(const T& s) {
    grpc_slice slice = grpc_slice_from_cpp_string(s.value());
    if (s.intern()) {
      auto interned_slice = grpc_slice_intern(slice);
      grpc_slice_unref(slice);
      slice = interned_slice;
    }
    unref_slices_.push_back(slice);
    return slice;
  }

  template <typename M>
  grpc_metadata_array ReadMetadata(const M& metadata) {
    grpc_metadata* m = AllocArray<grpc_metadata>(metadata.size());
    for (int i = 0; i < metadata.size(); ++i) {
      m[i].key = ReadSlice(metadata[i].key());
      m[i].value = ReadSlice(metadata[i].value());
    }
    return grpc_metadata_array{static_cast<size_t>(metadata.size()),
                               static_cast<size_t>(metadata.size()), m};
  }

  absl::optional<grpc_op> ReadOp(
      const api_fuzzer::BatchOp& batch_op, bool* batch_is_ok,
      uint8_t* batch_ops, std::vector<std::function<void()>>* unwinders) {
    grpc_op op;
    memset(&op, 0, sizeof(op));
    switch (batch_op.op_case()) {
      case api_fuzzer::BatchOp::OP_NOT_SET:
        /* invalid value */
        return {};
      case api_fuzzer::BatchOp::kSendInitialMetadata:
        if (sent_initial_metadata_) {
          *batch_is_ok = false;
        } else {
          sent_initial_metadata_ = true;
          op.op = GRPC_OP_SEND_INITIAL_METADATA;
          *batch_ops |= 1 << GRPC_OP_SEND_INITIAL_METADATA;
          auto ary = ReadMetadata(batch_op.send_initial_metadata().metadata());
          op.data.send_initial_metadata.count = ary.count;
          op.data.send_initial_metadata.metadata = ary.metadata;
        }
        break;
      case api_fuzzer::BatchOp::kSendMessage:
        op.op = GRPC_OP_SEND_MESSAGE;
        if (send_message_ != nullptr) {
          *batch_is_ok = false;
        } else {
          *batch_ops |= 1 << GRPC_OP_SEND_MESSAGE;
          auto send = ReadSlice(batch_op.send_message().message());
          send_message_ = op.data.send_message.send_message =
              grpc_raw_byte_buffer_create(&send, 1);
          unwinders->push_back([this]() {
            grpc_byte_buffer_destroy(send_message_);
            send_message_ = nullptr;
          });
        }
        break;
      case api_fuzzer::BatchOp::kSendCloseFromClient:
        op.op = GRPC_OP_SEND_CLOSE_FROM_CLIENT;
        *batch_ops |= 1 << GRPC_OP_SEND_CLOSE_FROM_CLIENT;
        break;
      case api_fuzzer::BatchOp::kSendStatusFromServer: {
        op.op = GRPC_OP_SEND_STATUS_FROM_SERVER;
        *batch_ops |= 1 << GRPC_OP_SEND_STATUS_FROM_SERVER;
        auto ary = ReadMetadata(batch_op.send_status_from_server().metadata());
        op.data.send_status_from_server.trailing_metadata_count = ary.count;
        op.data.send_status_from_server.trailing_metadata = ary.metadata;
        op.data.send_status_from_server.status = static_cast<grpc_status_code>(
            batch_op.send_status_from_server().status_code());
        op.data.send_status_from_server.status_details =
            batch_op.send_status_from_server().has_status_details()
                ? NewCopy(ReadSlice(
                      batch_op.send_status_from_server().status_details()))
                : nullptr;
      } break;
      case api_fuzzer::BatchOp::kReceiveInitialMetadata:
        op.op = GRPC_OP_RECV_INITIAL_METADATA;
        *batch_ops |= 1 << GRPC_OP_RECV_INITIAL_METADATA;
        op.data.recv_initial_metadata.recv_initial_metadata =
            &recv_initial_metadata_;
        break;
      case api_fuzzer::BatchOp::kReceiveMessage:
        if (call_closed_) {
          *batch_is_ok = false;
        } else {
          op.op = GRPC_OP_RECV_MESSAGE;
          *batch_ops |= 1 << GRPC_OP_RECV_MESSAGE;
          op.data.recv_message.recv_message = &recv_message_;
        }
        break;
      case api_fuzzer::BatchOp::kReceiveStatusOnClient:
        op.op = GRPC_OP_RECV_STATUS_ON_CLIENT;
        op.data.recv_status_on_client.status = &status_;
        op.data.recv_status_on_client.trailing_metadata =
            &recv_trailing_metadata_;
        op.data.recv_status_on_client.status_details = &recv_status_details_;
        break;
      case api_fuzzer::BatchOp::kReceiveCloseOnServer:
        op.op = GRPC_OP_RECV_CLOSE_ON_SERVER;
        *batch_ops |= 1 << GRPC_OP_RECV_CLOSE_ON_SERVER;
        op.data.recv_close_on_server.cancelled = &cancelled_;
        break;
    }
    op.reserved = nullptr;
    op.flags = batch_op.flags();
    return op;
  }

  Validator* FinishedBatchValidator(uint8_t has_ops) {
    ++pending_ops_;
    auto self = shared_from_this();
    return MakeValidator([self, has_ops](bool) {
      --self->pending_ops_;
      if ((has_ops & (1u << GRPC_OP_RECV_MESSAGE) &&
           self->recv_message_ != nullptr)) {
        grpc_byte_buffer_destroy(self->recv_message_);
        self->recv_message_ = nullptr;
      }
      if ((has_ops & (1u << GRPC_OP_SEND_MESSAGE))) {
        grpc_byte_buffer_destroy(self->send_message_);
        self->send_message_ = nullptr;
      }
      if ((has_ops & (1u << GRPC_OP_RECV_STATUS_ON_CLIENT)) ||
          (has_ops & (1u << GRPC_OP_RECV_CLOSE_ON_SERVER))) {
        self->call_closed_ = true;
      }
    });
  }

  Validator* FinishedRequestCall() {
    ++pending_ops_;
    auto self = shared_from_this();
    return MakeValidator([self](bool success) {
      GPR_ASSERT(self->pending_ops_ > 0);
      --self->pending_ops_;
      if (success) {
        GPR_ASSERT(self->call_ != nullptr);
        self->type_ = CallType::SERVER;
      } else {
        self->type_ = CallType::TOMBSTONED;
      }
    });
  }

 private:
  CallType type_;
  grpc_call* call_ = nullptr;
  grpc_byte_buffer* recv_message_ = nullptr;
  grpc_status_code status_;
  grpc_metadata_array recv_initial_metadata_{0, 0, nullptr};
  grpc_metadata_array recv_trailing_metadata_{0, 0, nullptr};
  grpc_slice recv_status_details_ = grpc_empty_slice();
  // set by receive close on server, unset here to trigger
  // msan if misused
  int cancelled_;
  int pending_ops_ = 0;
  bool sent_initial_metadata_ = false;
  grpc_call_details call_details_{};
  grpc_byte_buffer* send_message_ = nullptr;
  bool call_closed_ = false;

  std::vector<void*> free_pointers_;
  std::vector<grpc_slice> unref_slices_;
};

static std::vector<std::shared_ptr<Call>> g_calls;
static size_t g_active_call = 0;

static Call* ActiveCall() {
  while (!g_calls.empty()) {
    if (g_active_call >= g_calls.size()) {
      g_active_call = 0;
    }
    if (g_calls[g_active_call] != nullptr && !g_calls[g_active_call]->done()) {
      return g_calls[g_active_call].get();
    }
    g_calls.erase(g_calls.begin() + g_active_call);
  }
  return nullptr;
}

Call::~Call() {
  if (call_ != nullptr) {
    grpc_call_unref(call_);
  }

  grpc_slice_unref(recv_status_details_);
  grpc_call_details_destroy(&call_details_);

  for (auto* p : free_pointers_) {
    gpr_free(p);
  }
  for (auto s : unref_slices_) {
    grpc_slice_unref(s);
  }

  grpc_metadata_array_destroy(&recv_initial_metadata_);
  grpc_metadata_array_destroy(&recv_trailing_metadata_);
}

template <typename ChannelArgContainer>
grpc_channel_args* ReadArgs(const ChannelArgContainer& args) {
  grpc_channel_args* res =
      static_cast<grpc_channel_args*>(gpr_malloc(sizeof(grpc_channel_args)));
  res->args =
      static_cast<grpc_arg*>(gpr_malloc(sizeof(grpc_arg) * args.size()));
  int j = 0;
  for (int i = 0; i < args.size(); i++) {
    switch (args[i].value_case()) {
      case api_fuzzer::ChannelArg::kStr:
        res->args[j].type = GRPC_ARG_STRING;
        res->args[j].value.string = gpr_strdup(args[i].str().c_str());
        break;
      case api_fuzzer::ChannelArg::kI:
        res->args[j].type = GRPC_ARG_INTEGER;
        res->args[j].value.integer = args[i].i();
        break;
      case api_fuzzer::ChannelArg::kResourceQuota:
        if (args[i].key() != GRPC_ARG_RESOURCE_QUOTA) continue;
        grpc_resource_quota_ref(g_resource_quota);
        res->args[j].type = GRPC_ARG_POINTER;
        res->args[j].value.pointer.p = g_resource_quota;
        res->args[j].value.pointer.vtable = grpc_resource_quota_arg_vtable();
        break;
      case api_fuzzer::ChannelArg::VALUE_NOT_SET:
        res->args[j].type = GRPC_ARG_INTEGER;
        res->args[j].value.integer = 0;
        break;
    }
    res->args[j].key = gpr_strdup(args[i].key().c_str());
    ++j;
  }
  res->num_args = j;
  return res;
}

static const char* ReadCredArtifact(
    const api_fuzzer::CredArtifact& artifact,
    std::initializer_list<const char*> builtins) {
  switch (artifact.type_case()) {
    case api_fuzzer::CredArtifact::kCustom:
      return artifact.custom().c_str();
    case api_fuzzer::CredArtifact::kBuiltin:
      if (artifact.builtin() < 0) return nullptr;
      if (artifact.builtin() < static_cast<int>(builtins.size())) {
        return *(builtins.begin() + artifact.builtin());
      }
      return nullptr;
    case api_fuzzer::CredArtifact::TYPE_NOT_SET:
      return nullptr;
  }
}

static grpc_channel_credentials* ReadSslChannelCreds(
    const api_fuzzer::SslChannelCreds& creds) {
  const char* root_certs =
      creds.has_root_certs()
          ? ReadCredArtifact(creds.root_certs(), {test_root_cert})
          : nullptr;
  const char* private_key =
      creds.has_private_key()
          ? ReadCredArtifact(creds.private_key(),
                             {test_server1_key, test_self_signed_client_key,
                              test_signed_client_key})
          : nullptr;
  const char* certs =
      creds.has_certs()
          ? ReadCredArtifact(creds.certs(),
                             {test_server1_cert, test_self_signed_client_cert,
                              test_signed_client_cert})
          : nullptr;
  grpc_ssl_pem_key_cert_pair key_cert_pair = {private_key, certs};
  return grpc_ssl_credentials_create(
      root_certs,
      private_key != nullptr && certs != nullptr ? &key_cert_pair : nullptr,
      nullptr, nullptr);
}

static grpc_call_credentials* ReadCallCreds(
    const api_fuzzer::CallCreds& creds) {
  switch (creds.type_case()) {
    case api_fuzzer::CallCreds::TYPE_NOT_SET:
      return nullptr;
    case api_fuzzer::CallCreds::kNull:
      return nullptr;
    case api_fuzzer::CallCreds::kCompositeCallCreds: {
      grpc_call_credentials* out = nullptr;
      for (const auto& child_creds :
           creds.composite_call_creds().call_creds()) {
        grpc_call_credentials* child = ReadCallCreds(child_creds);
        if (child != nullptr) {
          if (out == nullptr) {
            out = child;
          } else {
            auto* composed =
                grpc_composite_call_credentials_create(out, child, nullptr);
            grpc_call_credentials_release(child);
            grpc_call_credentials_release(out);
            out = composed;
          }
        }
      }
      return out;
    }
    case api_fuzzer::CallCreds::kAccessToken:
      return grpc_access_token_credentials_create(creds.access_token().c_str(),
                                                  nullptr);
    case api_fuzzer::CallCreds::kIam:
      return grpc_google_iam_credentials_create(
          creds.iam().auth_token().c_str(), creds.iam().auth_selector().c_str(),
          nullptr);
      /* TODO(ctiller): more cred types here */
  }
}

static grpc_channel_credentials* ReadChannelCreds(
    const api_fuzzer::ChannelCreds& creds) {
  switch (creds.type_case()) {
    case api_fuzzer::ChannelCreds::TYPE_NOT_SET:
      return nullptr;
    case api_fuzzer::ChannelCreds::kSslChannelCreds:
      return ReadSslChannelCreds(creds.ssl_channel_creds());
    case api_fuzzer::ChannelCreds::kCompositeChannelCreds: {
      const auto& comp = creds.composite_channel_creds();
      grpc_channel_credentials* c1 =
          comp.has_channel_creds() ? ReadChannelCreds(comp.channel_creds())
                                   : nullptr;
      grpc_call_credentials* c2 =
          comp.has_call_creds() ? ReadCallCreds(comp.call_creds()) : nullptr;
      if (c1 != nullptr && c2 != nullptr) {
        grpc_channel_credentials* out =
            grpc_composite_channel_credentials_create(c1, c2, nullptr);
        grpc_channel_credentials_release(c1);
        grpc_call_credentials_release(c2);
        return out;
      } else if (c1 != nullptr) {
        return c1;
      } else if (c2 != nullptr) {
        grpc_call_credentials_release(c2);
        return nullptr;
      } else {
        return nullptr;
      }
      GPR_UNREACHABLE_CODE(return nullptr);
    }
    case api_fuzzer::ChannelCreds::kNull:
      return nullptr;
  }
}

DEFINE_PROTO_FUZZER(const api_fuzzer::Msg& msg) {
  grpc_test_only_set_slice_hash_seed(0);
  char* grpc_trace_fuzzer = gpr_getenv("GRPC_TRACE_FUZZER");
  if (squelch && grpc_trace_fuzzer == nullptr) gpr_set_log_function(dont_log);
  gpr_free(grpc_trace_fuzzer);
  grpc_set_tcp_client_impl(&fuzz_tcp_client_vtable);
  gpr_now_impl = now_impl;
  grpc_init();
  grpc_timer_manager_set_threading(false);
  {
    grpc_core::ExecCtx exec_ctx;
    grpc_core::Executor::SetThreadingAll(false);
  }
  grpc_set_resolver_impl(&fuzzer_resolver);
  grpc_dns_lookup_ares_locked = my_dns_lookup_ares_locked;
  grpc_cancel_ares_request_locked = my_cancel_ares_request_locked;

  GPR_ASSERT(g_channel == nullptr);
  GPR_ASSERT(g_server == nullptr);

  bool server_shutdown = false;
  int pending_server_shutdowns = 0;
  int pending_channel_watches = 0;
  int pending_pings = 0;

  g_resource_quota = grpc_resource_quota_create("api_fuzzer");

  grpc_completion_queue* cq = grpc_completion_queue_create_for_next(nullptr);

  int action_index = 0;
  auto no_more_actions = [&]() { action_index = msg.actions_size(); };

  auto poll_cq = [&]() -> bool {
    grpc_event ev = grpc_completion_queue_next(
        cq, gpr_inf_past(GPR_CLOCK_REALTIME), nullptr);
    switch (ev.type) {
      case GRPC_OP_COMPLETE: {
        static_cast<Validator*>(ev.tag)->Run(ev.success);
        break;
      }
      case GRPC_QUEUE_TIMEOUT:
        break;
      case GRPC_QUEUE_SHUTDOWN:
        return true;
    }
    return false;
  };

  while (action_index < msg.actions_size() || g_channel != nullptr ||
         g_server != nullptr || pending_channel_watches > 0 ||
         pending_pings > 0 || ActiveCall() != nullptr) {
    if (action_index == msg.actions_size()) {
      if (g_channel != nullptr) {
        grpc_channel_destroy(g_channel);
        g_channel = nullptr;
      }
      if (g_server != nullptr) {
        if (!server_shutdown) {
          grpc_server_shutdown_and_notify(
              g_server, cq,
              AssertSuccessAndDecrement(&pending_server_shutdowns));
          server_shutdown = true;
          pending_server_shutdowns++;
        } else if (pending_server_shutdowns == 0) {
          grpc_server_destroy(g_server);
          g_server = nullptr;
        }
      }
      for (auto& call : g_calls) {
        if (call == nullptr) continue;
        if (call->type() == CallType::PENDING_SERVER) continue;
        call->Shutdown();
      }

      g_now = gpr_time_add(g_now, gpr_time_from_seconds(1, GPR_TIMESPAN));
      grpc_timer_manager_tick();
      GPR_ASSERT(!poll_cq());
      continue;
    }

    grpc_timer_manager_tick();

    const api_fuzzer::Action& action = msg.actions(action_index);
    action_index++;
    switch (action.type_case()) {
      case api_fuzzer::Action::TYPE_NOT_SET:
        no_more_actions();
        break;
      // tickle completion queue
      case api_fuzzer::Action::kPollCq: {
        GPR_ASSERT(!poll_cq());
        break;
      }
      // increment global time
      case api_fuzzer::Action::kAdvanceTime: {
        g_now = gpr_time_add(
            g_now, gpr_time_from_micros(action.advance_time(), GPR_TIMESPAN));
        break;
      }
      // create an insecure channel
      case api_fuzzer::Action::kCreateChannel: {
        if (g_channel == nullptr) {
          grpc_channel_args* args =
              ReadArgs(action.create_channel().channel_args());
<<<<<<< HEAD
          grpc_channel_credentials* creds =
              action.create_channel().has_channel_creds()
                  ? ReadChannelCreds(action.create_channel().channel_creds())
                  : grpc_insecure_credentials_create();
          g_channel = grpc_channel_create(
              action.create_channel().target().c_str(), creds, args);
          grpc_channel_credentials_release(creds);
          g_channel_actions.clear();
          for (int i = 0; i < action.create_channel().channel_actions_size();
               i++) {
            g_channel_actions.push_back({
                std::min(action.create_channel().channel_actions(i).wait_ms(),
                         static_cast<uint64_t>(MAX_WAIT_MS)),
                std::min(action.create_channel()
                             .channel_actions(i)
                             .add_n_bytes_writable(),
                         static_cast<uint64_t>(MAX_ADD_N_WRITABLE_BYTES)),
                std::min(action.create_channel()
                             .channel_actions(i)
                             .add_n_bytes_readable(),
                         static_cast<uint64_t>(MAX_ADD_N_READABLE_BYTES)),
            });
=======
          if (action.create_channel().has_channel_creds()) {
            grpc_channel_credentials* creds =
                ReadChannelCreds(action.create_channel().channel_creds());
            g_channel = grpc_secure_channel_create(
                creds, action.create_channel().target().c_str(), args, nullptr);
            grpc_channel_credentials_release(creds);
          } else {
            g_channel = grpc_insecure_channel_create(
                action.create_channel().target().c_str(), args, nullptr);
>>>>>>> 4d5cbfb6
          }
          GPR_ASSERT(g_channel != nullptr);
          {
            grpc_core::ExecCtx exec_ctx;
            grpc_channel_args_destroy(args);
          }
        } else {
          no_more_actions();
        }
        break;
      }
      // destroy a channel
      case api_fuzzer::Action::kCloseChannel: {
        if (g_channel != nullptr) {
          grpc_channel_destroy(g_channel);
          g_channel = nullptr;
        } else {
          no_more_actions();
        }
        break;
      }
      // bring up a server
      case api_fuzzer::Action::kCreateServer: {
        if (g_server == nullptr) {
          grpc_channel_args* args =
              ReadArgs(action.create_server().channel_args());
          g_server = grpc_server_create(args, nullptr);
          GPR_ASSERT(g_server != nullptr);
          {
            grpc_core::ExecCtx exec_ctx;
            grpc_channel_args_destroy(args);
          }
          grpc_server_register_completion_queue(g_server, cq, nullptr);
          grpc_server_start(g_server);
          server_shutdown = false;
          GPR_ASSERT(pending_server_shutdowns == 0);
        } else {
          no_more_actions();
        }
        break;
      }
      // begin server shutdown
      case api_fuzzer::Action::kShutdownServer: {
        if (g_server != nullptr) {
          grpc_server_shutdown_and_notify(
              g_server, cq,
              AssertSuccessAndDecrement(&pending_server_shutdowns));
          pending_server_shutdowns++;
          server_shutdown = true;
        } else {
          no_more_actions();
        }
        break;
      }
      // cancel all calls if shutdown
      case api_fuzzer::Action::kCancelAllCallsIfShutdown: {
        if (g_server != nullptr && server_shutdown) {
          grpc_server_cancel_all_calls(g_server);
        } else {
          no_more_actions();
        }
        break;
      }
      // destroy server
      case api_fuzzer::Action::kDestroyServerIfReady: {
        if (g_server != nullptr && server_shutdown &&
            pending_server_shutdowns == 0) {
          grpc_server_destroy(g_server);
          g_server = nullptr;
        } else {
          no_more_actions();
        }
        break;
      }
      // check connectivity
      case api_fuzzer::Action::kCheckConnectivity: {
        if (g_channel != nullptr) {
          grpc_channel_check_connectivity_state(g_channel,
                                                action.check_connectivity());
        } else {
          no_more_actions();
        }
        break;
      }
      // watch connectivity
      case api_fuzzer::Action::kWatchConnectivity: {
        if (g_channel != nullptr) {
          grpc_connectivity_state st =
              grpc_channel_check_connectivity_state(g_channel, 0);
          if (st != GRPC_CHANNEL_SHUTDOWN) {
            gpr_timespec deadline =
                gpr_time_add(gpr_now(GPR_CLOCK_REALTIME),
                             gpr_time_from_micros(action.watch_connectivity(),
                                                  GPR_TIMESPAN));
            grpc_channel_watch_connectivity_state(
                g_channel, st, deadline, cq,
                ValidateConnectivityWatch(deadline, &pending_channel_watches));
            pending_channel_watches++;
          }
        } else {
          no_more_actions();
        }
        break;
      }
      // create a call
      case api_fuzzer::Action::kCreateCall: {
        bool ok = true;
        if (g_channel == nullptr) ok = false;
        // If the active call is a server call, then use it as the parent call
        // to exercise the propagation logic.
        Call* parent_call = ActiveCall();
        if (parent_call != nullptr && parent_call->type() != CallType::SERVER) {
          parent_call = nullptr;
        }
        g_calls.emplace_back(new Call(CallType::CLIENT));
        grpc_slice method =
            g_calls.back()->ReadSlice(action.create_call().method());
        if (GRPC_SLICE_LENGTH(method) == 0) {
          ok = false;
        }
        grpc_slice host =
            g_calls.back()->ReadSlice(action.create_call().host());
        gpr_timespec deadline = gpr_time_add(
            gpr_now(GPR_CLOCK_REALTIME),
            gpr_time_from_micros(action.create_call().timeout(), GPR_TIMESPAN));

        if (ok) {
          g_calls.back()->SetCall(grpc_channel_create_call(
              g_channel, parent_call == nullptr ? nullptr : parent_call->call(),
              action.create_call().propagation_mask(), cq, method, &host,
              deadline, nullptr));
        } else {
          g_calls.pop_back();
          no_more_actions();
        }
        break;
      }
      // switch the 'current' call
      case api_fuzzer::Action::kChangeActiveCall: {
        g_active_call++;
        ActiveCall();
        break;
      }
      // queue some ops on a call
      case api_fuzzer::Action::kQueueBatch: {
        auto* active_call = ActiveCall();
        if (active_call == nullptr ||
            active_call->type() == CallType::PENDING_SERVER ||
            active_call->call() == nullptr) {
          no_more_actions();
          break;
        }
        const auto& batch = action.queue_batch().operations();
        if (batch.size() > 6) {
          no_more_actions();
          break;
        }
        std::vector<grpc_op> ops;
        bool ok = true;
        uint8_t has_ops = 0;
        std::vector<std::function<void()>> unwinders;
        for (const auto& batch_op : batch) {
          auto op = active_call->ReadOp(batch_op, &ok, &has_ops, &unwinders);
          if (!op.has_value()) continue;
          ops.push_back(*op);
        }
        if (g_channel == nullptr) ok = false;
        if (ok) {
          auto* v = active_call->FinishedBatchValidator(has_ops);
          grpc_call_error error = grpc_call_start_batch(
              active_call->call(), ops.data(), ops.size(), v, nullptr);
          if (error != GRPC_CALL_OK) {
            v->Run(false);
          }
        } else {
          no_more_actions();
          for (auto& unwind : unwinders) {
            unwind();
          }
        }
        break;
      }
      // cancel current call
      case api_fuzzer::Action::kCancelCall: {
        auto* active_call = ActiveCall();
        if (active_call != nullptr && active_call->call() != nullptr) {
          grpc_call_cancel(active_call->call(), nullptr);
        } else {
          no_more_actions();
        }
        break;
      }
      // get a calls peer
      case api_fuzzer::Action::kGetPeer: {
        auto* active_call = ActiveCall();
        if (active_call != nullptr && active_call->call() != nullptr) {
          free_non_null(grpc_call_get_peer(active_call->call()));
        } else {
          no_more_actions();
        }
        break;
      }
      // get a channels target
      case api_fuzzer::Action::kGetTarget: {
        if (g_channel != nullptr) {
          free_non_null(grpc_channel_get_target(g_channel));
        } else {
          no_more_actions();
        }
        break;
      }
      // send a ping on a channel
      case api_fuzzer::Action::kPing: {
        if (g_channel != nullptr) {
          pending_pings++;
          grpc_channel_ping(g_channel, cq, Decrement(&pending_pings), nullptr);
        } else {
          no_more_actions();
        }
        break;
      }
      // enable a tracer
      case api_fuzzer::Action::kEnableTracer: {
        grpc_tracer_set_enabled(action.enable_tracer().c_str(), 1);
        break;
      }
      // disable a tracer
      case api_fuzzer::Action::kDisableTracer: {
        grpc_tracer_set_enabled(action.disable_tracer().c_str(), 0);
        break;
      }
      // request a server call
      case api_fuzzer::Action::kRequestCall: {
        if (g_server == nullptr) {
          no_more_actions();
          break;
        }
        g_calls.emplace_back(new Call(CallType::PENDING_SERVER));
        g_calls.back()->RequestCall(g_server, cq);
        break;
      }
      // destroy a call
      case api_fuzzer::Action::kDestroyCall: {
        auto* active_call = ActiveCall();
        if (active_call != nullptr &&
            active_call->type() != CallType::PENDING_SERVER &&
            active_call->call() != nullptr) {
          g_calls[g_active_call]->Shutdown();
        } else {
          no_more_actions();
        }
        break;
      }
      // resize the buffer pool
      case api_fuzzer::Action::kResizeResourceQuota: {
        grpc_resource_quota_resize(g_resource_quota,
                                   action.resize_resource_quota());
        break;
      }
    }
  }

  GPR_ASSERT(g_channel == nullptr);
  GPR_ASSERT(g_server == nullptr);
  GPR_ASSERT(ActiveCall() == nullptr);
  GPR_ASSERT(g_calls.empty());

  grpc_completion_queue_shutdown(cq);
  GPR_ASSERT(poll_cq());
  grpc_completion_queue_destroy(cq);

  grpc_resource_quota_unref(g_resource_quota);

  grpc_shutdown_blocking();
}<|MERGE_RESOLUTION|>--- conflicted
+++ resolved
@@ -785,7 +785,6 @@
         if (g_channel == nullptr) {
           grpc_channel_args* args =
               ReadArgs(action.create_channel().channel_args());
-<<<<<<< HEAD
           grpc_channel_credentials* creds =
               action.create_channel().has_channel_creds()
                   ? ReadChannelCreds(action.create_channel().channel_creds())
@@ -793,304 +792,276 @@
           g_channel = grpc_channel_create(
               action.create_channel().target().c_str(), creds, args);
           grpc_channel_credentials_release(creds);
-          g_channel_actions.clear();
-          for (int i = 0; i < action.create_channel().channel_actions_size();
-               i++) {
-            g_channel_actions.push_back({
-                std::min(action.create_channel().channel_actions(i).wait_ms(),
-                         static_cast<uint64_t>(MAX_WAIT_MS)),
-                std::min(action.create_channel()
-                             .channel_actions(i)
-                             .add_n_bytes_writable(),
-                         static_cast<uint64_t>(MAX_ADD_N_WRITABLE_BYTES)),
-                std::min(action.create_channel()
-                             .channel_actions(i)
-                             .add_n_bytes_readable(),
-                         static_cast<uint64_t>(MAX_ADD_N_READABLE_BYTES)),
-            });
-=======
-          if (action.create_channel().has_channel_creds()) {
-            grpc_channel_credentials* creds =
-                ReadChannelCreds(action.create_channel().channel_creds());
-            g_channel = grpc_secure_channel_create(
-                creds, action.create_channel().target().c_str(), args, nullptr);
-            grpc_channel_credentials_release(creds);
-          } else {
-            g_channel = grpc_insecure_channel_create(
-                action.create_channel().target().c_str(), args, nullptr);
->>>>>>> 4d5cbfb6
-          }
-          GPR_ASSERT(g_channel != nullptr);
-          {
-            grpc_core::ExecCtx exec_ctx;
-            grpc_channel_args_destroy(args);
-          }
-        } else {
+        }
+        GPR_ASSERT(g_channel != nullptr);
+        {
+          grpc_core::ExecCtx exec_ctx;
+          grpc_channel_args_destroy(args);
+        }
+      }
+        else {
           no_more_actions();
         }
         break;
-      }
-      // destroy a channel
-      case api_fuzzer::Action::kCloseChannel: {
-        if (g_channel != nullptr) {
-          grpc_channel_destroy(g_channel);
-          g_channel = nullptr;
-        } else {
-          no_more_actions();
-        }
-        break;
-      }
-      // bring up a server
-      case api_fuzzer::Action::kCreateServer: {
-        if (g_server == nullptr) {
-          grpc_channel_args* args =
-              ReadArgs(action.create_server().channel_args());
-          g_server = grpc_server_create(args, nullptr);
-          GPR_ASSERT(g_server != nullptr);
-          {
-            grpc_core::ExecCtx exec_ctx;
-            grpc_channel_args_destroy(args);
-          }
-          grpc_server_register_completion_queue(g_server, cq, nullptr);
-          grpc_server_start(g_server);
-          server_shutdown = false;
-          GPR_ASSERT(pending_server_shutdowns == 0);
-        } else {
-          no_more_actions();
-        }
-        break;
-      }
-      // begin server shutdown
-      case api_fuzzer::Action::kShutdownServer: {
-        if (g_server != nullptr) {
-          grpc_server_shutdown_and_notify(
-              g_server, cq,
-              AssertSuccessAndDecrement(&pending_server_shutdowns));
-          pending_server_shutdowns++;
-          server_shutdown = true;
-        } else {
-          no_more_actions();
-        }
-        break;
-      }
-      // cancel all calls if shutdown
-      case api_fuzzer::Action::kCancelAllCallsIfShutdown: {
-        if (g_server != nullptr && server_shutdown) {
-          grpc_server_cancel_all_calls(g_server);
-        } else {
-          no_more_actions();
-        }
-        break;
-      }
-      // destroy server
-      case api_fuzzer::Action::kDestroyServerIfReady: {
-        if (g_server != nullptr && server_shutdown &&
-            pending_server_shutdowns == 0) {
-          grpc_server_destroy(g_server);
-          g_server = nullptr;
-        } else {
-          no_more_actions();
-        }
-        break;
-      }
-      // check connectivity
-      case api_fuzzer::Action::kCheckConnectivity: {
-        if (g_channel != nullptr) {
-          grpc_channel_check_connectivity_state(g_channel,
-                                                action.check_connectivity());
-        } else {
-          no_more_actions();
-        }
-        break;
-      }
-      // watch connectivity
-      case api_fuzzer::Action::kWatchConnectivity: {
-        if (g_channel != nullptr) {
-          grpc_connectivity_state st =
-              grpc_channel_check_connectivity_state(g_channel, 0);
-          if (st != GRPC_CHANNEL_SHUTDOWN) {
-            gpr_timespec deadline =
-                gpr_time_add(gpr_now(GPR_CLOCK_REALTIME),
-                             gpr_time_from_micros(action.watch_connectivity(),
-                                                  GPR_TIMESPAN));
-            grpc_channel_watch_connectivity_state(
-                g_channel, st, deadline, cq,
-                ValidateConnectivityWatch(deadline, &pending_channel_watches));
-            pending_channel_watches++;
-          }
-        } else {
-          no_more_actions();
-        }
-        break;
-      }
-      // create a call
-      case api_fuzzer::Action::kCreateCall: {
-        bool ok = true;
-        if (g_channel == nullptr) ok = false;
-        // If the active call is a server call, then use it as the parent call
-        // to exercise the propagation logic.
-        Call* parent_call = ActiveCall();
-        if (parent_call != nullptr && parent_call->type() != CallType::SERVER) {
-          parent_call = nullptr;
-        }
-        g_calls.emplace_back(new Call(CallType::CLIENT));
-        grpc_slice method =
-            g_calls.back()->ReadSlice(action.create_call().method());
-        if (GRPC_SLICE_LENGTH(method) == 0) {
-          ok = false;
-        }
-        grpc_slice host =
-            g_calls.back()->ReadSlice(action.create_call().host());
-        gpr_timespec deadline = gpr_time_add(
-            gpr_now(GPR_CLOCK_REALTIME),
-            gpr_time_from_micros(action.create_call().timeout(), GPR_TIMESPAN));
-
-        if (ok) {
-          g_calls.back()->SetCall(grpc_channel_create_call(
-              g_channel, parent_call == nullptr ? nullptr : parent_call->call(),
-              action.create_call().propagation_mask(), cq, method, &host,
-              deadline, nullptr));
-        } else {
-          g_calls.pop_back();
-          no_more_actions();
-        }
-        break;
-      }
-      // switch the 'current' call
-      case api_fuzzer::Action::kChangeActiveCall: {
-        g_active_call++;
-        ActiveCall();
-        break;
-      }
-      // queue some ops on a call
-      case api_fuzzer::Action::kQueueBatch: {
-        auto* active_call = ActiveCall();
-        if (active_call == nullptr ||
-            active_call->type() == CallType::PENDING_SERVER ||
-            active_call->call() == nullptr) {
-          no_more_actions();
-          break;
-        }
-        const auto& batch = action.queue_batch().operations();
-        if (batch.size() > 6) {
-          no_more_actions();
-          break;
-        }
-        std::vector<grpc_op> ops;
-        bool ok = true;
-        uint8_t has_ops = 0;
-        std::vector<std::function<void()>> unwinders;
-        for (const auto& batch_op : batch) {
-          auto op = active_call->ReadOp(batch_op, &ok, &has_ops, &unwinders);
-          if (!op.has_value()) continue;
-          ops.push_back(*op);
-        }
-        if (g_channel == nullptr) ok = false;
-        if (ok) {
-          auto* v = active_call->FinishedBatchValidator(has_ops);
-          grpc_call_error error = grpc_call_start_batch(
-              active_call->call(), ops.data(), ops.size(), v, nullptr);
-          if (error != GRPC_CALL_OK) {
-            v->Run(false);
-          }
-        } else {
-          no_more_actions();
-          for (auto& unwind : unwinders) {
-            unwind();
-          }
-        }
-        break;
-      }
-      // cancel current call
-      case api_fuzzer::Action::kCancelCall: {
-        auto* active_call = ActiveCall();
-        if (active_call != nullptr && active_call->call() != nullptr) {
-          grpc_call_cancel(active_call->call(), nullptr);
-        } else {
-          no_more_actions();
-        }
-        break;
-      }
-      // get a calls peer
-      case api_fuzzer::Action::kGetPeer: {
-        auto* active_call = ActiveCall();
-        if (active_call != nullptr && active_call->call() != nullptr) {
-          free_non_null(grpc_call_get_peer(active_call->call()));
-        } else {
-          no_more_actions();
-        }
-        break;
-      }
-      // get a channels target
-      case api_fuzzer::Action::kGetTarget: {
-        if (g_channel != nullptr) {
-          free_non_null(grpc_channel_get_target(g_channel));
-        } else {
-          no_more_actions();
-        }
-        break;
-      }
-      // send a ping on a channel
-      case api_fuzzer::Action::kPing: {
-        if (g_channel != nullptr) {
-          pending_pings++;
-          grpc_channel_ping(g_channel, cq, Decrement(&pending_pings), nullptr);
-        } else {
-          no_more_actions();
-        }
-        break;
-      }
-      // enable a tracer
-      case api_fuzzer::Action::kEnableTracer: {
-        grpc_tracer_set_enabled(action.enable_tracer().c_str(), 1);
-        break;
-      }
-      // disable a tracer
-      case api_fuzzer::Action::kDisableTracer: {
-        grpc_tracer_set_enabled(action.disable_tracer().c_str(), 0);
-        break;
-      }
-      // request a server call
-      case api_fuzzer::Action::kRequestCall: {
-        if (g_server == nullptr) {
-          no_more_actions();
-          break;
-        }
-        g_calls.emplace_back(new Call(CallType::PENDING_SERVER));
-        g_calls.back()->RequestCall(g_server, cq);
-        break;
-      }
-      // destroy a call
-      case api_fuzzer::Action::kDestroyCall: {
-        auto* active_call = ActiveCall();
-        if (active_call != nullptr &&
-            active_call->type() != CallType::PENDING_SERVER &&
-            active_call->call() != nullptr) {
-          g_calls[g_active_call]->Shutdown();
-        } else {
-          no_more_actions();
-        }
-        break;
-      }
-      // resize the buffer pool
-      case api_fuzzer::Action::kResizeResourceQuota: {
-        grpc_resource_quota_resize(g_resource_quota,
-                                   action.resize_resource_quota());
-        break;
-      }
-    }
-  }
-
-  GPR_ASSERT(g_channel == nullptr);
-  GPR_ASSERT(g_server == nullptr);
-  GPR_ASSERT(ActiveCall() == nullptr);
-  GPR_ASSERT(g_calls.empty());
-
-  grpc_completion_queue_shutdown(cq);
-  GPR_ASSERT(poll_cq());
-  grpc_completion_queue_destroy(cq);
-
-  grpc_resource_quota_unref(g_resource_quota);
-
-  grpc_shutdown_blocking();
+    }
+    // destroy a channel
+    case api_fuzzer::Action::kCloseChannel: {
+      if (g_channel != nullptr) {
+        grpc_channel_destroy(g_channel);
+        g_channel = nullptr;
+      } else {
+        no_more_actions();
+      }
+      break;
+    }
+    // bring up a server
+    case api_fuzzer::Action::kCreateServer: {
+      if (g_server == nullptr) {
+        grpc_channel_args* args =
+            ReadArgs(action.create_server().channel_args());
+        g_server = grpc_server_create(args, nullptr);
+        GPR_ASSERT(g_server != nullptr);
+        {
+          grpc_core::ExecCtx exec_ctx;
+          grpc_channel_args_destroy(args);
+        }
+        grpc_server_register_completion_queue(g_server, cq, nullptr);
+        grpc_server_start(g_server);
+        server_shutdown = false;
+        GPR_ASSERT(pending_server_shutdowns == 0);
+      } else {
+        no_more_actions();
+      }
+      break;
+    }
+    // begin server shutdown
+    case api_fuzzer::Action::kShutdownServer: {
+      if (g_server != nullptr) {
+        grpc_server_shutdown_and_notify(
+            g_server, cq, AssertSuccessAndDecrement(&pending_server_shutdowns));
+        pending_server_shutdowns++;
+        server_shutdown = true;
+      } else {
+        no_more_actions();
+      }
+      break;
+    }
+    // cancel all calls if shutdown
+    case api_fuzzer::Action::kCancelAllCallsIfShutdown: {
+      if (g_server != nullptr && server_shutdown) {
+        grpc_server_cancel_all_calls(g_server);
+      } else {
+        no_more_actions();
+      }
+      break;
+    }
+    // destroy server
+    case api_fuzzer::Action::kDestroyServerIfReady: {
+      if (g_server != nullptr && server_shutdown &&
+          pending_server_shutdowns == 0) {
+        grpc_server_destroy(g_server);
+        g_server = nullptr;
+      } else {
+        no_more_actions();
+      }
+      break;
+    }
+    // check connectivity
+    case api_fuzzer::Action::kCheckConnectivity: {
+      if (g_channel != nullptr) {
+        grpc_channel_check_connectivity_state(g_channel,
+                                              action.check_connectivity());
+      } else {
+        no_more_actions();
+      }
+      break;
+    }
+    // watch connectivity
+    case api_fuzzer::Action::kWatchConnectivity: {
+      if (g_channel != nullptr) {
+        grpc_connectivity_state st =
+            grpc_channel_check_connectivity_state(g_channel, 0);
+        if (st != GRPC_CHANNEL_SHUTDOWN) {
+          gpr_timespec deadline = gpr_time_add(
+              gpr_now(GPR_CLOCK_REALTIME),
+              gpr_time_from_micros(action.watch_connectivity(), GPR_TIMESPAN));
+          grpc_channel_watch_connectivity_state(
+              g_channel, st, deadline, cq,
+              ValidateConnectivityWatch(deadline, &pending_channel_watches));
+          pending_channel_watches++;
+        }
+      } else {
+        no_more_actions();
+      }
+      break;
+    }
+    // create a call
+    case api_fuzzer::Action::kCreateCall: {
+      bool ok = true;
+      if (g_channel == nullptr) ok = false;
+      // If the active call is a server call, then use it as the parent call
+      // to exercise the propagation logic.
+      Call* parent_call = ActiveCall();
+      if (parent_call != nullptr && parent_call->type() != CallType::SERVER) {
+        parent_call = nullptr;
+      }
+      g_calls.emplace_back(new Call(CallType::CLIENT));
+      grpc_slice method =
+          g_calls.back()->ReadSlice(action.create_call().method());
+      if (GRPC_SLICE_LENGTH(method) == 0) {
+        ok = false;
+      }
+      grpc_slice host = g_calls.back()->ReadSlice(action.create_call().host());
+      gpr_timespec deadline = gpr_time_add(
+          gpr_now(GPR_CLOCK_REALTIME),
+          gpr_time_from_micros(action.create_call().timeout(), GPR_TIMESPAN));
+
+      if (ok) {
+        g_calls.back()->SetCall(grpc_channel_create_call(
+            g_channel, parent_call == nullptr ? nullptr : parent_call->call(),
+            action.create_call().propagation_mask(), cq, method, &host,
+            deadline, nullptr));
+      } else {
+        g_calls.pop_back();
+        no_more_actions();
+      }
+      break;
+    }
+    // switch the 'current' call
+    case api_fuzzer::Action::kChangeActiveCall: {
+      g_active_call++;
+      ActiveCall();
+      break;
+    }
+    // queue some ops on a call
+    case api_fuzzer::Action::kQueueBatch: {
+      auto* active_call = ActiveCall();
+      if (active_call == nullptr ||
+          active_call->type() == CallType::PENDING_SERVER ||
+          active_call->call() == nullptr) {
+        no_more_actions();
+        break;
+      }
+      const auto& batch = action.queue_batch().operations();
+      if (batch.size() > 6) {
+        no_more_actions();
+        break;
+      }
+      std::vector<grpc_op> ops;
+      bool ok = true;
+      uint8_t has_ops = 0;
+      std::vector<std::function<void()>> unwinders;
+      for (const auto& batch_op : batch) {
+        auto op = active_call->ReadOp(batch_op, &ok, &has_ops, &unwinders);
+        if (!op.has_value()) continue;
+        ops.push_back(*op);
+      }
+      if (g_channel == nullptr) ok = false;
+      if (ok) {
+        auto* v = active_call->FinishedBatchValidator(has_ops);
+        grpc_call_error error = grpc_call_start_batch(
+            active_call->call(), ops.data(), ops.size(), v, nullptr);
+        if (error != GRPC_CALL_OK) {
+          v->Run(false);
+        }
+      } else {
+        no_more_actions();
+        for (auto& unwind : unwinders) {
+          unwind();
+        }
+      }
+      break;
+    }
+    // cancel current call
+    case api_fuzzer::Action::kCancelCall: {
+      auto* active_call = ActiveCall();
+      if (active_call != nullptr && active_call->call() != nullptr) {
+        grpc_call_cancel(active_call->call(), nullptr);
+      } else {
+        no_more_actions();
+      }
+      break;
+    }
+    // get a calls peer
+    case api_fuzzer::Action::kGetPeer: {
+      auto* active_call = ActiveCall();
+      if (active_call != nullptr && active_call->call() != nullptr) {
+        free_non_null(grpc_call_get_peer(active_call->call()));
+      } else {
+        no_more_actions();
+      }
+      break;
+    }
+    // get a channels target
+    case api_fuzzer::Action::kGetTarget: {
+      if (g_channel != nullptr) {
+        free_non_null(grpc_channel_get_target(g_channel));
+      } else {
+        no_more_actions();
+      }
+      break;
+    }
+    // send a ping on a channel
+    case api_fuzzer::Action::kPing: {
+      if (g_channel != nullptr) {
+        pending_pings++;
+        grpc_channel_ping(g_channel, cq, Decrement(&pending_pings), nullptr);
+      } else {
+        no_more_actions();
+      }
+      break;
+    }
+    // enable a tracer
+    case api_fuzzer::Action::kEnableTracer: {
+      grpc_tracer_set_enabled(action.enable_tracer().c_str(), 1);
+      break;
+    }
+    // disable a tracer
+    case api_fuzzer::Action::kDisableTracer: {
+      grpc_tracer_set_enabled(action.disable_tracer().c_str(), 0);
+      break;
+    }
+    // request a server call
+    case api_fuzzer::Action::kRequestCall: {
+      if (g_server == nullptr) {
+        no_more_actions();
+        break;
+      }
+      g_calls.emplace_back(new Call(CallType::PENDING_SERVER));
+      g_calls.back()->RequestCall(g_server, cq);
+      break;
+    }
+    // destroy a call
+    case api_fuzzer::Action::kDestroyCall: {
+      auto* active_call = ActiveCall();
+      if (active_call != nullptr &&
+          active_call->type() != CallType::PENDING_SERVER &&
+          active_call->call() != nullptr) {
+        g_calls[g_active_call]->Shutdown();
+      } else {
+        no_more_actions();
+      }
+      break;
+    }
+    // resize the buffer pool
+    case api_fuzzer::Action::kResizeResourceQuota: {
+      grpc_resource_quota_resize(g_resource_quota,
+                                 action.resize_resource_quota());
+      break;
+    }
+  }
+}
+
+GPR_ASSERT(g_channel == nullptr);
+GPR_ASSERT(g_server == nullptr);
+GPR_ASSERT(ActiveCall() == nullptr);
+GPR_ASSERT(g_calls.empty());
+
+grpc_completion_queue_shutdown(cq);
+GPR_ASSERT(poll_cq());
+grpc_completion_queue_destroy(cq);
+
+grpc_resource_quota_unref(g_resource_quota);
+
+grpc_shutdown_blocking();
 }