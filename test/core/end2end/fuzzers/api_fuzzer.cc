--- conflicted
+++ resolved
@@ -203,13 +203,9 @@
       absl::string_view /* name */, grpc_core::Duration /* timeout */,
       grpc_pollset_set* /* interested_parties */,
       absl::string_view /* name_server */) override {
-<<<<<<< HEAD
     engine_->Run([on_resolved] {
-=======
-    GetDefaultEventEngine()->Run([on_resolved] {
       grpc_core::ApplicationCallbackExecCtx app_exec_ctx;
       grpc_core::ExecCtx exec_ctx;
->>>>>>> e5a602fd
       on_resolved(absl::UnimplementedError(
           "The Fuzzing DNS resolver does not support looking up SRV records"));
     });
@@ -222,13 +218,9 @@
       grpc_pollset_set* /* interested_parties */,
       absl::string_view /* name_server */) override {
     // Not supported
-<<<<<<< HEAD
     engine_->Run([on_resolved] {
-=======
-    GetDefaultEventEngine()->Run([on_resolved] {
       grpc_core::ApplicationCallbackExecCtx app_exec_ctx;
       grpc_core::ExecCtx exec_ctx;
->>>>>>> e5a602fd
       on_resolved(absl::UnimplementedError(
           "The Fuzing DNS resolver does not support looking up TXT records"));
     });
