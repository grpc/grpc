--- conflicted
+++ resolved
@@ -378,13 +378,8 @@
     const char* /*dns_server*/, const char* addr, const char* /*default_port*/,
     grpc_pollset_set* /*interested_parties*/, grpc_closure* on_done,
     grpc_core::UniquePtr<grpc_core::ServerAddressList>* addresses,
-<<<<<<< HEAD
-    bool check_grpclb, char** service_config_json, int query_timeout,
-    grpc_core::Combiner* combiner) {
-=======
     bool /*check_grpclb*/, char** /*service_config_json*/,
-    int /*query_timeout*/, grpc_combiner* /*combiner*/) {
->>>>>>> e8f78e7a
+    int /*query_timeout*/, grpc_core::Combiner* /*combiner*/) {
   addr_req* r = static_cast<addr_req*>(gpr_malloc(sizeof(*r)));
   r->addr = gpr_strdup(addr);
   r->on_done = on_done;
