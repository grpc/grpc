--- conflicted
+++ resolved
@@ -12,15 +12,8 @@
 // See the License for the specific language governing permissions and
 // limitations under the License.
 
-<<<<<<< HEAD
 #include <stdint.h>
-#include <string.h>
 
-#include <memory>
-#include <string>
-
-=======
->>>>>>> c744f337
 #include "absl/status/statusor.h"
 #include "absl/types/optional.h"
 
