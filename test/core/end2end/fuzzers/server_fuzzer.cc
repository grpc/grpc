// Copyright 2016 gRPC authors.
//
// Licensed under the Apache License, Version 2.0 (the "License");
// you may not use this file except in compliance with the License.
// You may obtain a copy of the License at
//
//     http://www.apache.org/licenses/LICENSE-2.0
//
// Unless required by applicable law or agreed to in writing, software
// distributed under the License is distributed on an "AS IS" BASIS,
// WITHOUT WARRANTIES OR CONDITIONS OF ANY KIND, either express or implied.
// See the License for the specific language governing permissions and
// limitations under the License.

<<<<<<< HEAD
#include <stdint.h>

#include <memory>
#include <string>

#include "absl/strings/str_cat.h"
=======
>>>>>>> c744f337
#include "absl/types/optional.h"

#include <grpc/grpc.h>
#include <grpc/slice.h>
#include <grpc/support/log.h>

#include "src/core/ext/transport/chttp2/transport/chttp2_transport.h"
#include "src/core/lib/channel/channel_args.h"
#include "src/core/lib/channel/channel_args_preconditioning.h"
#include "src/core/lib/channel/channelz.h"
#include "src/core/lib/config/core_configuration.h"
#include "src/core/lib/experiments/config.h"
#include "src/core/lib/gprpp/env.h"
#include "src/core/lib/iomgr/endpoint.h"
#include "src/core/lib/iomgr/error.h"
#include "src/core/lib/iomgr/exec_ctx.h"
#include "src/core/lib/resource_quota/resource_quota.h"
#include "src/core/lib/surface/server.h"
#include "src/core/lib/transport/transport_fwd.h"
#include "src/libfuzzer/libfuzzer_macro.h"
#include "test/core/end2end/fuzzers/api_fuzzer.pb.h"
#include "test/core/end2end/fuzzers/fuzzer_input.pb.h"
#include "test/core/end2end/fuzzers/fuzzing_common.h"
#include "test/core/end2end/fuzzers/network_input.h"
#include "test/core/util/fuzz_config_vars.h"
#include "test/core/util/fuzzing_channel_args.h"
#include "test/core/util/mock_endpoint.h"

bool squelch = true;
bool leak_check = true;

static void discard_write(grpc_slice /*slice*/) {}

static void dont_log(gpr_log_func_args* /*args*/) {}

namespace grpc_core {
namespace testing {

class ServerFuzzer final : public BasicFuzzer {
 public:
  explicit ServerFuzzer(const fuzzer_input::Msg& msg)
      : BasicFuzzer(msg.event_engine_actions()) {
    ExecCtx exec_ctx;
    UpdateMinimumRunTime(
        ScheduleReads(msg.network_input(), mock_endpoint_, engine()));
    grpc_server_register_completion_queue(server_, cq(), nullptr);
    // TODO(ctiller): add more registered methods (one for POST, one for PUT)
    grpc_server_register_method(server_, "/reg", nullptr, {}, 0);
    grpc_server_start(server_);
    ChannelArgs channel_args =
        CoreConfiguration::Get()
            .channel_args_preconditioning()
            .PreconditionChannelArgs(
                CreateChannelArgsFromFuzzingConfiguration(
                    msg.channel_args(), FuzzingEnvironment{resource_quota()})
                    .ToC()
                    .get());
    grpc_transport* transport =
        grpc_create_chttp2_transport(channel_args, mock_endpoint_, false);
    GPR_ASSERT(GRPC_LOG_IF_ERROR(
        "SetupTransport", Server::FromC(server_)->SetupTransport(
                              transport, nullptr, channel_args, nullptr)));
    grpc_chttp2_transport_start_reading(transport, nullptr, nullptr, nullptr);
  }

  ~ServerFuzzer() { GPR_ASSERT(server_ == nullptr); }

 private:
  Result CreateChannel(
      const api_fuzzer::CreateChannel& create_channel) override {
    return Result::kFailed;
  }
  Result CreateServer(const api_fuzzer::CreateServer& create_server) override {
    return Result::kFailed;
  }
  void DestroyServer() override {
    grpc_server_destroy(server_);
    server_ = nullptr;
  }
  void DestroyChannel() override {}

  grpc_server* server() override { return server_; }
  grpc_channel* channel() override { return nullptr; }

  grpc_endpoint* mock_endpoint_ = grpc_mock_endpoint_create(discard_write);
  grpc_server* server_ = grpc_server_create(nullptr, nullptr);
};

}  // namespace testing
}  // namespace grpc_core

DEFINE_PROTO_FUZZER(const fuzzer_input::Msg& msg) {
  if (squelch && !grpc_core::GetEnv("GRPC_TRACE_FUZZER").has_value()) {
    gpr_set_log_function(dont_log);
  }
  grpc_core::ApplyFuzzConfigVars(msg.config_vars());
  grpc_core::TestOnlyReloadExperimentsFromConfigVariables();
  grpc_core::testing::ServerFuzzer(msg).Run(msg.api_actions());
}<|MERGE_RESOLUTION|>--- conflicted
+++ resolved
@@ -12,15 +12,8 @@
 // See the License for the specific language governing permissions and
 // limitations under the License.
 
-<<<<<<< HEAD
 #include <stdint.h>
 
-#include <memory>
-#include <string>
-
-#include "absl/strings/str_cat.h"
-=======
->>>>>>> c744f337
 #include "absl/types/optional.h"
 
 #include <grpc/grpc.h>
