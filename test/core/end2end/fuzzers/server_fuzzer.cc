// Copyright 2016 gRPC authors.
//
// Licensed under the Apache License, Version 2.0 (the "License");
// you may not use this file except in compliance with the License.
// You may obtain a copy of the License at
//
//     http://www.apache.org/licenses/LICENSE-2.0
//
// Unless required by applicable law or agreed to in writing, software
// distributed under the License is distributed on an "AS IS" BASIS,
// WITHOUT WARRANTIES OR CONDITIONS OF ANY KIND, either express or implied.
// See the License for the specific language governing permissions and
// limitations under the License.

#include <string>

#include "absl/types/optional.h"

#include <grpc/grpc.h>
#include <grpc/grpc_security.h>
#include <grpc/slice.h>
#include <grpc/support/log.h>

#include "src/core/lib/experiments/config.h"
#include "src/core/lib/gprpp/env.h"
#include "src/core/lib/iomgr/exec_ctx.h"
#include "src/libfuzzer/libfuzzer_macro.h"
#include "test/core/end2end/fuzzers/api_fuzzer.pb.h"
#include "test/core/end2end/fuzzers/fuzzer_input.pb.h"
#include "test/core/end2end/fuzzers/fuzzing_common.h"
#include "test/core/end2end/fuzzers/network_input.h"
#include "test/core/util/fuzz_config_vars.h"

bool squelch = true;
bool leak_check = true;

static void dont_log(gpr_log_func_args* /*args*/) {}

namespace grpc_core {
namespace testing {

class ServerFuzzer final : public BasicFuzzer {
 public:
  explicit ServerFuzzer(const fuzzer_input::Msg& msg)
      : BasicFuzzer(msg.event_engine_actions()) {
    ExecCtx exec_ctx;
    grpc_server_register_completion_queue(server_, cq(), nullptr);
    // TODO(ctiller): add more registered methods (one for POST, one for PUT)
    grpc_server_register_method(server_, "/reg", nullptr, {}, 0);
    auto* creds = grpc_insecure_server_credentials_create();
    grpc_server_add_http2_port(server_, "0.0.0.0:1234", creds);
    grpc_server_credentials_release(creds);
    grpc_server_start(server_);
    UpdateMinimumRunTime(
        ScheduleConnection(msg.network_input(), engine(),
                           FuzzingEnvironment{resource_quota()}, 1234));
  }

  ~ServerFuzzer() { GPR_ASSERT(server_ == nullptr); }

 private:
  Result CreateChannel(
      const api_fuzzer::CreateChannel& /* create_channel */) override {
    return Result::kFailed;
  }
  Result CreateServer(
      const api_fuzzer::CreateServer& /* create_server */) override {
    return Result::kFailed;
  }
  void DestroyServer() override {
    grpc_server_destroy(server_);
    server_ = nullptr;
  }
  void DestroyChannel() override {}

  grpc_server* server() override { return server_; }
  grpc_channel* channel() override { return nullptr; }

  grpc_server* server_ = grpc_server_create(nullptr, nullptr);
};

}  // namespace testing
}  // namespace grpc_core

DEFINE_PROTO_FUZZER(const fuzzer_input::Msg& msg) {
  if (squelch && !grpc_core::GetEnv("GRPC_TRACE_FUZZER").has_value()) {
    gpr_set_log_function(dont_log);
  }
  static const int once = []() {
    grpc_core::ForceEnableExperiment("event_engine_client", true);
    grpc_core::ForceEnableExperiment("event_engine_listener", true);
    return 42;
  }();
<<<<<<< HEAD
  GPR_ASSERT(once == 42);
=======
  GPR_ASSERT(once == 42);  // avoid unused variable warning
>>>>>>> b8f78993
  grpc_core::ApplyFuzzConfigVars(msg.config_vars());
  grpc_core::TestOnlyReloadExperimentsFromConfigVariables();
  grpc_core::testing::ServerFuzzer(msg).Run(msg.api_actions());
}<|MERGE_RESOLUTION|>--- conflicted
+++ resolved
@@ -91,11 +91,7 @@
     grpc_core::ForceEnableExperiment("event_engine_listener", true);
     return 42;
   }();
-<<<<<<< HEAD
-  GPR_ASSERT(once == 42);
-=======
   GPR_ASSERT(once == 42);  // avoid unused variable warning
->>>>>>> b8f78993
   grpc_core::ApplyFuzzConfigVars(msg.config_vars());
   grpc_core::TestOnlyReloadExperimentsFromConfigVariables();
   grpc_core::testing::ServerFuzzer(msg).Run(msg.api_actions());
