--- conflicted
+++ resolved
@@ -38,11 +38,8 @@
     deps = [
         "//:gpr",
         "//:grpc",
-<<<<<<< HEAD
         "//src/core:channel_args",
-=======
         "//src/core:slice",
->>>>>>> ffe8d0f3
         "//test/core/end2end:ssl_test_data",
         "//test/core/event_engine/fuzzing_event_engine",
         "//test/core/util:grpc_test_util",
