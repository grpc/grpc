--- conflicted
+++ resolved
@@ -38,11 +38,8 @@
     deps = [
         "//:gpr",
         "//:grpc",
-<<<<<<< HEAD
         "//src/core:channel_args",
-=======
         "//src/core:closure",
->>>>>>> 7e3ada34
         "//src/core:slice",
         "//test/core/end2end:ssl_test_data",
         "//test/core/event_engine/fuzzing_event_engine",
