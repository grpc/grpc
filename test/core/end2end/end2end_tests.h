// Copyright 2015 gRPC authors.
//
// Licensed under the Apache License, Version 2.0 (the "License");
// you may not use this file except in compliance with the License.
// You may obtain a copy of the License at
//
//     http://www.apache.org/licenses/LICENSE-2.0
//
// Unless required by applicable law or agreed to in writing, software
// distributed under the License is distributed on an "AS IS" BASIS,
// WITHOUT WARRANTIES OR CONDITIONS OF ANY KIND, either express or implied.
// See the License for the specific language governing permissions and
// limitations under the License.

#ifndef GRPC_TEST_CORE_END2END_END2END_TESTS_H
#define GRPC_TEST_CORE_END2END_END2END_TESTS_H

#include <grpc/byte_buffer.h>
#include <grpc/compression.h>
#include <grpc/credentials.h>
#include <grpc/event_engine/event_engine.h>
#include <grpc/grpc.h>
#include <grpc/grpc_security.h>
#include <grpc/impl/propagation_bits.h>
#include <grpc/status.h>
#include <grpc/support/alloc.h>
#include <grpc/support/time.h>
#include <stdint.h>
#include <stdio.h>

#include <algorithm>
#include <functional>
#include <initializer_list>
#include <map>
#include <memory>
#include <optional>
#include <ostream>
#include <string>
#include <utility>
#include <variant>
#include <vector>

#include "absl/functional/any_invocable.h"
#include "absl/log/check.h"
#include "absl/memory/memory.h"
#include "absl/meta/type_traits.h"
#include "absl/strings/str_cat.h"
#include "absl/strings/string_view.h"
#include "gtest/gtest.h"
#include "src/core/config/config_vars.h"
#include "src/core/ext/transport/chttp2/transport/internal_channel_arg_names.h"
#include "src/core/lib/channel/channel_args.h"
#include "src/core/lib/event_engine/shim.h"
#include "src/core/lib/slice/slice.h"
#include "src/core/lib/slice/slice_internal.h"
#include "src/core/lib/surface/call_test_only.h"
#include "src/core/lib/surface/channel.h"
#include "src/core/util/bitset.h"
#include "src/core/util/debug_location.h"
#include "src/core/util/time.h"
#include "src/core/util/wait_for_single_owner.h"
#include "test/core/call/batch_builder.h"
#include "test/core/end2end/cq_verifier.h"
#include "test/core/end2end/end2end_test_fuzzer.pb.h"
#include "test/core/event_engine/event_engine_test_utils.h"
#include "test/core/test_util/fuzz_config_vars.h"
#include "test/core/test_util/postmortem.h"
#include "test/core/test_util/test_config.h"

#ifdef GRPC_END2END_TEST_INCLUDE_FUZZER
#include "fuzztest/fuzztest.h"
#include "test/core/test_util/fuzz_config_vars_helpers.h"
#endif

#define CA_CERT_PATH "src/core/tsi/test_creds/ca.pem"

// Test feature flags.
#define FEATURE_MASK_DOES_NOT_SUPPORT_RETRY (1 << 0)
#define FEATURE_MASK_SUPPORTS_HOSTNAME_VERIFICATION (1 << 1)
// Feature mask supports call credentials with a minimum security level of
// GRPC_PRIVACY_AND_INTEGRITY.
#define FEATURE_MASK_SUPPORTS_PER_CALL_CREDENTIALS (1 << 2)
// Feature mask supports call credentials with a minimum security level of
// GRPC_SECURITY_NONE.
#define FEATURE_MASK_SUPPORTS_PER_CALL_CREDENTIALS_LEVEL_INSECURE (1 << 3)
#define FEATURE_MASK_SUPPORTS_REQUEST_PROXYING (1 << 4)
#define FEATURE_MASK_SUPPORTS_CLIENT_CHANNEL (1 << 5)
#define FEATURE_MASK_IS_HTTP2 (1 << 6)
#define FEATURE_MASK_ENABLES_TRACES (1 << 7)
#define FEATURE_MASK_1BYTE_AT_A_TIME (1 << 8)
#define FEATURE_MASK_DOES_NOT_SUPPORT_WRITE_BUFFERING (1 << 9)
#define FEATURE_MASK_DOES_NOT_SUPPORT_CLIENT_HANDSHAKE_COMPLETE_FIRST (1 << 10)
#define FEATURE_MASK_IS_MINSTACK (1 << 11)
#define FEATURE_MASK_IS_SECURE (1 << 12)
#define FEATURE_MASK_DO_NOT_FUZZ (1 << 13)
#define FEATURE_MASK_DO_NOT_GTEST (1 << 14)
// Exclude this fixture from experiment runs
#define FEATURE_MASK_EXCLUDE_FROM_EXPERIMENT_RUNS (1 << 15)
#define FEATURE_MASK_IS_CALL_V3 (1 << 16)
#define FEATURE_MASK_IS_LOCAL_TCP_CREDS (1 << 17)

#define FAIL_AUTH_CHECK_SERVER_ARG_NAME "fail_auth_check"

namespace grpc_core {

class CoreTestFixture {
 public:
  virtual ~CoreTestFixture() = default;

  virtual grpc_server* MakeServer(
      const ChannelArgs& args, grpc_completion_queue* cq,
      absl::AnyInvocable<void(grpc_server*)>& pre_server_start) = 0;
  virtual grpc_channel* MakeClient(const ChannelArgs& args,
                                   grpc_completion_queue* cq) = 0;
};

Slice RandomSlice(size_t length);
Slice RandomBinarySlice(size_t length);

struct CoreTestConfiguration {
  // A descriptive name for this test fixture.
  const char* name;

  // Which features are supported by this fixture. See feature flags above.
  uint32_t feature_mask;

  // If the call host is setup by the fixture (for example, via the
  // GRPC_SSL_TARGET_NAME_OVERRIDE_ARG channel arg), which value should the
  // test expect to find in call_details.host
  const char* overridden_call_host;

  std::function<std::unique_ptr<CoreTestFixture>(
      const ChannelArgs& client_args, const ChannelArgs& server_args)>
      create_fixture;
};

const CoreTestConfiguration* CoreTestConfigurationNamed(absl::string_view name);

template <typename Sink>
void AbslStringify(Sink& sink, const CoreTestConfiguration* config) {
  sink.Append(
      absl::StrCat("CoreTestConfigurationNamed(\"", config->name, "\")"));
}

inline std::ostream& operator<<(std::ostream& out,
                                const CoreTestConfiguration* config) {
  return out << "CoreTestConfigurationNamed(\"" << config->name << "\")";
}

// Base class for e2e tests.
//
// Initialization:
//
// At the start of a test, nothing is initialized. CoreConfiguration is reset,
// and there's certainly no server nor client.
// A test can then register whatever builders it wants into the
// CoreConfiguration and have them picked up. If it does not, it will get the
// default CoreConfiguration.
//
// The test may choose to then create a client and server with InitClient() and
// InitServer(). It does not matter which order they are called, nor whether one
// or both are called. It's necessary to call these if the test demands that
// non-empty channel args should be passed to either the client or server.
//
// If a test does not call InitClient() or InitServer(), then upon the first
// call to either NewClientCall() or NewServerCall(), the client and server will
// be instantiated - this saves substantial boilerplate in the most common case
// for our tests.
//
// Notes:
// - older compilers fail matching absl::string_view with some gmock matchers on
//   older compilers, and it's tremendously convenient to be able to do so. So
//   we use std::string for return types here - performance isn't particularly
//   important, so an extra copy is fine.
class CoreEnd2endTest {
 public:
  CoreEnd2endTest(const CoreTestConfiguration* config,
                  const core_end2end_test_fuzzer::Msg* fuzzing_args,
                  absl::string_view suite_name);
  ~CoreEnd2endTest();

  void SetCqVerifierStepFn(
      absl::AnyInvocable<
          void(grpc_event_engine::experimental::EventEngine::Duration) const>
          step_fn) {
    step_fn_ = std::move(step_fn);
  }
  void SetQuiesceEventEngine(
      absl::AnyInvocable<
          void(std::shared_ptr<grpc_event_engine::experimental::EventEngine>&&)>
          quiesce_event_engine) {
    quiesce_event_engine_ = std::move(quiesce_event_engine);
  }

  class Call;
  struct RegisteredCall {
    void* p;
  };

  // Safe notification to use for core e2e tests.
  // Since when we're fuzzing we don't run background threads, the normal
  // Notification type isn't safe to wait on (for some background timer to fire
  // for instance...), consequently we need to use this.
  class TestNotification {
   public:
    explicit TestNotification(CoreEnd2endTest* test) : test_(test) {}

    bool WaitForNotificationWithTimeout(absl::Duration wait_time) {
      if (test_->fuzzing_) {
        Timestamp end = Timestamp::Now() + Duration::NanosecondsRoundUp(
                                               ToInt64Nanoseconds(wait_time));
        while (true) {
          if (base_.HasBeenNotified()) return true;
          auto now = Timestamp::Now();
          if (now >= end) return false;
          test_->step_fn_(now - end);
        }
      } else {
        return base_.WaitForNotificationWithTimeout(wait_time);
      }
    }

    void Notify() { base_.Notify(); }

   private:
    Notification base_;
    CoreEnd2endTest* const test_;
  };

  // CallBuilder - results in a call to either grpc_channel_create_call or
  // grpc_channel_create_registered_call.
  // Affords a fluent interface to specify optional arguments.
  class ClientCallBuilder {
   public:
    ClientCallBuilder(CoreEnd2endTest& test, std::string method)
        : test_(test),
          call_selector_(UnregisteredCall{std::move(method), std::nullopt}) {}
    ClientCallBuilder(CoreEnd2endTest& test, RegisteredCall registered_call)
        : test_(test), call_selector_(registered_call.p) {}

    // Specify the host (otherwise nullptr is passed)
    ClientCallBuilder& Host(std::string host) {
      std::get<UnregisteredCall>(call_selector_).host = std::move(host);
      return *this;
    }
    // Specify the timeout (otherwise gpr_inf_future is passed) - this time is
    // scaled according to the test environment.
    ClientCallBuilder& Timeout(Duration timeout) {
      if (timeout == Duration::Infinity()) {
        deadline_ = gpr_inf_future(GPR_CLOCK_REALTIME);
        return *this;
      }
      deadline_ = grpc_timeout_milliseconds_to_deadline(timeout.millis());
      return *this;
    }
    // Finally create the call.
    Call Create();

   private:
    CoreEnd2endTest& test_;
    struct UnregisteredCall {
      std::string method;
      std::optional<std::string> host;
    };
    std::variant<void*, UnregisteredCall> call_selector_;
    grpc_call* parent_call_ = nullptr;
    uint32_t propagation_mask_ = GRPC_PROPAGATE_DEFAULTS;
    gpr_timespec deadline_ = gpr_inf_future(GPR_CLOCK_REALTIME);
  };

  // Wrapper around a grpc_call.
  // Instantiated by ClientCallBuilder via NewClientCall for client calls.
  // Wrapped by IncomingCall for server calls.
  class Call {
   public:
    Call(grpc_call* call, CoreEnd2endTest* test) : call_(call), test_(test) {}
    Call(const Call&) = delete;
    Call& operator=(const Call&) = delete;
    Call(Call&& other) noexcept
        : call_(std::exchange(other.call_, nullptr)),
          test_(std::exchange(other.test_, nullptr)) {}
    ~Call() {
      if (call_ != nullptr) grpc_call_unref(call_);
    }
    // Construct a batch with a tag - upon destruction of the BatchBuilder the
    // operation will occur.
    BatchBuilder NewBatch(int tag) {
      return BatchBuilder(call_, &test_->cq_verifier(), tag);
    }
    // Cancel the call
    void Cancel() { grpc_call_cancel(call_, nullptr); }
    void CancelWithStatus(grpc_status_code status, const char* message) {
      grpc_call_cancel_with_status(call_, status, message, nullptr);
    }
    // Access the peer structure (returns a string that can be matched, etc) -
    // or nullopt if grpc_call_get_peer returns nullptr.
    std::optional<std::string> GetPeer() {
      char* peer = grpc_call_get_peer(call_);
      if (peer == nullptr) return std::nullopt;
      std::string result(peer);
      gpr_free(peer);
      return result;
    }

    // Set call credentials.
    // Takes ownership of creds.
    void SetCredentials(grpc_call_credentials* creds) {
      EXPECT_EQ(grpc_call_set_credentials(call_, creds), GRPC_CALL_OK);
      grpc_call_credentials_release(creds);
    }

    // Retrieve the auth context.
    std::unique_ptr<grpc_auth_context, void (*)(grpc_auth_context*)>
    GetAuthContext() {
      return std::unique_ptr<grpc_auth_context, void (*)(grpc_auth_context*)>(
          grpc_call_auth_context(call_), grpc_auth_context_release);
    }

    grpc_call** call_ptr() { return &call_; }
    grpc_call* c_call() const { return call_; }

   private:
    grpc_call* call_ = nullptr;
    CoreEnd2endTest* test_;
  };

  // Wrapper around a server call.
  class IncomingCall {
   public:
    IncomingCall(CoreEnd2endTest& test, int tag);
    IncomingCall(CoreEnd2endTest& test, void* method, IncomingMessage* message,
                 int tag);
    IncomingCall(const IncomingCall&) = delete;
    IncomingCall& operator=(const IncomingCall&) = delete;
    IncomingCall(IncomingCall&&) noexcept = default;

    // Construct a batch with a tag - upon destruction of the BatchBuilder the
    // operation will occur. Must have received the call first!
    BatchBuilder NewBatch(int tag) { return impl_->call.NewBatch(tag); }
    void Cancel() { impl_->call.Cancel(); }

    // Return the method being called.
    std::string method() const {
      return std::string(StringViewFromSlice(impl_->call_details.method));
    }

    // Return the host being called.
    std::string host() const {
      return std::string(StringViewFromSlice(impl_->call_details.host));
    }

    // Return some initial metadata.
    std::optional<std::string> GetInitialMetadata(absl::string_view key) const;

    // Return the peer address.
    std::optional<std::string> GetPeer() { return impl_->call.GetPeer(); }

    // Return the auth context.
    std::unique_ptr<grpc_auth_context, void (*)(grpc_auth_context*)>
    GetAuthContext() {
      return impl_->call.GetAuthContext();
    }

    // Return the underlying C call object
    grpc_call* c_call() { return impl_->call.c_call(); }

    // Return the encodings accepted by the peer.
    BitSet<GRPC_COMPRESS_ALGORITHMS_COUNT> GetEncodingsAcceptedByPeer() {
      return BitSet<GRPC_COMPRESS_ALGORITHMS_COUNT>::FromInt(
          grpc_call_test_only_get_encodings_accepted_by_peer(c_call()));
    }

   private:
    struct Impl {
      explicit Impl(CoreEnd2endTest* test) : call(nullptr, test) {
        grpc_call_details_init(&call_details);
        grpc_metadata_array_init(&request_metadata);
      }
      ~Impl() {
        grpc_call_details_destroy(&call_details);
        grpc_metadata_array_destroy(&request_metadata);
      }
      Call call;
      grpc_call_details call_details;
      grpc_metadata_array request_metadata;
    };
    std::unique_ptr<Impl> impl_;
  };

  class ServerRegisteredMethod {
   public:
    ServerRegisteredMethod(
        CoreEnd2endTest* test, absl::string_view name,
        grpc_server_register_method_payload_handling payload_handling);

    void* handle() { return *handle_; }

   private:
    std::shared_ptr<void*> handle_ = std::make_shared<void*>(nullptr);
  };

  ServerRegisteredMethod RegisterServerMethod(
      absl::string_view name,
      grpc_server_register_method_payload_handling payload_handling) {
    return ServerRegisteredMethod(this, name, payload_handling);
  }

  // Begin construction of a client call.
  ClientCallBuilder NewClientCall(std::string method) {
    return ClientCallBuilder(*this, std::move(method));
  }
  ClientCallBuilder NewClientCall(RegisteredCall registered_method) {
    return ClientCallBuilder(*this, registered_method);
  }
  // Request a call on the server - notifies `tag` when complete.
  IncomingCall RequestCall(int tag) { return IncomingCall(*this, tag); }
  // Request a call on the server - notifies `tag` when complete.
  IncomingCall RequestRegisteredCall(ServerRegisteredMethod method, int tag) {
    return IncomingCall(*this, method.handle(), nullptr, tag);
  }
  IncomingCall RequestRegisteredCall(ServerRegisteredMethod method,
                                     IncomingMessage* message, int tag) {
    return IncomingCall(*this, method.handle(), message, tag);
  }

  // Pull in CqVerifier types for ergonomics
  using ExpectedResult = CqVerifier::ExpectedResult;
  using Maybe = CqVerifier::Maybe;
  using PerformAction = CqVerifier::PerformAction;
  using MaybePerformAction = CqVerifier::MaybePerformAction;
  using AnyStatus = CqVerifier::AnyStatus;
  // Expect a tag with some result.
  void Expect(int tag, ExpectedResult result, SourceLocation whence = {}) {
    expectations_++;
    cq_verifier().Expect(CqVerifier::tag(tag), std::move(result), whence);
  }
  // Step the system until expectations are met or until timeout is reached.
  // If there are no expectations logged, then step for 1 second and verify that
  // no events occur.
  void Step(std::optional<Duration> timeout = std::nullopt,
            SourceLocation whence = {}) {
    if (expectations_ == 0) {
      cq_verifier().VerifyEmpty(timeout.value_or(Duration::Seconds(1)), whence);
      return;
    }
    expectations_ = 0;
    cq_verifier().Verify(timeout.value_or(fuzzing_ ? Duration::Minutes(10)
                                                   : Duration::Seconds(10)),
                         whence);
  }

  // Initialize the client.
  // If called, then InitServer must be called to create a server (otherwise one
  // will be provided).
  void InitClient(const ChannelArgs& args) {
    initialized_ = true;
    if (client_ != nullptr) ShutdownAndDestroyClient();
    auto& f = fixture();
    client_ = f.MakeClient(args, cq_);
    CHECK_NE(client_, nullptr);
  }

  static ChannelArgs DefaultServerArgs() {
    // TODO(b/424667351) : Remove ping timeout channel arg after fixing.
    // This is a workaround for the flakiness that arises when a server is
    // trying to gracefully shutdown, and waiting for a ping response from the
    // client. In the failure cases, the client sockets are already shutdown
    // with the notification not reaching the server socket.
    return ChannelArgs().Set(GRPC_ARG_PING_TIMEOUT_MS, 5000);
  }

  // Initialize the server.
  // If called, then InitClient must be called to create a client (otherwise one
  // will be provided).
  void InitServer(const ChannelArgs& args) {
    initialized_ = true;
    if (server_ != nullptr) ShutdownAndDestroyServer();
    auto& f = fixture();
    server_ = f.MakeServer(args, cq_, pre_server_start_);
    CHECK_NE(server_, nullptr);
  }
  // Remove the client.
  void ShutdownAndDestroyClient() {
    if (client_ == nullptr) return;
    grpc_channel_destroy(client_);
    client_ = nullptr;
  }
  // Shutdown the server; notify tag on completion.
  void ShutdownServerAndNotify(int tag) {
    grpc_server_shutdown_and_notify(server_, cq_, CqVerifier::tag(tag));
  }
  // Destroy the server.
  void DestroyServer() {
    if (server_ == nullptr) return;
    grpc_server_destroy(server_);
    server_ = nullptr;
  }
  // Shutdown then destroy the server.
  void ShutdownAndDestroyServer() {
    if (server_ == nullptr) return;
    ShutdownServerAndNotify(-1);
    Expect(-1, AnyStatus{});
    Step();
    DestroyServer();
  }
  // Cancel any calls on the server.
  void CancelAllCallsOnServer() { grpc_server_cancel_all_calls(server_); }
  // Ping the server from the client
  void PingServerFromClient(int tag) {
    grpc_channel_ping(client_, cq_, CqVerifier::tag(tag), nullptr);
  }
  // Register a call on the client, return its handle.
  RegisteredCall RegisterCallOnClient(const char* method, const char* host) {
    ForceInitialized();
    return RegisteredCall{
        grpc_channel_register_call(client_, method, host, nullptr)};
  }

  // Return the current connectivity state of the client.
  grpc_connectivity_state CheckConnectivityState(bool try_to_connect) {
    return grpc_channel_check_connectivity_state(client_, try_to_connect);
  }

  // Watch the connectivity state of the client.
  void WatchConnectivityState(grpc_connectivity_state last_observed_state,
                              Duration deadline, int tag) {
    grpc_channel_watch_connectivity_state(
        client_, last_observed_state,
        grpc_timeout_milliseconds_to_deadline(deadline.millis()), cq_,
        CqVerifier::tag(tag));
  }

  // Return the client channel.
  grpc_channel* client() {
    ForceInitialized();
    return client_;
  }

  // Return the server channel.
  grpc_server* server() {
    ForceInitialized();
    return server_;
  }

  grpc_completion_queue* cq() {
    ForceInitialized();
    return cq_;
  }

  // Given a duration, return a timestamp that is that duration in the future -
  // with dilation according to test environment (eg sanitizers)
  Timestamp TimestampAfterDuration(Duration duration) {
    return Timestamp::FromTimespecRoundUp(
        grpc_timeout_milliseconds_to_deadline(duration.millis()));
  }

  void SetPostGrpcInitFunc(absl::AnyInvocable<void()> fn) {
    CHECK(fixture_ == nullptr);
    post_grpc_init_func_ = std::move(fn);
  }

  const CoreTestConfiguration* test_config() const { return test_config_; }

  bool fuzzing() const { return fuzzing_; }

  CoreTestFixture& fixture() {
    if (fixture_ == nullptr) {
      grpc_init();
      post_grpc_init_func_();
      cq_ = grpc_completion_queue_create_for_next(nullptr);
      fixture_ = test_config()->create_fixture(ChannelArgs(), ChannelArgs());
    }
    return *fixture_;
  }

 private:
  void ForceInitialized();

  CqVerifier& cq_verifier() {
    if (cq_verifier_ == nullptr) {
      fixture();  // ensure cq_ present
      cq_verifier_ = absl::make_unique<CqVerifier>(
          cq_,
          fuzzing_ ? CqVerifier::FailUsingGprCrashWithStdio
                   : CqVerifier::FailUsingGprCrash,
          step_fn_ == nullptr
              ? nullptr
              : absl::AnyInvocable<void(
                    grpc_event_engine::experimental::EventEngine::Duration)
                                       const>(
                    [this](
                        grpc_event_engine::experimental::EventEngine::Duration
                            d) { step_fn_(d); }));
    }
    return *cq_verifier_;
  }

  PostMortem post_mortem_;
  const CoreTestConfiguration* const test_config_;
  const bool fuzzing_;
  std::unique_ptr<CoreTestFixture> fixture_;
  grpc_completion_queue* cq_ = nullptr;
  grpc_server* server_ = nullptr;
  grpc_channel* client_ = nullptr;
  std::unique_ptr<CqVerifier> cq_verifier_;
  absl::AnyInvocable<void(grpc_server*)> pre_server_start_ = [](grpc_server*) {
  };
  int expectations_ = 0;
  bool initialized_ = false;
  absl::AnyInvocable<void()> post_grpc_init_func_ = []() {};
  absl::AnyInvocable<void(
      grpc_event_engine::experimental::EventEngine::Duration) const>
      step_fn_ = nullptr;
  absl::AnyInvocable<void(
      std::shared_ptr<grpc_event_engine::experimental::EventEngine>)>
      quiesce_event_engine_ =
          WaitForSingleOwner<grpc_event_engine::experimental::EventEngine>;
};

// Define names for additional test suites.
// These make no changes to the actual class, but define new names to register
// tests against. Each new name gets a differing set of configurations in
// end2end_test_main.cc to customize the set of fixtures the tests run against.

// NOLINTBEGIN(bugprone-macro-parentheses)
#define DECLARE_SUITE(name)                                                    \
  class name : public ::testing::TestWithParam<const CoreTestConfiguration*> { \
   public:                                                                     \
    static std::vector<const CoreTestConfiguration*> AllSuiteConfigs(          \
        bool fuzzing);                                                         \
  };

// Test suite for tests that should run in all configurations
DECLARE_SUITE(CoreEnd2endTests);
// Test suite for tests that rely on a secure transport
DECLARE_SUITE(SecureEnd2endTests);
// Test suite for tests that send rather large messages/metadata
DECLARE_SUITE(CoreLargeSendTests);
// Test suite for tests that need a client channel
DECLARE_SUITE(CoreClientChannelTests);
// Test suite for tests that require deadline handling
DECLARE_SUITE(CoreDeadlineTests);
// Test suite for tests that require deadline handling
DECLARE_SUITE(CoreDeadlineSingleHopTests);
// Test suite for http2 tests that only work over a single hop (unproxyable)
DECLARE_SUITE(Http2SingleHopTests);
// Test suite for fullstack single hop http2 tests (require client channel)
DECLARE_SUITE(Http2FullstackSingleHopTests);
// Test suite for tests that require retry features
DECLARE_SUITE(RetryTests);
// Test suite for write buffering
DECLARE_SUITE(WriteBufferingTests);
// Test suite for http2 tests
DECLARE_SUITE(Http2Tests);
// Test suite for http2 tests that require retry features
DECLARE_SUITE(RetryHttp2Tests);
// Test suite for tests that require resource quota
DECLARE_SUITE(ResourceQuotaTests);
// Test suite for tests that require a transport that supports secure call
// credentials
DECLARE_SUITE(PerCallCredsTests);
// Test suite for tests that require a transport that supports insecure call
// credentials
DECLARE_SUITE(PerCallCredsOnInsecureTests);
// Test suite for tests that verify lack of logging in particular situations
DECLARE_SUITE(NoLoggingTests);
// Test suite for tests that verify proxy authentication
DECLARE_SUITE(ProxyAuthTests);

#undef DECLARE_SUITE
// NOLINTEND(bugprone-macro-parentheses)

core_end2end_test_fuzzer::Msg ParseTestProto(std::string text);

// This function should be provided by the config_src C++ file for the
// end2end test suite binary being compiled. It provides an extension
// point so that different test configurations can be executed by the
// core test suite.
std::vector<CoreTestConfiguration> End2endTestConfigs();

// Helper function to add a nullptr to a vector of CoreConfiguration pointers
// if the vector is empty - for fuzzers to avoid ElementOf from asserting.
inline auto MaybeAddNullConfig(
    std::vector<const CoreTestConfiguration*> configs) {
  if (configs.empty()) {
    configs.push_back(nullptr);
  }
  return configs;
}

}  // namespace grpc_core

// If this test fixture is being run under minstack, skip the test.
#define SKIP_IF_MINSTACK()                                    \
  if (test_config()->feature_mask & FEATURE_MASK_IS_MINSTACK) \
  GTEST_SKIP() << "Skipping test for minstack"

#define SKIP_IF_FUZZING() \
  if (fuzzing()) GTEST_SKIP() << "Skipping test for fuzzing"

#define SKIP_IF_V3()                                           \
  if (test_config()->feature_mask & FEATURE_MASK_IS_CALL_V3) { \
    GTEST_SKIP() << "Disabled for initial v3 testing";         \
  }

#define SKIP_IF_LOCAL_TCP_CREDS()                                      \
  if (test_config()->feature_mask & FEATURE_MASK_IS_LOCAL_TCP_CREDS) { \
    GTEST_SKIP() << "Disabled for Local TCP Connection";               \
  }

#ifndef GRPC_END2END_TEST_INCLUDE_FUZZER
#define CORE_END2END_FUZZER(suite, name)
#else
#define CORE_END2END_FUZZER(suite, name)                                  \
  FUZZ_TEST(Fuzzers, suite##_##name)                                      \
      .WithDomains(::fuzztest::ElementOf(grpc_core::MaybeAddNullConfig(   \
                       suite::AllSuiteConfigs(true))),                    \
                   ::fuzztest::Arbitrary<core_end2end_test_fuzzer::Msg>() \
                       .WithProtobufField("config_vars", AnyConfigVars()));
#endif

// NOLINTBEGIN(bugprone-macro-parentheses)
#if defined(FUZZING_BUILD_MODE_UNSAFE_FOR_PRODUCTION) || \
    defined(GRPC_END2END_TEST_NO_GTEST)
#define CORE_END2END_TEST_P(suite, name)
#else
#define CORE_END2END_TEST_P(suite, name)                                     \
  TEST_P(suite, name) {                                                      \
    if ((GetParam()->feature_mask & FEATURE_MASK_IS_CALL_V3) &&              \
        (grpc_core::ConfigVars::Get().PollStrategy() == "poll")) {           \
      GTEST_SKIP() << "call-v3 not supported with poll poller";              \
    }                                                                        \
    CoreEnd2endTest_##suite##_##name(GetParam(), nullptr, #suite).RunTest(); \
  }
#endif

#ifdef FUZZING_BUILD_MODE_UNSAFE_FOR_PRODUCTION
#define CORE_END2END_INSTANTIATE_TEST_SUITE_P(suite)
#else
#define CORE_END2END_INSTANTIATE_TEST_SUITE_P(suite)                           \
  INSTANTIATE_TEST_SUITE_P(, suite,                                            \
                           ::testing::ValuesIn(suite::AllSuiteConfigs(false)), \
                           [](auto info) { return info.param->name; });        \
  GTEST_ALLOW_UNINSTANTIATED_PARAMETERIZED_TEST(suite);
#endif

#define CORE_END2END_TEST(suite, name)                                         \
  class CoreEnd2endTest_##suite##_##name final                                 \
      : public grpc_core::CoreEnd2endTest {                                    \
   public:                                                                     \
    using grpc_core::CoreEnd2endTest::CoreEnd2endTest;                         \
    void RunTest();                                                            \
  };                                                                           \
  void suite##_##name(const grpc_core::CoreTestConfiguration* config,          \
                      core_end2end_test_fuzzer::Msg msg) {                     \
    if (config == nullptr) return;                                             \
    if (absl::StartsWith(#name, "DISABLED_")) GTEST_SKIP() << "disabled test"; \
    if (!IsEventEngineListenerEnabled() || !IsEventEngineClientEnabled() ||    \
        !IsEventEngineDnsEnabled()) {                                          \
      GTEST_SKIP() << "fuzzers need event engine";                             \
    }                                                                          \
<<<<<<< HEAD
=======
    if (IsEventEngineDnsNonClientChannelEnabled() &&                           \
        !grpc_event_engine::experimental::                                     \
            EventEngineExperimentDisabledForPython()) {                        \
      GTEST_SKIP() << "event_engine_dns_non_client_channel experiment breaks " \
                      "fuzzing currently";                                     \
    }                                                                          \
>>>>>>> 8bf14eb4
    CoreEnd2endTest_##suite##_##name(config, &msg, #suite).RunTest();          \
    grpc_event_engine::experimental::ShutdownDefaultEventEngine();             \
  }                                                                            \
  CORE_END2END_TEST_P(suite, name)                                             \
  CORE_END2END_FUZZER(suite, name)                                             \
  void CoreEnd2endTest_##suite##_##name::RunTest()

#define CORE_END2END_TEST_INCOMPATIBLE_WITH_FUZZING(suite, name) \
  class CoreEnd2endTest_##suite##_##name final                   \
      : public grpc_core::CoreEnd2endTest {                      \
   public:                                                       \
    using grpc_core::CoreEnd2endTest::CoreEnd2endTest;           \
    void RunTest();                                              \
  };                                                             \
  CORE_END2END_TEST_P(suite, name)                               \
  void CoreEnd2endTest_##suite##_##name::RunTest()

#define CORE_END2END_TEST_SUITE(suite, configs)                                \
  CORE_END2END_INSTANTIATE_TEST_SUITE_P(suite)                                 \
  std::vector<const grpc_core::CoreTestConfiguration*> suite::AllSuiteConfigs( \
      bool fuzzing) {                                                          \
    return configs;                                                            \
  }
// NOLINTEND(bugprone-macro-parentheses)

#endif  // GRPC_TEST_CORE_END2END_END2END_TESTS_H<|MERGE_RESOLUTION|>--- conflicted
+++ resolved
@@ -759,15 +759,12 @@
         !IsEventEngineDnsEnabled()) {                                          \
       GTEST_SKIP() << "fuzzers need event engine";                             \
     }                                                                          \
-<<<<<<< HEAD
-=======
     if (IsEventEngineDnsNonClientChannelEnabled() &&                           \
         !grpc_event_engine::experimental::                                     \
             EventEngineExperimentDisabledForPython()) {                        \
       GTEST_SKIP() << "event_engine_dns_non_client_channel experiment breaks " \
                       "fuzzing currently";                                     \
     }                                                                          \
->>>>>>> 8bf14eb4
     CoreEnd2endTest_##suite##_##name(config, &msg, #suite).RunTest();          \
     grpc_event_engine::experimental::ShutdownDefaultEventEngine();             \
   }                                                                            \
