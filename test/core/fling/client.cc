--- conflicted
+++ resolved
@@ -21,13 +21,8 @@
 #include <stdio.h>
 #include <string.h>
 
-<<<<<<< HEAD
 #include <gflags/gflags.h>
 
-#include <grpc/support/histogram.h>
-=======
-#include <grpc/support/cmdline.h>
->>>>>>> 7a64e696
 #include <grpc/support/log.h>
 #include <grpc/support/time.h>
 #include <grpc/support/useful.h>
@@ -36,7 +31,6 @@
 #include "test/core/util/histogram.h"
 #include "test/core/util/test_config.h"
 
-<<<<<<< HEAD
 // In some distros, gflags is in the namespace google, and in some others,
 // in gflags. This hack is enabling us to find both.
 namespace google {}
@@ -51,10 +45,7 @@
 DEFINE_uint64(warmup, 1, "Warmup seconds");
 DEFINE_uint64(benchmark, 5, "Benchmark seconds");
 
-static gpr_histogram* histogram;
-=======
 static grpc_histogram* histogram;
->>>>>>> 7a64e696
 static grpc_byte_buffer* the_buffer;
 static grpc_channel* channel;
 static grpc_completion_queue* cq;
@@ -203,13 +194,8 @@
   channel =
       grpc_insecure_channel_create(FLAGS_target.c_str(), nullptr, nullptr);
   cq = grpc_completion_queue_create_for_next(nullptr);
-<<<<<<< HEAD
   the_buffer = grpc_raw_byte_buffer_create(&slice, (size_t)FLAGS_payload_size);
-  histogram = gpr_histogram_create(0.01, 60e9);
-=======
-  the_buffer = grpc_raw_byte_buffer_create(&slice, (size_t)payload_size);
   histogram = grpc_histogram_create(0.01, 60e9);
->>>>>>> 7a64e696
 
   sc.init();
 
