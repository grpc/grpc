// Copyright 2021 gRPC authors.
//
// Licensed under the Apache License, Version 2.0 (the "License");
// you may not use this file except in compliance with the License.
// You may obtain a copy of the License at
//
//     http://www.apache.org/licenses/LICENSE-2.0
//
// Unless required by applicable law or agreed to in writing, software
// distributed under the License is distributed on an "AS IS" BASIS,
// WITHOUT WARRANTIES OR CONDITIONS OF ANY KIND, either express or implied.
// See the License for the specific language governing permissions and
// limitations under the License.

// Unit-tests for grpc_binder_transport
//
// Verify that a calls to the perform_stream_op of grpc_binder_transport
// transform into the correct sequence of binder transactions.
#include "src/core/ext/transport/binder/transport/binder_transport.h"

#include <memory>
#include <string>
#include <vector>

#include <gtest/gtest.h>

#include "absl/memory/memory.h"
#include "absl/strings/match.h"
#include "absl/synchronization/notification.h"

#include <grpc/grpc.h>
#include <grpcpp/security/binder_security_policy.h>

#include "src/core/ext/transport/binder/transport/binder_stream.h"
#include "src/core/lib/resource_quota/resource_quota.h"
#include "test/core/transport/binder/mock_objects.h"
#include "test/core/util/test_config.h"

static auto* g_memory_allocator = new grpc_core::MemoryAllocator(
    grpc_core::ResourceQuota::Default()->memory_quota()->CreateMemoryAllocator(
        "test"));

namespace grpc_binder {
namespace {

using ::testing::Expectation;
using ::testing::NiceMock;
using ::testing::Return;

class BinderTransportTest : public ::testing::Test {
 public:
  BinderTransportTest()
      : arena_(grpc_core::Arena::Create(/* initial_size = */ 1,
                                        g_memory_allocator)),
        transport_(grpc_create_binder_transport_client(
            absl::make_unique<NiceMock<MockBinder>>(),
            std::make_shared<
                grpc::experimental::binder::UntrustedSecurityPolicy>())) {
    auto* gbt = reinterpret_cast<grpc_binder_transport*>(transport_);
    gbt->wire_writer = absl::make_unique<MockWireWriter>();
    GRPC_STREAM_REF_INIT(&ref_, 1, nullptr, nullptr, "phony ref");
  }

  ~BinderTransportTest() override {
    grpc_core::ExecCtx exec_ctx;
    grpc_transport_destroy(transport_);
    grpc_core::ExecCtx::Get()->Flush();
    for (grpc_binder_stream* gbs : stream_buffer_) {
      gbs->~grpc_binder_stream();
      gpr_free(gbs);
    }
    arena_->Destroy();
  }

  void PerformStreamOp(grpc_binder_stream* gbs,
                       grpc_transport_stream_op_batch* op) {
    grpc_transport_perform_stream_op(transport_,
                                     reinterpret_cast<grpc_stream*>(gbs), op);
  }

  grpc_binder_transport* GetBinderTransport() {
    return reinterpret_cast<grpc_binder_transport*>(transport_);
  }

  grpc_binder_stream* InitNewBinderStream() {
    grpc_binder_stream* gbs = static_cast<grpc_binder_stream*>(
        gpr_malloc(grpc_transport_stream_size(transport_)));
    grpc_transport_init_stream(transport_, reinterpret_cast<grpc_stream*>(gbs),
                               &ref_, nullptr, arena_);
    stream_buffer_.push_back(gbs);
    return gbs;
  }

  MockWireWriter& GetWireWriter() {
    return *reinterpret_cast<MockWireWriter*>(
        GetBinderTransport()->wire_writer.get());
  }

  static void SetUpTestSuite() { grpc_init(); }
  static void TearDownTestSuite() { grpc_shutdown(); }

 protected:
  grpc_core::Arena* arena_;
  grpc_transport* transport_;
  grpc_stream_refcount ref_;
  std::vector<grpc_binder_stream*> stream_buffer_;
};

void MockCallback(void* arg, grpc_error_handle error);

class MockGrpcClosure {
 public:
  explicit MockGrpcClosure(absl::Notification* notification = nullptr)
      : notification_(notification) {
    GRPC_CLOSURE_INIT(&closure_, MockCallback, this, nullptr);
  }

  grpc_closure* GetGrpcClosure() { return &closure_; }
  MOCK_METHOD(void, Callback, (grpc_error_handle), ());

  absl::Notification* notification_;

 private:
  grpc_closure closure_;
};

void MockCallback(void* arg, grpc_error_handle error) {
  MockGrpcClosure* mock_closure = static_cast<MockGrpcClosure*>(arg);
  mock_closure->Callback(error);
  if (mock_closure->notification_) {
    mock_closure->notification_->Notify();
  }
}

std::string MetadataString(const Metadata& a) {
  return absl::StrCat(
      "{",
      absl::StrJoin(
          a, ", ",
          [](std::string* out, const std::pair<std::string, std::string>& kv) {
            out->append(
                absl::StrCat("\"", kv.first, "\": \"", kv.second, "\""));
          }),
      "}");
}

bool MetadataEquivalent(Metadata a, Metadata b) {
  std::sort(a.begin(), a.end());
  std::sort(b.begin(), b.end());
  return a == b;
}

// Matches with transactions having the desired flag, method_ref,
// initial_metadata, and message_data.
MATCHER_P4(TransactionMatches, flag, method_ref, initial_metadata, message_data,
           "") {
  if (arg.GetFlags() != flag) return false;
  if (flag & kFlagPrefix) {
    if (arg.GetMethodRef() != method_ref) {
      printf("METHOD REF NOT EQ: %s %s\n",
             std::string(arg.GetMethodRef()).c_str(),
             std::string(method_ref).c_str());
      return false;
    }
    if (!MetadataEquivalent(arg.GetPrefixMetadata(), initial_metadata)) {
      printf("METADATA NOT EQUIVALENT: %s %s\n",
             MetadataString(arg.GetPrefixMetadata()).c_str(),
             MetadataString(initial_metadata).c_str());
      return false;
    }
  }
  if (flag & kFlagMessageData) {
    if (arg.GetMessageData() != message_data) return false;
  }
  return true;
}

// Matches with grpc_error having error message containing |msg|.
MATCHER_P(GrpcErrorMessageContains, msg, "") {
  return absl::StrContains(grpc_error_std_string(arg), msg);
}

namespace {
class MetadataEncoder {
 public:
  void Encode(grpc_mdelem elem) {
    metadata_.emplace_back(
        std::string(grpc_core::StringViewFromSlice(GRPC_MDKEY(elem))),
        std::string(grpc_core::StringViewFromSlice(GRPC_MDVALUE(elem))));
  }

  template <typename Which>
  void Encode(Which, const typename Which::ValueType& value) {
    metadata_.emplace_back(
        std::string(Which::key()),
        std::string(grpc_core::Slice(Which::Encode(value)).as_string_view()));
  }

  const Metadata& metadata() const { return metadata_; }

 private:
  Metadata metadata_;
};
}  // namespace

// Verify that the lower-level metadata has the same content as the gRPC
// metadata.
void VerifyMetadataEqual(const Metadata& md,
                         const grpc_metadata_batch& grpc_md) {
  MetadataEncoder encoder;
  grpc_md.Encode(&encoder);
  EXPECT_TRUE(MetadataEquivalent(encoder.metadata(), md));
}

// RAII helper classes for constructing gRPC metadata and receiving callbacks.
struct MakeSendInitialMetadata {
  MakeSendInitialMetadata(const Metadata& initial_metadata,
                          const std::string& method_ref,
                          grpc_transport_stream_op_batch* op) {
    for (const auto& md : initial_metadata) {
      const std::string& key = md.first;
      const std::string& value = md.second;
      grpc_initial_metadata.Append(key,
                                   grpc_core::Slice::FromCopiedString(value));
    }
    if (!method_ref.empty()) {
      grpc_initial_metadata.Set(grpc_core::PathMetadata(),
                                grpc_core::Slice::FromCopiedString(method_ref));
    }
    op->send_initial_metadata = true;
    op->payload->send_initial_metadata.send_initial_metadata =
        &grpc_initial_metadata;
  }
  ~MakeSendInitialMetadata() {}

<<<<<<< HEAD
  grpc_core::ScopedArenaPtr arena = grpc_core::MakeScopedArena(1024);
=======
  std::vector<grpc_linked_mdelem> storage;
  grpc_linked_mdelem method_ref_storage;
  grpc_core::ScopedArenaPtr arena =
      grpc_core::MakeScopedArena(1024, g_memory_allocator);
>>>>>>> ad424a2e
  grpc_metadata_batch grpc_initial_metadata{arena.get()};
};

struct MakeSendMessage {
  MakeSendMessage(const std::string& message,
                  grpc_transport_stream_op_batch* op) {
    grpc_slice_buffer send_buffer;
    grpc_slice_buffer_init(&send_buffer);
    grpc_slice send_slice = grpc_slice_from_cpp_string(message);
    grpc_slice_buffer_add(&send_buffer, send_slice);

    send_stream.Init(&send_buffer, 0);
    grpc_slice_buffer_destroy(&send_buffer);

    op->send_message = true;
    op->payload->send_message.send_message.reset(send_stream.get());
  }

  grpc_core::ManualConstructor<grpc_core::SliceBufferByteStream> send_stream;
};

struct MakeSendTrailingMetadata {
  explicit MakeSendTrailingMetadata(const Metadata& trailing_metadata,
                                    grpc_transport_stream_op_batch* op) {
    EXPECT_TRUE(trailing_metadata.empty());

    op->send_trailing_metadata = true;
    op->payload->send_trailing_metadata.send_trailing_metadata =
        &grpc_trailing_metadata;
  }

  grpc_core::ScopedArenaPtr arena =
      grpc_core::MakeScopedArena(1024, g_memory_allocator);
  grpc_metadata_batch grpc_trailing_metadata{arena.get()};
};

struct MakeRecvInitialMetadata {
  explicit MakeRecvInitialMetadata(grpc_transport_stream_op_batch* op,
                                   Expectation* call_before = nullptr)
      : ready(&notification) {
    op->recv_initial_metadata = true;
    op->payload->recv_initial_metadata.recv_initial_metadata =
        &grpc_initial_metadata;
    op->payload->recv_initial_metadata.recv_initial_metadata_ready =
        ready.GetGrpcClosure();
    if (call_before) {
      EXPECT_CALL(ready, Callback).After(*call_before);
    } else {
      EXPECT_CALL(ready, Callback);
    }
  }

  ~MakeRecvInitialMetadata() {}

  MockGrpcClosure ready;
  grpc_core::ScopedArenaPtr arena =
      grpc_core::MakeScopedArena(1024, g_memory_allocator);
  grpc_metadata_batch grpc_initial_metadata{arena.get()};
  absl::Notification notification;
};

struct MakeRecvMessage {
  explicit MakeRecvMessage(grpc_transport_stream_op_batch* op,
                           Expectation* call_before = nullptr)
      : ready(&notification) {
    op->recv_message = true;
    op->payload->recv_message.recv_message = &grpc_message;
    op->payload->recv_message.recv_message_ready = ready.GetGrpcClosure();
    if (call_before) {
      EXPECT_CALL(ready, Callback).After(*call_before);
    } else {
      EXPECT_CALL(ready, Callback);
    }
  }

  MockGrpcClosure ready;
  absl::Notification notification;
  grpc_core::OrphanablePtr<grpc_core::ByteStream> grpc_message;
};

struct MakeRecvTrailingMetadata {
  explicit MakeRecvTrailingMetadata(grpc_transport_stream_op_batch* op,
                                    Expectation* call_before = nullptr)
      : ready(&notification) {
    op->recv_trailing_metadata = true;
    op->payload->recv_trailing_metadata.recv_trailing_metadata =
        &grpc_trailing_metadata;
    op->payload->recv_trailing_metadata.recv_trailing_metadata_ready =
        ready.GetGrpcClosure();
    if (call_before) {
      EXPECT_CALL(ready, Callback).After(*call_before);
    } else {
      EXPECT_CALL(ready, Callback);
    }
  }

  ~MakeRecvTrailingMetadata() {}

  MockGrpcClosure ready;
  grpc_core::ScopedArenaPtr arena =
      grpc_core::MakeScopedArena(1024, g_memory_allocator);
  grpc_metadata_batch grpc_trailing_metadata{arena.get()};
  absl::Notification notification;
};

const Metadata kDefaultMetadata = {
    {"", ""},
    {"", "value"},
    {"key", ""},
    {"key", "value"},
};

constexpr char kDefaultMethodRef[] = "/some/path";
constexpr char kDefaultMessage[] = "binder transport message";
constexpr int kDefaultStatus = 0x1234;

Metadata AppendMethodRef(const Metadata& md, const std::string& method_ref) {
  Metadata result = md;
  result.emplace_back(":path", method_ref);
  return result;
}

Metadata AppendStatus(const Metadata& md, int status) {
  Metadata result = md;
  result.emplace_back("grpc-status", std::to_string(status));
  return result;
}

}  // namespace

TEST_F(BinderTransportTest, CreateBinderTransport) {
  EXPECT_NE(transport_, nullptr);
}

TEST_F(BinderTransportTest, TransactionIdIncrement) {
  grpc_binder_stream* gbs0 = InitNewBinderStream();
  EXPECT_EQ(gbs0->t, GetBinderTransport());
  EXPECT_EQ(gbs0->tx_code, kFirstCallId);
  grpc_binder_stream* gbs1 = InitNewBinderStream();
  EXPECT_EQ(gbs1->t, GetBinderTransport());
  EXPECT_EQ(gbs1->tx_code, kFirstCallId + 1);
  grpc_binder_stream* gbs2 = InitNewBinderStream();
  EXPECT_EQ(gbs2->t, GetBinderTransport());
  EXPECT_EQ(gbs2->tx_code, kFirstCallId + 2);
}

TEST_F(BinderTransportTest, PerformSendInitialMetadata) {
  grpc_core::ExecCtx exec_ctx;
  grpc_binder_stream* gbs = InitNewBinderStream();
  grpc_transport_stream_op_batch op{};
  grpc_transport_stream_op_batch_payload payload(nullptr);
  op.payload = &payload;
  const Metadata kInitialMetadata = kDefaultMetadata;
  MakeSendInitialMetadata send_initial_metadata(kInitialMetadata, "", &op);
  MockGrpcClosure mock_on_complete;
  op.on_complete = mock_on_complete.GetGrpcClosure();

  ::testing::InSequence sequence;
  EXPECT_CALL(GetWireWriter(), RpcCall(TransactionMatches(
                                   kFlagPrefix, "", kInitialMetadata, "")));
  EXPECT_CALL(mock_on_complete, Callback);

  PerformStreamOp(gbs, &op);
  grpc_core::ExecCtx::Get()->Flush();
}

TEST_F(BinderTransportTest, PerformSendInitialMetadataMethodRef) {
  grpc_core::ExecCtx exec_ctx;
  grpc_binder_stream* gbs = InitNewBinderStream();
  grpc_transport_stream_op_batch op{};
  grpc_transport_stream_op_batch_payload payload(nullptr);
  op.payload = &payload;
  const Metadata kInitialMetadata = kDefaultMetadata;
  const std::string kMethodRef = kDefaultMethodRef;
  MakeSendInitialMetadata send_initial_metadata(kInitialMetadata, kMethodRef,
                                                &op);
  MockGrpcClosure mock_on_complete;
  op.on_complete = mock_on_complete.GetGrpcClosure();

  ::testing::InSequence sequence;
  EXPECT_CALL(GetWireWriter(),
              RpcCall(TransactionMatches(kFlagPrefix, kMethodRef.substr(1),
                                         kInitialMetadata, "")));
  EXPECT_CALL(mock_on_complete, Callback);

  PerformStreamOp(gbs, &op);
  grpc_core::ExecCtx::Get()->Flush();
}

TEST_F(BinderTransportTest, PerformSendMessage) {
  grpc_core::ExecCtx exec_ctx;
  grpc_binder_stream* gbs = InitNewBinderStream();
  grpc_transport_stream_op_batch op{};
  grpc_transport_stream_op_batch_payload payload(nullptr);
  op.payload = &payload;

  const std::string kMessage = kDefaultMessage;
  MakeSendMessage send_message(kMessage, &op);
  MockGrpcClosure mock_on_complete;
  op.on_complete = mock_on_complete.GetGrpcClosure();

  ::testing::InSequence sequence;
  EXPECT_CALL(
      GetWireWriter(),
      RpcCall(TransactionMatches(kFlagMessageData, "", Metadata{}, kMessage)));
  EXPECT_CALL(mock_on_complete, Callback);

  PerformStreamOp(gbs, &op);
  grpc_core::ExecCtx::Get()->Flush();
}

TEST_F(BinderTransportTest, PerformSendTrailingMetadata) {
  grpc_core::ExecCtx exec_ctx;
  grpc_binder_stream* gbs = InitNewBinderStream();
  grpc_transport_stream_op_batch op{};
  grpc_transport_stream_op_batch_payload payload(nullptr);
  op.payload = &payload;
  // The wireformat guarantees that suffix metadata will always be empty.
  // TODO(waynetu): Check whether gRPC can internally add extra trailing
  // metadata.
  const Metadata kTrailingMetadata = {};
  MakeSendTrailingMetadata send_trailing_metadata(kTrailingMetadata, &op);
  MockGrpcClosure mock_on_complete;
  op.on_complete = mock_on_complete.GetGrpcClosure();

  ::testing::InSequence sequence;
  EXPECT_CALL(GetWireWriter(), RpcCall(TransactionMatches(
                                   kFlagSuffix, "", kTrailingMetadata, "")));
  EXPECT_CALL(mock_on_complete, Callback);

  PerformStreamOp(gbs, &op);
  grpc_core::ExecCtx::Get()->Flush();
}

TEST_F(BinderTransportTest, PerformSendAll) {
  grpc_core::ExecCtx exec_ctx;
  grpc_binder_stream* gbs = InitNewBinderStream();
  grpc_transport_stream_op_batch op{};
  grpc_transport_stream_op_batch_payload payload(nullptr);
  op.payload = &payload;

  const Metadata kInitialMetadata = kDefaultMetadata;
  const std::string kMethodRef = kDefaultMethodRef;
  MakeSendInitialMetadata send_initial_metadata(kInitialMetadata, kMethodRef,
                                                &op);

  const std::string kMessage = kDefaultMessage;
  MakeSendMessage send_message(kMessage, &op);

  // The wireformat guarantees that suffix metadata will always be empty.
  // TODO(waynetu): Check whether gRPC can internally add extra trailing
  // metadata.
  const Metadata kTrailingMetadata = {};
  MakeSendTrailingMetadata send_trailing_metadata(kTrailingMetadata, &op);

  MockGrpcClosure mock_on_complete;
  op.on_complete = mock_on_complete.GetGrpcClosure();

  ::testing::InSequence sequence;
  EXPECT_CALL(GetWireWriter(),
              RpcCall(TransactionMatches(
                  kFlagPrefix | kFlagMessageData | kFlagSuffix,
                  kMethodRef.substr(1), kInitialMetadata, kMessage)));
  EXPECT_CALL(mock_on_complete, Callback);

  PerformStreamOp(gbs, &op);
  grpc_core::ExecCtx::Get()->Flush();
}

TEST_F(BinderTransportTest, PerformRecvInitialMetadata) {
  grpc_core::ExecCtx exec_ctx;
  grpc_binder_stream* gbs = InitNewBinderStream();
  grpc_transport_stream_op_batch op{};
  grpc_transport_stream_op_batch_payload payload(nullptr);
  op.payload = &payload;

  MakeRecvInitialMetadata recv_initial_metadata(&op);

  const Metadata kInitialMetadata = kDefaultMetadata;
  auto* gbt = reinterpret_cast<grpc_binder_transport*>(transport_);
  gbt->transport_stream_receiver->NotifyRecvInitialMetadata(gbs->tx_code,
                                                            kInitialMetadata);
  PerformStreamOp(gbs, &op);
  grpc_core::ExecCtx::Get()->Flush();
  recv_initial_metadata.notification.WaitForNotification();

  VerifyMetadataEqual(kInitialMetadata,
                      recv_initial_metadata.grpc_initial_metadata);
}

TEST_F(BinderTransportTest, PerformRecvInitialMetadataWithMethodRef) {
  grpc_core::ExecCtx exec_ctx;
  grpc_binder_stream* gbs = InitNewBinderStream();
  grpc_transport_stream_op_batch op{};
  grpc_transport_stream_op_batch_payload payload(nullptr);
  op.payload = &payload;

  MakeRecvInitialMetadata recv_initial_metadata(&op);

  auto* gbt = reinterpret_cast<grpc_binder_transport*>(transport_);
  const Metadata kInitialMetadataWithMethodRef =
      AppendMethodRef(kDefaultMetadata, kDefaultMethodRef);
  gbt->transport_stream_receiver->NotifyRecvInitialMetadata(
      gbs->tx_code, kInitialMetadataWithMethodRef);
  PerformStreamOp(gbs, &op);
  grpc_core::ExecCtx::Get()->Flush();
  recv_initial_metadata.notification.WaitForNotification();

  VerifyMetadataEqual(kInitialMetadataWithMethodRef,
                      recv_initial_metadata.grpc_initial_metadata);
}

TEST_F(BinderTransportTest, PerformRecvMessage) {
  grpc_core::ExecCtx exec_ctx;
  grpc_binder_stream* gbs = InitNewBinderStream();
  grpc_transport_stream_op_batch op{};
  grpc_transport_stream_op_batch_payload payload(nullptr);
  op.payload = &payload;

  MakeRecvMessage recv_message(&op);

  auto* gbt = reinterpret_cast<grpc_binder_transport*>(transport_);
  const std::string kMessage = kDefaultMessage;
  gbt->transport_stream_receiver->NotifyRecvMessage(gbs->tx_code, kMessage);

  PerformStreamOp(gbs, &op);
  grpc_core::ExecCtx::Get()->Flush();
  recv_message.notification.WaitForNotification();

  EXPECT_TRUE(recv_message.grpc_message->Next(SIZE_MAX, nullptr));
  grpc_slice slice;
  EXPECT_EQ(recv_message.grpc_message->Pull(&slice), GRPC_ERROR_NONE);
  EXPECT_EQ(kMessage,
            std::string(reinterpret_cast<char*>(GRPC_SLICE_START_PTR(slice)),
                        GRPC_SLICE_LENGTH(slice)));
  grpc_slice_unref_internal(slice);
}

TEST_F(BinderTransportTest, PerformRecvTrailingMetadata) {
  grpc_core::ExecCtx exec_ctx;
  grpc_binder_stream* gbs = InitNewBinderStream();
  grpc_transport_stream_op_batch op{};
  grpc_transport_stream_op_batch_payload payload(nullptr);
  op.payload = &payload;

  MakeRecvTrailingMetadata recv_trailing_metadata(&op);

  const Metadata kTrailingMetadata = kDefaultMetadata;
  auto* gbt = reinterpret_cast<grpc_binder_transport*>(transport_);
  constexpr int kStatus = kDefaultStatus;
  gbt->transport_stream_receiver->NotifyRecvTrailingMetadata(
      gbs->tx_code, kTrailingMetadata, kStatus);
  PerformStreamOp(gbs, &op);
  grpc_core::ExecCtx::Get()->Flush();
  recv_trailing_metadata.notification.WaitForNotification();

  VerifyMetadataEqual(AppendStatus(kTrailingMetadata, kStatus),
                      recv_trailing_metadata.grpc_trailing_metadata);
}

TEST_F(BinderTransportTest, PerformRecvAll) {
  grpc_core::ExecCtx exec_ctx;
  grpc_binder_stream* gbs = InitNewBinderStream();
  grpc_transport_stream_op_batch op{};
  grpc_transport_stream_op_batch_payload payload(nullptr);
  op.payload = &payload;

  MakeRecvInitialMetadata recv_initial_metadata(&op);
  MakeRecvMessage recv_message(&op);
  MakeRecvTrailingMetadata recv_trailing_metadata(&op);

  auto* gbt = reinterpret_cast<grpc_binder_transport*>(transport_);
  const Metadata kInitialMetadataWithMethodRef =
      AppendMethodRef(kDefaultMetadata, kDefaultMethodRef);
  gbt->transport_stream_receiver->NotifyRecvInitialMetadata(
      gbs->tx_code, kInitialMetadataWithMethodRef);

  const std::string kMessage = kDefaultMessage;
  gbt->transport_stream_receiver->NotifyRecvMessage(gbs->tx_code, kMessage);

  Metadata trailing_metadata = kDefaultMetadata;
  constexpr int kStatus = kDefaultStatus;
  gbt->transport_stream_receiver->NotifyRecvTrailingMetadata(
      gbs->tx_code, trailing_metadata, kStatus);
  PerformStreamOp(gbs, &op);
  grpc_core::ExecCtx::Get()->Flush();
  recv_trailing_metadata.notification.WaitForNotification();

  VerifyMetadataEqual(kInitialMetadataWithMethodRef,
                      recv_initial_metadata.grpc_initial_metadata);
  trailing_metadata.emplace_back("grpc-status", std::to_string(kStatus));
  VerifyMetadataEqual(trailing_metadata,
                      recv_trailing_metadata.grpc_trailing_metadata);
  EXPECT_TRUE(recv_message.grpc_message->Next(SIZE_MAX, nullptr));
  grpc_slice slice;
  EXPECT_EQ(recv_message.grpc_message->Pull(&slice), GRPC_ERROR_NONE);
  EXPECT_EQ(kMessage,
            std::string(reinterpret_cast<char*>(GRPC_SLICE_START_PTR(slice)),
                        GRPC_SLICE_LENGTH(slice)));
  grpc_slice_unref_internal(slice);
}

TEST_F(BinderTransportTest, PerformAllOps) {
  grpc_core::ExecCtx exec_ctx;
  grpc_binder_stream* gbs = InitNewBinderStream();
  grpc_transport_stream_op_batch op{};
  grpc_transport_stream_op_batch_payload payload(nullptr);
  op.payload = &payload;

  const Metadata kSendInitialMetadata = kDefaultMetadata;
  const std::string kMethodRef = kDefaultMethodRef;
  MakeSendInitialMetadata send_initial_metadata(kSendInitialMetadata,
                                                kMethodRef, &op);

  const std::string kSendMessage = kDefaultMessage;
  MakeSendMessage send_message(kSendMessage, &op);

  // The wireformat guarantees that suffix metadata will always be empty.
  // TODO(waynetu): Check whether gRPC can internally add extra trailing
  // metadata.
  const Metadata kSendTrailingMetadata = {};
  MakeSendTrailingMetadata send_trailing_metadata(kSendTrailingMetadata, &op);

  MockGrpcClosure mock_on_complete;
  op.on_complete = mock_on_complete.GetGrpcClosure();

  // TODO(waynetu): Currently, we simply drop the prefix '/' from the :path
  // argument to obtain the method name. Update the test if this turns out to be
  // incorrect.
  EXPECT_CALL(GetWireWriter(),
              RpcCall(TransactionMatches(
                  kFlagPrefix | kFlagMessageData | kFlagSuffix,
                  kMethodRef.substr(1), kSendInitialMetadata, kSendMessage)));
  Expectation on_complete = EXPECT_CALL(mock_on_complete, Callback);

  // Recv callbacks can happen after the on_complete callback.
  MakeRecvInitialMetadata recv_initial_metadata(
      &op, /* call_before = */ &on_complete);
  MakeRecvMessage recv_message(&op, /* call_before = */ &on_complete);
  MakeRecvTrailingMetadata recv_trailing_metadata(
      &op, /* call_before = */ &on_complete);

  PerformStreamOp(gbs, &op);

  // Flush the execution context to force on_complete to run before recv
  // callbacks get scheduled.
  grpc_core::ExecCtx::Get()->Flush();

  auto* gbt = reinterpret_cast<grpc_binder_transport*>(transport_);
  const Metadata kRecvInitialMetadata =
      AppendMethodRef(kDefaultMetadata, kDefaultMethodRef);
  gbt->transport_stream_receiver->NotifyRecvInitialMetadata(
      gbs->tx_code, kRecvInitialMetadata);
  const std::string kRecvMessage = kDefaultMessage;
  gbt->transport_stream_receiver->NotifyRecvMessage(gbs->tx_code, kRecvMessage);
  const Metadata kRecvTrailingMetadata = kDefaultMetadata;
  constexpr int kStatus = 0x1234;
  gbt->transport_stream_receiver->NotifyRecvTrailingMetadata(
      gbs->tx_code, kRecvTrailingMetadata, kStatus);

  grpc_core::ExecCtx::Get()->Flush();
  recv_initial_metadata.notification.WaitForNotification();
  recv_message.notification.WaitForNotification();
  recv_trailing_metadata.notification.WaitForNotification();

  VerifyMetadataEqual(kRecvInitialMetadata,
                      recv_initial_metadata.grpc_initial_metadata);
  VerifyMetadataEqual(AppendStatus(kRecvTrailingMetadata, kStatus),
                      recv_trailing_metadata.grpc_trailing_metadata);

  EXPECT_TRUE(recv_message.grpc_message->Next(SIZE_MAX, nullptr));
  grpc_slice slice;
  EXPECT_EQ(recv_message.grpc_message->Pull(&slice), GRPC_ERROR_NONE);
  EXPECT_EQ(kRecvMessage,
            std::string(reinterpret_cast<char*>(GRPC_SLICE_START_PTR(slice)),
                        GRPC_SLICE_LENGTH(slice)));
  grpc_slice_unref_internal(slice);
}

TEST_F(BinderTransportTest, WireWriterRpcCallErrorPropagates) {
  grpc_core::ExecCtx exec_ctx;
  grpc_binder_stream* gbs = InitNewBinderStream();

  MockGrpcClosure mock_on_complete1;
  MockGrpcClosure mock_on_complete2;

  EXPECT_CALL(GetWireWriter(), RpcCall)
      .WillOnce(Return(absl::OkStatus()))
      .WillOnce(Return(absl::InternalError("WireWriter::RpcCall failed")));
  EXPECT_CALL(mock_on_complete1, Callback(GRPC_ERROR_NONE));
  EXPECT_CALL(mock_on_complete2,
              Callback(GrpcErrorMessageContains("WireWriter::RpcCall failed")));

  const Metadata kInitialMetadata = {};
  grpc_transport_stream_op_batch op1{};
  grpc_transport_stream_op_batch_payload payload1(nullptr);
  op1.payload = &payload1;
  MakeSendInitialMetadata send_initial_metadata1(kInitialMetadata, "", &op1);
  op1.on_complete = mock_on_complete1.GetGrpcClosure();

  grpc_transport_stream_op_batch op2{};
  grpc_transport_stream_op_batch_payload payload2(nullptr);
  op2.payload = &payload2;
  MakeSendInitialMetadata send_initial_metadata2(kInitialMetadata, "", &op2);
  op2.on_complete = mock_on_complete2.GetGrpcClosure();

  PerformStreamOp(gbs, &op1);
  PerformStreamOp(gbs, &op2);
  grpc_core::ExecCtx::Get()->Flush();
}

}  // namespace grpc_binder

int main(int argc, char** argv) {
  ::testing::InitGoogleTest(&argc, argv);
  grpc::testing::TestEnvironment env(argc, argv);
  return RUN_ALL_TESTS();
}<|MERGE_RESOLUTION|>--- conflicted
+++ resolved
@@ -233,14 +233,8 @@
   }
   ~MakeSendInitialMetadata() {}
 
-<<<<<<< HEAD
-  grpc_core::ScopedArenaPtr arena = grpc_core::MakeScopedArena(1024);
-=======
-  std::vector<grpc_linked_mdelem> storage;
-  grpc_linked_mdelem method_ref_storage;
   grpc_core::ScopedArenaPtr arena =
       grpc_core::MakeScopedArena(1024, g_memory_allocator);
->>>>>>> ad424a2e
   grpc_metadata_batch grpc_initial_metadata{arena.get()};
 };
 
