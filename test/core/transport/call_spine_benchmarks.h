// Copyright 2024 gRPC authors.
//
// Licensed under the Apache License, Version 2.0 (the "License");
// you may not use this file except in compliance with the License.
// You may obtain a copy of the License at
//
//     http://www.apache.org/licenses/LICENSE-2.0
//
// Unless required by applicable law or agreed to in writing, software
// distributed under the License is distributed on an "AS IS" BASIS,
// WITHOUT WARRANTIES OR CONDITIONS OF ANY KIND, either express or implied.
// See the License for the specific language governing permissions and
// limitations under the License.

#ifndef GRPC_TEST_CORE_TRANSPORT_CALL_SPINE_BENCHMARKS_H
#define GRPC_TEST_CORE_TRANSPORT_CALL_SPINE_BENCHMARKS_H

#include <memory>

#include "benchmark/benchmark.h"

#include "src/core/lib/event_engine/default_event_engine.h"
#include "src/core/lib/event_engine/event_engine_context.h"
#include "src/core/lib/gprpp/notification.h"
#include "src/core/lib/iomgr/exec_ctx.h"
#include "src/core/lib/promise/all_ok.h"
#include "src/core/lib/promise/map.h"
#include "src/core/lib/resource_quota/resource_quota.h"
#include "src/core/lib/transport/call_spine.h"
#include "src/core/lib/transport/transport.h"

namespace grpc_core {

struct BenchmarkCall {
  CallInitiator initiator;
  CallHandler handler;
};

// Unary call with one spawn on each end of the spine.
template <typename Fixture>
void BM_UnaryWithSpawnPerEnd(benchmark::State& state) {
  Fixture fixture;
  for (auto _ : state) {
    Notification handler_done;
    Notification initiator_done;
    {
      ExecCtx exec_ctx;
      BenchmarkCall call = fixture.MakeCall();
      call.handler.SpawnInfallible("handler", [handler = call.handler, &fixture,
                                               &handler_done]() mutable {
        handler.PushServerInitialMetadata(fixture.MakeServerInitialMetadata());
        return Map(
            AllOk<StatusFlag>(
                Map(handler.PullClientInitialMetadata(),
                    [](ValueOrFailure<ClientMetadataHandle> md) {
                      return md.status();
                    }),
                Map(handler.PullMessage(),
                    [](ValueOrFailure<absl::optional<MessageHandle>> msg) {
                      return msg.status();
                    }),
                handler.PushMessage(fixture.MakePayload())),
            [&handler_done, &fixture, handler](StatusFlag status) mutable {
              CHECK(status.ok());
              handler.PushServerTrailingMetadata(
                  fixture.MakeServerTrailingMetadata());
              handler_done.Notify();
              return Empty{};
            });
      });
      call.initiator.SpawnInfallible(
          "initiator",
          [initiator = call.initiator, &fixture, &initiator_done]() mutable {
            return Map(
                AllOk<StatusFlag>(
                    Map(initiator.PushMessage(fixture.MakePayload()),
                        [](StatusFlag) { return Success{}; }),
                    Map(initiator.PullServerInitialMetadata(),
                        [](absl::optional<ServerMetadataHandle> md) {
                          return Success{};
                        }),
                    Map(initiator.PullMessage(),
                        [](ValueOrFailure<absl::optional<MessageHandle>> msg) {
                          return msg.status();
                        }),
                    Map(initiator.PullServerTrailingMetadata(),
                        [](ServerMetadataHandle) { return Success(); })),
                [&initiator_done](StatusFlag result) {
                  CHECK(result.ok());
                  initiator_done.Notify();
                  return Empty{};
                });
          });
    }
    handler_done.WaitForNotification();
    initiator_done.WaitForNotification();
  }
}

// Unary call with one promise spawned per operation on the spine.
// It's a little unclear what the optimum should be between the above variant
// and this: whilst a spawn per end minimizes the number of spawns we need to
// do, a spawn per operation can conceivably (but not at the time of writing)
// minimize the number of internal wakeups in the parties.
// For now we track both.
template <typename Fixture>
void BM_UnaryWithSpawnPerOp(benchmark::State& state) {
  Fixture fixture;
  for (auto _ : state) {
    BenchmarkCall call = fixture.MakeCall();
    Notification handler_done;
    Notification initiator_done;
    {
      ExecCtx exec_ctx;
      Party::BulkSpawner handler_spawner(call.handler.party());
      Party::BulkSpawner initiator_spawner(call.initiator.party());
      handler_spawner.Spawn(
          "HANDLER:PushServerInitialMetadata",
          [&]() {
            call.handler.PushServerInitialMetadata(
                fixture.MakeServerInitialMetadata());
            return Empty{};
          },
          [](Empty) {});
      handler_spawner.Spawn(
          "HANDLER:PullClientInitialMetadata",
          [&]() { return call.handler.PullClientInitialMetadata(); },
          [](ValueOrFailure<ClientMetadataHandle> md) { CHECK(md.ok()); });
      handler_spawner.Spawn(
          "HANDLER:PullMessage", [&]() { return call.handler.PullMessage(); },
          [&](ValueOrFailure<absl::optional<MessageHandle>> msg) {
            CHECK(msg.ok());
            call.handler.SpawnInfallible(
                "HANDLER:PushServerTrailingMetadata", [&]() {
                  call.handler.PushServerTrailingMetadata(
                      fixture.MakeServerTrailingMetadata());
                  handler_done.Notify();
                  return Empty{};
                });
          });
      handler_spawner.Spawn(
          "HANDLER:PushMessage",
          [&]() { return call.handler.PushMessage(fixture.MakePayload()); },
          [](StatusFlag) {});

      initiator_spawner.Spawn(
          "INITIATOR:PushMessage",
          [&]() { return call.initiator.PushMessage(fixture.MakePayload()); },
          [](StatusFlag) {});
      initiator_spawner.Spawn(
          "INITIATOR:PullServerInitialMetadata",
          [&]() { return call.initiator.PullServerInitialMetadata(); },
          [](absl::optional<ServerMetadataHandle> md) {
            CHECK(md.has_value());
          });
      initiator_spawner.Spawn(
          "INITIATOR:PullMessage",
          [&]() { return call.initiator.PullMessage(); },
          [](ValueOrFailure<absl::optional<MessageHandle>> msg) {
            CHECK(msg.ok());
          });
      initiator_spawner.Spawn(
          "INITIATOR:PullServerTrailingMetadata",
          [&]() { return call.initiator.PullServerTrailingMetadata(); },
          [&](ServerMetadataHandle md) {
            initiator_done.Notify();
            return Empty{};
          });
    }
    handler_done.WaitForNotification();
    initiator_done.WaitForNotification();
  }
}

template <typename Fixture>
void BM_ClientToServerStreaming(benchmark::State& state) {
  Fixture fixture;
  BenchmarkCall call = fixture.MakeCall();
  Notification handler_metadata_done;
  Notification initiator_metadata_done;
  call.handler.SpawnInfallible("handler-initial-metadata", [&]() {
    return Map(call.handler.PullClientInitialMetadata(),
               [&](ValueOrFailure<ClientMetadataHandle> md) {
                 CHECK(md.ok());
                 call.handler.PushServerInitialMetadata(
                     fixture.MakeServerInitialMetadata());
                 handler_metadata_done.Notify();
                 return Empty{};
               });
  });
  call.initiator.SpawnInfallible("initiator-initial-metadata", [&]() {
    return Map(call.initiator.PullServerInitialMetadata(),
               [&](absl::optional<ServerMetadataHandle> md) {
                 CHECK(md.has_value());
                 initiator_metadata_done.Notify();
                 return Empty{};
               });
  });
  handler_metadata_done.WaitForNotification();
  initiator_metadata_done.WaitForNotification();
  for (auto _ : state) {
    Notification handler_done;
    Notification initiator_done;
    call.handler.SpawnInfallible("handler", [&]() {
      return Map(call.handler.PullMessage(),
                 [&](ValueOrFailure<absl::optional<MessageHandle>> msg) {
                   CHECK(msg.ok());
                   handler_done.Notify();
                   return Empty{};
                 });
    });
    call.initiator.SpawnInfallible("initiator", [&]() {
      return Map(call.initiator.PushMessage(fixture.MakePayload()),
                 [&](StatusFlag result) {
                   CHECK(result.ok());
                   initiator_done.Notify();
                   return Empty{};
                 });
    });
    handler_done.WaitForNotification();
    initiator_done.WaitForNotification();
  }
  call.initiator.SpawnInfallible("done",
                                 [initiator = call.initiator]() mutable {
                                   initiator.Cancel();
                                   return Empty{};
                                 });
  call.handler.SpawnInfallible("done", [handler = call.handler]() mutable {
    handler.PushServerTrailingMetadata(
        CancelledServerMetadataFromStatus(absl::CancelledError()));
    return Empty{};
  });
}

// Base class for fixtures that wrap a single filter.
// Traits should have MakeClientInitialMetadata, MakeServerInitialMetadata,
// MakePayload, MakeServerTrailingMetadata, MakeChannelArgs and a type named
// Filter.
template <class Traits>
class FilterFixture {
 public:
  BenchmarkCall MakeCall() {
    auto arena = arena_allocator_->MakeArena();
    arena->SetContext<grpc_event_engine::experimental::EventEngine>(
        event_engine_.get());
    auto p =
        MakeCallPair(traits_.MakeClientInitialMetadata(), std::move(arena));
    return {std::move(p.initiator), p.handler.StartCall()};
  }

  ServerMetadataHandle MakeServerInitialMetadata() {
    return traits_.MakeServerInitialMetadata();
  }

  MessageHandle MakePayload() { return traits_.MakePayload(); }

  ServerMetadataHandle MakeServerTrailingMetadata() {
    return traits_.MakeServerTrailingMetadata();
  }

 private:
  Traits traits_;
  std::shared_ptr<grpc_event_engine::experimental::EventEngine> event_engine_ =
      grpc_event_engine::experimental::GetDefaultEventEngine();
  RefCountedPtr<CallArenaAllocator> arena_allocator_ =
      MakeRefCounted<CallArenaAllocator>(
          ResourceQuota::Default()->memory_quota()->CreateMemoryAllocator(
              "test-allocator"),
          1024);
  const RefCountedPtr<CallFilters::Stack> stack_ = [this]() {
    auto filter = Traits::Filter::Create(traits_.MakeChannelArgs(),
                                         typename Traits::Filter::Args{});
    CHECK(filter.ok());
    CallFilters::StackBuilder builder;
    builder.Add(filter->get());
    builder.AddOwnedObject(std::move(*filter));
    return builder.Build();
  }();
};

// Base class for fixtures that wrap an UnstartedCallDestination.
template <class Traits>
class UnstartedCallDestinationFixture {
 public:
  BenchmarkCall MakeCall() {
<<<<<<< HEAD
    auto p = MakeCallPair(traits_->MakeClientInitialMetadata(),
                          event_engine_.get(), arena_allocator_->MakeArena());
    p.handler.SpawnInfallible("initiator_setup", [&]() {
      top_destination_->StartCall(std::move(p.handler));
      return Empty{};
    });
=======
    auto arena = arena_allocator_->MakeArena();
    arena->SetContext<grpc_event_engine::experimental::EventEngine>(
        event_engine_.get());
    auto p =
        MakeCallPair(traits_->MakeClientInitialMetadata(), std::move(arena));
    top_destination_->StartCall(std::move(p.handler));
>>>>>>> e1b61766
    auto handler = bottom_destination_->TakeHandler();
    absl::optional<CallHandler> started_handler;
    Notification started;
    handler.SpawnInfallible("handler_setup", [&]() {
      started_handler = handler.StartCall();
      started.Notify();
      return Empty{};
    });
    started.WaitForNotification();
    CHECK(started_handler.has_value());
    return {std::move(p.initiator), std::move(*started_handler)};
  }

  ~UnstartedCallDestinationFixture() {
    // TODO(ctiller): entire destructor can be deleted once ExecCtx is gone.
    ExecCtx exec_ctx;
    top_destination_.reset();
    bottom_destination_.reset();
    arena_allocator_.reset();
    event_engine_.reset();
    traits_.reset();
  }

  ServerMetadataHandle MakeServerInitialMetadata() {
    return traits_->MakeServerInitialMetadata();
  }

  MessageHandle MakePayload() { return traits_->MakePayload(); }

  ServerMetadataHandle MakeServerTrailingMetadata() {
    return traits_->MakeServerTrailingMetadata();
  }

 private:
  class SinkDestination : public UnstartedCallDestination {
   public:
    void StartCall(UnstartedCallHandler handler) override {
      MutexLock lock(&mu_);
      handler_ = std::move(handler);
    }
    void Orphaned() override {}

    UnstartedCallHandler TakeHandler() {
      mu_.LockWhen(absl::Condition(
          +[](SinkDestination* dest) ABSL_EXCLUSIVE_LOCKS_REQUIRED(dest->mu_) {
            return dest->handler_.has_value();
          },
          this));
      auto h = std::move(*handler_);
      handler_.reset();
      mu_.Unlock();
      return h;
    }

   private:
    absl::Mutex mu_;
    absl::optional<UnstartedCallHandler> handler_ ABSL_GUARDED_BY(mu_);
  };

  // TODO(ctiller): no need for unique_ptr once ExecCtx is gone
  std::unique_ptr<Traits> traits_ = std::make_unique<Traits>();
  std::shared_ptr<grpc_event_engine::experimental::EventEngine> event_engine_ =
      grpc_event_engine::experimental::GetDefaultEventEngine();
  RefCountedPtr<CallArenaAllocator> arena_allocator_ =
      MakeRefCounted<CallArenaAllocator>(
          ResourceQuota::Default()->memory_quota()->CreateMemoryAllocator(
              "test-allocator"),
          1024);
  RefCountedPtr<SinkDestination> bottom_destination_ =
      MakeRefCounted<SinkDestination>();
  RefCountedPtr<UnstartedCallDestination> top_destination_ =
      traits_->CreateCallDestination(bottom_destination_);
};

// Base class for transports
// Traits should have MakeClientInitialMetadata, MakeServerInitialMetadata,
// MakePayload, MakeServerTrailingMetadata.
// They should also have a MakeTransport returning a BenchmarkTransport.

struct BenchmarkTransport {
  OrphanablePtr<ClientTransport> client;
  OrphanablePtr<ServerTransport> server;
};

template <class Traits>
class TransportFixture {
 public:
  TransportFixture() { transport_.server->SetCallDestination(acceptor_); };

  BenchmarkCall MakeCall() {
    auto arena = arena_allocator_->MakeArena();
    arena->SetContext<grpc_event_engine::experimental::EventEngine>(
        event_engine_.get());
    auto p =
        MakeCallPair(traits_.MakeClientInitialMetadata(), std::move(arena));
    transport_.client->StartCall(p.handler.StartCall());
    auto handler = acceptor_->TakeHandler();
    absl::optional<CallHandler> started_handler;
    Notification started;
    handler.SpawnInfallible("handler_setup", [&]() {
      started_handler = handler.StartCall();
      started.Notify();
      return Empty{};
    });
    started.WaitForNotification();
    CHECK(started_handler.has_value());
    return {std::move(p.initiator), std::move(*started_handler)};
  }

  ServerMetadataHandle MakeServerInitialMetadata() {
    return traits_.MakeServerInitialMetadata();
  }

  MessageHandle MakePayload() { return traits_.MakePayload(); }

  ServerMetadataHandle MakeServerTrailingMetadata() {
    return traits_.MakeServerTrailingMetadata();
  }

 private:
  class Acceptor : public UnstartedCallDestination {
   public:
    void StartCall(UnstartedCallHandler handler) override {
      MutexLock lock(&mu_);
      handler_ = std::move(handler);
    }
    void Orphaned() override {}

    UnstartedCallHandler TakeHandler() {
      mu_.LockWhen(absl::Condition(
          +[](Acceptor* dest) ABSL_EXCLUSIVE_LOCKS_REQUIRED(dest->mu_) {
            return dest->handler_.has_value();
          },
          this));
      auto h = std::move(*handler_);
      handler_.reset();
      mu_.Unlock();
      return h;
    }

    absl::Mutex mu_;
    absl::optional<UnstartedCallHandler> handler_ ABSL_GUARDED_BY(mu_);
  };

  Traits traits_;
  std::shared_ptr<grpc_event_engine::experimental::EventEngine> event_engine_ =
      grpc_event_engine::experimental::GetDefaultEventEngine();
  RefCountedPtr<CallArenaAllocator> arena_allocator_ =
      MakeRefCounted<CallArenaAllocator>(
          ResourceQuota::Default()->memory_quota()->CreateMemoryAllocator(
              "test-allocator"),
          1024);
  RefCountedPtr<Acceptor> acceptor_ = MakeRefCounted<Acceptor>();
  BenchmarkTransport transport_ = traits_.MakeTransport();
};

}  // namespace grpc_core

// Declare all relevant benchmarks for a given fixture
// Must be called within the grpc_core namespace
#define GRPC_CALL_SPINE_BENCHMARK(Fixture)     \
  BENCHMARK(BM_UnaryWithSpawnPerEnd<Fixture>); \
  BENCHMARK(BM_UnaryWithSpawnPerOp<Fixture>);  \
  BENCHMARK(BM_ClientToServerStreaming<Fixture>)

#endif  // GRPC_TEST_CORE_TRANSPORT_CALL_SPINE_BENCHMARKS_H<|MERGE_RESOLUTION|>--- conflicted
+++ resolved
@@ -283,21 +283,15 @@
 class UnstartedCallDestinationFixture {
  public:
   BenchmarkCall MakeCall() {
-<<<<<<< HEAD
-    auto p = MakeCallPair(traits_->MakeClientInitialMetadata(),
-                          event_engine_.get(), arena_allocator_->MakeArena());
-    p.handler.SpawnInfallible("initiator_setup", [&]() {
-      top_destination_->StartCall(std::move(p.handler));
-      return Empty{};
-    });
-=======
     auto arena = arena_allocator_->MakeArena();
     arena->SetContext<grpc_event_engine::experimental::EventEngine>(
         event_engine_.get());
     auto p =
         MakeCallPair(traits_->MakeClientInitialMetadata(), std::move(arena));
-    top_destination_->StartCall(std::move(p.handler));
->>>>>>> e1b61766
+    p.handler.SpawnInfallible("initiator_setup", [&]() {
+      top_destination_->StartCall(std::move(p.handler));
+      return Empty{};
+    });
     auto handler = bottom_destination_->TakeHandler();
     absl::optional<CallHandler> started_handler;
     Notification started;
