// Copyright 2024 gRPC authors.
//
// Licensed under the Apache License, Version 2.0 (the "License");
// you may not use this file except in compliance with the License.
// You may obtain a copy of the License at
//
//     http://www.apache.org/licenses/LICENSE-2.0
//
// Unless required by applicable law or agreed to in writing, software
// distributed under the License is distributed on an "AS IS" BASIS,
// WITHOUT WARRANTIES OR CONDITIONS OF ANY KIND, either express or implied.
// See the License for the specific language governing permissions and
// limitations under the License.

#ifndef GRPC_TEST_CORE_TRANSPORT_CALL_SPINE_BENCHMARKS_H
#define GRPC_TEST_CORE_TRANSPORT_CALL_SPINE_BENCHMARKS_H

#include <memory>

#include "benchmark/benchmark.h"

#include "src/core/lib/event_engine/default_event_engine.h"
#include "src/core/lib/event_engine/event_engine_context.h"
#include "src/core/lib/gprpp/notification.h"
#include "src/core/lib/iomgr/exec_ctx.h"
#include "src/core/lib/promise/all_ok.h"
#include "src/core/lib/promise/map.h"
#include "src/core/lib/resource_quota/resource_quota.h"
#include "src/core/lib/transport/call_spine.h"

namespace grpc_core {

struct BenchmarkCall {
  CallInitiator initiator;
  CallHandler handler;
};

// Unary call with one spawn on each end of the spine.
template <typename Fixture>
void BM_UnaryWithSpawnPerEnd(benchmark::State& state) {
  Fixture fixture;
  for (auto _ : state) {
    Notification handler_done;
    Notification initiator_done;
    {
      ExecCtx exec_ctx;
      BenchmarkCall call = fixture.MakeCall();
      call.handler.SpawnInfallible("handler", [handler = call.handler, &fixture,
                                               &handler_done]() mutable {
        handler.PushServerInitialMetadata(fixture.MakeServerInitialMetadata());
        return Map(
            AllOk<StatusFlag>(
                Map(handler.PullClientInitialMetadata(),
                    [](ValueOrFailure<ClientMetadataHandle> md) {
                      return md.status();
                    }),
                Map(handler.PullMessage(),
                    [](ValueOrFailure<absl::optional<MessageHandle>> msg) {
                      return msg.status();
                    }),
                handler.PushMessage(fixture.MakePayload())),
            [&handler_done, &fixture, handler](StatusFlag status) mutable {
              CHECK(status.ok());
              handler.PushServerTrailingMetadata(
                  fixture.MakeServerTrailingMetadata());
              handler_done.Notify();
              return Empty{};
            });
      });
      call.initiator.SpawnInfallible(
          "initiator",
          [initiator = call.initiator, &fixture, &initiator_done]() mutable {
            return Map(
                AllOk<StatusFlag>(
                    Map(initiator.PushMessage(fixture.MakePayload()),
                        [](StatusFlag) { return Success{}; }),
                    Map(initiator.PullServerInitialMetadata(),
                        [](absl::optional<ServerMetadataHandle> md) {
                          return Success{};
                        }),
                    Map(initiator.PullMessage(),
                        [](ValueOrFailure<absl::optional<MessageHandle>> msg) {
                          return msg.status();
                        }),
                    Map(initiator.PullServerTrailingMetadata(),
                        [](ServerMetadataHandle) { return Success(); })),
                [&initiator_done](StatusFlag result) {
                  CHECK(result.ok());
                  initiator_done.Notify();
                  return Empty{};
                });
          });
    }
    handler_done.WaitForNotification();
    initiator_done.WaitForNotification();
  }
}

// Unary call with one promise spawned per operation on the spine.
// It's a little unclear what the optimum should be between the above variant
// and this: whilst a spawn per end minimizes the number of spawns we need to
// do, a spawn per operation can conceivably (but not at the time of writing)
// minimize the number of internal wakeups in the parties.
// For now we track both.
template <typename Fixture>
void BM_UnaryWithSpawnPerOp(benchmark::State& state) {
  Fixture fixture;
  for (auto _ : state) {
    BenchmarkCall call = fixture.MakeCall();
    Notification handler_done;
    Notification initiator_done;
    {
      ExecCtx exec_ctx;
      Party::BulkSpawner handler_spawner(call.handler.party());
      Party::BulkSpawner initiator_spawner(call.initiator.party());
      handler_spawner.Spawn(
          "HANDLER:PushServerInitialMetadata",
          [&]() {
            call.handler.PushServerInitialMetadata(
                fixture.MakeServerInitialMetadata());
            return Empty{};
          },
          [](Empty) {});
      handler_spawner.Spawn(
          "HANDLER:PullClientInitialMetadata",
          [&]() { return call.handler.PullClientInitialMetadata(); },
          [](ValueOrFailure<ClientMetadataHandle> md) { CHECK(md.ok()); });
      handler_spawner.Spawn(
          "HANDLER:PullMessage", [&]() { return call.handler.PullMessage(); },
          [&](ValueOrFailure<absl::optional<MessageHandle>> msg) {
            CHECK(msg.ok());
            call.handler.SpawnInfallible(
                "HANDLER:PushServerTrailingMetadata", [&]() {
                  call.handler.PushServerTrailingMetadata(
                      fixture.MakeServerTrailingMetadata());
                  handler_done.Notify();
                  return Empty{};
                });
          });
      handler_spawner.Spawn(
          "HANDLER:PushMessage",
          [&]() { return call.handler.PushMessage(fixture.MakePayload()); },
          [](StatusFlag) {});

      initiator_spawner.Spawn(
          "INITIATOR:PushMessage",
          [&]() { return call.initiator.PushMessage(fixture.MakePayload()); },
          [](StatusFlag) {});
      initiator_spawner.Spawn(
          "INITIATOR:PullServerInitialMetadata",
          [&]() { return call.initiator.PullServerInitialMetadata(); },
          [](absl::optional<ServerMetadataHandle> md) {
            CHECK(md.has_value());
          });
      initiator_spawner.Spawn(
          "INITIATOR:PullMessage",
          [&]() { return call.initiator.PullMessage(); },
          [](ValueOrFailure<absl::optional<MessageHandle>> msg) {
            CHECK(msg.ok());
          });
      initiator_spawner.Spawn(
          "INITIATOR:PullServerTrailingMetadata",
          [&]() { return call.initiator.PullServerTrailingMetadata(); },
          [&](ServerMetadataHandle md) {
            initiator_done.Notify();
            return Empty{};
          });
    }
    handler_done.WaitForNotification();
    initiator_done.WaitForNotification();
  }
}

template <typename Fixture>
void BM_ClientToServerStreaming(benchmark::State& state) {
  Fixture fixture;
  BenchmarkCall call = fixture.MakeCall();
  Notification handler_metadata_done;
  Notification initiator_metadata_done;
  call.handler.SpawnInfallible("handler-initial-metadata", [&]() {
    return Map(call.handler.PullClientInitialMetadata(),
               [&](ValueOrFailure<ClientMetadataHandle> md) {
                 CHECK(md.ok());
                 call.handler.PushServerInitialMetadata(
                     fixture.MakeServerInitialMetadata());
                 handler_metadata_done.Notify();
                 return Empty{};
               });
  });
  call.initiator.SpawnInfallible("initiator-initial-metadata", [&]() {
    return Map(call.initiator.PullServerInitialMetadata(),
               [&](absl::optional<ServerMetadataHandle> md) {
                 CHECK(md.has_value());
                 initiator_metadata_done.Notify();
                 return Empty{};
               });
  });
  handler_metadata_done.WaitForNotification();
  initiator_metadata_done.WaitForNotification();
  for (auto _ : state) {
    Notification handler_done;
    Notification initiator_done;
    call.handler.SpawnInfallible("handler", [&]() {
      return Map(call.handler.PullMessage(),
                 [&](ValueOrFailure<absl::optional<MessageHandle>> msg) {
                   CHECK(msg.ok());
                   handler_done.Notify();
                   return Empty{};
                 });
    });
    call.initiator.SpawnInfallible("initiator", [&]() {
      return Map(call.initiator.PushMessage(fixture.MakePayload()),
                 [&](StatusFlag result) {
                   CHECK(result.ok());
                   initiator_done.Notify();
                   return Empty{};
                 });
    });
    handler_done.WaitForNotification();
    initiator_done.WaitForNotification();
  }
  call.initiator.SpawnInfallible("done", [&]() {
    call.initiator.Cancel();
    return Empty{};
  });
  call.handler.SpawnInfallible("done", [&]() {
    call.handler.PushServerTrailingMetadata(
        CancelledServerMetadataFromStatus(absl::CancelledError()));
    return Empty{};
  });
}

// Base class for fixtures that wrap a single filter.
// Traits should have MakeClientInitialMetadata, MakeServerInitialMetadata,
// MakePayload, MakeServerTrailingMetadata, MakeChannelArgs and a type named
// Filter.
template <class Traits>
class FilterFixture {
 public:
  BenchmarkCall MakeCall() {
<<<<<<< HEAD
    auto arena = arena_allocator_->MakeArena();
    arena->SetContext<grpc_event_engine::experimental::EventEngine>(
        event_engine_.get());
    auto p =
        MakeCallPair(traits_.MakeClientInitialMetadata(), std::move(arena));
    return {std::move(p.initiator), p.handler.StartCall(stack_)};
=======
    auto p = MakeCallPair(traits_.MakeClientInitialMetadata(),
                          event_engine_.get(), arena_allocator_->MakeArena());
    p.handler.AddCallStack(stack_);
    return {std::move(p.initiator), p.handler.StartCall()};
>>>>>>> 4df49231
  }

  ServerMetadataHandle MakeServerInitialMetadata() {
    return traits_.MakeServerInitialMetadata();
  }

  MessageHandle MakePayload() { return traits_.MakePayload(); }

  ServerMetadataHandle MakeServerTrailingMetadata() {
    return traits_.MakeServerTrailingMetadata();
  }

 private:
  Traits traits_;
  std::shared_ptr<grpc_event_engine::experimental::EventEngine> event_engine_ =
      grpc_event_engine::experimental::GetDefaultEventEngine();
  RefCountedPtr<CallArenaAllocator> arena_allocator_ =
      MakeRefCounted<CallArenaAllocator>(
          ResourceQuota::Default()->memory_quota()->CreateMemoryAllocator(
              "test-allocator"),
          1024);
  const RefCountedPtr<CallFilters::Stack> stack_ = [this]() {
    auto filter = Traits::Filter::Create(traits_.MakeChannelArgs(),
                                         typename Traits::Filter::Args{});
    CHECK(filter.ok());
    CallFilters::StackBuilder builder;
    builder.Add(filter->get());
    builder.AddOwnedObject(std::move(*filter));
    return builder.Build();
  }();
};

// Base class for fixtures that wrap an UnstartedCallDestination.
template <class Traits>
class UnstartedCallDestinationFixture {
 public:
  BenchmarkCall MakeCall() {
    auto arena = arena_allocator_->MakeArena();
    arena->SetContext<grpc_event_engine::experimental::EventEngine>(
        event_engine_.get());
    auto p =
        MakeCallPair(traits_->MakeClientInitialMetadata(), std::move(arena));
    top_destination_->StartCall(std::move(p.handler));
    auto handler = bottom_destination_->TakeHandler();
    absl::optional<CallHandler> started_handler;
    Notification started;
    handler.SpawnInfallible("handler_setup", [&]() {
      started_handler = handler.StartCall();
      started.Notify();
      return Empty{};
    });
    started.WaitForNotification();
    CHECK(started_handler.has_value());
    return {std::move(p.initiator), std::move(*started_handler)};
  }

  ~UnstartedCallDestinationFixture() {
    // TODO(ctiller): entire destructor can be deleted once ExecCtx is gone.
    ExecCtx exec_ctx;
    top_destination_.reset();
    bottom_destination_.reset();
    arena_allocator_.reset();
    event_engine_.reset();
    traits_.reset();
  }

  ServerMetadataHandle MakeServerInitialMetadata() {
    return traits_->MakeServerInitialMetadata();
  }

  MessageHandle MakePayload() { return traits_->MakePayload(); }

  ServerMetadataHandle MakeServerTrailingMetadata() {
    return traits_->MakeServerTrailingMetadata();
  }

 private:
  class SinkDestination : public UnstartedCallDestination {
   public:
    void StartCall(UnstartedCallHandler handler) override {
      MutexLock lock(&mu_);
      handler_ = std::move(handler);
    }
    void Orphaned() override {}

    UnstartedCallHandler TakeHandler() {
      mu_.LockWhen(absl::Condition(
          +[](SinkDestination* dest) ABSL_EXCLUSIVE_LOCKS_REQUIRED(dest->mu_) {
            return dest->handler_.has_value();
          },
          this));
      auto h = std::move(*handler_);
      handler_.reset();
      mu_.Unlock();
      return h;
    }

   private:
    absl::Mutex mu_;
    absl::optional<UnstartedCallHandler> handler_ ABSL_GUARDED_BY(mu_);
  };

  // TODO(ctiller): no need for unique_ptr once ExecCtx is gone
  std::unique_ptr<Traits> traits_ = std::make_unique<Traits>();
  std::shared_ptr<grpc_event_engine::experimental::EventEngine> event_engine_ =
      grpc_event_engine::experimental::GetDefaultEventEngine();
  RefCountedPtr<CallArenaAllocator> arena_allocator_ =
      MakeRefCounted<CallArenaAllocator>(
          ResourceQuota::Default()->memory_quota()->CreateMemoryAllocator(
              "test-allocator"),
          1024);
  RefCountedPtr<SinkDestination> bottom_destination_ =
      MakeRefCounted<SinkDestination>();
  RefCountedPtr<UnstartedCallDestination> top_destination_ =
      traits_->CreateCallDestination(bottom_destination_);
};

}  // namespace grpc_core

// Declare all relevant benchmarks for a given fixture
// Must be called within the grpc_core namespace
#define GRPC_CALL_SPINE_BENCHMARK(Fixture)     \
  BENCHMARK(BM_UnaryWithSpawnPerEnd<Fixture>); \
  BENCHMARK(BM_UnaryWithSpawnPerOp<Fixture>);  \
  BENCHMARK(BM_ClientToServerStreaming<Fixture>)

#endif  // GRPC_TEST_CORE_TRANSPORT_CALL_SPINE_BENCHMARKS_H<|MERGE_RESOLUTION|>--- conflicted
+++ resolved
@@ -238,19 +238,12 @@
 class FilterFixture {
  public:
   BenchmarkCall MakeCall() {
-<<<<<<< HEAD
     auto arena = arena_allocator_->MakeArena();
     arena->SetContext<grpc_event_engine::experimental::EventEngine>(
         event_engine_.get());
     auto p =
         MakeCallPair(traits_.MakeClientInitialMetadata(), std::move(arena));
-    return {std::move(p.initiator), p.handler.StartCall(stack_)};
-=======
-    auto p = MakeCallPair(traits_.MakeClientInitialMetadata(),
-                          event_engine_.get(), arena_allocator_->MakeArena());
-    p.handler.AddCallStack(stack_);
     return {std::move(p.initiator), p.handler.StartCall()};
->>>>>>> 4df49231
   }
 
   ServerMetadataHandle MakeServerInitialMetadata() {
