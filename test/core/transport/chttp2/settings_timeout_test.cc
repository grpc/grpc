/*
 *
 * Copyright 2017 gRPC authors.
 *
 * Licensed under the Apache License, Version 2.0 (the "License");
 * you may not use this file except in compliance with the License.
 * You may obtain a copy of the License at
 *
 *     http://www.apache.org/licenses/LICENSE-2.0
 *
 * Unless required by applicable law or agreed to in writing, software
 * distributed under the License is distributed on an "AS IS" BASIS,
 * WITHOUT WARRANTIES OR CONDITIONS OF ANY KIND, either express or implied.
 * See the License for the specific language governing permissions and
 * limitations under the License.
 *
 */

#include <inttypes.h>

#include <functional>
#include <memory>
#include <string>
#include <thread>
#include <vector>

#include "absl/memory/memory.h"
#include "absl/status/status.h"
#include "absl/status/statusor.h"
#include "absl/strings/str_cat.h"
#include "gtest/gtest.h"

#include <grpc/grpc.h>
#include <grpc/grpc_security.h>
#include <grpc/slice.h>
#include <grpc/slice_buffer.h>
#include <grpc/support/alloc.h>
#include <grpc/support/atm.h>
#include <grpc/support/log.h>
#include <grpc/support/sync.h>
#include <grpc/support/time.h>

#include "src/core/lib/channel/channel_args_preconditioning.h"
#include "src/core/lib/config/core_configuration.h"
#include "src/core/lib/event_engine/channel_args_endpoint_config.h"
#include "src/core/lib/gprpp/time.h"
#include "src/core/lib/iomgr/closure.h"
#include "src/core/lib/iomgr/endpoint.h"
#include "src/core/lib/iomgr/error.h"
#include "src/core/lib/iomgr/exec_ctx.h"
#include "src/core/lib/iomgr/iomgr_fwd.h"
#include "src/core/lib/iomgr/pollset.h"
#include "src/core/lib/iomgr/pollset_set.h"
#include "src/core/lib/iomgr/resolve_address.h"
#include "src/core/lib/iomgr/resolved_address.h"
#include "src/core/lib/iomgr/tcp_client.h"
#include "src/core/lib/resource_quota/api.h"
#include "src/core/lib/slice/slice_internal.h"
#include "test/core/util/port.h"
#include "test/core/util/test_config.h"

namespace grpc_core {
namespace test {
namespace {

// A gRPC server, running in its own thread.
class ServerThread {
 public:
  explicit ServerThread(const char* address) : address_(address) {}

  void Start() {
    // Start server with 1-second handshake timeout.
    grpc_arg a[2];
    a[0].type = GRPC_ARG_INTEGER;
    a[0].key = const_cast<char*>(GRPC_ARG_SERVER_HANDSHAKE_TIMEOUT_MS);
    a[0].value.integer = 1000;
    a[1].key = const_cast<char*>(GRPC_ARG_RESOURCE_QUOTA);
    a[1].type = GRPC_ARG_POINTER;
    a[1].value.pointer.p = grpc_resource_quota_create("test");
    a[1].value.pointer.vtable = grpc_resource_quota_arg_vtable();
    grpc_channel_args args = {2, a};
    server_ = grpc_server_create(&args, nullptr);
    grpc_server_credentials* server_creds =
        grpc_insecure_server_credentials_create();
    ASSERT_TRUE(grpc_server_add_http2_port(server_, address_, server_creds));
    grpc_server_credentials_release(server_creds);
    cq_ = grpc_completion_queue_create_for_next(nullptr);
    grpc_server_register_completion_queue(server_, cq_, nullptr);
    grpc_server_start(server_);
    thread_ =
        absl::make_unique<std::thread>(std::bind(&ServerThread::Serve, this));
    grpc_resource_quota_unref(
        static_cast<grpc_resource_quota*>(a[1].value.pointer.p));
  }

  void Shutdown() {
    grpc_completion_queue* shutdown_cq =
        grpc_completion_queue_create_for_pluck(nullptr);
    grpc_server_shutdown_and_notify(server_, shutdown_cq, nullptr);
    GPR_ASSERT(grpc_completion_queue_pluck(shutdown_cq, nullptr,
                                           grpc_timeout_seconds_to_deadline(1),
                                           nullptr)
                   .type == GRPC_OP_COMPLETE);
    grpc_completion_queue_destroy(shutdown_cq);
    grpc_server_destroy(server_);
    grpc_completion_queue_destroy(cq_);
    thread_->join();
  }

 private:
  void Serve() {
    // The completion queue should not return anything other than shutdown.
    grpc_event ev = grpc_completion_queue_next(
        cq_, gpr_inf_future(GPR_CLOCK_MONOTONIC), nullptr);
    ASSERT_EQ(GRPC_QUEUE_SHUTDOWN, ev.type);
  }

  const char* address_;  // Do not own.
  grpc_server* server_ = nullptr;
  grpc_completion_queue* cq_ = nullptr;
  std::unique_ptr<std::thread> thread_;
};

// A TCP client that connects to the server, reads data until the server
// closes, and then terminates.
class Client {
 public:
  explicit Client(const char* server_address)
      : server_address_(server_address) {}

  void Connect() {
    ExecCtx exec_ctx;
    absl::StatusOr<std::vector<grpc_resolved_address>> addresses_or =
        GetDNSResolver()->LookupHostnameBlocking(server_address_, "80");
    ASSERT_EQ(absl::OkStatus(), addresses_or.status())
        << addresses_or.status().ToString();
    ASSERT_GE(addresses_or->size(), 1UL);
    pollset_ = static_cast<grpc_pollset*>(gpr_zalloc(grpc_pollset_size()));
    grpc_pollset_init(pollset_, &mu_);
    grpc_pollset_set* pollset_set = grpc_pollset_set_create();
    grpc_pollset_set_add_pollset(pollset_set, pollset_);
    EventState state;
    auto args = CoreConfiguration::Get()
                    .channel_args_preconditioning()
<<<<<<< HEAD
                    .PreconditionChannelArgs(nullptr)
                    .ToC();
    grpc_tcp_client_connect(state.closure(), &endpoint_, pollset_set,
                            args.get(), addresses_or->data(),
                            Timestamp::Now() + Duration::Seconds(1));
=======
                    .PreconditionChannelArgs(nullptr);
    grpc_tcp_client_connect(
        state.closure(), &endpoint_, pollset_set,
        grpc_event_engine::experimental::ChannelArgsEndpointConfig(args),
        addresses_or->data(), ExecCtx::Get()->Now() + Duration::Seconds(1));
>>>>>>> c3c4159d
    ASSERT_TRUE(PollUntilDone(&state, Timestamp::InfFuture()));
    ASSERT_EQ(GRPC_ERROR_NONE, state.error());
    grpc_pollset_set_destroy(pollset_set);
    grpc_endpoint_add_to_pollset(endpoint_, pollset_);
  }

  // Reads until an error is returned.
  // Returns true if an error was encountered before the deadline.
  bool ReadUntilError() {
    ExecCtx exec_ctx;
    grpc_slice_buffer read_buffer;
    grpc_slice_buffer_init(&read_buffer);
    bool retval = true;
    // Use a deadline of 3 seconds, which is a lot more than we should
    // need for a 1-second timeout, but this helps avoid flakes.
    Timestamp deadline = Timestamp::Now() + Duration::Seconds(3);
    while (true) {
      EventState state;
      grpc_endpoint_read(endpoint_, &read_buffer, state.closure(),
                         /*urgent=*/true, /*min_progress_size=*/1);
      if (!PollUntilDone(&state, deadline)) {
        retval = false;
        break;
      }
      if (state.error() != GRPC_ERROR_NONE) break;
      gpr_log(GPR_INFO, "client read %" PRIuPTR " bytes", read_buffer.length);
      grpc_slice_buffer_reset_and_unref_internal(&read_buffer);
    }
    grpc_endpoint_shutdown(endpoint_,
                           GRPC_ERROR_CREATE_FROM_STATIC_STRING("shutdown"));
    grpc_slice_buffer_destroy_internal(&read_buffer);
    return retval;
  }

  void Shutdown() {
    ExecCtx exec_ctx;
    grpc_endpoint_destroy(endpoint_);
    grpc_pollset_shutdown(pollset_,
                          GRPC_CLOSURE_CREATE(&Client::PollsetDestroy, pollset_,
                                              grpc_schedule_on_exec_ctx));
  }

 private:
  // State used to wait for an I/O event.
  class EventState {
   public:
    EventState() {
      GRPC_CLOSURE_INIT(&closure_, &EventState::OnEventDone, this,
                        grpc_schedule_on_exec_ctx);
    }

    ~EventState() { GRPC_ERROR_UNREF(error_); }

    grpc_closure* closure() { return &closure_; }

    bool done() const { return gpr_atm_acq_load(&done_atm_) != 0; }

    // Caller does NOT take ownership of the error.
    grpc_error_handle error() const { return error_; }

   private:
    static void OnEventDone(void* arg, grpc_error_handle error) {
      gpr_log(GPR_INFO, "OnEventDone(): %s",
              grpc_error_std_string(error).c_str());
      EventState* state = static_cast<EventState*>(arg);
      state->error_ = GRPC_ERROR_REF(error);
      gpr_atm_rel_store(&state->done_atm_, 1);
    }

    grpc_closure closure_;
    gpr_atm done_atm_ = 0;
    grpc_error_handle error_ = GRPC_ERROR_NONE;
  };

  // Returns true if done, or false if deadline exceeded.
  bool PollUntilDone(EventState* state, Timestamp deadline) {
    while (true) {
      grpc_pollset_worker* worker = nullptr;
      gpr_mu_lock(mu_);
      GRPC_LOG_IF_ERROR(
          "grpc_pollset_work",
          grpc_pollset_work(pollset_, &worker,
                            Timestamp::Now() + Duration::Milliseconds(100)));
      // Flushes any work scheduled before or during polling.
      ExecCtx::Get()->Flush();
      gpr_mu_unlock(mu_);
      if (state != nullptr && state->done()) return true;
      if (Timestamp::Now() >= deadline) return false;
    }
  }

  static void PollsetDestroy(void* arg, grpc_error_handle /*error*/) {
    grpc_pollset* pollset = static_cast<grpc_pollset*>(arg);
    grpc_pollset_destroy(pollset);
    gpr_free(pollset);
  }

  const char* server_address_;  // Do not own.
  grpc_endpoint* endpoint_;
  gpr_mu* mu_;
  grpc_pollset* pollset_;
};

TEST(SettingsTimeout, Basic) {
  // Construct server address string.
  const int server_port = grpc_pick_unused_port_or_die();
  std::string server_address_string = absl::StrCat("localhost:", server_port);
  // Start server.
  gpr_log(GPR_INFO, "starting server on %s", server_address_string.c_str());
  ServerThread server_thread(server_address_string.c_str());
  server_thread.Start();
  // Create client and connect to server.
  gpr_log(GPR_INFO, "starting client connect");
  Client client(server_address_string.c_str());
  client.Connect();
  // Client read.  Should fail due to server dropping connection.
  gpr_log(GPR_INFO, "starting client read");
  EXPECT_TRUE(client.ReadUntilError());
  // Shut down client.
  gpr_log(GPR_INFO, "shutting down client");
  client.Shutdown();
  // Shut down server.
  gpr_log(GPR_INFO, "shutting down server");
  server_thread.Shutdown();
  // Clean up.
}

}  // namespace
}  // namespace test
}  // namespace grpc_core

int main(int argc, char** argv) {
  ::testing::InitGoogleTest(&argc, argv);
  grpc::testing::TestEnvironment env(&argc, argv);
  grpc_init();
  int result = RUN_ALL_TESTS();
  grpc_shutdown();
  return result;
}<|MERGE_RESOLUTION|>--- conflicted
+++ resolved
@@ -142,19 +142,11 @@
     EventState state;
     auto args = CoreConfiguration::Get()
                     .channel_args_preconditioning()
-<<<<<<< HEAD
-                    .PreconditionChannelArgs(nullptr)
-                    .ToC();
-    grpc_tcp_client_connect(state.closure(), &endpoint_, pollset_set,
-                            args.get(), addresses_or->data(),
-                            Timestamp::Now() + Duration::Seconds(1));
-=======
                     .PreconditionChannelArgs(nullptr);
     grpc_tcp_client_connect(
         state.closure(), &endpoint_, pollset_set,
         grpc_event_engine::experimental::ChannelArgsEndpointConfig(args),
-        addresses_or->data(), ExecCtx::Get()->Now() + Duration::Seconds(1));
->>>>>>> c3c4159d
+        addresses_or->data(), Timestamp::Now() + Duration::Seconds(1));
     ASSERT_TRUE(PollUntilDone(&state, Timestamp::InfFuture()));
     ASSERT_EQ(GRPC_ERROR_NONE, state.error());
     grpc_pollset_set_destroy(pollset_set);
