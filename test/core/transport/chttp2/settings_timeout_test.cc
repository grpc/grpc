/*
 *
 * Copyright 2017 gRPC authors.
 *
 * Licensed under the Apache License, Version 2.0 (the "License");
 * you may not use this file except in compliance with the License.
 * You may obtain a copy of the License at
 *
 *     http://www.apache.org/licenses/LICENSE-2.0
 *
 * Unless required by applicable law or agreed to in writing, software
 * distributed under the License is distributed on an "AS IS" BASIS,
 * WITHOUT WARRANTIES OR CONDITIONS OF ANY KIND, either express or implied.
 * See the License for the specific language governing permissions and
 * limitations under the License.
 *
 */

#include <functional>
#include <memory>
#include <string>
#include <thread>

#include <gtest/gtest.h>

#include "absl/memory/memory.h"
#include "absl/strings/str_cat.h"

#include <grpc/grpc.h>
#include <grpc/support/alloc.h>
#include <grpc/support/log.h>

#include "src/core/lib/iomgr/endpoint.h"
#include "src/core/lib/iomgr/error.h"
#include "src/core/lib/iomgr/pollset.h"
#include "src/core/lib/iomgr/pollset_set.h"
#include "src/core/lib/iomgr/resolve_address.h"
#include "src/core/lib/iomgr/tcp_client.h"
#include "src/core/lib/resource_quota/api.h"
#include "src/core/lib/slice/slice_internal.h"
#include "test/core/util/port.h"
#include "test/core/util/test_config.h"

namespace grpc_core {
namespace test {
namespace {

// A gRPC server, running in its own thread.
class ServerThread {
 public:
  explicit ServerThread(const char* address) : address_(address) {}

  void Start() {
    // Start server with 1-second handshake timeout.
    grpc_arg a[2];
    a[0].type = GRPC_ARG_INTEGER;
    a[0].key = const_cast<char*>(GRPC_ARG_SERVER_HANDSHAKE_TIMEOUT_MS);
    a[0].value.integer = 1000;
    a[1].key = const_cast<char*>(GRPC_ARG_RESOURCE_QUOTA);
    a[1].type = GRPC_ARG_POINTER;
    a[1].value.pointer.p = grpc_resource_quota_create("test");
    a[1].value.pointer.vtable = grpc_resource_quota_arg_vtable();
    grpc_channel_args args = {2, a};
    server_ = grpc_server_create(&args, nullptr);
    ASSERT_TRUE(grpc_server_add_insecure_http2_port(server_, address_));
    cq_ = grpc_completion_queue_create_for_next(nullptr);
    grpc_server_register_completion_queue(server_, cq_, nullptr);
    grpc_server_start(server_);
    thread_ =
        absl::make_unique<std::thread>(std::bind(&ServerThread::Serve, this));
    grpc_resource_quota_unref(
        static_cast<grpc_resource_quota*>(a[1].value.pointer.p));
  }

  void Shutdown() {
    grpc_completion_queue* shutdown_cq =
        grpc_completion_queue_create_for_pluck(nullptr);
    grpc_server_shutdown_and_notify(server_, shutdown_cq, nullptr);
    GPR_ASSERT(grpc_completion_queue_pluck(shutdown_cq, nullptr,
                                           grpc_timeout_seconds_to_deadline(1),
                                           nullptr)
                   .type == GRPC_OP_COMPLETE);
    grpc_completion_queue_destroy(shutdown_cq);
    grpc_server_destroy(server_);
    grpc_completion_queue_destroy(cq_);
    thread_->join();
  }

 private:
  void Serve() {
    // The completion queue should not return anything other than shutdown.
    grpc_event ev = grpc_completion_queue_next(
        cq_, gpr_inf_future(GPR_CLOCK_MONOTONIC), nullptr);
    ASSERT_EQ(GRPC_QUEUE_SHUTDOWN, ev.type);
  }

  const char* address_;  // Do not own.
  grpc_server* server_ = nullptr;
  grpc_completion_queue* cq_ = nullptr;
  std::unique_ptr<std::thread> thread_;
};

// A TCP client that connects to the server, reads data until the server
// closes, and then terminates.
class Client {
 public:
  explicit Client(const char* server_address)
      : server_address_(server_address) {}

  void Connect() {
    ExecCtx exec_ctx;
    grpc_resolved_addresses* server_addresses = nullptr;
    grpc_error_handle error =
        grpc_blocking_resolve_address(server_address_, "80", &server_addresses);
    ASSERT_EQ(GRPC_ERROR_NONE, error) << grpc_error_std_string(error);
    ASSERT_GE(server_addresses->naddrs, 1UL);
    pollset_ = static_cast<grpc_pollset*>(gpr_zalloc(grpc_pollset_size()));
    grpc_pollset_init(pollset_, &mu_);
    grpc_pollset_set* pollset_set = grpc_pollset_set_create();
    grpc_pollset_set_add_pollset(pollset_set, pollset_);
    EventState state;
<<<<<<< HEAD
    grpc_tcp_client_connect(
        state.closure(), &endpoint_, grpc_slice_allocator_create_unlimited(),
        pollset_set, nullptr /* channel_args */, server_addresses->addrs,
        ExecCtx::Get()->Now() + 1000);
=======
    grpc_channel_args* args =
        grpc_core::EnsureResourceQuotaInChannelArgs(nullptr);
    grpc_tcp_client_connect(state.closure(), &endpoint_, pollset_set, args,
                            server_addresses->addrs,
                            grpc_core::ExecCtx::Get()->Now() + 1000);
    grpc_channel_args_destroy(args);
>>>>>>> a629c9a0
    ASSERT_TRUE(PollUntilDone(
        &state,
        grpc_timespec_to_millis_round_up(gpr_inf_future(GPR_CLOCK_MONOTONIC))));
    ASSERT_EQ(GRPC_ERROR_NONE, state.error());
    grpc_pollset_set_destroy(pollset_set);
    grpc_endpoint_add_to_pollset(endpoint_, pollset_);
    grpc_resolved_addresses_destroy(server_addresses);
  }

  // Reads until an error is returned.
  // Returns true if an error was encountered before the deadline.
  bool ReadUntilError() {
    ExecCtx exec_ctx;
    grpc_slice_buffer read_buffer;
    grpc_slice_buffer_init(&read_buffer);
    bool retval = true;
    // Use a deadline of 3 seconds, which is a lot more than we should
    // need for a 1-second timeout, but this helps avoid flakes.
    grpc_millis deadline = ExecCtx::Get()->Now() + 3000;
    while (true) {
      EventState state;
      grpc_endpoint_read(endpoint_, &read_buffer, state.closure(),
                         /*urgent=*/true);
      if (!PollUntilDone(&state, deadline)) {
        retval = false;
        break;
      }
      if (state.error() != GRPC_ERROR_NONE) break;
      gpr_log(GPR_INFO, "client read %" PRIuPTR " bytes", read_buffer.length);
      grpc_slice_buffer_reset_and_unref_internal(&read_buffer);
    }
    grpc_endpoint_shutdown(endpoint_,
                           GRPC_ERROR_CREATE_FROM_STATIC_STRING("shutdown"));
    grpc_slice_buffer_destroy_internal(&read_buffer);
    return retval;
  }

  void Shutdown() {
    ExecCtx exec_ctx;
    grpc_endpoint_destroy(endpoint_);
    grpc_pollset_shutdown(pollset_,
                          GRPC_CLOSURE_CREATE(&Client::PollsetDestroy, pollset_,
                                              grpc_schedule_on_exec_ctx));
  }

 private:
  // State used to wait for an I/O event.
  class EventState {
   public:
    EventState() {
      GRPC_CLOSURE_INIT(&closure_, &EventState::OnEventDone, this,
                        grpc_schedule_on_exec_ctx);
    }

    ~EventState() { GRPC_ERROR_UNREF(error_); }

    grpc_closure* closure() { return &closure_; }

    bool done() const { return gpr_atm_acq_load(&done_atm_) != 0; }

    // Caller does NOT take ownership of the error.
    grpc_error_handle error() const { return error_; }

   private:
    static void OnEventDone(void* arg, grpc_error_handle error) {
      gpr_log(GPR_INFO, "OnEventDone(): %s",
              grpc_error_std_string(error).c_str());
      EventState* state = static_cast<EventState*>(arg);
      state->error_ = GRPC_ERROR_REF(error);
      gpr_atm_rel_store(&state->done_atm_, 1);
    }

    grpc_closure closure_;
    gpr_atm done_atm_ = 0;
    grpc_error_handle error_ = GRPC_ERROR_NONE;
  };

  // Returns true if done, or false if deadline exceeded.
  bool PollUntilDone(EventState* state, grpc_millis deadline) {
    while (true) {
      grpc_pollset_worker* worker = nullptr;
      gpr_mu_lock(mu_);
      GRPC_LOG_IF_ERROR(
          "grpc_pollset_work",
          grpc_pollset_work(pollset_, &worker, ExecCtx::Get()->Now() + 100));
      // Flushes any work scheduled before or during polling.
      ExecCtx::Get()->Flush();
      gpr_mu_unlock(mu_);
      if (state != nullptr && state->done()) return true;
      if (ExecCtx::Get()->Now() >= deadline) return false;
    }
  }

  static void PollsetDestroy(void* arg, grpc_error_handle /*error*/) {
    grpc_pollset* pollset = static_cast<grpc_pollset*>(arg);
    grpc_pollset_destroy(pollset);
    gpr_free(pollset);
  }

  const char* server_address_;  // Do not own.
  grpc_endpoint* endpoint_;
  gpr_mu* mu_;
  grpc_pollset* pollset_;
};

TEST(SettingsTimeout, Basic) {
  // Construct server address string.
  const int server_port = grpc_pick_unused_port_or_die();
  std::string server_address_string = absl::StrCat("localhost:", server_port);
  // Start server.
  gpr_log(GPR_INFO, "starting server on %s", server_address_string.c_str());
  ServerThread server_thread(server_address_string.c_str());
  server_thread.Start();
  // Create client and connect to server.
  gpr_log(GPR_INFO, "starting client connect");
  Client client(server_address_string.c_str());
  client.Connect();
  // Client read.  Should fail due to server dropping connection.
  gpr_log(GPR_INFO, "starting client read");
  EXPECT_TRUE(client.ReadUntilError());
  // Shut down client.
  gpr_log(GPR_INFO, "shutting down client");
  client.Shutdown();
  // Shut down server.
  gpr_log(GPR_INFO, "shutting down server");
  server_thread.Shutdown();
  // Clean up.
}

}  // namespace
}  // namespace test
}  // namespace grpc_core

int main(int argc, char** argv) {
  ::testing::InitGoogleTest(&argc, argv);
  grpc::testing::TestEnvironment env(argc, argv);
  grpc_init();
  int result = RUN_ALL_TESTS();
  grpc_shutdown();
  return result;
}<|MERGE_RESOLUTION|>--- conflicted
+++ resolved
@@ -119,19 +119,12 @@
     grpc_pollset_set* pollset_set = grpc_pollset_set_create();
     grpc_pollset_set_add_pollset(pollset_set, pollset_);
     EventState state;
-<<<<<<< HEAD
-    grpc_tcp_client_connect(
-        state.closure(), &endpoint_, grpc_slice_allocator_create_unlimited(),
-        pollset_set, nullptr /* channel_args */, server_addresses->addrs,
-        ExecCtx::Get()->Now() + 1000);
-=======
     grpc_channel_args* args =
-        grpc_core::EnsureResourceQuotaInChannelArgs(nullptr);
+        EnsureResourceQuotaInChannelArgs(nullptr);
     grpc_tcp_client_connect(state.closure(), &endpoint_, pollset_set, args,
                             server_addresses->addrs,
-                            grpc_core::ExecCtx::Get()->Now() + 1000);
+                            ExecCtx::Get()->Now() + 1000);
     grpc_channel_args_destroy(args);
->>>>>>> a629c9a0
     ASSERT_TRUE(PollUntilDone(
         &state,
         grpc_timespec_to_millis_round_up(gpr_inf_future(GPR_CLOCK_MONOTONIC))));
@@ -216,7 +209,8 @@
       gpr_mu_lock(mu_);
       GRPC_LOG_IF_ERROR(
           "grpc_pollset_work",
-          grpc_pollset_work(pollset_, &worker, ExecCtx::Get()->Now() + 100));
+          grpc_pollset_work(pollset_, &worker,
+                            ExecCtx::Get()->Now() + 100));
       // Flushes any work scheduled before or during polling.
       ExecCtx::Get()->Flush();
       gpr_mu_unlock(mu_);
