--- conflicted
+++ resolved
@@ -952,7 +952,6 @@
 }
 
 TEST(Frame, ParseRejectsWindowUpdateFrame) {
-<<<<<<< HEAD
   EXPECT_THAT(
       ValidateFrame(/* Length (3 octets) */ 0, 0, 0,
                     /* Type (1 octet) */ 8,
@@ -996,51 +995,12 @@
           Http2ErrorCode::kFrameSizeError,
           absl::StrCat(RFC9113::kWindowUpdateLength4,
                        "{WINDOW_UPDATE: flags=0, stream_id=0, length=3}")));
-=======
-  EXPECT_THAT(ValidateFrame(/* Length (3 octets) */ 0, 0, 0,
-                            /* Type (1 octet) */ 8,
-                            /* Unused Flags (1 octet) */ 0,
-                            /* Stream Identifier (31 bits) */ 0, 0, 0, 0),
-              StatusIs(absl::StatusCode::kInternal,
-                       absl::StrCat(
-                           RFC9113::kWindowUpdateLength4,
-                           "{WINDOW_UPDATE: flags=0, stream_id=0, length=0}")));
-  EXPECT_THAT(ValidateFrame(/* Length (3 octets) */ 0, 0, 1,
-                            /* Type (1 octet) */ 8,
-                            /* Unused Flags (1 octet) */ 0,
-                            /* Stream Identifier (31 bits) */ 0, 0, 0, 0,
-                            /* Window Size Increment (31 bits) */ 1),
-              StatusIs(absl::StatusCode::kInternal,
-                       absl::StrCat(
-                           RFC9113::kWindowUpdateLength4,
-                           "{WINDOW_UPDATE: flags=0, stream_id=0, length=1}")));
-  EXPECT_THAT(ValidateFrame(
-                  /* Length (3 octets) */ 0, 0, 2,
-                  /* Type (1 octet) */ 8,
-                  /* Unused Flags (1 octet) */ 0,
-                  /* Stream Identifier (31 bits) */ 0, 0, 0, 0,
-                  /* Window Size Increment (31 bits) */ 1, 1),
-              StatusIs(absl::StatusCode::kInternal,
-                       absl::StrCat(
-                           RFC9113::kWindowUpdateLength4,
-                           "{WINDOW_UPDATE: flags=0, stream_id=0, length=2}")));
-  EXPECT_THAT(ValidateFrame(/* Length (3 octets) */ 0, 0, 3,
-                            /* Type (1 octet) */ 8,
-                            /* Unused Flags (1 octet) */ 0,
-                            /* Stream Identifier (31 bits) */ 0, 0, 0, 0,
-                            /* Window Size Increment (31 bits) */ 1, 1, 1),
-              StatusIs(absl::StatusCode::kInternal,
-                       absl::StrCat(
-                           RFC9113::kWindowUpdateLength4,
-                           "{WINDOW_UPDATE: flags=0, stream_id=0, length=3}")));
->>>>>>> 828b2679
   EXPECT_THAT(
       ValidateFrame(/* Length (3 octets) */ 0, 0, 5,
                     /* Type (1 octet) */ 8,
                     /* Unused Flags (1 octet) */ 0,
                     /* Stream Identifier (31 bits) */ 0, 0, 0, 0,
                     /* Window Size Increment (31 bits) */ 1, 1, 1, 1, 1),
-<<<<<<< HEAD
       Http2StatusIs(
           Http2Status::Http2ErrorType::kConnectionError,
           Http2ErrorCode::kFrameSizeError,
@@ -1084,21 +1044,6 @@
           absl::StrCat(
               RFC9113::kWindowSizeIncrement,
               "{WINDOW_UPDATE: flags=0, stream_id=2147483647, length=4}")));
-=======
-      StatusIs(
-          absl::StatusCode::kInternal,
-          absl::StrCat(RFC9113::kWindowUpdateLength4,
-                       "{WINDOW_UPDATE: flags=0, stream_id=0, length=5}")));
-  EXPECT_THAT(ValidateFrame(/* Length (3 octets) */ 0, 0, 4,
-                            /* Type (1 octet) */ 8,
-                            /* Unused Flags (1 octet) */ 1,
-                            /* Stream Identifier (31 bits) */ 0, 0, 0, 4,
-                            /* Window Size Increment (31 bits) */ 1, 1, 1, 1),
-              StatusIs(absl::StatusCode::kInternal,
-                       absl::StrCat(
-                           RFC9113::kStreamIdMustBeOdd,
-                           "{WINDOW_UPDATE: flags=1, stream_id=4, length=4}")));
->>>>>>> 828b2679
 }
 
 TEST(Frame, ParseRejectsWindowUpdateFrameZeroIncrement) {
