// Copyright 2023 gRPC authors.
//
// Licensed under the Apache License, Version 2.0 (the "License");
// you may not use this file except in compliance with the License.
// You may obtain a copy of the License at
//
//     http://www.apache.org/licenses/LICENSE-2.0
//
// Unless required by applicable law or agreed to in writing, software
// distributed under the License is distributed on an "AS IS" BASIS,
// WITHOUT WARRANTIES OR CONDITIONS OF ANY KIND, either express or implied.
// See the License for the specific language governing permissions and
// limitations under the License.

#include "src/core/ext/transport/chttp2/transport/frame.h"

#include <algorithm>
#include <initializer_list>
#include <utility>

#include "absl/status/status.h"
#include "gmock/gmock.h"
#include "gtest/gtest.h"
#include "src/core/ext/transport/chttp2/transport/http2_status.h"
#include "src/core/lib/slice/slice_buffer.h"

using grpc_core::http2::Http2ErrorCode;

namespace grpc_core {
namespace {

MATCHER_P2(StatusIs, code, message, "") {
  return arg.code() == code && arg.message() == message;
}

void DoTheseThings(std::initializer_list<int>) {}

template <typename... Frames>
std::vector<uint8_t> Serialize(Frames... f) {
  std::vector<Http2Frame> frames;
  DoTheseThings({(frames.emplace_back(std::move(f)), 1)...});
  SliceBuffer temp;
  Serialize(absl::Span<Http2Frame>(frames), temp);
  auto slice = temp.JoinIntoSlice();
  return std::vector<uint8_t>(slice.begin(), slice.end());
}

template <typename... I>
std::vector<uint8_t> ByteVec(I... i) {
  return std::vector<uint8_t>{static_cast<uint8_t>(i)...};
}

SliceBuffer SliceBufferFromString(absl::string_view s) {
  SliceBuffer temp;
  temp.Append(Slice::FromCopiedString(s));
  return temp;
}

std::vector<uint8_t> Serialize(const Http2FrameHeader& header) {
  uint8_t temp[9];
  header.Serialize(temp);
  return std::vector<uint8_t>(temp, temp + 9);
}

Http2FrameHeader ParseHeader(uint8_t b0, uint8_t b1, uint8_t b2, uint8_t b3,
                             uint8_t b4, uint8_t b5, uint8_t b6, uint8_t b7,
                             uint8_t b8) {
  uint8_t temp[9] = {b0, b1, b2, b3, b4, b5, b6, b7, b8};
  return Http2FrameHeader::Parse(temp);
}

template <typename... I>
Http2Frame ParseFrame(I... i) {
  SliceBuffer buffer;
  buffer.Append(Slice::FromCopiedBuffer(ByteVec(i...)));
  uint8_t hdr[9];
  buffer.MoveFirstNBytesIntoBuffer(9, hdr);
  auto frame_hdr = Http2FrameHeader::Parse(hdr);
  EXPECT_EQ(frame_hdr.length, buffer.Length())
      << "frame_hdr=" << frame_hdr.ToString();
  auto value = ParseFramePayload(frame_hdr, std::move(buffer));
  EXPECT_TRUE(std::holds_alternative<Http2Frame>(value));
  if (std::holds_alternative<Http2Status>(value)) {
    LOG(ERROR) << std::get<Http2Status>(value).absl_status();
  }
  return std::get<Http2Frame>(std::move(value));
}

template <typename... I>
absl::Status ValidateFrame(I... i) {
  SliceBuffer buffer;
  buffer.Append(Slice::FromCopiedBuffer(ByteVec(i...)));
  uint8_t hdr[9];
  buffer.MoveFirstNBytesIntoBuffer(9, hdr);
  auto frame_hdr = Http2FrameHeader::Parse(hdr);
  EXPECT_EQ(frame_hdr.length, buffer.Length())
      << "frame_hdr=" << frame_hdr.ToString();
  Http2StatusOr value = ParseFramePayload(frame_hdr, std::move(buffer));
  EXPECT_TRUE(std::holds_alternative<Http2Status>(value));
  return std::get<Http2Status>(value).absl_status();
}

#define FRAME_LENGTH(num) 0, 0, (num)

#define FRAME_FLAGS(num) (num)

#define PAD_LENGTH(num) (num)

#define STREAM_IDENTIFIER(num) 0, 0, 0, (num)
#define STREAM_IDENTIFIER_4(n1, n2, n3, n4) (n1), (n2), (n3), (n4)
#define STREAM_IDENTIFIER_MAX 0x7F, 0xFF, 0xFF, 0xFF
#define STREAM_IDENTIFIER_BAD 0x8, 0, 0, 0

#define WINDOW_SIZE_INCREMENT(n1, n2, n3, n4) (n1), (n2), (n3), (n4)

#define RANDOM_ZERO 0, 0, 0
#define RANDOM_NUM 1, 2, 3, 4, 5, 6, 7, 8, 9, 10

#define ERROR_CODE(num) 0, 0, 0, (num)

#define PAYLOAD_HELLO 'h', 'e', 'l', 'l', 'o'
#define PAYLOAD_KIDS 'k', 'i', 'd', 's'

#define OPAQUE_DATA_64_BIT 0x12, 0x34, 0x56, 0x78, 0x9a, 0xbc, 0xde, 0xf0
#define OPAQUE_DATA_64_VALUE 0x123456789abcdef0

// HTTP2 Frame Types
enum class FrameType : uint8_t {
  kData = 0,
  kHeader = 1,
  // type 2 was Priority which has been deprecated.
  kRstStream = 3,
  kSettings = 4,
  kPushPromise = 5,
  kPing = 6,
  kGoaway = 7,
  kWindowUpdate = 8,
  kContinuation = 9,
  kCustomSecurity = 200,  // Custom Frame Type
};

constexpr uint8_t kFlagEndStream = 1;
constexpr uint8_t kFlagAck = 1;
constexpr uint8_t kFlagEndHeaders = 4;
constexpr uint8_t kFlagPadded = 8;
constexpr uint8_t kFlagPriority = 0x20;

TEST(Header, Serialization) {
  EXPECT_EQ(Serialize(Http2FrameHeader{0, 0, 0, 0}),
            ByteVec(0, 0, 0, 0, 0, 0, 0, 0, 0));
  EXPECT_EQ(Serialize(Http2FrameHeader{0x123456, 0x9a, 0xbc, 0x12345678}),
            ByteVec(0x12, 0x34, 0x56, 0x9a, 0xbc, 0x12, 0x34, 0x56, 0x78));
}

TEST(Header, Parse) {
  EXPECT_EQ(ParseHeader(0, 0, 0, 0, 0, 0, 0, 0, 0),
            (Http2FrameHeader{0, 0, 0, 0}));
  EXPECT_EQ(ParseHeader(0x12, 0x34, 0x56, 0x9a, 0xbc, 0x12, 0x34, 0x56, 0x78),
            (Http2FrameHeader{0x123456, 0x9a, 0xbc, 0x12345678}));
}

TEST(Header, ToString) {
  EXPECT_EQ((Http2FrameHeader{0, 0, 0, 0}).ToString(),
            "{DATA: flags=0, stream_id=0, length=0}");
  EXPECT_EQ((Http2FrameHeader{0x123456, 0x9a, 0xbc, 0x12345678}).ToString(),
            "{UNKNOWN(154): flags=188, stream_id=305419896, length=1193046}");
}

TEST(Frame, Serialization) {
  EXPECT_EQ(Serialize(Http2DataFrame{1, false, SliceBufferFromString("hello")}),
            ByteVec(0, 0, 5, 0, 0, 0, 0, 0, 1, 'h', 'e', 'l', 'l', 'o'));
  EXPECT_EQ(Serialize(Http2DataFrame{0x98381822, true,
                                     SliceBufferFromString("kids")}),
            ByteVec(0, 0, 4, 0, 1, 0x98, 0x38, 0x18, 0x22, 'k', 'i', 'd', 's'));
  EXPECT_EQ(Serialize(Http2HeaderFrame{1, false, false,
                                       SliceBufferFromString("hello")}),
            ByteVec(0, 0, 5, 1, 0, 0, 0, 0, 1, 'h', 'e', 'l', 'l', 'o'));
  EXPECT_EQ(Serialize(Http2HeaderFrame{1, true, false,
                                       SliceBufferFromString("hello")}),
            ByteVec(0, 0, 5, 1, 4, 0, 0, 0, 1, 'h', 'e', 'l', 'l', 'o'));
  EXPECT_EQ(Serialize(Http2HeaderFrame{1, false, true,
                                       SliceBufferFromString("hello")}),
            ByteVec(0, 0, 5, 1, 1, 0, 0, 0, 1, 'h', 'e', 'l', 'l', 'o'));
  EXPECT_EQ(Serialize(Http2HeaderFrame{1, true, true,
                                       SliceBufferFromString("hello")}),
            ByteVec(0, 0, 5, 1, 5, 0, 0, 0, 1, 'h', 'e', 'l', 'l', 'o'));
  EXPECT_EQ(Serialize(Http2ContinuationFrame{1, false,
                                             SliceBufferFromString("hello")}),
            ByteVec(0, 0, 5, 9, 0, 0, 0, 0, 1, 'h', 'e', 'l', 'l', 'o'));
  EXPECT_EQ(Serialize(Http2ContinuationFrame{1, true,
                                             SliceBufferFromString("hello")}),
            ByteVec(0, 0, 5, 9, 4, 0, 0, 0, 1, 'h', 'e', 'l', 'l', 'o'));
  EXPECT_EQ(Serialize(Http2RstStreamFrame{
                1, static_cast<uint32_t>(Http2ErrorCode::kConnectError)}),
            ByteVec(0, 0, 4, 3, 0, 0, 0, 0, 1, 0, 0, 0, 0x0a));
  EXPECT_EQ(Serialize(Http2SettingsFrame{}),
            ByteVec(0, 0, 0, 4, 0, 0, 0, 0, 0));
  EXPECT_EQ(
      Serialize(Http2SettingsFrame{false, {{0x1234, 0x9abcdef0}}}),
      ByteVec(0, 0, 6, 4, 0, 0, 0, 0, 0, 0x12, 0x34, 0x9a, 0xbc, 0xde, 0xf0));
  EXPECT_EQ(Serialize(Http2SettingsFrame{
                false, {{0x1234, 0x9abcdef0}, {0x4321, 0x12345678}}}),
            ByteVec(0, 0, 12, 4, 0, 0, 0, 0, 0, 0x12, 0x34, 0x9a, 0xbc, 0xde,
                    0xf0, 0x43, 0x21, 0x12, 0x34, 0x56, 0x78));
  EXPECT_EQ(Serialize(Http2SettingsFrame{true, {}}),
            ByteVec(0, 0, 0, 4, 1, 0, 0, 0, 0));
  EXPECT_EQ(Serialize(Http2PingFrame{false, 0x123456789abcdef0}),
            ByteVec(0, 0, 8, 6, 0, 0, 0, 0, 0, 0x12, 0x34, 0x56, 0x78, 0x9a,
                    0xbc, 0xde, 0xf0));
  EXPECT_EQ(Serialize(Http2PingFrame{true, 0x123456789abcdef0}),
            ByteVec(0, 0, 8, 6, 1, 0, 0, 0, 0, 0x12, 0x34, 0x56, 0x78, 0x9a,
                    0xbc, 0xde, 0xf0));
  EXPECT_EQ(
      Serialize(Http2GoawayFrame{
          0x12345678, static_cast<uint32_t>(Http2ErrorCode::kEnhanceYourCalm),
          Slice::FromCopiedString("hello")}),
      ByteVec(0, 0, 13, 7, 0, 0, 0, 0, 0, 0x12, 0x34, 0x56, 0x78, 0, 0, 0, 0x0b,
              'h', 'e', 'l', 'l', 'o'));
  EXPECT_EQ(Serialize(Http2WindowUpdateFrame{1, 0x12345678}),
            ByteVec(0, 0, 4, 8, 0, 0, 0, 0, 1, 0x12, 0x34, 0x56, 0x78));
  EXPECT_EQ(Serialize(Http2SecurityFrame{SliceBufferFromString("hello")}),
            ByteVec(0, 0, 5, 200, 0, 0, 0, 0, 0, 'h', 'e', 'l', 'l', 'o'));
}

TEST(Frame, ParseHttp2DataFrame) {
  EXPECT_EQ(
<<<<<<< HEAD
      ParseFrame(FRAME_LENGTH(5), FrameType::kData, FRAME_FLAGS(0),
                 STREAM_IDENTIFIER(1), PAYLOAD_HELLO),
      Http2Frame(Http2DataFrame{1, false, SliceBufferFromString("hello")}));

  EXPECT_EQ(ParseFrame(FRAME_LENGTH(4), FrameType::kData, FRAME_FLAGS(1),
                       STREAM_IDENTIFIER_MAX, PAYLOAD_KIDS),
            Http2Frame(Http2DataFrame{0x7FFFFFFF, true,
=======
      ParseFrame(/* Length (3 octets) */ 0, 0, 5,
                 /* Type (1 octet) */ 0,
                 /* Unused Flags (1 octet) */ 0,
                 /* Stream Identifier (31 bits) */ 0, 0, 0, 1,
                 /* Data */ 'h', 'e', 'l', 'l', 'o'),
      Http2Frame(Http2DataFrame{1, false, SliceBufferFromString("hello")}));
  EXPECT_EQ(ParseFrame(/* Length (3 octets) = */ 0, 0, 4,
                       /* Type (1 octet) */ 0,
                       /* Unused Flags (1 octet) */ 1,
                       /* Stream Identifier (31 bits) */ 0x98, 0x38, 0x18, 0x22,
                       /* Data */ 'k', 'i', 'd', 's'),
            Http2Frame(Http2DataFrame{0x98381822, true,
>>>>>>> 098b50f7
                                      SliceBufferFromString("kids")}));
}

TEST(Frame, ParseHttp2HeaderFrame) {
<<<<<<< HEAD
  EXPECT_EQ(ParseFrame(FRAME_LENGTH(5), FrameType::kHeader, FRAME_FLAGS(0),
                       STREAM_IDENTIFIER(1), PAYLOAD_HELLO),
            Http2Frame(Http2HeaderFrame{1, false, false,
                                        SliceBufferFromString("hello")}));

  EXPECT_EQ(ParseFrame(FRAME_LENGTH(4), FrameType::kHeader, FRAME_FLAGS(4),
                       STREAM_IDENTIFIER_MAX, PAYLOAD_KIDS),
            Http2Frame(Http2HeaderFrame{0x7FFFFFFF, true, false,
                                        SliceBufferFromString("kids")}));

  EXPECT_EQ(ParseFrame(FRAME_LENGTH(4), FrameType::kHeader, FRAME_FLAGS(1),
                       STREAM_IDENTIFIER_MAX, PAYLOAD_KIDS),
            Http2Frame(Http2HeaderFrame{0x7FFFFFFF, false, true,
                                        SliceBufferFromString("kids")}));
}

TEST(Frame, DISABLED_ParseHttp2HeaderFrameWithPriority) {
  EXPECT_EQ(
      ParseFrame(FRAME_LENGTH(13), kFrameTypeHeader, FRAME_FLAGS(kFlagPriority),
                 STREAM_IDENTIFIER(1), STREAM_IDENTIFIER_4(1, 2, 3, 4),
                 /*Weight*/ 5, PAYLOAD_HELLO, 0, 0, 0),
      Http2Frame(
          Http2HeaderFrame{1, false, false, SliceBufferFromString("hello")}));
}

TEST(Frame, ParseHttp2ContinuationFrame) {
  EXPECT_EQ(ParseFrame(FRAME_LENGTH(5), kFrameTypeContinuation, FRAME_FLAGS(0),
                       STREAM_IDENTIFIER(1), PAYLOAD_HELLO),
            Http2Frame(Http2ContinuationFrame{1, false,
                                              SliceBufferFromString("hello")}));
  EXPECT_EQ(ParseFrame(FRAME_LENGTH(5), kFrameTypeContinuation, FRAME_FLAGS(4),
                       STREAM_IDENTIFIER(1), PAYLOAD_HELLO),
=======
  EXPECT_EQ(ParseFrame(/* Length (3 octets) */ 0, 0, 5,
                       /* Type (1 octet) */ 1,
                       /* Unused Flags (1 octet) */ 0,
                       /* Stream Identifier (31 bits) */ 0, 0, 0, 1,
                       /* Field Block Fragment */ 'h', 'e', 'l', 'l', 'o'),
            Http2Frame(Http2HeaderFrame{1, false, false,
                                        SliceBufferFromString("hello")}));
  EXPECT_EQ(ParseFrame(/* Length (3 octets) = */ 0, 0, 4,
                       /* Type (1 octet) */ 1,
                       /* Unused Flags (1 octet) */ 4,
                       /* Stream Identifier (31 bits) */ 0x98, 0x38, 0x18, 0x22,
                       /* Field Block Fragment */ 'k', 'i', 'd', 's'),
            Http2Frame(Http2HeaderFrame{0x98381822, true, false,
                                        SliceBufferFromString("kids")}));
  EXPECT_EQ(ParseFrame(/* Length (3 octets) = */ 0, 0, 4,
                       /* Type (1 octet) */ 1,
                       /* Unused Flags (1 octet) */ 1,
                       /* Stream Identifier (31 bits) */ 0x98, 0x38, 0x18, 0x22,
                       /* Field Block Fragment */ 'k', 'i', 'd', 's'),
            Http2Frame(Http2HeaderFrame{0x98381822, false, true,
                                        SliceBufferFromString("kids")}));
}

TEST(Frame, ParseHttp2ContinuationFrame) {
  EXPECT_EQ(ParseFrame(/* Length (3 octets) */ 0, 0, 5,
                       /* Type (1 octet) */ 9,
                       /* Unused Flags (1 octet) */ 0,
                       /* Stream Identifier (31 bits) */ 0, 0, 0, 1,
                       /* Field Block Fragment */ 'h', 'e', 'l', 'l', 'o'),
            Http2Frame(Http2ContinuationFrame{1, false,
                                              SliceBufferFromString("hello")}));
  EXPECT_EQ(ParseFrame(/* Length (3 octets) */ 0, 0, 5,
                       /* Type (1 octet) */ 9,
                       /* Unused Flags (1 octet) */ 4,
                       /* Stream Identifier (31 bits) */ 0, 0, 0, 1,
                       /* Field Block Fragment */ 'h', 'e', 'l', 'l', 'o'),
>>>>>>> 098b50f7
            Http2Frame(Http2ContinuationFrame{1, true,
                                              SliceBufferFromString("hello")}));
}

<<<<<<< HEAD
TEST(Frame, ParseHttp2Http2RstStreamFrame) {
  EXPECT_EQ(ParseFrame(FRAME_LENGTH(4), kFrameTypeRstStream, FRAME_FLAGS(0),
                       STREAM_IDENTIFIER(1), ERROR_CODE(0x0a)),
            Http2Frame(Http2RstStreamFrame{1, GRPC_HTTP2_CONNECT_ERROR}));
}

TEST(Frame, ParseHttp2Http2SettingsFrame) {
  EXPECT_EQ(
      ParseFrame(FRAME_LENGTH(0), FrameType::kSettings, FRAME_FLAGS(0),
                 STREAM_IDENTIFIER(0)),
      Http2Frame(Http2SettingsFrame{}));  // Q - Is this even a valid frame?

  EXPECT_EQ(
      ParseFrame(FRAME_LENGTH(6), FrameType::kSettings, FRAME_FLAGS(0),
                 STREAM_IDENTIFIER(0), 0x12, 0x34, 0x9a, 0xbc, 0xde, 0xf0),
      Http2Frame(Http2SettingsFrame{false, {{0x1234, 0x9abcdef0}}}));

  EXPECT_EQ(ParseFrame(FRAME_LENGTH(12), FrameType::kSettings, FRAME_FLAGS(0),
                       STREAM_IDENTIFIER(0), 0x12, 0x34, 0x9a, 0xbc, 0xde, 0xf0,
                       0x43, 0x21, 0x12, 0x34, 0x56, 0x78),
            Http2Frame(Http2SettingsFrame{
                false, {{0x1234, 0x9abcdef0}, {0x4321, 0x12345678}}}));

  EXPECT_EQ(ParseFrame(FRAME_LENGTH(0), FrameType::kSettings, FRAME_FLAGS(1),
                       STREAM_IDENTIFIER(0)),
            Http2Frame(Http2SettingsFrame{true, {}}));
}

TEST(Frame, ParseHttp2Http2PingFrame) {
  EXPECT_EQ(ParseFrame(FRAME_LENGTH(8), FrameType::kPing, FRAME_FLAGS(0),
                       STREAM_IDENTIFIER(0), OPAQUE_DATA_64_BIT),
            Http2Frame(Http2PingFrame{false, OPAQUE_DATA_64_VALUE}));

  EXPECT_EQ(ParseFrame(FRAME_LENGTH(8), FrameType::kPing, FRAME_FLAGS(1),
                       STREAM_IDENTIFIER(0), OPAQUE_DATA_64_BIT),
            Http2Frame(Http2PingFrame{true, OPAQUE_DATA_64_VALUE}));
=======
TEST(Frame, ParseHttp2RstStreamFrame) {
  EXPECT_EQ(ParseFrame(/* Length (3 octets) */ 0, 0, 4,
                       /* Type (1 octet) */ 3,
                       /* Unused Flags (1 octet) */ 0,
                       /* Stream Identifier (31 bits) */ 0, 0, 0, 1,
                       /* Error Code (4 octets) */ 0, 0, 0, 0x0a),
            Http2Frame(Http2RstStreamFrame{
                1, static_cast<uint32_t>(Http2ErrorCode::kConnectError)}));
}

TEST(Frame, ParseHttp2SettingsFrame) {
  EXPECT_EQ(ParseFrame(/* Length (3 octets) */ 0, 0, 0,
                       /* Type (1 octet) */ 4,
                       /* Unused Flags (1 octet) */ 0,
                       /* Stream Identifier (31 bits) */ 0, 0, 0, 0),
            Http2Frame(Http2SettingsFrame{}));
  EXPECT_EQ(ParseFrame(/* Length (3 octets) */ 0, 0, 6,
                       /* Type (1 octet) */ 4,
                       /* Unused Flags (1 octet) */ 0,
                       /* Stream Identifier (31 bits) */ 0, 0, 0, 0,
                       /* Setting (6 octets each) */ 0x12, 0x34, 0x9a, 0xbc,
                       0xde, 0xf0),
            Http2Frame(Http2SettingsFrame{false, {{0x1234, 0x9abcdef0}}}));
  EXPECT_EQ(ParseFrame(/* Length (3 octets) */ 0, 0, 12,
                       /* Type (1 octet) */ 4,
                       /* Unused Flags (1 octet) */ 0,
                       /* Stream Identifier (31 bits) */ 0, 0, 0, 0,
                       /* Setting (6 octets each) */ 0x12, 0x34, 0x9a, 0xbc,
                       0xde, 0xf0,
                       /* Setting (6 octets each) */ 0x43, 0x21, 0x12, 0x34,
                       0x56, 0x78),
            Http2Frame(Http2SettingsFrame{
                false, {{0x1234, 0x9abcdef0}, {0x4321, 0x12345678}}}));
  EXPECT_EQ(ParseFrame(/* Length (3 octets) */ 0, 0, 0,
                       /* Type (1 octet) */ 4,
                       /* Unused Flags (1 octet) */ 1,
                       /* Stream Identifier (31 bits) */ 0, 0, 0, 0),
            Http2Frame(Http2SettingsFrame{true, {}}));
}

TEST(Frame, ParseHttp2PingFrame) {
  EXPECT_EQ(ParseFrame(/* Length (3 octets) */ 0, 0, 8,
                       /* Type (1 octet) */ 6,
                       /* Unused Flags (1 octet) */ 0,
                       /* Stream Identifier (31 bits) */ 0, 0, 0, 0,
                       /* Opaque Data (8 octets) */ 0x12, 0x34, 0x56, 0x78,
                       0x9a, 0xbc, 0xde, 0xf0),
            Http2Frame(Http2PingFrame{false, 0x123456789abcdef0}));
  EXPECT_EQ(ParseFrame(/* Length (3 octets) */ 0, 0, 8,
                       /* Type (1 octet) */ 6,
                       /* Unused Flags (1 octet) */ 1,
                       /* Stream Identifier (31 bits) */ 0, 0, 0, 0,
                       /* Opaque Data (8 octets) */ 0x12, 0x34, 0x56, 0x78,
                       0x9a, 0xbc, 0xde, 0xf0),
            Http2Frame(Http2PingFrame{true, 0x123456789abcdef0}));
>>>>>>> 098b50f7
}

TEST(Frame, ParseHttp2GoawayFrame) {
  EXPECT_EQ(
<<<<<<< HEAD
      ParseFrame(FRAME_LENGTH(13), kFrameTypeGoaway, FRAME_FLAGS(0),
                 STREAM_IDENTIFIER(0),
                 STREAM_IDENTIFIER_4(0x12, 0x34, 0x56, 0x78), ERROR_CODE(0x0b),
                 PAYLOAD_HELLO),
      Http2Frame(Http2GoawayFrame{0x12345678, GRPC_HTTP2_ENHANCE_YOUR_CALM,
                                  Slice::FromCopiedString("hello")}));
}

TEST(Frame, ParseHttp2WindowUpdateFrame) {
  EXPECT_EQ(ParseFrame(FRAME_LENGTH(4), FrameType::kWindowUpdate,
                       FRAME_FLAGS(0), STREAM_IDENTIFIER(1),
                       WINDOW_SIZE_INCREMENT(0x12, 0x34, 0x56, 0x78)),
            Http2Frame(Http2WindowUpdateFrame{1, 0x12345678}));
}

TEST(Frame, ParseHttp2Http2SecurityFrame) {
  EXPECT_EQ(ParseFrame(FRAME_LENGTH(5), kFrameTypeSecurity, FRAME_FLAGS(0),
                       STREAM_IDENTIFIER(0), PAYLOAD_HELLO),
=======
      ParseFrame(/* Length (3 octets) */ 0, 0, 13,
                 /* Type (1 octet) */ 7,
                 /* Unused Flags (1 octet) */ 0,
                 /* Stream Identifier (31 bits) */ 0, 0, 0, 0,
                 /* Reserved (1 bit) Last-Stream-ID (31 bits) */
                 0x12, 0x34, 0x56, 0x78,
                 /* Error Code (4 octets) */ 0, 0, 0, 0x0b,
                 /* Additional Debug Data */ 'h', 'e', 'l', 'l', 'o'),
      Http2Frame(Http2GoawayFrame{
          0x12345678, static_cast<uint32_t>(Http2ErrorCode::kEnhanceYourCalm),
          Slice::FromCopiedString("hello")}));
}

TEST(Frame, ParseHttp2WindowUpdateFrame) {
  EXPECT_EQ(ParseFrame(/* Length (3 octets) */ 0, 0, 4,
                       /* Type (1 octet) */ 8,
                       /* Unused Flags (1 octet) */ 0,
                       /* Stream Identifier (31 bits) */ 0, 0, 0, 1,
                       /* Reserved (1 bit) Window Size Increment (31 bits) */
                       0x12, 0x34, 0x56, 0x78),
            Http2Frame(Http2WindowUpdateFrame{1, 0x12345678}));
}

TEST(Frame, ParseHttp2SecurityFrame) {
  EXPECT_EQ(ParseFrame(/* Length (3 octets) */ 0, 0, 5,
                       /* Type (1 octet) */ 200,
                       /* Unused Flags (1 octet) */ 0,
                       /* Stream Identifier (31 bits) */ 0, 0, 0, 0,
                       /* Payload */ 'h', 'e', 'l', 'l', 'o'),
>>>>>>> 098b50f7
            Http2Frame(Http2SecurityFrame{SliceBufferFromString("hello")}));
}

TEST(Frame, ParseHttp2DataFramePadded) {
  // RFC9113 : Padding octets MUST be set to zero when sending.
  EXPECT_EQ(
<<<<<<< HEAD
      ParseFrame(FRAME_LENGTH(9), kFrameTypeData, FRAME_FLAGS(9),
                 STREAM_IDENTIFIER(1), PAD_LENGTH(3), PAYLOAD_HELLO, 0, 0, 0),
=======
      ParseFrame(/* Length (3 octets) */ 0, 0, 9,
                 /* Type (1 octet) */ 0,
                 /* Unused Flags (1 octet) */ 8,
                 /* Stream Identifier (31 bits) */ 0, 0, 0, 1,
                 /* */ 3, 'h', 'e', 'l', 'l', 'o', 1, 2, 3),
>>>>>>> 098b50f7
      Http2Frame(Http2DataFrame{1, false, SliceBufferFromString("hello")}));
}

TEST(Frame, ParseHttp2HeaderFramePadded) {
<<<<<<< HEAD
  EXPECT_EQ(
      ParseFrame(FRAME_LENGTH(8), kFrameTypeHeader, FRAME_FLAGS(kFlagPadded),
                 STREAM_IDENTIFIER(1), PAD_LENGTH(2), PAYLOAD_HELLO, 0, 0),
      Http2Frame(
          Http2HeaderFrame{1, false, false, SliceBufferFromString("hello")}));
  EXPECT_EQ(
      ParseFrame(FRAME_LENGTH(13), kFrameTypeHeader,
                 FRAME_FLAGS(kFlagPriority & kFlagPadded), STREAM_IDENTIFIER(1),
                 PAD_LENGTH(2), STREAM_IDENTIFIER_4(1, 2, 3, 4),
                 /*Weight*/ 5, PAYLOAD_HELLO, 0, 0),
      Http2Frame(
          Http2HeaderFrame{1, false, false, SliceBufferFromString("hello")}));
=======
  EXPECT_EQ(ParseFrame(/* Length (3 octets) */ 0, 0, 8,
                       /* Type (1 octet) */ 1,
                       /* Unused Flags (1 octet) */ 8,
                       /* Stream Identifier (31 bits) */ 0, 0, 0, 1,
                       /* Pad Length (1 octet) */ 2,
                       /* Field Block Fragment */ 'h', 'e', 'l', 'l', 'o',
                       /* Padding*/ 1, 2),
            Http2Frame(Http2HeaderFrame{1, false, false,
                                        SliceBufferFromString("hello")}));
  EXPECT_EQ(ParseFrame(/* Length (3 octets) */ 0, 0, 10,
                       /* Type (1 octet) */ 1,
                       /* Unused Flags (1 octet) */ 32,
                       /* Stream Identifier (31 bits) */ 0, 0, 0, 1,
                       /* */ 1, 2, 3, 4, 5, 'h', 'e', 'l', 'l', 'o'),
            Http2Frame(Http2HeaderFrame{1, false, false,
                                        SliceBufferFromString("hello")}));
  EXPECT_EQ(ParseFrame(/* Length (3 octets) */ 0, 0, 13,
                       /* Type (1 octet) */ 1,
                       /* Unused Flags (1 octet) */ 40,
                       /* Stream Identifier (31 bits) */ 0, 0, 0, 1,
                       /* */ 2, 1, 2, 3, 4, 5, 'h', 'e', 'l', 'l', 'o', 1, 2),
            Http2Frame(Http2HeaderFrame{1, false, false,
                                        SliceBufferFromString("hello")}));
>>>>>>> 098b50f7
}

TEST(Frame, UnknownIgnored) {
  // 77 = some random undefined frame
<<<<<<< HEAD
  EXPECT_EQ(ParseFrame(FRAME_LENGTH(10), 77, FRAME_FLAGS(0),
                       STREAM_IDENTIFIER(1), RANDOM_NUM),
            Http2Frame(Http2UnknownFrame{}));

  // 2 = PRIORITY, we just ignore it
  EXPECT_EQ(ParseFrame(FRAME_LENGTH(10), 2, FRAME_FLAGS(0),
                       STREAM_IDENTIFIER(1), RANDOM_NUM),
=======
  EXPECT_EQ(ParseFrame(/* Length (3 octets) */ 0, 0, 10,
                       /* Type (1 octet) */ 77,
                       /* Unused Flags (1 octet) */ 0,
                       /* Stream Identifier (31 bits) */ 0, 0, 0, 1,
                       /* */ 1, 2, 3, 4, 5, 6, 7, 8, 9, 10),
            Http2Frame(Http2UnknownFrame{}));
  // 2 = PRIORITY, we just ignore it
  EXPECT_EQ(ParseFrame(/* Length (3 octets) */ 0, 0, 10,
                       /* Type (1 octet) */ 2,
                       /* Unused Flags (1 octet) */ 0,
                       /* Stream Identifier (31 bits) */ 0, 0, 0, 1,
                       /* */ 1, 2, 3, 4, 5, 6, 7, 8, 9, 10),
>>>>>>> 098b50f7
            Http2Frame(Http2UnknownFrame{}));
}

TEST(Frame, ParseRejectsPushPromise) {
<<<<<<< HEAD
  EXPECT_THAT(
      ValidateFrame(FRAME_LENGTH(10), FrameType::kPushPromise, FRAME_FLAGS(0),
                    STREAM_IDENTIFIER(1), RANDOM_NUM),
      StatusIs(absl::StatusCode::kInternal,
               "PUSH_PROMISE MUST NOT be sent if the SETTINGS_ENABLE_PUSH "
               "setting of the peer endpoint is set to 0"));
}

TEST(Frame, ParseRejectsDataFrame) {
  EXPECT_THAT(ValidateFrame(FRAME_LENGTH(0), kFrameTypeData, FRAME_FLAGS(0),
  STREAM_IDENTIFIER(0), RANDOM_ZERO), StatusIs(absl::StatusCode::kInternal,
                       "RFC9113 : DATA frames MUST be associated with a
  stream"));

  EXPECT_THAT(ValidateFrame(FRAME_LENGTH(0), kFrameTypeData,
  FRAME_FLAGS(0), STREAM_IDENTIFIER(1), RANDOM_ZERO),
=======
  EXPECT_THAT(ValidateFrame(/* Length (3 octets) */ 0, 0, 10,
                            /* Type (1 octet) */ 5,
                            /* Unused Flags (1 octet) */ 0,
                            /* Stream Identifier (31 bits) */ 0, 0, 0, 1,
                            /* */ 1, 2, 3, 4, 5, 6, 7, 8, 9, 10),
              StatusIs(absl::StatusCode::kInternal,
                       "push promise not supported (and SETTINGS_ENABLE_PUSH "
                       "explicitly disabled)."));
}

TEST(Frame, ParseRejectsDataFrame) {
  EXPECT_THAT(ValidateFrame(/* Length (3 octets) */ 0, 0, 0,
                            /* Type (1 octet) */ 0,
                            /* Unused Flags (1 octet) */ 0,
                            /* Stream Identifier (31 bits) */ 0, 0, 0, 0),
>>>>>>> 098b50f7
              StatusIs(absl::StatusCode::kInternal,
                       "RFC9113 : Streams initiated by a client MUST use
  odd-numbered stream identifiers"));
}

TEST(Frame, ParseRejectsHeaderFrame) {
<<<<<<< HEAD
  EXPECT_THAT(ValidateFrame(FRAME_LENGTH(0), kFrameTypeHeader, FRAME_FLAGS(0),
  STREAM_IDENTIFIER(0), RANDOM_ZERO), StatusIs(absl::StatusCode::kInternal,
                       "RFC9113 : HEADERS frames MUST be associated with a
  stream"));

  EXPECT_THAT(ValidateFrame(FRAME_LENGTH(0), kFrameTypeHeader,
  FRAME_FLAGS(0), STREAM_IDENTIFIER(2), RANDOM_ZERO),
=======
  EXPECT_THAT(ValidateFrame(/* Length (3 octets) */ 0, 0, 0,
                            /* Type (1 octet) */ 1,
                            /* Unused Flags (1 octet) */ 0,
                            /* Stream Identifier (31 bits) */ 0, 0, 0, 0),
>>>>>>> 098b50f7
              StatusIs(absl::StatusCode::kInternal,
                       "RFC9113 : Streams initiated by a client MUST use
  odd-numbered stream identifiers"));
}

TEST(Frame, ParseRejectsContinuationFrame) {
<<<<<<< HEAD
  EXPECT_THAT(
      ValidateFrame(0, 0, 0, 9, 0, 0, 0, 0, 0),
      StatusIs(
          absl::StatusCode::kInternal,
          "RFC9113 : CONTINUATION frames MUST be associated with a stream"));
  EXPECT_THAT(ValidateFrame(0, 0, 0, 9, 0, 0, 0, 0, 0), // Fix
=======
  EXPECT_THAT(ValidateFrame(/* Length (3 octets) */ 0, 0, 0,
                            /* Type (1 octet) */ 9,
                            /* Unused Flags (1 octet) */ 0,
                            /* Stream Identifier (31 bits) */ 0, 0, 0, 0),
>>>>>>> 098b50f7
              StatusIs(absl::StatusCode::kInternal,
                       "RFC9113 : Streams initiated by a client MUST use
  odd-numbered stream identifiers"));
}

TEST(Frame, ParseRejectsRstStreamFrame) {
<<<<<<< HEAD
  EXPECT_THAT(ValidateFrame(FRAME_LENGTH(0), kFrameTypeRstStream, FRAME_FLAGS(0),
  STREAM_IDENTIFIER(0), ERROR_CODE(0)), StatusIs(absl::StatusCode::kInternal,
                       "RFC9113 : RST_STREAM frames MUST be associated with a
  stream"));

  EXPECT_THAT(ValidateFrame(FRAME_LENGTH(0), kFrameTypeRstStream,
  FRAME_FLAGS(0), STREAM_IDENTIFIER(2), ERROR_CODE(0)),
              StatusIs(absl::StatusCode::kInternal,
                       "RFC9113 : Streams initiated by a client MUST use
  odd-numbered stream identifiers"));

  EXPECT_THAT(ValidateFrame(FRAME_LENGTH(3),
  kFrameTypeRstStream, FRAME_FLAGS(0), STREAM_IDENTIFIER(1), ERROR_CODE(0)),
              StatusIs(absl::StatusCode::kInternal,
                       "RFC9113 : A RST_STREAM frame with a length other than 4
  octets MUST be treated as a connection error"));

  EXPECT_THAT(ValidateFrame(FRAME_LENGTH(4), kFrameTypeRstStream, FRAME_FLAGS(0),
  STREAM_IDENTIFIER(1), ERROR_CODE(0)), StatusIs(absl::StatusCode::kInternal,
                       "RFC9113 : A RST_STREAM frame with a length other than 4
  octets MUST be treated as a connection error"));


  EXPECT_THAT(ValidateFrame(0, 0, 4, 3, 0, 0, 0, 0, 0, 100, 100, 100, 100),
=======
  EXPECT_THAT(ValidateFrame(/* Length (3 octets) */ 0, 0, 3,
                            /* Type (1 octet) */ 3,
                            /* Unused Flags (1 octet) */ 0,
                            /* Stream Identifier (31 bits) */ 0, 0, 0, 1,
                            /* */ 100, 100, 100),
              StatusIs(absl::StatusCode::kInternal,
                       "invalid rst stream payload: {RST_STREAM: flags=0, "
                       "stream_id=1, length=3}"));
  EXPECT_THAT(ValidateFrame(/* Length (3 octets) */ 0, 0, 4,
                            /* Type (1 octet) */ 3,
                            /* Unused Flags (1 octet) */ 0,
                            /* Stream Identifier (31 bits) */ 0, 0, 0, 0,
                            /* */ 100, 100, 100, 100),
>>>>>>> 098b50f7
              StatusIs(absl::StatusCode::kInternal,
                       "invalid stream id: {RST_STREAM: flags=0, "
                       "stream_id=0, length=4}"));
}

TEST(Frame, ParseRejectsSettingsFrame) {
<<<<<<< HEAD
  EXPECT_THAT(ValidateFrame(0, 0, 2, 3, 0, 0, 0, 0, 0, 1, 1),
=======
  EXPECT_THAT(ValidateFrame(/* Length (3 octets) */ 0, 0, 1,
                            /* Type (1 octet) */ 4,
                            /* Unused Flags (1 octet) */ 1,
                            /* Stream Identifier (31 bits) */ 0, 0, 0, 0,
                            /* */ 1),
              StatusIs(absl::StatusCode::kInternal,
                       "invalid settings ack length: {SETTINGS: flags=1, "
                       "stream_id=0, length=1}"));
  EXPECT_THAT(ValidateFrame(/* Length (3 octets) */ 0, 0, 1,
                            /* Type (1 octet) */ 4,
                            /* Unused Flags (1 octet) */ 0,
                            /* Stream Identifier (31 bits) */ 0, 0, 0, 0,
                            /* */ 1),
              StatusIs(absl::StatusCode::kInternal,
                       "invalid settings payload: {SETTINGS: flags=0, "
                       "stream_id=0, length=1} -- settings must be multiples "
                       "of 6 bytes long"));
  EXPECT_THAT(ValidateFrame(/* Length (3 octets) */ 0, 0, 2,
                            /* Type (1 octet) */ 4,
                            /* Unused Flags (1 octet) */ 0,
                            /* Stream Identifier (31 bits) */ 0, 0, 0, 0,
                            /* Setting */ 1, 1),
>>>>>>> 098b50f7
              StatusIs(absl::StatusCode::kInternal,
                       "invalid settings payload: {SETTINGS: flags=0, "
                       "stream_id=0, length=2} -- settings must be multiples "
                       "of 6 bytes long"));
<<<<<<< HEAD
  EXPECT_THAT(ValidateFrame(0, 0, 3, 3, 0, 0, 0, 0, 0, 1, 1, 1),
=======
  EXPECT_THAT(ValidateFrame(/* Length (3 octets) */ 0, 0, 3,
                            /* Type (1 octet) */ 4,
                            /* Unused Flags (1 octet) */ 0,
                            /* Stream Identifier (31 bits) */ 0, 0, 0, 0,
                            /* Setting */ 1, 1, 1),
>>>>>>> 098b50f7
              StatusIs(absl::StatusCode::kInternal,
                       "invalid settings payload: {SETTINGS: flags=0, "
                       "stream_id=0, length=3} -- settings must be multiples "
                       "of 6 bytes long"));
<<<<<<< HEAD
  EXPECT_THAT(ValidateFrame(0, 0, 4, 3, 0, 0, 0, 0, 0, 1, 1, 1, 1),
=======
  EXPECT_THAT(ValidateFrame(/* Length (3 octets) */ 0, 0, 4,
                            /* Type (1 octet) */ 4,
                            /* Unused Flags (1 octet) */ 0,
                            /* Stream Identifier (31 bits) */ 0, 0, 0, 0,
                            /* Setting */ 1, 1, 1, 1),
>>>>>>> 098b50f7
              StatusIs(absl::StatusCode::kInternal,
                       "invalid settings payload: {SETTINGS: flags=0, "
                       "stream_id=0, length=4} -- settings must be multiples "
                       "of 6 bytes long"));
<<<<<<< HEAD
  EXPECT_THAT(ValidateFrame(0, 0, 5, 3, 0, 0, 0, 0, 0, 1, 1, 1, 1, 1),
=======
  EXPECT_THAT(ValidateFrame(/* Length (3 octets) */ 0, 0, 5,
                            /* Type (1 octet) */ 4,
                            /* Unused Flags (1 octet) */ 0,
                            /* Stream Identifier (31 bits) */ 0, 0, 0, 0,
                            /* Setting */ 1, 1, 1, 1, 1),
>>>>>>> 098b50f7
              StatusIs(absl::StatusCode::kInternal,
                       "invalid settings payload: {SETTINGS: flags=0, "
                       "stream_id=0, length=5} -- settings must be multiples "
                       "of 6 bytes long"));
<<<<<<< HEAD
  EXPECT_THAT(ValidateFrame(0, 0, 7, 3, 0, 0, 0, 0, 0, 1, 1, 1, 1, 1, 1, 1),
=======
  EXPECT_THAT(ValidateFrame(/* Length (3 octets) */ 0, 0, 7,
                            /* Type (1 octet) */ 4,
                            /* Unused Flags (1 octet) */ 0,
                            /* Stream Identifier (31 bits) */ 0, 0, 0, 0,
                            /* Setting */ 1, 1, 1, 1, 1, 1, 1),
>>>>>>> 098b50f7
              StatusIs(absl::StatusCode::kInternal,
                       "invalid settings payload: {SETTINGS: flags=0, "
                       "stream_id=0, length=7} -- settings must be multiples "
                       "of 6 bytes long"));
<<<<<<< HEAD
  EXPECT_THAT(ValidateFrame(0, 0, 0, 3, 0, 0, 0, 0, 1),
=======
  EXPECT_THAT(ValidateFrame(/* Length (3 octets) */ 0, 0, 0,
                            /* Type (1 octet) */ 4,
                            /* Unused Flags (1 octet) */ 0,
                            /* Stream Identifier (31 bits) */ 0, 0, 0, 1),
>>>>>>> 098b50f7
              StatusIs(absl::StatusCode::kInternal,
                       "invalid stream id: {SETTINGS: flags=0, "
                       "stream_id=1, length=0}"));
}

TEST(Frame, ParseRejectsPingFrame) {
  EXPECT_THAT(ValidateFrame(/* Length (3 octets) */ 0, 0, 0,
                            /* Type (1 octet) */ 6,
                            /* Unused Flags (1 octet) */ 0,
                            /* Stream Identifier (31 bits) */ 0, 0, 0, 0),
              StatusIs(absl::StatusCode::kInternal,
                       "invalid ping payload: {PING: flags=0, "
                       "stream_id=0, length=0}"));
  EXPECT_THAT(ValidateFrame(/* Length (3 octets) */ 0, 0, 8,
                            /* Type (1 octet) */ 6,
                            /* Unused Flags (1 octet) */ 0,
                            /* Stream Identifier (31 bits) */ 0, 0, 0, 1,
                            /* */ 1, 2, 3, 4, 5, 6, 7, 8),
              StatusIs(absl::StatusCode::kInternal,
                       "invalid ping stream id: {PING: flags=0, "
                       "stream_id=1, length=8}"));
}

TEST(Frame, ParseRejectsGoawayFrame) {
  EXPECT_THAT(ValidateFrame(/* Length (3 octets) */ 0, 0, 0,
                            /* Type (1 octet) */ 7,
                            /* Unused Flags (1 octet) */ 0,
                            /* Stream Identifier (31 bits) */ 0, 0, 0, 0),
              StatusIs(absl::StatusCode::kInternal,
                       "invalid goaway payload: {GOAWAY: flags=0, "
                       "stream_id=0, length=0} -- must be at least 8 bytes"));
  EXPECT_THAT(ValidateFrame(/* Length (3 octets) */ 0, 0, 1,
                            /* Type (1 octet) */ 7,
                            /* Unused Flags (1 octet) */ 0,
                            /* Stream Identifier (31 bits) */ 0, 0, 0, 0,
                            /* */ 1),
              StatusIs(absl::StatusCode::kInternal,
                       "invalid goaway payload: {GOAWAY: flags=0, "
                       "stream_id=0, length=1} -- must be at least 8 bytes"));
  EXPECT_THAT(ValidateFrame(/* Length (3 octets) */ 0, 0, 2,
                            /* Type (1 octet) */ 7,
                            /* Unused Flags (1 octet) */ 0,
                            /* Stream Identifier (31 bits) */ 0, 0, 0, 0,
                            /* */ 1, 1),
              StatusIs(absl::StatusCode::kInternal,
                       "invalid goaway payload: {GOAWAY: flags=0, "
                       "stream_id=0, length=2} -- must be at least 8 bytes"));
  EXPECT_THAT(ValidateFrame(/* Length (3 octets) */ 0, 0, 3,
                            /* Type (1 octet) */ 7,
                            /* Unused Flags (1 octet) */ 0,
                            /* Stream Identifier (31 bits) */ 0, 0, 0, 0,
                            /* */ 1, 1, 1),
              StatusIs(absl::StatusCode::kInternal,
                       "invalid goaway payload: {GOAWAY: flags=0, "
                       "stream_id=0, length=3} -- must be at least 8 bytes"));
  EXPECT_THAT(ValidateFrame(/* Length (3 octets) */ 0, 0, 4,
                            /* Type (1 octet) */ 7,
                            /* Unused Flags (1 octet) */ 0,
                            /* Stream Identifier (31 bits) */ 0, 0, 0, 0,
                            /* */ 1, 1, 1, 1),
              StatusIs(absl::StatusCode::kInternal,
                       "invalid goaway payload: {GOAWAY: flags=0, "
                       "stream_id=0, length=4} -- must be at least 8 bytes"));
  EXPECT_THAT(ValidateFrame(/* Length (3 octets) */ 0, 0, 5,
                            /* Type (1 octet) */ 7,
                            /* Unused Flags (1 octet) */ 0,
                            /* Stream Identifier (31 bits) */ 0, 0, 0, 0,
                            /* */ 1, 1, 1, 1, 1),
              StatusIs(absl::StatusCode::kInternal,
                       "invalid goaway payload: {GOAWAY: flags=0, "
                       "stream_id=0, length=5} -- must be at least 8 bytes"));
  EXPECT_THAT(ValidateFrame(/* Length (3 octets) */ 0, 0, 6,
                            /* Type (1 octet) */ 7,
                            /* Unused Flags (1 octet) */ 0,
                            /* Stream Identifier (31 bits) */ 0, 0, 0, 0,
                            /* */ 1, 1, 1, 1, 1, 1),
              StatusIs(absl::StatusCode::kInternal,
                       "invalid goaway payload: {GOAWAY: flags=0, "
                       "stream_id=0, length=6} -- must be at least 8 bytes"));
  EXPECT_THAT(ValidateFrame(/* Length (3 octets) */ 0, 0, 7,
                            /* Type (1 octet) */ 7,
                            /* Unused Flags (1 octet) */ 0,
                            /* Stream Identifier (31 bits) */ 0, 0, 0, 0,
                            /* */ 1, 1, 1, 1, 1, 1, 1),
              StatusIs(absl::StatusCode::kInternal,
                       "invalid goaway payload: {GOAWAY: flags=0, "
                       "stream_id=0, length=7} -- must be at least 8 bytes"));
  EXPECT_THAT(ValidateFrame(/* Length (3 octets) */ 0, 0, 8,
                            /* Type (1 octet) */ 7,
                            /* Unused Flags (1 octet) */ 0,
                            /* Stream Identifier (31 bits) */ 0, 0, 0, 1,
                            /* */ 1, 2, 3, 4, 5, 6, 7, 8),
              StatusIs(absl::StatusCode::kInternal,
                       "invalid goaway stream id: {GOAWAY: flags=0, "
                       "stream_id=1, length=8}"));
}

TEST(Frame, ParseRejectsWindowUpdateFrame) {
  EXPECT_THAT(ValidateFrame(/* Length (3 octets) */ 0, 0, 0,
                            /* Type (1 octet) */ 8,
                            /* Unused Flags (1 octet) */ 0,
                            /* Stream Identifier (31 bits) */ 0, 0, 0, 0),
              StatusIs(absl::StatusCode::kInternal,
                       "invalid window update payload: {WINDOW_UPDATE: "
                       "flags=0, stream_id=0, length=0} -- must be 4 bytes"));
  EXPECT_THAT(ValidateFrame(/* Length (3 octets) */ 0, 0, 1,
                            /* Type (1 octet) */ 8,
                            /* Unused Flags (1 octet) */ 0,
                            /* Stream Identifier (31 bits) */ 0, 0, 0, 0,
                            /* */ 1),
              StatusIs(absl::StatusCode::kInternal,
                       "invalid window update payload: {WINDOW_UPDATE: "
                       "flags=0, stream_id=0, length=1} -- must be 4 bytes"));
  EXPECT_THAT(ValidateFrame(/* Length (3 octets) */ 0, 0, 2,
                            /* Type (1 octet) */ 8,
                            /* Unused Flags (1 octet) */ 0,
                            /* Stream Identifier (31 bits) */ 0, 0, 0, 0,
                            /* */ 1, 1),
              StatusIs(absl::StatusCode::kInternal,
                       "invalid window update payload: {WINDOW_UPDATE: "
                       "flags=0, stream_id=0, length=2} -- must be 4 bytes"));
  EXPECT_THAT(ValidateFrame(/* Length (3 octets) */ 0, 0, 3,
                            /* Type (1 octet) */ 8,
                            /* Unused Flags (1 octet) */ 0,
                            /* Stream Identifier (31 bits) */ 0, 0, 0, 0,
                            /* */ 1, 1, 1),
              StatusIs(absl::StatusCode::kInternal,
                       "invalid window update payload: {WINDOW_UPDATE: "
                       "flags=0, stream_id=0, length=3} -- must be 4 bytes"));
  EXPECT_THAT(ValidateFrame(/* Length (3 octets) */ 0, 0, 5,
                            /* Type (1 octet) */ 8,
                            /* Unused Flags (1 octet) */ 0,
                            /* Stream Identifier (31 bits) */ 0, 0, 0, 0,
                            /* */ 1, 1, 1, 1, 1),
              StatusIs(absl::StatusCode::kInternal,
                       "invalid window update payload: {WINDOW_UPDATE: "
                       "flags=0, stream_id=0, length=5} -- must be 4 bytes"));
  EXPECT_THAT(ValidateFrame(/* Length (3 octets) */ 0, 0, 4,
                            /* Type (1 octet) */ 8,
                            /* Unused Flags (1 octet) */ 1,
                            /* Stream Identifier (31 bits) */ 0, 0, 0, 0,
                            /* */ 1, 1, 1, 1),
              StatusIs(absl::StatusCode::kInternal,
                       "invalid window update flags: {WINDOW_UPDATE: flags=1, "
                       "stream_id=0, length=4}"));
}

TEST(Frame, GrpcHeaderTest) {
  constexpr uint8_t kFlags = 15;
  constexpr uint32_t kLength = 1111111;

  SliceBuffer payload;
  EXPECT_EQ(payload.Length(), 0);

  AppendGrpcHeaderToSliceBuffer(payload, kFlags, kLength);
  EXPECT_EQ(payload.Length(), kGrpcHeaderSizeInBytes);

  GrpcMessageHeader header = ExtractGrpcHeader(payload);
  EXPECT_EQ(payload.Length(), 0);
  EXPECT_EQ(header.flags, kFlags);
  EXPECT_EQ(header.length, kLength);
}

}  // namespace
}  // namespace grpc_core

int main(int argc, char** argv) {
  ::testing::InitGoogleTest(&argc, argv);
  return RUN_ALL_TESTS();
}<|MERGE_RESOLUTION|>--- conflicted
+++ resolved
@@ -78,12 +78,9 @@
   auto frame_hdr = Http2FrameHeader::Parse(hdr);
   EXPECT_EQ(frame_hdr.length, buffer.Length())
       << "frame_hdr=" << frame_hdr.ToString();
-  auto value = ParseFramePayload(frame_hdr, std::move(buffer));
-  EXPECT_TRUE(std::holds_alternative<Http2Frame>(value));
-  if (std::holds_alternative<Http2Status>(value)) {
-    LOG(ERROR) << std::get<Http2Status>(value).absl_status();
-  }
-  return std::get<Http2Frame>(std::move(value));
+  auto r = ParseFramePayload(frame_hdr, std::move(buffer));
+  EXPECT_TRUE(r.ok()) << r.status();
+  return std::move(r.value());
 }
 
 template <typename... I>
@@ -95,55 +92,8 @@
   auto frame_hdr = Http2FrameHeader::Parse(hdr);
   EXPECT_EQ(frame_hdr.length, buffer.Length())
       << "frame_hdr=" << frame_hdr.ToString();
-  Http2StatusOr value = ParseFramePayload(frame_hdr, std::move(buffer));
-  EXPECT_TRUE(std::holds_alternative<Http2Status>(value));
-  return std::get<Http2Status>(value).absl_status();
-}
-
-#define FRAME_LENGTH(num) 0, 0, (num)
-
-#define FRAME_FLAGS(num) (num)
-
-#define PAD_LENGTH(num) (num)
-
-#define STREAM_IDENTIFIER(num) 0, 0, 0, (num)
-#define STREAM_IDENTIFIER_4(n1, n2, n3, n4) (n1), (n2), (n3), (n4)
-#define STREAM_IDENTIFIER_MAX 0x7F, 0xFF, 0xFF, 0xFF
-#define STREAM_IDENTIFIER_BAD 0x8, 0, 0, 0
-
-#define WINDOW_SIZE_INCREMENT(n1, n2, n3, n4) (n1), (n2), (n3), (n4)
-
-#define RANDOM_ZERO 0, 0, 0
-#define RANDOM_NUM 1, 2, 3, 4, 5, 6, 7, 8, 9, 10
-
-#define ERROR_CODE(num) 0, 0, 0, (num)
-
-#define PAYLOAD_HELLO 'h', 'e', 'l', 'l', 'o'
-#define PAYLOAD_KIDS 'k', 'i', 'd', 's'
-
-#define OPAQUE_DATA_64_BIT 0x12, 0x34, 0x56, 0x78, 0x9a, 0xbc, 0xde, 0xf0
-#define OPAQUE_DATA_64_VALUE 0x123456789abcdef0
-
-// HTTP2 Frame Types
-enum class FrameType : uint8_t {
-  kData = 0,
-  kHeader = 1,
-  // type 2 was Priority which has been deprecated.
-  kRstStream = 3,
-  kSettings = 4,
-  kPushPromise = 5,
-  kPing = 6,
-  kGoaway = 7,
-  kWindowUpdate = 8,
-  kContinuation = 9,
-  kCustomSecurity = 200,  // Custom Frame Type
-};
-
-constexpr uint8_t kFlagEndStream = 1;
-constexpr uint8_t kFlagAck = 1;
-constexpr uint8_t kFlagEndHeaders = 4;
-constexpr uint8_t kFlagPadded = 8;
-constexpr uint8_t kFlagPriority = 0x20;
+  return ParseFramePayload(frame_hdr, std::move(buffer)).status();
+}
 
 TEST(Header, Serialization) {
   EXPECT_EQ(Serialize(Http2FrameHeader{0, 0, 0, 0}),
@@ -224,15 +174,6 @@
 
 TEST(Frame, ParseHttp2DataFrame) {
   EXPECT_EQ(
-<<<<<<< HEAD
-      ParseFrame(FRAME_LENGTH(5), FrameType::kData, FRAME_FLAGS(0),
-                 STREAM_IDENTIFIER(1), PAYLOAD_HELLO),
-      Http2Frame(Http2DataFrame{1, false, SliceBufferFromString("hello")}));
-
-  EXPECT_EQ(ParseFrame(FRAME_LENGTH(4), FrameType::kData, FRAME_FLAGS(1),
-                       STREAM_IDENTIFIER_MAX, PAYLOAD_KIDS),
-            Http2Frame(Http2DataFrame{0x7FFFFFFF, true,
-=======
       ParseFrame(/* Length (3 octets) */ 0, 0, 5,
                  /* Type (1 octet) */ 0,
                  /* Unused Flags (1 octet) */ 0,
@@ -245,45 +186,10 @@
                        /* Stream Identifier (31 bits) */ 0x98, 0x38, 0x18, 0x22,
                        /* Data */ 'k', 'i', 'd', 's'),
             Http2Frame(Http2DataFrame{0x98381822, true,
->>>>>>> 098b50f7
                                       SliceBufferFromString("kids")}));
 }
 
 TEST(Frame, ParseHttp2HeaderFrame) {
-<<<<<<< HEAD
-  EXPECT_EQ(ParseFrame(FRAME_LENGTH(5), FrameType::kHeader, FRAME_FLAGS(0),
-                       STREAM_IDENTIFIER(1), PAYLOAD_HELLO),
-            Http2Frame(Http2HeaderFrame{1, false, false,
-                                        SliceBufferFromString("hello")}));
-
-  EXPECT_EQ(ParseFrame(FRAME_LENGTH(4), FrameType::kHeader, FRAME_FLAGS(4),
-                       STREAM_IDENTIFIER_MAX, PAYLOAD_KIDS),
-            Http2Frame(Http2HeaderFrame{0x7FFFFFFF, true, false,
-                                        SliceBufferFromString("kids")}));
-
-  EXPECT_EQ(ParseFrame(FRAME_LENGTH(4), FrameType::kHeader, FRAME_FLAGS(1),
-                       STREAM_IDENTIFIER_MAX, PAYLOAD_KIDS),
-            Http2Frame(Http2HeaderFrame{0x7FFFFFFF, false, true,
-                                        SliceBufferFromString("kids")}));
-}
-
-TEST(Frame, DISABLED_ParseHttp2HeaderFrameWithPriority) {
-  EXPECT_EQ(
-      ParseFrame(FRAME_LENGTH(13), kFrameTypeHeader, FRAME_FLAGS(kFlagPriority),
-                 STREAM_IDENTIFIER(1), STREAM_IDENTIFIER_4(1, 2, 3, 4),
-                 /*Weight*/ 5, PAYLOAD_HELLO, 0, 0, 0),
-      Http2Frame(
-          Http2HeaderFrame{1, false, false, SliceBufferFromString("hello")}));
-}
-
-TEST(Frame, ParseHttp2ContinuationFrame) {
-  EXPECT_EQ(ParseFrame(FRAME_LENGTH(5), kFrameTypeContinuation, FRAME_FLAGS(0),
-                       STREAM_IDENTIFIER(1), PAYLOAD_HELLO),
-            Http2Frame(Http2ContinuationFrame{1, false,
-                                              SliceBufferFromString("hello")}));
-  EXPECT_EQ(ParseFrame(FRAME_LENGTH(5), kFrameTypeContinuation, FRAME_FLAGS(4),
-                       STREAM_IDENTIFIER(1), PAYLOAD_HELLO),
-=======
   EXPECT_EQ(ParseFrame(/* Length (3 octets) */ 0, 0, 5,
                        /* Type (1 octet) */ 1,
                        /* Unused Flags (1 octet) */ 0,
@@ -320,49 +226,10 @@
                        /* Unused Flags (1 octet) */ 4,
                        /* Stream Identifier (31 bits) */ 0, 0, 0, 1,
                        /* Field Block Fragment */ 'h', 'e', 'l', 'l', 'o'),
->>>>>>> 098b50f7
             Http2Frame(Http2ContinuationFrame{1, true,
                                               SliceBufferFromString("hello")}));
 }
 
-<<<<<<< HEAD
-TEST(Frame, ParseHttp2Http2RstStreamFrame) {
-  EXPECT_EQ(ParseFrame(FRAME_LENGTH(4), kFrameTypeRstStream, FRAME_FLAGS(0),
-                       STREAM_IDENTIFIER(1), ERROR_CODE(0x0a)),
-            Http2Frame(Http2RstStreamFrame{1, GRPC_HTTP2_CONNECT_ERROR}));
-}
-
-TEST(Frame, ParseHttp2Http2SettingsFrame) {
-  EXPECT_EQ(
-      ParseFrame(FRAME_LENGTH(0), FrameType::kSettings, FRAME_FLAGS(0),
-                 STREAM_IDENTIFIER(0)),
-      Http2Frame(Http2SettingsFrame{}));  // Q - Is this even a valid frame?
-
-  EXPECT_EQ(
-      ParseFrame(FRAME_LENGTH(6), FrameType::kSettings, FRAME_FLAGS(0),
-                 STREAM_IDENTIFIER(0), 0x12, 0x34, 0x9a, 0xbc, 0xde, 0xf0),
-      Http2Frame(Http2SettingsFrame{false, {{0x1234, 0x9abcdef0}}}));
-
-  EXPECT_EQ(ParseFrame(FRAME_LENGTH(12), FrameType::kSettings, FRAME_FLAGS(0),
-                       STREAM_IDENTIFIER(0), 0x12, 0x34, 0x9a, 0xbc, 0xde, 0xf0,
-                       0x43, 0x21, 0x12, 0x34, 0x56, 0x78),
-            Http2Frame(Http2SettingsFrame{
-                false, {{0x1234, 0x9abcdef0}, {0x4321, 0x12345678}}}));
-
-  EXPECT_EQ(ParseFrame(FRAME_LENGTH(0), FrameType::kSettings, FRAME_FLAGS(1),
-                       STREAM_IDENTIFIER(0)),
-            Http2Frame(Http2SettingsFrame{true, {}}));
-}
-
-TEST(Frame, ParseHttp2Http2PingFrame) {
-  EXPECT_EQ(ParseFrame(FRAME_LENGTH(8), FrameType::kPing, FRAME_FLAGS(0),
-                       STREAM_IDENTIFIER(0), OPAQUE_DATA_64_BIT),
-            Http2Frame(Http2PingFrame{false, OPAQUE_DATA_64_VALUE}));
-
-  EXPECT_EQ(ParseFrame(FRAME_LENGTH(8), FrameType::kPing, FRAME_FLAGS(1),
-                       STREAM_IDENTIFIER(0), OPAQUE_DATA_64_BIT),
-            Http2Frame(Http2PingFrame{true, OPAQUE_DATA_64_VALUE}));
-=======
 TEST(Frame, ParseHttp2RstStreamFrame) {
   EXPECT_EQ(ParseFrame(/* Length (3 octets) */ 0, 0, 4,
                        /* Type (1 octet) */ 3,
@@ -418,31 +285,10 @@
                        /* Opaque Data (8 octets) */ 0x12, 0x34, 0x56, 0x78,
                        0x9a, 0xbc, 0xde, 0xf0),
             Http2Frame(Http2PingFrame{true, 0x123456789abcdef0}));
->>>>>>> 098b50f7
 }
 
 TEST(Frame, ParseHttp2GoawayFrame) {
   EXPECT_EQ(
-<<<<<<< HEAD
-      ParseFrame(FRAME_LENGTH(13), kFrameTypeGoaway, FRAME_FLAGS(0),
-                 STREAM_IDENTIFIER(0),
-                 STREAM_IDENTIFIER_4(0x12, 0x34, 0x56, 0x78), ERROR_CODE(0x0b),
-                 PAYLOAD_HELLO),
-      Http2Frame(Http2GoawayFrame{0x12345678, GRPC_HTTP2_ENHANCE_YOUR_CALM,
-                                  Slice::FromCopiedString("hello")}));
-}
-
-TEST(Frame, ParseHttp2WindowUpdateFrame) {
-  EXPECT_EQ(ParseFrame(FRAME_LENGTH(4), FrameType::kWindowUpdate,
-                       FRAME_FLAGS(0), STREAM_IDENTIFIER(1),
-                       WINDOW_SIZE_INCREMENT(0x12, 0x34, 0x56, 0x78)),
-            Http2Frame(Http2WindowUpdateFrame{1, 0x12345678}));
-}
-
-TEST(Frame, ParseHttp2Http2SecurityFrame) {
-  EXPECT_EQ(ParseFrame(FRAME_LENGTH(5), kFrameTypeSecurity, FRAME_FLAGS(0),
-                       STREAM_IDENTIFIER(0), PAYLOAD_HELLO),
-=======
       ParseFrame(/* Length (3 octets) */ 0, 0, 13,
                  /* Type (1 octet) */ 7,
                  /* Unused Flags (1 octet) */ 0,
@@ -472,41 +318,20 @@
                        /* Unused Flags (1 octet) */ 0,
                        /* Stream Identifier (31 bits) */ 0, 0, 0, 0,
                        /* Payload */ 'h', 'e', 'l', 'l', 'o'),
->>>>>>> 098b50f7
             Http2Frame(Http2SecurityFrame{SliceBufferFromString("hello")}));
 }
 
 TEST(Frame, ParseHttp2DataFramePadded) {
-  // RFC9113 : Padding octets MUST be set to zero when sending.
   EXPECT_EQ(
-<<<<<<< HEAD
-      ParseFrame(FRAME_LENGTH(9), kFrameTypeData, FRAME_FLAGS(9),
-                 STREAM_IDENTIFIER(1), PAD_LENGTH(3), PAYLOAD_HELLO, 0, 0, 0),
-=======
       ParseFrame(/* Length (3 octets) */ 0, 0, 9,
                  /* Type (1 octet) */ 0,
                  /* Unused Flags (1 octet) */ 8,
                  /* Stream Identifier (31 bits) */ 0, 0, 0, 1,
                  /* */ 3, 'h', 'e', 'l', 'l', 'o', 1, 2, 3),
->>>>>>> 098b50f7
       Http2Frame(Http2DataFrame{1, false, SliceBufferFromString("hello")}));
 }
 
 TEST(Frame, ParseHttp2HeaderFramePadded) {
-<<<<<<< HEAD
-  EXPECT_EQ(
-      ParseFrame(FRAME_LENGTH(8), kFrameTypeHeader, FRAME_FLAGS(kFlagPadded),
-                 STREAM_IDENTIFIER(1), PAD_LENGTH(2), PAYLOAD_HELLO, 0, 0),
-      Http2Frame(
-          Http2HeaderFrame{1, false, false, SliceBufferFromString("hello")}));
-  EXPECT_EQ(
-      ParseFrame(FRAME_LENGTH(13), kFrameTypeHeader,
-                 FRAME_FLAGS(kFlagPriority & kFlagPadded), STREAM_IDENTIFIER(1),
-                 PAD_LENGTH(2), STREAM_IDENTIFIER_4(1, 2, 3, 4),
-                 /*Weight*/ 5, PAYLOAD_HELLO, 0, 0),
-      Http2Frame(
-          Http2HeaderFrame{1, false, false, SliceBufferFromString("hello")}));
-=======
   EXPECT_EQ(ParseFrame(/* Length (3 octets) */ 0, 0, 8,
                        /* Type (1 octet) */ 1,
                        /* Unused Flags (1 octet) */ 8,
@@ -530,20 +355,10 @@
                        /* */ 2, 1, 2, 3, 4, 5, 'h', 'e', 'l', 'l', 'o', 1, 2),
             Http2Frame(Http2HeaderFrame{1, false, false,
                                         SliceBufferFromString("hello")}));
->>>>>>> 098b50f7
 }
 
 TEST(Frame, UnknownIgnored) {
   // 77 = some random undefined frame
-<<<<<<< HEAD
-  EXPECT_EQ(ParseFrame(FRAME_LENGTH(10), 77, FRAME_FLAGS(0),
-                       STREAM_IDENTIFIER(1), RANDOM_NUM),
-            Http2Frame(Http2UnknownFrame{}));
-
-  // 2 = PRIORITY, we just ignore it
-  EXPECT_EQ(ParseFrame(FRAME_LENGTH(10), 2, FRAME_FLAGS(0),
-                       STREAM_IDENTIFIER(1), RANDOM_NUM),
-=======
   EXPECT_EQ(ParseFrame(/* Length (3 octets) */ 0, 0, 10,
                        /* Type (1 octet) */ 77,
                        /* Unused Flags (1 octet) */ 0,
@@ -556,29 +371,10 @@
                        /* Unused Flags (1 octet) */ 0,
                        /* Stream Identifier (31 bits) */ 0, 0, 0, 1,
                        /* */ 1, 2, 3, 4, 5, 6, 7, 8, 9, 10),
->>>>>>> 098b50f7
             Http2Frame(Http2UnknownFrame{}));
 }
 
 TEST(Frame, ParseRejectsPushPromise) {
-<<<<<<< HEAD
-  EXPECT_THAT(
-      ValidateFrame(FRAME_LENGTH(10), FrameType::kPushPromise, FRAME_FLAGS(0),
-                    STREAM_IDENTIFIER(1), RANDOM_NUM),
-      StatusIs(absl::StatusCode::kInternal,
-               "PUSH_PROMISE MUST NOT be sent if the SETTINGS_ENABLE_PUSH "
-               "setting of the peer endpoint is set to 0"));
-}
-
-TEST(Frame, ParseRejectsDataFrame) {
-  EXPECT_THAT(ValidateFrame(FRAME_LENGTH(0), kFrameTypeData, FRAME_FLAGS(0),
-  STREAM_IDENTIFIER(0), RANDOM_ZERO), StatusIs(absl::StatusCode::kInternal,
-                       "RFC9113 : DATA frames MUST be associated with a
-  stream"));
-
-  EXPECT_THAT(ValidateFrame(FRAME_LENGTH(0), kFrameTypeData,
-  FRAME_FLAGS(0), STREAM_IDENTIFIER(1), RANDOM_ZERO),
-=======
   EXPECT_THAT(ValidateFrame(/* Length (3 octets) */ 0, 0, 10,
                             /* Type (1 octet) */ 5,
                             /* Unused Flags (1 octet) */ 0,
@@ -594,78 +390,32 @@
                             /* Type (1 octet) */ 0,
                             /* Unused Flags (1 octet) */ 0,
                             /* Stream Identifier (31 bits) */ 0, 0, 0, 0),
->>>>>>> 098b50f7
-              StatusIs(absl::StatusCode::kInternal,
-                       "RFC9113 : Streams initiated by a client MUST use
-  odd-numbered stream identifiers"));
+              StatusIs(absl::StatusCode::kInternal,
+                       "invalid stream id: {DATA: flags=0, "
+                       "stream_id=0, length=0}"));
 }
 
 TEST(Frame, ParseRejectsHeaderFrame) {
-<<<<<<< HEAD
-  EXPECT_THAT(ValidateFrame(FRAME_LENGTH(0), kFrameTypeHeader, FRAME_FLAGS(0),
-  STREAM_IDENTIFIER(0), RANDOM_ZERO), StatusIs(absl::StatusCode::kInternal,
-                       "RFC9113 : HEADERS frames MUST be associated with a
-  stream"));
-
-  EXPECT_THAT(ValidateFrame(FRAME_LENGTH(0), kFrameTypeHeader,
-  FRAME_FLAGS(0), STREAM_IDENTIFIER(2), RANDOM_ZERO),
-=======
   EXPECT_THAT(ValidateFrame(/* Length (3 octets) */ 0, 0, 0,
                             /* Type (1 octet) */ 1,
                             /* Unused Flags (1 octet) */ 0,
                             /* Stream Identifier (31 bits) */ 0, 0, 0, 0),
->>>>>>> 098b50f7
-              StatusIs(absl::StatusCode::kInternal,
-                       "RFC9113 : Streams initiated by a client MUST use
-  odd-numbered stream identifiers"));
+              StatusIs(absl::StatusCode::kInternal,
+                       "invalid stream id: {HEADER: flags=0, "
+                       "stream_id=0, length=0}"));
 }
 
 TEST(Frame, ParseRejectsContinuationFrame) {
-<<<<<<< HEAD
-  EXPECT_THAT(
-      ValidateFrame(0, 0, 0, 9, 0, 0, 0, 0, 0),
-      StatusIs(
-          absl::StatusCode::kInternal,
-          "RFC9113 : CONTINUATION frames MUST be associated with a stream"));
-  EXPECT_THAT(ValidateFrame(0, 0, 0, 9, 0, 0, 0, 0, 0), // Fix
-=======
   EXPECT_THAT(ValidateFrame(/* Length (3 octets) */ 0, 0, 0,
                             /* Type (1 octet) */ 9,
                             /* Unused Flags (1 octet) */ 0,
                             /* Stream Identifier (31 bits) */ 0, 0, 0, 0),
->>>>>>> 098b50f7
-              StatusIs(absl::StatusCode::kInternal,
-                       "RFC9113 : Streams initiated by a client MUST use
-  odd-numbered stream identifiers"));
+              StatusIs(absl::StatusCode::kInternal,
+                       "invalid stream id: {CONTINUATION: flags=0, "
+                       "stream_id=0, length=0}"));
 }
 
 TEST(Frame, ParseRejectsRstStreamFrame) {
-<<<<<<< HEAD
-  EXPECT_THAT(ValidateFrame(FRAME_LENGTH(0), kFrameTypeRstStream, FRAME_FLAGS(0),
-  STREAM_IDENTIFIER(0), ERROR_CODE(0)), StatusIs(absl::StatusCode::kInternal,
-                       "RFC9113 : RST_STREAM frames MUST be associated with a
-  stream"));
-
-  EXPECT_THAT(ValidateFrame(FRAME_LENGTH(0), kFrameTypeRstStream,
-  FRAME_FLAGS(0), STREAM_IDENTIFIER(2), ERROR_CODE(0)),
-              StatusIs(absl::StatusCode::kInternal,
-                       "RFC9113 : Streams initiated by a client MUST use
-  odd-numbered stream identifiers"));
-
-  EXPECT_THAT(ValidateFrame(FRAME_LENGTH(3),
-  kFrameTypeRstStream, FRAME_FLAGS(0), STREAM_IDENTIFIER(1), ERROR_CODE(0)),
-              StatusIs(absl::StatusCode::kInternal,
-                       "RFC9113 : A RST_STREAM frame with a length other than 4
-  octets MUST be treated as a connection error"));
-
-  EXPECT_THAT(ValidateFrame(FRAME_LENGTH(4), kFrameTypeRstStream, FRAME_FLAGS(0),
-  STREAM_IDENTIFIER(1), ERROR_CODE(0)), StatusIs(absl::StatusCode::kInternal,
-                       "RFC9113 : A RST_STREAM frame with a length other than 4
-  octets MUST be treated as a connection error"));
-
-
-  EXPECT_THAT(ValidateFrame(0, 0, 4, 3, 0, 0, 0, 0, 0, 100, 100, 100, 100),
-=======
   EXPECT_THAT(ValidateFrame(/* Length (3 octets) */ 0, 0, 3,
                             /* Type (1 octet) */ 3,
                             /* Unused Flags (1 octet) */ 0,
@@ -679,16 +429,12 @@
                             /* Unused Flags (1 octet) */ 0,
                             /* Stream Identifier (31 bits) */ 0, 0, 0, 0,
                             /* */ 100, 100, 100, 100),
->>>>>>> 098b50f7
               StatusIs(absl::StatusCode::kInternal,
                        "invalid stream id: {RST_STREAM: flags=0, "
                        "stream_id=0, length=4}"));
 }
 
 TEST(Frame, ParseRejectsSettingsFrame) {
-<<<<<<< HEAD
-  EXPECT_THAT(ValidateFrame(0, 0, 2, 3, 0, 0, 0, 0, 0, 1, 1),
-=======
   EXPECT_THAT(ValidateFrame(/* Length (3 octets) */ 0, 0, 1,
                             /* Type (1 octet) */ 4,
                             /* Unused Flags (1 octet) */ 1,
@@ -711,71 +457,50 @@
                             /* Unused Flags (1 octet) */ 0,
                             /* Stream Identifier (31 bits) */ 0, 0, 0, 0,
                             /* Setting */ 1, 1),
->>>>>>> 098b50f7
               StatusIs(absl::StatusCode::kInternal,
                        "invalid settings payload: {SETTINGS: flags=0, "
                        "stream_id=0, length=2} -- settings must be multiples "
                        "of 6 bytes long"));
-<<<<<<< HEAD
-  EXPECT_THAT(ValidateFrame(0, 0, 3, 3, 0, 0, 0, 0, 0, 1, 1, 1),
-=======
   EXPECT_THAT(ValidateFrame(/* Length (3 octets) */ 0, 0, 3,
                             /* Type (1 octet) */ 4,
                             /* Unused Flags (1 octet) */ 0,
                             /* Stream Identifier (31 bits) */ 0, 0, 0, 0,
                             /* Setting */ 1, 1, 1),
->>>>>>> 098b50f7
               StatusIs(absl::StatusCode::kInternal,
                        "invalid settings payload: {SETTINGS: flags=0, "
                        "stream_id=0, length=3} -- settings must be multiples "
                        "of 6 bytes long"));
-<<<<<<< HEAD
-  EXPECT_THAT(ValidateFrame(0, 0, 4, 3, 0, 0, 0, 0, 0, 1, 1, 1, 1),
-=======
   EXPECT_THAT(ValidateFrame(/* Length (3 octets) */ 0, 0, 4,
                             /* Type (1 octet) */ 4,
                             /* Unused Flags (1 octet) */ 0,
                             /* Stream Identifier (31 bits) */ 0, 0, 0, 0,
                             /* Setting */ 1, 1, 1, 1),
->>>>>>> 098b50f7
               StatusIs(absl::StatusCode::kInternal,
                        "invalid settings payload: {SETTINGS: flags=0, "
                        "stream_id=0, length=4} -- settings must be multiples "
                        "of 6 bytes long"));
-<<<<<<< HEAD
-  EXPECT_THAT(ValidateFrame(0, 0, 5, 3, 0, 0, 0, 0, 0, 1, 1, 1, 1, 1),
-=======
   EXPECT_THAT(ValidateFrame(/* Length (3 octets) */ 0, 0, 5,
                             /* Type (1 octet) */ 4,
                             /* Unused Flags (1 octet) */ 0,
                             /* Stream Identifier (31 bits) */ 0, 0, 0, 0,
                             /* Setting */ 1, 1, 1, 1, 1),
->>>>>>> 098b50f7
               StatusIs(absl::StatusCode::kInternal,
                        "invalid settings payload: {SETTINGS: flags=0, "
                        "stream_id=0, length=5} -- settings must be multiples "
                        "of 6 bytes long"));
-<<<<<<< HEAD
-  EXPECT_THAT(ValidateFrame(0, 0, 7, 3, 0, 0, 0, 0, 0, 1, 1, 1, 1, 1, 1, 1),
-=======
   EXPECT_THAT(ValidateFrame(/* Length (3 octets) */ 0, 0, 7,
                             /* Type (1 octet) */ 4,
                             /* Unused Flags (1 octet) */ 0,
                             /* Stream Identifier (31 bits) */ 0, 0, 0, 0,
                             /* Setting */ 1, 1, 1, 1, 1, 1, 1),
->>>>>>> 098b50f7
               StatusIs(absl::StatusCode::kInternal,
                        "invalid settings payload: {SETTINGS: flags=0, "
                        "stream_id=0, length=7} -- settings must be multiples "
                        "of 6 bytes long"));
-<<<<<<< HEAD
-  EXPECT_THAT(ValidateFrame(0, 0, 0, 3, 0, 0, 0, 0, 1),
-=======
   EXPECT_THAT(ValidateFrame(/* Length (3 octets) */ 0, 0, 0,
                             /* Type (1 octet) */ 4,
                             /* Unused Flags (1 octet) */ 0,
                             /* Stream Identifier (31 bits) */ 0, 0, 0, 1),
->>>>>>> 098b50f7
               StatusIs(absl::StatusCode::kInternal,
                        "invalid stream id: {SETTINGS: flags=0, "
                        "stream_id=1, length=0}"));
