//
//
// Copyright 2025 gRPC authors.
//
// Licensed under the Apache License, Version 2.0 (the "License");
// you may not use this file except in compliance with the License.
// You may obtain a copy of the License at
//
//     http://www.apache.org/licenses/LICENSE-2.0
//
// Unless required by applicable law or agreed to in writing, software
// distributed under the License is distributed on an "AS IS" BASIS,
// WITHOUT WARRANTIES OR CONDITIONS OF ANY KIND, either express or implied.
// See the License for the specific language governing permissions and
// limitations under the License.
//
//

#include "src/core/ext/transport/chttp2/transport/stream_data_queue.h"

#include <cstdint>

#include "src/core/lib/promise/loop.h"
#include "src/core/lib/promise/sleep.h"
#include "test/core/transport/chttp2/http2_common_test_inputs.h"
#include "test/core/transport/util/transport_test.h"
#include "gmock/gmock.h"
#include "gtest/gtest.h"

namespace grpc_core {

namespace http2 {
namespace testing {

using ::testing::MockFunction;
using ::testing::StrictMock;
using util::testing::TransportTest;

namespace {
auto EnqueueAndCheckSuccess(http2::SimpleQueue<int>& queue, int data,
                            int tokens) {
  LOG(INFO) << "EnqueueAndCheckSuccess for data: " << data
            << " tokens: " << tokens;
  return Map(
      [&queue, data, tokens]() mutable { return queue.Enqueue(data, tokens); },
      [data, tokens](absl::StatusOr<bool> result) {
        LOG(INFO) << "Enqueue done for data: " << data << " tokens: " << tokens;
        EXPECT_TRUE(result.ok());
      });
}

void DequeueAndCheckPending(http2::SimpleQueue<int>& queue,
                            bool allow_oversized_dequeue,
                            int allowed_dequeue_tokens) {
  LOG(INFO) << "DequeueAndCheckPending for allow_oversized_dequeue: "
            << allow_oversized_dequeue
            << " allowed_dequeue_tokens: " << allowed_dequeue_tokens;
  std::optional<int> result =
      queue.Dequeue(allowed_dequeue_tokens, allow_oversized_dequeue);
  EXPECT_FALSE(result.has_value());
}

void DequeueAndCheckSuccess(http2::SimpleQueue<int>& queue, int data,
                            bool allow_oversized_dequeue,
                            int allowed_dequeue_tokens) {
  LOG(INFO) << "DequeueAndCheckSuccess for data: " << data
            << " allow_oversized_dequeue: " << allow_oversized_dequeue
            << " allowed_dequeue_tokens: " << allowed_dequeue_tokens;
  std::optional<int> result =
      queue.Dequeue(allowed_dequeue_tokens, allow_oversized_dequeue);
  EXPECT_TRUE(result.has_value());

  LOG(INFO) << "Dequeue successful for data: " << data;
  EXPECT_EQ(result.value(), data);
}

bool DequeueAndCheck(http2::SimpleQueue<int>& queue, int data,
                     bool allow_oversized_dequeue, int allowed_dequeue_tokens) {
  LOG(INFO) << "DequeueAndCheck for data: " << data
            << " allow_oversized_dequeue: " << allow_oversized_dequeue
            << " allowed_dequeue_tokens: " << allowed_dequeue_tokens;
  std::optional<int> result =
      queue.Dequeue(allowed_dequeue_tokens, allow_oversized_dequeue);
  if (!result.has_value()) {
    LOG(INFO) << "Dequeue result is empty";
    return false;
  }

  LOG(INFO) << "Dequeue successful for data: " << data;
  EXPECT_EQ(result.value(), data);
  return true;
}
}  // namespace

class SimpleQueueTest : public TransportTest {
 protected:
  SimpleQueueTest() { InitParty(); }

  Party* GetParty() { return party_.get(); }

  void InitParty() {
    auto party_arena = SimpleArenaAllocator(0)->MakeArena();
    party_arena->SetContext<grpc_event_engine::experimental::EventEngine>(
        event_engine().get());
    party_ = Party::Make(std::move(party_arena));
  }

 private:
  RefCountedPtr<Party> party_;
};

////////////////////////////////////////////////////////////////////////////////
// Enqueue tests

TEST_F(SimpleQueueTest, EnqueueTest) {
  // Simple test that does a single enqueue.
  http2::SimpleQueue<int> queue(/*max_tokens=*/100);
  StrictMock<MockFunction<void(absl::Status)>> on_done;
  EXPECT_CALL(on_done, Call(absl::OkStatus()));

  GetParty()->Spawn("EnqueueTest",
                    EnqueueAndCheckSuccess(queue, /*data=*/1, /*tokens=*/10),
                    [&on_done](auto) {
                      LOG(INFO) << "Reached end of EnqueueTest";
                      on_done.Call(absl::OkStatus());
                    });

  event_engine()->TickUntilIdle();
  event_engine()->UnsetGlobalHooks();
}

TEST_F(SimpleQueueTest, EnqueueZeroTokensTest) {
  // Simple test that does a single enqueue with zero tokens.
  http2::SimpleQueue<int> queue(/*max_tokens=*/100);
  StrictMock<MockFunction<void(absl::Status)>> on_done;
  EXPECT_CALL(on_done, Call(absl::OkStatus()));

  GetParty()->Spawn("EnqueueTest",
                    EnqueueAndCheckSuccess(queue, /*data=*/1, /*tokens=*/0),
                    [&on_done](auto) {
                      LOG(INFO) << "Reached end of EnqueueTest";
                      on_done.Call(absl::OkStatus());
                    });

  event_engine()->TickUntilIdle();
  event_engine()->UnsetGlobalHooks();
}

TEST_F(SimpleQueueTest, MultipleEnqueueTest) {
  // Test multiple enqueues. All the enqueues for this test are immediate.
  http2::SimpleQueue<int> queue(/*max_tokens=*/100);
  StrictMock<MockFunction<void(absl::Status)>> on_done;
  EXPECT_CALL(on_done, Call(absl::OkStatus()));
  int count = 10;

  GetParty()->Spawn("EnqueueTest", Loop([&count, &queue, &on_done]() {
                      return If(
                          count > 0,
                          [&queue, &count] {
                            return Map(EnqueueAndCheckSuccess(queue, /*data=*/1,
                                                              /*tokens=*/10),
                                       [&count](auto) -> LoopCtl<StatusFlag> {
                                         count--;
                                         return Continue();
                                       });
                          },
                          [&on_done]() -> LoopCtl<StatusFlag> {
                            on_done.Call(absl::OkStatus());
                            return Success{};
                          });
                    }),
                    [](auto) { LOG(INFO) << "Reached end of EnqueueTest"; });

  event_engine()->TickUntilIdle();
  event_engine()->UnsetGlobalHooks();
}

////////////////////////////////////////////////////////////////////////////////
// Dequeue tests
TEST_F(SimpleQueueTest, DequeueEmptyQueueTest) {
  // Test to dequeue from an empty queue.
  http2::SimpleQueue<int> queue(/*max_tokens=*/100);

  std::optional<int> result = queue.Dequeue(/*allowed_dequeue_tokens=*/10,
                                            /*allow_oversized_dequeue=*/false);
  EXPECT_FALSE(result.has_value());
}

TEST_F(SimpleQueueTest, DequeueTest) {
  // Simple test to dequeue a single entry. This test waits for the enqueue to
  // complete before dequeuing. This test asserts the following:
  // 1. Both enqueue and dequeue are successful.
  // 2. The dequeue data is the same as the enqueue data.
  http2::SimpleQueue<int> queue(/*max_tokens=*/100);
  Latch<void> enqueue_done;
  StrictMock<MockFunction<void(absl::Status)>> on_enqueue_done;
  StrictMock<MockFunction<void(absl::Status)>> on_dequeue_done;
  EXPECT_CALL(on_enqueue_done, Call(absl::OkStatus()));
  EXPECT_CALL(on_dequeue_done, Call(absl::OkStatus()));

  GetParty()->Spawn("EnqueueTest",
                    EnqueueAndCheckSuccess(queue, /*data=*/1, /*tokens=*/10),
                    [&on_enqueue_done, &enqueue_done](auto) {
                      LOG(INFO) << "Reached end of EnqueueTest";
                      on_enqueue_done.Call(absl::OkStatus());
                      enqueue_done.Set();
                    });

  GetParty()->Spawn("DequeueTest",
                    Map(enqueue_done.Wait(),
                        [&queue, &on_dequeue_done](auto) {
                          DequeueAndCheckSuccess(
                              queue, /*data=*/1,
                              /*allow_oversized_dequeue=*/false,
                              /*allowed_dequeue_tokens=*/10);
                          on_dequeue_done.Call(absl::OkStatus());
                          EXPECT_TRUE(queue.IsEmpty());
                          return absl::OkStatus();
                        }),
                    [](auto) { LOG(INFO) << "Reached end of DequeueTest"; });

  event_engine()->TickUntilIdle();
  event_engine()->UnsetGlobalHooks();
}

TEST_F(SimpleQueueTest, DequeuePartialDequeueTest) {
  // Test to assert on different combinations of allow_oversized_dequeue.
  http2::SimpleQueue<int> queue(/*max_tokens=*/200);
  Latch<void> enqueue_done;
  StrictMock<MockFunction<void(absl::Status)>> on_enqueue_done;
  StrictMock<MockFunction<void(absl::Status)>> on_dequeue_done;
  EXPECT_CALL(on_enqueue_done, Call(absl::OkStatus()));
  EXPECT_CALL(on_dequeue_done, Call(absl::OkStatus()));

  GetParty()->Spawn(
      "EnqueueTest",
      TrySeq(EnqueueAndCheckSuccess(queue, /*data=*/1, /*tokens=*/99),
             EnqueueAndCheckSuccess(queue, /*data=*/2, /*tokens=*/100)),
      [&on_enqueue_done, &enqueue_done](auto) {
        LOG(INFO) << "Reached end of EnqueueTest";
        on_enqueue_done.Call(absl::OkStatus());
        enqueue_done.Set();
      });

  GetParty()->Spawn(
      "DequeueTest",
      TrySeq(enqueue_done.Wait(),
             [&queue] {
               DequeueAndCheckPending(queue,
                                      /*allow_oversized_dequeue=*/false,
                                      /*allowed_dequeue_tokens=*/10);
               DequeueAndCheckSuccess(queue, /*data=*/1,
                                      /*allow_oversized_dequeue=*/true,
                                      /*allowed_dequeue_tokens=*/10);
               DequeueAndCheckSuccess(queue, /*data=*/2,
                                      /*allow_oversized_dequeue=*/false,
                                      /*allowed_dequeue_tokens=*/100);
               // Empty Queue
               DequeueAndCheckPending(queue,
                                      /*allow_oversized_dequeue=*/false,
                                      /*allowed_dequeue_tokens=*/10);
               DequeueAndCheckPending(queue,
                                      /*allow_oversized_dequeue=*/false,
                                      /*allowed_dequeue_tokens=*/100);
               DequeueAndCheckPending(queue,
                                      /*allow_oversized_dequeue=*/true,
                                      /*allowed_dequeue_tokens=*/10);
               return absl::OkStatus();
             }),
      [&on_dequeue_done, &queue](auto) {
        LOG(INFO) << "Reached end of DequeueTest";
        on_dequeue_done.Call(absl::OkStatus());
        EXPECT_TRUE(queue.IsEmpty());
      });

  event_engine()->TickUntilIdle();
  event_engine()->UnsetGlobalHooks();
}

TEST_F(SimpleQueueTest, DequeueTokensTest) {
  // Test to assert different combinations of allowed_dequeue_tokens.
  http2::SimpleQueue<int> queue(/*max_tokens=*/200);
  Latch<void> enqueue_done;
  StrictMock<MockFunction<void(absl::Status)>> on_enqueue_done;
  StrictMock<MockFunction<void(absl::Status)>> on_dequeue_done;
  EXPECT_CALL(on_enqueue_done, Call(absl::OkStatus()));
  EXPECT_CALL(on_dequeue_done, Call(absl::OkStatus()));

  GetParty()->Spawn("EnqueueTest",
                    TrySeq(EnqueueAndCheckSuccess(queue, /*data=*/1,
                                                  /*tokens=*/100),
                           EnqueueAndCheckSuccess(queue, /*data=*/2,
                                                  /*tokens=*/99)),
                    [&on_enqueue_done, &enqueue_done](auto) {
                      LOG(INFO) << "Reached end of EnqueueTest";
                      on_enqueue_done.Call(absl::OkStatus());
                      enqueue_done.Set();
                    });

  GetParty()->Spawn(
      "DequeueTest",
      TrySeq(enqueue_done.Wait(),
             [&queue] {
               // 2 entries
               DequeueAndCheckPending(queue,
                                      /*allow_oversized_dequeue=*/false,
                                      /*allowed_dequeue_tokens=*/10);
               DequeueAndCheckPending(queue,
                                      /*allow_oversized_dequeue=*/false,
                                      /*allowed_dequeue_tokens=*/99);
               DequeueAndCheckSuccess(queue, /*data=*/1,
                                      /*allow_oversized_dequeue=*/false,
                                      /*allowed_dequeue_tokens=*/100);

               // 1 entry
               DequeueAndCheckPending(queue,
                                      /*allow_oversized_dequeue=*/false,
                                      /*allowed_dequeue_tokens=*/5);
               DequeueAndCheckSuccess(queue, /*data=*/2,
                                      /*allow_oversized_dequeue=*/false,
                                      /*allowed_dequeue_tokens=*/500);
               return absl::OkStatus();
             }),
      [&on_dequeue_done, &queue](auto) {
        LOG(INFO) << "Reached end of DequeueTest";
        on_dequeue_done.Call(absl::OkStatus());
        EXPECT_TRUE(queue.IsEmpty());
      });

  event_engine()->TickUntilIdle();
  event_engine()->UnsetGlobalHooks();
}

////////////////////////////////////////////////////////////////////////////////
// Enqueue and dequeue tests
TEST_F(SimpleQueueTest, BigMessageEnqueueDequeueTest) {
  // Tests that for a queue with current tokens consumed equal to 0, allows a
  // message to be enqueued even if the tokens are more than the max tokens.
  SimpleQueue<int> queue(/*max_tokens=*/100);
  StrictMock<MockFunction<void(absl::Status)>> on_done;
  StrictMock<MockFunction<void(absl::Status)>> on_dequeue_done;
  EXPECT_CALL(on_done, Call(absl::OkStatus()));
  EXPECT_CALL(on_dequeue_done, Call(absl::OkStatus()));
  int dequeue_count = 2;
  std::string execution_order;
  std::vector<int> expected_data = {1, 2};
  int expected_data_index = 0;

  GetParty()->Spawn("EnqueueTest",
                    TrySeq(
                        EnqueueAndCheckSuccess(queue, /*data=*/1, /*tokens=*/0),
                        [&queue, &execution_order] {
                          execution_order.push_back('1');
                          return EnqueueAndCheckSuccess(queue, /*data=*/2,
                                                        /*tokens=*/1000);
                        },
                        [&queue, &execution_order] {
                          execution_order.push_back('2');
                          return EnqueueAndCheckSuccess(queue, /*data=*/3,
                                                        /*tokens=*/10);
                        }),
                    [&on_done, &execution_order](auto) {
                      LOG(INFO) << "Reached end of EnqueueTest";
                      on_done.Call(absl::OkStatus());
                      execution_order.push_back('4');
                    });

  GetParty()->Spawn(
      "DequeueTest",
      Loop([&dequeue_count, &on_dequeue_done, &queue, &execution_order,
            &expected_data, &expected_data_index] {
        return If(
            DequeueAndCheck(queue, expected_data[expected_data_index++],
                            /*allow_oversized_dequeue=*/true,
                            /*allowed_dequeue_tokens=*/10),
            [&dequeue_count, &on_dequeue_done, &execution_order,
             &queue]() -> LoopCtl<absl::Status> {
              if (--dequeue_count == 0) {
                execution_order.push_back('3');
                on_dequeue_done.Call(absl::OkStatus());
                EXPECT_TRUE(queue.IsEmpty());
                return absl::OkStatus();
              } else {
                return Continue();
              }
            },
            [] {
              return Map(
                  Sleep(Duration::Seconds(1)),
                  [](auto) -> LoopCtl<absl::Status> { return Continue(); });
            });
      }),
      [](auto) { LOG(INFO) << "Reached end of DequeueTest"; });

  event_engine()->TickUntilIdle();
  event_engine()->UnsetGlobalHooks();
  EXPECT_STREQ(execution_order.c_str(), "1234");
}

////////////////////////////////////////////////////////////////////////////////
// Stream Data Queue Tests

namespace {
// Helper functions to create test data.
ClientMetadataHandle TestClientInitialMetadata() {
  ClientMetadataHandle md = Arena::MakePooledForOverwrite<ClientMetadata>();
  md->Set(HttpPathMetadata(), Slice::FromStaticString("/demo.Service/Step"));
  return md;
}

ServerMetadataHandle TestServerInitialMetadata() {
  ServerMetadataHandle md = Arena::MakePooledForOverwrite<ServerMetadata>();
  md->Set(HttpPathMetadata(), Slice::FromStaticString("/demo.Service/Step2"));
  return md;
}

ServerMetadataHandle TestServerTrailingMetadata() {
  ServerMetadataHandle md = Arena::MakePooledForOverwrite<ServerMetadata>();
  md->Set(HttpPathMetadata(), Slice::FromStaticString("/demo.Service/Step3"));
  return md;
}

MessageHandle TestMessage(SliceBuffer payload, const uint32_t flags) {
  return Arena::MakePooled<Message>(std::move(payload), flags);
}

template <typename MetadataHandle>
void EnqueueInitialMetadataAndCheckSuccess(
    RefCountedPtr<StreamDataQueue<MetadataHandle>> queue,
    MetadataHandle&& metadata, const bool expected_writeable_state,
    const WritableStreamPriority expected_priority) {
  LOG(INFO) << "Enqueueing initial metadata";
  auto result =
      queue->EnqueueInitialMetadata(std::forward<MetadataHandle>(metadata));

  EXPECT_TRUE(result.ok());
  EXPECT_EQ(result.value().became_writable, expected_writeable_state);
  EXPECT_EQ(result.value().priority, expected_priority);
  LOG(INFO) << "Enqueueing initial metadata success";
}

template <typename MetadataHandle>
void EnqueueTrailingMetadataAndCheckSuccess(
    RefCountedPtr<StreamDataQueue<MetadataHandle>> queue,
    MetadataHandle&& metadata, const bool expected_writeable_state,
    const WritableStreamPriority expected_priority) {
  LOG(INFO) << "Enqueueing trailing metadata";
  auto result =
      queue->EnqueueTrailingMetadata(std::forward<MetadataHandle>(metadata));

  EXPECT_TRUE(result.ok());
  EXPECT_EQ(result.value().became_writable, expected_writeable_state);
  EXPECT_EQ(result.value().priority, expected_priority);
  LOG(INFO) << "Enqueueing trailing metadata success";
}

template <typename MetadataHandle>
void EnqueueMessageAndCheckSuccess(
    RefCountedPtr<StreamDataQueue<MetadataHandle>> queue,
    MessageHandle&& message, const bool expected_writeable_state,
    const WritableStreamPriority expected_priority) {
  LOG(INFO) << "Enqueueing message with tokens: "
            << message->payload()->Length()
            << " and flags: " << message->flags();
  auto promise = queue->EnqueueMessage(std::forward<MessageHandle>(message));
  auto result = promise();
  EXPECT_TRUE(result.ready());
  EXPECT_TRUE(result.value().ok());
  EXPECT_EQ(result.value().value().became_writable, expected_writeable_state);
  EXPECT_EQ(result.value().value().priority, expected_priority);
  LOG(INFO) << "Enqueueing message success";
}

template <typename MetadataHandle>
void EnqueueResetStreamAndCheckSuccess(
    RefCountedPtr<StreamDataQueue<MetadataHandle>> queue,
    const bool expected_writeable_state,
    const WritableStreamPriority expected_priority) {
  LOG(INFO) << "Enqueueing reset stream";
  auto result = queue->EnqueueResetStream(/*error_code=*/0);
  EXPECT_TRUE(result.ok());
  EXPECT_EQ(result.value().became_writable, expected_writeable_state);
  EXPECT_EQ(result.value().priority, expected_priority);
  LOG(INFO) << "Enqueueing reset stream success";
}

void EnqueueHalfClosedAndCheckSuccess(
    RefCountedPtr<StreamDataQueue<ClientMetadataHandle>> queue,
    const bool expected_writeable_state,
    const WritableStreamPriority expected_priority) {
  LOG(INFO) << "Enqueueing half closed";
  auto result = queue->EnqueueHalfClosed();

  EXPECT_TRUE(result.ok());
  EXPECT_EQ(result.value().became_writable, expected_writeable_state);
  EXPECT_EQ(result.value().priority, expected_priority);
  LOG(INFO) << "Enqueueing half closed success";
}

template <typename MetadataHandle>
void DequeueAndCheckSuccess(
    RefCountedPtr<StreamDataQueue<MetadataHandle>> queue,
    std::vector<Http2Frame> expected_frames, HPackCompressor& encoder,
    const bool can_send_reset_stream, const uint8_t expected_flags,
<<<<<<< HEAD
    const uint32_t max_tokens = 10,

    const uint32_t max_frame_length = 10) {
=======
    const uint32_t max_tokens, const uint32_t max_frame_length,
    const uint32_t flow_control_tokens_consumed) {
>>>>>>> 6f0ad5e6
  typename StreamDataQueue<MetadataHandle>::DequeueResult frames =
      queue->DequeueFrames(max_tokens, max_frame_length, encoder,
                           can_send_reset_stream);

  EXPECT_EQ(frames.flags, expected_flags);
  EXPECT_EQ(frames.frames.size(), expected_frames.size());
  EXPECT_EQ(frames.flow_control_tokens_consumed, flow_control_tokens_consumed);

  std::vector<Http2Frame>& frames_vector = frames.frames;
  for (int count = 0; count < frames_vector.size(); ++count) {
    EXPECT_EQ((frames_vector[count]), (expected_frames[count]));
  }
}

template <typename MetadataHandle>
void DequeueMessageAndCheckSuccess(
    RefCountedPtr<StreamDataQueue<MetadataHandle>> queue,
    std::vector<int> expected_frames_length, HPackCompressor& encoder,
<<<<<<< HEAD
    const uint8_t expected_flags, const uint32_t max_tokens = 10,
    const uint32_t max_frame_length = 10,
    const bool can_send_reset_stream = true) {
=======
    const uint8_t expected_flags, const uint32_t max_tokens = 10u,
    const uint32_t max_frame_length = 10u,
    const bool can_send_reset_stream = true,
    const uint32_t flow_control_tokens_consumed = 0u) {
>>>>>>> 6f0ad5e6
  typename StreamDataQueue<MetadataHandle>::DequeueResult frames =
      queue->DequeueFrames(max_tokens, max_frame_length, encoder,
                           can_send_reset_stream);

  EXPECT_EQ(frames.flags, expected_flags);
  EXPECT_EQ(frames.frames.size(), expected_frames_length.size());
  EXPECT_EQ(frames.flow_control_tokens_consumed, flow_control_tokens_consumed);
  std::vector<Http2Frame>& frames_vector = frames.frames;
  for (int count = 0; count < frames.frames.size(); ++count) {
    EXPECT_EQ(std::get<Http2DataFrame>(frames_vector[count]).payload.Length(),
              expected_frames_length[count]);
  }
}
}  // namespace

constexpr bool kAllowTrueBinaryMetadataSetting = true;

////////////////////////////////////////////////////////////////////////////////
// Client Tests
TEST(StreamDataQueueTest, ClientEnqueueInitialMetadataTest) {
  // Simple test to enqueue initial metadata.
  HPackCompressor encoder;
  RefCountedPtr<StreamDataQueue<ClientMetadataHandle>> stream_data_queue =
      MakeRefCounted<StreamDataQueue<ClientMetadataHandle>>(
          /*is_client=*/true, /*queue_size=*/10,
          kAllowTrueBinaryMetadataSetting);
  stream_data_queue->SetStreamId(/*stream_id=*/1);
  EnqueueInitialMetadataAndCheckSuccess(
      stream_data_queue, TestClientInitialMetadata(),
      /*expected_writeable_state=*/true,
      /*expected_priority=*/WritableStreamPriority::kDefault);
}

TEST(StreamDataQueueTest, ClientEnqueueMultipleMessagesTest) {
  // Test to enqueue multiple messages upto the queue size. This tests expects
  // that all the enqueue promises are resolved immediately.
  HPackCompressor encoder;
  constexpr int num_messages = 10;
  constexpr int message_size = 1;
  constexpr int queued_size =
      num_messages * (message_size + kGrpcHeaderSizeInBytes);
  RefCountedPtr<StreamDataQueue<ClientMetadataHandle>> stream_data_queue =
      MakeRefCounted<StreamDataQueue<ClientMetadataHandle>>(
          /*is_client=*/true, /*queue_size=*/queued_size,
          kAllowTrueBinaryMetadataSetting);
  stream_data_queue->SetStreamId(/*stream_id=*/1);
  EnqueueInitialMetadataAndCheckSuccess(
      stream_data_queue, TestClientInitialMetadata(),
      /*expected_writeable_state=*/true,
      /*expected_priority=*/WritableStreamPriority::kDefault);

  for (int count = 0; count < 10; ++count) {
    EnqueueMessageAndCheckSuccess(
        stream_data_queue,
        TestMessage(SliceBuffer(Slice::ZeroContentsWithLength(message_size)),
                    0),
        /*expected_writeable_state=*/false,
        /*expected_priority=*/WritableStreamPriority::kDefault);
  }
}

TEST(StreamDataQueueTest, ClientEnqueueEndStreamTest) {
  // Test to enqueue initial Metadata, Message and Half Close. This asserts the
  // order of enqueue operations (initial metadata -> message -> half close).
  HPackCompressor encoder;
  RefCountedPtr<StreamDataQueue<ClientMetadataHandle>> stream_data_queue =
      MakeRefCounted<StreamDataQueue<ClientMetadataHandle>>(
          /*is_client=*/true, /*queue_size=*/10,
          kAllowTrueBinaryMetadataSetting);
  stream_data_queue->SetStreamId(/*stream_id=*/1);
  EnqueueInitialMetadataAndCheckSuccess(
      stream_data_queue, TestClientInitialMetadata(),
      /*expected_writeable_state=*/true,
      /*expected_priority=*/WritableStreamPriority::kDefault);
  EnqueueMessageAndCheckSuccess(
      stream_data_queue,
      TestMessage(SliceBuffer(Slice::ZeroContentsWithLength(1)), 0),
      /*expected_writeable_state=*/false,
      /*expected_priority=*/WritableStreamPriority::kDefault);
  EnqueueHalfClosedAndCheckSuccess(
      stream_data_queue,
      /*expected_writeable_state=*/false,
      /*expected_priority=*/WritableStreamPriority::kStreamClosed);
}

TEST(StreamDataQueueTest, ClientEnqueueResetStreamTest) {
  // Test to assert that messages are optional and reset stream can be enqueued
  // after initial metadata.
  HPackCompressor encoder;
  RefCountedPtr<StreamDataQueue<ClientMetadataHandle>> stream_data_queue =
      MakeRefCounted<StreamDataQueue<ClientMetadataHandle>>(
          /*is_client=*/true, /*queue_size=*/10,
          kAllowTrueBinaryMetadataSetting);
  stream_data_queue->SetStreamId(/*stream_id=*/1);
  EnqueueInitialMetadataAndCheckSuccess(
      stream_data_queue, TestClientInitialMetadata(),
      /*expected_writeable_state=*/true,
      /*expected_priority=*/WritableStreamPriority::kDefault);
  EnqueueResetStreamAndCheckSuccess(
      stream_data_queue,
      /*expected_writeable_state=*/false,
      /*expected_priority=*/WritableStreamPriority::kStreamClosed);
}

TEST(StreamDataQueueTest, ClientEnqueueAfterResetStreamTest) {
  // Test to assert that no more data can be enqueued after a reset stream.
  HPackCompressor encoder;
  RefCountedPtr<StreamDataQueue<ClientMetadataHandle>> stream_data_queue =
      MakeRefCounted<StreamDataQueue<ClientMetadataHandle>>(
          /*is_client=*/true, /*queue_size=*/10,
          kAllowTrueBinaryMetadataSetting);
  stream_data_queue->SetStreamId(/*stream_id=*/1);
  EnqueueInitialMetadataAndCheckSuccess(
      stream_data_queue, TestClientInitialMetadata(),
      /*expected_writeable_state=*/true,
      /*expected_priority=*/WritableStreamPriority::kDefault);
  EnqueueResetStreamAndCheckSuccess(
      stream_data_queue,
      /*expected_writeable_state=*/false,
      /*expected_priority=*/WritableStreamPriority::kStreamClosed);

  // Enqueue message should fail.
  EnqueueMessageAndCheckSuccess(
      stream_data_queue,
      TestMessage(SliceBuffer(Slice::ZeroContentsWithLength(1)), 0),
      /*expected_writeable_state=*/false,
      /*expected_priority=*/WritableStreamPriority::kStreamClosed);

  // Enqueue half close should fail.
  EnqueueHalfClosedAndCheckSuccess(
      stream_data_queue, /*expected_writeable_state*/ false,
      /*expected_priority*/ WritableStreamPriority::kStreamClosed);

  // Enqueue reset stream should fail.
  EnqueueResetStreamAndCheckSuccess(
      stream_data_queue,
      /*expected_writeable_state=*/false,
      /*expected_priority=*/WritableStreamPriority::kStreamClosed);

  // Dequeue should return initial metadata and reset stream.
  const uint32_t max_frame_length = 50u;
  std::vector<Http2Frame> expected_frames;
  expected_frames.emplace_back(
      Http2RstStreamFrame{/*stream_id=*/1, /*error_code=*/0});
  DequeueAndCheckSuccess(
      stream_data_queue, std::move(expected_frames), encoder,
      /*can_send_reset_stream=*/true,
      /*expected_flags=*/
      StreamDataQueue<ClientMetadataHandle>::kResetStreamDequeued,
<<<<<<< HEAD
      /*max_tokens=*/0, max_frame_length);
=======
      /*max_tokens=*/0u, max_frame_length, /*flow_control_tokens_consumed=*/0u);
>>>>>>> 6f0ad5e6

  expected_frames.clear();
  DequeueAndCheckSuccess(stream_data_queue, std::move(expected_frames), encoder,
                         /*can_send_reset_stream=*/true,
                         /*expected_flags=*/0,
                         /*max_tokens=*/0u, max_frame_length,
                         /*flow_control_tokens_consumed=*/0u);
  EXPECT_TRUE(stream_data_queue->TestOnlyIsEmpty());
}

TEST(StreamDataQueueTest, ClientEmptyDequeueTest) {
  // Test to assert that dequeue returns empty frames when there is nothing to
  // dequeue.
  HPackCompressor encoder;
  RefCountedPtr<StreamDataQueue<ClientMetadataHandle>> stream_data_queue =
      MakeRefCounted<StreamDataQueue<ClientMetadataHandle>>(
          /*is_client=*/true, /*queue_size=*/10,
          kAllowTrueBinaryMetadataSetting);
  stream_data_queue->SetStreamId(/*stream_id=*/1);
  EXPECT_TRUE(stream_data_queue->TestOnlyIsEmpty());
<<<<<<< HEAD
  DequeueAndCheckSuccess(stream_data_queue, std::vector<Http2Frame>(), encoder,
                         /*can_send_reset_stream=*/false,
                         /*expected_flags=*/0);
=======
  DequeueAndCheckSuccess(stream_data_queue,
                         /*expected_frames=*/std::vector<Http2Frame>(), encoder,
                         /*can_send_reset_stream=*/false,
                         /*expected_flags=*/0, /*max_tokens=*/10u,
                         /*max_frame_length=*/10u,
                         /*flow_control_tokens_consumed=*/0u);
>>>>>>> 6f0ad5e6
  EXPECT_TRUE(stream_data_queue->TestOnlyIsEmpty());
}

TEST(StreamDataQueueTest, ClientDequeueMetadataSingleFrameTest) {
  // Test to enqueue and dequeue initial Metadata.
  HPackCompressor encoder;
  std::vector<Http2Frame> expected_frames;
  const uint32_t max_frame_length = kPathDemoServiceStep.size();
  RefCountedPtr<StreamDataQueue<ClientMetadataHandle>> stream_data_queue =
      MakeRefCounted<StreamDataQueue<ClientMetadataHandle>>(
          /*is_client=*/true, /*queue_size=*/10,
          kAllowTrueBinaryMetadataSetting);
  stream_data_queue->SetStreamId(/*stream_id=*/1);
  EnqueueInitialMetadataAndCheckSuccess(
      stream_data_queue, TestClientInitialMetadata(),
      /*expected_writeable_state=*/true,
      /*expected_priority=*/WritableStreamPriority::kDefault);
  GetExpectedHeaderAndContinuationFrames(max_frame_length, expected_frames,
                                         kPathDemoServiceStep,
                                         /*end_stream=*/false);
  DequeueAndCheckSuccess(
      stream_data_queue, std::move(expected_frames), encoder,
      /*can_send_reset_stream=*/false,
      /*expected_flags=*/
      StreamDataQueue<ClientMetadataHandle>::kInitialMetadataDequeued,
      /*max_tokens=*/10, max_frame_length, /*flow_control_tokens_consumed=*/0u);
  EXPECT_TRUE(stream_data_queue->TestOnlyIsEmpty());
}

TEST(StreamDataQueueTest, ClientDequeueFramesTest) {
  // Test to enqueue multiple messages and dequeue frames. This test also
  // asserts the following:
  // 1. Dequeue returns as much data as possible with max_tokens as the upper
  //    limit.
  // 2. max_frame_length is respected.
  HPackCompressor encoder;
  const uint32_t max_frame_length = 17u;
  std::vector<Http2Frame> expected_frames;
  RefCountedPtr<StreamDataQueue<ClientMetadataHandle>> stream_data_queue =
      MakeRefCounted<StreamDataQueue<ClientMetadataHandle>>(
          /*is_client=*/true, /*queue_size=*/10,
          kAllowTrueBinaryMetadataSetting);
  stream_data_queue->SetStreamId(/*stream_id=*/1);
  EnqueueInitialMetadataAndCheckSuccess(
      stream_data_queue, TestClientInitialMetadata(),
      /*expected_writeable_state=*/true,
      /*expected_priority=*/WritableStreamPriority::kDefault);

  GetExpectedHeaderAndContinuationFrames(max_frame_length, expected_frames,
                                         kPathDemoServiceStep,
                                         /*end_stream=*/false);
  DequeueAndCheckSuccess(
      stream_data_queue, std::move(expected_frames), encoder,
      /*can_send_reset_stream=*/false,
      /*expected_flags=*/
      StreamDataQueue<ClientMetadataHandle>::kInitialMetadataDequeued,
      /*max_tokens=*/10,
      /*max_frame_length=*/max_frame_length,
      /*flow_control_tokens_consumed=*/0u);

  EnqueueMessageAndCheckSuccess(
      stream_data_queue,
      TestMessage(SliceBuffer(Slice::ZeroContentsWithLength(50)), 0),
      /*expected_writeable_state=*/true,
      /*expected_priority=*/WritableStreamPriority::kDefault);
  DequeueMessageAndCheckSuccess(stream_data_queue,
                                /*expected_frames_length=*/{10, 10, 10, 10, 10},
                                encoder, /*expected_flags=*/0,
                                /*max_tokens=*/50,
                                /*max_frame_length=*/10,
                                /*can_send_reset_stream=*/true,
                                /*flow_control_tokens_consumed=*/50u);
  DequeueMessageAndCheckSuccess(stream_data_queue,
                                /*expected_frames_length=*/{5}, encoder,
                                /*expected_flags=*/0,
                                /*max_tokens=*/50,
                                /*max_frame_length=*/10,
                                /*can_send_reset_stream=*/true,
                                /*flow_control_tokens_consumed=*/5u);
  EXPECT_TRUE(stream_data_queue->TestOnlyIsEmpty());

  EnqueueMessageAndCheckSuccess(
      stream_data_queue,
      TestMessage(SliceBuffer(Slice::ZeroContentsWithLength(50)), 0),
      /*expected_writeable_state=*/true,
      /*expected_priority=*/WritableStreamPriority::kDefault);
  DequeueMessageAndCheckSuccess(stream_data_queue,
                                /*expected_frames_length=*/{15, 10}, encoder,
                                /*expected_flags=*/0,
                                /*max_tokens=*/25,
                                /*max_frame_length=*/15,
                                /*can_send_reset_stream=*/true,
                                /*flow_control_tokens_consumed=*/25u);
  DequeueMessageAndCheckSuccess(stream_data_queue,
                                /*expected_frames_length=*/{15, 10}, encoder,
                                /*expected_flags=*/0,
                                /*max_tokens=*/25,
                                /*max_frame_length=*/15,
                                /*can_send_reset_stream=*/true,
                                /*flow_control_tokens_consumed=*/25u);
  DequeueMessageAndCheckSuccess(stream_data_queue,
                                /*expected_frames_length=*/{5}, encoder,
                                /*expected_flags=*/0,
                                /*max_tokens=*/25,
                                /*max_frame_length=*/15,
                                /*can_send_reset_stream=*/true,
                                /*flow_control_tokens_consumed=*/5u);
  EXPECT_TRUE(stream_data_queue->TestOnlyIsEmpty());
}

TEST(StreamDataQueueTest, ClientEnqueueDequeueFlowTest) {
  // Test to enqueue and dequeue all the valid frames for a client.
  HPackCompressor encoder;
  const uint32_t max_frame_length = 8u;
  std::vector<Http2Frame> expected_initial_metadata_frames;
  std::vector<int> expected_frames_length = {6};
  std::vector<Http2Frame> expected_close_frames;
  SliceBuffer expected_payload;
  AppendGrpcHeaderToSliceBuffer(expected_payload, /*flags=*/0, /*length=*/1);
  expected_payload.Append(Slice::ZeroContentsWithLength(1));
  expected_close_frames.emplace_back(
      Http2DataFrame{/*stream_id=*/1,
                     /*end_stream=*/false,
                     /*payload=*/std::move(expected_payload)});
  expected_close_frames.emplace_back(Http2DataFrame{/*stream_id=*/1,
                                                    /*end_stream=*/true,
                                                    /*payload=*/SliceBuffer()});

  RefCountedPtr<StreamDataQueue<ClientMetadataHandle>> stream_data_queue =
      MakeRefCounted<StreamDataQueue<ClientMetadataHandle>>(
          /*is_client=*/true, /*queue_size=*/10,
          kAllowTrueBinaryMetadataSetting);
  stream_data_queue->SetStreamId(/*stream_id=*/1);
  EnqueueInitialMetadataAndCheckSuccess(
      stream_data_queue, TestClientInitialMetadata(),
      /*expected_writeable_state=*/true,
      /*expected_priority=*/WritableStreamPriority::kDefault);
  EnqueueMessageAndCheckSuccess(
      stream_data_queue,
      TestMessage(SliceBuffer(Slice::ZeroContentsWithLength(1)), 0),
      /*expected_writeable_state=*/false,
      /*expected_priority=*/WritableStreamPriority::kDefault);
  EnqueueHalfClosedAndCheckSuccess(
      stream_data_queue,
      /*expected_writeable_state=*/false,
      /*expected_priority=*/WritableStreamPriority::kStreamClosed);

  // Dequeue Initial Metadata
  GetExpectedHeaderAndContinuationFrames(
      max_frame_length, expected_initial_metadata_frames, kPathDemoServiceStep,
      /*end_stream=*/false);
  DequeueAndCheckSuccess(
      stream_data_queue, std::move(expected_initial_metadata_frames), encoder,
      /*can_send_reset_stream=*/false,
      /*expected_flags=*/
      StreamDataQueue<ClientMetadataHandle>::kInitialMetadataDequeued,
<<<<<<< HEAD
      /*max_tokens=*/0, max_frame_length);
=======
      /*max_tokens=*/0u, max_frame_length,
      /*flow_control_tokens_consumed=*/0u);
>>>>>>> 6f0ad5e6

  // Dequeue Message and Half Close
  DequeueAndCheckSuccess(
      stream_data_queue, std::move(expected_close_frames), encoder,
      /*can_send_reset_stream=*/true, /*expected_flags=*/
      (StreamDataQueue<ClientMetadataHandle>::kHalfCloseDequeued),
<<<<<<< HEAD
      /*max_tokens=*/6, max_frame_length);
=======
      /*max_tokens=*/6u, max_frame_length, /*flow_control_tokens_consumed=*/6u);
>>>>>>> 6f0ad5e6

  EnqueueResetStreamAndCheckSuccess(
      stream_data_queue,
      /*expected_writeable_state=*/true,
      /*expected_priority=*/WritableStreamPriority::kStreamClosed);
  expected_close_frames.clear();
  expected_close_frames.emplace_back(
      Http2RstStreamFrame{/*stream_id=*/1, /*error_code=*/0});
  DequeueAndCheckSuccess(
      stream_data_queue, std::move(expected_close_frames), encoder,
      /*can_send_reset_stream=*/true, /*expected_flags=*/
      StreamDataQueue<ClientMetadataHandle>::kResetStreamDequeued,
<<<<<<< HEAD
      /*max_tokens=*/6, max_frame_length);
=======
      /*max_tokens=*/6, max_frame_length, /*flow_control_tokens_consumed=*/0u);
>>>>>>> 6f0ad5e6
  EXPECT_TRUE(stream_data_queue->TestOnlyIsEmpty());
}

TEST(StreamDataQueueTest, ClientDequeueResetStreamTest) {
  // Test to enqueue and dequeue all the valid frames for a client.
  HPackCompressor encoder;
<<<<<<< HEAD
  const uint32_t max_frame_length = 8;
=======
  const uint32_t max_frame_length = 8u;
>>>>>>> 6f0ad5e6
  std::vector<Http2Frame> empty_frames;

  RefCountedPtr<StreamDataQueue<ClientMetadataHandle>> stream_data_queue =
      MakeRefCounted<StreamDataQueue<ClientMetadataHandle>>(
          /*is_client=*/true, /*queue_size=*/10,
          kAllowTrueBinaryMetadataSetting);
  stream_data_queue->SetStreamId(/*stream_id=*/1);
  EnqueueInitialMetadataAndCheckSuccess(
      stream_data_queue, TestClientInitialMetadata(),
      /*expected_writeable_state=*/true,
      /*expected_priority=*/WritableStreamPriority::kDefault);
  EnqueueMessageAndCheckSuccess(
      stream_data_queue,
      TestMessage(SliceBuffer(Slice::ZeroContentsWithLength(1)), 0),
      /*expected_writeable_state=*/false,
      /*expected_priority=*/WritableStreamPriority::kDefault);
  EnqueueHalfClosedAndCheckSuccess(
      stream_data_queue,
      /*expected_writeable_state=*/false,
      /*expected_priority=*/WritableStreamPriority::kStreamClosed);
  EnqueueResetStreamAndCheckSuccess(
      stream_data_queue,
      /*expected_writeable_state=*/false,
      /*expected_priority=*/WritableStreamPriority::kStreamClosed);

  // Empty dequeue call
  DequeueAndCheckSuccess(stream_data_queue, std::move(empty_frames), encoder,
                         /*can_send_reset_stream=*/false, /*expected_flags=*/0,
<<<<<<< HEAD
                         /*max_tokens=*/6, max_frame_length);
=======
                         /*max_tokens=*/6, max_frame_length,
                         /*flow_control_tokens_consumed=*/0u);
>>>>>>> 6f0ad5e6
  EXPECT_TRUE(stream_data_queue->TestOnlyIsEmpty());
}

TEST(StreamDataQueueTest, ClientEnqueueBigMessageResetStreamTest) {
  HPackCompressor encoder;
  constexpr uint32_t max_frame_length = std::numeric_limits<uint32_t>::max();
  std::vector<Http2Frame> expected_initial_metadata_frames;
  std::vector<Http2Frame> expected_frames;
  RefCountedPtr<StreamDataQueue<ClientMetadataHandle>> stream_data_queue =
      MakeRefCounted<StreamDataQueue<ClientMetadataHandle>>(
          /*is_client=*/true, /*queue_size=*/10,
          kAllowTrueBinaryMetadataSetting);
  stream_data_queue->SetStreamId(/*stream_id=*/1);

  EnqueueInitialMetadataAndCheckSuccess(
      stream_data_queue, TestClientInitialMetadata(),
      /*expected_writeable_state=*/true,
      /*expected_priority=*/WritableStreamPriority::kDefault);

  // Dequeue Initial Metadata
  GetExpectedHeaderAndContinuationFrames(
      max_frame_length, expected_initial_metadata_frames, kPathDemoServiceStep,
      /*end_stream=*/false);
  DequeueAndCheckSuccess(
      stream_data_queue, std::move(expected_initial_metadata_frames), encoder,
      /*can_send_reset_stream=*/false,
      /*expected_flags=*/
      StreamDataQueue<ClientMetadataHandle>::kInitialMetadataDequeued,
      /*max_tokens=*/0u, max_frame_length, /*flow_control_tokens_consumed=*/0u);

  EnqueueMessageAndCheckSuccess(
      stream_data_queue,
      TestMessage(SliceBuffer(Slice::ZeroContentsWithLength(10)), 0),
      /*expected_writeable_state=*/true,
      /*expected_priority=*/WritableStreamPriority::kDefault);
  DequeueMessageAndCheckSuccess(stream_data_queue,
                                /*expected_frames_length=*/{6}, encoder,
                                /*expected_flags=*/0,
                                /*max_tokens=*/6, max_frame_length,
                                /*can_send_reset_stream=*/true,
                                /*flow_control_tokens_consumed=*/6u);
  EnqueueResetStreamAndCheckSuccess(
      stream_data_queue,
      /*expected_writeable_state=*/true,
      /*expected_priority=*/WritableStreamPriority::kStreamClosed);

<<<<<<< HEAD
  EnqueueMessageAndCheckSuccess(
      stream_data_queue,
      TestMessage(SliceBuffer(Slice::ZeroContentsWithLength(10)), 0),
      /*expected_writeable_state=*/true,
      /*expected_priority=*/WritableStreamPriority::kDefault);
  DequeueMessageAndCheckSuccess(stream_data_queue,
                                /*expected_frames_length=*/{6}, encoder,
                                /*expected_flags=*/0,
                                /*max_tokens=*/6, max_frame_length);
  EnqueueResetStreamAndCheckSuccess(
      stream_data_queue,
      /*expected_writeable_state=*/true,
      /*expected_priority=*/WritableStreamPriority::kStreamClosed);

=======
>>>>>>> 6f0ad5e6
  expected_frames.emplace_back(
      Http2RstStreamFrame{/*stream_id=*/1, /*error_code=*/0});
  DequeueAndCheckSuccess(
      stream_data_queue, std::move(expected_frames), encoder,
      /*can_send_reset_stream=*/true, /*expected_flags=*/
      StreamDataQueue<ClientMetadataHandle>::kResetStreamDequeued,
<<<<<<< HEAD
      /*max_tokens=*/6, max_frame_length);
=======
      /*max_tokens=*/6, max_frame_length, /*flow_control_tokens_consumed=*/0u);
>>>>>>> 6f0ad5e6
  EXPECT_TRUE(stream_data_queue->TestOnlyIsEmpty());
}

////////////////////////////////////////////////////////////////////////////////
// Server Tests
TEST(StreamDataQueueTest, ServerEnqueueInitialMetadataTest) {
  // Simple test to enqueue initial metadata.
  HPackCompressor encoder;
  RefCountedPtr<StreamDataQueue<ServerMetadataHandle>> stream_data_queue =
      MakeRefCounted<StreamDataQueue<ServerMetadataHandle>>(
          /*is_client=*/false, /*queue_size=*/10,
          kAllowTrueBinaryMetadataSetting);
  stream_data_queue->SetStreamId(/*stream_id=*/1);
  EnqueueInitialMetadataAndCheckSuccess(
      stream_data_queue, TestServerInitialMetadata(),
      /*expected_writeable_state=*/true,
      /*expected_priority=*/WritableStreamPriority::kDefault);
}

TEST(StreamDataQueueTest, ServerEnqueueMultipleMessagesTest) {
  // Test to enqueue multiple messages upto the queue size. This tests expects
  // that all the enqueue promises are resolved immediately.
  HPackCompressor encoder;
  constexpr int num_messages = 10;
  constexpr int message_size = 1;
  constexpr int queued_size =
      num_messages * (message_size + kGrpcHeaderSizeInBytes);
  RefCountedPtr<StreamDataQueue<ServerMetadataHandle>> stream_data_queue =
      MakeRefCounted<StreamDataQueue<ServerMetadataHandle>>(
          /*is_client=*/false, /*queue_size=*/queued_size,
          kAllowTrueBinaryMetadataSetting);
  stream_data_queue->SetStreamId(/*stream_id=*/1);
  EnqueueInitialMetadataAndCheckSuccess(
      stream_data_queue, TestServerInitialMetadata(),
      /*expected_writeable_state=*/true,
      /*expected_priority=*/WritableStreamPriority::kDefault);

  for (int count = 0; count < 10; ++count) {
    EnqueueMessageAndCheckSuccess(
        stream_data_queue,
        TestMessage(SliceBuffer(Slice::ZeroContentsWithLength(message_size)),
                    0),
        /*expected_writeable_state=*/false,
        /*expected_priority=*/WritableStreamPriority::kDefault);
  }
}

TEST(StreamDataQueueTest, ServerEnqueueTrailingMetadataTest) {
  // Test to enqueue initial Metadata, Message and Trailing Metadata. This
  // asserts the order of enqueue operations (initial metadata -> message ->
  // trailing metadata).
  HPackCompressor encoder;
  RefCountedPtr<StreamDataQueue<ServerMetadataHandle>> stream_data_queue =
      MakeRefCounted<StreamDataQueue<ServerMetadataHandle>>(
          /*is_client=*/false, /*queue_size=*/10,
          kAllowTrueBinaryMetadataSetting);
  stream_data_queue->SetStreamId(/*stream_id=*/1);
  EnqueueInitialMetadataAndCheckSuccess(
      stream_data_queue, TestServerInitialMetadata(),
      /*expected_writeable_state=*/true,
      /*expected_priority=*/WritableStreamPriority::kDefault);
  EnqueueMessageAndCheckSuccess(
      stream_data_queue,
      TestMessage(SliceBuffer(Slice::ZeroContentsWithLength(1)), 0),
      /*expected_writeable_state=*/false,
      /*expected_priority=*/WritableStreamPriority::kDefault);
  EnqueueTrailingMetadataAndCheckSuccess(
      stream_data_queue, TestServerTrailingMetadata(),
      /*expected_writeable_state=*/false,
      /*expected_priority=*/WritableStreamPriority::kStreamClosed);
}

TEST(StreamDataQueueTest, ServerResetStreamTest) {
  // Test to assert that messages are optional and reset stream can be enqueued
  // after initial metadata.
  HPackCompressor encoder;
  RefCountedPtr<StreamDataQueue<ServerMetadataHandle>> stream_data_queue =
      MakeRefCounted<StreamDataQueue<ServerMetadataHandle>>(
          /*is_client=*/false, /*queue_size=*/10,
          kAllowTrueBinaryMetadataSetting);
  stream_data_queue->SetStreamId(/*stream_id=*/1);
  EnqueueInitialMetadataAndCheckSuccess(
      stream_data_queue, TestServerInitialMetadata(),
      /*expected_writeable_state=*/true,
      /*expected_priority=*/WritableStreamPriority::kDefault);
  EnqueueResetStreamAndCheckSuccess(
      stream_data_queue,
      /*expected_writeable_state=*/false,
      /*expected_priority=*/WritableStreamPriority::kStreamClosed);
}

TEST(StreamDataQueueTest, ServerEnqueueAfterResetStreamTest) {
  // Test to assert that no more data can be enqueued after a reset stream.
  HPackCompressor encoder;
  RefCountedPtr<StreamDataQueue<ServerMetadataHandle>> stream_data_queue =
      MakeRefCounted<StreamDataQueue<ServerMetadataHandle>>(
          /*is_client=*/false, /*queue_size=*/10,
          kAllowTrueBinaryMetadataSetting);
  stream_data_queue->SetStreamId(/*stream_id=*/1);
  EnqueueInitialMetadataAndCheckSuccess(
      stream_data_queue, TestServerInitialMetadata(),
      /*expected_writeable_state=*/true,
      /*expected_priority=*/WritableStreamPriority::kDefault);
  EnqueueResetStreamAndCheckSuccess(
      stream_data_queue,
      /*expected_writeable_state=*/false,
      /*expected_priority=*/WritableStreamPriority::kStreamClosed);

  // Enqueue message should fail.
  EnqueueMessageAndCheckSuccess(
      stream_data_queue,
      TestMessage(SliceBuffer(Slice::ZeroContentsWithLength(1)), 0),
      /*expected_writeable_state=*/false,
      /*expected_priority=*/WritableStreamPriority::kStreamClosed);

  // Enqueue trailing metadata should fail.
  EnqueueTrailingMetadataAndCheckSuccess(
      stream_data_queue, TestServerTrailingMetadata(),
      /*expected_writeable_state=*/false,
      /*expected_priority=*/WritableStreamPriority::kStreamClosed);

  // Enqueue reset stream should fail.
  EnqueueResetStreamAndCheckSuccess(
      stream_data_queue,
      /*expected_writeable_state=*/false,
      /*expected_priority=*/WritableStreamPriority::kStreamClosed);

  // Dequeue should return initial metadata and reset stream.
  const uint32_t max_frame_length = 50u;
  std::vector<Http2Frame> expected_frames;
  expected_frames.emplace_back(
      Http2RstStreamFrame{/*stream_id=*/1, /*error_code=*/0});
  DequeueAndCheckSuccess(
      stream_data_queue, std::move(expected_frames), encoder,
      /*can_send_reset_stream=*/true,
      /*expected_flags=*/
      (StreamDataQueue<ServerMetadataHandle>::kResetStreamDequeued),
<<<<<<< HEAD
      /*max_tokens=*/0, max_frame_length);
=======
      /*max_tokens=*/0u, max_frame_length, /*flow_control_tokens_consumed=*/0u);
>>>>>>> 6f0ad5e6

  expected_frames.clear();
  DequeueAndCheckSuccess(stream_data_queue, std::move(expected_frames), encoder,
                         /*can_send_reset_stream=*/true, /*expected_flags=*/0,
<<<<<<< HEAD
                         /*max_tokens=*/100, max_frame_length);
=======
                         /*max_tokens=*/100, max_frame_length,
                         /*flow_control_tokens_consumed=*/0u);
>>>>>>> 6f0ad5e6
  EXPECT_TRUE(stream_data_queue->TestOnlyIsEmpty());
}

TEST(StreamDataQueueTest, ServerEnqueueDequeueFlowTest) {
  // Test to enqueue and dequeue all the valid frames for a server.
  HPackCompressor encoder;
  const uint32_t max_frame_length = 50u;
  std::vector<Http2Frame> expected_initial_metadata_frames;
  std::vector<int> expected_frames_length = {6};
  std::vector<Http2Frame> expected_close_frames;
  SliceBuffer expected_payload;
  AppendGrpcHeaderToSliceBuffer(expected_payload, /*flags=*/0, /*length=*/1);
  expected_payload.Append(Slice::ZeroContentsWithLength(1));
  expected_close_frames.emplace_back(
      Http2DataFrame{/*stream_id=*/1,
                     /*end_stream=*/false,
                     /*payload=*/std::move(expected_payload)});
  GetExpectedHeaderAndContinuationFrames(
      max_frame_length, expected_close_frames, kPathDemoServiceStep3,
      /*end_stream=*/true);

  RefCountedPtr<StreamDataQueue<ServerMetadataHandle>> stream_data_queue =
      MakeRefCounted<StreamDataQueue<ServerMetadataHandle>>(
          /*is_client=*/false, /*queue_size=*/10,
          kAllowTrueBinaryMetadataSetting);
  stream_data_queue->SetStreamId(/*stream_id=*/1);
  EnqueueInitialMetadataAndCheckSuccess(
      stream_data_queue, TestServerInitialMetadata(),
      /*expected_writeable_state=*/true,
      /*expected_priority=*/WritableStreamPriority::kDefault);
  EnqueueMessageAndCheckSuccess(
      stream_data_queue,
      TestMessage(SliceBuffer(Slice::ZeroContentsWithLength(1)), 0),
      /*expected_writeable_state=*/false,
      /*expected_priority=*/WritableStreamPriority::kDefault);
  EnqueueTrailingMetadataAndCheckSuccess(
      stream_data_queue, TestServerTrailingMetadata(),
      /*expected_writeable_state=*/false,
      /*expected_priority=*/WritableStreamPriority::kStreamClosed);

  // Dequeue Initial Metadata
  GetExpectedHeaderAndContinuationFrames(
      max_frame_length, expected_initial_metadata_frames, kPathDemoServiceStep2,
      /*end_stream=*/false);
  DequeueAndCheckSuccess(
      stream_data_queue, std::move(expected_initial_metadata_frames), encoder,
      /*can_send_reset_stream=*/false,
      /*expected_flags=*/
      StreamDataQueue<ServerMetadataHandle>::kInitialMetadataDequeued,
      /*max_tokens=*/0u, max_frame_length, /*flow_control_tokens_consumed=*/0u);

  // Dequeue Message and Trailing Metadata
<<<<<<< HEAD
  DequeueAndCheckSuccess(stream_data_queue, std::move(expected_close_frames),
                         encoder,
                         /*can_send_reset_stream=*/true, /*expected_flags=*/0,
                         /*max_tokens=*/6, max_frame_length);
=======
  DequeueAndCheckSuccess(
      stream_data_queue, std::move(expected_close_frames), encoder,
      /*can_send_reset_stream=*/true, /*expected_flags=*/0,
      /*max_tokens=*/6, max_frame_length, /*flow_control_tokens_consumed=*/6u);
>>>>>>> 6f0ad5e6

  EnqueueResetStreamAndCheckSuccess(
      stream_data_queue,
      /*expected_writeable_state=*/true,
      /*expected_priority=*/WritableStreamPriority::kStreamClosed);
  expected_close_frames.clear();
  expected_close_frames.emplace_back(
      Http2RstStreamFrame{/*stream_id=*/1, /*error_code=*/0});
  DequeueAndCheckSuccess(
      stream_data_queue, std::move(expected_close_frames), encoder,
      /*can_send_reset_stream=*/true,
      /*expected_flags=*/
      StreamDataQueue<ServerMetadataHandle>::kResetStreamDequeued,
      /*max_tokens=*/6, max_frame_length, /*flow_control_tokens_consumed=*/0u);
  EXPECT_TRUE(stream_data_queue->TestOnlyIsEmpty());
}

}  // namespace testing
}  // namespace http2

}  // namespace grpc_core

int main(int argc, char** argv) {
  ::testing::InitGoogleTest(&argc, argv);
  // Must call to create default EventEngine.
  grpc_init();
  int ret = RUN_ALL_TESTS();
  grpc_shutdown();
  return ret;
}<|MERGE_RESOLUTION|>--- conflicted
+++ resolved
@@ -502,14 +502,8 @@
     RefCountedPtr<StreamDataQueue<MetadataHandle>> queue,
     std::vector<Http2Frame> expected_frames, HPackCompressor& encoder,
     const bool can_send_reset_stream, const uint8_t expected_flags,
-<<<<<<< HEAD
-    const uint32_t max_tokens = 10,
-
-    const uint32_t max_frame_length = 10) {
-=======
     const uint32_t max_tokens, const uint32_t max_frame_length,
     const uint32_t flow_control_tokens_consumed) {
->>>>>>> 6f0ad5e6
   typename StreamDataQueue<MetadataHandle>::DequeueResult frames =
       queue->DequeueFrames(max_tokens, max_frame_length, encoder,
                            can_send_reset_stream);
@@ -528,16 +522,10 @@
 void DequeueMessageAndCheckSuccess(
     RefCountedPtr<StreamDataQueue<MetadataHandle>> queue,
     std::vector<int> expected_frames_length, HPackCompressor& encoder,
-<<<<<<< HEAD
-    const uint8_t expected_flags, const uint32_t max_tokens = 10,
-    const uint32_t max_frame_length = 10,
-    const bool can_send_reset_stream = true) {
-=======
     const uint8_t expected_flags, const uint32_t max_tokens = 10u,
     const uint32_t max_frame_length = 10u,
     const bool can_send_reset_stream = true,
     const uint32_t flow_control_tokens_consumed = 0u) {
->>>>>>> 6f0ad5e6
   typename StreamDataQueue<MetadataHandle>::DequeueResult frames =
       queue->DequeueFrames(max_tokens, max_frame_length, encoder,
                            can_send_reset_stream);
@@ -687,11 +675,7 @@
       /*can_send_reset_stream=*/true,
       /*expected_flags=*/
       StreamDataQueue<ClientMetadataHandle>::kResetStreamDequeued,
-<<<<<<< HEAD
-      /*max_tokens=*/0, max_frame_length);
-=======
       /*max_tokens=*/0u, max_frame_length, /*flow_control_tokens_consumed=*/0u);
->>>>>>> 6f0ad5e6
 
   expected_frames.clear();
   DequeueAndCheckSuccess(stream_data_queue, std::move(expected_frames), encoder,
@@ -712,18 +696,12 @@
           kAllowTrueBinaryMetadataSetting);
   stream_data_queue->SetStreamId(/*stream_id=*/1);
   EXPECT_TRUE(stream_data_queue->TestOnlyIsEmpty());
-<<<<<<< HEAD
-  DequeueAndCheckSuccess(stream_data_queue, std::vector<Http2Frame>(), encoder,
-                         /*can_send_reset_stream=*/false,
-                         /*expected_flags=*/0);
-=======
   DequeueAndCheckSuccess(stream_data_queue,
                          /*expected_frames=*/std::vector<Http2Frame>(), encoder,
                          /*can_send_reset_stream=*/false,
                          /*expected_flags=*/0, /*max_tokens=*/10u,
                          /*max_frame_length=*/10u,
                          /*flow_control_tokens_consumed=*/0u);
->>>>>>> 6f0ad5e6
   EXPECT_TRUE(stream_data_queue->TestOnlyIsEmpty());
 }
 
@@ -880,23 +858,15 @@
       /*can_send_reset_stream=*/false,
       /*expected_flags=*/
       StreamDataQueue<ClientMetadataHandle>::kInitialMetadataDequeued,
-<<<<<<< HEAD
-      /*max_tokens=*/0, max_frame_length);
-=======
       /*max_tokens=*/0u, max_frame_length,
       /*flow_control_tokens_consumed=*/0u);
->>>>>>> 6f0ad5e6
 
   // Dequeue Message and Half Close
   DequeueAndCheckSuccess(
       stream_data_queue, std::move(expected_close_frames), encoder,
       /*can_send_reset_stream=*/true, /*expected_flags=*/
       (StreamDataQueue<ClientMetadataHandle>::kHalfCloseDequeued),
-<<<<<<< HEAD
-      /*max_tokens=*/6, max_frame_length);
-=======
       /*max_tokens=*/6u, max_frame_length, /*flow_control_tokens_consumed=*/6u);
->>>>>>> 6f0ad5e6
 
   EnqueueResetStreamAndCheckSuccess(
       stream_data_queue,
@@ -909,22 +879,14 @@
       stream_data_queue, std::move(expected_close_frames), encoder,
       /*can_send_reset_stream=*/true, /*expected_flags=*/
       StreamDataQueue<ClientMetadataHandle>::kResetStreamDequeued,
-<<<<<<< HEAD
-      /*max_tokens=*/6, max_frame_length);
-=======
       /*max_tokens=*/6, max_frame_length, /*flow_control_tokens_consumed=*/0u);
->>>>>>> 6f0ad5e6
   EXPECT_TRUE(stream_data_queue->TestOnlyIsEmpty());
 }
 
 TEST(StreamDataQueueTest, ClientDequeueResetStreamTest) {
   // Test to enqueue and dequeue all the valid frames for a client.
   HPackCompressor encoder;
-<<<<<<< HEAD
-  const uint32_t max_frame_length = 8;
-=======
   const uint32_t max_frame_length = 8u;
->>>>>>> 6f0ad5e6
   std::vector<Http2Frame> empty_frames;
 
   RefCountedPtr<StreamDataQueue<ClientMetadataHandle>> stream_data_queue =
@@ -953,12 +915,8 @@
   // Empty dequeue call
   DequeueAndCheckSuccess(stream_data_queue, std::move(empty_frames), encoder,
                          /*can_send_reset_stream=*/false, /*expected_flags=*/0,
-<<<<<<< HEAD
-                         /*max_tokens=*/6, max_frame_length);
-=======
                          /*max_tokens=*/6, max_frame_length,
                          /*flow_control_tokens_consumed=*/0u);
->>>>>>> 6f0ad5e6
   EXPECT_TRUE(stream_data_queue->TestOnlyIsEmpty());
 }
 
@@ -1005,34 +963,13 @@
       /*expected_writeable_state=*/true,
       /*expected_priority=*/WritableStreamPriority::kStreamClosed);
 
-<<<<<<< HEAD
-  EnqueueMessageAndCheckSuccess(
-      stream_data_queue,
-      TestMessage(SliceBuffer(Slice::ZeroContentsWithLength(10)), 0),
-      /*expected_writeable_state=*/true,
-      /*expected_priority=*/WritableStreamPriority::kDefault);
-  DequeueMessageAndCheckSuccess(stream_data_queue,
-                                /*expected_frames_length=*/{6}, encoder,
-                                /*expected_flags=*/0,
-                                /*max_tokens=*/6, max_frame_length);
-  EnqueueResetStreamAndCheckSuccess(
-      stream_data_queue,
-      /*expected_writeable_state=*/true,
-      /*expected_priority=*/WritableStreamPriority::kStreamClosed);
-
-=======
->>>>>>> 6f0ad5e6
   expected_frames.emplace_back(
       Http2RstStreamFrame{/*stream_id=*/1, /*error_code=*/0});
   DequeueAndCheckSuccess(
       stream_data_queue, std::move(expected_frames), encoder,
       /*can_send_reset_stream=*/true, /*expected_flags=*/
       StreamDataQueue<ClientMetadataHandle>::kResetStreamDequeued,
-<<<<<<< HEAD
-      /*max_tokens=*/6, max_frame_length);
-=======
       /*max_tokens=*/6, max_frame_length, /*flow_control_tokens_consumed=*/0u);
->>>>>>> 6f0ad5e6
   EXPECT_TRUE(stream_data_queue->TestOnlyIsEmpty());
 }
 
@@ -1170,21 +1107,13 @@
       /*can_send_reset_stream=*/true,
       /*expected_flags=*/
       (StreamDataQueue<ServerMetadataHandle>::kResetStreamDequeued),
-<<<<<<< HEAD
-      /*max_tokens=*/0, max_frame_length);
-=======
       /*max_tokens=*/0u, max_frame_length, /*flow_control_tokens_consumed=*/0u);
->>>>>>> 6f0ad5e6
 
   expected_frames.clear();
   DequeueAndCheckSuccess(stream_data_queue, std::move(expected_frames), encoder,
                          /*can_send_reset_stream=*/true, /*expected_flags=*/0,
-<<<<<<< HEAD
-                         /*max_tokens=*/100, max_frame_length);
-=======
                          /*max_tokens=*/100, max_frame_length,
                          /*flow_control_tokens_consumed=*/0u);
->>>>>>> 6f0ad5e6
   EXPECT_TRUE(stream_data_queue->TestOnlyIsEmpty());
 }
 
@@ -1237,17 +1166,10 @@
       /*max_tokens=*/0u, max_frame_length, /*flow_control_tokens_consumed=*/0u);
 
   // Dequeue Message and Trailing Metadata
-<<<<<<< HEAD
-  DequeueAndCheckSuccess(stream_data_queue, std::move(expected_close_frames),
-                         encoder,
-                         /*can_send_reset_stream=*/true, /*expected_flags=*/0,
-                         /*max_tokens=*/6, max_frame_length);
-=======
   DequeueAndCheckSuccess(
       stream_data_queue, std::move(expected_close_frames), encoder,
       /*can_send_reset_stream=*/true, /*expected_flags=*/0,
       /*max_tokens=*/6, max_frame_length, /*flow_control_tokens_consumed=*/6u);
->>>>>>> 6f0ad5e6
 
   EnqueueResetStreamAndCheckSuccess(
       stream_data_queue,
