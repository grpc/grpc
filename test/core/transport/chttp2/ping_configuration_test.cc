--- conflicted
+++ resolved
@@ -57,11 +57,9 @@
   ExecCtx exec_ctx;
   grpc_chttp2_transport* t =
       reinterpret_cast<grpc_chttp2_transport*>(grpc_create_chttp2_transport(
-<<<<<<< HEAD
-          args_, mock_endpoint_controller_->TakeCEndpoint(),
-=======
-          args_, OrphanablePtr<grpc_endpoint>(mock_endpoint_),
->>>>>>> b2177530
+          args_,
+          OrphanablePtr<grpc_endpoint>(
+              mock_endpoint_controller_->TakeCEndpoint()),
           /*is_client=*/true));
   EXPECT_EQ(t->keepalive_time, Duration::Infinity());
   EXPECT_EQ(t->keepalive_timeout, Duration::Infinity());
@@ -78,11 +76,9 @@
   args_ = args_.Set(GRPC_ARG_HTTP2_MAX_PINGS_WITHOUT_DATA, 3);
   grpc_chttp2_transport* t =
       reinterpret_cast<grpc_chttp2_transport*>(grpc_create_chttp2_transport(
-<<<<<<< HEAD
-          args_, mock_endpoint_controller_->TakeCEndpoint(),
-=======
-          args_, OrphanablePtr<grpc_endpoint>(mock_endpoint_),
->>>>>>> b2177530
+          args_,
+          OrphanablePtr<grpc_endpoint>(
+              mock_endpoint_controller_->TakeCEndpoint()),
           /*is_client=*/true));
   EXPECT_EQ(t->keepalive_time, Duration::Seconds(20));
   EXPECT_EQ(t->keepalive_timeout, Duration::Seconds(10));
@@ -95,11 +91,9 @@
   ExecCtx exec_ctx;
   grpc_chttp2_transport* t =
       reinterpret_cast<grpc_chttp2_transport*>(grpc_create_chttp2_transport(
-<<<<<<< HEAD
-          args_, mock_endpoint_controller_->TakeCEndpoint(),
-=======
-          args_, OrphanablePtr<grpc_endpoint>(mock_endpoint_),
->>>>>>> b2177530
+          args_,
+          OrphanablePtr<grpc_endpoint>(
+              mock_endpoint_controller_->TakeCEndpoint()),
           /*is_client=*/false));
   EXPECT_EQ(t->keepalive_time, Duration::Hours(2));
   EXPECT_EQ(t->keepalive_timeout, Duration::Seconds(20));
@@ -123,11 +117,9 @@
   args_ = args_.Set(GRPC_ARG_HTTP2_MAX_PING_STRIKES, 0);
   grpc_chttp2_transport* t =
       reinterpret_cast<grpc_chttp2_transport*>(grpc_create_chttp2_transport(
-<<<<<<< HEAD
-          args_, mock_endpoint_controller_->TakeCEndpoint(),
-=======
-          args_, OrphanablePtr<grpc_endpoint>(mock_endpoint_),
->>>>>>> b2177530
+          args_,
+          OrphanablePtr<grpc_endpoint>(
+              mock_endpoint_controller_->TakeCEndpoint()),
           /*is_client=*/false));
   EXPECT_EQ(t->keepalive_time, Duration::Seconds(20));
   EXPECT_EQ(t->keepalive_timeout, Duration::Seconds(10));
@@ -156,11 +148,9 @@
   // which does not override the defaults.
   grpc_chttp2_transport* t =
       reinterpret_cast<grpc_chttp2_transport*>(grpc_create_chttp2_transport(
-<<<<<<< HEAD
-          args_, mock_endpoint_controller_->TakeCEndpoint(),
-=======
-          args_, OrphanablePtr<grpc_endpoint>(mock_endpoint_),
->>>>>>> b2177530
+          args_,
+          OrphanablePtr<grpc_endpoint>(
+              mock_endpoint_controller_->TakeCEndpoint()),
           /*is_client=*/true));
   EXPECT_EQ(t->keepalive_time, Duration::Seconds(20));
   EXPECT_EQ(t->keepalive_timeout, Duration::Seconds(10));
@@ -187,11 +177,9 @@
   // which does not override the defaults.
   grpc_chttp2_transport* t =
       reinterpret_cast<grpc_chttp2_transport*>(grpc_create_chttp2_transport(
-<<<<<<< HEAD
-          args_, mock_endpoint_controller_->TakeCEndpoint(),
-=======
-          args_, OrphanablePtr<grpc_endpoint>(mock_endpoint_),
->>>>>>> b2177530
+          args_,
+          OrphanablePtr<grpc_endpoint>(
+              mock_endpoint_controller_->TakeCEndpoint()),
           /*is_client=*/false));
   EXPECT_EQ(t->keepalive_time, Duration::Seconds(20));
   EXPECT_EQ(t->keepalive_timeout, Duration::Seconds(10));
