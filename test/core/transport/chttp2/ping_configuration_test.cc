// Copyright 2023 gRPC authors.
//
// Licensed under the Apache License, Version 2.0 (the "License");
// you may not use this file except in compliance with the License.
// You may obtain a copy of the License at
//
//     http://www.apache.org/licenses/LICENSE-2.0
//
// Unless required by applicable law or agreed to in writing, software
// distributed under the License is distributed on an "AS IS" BASIS,
// WITHOUT WARRANTIES OR CONDITIONS OF ANY KIND, either express or implied.
// See the License for the specific language governing permissions and
// limitations under the License.

#include <memory>

#include "gtest/gtest.h"

#include <grpc/grpc.h>
#include <grpc/impl/channel_arg_names.h>
#include <grpc/slice.h>

#include "src/core/ext/transport/chttp2/transport/chttp2_transport.h"
#include "src/core/ext/transport/chttp2/transport/internal.h"
#include "src/core/ext/transport/chttp2/transport/legacy_frame.h"
#include "src/core/ext/transport/chttp2/transport/ping_abuse_policy.h"
#include "src/core/ext/transport/chttp2/transport/ping_rate_policy.h"
#include "src/core/lib/channel/channel_args.h"
#include "src/core/lib/event_engine/default_event_engine.h"
#include "src/core/lib/experiments/config.h"
#include "src/core/lib/gprpp/time.h"
#include "src/core/lib/iomgr/exec_ctx.h"
#include "src/core/lib/resource_quota/resource_quota.h"
#include "test/core/test_util/mock_endpoint.h"
#include "test/core/test_util/test_config.h"

namespace grpc_core {
namespace {

class ConfigurationTest : public ::testing::Test {
 protected:
  ConfigurationTest() {
    auto engine = grpc_event_engine::experimental::GetDefaultEventEngine();
    mock_endpoint_controller_ =
        grpc_event_engine::experimental::MockEndpointController::Create(engine);
    mock_endpoint_controller_->NoMoreReads();
    args_ = args_.SetObject(ResourceQuota::Default());
    args_ = args_.SetObject(std::move(engine));
  }

  std::shared_ptr<grpc_event_engine::experimental::MockEndpointController>
      mock_endpoint_controller_;
  ChannelArgs args_;
};

TEST_F(ConfigurationTest, ClientKeepaliveDefaults) {
  ExecCtx exec_ctx;
  grpc_chttp2_transport* t =
      reinterpret_cast<grpc_chttp2_transport*>(grpc_create_chttp2_transport(
<<<<<<< HEAD
          args_, OrphanablePtr<grpc_endpoint>(mock_endpoint_),
=======
          args_, mock_endpoint_controller_->TakeCEndpoint(),
>>>>>>> 34c1d8a2
          /*is_client=*/true));
  EXPECT_EQ(t->keepalive_time, Duration::Infinity());
  EXPECT_EQ(t->keepalive_timeout, Duration::Infinity());
  EXPECT_EQ(t->keepalive_permit_without_calls, false);
  EXPECT_EQ(t->ping_rate_policy.TestOnlyMaxPingsWithoutData(), 2);
  t->Orphan();
}

TEST_F(ConfigurationTest, ClientKeepaliveExplicitArgs) {
  ExecCtx exec_ctx;
  args_ = args_.Set(GRPC_ARG_KEEPALIVE_TIME_MS, 20000);
  args_ = args_.Set(GRPC_ARG_KEEPALIVE_TIMEOUT_MS, 10000);
  args_ = args_.Set(GRPC_ARG_KEEPALIVE_PERMIT_WITHOUT_CALLS, true);
  args_ = args_.Set(GRPC_ARG_HTTP2_MAX_PINGS_WITHOUT_DATA, 3);
  grpc_chttp2_transport* t =
      reinterpret_cast<grpc_chttp2_transport*>(grpc_create_chttp2_transport(
<<<<<<< HEAD
          args_, OrphanablePtr<grpc_endpoint>(mock_endpoint_),
=======
          args_, mock_endpoint_controller_->TakeCEndpoint(),
>>>>>>> 34c1d8a2
          /*is_client=*/true));
  EXPECT_EQ(t->keepalive_time, Duration::Seconds(20));
  EXPECT_EQ(t->keepalive_timeout, Duration::Seconds(10));
  EXPECT_EQ(t->keepalive_permit_without_calls, true);
  EXPECT_EQ(t->ping_rate_policy.TestOnlyMaxPingsWithoutData(), 3);
  t->Orphan();
}

TEST_F(ConfigurationTest, ServerKeepaliveDefaults) {
  ExecCtx exec_ctx;
  grpc_chttp2_transport* t =
      reinterpret_cast<grpc_chttp2_transport*>(grpc_create_chttp2_transport(
<<<<<<< HEAD
          args_, OrphanablePtr<grpc_endpoint>(mock_endpoint_),
=======
          args_, mock_endpoint_controller_->TakeCEndpoint(),
>>>>>>> 34c1d8a2
          /*is_client=*/false));
  EXPECT_EQ(t->keepalive_time, Duration::Hours(2));
  EXPECT_EQ(t->keepalive_timeout, Duration::Seconds(20));
  EXPECT_EQ(t->keepalive_permit_without_calls, false);
  // Server never limits based on number of pings without data.
  EXPECT_EQ(t->ping_rate_policy.TestOnlyMaxPingsWithoutData(), 0);
  EXPECT_EQ(t->ping_abuse_policy.TestOnlyMinPingIntervalWithoutData(),
            Duration::Minutes(5));
  EXPECT_EQ(t->ping_abuse_policy.TestOnlyMaxPingStrikes(), 2);
  t->Orphan();
}

TEST_F(ConfigurationTest, ServerKeepaliveExplicitArgs) {
  ExecCtx exec_ctx;
  args_ = args_.Set(GRPC_ARG_KEEPALIVE_TIME_MS, 20000);
  args_ = args_.Set(GRPC_ARG_KEEPALIVE_TIMEOUT_MS, 10000);
  args_ = args_.Set(GRPC_ARG_KEEPALIVE_PERMIT_WITHOUT_CALLS, true);
  args_ = args_.Set(GRPC_ARG_HTTP2_MAX_PINGS_WITHOUT_DATA, 3);
  args_ =
      args_.Set(GRPC_ARG_HTTP2_MIN_RECV_PING_INTERVAL_WITHOUT_DATA_MS, 20000);
  args_ = args_.Set(GRPC_ARG_HTTP2_MAX_PING_STRIKES, 0);
  grpc_chttp2_transport* t =
      reinterpret_cast<grpc_chttp2_transport*>(grpc_create_chttp2_transport(
<<<<<<< HEAD
          args_, OrphanablePtr<grpc_endpoint>(mock_endpoint_),
=======
          args_, mock_endpoint_controller_->TakeCEndpoint(),
>>>>>>> 34c1d8a2
          /*is_client=*/false));
  EXPECT_EQ(t->keepalive_time, Duration::Seconds(20));
  EXPECT_EQ(t->keepalive_timeout, Duration::Seconds(10));
  EXPECT_EQ(t->keepalive_permit_without_calls, true);
  // Server never limits based on number of pings without data.
  EXPECT_EQ(t->ping_rate_policy.TestOnlyMaxPingsWithoutData(), 0);
  EXPECT_EQ(t->ping_abuse_policy.TestOnlyMinPingIntervalWithoutData(),
            Duration::Seconds(20));
  EXPECT_EQ(t->ping_abuse_policy.TestOnlyMaxPingStrikes(), 0);
  t->Orphan();
}

// This test modifies the defaults of the client side settings, so it would
// affect any test that is run after this.
// TODO(yashykt): If adding more client side tests after this, add a reset to
// defaults function.
TEST_F(ConfigurationTest, ModifyClientDefaults) {
  ExecCtx exec_ctx;
  // Note that we are creating a new args object to override the defaults.
  ChannelArgs args = args_.Set(GRPC_ARG_KEEPALIVE_TIME_MS, 20000);
  args = args.Set(GRPC_ARG_KEEPALIVE_TIMEOUT_MS, 10000);
  args = args.Set(GRPC_ARG_KEEPALIVE_PERMIT_WITHOUT_CALLS, true);
  args = args.Set(GRPC_ARG_HTTP2_MAX_PINGS_WITHOUT_DATA, 3);
  grpc_chttp2_config_default_keepalive_args(args, /*is_client=*/true);
  // Note that we are using the original args_ object for creating the transport
  // which does not override the defaults.
  grpc_chttp2_transport* t =
      reinterpret_cast<grpc_chttp2_transport*>(grpc_create_chttp2_transport(
<<<<<<< HEAD
          args_, OrphanablePtr<grpc_endpoint>(mock_endpoint_),
=======
          args_, mock_endpoint_controller_->TakeCEndpoint(),
>>>>>>> 34c1d8a2
          /*is_client=*/true));
  EXPECT_EQ(t->keepalive_time, Duration::Seconds(20));
  EXPECT_EQ(t->keepalive_timeout, Duration::Seconds(10));
  EXPECT_EQ(t->keepalive_permit_without_calls, true);
  EXPECT_EQ(t->ping_rate_policy.TestOnlyMaxPingsWithoutData(), 3);
  t->Orphan();
}

// This test modifies the defaults of the client side settings, so it would
// affect any test that is run after this.
// TODO(yashykt): If adding more server side tests after this, add a reset to
// defaults function.
TEST_F(ConfigurationTest, ModifyServerDefaults) {
  ExecCtx exec_ctx;
  // Note that we are creating a new args object to override the defaults.
  ChannelArgs args = args_.Set(GRPC_ARG_KEEPALIVE_TIME_MS, 20000);
  args = args.Set(GRPC_ARG_KEEPALIVE_TIMEOUT_MS, 10000);
  args = args.Set(GRPC_ARG_KEEPALIVE_PERMIT_WITHOUT_CALLS, true);
  args = args.Set(GRPC_ARG_HTTP2_MAX_PINGS_WITHOUT_DATA, 3);
  args = args.Set(GRPC_ARG_HTTP2_MIN_RECV_PING_INTERVAL_WITHOUT_DATA_MS, 20000);
  args = args.Set(GRPC_ARG_HTTP2_MAX_PING_STRIKES, 0);
  grpc_chttp2_config_default_keepalive_args(args, /*is_client=*/false);
  // Note that we are using the original args_ object for creating the transport
  // which does not override the defaults.
  grpc_chttp2_transport* t =
      reinterpret_cast<grpc_chttp2_transport*>(grpc_create_chttp2_transport(
<<<<<<< HEAD
          args_, OrphanablePtr<grpc_endpoint>(mock_endpoint_),
=======
          args_, mock_endpoint_controller_->TakeCEndpoint(),
>>>>>>> 34c1d8a2
          /*is_client=*/false));
  EXPECT_EQ(t->keepalive_time, Duration::Seconds(20));
  EXPECT_EQ(t->keepalive_timeout, Duration::Seconds(10));
  EXPECT_EQ(t->keepalive_permit_without_calls, true);
  // Server never limits based on number of pings without data.
  EXPECT_EQ(t->ping_rate_policy.TestOnlyMaxPingsWithoutData(), 0);
  EXPECT_EQ(t->ping_abuse_policy.TestOnlyMinPingIntervalWithoutData(),
            Duration::Seconds(20));
  EXPECT_EQ(t->ping_abuse_policy.TestOnlyMaxPingStrikes(), 0);
  t->Orphan();
}

}  // namespace
}  // namespace grpc_core

int main(int argc, char** argv) {
  ::testing::InitGoogleTest(&argc, argv);
  grpc::testing::TestEnvironment env(&argc, argv);
  grpc_core::ForceEnableExperiment("keepalive_fix", true);
  grpc_core::ForceEnableExperiment("keepalive_server_fix", true);
  grpc_init();
  auto ret = RUN_ALL_TESTS();
  grpc_shutdown();
  return ret;
}<|MERGE_RESOLUTION|>--- conflicted
+++ resolved
@@ -57,11 +57,7 @@
   ExecCtx exec_ctx;
   grpc_chttp2_transport* t =
       reinterpret_cast<grpc_chttp2_transport*>(grpc_create_chttp2_transport(
-<<<<<<< HEAD
-          args_, OrphanablePtr<grpc_endpoint>(mock_endpoint_),
-=======
           args_, mock_endpoint_controller_->TakeCEndpoint(),
->>>>>>> 34c1d8a2
           /*is_client=*/true));
   EXPECT_EQ(t->keepalive_time, Duration::Infinity());
   EXPECT_EQ(t->keepalive_timeout, Duration::Infinity());
@@ -78,11 +74,7 @@
   args_ = args_.Set(GRPC_ARG_HTTP2_MAX_PINGS_WITHOUT_DATA, 3);
   grpc_chttp2_transport* t =
       reinterpret_cast<grpc_chttp2_transport*>(grpc_create_chttp2_transport(
-<<<<<<< HEAD
-          args_, OrphanablePtr<grpc_endpoint>(mock_endpoint_),
-=======
           args_, mock_endpoint_controller_->TakeCEndpoint(),
->>>>>>> 34c1d8a2
           /*is_client=*/true));
   EXPECT_EQ(t->keepalive_time, Duration::Seconds(20));
   EXPECT_EQ(t->keepalive_timeout, Duration::Seconds(10));
@@ -95,11 +87,7 @@
   ExecCtx exec_ctx;
   grpc_chttp2_transport* t =
       reinterpret_cast<grpc_chttp2_transport*>(grpc_create_chttp2_transport(
-<<<<<<< HEAD
-          args_, OrphanablePtr<grpc_endpoint>(mock_endpoint_),
-=======
           args_, mock_endpoint_controller_->TakeCEndpoint(),
->>>>>>> 34c1d8a2
           /*is_client=*/false));
   EXPECT_EQ(t->keepalive_time, Duration::Hours(2));
   EXPECT_EQ(t->keepalive_timeout, Duration::Seconds(20));
@@ -123,11 +111,7 @@
   args_ = args_.Set(GRPC_ARG_HTTP2_MAX_PING_STRIKES, 0);
   grpc_chttp2_transport* t =
       reinterpret_cast<grpc_chttp2_transport*>(grpc_create_chttp2_transport(
-<<<<<<< HEAD
-          args_, OrphanablePtr<grpc_endpoint>(mock_endpoint_),
-=======
           args_, mock_endpoint_controller_->TakeCEndpoint(),
->>>>>>> 34c1d8a2
           /*is_client=*/false));
   EXPECT_EQ(t->keepalive_time, Duration::Seconds(20));
   EXPECT_EQ(t->keepalive_timeout, Duration::Seconds(10));
@@ -156,11 +140,7 @@
   // which does not override the defaults.
   grpc_chttp2_transport* t =
       reinterpret_cast<grpc_chttp2_transport*>(grpc_create_chttp2_transport(
-<<<<<<< HEAD
-          args_, OrphanablePtr<grpc_endpoint>(mock_endpoint_),
-=======
           args_, mock_endpoint_controller_->TakeCEndpoint(),
->>>>>>> 34c1d8a2
           /*is_client=*/true));
   EXPECT_EQ(t->keepalive_time, Duration::Seconds(20));
   EXPECT_EQ(t->keepalive_timeout, Duration::Seconds(10));
@@ -187,11 +167,7 @@
   // which does not override the defaults.
   grpc_chttp2_transport* t =
       reinterpret_cast<grpc_chttp2_transport*>(grpc_create_chttp2_transport(
-<<<<<<< HEAD
-          args_, OrphanablePtr<grpc_endpoint>(mock_endpoint_),
-=======
           args_, mock_endpoint_controller_->TakeCEndpoint(),
->>>>>>> 34c1d8a2
           /*is_client=*/false));
   EXPECT_EQ(t->keepalive_time, Duration::Seconds(20));
   EXPECT_EQ(t->keepalive_timeout, Duration::Seconds(10));
