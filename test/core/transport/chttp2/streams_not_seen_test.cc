--- conflicted
+++ resolved
@@ -58,21 +58,8 @@
     return trailing_metadata_available_;
   }
 
-<<<<<<< HEAD
   static void reset_trailing_metadata_available() {
     trailing_metadata_available_ = false;
-=======
-  ArenaPromise<TrailingMetadata> MakeCallPromise(
-      ClientInitialMetadata initial_metadata,
-      NextPromiseFactory next_promise_factory) {
-    return ArenaPromise<TrailingMetadata>(
-        Seq(next_promise_factory(std::move(initial_metadata)),
-            [](TrailingMetadata trailing_metadata) {
-              stream_network_state_ =
-                  trailing_metadata->get(GrpcStreamNetworkState());
-              return Immediate(std::move(trailing_metadata));
-            }));
->>>>>>> 9cb0747a
   }
 
   static absl::optional<GrpcStreamNetworkState::ValueType>
@@ -177,7 +164,6 @@
       stream_network_state_;
 };
 
-<<<<<<< HEAD
 grpc_channel_filter TrailingMetadataRecordingFilter::kFilterVtable = {
     CallData::StartTransportStreamOpBatch,
     nullptr,
@@ -193,12 +179,6 @@
     "trailing-metadata-recording-filter",
 };
 bool TrailingMetadataRecordingFilter::trailing_metadata_available_;
-=======
-grpc_channel_filter TrailingMetadataRecordingFilter::kFilterVtable =
-    MakePromiseBasedFilter<TrailingMetadataRecordingFilter,
-                           FilterEndpoint::kClient>(
-        "trailing-metadata-recording-filter");
->>>>>>> 9cb0747a
 absl::optional<GrpcStreamNetworkState::ValueType>
     TrailingMetadataRecordingFilter::stream_network_state_;
 
