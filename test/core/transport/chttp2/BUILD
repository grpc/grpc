--- conflicted
+++ resolved
@@ -503,51 +503,6 @@
 )
 
 grpc_cc_test(
-<<<<<<< HEAD
-    name = "message_assembler_test",
-    srcs = [
-        "message_assembler_test.cc",
-    ],
-    external_deps = [
-        "absl/log:check",
-        "absl/log:log",
-        "gtest",
-    ],
-    deps = [
-        "//:chttp2_frame",
-        "//:ref_counted_ptr",
-        "//src/core:message",
-        "//src/core:message_assembler",
-        "//src/core:slice",
-        "//src/core:slice_buffer",
-    ],
-)
-
-grpc_cc_test(
-    name = "http2_client_transport_test",
-    srcs = ["http2_client_transport_test.cc"],
-=======
-    name = "header_assembler_test",
-    srcs = [
-        "header_assembler_test.cc",
-    ],
->>>>>>> 3ebd1e5c
-    external_deps = [
-        "absl/log:check",
-        "absl/log:log",
-        "gtest",
-    ],
-    deps = [
-        "//:chttp2_frame",
-        "//:ref_counted_ptr",
-        "//src/core:header_assembler",
-        "//src/core:message",
-        "//src/core:slice",
-        "//src/core:slice_buffer",
-    ],
-)
-
-grpc_cc_test(
     name = "message_assembler_test",
     srcs = [
         "message_assembler_test.cc",
