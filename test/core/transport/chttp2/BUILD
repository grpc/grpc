--- conflicted
+++ resolved
@@ -543,25 +543,13 @@
 )
 
 grpc_cc_test(
-<<<<<<< HEAD
-    name = "http2_status_test",
-    srcs = [
-        "http2_status_test.cc",
-    ],
-=======
     name = "http2_client_transport_test",
     srcs = ["http2_client_transport_test.cc"],
->>>>>>> 3ebd1e5c
-    external_deps = [
-        "absl/log:check",
-        "absl/log:log",
-        "gtest",
-    ],
-<<<<<<< HEAD
-    deps = [
-        "//:chttp2_frame",
-        "//src/core:http2_status",
-=======
+    external_deps = [
+        "absl/log:check",
+        "absl/log:log",
+        "gtest",
+    ],
     tags = ["no_windows"],
     uses_polling = False,
     deps = [
@@ -576,7 +564,22 @@
         "//test/core/transport/chttp2:http2_frame_test_helper",
         "//test/core/transport/util:mock_promise_endpoint",
         "//test/core/transport/util:transport_test",
->>>>>>> 3ebd1e5c
+    ],
+)
+
+grpc_cc_test(
+    name = "http2_status_test",
+    srcs = [
+        "http2_status_test.cc",
+    ],
+    external_deps = [
+        "absl/log:check",
+        "absl/log:log",
+        "gtest",
+    ],
+    deps = [
+        "//:chttp2_frame",
+        "//src/core:http2_status",
     ],
 )
 
