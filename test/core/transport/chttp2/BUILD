--- conflicted
+++ resolved
@@ -163,11 +163,8 @@
     deps = [
         "//:gpr",
         "//:grpc",
-<<<<<<< HEAD
-        "//src/core:channel_args",
-=======
+        "//src/core:channel_args",
         "//src/core:slice",
->>>>>>> ffe8d0f3
         "//test/core/end2end:cq_verifier",
         "//test/core/util:grpc_test_util",
     ],
@@ -243,11 +240,8 @@
         "//:channel_stack_builder",
         "//:gpr",
         "//:grpc",
-<<<<<<< HEAD
-        "//src/core:channel_args",
-=======
+        "//src/core:channel_args",
         "//src/core:slice",
->>>>>>> ffe8d0f3
         "//test/core/end2end:cq_verifier",
         "//test/core/util:grpc_test_util",
         "//test/core/util:grpc_test_util_base",
