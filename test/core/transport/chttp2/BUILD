# Copyright 2016 gRPC authors.
#
# Licensed under the Apache License, Version 2.0 (the "License");
# you may not use this file except in compliance with the License.
# You may obtain a copy of the License at
#
#     http://www.apache.org/licenses/LICENSE-2.0
#
# Unless required by applicable law or agreed to in writing, software
# distributed under the License is distributed on an "AS IS" BASIS,
# WITHOUT WARRANTIES OR CONDITIONS OF ANY KIND, either express or implied.
# See the License for the specific language governing permissions and
# limitations under the License.

load("//bazel:custom_exec_properties.bzl", "LARGE_MACHINE")
load("//bazel:grpc_build_system.bzl", "grpc_cc_library", "grpc_cc_proto_library", "grpc_cc_test", "grpc_internal_proto_library", "grpc_package")
load("//test/core/test_util:grpc_fuzzer.bzl", "grpc_fuzz_test")

licenses(["notice"])

grpc_package(name = "test/core/transport/chttp2")

grpc_internal_proto_library(
    name = "hpack_parser_fuzzer_proto",
    srcs = ["hpack_parser_fuzzer.proto"],
    deps = ["//test/core/test_util:fuzz_config_vars_proto"],
)

grpc_cc_proto_library(
    name = "hpack_parser_fuzzer_cc_proto",
    deps = ["hpack_parser_fuzzer_proto"],
)

grpc_fuzz_test(
    name = "hpack_parser_fuzzer",
    srcs = ["hpack_parser_fuzzer.cc"],
    external_deps = [
        "absl/cleanup",
        "absl/log:check",
        "absl/random:bit_gen_ref",
        "gtest",
        "fuzztest",
        "fuzztest_main",
    ],
    deps = [
        "hpack_parser_fuzzer_cc_proto",
        "//:exec_ctx",
        "//:grpc",
        "//:hpack_parser",
        "//:ref_counted_ptr",
        "//src/core:arena",
        "//src/core:error",
        "//src/core:experiments",
        "//src/core:grpc_check",
        "//src/core:memory_quota",
        "//src/core:metadata_batch",
        "//src/core:resource_quota",
        "//src/core:status_helper",
        "//test/core/test_util:fuzz_config_vars",
        "//test/core/test_util:fuzz_config_vars_helpers",
        "//test/core/test_util:grpc_test_util",
        "//test/core/test_util:proto_bit_gen",
    ],
)

grpc_internal_proto_library(
    name = "hpack_sync_fuzzer_proto",
    srcs = ["hpack_sync_fuzzer.proto"],
    deps = ["//test/core/test_util:fuzz_config_vars_proto"],
)

grpc_cc_proto_library(
    name = "hpack_sync_fuzzer_cc_proto",
    deps = ["hpack_sync_fuzzer_proto"],
)

grpc_fuzz_test(
    name = "hpack_sync_fuzzer",
    srcs = ["hpack_sync_fuzzer.cc"],
    external_deps = [
        "absl/log:check",
        "gtest",
        "fuzztest",
        "fuzztest_main",
        "protobuf",
        "absl/random:bit_gen_ref",
        "absl/status",
        "absl/strings",
    ],
    deps = [
        "hpack_sync_fuzzer_cc_proto",
        "//:exec_ctx",
        "//:grpc",
        "//:hpack_encoder",
        "//:hpack_parser",
        "//:hpack_parser_table",
        "//:ref_counted_ptr",
        "//src/core:arena",
        "//src/core:error",
        "//src/core:experiments",
        "//src/core:hpack_encoder_table",
        "//src/core:memory_quota",
        "//src/core:metadata_batch",
        "//src/core:resource_quota",
        "//src/core:slice",
        "//src/core:slice_buffer",
        "//src/core:status_helper",
        "//test/core/test_util:fuzz_config_vars",
        "//test/core/test_util:fuzz_config_vars_helpers",
        "//test/core/test_util:grpc_test_util",
        "//test/core/test_util:proto_bit_gen",
        "@com_google_protobuf//:protobuf",
    ],
)

grpc_internal_proto_library(
    name = "flow_control_fuzzer_proto",
    srcs = ["flow_control_fuzzer.proto"],
    deps = ["//test/core/test_util:fuzz_config_vars_proto"],
)

grpc_cc_proto_library(
    name = "flow_control_fuzzer_cc_proto",
    deps = ["flow_control_fuzzer_proto"],
)

grpc_fuzz_test(
    name = "flow_control_fuzzer",
    srcs = ["flow_control_fuzzer.cc"],
    external_deps = [
        "absl/log:check",
        "fuzztest",
        "fuzztest_main",
        "absl/base",
        "absl/base:core_headers",
        "absl/status",
        "absl/strings",
    ],
    tags = ["no_windows"],
    deps = [
        "flow_control_fuzzer_cc_proto",
        "//:exec_ctx",
        "//:gpr",
        "//src/core:bdp_estimator",
        "//src/core:chttp2_flow_control",
        "//src/core:event_engine_memory_allocator",
        "//src/core:experiments",
        "//src/core:grpc_check",
        "//src/core:memory_quota",
        "//src/core:time",
        "//src/core:useful",
        "//test/core/test_util:fuzz_config_vars",
        "//test/core/test_util:fuzz_config_vars_helpers",
    ],
)

grpc_fuzz_test(
    name = "hpack_parser_input_size_fuzzer",
    srcs = ["hpack_parser_input_size_fuzzer.cc"],
    external_deps = [
        "absl/cleanup",
        "absl/status:statusor",
        "absl/status",
        "gtest",
        "fuzztest",
        "fuzztest_main",
        "absl/random:bit_gen_ref",
        "absl/strings",
    ],
    tags = ["no_windows"],
    deps = [
        "//:exec_ctx",
        "//:gpr",
        "//:grpc",
        "//:hpack_parser",
        "//:ref_counted_ptr",
        "//src/core:arena",
        "//src/core:error",
        "//src/core:event_engine_memory_allocator",
        "//src/core:memory_quota",
        "//src/core:metadata_batch",
        "//src/core:resource_quota",
        "//src/core:slice",
        "//src/core:status_helper",
        "//test/core/test_util:grpc_test_util",
        "//test/core/test_util:grpc_test_util_base",
    ],
)

grpc_fuzz_test(
    name = "huff_fuzzer",
    srcs = ["huff_fuzzer.cc"],
    external_deps = [
        "absl/strings",
        "gtest",
        "fuzztest",
        "fuzztest_main",
    ],
    tags = ["no_windows"],
    deps = [
        "//:chttp2_bin_encoder",
        "//:grpc",
        "//src/core:decode_huff",
        "//src/core:dump_args",
        "//src/core:huffsyms",
    ],
)

grpc_cc_test(
    name = "alpn_test",
    srcs = ["alpn_test.cc"],
    external_deps = ["gtest"],
    deps = [
        "//:gpr",
        "//:grpc",
        "//src/core:grpc_transport_chttp2_alpn",
        "//test/core/test_util:grpc_test_util",
    ],
)

grpc_cc_test(
    name = "bin_decoder_test",
    srcs = ["bin_decoder_test.cc"],
    external_deps = [
        "absl/log:log",
        "gtest",
    ],
    uses_event_engine = False,
    uses_polling = False,
    deps = [
        "//:chttp2_bin_encoder",
        "//:exec_ctx",
        "//:gpr",
        "//:grpc",
        "//:grpc_transport_chttp2",
        "//src/core:slice",
        "//test/core/test_util:grpc_test_util",
    ],
)

grpc_cc_test(
    name = "frame_test",
    srcs = ["frame_test.cc"],
    external_deps = [
        "gtest",
        "absl/status",
    ],
    uses_event_engine = False,
    uses_polling = False,
    deps = [
        "//:chttp2_frame",
        "//src/core:http2_settings",
        "//src/core:http2_status",
        "//src/core:slice_buffer",
    ],
)

grpc_cc_test(
    name = "bin_encoder_test",
    srcs = ["bin_encoder_test.cc"],
    external_deps = [
        "absl/log:log",
        "gtest",
    ],
    uses_event_engine = False,
    uses_polling = False,
    deps = [
        "//:chttp2_bin_encoder",
        "//:gpr",
        "//:grpc",
        "//src/core:slice",
        "//test/core/test_util:grpc_test_util",
    ],
)

grpc_cc_test(
    name = "ping_abuse_policy_test",
    srcs = ["ping_abuse_policy_test.cc"],
    external_deps = ["gtest"],
    uses_polling = False,
    deps = [
        "//:channel_arg_names",
        "//:gpr",
        "//:grpc",
        "//src/core:ping_abuse_policy",
        "//test/core/test_util:grpc_test_util",
        "//test/core/test_util:grpc_test_util_base",
    ],
)

grpc_cc_test(
    name = "ping_rate_policy_test",
    srcs = ["ping_rate_policy_test.cc"],
    external_deps = ["gtest"],
    uses_polling = False,
    deps = [
        "//:gpr",
        "//:grpc",
        "//src/core:experiments",
        "//src/core:ping_rate_policy",
        "//test/core/test_util:grpc_test_util",
        "//test/core/test_util:grpc_test_util_base",
    ],
)

grpc_cc_test(
    name = "ping_configuration_test",
    srcs = ["ping_configuration_test.cc"],
    external_deps = ["gtest"],
    tags = [
        # HTTP2 pings configuration is different internally.
        "grpc:no-internal-poller",
    ],
    uses_polling = False,
    deps = [
        "//:channel_arg_names",
        "//:chttp2_legacy_frame",
        "//:exec_ctx",
        "//:gpr",
        "//:grpc",
        "//:grpc_transport_chttp2",
        "//:iomgr",
        "//src/core:channel_args",
        "//src/core:default_event_engine",
        "//src/core:experiments",
        "//src/core:ping_abuse_policy",
        "//src/core:ping_rate_policy",
        "//src/core:resource_quota",
        "//src/core:time",
        "//test/core/test_util:grpc_test_util",
        "//test/core/test_util:grpc_test_util_base",
    ],
)

grpc_cc_test(
    name = "ping_callbacks_test",
    srcs = ["ping_callbacks_test.cc"],
    external_deps = [
        "gtest",
        "absl/random",
    ],
    uses_polling = False,
    deps = [
        "//:gpr",
        "//:grpc",
        "//src/core:ping_callbacks",
        "//test/core/event_engine:mock_event_engine",
    ],
)

grpc_cc_test(
    name = "write_size_policy_test",
    srcs = ["write_size_policy_test.cc"],
    external_deps = [
        "gtest",
        "absl/random",
    ],
    uses_polling = False,
    deps = [
        "//src/core:write_size_policy",
    ],
)

grpc_cc_test(
    name = "flow_control_test",
    srcs = ["flow_control_test.cc"],
    external_deps = [
        "absl/log:check",
        "gtest",
    ],
    tags = ["flow_control_test"],
    uses_event_engine = False,
    uses_polling = False,
    deps = [
        "//:exec_ctx",
        "//:gpr",
        "//:ref_counted_ptr",
        "//src/core:bdp_estimator",
        "//src/core:chttp2_flow_control",
        "//src/core:experiments",
        "//src/core:grpc_check",
        "//src/core:resource_quota",
        "//src/core:time",
        "//src/core:useful",
    ],
)

grpc_cc_test(
    name = "flow_control_manager_test",
    srcs = ["flow_control_manager_test.cc"],
    external_deps = [
        "gtest",
    ],
    deps = [
        "//:chttp2_frame",
        "//src/core:chttp2_flow_control",
        "//src/core:flow_control_manager",
        "//src/core:http2_settings",
    ],
)

grpc_cc_test(
    name = "graceful_shutdown_test",
    srcs = ["graceful_shutdown_test.cc"],
    external_deps = [
        "absl/log:check",
        "gtest",
        "absl/base:base",
        "absl/status",
        "absl/strings",
        "absl/time",
        "absl/base:core_headers",
    ],
    deps = [
        "//:channel_arg_names",
        "//:channelz",
        "//:exec_ctx",
        "//:gpr",
        "//:grpc",
        "//:grpc_base",
        "//:grpc_transport_chttp2",
        "//:iomgr",
        "//:orphanable",
        "//:server",
        "//src/core:channel_args",
        "//src/core:closure",
        "//src/core:error",
        "//src/core:grpc_check",
        "//src/core:internal_channel_arg_names",
        "//src/core:notification",
        "//src/core:slice",
        "//src/core:sync",
        "//src/core:useful",
        "//test/core/end2end:cq_verifier",
        "//test/core/test_util:grpc_test_util",
    ],
)

grpc_cc_test(
    name = "hpack_encoder_test",
    srcs = ["hpack_encoder_test.cc"],
    external_deps = [
        "absl/log:log",
        "gtest",
    ],
    tags = ["hpack_test"],
    uses_event_engine = False,
    uses_polling = False,
    deps = [
        "//:chttp2_legacy_frame",
        "//:exec_ctx",
        "//:gpr",
        "//:grpc",
        "//:hpack_encoder",
        "//:ref_counted_ptr",
        "//src/core:arena",
        "//src/core:event_engine_memory_allocator",
        "//src/core:memory_quota",
        "//src/core:resource_quota",
        "//test/core/test_util:grpc_test_util",
        "//test/core/test_util:grpc_test_util_base",
    ],
)

grpc_cc_test(
    name = "hpack_parser_test",
    srcs = ["hpack_parser_test.cc"],
    external_deps = [
        "absl/cleanup",
        "absl/random",
        "absl/status",
        "absl/status:statusor",
        "absl/strings",
        "gtest",
    ],
    tags = ["hpack_test"],
    uses_event_engine = False,
    uses_polling = False,
    deps = [
        "//:exec_ctx",
        "//:gpr",
        "//:grpc",
        "//:hpack_parser",
        "//:ref_counted_ptr",
        "//src/core:arena",
        "//src/core:error_utils",
        "//src/core:event_engine_memory_allocator",
        "//src/core:memory_quota",
        "//src/core:resource_quota",
        "//src/core:slice",
        "//src/core:status_helper",
        "//src/core:time",
        "//test/core/test_util:grpc_test_util",
        "//test/core/test_util:grpc_test_util_base",
    ],
)

grpc_cc_test(
    name = "hpack_parser_table_test",
    srcs = ["hpack_parser_table_test.cc"],
    external_deps = [
        "gtest",
        "absl/strings",
    ],
    tags = ["hpack_test"],
    uses_event_engine = False,
    uses_polling = False,
    deps = [
        "//:exec_ctx",
        "//:gpr",
        "//:grpc",
        "//:hpack_parser_table",
        "//:stats",
        "//src/core:slice",
        "//test/core/test_util:grpc_test_util",
        "//test/core/test_util:grpc_test_util_base",
    ],
)

grpc_cc_test(
    name = "streams_not_seen_test",
    srcs = ["streams_not_seen_test.cc"],
    external_deps = [
        "absl/log:check",
        "gtest",
        "absl/base:core_headers",
        "absl/status",
        "absl/strings",
        "absl/time",
    ],
    tags = [
        "requires-net:ipv4",
        "requires-net:loopback",
    ],
    deps = [
        "//:channel_arg_names",
        "//:channel_stack_builder",
        "//:config",
        "//:debug_location",
        "//:exec_ctx",
        "//:gpr",
        "//:grpc",
        "//:grpc_base",
        "//:grpc_core_credentials_header",
        "//:grpc_credentials_util",
        "//:grpc_transport_chttp2",
        "//:iomgr",
        "//src/core:channel_args",
        "//src/core:channel_fwd",
        "//src/core:channel_stack_type",
        "//src/core:closure",
        "//src/core:error",
        "//src/core:grpc_check",
        "//src/core:iomgr_fwd",
        "//src/core:metadata_batch",
        "//src/core:notification",
        "//src/core:slice",
        "//src/core:sync",
        "//src/core:time",
        "//src/core:useful",
        "//test/core/end2end:cq_verifier",
        "//test/core/test_util:grpc_test_util",
        "//test/core/test_util:grpc_test_util_base",
    ],
)

grpc_cc_test(
    name = "settings_timeout_test",
    srcs = ["settings_timeout_test.cc"],
    external_deps = [
        "absl/log:check",
        "absl/log:log",
        "gtest",
        "absl/status",
        "absl/status:statusor",
        "absl/strings",
    ],
    deps = [
        "//:channel_arg_names",
        "//:config",
        "//:exec_ctx",
        "//:gpr",
        "//:grpc",
        "//:grpc_core_credentials_header",
        "//:iomgr",
        "//:resource_quota_api",
        "//src/core:channel_args_endpoint_config",
        "//src/core:channel_args_preconditioning",
        "//src/core:closure",
        "//src/core:error",
        "//src/core:event_engine_common",
        "//src/core:event_engine_shim",
        "//src/core:event_engine_utils",
        "//src/core:grpc_check",
        "//src/core:iomgr_fwd",
        "//src/core:pollset_set",
        "//src/core:resolved_address",
        "//src/core:status_helper",
        "//src/core:time",
        "//test/core/test_util:grpc_test_util",
        "//test/core/test_util:grpc_test_util_base",
    ],
)

grpc_cc_test(
    name = "too_many_pings_test",
    timeout = "long",  # Required for internal test infrastructure (cl/325757166)
    srcs = ["too_many_pings_test.cc"],
    external_deps = [
        "absl/log:check",
        "absl/log:log",
        "gtest",
        "absl/status",
        "absl/status:statusor",
        "absl/strings",
        "absl/time",
    ],
    flaky = True,
    shard_count = 7,
    tags = [
        # TODO(yashkt): Re-enable after fixing b/167620746
        "grpc:no-internal-poller",
        "requires-net:ipv4",
        "requires-net:loopback",
        "chttp2_keepalive_tests",
    ],
    deps = [
        "//:channel",
        "//:channel_arg_names",
        "//:endpoint_addresses",
        "//:exec_ctx",
        "//:gpr",
        "//:grpc",
        "//:grpc++",
        "//:grpc_core_credentials_header",
        "//:grpc_resolver",
        "//:grpc_resolver_fake",
        "//:grpc_transport_chttp2",
        "//:parse_address",
        "//:ref_counted_ptr",
        "//:uri",
        "//src/core:channel_args",
        "//src/core:grpc_check",
        "//src/core:resolved_address",
        "//src/core:slice",
        "//src/core:sync",
        "//src/core:time",
        "//src/core:useful",
        "//test/core/end2end:cq_verifier",
        "//test/core/test_util:grpc_test_util",
        "//test/core/test_util:grpc_test_util_base",
        "//test/cpp/util:test_config",
        "//test/cpp/util:test_util",
    ],
)

grpc_cc_test(
    name = "varint_test",
    srcs = ["varint_test.cc"],
    external_deps = [
        "absl/log:log",
        "absl/strings:str_format",
        "gtest",
    ],
    uses_event_engine = False,
    uses_polling = False,
    deps = [
        "//:chttp2_varint",
        "//:gpr",
        "//:grpc",
        "//test/core/test_util:grpc_test_util",
    ],
)

grpc_cc_test(
    name = "remove_stream_from_stalled_lists_test",
    srcs = ["remove_stream_from_stalled_lists_test.cc"],
    # use LARGE_MACHINE because this test needs a certaim amount
    # of parallelism in order to reproduce the original crash that it's meant
    # to regression test for (a crash which is fixed by
    # https://github.com/grpc/grpc/pull/23984). Experiments show that if this
    # test doesn't use LARGE_MACHINE, then it will almost never reproduce the
    # intended crash (as it's meant to before the fix is applied). But with
    # LARGE_MACHINE, it can reproduce at a high rate.
    exec_properties = LARGE_MACHINE,
    external_deps = [
        "absl/log:check",
        "absl/log:log",
        "gtest",
    ],
    tags = [
        "flow_control_test",
        "no_windows",
    ],  # LARGE_MACHINE is not configured for windows RBE
    deps = [
        "//:channel_arg_names",
        "//:config_vars",
        "//:gpr",
        "//:grpc",
        "//:grpc_core_credentials_header",
        "//:grpc_public_hdrs",
        "//src/core:channel_args",
        "//src/core:chttp2_flow_control",
        "//src/core:grpc_check",
        "//src/core:sync",
        "//test/core/test_util:grpc_test_util",
    ],
)

grpc_cc_test(
    name = "stream_leak_with_queued_flow_control_update_test",
    srcs = ["stream_leak_with_queued_flow_control_update_test.cc"],
    external_deps = [
        "absl/log:check",
        "absl/log:log",
        "gtest",
        "absl/base:core_headers",
        "absl/strings",
    ],
    deps = [
        "//:channel_arg_names",
        "//:gpr",
        "//:grpc",
        "//:grpc_core_credentials_header",
        "//:grpc_public_hdrs",
        "//:grpc_transport_chttp2",
        "//src/core:channel_args",
        "//src/core:grpc_check",
        "//src/core:sync",
        "//test/core/test_util:grpc_test_util",
    ],
)

grpc_cc_library(
    name = "http2_common_test_inputs",
    hdrs = [
        "http2_common_test_inputs.h",
    ],
    external_deps = [
        "absl/log:check",
        "absl/log:log",
        "absl/strings",
    ],
    deps = [
        "//:chttp2_frame",
        "//:gpr_platform",
        "//src/core:http2_status",
    ],
)

grpc_cc_test(
    name = "http2_settings_test",
    srcs = [
        "http2_settings_test.cc",
    ],
    external_deps = [
        "gtest",
    ],
    deps = [
        "//:chttp2_frame",
        "//:gpr",
        "//:grpc",
        "//src/core:http2_settings",
        "//src/core:http2_settings_manager",
        "//test/core/test_util:grpc_test_util",
    ],
)

grpc_cc_test(
    name = "header_assembler_test",
    srcs = [
        "header_assembler_test.cc",
    ],
    external_deps = [
        "absl/log:check",
        "absl/log:log",
        "absl/status",
        "gtest",
        "absl/random",
        "absl/strings",
    ],
    deps = [
        ":http2_common_test_inputs",
        "//:chttp2_frame",
        "//:grpc",
        "//:grpc_base",
        "//:hpack_encoder",
        "//:hpack_parser",
        "//:ref_counted_ptr",
        "//src/core:grpc_check",
        "//src/core:header_assembler",
        "//src/core:http2_status",
        "//src/core:message",
        "//src/core:slice",
        "//src/core:slice_buffer",
    ],
)

grpc_cc_test(
    name = "message_assembler_test",
    srcs = [
        "message_assembler_test.cc",
    ],
    external_deps = [
        "absl/log:check",
        "absl/log:log",
        "absl/strings",
        "gtest",
    ],
    deps = [
        ":http2_common_test_inputs",
        "//:chttp2_frame",
        "//:grpc",
        "//:grpc_base",
        "//:ref_counted_ptr",
        "//src/core:arena",
        "//src/core:grpc_check",
        "//src/core:message",
        "//src/core:message_assembler",
        "//src/core:slice",
        "//src/core:slice_buffer",
    ],
)

grpc_fuzz_test(
    name = "message_assembler_fuzz_test",
    srcs = ["message_assembler_fuzz_test.cc"],
    external_deps = [
        "absl/log:check",
        "absl/log:log",
        "fuzztest",
        "fuzztest_main",
        "gtest",
        "absl/strings",
    ],
    deps = [
        ":http2_common_test_inputs",
        "//:chttp2_frame",
        "//:grpc",
        "//:ref_counted_ptr",
        "//src/core:grpc_check",
        "//src/core:message",
        "//src/core:message_assembler",
        "//src/core:slice",
        "//src/core:slice_buffer",
    ],
)

grpc_cc_test(
    name = "http2_client_transport_test",
    srcs = ["http2_client_transport_test.cc"],
    external_deps = [
        "absl/functional:any_invocable",
        "absl/log:check",
        "absl/log:log",
        "absl/status",
        "absl/strings",
        "gtest",
    ],
    uses_polling = False,
    deps = [
        ":http2_frame_test_helper",
        "//:chttp2_frame",
        "//:config",
        "//:event_engine_base_hdrs",
        "//:exec_ctx",
        "//:gpr",
        "//:grpc",
        "//:grpc_transport_chttp2",
        "//:orphanable",
        "//src/core:arena",
        "//src/core:call_spine",
        "//src/core:channel_args",
        "//src/core:chttp2_flow_control",
        "//src/core:default_event_engine",
        "//src/core:http2_client_transport",
        "//src/core:http2_settings",
        "//src/core:http2_settings_manager",
        "//src/core:http2_status",
        "//src/core:http2_transport",
        "//src/core:map",
        "//src/core:message",
        "//src/core:metadata",
        "//src/core:metadata_batch",
        "//src/core:notification",
        "//src/core:poll",
        "//src/core:seq",
<<<<<<< HEAD
=======
        "//src/core:sleep",
        "//src/core:slice",
        "//src/core:slice_buffer",
>>>>>>> 1a4b6ad7
        "//src/core:time",
        "//src/core:transport_common",
        "//src/core:try_join",
        "//src/core:try_seq",
        "//test/core/promise:poll_matcher",
        "//test/core/test_util:grpc_test_util",
        "//test/core/test_util:grpc_test_util_base",
        "//test/core/test_util:postmortem",
        "//test/core/transport/util:mock_promise_endpoint",
        "//test/core/transport/util:transport_test",
    ],
)

grpc_cc_test(
    name = "settings_timeout_manager_test",
    srcs = ["settings_timeout_manager_test.cc"],
    external_deps = [
        "absl/log:check",
        "absl/log:log",
        "absl/status",
        "absl/strings",
        "gtest",
    ],
    uses_polling = False,
    deps = [
        ":http2_frame_test_helper",
        "//:chttp2_frame",
        "//:config",
        "//:event_engine_base_hdrs",
        "//:exec_ctx",
        "//:gpr",
        "//:grpc",
        "//:orphanable",
<<<<<<< HEAD
=======
        "//src/core:1999",
        "//src/core:arena",
>>>>>>> 1a4b6ad7
        "//src/core:call_spine",
        "//src/core:channel_args",
        "//src/core:default_event_engine",
        "//src/core:http2_client_transport",
        "//src/core:http2_settings",
        "//src/core:http2_settings_manager",
        "//src/core:http2_settings_promises",
        "//src/core:http2_status",
        "//src/core:http2_transport",
        "//src/core:map",
        "//src/core:message",
        "//src/core:metadata",
        "//src/core:notification",
        "//src/core:poll",
        "//src/core:sleep",
        "//src/core:time",
        "//src/core:transport_common",
        "//src/core:try_join",
        "//src/core:try_seq",
        "//test/core/promise:poll_matcher",
        "//test/core/test_util:grpc_test_util",
        "//test/core/test_util:grpc_test_util_base",
        "//test/core/test_util:postmortem",
        "//test/core/transport/util:mock_promise_endpoint",
        "//test/core/transport/util:transport_test",
    ],
)

grpc_cc_test(
    name = "http2_transport_test",
    srcs = ["http2_transport_test.cc"],
    external_deps = [
        "absl/log:check",
        "absl/log:log",
        "absl/status",
        "absl/strings",
        "gtest",
    ],
    uses_polling = False,
    deps = [
        ":http2_frame_test_helper",
        "//:chttp2_frame",
        "//:config",
        "//:event_engine_base_hdrs",
        "//:gpr",
        "//:grpc",
        "//:orphanable",
        "//src/core:call_spine",
        "//src/core:channel_args",
        "//src/core:chttp2_flow_control",
        "//src/core:default_event_engine",
        "//src/core:grpc_check",
        "//src/core:http2_client_transport",
        "//src/core:http2_settings",
        "//src/core:http2_settings_manager",
        "//src/core:http2_status",
        "//src/core:http2_transport",
        "//src/core:message",
        "//src/core:metadata",
        "//src/core:notification",
        "//src/core:time",
        "//src/core:transport_common",
        "//src/core:try_join",
        "//test/core/promise:poll_matcher",
        "//test/core/test_util:grpc_test_util",
        "//test/core/test_util:grpc_test_util_base",
        "//test/core/test_util:postmortem",
        "//test/core/transport/util:mock_promise_endpoint",
        "//test/core/transport/util:transport_test",
    ],
)

grpc_cc_test(
    name = "http2_status_test",
    srcs = [
        "http2_status_test.cc",
    ],
    external_deps = [
        "absl/log:check",
        "absl/log:log",
        "absl/status",
        "gtest",
    ],
    deps = [
        "//:chttp2_frame",
        "//src/core:grpc_check",
        "//src/core:http2_status",
        "//test/core/transport/chttp2:http2_common_test_inputs",
    ],
)

grpc_cc_test(
    name = "http2_server_transport_test",
    srcs = ["http2_server_transport_test.cc"],
    external_deps = [
        "absl/log:check",
        "absl/log:log",
        "gtest",
        "absl/status",
        "absl/strings",
    ],
    tags = ["no_windows"],
    uses_polling = False,
    deps = [
        ":http2_frame_test_helper",
        "//:event_engine_base_hdrs",
        "//:gpr",
        "//:grpc",
        "//:orphanable",
        "//src/core:http2_server_transport",
        "//src/core:message",
        "//src/core:metadata",
        "//src/core:notification",
        "//test/core/test_util:grpc_test_util",
        "//test/core/test_util:grpc_test_util_base",
        "//test/core/transport/util:mock_promise_endpoint",
        "//test/core/transport/util:transport_test",
    ],
)

grpc_cc_test(
    name = "chttp2_server_listener_test",
    srcs = ["chttp2_server_listener_test.cc"],
    data = [
        "//src/core/tsi/test_creds:client.pem",
        "//src/core/tsi/test_creds:server1.key",
        "//src/core/tsi/test_creds:server1.pem",
    ],
    external_deps = [
        "gtest",
        "absl/synchronization",
    ],
    deps = [
        "//:config",
        "//:gpr",
        "//:grpc",
        "//:grpc_security_base",
        "//:server",
        "//src/core:grpc_insecure_credentials",
        "//src/core:grpc_tls_credentials",
        "//src/core:grpc_transport_chttp2_server",
        "//test/core/end2end:cq_verifier",
        "//test/core/test_util:grpc_test_util",
        "//test/core/test_util:grpc_test_util_base",
    ],
)

grpc_fuzz_test(
    name = "write_size_policy_fuzztest",
    srcs = ["write_size_policy_fuzztest.cc"],
    external_deps = [
        "fuzztest",
        "fuzztest_main",
        "gtest",
    ],
    deps = ["//src/core:write_size_policy"],
)

grpc_fuzz_test(
    name = "hpack_encoder_timeout_test",
    srcs = ["hpack_encoder_timeout_test.cc"],
    external_deps = [
        "absl/random",
        "fuzztest",
        "fuzztest_main",
        "gtest",
    ],
    deps = [
        "//:grpc_base",
        "//:hpack_encoder",
        "//:hpack_parser",
        "//:ref_counted_ptr",
        "//src/core:arena",
        "//src/core:memory_quota",
        "//src/core:metadata_batch",
        "//src/core:resource_quota",
        "//src/core:slice_buffer",
        "//src/core:time",
    ],
)

grpc_cc_library(
    name = "http2_frame_test_helper",
    testonly = 1,
    hdrs = ["http2_frame_test_helper.h"],
    external_deps = [
        "absl/log:log",
        "absl/strings",
        "absl/types:span",
    ],
    deps = [
        "//:chttp2_frame",
        "//src/core:default_event_engine",
        "//src/core:grpc_promise_endpoint",
        "//src/core:http2_settings",
        "//src/core:http2_settings_manager",
        "//src/core:http2_status",
        "//src/core:slice",
        "//src/core:slice_buffer",
    ],
)

grpc_fuzz_test(
    name = "ping_promise_test",
    srcs = [
        "ping_promise_test.cc",
    ],
    external_deps = [
        "fuzztest",
        "fuzztest_main",
        "gtest",
        "absl/log",
    ],
    deps = [
        "//:config",
        "//:ref_counted_ptr",
        "//src/core:1999",
        "//src/core:map",
        "//src/core:notification",
        "//src/core:ping_promise",
        "//src/core:sleep",
        "//src/core:time",
        "//src/core:try_seq",
        "//test/core/call/yodel:yodel_test",
    ],
)

grpc_fuzz_test(
    name = "keepalive_test",
    srcs = [
        "keepalive_test.cc",
    ],
    external_deps = [
        "fuzztest",
        "fuzztest_main",
        "gtest",
        "absl/log:log",
        "absl/status",
    ],
    deps = [
        "//:promise",
        "//src/core:keepalive",
        "//src/core:loop",
        "//src/core:map",
        "//src/core:sleep",
        "//src/core:try_seq",
        "//test/core/call/yodel:yodel_test",
    ],
)

grpc_cc_test(
    name = "stream_data_queue_test",
    srcs = ["stream_data_queue_test.cc"],
    external_deps = [
        "gtest",
        "absl/log:log",
        "absl/status",
    ],
    deps = [
        ":http2_common_test_inputs",
<<<<<<< HEAD
        "//:debug_location",
=======
        "//:chttp2_frame",
        "//:debug_location",
        "//:event_engine_base_hdrs",
        "//:grpc",
        "//:hpack_encoder",
        "//:ref_counted_ptr",
        "//src/core:1999",
        "//src/core:arena",
        "//src/core:if",
        "//src/core:latch",
>>>>>>> 1a4b6ad7
        "//src/core:loop",
        "//src/core:map",
        "//src/core:message",
        "//src/core:metadata",
        "//src/core:metadata_batch",
        "//src/core:sleep",
        "//src/core:slice",
        "//src/core:slice_buffer",
        "//src/core:status_flag",
        "//src/core:stream_data_queue",
        "//src/core:time",
        "//src/core:transport_common",
        "//src/core:try_seq",
        "//test/core/transport/util:transport_test",
    ],
)

grpc_fuzz_test(
    name = "stream_data_queue_fuzz_test",
    srcs = ["stream_data_queue_fuzz_test.cc"],
    external_deps = [
        "fuzztest",
        "fuzztest_main",
        "gtest",
        "absl/log:log",
        "absl/status",
        "absl/strings",
    ],
    deps = [
        "//:chttp2_frame",
        "//:event_engine_base_hdrs",
        "//:gpr",
        "//:hpack_encoder",
        "//:hpack_parser",
        "//:ref_counted_ptr",
        "//src/core:1999",
        "//src/core:arena",
        "//src/core:grpc_check",
        "//src/core:header_assembler",
        "//src/core:http2_settings",
        "//src/core:http2_status",
        "//src/core:if",
        "//src/core:loop",
        "//src/core:map",
        "//src/core:message",
        "//src/core:message_assembler",
        "//src/core:metadata",
        "//src/core:metadata_batch",
        "//src/core:sleep",
        "//src/core:slice",
        "//src/core:slice_buffer",
        "//src/core:status_flag",
        "//src/core:stream_data_queue",
        "//src/core:time",
        "//src/core:try_seq",
        "//test/core/call/yodel:yodel_test",
    ],
)

grpc_cc_test(
    name = "writable_streams_test",
    srcs = ["writable_streams_test.cc"],
    external_deps = [
        "gtest",
    ],
    deps = [
        "//src/core:join",
        "//src/core:loop",
        "//src/core:writable_streams",
        "//test/core/transport/util:transport_test",
    ],
)

grpc_fuzz_test(
    name = "writable_streams_fuzz_test",
    srcs = ["writable_streams_fuzz_test.cc"],
    external_deps = [
        "fuzztest",
        "fuzztest_main",
        "gtest",
    ],
    deps = [
        "//src/core:loop",
        "//src/core:sleep",
        "//src/core:writable_streams",
        "//test/core/call/yodel:yodel_test",
    ],
)

grpc_fuzz_test(
    name = "goaway_fuzz_test",
    srcs = ["goaway_test.cc"],
    external_deps = [
        "absl/strings:string_view",
        "absl/status",
        "fuzztest",
        "fuzztest_main",
        "gtest",
    ],
    deps = [
        "//:config",
        "//src/core:goaway",
        "//src/core:http2_status",
        "//src/core:loop",
        "//test/core/call/yodel:yodel_test",
    ],
)<|MERGE_RESOLUTION|>--- conflicted
+++ resolved
@@ -885,12 +885,9 @@
         "//src/core:notification",
         "//src/core:poll",
         "//src/core:seq",
-<<<<<<< HEAD
-=======
         "//src/core:sleep",
         "//src/core:slice",
         "//src/core:slice_buffer",
->>>>>>> 1a4b6ad7
         "//src/core:time",
         "//src/core:transport_common",
         "//src/core:try_join",
@@ -924,11 +921,8 @@
         "//:gpr",
         "//:grpc",
         "//:orphanable",
-<<<<<<< HEAD
-=======
         "//src/core:1999",
         "//src/core:arena",
->>>>>>> 1a4b6ad7
         "//src/core:call_spine",
         "//src/core:channel_args",
         "//src/core:default_event_engine",
@@ -1189,9 +1183,6 @@
     ],
     deps = [
         ":http2_common_test_inputs",
-<<<<<<< HEAD
-        "//:debug_location",
-=======
         "//:chttp2_frame",
         "//:debug_location",
         "//:event_engine_base_hdrs",
@@ -1202,7 +1193,6 @@
         "//src/core:arena",
         "//src/core:if",
         "//src/core:latch",
->>>>>>> 1a4b6ad7
         "//src/core:loop",
         "//src/core:map",
         "//src/core:message",
