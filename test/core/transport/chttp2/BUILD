--- conflicted
+++ resolved
@@ -718,29 +718,36 @@
 )
 
 grpc_fuzz_test(
-<<<<<<< HEAD
+    name = "ping_promise_test",
+    srcs = [
+        "ping_promise_test.cc",
+    ],
+    external_deps = [
+        "fuzztest",
+        "fuzztest_main",
+        "gtest",
+    ],
+    deps = [
+        "//src/core:map",
+        "//src/core:ping_promise",
+        "//src/core:try_seq",
+        "//test/core/call/yodel:yodel_test",
+    ],
+)
+
+grpc_fuzz_test(
     name = "keepalive_test",
     srcs = [
         "keepalive_test.cc",
-=======
-    name = "ping_promise_test",
-    srcs = [
-        "ping_promise_test.cc",
->>>>>>> d00723e5
-    ],
-    external_deps = [
-        "fuzztest",
-        "fuzztest_main",
-        "gtest",
-    ],
-    deps = [
-<<<<<<< HEAD
+    ],
+    external_deps = [
+        "fuzztest",
+        "fuzztest_main",
+        "gtest",
+    ],
+    deps = [
         "//src/core:keepalive",
         "//src/core:map",
-=======
-        "//src/core:map",
-        "//src/core:ping_promise",
->>>>>>> d00723e5
         "//src/core:try_seq",
         "//test/core/call/yodel:yodel_test",
     ],
