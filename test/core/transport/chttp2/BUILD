--- conflicted
+++ resolved
@@ -520,7 +520,6 @@
     ],
 )
 
-<<<<<<< HEAD
 grpc_cc_test(
     name = "chttp2_server_listener_test",
     srcs = ["chttp2_server_listener_test.cc"],
@@ -537,7 +536,9 @@
         "//test/core/end2end:cq_verifier",
         "//test/core/test_util:grpc_test_util",
         "//test/core/test_util:grpc_test_util_base",
-=======
+    ],
+)
+
 grpc_fuzz_test(
     name = "write_size_policy_fuzztest",
     srcs = ["write_size_policy_fuzztest.cc"],
@@ -569,6 +570,5 @@
         "//src/core:resource_quota",
         "//src/core:slice_buffer",
         "//src/core:time",
->>>>>>> 2576ec87
     ],
 )