--- conflicted
+++ resolved
@@ -61,11 +61,7 @@
         grpc_core::JoinHostPort("localhost", server_port);
     thread_.reset(new std::thread([this]() {
       while (!notification_.HasBeenNotified()) {
-<<<<<<< HEAD
-        test_tcp_server_poll(&test_server_, 1000);
-=======
         test_tcp_server_poll(&test_server_, 100);
->>>>>>> eb8e8b59
       }
     }));
     grpc_arg connect_arg = grpc_channel_arg_integer_create(
@@ -86,13 +82,9 @@
     while (grpc_completion_queue_next(cq_, gpr_inf_future(GPR_CLOCK_REALTIME),
                                       nullptr)
                .type != GRPC_QUEUE_SHUTDOWN)
-<<<<<<< HEAD
-      ;    
-=======
       ;
     notification_.Notify();
     thread_->join();
->>>>>>> eb8e8b59
     EXPECT_EQ(connected_, true);
     test_tcp_server_destroy(&test_server_);
     grpc_core::ExecCtx::Get()->Flush();
