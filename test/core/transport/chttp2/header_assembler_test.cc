//
//
// Copyright 2025 gRPC authors.
//
// Licensed under the Apache License, Version 2.0 (the "License");
// you may not use this file except in compliance with the License.
// You may obtain a copy of the License at
//
//     http://www.apache.org/licenses/LICENSE-2.0
//
// Unless required by applicable law or agreed to in writing, software
// distributed under the License is distributed on an "AS IS" BASIS,
// WITHOUT WARRANTIES OR CONDITIONS OF ANY KIND, either express or implied.
// See the License for the specific language governing permissions and
// limitations under the License.
//
//

#include "src/core/ext/transport/chttp2/transport/header_assembler.h"

#include <grpc/grpc.h>

#include <memory>
#include <utility>

#include "absl/log/check.h"
#include "absl/log/log.h"
#include "absl/random/random.h"
#include "absl/strings/string_view.h"
#include "gtest/gtest.h"
#include "src/core/ext/transport/chttp2/transport/frame.h"
#include "src/core/ext/transport/chttp2/transport/http2_status.h"
#include "src/core/lib/slice/slice.h"
#include "src/core/lib/slice/slice_buffer.h"
#include "test/core/transport/chttp2/http2_common_test_inputs.h"

namespace grpc_core {
namespace http2 {
namespace testing {

//  headers: generated from simple_request.headers
constexpr absl::string_view kSimpleRequestEncoded =
    "\x10\x05:path\x08/foo/bar"
    "\x10\x07:scheme\x04http"
    "\x10\x07:method\x04POST"
    "\x10\x0a:authority\x09localhost"
    "\x10\x0c"
    "content-type\x10"
    "application/grpc"
    "\x10\x14grpc-accept-encoding\x15identity,deflate,gzip"
    "\x10\x02te\x08trailers"
    "\x10\x0auser-agent\x17grpc-c/0.12.0.0 (linux)";

constexpr size_t kSimpleRequestEncodedLen = 190;

constexpr absl::string_view kSimpleRequestEncodedPart1 =
    "\x10\x05:path\x08/foo/bar"
    "\x10\x07:scheme\x04http"
    "\x10\x07:method\x04POST";

constexpr size_t kSimpleRequestEncodedPart1Len = 44;

constexpr absl::string_view kSimpleRequestEncodedPart2 =
    "\x10\x0a:authority\x09localhost"
    "\x10\x0c"
    "content-type\x10"
    "application/grpc";

constexpr size_t kSimpleRequestEncodedPart2Len = 53;

constexpr absl::string_view kSimpleRequestEncodedPart3 =
    "\x10\x14grpc-accept-encoding\x15identity,deflate,gzip"
    "\x10\x02te\x08trailers"
    "\x10\x0auser-agent\x17grpc-c/0.12.0.0 (linux)";

constexpr size_t kSimpleRequestEncodedPart3Len = 93;

constexpr absl::string_view kSimpleRequestDecoded =
    "user-agent: grpc-c/0.12.0.0 (linux),"
    " :authority: localhost,"
    " :path: /foo/bar,"
    " grpc-accept-encoding: identity,"
    " deflate, gzip, te: trailers,"
    " content-type: application/grpc,"
    " :scheme: http,"
    " :method: POST,"
    " GrpcStatusFromWire: true";

constexpr size_t kSimpleRequestDecodedLen = 224;

TEST(HeaderAssemblerTest, TestTheTestData) {
  EXPECT_EQ(std::string(kSimpleRequestEncoded).size(),
            kSimpleRequestEncodedLen);
  EXPECT_EQ(std::string(kSimpleRequestEncodedPart1).size(),
            kSimpleRequestEncodedPart1Len);
  EXPECT_EQ(std::string(kSimpleRequestEncodedPart2).size(),
            kSimpleRequestEncodedPart2Len);
  EXPECT_EQ(std::string(kSimpleRequestEncodedPart3).size(),
            kSimpleRequestEncodedPart3Len);
  const size_t sum =
      (kSimpleRequestEncodedPart1Len + kSimpleRequestEncodedPart2Len +
       kSimpleRequestEncodedPart3Len);
  EXPECT_EQ(kSimpleRequestEncodedLen, sum);
  EXPECT_EQ(std::string(kSimpleRequestDecoded).size(),
            kSimpleRequestDecodedLen);
}

///////////////////////////////////////////////////////////////////////////////
// Helpers

Http2HeaderFrame GenerateHeaderFrame(absl::string_view str,
                                     const uint32_t stream_id,
                                     const bool end_headers,
                                     const bool end_stream) {
  SliceBuffer buffer;
  buffer.Append(Slice::FromCopiedString(str));
  return Http2HeaderFrame{stream_id, end_headers, end_stream,
                          std::move(buffer)};
}

Http2ContinuationFrame GenerateContinuationFrame(absl::string_view str,
                                                 const uint32_t stream_id,
                                                 const bool end_headers) {
  SliceBuffer buffer;
  buffer.Append(Slice::FromCopiedString(str));
  return Http2ContinuationFrame{stream_id, end_headers, std::move(buffer)};
}

///////////////////////////////////////////////////////////////////////////////
// HeaderAssembler - One Header Frame

void ValidateOneHeader(const uint32_t stream_id, HPackParser& parser,
<<<<<<< HEAD
                       absl::BitGen& bitgen, HeaderAssembler& assembler,
                       const bool end_headers) {
=======
                       HeaderAssembler& assembler, const bool end_headers) {
>>>>>>> 2cb13a26
  EXPECT_EQ(assembler.GetBufferedHeadersLength(), 0u);
  EXPECT_EQ(assembler.IsReady(), false);

  Http2HeaderFrame header = GenerateHeaderFrame(
      kSimpleRequestEncoded, stream_id, /*end_headers=*/end_headers,
      /*end_stream=*/false);
  Http2Status status = assembler.AppendHeaderFrame(std::move(header));
  EXPECT_TRUE(status.IsOk());
  EXPECT_EQ(assembler.GetBufferedHeadersLength(), kSimpleRequestEncodedLen);

  if (end_headers) {
    EXPECT_EQ(assembler.IsReady(), true);
    ValueOrHttp2Status<Arena::PoolPtr<grpc_metadata_batch>> result =
        assembler.ReadMetadata(parser, /*is_initial_metadata=*/true,
<<<<<<< HEAD
                               /*is_client=*/true, bitgen);
=======
                               /*is_client=*/true);
>>>>>>> 2cb13a26
    EXPECT_TRUE(result.IsOk());
    Arena::PoolPtr<grpc_metadata_batch> metadata = TakeValue(std::move(result));
    EXPECT_STREQ(metadata->DebugString().c_str(),
                 std::string(kSimpleRequestDecoded).c_str());
  }
}

TEST(HeaderAssemblerTest, ValidOneHeaderFrame) {
  // 1. Correctly read a HTTP2 header that is sent in one HTTP2 HEADERS frame.
  // 2. Validate output of GetBufferedHeadersLength
  // 3. Validate the contents of the Metadata.
  const uint32_t stream_id = 0x7fffffff;
  HPackParser parser;
<<<<<<< HEAD
  absl::BitGen bitgen;
  HeaderAssembler assembler(stream_id);
  ValidateOneHeader(stream_id, parser, bitgen, assembler, /*end_headers=*/true);
=======
  HeaderAssembler assembler(stream_id);
  ValidateOneHeader(stream_id, parser, assembler, /*end_headers=*/true);
>>>>>>> 2cb13a26
}

TEST(HeaderAssemblerTest, InvalidAssemblerNotReady1) {
  // Crash on invalid API usage.
  // If we try to read the Header before END_HEADERS is received.
  const uint32_t stream_id = 0x12345678;
  HPackParser parser;
<<<<<<< HEAD
  absl::BitGen bitgen;
=======
>>>>>>> 2cb13a26
  HeaderAssembler assembler(stream_id);
  Http2HeaderFrame header = GenerateHeaderFrame(
      kSimpleRequestEncoded, stream_id, /*end_headers=*/false,
      /*end_stream=*/false);
  EXPECT_EQ(assembler.GetBufferedHeadersLength(), 0u);
  EXPECT_EQ(assembler.IsReady(), false);

  Http2Status status = assembler.AppendHeaderFrame(std::move(header));
  EXPECT_TRUE(status.IsOk());

  EXPECT_EQ(assembler.GetBufferedHeadersLength(), kSimpleRequestEncodedLen);
  // MUST be false when end_headers is false.
  EXPECT_EQ(assembler.IsReady(), false);

#ifndef NDEBUG
  ASSERT_DEATH(
      {
        GRPC_UNUSED ValueOrHttp2Status<Arena::PoolPtr<grpc_metadata_batch>>
            result =
                assembler.ReadMetadata(parser, /*is_initial_metadata=*/true,
<<<<<<< HEAD
                                       /*is_client=*/true, bitgen);
=======
                                       /*is_client=*/true);
>>>>>>> 2cb13a26
      },
      "");
#endif
}

///////////////////////////////////////////////////////////////////////////////
// HeaderAssembler - One Header Two Continuation Frames

void ValidateOneHeaderTwoContinuation(const uint32_t stream_id,
<<<<<<< HEAD
                                      HPackParser& parser, absl::BitGen& bitgen,
=======
                                      HPackParser& parser,
>>>>>>> 2cb13a26
                                      HeaderAssembler& assembler,
                                      const bool end_stream) {
  Http2HeaderFrame header = GenerateHeaderFrame(
      kSimpleRequestEncodedPart1, stream_id, /*end_headers=*/false, end_stream);
  Http2ContinuationFrame continuation1 = GenerateContinuationFrame(
      kSimpleRequestEncodedPart2, stream_id, /*end_headers=*/false);
  Http2ContinuationFrame continuation2 = GenerateContinuationFrame(
      kSimpleRequestEncodedPart3, stream_id, /*end_headers=*/true);

  EXPECT_EQ(assembler.GetBufferedHeadersLength(), 0u);
  EXPECT_EQ(assembler.IsReady(), false);

  size_t expected_size = kSimpleRequestEncodedPart1Len;
  Http2Status status = assembler.AppendHeaderFrame(std::move(header));
  EXPECT_TRUE(status.IsOk());
  EXPECT_EQ(assembler.GetBufferedHeadersLength(), expected_size);
  EXPECT_EQ(assembler.IsReady(), false);

  expected_size += kSimpleRequestEncodedPart2Len;
  Http2Status status1 =
      assembler.AppendContinuationFrame(std::move(continuation1));
  EXPECT_TRUE(status1.IsOk());
  EXPECT_EQ(assembler.GetBufferedHeadersLength(), expected_size);
  EXPECT_EQ(assembler.IsReady(), false);

  expected_size += kSimpleRequestEncodedPart3Len;
  Http2Status status2 =
      assembler.AppendContinuationFrame(std::move(continuation2));
  EXPECT_TRUE(status2.IsOk());
  EXPECT_EQ(assembler.GetBufferedHeadersLength(), expected_size);
  EXPECT_EQ(assembler.IsReady(), true);

  ValueOrHttp2Status<Arena::PoolPtr<grpc_metadata_batch>> result =
      assembler.ReadMetadata(parser, /*is_initial_metadata=*/true,
<<<<<<< HEAD
                             /*is_client=*/true, bitgen);
=======
                             /*is_client=*/true);
>>>>>>> 2cb13a26

  EXPECT_TRUE(result.IsOk());
  Arena::PoolPtr<grpc_metadata_batch> metadata = TakeValue(std::move(result));
  EXPECT_STREQ(metadata->DebugString().c_str(),
               std::string(kSimpleRequestDecoded).c_str());
}

TEST(HeaderAssemblerTest, ValidOneHeaderTwoContinuationFrame) {
  // 1. Correctly read and parse one Header and two Continuation Frames.
  // 2. Validate output of GetBufferedHeadersLength after each frame.
  // 3. Validate the contents of the Metadata.
  const uint32_t stream_id = 0x78654321;
  HPackParser parser;
<<<<<<< HEAD
  absl::BitGen bitgen;
  HeaderAssembler assembler(stream_id);
  ValidateOneHeaderTwoContinuation(stream_id, parser, bitgen, assembler,
=======
  HeaderAssembler assembler(stream_id);
  ValidateOneHeaderTwoContinuation(stream_id, parser, assembler,
>>>>>>> 2cb13a26
                                   /*end_stream=*/false);
}

TEST(HeaderAssemblerTest, InvalidAssemblerNotReady2) {
  // Crash on invalid API usage.
  // If we try to read the Metadata before END_HEADERS is received.
  const uint32_t stream_id = 1111;
  HPackParser parser;
<<<<<<< HEAD
  absl::BitGen bitgen;
=======
>>>>>>> 2cb13a26
  HeaderAssembler assembler(stream_id);
  Http2HeaderFrame header =
      GenerateHeaderFrame(kSimpleRequestEncodedPart1, stream_id,
                          /*end_headers=*/false, /*end_stream=*/false);
  Http2ContinuationFrame continuation1 = GenerateContinuationFrame(
      kSimpleRequestEncodedPart2, stream_id, /*end_headers=*/false);

  EXPECT_EQ(assembler.GetBufferedHeadersLength(), 0u);
  EXPECT_EQ(assembler.IsReady(), false);

  Http2Status status = assembler.AppendHeaderFrame(std::move(header));
  EXPECT_TRUE(status.IsOk());
  EXPECT_EQ(assembler.GetBufferedHeadersLength(),
            kSimpleRequestEncodedPart1Len);
  EXPECT_EQ(assembler.IsReady(), false);

  Http2Status status1 =
      assembler.AppendContinuationFrame(std::move(continuation1));
  EXPECT_TRUE(status1.IsOk());
  EXPECT_EQ(assembler.GetBufferedHeadersLength(),
            kSimpleRequestEncodedPart1Len + kSimpleRequestEncodedPart2Len);
  EXPECT_EQ(assembler.IsReady(), false);

#ifndef NDEBUG
  ASSERT_DEATH(
      {
        GRPC_UNUSED ValueOrHttp2Status<Arena::PoolPtr<grpc_metadata_batch>>
            result =
                assembler.ReadMetadata(parser, /*is_initial_metadata=*/true,
<<<<<<< HEAD
                                       /*is_client=*/true, bitgen);
=======
                                       /*is_client=*/true);
>>>>>>> 2cb13a26
      },
      "");
#endif
}

///////////////////////////////////////////////////////////////////////////////
// Other Valid cases

TEST(HeaderAssemblerTest, ValidTwoHeaderFrames) {
<<<<<<< HEAD
=======
  // This test is Valid only for Server. Not for Client.
>>>>>>> 2cb13a26
  // This scenario represents a case where the sender sends Initial Metadata and
  // Trailing Metadata after that. Without any messages.
  // 1. Correctly read a HTTP2 header that is sent in one HTTP2 HEADERS frame.
  // 2. Validate output of GetBufferedHeadersLength
  // 3. Validate the contents of the Metadata.
  // 4. Do all the above for the second HEADERS frame.
  const uint32_t stream_id = 1111;
  HPackParser parser;
<<<<<<< HEAD
  absl::BitGen bitgen;
  HeaderAssembler assembler(stream_id);
  ValidateOneHeader(stream_id, parser, bitgen, assembler, /*end_headers=*/true);
  ValidateOneHeader(stream_id, parser, bitgen, assembler, /*end_headers=*/true);
}

TEST(HeaderAssemblerTest, ValidMultipleHeadersAndContinuations) {
=======
  HeaderAssembler assembler(stream_id);
  ValidateOneHeader(stream_id, parser, assembler, /*end_headers=*/true);
  ValidateOneHeader(stream_id, parser, assembler, /*end_headers=*/true);
}

TEST(HeaderAssemblerTest, ValidMultipleHeadersAndContinuations) {
  // This test is Valid only for Server. Not for Client.
>>>>>>> 2cb13a26
  // This scenario represents a case where the sender sends Initial Metadata and
  // Trailing Metadata after that. Without any messages.
  // 1. Correctly read all the Header and Continuation frames.
  // 2. Validate output of GetBufferedHeadersLength at each step.
  // 3. Validate the contents of the Metadata.
  // 4. Do all the above for the second set of Header and Continuation frames.
  const uint32_t stream_id = 1111;
  HPackParser parser;
<<<<<<< HEAD
  absl::BitGen bitgen;
  HeaderAssembler assembler(stream_id);
  ValidateOneHeaderTwoContinuation(stream_id, parser, bitgen, assembler,
                                   /*end_stream=*/false);
  ValidateOneHeaderTwoContinuation(stream_id, parser, bitgen, assembler,
=======
  HeaderAssembler assembler(stream_id);
  ValidateOneHeaderTwoContinuation(stream_id, parser, assembler,
                                   /*end_stream=*/false);
  ValidateOneHeaderTwoContinuation(stream_id, parser, assembler,
>>>>>>> 2cb13a26
                                   /*end_stream=*/true);
}

///////////////////////////////////////////////////////////////////////////////
// Peer not honouring RFC9113

TEST(HeaderAssemblerTest, InvalidTwoHeaderFrames) {
  // Connection Error if second HEADER frame is received before the first one is
  // END_STREAM.
  const uint32_t stream_id = 0x1111;
  HPackParser parser;
<<<<<<< HEAD
  absl::BitGen bitgen;
=======
>>>>>>> 2cb13a26
  HeaderAssembler assembler(stream_id);
  Http2HeaderFrame header1 = GenerateHeaderFrame(
      kSimpleRequestEncoded, stream_id, /*end_headers=*/false,
      /*end_stream=*/false);

  Http2Status status1 = assembler.AppendHeaderFrame(std::move(header1));
  EXPECT_TRUE(status1.IsOk());
  EXPECT_EQ(assembler.IsReady(), false);
  EXPECT_EQ(assembler.GetBufferedHeadersLength(), kSimpleRequestEncodedLen);

  Http2HeaderFrame header2 = GenerateHeaderFrame(
      kSimpleRequestEncoded, stream_id, /*end_headers=*/true,
      /*end_stream=*/false);

  Http2Status status2 = assembler.AppendHeaderFrame(std::move(header2));
  EXPECT_FALSE(status2.IsOk());
  EXPECT_EQ(status2.GetType(), Http2Status::Http2ErrorType::kConnectionError);
  EXPECT_EQ(status2.GetConnectionErrorCode(), Http2ErrorCode::kProtocolError);
  EXPECT_EQ(assembler.GetBufferedHeadersLength(), 0u);
}

TEST(HeaderAssemblerTest, InvalidHeaderAndContinuationHaveDifferentStreamID) {
  // Fail if the HEADER and CONTINUATION frame do not have the same stream id.
  const uint32_t stream_id = 0x1111;
  HPackParser parser;
<<<<<<< HEAD
  absl::BitGen bitgen;
=======
>>>>>>> 2cb13a26
  HeaderAssembler assembler(stream_id);
  Http2HeaderFrame header1 = GenerateHeaderFrame(
      kSimpleRequestEncoded, stream_id, /*end_headers=*/false,
      /*end_stream=*/false);

  Http2Status status1 = assembler.AppendHeaderFrame(std::move(header1));
  EXPECT_TRUE(status1.IsOk());

  Http2ContinuationFrame continuation1 = GenerateContinuationFrame(
      kSimpleRequestEncodedPart2, stream_id + 1, /*end_headers=*/false);

  Http2Status status2 =
      assembler.AppendContinuationFrame(std::move(continuation1));
  EXPECT_FALSE(status2.IsOk());
  EXPECT_EQ(status2.GetType(), Http2Status::Http2ErrorType::kConnectionError);
  EXPECT_EQ(status2.GetConnectionErrorCode(), Http2ErrorCode::kProtocolError);
}

TEST(HeaderAssemblerTest, InvalidContinuationBeforeHeaders) {
  // Fail if the CONTINUATION frame is received before HEADERS.
  const uint32_t stream_id = 0x1111;
  HPackParser parser;
<<<<<<< HEAD
  absl::BitGen bitgen;
=======
>>>>>>> 2cb13a26
  HeaderAssembler assembler(stream_id);
  Http2ContinuationFrame continuation1 = GenerateContinuationFrame(
      kSimpleRequestEncodedPart2, stream_id, /*end_headers=*/false);
  Http2Status status =
      assembler.AppendContinuationFrame(std::move(continuation1));
  EXPECT_FALSE(status.IsOk());
  EXPECT_EQ(status.GetType(), Http2Status::Http2ErrorType::kConnectionError);
  EXPECT_EQ(status.GetConnectionErrorCode(), Http2ErrorCode::kProtocolError);
}

TEST(HeaderAssemblerTest, InvalidContinuationAfterEndHeaders) {
  // Fail if the CONTINUATION frame is received after END_HEADERS.
  // Fail if the HEADER and CONTINUATION frame do not have the same stream id.
  const uint32_t stream_id = 0x1111;
  HPackParser parser;
<<<<<<< HEAD
  absl::BitGen bitgen;
=======
>>>>>>> 2cb13a26
  HeaderAssembler assembler(stream_id);
  Http2HeaderFrame header1 = GenerateHeaderFrame(
      kSimpleRequestEncoded, stream_id, /*end_headers=*/true,
      /*end_stream=*/false);

  Http2Status status1 = assembler.AppendHeaderFrame(std::move(header1));
  EXPECT_TRUE(status1.IsOk());

  Http2ContinuationFrame continuation1 = GenerateContinuationFrame(
      kSimpleRequestEncodedPart2, stream_id + 1, /*end_headers=*/false);

  Http2Status status2 =
      assembler.AppendContinuationFrame(std::move(continuation1));
  EXPECT_FALSE(status2.IsOk());
  EXPECT_EQ(status2.GetType(), Http2Status::Http2ErrorType::kConnectionError);
  EXPECT_EQ(status2.GetConnectionErrorCode(), Http2ErrorCode::kProtocolError);
}

// TODO(tjagtap) : [PH2][P3] : Validate later. Edge case
//  Is this a valid case?
//  First we receive one HEADER frame with END_HEADER . This is initial metadata
//  The stream has no Messages. Hence no DATA Frames
//  Then we receive one HEADER frame with END_HEADER and END_STREAM.
//  We Append both and parse both because we read them together.
//  Is this a valid case?

}  // namespace testing
}  // namespace http2
}  // namespace grpc_core

int main(int argc, char** argv) {
  ::testing::InitGoogleTest(&argc, argv);
  return RUN_ALL_TESTS();
}<|MERGE_RESOLUTION|>--- conflicted
+++ resolved
@@ -130,12 +130,7 @@
 // HeaderAssembler - One Header Frame
 
 void ValidateOneHeader(const uint32_t stream_id, HPackParser& parser,
-<<<<<<< HEAD
-                       absl::BitGen& bitgen, HeaderAssembler& assembler,
-                       const bool end_headers) {
-=======
                        HeaderAssembler& assembler, const bool end_headers) {
->>>>>>> 2cb13a26
   EXPECT_EQ(assembler.GetBufferedHeadersLength(), 0u);
   EXPECT_EQ(assembler.IsReady(), false);
 
@@ -150,11 +145,7 @@
     EXPECT_EQ(assembler.IsReady(), true);
     ValueOrHttp2Status<Arena::PoolPtr<grpc_metadata_batch>> result =
         assembler.ReadMetadata(parser, /*is_initial_metadata=*/true,
-<<<<<<< HEAD
-                               /*is_client=*/true, bitgen);
-=======
                                /*is_client=*/true);
->>>>>>> 2cb13a26
     EXPECT_TRUE(result.IsOk());
     Arena::PoolPtr<grpc_metadata_batch> metadata = TakeValue(std::move(result));
     EXPECT_STREQ(metadata->DebugString().c_str(),
@@ -168,14 +159,8 @@
   // 3. Validate the contents of the Metadata.
   const uint32_t stream_id = 0x7fffffff;
   HPackParser parser;
-<<<<<<< HEAD
-  absl::BitGen bitgen;
-  HeaderAssembler assembler(stream_id);
-  ValidateOneHeader(stream_id, parser, bitgen, assembler, /*end_headers=*/true);
-=======
   HeaderAssembler assembler(stream_id);
   ValidateOneHeader(stream_id, parser, assembler, /*end_headers=*/true);
->>>>>>> 2cb13a26
 }
 
 TEST(HeaderAssemblerTest, InvalidAssemblerNotReady1) {
@@ -183,10 +168,6 @@
   // If we try to read the Header before END_HEADERS is received.
   const uint32_t stream_id = 0x12345678;
   HPackParser parser;
-<<<<<<< HEAD
-  absl::BitGen bitgen;
-=======
->>>>>>> 2cb13a26
   HeaderAssembler assembler(stream_id);
   Http2HeaderFrame header = GenerateHeaderFrame(
       kSimpleRequestEncoded, stream_id, /*end_headers=*/false,
@@ -207,11 +188,7 @@
         GRPC_UNUSED ValueOrHttp2Status<Arena::PoolPtr<grpc_metadata_batch>>
             result =
                 assembler.ReadMetadata(parser, /*is_initial_metadata=*/true,
-<<<<<<< HEAD
-                                       /*is_client=*/true, bitgen);
-=======
                                        /*is_client=*/true);
->>>>>>> 2cb13a26
       },
       "");
 #endif
@@ -221,11 +198,7 @@
 // HeaderAssembler - One Header Two Continuation Frames
 
 void ValidateOneHeaderTwoContinuation(const uint32_t stream_id,
-<<<<<<< HEAD
-                                      HPackParser& parser, absl::BitGen& bitgen,
-=======
                                       HPackParser& parser,
->>>>>>> 2cb13a26
                                       HeaderAssembler& assembler,
                                       const bool end_stream) {
   Http2HeaderFrame header = GenerateHeaderFrame(
@@ -260,11 +233,7 @@
 
   ValueOrHttp2Status<Arena::PoolPtr<grpc_metadata_batch>> result =
       assembler.ReadMetadata(parser, /*is_initial_metadata=*/true,
-<<<<<<< HEAD
-                             /*is_client=*/true, bitgen);
-=======
                              /*is_client=*/true);
->>>>>>> 2cb13a26
 
   EXPECT_TRUE(result.IsOk());
   Arena::PoolPtr<grpc_metadata_batch> metadata = TakeValue(std::move(result));
@@ -278,14 +247,8 @@
   // 3. Validate the contents of the Metadata.
   const uint32_t stream_id = 0x78654321;
   HPackParser parser;
-<<<<<<< HEAD
-  absl::BitGen bitgen;
-  HeaderAssembler assembler(stream_id);
-  ValidateOneHeaderTwoContinuation(stream_id, parser, bitgen, assembler,
-=======
   HeaderAssembler assembler(stream_id);
   ValidateOneHeaderTwoContinuation(stream_id, parser, assembler,
->>>>>>> 2cb13a26
                                    /*end_stream=*/false);
 }
 
@@ -294,10 +257,6 @@
   // If we try to read the Metadata before END_HEADERS is received.
   const uint32_t stream_id = 1111;
   HPackParser parser;
-<<<<<<< HEAD
-  absl::BitGen bitgen;
-=======
->>>>>>> 2cb13a26
   HeaderAssembler assembler(stream_id);
   Http2HeaderFrame header =
       GenerateHeaderFrame(kSimpleRequestEncodedPart1, stream_id,
@@ -327,11 +286,7 @@
         GRPC_UNUSED ValueOrHttp2Status<Arena::PoolPtr<grpc_metadata_batch>>
             result =
                 assembler.ReadMetadata(parser, /*is_initial_metadata=*/true,
-<<<<<<< HEAD
-                                       /*is_client=*/true, bitgen);
-=======
                                        /*is_client=*/true);
->>>>>>> 2cb13a26
       },
       "");
 #endif
@@ -341,10 +296,7 @@
 // Other Valid cases
 
 TEST(HeaderAssemblerTest, ValidTwoHeaderFrames) {
-<<<<<<< HEAD
-=======
   // This test is Valid only for Server. Not for Client.
->>>>>>> 2cb13a26
   // This scenario represents a case where the sender sends Initial Metadata and
   // Trailing Metadata after that. Without any messages.
   // 1. Correctly read a HTTP2 header that is sent in one HTTP2 HEADERS frame.
@@ -353,15 +305,6 @@
   // 4. Do all the above for the second HEADERS frame.
   const uint32_t stream_id = 1111;
   HPackParser parser;
-<<<<<<< HEAD
-  absl::BitGen bitgen;
-  HeaderAssembler assembler(stream_id);
-  ValidateOneHeader(stream_id, parser, bitgen, assembler, /*end_headers=*/true);
-  ValidateOneHeader(stream_id, parser, bitgen, assembler, /*end_headers=*/true);
-}
-
-TEST(HeaderAssemblerTest, ValidMultipleHeadersAndContinuations) {
-=======
   HeaderAssembler assembler(stream_id);
   ValidateOneHeader(stream_id, parser, assembler, /*end_headers=*/true);
   ValidateOneHeader(stream_id, parser, assembler, /*end_headers=*/true);
@@ -369,7 +312,6 @@
 
 TEST(HeaderAssemblerTest, ValidMultipleHeadersAndContinuations) {
   // This test is Valid only for Server. Not for Client.
->>>>>>> 2cb13a26
   // This scenario represents a case where the sender sends Initial Metadata and
   // Trailing Metadata after that. Without any messages.
   // 1. Correctly read all the Header and Continuation frames.
@@ -378,18 +320,10 @@
   // 4. Do all the above for the second set of Header and Continuation frames.
   const uint32_t stream_id = 1111;
   HPackParser parser;
-<<<<<<< HEAD
-  absl::BitGen bitgen;
-  HeaderAssembler assembler(stream_id);
-  ValidateOneHeaderTwoContinuation(stream_id, parser, bitgen, assembler,
-                                   /*end_stream=*/false);
-  ValidateOneHeaderTwoContinuation(stream_id, parser, bitgen, assembler,
-=======
   HeaderAssembler assembler(stream_id);
   ValidateOneHeaderTwoContinuation(stream_id, parser, assembler,
                                    /*end_stream=*/false);
   ValidateOneHeaderTwoContinuation(stream_id, parser, assembler,
->>>>>>> 2cb13a26
                                    /*end_stream=*/true);
 }
 
@@ -401,10 +335,6 @@
   // END_STREAM.
   const uint32_t stream_id = 0x1111;
   HPackParser parser;
-<<<<<<< HEAD
-  absl::BitGen bitgen;
-=======
->>>>>>> 2cb13a26
   HeaderAssembler assembler(stream_id);
   Http2HeaderFrame header1 = GenerateHeaderFrame(
       kSimpleRequestEncoded, stream_id, /*end_headers=*/false,
@@ -430,10 +360,6 @@
   // Fail if the HEADER and CONTINUATION frame do not have the same stream id.
   const uint32_t stream_id = 0x1111;
   HPackParser parser;
-<<<<<<< HEAD
-  absl::BitGen bitgen;
-=======
->>>>>>> 2cb13a26
   HeaderAssembler assembler(stream_id);
   Http2HeaderFrame header1 = GenerateHeaderFrame(
       kSimpleRequestEncoded, stream_id, /*end_headers=*/false,
@@ -456,10 +382,6 @@
   // Fail if the CONTINUATION frame is received before HEADERS.
   const uint32_t stream_id = 0x1111;
   HPackParser parser;
-<<<<<<< HEAD
-  absl::BitGen bitgen;
-=======
->>>>>>> 2cb13a26
   HeaderAssembler assembler(stream_id);
   Http2ContinuationFrame continuation1 = GenerateContinuationFrame(
       kSimpleRequestEncodedPart2, stream_id, /*end_headers=*/false);
@@ -475,10 +397,6 @@
   // Fail if the HEADER and CONTINUATION frame do not have the same stream id.
   const uint32_t stream_id = 0x1111;
   HPackParser parser;
-<<<<<<< HEAD
-  absl::BitGen bitgen;
-=======
->>>>>>> 2cb13a26
   HeaderAssembler assembler(stream_id);
   Http2HeaderFrame header1 = GenerateHeaderFrame(
       kSimpleRequestEncoded, stream_id, /*end_headers=*/true,
