//
//
// Copyright 2015 gRPC authors.
//
// Licensed under the Apache License, Version 2.0 (the "License");
// you may not use this file except in compliance with the License.
// You may obtain a copy of the License at
//
//     http://www.apache.org/licenses/LICENSE-2.0
//
// Unless required by applicable law or agreed to in writing, software
// distributed under the License is distributed on an "AS IS" BASIS,
// WITHOUT WARRANTIES OR CONDITIONS OF ANY KIND, either express or implied.
// See the License for the specific language governing permissions and
// limitations under the License.
//
//

#include "src/core/ext/transport/chttp2/transport/bin_encoder.h"

#include <string.h>
<<<<<<< HEAD
/* This is here for grpc_is_binary_header
 * TODO(murgatroid99): Remove this
 */
=======

// This is here for grpc_is_binary_header
// TODO(murgatroid99): Remove this
//
>>>>>>> 8d5e0a71
#include <gtest/gtest.h>

#include <grpc/grpc.h>
#include <grpc/support/alloc.h>
#include <grpc/support/log.h>

#include "src/core/lib/gpr/string.h"
#include "src/core/lib/slice/slice_string_helpers.h"
#include "test/core/util/test_config.h"

static int all_ok = 1;

static void expect_slice_eq(grpc_slice expected, grpc_slice slice,
                            const char* debug, int line) {
  if (!grpc_slice_eq(slice, expected)) {
    char* hs = grpc_dump_slice(slice, GPR_DUMP_HEX | GPR_DUMP_ASCII);
    char* he = grpc_dump_slice(expected, GPR_DUMP_HEX | GPR_DUMP_ASCII);
    gpr_log(GPR_ERROR, "FAILED:%d: %s\ngot:  %s\nwant: %s", line, debug, hs,
            he);
    gpr_free(hs);
    gpr_free(he);
    all_ok = 0;
  }
  grpc_slice_unref(expected);
  grpc_slice_unref(slice);
}

static grpc_slice B64(const char* s) {
  grpc_slice ss = grpc_slice_from_copied_string(s);
  grpc_slice out = grpc_chttp2_base64_encode(ss);
  grpc_slice_unref(ss);
  return out;
}

static grpc_slice HUFF(const char* s) {
  grpc_slice ss = grpc_slice_from_copied_string(s);
  grpc_slice out = grpc_chttp2_huffman_compress(ss);
  grpc_slice_unref(ss);
  return out;
}

#define EXPECT_SLICE_EQ(expected, slice)                                    \
  expect_slice_eq(                                                          \
      grpc_slice_from_copied_buffer(expected, sizeof(expected) - 1), slice, \
      #slice, __LINE__);

static void expect_combined_equiv(const char* s, size_t len, int line) {
  grpc_slice input = grpc_slice_from_copied_buffer(s, len);
  grpc_slice base64 = grpc_chttp2_base64_encode(input);
  grpc_slice expect = grpc_chttp2_huffman_compress(base64);
  grpc_slice got = grpc_chttp2_base64_encode_and_huffman_compress(input);
  if (!grpc_slice_eq(expect, got)) {
    char* t = grpc_dump_slice(input, GPR_DUMP_HEX | GPR_DUMP_ASCII);
    char* e = grpc_dump_slice(expect, GPR_DUMP_HEX | GPR_DUMP_ASCII);
    char* g = grpc_dump_slice(got, GPR_DUMP_HEX | GPR_DUMP_ASCII);
    gpr_log(GPR_ERROR, "FAILED:%d:\ntest: %s\ngot:  %s\nwant: %s", line, t, g,
            e);
    gpr_free(t);
    gpr_free(e);
    gpr_free(g);
    all_ok = 0;
  }
  grpc_slice_unref(input);
  grpc_slice_unref(base64);
  grpc_slice_unref(expect);
  grpc_slice_unref(got);
}

#define EXPECT_COMBINED_EQUIV(x) \
  expect_combined_equiv(x, sizeof(x) - 1, __LINE__)

static void expect_binary_header(const char* hdr, int binary) {
  if (grpc_is_binary_header(grpc_slice_from_static_string(hdr)) != binary) {
    gpr_log(GPR_ERROR, "FAILED: expected header '%s' to be %s", hdr,
            binary ? "binary" : "not binary");
    all_ok = 0;
  }
}

TEST(BinEncoderTest, MainTest) {
  // Base64 test vectors from RFC 4648, with padding removed
  // BASE64("") = ""
  EXPECT_SLICE_EQ("", B64(""));
  // BASE64("f") = "Zg"
  EXPECT_SLICE_EQ("Zg", B64("f"));
  // BASE64("fo") = "Zm8"
  EXPECT_SLICE_EQ("Zm8", B64("fo"));
  // BASE64("foo") = "Zm9v"
  EXPECT_SLICE_EQ("Zm9v", B64("foo"));
  // BASE64("foob") = "Zm9vYg"
  EXPECT_SLICE_EQ("Zm9vYg", B64("foob"));
  // BASE64("fooba") = "Zm9vYmE"
  EXPECT_SLICE_EQ("Zm9vYmE", B64("fooba"));
  // BASE64("foobar") = "Zm9vYmFy"
  EXPECT_SLICE_EQ("Zm9vYmFy", B64("foobar"));

  EXPECT_SLICE_EQ("wMHCw8TF", B64("\xc0\xc1\xc2\xc3\xc4\xc5"));

  // Huffman encoding tests
  EXPECT_SLICE_EQ("\xf1\xe3\xc2\xe5\xf2\x3a\x6b\xa0\xab\x90\xf4\xff",
                  HUFF("www.example.com"));
  EXPECT_SLICE_EQ("\xa8\xeb\x10\x64\x9c\xbf", HUFF("no-cache"));
  EXPECT_SLICE_EQ("\x25\xa8\x49\xe9\x5b\xa9\x7d\x7f", HUFF("custom-key"));
  EXPECT_SLICE_EQ("\x25\xa8\x49\xe9\x5b\xb8\xe8\xb4\xbf", HUFF("custom-value"));
  EXPECT_SLICE_EQ("\xae\xc3\x77\x1a\x4b", HUFF("private"));
  EXPECT_SLICE_EQ(
      "\xd0\x7a\xbe\x94\x10\x54\xd4\x44\xa8\x20\x05\x95\x04\x0b\x81\x66\xe0\x82"
      "\xa6\x2d\x1b\xff",
      HUFF("Mon, 21 Oct 2013 20:13:21 GMT"));
  EXPECT_SLICE_EQ(
      "\x9d\x29\xad\x17\x18\x63\xc7\x8f\x0b\x97\xc8\xe9\xae\x82\xae\x43\xd3",
      HUFF("https://www.example.com"));

  // Various test vectors for combined encoding
  EXPECT_COMBINED_EQUIV("");
  EXPECT_COMBINED_EQUIV("f");
  EXPECT_COMBINED_EQUIV("fo");
  EXPECT_COMBINED_EQUIV("foo");
  EXPECT_COMBINED_EQUIV("foob");
  EXPECT_COMBINED_EQUIV("fooba");
  EXPECT_COMBINED_EQUIV("foobar");
  EXPECT_COMBINED_EQUIV("www.example.com");
  EXPECT_COMBINED_EQUIV("no-cache");
  EXPECT_COMBINED_EQUIV("custom-key");
  EXPECT_COMBINED_EQUIV("custom-value");
  EXPECT_COMBINED_EQUIV("private");
  EXPECT_COMBINED_EQUIV("Mon, 21 Oct 2013 20:13:21 GMT");
  EXPECT_COMBINED_EQUIV("https://www.example.com");
  EXPECT_COMBINED_EQUIV(
      "\x00\x01\x02\x03\x04\x05\x06\x07\x08\x09\x0a\x0b\x0c\x0d\x0e\x0f"
      "\x10\x11\x12\x13\x14\x15\x16\x17\x18\x19\x1a\x1b\x1c\x1d\x1e\x1f"
      "\x20\x21\x22\x23\x24\x25\x26\x27\x28\x29\x2a\x2b\x2c\x2d\x2e\x2f"
      "\x30\x31\x32\x33\x34\x35\x36\x37\x38\x39\x3a\x3b\x3c\x3d\x3e\x3f"
      "\x40\x41\x42\x43\x44\x45\x46\x47\x48\x49\x4a\x4b\x4c\x4d\x4e\x4f"
      "\x50\x51\x52\x53\x54\x55\x56\x57\x58\x59\x5a\x5b\x5c\x5d\x5e\x5f"
      "\x60\x61\x62\x63\x64\x65\x66\x67\x68\x69\x6a\x6b\x6c\x6d\x6e\x6f"
      "\x70\x71\x72\x73\x74\x75\x76\x77\x78\x79\x7a\x7b\x7c\x7d\x7e\x7f"
      "\x80\x81\x82\x83\x84\x85\x86\x87\x88\x89\x8a\x8b\x8c\x8d\x8e\x8f"
      "\x90\x91\x92\x93\x94\x95\x96\x97\x98\x99\x9a\x9b\x9c\x9d\x9e\x9f"
      "\xa0\xa1\xa2\xa3\xa4\xa5\xa6\xa7\xa8\xa9\xaa\xab\xac\xad\xae\xaf"
      "\xb0\xb1\xb2\xb3\xb4\xb5\xb6\xb7\xb8\xb9\xba\xbb\xbc\xbd\xbe\xbf"
      "\xc0\xc1\xc2\xc3\xc4\xc5\xc6\xc7\xc8\xc9\xca\xcb\xcc\xcd\xce\xcf"
      "\xd0\xd1\xd2\xd3\xd4\xd5\xd6\xd7\xd8\xd9\xda\xdb\xdc\xdd\xde\xdf"
      "\xe0\xe1\xe2\xe3\xe4\xe5\xe6\xe7\xe8\xe9\xea\xeb\xec\xed\xee\xef"
      "\xf0\xf1\xf2\xf3\xf4\xf5\xf6\xf7\xf8\xf9\xfa\xfb\xfc\xfd\xfe\xff");

  expect_binary_header("foo-bin", 1);
  expect_binary_header("foo-bar", 0);
  expect_binary_header("-bin", 0);
}

int main(int argc, char** argv) {
  grpc::testing::TestEnvironment env(&argc, argv);
  ::testing::InitGoogleTest(&argc, argv);
  grpc::testing::TestGrpcScope grpc_scope;
  return RUN_ALL_TESTS();
}<|MERGE_RESOLUTION|>--- conflicted
+++ resolved
@@ -19,16 +19,7 @@
 #include "src/core/ext/transport/chttp2/transport/bin_encoder.h"
 
 #include <string.h>
-<<<<<<< HEAD
-/* This is here for grpc_is_binary_header
- * TODO(murgatroid99): Remove this
- */
-=======
 
-// This is here for grpc_is_binary_header
-// TODO(murgatroid99): Remove this
-//
->>>>>>> 8d5e0a71
 #include <gtest/gtest.h>
 
 #include <grpc/grpc.h>
