--- conflicted
+++ resolved
@@ -18,11 +18,7 @@
 
 #include "src/core/ext/transport/chttp2/alpn/alpn.h"
 
-<<<<<<< HEAD
-#include <string>
-=======
 #include <memory>
->>>>>>> bae0c705
 
 #include "gtest/gtest.h"
 
