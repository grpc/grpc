//
//
// Copyright 2024 gRPC authors.
//
// Licensed under the Apache License, Version 2.0 (the "License");
// you may not use this file except in compliance with the License.
// You may obtain a copy of the License at
//
//     http://www.apache.org/licenses/LICENSE-2.0
//
// Unless required by applicable law or agreed to in writing, software
// distributed under the License is distributed on an "AS IS" BASIS,
// WITHOUT WARRANTIES OR CONDITIONS OF ANY KIND, either express or implied.
// See the License for the specific language governing permissions and
// limitations under the License.
//
//

#include "src/core/ext/transport/chttp2/transport/http2_client_transport.h"

#include <grpc/event_engine/event_engine.h>
#include <grpc/event_engine/slice.h>
#include <grpc/grpc.h>

#include <memory>
#include <utility>

#include "src/core/call/call_spine.h"
#include "src/core/config/core_configuration.h"
#include "src/core/ext/transport/chttp2/transport/flow_control.h"
#include "src/core/ext/transport/chttp2/transport/frame.h"
#include "src/core/ext/transport/chttp2/transport/http2_settings.h"
#include "src/core/ext/transport/chttp2/transport/http2_settings_manager.h"
#include "src/core/ext/transport/chttp2/transport/http2_status.h"
#include "src/core/ext/transport/chttp2/transport/http2_transport.h"
#include "src/core/ext/transport/chttp2/transport/transport_common.h"
#include "src/core/lib/channel/channel_args.h"
#include "src/core/lib/event_engine/default_event_engine.h"
#include "src/core/lib/iomgr/exec_ctx.h"
#include "src/core/lib/promise/try_join.h"
#include "src/core/util/notification.h"
#include "src/core/util/orphanable.h"
#include "src/core/util/time.h"
#include "test/core/promise/poll_matcher.h"
#include "test/core/test_util/postmortem.h"
#include "test/core/transport/chttp2/http2_frame_test_helper.h"
#include "test/core/transport/util/mock_promise_endpoint.h"
#include "test/core/transport/util/transport_test.h"
#include "gmock/gmock.h"
#include "gtest/gtest.h"
#include "absl/log/log.h"
#include "absl/status/status.h"
#include "absl/strings/string_view.h"

namespace grpc_core {
namespace http2 {
namespace testing {

using EventEngineSlice = grpc_event_engine::experimental::Slice;
using ::testing::MockFunction;
using ::testing::StrictMock;
using transport::testing::Http2FrameTestHelper;
using util::testing::MockPromiseEndpoint;
using util::testing::TransportTest;

constexpr absl::string_view kConnectionClosed = "Connection closed";

static uint64_t Read8b(const uint8_t* input) {
  return static_cast<uint64_t>(input[0]) << 56 |
         static_cast<uint64_t>(input[1]) << 48 |
         static_cast<uint64_t>(input[2]) << 40 |
         static_cast<uint64_t>(input[3]) << 32 |
         static_cast<uint64_t>(input[4]) << 24 |
         static_cast<uint64_t>(input[5]) << 16 |
         static_cast<uint64_t>(input[6]) << 8 | static_cast<uint64_t>(input[7]);
}

static ClientMetadataHandle TestInitialMetadata() {
  auto md = Arena::MakePooledForOverwrite<ClientMetadata>();
  md->Set(HttpPathMetadata(), Slice::FromStaticString("/demo.Service/Step"));
  return md;
}

// Encoded string of header ":path: /demo.Service/Step".
static const std::vector<uint8_t> kPathDemoServiceStep = {
    0x40, 0x05, 0x3a, 0x70, 0x61, 0x74, 0x68, 0x12, 0x2f,
    0x64, 0x65, 0x6d, 0x6f, 0x2e, 0x53, 0x65, 0x72, 0x76,
    0x69, 0x63, 0x65, 0x2f, 0x53, 0x74, 0x65, 0x70};

class Http2ClientTransportTest : public TransportTest {
 public:
  Http2ClientTransportTest() {
    grpc_tracer_set_enabled("http2_ph2_transport", true);
  }

 protected:
  Http2FrameTestHelper helper_;
  OrphanablePtr<Http2ClientTransport> client_transport_;
  PostMortem postmortem_;
};

////////////////////////////////////////////////////////////////////////////////
// Creation Test

TEST_F(Http2ClientTransportTest, TestHttp2ClientTransportObjectCreation) {
  // Event Engine      : FuzzingEventEngine
  // This test asserts :
  // 1. Tests Http2ClientTransport object creation and destruction. The object
  // creation itself begins the ReadLoop and the WriteLoop.
  // 2. Assert if the ReadLoop was invoked correctly or not.
  // 3. Tests trivial functions GetTransportName() , server_transport() and
  // client_transport().

  LOG(INFO) << "TestHttp2ClientTransportObjectCreation Begin";
  MockPromiseEndpoint mock_endpoint(/*port=*/1000);

  mock_endpoint.ExpectWrite(
      {
          EventEngineSlice(
              grpc_slice_from_copied_string(GRPC_CHTTP2_CLIENT_CONNECT_STRING)),
          helper_.EventEngineSliceFromHttp2SettingsFrameDefault(),
      },
      event_engine().get());
  mock_endpoint.ExpectRead(
      {helper_.EventEngineSliceFromHttp2DataFrame(
           /*payload=*/"Hello!", /*stream_id=*/9, /*end_stream=*/false),
       helper_.EventEngineSliceFromHttp2DataFrame(
           /*payload=*/"Bye!", /*stream_id=*/11, /*end_stream=*/true)},
      event_engine().get());
  mock_endpoint.ExpectWrite(
      {
          helper_.EventEngineSliceFromHttp2GoawayFrame(
              /*debug_data=*/kConnectionClosed, /*last_stream_id=*/0,
              /*error_code=*/
              static_cast<uint32_t>(Http2ErrorCode::kInternalError)),
      },
      event_engine().get());

  // Break the ReadLoop
  mock_endpoint.ExpectReadClose(absl::UnavailableError(kConnectionClosed),
                                event_engine().get());

  client_transport_ = MakeOrphanable<Http2ClientTransport>(
      std::move(mock_endpoint.promise_endpoint), GetChannelArgs(),
      event_engine(), /*on_receive_settings=*/nullptr);

  EXPECT_EQ(client_transport_->filter_stack_transport(), nullptr);
  EXPECT_NE(client_transport_->client_transport(), nullptr);
  EXPECT_EQ(client_transport_->server_transport(), nullptr);
  EXPECT_EQ(client_transport_->GetTransportName(), "http2");

  std::unique_ptr<channelz::ZTrace> trace =
      client_transport_->GetZTrace("transport_frames");
  EXPECT_NE(trace, nullptr);
<<<<<<< HEAD

  auto socket_node = client_transport_->GetSocketNode();
  EXPECT_NE(socket_node, nullptr);

=======

  auto socket_node = client_transport_->GetSocketNode();
  EXPECT_NE(socket_node, nullptr);

>>>>>>> 6f0ad5e6
  // Uncomment this when you want to see ChannelZ Postmortem.
  // FAIL() << "Intentionally failing to display channelz data";

  // Wait for Http2ClientTransport's internal activities to finish.
  event_engine()->TickUntilIdle();
  event_engine()->UnsetGlobalHooks();

  // The stream object would have been deallocated already.
  // However, we would still have accounting of DATA frame message bytes written
  // in the transport flow control.
  // We did not write a DATA frame with a payload.
  EXPECT_EQ(client_transport_->TestOnlyTransportFlowControlWindow(),
            RFC9113::kHttp2InitialWindowSize);
  LOG(INFO) << "TestHttp2ClientTransportObjectCreation End";
}

////////////////////////////////////////////////////////////////////////////////
// Basic Transport Write Tests
TEST_F(Http2ClientTransportTest, TestHttp2ClientTransportWriteFromCall) {
  MockPromiseEndpoint mock_endpoint(/*port=*/1000);
  std::string data_payload = "Hello!";

  // Invoking read_close_trailing_metadata will result the ReadLoop to be woken
  // up and the trailing metadata to be received.
  auto read_close_trailing_metadata = mock_endpoint.ExpectDelayedRead(
      {
          helper_.EventEngineSliceFromHttp2HeaderFrame(
              std::string(kPathDemoServiceStep.begin(),
                          kPathDemoServiceStep.end()),
              /*stream_id=*/1,
              /*end_headers=*/true, /*end_stream=*/true),
      },
      event_engine().get());

  // ExpectDelayedReadClose returns a callable. Till this callable is invoked,
  // the ReadLoop is blocked. The reason we need to do this is once the
  // ReadLoop is broken, it would trigger a CloseTransport and the pending
  // asserts would never be satisfied.
  auto read_close_transport = mock_endpoint.ExpectDelayedReadClose(
      absl::UnavailableError(kConnectionClosed), event_engine().get());

  // Expect Client Initial Metadata to be sent.
  mock_endpoint.ExpectWrite(
      {
          EventEngineSlice(
              grpc_slice_from_copied_string(GRPC_CHTTP2_CLIENT_CONNECT_STRING)),
          helper_.EventEngineSliceFromHttp2SettingsFrameDefault(),
      },
      event_engine().get());

  mock_endpoint.ExpectWriteWithCallback(
      {helper_.EventEngineSliceFromHttp2HeaderFrame(std::string(
           kPathDemoServiceStep.begin(), kPathDemoServiceStep.end())),
       helper_.EventEngineSliceFromHttp2DataFrame(data_payload,
                                                  /*stream_id=*/1,
                                                  /*end_stream=*/false),
       helper_.EventEngineSliceFromEmptyHttp2DataFrame(/*stream_id=*/1,
                                                       /*end_stream=*/true)},
      event_engine().get(),
      [read_close_trailing_metadata = std::move(read_close_trailing_metadata)](
          SliceBuffer& out, SliceBuffer& expect) mutable {
        EXPECT_EQ(out.JoinIntoString(), expect.JoinIntoString());
        read_close_trailing_metadata();
      });
  mock_endpoint.ExpectWrite(
      {
          helper_.EventEngineSliceFromHttp2GoawayFrame(
              /*debug_data=*/kConnectionClosed, /*last_stream_id=*/0,
              /*error_code=*/
              static_cast<uint32_t>(Http2ErrorCode::kInternalError)),
      },
      event_engine().get());

  auto client_transport = MakeOrphanable<Http2ClientTransport>(
      std::move(mock_endpoint.promise_endpoint), GetChannelArgs(),
      event_engine(), /*on_receive_settings=*/nullptr);
  auto call = MakeCall(TestInitialMetadata());
  client_transport->StartCall(call.handler.StartCall());

  StrictMock<MockFunction<void()>> on_done;
  EXPECT_CALL(on_done, Call());

  call.initiator.SpawnGuarded("test-send", [initiator =
                                                call.initiator]() mutable {
    return Seq(
        initiator.PushMessage(Arena::MakePooled<Message>(
            SliceBuffer(Slice::FromExternalString("Hello!")), 0)),
        [initiator = initiator]() mutable { return initiator.FinishSends(); },
        []() { return absl::OkStatus(); });
  });
  call.initiator.SpawnInfallible(
      "test-wait",
      [initator = call.initiator, &on_done,
       read_close_transport = std::move(read_close_transport)]() mutable {
        return Seq(
            initator.PullServerTrailingMetadata(),
            [&on_done, read_close_transport = std::move(read_close_transport)](
                ServerMetadataHandle metadata) mutable {
              on_done.Call();
              read_close_transport();
              return Empty{};
            });
      });
  // Wait for Http2ClientTransport's internal activities to finish.
  event_engine()->TickUntilIdle();
  event_engine()->UnsetGlobalHooks();
<<<<<<< HEAD
=======

  // The stream object would have been deallocated already.
  // However, we would still have accounting of DATA frame message bytes written
  // in the transport flow control.
  // "Hello!" is 6 bytes, plus 5 bytes gRPC header = 11 bytes.
  EXPECT_EQ(client_transport->TestOnlyTransportFlowControlWindow(),
            RFC9113::kHttp2InitialWindowSize - 11);
>>>>>>> 6f0ad5e6
}

////////////////////////////////////////////////////////////////////////////////
// Ping tests

TEST_F(Http2ClientTransportTest, TestHttp2ClientTransportPingRead) {
  // Simple test to validate a proper ping ack is sent out on receiving a ping
  // request.
  MockPromiseEndpoint mock_endpoint(/*port=*/1000);
  mock_endpoint.ExpectWrite(
      {
          EventEngineSlice(
              grpc_slice_from_copied_string(GRPC_CHTTP2_CLIENT_CONNECT_STRING)),
          helper_.EventEngineSliceFromHttp2SettingsFrameDefault(),
      },
      event_engine().get());

  mock_endpoint.ExpectRead(
      {
          helper_.EventEngineSliceFromHttp2PingFrame(/*ack=*/false,
                                                     /*opaque=*/1234),
      },
      event_engine().get());

  // Break the read loop
  auto read_close = mock_endpoint.ExpectDelayedReadClose(
      absl::UnavailableError(kConnectionClosed), event_engine().get());

  mock_endpoint.ExpectWriteWithCallback(
      {
          helper_.EventEngineSliceFromHttp2PingFrame(/*ack=*/true,
                                                     /*opaque=*/1234),
      },
      event_engine().get(), [&](SliceBuffer& out, SliceBuffer& expect) {
        EXPECT_EQ(out.JoinIntoString(), expect.JoinIntoString());
        read_close();
      });
  mock_endpoint.ExpectWrite(
      {
          helper_.EventEngineSliceFromHttp2GoawayFrame(
              /*debug_data=*/kConnectionClosed, /*last_stream_id=*/0,
              /*error_code=*/
              static_cast<uint32_t>(Http2ErrorCode::kInternalError)),
      },
      event_engine().get());

  auto client_transport = MakeOrphanable<Http2ClientTransport>(
      std::move(mock_endpoint.promise_endpoint), GetChannelArgs(),
      event_engine(), /*on_receive_settings=*/nullptr);

  event_engine()->TickUntilIdle();
  event_engine()->UnsetGlobalHooks();
}

TEST_F(Http2ClientTransportTest, TestHttp2ClientTransportPingWrite) {
  // Test to validate  end-to-end ping request and response.
  // This test asserts the following:
  // 1. A ping request is written to the endpoint. The opaque id is not verified
  // while endpoint write as it is an internally generated random number.
  // 2. The ping request promise is resolved once ping ack is received.
  // 3. Redundant acks are ignored.
  MockPromiseEndpoint mock_endpoint(/*port=*/1000);
  StrictMock<MockFunction<void()>> ping_ack_received;
  EXPECT_CALL(ping_ack_received, Call());

  // Redundant ping ack
  auto read_cb = mock_endpoint.ExpectDelayedRead(
      {
          helper_.EventEngineSliceFromHttp2PingFrame(/*ack=*/true,
                                                     /*opaque=*/1234),
      },
      event_engine().get());
  mock_endpoint.ExpectWrite(
      {
          EventEngineSlice(
              grpc_slice_from_copied_string(GRPC_CHTTP2_CLIENT_CONNECT_STRING)),
          helper_.EventEngineSliceFromHttp2SettingsFrameDefault(),
      },
      event_engine().get());
  mock_endpoint.ExpectWriteWithCallback(
      {
          helper_.EventEngineSliceFromHttp2PingFrame(/*ack=*/false,
                                                     /*opaque=*/0),
      },
      event_engine().get(),
      [&mock_endpoint, &read_cb, this](SliceBuffer& out, SliceBuffer& expect) {
        char out_buffer[kFrameHeaderSize + 1] = {};
        char expect_buffer[kFrameHeaderSize + 1] = {};
        out.CopyFirstNBytesIntoBuffer(kFrameHeaderSize, out_buffer);
        expect.CopyFirstNBytesIntoBuffer(kFrameHeaderSize, expect_buffer);
        EXPECT_STREQ(out_buffer, expect_buffer);

        auto mutable_slice = out.JoinIntoSlice().TakeMutable();
        uint8_t* opaque_id_ptr = mutable_slice.data();
        uint64_t opaque_id = Read8b(opaque_id_ptr + kFrameHeaderSize);

        read_cb();
        // Ping ack MUST be read after the ping is triggered.
        mock_endpoint.ExpectRead(
            {
                helper_.EventEngineSliceFromHttp2PingFrame(
                    /*ack=*/true,
                    /*opaque=*/opaque_id),
            },
            event_engine().get());

        // Break the read loop
        mock_endpoint.ExpectReadClose(absl::UnavailableError(kConnectionClosed),
                                      event_engine().get());
      });
  mock_endpoint.ExpectWrite(
      {
          helper_.EventEngineSliceFromHttp2GoawayFrame(
              /*debug_data=*/kConnectionClosed, /*last_stream_id=*/0,
              /*error_code=*/
              static_cast<uint32_t>(Http2ErrorCode::kInternalError)),
      },
      event_engine().get());

  auto client_transport = MakeOrphanable<Http2ClientTransport>(
      std::move(mock_endpoint.promise_endpoint), GetChannelArgs(),
      event_engine(), /*on_receive_settings=*/nullptr);
  client_transport->TestOnlySpawnPromise(
      "PingRequest", [&client_transport, &ping_ack_received] {
        return Map(TrySeq(client_transport->TestOnlyTriggerWriteCycle(),
                          [&client_transport] {
                            return client_transport->TestOnlySendPing([] {});
                          }),
                   [&ping_ack_received](auto) {
                     ping_ack_received.Call();
                     LOG(INFO) << "PingAck Received. Ping Test done.";
                   });
      });
  event_engine()->TickUntilIdle();
  event_engine()->UnsetGlobalHooks();
}

TEST_F(Http2ClientTransportTest, TestHttp2ClientTransportPingTimeout) {
  // Test to validate that the transport is closed when ping times out.
  // This test asserts the following:
  // 1. The ping request promise is never resolved as there is no ping ack.
  // 2. Transport is closed when ping times out.

  MockPromiseEndpoint mock_endpoint(/*port=*/1000);
  StrictMock<MockFunction<void()>> ping_ack_received;

  // ExpectDelayedReadClose returns a callable. Till this callable is invoked,
  // the ReadLoop is blocked. The reason we need to do this is once the
  // ReadLoop is broken, it would trigger a CloseTransport and the pending
  // asserts would never be satisfied.
  auto read_close = mock_endpoint.ExpectDelayedReadClose(
      absl::UnavailableError(kConnectionClosed), event_engine().get());
  mock_endpoint.ExpectWrite(
      {
          EventEngineSlice(
              grpc_slice_from_copied_string(GRPC_CHTTP2_CLIENT_CONNECT_STRING)),
          helper_.EventEngineSliceFromHttp2SettingsFrameDefault(),
      },
      event_engine().get());
  mock_endpoint.ExpectWriteWithCallback(
      {
          helper_.EventEngineSliceFromHttp2PingFrame(/*ack=*/false,
                                                     /*opaque=*/0),
      },
      event_engine().get(), [](SliceBuffer& out, SliceBuffer& expect) {
        char out_buffer[kFrameHeaderSize];
        out.CopyFirstNBytesIntoBuffer(kFrameHeaderSize, out_buffer);
        char expect_buffer[kFrameHeaderSize];
        expect.CopyFirstNBytesIntoBuffer(kFrameHeaderSize, expect_buffer);

        EXPECT_STREQ(out_buffer, expect_buffer);
      });
  mock_endpoint.ExpectWrite(
      {
          helper_.EventEngineSliceFromHttp2GoawayFrame(
              /*debug_data=*/"Ping timeout", /*last_stream_id=*/0,
              /*error_code=*/
              static_cast<uint32_t>(Http2ErrorCode::kRefusedStream)),
      },
      event_engine().get());

  auto client_transport = MakeOrphanable<Http2ClientTransport>(
      std::move(mock_endpoint.promise_endpoint), GetChannelArgs(),
      event_engine(), /*on_receive_settings=*/nullptr);
  client_transport->TestOnlySpawnPromise("PingRequest", [&client_transport] {
    return Map(TrySeq(client_transport->TestOnlyTriggerWriteCycle(),
                      [&client_transport] {
                        return client_transport->TestOnlySendPing([] {});
                      }),
               [](auto) { Crash("Unreachable"); });
  });

  event_engine()->TickUntilIdle();
  event_engine()->UnsetGlobalHooks();
}

TEST_F(Http2ClientTransportTest, TestHttp2ClientTransportMultiplePings) {
  // This test sends 2 ping requests (max_inflight_pings is set to 2) and
  // verifies that one of the ping request is schedulled to honor
  // NextAllowedPingInterval. The second ping request will timeout as there is
  // no ack for it.
  // This test asserts the following:
  // 1. Both the ping requests are written on the endpoint.
  // 2. The first ping request is resolved after the ping ack is received.
  MockPromiseEndpoint mock_endpoint(/*port=*/1000);
  StrictMock<MockFunction<void()>> ping_ack_received;
  EXPECT_CALL(ping_ack_received, Call());
  auto ping_complete = std::make_shared<Latch<void>>();
  absl::AnyInvocable<void()> read_cb_transport_close;

  // Redundant ping ack
  auto read_cb = mock_endpoint.ExpectDelayedRead(
      {
          helper_.EventEngineSliceFromHttp2PingFrame(/*ack=*/true,
                                                     /*opaque=*/1234),
      },
      event_engine().get());

  mock_endpoint.ExpectWrite(
      {
          EventEngineSlice(
              grpc_slice_from_copied_string(GRPC_CHTTP2_CLIENT_CONNECT_STRING)),
          helper_.EventEngineSliceFromHttp2SettingsFrameDefault(),
      },
      event_engine().get());
  mock_endpoint.ExpectWriteWithCallback(
      {
          helper_.EventEngineSliceFromHttp2PingFrame(/*ack=*/false,
                                                     /*opaque=*/0),
      },
      event_engine().get(),
      [&mock_endpoint, &read_cb, this, &read_cb_transport_close](
          SliceBuffer& out, SliceBuffer& expect) {
        char out_buffer[kFrameHeaderSize + 1] = {};
        char expect_buffer[kFrameHeaderSize + 1] = {};
        out.CopyFirstNBytesIntoBuffer(kFrameHeaderSize, out_buffer);
        expect.CopyFirstNBytesIntoBuffer(kFrameHeaderSize, expect_buffer);
        EXPECT_STREQ(out_buffer, expect_buffer);

        auto mutable_slice = out.JoinIntoSlice().TakeMutable();
        auto* opaque_id_ptr = mutable_slice.data();
        uint64_t opaque_id = Read8b(opaque_id_ptr + kFrameHeaderSize);

        read_cb();
        mock_endpoint.ExpectRead(
            {
                helper_.EventEngineSliceFromHttp2PingFrame(
                    /*ack=*/true,
                    /*opaque=*/opaque_id),
            },
            event_engine().get());
        // Break the read loop
        read_cb_transport_close = mock_endpoint.ExpectDelayedReadClose(
            absl::UnavailableError(kConnectionClosed), event_engine().get());
      });

  mock_endpoint.ExpectWriteWithCallback(
      {
          helper_.EventEngineSliceFromHttp2PingFrame(/*ack=*/false,
                                                     /*opaque=*/0),
      },
      event_engine().get(),
      [event_engine = event_engine().get(), &read_cb_transport_close](
          SliceBuffer& out, SliceBuffer& expect) {
        char out_buffer[kFrameHeaderSize];
        out.CopyFirstNBytesIntoBuffer(kFrameHeaderSize, out_buffer);
        char expect_buffer[kFrameHeaderSize];
        expect.CopyFirstNBytesIntoBuffer(kFrameHeaderSize, expect_buffer);

        EXPECT_STREQ(out_buffer, expect_buffer);
        read_cb_transport_close();
      });
  mock_endpoint.ExpectWrite(
      {
          helper_.EventEngineSliceFromHttp2GoawayFrame(
              /*debug_data=*/kConnectionClosed, /*last_stream_id=*/0,
              /*error_code=*/
              static_cast<uint32_t>(Http2ErrorCode::kInternalError)),
      },
      event_engine().get());

  auto client_transport = MakeOrphanable<Http2ClientTransport>(
      std::move(mock_endpoint.promise_endpoint),
      GetChannelArgs()
          .Set(GRPC_ARG_HTTP2_MAX_INFLIGHT_PINGS, 2)
          .Set(GRPC_ARG_KEEPALIVE_PERMIT_WITHOUT_CALLS, true),
      event_engine(), /*on_receive_settings=*/nullptr);

  client_transport->TestOnlySpawnPromise(
      "PingRequest", [&client_transport, &ping_ack_received, ping_complete] {
        return Map(TrySeq(
                       client_transport->TestOnlyTriggerWriteCycle(),
                       [&client_transport] {
                         return client_transport->TestOnlySendPing([] {});
                       },
                       [ping_complete]() { ping_complete->Set(); }),
                   [&ping_ack_received](auto) {
                     ping_ack_received.Call();
                     LOG(INFO) << "PingAck Received. Ping Test done.";
                   });
      });
  client_transport->TestOnlySpawnPromise(
      "PingRequest", [&client_transport, ping_complete] {
        return Map(TrySeq(ping_complete->Wait(), Sleep(Duration::Seconds(5)),
                          [&client_transport] {
                            client_transport->TestOnlyTriggerWriteCycle();
                            return client_transport->TestOnlySendPing([] {});
                          }),
                   [](auto) { Crash("Unreachable"); });
      });
  event_engine()->TickUntilIdle();
  event_engine()->UnsetGlobalHooks();
}

////////////////////////////////////////////////////////////////////////////////
// Header, Data and Continuation Frame Read Tests

TEST_F(Http2ClientTransportTest, TestHeaderDataHeaderFrameOrder) {
  MockPromiseEndpoint mock_endpoint(/*port=*/1000);

  // Make our mock_enpoint pretend that the peer sent
  // 1. A HEADER frame that contains our initial metadata
  // 2. A DATA frame with END_STREAM flag false.
  // 3. A HEADER frame that contains our trailing metadata.
  auto read_initial_metadata_cb = mock_endpoint.ExpectDelayedRead(
      {helper_.EventEngineSliceFromHttp2HeaderFrame(
           std::string(kPathDemoServiceStep.begin(),
                       kPathDemoServiceStep.end()),
           /*stream_id=*/1,
           /*end_headers=*/true, /*end_stream=*/false),
       helper_.EventEngineSliceFromHttp2DataFrame(
           /*payload=*/"Hello", /*stream_id=*/1, /*end_stream=*/false)},
      event_engine().get());

  auto read_trailing_metadata_cb = mock_endpoint.ExpectDelayedRead(
      {
          helper_.EventEngineSliceFromHttp2HeaderFrame(
              std::string(kPathDemoServiceStep.begin(),
                          kPathDemoServiceStep.end()),
              /*stream_id=*/1,
              /*end_headers=*/true, /*end_stream=*/true),
      },
      event_engine().get());
  absl::AnyInvocable<void()> read_cb_transport_close;

  // Send
  // 1. Client Initial Metadata
  // 2. Data frame with END_STREAM flag set.
  // This will put stream in Half Close state.
  mock_endpoint.ExpectWrite(
      {
          EventEngineSlice(
              grpc_slice_from_copied_string(GRPC_CHTTP2_CLIENT_CONNECT_STRING)),
          helper_.EventEngineSliceFromHttp2SettingsFrameDefault(),
      },
      event_engine().get());
  mock_endpoint.ExpectWriteWithCallback(
      {
          helper_.EventEngineSliceFromHttp2HeaderFrame(std::string(
              kPathDemoServiceStep.begin(), kPathDemoServiceStep.end())),
          helper_.EventEngineSliceFromEmptyHttp2DataFrame(/*stream_id=*/1,
                                                          /*end_stream=*/true),
      },
      event_engine().get(), [&](SliceBuffer& out, SliceBuffer& expect) {
        EXPECT_EQ(out.JoinIntoString(), expect.JoinIntoString());
        read_initial_metadata_cb();
      });
<<<<<<< HEAD
=======
  mock_endpoint.ExpectWrite(
      {
          helper_.EventEngineSliceFromHttp2GoawayFrame(
              /*debug_data=*/kConnectionClosed, /*last_stream_id=*/0,
              /*error_code=*/
              static_cast<uint32_t>(Http2ErrorCode::kInternalError)),
      },
      event_engine().get());
>>>>>>> 6f0ad5e6

  LOG(INFO) << "Creating Http2ClientTransport";
  auto client_transport = MakeOrphanable<Http2ClientTransport>(
      std::move(mock_endpoint.promise_endpoint), GetChannelArgs(),
      event_engine(), /*on_receive_settings=*/nullptr);
  LOG(INFO) << "Initiating CallSpine";
  auto call = MakeCall(TestInitialMetadata());

  LOG(INFO) << "Create a stream and send client initial metadata";
  client_transport->StartCall(call.handler.StartCall());

  LOG(INFO) << "Client sends HalfClose using FinishSends";
  call.initiator.SpawnGuarded("test-send", [initiator =
                                                call.initiator]() mutable {
    return Seq(
        [initiator = initiator]() mutable { return initiator.FinishSends(); },
        []() { return absl::OkStatus(); });
  });

  StrictMock<MockFunction<void()>> on_done;
  EXPECT_CALL(on_done, Call());

<<<<<<< HEAD
  call.initiator.SpawnInfallible(
      "test-wait",
      [initator = call.initiator, &on_done, &read_trailing_metadata_cb,
       &read_cb_transport_close, &mock_endpoint, this]() mutable {
        return Seq(
            initator.PullServerInitialMetadata(),
            [](std::optional<ServerMetadataHandle> header) {
              EXPECT_TRUE(header.has_value());
              EXPECT_EQ((*header)->DebugString(),
                        ":path: /demo.Service/Step, GrpcStatusFromWire: true");
              LOG(INFO) << "PullServerInitialMetadata Resolved";
            },
            initator.PullMessage(),
            [](ServerToClientNextMessage message) {
              EXPECT_TRUE(message.ok());
              EXPECT_TRUE(message.has_value());
              EXPECT_EQ(message.value().payload()->JoinIntoString(), "Hello");
              LOG(INFO) << "PullMessage Resolved";
            },
            [&read_trailing_metadata_cb, &read_cb_transport_close,
             &mock_endpoint, this]() mutable {
              read_trailing_metadata_cb();
              read_cb_transport_close = mock_endpoint.ExpectDelayedReadClose(
                  absl::UnavailableError("Connection closed"),
                  event_engine().get());
            },
            initator.PullServerTrailingMetadata(),
            [&on_done, &read_cb_transport_close](
                std::optional<ServerMetadataHandle> header) {
              EXPECT_TRUE(header.has_value());
              EXPECT_EQ((*header)->DebugString(),
                        ":path: /demo.Service/Step, GrpcStatusFromWire: true");
              on_done.Call();
              read_cb_transport_close();
              LOG(INFO) << "PullServerTrailingMetadata Resolved";
              return Empty{};
            });
      });
=======
  call.initiator.SpawnInfallible("test-wait", [initator = call.initiator,
                                               &on_done,
                                               &read_trailing_metadata_cb,
                                               &read_cb_transport_close,
                                               &mock_endpoint, this]() mutable {
    return Seq(
        initator.PullServerInitialMetadata(),
        [](std::optional<ServerMetadataHandle> header) {
          EXPECT_TRUE(header.has_value());
          EXPECT_EQ((*header)->DebugString(),
                    ":path: /demo.Service/Step, GrpcStatusFromWire: true");
          LOG(INFO) << "PullServerInitialMetadata Resolved";
        },
        initator.PullMessage(),
        [](ServerToClientNextMessage message) {
          EXPECT_TRUE(message.ok());
          EXPECT_TRUE(message.has_value());
          EXPECT_EQ(message.value().payload()->JoinIntoString(), "Hello");
          LOG(INFO) << "PullMessage Resolved";
        },
        [&read_trailing_metadata_cb, &read_cb_transport_close, &mock_endpoint,
         this]() mutable {
          read_trailing_metadata_cb();
          read_cb_transport_close = mock_endpoint.ExpectDelayedReadClose(
              absl::UnavailableError(kConnectionClosed), event_engine().get());
        },
        initator.PullServerTrailingMetadata(),
        [&on_done,
         &read_cb_transport_close](std::optional<ServerMetadataHandle> header) {
          EXPECT_TRUE(header.has_value());
          EXPECT_EQ((*header)->DebugString(),
                    ":path: /demo.Service/Step, GrpcStatusFromWire: true");
          on_done.Call();
          read_cb_transport_close();
          LOG(INFO) << "PullServerTrailingMetadata Resolved";
          return Empty{};
        });
  });
>>>>>>> 6f0ad5e6

  // Wait for Http2ClientTransport's internal activities to finish.
  event_engine()->TickUntilIdle();
  event_engine()->UnsetGlobalHooks();

  // The stream object would have been deallocated already.
  // However, we would still have accounting of DATA frame message bytes written
  // in the transport flow control.
  // We did not write a DATA frame with a payload.
  EXPECT_EQ(client_transport->TestOnlyTransportFlowControlWindow(),
            RFC9113::kHttp2InitialWindowSize);
}

<<<<<<< HEAD
// Cleanup Tests
=======
////////////////////////////////////////////////////////////////////////////////
// Close Stream Tests
>>>>>>> 6f0ad5e6
TEST_F(Http2ClientTransportTest, StreamCleanupTrailingMetadata) {
  MockPromiseEndpoint mock_endpoint(/*port=*/1000);
  absl::AnyInvocable<void()> read_cb_transport_close;
  StrictMock<MockFunction<void()>> on_done;
  EXPECT_CALL(on_done, Call()).Times(2);
  auto read_cb = mock_endpoint.ExpectDelayedRead(
      {
          helper_.EventEngineSliceFromHttp2DataFrame(
              /*payload=*/"", /*stream_id=*/5, /*end_stream=*/true),
      },
      event_engine().get());
  mock_endpoint.ExpectWrite(
      {
          EventEngineSlice(
              grpc_slice_from_copied_string(GRPC_CHTTP2_CLIENT_CONNECT_STRING)),
          helper_.EventEngineSliceFromHttp2SettingsFrameDefault(),
      },
      event_engine().get());
  mock_endpoint.ExpectWriteWithCallback(
      {
          helper_.EventEngineSliceFromHttp2HeaderFrame(
              std::string(kPathDemoServiceStep.begin(),
                          kPathDemoServiceStep.end()),
              /*stream_id=*/1,
              /*end_headers=*/true, /*end_stream=*/false),
      },
      event_engine().get(), [&](SliceBuffer& out, SliceBuffer& expect) {
        EXPECT_EQ(out.JoinIntoString(), expect.JoinIntoString());
        read_cb();
        mock_endpoint.ExpectRead(
            {
                helper_.EventEngineSliceFromHttp2HeaderFrame(
                    std::string(kPathDemoServiceStep.begin(),
                                kPathDemoServiceStep.end()),
                    /*stream_id=*/1,
                    /*end_headers=*/true, /*end_stream=*/true),
            },
            event_engine().get());
        read_cb_transport_close = mock_endpoint.ExpectDelayedReadClose(
<<<<<<< HEAD
            absl::UnavailableError("Connection closed"), event_engine().get());
      });
=======
            absl::UnavailableError(kConnectionClosed), event_engine().get());
      });
  mock_endpoint.ExpectWrite(
      {// We need this because we received a DATA frame generated by
       // EventEngineSliceFromHttp2DataFrame. The DATA frame had a gRPC header
       // with an empty gRPC message.
       helper_.EventEngineSliceFromHttp2WindowUpdateFrame(
           /*stream_id=*/0u, /*increment=*/5u)},
      event_engine().get());
>>>>>>> 6f0ad5e6
  mock_endpoint.ExpectWriteWithCallback(
      {
          helper_.EventEngineSliceFromEmptyHttp2DataFrame(/*stream_id=*/1,
                                                          /*end_stream=*/true),
      },
      event_engine().get(), [&](SliceBuffer& out, SliceBuffer& expect) {
        EXPECT_EQ(out.JoinIntoString(), expect.JoinIntoString());
        on_done.Call();
      });
<<<<<<< HEAD

  auto client_transport = MakeOrphanable<Http2ClientTransport>(
      std::move(mock_endpoint.promise_endpoint), GetChannelArgs(),
      event_engine(), /*on_receive_settings=*/nullptr);

  auto call = MakeCall(TestInitialMetadata());
  client_transport->StartCall(call.handler.StartCall());

  call.initiator.SpawnGuarded("wait-for-trailing-metadata", [&]() {
    return Map(call.initiator.PullServerTrailingMetadata(),
               [&](absl::StatusOr<ServerMetadataHandle> metadata) {
                 EXPECT_TRUE(metadata.ok());
                 EXPECT_EQ(
                     (*metadata)->DebugString(),
                     ":path: /demo.Service/Step, GrpcStatusFromWire: true");
                 on_done.Call();
                 return absl::OkStatus();
               });
  });

  event_engine()->TickUntilIdle();
  event_engine()->UnsetGlobalHooks();
}

TEST_F(Http2ClientTransportTest, StreamCleanupTrailingMetadataWithResetStream) {
  MockPromiseEndpoint mock_endpoint(/*port=*/1000);
  absl::AnyInvocable<void()> read_cb_transport_close;
  StrictMock<MockFunction<void()>> on_done;
  EXPECT_CALL(on_done, Call()).Times(1);
  auto read_cb = mock_endpoint.ExpectDelayedRead(
      {
          helper_.EventEngineSliceFromHttp2DataFrame(
              /*payload=*/"", /*stream_id=*/5, /*end_stream=*/true),
      },
      event_engine().get());
  mock_endpoint.ExpectWrite(
      {
          EventEngineSlice(
              grpc_slice_from_copied_string(GRPC_CHTTP2_CLIENT_CONNECT_STRING)),
          helper_.EventEngineSliceFromHttp2SettingsFrameDefault(),
      },
      event_engine().get());
  mock_endpoint.ExpectWriteWithCallback(
      {
          helper_.EventEngineSliceFromHttp2HeaderFrame(
              std::string(kPathDemoServiceStep.begin(),
                          kPathDemoServiceStep.end()),
              /*stream_id=*/1,
              /*end_headers=*/true, /*end_stream=*/false),
      },
      event_engine().get(), [&](SliceBuffer& out, SliceBuffer& expect) {
        EXPECT_EQ(out.JoinIntoString(), expect.JoinIntoString());
        read_cb();
        mock_endpoint.ExpectRead(
            {
                helper_.EventEngineSliceFromHttp2HeaderFrame(
                    std::string(kPathDemoServiceStep.begin(),
                                kPathDemoServiceStep.end()),
                    /*stream_id=*/1,
                    /*end_headers=*/true, /*end_stream=*/true),
                helper_.EventEngineSliceFromHttp2RstStreamFrame(),
            },
            event_engine().get());
        read_cb_transport_close = mock_endpoint.ExpectDelayedReadClose(
            absl::UnavailableError("Connection closed"), event_engine().get());
      });

  auto client_transport = MakeOrphanable<Http2ClientTransport>(
      std::move(mock_endpoint.promise_endpoint), GetChannelArgs(),
      event_engine(), /*on_receive_settings=*/nullptr);

  auto call = MakeCall(TestInitialMetadata());
  client_transport->StartCall(call.handler.StartCall());

  call.initiator.SpawnGuarded("wait-for-trailing-metadata", [&]() {
    return Map(call.initiator.PullServerTrailingMetadata(),
               [&](absl::StatusOr<ServerMetadataHandle> metadata) {
                 EXPECT_TRUE(metadata.ok());
                 EXPECT_EQ(
                     (*metadata)->DebugString(),
                     ":path: /demo.Service/Step, GrpcStatusFromWire: true");
                 on_done.Call();
                 return absl::OkStatus();
               });
  });

  event_engine()->TickUntilIdle();
  event_engine()->UnsetGlobalHooks();
}

TEST_F(Http2ClientTransportTest, StreamCleanupResetStream) {
  MockPromiseEndpoint mock_endpoint(/*port=*/1000);
  absl::AnyInvocable<void()> read_cb_transport_close;
  StrictMock<MockFunction<void()>> on_done;
  EXPECT_CALL(on_done, Call());
  auto read_cb = mock_endpoint.ExpectDelayedRead(
      {
          helper_.EventEngineSliceFromHttp2DataFrame(
              /*payload=*/"", /*stream_id=*/5, /*end_stream=*/true),
      },
      event_engine().get());
  mock_endpoint.ExpectWrite(
      {
          EventEngineSlice(
              grpc_slice_from_copied_string(GRPC_CHTTP2_CLIENT_CONNECT_STRING)),
          helper_.EventEngineSliceFromHttp2SettingsFrameDefault(),
      },
      event_engine().get());
  mock_endpoint.ExpectWriteWithCallback(
      {
          helper_.EventEngineSliceFromHttp2HeaderFrame(
              std::string(kPathDemoServiceStep.begin(),
                          kPathDemoServiceStep.end()),
              /*stream_id=*/1,
              /*end_headers=*/true, /*end_stream=*/false),
      },
      event_engine().get(), [&](SliceBuffer& out, SliceBuffer& expect) {
        EXPECT_EQ(out.JoinIntoString(), expect.JoinIntoString());
        read_cb();
        mock_endpoint.ExpectRead(
            {
                helper_.EventEngineSliceFromHttp2RstStreamFrame(),
            },
            event_engine().get());
        read_cb_transport_close = mock_endpoint.ExpectDelayedReadClose(
            absl::UnavailableError("Connection closed"), event_engine().get());
      });

  auto client_transport = MakeOrphanable<Http2ClientTransport>(
      std::move(mock_endpoint.promise_endpoint), GetChannelArgs(),
      event_engine(), /*on_receive_settings=*/nullptr);

  auto call = MakeCall(TestInitialMetadata());
  client_transport->StartCall(call.handler.StartCall());

  call.initiator.SpawnGuarded("wait-for-trailing-metadata", [&]() {
    return Map(call.initiator.PullServerTrailingMetadata(),
               [&](absl::StatusOr<ServerMetadataHandle> metadata) {
                 EXPECT_TRUE(metadata.ok());
                 EXPECT_EQ((*metadata)->DebugString(),
                           "grpc-message: Reset stream frame received., "
                           "grpc-status: INTERNAL, GrpcCallWasCancelled: true");
                 on_done.Call();
                 return absl::OkStatus();
               });
  });

  event_engine()->TickUntilIdle();
  event_engine()->UnsetGlobalHooks();
}

TEST_F(Http2ClientTransportTest, Http2ClientTransportAbortTest) {
  MockPromiseEndpoint mock_endpoint(/*port=*/1000);

  // ExpectDelayedReadClose returns a callable. Till this callable is invoked,
  // the ReadLoop is blocked. The reason we need to do this is once the
  // ReadLoop is broken, it would trigger a CloseTransport and the pending
  // asserts would never be satisfied.
  auto read_close = mock_endpoint.ExpectDelayedReadClose(
      absl::UnavailableError("Connection closed"), event_engine().get());

  // Expect Client Initial Metadata to be sent. We do not expect any writes
  // after the abort. The stream is cancelled while in the IDLE state. The
  // transport will not send a RST_STREAM frame for a stream that has not yet
  // sent headers, as the server would not have created the stream yet.
  mock_endpoint.ExpectWrite(
      {
          EventEngineSlice(
              grpc_slice_from_copied_string(GRPC_CHTTP2_CLIENT_CONNECT_STRING)),
          helper_.EventEngineSliceFromHttp2SettingsFrameDefault(),
      },
      event_engine().get());

  auto client_transport = MakeOrphanable<Http2ClientTransport>(
      std::move(mock_endpoint.promise_endpoint), GetChannelArgs(),
      event_engine(), /*on_receive_settings=*/nullptr);
  auto call = MakeCall(TestInitialMetadata());
  client_transport->StartCall(call.handler.StartCall());

  StrictMock<MockFunction<void()>> on_done;
  EXPECT_CALL(on_done, Call());

  call.initiator.SpawnGuarded(
      "cancel-call", [initiator = call.initiator]() mutable {
        return Seq(
            [initiator]() mutable {
              return initiator.Cancel(absl::CancelledError("CANCELLED"));
            },
            []() { return absl::OkStatus(); });
      });
  call.initiator.SpawnInfallible(
      "test-wait", [initator = call.initiator, &on_done,
                    read_close = std::move(read_close)]() mutable {
        return Seq(initator.PullServerTrailingMetadata(),
                   [&on_done, read_close = std::move(read_close)](
                       ServerMetadataHandle metadata) mutable {
                     EXPECT_STREQ(metadata->DebugString().c_str(),
                                  "grpc-message: CANCELLED, grpc-status: "
                                  "CANCELLED, GrpcCallWasCancelled: true");
                     on_done.Call();
                     read_close();
                     return Empty{};
                   });
      });
  // Wait for Http2ClientTransport's internal activities to finish.
  event_engine()->TickUntilIdle();
  event_engine()->UnsetGlobalHooks();
=======
  mock_endpoint.ExpectWrite(
      {
          helper_.EventEngineSliceFromHttp2GoawayFrame(
              /*debug_data=*/"Orphaned", /*last_stream_id=*/0,
              /*error_code=*/
              static_cast<uint32_t>(Http2ErrorCode::kInternalError)),
      },
      nullptr);

  {
    ExecCtx ctx;
    auto client_transport = MakeOrphanable<Http2ClientTransport>(
        std::move(mock_endpoint.promise_endpoint), GetChannelArgs(),
        event_engine(), /*on_receive_settings=*/nullptr);

    auto call = MakeCall(TestInitialMetadata());
    client_transport->StartCall(call.handler.StartCall());

    call.initiator.SpawnGuarded("wait-for-trailing-metadata", [&]() {
      return Map(call.initiator.PullServerTrailingMetadata(),
                 [&](absl::StatusOr<ServerMetadataHandle> metadata) {
                   EXPECT_TRUE(metadata.ok());
                   EXPECT_EQ(
                       (*metadata)->DebugString(),
                       ":path: /demo.Service/Step, GrpcStatusFromWire: true");
                   on_done.Call();
                   return absl::OkStatus();
                 });
    });

    event_engine()->TickUntilIdle();
    event_engine()->UnsetGlobalHooks();
  }
>>>>>>> 6f0ad5e6
}

TEST_F(Http2ClientTransportTest, StreamCleanupTrailingMetadataWithResetStream) {
  MockPromiseEndpoint mock_endpoint(/*port=*/1000);
  absl::AnyInvocable<void()> read_cb_transport_close;
  StrictMock<MockFunction<void()>> on_done;
  EXPECT_CALL(on_done, Call()).Times(1);
  auto read_cb = mock_endpoint.ExpectDelayedRead(
      {
          helper_.EventEngineSliceFromHttp2DataFrame(
              /*payload=*/"", /*stream_id=*/5, /*end_stream=*/true),
      },
      event_engine().get());
  mock_endpoint.ExpectWrite(
      {
          EventEngineSlice(
              grpc_slice_from_copied_string(GRPC_CHTTP2_CLIENT_CONNECT_STRING)),
          helper_.EventEngineSliceFromHttp2SettingsFrameDefault(),
      },
      event_engine().get());
  mock_endpoint.ExpectWriteWithCallback(
      {
          helper_.EventEngineSliceFromHttp2HeaderFrame(
              std::string(kPathDemoServiceStep.begin(),
                          kPathDemoServiceStep.end()),
              /*stream_id=*/1,
              /*end_headers=*/true, /*end_stream=*/false),
      },
      event_engine().get(), [&](SliceBuffer& out, SliceBuffer& expect) {
        EXPECT_EQ(out.JoinIntoString(), expect.JoinIntoString());
        read_cb();
        mock_endpoint.ExpectRead(
            {
                helper_.EventEngineSliceFromHttp2HeaderFrame(
                    std::string(kPathDemoServiceStep.begin(),
                                kPathDemoServiceStep.end()),
                    /*stream_id=*/1,
                    /*end_headers=*/true, /*end_stream=*/true),
                helper_.EventEngineSliceFromHttp2RstStreamFrame(),
            },
            event_engine().get());
        read_cb_transport_close = mock_endpoint.ExpectDelayedReadClose(
            absl::UnavailableError(kConnectionClosed), event_engine().get());
      });
  mock_endpoint.ExpectWrite(
      {// We need this because we received a DATA frame generated by
       // EventEngineSliceFromHttp2DataFrame. The DATA frame had a gRPC header
       // with an empty gRPC message.
       helper_.EventEngineSliceFromHttp2WindowUpdateFrame(
           /*stream_id=*/0u, /*increment=*/5u)},
      event_engine().get());
  mock_endpoint.ExpectWrite(
      {
          helper_.EventEngineSliceFromHttp2GoawayFrame(
              /*debug_data=*/"Orphaned", /*last_stream_id=*/0,
              /*error_code=*/
              static_cast<uint32_t>(Http2ErrorCode::kInternalError)),
      },
      nullptr);
  {
    ExecCtx ctx;
    auto client_transport = MakeOrphanable<Http2ClientTransport>(
        std::move(mock_endpoint.promise_endpoint), GetChannelArgs(),
        event_engine(), /*on_receive_settings=*/nullptr);

    auto call = MakeCall(TestInitialMetadata());
    client_transport->StartCall(call.handler.StartCall());

    call.initiator.SpawnGuarded("wait-for-trailing-metadata", [&]() {
      return Map(call.initiator.PullServerTrailingMetadata(),
                 [&](absl::StatusOr<ServerMetadataHandle> metadata) {
                   EXPECT_TRUE(metadata.ok());
                   EXPECT_EQ(
                       (*metadata)->DebugString(),
                       ":path: /demo.Service/Step, GrpcStatusFromWire: true");
                   on_done.Call();
                   return absl::OkStatus();
                 });
    });

    event_engine()->TickUntilIdle();
    event_engine()->UnsetGlobalHooks();
  }
}

TEST_F(Http2ClientTransportTest, StreamCleanupResetStream) {
  MockPromiseEndpoint mock_endpoint(/*port=*/1000);
  absl::AnyInvocable<void()> read_cb_transport_close;
  StrictMock<MockFunction<void()>> on_done;
  EXPECT_CALL(on_done, Call());
  auto read_cb = mock_endpoint.ExpectDelayedRead(
      {
          helper_.EventEngineSliceFromHttp2DataFrame(
              /*payload=*/"", /*stream_id=*/5, /*end_stream=*/true),
      },
      event_engine().get());
  mock_endpoint.ExpectWrite(
      {
          EventEngineSlice(
              grpc_slice_from_copied_string(GRPC_CHTTP2_CLIENT_CONNECT_STRING)),
          helper_.EventEngineSliceFromHttp2SettingsFrameDefault(),
      },
      event_engine().get());
  mock_endpoint.ExpectWriteWithCallback(
      {
          helper_.EventEngineSliceFromHttp2HeaderFrame(
              std::string(kPathDemoServiceStep.begin(),
                          kPathDemoServiceStep.end()),
              /*stream_id=*/1,
              /*end_headers=*/true, /*end_stream=*/false),
      },
      event_engine().get(), [&](SliceBuffer& out, SliceBuffer& expect) {
        EXPECT_EQ(out.JoinIntoString(), expect.JoinIntoString());
        read_cb();
        mock_endpoint.ExpectRead(
            {
                helper_.EventEngineSliceFromHttp2RstStreamFrame(),
            },
            event_engine().get());
        read_cb_transport_close = mock_endpoint.ExpectDelayedReadClose(
            absl::UnavailableError(kConnectionClosed), event_engine().get());
      });
  mock_endpoint.ExpectWrite(
      {// We need this because we received a DATA frame generated by
       // EventEngineSliceFromHttp2DataFrame. The DATA frame had a gRPC header
       // with an empty gRPC message.
       helper_.EventEngineSliceFromHttp2WindowUpdateFrame(
           /*stream_id=*/0u, /*increment=*/5u)},
      event_engine().get());
  mock_endpoint.ExpectWrite(
      {
          helper_.EventEngineSliceFromHttp2GoawayFrame(
              /*debug_data=*/"Orphaned", /*last_stream_id=*/0,
              /*error_code=*/
              static_cast<uint32_t>(Http2ErrorCode::kInternalError)),
      },
      nullptr);

  {
    ExecCtx ctx;
    auto client_transport = MakeOrphanable<Http2ClientTransport>(
        std::move(mock_endpoint.promise_endpoint), GetChannelArgs(),
        event_engine(), /*on_receive_settings=*/nullptr);

    auto call = MakeCall(TestInitialMetadata());
    client_transport->StartCall(call.handler.StartCall());

    call.initiator.SpawnGuarded("wait-for-trailing-metadata", [&]() {
      return Map(call.initiator.PullServerTrailingMetadata(),
                 [&](absl::StatusOr<ServerMetadataHandle> metadata) {
                   EXPECT_TRUE(metadata.ok());
                   EXPECT_EQ(
                       (*metadata)->DebugString(),
                       "grpc-message: Reset stream frame received., "
                       "grpc-status: INTERNAL, GrpcCallWasCancelled: true");
                   on_done.Call();
                   return absl::OkStatus();
                 });
    });

    event_engine()->TickUntilIdle();
    event_engine()->UnsetGlobalHooks();
  }
}

////////////////////////////////////////////////////////////////////////////////
// Close Transport Tests

TEST_F(Http2ClientTransportTest, Http2ClientTransportAbortTest) {
  MockPromiseEndpoint mock_endpoint(/*port=*/1000);

  // ExpectDelayedReadClose returns a callable. Till this callable is invoked,
  // the ReadLoop is blocked. The reason we need to do this is once the
  // ReadLoop is broken, it would trigger a CloseTransport and the pending
  // asserts would never be satisfied.
  auto read_close = mock_endpoint.ExpectDelayedReadClose(
      absl::UnavailableError(kConnectionClosed), event_engine().get());

  // Expect Client Initial Metadata to be sent. We do not expect any writes
  // after the abort. The stream is cancelled while in the IDLE state. The
  // transport will not send a RST_STREAM frame for a stream that has not yet
  // sent headers, as the server would not have created the stream yet.
  mock_endpoint.ExpectWrite(
      {
          EventEngineSlice(
              grpc_slice_from_copied_string(GRPC_CHTTP2_CLIENT_CONNECT_STRING)),
          helper_.EventEngineSliceFromHttp2SettingsFrameDefault(),
      },
      event_engine().get());
  mock_endpoint.ExpectWrite(
      {
          helper_.EventEngineSliceFromHttp2GoawayFrame(
              /*debug_data=*/"Orphaned", /*last_stream_id=*/0,
              /*error_code=*/
              static_cast<uint32_t>(Http2ErrorCode::kInternalError)),
      },
      nullptr);

  {
    ExecCtx ctx;
    auto client_transport = MakeOrphanable<Http2ClientTransport>(
        std::move(mock_endpoint.promise_endpoint), GetChannelArgs(),
        event_engine(), /*on_receive_settings=*/nullptr);
    auto call = MakeCall(TestInitialMetadata());
    client_transport->StartCall(call.handler.StartCall());

    StrictMock<MockFunction<void()>> on_done;
    EXPECT_CALL(on_done, Call());

    call.initiator.SpawnGuarded(
        "cancel-call", [initiator = call.initiator]() mutable {
          return Seq(
              [initiator]() mutable {
                return initiator.Cancel(absl::CancelledError("CANCELLED"));
              },
              []() { return absl::OkStatus(); });
        });
    call.initiator.SpawnInfallible(
        "test-wait", [initator = call.initiator, &on_done,
                      read_close = std::move(read_close)]() mutable {
          return Seq(initator.PullServerTrailingMetadata(),
                     [&on_done, read_close = std::move(read_close)](
                         ServerMetadataHandle metadata) mutable {
                       EXPECT_STREQ(metadata->DebugString().c_str(),
                                    "grpc-message: CANCELLED, grpc-status: "
                                    "CANCELLED, GrpcCallWasCancelled: true");
                       on_done.Call();
                       return Empty{};
                     });
        });

    // Wait for Http2ClientTransport's internal activities to finish.
    event_engine()->TickUntilIdle();
    event_engine()->UnsetGlobalHooks();
  }
}

////////////////////////////////////////////////////////////////////////////////
// Goaway tests

TEST_F(Http2ClientTransportTest, ReadImmediateGoaway) {
  MockPromiseEndpoint mock_endpoint(/*port=*/1000);
  mock_endpoint.ExpectWrite(
      {
          EventEngineSlice(
              grpc_slice_from_copied_string(GRPC_CHTTP2_CLIENT_CONNECT_STRING)),
          helper_.EventEngineSliceFromHttp2SettingsFrameDefault(),
      },
      event_engine().get());
  mock_endpoint.ExpectWrite(
      {
          helper_.EventEngineSliceFromHttp2GoawayFrame(
              /*debug_data=*/kConnectionClosed, /*last_stream_id=*/0,
              /*error_code=*/
              static_cast<uint32_t>(Http2ErrorCode::kProtocolError)),
      },
      event_engine().get());
  mock_endpoint.ExpectRead(
      {
          helper_.EventEngineSliceFromHttp2GoawayFrame(
              kConnectionClosed, /*last_stream_id=*/0, /*error_code=*/
              static_cast<uint32_t>(Http2ErrorCode::kProtocolError)),
      },
      event_engine().get());
  mock_endpoint.ExpectReadClose(absl::UnavailableError(kConnectionClosed),
                                event_engine().get());
  auto client_transport = MakeOrphanable<Http2ClientTransport>(
      std::move(mock_endpoint.promise_endpoint), GetChannelArgs(),
      event_engine(), /*on_receive_settings=*/nullptr);

  event_engine()->TickUntilIdle();
  event_engine()->UnsetGlobalHooks();
}

TEST_F(Http2ClientTransportTest, ReadGracefulGoaway) {
  // This test is to verify that the transport closes after closing the last
  // stream when graceful goaway is received.
  MockPromiseEndpoint mock_endpoint(/*port=*/1000);
  std::string data_payload = "Hello!";

  // Invoking read_close_trailing_metadata will result the ReadLoop to be woken
  // up and the trailing metadata to be received.
  auto read_close_trailing_metadata = mock_endpoint.ExpectDelayedRead(
      {
          helper_.EventEngineSliceFromHttp2GoawayFrame(
              "Graceful GOAWAY", /*last_stream_id=*/1, /*error_code=*/
              Http2ErrorCodeToFrameErrorCode(Http2ErrorCode::kNoError)),
          helper_.EventEngineSliceFromHttp2HeaderFrame(
              std::string(kPathDemoServiceStep.begin(),
                          kPathDemoServiceStep.end()),
              /*stream_id=*/1,
              /*end_headers=*/true, /*end_stream=*/true),
      },
      event_engine().get());

  // ExpectDelayedReadClose returns a callable. Till this callable is invoked,
  // the ReadLoop is blocked. The reason we need to do this is once the
  // ReadLoop is broken, it would trigger a CloseTransport and the pending
  // asserts would never be satisfied.
  auto read_close_transport = mock_endpoint.ExpectDelayedReadClose(
      absl::UnavailableError(kConnectionClosed), event_engine().get());

  // Expect Client Initial Metadata to be sent.
  mock_endpoint.ExpectWrite(
      {
          EventEngineSlice(
              grpc_slice_from_copied_string(GRPC_CHTTP2_CLIENT_CONNECT_STRING)),
          helper_.EventEngineSliceFromHttp2SettingsFrameDefault(),
      },
      event_engine().get());

  mock_endpoint.ExpectWriteWithCallback(
      {helper_.EventEngineSliceFromHttp2HeaderFrame(std::string(
           kPathDemoServiceStep.begin(), kPathDemoServiceStep.end())),
       helper_.EventEngineSliceFromHttp2DataFrame(data_payload,
                                                  /*stream_id=*/1,
                                                  /*end_stream=*/false),
       helper_.EventEngineSliceFromEmptyHttp2DataFrame(/*stream_id=*/1,
                                                       /*end_stream=*/true)},
      event_engine().get(),
      [read_close_trailing_metadata = std::move(read_close_trailing_metadata)](
          SliceBuffer& out, SliceBuffer& expect) mutable {
        EXPECT_EQ(out.JoinIntoString(), expect.JoinIntoString());
        read_close_trailing_metadata();
      });
  mock_endpoint.ExpectWrite(
      {
          helper_.EventEngineSliceFromHttp2GoawayFrame(
              /*debug_data=*/"Received GOAWAY frame and no more streams to "
                             "close.",
              /*last_stream_id=*/0,
              /*error_code=*/
              static_cast<uint32_t>(Http2ErrorCode::kInternalError)),
      },
      event_engine().get());

  auto client_transport = MakeOrphanable<Http2ClientTransport>(
      std::move(mock_endpoint.promise_endpoint), GetChannelArgs(),
      event_engine(), /*on_receive_settings=*/nullptr);

  auto call = MakeCall(TestInitialMetadata());
  client_transport->StartCall(call.handler.StartCall());

  StrictMock<MockFunction<void()>> on_done;
  EXPECT_CALL(on_done, Call());

  call.initiator.SpawnGuarded("test-send", [initiator =
                                                call.initiator]() mutable {
    return Seq(
        initiator.PushMessage(Arena::MakePooled<Message>(
            SliceBuffer(Slice::FromExternalString("Hello!")), 0)),
        [initiator = initiator]() mutable { return initiator.FinishSends(); },
        []() { return absl::OkStatus(); });
  });
  call.initiator.SpawnInfallible(
      "test-wait",
      [initator = call.initiator, &on_done,
       read_close_transport = std::move(read_close_transport)]() mutable {
        return Seq(
            initator.PullServerTrailingMetadata(),
            [&on_done, read_close_transport = std::move(read_close_transport)](
                ServerMetadataHandle metadata) mutable {
              on_done.Call();
              EXPECT_EQ(metadata->DebugString(),
                        ":path: /demo.Service/Step, GrpcStatusFromWire: true");
              return Empty{};
            });
      });
  // Wait for Http2ClientTransport's internal activities to finish.
  event_engine()->TickUntilIdle();
  event_engine()->UnsetGlobalHooks();
}

TEST_F(Http2ClientTransportTest, ReadGracefulGoawayCannotStartNewStreams) {
  MockPromiseEndpoint mock_endpoint(/*port=*/1000);
  std::string data_payload = "Hello!";
  absl::AnyInvocable<void()> start_new_stream_cb;

  // After stream 1 is started, server sends a GOAWAY and trailing metadata.
  auto read_frames = mock_endpoint.ExpectDelayedRead(
      {
          helper_.EventEngineSliceFromHttp2GoawayFrame(
              "Graceful GOAWAY", /*last_stream_id=*/1, /*error_code=*/
              Http2ErrorCodeToFrameErrorCode(Http2ErrorCode::kNoError)),
          helper_.EventEngineSliceFromHttp2HeaderFrame(
              std::string(kPathDemoServiceStep.begin(),
                          kPathDemoServiceStep.end()),
              /*stream_id=*/1,
              /*end_headers=*/true, /*end_stream=*/true),
      },
      event_engine().get());

  // ExpectDelayedReadClose returns a callable. Till this callable is invoked,
  // the ReadLoop is blocked. The reason we need to do this is once the
  // ReadLoop is broken, it would trigger a CloseTransport and the pending
  // asserts would never be satisfied.
  auto read_close_transport = mock_endpoint.ExpectDelayedReadClose(
      absl::UnavailableError(kConnectionClosed), event_engine().get());

  mock_endpoint.ExpectWrite(
      {
          EventEngineSlice(
              grpc_slice_from_copied_string(GRPC_CHTTP2_CLIENT_CONNECT_STRING)),
          helper_.EventEngineSliceFromHttp2SettingsFrameDefault(),
      },
      event_engine().get());

  mock_endpoint.ExpectWriteWithCallback(
      {helper_.EventEngineSliceFromHttp2HeaderFrame(std::string(
           kPathDemoServiceStep.begin(), kPathDemoServiceStep.end())),
       helper_.EventEngineSliceFromHttp2DataFrame(data_payload,
                                                  /*stream_id=*/1,
                                                  /*end_stream=*/false),
       helper_.EventEngineSliceFromEmptyHttp2DataFrame(/*stream_id=*/1,
                                                       /*end_stream=*/true)},
      event_engine().get(),
      [&, read_frames = std::move(read_frames)](SliceBuffer& out,
                                                SliceBuffer& expect) mutable {
        EXPECT_EQ(out.JoinIntoString(), expect.JoinIntoString());
        read_frames();
        start_new_stream_cb();
      });
  mock_endpoint.ExpectWrite(
      {
          helper_.EventEngineSliceFromHttp2GoawayFrame(
              /*debug_data=*/"Received GOAWAY frame and no more streams to "
                             "close.",
              /*last_stream_id=*/0,
              /*error_code=*/
              static_cast<uint32_t>(Http2ErrorCode::kInternalError)),
      },
      event_engine().get());

  auto client_transport = MakeOrphanable<Http2ClientTransport>(
      std::move(mock_endpoint.promise_endpoint), GetChannelArgs(),
      event_engine(), /*on_receive_settings=*/nullptr);

  auto call = MakeCall(TestInitialMetadata());
  start_new_stream_cb = [&]() {
    auto call2 = MakeCall(TestInitialMetadata());
    client_transport->StartCall(call2.handler.StartCall());
    call2.initiator.SpawnGuarded(
        "test-wait-call2", [initiator = call2.initiator]() mutable {
          return Seq(initiator.PullServerTrailingMetadata(),
                     [](ServerMetadataHandle metadata) mutable {
                       EXPECT_EQ(metadata->get(GrpcStatusMetadata()).value(),
                                 GRPC_STATUS_RESOURCE_EXHAUSTED);
                       EXPECT_EQ(metadata->get_pointer(GrpcMessageMetadata())
                                     ->as_string_view(),
                                 "No more stream ids available");
                       return absl::OkStatus();
                     });
        });
  };
  client_transport->StartCall(call.handler.StartCall());

  StrictMock<MockFunction<void()>> on_done;
  EXPECT_CALL(on_done, Call());

  call.initiator.SpawnGuarded("test-send", [initiator =
                                                call.initiator]() mutable {
    return Seq(
        initiator.PushMessage(Arena::MakePooled<Message>(
            SliceBuffer(Slice::FromExternalString("Hello!")), 0)),
        [initiator = initiator]() mutable { return initiator.FinishSends(); },
        []() { return absl::OkStatus(); });
  });
  call.initiator.SpawnInfallible(
      "test-wait",
      [initator = call.initiator, &on_done,
       read_close_transport = std::move(read_close_transport)]() mutable {
        return Seq(
            initator.PullServerTrailingMetadata(),
            [&on_done, read_close_transport = std::move(read_close_transport)](
                ServerMetadataHandle metadata) mutable {
              on_done.Call();
              EXPECT_EQ(metadata->DebugString(),
                        ":path: /demo.Service/Step, GrpcStatusFromWire: true");
              read_close_transport();
              return Empty{};
            });
      });
  // Wait for Http2ClientTransport's internal activities to finish.
  event_engine()->TickUntilIdle();
  event_engine()->UnsetGlobalHooks();
}

////////////////////////////////////////////////////////////////////////////////
// Flow Control Test

TEST_F(Http2ClientTransportTest, TestFlowControlWindow) {
  MockPromiseEndpoint mock_endpoint(/*port=*/1000);
  mock_endpoint.ExpectRead(
      {helper_.EventEngineSliceFromHttp2SettingsFrameDefault()},
      event_engine().get());

  // Simulate the client receiving two WINDOW_UPDATE frames from the peer.
  mock_endpoint.ExpectRead(
      {helper_.EventEngineSliceFromHttp2WindowUpdateFrame(/*stream_id=*/0,
                                                          /*increment=*/1000),
       helper_.EventEngineSliceFromHttp2WindowUpdateFrame(/*stream_id=*/0,
                                                          /*increment=*/500)},
      event_engine().get());

  // Break the ReadLoop
  auto read_close = mock_endpoint.ExpectDelayedReadClose(
      absl::UnavailableError(kConnectionClosed), event_engine().get());

  mock_endpoint.ExpectWriteWithCallback(
      {
          EventEngineSlice(
              grpc_slice_from_copied_string(GRPC_CHTTP2_CLIENT_CONNECT_STRING)),
          helper_.EventEngineSliceFromHttp2SettingsFrameDefault(),
      },
      event_engine().get(), [&](SliceBuffer& out, SliceBuffer& expect) {
        EXPECT_EQ(out.JoinIntoString(), expect.JoinIntoString());
      });

  mock_endpoint.ExpectWrite(
      {
          helper_.EventEngineSliceFromHttp2GoawayFrame(
              /*debug_data=*/"Orphaned", /*last_stream_id=*/0,
              /*error_code=*/
              static_cast<uint32_t>(Http2ErrorCode::kInternalError)),
      },
      nullptr);

  {
    ExecCtx exec_ctx;
    auto client_transport = MakeOrphanable<Http2ClientTransport>(
        std::move(mock_endpoint.promise_endpoint), GetChannelArgs(),
        event_engine(), nullptr);

    // Wait for Http2ClientTransport's internal activities to finish.
    event_engine()->TickUntilIdle();

    EXPECT_TRUE(client_transport->AreTransportFlowControlTokensAvailable());
    EXPECT_EQ(client_transport->TestOnlyTransportFlowControlWindow(),
              RFC9113::kHttp2InitialWindowSize + 1000 + 500);

    event_engine()->UnsetGlobalHooks();
  }
}

// TODO(tjagtap) : [PH2][P2] Write tests similar to
// TestHeaderDataHeaderFrameOrder for Continuation frame read.

// TODO(tjagtap) : [PH2][P3] Write tests for following failure cases
// 1. Client receives header frame with unknown stream id.
// 2. Client receives DATA frame with unknown stream id.
// 3. Client receives DATA frame when it is waiting for a continuation frame.
// 4. Received 1 initial metadata, and then 1 trailing metadata but trailing
// metadata HEADER frame does not have END_STREAM set.
// 5. Received HEADER frame after half close.
// 6. Received DATA frame after half close.

}  // namespace testing

}  // namespace http2
}  // namespace grpc_core

int main(int argc, char** argv) {
  ::testing::InitGoogleTest(&argc, argv);
  // Must call to create default EventEngine.
  grpc_init();
  int ret = RUN_ALL_TESTS();
  grpc_shutdown();
  return ret;
}<|MERGE_RESOLUTION|>--- conflicted
+++ resolved
@@ -152,17 +152,10 @@
   std::unique_ptr<channelz::ZTrace> trace =
       client_transport_->GetZTrace("transport_frames");
   EXPECT_NE(trace, nullptr);
-<<<<<<< HEAD
 
   auto socket_node = client_transport_->GetSocketNode();
   EXPECT_NE(socket_node, nullptr);
 
-=======
-
-  auto socket_node = client_transport_->GetSocketNode();
-  EXPECT_NE(socket_node, nullptr);
-
->>>>>>> 6f0ad5e6
   // Uncomment this when you want to see ChannelZ Postmortem.
   // FAIL() << "Intentionally failing to display channelz data";
 
@@ -269,8 +262,6 @@
   // Wait for Http2ClientTransport's internal activities to finish.
   event_engine()->TickUntilIdle();
   event_engine()->UnsetGlobalHooks();
-<<<<<<< HEAD
-=======
 
   // The stream object would have been deallocated already.
   // However, we would still have accounting of DATA frame message bytes written
@@ -278,7 +269,6 @@
   // "Hello!" is 6 bytes, plus 5 bytes gRPC header = 11 bytes.
   EXPECT_EQ(client_transport->TestOnlyTransportFlowControlWindow(),
             RFC9113::kHttp2InitialWindowSize - 11);
->>>>>>> 6f0ad5e6
 }
 
 ////////////////////////////////////////////////////////////////////////////////
@@ -646,8 +636,6 @@
         EXPECT_EQ(out.JoinIntoString(), expect.JoinIntoString());
         read_initial_metadata_cb();
       });
-<<<<<<< HEAD
-=======
   mock_endpoint.ExpectWrite(
       {
           helper_.EventEngineSliceFromHttp2GoawayFrame(
@@ -656,7 +644,6 @@
               static_cast<uint32_t>(Http2ErrorCode::kInternalError)),
       },
       event_engine().get());
->>>>>>> 6f0ad5e6
 
   LOG(INFO) << "Creating Http2ClientTransport";
   auto client_transport = MakeOrphanable<Http2ClientTransport>(
@@ -679,46 +666,6 @@
   StrictMock<MockFunction<void()>> on_done;
   EXPECT_CALL(on_done, Call());
 
-<<<<<<< HEAD
-  call.initiator.SpawnInfallible(
-      "test-wait",
-      [initator = call.initiator, &on_done, &read_trailing_metadata_cb,
-       &read_cb_transport_close, &mock_endpoint, this]() mutable {
-        return Seq(
-            initator.PullServerInitialMetadata(),
-            [](std::optional<ServerMetadataHandle> header) {
-              EXPECT_TRUE(header.has_value());
-              EXPECT_EQ((*header)->DebugString(),
-                        ":path: /demo.Service/Step, GrpcStatusFromWire: true");
-              LOG(INFO) << "PullServerInitialMetadata Resolved";
-            },
-            initator.PullMessage(),
-            [](ServerToClientNextMessage message) {
-              EXPECT_TRUE(message.ok());
-              EXPECT_TRUE(message.has_value());
-              EXPECT_EQ(message.value().payload()->JoinIntoString(), "Hello");
-              LOG(INFO) << "PullMessage Resolved";
-            },
-            [&read_trailing_metadata_cb, &read_cb_transport_close,
-             &mock_endpoint, this]() mutable {
-              read_trailing_metadata_cb();
-              read_cb_transport_close = mock_endpoint.ExpectDelayedReadClose(
-                  absl::UnavailableError("Connection closed"),
-                  event_engine().get());
-            },
-            initator.PullServerTrailingMetadata(),
-            [&on_done, &read_cb_transport_close](
-                std::optional<ServerMetadataHandle> header) {
-              EXPECT_TRUE(header.has_value());
-              EXPECT_EQ((*header)->DebugString(),
-                        ":path: /demo.Service/Step, GrpcStatusFromWire: true");
-              on_done.Call();
-              read_cb_transport_close();
-              LOG(INFO) << "PullServerTrailingMetadata Resolved";
-              return Empty{};
-            });
-      });
-=======
   call.initiator.SpawnInfallible("test-wait", [initator = call.initiator,
                                                &on_done,
                                                &read_trailing_metadata_cb,
@@ -757,7 +704,6 @@
           return Empty{};
         });
   });
->>>>>>> 6f0ad5e6
 
   // Wait for Http2ClientTransport's internal activities to finish.
   event_engine()->TickUntilIdle();
@@ -771,12 +717,8 @@
             RFC9113::kHttp2InitialWindowSize);
 }
 
-<<<<<<< HEAD
-// Cleanup Tests
-=======
 ////////////////////////////////////////////////////////////////////////////////
 // Close Stream Tests
->>>>>>> 6f0ad5e6
 TEST_F(Http2ClientTransportTest, StreamCleanupTrailingMetadata) {
   MockPromiseEndpoint mock_endpoint(/*port=*/1000);
   absl::AnyInvocable<void()> read_cb_transport_close;
@@ -816,10 +758,6 @@
             },
             event_engine().get());
         read_cb_transport_close = mock_endpoint.ExpectDelayedReadClose(
-<<<<<<< HEAD
-            absl::UnavailableError("Connection closed"), event_engine().get());
-      });
-=======
             absl::UnavailableError(kConnectionClosed), event_engine().get());
       });
   mock_endpoint.ExpectWrite(
@@ -829,7 +767,6 @@
        helper_.EventEngineSliceFromHttp2WindowUpdateFrame(
            /*stream_id=*/0u, /*increment=*/5u)},
       event_engine().get());
->>>>>>> 6f0ad5e6
   mock_endpoint.ExpectWriteWithCallback(
       {
           helper_.EventEngineSliceFromEmptyHttp2DataFrame(/*stream_id=*/1,
@@ -839,215 +776,6 @@
         EXPECT_EQ(out.JoinIntoString(), expect.JoinIntoString());
         on_done.Call();
       });
-<<<<<<< HEAD
-
-  auto client_transport = MakeOrphanable<Http2ClientTransport>(
-      std::move(mock_endpoint.promise_endpoint), GetChannelArgs(),
-      event_engine(), /*on_receive_settings=*/nullptr);
-
-  auto call = MakeCall(TestInitialMetadata());
-  client_transport->StartCall(call.handler.StartCall());
-
-  call.initiator.SpawnGuarded("wait-for-trailing-metadata", [&]() {
-    return Map(call.initiator.PullServerTrailingMetadata(),
-               [&](absl::StatusOr<ServerMetadataHandle> metadata) {
-                 EXPECT_TRUE(metadata.ok());
-                 EXPECT_EQ(
-                     (*metadata)->DebugString(),
-                     ":path: /demo.Service/Step, GrpcStatusFromWire: true");
-                 on_done.Call();
-                 return absl::OkStatus();
-               });
-  });
-
-  event_engine()->TickUntilIdle();
-  event_engine()->UnsetGlobalHooks();
-}
-
-TEST_F(Http2ClientTransportTest, StreamCleanupTrailingMetadataWithResetStream) {
-  MockPromiseEndpoint mock_endpoint(/*port=*/1000);
-  absl::AnyInvocable<void()> read_cb_transport_close;
-  StrictMock<MockFunction<void()>> on_done;
-  EXPECT_CALL(on_done, Call()).Times(1);
-  auto read_cb = mock_endpoint.ExpectDelayedRead(
-      {
-          helper_.EventEngineSliceFromHttp2DataFrame(
-              /*payload=*/"", /*stream_id=*/5, /*end_stream=*/true),
-      },
-      event_engine().get());
-  mock_endpoint.ExpectWrite(
-      {
-          EventEngineSlice(
-              grpc_slice_from_copied_string(GRPC_CHTTP2_CLIENT_CONNECT_STRING)),
-          helper_.EventEngineSliceFromHttp2SettingsFrameDefault(),
-      },
-      event_engine().get());
-  mock_endpoint.ExpectWriteWithCallback(
-      {
-          helper_.EventEngineSliceFromHttp2HeaderFrame(
-              std::string(kPathDemoServiceStep.begin(),
-                          kPathDemoServiceStep.end()),
-              /*stream_id=*/1,
-              /*end_headers=*/true, /*end_stream=*/false),
-      },
-      event_engine().get(), [&](SliceBuffer& out, SliceBuffer& expect) {
-        EXPECT_EQ(out.JoinIntoString(), expect.JoinIntoString());
-        read_cb();
-        mock_endpoint.ExpectRead(
-            {
-                helper_.EventEngineSliceFromHttp2HeaderFrame(
-                    std::string(kPathDemoServiceStep.begin(),
-                                kPathDemoServiceStep.end()),
-                    /*stream_id=*/1,
-                    /*end_headers=*/true, /*end_stream=*/true),
-                helper_.EventEngineSliceFromHttp2RstStreamFrame(),
-            },
-            event_engine().get());
-        read_cb_transport_close = mock_endpoint.ExpectDelayedReadClose(
-            absl::UnavailableError("Connection closed"), event_engine().get());
-      });
-
-  auto client_transport = MakeOrphanable<Http2ClientTransport>(
-      std::move(mock_endpoint.promise_endpoint), GetChannelArgs(),
-      event_engine(), /*on_receive_settings=*/nullptr);
-
-  auto call = MakeCall(TestInitialMetadata());
-  client_transport->StartCall(call.handler.StartCall());
-
-  call.initiator.SpawnGuarded("wait-for-trailing-metadata", [&]() {
-    return Map(call.initiator.PullServerTrailingMetadata(),
-               [&](absl::StatusOr<ServerMetadataHandle> metadata) {
-                 EXPECT_TRUE(metadata.ok());
-                 EXPECT_EQ(
-                     (*metadata)->DebugString(),
-                     ":path: /demo.Service/Step, GrpcStatusFromWire: true");
-                 on_done.Call();
-                 return absl::OkStatus();
-               });
-  });
-
-  event_engine()->TickUntilIdle();
-  event_engine()->UnsetGlobalHooks();
-}
-
-TEST_F(Http2ClientTransportTest, StreamCleanupResetStream) {
-  MockPromiseEndpoint mock_endpoint(/*port=*/1000);
-  absl::AnyInvocable<void()> read_cb_transport_close;
-  StrictMock<MockFunction<void()>> on_done;
-  EXPECT_CALL(on_done, Call());
-  auto read_cb = mock_endpoint.ExpectDelayedRead(
-      {
-          helper_.EventEngineSliceFromHttp2DataFrame(
-              /*payload=*/"", /*stream_id=*/5, /*end_stream=*/true),
-      },
-      event_engine().get());
-  mock_endpoint.ExpectWrite(
-      {
-          EventEngineSlice(
-              grpc_slice_from_copied_string(GRPC_CHTTP2_CLIENT_CONNECT_STRING)),
-          helper_.EventEngineSliceFromHttp2SettingsFrameDefault(),
-      },
-      event_engine().get());
-  mock_endpoint.ExpectWriteWithCallback(
-      {
-          helper_.EventEngineSliceFromHttp2HeaderFrame(
-              std::string(kPathDemoServiceStep.begin(),
-                          kPathDemoServiceStep.end()),
-              /*stream_id=*/1,
-              /*end_headers=*/true, /*end_stream=*/false),
-      },
-      event_engine().get(), [&](SliceBuffer& out, SliceBuffer& expect) {
-        EXPECT_EQ(out.JoinIntoString(), expect.JoinIntoString());
-        read_cb();
-        mock_endpoint.ExpectRead(
-            {
-                helper_.EventEngineSliceFromHttp2RstStreamFrame(),
-            },
-            event_engine().get());
-        read_cb_transport_close = mock_endpoint.ExpectDelayedReadClose(
-            absl::UnavailableError("Connection closed"), event_engine().get());
-      });
-
-  auto client_transport = MakeOrphanable<Http2ClientTransport>(
-      std::move(mock_endpoint.promise_endpoint), GetChannelArgs(),
-      event_engine(), /*on_receive_settings=*/nullptr);
-
-  auto call = MakeCall(TestInitialMetadata());
-  client_transport->StartCall(call.handler.StartCall());
-
-  call.initiator.SpawnGuarded("wait-for-trailing-metadata", [&]() {
-    return Map(call.initiator.PullServerTrailingMetadata(),
-               [&](absl::StatusOr<ServerMetadataHandle> metadata) {
-                 EXPECT_TRUE(metadata.ok());
-                 EXPECT_EQ((*metadata)->DebugString(),
-                           "grpc-message: Reset stream frame received., "
-                           "grpc-status: INTERNAL, GrpcCallWasCancelled: true");
-                 on_done.Call();
-                 return absl::OkStatus();
-               });
-  });
-
-  event_engine()->TickUntilIdle();
-  event_engine()->UnsetGlobalHooks();
-}
-
-TEST_F(Http2ClientTransportTest, Http2ClientTransportAbortTest) {
-  MockPromiseEndpoint mock_endpoint(/*port=*/1000);
-
-  // ExpectDelayedReadClose returns a callable. Till this callable is invoked,
-  // the ReadLoop is blocked. The reason we need to do this is once the
-  // ReadLoop is broken, it would trigger a CloseTransport and the pending
-  // asserts would never be satisfied.
-  auto read_close = mock_endpoint.ExpectDelayedReadClose(
-      absl::UnavailableError("Connection closed"), event_engine().get());
-
-  // Expect Client Initial Metadata to be sent. We do not expect any writes
-  // after the abort. The stream is cancelled while in the IDLE state. The
-  // transport will not send a RST_STREAM frame for a stream that has not yet
-  // sent headers, as the server would not have created the stream yet.
-  mock_endpoint.ExpectWrite(
-      {
-          EventEngineSlice(
-              grpc_slice_from_copied_string(GRPC_CHTTP2_CLIENT_CONNECT_STRING)),
-          helper_.EventEngineSliceFromHttp2SettingsFrameDefault(),
-      },
-      event_engine().get());
-
-  auto client_transport = MakeOrphanable<Http2ClientTransport>(
-      std::move(mock_endpoint.promise_endpoint), GetChannelArgs(),
-      event_engine(), /*on_receive_settings=*/nullptr);
-  auto call = MakeCall(TestInitialMetadata());
-  client_transport->StartCall(call.handler.StartCall());
-
-  StrictMock<MockFunction<void()>> on_done;
-  EXPECT_CALL(on_done, Call());
-
-  call.initiator.SpawnGuarded(
-      "cancel-call", [initiator = call.initiator]() mutable {
-        return Seq(
-            [initiator]() mutable {
-              return initiator.Cancel(absl::CancelledError("CANCELLED"));
-            },
-            []() { return absl::OkStatus(); });
-      });
-  call.initiator.SpawnInfallible(
-      "test-wait", [initator = call.initiator, &on_done,
-                    read_close = std::move(read_close)]() mutable {
-        return Seq(initator.PullServerTrailingMetadata(),
-                   [&on_done, read_close = std::move(read_close)](
-                       ServerMetadataHandle metadata) mutable {
-                     EXPECT_STREQ(metadata->DebugString().c_str(),
-                                  "grpc-message: CANCELLED, grpc-status: "
-                                  "CANCELLED, GrpcCallWasCancelled: true");
-                     on_done.Call();
-                     read_close();
-                     return Empty{};
-                   });
-      });
-  // Wait for Http2ClientTransport's internal activities to finish.
-  event_engine()->TickUntilIdle();
-  event_engine()->UnsetGlobalHooks();
-=======
   mock_endpoint.ExpectWrite(
       {
           helper_.EventEngineSliceFromHttp2GoawayFrame(
@@ -1081,7 +809,6 @@
     event_engine()->TickUntilIdle();
     event_engine()->UnsetGlobalHooks();
   }
->>>>>>> 6f0ad5e6
 }
 
 TEST_F(Http2ClientTransportTest, StreamCleanupTrailingMetadataWithResetStream) {
