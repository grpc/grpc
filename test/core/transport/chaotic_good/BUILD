# Copyright 2021 gRPC authors.
#
# Licensed under the Apache License, Version 2.0 (the "License");
# you may not use this file except in compliance with the License.
# You may obtain a copy of the License at
#
#     http://www.apache.org/licenses/LICENSE-2.0
#
# Unless required by applicable law or agreed to in writing, software
# distributed under the License is distributed on an "AS IS" BASIS,
# WITHOUT WARRANTIES OR CONDITIONS OF ANY KIND, either express or implied.
# See the License for the specific language governing permissions and
# limitations under the License.

load("//bazel:grpc_build_system.bzl", "grpc_cc_library", "grpc_cc_test", "grpc_package")
load("//test/core/test_util:grpc_fuzzer.bzl", "grpc_fuzzer", "grpc_proto_fuzzer")

licenses(["notice"])

grpc_package(
    name = "test/core/transport/chaotic_good",
    visibility = "tests",
)

grpc_cc_library(
    name = "transport_test",
    testonly = 1,
    srcs = ["transport_test.cc"],
    hdrs = ["transport_test.h"],
    external_deps = ["gtest"],
    deps = [
        "//:iomgr_timer",
        "//src/core:chaotic_good_frame",
        "//src/core:memory_quota",
        "//src/core:resource_quota",
        "//test/core/event_engine/fuzzing_event_engine",
        "//test/core/event_engine/fuzzing_event_engine:fuzzing_event_engine_cc_proto",
    ],
)

grpc_cc_test(
    name = "frame_header_test",
    srcs = ["frame_header_test.cc"],
    external_deps = [
        "absl/status",
        "gtest",
    ],
    deps = ["//src/core:chaotic_good_frame_header"],
)

grpc_fuzzer(
    name = "frame_header_fuzzer",
    srcs = ["frame_header_fuzzer.cc"],
    corpus = "frame_header_fuzzer_corpus",
    external_deps = ["absl/status:statusor"],
    language = "C++",
    tags = ["no_windows"],
    deps = [
        "//:grpc",
        "//src/core:chaotic_good_frame_header",
    ],
)

grpc_cc_test(
    name = "frame_test",
    srcs = ["frame_test.cc"],
    external_deps = [
        "absl/log:check",
        "absl/random",
        "absl/status",
        "absl/status:statusor",
        "gtest",
    ],
    deps = [
        "//:channel_create",
        "//src/core:chaotic_good_frame",
    ],
)

grpc_proto_fuzzer(
    name = "frame_fuzzer",
    srcs = ["frame_fuzzer.cc"],
    corpus = "frame_fuzzer_corpus",
    external_deps = [
        "absl/log:check",
        "absl/log:log",
        "absl/random:bit_gen_ref",
        "absl/status:statusor",
    ],
    language = "C++",
    proto = "frame_fuzzer.proto",
    tags = ["no_windows"],
    uses_event_engine = False,
    uses_polling = False,
    deps = [
        "//:exec_ctx",
        "//:gpr",
        "//:hpack_encoder",
        "//:hpack_parser",
        "//:ref_counted_ptr",
        "//src/core:arena",
        "//src/core:chaotic_good_frame",
        "//src/core:chaotic_good_frame_header",
        "//src/core:event_engine_memory_allocator",
        "//src/core:memory_quota",
        "//src/core:resource_quota",
        "//src/core:slice",
        "//src/core:slice_buffer",
        "//test/core/promise:test_context",
    ],
)

grpc_cc_test(
    name = "client_transport_test",
    srcs = ["client_transport_test.cc"],
    external_deps = [
        "absl/functional:any_invocable",
        "absl/status:statusor",
        "absl/strings:str_format",
        "absl/types:optional",
        "gtest",
    ],
    language = "C++",
    uses_event_engine = False,
    uses_polling = False,
    deps = [
        "transport_test",
        "//:grpc",
        "//:grpc_public_hdrs",
        "//src/core:arena",
        "//src/core:chaotic_good_client_transport",
        "//src/core:if",
        "//src/core:loop",
        "//src/core:seq",
        "//src/core:slice_buffer",
        "//test/core/transport/util:mock_promise_endpoint",
    ],
)

grpc_cc_test(
    name = "client_transport_error_test",
    srcs = ["client_transport_error_test.cc"],
    external_deps = [
        "absl/functional:any_invocable",
        "absl/status",
        "absl/status:statusor",
        "absl/strings:str_format",
        "absl/types:optional",
        "gtest",
    ],
    language = "C++",
    uses_event_engine = False,
    uses_polling = False,
    deps = [
        "//:grpc_public_hdrs",
        "//:grpc_unsecure",
        "//:iomgr_timer",
        "//:ref_counted_ptr",
        "//src/core:activity",
        "//src/core:arena",
        "//src/core:chaotic_good_client_transport",
        "//src/core:event_engine_wakeup_scheduler",
        "//src/core:grpc_promise_endpoint",
        "//src/core:if",
        "//src/core:join",
        "//src/core:loop",
        "//src/core:memory_quota",
        "//src/core:pipe",
        "//src/core:resource_quota",
        "//src/core:seq",
        "//src/core:slice",
        "//src/core:slice_buffer",
        "//test/core/event_engine/fuzzing_event_engine",
        "//test/core/event_engine/fuzzing_event_engine:fuzzing_event_engine_cc_proto",
    ],
)

grpc_cc_test(
    name = "server_transport_test",
    srcs = ["server_transport_test.cc"],
    external_deps = [
        "absl/functional:any_invocable",
        "absl/status",
        "absl/status:statusor",
        "absl/strings:str_format",
        "absl/types:optional",
        "gtest",
    ],
    language = "C++",
    uses_event_engine = False,
    uses_polling = False,
    deps = [
        "transport_test",
        "//:grpc",
        "//:grpc_public_hdrs",
        "//:iomgr_timer",
        "//:ref_counted_ptr",
        "//src/core:arena",
        "//src/core:chaotic_good_server_transport",
        "//src/core:memory_quota",
        "//src/core:resource_quota",
        "//src/core:seq",
        "//src/core:slice",
        "//src/core:slice_buffer",
        "//test/core/event_engine/fuzzing_event_engine",
<<<<<<< HEAD
        "//test/core/event_engine/fuzzing_event_engine:fuzzing_event_engine_proto",
        "//test/core/transport/util:mock_promise_endpoint",
=======
        "//test/core/event_engine/fuzzing_event_engine:fuzzing_event_engine_cc_proto",
>>>>>>> ab90aafc
    ],
)

grpc_cc_test(
    name = "chaotic_good_server_test",
    srcs = ["chaotic_good_server_test.cc"],
    external_deps = [
        "absl/log:check",
        "absl/log:log",
        "absl/strings",
        "absl/time",
        "gtest",
    ],
    language = "C++",
    tags = [
        "no_windows",
    ],
    uses_event_engine = True,
    uses_polling = False,
    deps = [
        "//:grpc",
        "//:grpc++",
        "//:grpc_public_hdrs",
        "//:parse_address",
        "//:uri",
        "//src/core:channel_args",
        "//src/core:chaotic_good_connector",
        "//src/core:chaotic_good_server",
        "//src/core:notification",
        "//src/core:resource_quota",
        "//src/core:time",
        "//test/core/event_engine:event_engine_test_utils",
        "//test/core/test_util:grpc_test_util",
    ],
)<|MERGE_RESOLUTION|>--- conflicted
+++ resolved
@@ -203,12 +203,8 @@
         "//src/core:slice",
         "//src/core:slice_buffer",
         "//test/core/event_engine/fuzzing_event_engine",
-<<<<<<< HEAD
-        "//test/core/event_engine/fuzzing_event_engine:fuzzing_event_engine_proto",
+        "//test/core/event_engine/fuzzing_event_engine:fuzzing_event_engine_cc_proto",
         "//test/core/transport/util:mock_promise_endpoint",
-=======
-        "//test/core/event_engine/fuzzing_event_engine:fuzzing_event_engine_cc_proto",
->>>>>>> ab90aafc
     ],
 )
 
