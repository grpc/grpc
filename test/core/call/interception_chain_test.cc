--- conflicted
+++ resolved
@@ -293,13 +293,8 @@
 }
 
 TEST_F(InterceptionChainTest, PassThrough) {
-<<<<<<< HEAD
-  auto r = InterceptionChainBuilder(DefaultChannelArgs())
-               .Add<TestPassThroughInterceptor<1>>()
-=======
   auto r = InterceptionChainBuilder(ChannelArgs())
                .Add<TestPassThroughInterceptor<1>>(nullptr)
->>>>>>> 5db63228
                .Build(destination());
   ASSERT_TRUE(r.ok()) << r.status();
   auto finished_call = RunCall(r.value().get());
@@ -312,13 +307,8 @@
 }
 
 TEST_F(InterceptionChainTest, Consumed) {
-<<<<<<< HEAD
-  auto r = InterceptionChainBuilder(DefaultChannelArgs())
-               .Add<TestConsumingInterceptor<1>>()
-=======
   auto r = InterceptionChainBuilder(ChannelArgs())
                .Add<TestConsumingInterceptor<1>>(nullptr)
->>>>>>> 5db63228
                .Build(destination());
   ASSERT_TRUE(r.ok()) << r.status();
   auto finished_call = RunCall(r.value().get());
@@ -331,13 +321,8 @@
 }
 
 TEST_F(InterceptionChainTest, Hijacked) {
-<<<<<<< HEAD
-  auto r = InterceptionChainBuilder(DefaultChannelArgs())
-               .Add<TestHijackingInterceptor<1>>()
-=======
   auto r = InterceptionChainBuilder(ChannelArgs())
                .Add<TestHijackingInterceptor<1>>(nullptr)
->>>>>>> 5db63228
                .Build(destination());
   ASSERT_TRUE(r.ok()) << r.status();
   auto finished_call = RunCall(r.value().get());
@@ -350,15 +335,9 @@
 }
 
 TEST_F(InterceptionChainTest, FiltersThenHijacked) {
-<<<<<<< HEAD
-  auto r = InterceptionChainBuilder(DefaultChannelArgs())
-               .Add<TestFilter<1>>()
-               .Add<TestHijackingInterceptor<2>>()
-=======
   auto r = InterceptionChainBuilder(ChannelArgs())
                .Add<TestFilter<1>>(nullptr)
                .Add<TestHijackingInterceptor<2>>(nullptr)
->>>>>>> 5db63228
                .Build(destination());
   ASSERT_TRUE(r.ok()) << r.status();
   auto finished_call = RunCall(r.value().get());
@@ -375,13 +354,8 @@
 }
 
 TEST_F(InterceptionChainTest, FailsToInstantiateInterceptor) {
-<<<<<<< HEAD
-  auto r = InterceptionChainBuilder(DefaultChannelArgs())
-               .Add<TestFailingInterceptor<1>>()
-=======
   auto r = InterceptionChainBuilder(ChannelArgs())
                .Add<TestFailingInterceptor<1>>(nullptr)
->>>>>>> 5db63228
                .Build(destination());
   EXPECT_FALSE(r.ok());
   EXPECT_EQ(r.status().code(), absl::StatusCode::kInternal);
@@ -389,15 +363,9 @@
 }
 
 TEST_F(InterceptionChainTest, FailsToInstantiateInterceptor2) {
-<<<<<<< HEAD
-  auto r = InterceptionChainBuilder(DefaultChannelArgs())
-               .Add<TestFilter<1>>()
-               .Add<TestFailingInterceptor<2>>()
-=======
   auto r = InterceptionChainBuilder(ChannelArgs())
                .Add<TestFilter<1>>(nullptr)
                .Add<TestFailingInterceptor<2>>(nullptr)
->>>>>>> 5db63228
                .Build(destination());
   EXPECT_FALSE(r.ok());
   EXPECT_EQ(r.status().code(), absl::StatusCode::kInternal);
@@ -405,13 +373,8 @@
 }
 
 TEST_F(InterceptionChainTest, FailsToInstantiateFilter) {
-<<<<<<< HEAD
-  auto r = InterceptionChainBuilder(DefaultChannelArgs())
-               .Add<FailsToInstantiateFilter<1>>()
-=======
   auto r = InterceptionChainBuilder(ChannelArgs())
                .Add<FailsToInstantiateFilter<1>>(nullptr)
->>>>>>> 5db63228
                .Build(destination());
   EXPECT_FALSE(r.ok());
   EXPECT_EQ(r.status().code(), absl::StatusCode::kInternal);
@@ -419,15 +382,9 @@
 }
 
 TEST_F(InterceptionChainTest, FailsToInstantiateFilter2) {
-<<<<<<< HEAD
-  auto r = InterceptionChainBuilder(DefaultChannelArgs())
-               .Add<TestFilter<1>>()
-               .Add<FailsToInstantiateFilter<2>>()
-=======
   auto r = InterceptionChainBuilder(ChannelArgs())
                .Add<TestFilter<1>>(nullptr)
                .Add<FailsToInstantiateFilter<2>>(nullptr)
->>>>>>> 5db63228
                .Build(destination());
   EXPECT_FALSE(r.ok());
   EXPECT_EQ(r.status().code(), absl::StatusCode::kInternal);
@@ -436,18 +393,6 @@
 
 TEST_F(InterceptionChainTest, CreationOrderCorrect) {
   CreationLog log;
-<<<<<<< HEAD
-  auto r = InterceptionChainBuilder(DefaultChannelArgs().SetObject(&log))
-               .Add<TestFilter<1>>()
-               .Add<TestFilter<2>>()
-               .Add<TestFilter<3>>()
-               .Add<TestConsumingInterceptor<4>>()
-               .Add<TestFilter<1>>()
-               .Add<TestFilter<2>>()
-               .Add<TestFilter<3>>()
-               .Add<TestConsumingInterceptor<4>>()
-               .Add<TestFilter<1>>()
-=======
   auto r = InterceptionChainBuilder(ChannelArgs().SetObject(&log))
                .Add<TestFilter<1>>(nullptr)
                .Add<TestFilter<2>>(nullptr)
@@ -458,7 +403,6 @@
                .Add<TestFilter<3>>(nullptr)
                .Add<TestConsumingInterceptor<4>>(nullptr)
                .Add<TestFilter<1>>(nullptr)
->>>>>>> 5db63228
                .Build(destination());
   EXPECT_THAT(log.entries, ::testing::ElementsAre(
                                CreationLogEntry{0, 1}, CreationLogEntry{0, 2},
