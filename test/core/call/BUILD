--- conflicted
+++ resolved
@@ -23,15 +23,11 @@
     srcs = [
         "client_call_test.cc",
     ],
-<<<<<<< HEAD
     external_deps = [
         "fuzztest",
         "fuzztest_main",
         "gtest",
     ],
-=======
-    external_deps = ["gtest"],
->>>>>>> 155e8b88
     deps = [
         "batch_builder",
         "//:grpc_base",
@@ -44,15 +40,11 @@
     srcs = [
         "server_call_test.cc",
     ],
-<<<<<<< HEAD
     external_deps = [
         "fuzztest",
         "fuzztest_main",
         "gtest",
     ],
-=======
-    external_deps = ["gtest"],
->>>>>>> 155e8b88
     deps = [
         "batch_builder",
         "//:grpc_base",
