//
// Copyright 2022 gRPC authors.
//
// Licensed under the Apache License, Version 2.0 (the "License");
// you may not use this file except in compliance with the License.
// You may obtain a copy of the License at
//
//     http://www.apache.org/licenses/LICENSE-2.0
//
// Unless required by applicable law or agreed to in writing, software
// distributed under the License is distributed on an "AS IS" BASIS,
// WITHOUT WARRANTIES OR CONDITIONS OF ANY KIND, either express or implied.
// See the License for the specific language governing permissions and
// limitations under the License.
//

#ifndef GRPC_CORE_EXT_CLIENT_CHANNEL_LB_POLICY_LB_POLICY_TEST_LIB_H
#define GRPC_CORE_EXT_CLIENT_CHANNEL_LB_POLICY_LB_POLICY_TEST_LIB_H

#include <grpc/support/port_platform.h>

#include <stddef.h>

#include <algorithm>
#include <deque>
#include <functional>
#include <map>
#include <memory>
#include <string>
#include <tuple>
#include <utility>
#include <vector>

#include "absl/base/thread_annotations.h"
#include "absl/status/status.h"
#include "absl/status/statusor.h"
#include "absl/strings/str_format.h"
#include "absl/strings/str_join.h"
#include "absl/strings/string_view.h"
#include "absl/synchronization/notification.h"
#include "absl/types/optional.h"
#include "absl/types/span.h"
#include "absl/types/variant.h"
#include "gmock/gmock.h"
#include "gtest/gtest.h"

#include <grpc/event_engine/event_engine.h>
#include <grpc/grpc.h>
#include <grpc/support/alloc.h>
#include <grpc/support/log.h>

#include "src/core/ext/filters/client_channel/lb_call_state_internal.h"
#include "src/core/ext/filters/client_channel/subchannel_pool_interface.h"
#include "src/core/lib/address_utils/parse_address.h"
#include "src/core/lib/address_utils/sockaddr_utils.h"
#include "src/core/lib/channel/channel_args.h"
#include "src/core/lib/config/core_configuration.h"
#include "src/core/lib/event_engine/default_event_engine.h"
#include "src/core/lib/gprpp/debug_location.h"
#include "src/core/lib/gprpp/match.h"
#include "src/core/lib/gprpp/orphanable.h"
#include "src/core/lib/gprpp/ref_counted_ptr.h"
#include "src/core/lib/gprpp/sync.h"
#include "src/core/lib/gprpp/unique_type_name.h"
#include "src/core/lib/gprpp/work_serializer.h"
#include "src/core/lib/iomgr/exec_ctx.h"
#include "src/core/lib/iomgr/resolved_address.h"
#include "src/core/lib/json/json.h"
#include "src/core/lib/load_balancing/lb_policy.h"
#include "src/core/lib/load_balancing/lb_policy_registry.h"
#include "src/core/lib/load_balancing/subchannel_interface.h"
#include "src/core/lib/resolver/server_address.h"
#include "src/core/lib/transport/connectivity_state.h"
#include "src/core/lib/uri/uri_parser.h"

namespace grpc_core {
namespace testing {

class LoadBalancingPolicyTest : public ::testing::Test {
 protected:
  // Channel-level subchannel state for a specific address and channel args.
  // This is analogous to the real subchannel in the ClientChannel code.
  class SubchannelState {
   public:
    // A fake SubchannelInterface object, to be returned to the LB
    // policy when it calls the helper's CreateSubchannel() method.
    // There may be multiple FakeSubchannel objects associated with a
    // given SubchannelState object.
    class FakeSubchannel : public SubchannelInterface {
     public:
      FakeSubchannel(SubchannelState* state,
                     std::shared_ptr<WorkSerializer> work_serializer)
          : state_(state), work_serializer_(std::move(work_serializer)) {}

      SubchannelState* state() const { return state_; }

     private:
      // Converts between
      // SubchannelInterface::ConnectivityStateWatcherInterface and
      // ConnectivityStateWatcherInterface.
      class WatcherWrapper : public AsyncConnectivityStateWatcherInterface {
       public:
        WatcherWrapper(
            std::shared_ptr<WorkSerializer> work_serializer,
            std::unique_ptr<
                SubchannelInterface::ConnectivityStateWatcherInterface>
                watcher)
            : AsyncConnectivityStateWatcherInterface(
                  std::move(work_serializer)),
              watcher_(std::move(watcher)) {}

        void OnConnectivityStateChange(grpc_connectivity_state new_state,
                                       const absl::Status& status) override {
          watcher_->OnConnectivityStateChange(new_state, status);
        }

       private:
        std::unique_ptr<SubchannelInterface::ConnectivityStateWatcherInterface>
            watcher_;
      };

      void WatchConnectivityState(
          std::unique_ptr<
              SubchannelInterface::ConnectivityStateWatcherInterface>
              watcher) override {
        auto watcher_wrapper = MakeOrphanable<WatcherWrapper>(
            work_serializer_, std::move(watcher));
        watcher_map_[watcher.get()] = watcher_wrapper.get();
        MutexLock lock(&state_->mu_);
        state_->state_tracker_.AddWatcher(GRPC_CHANNEL_SHUTDOWN,
                                          std::move(watcher_wrapper));
      }

      void CancelConnectivityStateWatch(
          ConnectivityStateWatcherInterface* watcher) override {
        auto it = watcher_map_.find(watcher);
        if (it == watcher_map_.end()) return;
        MutexLock lock(&state_->mu_);
        state_->state_tracker_.RemoveWatcher(it->second);
        watcher_map_.erase(it);
      }

      void RequestConnection() override {
        MutexLock lock(&state_->requested_connection_mu_);
        state_->requested_connection_ = true;
      }

      // Don't need these methods here, so they're no-ops.
      void ResetBackoff() override {}
      void AddDataWatcher(std::unique_ptr<DataWatcherInterface>) override {}

      SubchannelState* state_;
      std::shared_ptr<WorkSerializer> work_serializer_;
      std::map<SubchannelInterface::ConnectivityStateWatcherInterface*,
               WatcherWrapper*>
          watcher_map_;
    };

    explicit SubchannelState(absl::string_view address)
        : address_(address), state_tracker_("LoadBalancingPolicyTest") {}

    const std::string& address() const { return address_; }

    void AssertValidConnectivityStateTransition(
<<<<<<< HEAD
        grpc_connectivity_state to_state, grpc_connectivity_state from_state,
        SourceLocation location = SourceLocation()) {
      const std::map<grpc_connectivity_state,
                     std::vector<grpc_connectivity_state>>
          kValidTransitions = {
              {GRPC_CHANNEL_IDLE, {GRPC_CHANNEL_CONNECTING}},
              {GRPC_CHANNEL_CONNECTING,
               {GRPC_CHANNEL_READY, GRPC_CHANNEL_TRANSIENT_FAILURE}},
              {GRPC_CHANNEL_READY, {GRPC_CHANNEL_IDLE}}};
      auto from = kValidTransitions.find(from_state);
      // This is for unlikely event we introduce a completely new state
      ASSERT_TRUE(from != kValidTransitions.end())
          << "Unknown initial state " << ConnectivityStateName(from_state)
          << location.file() << ":" << location.line();
      EXPECT_TRUE(std::find(from->second.begin(), from->second.end(),
                            to_state) != from->second.end())
          << "Unsupported transition: " << ConnectivityStateName(from_state)
          << " >> " << ConnectivityStateName(to_state) << "\n"
          << location.file() << ":" << location.line();
=======
        grpc_connectivity_state from_state, grpc_connectivity_state to_state,
        SourceLocation location = SourceLocation()) {
      switch (from_state) {
        case GRPC_CHANNEL_IDLE:
          ASSERT_EQ(to_state, GRPC_CHANNEL_CONNECTING)
              << ConnectivityStateName(from_state) << "=>"
              << ConnectivityStateName(to_state) << "\n"
              << location.file() << ":" << location.line();
          break;
        case GRPC_CHANNEL_CONNECTING:
          ASSERT_THAT(to_state,
                      ::testing::AnyOf(GRPC_CHANNEL_READY,
                                       GRPC_CHANNEL_TRANSIENT_FAILURE))
              << ConnectivityStateName(from_state) << "=>"
              << ConnectivityStateName(to_state) << "\n"
              << location.file() << ":" << location.line();
          break;
        case GRPC_CHANNEL_READY:
          ASSERT_EQ(to_state, GRPC_CHANNEL_IDLE)
              << ConnectivityStateName(from_state) << "=>"
              << ConnectivityStateName(to_state) << "\n"
              << location.file() << ":" << location.line();
          break;
        case GRPC_CHANNEL_TRANSIENT_FAILURE:
          ASSERT_EQ(to_state, GRPC_CHANNEL_IDLE)
              << ConnectivityStateName(from_state) << "=>"
              << ConnectivityStateName(to_state) << "\n"
              << location.file() << ":" << location.line();
          break;
        default:
          FAIL() << ConnectivityStateName(from_state) << "=>"
                 << ConnectivityStateName(to_state) << "\n"
                 << location.file() << ":" << location.line();
          break;
      }
>>>>>>> 875066b6
    }

    // Sets the connectivity state for this subchannel.  The updated state
    // will be reported to all associated SubchannelInterface objects.
    void SetConnectivityState(grpc_connectivity_state state,
                              const absl::Status& status = absl::OkStatus(),
                              SourceLocation location = SourceLocation()) {
      if (state == GRPC_CHANNEL_TRANSIENT_FAILURE) {
        EXPECT_FALSE(status.ok())
            << "bug in test: TRANSIENT_FAILURE must have non-OK status";
      } else {
        EXPECT_TRUE(status.ok())
            << "bug in test: " << ConnectivityStateName(state)
            << " must have OK status: " << status;
      }
      MutexLock lock(&mu_);
<<<<<<< HEAD
      AssertValidConnectivityStateTransition(state, state_tracker_.state(),
=======
      AssertValidConnectivityStateTransition(state_tracker_.state(), state,
>>>>>>> 875066b6
                                             location);
      state_tracker_.SetState(state, status, "set from test");
    }

    // Indicates if any of the associated SubchannelInterface objects
    // have requested a connection attempt since the last time this
    // method was called.
    bool ConnectionRequested() {
      MutexLock lock(&requested_connection_mu_);
      return std::exchange(requested_connection_, false);
    }

    // To be invoked by FakeHelper.
    RefCountedPtr<SubchannelInterface> CreateSubchannel(
        std::shared_ptr<WorkSerializer> work_serializer) {
      return MakeRefCounted<FakeSubchannel>(this, std::move(work_serializer));
    }

   private:
    const std::string address_;
    Mutex mu_;
    ConnectivityStateTracker state_tracker_ ABSL_GUARDED_BY(&mu_);
    Mutex requested_connection_mu_;
    bool requested_connection_ ABSL_GUARDED_BY(&requested_connection_mu_) =
        false;
  };

  // A fake helper to be passed to the LB policy.
  class FakeHelper : public LoadBalancingPolicy::ChannelControlHelper {
   public:
    // Represents a state update reported by the LB policy.
    struct StateUpdate {
      grpc_connectivity_state state;
      absl::Status status;
      RefCountedPtr<LoadBalancingPolicy::SubchannelPicker> picker;

      std::string ToString() const {
        return absl::StrFormat("UPDATE{state=%s, status=%s, picker=%p}",
                               ConnectivityStateName(state), status.ToString(),
                               picker.get());
      }
    };

    // Represents a re-resolution request from the LB policy.
    struct ReresolutionRequested {
      std::string ToString() const { return "RERESOLUTION"; }
    };

    FakeHelper(LoadBalancingPolicyTest* test,
               std::shared_ptr<WorkSerializer> work_serializer)
        : test_(test), work_serializer_(std::move(work_serializer)) {}

    // Called at test tear-down time to ensure that we have not left any
    // unexpected events in the queue.
    void ExpectQueueEmpty(SourceLocation location = SourceLocation()) {
      MutexLock lock(&mu_);
      EXPECT_TRUE(queue_.empty()) << location.file() << ":" << location.line();
      for (const Event& event : queue_) {
        gpr_log(GPR_ERROR, "UNEXPECTED EVENT LEFT IN QUEUE: %s",
                EventString(event).c_str());
      }
    }

    // Returns the next event in the queue if it is a state update.
    // If the queue is empty or the next event is not a state update,
    // fails the test and returns nullopt without removing anything from
    // the queue.
    absl::optional<StateUpdate> GetNextStateUpdate(
        SourceLocation location = SourceLocation()) {
      MutexLock lock(&mu_);
      EXPECT_FALSE(queue_.empty()) << location.file() << ":" << location.line();
      if (queue_.empty()) return absl::nullopt;
      Event& event = queue_.front();
      auto* update = absl::get_if<StateUpdate>(&event);
      EXPECT_NE(update, nullptr)
          << "unexpected event " << EventString(event) << " at "
          << location.file() << ":" << location.line();
      if (update == nullptr) return absl::nullopt;
      StateUpdate result = std::move(*update);
      queue_.pop_front();
      return std::move(result);
    }

    // Returns the next event in the queue if it is a re-resolution.
    // If the queue is empty or the next event is not a re-resolution,
    // fails the test and returns nullopt without removing anything
    // from the queue.
    absl::optional<ReresolutionRequested> GetNextReresolution(
        SourceLocation location = SourceLocation()) {
      MutexLock lock(&mu_);
      EXPECT_FALSE(queue_.empty()) << location.file() << ":" << location.line();
      if (queue_.empty()) return absl::nullopt;
      Event& event = queue_.front();
      auto* reresolution = absl::get_if<ReresolutionRequested>(&event);
      EXPECT_NE(reresolution, nullptr)
          << "unexpected event " << EventString(event) << " at "
          << location.file() << ":" << location.line();
      if (reresolution == nullptr) return absl::nullopt;
      ReresolutionRequested result = *reresolution;
      queue_.pop_front();
      return result;
    }

   private:
    // Represents an event reported by the LB policy.
    using Event = absl::variant<StateUpdate, ReresolutionRequested>;

    // Returns a human-readable representation of an event.
    static std::string EventString(const Event& event) {
      return Match(
          event, [](const StateUpdate& update) { return update.ToString(); },
          [](const ReresolutionRequested& reresolution) {
            return reresolution.ToString();
          });
    }

    RefCountedPtr<SubchannelInterface> CreateSubchannel(
        ServerAddress address, const ChannelArgs& args) override {
      SubchannelKey key(address.address(), args);
      auto it = test_->subchannel_pool_.find(key);
      if (it == test_->subchannel_pool_.end()) {
        auto address_uri = grpc_sockaddr_to_uri(&address.address());
        GPR_ASSERT(address_uri.ok());
        it = test_->subchannel_pool_
                 .emplace(std::piecewise_construct, std::forward_as_tuple(key),
                          std::forward_as_tuple(std::move(*address_uri)))
                 .first;
      }
      return it->second.CreateSubchannel(work_serializer_);
    }

    void UpdateState(
        grpc_connectivity_state state, const absl::Status& status,
        RefCountedPtr<LoadBalancingPolicy::SubchannelPicker> picker) override {
      MutexLock lock(&mu_);
      queue_.push_back(StateUpdate{state, status, std::move(picker)});
    }

    void RequestReresolution() override {
      MutexLock lock(&mu_);
      queue_.push_back(ReresolutionRequested());
    }

    absl::string_view GetAuthority() override { return "server.example.com"; }

    grpc_event_engine::experimental::EventEngine* GetEventEngine() override {
      return grpc_event_engine::experimental::GetDefaultEventEngine().get();
    }

    void AddTraceEvent(TraceSeverity, absl::string_view) override {}

    LoadBalancingPolicyTest* test_;
    std::shared_ptr<WorkSerializer> work_serializer_;
    Mutex mu_;
    std::deque<Event> queue_ ABSL_GUARDED_BY(&mu_);
  };

  // A fake MetadataInterface implementation, for use in PickArgs.
  class FakeMetadata : public LoadBalancingPolicy::MetadataInterface {
   public:
    explicit FakeMetadata(std::map<std::string, std::string> metadata)
        : metadata_(std::move(metadata)) {}

    const std::map<std::string, std::string>& metadata() const {
      return metadata_;
    }

   private:
    void Add(absl::string_view key, absl::string_view value) override {
      metadata_[std::string(key)] = std::string(value);
    }

    std::vector<std::pair<std::string, std::string>> TestOnlyCopyToVector()
        override {
      return {};  // Not used.
    }

    absl::optional<absl::string_view> Lookup(
        absl::string_view key, std::string* /*buffer*/) const override {
      auto it = metadata_.find(std::string(key));
      if (it == metadata_.end()) return absl::nullopt;
      return it->second;
    }

    std::map<std::string, std::string> metadata_;
  };

  // A fake CallState implementation, for use in PickArgs.
  class FakeCallState : public LbCallStateInternal {
   public:
    explicit FakeCallState(std::map<UniqueTypeName, std::string> attributes)
        : attributes_(attributes) {}

    ~FakeCallState() override {
      for (void* allocation : allocations_) {
        gpr_free(allocation);
      }
    }

   private:
    void* Alloc(size_t size) override {
      void* allocation = gpr_malloc(size);
      allocations_.push_back(allocation);
      return allocation;
    }

    absl::string_view GetCallAttribute(UniqueTypeName type) override {
      return attributes_[type];
    }

    std::vector<void*> allocations_;
    std::map<UniqueTypeName, std::string> attributes_;
  };

  LoadBalancingPolicyTest()
      : work_serializer_(std::make_shared<WorkSerializer>()) {}

  void TearDown() override {
    // Note: Can't safely trigger this from inside the FakeHelper dtor,
    // because if there is a picker in the queue that is holding a ref
    // to the LB policy, that will prevent the LB policy from being
    // destroyed, and therefore the FakeHelper will not be destroyed.
    // (This will cause an ASAN failure, but it will not display the
    // queued events, so the failure will be harder to diagnose.)
    helper_->ExpectQueueEmpty();
  }

  // Creates an LB policy of the specified name.
  // Creates a new FakeHelper for the new LB policy, and sets helper_ to
  // point to the FakeHelper.
  OrphanablePtr<LoadBalancingPolicy> MakeLbPolicy(absl::string_view name) {
    auto helper = std::make_unique<FakeHelper>(this, work_serializer_);
    helper_ = helper.get();
    LoadBalancingPolicy::Args args = {work_serializer_, std::move(helper),
                                      ChannelArgs()};
    return CoreConfiguration::Get()
        .lb_policy_registry()
        .CreateLoadBalancingPolicy(name, std::move(args));
  }

  // Creates an LB policy config from json.
  static RefCountedPtr<LoadBalancingPolicy::Config> MakeConfig(
      const Json& json, SourceLocation location = SourceLocation()) {
    auto status_or_config =
        CoreConfiguration::Get().lb_policy_registry().ParseLoadBalancingConfig(
            json);
    EXPECT_TRUE(status_or_config.ok())
        << status_or_config.status() << "\n"
        << location.file() << ":" << location.line();
    return status_or_config.value();
  }

  // Converts an address URI into a grpc_resolved_address.
  static grpc_resolved_address MakeAddress(absl::string_view address_uri) {
    auto uri = URI::Parse(address_uri);
    GPR_ASSERT(uri.ok());
    grpc_resolved_address address;
    GPR_ASSERT(grpc_parse_uri(*uri, &address));
    return address;
  }

  // Constructs an update containing a list of addresses.
  LoadBalancingPolicy::UpdateArgs BuildUpdate(
      absl::Span<const absl::string_view> addresses,
      RefCountedPtr<LoadBalancingPolicy::Config> config = nullptr) {
    LoadBalancingPolicy::UpdateArgs update;
    update.addresses.emplace();
    for (const absl::string_view& address : addresses) {
      update.addresses->emplace_back(MakeAddress(address), ChannelArgs());
    }
    update.config = std::move(config);
    return update;
  }

  // Applies the update on the LB policy.
  absl::Status ApplyUpdate(LoadBalancingPolicy::UpdateArgs update_args,
                           LoadBalancingPolicy* lb_policy) {
    absl::Status status;
    absl::Notification notification;
    work_serializer_->Run(
        [&]() {
          status = lb_policy->UpdateLocked(std::move(update_args));
          notification.Notify();
        },
        DEBUG_LOCATION);
    notification.WaitForNotification();
    return status;
  }

  void ExpectQueueEmpty(SourceLocation location = SourceLocation()) {
    helper_->ExpectQueueEmpty(location);
  }

  // Keeps reading state updates until continue_predicate() returns false.
  // Returns false if the helper reports no events or if the event is
  // not a state update; otherwise (if continue_predicate() tells us to
  // stop) returns true.
  bool WaitForStateUpdate(
      std::function<bool(FakeHelper::StateUpdate update)> continue_predicate,
      SourceLocation location = SourceLocation()) {
    while (true) {
      auto update = helper_->GetNextStateUpdate(location);
      if (!update.has_value()) return false;
      if (!continue_predicate(std::move(*update))) return true;
    }
  }

  void ExpectReresolutionRequest(SourceLocation location = SourceLocation()) {
    ASSERT_TRUE(helper_->GetNextReresolution(location))
        << location.file() << ":" << location.line();
  }

  // Expects that the LB policy has reported the specified connectivity
  // state to helper_.  Returns the picker from the state update.
  RefCountedPtr<LoadBalancingPolicy::SubchannelPicker> ExpectState(
      grpc_connectivity_state expected_state,
      absl::Status expected_status = absl::OkStatus(),
      SourceLocation location = SourceLocation()) {
    auto update = helper_->GetNextStateUpdate(location);
    if (!update.has_value()) return nullptr;
    EXPECT_EQ(update->state, expected_state)
        << "got " << ConnectivityStateName(update->state) << ", expected "
        << ConnectivityStateName(expected_state) << "\n"
        << "at " << location.file() << ":" << location.line();
    EXPECT_EQ(update->status, expected_status)
        << update->status << "\n"
        << location.file() << ":" << location.line();
    EXPECT_NE(update->picker, nullptr)
        << location.file() << ":" << location.line();
    return std::move(update->picker);
  }

  // Waits for the LB policy to get connected, then returns the final
  // picker.  There can be any number of CONNECTING updates, each of
  // which must return a picker that queues picks, followed by one
  // update for state READY, whose picker is returned.
  RefCountedPtr<LoadBalancingPolicy::SubchannelPicker> WaitForConnected(
      SourceLocation location = SourceLocation()) {
    RefCountedPtr<LoadBalancingPolicy::SubchannelPicker> final_picker;
    WaitForStateUpdate(
        [&](FakeHelper::StateUpdate update) {
          if (update.state == GRPC_CHANNEL_CONNECTING) {
            EXPECT_TRUE(update.status.ok())
                << update.status << " at " << location.file() << ":"
                << location.line();
            ExpectPickQueued(update.picker.get(), {}, location);
            return true;  // Keep going.
          }
          EXPECT_EQ(update.state, GRPC_CHANNEL_READY)
              << ConnectivityStateName(update.state) << " at "
              << location.file() << ":" << location.line();
          final_picker = std::move(update.picker);
          return false;  // Stop.
        },
        location);
    return final_picker;
  }

  // Waits for the LB policy to fail a connection attempt.  There can be
  // any number of CONNECTING updates, each of which must return a picker
  // that queues picks, followed by one update for state TRANSIENT_FAILURE,
  // whose status is passed to check_status() and whose picker must fail
  // picks with a status that is passed to check_status().
  // Returns true if the reported states match expectations.
  bool WaitForConnectionFailed(
      std::function<void(const absl::Status&)> check_status,
      SourceLocation location = SourceLocation()) {
    bool retval = false;
    WaitForStateUpdate(
        [&](FakeHelper::StateUpdate update) {
          if (update.state == GRPC_CHANNEL_CONNECTING) {
            EXPECT_TRUE(update.status.ok())
                << update.status << " at " << location.file() << ":"
                << location.line();
            ExpectPickQueued(update.picker.get(), {}, location);
            return true;  // Keep going.
          }
          EXPECT_EQ(update.state, GRPC_CHANNEL_TRANSIENT_FAILURE)
              << ConnectivityStateName(update.state) << " at "
              << location.file() << ":" << location.line();
          check_status(update.status);
          ExpectPickFail(update.picker.get(), check_status, location);
          retval = update.state == GRPC_CHANNEL_TRANSIENT_FAILURE;
          return false;  // Stop.
        },
        location);
    return retval;
  }

  // Waits for the round_robin policy to start using an updated address list.
  // There can be any number of READY updates where the picker is still using
  // the old list followed by one READY update where the picker is using the
  // new list.  Returns a picker if the reported states match expectations.
  RefCountedPtr<LoadBalancingPolicy::SubchannelPicker>
  WaitForRoundRobinListChange(
      absl::Span<const absl::string_view> old_addresses,
      absl::Span<const absl::string_view> new_addresses,
      const std::map<UniqueTypeName, std::string> call_attributes = {},
      size_t num_iterations = 3, SourceLocation location = SourceLocation()) {
    gpr_log(GPR_INFO, "Waiting for expected RR addresses...");
    RefCountedPtr<LoadBalancingPolicy::SubchannelPicker> retval;
    size_t num_picks =
        std::max(new_addresses.size(), old_addresses.size()) * num_iterations;
    WaitForStateUpdate(
        [&](FakeHelper::StateUpdate update) {
          EXPECT_EQ(update.state, GRPC_CHANNEL_READY)
              << location.file() << ":" << location.line();
          if (update.state != GRPC_CHANNEL_READY) return false;
          // Get enough picks to round-robin num_iterations times across all
          // expected addresses.
          auto picks = GetCompletePicks(update.picker.get(), num_picks,
                                        call_attributes, location);
          EXPECT_TRUE(picks.has_value())
              << location.file() << ":" << location.line();
          if (!picks.has_value()) return false;
          gpr_log(GPR_INFO, "PICKS: %s", absl::StrJoin(*picks, " ").c_str());
          // If the picks still match the old list, then keep going.
          if (PicksAreRoundRobin(old_addresses, *picks)) return true;
          // Otherwise, the picks should match the new list.
          bool matches = PicksAreRoundRobin(new_addresses, *picks);
          EXPECT_TRUE(matches)
              << "Expected: " << absl::StrJoin(new_addresses, ", ")
              << "\nActual: " << absl::StrJoin(*picks, ", ") << "\nat "
              << location.file() << ":" << location.line();
          if (matches) {
            retval = std::move(update.picker);
          }
          return false;  // Stop.
        },
        location);
    return retval;
  }

  // Expects a state update for the specified state and status, and then
  // expects the resulting picker to queue picks.
  void ExpectStateAndQueuingPicker(
      grpc_connectivity_state expected_state,
      absl::Status expected_status = absl::OkStatus(),
      SourceLocation location = SourceLocation()) {
    auto picker = ExpectState(expected_state, expected_status, location);
    ExpectPickQueued(picker.get(), {}, location);
  }

  // Convenient frontend to ExpectStateAndQueuingPicker() for CONNECTING.
  void ExpectConnectingUpdate(SourceLocation location = SourceLocation()) {
    ExpectStateAndQueuingPicker(GRPC_CHANNEL_CONNECTING, absl::OkStatus(),
                                location);
  }

  static std::unique_ptr<LoadBalancingPolicy::MetadataInterface> MakeMetadata(
      std::map<std::string, std::string> init = {}) {
    return std::make_unique<FakeMetadata>(init);
  }

  // Does a pick and returns the result.
  LoadBalancingPolicy::PickResult DoPick(
      LoadBalancingPolicy::SubchannelPicker* picker,
      const std::map<UniqueTypeName, std::string>& call_attributes = {}) {
    ExecCtx exec_ctx;
    FakeMetadata metadata({});
    FakeCallState call_state(call_attributes);
    return picker->Pick({"/service/method", &metadata, &call_state});
  }

  // Requests a pick on picker and expects a Queue result.
  void ExpectPickQueued(
      LoadBalancingPolicy::SubchannelPicker* picker,
      const std::map<UniqueTypeName, std::string> call_attributes = {},
      SourceLocation location = SourceLocation()) {
    ASSERT_NE(picker, nullptr);
    auto pick_result = DoPick(picker, call_attributes);
    ASSERT_TRUE(absl::holds_alternative<LoadBalancingPolicy::PickResult::Queue>(
        pick_result.result))
        << PickResultString(pick_result) << "\nat " << location.file() << ":"
        << location.line();
  }

  // Requests a pick on picker and expects a Complete result.
  // The address of the resulting subchannel is returned, or nullopt if
  // the result was something other than Complete.
  absl::optional<std::string> ExpectPickComplete(
      LoadBalancingPolicy::SubchannelPicker* picker,
      const std::map<UniqueTypeName, std::string> call_attributes = {},
      SourceLocation location = SourceLocation()) {
    auto pick_result = DoPick(picker, call_attributes);
    auto* complete = absl::get_if<LoadBalancingPolicy::PickResult::Complete>(
        &pick_result.result);
    EXPECT_NE(complete, nullptr) << PickResultString(pick_result) << " at "
                                 << location.file() << ":" << location.line();
    if (complete == nullptr) return absl::nullopt;
    auto* subchannel = static_cast<SubchannelState::FakeSubchannel*>(
        complete->subchannel.get());
    return subchannel->state()->address();
  }

  // Gets num_picks complete picks from picker and returns the resulting
  // list of addresses, or nullopt if a non-complete pick was returned.
  absl::optional<std::vector<std::string>> GetCompletePicks(
      LoadBalancingPolicy::SubchannelPicker* picker, size_t num_picks,
      const std::map<UniqueTypeName, std::string> call_attributes = {},
      SourceLocation location = SourceLocation()) {
    EXPECT_NE(picker, nullptr);
    if (picker == nullptr) {
      return absl::nullopt;
    }
    std::vector<std::string> results;
    for (size_t i = 0; i < num_picks; ++i) {
      auto address = ExpectPickComplete(picker, call_attributes, location);
      if (!address.has_value()) return absl::nullopt;
      results.emplace_back(std::move(*address));
    }
    return results;
  }

  // Returns true if the list of actual pick result addresses matches the
  // list of expected addresses for round_robin.  Note that the actual
  // addresses may start anywhere in the list of expected addresses but
  // must then continue in round-robin fashion, with wrap-around.
  bool PicksAreRoundRobin(absl::Span<const absl::string_view> expected,
                          absl::Span<const std::string> actual) {
    absl::optional<size_t> expected_index;
    for (const auto& address : actual) {
      auto it = std::find(expected.begin(), expected.end(), address);
      if (it == expected.end()) return false;
      size_t index = it - expected.begin();
      if (expected_index.has_value() && index != *expected_index) return false;
      expected_index = (index + 1) % expected.size();
    }
    return true;
  }

  // Checks that the picker has round-robin behavior over the specified
  // set of addresses.
  void ExpectRoundRobinPicks(
      LoadBalancingPolicy::SubchannelPicker* picker,
      absl::Span<const absl::string_view> addresses,
      const std::map<UniqueTypeName, std::string> call_attributes = {},
      size_t num_iterations = 3, SourceLocation location = SourceLocation()) {
    ASSERT_NE(picker, nullptr);
    auto picks = GetCompletePicks(picker, num_iterations * addresses.size(),
                                  call_attributes, location);
    ASSERT_TRUE(picks.has_value()) << location.file() << ":" << location.line();
    EXPECT_TRUE(PicksAreRoundRobin(addresses, *picks))
        << "  Actual: " << absl::StrJoin(*picks, ", ")
        << "\n  Expected: " << absl::StrJoin(addresses, ", ") << "\n"
        << location.file() << ":" << location.line();
  }

  // Requests a picker on picker and expects a Fail result.
  // The failing status is passed to check_status.
  void ExpectPickFail(LoadBalancingPolicy::SubchannelPicker* picker,
                      std::function<void(const absl::Status&)> check_status,
                      SourceLocation location = SourceLocation()) {
    auto pick_result = DoPick(picker);
    auto* fail = absl::get_if<LoadBalancingPolicy::PickResult::Fail>(
        &pick_result.result);
    ASSERT_NE(fail, nullptr) << PickResultString(pick_result) << " at "
                             << location.file() << ":" << location.line();
    check_status(fail->status);
  }

  // Returns a human-readable string for a pick result.
  static std::string PickResultString(
      const LoadBalancingPolicy::PickResult& result) {
    return Match(
        result.result,
        [](const LoadBalancingPolicy::PickResult::Complete& complete) {
          auto* subchannel = static_cast<SubchannelState::FakeSubchannel*>(
              complete.subchannel.get());
          return absl::StrFormat(
              "COMPLETE{subchannel=%s, subchannel_call_tracker=%p}",
              subchannel->state()->address(),
              complete.subchannel_call_tracker.get());
        },
        [](const LoadBalancingPolicy::PickResult::Queue&) -> std::string {
          return "QUEUE{}";
        },
        [](const LoadBalancingPolicy::PickResult::Fail& fail) -> std::string {
          return absl::StrFormat("FAIL{%s}", fail.status.ToString());
        },
        [](const LoadBalancingPolicy::PickResult::Drop& drop) -> std::string {
          return absl::StrFormat("FAIL{%s}", drop.status.ToString());
        });
  }

  // Returns the entry in the subchannel pool, or null if not present.
  SubchannelState* FindSubchannel(absl::string_view address,
                                  const ChannelArgs& args = ChannelArgs()) {
    SubchannelKey key(MakeAddress(address), args);
    auto it = subchannel_pool_.find(key);
    if (it == subchannel_pool_.end()) return nullptr;
    return &it->second;
  }

  // Creates and returns an entry in the subchannel pool.
  // This can be used in cases where we want to test that a subchannel
  // already exists when the LB policy creates it (e.g., due to it being
  // created by another channel and shared via the global subchannel
  // pool, or by being created by another LB policy in this channel).
  SubchannelState* CreateSubchannel(absl::string_view address,
                                    const ChannelArgs& args = ChannelArgs()) {
    SubchannelKey key(MakeAddress(address), args);
    auto it = subchannel_pool_
                  .emplace(std::piecewise_construct, std::forward_as_tuple(key),
                           std::forward_as_tuple(address))
                  .first;
    return &it->second;
  }

  std::shared_ptr<WorkSerializer> work_serializer_;
  FakeHelper* helper_ = nullptr;
  std::map<SubchannelKey, SubchannelState> subchannel_pool_;
};

}  // namespace testing
}  // namespace grpc_core

#endif  // GRPC_CORE_EXT_CLIENT_CHANNEL_LB_POLICY_LB_POLICY_TEST_LIB_H<|MERGE_RESOLUTION|>--- conflicted
+++ resolved
@@ -162,27 +162,6 @@
     const std::string& address() const { return address_; }
 
     void AssertValidConnectivityStateTransition(
-<<<<<<< HEAD
-        grpc_connectivity_state to_state, grpc_connectivity_state from_state,
-        SourceLocation location = SourceLocation()) {
-      const std::map<grpc_connectivity_state,
-                     std::vector<grpc_connectivity_state>>
-          kValidTransitions = {
-              {GRPC_CHANNEL_IDLE, {GRPC_CHANNEL_CONNECTING}},
-              {GRPC_CHANNEL_CONNECTING,
-               {GRPC_CHANNEL_READY, GRPC_CHANNEL_TRANSIENT_FAILURE}},
-              {GRPC_CHANNEL_READY, {GRPC_CHANNEL_IDLE}}};
-      auto from = kValidTransitions.find(from_state);
-      // This is for unlikely event we introduce a completely new state
-      ASSERT_TRUE(from != kValidTransitions.end())
-          << "Unknown initial state " << ConnectivityStateName(from_state)
-          << location.file() << ":" << location.line();
-      EXPECT_TRUE(std::find(from->second.begin(), from->second.end(),
-                            to_state) != from->second.end())
-          << "Unsupported transition: " << ConnectivityStateName(from_state)
-          << " >> " << ConnectivityStateName(to_state) << "\n"
-          << location.file() << ":" << location.line();
-=======
         grpc_connectivity_state from_state, grpc_connectivity_state to_state,
         SourceLocation location = SourceLocation()) {
       switch (from_state) {
@@ -218,7 +197,6 @@
                  << location.file() << ":" << location.line();
           break;
       }
->>>>>>> 875066b6
     }
 
     // Sets the connectivity state for this subchannel.  The updated state
@@ -235,11 +213,7 @@
             << " must have OK status: " << status;
       }
       MutexLock lock(&mu_);
-<<<<<<< HEAD
-      AssertValidConnectivityStateTransition(state, state_tracker_.state(),
-=======
       AssertValidConnectivityStateTransition(state_tracker_.state(), state,
->>>>>>> 875066b6
                                              location);
       state_tracker_.SetState(state, status, "set from test");
     }
