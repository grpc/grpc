--- conflicted
+++ resolved
@@ -738,15 +738,14 @@
   void ExpectStateAndQueuingPicker(
       grpc_connectivity_state expected_state,
       absl::Status expected_status = absl::OkStatus(),
-      std::map<UniqueTypeName, std::string> pick_arg = {},
       SourceLocation location = SourceLocation()) {
     auto picker = ExpectState(expected_state, expected_status, location);
-    ExpectPickQueued(picker.get(), pick_arg, location);
+    ExpectPickQueued(picker.get(), {}, location);
   }
 
   // Convenient frontend to ExpectStateAndQueuingPicker() for CONNECTING.
   void ExpectConnectingUpdate(SourceLocation location = SourceLocation()) {
-    ExpectStateAndQueuingPicker(GRPC_CHANNEL_CONNECTING, absl::OkStatus(), {},
+    ExpectStateAndQueuingPicker(GRPC_CHANNEL_CONNECTING, absl::OkStatus(),
                                 location);
   }
 
@@ -781,31 +780,26 @@
   // Requests a pick on picker and expects a Complete result.
   // The address of the resulting subchannel is returned, or nullopt if
   // the result was something other than Complete.
-<<<<<<< HEAD
-  std::string ExpectPickComplete(
-=======
   // If the complete pick includes a SubchannelCallTrackerInterface, then if
   // subchannel_call_tracker is non-null, it will be set to point to the
   // call tracker; otherwise, the call tracker will be invoked
   // automatically to represent a complete call with no backend metric data.
   absl::optional<std::string> ExpectPickComplete(
->>>>>>> dafcb3b6
       LoadBalancingPolicy::SubchannelPicker* picker,
       const std::map<UniqueTypeName, std::string>& call_attributes = {},
       std::unique_ptr<LoadBalancingPolicy::SubchannelCallTrackerInterface>*
           subchannel_call_tracker = nullptr,
       SourceLocation location = SourceLocation()) {
+    EXPECT_NE(picker, nullptr);
     if (picker == nullptr) {
-      return "<picker is NULL>";
+      return absl::nullopt;
     }
     auto pick_result = DoPick(picker, call_attributes);
     auto* complete = absl::get_if<LoadBalancingPolicy::PickResult::Complete>(
         &pick_result.result);
     EXPECT_NE(complete, nullptr) << PickResultString(pick_result) << " at "
                                  << location.file() << ":" << location.line();
-    if (complete == nullptr) {
-      return "<Pick was not complete>";
-    }
+    if (complete == nullptr) return absl::nullopt;
     auto* subchannel = static_cast<SubchannelState::FakeSubchannel*>(
         complete->subchannel.get());
     std::string address = subchannel->state()->address();
@@ -839,10 +833,6 @@
     }
     std::vector<std::string> results;
     for (size_t i = 0; i < num_picks; ++i) {
-<<<<<<< HEAD
-      results.emplace_back(
-          ExpectPickComplete(picker, call_attributes, location));
-=======
       std::unique_ptr<LoadBalancingPolicy::SubchannelCallTrackerInterface>
           subchannel_call_tracker;
       auto address = ExpectPickComplete(picker, call_attributes,
@@ -856,7 +846,6 @@
         subchannel_call_trackers->emplace_back(
             std::move(subchannel_call_tracker));
       }
->>>>>>> dafcb3b6
     }
     return results;
   }
