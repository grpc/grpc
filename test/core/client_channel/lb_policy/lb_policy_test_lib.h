--- conflicted
+++ resolved
@@ -329,23 +329,16 @@
             << "bug in test: " << ConnectivityStateName(state)
             << " must have OK status: " << status;
       }
-<<<<<<< HEAD
       work_serializer_->Run(
-          [this, state, status, location]()
+          [this, state, status, validate_state_transition, location]()
               ABSL_EXCLUSIVE_LOCKS_REQUIRED(*work_serializer_) {
-                AssertValidConnectivityStateTransition(state_tracker_.state(),
-                                                       state, location);
+                if (validate_state_transition) {
+                  AssertValidConnectivityStateTransition(state_tracker_.state(),
+                                                         state, location);
+                }
                 state_tracker_.SetState(state, status, "set from test");
               },
           DEBUG_LOCATION);
-=======
-      MutexLock lock(&mu_);
-      if (validate_state_transition) {
-        AssertValidConnectivityStateTransition(state_tracker_.state(), state,
-                                               location);
-      }
-      state_tracker_.SetState(state, status, "set from test");
->>>>>>> 64a318ac
     }
 
     // Indicates if any of the associated SubchannelInterface objects
