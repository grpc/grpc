//
// Copyright 2022 gRPC authors.
//
// Licensed under the Apache License, Version 2.0 (the "License");
// you may not use this file except in compliance with the License.
// You may obtain a copy of the License at
//
//     http://www.apache.org/licenses/LICENSE-2.0
//
// Unless required by applicable law or agreed to in writing, software
// distributed under the License is distributed on an "AS IS" BASIS,
// WITHOUT WARRANTIES OR CONDITIONS OF ANY KIND, either express or implied.
// See the License for the specific language governing permissions and
// limitations under the License.
//

#include <array>
<<<<<<< HEAD
#include <string>
=======
#include <memory>
>>>>>>> bae0c705

#include "absl/status/status.h"
#include "absl/strings/string_view.h"
#include "absl/types/span.h"
#include "gtest/gtest.h"

#include <grpc/grpc.h>

#include "src/core/lib/experiments/experiments.h"
#include "src/core/lib/gprpp/orphanable.h"
#include "src/core/lib/gprpp/ref_counted_ptr.h"
#include "src/core/lib/resolver/endpoint_addresses.h"
#include "test/core/client_channel/lb_policy/lb_policy_test_lib.h"
#include "test/core/util/test_config.h"

namespace grpc_core {
namespace testing {
namespace {

class RoundRobinTest : public LoadBalancingPolicyTest {
 protected:
  RoundRobinTest() : LoadBalancingPolicyTest("round_robin") {}
};

TEST_F(RoundRobinTest, Basic) {
  const std::array<absl::string_view, 3> kAddresses = {
      "ipv4:127.0.0.1:441", "ipv4:127.0.0.1:442", "ipv4:127.0.0.1:443"};
  EXPECT_EQ(ApplyUpdate(BuildUpdate(kAddresses, nullptr), lb_policy()),
            absl::OkStatus());
  ExpectRoundRobinStartup(kAddresses);
}

TEST_F(RoundRobinTest, AddressUpdates) {
  const std::array<absl::string_view, 3> kAddresses = {
      "ipv4:127.0.0.1:441", "ipv4:127.0.0.1:442", "ipv4:127.0.0.1:443"};
  EXPECT_EQ(ApplyUpdate(BuildUpdate(kAddresses, nullptr), lb_policy()),
            absl::OkStatus());
  ExpectRoundRobinStartup(kAddresses);
  // Send update to remove address 2.
  EXPECT_EQ(
      ApplyUpdate(BuildUpdate(absl::MakeSpan(kAddresses).first(2), nullptr),
                  lb_policy()),
      absl::OkStatus());
  WaitForRoundRobinListChange(kAddresses, absl::MakeSpan(kAddresses).first(2));
  // Send update to remove address 0 and re-add address 2.
  EXPECT_EQ(
      ApplyUpdate(BuildUpdate(absl::MakeSpan(kAddresses).last(2), nullptr),
                  lb_policy()),
      absl::OkStatus());
  WaitForRoundRobinListChange(absl::MakeSpan(kAddresses).first(2),
                              absl::MakeSpan(kAddresses).last(2));
}

TEST_F(RoundRobinTest, MultipleAddressesPerEndpoint) {
  if (!IsRoundRobinDelegateToPickFirstEnabled()) return;
  constexpr std::array<absl::string_view, 2> kEndpoint1Addresses = {
      "ipv4:127.0.0.1:443", "ipv4:127.0.0.1:444"};
  constexpr std::array<absl::string_view, 2> kEndpoint2Addresses = {
      "ipv4:127.0.0.1:445", "ipv4:127.0.0.1:446"};
  const std::array<EndpointAddresses, 2> kEndpoints = {
      MakeEndpointAddresses(kEndpoint1Addresses),
      MakeEndpointAddresses(kEndpoint2Addresses)};
  EXPECT_EQ(ApplyUpdate(BuildUpdate(kEndpoints, nullptr), lb_policy_.get()),
            absl::OkStatus());
  // RR should have created a subchannel for each address.
  auto* subchannel1_0 = FindSubchannel(kEndpoint1Addresses[0]);
  ASSERT_NE(subchannel1_0, nullptr) << "Address: " << kEndpoint1Addresses[0];
  auto* subchannel1_1 = FindSubchannel(kEndpoint1Addresses[1]);
  ASSERT_NE(subchannel1_1, nullptr) << "Address: " << kEndpoint1Addresses[1];
  auto* subchannel2_0 = FindSubchannel(kEndpoint2Addresses[0]);
  ASSERT_NE(subchannel2_0, nullptr) << "Address: " << kEndpoint2Addresses[0];
  auto* subchannel2_1 = FindSubchannel(kEndpoint2Addresses[1]);
  ASSERT_NE(subchannel2_1, nullptr) << "Address: " << kEndpoint2Addresses[1];
  // PF for each endpoint should try to connect to the first subchannel.
  EXPECT_TRUE(subchannel1_0->ConnectionRequested());
  EXPECT_FALSE(subchannel1_1->ConnectionRequested());
  EXPECT_TRUE(subchannel2_0->ConnectionRequested());
  EXPECT_FALSE(subchannel2_1->ConnectionRequested());
  // In the first endpoint, the first subchannel reports CONNECTING.
  // This causes RR to report CONNECTING.
  subchannel1_0->SetConnectivityState(GRPC_CHANNEL_CONNECTING);
  ExpectConnectingUpdate();
  // In the second endpoint, the first subchannel reports CONNECTING.
  subchannel2_0->SetConnectivityState(GRPC_CHANNEL_CONNECTING);
  // In the first endpoint, the first subchannel fails to connect.
  // This causes PF to start a connection attempt on the second subchannel.
  subchannel1_0->SetConnectivityState(GRPC_CHANNEL_TRANSIENT_FAILURE,
                                      absl::UnavailableError("ugh"));
  EXPECT_TRUE(subchannel1_1->ConnectionRequested());
  subchannel1_1->SetConnectivityState(GRPC_CHANNEL_CONNECTING);
  // In the second endpoint, the first subchannel becomes connected.
  // This causes RR to report READY with all RPCs going to a single address.
  subchannel2_0->SetConnectivityState(GRPC_CHANNEL_READY);
  auto picker = WaitForConnected();
  ExpectRoundRobinPicks(picker.get(), {kEndpoint2Addresses[0]});
  // In the first endpoint, the second subchannel becomes connected.
  // This causes RR to add it to the rotation.
  subchannel1_1->SetConnectivityState(GRPC_CHANNEL_READY);
  WaitForRoundRobinListChange({kEndpoint2Addresses[0]},
                              {kEndpoint1Addresses[1], kEndpoint2Addresses[0]});
  // No more connection attempts triggered.
  EXPECT_FALSE(subchannel1_0->ConnectionRequested());
  EXPECT_FALSE(subchannel1_1->ConnectionRequested());
  EXPECT_FALSE(subchannel2_0->ConnectionRequested());
  EXPECT_FALSE(subchannel2_1->ConnectionRequested());
  // First endpoint first subchannel finishes backoff, but this doesn't
  // affect anything -- in fact, PF isn't even watching this subchannel
  // anymore, since it's connected to the other one.  However, this
  // ensures that the subchannel is in the right state when we try to
  // reconnect below.
  subchannel1_0->SetConnectivityState(GRPC_CHANNEL_IDLE);
  EXPECT_FALSE(subchannel1_0->ConnectionRequested());
  // Endpoint 1 switches to a different address.
  ExpectEndpointAddressChange(kEndpoint1Addresses, 1, 0, [&]() {
    // RR will remove the endpoint from the rotation when it becomes
    // disconnected.
    WaitForRoundRobinListChange(
        {kEndpoint1Addresses[1], kEndpoint2Addresses[0]},
        {kEndpoint2Addresses[0]});
  });
  // Then RR will re-add the endpoint with the new address.
  WaitForRoundRobinListChange({kEndpoint2Addresses[0]},
                              {kEndpoint1Addresses[0], kEndpoint2Addresses[0]});
  // No more connection attempts triggered.
  EXPECT_FALSE(subchannel1_0->ConnectionRequested());
  EXPECT_FALSE(subchannel1_1->ConnectionRequested());
  EXPECT_FALSE(subchannel2_0->ConnectionRequested());
  EXPECT_FALSE(subchannel2_1->ConnectionRequested());
}

// TODO(roth): Add test cases:
// - empty address list
// - subchannels failing connection attempts

}  // namespace
}  // namespace testing
}  // namespace grpc_core

int main(int argc, char** argv) {
  ::testing::InitGoogleTest(&argc, argv);
  grpc::testing::TestEnvironment env(&argc, argv);
  return RUN_ALL_TESTS();
}<|MERGE_RESOLUTION|>--- conflicted
+++ resolved
@@ -15,11 +15,7 @@
 //
 
 #include <array>
-<<<<<<< HEAD
-#include <string>
-=======
 #include <memory>
->>>>>>> bae0c705
 
 #include "absl/status/status.h"
 #include "absl/strings/string_view.h"
