//
// Copyright 2022 gRPC authors.
//
// Licensed under the Apache License, Version 2.0 (the "License");
// you may not use this file except in compliance with the License.
// You may obtain a copy of the License at
//
//     http://www.apache.org/licenses/LICENSE-2.0
//
// Unless required by applicable law or agreed to in writing, software
// distributed under the License is distributed on an "AS IS" BASIS,
// WITHOUT WARRANTIES OR CONDITIONS OF ANY KIND, either express or implied.
// See the License for the specific language governing permissions and
// limitations under the License.
//

#include <unordered_set>

#include "gmock/gmock.h"

#include "src/core/ext/filters/stateful_session/stateful_session_filter.h"
#include "test/core/client_channel/lb_policy/lb_policy_test_lib.h"
#include "test/core/util/test_config.h"

namespace grpc_core {
namespace testing {
namespace {

using ::testing::UnorderedElementsAreArray;

class XdsOverrideHostTest : public LoadBalancingPolicyTest {
 protected:
  XdsOverrideHostTest()
      : policy_(MakeLbPolicy("xds_override_host_experimental")) {}

  RefCountedPtr<LoadBalancingPolicy::Config> MakeXdsOverrideHostConfig(
      std::string child_policy = "pick_first") {
    Json::Object child_policy_config = {{child_policy, Json::Object()}};
    return MakeConfig(Json::Array{Json::Object{
        {"xds_override_host_experimental",
         Json::Object{{"childPolicy", Json::Array{{child_policy_config}}}}}}});
  }

  OrphanablePtr<LoadBalancingPolicy> policy_;
};

TEST_F(XdsOverrideHostTest, DelegatesToChild) {
  ASSERT_NE(policy_, nullptr);
  const std::array<absl::string_view, 2> kAddresses = {"ipv4:127.0.0.1:441",
                                                       "ipv4:127.0.0.1:442"};
  EXPECT_EQ(policy_->name(), "xds_override_host_experimental");
  EXPECT_EQ(ApplyUpdate(BuildUpdate(kAddresses, MakeXdsOverrideHostConfig()),
                        policy_.get()),
            absl::OkStatus());
  ExpectConnectingUpdate();
  auto subchannel =
      FindSubchannel({kAddresses[0]},
                     ChannelArgs().Set(GRPC_ARG_INHIBIT_HEALTH_CHECKING, true));
  ASSERT_NE(subchannel, nullptr);
  ASSERT_TRUE(subchannel->ConnectionRequested());
  subchannel->SetConnectivityState(GRPC_CHANNEL_CONNECTING);
  subchannel->SetConnectivityState(GRPC_CHANNEL_READY);
  subchannel =
      FindSubchannel({kAddresses[1]},
                     ChannelArgs().Set(GRPC_ARG_INHIBIT_HEALTH_CHECKING, true));
  ASSERT_NE(subchannel, nullptr);
  ASSERT_FALSE(subchannel->ConnectionRequested());
  auto picker = WaitForConnected();
  ASSERT_NE(picker, nullptr);
  // Pick first policy will always pick first!
  EXPECT_EQ(*ExpectPickComplete(picker.get()), "ipv4:127.0.0.1:441");
  EXPECT_EQ(*ExpectPickComplete(picker.get()), "ipv4:127.0.0.1:441");
}

TEST_F(XdsOverrideHostTest, NoConfigReportsError) {
  EXPECT_EQ(
      ApplyUpdate(BuildUpdate({"ipv4:127.0.0.1:441", "ipv4:127.0.0.1:442"}),
                  policy_.get()),
      absl::InvalidArgumentError("Missing policy config"));
}

TEST_F(XdsOverrideHostTest, OverrideHost) {
  const std::array<absl::string_view, 2> kAddresses = {"ipv4:127.0.0.1:441",
                                                       "ipv4:127.0.0.1:442"};
  EXPECT_EQ(ApplyUpdate(BuildUpdate(kAddresses,
                                    MakeXdsOverrideHostConfig("round_robin")),
                        policy_.get()),
            absl::OkStatus());
  ExpectConnectingUpdate();
  // Ready up both subchannels
  for (auto address : kAddresses) {
    auto subchannel = FindSubchannel({address});
    ASSERT_NE(subchannel, nullptr);
    ASSERT_TRUE(subchannel->ConnectionRequested());
    subchannel->SetConnectivityState(GRPC_CHANNEL_CONNECTING);
    subchannel->SetConnectivityState(GRPC_CHANNEL_READY);
  }
  WaitForConnected();
  ExpectState(GRPC_CHANNEL_READY);
  auto picker = ExpectState(GRPC_CHANNEL_READY);
  ASSERT_NE(picker, nullptr);
  std::unordered_set<absl::optional<std::string>> picks{
      ExpectPickComplete(picker.get()), ExpectPickComplete(picker.get())};
  ASSERT_THAT(picks, UnorderedElementsAreArray(kAddresses));
  // Make sure child policy works
  EXPECT_NE(ExpectPickComplete(picker.get()), ExpectPickComplete(picker.get()));
  // Check that the host is overridden
  std::map<UniqueTypeName, std::string> call_attributes{
      {XdsHostOverrideTypeName(), "127.0.0.1:442"}};
  EXPECT_EQ(ExpectPickComplete(picker.get(), call_attributes), kAddresses[1]);
  EXPECT_EQ(ExpectPickComplete(picker.get(), call_attributes), kAddresses[1]);
  call_attributes[XdsHostOverrideTypeName()] = std::string("127.0.0.1:441");
  EXPECT_EQ(ExpectPickComplete(picker.get(), call_attributes), kAddresses[0]);
  EXPECT_EQ(ExpectPickComplete(picker.get(), call_attributes), kAddresses[0]);
}

TEST_F(XdsOverrideHostTest, OverrideHostSubchannelNotFound) {
  const std::array<absl::string_view, 2> kAddresses = {"ipv4:127.0.0.1:441",
                                                       "ipv4:127.0.0.1:442"};
  EXPECT_EQ(ApplyUpdate(BuildUpdate(kAddresses,
                                    MakeXdsOverrideHostConfig("round_robin")),
                        policy_.get()),
            absl::OkStatus());
  ExpectConnectingUpdate();
  // Ready up both subchannels
  for (auto address : kAddresses) {
    auto subchannel = FindSubchannel({address});
    ASSERT_NE(subchannel, nullptr);
    ASSERT_TRUE(subchannel->ConnectionRequested());
    subchannel->SetConnectivityState(GRPC_CHANNEL_CONNECTING);
    subchannel->SetConnectivityState(GRPC_CHANNEL_READY);
  }
  WaitForConnected();
  ExpectState(GRPC_CHANNEL_READY);
  auto picker = ExpectState(GRPC_CHANNEL_READY);
  ASSERT_NE(picker, nullptr);
  // Make sure child policy works
  EXPECT_NE(ExpectPickComplete(picker.get()), ExpectPickComplete(picker.get()));
  // Check that the host is overridden
  std::map<UniqueTypeName, std::string> call_attributes{
      {XdsHostOverrideTypeName(), "no such host"}};
  std::unordered_set<absl::optional<std::string>> picks{
      ExpectPickComplete(picker.get(), call_attributes),
      ExpectPickComplete(picker.get(), call_attributes)};
  ASSERT_THAT(picks, UnorderedElementsAreArray(kAddresses));
}

<<<<<<< HEAD
TEST_F(XdsOverrideHostTest, OverrideHostChannelFailure) {
  const std::array<absl::string_view, 2> kAddresses = {"ipv4:127.0.0.1:441",
                                                       "ipv4:127.0.0.1:442"};
  EXPECT_EQ(policy_->name(), "xds_override_host_experimental");
  // 1. We use pick_first as a child
=======
TEST_F(XdsOverrideHostTest, SubchannelsComeAndGo) {
  const std::array<absl::string_view, 3> kAddresses = {
      "ipv4:127.0.0.1:441", "ipv4:127.0.0.1:442", "ipv4:127.0.0.1:443"};
>>>>>>> d1559292
  EXPECT_EQ(ApplyUpdate(BuildUpdate(kAddresses,
                                    MakeXdsOverrideHostConfig("round_robin")),
                        policy_.get()),
            absl::OkStatus());
  ExpectConnectingUpdate();
  EXPECT_NE(ExpectState(GRPC_CHANNEL_CONNECTING), nullptr);
  EXPECT_NE(ExpectState(GRPC_CHANNEL_CONNECTING), nullptr);
  // Ready up both subchannels
  for (auto address : kAddresses) {
    auto subchannel = FindSubchannel({address});
    ASSERT_NE(subchannel, nullptr);
    ASSERT_TRUE(subchannel->ConnectionRequested());
    subchannel->SetConnectivityState(GRPC_CHANNEL_CONNECTING);
    subchannel->SetConnectivityState(GRPC_CHANNEL_READY);
  }
  ASSERT_NE(WaitForConnected(), nullptr);
  ASSERT_NE(ExpectState(GRPC_CHANNEL_READY), nullptr);
  auto picker = ExpectState(GRPC_CHANNEL_READY);
  // Make sure child policy works
  EXPECT_NE(ExpectPickComplete(picker.get()), ExpectPickComplete(picker.get()));
  // Check that the host is overridden
  std::map<UniqueTypeName, std::string> pick_arg{
      {XdsHostOverrideTypeName(), "127.0.0.1:442"}};
  EXPECT_EQ(ExpectPickComplete(picker.get(), pick_arg), kAddresses[1]);
  auto subchannel = FindSubchannel(kAddresses[1]);
  ASSERT_NE(subchannel, nullptr);
  subchannel->SetConnectivityState(GRPC_CHANNEL_TRANSIENT_FAILURE,
                                   absl::ResourceExhaustedError("Hmmmm"));
  ExpectReresolutionRequest();
  picker = ExpectState(GRPC_CHANNEL_READY);
  ASSERT_NE(picker, nullptr);
  EXPECT_EQ(ExpectPickComplete(picker.get(), pick_arg), kAddresses[0]);
}

TEST_F(XdsOverrideHostTest, DISABLED_OverridenHostFailure) {}
TEST_F(XdsOverrideHostTest, DISABLED_SubchannelsComeAndGo) {
  const std::array<absl::string_view, 3> kAddresses = {
      "ipv4:127.0.0.1:441", "ipv4:127.0.0.1:442", "ipv4:127.0.0.1:443"};

  RefCountedPtr<LoadBalancingPolicy::SubchannelPicker> picker;
  // Ready up all subchannels
  for (auto address : kAddresses) {
    auto subchannel = FindSubchannel({address});
    ASSERT_NE(subchannel, nullptr);
    ASSERT_TRUE(subchannel->ConnectionRequested());
    subchannel->SetConnectivityState(GRPC_CHANNEL_CONNECTING);
    subchannel->SetConnectivityState(GRPC_CHANNEL_READY);
  }
  picker = WaitForConnected();
  ExpectState(GRPC_CHANNEL_READY);
  ExpectState(GRPC_CHANNEL_READY);
  ExpectState(GRPC_CHANNEL_READY);
  picker = ExpectState(GRPC_CHANNEL_READY);
  ASSERT_NE(picker, nullptr);
  // Make sure child policy works
  EXPECT_NE(ExpectPickComplete(picker.get()), ExpectPickComplete(picker.get()));
  // Check that the host is overridden
  std::map<UniqueTypeName, std::string> call_attributes{
      {XdsHostOverrideTypeName(), "127.0.0.1:442"}};
  EXPECT_EQ(ExpectPickComplete(picker.get(), call_attributes), kAddresses[1]);
  EXPECT_EQ(ExpectPickComplete(picker.get(), call_attributes), kAddresses[1]);
  // Some other address is gone
  EXPECT_EQ(
      ApplyUpdate(BuildUpdate({"ipv4:127.0.0.1:441", "ipv4:127.0.0.1:442"},
                              MakeXdsOverrideHostConfig("round_robin")),
                  policy_.get()),
      absl::OkStatus());
  ExpectState(GRPC_CHANNEL_READY);
  picker = ExpectState(GRPC_CHANNEL_READY);
  ASSERT_NE(picker, nullptr);
  EXPECT_EQ(ExpectPickComplete(picker.get(), call_attributes), kAddresses[1]);
  EXPECT_EQ(ExpectPickComplete(picker.get(), call_attributes), kAddresses[1]);
  // "Our" address is gone
  EXPECT_EQ(
      ApplyUpdate(BuildUpdate({"ipv4:127.0.0.1:441", "ipv4:127.0.0.1:443"},
                              MakeXdsOverrideHostConfig("round_robin")),
                  policy_.get()),
      absl::OkStatus());
  ExpectState(GRPC_CHANNEL_READY);
  picker = ExpectState(GRPC_CHANNEL_READY);
  ExpectQueueEmpty();
  ASSERT_NE(picker, nullptr);
  std::array<absl::optional<std::string>, 2> picks = {
      ExpectPickComplete(picker.get(), call_attributes),
      ExpectPickComplete(picker.get(), call_attributes)};
  EXPECT_THAT(picks, UnorderedElementsAreArray(
                         {"ipv4:127.0.0.1:441", "ipv4:127.0.0.1:443"}));
  // And now it is back
  EXPECT_EQ(
      ApplyUpdate(BuildUpdate({"ipv4:127.0.0.1:442", "ipv4:127.0.0.1:443"},
                              MakeXdsOverrideHostConfig("round_robin")),
                  policy_.get()),
      absl::OkStatus());
  ExpectState(GRPC_CHANNEL_READY);
  picker = ExpectState(GRPC_CHANNEL_READY);
  ASSERT_NE(picker, nullptr);
  picks = {ExpectPickComplete(picker.get(), call_attributes),
           ExpectPickComplete(picker.get(), call_attributes)};
  EXPECT_THAT(picks, UnorderedElementsAreArray(
                         {"ipv4:127.0.0.1:442", "ipv4:127.0.0.1:442"}));
}
}  // namespace
}  // namespace testing
}  // namespace grpc_core

int main(int argc, char** argv) {
  ::testing::InitGoogleTest(&argc, argv);
  grpc::testing::TestEnvironment env(&argc, argv);
  grpc_init();
  int ret = RUN_ALL_TESTS();
  grpc_shutdown();
  return ret;
}<|MERGE_RESOLUTION|>--- conflicted
+++ resolved
@@ -145,17 +145,10 @@
   ASSERT_THAT(picks, UnorderedElementsAreArray(kAddresses));
 }
 
-<<<<<<< HEAD
 TEST_F(XdsOverrideHostTest, OverrideHostChannelFailure) {
   const std::array<absl::string_view, 2> kAddresses = {"ipv4:127.0.0.1:441",
                                                        "ipv4:127.0.0.1:442"};
   EXPECT_EQ(policy_->name(), "xds_override_host_experimental");
-  // 1. We use pick_first as a child
-=======
-TEST_F(XdsOverrideHostTest, SubchannelsComeAndGo) {
-  const std::array<absl::string_view, 3> kAddresses = {
-      "ipv4:127.0.0.1:441", "ipv4:127.0.0.1:442", "ipv4:127.0.0.1:443"};
->>>>>>> d1559292
   EXPECT_EQ(ApplyUpdate(BuildUpdate(kAddresses,
                                     MakeXdsOverrideHostConfig("round_robin")),
                         policy_.get()),
@@ -191,71 +184,41 @@
 }
 
 TEST_F(XdsOverrideHostTest, DISABLED_OverridenHostFailure) {}
-TEST_F(XdsOverrideHostTest, DISABLED_SubchannelsComeAndGo) {
+TEST_F(XdsOverrideHostTest, SubchannelsComeAndGo) {
   const std::array<absl::string_view, 3> kAddresses = {
       "ipv4:127.0.0.1:441", "ipv4:127.0.0.1:442", "ipv4:127.0.0.1:443"};
-
-  RefCountedPtr<LoadBalancingPolicy::SubchannelPicker> picker;
-  // Ready up all subchannels
-  for (auto address : kAddresses) {
-    auto subchannel = FindSubchannel({address});
-    ASSERT_NE(subchannel, nullptr);
-    ASSERT_TRUE(subchannel->ConnectionRequested());
-    subchannel->SetConnectivityState(GRPC_CHANNEL_CONNECTING);
-    subchannel->SetConnectivityState(GRPC_CHANNEL_READY);
-  }
-  picker = WaitForConnected();
-  ExpectState(GRPC_CHANNEL_READY);
-  ExpectState(GRPC_CHANNEL_READY);
-  ExpectState(GRPC_CHANNEL_READY);
+  EXPECT_EQ(ApplyUpdate(BuildUpdate(kAddresses,
+                                    MakeXdsOverrideHostConfig("round_robin")),
+                        policy_.get()),
+            absl::OkStatus());
+  ExpectConnectingUpdate();
+  EXPECT_NE(ExpectState(GRPC_CHANNEL_CONNECTING), nullptr);
+  EXPECT_NE(ExpectState(GRPC_CHANNEL_CONNECTING), nullptr);
+  // Ready up both subchannels
+  for (auto address : kAddresses) {
+    auto subchannel = FindSubchannel({address});
+    ASSERT_NE(subchannel, nullptr);
+    ASSERT_TRUE(subchannel->ConnectionRequested());
+    subchannel->SetConnectivityState(GRPC_CHANNEL_CONNECTING);
+    subchannel->SetConnectivityState(GRPC_CHANNEL_READY);
+  }
+  ASSERT_NE(WaitForConnected(), nullptr);
+  ASSERT_NE(ExpectState(GRPC_CHANNEL_READY), nullptr);
+  auto picker = ExpectState(GRPC_CHANNEL_READY);
+  // Make sure child policy works
+  EXPECT_NE(ExpectPickComplete(picker.get()), ExpectPickComplete(picker.get()));
+  // Check that the host is overridden
+  std::map<UniqueTypeName, std::string> pick_arg{
+      {XdsHostOverrideTypeName(), "127.0.0.1:442"}};
+  EXPECT_EQ(ExpectPickComplete(picker.get(), pick_arg), kAddresses[1]);
+  auto subchannel = FindSubchannel(kAddresses[1]);
+  ASSERT_NE(subchannel, nullptr);
+  subchannel->SetConnectivityState(GRPC_CHANNEL_TRANSIENT_FAILURE,
+                                   absl::ResourceExhaustedError("Hmmmm"));
+  ExpectReresolutionRequest();
   picker = ExpectState(GRPC_CHANNEL_READY);
   ASSERT_NE(picker, nullptr);
-  // Make sure child policy works
-  EXPECT_NE(ExpectPickComplete(picker.get()), ExpectPickComplete(picker.get()));
-  // Check that the host is overridden
-  std::map<UniqueTypeName, std::string> call_attributes{
-      {XdsHostOverrideTypeName(), "127.0.0.1:442"}};
-  EXPECT_EQ(ExpectPickComplete(picker.get(), call_attributes), kAddresses[1]);
-  EXPECT_EQ(ExpectPickComplete(picker.get(), call_attributes), kAddresses[1]);
-  // Some other address is gone
-  EXPECT_EQ(
-      ApplyUpdate(BuildUpdate({"ipv4:127.0.0.1:441", "ipv4:127.0.0.1:442"},
-                              MakeXdsOverrideHostConfig("round_robin")),
-                  policy_.get()),
-      absl::OkStatus());
-  ExpectState(GRPC_CHANNEL_READY);
-  picker = ExpectState(GRPC_CHANNEL_READY);
-  ASSERT_NE(picker, nullptr);
-  EXPECT_EQ(ExpectPickComplete(picker.get(), call_attributes), kAddresses[1]);
-  EXPECT_EQ(ExpectPickComplete(picker.get(), call_attributes), kAddresses[1]);
-  // "Our" address is gone
-  EXPECT_EQ(
-      ApplyUpdate(BuildUpdate({"ipv4:127.0.0.1:441", "ipv4:127.0.0.1:443"},
-                              MakeXdsOverrideHostConfig("round_robin")),
-                  policy_.get()),
-      absl::OkStatus());
-  ExpectState(GRPC_CHANNEL_READY);
-  picker = ExpectState(GRPC_CHANNEL_READY);
-  ExpectQueueEmpty();
-  ASSERT_NE(picker, nullptr);
-  std::array<absl::optional<std::string>, 2> picks = {
-      ExpectPickComplete(picker.get(), call_attributes),
-      ExpectPickComplete(picker.get(), call_attributes)};
-  EXPECT_THAT(picks, UnorderedElementsAreArray(
-                         {"ipv4:127.0.0.1:441", "ipv4:127.0.0.1:443"}));
-  // And now it is back
-  EXPECT_EQ(
-      ApplyUpdate(BuildUpdate({"ipv4:127.0.0.1:442", "ipv4:127.0.0.1:443"},
-                              MakeXdsOverrideHostConfig("round_robin")),
-                  policy_.get()),
-      absl::OkStatus());
-  ExpectState(GRPC_CHANNEL_READY);
-  picker = ExpectState(GRPC_CHANNEL_READY);
-  ASSERT_NE(picker, nullptr);
-  picks = {ExpectPickComplete(picker.get(), call_attributes),
-           ExpectPickComplete(picker.get(), call_attributes)};
-  EXPECT_THAT(picks, UnorderedElementsAreArray(
-                         {"ipv4:127.0.0.1:442", "ipv4:127.0.0.1:442"}));
+  EXPECT_EQ(ExpectPickComplete(picker.get(), pick_arg), kAddresses[0]);
 }
 }  // namespace
 }  // namespace testing
