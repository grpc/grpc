--- conflicted
+++ resolved
@@ -139,35 +139,13 @@
   EXPECT_EQ(ExpectPickComplete(picker.get(), call_attributes), kAddresses[0]);
 }
 
-<<<<<<< HEAD
 TEST_F(XdsOverrideHostTest, SubchannelNotFound) {
-  const std::array<absl::string_view, 2> kAddresses = {"ipv4:127.0.0.1:441",
-                                                       "ipv4:127.0.0.1:442"};
-  EXPECT_EQ(ApplyUpdate(BuildUpdate(kAddresses,
-                                    MakeXdsOverrideHostConfig("round_robin")),
-                        policy_.get()),
-            absl::OkStatus());
-  ExpectConnectingUpdate();
-  // Ready up both subchannels
-  for (auto address : kAddresses) {
-    auto subchannel = FindSubchannel({address});
-    ASSERT_NE(subchannel, nullptr);
-    ASSERT_TRUE(subchannel->ConnectionRequested());
-    subchannel->SetConnectivityState(GRPC_CHANNEL_CONNECTING);
-    subchannel->SetConnectivityState(GRPC_CHANNEL_READY);
-  }
-  WaitForConnected();
-  ExpectState(GRPC_CHANNEL_READY);
-  auto picker = ExpectState(GRPC_CHANNEL_READY);
-=======
-TEST_F(XdsOverrideHostTest, OverrideHostSubchannelNotFound) {
   // Send address list to LB policy.
   const std::array<absl::string_view, 3> kAddresses = {
       "ipv4:127.0.0.1:441", "ipv4:127.0.0.1:442", "ipv4:127.0.0.1:443"};
   auto maybe_picker = InitRoundRobin(kAddresses);
   ASSERT_TRUE(maybe_picker.has_value());
   auto picker = *maybe_picker;
->>>>>>> c71b71f0
   ASSERT_NE(picker, nullptr);
   std::map<UniqueTypeName, std::string> call_attributes{
       {XdsHostOverrideTypeName(), "no such host"}};
@@ -313,7 +291,7 @@
   ExpectPickQueued(picker.get(), pick_arg);
 }
 
-TEST_F(XdsOverrideHostTest, AttemptsConnectingIdleSubchannel) {
+TEST_F(XdsOverrideHostTest, DISABLED_AttemptsConnectingIdleSubchannel) {
   const std::array<absl::string_view, 2> kAddresses = {"ipv4:127.0.0.1:441",
                                                        "ipv4:127.0.0.1:442"};
   EXPECT_EQ(policy_->name(), "xds_override_host_experimental");
