/*
 *
 * Copyright 2017 gRPC authors.
 *
 * Licensed under the Apache License, Version 2.0 (the "License");
 * you may not use this file except in compliance with the License.
 * You may obtain a copy of the License at
 *
 *     http://www.apache.org/licenses/LICENSE-2.0
 *
 * Unless required by applicable law or agreed to in writing, software
 * distributed under the License is distributed on an "AS IS" BASIS,
 * WITHOUT WARRANTIES OR CONDITIONS OF ANY KIND, either express or implied.
 * See the License for the specific language governing permissions and
 * limitations under the License.
 *
 */

#include <string.h>

#include <grpc/support/alloc.h>
#include <grpc/support/log.h>
#include <grpc/support/string_util.h>

#include "src/core/ext/filters/client_channel/lb_policy_factory.h"
#include "src/core/ext/filters/client_channel/parse_address.h"
#include "src/core/ext/filters/client_channel/resolver/fake/fake_resolver.h"
#include "src/core/ext/filters/client_channel/resolver_registry.h"
#include "src/core/lib/channel/channel_args.h"
#include "src/core/lib/gprpp/ref_counted_ptr.h"
#include "src/core/lib/iomgr/combiner.h"
#include "src/core/lib/security/credentials/fake/fake_credentials.h"

#include "test/core/util/test_config.h"

static grpc_core::OrphanablePtr<grpc_core::Resolver> build_fake_resolver(
    grpc_combiner* combiner,
    grpc_core::FakeResolverResponseGenerator* response_generator) {
  grpc_core::ResolverFactory* factory =
      grpc_core::ResolverRegistry::LookupResolverFactory("fake");
  grpc_arg generator_arg =
      grpc_core::FakeResolverResponseGenerator::MakeChannelArg(
          response_generator);
  grpc_channel_args channel_args = {1, &generator_arg};
  grpc_core::ResolverArgs args;
  args.args = &channel_args;
  args.combiner = combiner;
  grpc_core::OrphanablePtr<grpc_core::Resolver> resolver =
      factory->CreateResolver(args);
  return resolver;
}

typedef struct on_resolution_arg {
  grpc_channel_args* resolver_result;
  grpc_channel_args* expected_resolver_result;
  gpr_event ev;
} on_resolution_arg;

// Callback to check the resolution result is as expected.
void on_resolution_cb(void* arg, grpc_error* error) {
  if (error != GRPC_ERROR_NONE) return;
  on_resolution_arg* res = static_cast<on_resolution_arg*>(arg);
  // We only check the addresses channel arg because that's the only one
  // explicitly set by the test via
  // FakeResolverResponseGenerator::SetResponse().
  const grpc_lb_addresses* actual_lb_addresses =
      grpc_lb_addresses_find_channel_arg(res->resolver_result);
  const grpc_lb_addresses* expected_lb_addresses =
      grpc_lb_addresses_find_channel_arg(res->expected_resolver_result);
  GPR_ASSERT(
      grpc_lb_addresses_cmp(actual_lb_addresses, expected_lb_addresses) == 0);
  grpc_channel_args_destroy(res->resolver_result);
  grpc_channel_args_destroy(res->expected_resolver_result);
  gpr_event_set(&res->ev, (void*)1);
}

<<<<<<< HEAD
static void test_fake_resolver() {
  grpc_core::ExecCtx exec_ctx;
  grpc_combiner* combiner = grpc_combiner_create();
  // Create resolver.
  grpc_core::RefCountedPtr<grpc_core::FakeResolverResponseGenerator>
      response_generator =
          grpc_core::MakeRefCounted<grpc_core::FakeResolverResponseGenerator>();
  grpc_core::OrphanablePtr<grpc_core::Resolver> resolver =
      build_fake_resolver(combiner, response_generator.get());
  GPR_ASSERT(resolver.get() != nullptr);

  // Setup expectations.
  grpc_uri* uris[] = {grpc_uri_parse("ipv4:10.2.1.1:1234", true),
                      grpc_uri_parse("ipv4:127.0.0.1:4321", true)};
  const char* balancer_names[] = {"name1", "name2"};
  const bool is_balancer[] = {true, false};
  grpc_lb_addresses* addresses = grpc_lb_addresses_create(3, nullptr);
  for (size_t i = 0; i < GPR_ARRAY_SIZE(uris); ++i) {
=======
// Create a new resolution containing 2 addresses.
static grpc_channel_args* create_new_resolver_result() {
  static size_t test_counter = 0;
  const size_t num_addresses = 2;
  char* uri_string;
  char* balancer_name;
  // Create grpc_lb_addresses.
  grpc_lb_addresses* addresses =
      grpc_lb_addresses_create(num_addresses, nullptr);
  for (size_t i = 0; i < num_addresses; ++i) {
    gpr_asprintf(&uri_string, "ipv4:127.0.0.1:100%" PRIuPTR,
                 test_counter * num_addresses + i);
    grpc_uri* uri = grpc_uri_parse(uri_string, true);
    gpr_asprintf(&balancer_name, "balancer%" PRIuPTR,
                 test_counter * num_addresses + i);
>>>>>>> 08d9f3df
    grpc_lb_addresses_set_address_from_uri(
        addresses, i, uri, bool(num_addresses % 2), balancer_name, nullptr);
    gpr_free(balancer_name);
    grpc_uri_destroy(uri);
    gpr_free(uri_string);
  }
  // Convert grpc_lb_addresses to grpc_channel_args.
  const grpc_arg addresses_arg =
      grpc_lb_addresses_create_channel_arg(addresses);
  grpc_channel_args* results =
      grpc_channel_args_copy_and_add(nullptr, &addresses_arg, 1);
  grpc_lb_addresses_destroy(addresses);
  ++test_counter;
  return results;
}

static on_resolution_arg create_on_resolution_arg(grpc_channel_args* results) {
  on_resolution_arg on_res_arg;
  memset(&on_res_arg, 0, sizeof(on_res_arg));
  on_res_arg.expected_resolver_result = results;
  gpr_event_init(&on_res_arg.ev);
  return on_res_arg;
}

static void test_fake_resolver() {
  grpc_core::ExecCtx exec_ctx;
  grpc_combiner* combiner = grpc_combiner_create();
  // Create resolver.
  grpc_fake_resolver_response_generator* response_generator =
      grpc_fake_resolver_response_generator_create();
  grpc_resolver* resolver = build_fake_resolver(combiner, response_generator);
  GPR_ASSERT(resolver != nullptr);
  // Test 1: normal resolution.
  // next_results != NULL, results_upon_error == NULL, last_used_results ==
  // NULL. Expected response is next_results.
  grpc_channel_args* results = create_new_resolver_result();
  on_resolution_arg on_res_arg = create_on_resolution_arg(results);
  grpc_closure* on_resolution = GRPC_CLOSURE_CREATE(
      on_resolution_cb, &on_res_arg, grpc_combiner_scheduler(combiner));
<<<<<<< HEAD

  // Set resolver results and trigger first resolution. on_resolution_cb
  // performs the checks.
  response_generator->SetResponse(results);
  resolver->NextLocked(&on_res_arg.resolver_result, on_resolution);
=======
  // Resolution won't be triggered until next_results is set.
  grpc_resolver_next_locked(resolver, &on_res_arg.resolver_result,
                            on_resolution);
  grpc_fake_resolver_response_generator_set_response(response_generator,
                                                     results);
  grpc_core::ExecCtx::Get()->Flush();
  GPR_ASSERT(gpr_event_wait(&on_res_arg.ev,
                            grpc_timeout_seconds_to_deadline(5)) != nullptr);
  // Test 2: update resolution.
  // next_results != NULL, results_upon_error == NULL, last_used_results !=
  // NULL. Expected response is next_results.
  results = create_new_resolver_result();
  grpc_channel_args* last_used_results = grpc_channel_args_copy(results);
  on_res_arg = create_on_resolution_arg(results);
  on_resolution = GRPC_CLOSURE_CREATE(on_resolution_cb, &on_res_arg,
                                      grpc_combiner_scheduler(combiner));
  // Resolution won't be triggered until next_results is set.
  grpc_resolver_next_locked(resolver, &on_res_arg.resolver_result,
                            on_resolution);
  grpc_fake_resolver_response_generator_set_response(response_generator,
                                                     results);
>>>>>>> 08d9f3df
  grpc_core::ExecCtx::Get()->Flush();
  GPR_ASSERT(gpr_event_wait(&on_res_arg.ev,
                            grpc_timeout_seconds_to_deadline(5)) != nullptr);
  // Test 3: fallback re-resolution.
  // next_results == NULL, results_upon_error == NULL, last_used_results !=
  // NULL. Expected response is last_used_results.
  on_res_arg = create_on_resolution_arg(last_used_results);
  on_resolution = GRPC_CLOSURE_CREATE(on_resolution_cb, &on_res_arg,
                                      grpc_combiner_scheduler(combiner));
<<<<<<< HEAD

  // Set updated resolver results and trigger a second resolution.
  response_generator->SetResponse(results_update);
  resolver->NextLocked(&on_res_arg_update.resolver_result, on_resolution);
=======
  grpc_resolver_next_locked(resolver, &on_res_arg.resolver_result,
                            on_resolution);
  // Trigger a re-resolution.
  grpc_resolver_channel_saw_error_locked(resolver);
  grpc_core::ExecCtx::Get()->Flush();
  GPR_ASSERT(gpr_event_wait(&on_res_arg.ev,
                            grpc_timeout_seconds_to_deadline(5)) != nullptr);
  // Test 4: normal re-resolution.
  // next_results == NULL, results_upon_error != NULL, last_used_results !=
  // NULL. Expected response is results_upon_error.
  grpc_channel_args* results_upon_error = create_new_resolver_result();
  on_res_arg =
      create_on_resolution_arg(grpc_channel_args_copy(results_upon_error));
  on_resolution = GRPC_CLOSURE_CREATE(on_resolution_cb, &on_res_arg,
                                      grpc_combiner_scheduler(combiner));
  grpc_resolver_next_locked(resolver, &on_res_arg.resolver_result,
                            on_resolution);
  // Set results_upon_error.
  grpc_fake_resolver_response_generator_set_response_upon_error(
      response_generator, results_upon_error);
  // Flush here to guarantee that the response has been set.
  grpc_core::ExecCtx::Get()->Flush();
  // Trigger a re-resolution.
  grpc_resolver_channel_saw_error_locked(resolver);
  grpc_core::ExecCtx::Get()->Flush();
  GPR_ASSERT(gpr_event_wait(&on_res_arg.ev,
                            grpc_timeout_seconds_to_deadline(5)) != nullptr);
  // Test 5: repeat re-resolution.
  // next_results == NULL, results_upon_error != NULL, last_used_results !=
  // NULL. Expected response is results_upon_error.
  on_res_arg = create_on_resolution_arg(results_upon_error);
  on_resolution = GRPC_CLOSURE_CREATE(on_resolution_cb, &on_res_arg,
                                      grpc_combiner_scheduler(combiner));
  grpc_resolver_next_locked(resolver, &on_res_arg.resolver_result,
                            on_resolution);
  // Trigger a re-resolution.
  grpc_resolver_channel_saw_error_locked(resolver);
  grpc_core::ExecCtx::Get()->Flush();
  GPR_ASSERT(gpr_event_wait(&on_res_arg.ev,
                            grpc_timeout_seconds_to_deadline(5)) != nullptr);
  // Test 6: normal resolution.
  // next_results != NULL, results_upon_error != NULL, last_used_results !=
  // NULL. Expected response is next_results.
  results = create_new_resolver_result();
  last_used_results = grpc_channel_args_copy(results);
  on_res_arg = create_on_resolution_arg(results);
  on_resolution = GRPC_CLOSURE_CREATE(on_resolution_cb, &on_res_arg,
                                      grpc_combiner_scheduler(combiner));
  // Resolution won't be triggered until next_results is set.
  grpc_resolver_next_locked(resolver, &on_res_arg.resolver_result,
                            on_resolution);
  grpc_fake_resolver_response_generator_set_response(response_generator,
                                                     results);
  grpc_core::ExecCtx::Get()->Flush();
  GPR_ASSERT(gpr_event_wait(&on_res_arg.ev,
                            grpc_timeout_seconds_to_deadline(5)) != nullptr);
  // Test 7: fallback re-resolution.
  // next_results == NULL, results_upon_error == NULL, last_used_results !=
  // NULL. Expected response is last_used_results.
  on_res_arg = create_on_resolution_arg(last_used_results);
  on_resolution = GRPC_CLOSURE_CREATE(on_resolution_cb, &on_res_arg,
                                      grpc_combiner_scheduler(combiner));
  grpc_resolver_next_locked(resolver, &on_res_arg.resolver_result,
                            on_resolution);
  // Reset results_upon_error.
  grpc_fake_resolver_response_generator_set_response_upon_error(
      response_generator, nullptr);
  // Flush here to guarantee that results_upon_error has been reset.
  grpc_core::ExecCtx::Get()->Flush();
  // Trigger a re-resolution.
  grpc_resolver_channel_saw_error_locked(resolver);
>>>>>>> 08d9f3df
  grpc_core::ExecCtx::Get()->Flush();
  GPR_ASSERT(gpr_event_wait(&on_res_arg.ev,
                            grpc_timeout_seconds_to_deadline(5)) != nullptr);
<<<<<<< HEAD

  // Requesting a new resolution without re-sending the response shouldn't
  // trigger the resolution callback.
  on_resolution = GRPC_CLOSURE_CREATE(on_resolution_cb, &on_res_arg,
                                      grpc_combiner_scheduler(combiner));
=======
  // Test 8: no-op.
  // Requesting a new resolution without setting the response shouldn't trigger
  // the resolution callback.
>>>>>>> 08d9f3df
  memset(&on_res_arg, 0, sizeof(on_res_arg));
  resolver->NextLocked(&on_res_arg.resolver_result, on_resolution);
  grpc_core::ExecCtx::Get()->Flush();
  GPR_ASSERT(gpr_event_wait(&on_res_arg.ev,
                            grpc_timeout_milliseconds_to_deadline(100)) ==
             nullptr);
  // Clean up.
  GRPC_COMBINER_UNREF(combiner, "test_fake_resolver");
<<<<<<< HEAD
=======
  GRPC_RESOLVER_UNREF(resolver, "test_fake_resolver");
  grpc_fake_resolver_response_generator_unref(response_generator);
>>>>>>> 08d9f3df
}

int main(int argc, char** argv) {
  grpc_test_init(argc, argv);
  grpc_init();

  test_fake_resolver();

  grpc_shutdown();
  return 0;
}<|MERGE_RESOLUTION|>--- conflicted
+++ resolved
@@ -74,26 +74,6 @@
   gpr_event_set(&res->ev, (void*)1);
 }
 
-<<<<<<< HEAD
-static void test_fake_resolver() {
-  grpc_core::ExecCtx exec_ctx;
-  grpc_combiner* combiner = grpc_combiner_create();
-  // Create resolver.
-  grpc_core::RefCountedPtr<grpc_core::FakeResolverResponseGenerator>
-      response_generator =
-          grpc_core::MakeRefCounted<grpc_core::FakeResolverResponseGenerator>();
-  grpc_core::OrphanablePtr<grpc_core::Resolver> resolver =
-      build_fake_resolver(combiner, response_generator.get());
-  GPR_ASSERT(resolver.get() != nullptr);
-
-  // Setup expectations.
-  grpc_uri* uris[] = {grpc_uri_parse("ipv4:10.2.1.1:1234", true),
-                      grpc_uri_parse("ipv4:127.0.0.1:4321", true)};
-  const char* balancer_names[] = {"name1", "name2"};
-  const bool is_balancer[] = {true, false};
-  grpc_lb_addresses* addresses = grpc_lb_addresses_create(3, nullptr);
-  for (size_t i = 0; i < GPR_ARRAY_SIZE(uris); ++i) {
-=======
 // Create a new resolution containing 2 addresses.
 static grpc_channel_args* create_new_resolver_result() {
   static size_t test_counter = 0;
@@ -109,7 +89,6 @@
     grpc_uri* uri = grpc_uri_parse(uri_string, true);
     gpr_asprintf(&balancer_name, "balancer%" PRIuPTR,
                  test_counter * num_addresses + i);
->>>>>>> 08d9f3df
     grpc_lb_addresses_set_address_from_uri(
         addresses, i, uri, bool(num_addresses % 2), balancer_name, nullptr);
     gpr_free(balancer_name);
@@ -138,34 +117,27 @@
   grpc_core::ExecCtx exec_ctx;
   grpc_combiner* combiner = grpc_combiner_create();
   // Create resolver.
-  grpc_fake_resolver_response_generator* response_generator =
-      grpc_fake_resolver_response_generator_create();
-  grpc_resolver* resolver = build_fake_resolver(combiner, response_generator);
-  GPR_ASSERT(resolver != nullptr);
+  grpc_core::RefCountedPtr<grpc_core::FakeResolverResponseGenerator>
+      response_generator =
+          grpc_core::MakeRefCounted<grpc_core::FakeResolverResponseGenerator>();
+  grpc_core::OrphanablePtr<grpc_core::Resolver> resolver =
+      build_fake_resolver(combiner, response_generator.get());
+  GPR_ASSERT(resolver.get() != nullptr);
   // Test 1: normal resolution.
-  // next_results != NULL, results_upon_error == NULL, last_used_results ==
+  // next_results != NULL, reresolution_results == NULL, last_used_results ==
   // NULL. Expected response is next_results.
   grpc_channel_args* results = create_new_resolver_result();
   on_resolution_arg on_res_arg = create_on_resolution_arg(results);
   grpc_closure* on_resolution = GRPC_CLOSURE_CREATE(
       on_resolution_cb, &on_res_arg, grpc_combiner_scheduler(combiner));
-<<<<<<< HEAD
-
-  // Set resolver results and trigger first resolution. on_resolution_cb
-  // performs the checks.
+  // Resolution won't be triggered until next_results is set.
+  resolver->NextLocked(&on_res_arg.resolver_result, on_resolution);
   response_generator->SetResponse(results);
-  resolver->NextLocked(&on_res_arg.resolver_result, on_resolution);
-=======
-  // Resolution won't be triggered until next_results is set.
-  grpc_resolver_next_locked(resolver, &on_res_arg.resolver_result,
-                            on_resolution);
-  grpc_fake_resolver_response_generator_set_response(response_generator,
-                                                     results);
   grpc_core::ExecCtx::Get()->Flush();
   GPR_ASSERT(gpr_event_wait(&on_res_arg.ev,
                             grpc_timeout_seconds_to_deadline(5)) != nullptr);
   // Test 2: update resolution.
-  // next_results != NULL, results_upon_error == NULL, last_used_results !=
+  // next_results != NULL, reresolution_results == NULL, last_used_results !=
   // NULL. Expected response is next_results.
   results = create_new_resolver_result();
   grpc_channel_args* last_used_results = grpc_channel_args_copy(results);
@@ -173,68 +145,55 @@
   on_resolution = GRPC_CLOSURE_CREATE(on_resolution_cb, &on_res_arg,
                                       grpc_combiner_scheduler(combiner));
   // Resolution won't be triggered until next_results is set.
-  grpc_resolver_next_locked(resolver, &on_res_arg.resolver_result,
-                            on_resolution);
-  grpc_fake_resolver_response_generator_set_response(response_generator,
-                                                     results);
->>>>>>> 08d9f3df
+  resolver->NextLocked(&on_res_arg.resolver_result, on_resolution);
+  response_generator->SetResponse(results);
   grpc_core::ExecCtx::Get()->Flush();
   GPR_ASSERT(gpr_event_wait(&on_res_arg.ev,
                             grpc_timeout_seconds_to_deadline(5)) != nullptr);
   // Test 3: fallback re-resolution.
-  // next_results == NULL, results_upon_error == NULL, last_used_results !=
+  // next_results == NULL, reresolution_results == NULL, last_used_results !=
   // NULL. Expected response is last_used_results.
   on_res_arg = create_on_resolution_arg(last_used_results);
   on_resolution = GRPC_CLOSURE_CREATE(on_resolution_cb, &on_res_arg,
                                       grpc_combiner_scheduler(combiner));
-<<<<<<< HEAD
-
-  // Set updated resolver results and trigger a second resolution.
-  response_generator->SetResponse(results_update);
-  resolver->NextLocked(&on_res_arg_update.resolver_result, on_resolution);
-=======
-  grpc_resolver_next_locked(resolver, &on_res_arg.resolver_result,
-                            on_resolution);
-  // Trigger a re-resolution.
-  grpc_resolver_channel_saw_error_locked(resolver);
+  resolver->NextLocked(&on_res_arg.resolver_result, on_resolution);
+  // Trigger a re-resolution.
+  resolver->RequestReresolutionLocked();
   grpc_core::ExecCtx::Get()->Flush();
   GPR_ASSERT(gpr_event_wait(&on_res_arg.ev,
                             grpc_timeout_seconds_to_deadline(5)) != nullptr);
   // Test 4: normal re-resolution.
-  // next_results == NULL, results_upon_error != NULL, last_used_results !=
-  // NULL. Expected response is results_upon_error.
-  grpc_channel_args* results_upon_error = create_new_resolver_result();
+  // next_results == NULL, reresolution_results != NULL, last_used_results !=
+  // NULL. Expected response is reresolution_results.
+  grpc_channel_args* reresolution_results = create_new_resolver_result();
   on_res_arg =
-      create_on_resolution_arg(grpc_channel_args_copy(results_upon_error));
-  on_resolution = GRPC_CLOSURE_CREATE(on_resolution_cb, &on_res_arg,
-                                      grpc_combiner_scheduler(combiner));
-  grpc_resolver_next_locked(resolver, &on_res_arg.resolver_result,
-                            on_resolution);
-  // Set results_upon_error.
-  grpc_fake_resolver_response_generator_set_response_upon_error(
-      response_generator, results_upon_error);
+      create_on_resolution_arg(grpc_channel_args_copy(reresolution_results));
+  on_resolution = GRPC_CLOSURE_CREATE(on_resolution_cb, &on_res_arg,
+                                      grpc_combiner_scheduler(combiner));
+  resolver->NextLocked(&on_res_arg.resolver_result, on_resolution);
+  // Set reresolution_results.
+  response_generator->SetReresolutionResponse(reresolution_results);
   // Flush here to guarantee that the response has been set.
   grpc_core::ExecCtx::Get()->Flush();
   // Trigger a re-resolution.
-  grpc_resolver_channel_saw_error_locked(resolver);
+  resolver->RequestReresolutionLocked();
   grpc_core::ExecCtx::Get()->Flush();
   GPR_ASSERT(gpr_event_wait(&on_res_arg.ev,
                             grpc_timeout_seconds_to_deadline(5)) != nullptr);
   // Test 5: repeat re-resolution.
-  // next_results == NULL, results_upon_error != NULL, last_used_results !=
-  // NULL. Expected response is results_upon_error.
-  on_res_arg = create_on_resolution_arg(results_upon_error);
-  on_resolution = GRPC_CLOSURE_CREATE(on_resolution_cb, &on_res_arg,
-                                      grpc_combiner_scheduler(combiner));
-  grpc_resolver_next_locked(resolver, &on_res_arg.resolver_result,
-                            on_resolution);
-  // Trigger a re-resolution.
-  grpc_resolver_channel_saw_error_locked(resolver);
+  // next_results == NULL, reresolution_results != NULL, last_used_results !=
+  // NULL. Expected response is reresolution_results.
+  on_res_arg = create_on_resolution_arg(reresolution_results);
+  on_resolution = GRPC_CLOSURE_CREATE(on_resolution_cb, &on_res_arg,
+                                      grpc_combiner_scheduler(combiner));
+  resolver->NextLocked(&on_res_arg.resolver_result, on_resolution);
+  // Trigger a re-resolution.
+  resolver->RequestReresolutionLocked();
   grpc_core::ExecCtx::Get()->Flush();
   GPR_ASSERT(gpr_event_wait(&on_res_arg.ev,
                             grpc_timeout_seconds_to_deadline(5)) != nullptr);
   // Test 6: normal resolution.
-  // next_results != NULL, results_upon_error != NULL, last_used_results !=
+  // next_results != NULL, reresolution_results != NULL, last_used_results !=
   // NULL. Expected response is next_results.
   results = create_new_resolver_result();
   last_used_results = grpc_channel_args_copy(results);
@@ -242,44 +201,33 @@
   on_resolution = GRPC_CLOSURE_CREATE(on_resolution_cb, &on_res_arg,
                                       grpc_combiner_scheduler(combiner));
   // Resolution won't be triggered until next_results is set.
-  grpc_resolver_next_locked(resolver, &on_res_arg.resolver_result,
-                            on_resolution);
-  grpc_fake_resolver_response_generator_set_response(response_generator,
-                                                     results);
+  resolver->NextLocked(&on_res_arg.resolver_result, on_resolution);
+  response_generator->SetResponse(results);
   grpc_core::ExecCtx::Get()->Flush();
   GPR_ASSERT(gpr_event_wait(&on_res_arg.ev,
                             grpc_timeout_seconds_to_deadline(5)) != nullptr);
   // Test 7: fallback re-resolution.
-  // next_results == NULL, results_upon_error == NULL, last_used_results !=
+  // next_results == NULL, reresolution_results == NULL, last_used_results !=
   // NULL. Expected response is last_used_results.
   on_res_arg = create_on_resolution_arg(last_used_results);
   on_resolution = GRPC_CLOSURE_CREATE(on_resolution_cb, &on_res_arg,
                                       grpc_combiner_scheduler(combiner));
-  grpc_resolver_next_locked(resolver, &on_res_arg.resolver_result,
-                            on_resolution);
-  // Reset results_upon_error.
-  grpc_fake_resolver_response_generator_set_response_upon_error(
-      response_generator, nullptr);
-  // Flush here to guarantee that results_upon_error has been reset.
-  grpc_core::ExecCtx::Get()->Flush();
-  // Trigger a re-resolution.
-  grpc_resolver_channel_saw_error_locked(resolver);
->>>>>>> 08d9f3df
-  grpc_core::ExecCtx::Get()->Flush();
-  GPR_ASSERT(gpr_event_wait(&on_res_arg.ev,
-                            grpc_timeout_seconds_to_deadline(5)) != nullptr);
-<<<<<<< HEAD
-
-  // Requesting a new resolution without re-sending the response shouldn't
-  // trigger the resolution callback.
-  on_resolution = GRPC_CLOSURE_CREATE(on_resolution_cb, &on_res_arg,
-                                      grpc_combiner_scheduler(combiner));
-=======
+  resolver->NextLocked(&on_res_arg.resolver_result, on_resolution);
+  // Reset reresolution_results.
+  response_generator->SetReresolutionResponse(nullptr);
+  // Flush here to guarantee that reresolution_results has been reset.
+  grpc_core::ExecCtx::Get()->Flush();
+  // Trigger a re-resolution.
+  resolver->RequestReresolutionLocked();
+  grpc_core::ExecCtx::Get()->Flush();
+  GPR_ASSERT(gpr_event_wait(&on_res_arg.ev,
+                            grpc_timeout_seconds_to_deadline(5)) != nullptr);
   // Test 8: no-op.
   // Requesting a new resolution without setting the response shouldn't trigger
   // the resolution callback.
->>>>>>> 08d9f3df
   memset(&on_res_arg, 0, sizeof(on_res_arg));
+  on_resolution = GRPC_CLOSURE_CREATE(on_resolution_cb, &on_res_arg,
+                                      grpc_combiner_scheduler(combiner));
   resolver->NextLocked(&on_res_arg.resolver_result, on_resolution);
   grpc_core::ExecCtx::Get()->Flush();
   GPR_ASSERT(gpr_event_wait(&on_res_arg.ev,
@@ -287,11 +235,6 @@
              nullptr);
   // Clean up.
   GRPC_COMBINER_UNREF(combiner, "test_fake_resolver");
-<<<<<<< HEAD
-=======
-  GRPC_RESOLVER_UNREF(resolver, "test_fake_resolver");
-  grpc_fake_resolver_response_generator_unref(response_generator);
->>>>>>> 08d9f3df
 }
 
 int main(int argc, char** argv) {
