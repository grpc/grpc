/*
 *
 * Copyright 2017 gRPC authors.
 *
 * Licensed under the Apache License, Version 2.0 (the "License");
 * you may not use this file except in compliance with the License.
 * You may obtain a copy of the License at
 *
 *     http://www.apache.org/licenses/LICENSE-2.0
 *
 * Unless required by applicable law or agreed to in writing, software
 * distributed under the License is distributed on an "AS IS" BASIS,
 * WITHOUT WARRANTIES OR CONDITIONS OF ANY KIND, either express or implied.
 * See the License for the specific language governing permissions and
 * limitations under the License.
 *
 */

#include <string.h>

#include <grpc/support/alloc.h>
#include <grpc/support/log.h>
#include <grpc/support/string_util.h>

#include "src/core/ext/filters/client_channel/lb_policy_factory.h"
#include "src/core/ext/filters/client_channel/parse_address.h"
#include "src/core/ext/filters/client_channel/resolver/fake/fake_resolver.h"
#include "src/core/ext/filters/client_channel/resolver_registry.h"
#include "src/core/lib/channel/channel_args.h"
#include "src/core/lib/iomgr/combiner.h"
#include "src/core/lib/security/credentials/fake/fake_credentials.h"

#include "test/core/util/test_config.h"

static grpc_resolver* build_fake_resolver(
    grpc_combiner* combiner,
    grpc_fake_resolver_response_generator* response_generator) {
  grpc_resolver_factory* factory = grpc_resolver_factory_lookup("fake");
  grpc_arg generator_arg =
      grpc_fake_resolver_response_generator_arg(response_generator);
  grpc_resolver_args args;
  memset(&args, 0, sizeof(args));
  grpc_channel_args channel_args = {1, &generator_arg};
  args.args = &channel_args;
  args.combiner = combiner;
  grpc_resolver* resolver =
      grpc_resolver_factory_create_resolver(factory, &args);
  grpc_resolver_factory_unref(factory);
  return resolver;
}

typedef struct on_resolution_arg {
  grpc_channel_args* resolver_result;
  grpc_channel_args* expected_resolver_result;
  gpr_event ev;
} on_resolution_arg;

// Callback to check the resolution result is as expected.
void on_resolution_cb(void* arg, grpc_error* error) {
  on_resolution_arg* res = static_cast<on_resolution_arg*>(arg);
  // We only check the addresses channel arg because that's the only one
  // explicitly set by the test via
  // grpc_fake_resolver_response_generator_set_response.
  const grpc_lb_addresses* actual_lb_addresses =
      grpc_lb_addresses_find_channel_arg(res->resolver_result);
  const grpc_lb_addresses* expected_lb_addresses =
      grpc_lb_addresses_find_channel_arg(res->expected_resolver_result);
  GPR_ASSERT(
      grpc_lb_addresses_cmp(actual_lb_addresses, expected_lb_addresses) == 0);
  grpc_channel_args_destroy(res->resolver_result);
  grpc_channel_args_destroy(res->expected_resolver_result);
  gpr_event_set(&res->ev, (void*)1);
}

// Create a new resolution containing 2 addresses.
static grpc_channel_args* create_new_resolver_result() {
  static size_t test_counter = 0;
  const size_t num_addresses = 2;
  char* uri_string;
  char* balancer_name;
  // Create grpc_lb_addresses.
  grpc_lb_addresses* addresses =
      grpc_lb_addresses_create(num_addresses, nullptr);
  for (size_t i = 0; i < num_addresses; ++i) {
<<<<<<< HEAD
    gpr_asprintf(&uri_string, "ipv4:127.0.0.1:100%lu",
                 test_counter * num_addresses + i);
    grpc_uri* uri = grpc_uri_parse(uri_string, true);
    gpr_asprintf(&balancer_name, "balancer%lu",
=======
    gpr_asprintf(&uri_string, "ipv4:127.0.0.1:100%" PRIuPTR,
                 test_counter * num_addresses + i);
    grpc_uri* uri = grpc_uri_parse(uri_string, true);
    gpr_asprintf(&balancer_name, "balancer%" PRIuPTR,
>>>>>>> d82e137c
                 test_counter * num_addresses + i);
    grpc_lb_addresses_set_address_from_uri(
        addresses, i, uri, bool(num_addresses % 2), balancer_name, nullptr);
    gpr_free(balancer_name);
    grpc_uri_destroy(uri);
    gpr_free(uri_string);
  }
  // Convert grpc_lb_addresses to grpc_channel_args.
  const grpc_arg addresses_arg =
      grpc_lb_addresses_create_channel_arg(addresses);
  grpc_channel_args* results =
      grpc_channel_args_copy_and_add(nullptr, &addresses_arg, 1);
  grpc_lb_addresses_destroy(addresses);
  ++test_counter;
  return results;
}

static on_resolution_arg create_on_resolution_arg(grpc_channel_args* results) {
  on_resolution_arg on_res_arg;
  memset(&on_res_arg, 0, sizeof(on_res_arg));
  on_res_arg.expected_resolver_result = results;
  gpr_event_init(&on_res_arg.ev);
  return on_res_arg;
}

static void test_fake_resolver() {
  grpc_core::ExecCtx exec_ctx;
  grpc_combiner* combiner = grpc_combiner_create();
  // Create resolver.
  grpc_fake_resolver_response_generator* response_generator =
      grpc_fake_resolver_response_generator_create();
  grpc_resolver* resolver = build_fake_resolver(combiner, response_generator);
  GPR_ASSERT(resolver != nullptr);
  // Test 1: normal resolution.
  // next_results != NULL, results_upon_error == NULL, last_used_results ==
  // NULL. Expected response is next_results.
  grpc_channel_args* results = create_new_resolver_result();
  on_resolution_arg on_res_arg = create_on_resolution_arg(results);
  grpc_closure* on_resolution = GRPC_CLOSURE_CREATE(
      on_resolution_cb, &on_res_arg, grpc_combiner_scheduler(combiner));
  // Resolution won't be triggered until next_results is set.
  grpc_resolver_next_locked(resolver, &on_res_arg.resolver_result,
                            on_resolution);
  grpc_fake_resolver_response_generator_set_response(response_generator,
                                                     results);
  grpc_core::ExecCtx::Get()->Flush();
  GPR_ASSERT(gpr_event_wait(&on_res_arg.ev,
                            grpc_timeout_seconds_to_deadline(5)) != nullptr);
  // Test 2: update resolution.
  // next_results != NULL, results_upon_error == NULL, last_used_results !=
  // NULL. Expected response is next_results.
  results = create_new_resolver_result();
  grpc_channel_args* last_used_results = grpc_channel_args_copy(results);
  on_res_arg = create_on_resolution_arg(results);
  on_resolution = GRPC_CLOSURE_CREATE(on_resolution_cb, &on_res_arg,
                                      grpc_combiner_scheduler(combiner));
  // Resolution won't be triggered until next_results is set.
  grpc_resolver_next_locked(resolver, &on_res_arg.resolver_result,
                            on_resolution);
  grpc_fake_resolver_response_generator_set_response(response_generator,
                                                     results);
  grpc_core::ExecCtx::Get()->Flush();
  GPR_ASSERT(gpr_event_wait(&on_res_arg.ev,
                            grpc_timeout_seconds_to_deadline(5)) != nullptr);
  // Test 3: fallback re-resolution.
  // next_results == NULL, results_upon_error == NULL, last_used_results !=
  // NULL. Expected response is last_used_results.
  on_res_arg = create_on_resolution_arg(last_used_results);
  on_resolution = GRPC_CLOSURE_CREATE(on_resolution_cb, &on_res_arg,
                                      grpc_combiner_scheduler(combiner));
  grpc_resolver_next_locked(resolver, &on_res_arg.resolver_result,
                            on_resolution);
  // Trigger a re-resolution.
  grpc_resolver_channel_saw_error_locked(resolver);
  grpc_core::ExecCtx::Get()->Flush();
  GPR_ASSERT(gpr_event_wait(&on_res_arg.ev,
                            grpc_timeout_seconds_to_deadline(5)) != nullptr);
  // Test 4: normal re-resolution.
  // next_results == NULL, results_upon_error != NULL, last_used_results !=
  // NULL. Expected response is results_upon_error.
  grpc_channel_args* results_upon_error = create_new_resolver_result();
  on_res_arg =
      create_on_resolution_arg(grpc_channel_args_copy(results_upon_error));
  on_resolution = GRPC_CLOSURE_CREATE(on_resolution_cb, &on_res_arg,
                                      grpc_combiner_scheduler(combiner));
  grpc_resolver_next_locked(resolver, &on_res_arg.resolver_result,
                            on_resolution);
  // Set results_upon_error.
  grpc_fake_resolver_response_generator_set_response_upon_error(
      response_generator, results_upon_error);
  // Flush here to guarantee that the response has been set.
  grpc_core::ExecCtx::Get()->Flush();
  // Trigger a re-resolution.
  grpc_resolver_channel_saw_error_locked(resolver);
  grpc_core::ExecCtx::Get()->Flush();
  GPR_ASSERT(gpr_event_wait(&on_res_arg.ev,
                            grpc_timeout_seconds_to_deadline(5)) != nullptr);
  // Test 5: repeat re-resolution.
  // next_results == NULL, results_upon_error != NULL, last_used_results !=
  // NULL. Expected response is results_upon_error.
  on_res_arg = create_on_resolution_arg(results_upon_error);
  on_resolution = GRPC_CLOSURE_CREATE(on_resolution_cb, &on_res_arg,
                                      grpc_combiner_scheduler(combiner));
  grpc_resolver_next_locked(resolver, &on_res_arg.resolver_result,
                            on_resolution);
  // Trigger a re-resolution.
  grpc_resolver_channel_saw_error_locked(resolver);
  grpc_core::ExecCtx::Get()->Flush();
  GPR_ASSERT(gpr_event_wait(&on_res_arg.ev,
                            grpc_timeout_seconds_to_deadline(5)) != nullptr);
  // Test 6: normal resolution.
  // next_results != NULL, results_upon_error != NULL, last_used_results !=
  // NULL. Expected response is next_results.
  results = create_new_resolver_result();
  last_used_results = grpc_channel_args_copy(results);
  on_res_arg = create_on_resolution_arg(results);
  on_resolution = GRPC_CLOSURE_CREATE(on_resolution_cb, &on_res_arg,
                                      grpc_combiner_scheduler(combiner));
  // Resolution won't be triggered until next_results is set.
  grpc_resolver_next_locked(resolver, &on_res_arg.resolver_result,
                            on_resolution);
  grpc_fake_resolver_response_generator_set_response(response_generator,
                                                     results);
  grpc_core::ExecCtx::Get()->Flush();
  GPR_ASSERT(gpr_event_wait(&on_res_arg.ev,
                            grpc_timeout_seconds_to_deadline(5)) != nullptr);
  // Test 7: fallback re-resolution.
  // next_results == NULL, results_upon_error == NULL, last_used_results !=
  // NULL. Expected response is last_used_results.
  on_res_arg = create_on_resolution_arg(last_used_results);
  on_resolution = GRPC_CLOSURE_CREATE(on_resolution_cb, &on_res_arg,
                                      grpc_combiner_scheduler(combiner));
  grpc_resolver_next_locked(resolver, &on_res_arg.resolver_result,
                            on_resolution);
  // Reset results_upon_error.
  grpc_fake_resolver_response_generator_set_response_upon_error(
      response_generator, nullptr);
  // Flush here to guarantee that results_upon_error has been reset.
  grpc_core::ExecCtx::Get()->Flush();
  // Trigger a re-resolution.
  grpc_resolver_channel_saw_error_locked(resolver);
  grpc_core::ExecCtx::Get()->Flush();
  GPR_ASSERT(gpr_event_wait(&on_res_arg.ev,
                            grpc_timeout_seconds_to_deadline(5)) != nullptr);
  // Test 8: no-op.
  // Requesting a new resolution without setting the response shouldn't trigger
  // the resolution callback.
  memset(&on_res_arg, 0, sizeof(on_res_arg));
  grpc_resolver_next_locked(resolver, &on_res_arg.resolver_result,
                            on_resolution);
  grpc_core::ExecCtx::Get()->Flush();
  GPR_ASSERT(gpr_event_wait(&on_res_arg.ev,
                            grpc_timeout_milliseconds_to_deadline(100)) ==
             nullptr);
  // Clean up.
  GRPC_COMBINER_UNREF(combiner, "test_fake_resolver");
  GRPC_RESOLVER_UNREF(resolver, "test_fake_resolver");
  grpc_fake_resolver_response_generator_unref(response_generator);
}

int main(int argc, char** argv) {
  grpc_test_init(argc, argv);
  grpc_init();

  test_fake_resolver();

  grpc_shutdown();
  return 0;
}<|MERGE_RESOLUTION|>--- conflicted
+++ resolved
@@ -82,17 +82,10 @@
   grpc_lb_addresses* addresses =
       grpc_lb_addresses_create(num_addresses, nullptr);
   for (size_t i = 0; i < num_addresses; ++i) {
-<<<<<<< HEAD
-    gpr_asprintf(&uri_string, "ipv4:127.0.0.1:100%lu",
-                 test_counter * num_addresses + i);
-    grpc_uri* uri = grpc_uri_parse(uri_string, true);
-    gpr_asprintf(&balancer_name, "balancer%lu",
-=======
     gpr_asprintf(&uri_string, "ipv4:127.0.0.1:100%" PRIuPTR,
                  test_counter * num_addresses + i);
     grpc_uri* uri = grpc_uri_parse(uri_string, true);
     gpr_asprintf(&balancer_name, "balancer%" PRIuPTR,
->>>>>>> d82e137c
                  test_counter * num_addresses + i);
     grpc_lb_addresses_set_address_from_uri(
         addresses, i, uri, bool(num_addresses % 2), balancer_name, nullptr);
