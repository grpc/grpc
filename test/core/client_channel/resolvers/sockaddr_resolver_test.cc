--- conflicted
+++ resolved
@@ -60,13 +60,7 @@
   grpc_closure* on_resolution = GRPC_CLOSURE_CREATE(
       on_resolution_cb, &on_res_arg, grpc_schedule_on_exec_ctx);
 
-<<<<<<< HEAD
   resolver->NextLocked(&on_res_arg.resolver_result, on_resolution);
-=======
-  grpc_resolver_next_locked(resolver, &on_res_arg.resolver_result,
-                            on_resolution);
-  GRPC_RESOLVER_UNREF(resolver, "test_succeeds");
->>>>>>> ac0808b1
   grpc_uri_destroy(uri);
   /* Flush ExecCtx to avoid stack-use-after-scope on on_res_arg which is
    * accessed in the closure on_resolution_cb */
