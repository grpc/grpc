# Copyright 2017 gRPC authors.
#
# Licensed under the Apache License, Version 2.0 (the "License");
# you may not use this file except in compliance with the License.
# You may obtain a copy of the License at
#
#     http://www.apache.org/licenses/LICENSE-2.0
#
# Unless required by applicable law or agreed to in writing, software
# distributed under the License is distributed on an "AS IS" BASIS,
# WITHOUT WARRANTIES OR CONDITIONS OF ANY KIND, either express or implied.
# See the License for the specific language governing permissions and
# limitations under the License.

load("//bazel:grpc_build_system.bzl", "grpc_cc_test", "grpc_package")

grpc_package(name = "test/core/client_channel/resolvers")

licenses(["notice"])

grpc_cc_test(
    name = "binder_resolver_test",
    srcs = ["binder_resolver_test.cc"],
    external_deps = [
        "gtest",
    ],
    language = "C++",
    deps = [
        "//:gpr",
        "//:grpc",
        "//src/core:grpc_resolver_binder",
        "//test/core/util:grpc_test_util",
    ],
)

grpc_cc_test(
    name = "dns_resolver_test",
    srcs = ["dns_resolver_test.cc"],
    external_deps = ["gtest"],
    language = "C++",
    deps = [
        "//:gpr",
        "//:grpc",
        "//test/core/util:grpc_test_util",
    ],
)

grpc_cc_test(
    name = "dns_resolver_cooldown_test",
    srcs = ["dns_resolver_cooldown_test.cc"],
    external_deps = ["gtest"],
    language = "C++",
    deps = [
        "//:gpr",
        "//:grpc",
<<<<<<< HEAD
        "//src/core:channel_args",
=======
        "//src/core:closure",
>>>>>>> 7e3ada34
        "//test/core/util:grpc_test_util",
    ],
)

grpc_cc_test(
    name = "sockaddr_resolver_test",
    srcs = ["sockaddr_resolver_test.cc"],
    external_deps = ["gtest"],
    language = "C++",
    deps = [
        "//:gpr",
        "//:grpc",
        "//test/core/util:grpc_test_util",
    ],
)

grpc_cc_test(
    name = "fake_resolver_test",
    srcs = ["fake_resolver_test.cc"],
    external_deps = ["gtest"],
    language = "C++",
    deps = [
        "//:gpr",
        "//:grpc",
        "//:grpc_resolver_fake",
        "//src/core:channel_args",
        "//test/core/util:grpc_test_util",
    ],
)

grpc_cc_test(
    name = "google_c2p_resolver_test",
    srcs = ["google_c2p_resolver_test.cc"],
    external_deps = [
        "absl/strings:str_format",
        "gtest",
    ],
    language = "C++",
    deps = [
        "//:gpr",
        "//:grpc",
        "//:grpc++",
        "//test/core/util:fake_udp_and_tcp_server",
        "//test/core/util:grpc_test_util",
        "//test/cpp/util:test_util",
    ],
)<|MERGE_RESOLUTION|>--- conflicted
+++ resolved
@@ -53,11 +53,8 @@
     deps = [
         "//:gpr",
         "//:grpc",
-<<<<<<< HEAD
         "//src/core:channel_args",
-=======
         "//src/core:closure",
->>>>>>> 7e3ada34
         "//test/core/util:grpc_test_util",
     ],
 )
