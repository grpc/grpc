/*
 *
 * Copyright 2015 gRPC authors.
 *
 * Licensed under the Apache License, Version 2.0 (the "License");
 * you may not use this file except in compliance with the License.
 * You may obtain a copy of the License at
 *
 *     http://www.apache.org/licenses/LICENSE-2.0
 *
 * Unless required by applicable law or agreed to in writing, software
 * distributed under the License is distributed on an "AS IS" BASIS,
 * WITHOUT WARRANTIES OR CONDITIONS OF ANY KIND, either express or implied.
 * See the License for the specific language governing permissions and
 * limitations under the License.
 *
 */

#include <cstring>

#include <grpc/support/log.h>

#include "src/core/ext/filters/client_channel/resolver/dns/c_ares/grpc_ares_wrapper.h"
#include "src/core/ext/filters/client_channel/resolver_registry.h"
#include "src/core/ext/filters/client_channel/server_address.h"
#include "src/core/lib/channel/channel_args.h"
#include "src/core/lib/gprpp/memory.h"
#include "src/core/lib/iomgr/combiner.h"
#include "src/core/lib/iomgr/sockaddr_utils.h"
#include "test/core/util/test_config.h"

constexpr int kMinResolutionPeriodMs = 1000;
// Provide some slack when checking intervals, to allow for test timing issues.
constexpr int kMinResolutionPeriodForCheckMs = 900;

extern grpc_address_resolver_vtable* grpc_resolve_address_impl;
static grpc_address_resolver_vtable* default_resolve_address;

static grpc_combiner* g_combiner;

static grpc_ares_request* (*g_default_dns_lookup_ares_locked)(
    const char* dns_server, const char* name, const char* default_port,
    grpc_pollset_set* interested_parties, grpc_closure* on_done,
<<<<<<< HEAD
    grpc_core::UniquePtr<grpc_core::ServerAddressList>* addresses,
    bool check_grpclb, char** service_config_json, grpc_combiner* combiner);
=======
    grpc_lb_addresses** addrs, bool check_grpclb, char** service_config_json,
    int query_timeout_ms, grpc_combiner* combiner);
>>>>>>> f8696b51

// Counter incremented by test_resolve_address_impl indicating the number of
// times a system-level resolution has happened.
static int g_resolution_count;

static struct iomgr_args {
  gpr_event ev;
  gpr_atm done_atm;
  gpr_mu* mu;
  grpc_pollset* pollset;
  grpc_pollset_set* pollset_set;
} g_iomgr_args;

// Wrapper around default resolve_address in order to count the number of
// times we incur in a system-level name resolution.
static void test_resolve_address_impl(const char* name,
                                      const char* default_port,
                                      grpc_pollset_set* interested_parties,
                                      grpc_closure* on_done,
                                      grpc_resolved_addresses** addrs) {
  default_resolve_address->resolve_address(
      name, default_port, g_iomgr_args.pollset_set, on_done, addrs);
  ++g_resolution_count;
  static grpc_millis last_resolution_time = 0;
  if (last_resolution_time == 0) {
    last_resolution_time =
        grpc_timespec_to_millis_round_up(gpr_now(GPR_CLOCK_MONOTONIC));
  } else {
    grpc_millis now =
        grpc_timespec_to_millis_round_up(gpr_now(GPR_CLOCK_MONOTONIC));
    GPR_ASSERT(now - last_resolution_time >= kMinResolutionPeriodForCheckMs);
    last_resolution_time = now;
  }
}

static grpc_error* test_blocking_resolve_address_impl(
    const char* name, const char* default_port,
    grpc_resolved_addresses** addresses) {
  return default_resolve_address->blocking_resolve_address(name, default_port,
                                                           addresses);
}

static grpc_address_resolver_vtable test_resolver = {
    test_resolve_address_impl, test_blocking_resolve_address_impl};

static grpc_ares_request* test_dns_lookup_ares_locked(
    const char* dns_server, const char* name, const char* default_port,
    grpc_pollset_set* interested_parties, grpc_closure* on_done,
<<<<<<< HEAD
    grpc_core::UniquePtr<grpc_core::ServerAddressList>* addresses,
    bool check_grpclb, char** service_config_json, grpc_combiner* combiner) {
  grpc_ares_request* result = g_default_dns_lookup_ares_locked(
      dns_server, name, default_port, g_iomgr_args.pollset_set, on_done,
      addresses, check_grpclb, service_config_json, combiner);
=======
    grpc_lb_addresses** addrs, bool check_grpclb, char** service_config_json,
    int query_timeout_ms, grpc_combiner* combiner) {
  grpc_ares_request* result = g_default_dns_lookup_ares_locked(
      dns_server, name, default_port, g_iomgr_args.pollset_set, on_done, addrs,
      check_grpclb, service_config_json, query_timeout_ms, combiner);
>>>>>>> f8696b51
  ++g_resolution_count;
  static grpc_millis last_resolution_time = 0;
  if (last_resolution_time == 0) {
    last_resolution_time =
        grpc_timespec_to_millis_round_up(gpr_now(GPR_CLOCK_MONOTONIC));
  } else {
    grpc_millis now =
        grpc_timespec_to_millis_round_up(gpr_now(GPR_CLOCK_MONOTONIC));
    GPR_ASSERT(now - last_resolution_time >= kMinResolutionPeriodForCheckMs);
    last_resolution_time = now;
  }
  return result;
}

static gpr_timespec test_deadline(void) {
  return grpc_timeout_seconds_to_deadline(100);
}

static void do_nothing(void* arg, grpc_error* error) {}

static void iomgr_args_init(iomgr_args* args) {
  gpr_event_init(&args->ev);
  args->pollset = static_cast<grpc_pollset*>(gpr_zalloc(grpc_pollset_size()));
  grpc_pollset_init(args->pollset, &args->mu);
  args->pollset_set = grpc_pollset_set_create();
  grpc_pollset_set_add_pollset(args->pollset_set, args->pollset);
  gpr_atm_rel_store(&args->done_atm, 0);
}

static void iomgr_args_finish(iomgr_args* args) {
  GPR_ASSERT(gpr_event_wait(&args->ev, test_deadline()));
  grpc_pollset_set_del_pollset(args->pollset_set, args->pollset);
  grpc_pollset_set_destroy(args->pollset_set);
  grpc_closure do_nothing_cb;
  GRPC_CLOSURE_INIT(&do_nothing_cb, do_nothing, nullptr,
                    grpc_schedule_on_exec_ctx);
  gpr_mu_lock(args->mu);
  grpc_pollset_shutdown(args->pollset, &do_nothing_cb);
  gpr_mu_unlock(args->mu);
  // exec_ctx needs to be flushed before calling grpc_pollset_destroy()
  grpc_core::ExecCtx::Get()->Flush();
  grpc_pollset_destroy(args->pollset);
  gpr_free(args->pollset);
}

static grpc_millis n_sec_deadline(int seconds) {
  return grpc_timespec_to_millis_round_up(
      grpc_timeout_seconds_to_deadline(seconds));
}

static void poll_pollset_until_request_done(iomgr_args* args) {
  grpc_core::ExecCtx exec_ctx;
  grpc_millis deadline = n_sec_deadline(10);
  while (true) {
    bool done = gpr_atm_acq_load(&args->done_atm) != 0;
    if (done) {
      break;
    }
    grpc_millis time_left = deadline - grpc_core::ExecCtx::Get()->Now();
    gpr_log(GPR_DEBUG, "done=%d, time_left=%" PRId64, done, time_left);
    GPR_ASSERT(time_left >= 0);
    grpc_pollset_worker* worker = nullptr;
    gpr_mu_lock(args->mu);
    GRPC_LOG_IF_ERROR("pollset_work", grpc_pollset_work(args->pollset, &worker,
                                                        n_sec_deadline(1)));
    gpr_mu_unlock(args->mu);
    grpc_core::ExecCtx::Get()->Flush();
  }
  gpr_event_set(&args->ev, (void*)1);
}

struct OnResolutionCallbackArg {
  const char* uri_str = nullptr;
  grpc_core::OrphanablePtr<grpc_core::Resolver> resolver;
  grpc_channel_args* result = nullptr;
};

// Set to true by the last callback in the resolution chain.
static bool g_all_callbacks_invoked;

static void on_second_resolution(void* arg, grpc_error* error) {
  OnResolutionCallbackArg* cb_arg = static_cast<OnResolutionCallbackArg*>(arg);
  grpc_channel_args_destroy(cb_arg->result);
  GPR_ASSERT(error == GRPC_ERROR_NONE);
  gpr_log(GPR_INFO, "2nd: g_resolution_count: %d", g_resolution_count);
  // The resolution callback was not invoked until new data was
  // available, which was delayed until after the cooldown period.
  GPR_ASSERT(g_resolution_count == 2);
  cb_arg->resolver.reset();
  gpr_atm_rel_store(&g_iomgr_args.done_atm, 1);
  gpr_mu_lock(g_iomgr_args.mu);
  GRPC_LOG_IF_ERROR("pollset_kick",
                    grpc_pollset_kick(g_iomgr_args.pollset, nullptr));
  gpr_mu_unlock(g_iomgr_args.mu);
  grpc_core::Delete(cb_arg);
  g_all_callbacks_invoked = true;
}

static void on_first_resolution(void* arg, grpc_error* error) {
  OnResolutionCallbackArg* cb_arg = static_cast<OnResolutionCallbackArg*>(arg);
  grpc_channel_args_destroy(cb_arg->result);
  GPR_ASSERT(error == GRPC_ERROR_NONE);
  gpr_log(GPR_INFO, "1st: g_resolution_count: %d", g_resolution_count);
  // There's one initial system-level resolution and one invocation of a
  // notification callback (the current function).
  GPR_ASSERT(g_resolution_count == 1);
  cb_arg->resolver->NextLocked(
      &cb_arg->result,
      GRPC_CLOSURE_CREATE(on_second_resolution, arg,
                          grpc_combiner_scheduler(g_combiner)));
  cb_arg->resolver->RequestReresolutionLocked();
  gpr_mu_lock(g_iomgr_args.mu);
  GRPC_LOG_IF_ERROR("pollset_kick",
                    grpc_pollset_kick(g_iomgr_args.pollset, nullptr));
  gpr_mu_unlock(g_iomgr_args.mu);
}

static void start_test_under_combiner(void* arg, grpc_error* error) {
  OnResolutionCallbackArg* res_cb_arg =
      static_cast<OnResolutionCallbackArg*>(arg);

  grpc_core::ResolverFactory* factory =
      grpc_core::ResolverRegistry::LookupResolverFactory("dns");
  grpc_uri* uri = grpc_uri_parse(res_cb_arg->uri_str, 0);
  gpr_log(GPR_DEBUG, "test: '%s' should be valid for '%s'", res_cb_arg->uri_str,
          factory->scheme());
  GPR_ASSERT(uri != nullptr);
  grpc_core::ResolverArgs args;
  args.uri = uri;
  args.combiner = g_combiner;
  g_resolution_count = 0;

  grpc_arg cooldown_arg;
  cooldown_arg.key =
      const_cast<char*>(GRPC_ARG_DNS_MIN_TIME_BETWEEN_RESOLUTIONS_MS);
  cooldown_arg.type = GRPC_ARG_INTEGER;
  cooldown_arg.value.integer = kMinResolutionPeriodMs;
  auto* cooldown_channel_args =
      grpc_channel_args_copy_and_add(nullptr, &cooldown_arg, 1);
  args.args = cooldown_channel_args;
  res_cb_arg->resolver = factory->CreateResolver(args);
  grpc_channel_args_destroy(cooldown_channel_args);
  GPR_ASSERT(res_cb_arg->resolver != nullptr);
  // First resolution, would incur in system-level resolution.
  res_cb_arg->resolver->NextLocked(
      &res_cb_arg->result,
      GRPC_CLOSURE_CREATE(on_first_resolution, res_cb_arg,
                          grpc_combiner_scheduler(g_combiner)));
  grpc_uri_destroy(uri);
}

static void test_cooldown() {
  grpc_core::ExecCtx exec_ctx;
  iomgr_args_init(&g_iomgr_args);
  OnResolutionCallbackArg* res_cb_arg =
      grpc_core::New<OnResolutionCallbackArg>();
  res_cb_arg->uri_str = "dns:127.0.0.1";

  GRPC_CLOSURE_SCHED(GRPC_CLOSURE_CREATE(start_test_under_combiner, res_cb_arg,
                                         grpc_combiner_scheduler(g_combiner)),
                     GRPC_ERROR_NONE);
  grpc_core::ExecCtx::Get()->Flush();
  poll_pollset_until_request_done(&g_iomgr_args);
  iomgr_args_finish(&g_iomgr_args);
}

int main(int argc, char** argv) {
  grpc::testing::TestEnvironment env(argc, argv);
  grpc_init();

  g_combiner = grpc_combiner_create();

  g_default_dns_lookup_ares_locked = grpc_dns_lookup_ares_locked;
  grpc_dns_lookup_ares_locked = test_dns_lookup_ares_locked;
  default_resolve_address = grpc_resolve_address_impl;
  grpc_set_resolver_impl(&test_resolver);

  test_cooldown();

  {
    grpc_core::ExecCtx exec_ctx;
    GRPC_COMBINER_UNREF(g_combiner, "test");
  }
  grpc_shutdown();
  GPR_ASSERT(g_all_callbacks_invoked);
  return 0;
}<|MERGE_RESOLUTION|>--- conflicted
+++ resolved
@@ -41,13 +41,9 @@
 static grpc_ares_request* (*g_default_dns_lookup_ares_locked)(
     const char* dns_server, const char* name, const char* default_port,
     grpc_pollset_set* interested_parties, grpc_closure* on_done,
-<<<<<<< HEAD
     grpc_core::UniquePtr<grpc_core::ServerAddressList>* addresses,
-    bool check_grpclb, char** service_config_json, grpc_combiner* combiner);
-=======
-    grpc_lb_addresses** addrs, bool check_grpclb, char** service_config_json,
-    int query_timeout_ms, grpc_combiner* combiner);
->>>>>>> f8696b51
+    bool check_grpclb, char** service_config_json, int query_timeout_ms,
+    grpc_combiner* combiner);
 
 // Counter incremented by test_resolve_address_impl indicating the number of
 // times a system-level resolution has happened.
@@ -96,19 +92,12 @@
 static grpc_ares_request* test_dns_lookup_ares_locked(
     const char* dns_server, const char* name, const char* default_port,
     grpc_pollset_set* interested_parties, grpc_closure* on_done,
-<<<<<<< HEAD
     grpc_core::UniquePtr<grpc_core::ServerAddressList>* addresses,
-    bool check_grpclb, char** service_config_json, grpc_combiner* combiner) {
+    bool check_grpclb, char** service_config_json, int query_timeout_ms,
+    grpc_combiner* combiner) {
   grpc_ares_request* result = g_default_dns_lookup_ares_locked(
       dns_server, name, default_port, g_iomgr_args.pollset_set, on_done,
-      addresses, check_grpclb, service_config_json, combiner);
-=======
-    grpc_lb_addresses** addrs, bool check_grpclb, char** service_config_json,
-    int query_timeout_ms, grpc_combiner* combiner) {
-  grpc_ares_request* result = g_default_dns_lookup_ares_locked(
-      dns_server, name, default_port, g_iomgr_args.pollset_set, on_done, addrs,
-      check_grpclb, service_config_json, query_timeout_ms, combiner);
->>>>>>> f8696b51
+      addresses, check_grpclb, service_config_json, query_timeout_ms, combiner);
   ++g_resolution_count;
   static grpc_millis last_resolution_time = 0;
   if (last_resolution_time == 0) {
