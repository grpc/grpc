/*
 *
 * Copyright 2019 gRPC authors.
 *
 * Licensed under the Apache License, Version 2.0 (the "License");
 * you may not use this file except in compliance with the License.
 * You may obtain a copy of the License at
 *
 *     http://www.apache.org/licenses/LICENSE-2.0
 *
 * Unless required by applicable law or agreed to in writing, software
 * distributed under the License is distributed on an "AS IS" BASIS,
 * WITHOUT WARRANTIES OR CONDITIONS OF ANY KIND, either express or implied.
 * See the License for the specific language governing permissions and
 * limitations under the License.
 *
 */

#include "src/core/lib/service_config/service_config.h"

#include <gmock/gmock.h>
#include <gtest/gtest.h>

#include "absl/strings/str_cat.h"

#include <grpc/grpc.h>

#include "src/core/ext/filters/client_channel/resolver_result_parsing.h"
#include "src/core/ext/filters/client_channel/retry_service_config.h"
#include "src/core/ext/filters/message_size/message_size_filter.h"
#include "src/core/lib/channel/channel_args.h"
#include "src/core/lib/gpr/string.h"
#include "src/core/lib/gprpp/time.h"
#include "src/core/lib/service_config/service_config_impl.h"
#include "src/core/lib/service_config/service_config_parser.h"
#include "test/core/util/port.h"
#include "test/core/util/test_config.h"

namespace grpc_core {
namespace testing {

//
// ServiceConfig tests
//

// Set this channel arg to true to disable parsing.
#define GRPC_ARG_DISABLE_PARSING "disable_parsing"

// A regular expression to enter referenced or child errors.
#define CHILD_ERROR_TAG ".*children.*"

class TestParsedConfig1 : public ServiceConfigParser::ParsedConfig {
 public:
  explicit TestParsedConfig1(int value) : value_(value) {}

  int value() const { return value_; }

 private:
  int value_;
};

class TestParser1 : public ServiceConfigParser::Parser {
 public:
  absl::string_view name() const override { return "test_parser_1"; }

  absl::StatusOr<std::unique_ptr<ServiceConfigParser::ParsedConfig>>
  ParseGlobalParams(const ChannelArgs& args, const Json& json) override {
    if (args.GetBool(GRPC_ARG_DISABLE_PARSING).value_or(false)) {
      return nullptr;
    }
    auto it = json.object_value().find("global_param");
    if (it != json.object_value().end()) {
      if (it->second.type() != Json::Type::NUMBER) {
        return absl::InvalidArgumentError(InvalidTypeErrorMessage());
      }
      int value = gpr_parse_nonnegative_int(it->second.string_value().c_str());
      if (value == -1) {
        return absl::InvalidArgumentError(InvalidValueErrorMessage());
      }
      return absl::make_unique<TestParsedConfig1>(value);
    }
    return nullptr;
  }

  static const char* InvalidTypeErrorMessage() {
    return "global_param value type should be a number";
  }

  static const char* InvalidValueErrorMessage() {
    return "global_param value type should be non-negative";
  }
};

class TestParser2 : public ServiceConfigParser::Parser {
 public:
  absl::string_view name() const override { return "test_parser_2"; }

  absl::StatusOr<std::unique_ptr<ServiceConfigParser::ParsedConfig>>
  ParsePerMethodParams(const ChannelArgs& args, const Json& json) override {
    if (args.GetBool(GRPC_ARG_DISABLE_PARSING).value_or(false)) {
      return nullptr;
    }
    auto it = json.object_value().find("method_param");
    if (it != json.object_value().end()) {
      if (it->second.type() != Json::Type::NUMBER) {
        return absl::InvalidArgumentError(InvalidTypeErrorMessage());
      }
      int value = gpr_parse_nonnegative_int(it->second.string_value().c_str());
      if (value == -1) {
        return absl::InvalidArgumentError(InvalidValueErrorMessage());
      }
      return absl::make_unique<TestParsedConfig1>(value);
    }
    return nullptr;
  }

  static const char* InvalidTypeErrorMessage() {
    return "method_param value type should be a number";
  }

  static const char* InvalidValueErrorMessage() {
    return "method_param value type should be non-negative";
  }
};

// This parser always adds errors
class ErrorParser : public ServiceConfigParser::Parser {
 public:
  explicit ErrorParser(absl::string_view name) : name_(name) {}

  absl::string_view name() const override { return name_; }

  absl::StatusOr<std::unique_ptr<ServiceConfigParser::ParsedConfig>>
  ParsePerMethodParams(const ChannelArgs& /*arg*/,
                       const Json& /*json*/) override {
    return absl::InvalidArgumentError(MethodError());
  }

  absl::StatusOr<std::unique_ptr<ServiceConfigParser::ParsedConfig>>
  ParseGlobalParams(const ChannelArgs& /*arg*/, const Json& /*json*/) override {
    return absl::InvalidArgumentError(GlobalError());
  }

  static const char* MethodError() { return "ErrorParser : methodError"; }

  static const char* GlobalError() { return "ErrorParser : globalError"; }

 private:
  absl::string_view name_;
};

class ServiceConfigTest : public ::testing::Test {
 protected:
  void SetUp() override {
    CoreConfiguration::Reset();
    CoreConfiguration::BuildSpecialConfiguration(
        [](CoreConfiguration::Builder* builder) {
          builder->service_config_parser()->RegisterParser(
              absl::make_unique<TestParser1>());
          builder->service_config_parser()->RegisterParser(
              absl::make_unique<TestParser2>());
        });
    EXPECT_EQ(CoreConfiguration::Get().service_config_parser().GetParserIndex(
                  "test_parser_1"),
              0);
    EXPECT_EQ(CoreConfiguration::Get().service_config_parser().GetParserIndex(
                  "test_parser_2"),
              1);
  }
};

TEST_F(ServiceConfigTest, ErrorCheck1) {
  auto service_config = ServiceConfigImpl::Create(ChannelArgs(), "");
  EXPECT_EQ(service_config.status().code(), absl::StatusCode::kInvalidArgument);
  EXPECT_THAT(std::string(service_config.status().message()),
              ::testing::ContainsRegex("JSON parse error"));
}

TEST_F(ServiceConfigTest, BasicTest1) {
  auto service_config = ServiceConfigImpl::Create(ChannelArgs(), "{}");
  ASSERT_TRUE(service_config.ok()) << service_config.status();
}

TEST_F(ServiceConfigTest, SkipMethodConfigWithNoNameOrEmptyName) {
  const char* test_json =
      "{\"methodConfig\": ["
      "  {\"method_param\":1},"
      "  {\"name\":[], \"method_param\":1},"
      "  {\"name\":[{\"service\":\"TestServ\"}], \"method_param\":2}"
      "]}";
  auto service_config = ServiceConfigImpl::Create(ChannelArgs(), test_json);
  ASSERT_TRUE(service_config.ok()) << service_config.status();
  auto vector_ptr =
      (*service_config)
          ->GetMethodParsedConfigVector(
              grpc_slice_from_static_string("/TestServ/TestMethod"));
  ASSERT_EQ(vector_ptr->size(), 2UL);
  auto parsed_config = ((*vector_ptr)[1]).get();
  EXPECT_EQ(static_cast<TestParsedConfig1*>(parsed_config)->value(), 2);
}

TEST_F(ServiceConfigTest, ErrorDuplicateMethodConfigNames) {
  const char* test_json =
      "{\"methodConfig\": ["
      "  {\"name\":[{\"service\":\"TestServ\"}]},"
      "  {\"name\":[{\"service\":\"TestServ\"}]}"
      "]}";
  auto service_config = ServiceConfigImpl::Create(ChannelArgs(), test_json);
  EXPECT_EQ(service_config.status().code(), absl::StatusCode::kInvalidArgument);
  EXPECT_EQ(service_config.status().message(),
            "Service config parsing errors: ["
            "errors parsing methodConfig: ["
            "index 1: ["
            "field:name error:multiple method configs with same name]]]")
      << service_config.status();
}

TEST_F(ServiceConfigTest, ErrorDuplicateMethodConfigNamesWithNullMethod) {
  const char* test_json =
      "{\"methodConfig\": ["
      "  {\"name\":[{\"service\":\"TestServ\",\"method\":null}]},"
      "  {\"name\":[{\"service\":\"TestServ\"}]}"
      "]}";
  auto service_config = ServiceConfigImpl::Create(ChannelArgs(), test_json);
  EXPECT_EQ(service_config.status().code(), absl::StatusCode::kInvalidArgument);
  EXPECT_EQ(service_config.status().message(),
            "Service config parsing errors: ["
            "errors parsing methodConfig: ["
            "index 1: ["
            "field:name error:multiple method configs with same name]]]")
      << service_config.status();
}

TEST_F(ServiceConfigTest, ErrorDuplicateMethodConfigNamesWithEmptyMethod) {
  const char* test_json =
      "{\"methodConfig\": ["
      "  {\"name\":[{\"service\":\"TestServ\",\"method\":\"\"}]},"
      "  {\"name\":[{\"service\":\"TestServ\"}]}"
      "]}";
  auto service_config = ServiceConfigImpl::Create(ChannelArgs(), test_json);
  EXPECT_EQ(service_config.status().code(), absl::StatusCode::kInvalidArgument);
  EXPECT_EQ(service_config.status().message(),
            "Service config parsing errors: ["
            "errors parsing methodConfig: ["
            "index 1: ["
            "field:name error:multiple method configs with same name]]]")
      << service_config.status();
}

TEST_F(ServiceConfigTest, ErrorDuplicateDefaultMethodConfigs) {
  const char* test_json =
      "{\"methodConfig\": ["
      "  {\"name\":[{}]},"
      "  {\"name\":[{}]}"
      "]}";
  auto service_config = ServiceConfigImpl::Create(ChannelArgs(), test_json);
  EXPECT_EQ(service_config.status().code(), absl::StatusCode::kInvalidArgument);
  EXPECT_EQ(service_config.status().message(),
            "Service config parsing errors: ["
            "errors parsing methodConfig: ["
            "index 1: ["
            "field:name error:multiple default method configs]]]")
      << service_config.status();
}

TEST_F(ServiceConfigTest, ErrorDuplicateDefaultMethodConfigsWithNullService) {
  const char* test_json =
      "{\"methodConfig\": ["
      "  {\"name\":[{\"service\":null}]},"
      "  {\"name\":[{}]}"
      "]}";
  auto service_config = ServiceConfigImpl::Create(ChannelArgs(), test_json);
  EXPECT_EQ(service_config.status().code(), absl::StatusCode::kInvalidArgument);
  EXPECT_EQ(service_config.status().message(),
            "Service config parsing errors: ["
            "errors parsing methodConfig: ["
            "index 1: ["
            "field:name error:multiple default method configs]]]")
      << service_config.status();
}

TEST_F(ServiceConfigTest, ErrorDuplicateDefaultMethodConfigsWithEmptyService) {
  const char* test_json =
      "{\"methodConfig\": ["
      "  {\"name\":[{\"service\":\"\"}]},"
      "  {\"name\":[{}]}"
      "]}";
  auto service_config = ServiceConfigImpl::Create(ChannelArgs(), test_json);
  EXPECT_EQ(service_config.status().code(), absl::StatusCode::kInvalidArgument);
  EXPECT_EQ(service_config.status().message(),
            "Service config parsing errors: ["
            "errors parsing methodConfig: ["
            "index 1: ["
            "field:name error:multiple default method configs]]]")
      << service_config.status();
}

TEST_F(ServiceConfigTest, ValidMethodConfig) {
  const char* test_json =
      "{\"methodConfig\": [{\"name\":[{\"service\":\"TestServ\"}]}]}";
  auto service_config = ServiceConfigImpl::Create(ChannelArgs(), test_json);
  ASSERT_TRUE(service_config.ok()) << service_config.status();
}

TEST_F(ServiceConfigTest, Parser1BasicTest1) {
  const char* test_json = "{\"global_param\":5}";
  auto service_config = ServiceConfigImpl::Create(ChannelArgs(), test_json);
  ASSERT_TRUE(service_config.ok()) << service_config.status();
  EXPECT_EQ((static_cast<TestParsedConfig1*>(
                 (*service_config)->GetGlobalParsedConfig(0)))
                ->value(),
            5);
  EXPECT_EQ((*service_config)
                ->GetMethodParsedConfigVector(
                    grpc_slice_from_static_string("/TestServ/TestMethod")),
            nullptr);
}

TEST_F(ServiceConfigTest, Parser1BasicTest2) {
  const char* test_json = "{\"global_param\":1000}";
  auto service_config = ServiceConfigImpl::Create(ChannelArgs(), test_json);
  ASSERT_TRUE(service_config.ok()) << service_config.status();
  EXPECT_EQ((static_cast<TestParsedConfig1*>(
                 (*service_config)->GetGlobalParsedConfig(0)))
                ->value(),
            1000);
}

TEST_F(ServiceConfigTest, Parser1DisabledViaChannelArg) {
  const ChannelArgs args = ChannelArgs().Set(GRPC_ARG_DISABLE_PARSING, 1);
  const char* test_json = "{\"global_param\":5}";
  auto service_config = ServiceConfigImpl::Create(args, test_json);
  ASSERT_TRUE(service_config.ok()) << service_config.status();
  EXPECT_EQ((*service_config)->GetGlobalParsedConfig(0), nullptr);
}

TEST_F(ServiceConfigTest, Parser1ErrorInvalidType) {
  const char* test_json = "{\"global_param\":\"5\"}";
  auto service_config = ServiceConfigImpl::Create(ChannelArgs(), test_json);
  EXPECT_EQ(service_config.status().code(), absl::StatusCode::kInvalidArgument);
  EXPECT_EQ(service_config.status().message(),
            absl::StrCat("Service config parsing errors: [",
                         TestParser1::InvalidTypeErrorMessage(), "]"))
      << service_config.status();
}

TEST_F(ServiceConfigTest, Parser1ErrorInvalidValue) {
  const char* test_json = "{\"global_param\":-5}";
  auto service_config = ServiceConfigImpl::Create(ChannelArgs(), test_json);
  EXPECT_EQ(service_config.status().code(), absl::StatusCode::kInvalidArgument);
  EXPECT_EQ(service_config.status().message(),
            absl::StrCat("Service config parsing errors: [",
                         TestParser1::InvalidValueErrorMessage(), "]"))
      << service_config.status();
}

TEST_F(ServiceConfigTest, Parser2BasicTest) {
  const char* test_json =
      "{\"methodConfig\": [{\"name\":[{\"service\":\"TestServ\"}], "
      "\"method_param\":5}]}";
  auto service_config = ServiceConfigImpl::Create(ChannelArgs(), test_json);
  ASSERT_TRUE(service_config.ok()) << service_config.status();
  const auto* vector_ptr =
      (*service_config)
          ->GetMethodParsedConfigVector(
              grpc_slice_from_static_string("/TestServ/TestMethod"));
  ASSERT_NE(vector_ptr, nullptr);
  auto parsed_config = ((*vector_ptr)[1]).get();
  EXPECT_EQ(static_cast<TestParsedConfig1*>(parsed_config)->value(), 5);
}

TEST_F(ServiceConfigTest, Parser2DisabledViaChannelArg) {
  const ChannelArgs args = ChannelArgs().Set(GRPC_ARG_DISABLE_PARSING, 1);
  const char* test_json =
      "{\"methodConfig\": [{\"name\":[{\"service\":\"TestServ\"}], "
      "\"method_param\":5}]}";
  auto service_config = ServiceConfigImpl::Create(args, test_json);
  ASSERT_TRUE(service_config.ok()) << service_config.status();
  const auto* vector_ptr =
      (*service_config)
          ->GetMethodParsedConfigVector(
              grpc_slice_from_static_string("/TestServ/TestMethod"));
  ASSERT_NE(vector_ptr, nullptr);
  auto parsed_config = ((*vector_ptr)[1]).get();
  EXPECT_EQ(parsed_config, nullptr);
}

TEST_F(ServiceConfigTest, Parser2ErrorInvalidType) {
  const char* test_json =
      "{\"methodConfig\": [{\"name\":[{\"service\":\"TestServ\"}], "
      "\"method_param\":\"5\"}]}";
  auto service_config = ServiceConfigImpl::Create(ChannelArgs(), test_json);
  EXPECT_EQ(service_config.status().code(), absl::StatusCode::kInvalidArgument);
  EXPECT_EQ(service_config.status().message(),
            absl::StrCat("Service config parsing errors: ["
                         "errors parsing methodConfig: ["
                         "index 0: [",
                         TestParser2::InvalidTypeErrorMessage(), "]]]"))
      << service_config.status();
}

TEST_F(ServiceConfigTest, Parser2ErrorInvalidValue) {
  const char* test_json =
      "{\"methodConfig\": [{\"name\":[{\"service\":\"TestServ\"}], "
      "\"method_param\":-5}]}";
  auto service_config = ServiceConfigImpl::Create(ChannelArgs(), test_json);
  EXPECT_EQ(service_config.status().code(), absl::StatusCode::kInvalidArgument);
  EXPECT_EQ(service_config.status().message(),
            absl::StrCat("Service config parsing errors: ["
                         "errors parsing methodConfig: ["
                         "index 0: [",
                         TestParser2::InvalidValueErrorMessage(), "]]]"))
      << service_config.status();
}

TEST(ServiceConfigParserTest, DoubleRegistration) {
  CoreConfiguration::Reset();
  ASSERT_DEATH_IF_SUPPORTED(
      CoreConfiguration::BuildSpecialConfiguration(
          [](CoreConfiguration::Builder* builder) {
            builder->service_config_parser()->RegisterParser(
                absl::make_unique<ErrorParser>("xyzabc"));
            builder->service_config_parser()->RegisterParser(
                absl::make_unique<ErrorParser>("xyzabc"));
          }),
      "xyzabc.*already registered");
}

// Test parsing with ErrorParsers which always add errors
class ErroredParsersScopingTest : public ::testing::Test {
 protected:
  void SetUp() override {
    CoreConfiguration::Reset();
    CoreConfiguration::BuildSpecialConfiguration(
        [](CoreConfiguration::Builder* builder) {
          builder->service_config_parser()->RegisterParser(
              absl::make_unique<ErrorParser>("ep1"));
          builder->service_config_parser()->RegisterParser(
              absl::make_unique<ErrorParser>("ep2"));
        });
    EXPECT_EQ(
        CoreConfiguration::Get().service_config_parser().GetParserIndex("ep1"),
        0);
    EXPECT_EQ(
        CoreConfiguration::Get().service_config_parser().GetParserIndex("ep2"),
        1);
  }
};

TEST_F(ErroredParsersScopingTest, GlobalParams) {
  const char* test_json = "{}";
  auto service_config = ServiceConfigImpl::Create(ChannelArgs(), test_json);
  EXPECT_EQ(service_config.status().code(), absl::StatusCode::kInvalidArgument);
  EXPECT_EQ(service_config.status().message(),
            absl::StrCat("Service config parsing errors: [",
                         ErrorParser::GlobalError(), "; ",
                         ErrorParser::GlobalError(), "]"))
      << service_config.status();
}

TEST_F(ErroredParsersScopingTest, MethodParams) {
  const char* test_json = "{\"methodConfig\": [{}]}";
  auto service_config = ServiceConfigImpl::Create(ChannelArgs(), test_json);
  EXPECT_EQ(service_config.status().code(), absl::StatusCode::kInvalidArgument);
  EXPECT_EQ(
      service_config.status().message(),
      absl::StrCat("Service config parsing errors: [",
                   ErrorParser::GlobalError(), "; ", ErrorParser::GlobalError(),
                   "; "
                   "errors parsing methodConfig: ["
                   "index 0: [",
                   ErrorParser::MethodError(), "; ", ErrorParser::MethodError(),
                   "]]]"))
      << service_config.status();
}

//
// client_channel parser tests
//

class ClientChannelParserTest : public ::testing::Test {
 protected:
  void SetUp() override {
    CoreConfiguration::Reset();
    CoreConfiguration::BuildSpecialConfiguration(
        [](CoreConfiguration::Builder* builder) {
          builder->service_config_parser()->RegisterParser(
              absl::make_unique<internal::ClientChannelServiceConfigParser>());
        });
    EXPECT_EQ(CoreConfiguration::Get().service_config_parser().GetParserIndex(
                  "client_channel"),
              0);
  }
};

TEST_F(ClientChannelParserTest, ValidLoadBalancingConfigPickFirst) {
  const char* test_json = "{\"loadBalancingConfig\": [{\"pick_first\":{}}]}";
  auto service_config = ServiceConfigImpl::Create(ChannelArgs(), test_json);
  ASSERT_TRUE(service_config.ok()) << service_config.status();
  const auto* parsed_config =
      static_cast<internal::ClientChannelGlobalParsedConfig*>(
          (*service_config)->GetGlobalParsedConfig(0));
  auto lb_config = parsed_config->parsed_lb_config();
  EXPECT_EQ(lb_config->name(), "pick_first");
}

TEST_F(ClientChannelParserTest, ValidLoadBalancingConfigRoundRobin) {
  const char* test_json =
      "{\"loadBalancingConfig\": [{\"round_robin\":{}}, {}]}";
  auto service_config = ServiceConfigImpl::Create(ChannelArgs(), test_json);
  ASSERT_TRUE(service_config.ok()) << service_config.status();
  auto parsed_config = static_cast<internal::ClientChannelGlobalParsedConfig*>(
      (*service_config)->GetGlobalParsedConfig(0));
  auto lb_config = parsed_config->parsed_lb_config();
  EXPECT_EQ(lb_config->name(), "round_robin");
}

TEST_F(ClientChannelParserTest, ValidLoadBalancingConfigGrpclb) {
  const char* test_json =
      "{\"loadBalancingConfig\": "
      "[{\"grpclb\":{\"childPolicy\":[{\"pick_first\":{}}]}}]}";
  auto service_config = ServiceConfigImpl::Create(ChannelArgs(), test_json);
  ASSERT_TRUE(service_config.ok()) << service_config.status();
  const auto* parsed_config =
      static_cast<internal::ClientChannelGlobalParsedConfig*>(
          (*service_config)->GetGlobalParsedConfig(0));
  auto lb_config = parsed_config->parsed_lb_config();
  EXPECT_EQ(lb_config->name(), "grpclb");
}

TEST_F(ClientChannelParserTest, ValidLoadBalancingConfigXds) {
  const char* test_json =
      "{\n"
      "  \"loadBalancingConfig\":[\n"
      "    { \"does_not_exist\":{} },\n"
      "    { \"xds_cluster_resolver_experimental\":{\n"
      "      \"discoveryMechanisms\": [\n"
      "      { \"clusterName\": \"foo\",\n"
      "        \"type\": \"EDS\"\n"
      "    } ]\n"
      "    } }\n"
      "  ]\n"
      "}";
  auto service_config = ServiceConfigImpl::Create(ChannelArgs(), test_json);
  ASSERT_TRUE(service_config.ok()) << service_config.status();
  const auto* parsed_config =
      static_cast<internal::ClientChannelGlobalParsedConfig*>(
          (*service_config)->GetGlobalParsedConfig(0));
  auto lb_config = parsed_config->parsed_lb_config();
  EXPECT_EQ(lb_config->name(), "xds_cluster_resolver_experimental");
}

TEST_F(ClientChannelParserTest, UnknownLoadBalancingConfig) {
  const char* test_json = "{\"loadBalancingConfig\": [{\"unknown\":{}}]}";
  auto service_config = ServiceConfigImpl::Create(ChannelArgs(), test_json);
  EXPECT_EQ(service_config.status().code(), absl::StatusCode::kInvalidArgument);
  EXPECT_THAT(
<<<<<<< HEAD
      std::string(service_config.status().message()),
      ::testing::MatchesRegex(
          "Service config parsing errors: \\["
          "error parsing client channel global parameters:" CHILD_ERROR_TAG
          "field:loadBalancingConfig" CHILD_ERROR_TAG
          "No known policies in list: unknown.*"))
      << service_config.status();
=======
      grpc_error_std_string(error),
      ::testing::ContainsRegex("Service config parsing error" CHILD_ERROR_TAG
                               "Global Params" CHILD_ERROR_TAG
                               "Client channel global parser" CHILD_ERROR_TAG
                               "field:loadBalancingConfig "
                               "error:No known policies in list: unknown"));
  GRPC_ERROR_UNREF(error);
>>>>>>> 6629f604
}

TEST_F(ClientChannelParserTest, InvalidGrpclbLoadBalancingConfig) {
  const char* test_json =
      "{\"loadBalancingConfig\": ["
      "  {\"grpclb\":{\"childPolicy\":1}},"
      "  {\"round_robin\":{}}"
      "]}";
<<<<<<< HEAD
  auto service_config = ServiceConfigImpl::Create(ChannelArgs(), test_json);
  EXPECT_EQ(service_config.status().code(), absl::StatusCode::kInvalidArgument);
  EXPECT_THAT(
      std::string(service_config.status().message()),
      ::testing::MatchesRegex(
          "Service config parsing errors: \\["
          "error parsing client channel global parameters:" CHILD_ERROR_TAG
          "field:loadBalancingConfig" CHILD_ERROR_TAG
          "GrpcLb Parser" CHILD_ERROR_TAG "field:childPolicy" CHILD_ERROR_TAG
          "type should be array.*"))
      << service_config.status();
=======
  grpc_error_handle error = GRPC_ERROR_NONE;
  auto svc_cfg = ServiceConfigImpl::Create(ChannelArgs(), test_json, &error);
  EXPECT_THAT(grpc_error_std_string(error),
              ::testing::ContainsRegex(
                  "Service config parsing error" CHILD_ERROR_TAG
                  "Global Params" CHILD_ERROR_TAG
                  "Client channel global parser" CHILD_ERROR_TAG
                  "field:loadBalancingConfig error:"
                  "errors parsing grpclb LB policy config: \\["
                  "error parsing childPolicy field: type should be array\\]"));
  GRPC_ERROR_UNREF(error);
>>>>>>> 6629f604
}

TEST_F(ClientChannelParserTest, ValidLoadBalancingPolicy) {
  const char* test_json = "{\"loadBalancingPolicy\":\"pick_first\"}";
  auto service_config = ServiceConfigImpl::Create(ChannelArgs(), test_json);
  ASSERT_TRUE(service_config.ok()) << service_config.status();
  const auto* parsed_config =
      static_cast<internal::ClientChannelGlobalParsedConfig*>(
          (*service_config)->GetGlobalParsedConfig(0));
  EXPECT_EQ(parsed_config->parsed_deprecated_lb_policy(), "pick_first");
}

TEST_F(ClientChannelParserTest, ValidLoadBalancingPolicyAllCaps) {
  const char* test_json = "{\"loadBalancingPolicy\":\"PICK_FIRST\"}";
  auto service_config = ServiceConfigImpl::Create(ChannelArgs(), test_json);
  ASSERT_TRUE(service_config.ok()) << service_config.status();
  const auto* parsed_config =
      static_cast<internal::ClientChannelGlobalParsedConfig*>(
          (*service_config)->GetGlobalParsedConfig(0));
  EXPECT_EQ(parsed_config->parsed_deprecated_lb_policy(), "pick_first");
}

TEST_F(ClientChannelParserTest, UnknownLoadBalancingPolicy) {
  const char* test_json = "{\"loadBalancingPolicy\":\"unknown\"}";
  auto service_config = ServiceConfigImpl::Create(ChannelArgs(), test_json);
  EXPECT_EQ(service_config.status().code(), absl::StatusCode::kInvalidArgument);
  EXPECT_THAT(
      std::string(service_config.status().message()),
      ::testing::MatchesRegex(
          "Service config parsing errors: \\["
          "error parsing client channel global parameters:" CHILD_ERROR_TAG
          "field:loadBalancingPolicy error:Unknown lb policy.*"))
      << service_config.status();
}

TEST_F(ClientChannelParserTest, LoadBalancingPolicyXdsNotAllowed) {
  const char* test_json =
      "{\"loadBalancingPolicy\":\"xds_cluster_resolver_experimental\"}";
  auto service_config = ServiceConfigImpl::Create(ChannelArgs(), test_json);
  EXPECT_EQ(service_config.status().code(), absl::StatusCode::kInvalidArgument);
  EXPECT_THAT(
      std::string(service_config.status().message()),
      ::testing::MatchesRegex(
          "Service config parsing errors: \\["
          "error parsing client channel global parameters:" CHILD_ERROR_TAG
          "field:loadBalancingPolicy "
          "error:xds_cluster_resolver_experimental requires "
          "a config. Please use loadBalancingConfig instead.*"))
      << service_config.status();
}

TEST_F(ClientChannelParserTest, ValidTimeout) {
  const char* test_json =
      "{\n"
      "  \"methodConfig\": [ {\n"
      "    \"name\": [\n"
      "      { \"service\": \"TestServ\", \"method\": \"TestMethod\" }\n"
      "    ],\n"
      "    \"timeout\": \"5s\"\n"
      "  } ]\n"
      "}";
  auto service_config = ServiceConfigImpl::Create(ChannelArgs(), test_json);
  ASSERT_TRUE(service_config.ok()) << service_config.status();
  const auto* vector_ptr =
      (*service_config)
          ->GetMethodParsedConfigVector(
              grpc_slice_from_static_string("/TestServ/TestMethod"));
  ASSERT_NE(vector_ptr, nullptr);
  auto parsed_config = ((*vector_ptr)[0]).get();
  EXPECT_EQ(
      (static_cast<internal::ClientChannelMethodParsedConfig*>(parsed_config))
          ->timeout(),
      Duration::Seconds(5));
}

TEST_F(ClientChannelParserTest, InvalidTimeout) {
  const char* test_json =
      "{\n"
      "  \"methodConfig\": [ {\n"
      "    \"name\": [\n"
      "      { \"service\": \"service\", \"method\": \"method\" }\n"
      "    ],\n"
      "    \"timeout\": \"5sec\"\n"
      "  } ]\n"
      "}";
  auto service_config = ServiceConfigImpl::Create(ChannelArgs(), test_json);
  EXPECT_EQ(service_config.status().code(), absl::StatusCode::kInvalidArgument);
  EXPECT_THAT(
      std::string(service_config.status().message()),
      ::testing::MatchesRegex(
          "Service config parsing errors: \\["
          "errors parsing methodConfig: \\["
          "index 0: \\["
          "error parsing client channel method parameters: " CHILD_ERROR_TAG
          "field:timeout error:type should be STRING of the form given "
          "by google.proto.Duration.*"))
      << service_config.status();
}

TEST_F(ClientChannelParserTest, ValidWaitForReady) {
  const char* test_json =
      "{\n"
      "  \"methodConfig\": [ {\n"
      "    \"name\": [\n"
      "      { \"service\": \"TestServ\", \"method\": \"TestMethod\" }\n"
      "    ],\n"
      "    \"waitForReady\": true\n"
      "  } ]\n"
      "}";
  auto service_config = ServiceConfigImpl::Create(ChannelArgs(), test_json);
  ASSERT_TRUE(service_config.ok()) << service_config.status();
  const auto* vector_ptr =
      (*service_config)
          ->GetMethodParsedConfigVector(
              grpc_slice_from_static_string("/TestServ/TestMethod"));
  ASSERT_NE(vector_ptr, nullptr);
  auto parsed_config = ((*vector_ptr)[0]).get();
  ASSERT_TRUE(
      (static_cast<internal::ClientChannelMethodParsedConfig*>(parsed_config))
          ->wait_for_ready()
          .has_value());
  EXPECT_TRUE(
      (static_cast<internal::ClientChannelMethodParsedConfig*>(parsed_config))
          ->wait_for_ready()
          .value());
}

TEST_F(ClientChannelParserTest, InvalidWaitForReady) {
  const char* test_json =
      "{\n"
      "  \"methodConfig\": [ {\n"
      "    \"name\": [\n"
      "      { \"service\": \"service\", \"method\": \"method\" }\n"
      "    ],\n"
      "    \"waitForReady\": \"true\"\n"
      "  } ]\n"
      "}";
  auto service_config = ServiceConfigImpl::Create(ChannelArgs(), test_json);
  EXPECT_EQ(service_config.status().code(), absl::StatusCode::kInvalidArgument);
  EXPECT_THAT(
      std::string(service_config.status().message()),
      ::testing::MatchesRegex(
          "Service config parsing errors: \\["
          "errors parsing methodConfig: \\["
          "index 0: \\["
          "error parsing client channel method parameters: " CHILD_ERROR_TAG
          "field:waitForReady error:Type should be true/false.*"))
      << service_config.status();
}

TEST_F(ClientChannelParserTest, ValidHealthCheck) {
  const char* test_json =
      "{\n"
      "  \"healthCheckConfig\": {\n"
      "    \"serviceName\": \"health_check_service_name\"\n"
      "    }\n"
      "}";
  auto service_config = ServiceConfigImpl::Create(ChannelArgs(), test_json);
  ASSERT_TRUE(service_config.ok()) << service_config.status();
  const auto* parsed_config =
      static_cast<internal::ClientChannelGlobalParsedConfig*>(
          (*service_config)->GetGlobalParsedConfig(0));
  ASSERT_NE(parsed_config, nullptr);
  EXPECT_EQ(parsed_config->health_check_service_name(),
            "health_check_service_name");
}

TEST_F(ClientChannelParserTest, InvalidHealthCheckMultipleEntries) {
  const char* test_json =
      "{\n"
      "  \"healthCheckConfig\": {\n"
      "    \"serviceName\": \"health_check_service_name\"\n"
      "    },\n"
      "  \"healthCheckConfig\": {\n"
      "    \"serviceName\": \"health_check_service_name1\"\n"
      "    }\n"
      "}";
  auto service_config = ServiceConfigImpl::Create(ChannelArgs(), test_json);
  EXPECT_EQ(service_config.status().code(), absl::StatusCode::kInvalidArgument);
  // TODO(roth): When we convert the JSON API to return absl::Status
  // instead of grpc_error, change this expectation to be a fixed string
  // equality match.
  EXPECT_THAT(std::string(service_config.status().message()),
              ::testing::ContainsRegex(
                  "JSON parsing failed" CHILD_ERROR_TAG
                  "duplicate key \"healthCheckConfig\" at index 104"))
      << service_config.status();
}

//
// retry parser tests
//

class RetryParserTest : public ::testing::Test {
 protected:
  void SetUp() override {
    CoreConfiguration::Reset();
    CoreConfiguration::BuildSpecialConfiguration(
        [](CoreConfiguration::Builder* builder) {
          builder->service_config_parser()->RegisterParser(
              absl::make_unique<internal::RetryServiceConfigParser>());
        });
    EXPECT_EQ(CoreConfiguration::Get().service_config_parser().GetParserIndex(
                  "retry"),
              0);
  }
};

TEST_F(RetryParserTest, ValidRetryThrottling) {
  const char* test_json =
      "{\n"
      "  \"retryThrottling\": {\n"
      "    \"maxTokens\": 2,\n"
      "    \"tokenRatio\": 1.0\n"
      "  }\n"
      "}";
  auto service_config = ServiceConfigImpl::Create(ChannelArgs(), test_json);
  ASSERT_TRUE(service_config.ok()) << service_config.status();
  const auto* parsed_config = static_cast<internal::RetryGlobalConfig*>(
      (*service_config)->GetGlobalParsedConfig(0));
  ASSERT_NE(parsed_config, nullptr);
  EXPECT_EQ(parsed_config->max_milli_tokens(), 2000);
  EXPECT_EQ(parsed_config->milli_token_ratio(), 1000);
}

TEST_F(RetryParserTest, RetryThrottlingMissingFields) {
  const char* test_json =
      "{\n"
      "  \"retryThrottling\": {\n"
      "  }\n"
      "}";
  auto service_config = ServiceConfigImpl::Create(ChannelArgs(), test_json);
  EXPECT_EQ(service_config.status().code(), absl::StatusCode::kInvalidArgument);
  EXPECT_THAT(std::string(service_config.status().message()),
              ::testing::ContainsRegex(
                  "Service config parsing errors: \\["
                  "error parsing retry global parameters:"
                  ".*retryThrottling" CHILD_ERROR_TAG
                  "field:retryThrottling field:maxTokens error:Not found"
                  ".*field:retryThrottling field:tokenRatio error:Not found"))
      << service_config.status();
}

TEST_F(RetryParserTest, InvalidRetryThrottlingNegativeMaxTokens) {
  const char* test_json =
      "{\n"
      "  \"retryThrottling\": {\n"
      "    \"maxTokens\": -2,\n"
      "    \"tokenRatio\": 1.0\n"
      "  }\n"
      "}";
  auto service_config = ServiceConfigImpl::Create(ChannelArgs(), test_json);
  EXPECT_EQ(service_config.status().code(), absl::StatusCode::kInvalidArgument);
  EXPECT_THAT(std::string(service_config.status().message()),
              ::testing::ContainsRegex(
                  "Service config parsing errors: \\["
                  "error parsing retry global parameters:"
                  ".*retryThrottling" CHILD_ERROR_TAG
                  "field:retryThrottling field:maxTokens error:should "
                  "be greater than zero"))
      << service_config.status();
}

TEST_F(RetryParserTest, InvalidRetryThrottlingInvalidTokenRatio) {
  const char* test_json =
      "{\n"
      "  \"retryThrottling\": {\n"
      "    \"maxTokens\": 2,\n"
      "    \"tokenRatio\": -1\n"
      "  }\n"
      "}";
  auto service_config = ServiceConfigImpl::Create(ChannelArgs(), test_json);
  EXPECT_EQ(service_config.status().code(), absl::StatusCode::kInvalidArgument);
  EXPECT_THAT(std::string(service_config.status().message()),
              ::testing::ContainsRegex("Service config parsing errors: \\["
                                       "error parsing retry global parameters:"
                                       ".*retryThrottling" CHILD_ERROR_TAG
                                       "field:retryThrottling field:tokenRatio "
                                       "error:Failed parsing"))
      << service_config.status();
}

TEST_F(RetryParserTest, ValidRetryPolicy) {
  const char* test_json =
      "{\n"
      "  \"methodConfig\": [ {\n"
      "    \"name\": [\n"
      "      { \"service\": \"TestServ\", \"method\": \"TestMethod\" }\n"
      "    ],\n"
      "    \"retryPolicy\": {\n"
      "      \"maxAttempts\": 3,\n"
      "      \"initialBackoff\": \"1s\",\n"
      "      \"maxBackoff\": \"120s\",\n"
      "      \"backoffMultiplier\": 1.6,\n"
      "      \"retryableStatusCodes\": [ \"ABORTED\" ]\n"
      "    }\n"
      "  } ]\n"
      "}";
  auto service_config = ServiceConfigImpl::Create(ChannelArgs(), test_json);
  ASSERT_TRUE(service_config.ok()) << service_config.status();
  const auto* vector_ptr =
      (*service_config)
          ->GetMethodParsedConfigVector(
              grpc_slice_from_static_string("/TestServ/TestMethod"));
  ASSERT_NE(vector_ptr, nullptr);
  const auto* parsed_config =
      static_cast<internal::RetryMethodConfig*>(((*vector_ptr)[0]).get());
  ASSERT_NE(parsed_config, nullptr);
  EXPECT_EQ(parsed_config->max_attempts(), 3);
  EXPECT_EQ(parsed_config->initial_backoff(), Duration::Seconds(1));
  EXPECT_EQ(parsed_config->max_backoff(), Duration::Minutes(2));
  EXPECT_EQ(parsed_config->backoff_multiplier(), 1.6f);
  EXPECT_EQ(parsed_config->per_attempt_recv_timeout(), absl::nullopt);
  EXPECT_TRUE(
      parsed_config->retryable_status_codes().Contains(GRPC_STATUS_ABORTED));
}

TEST_F(RetryParserTest, InvalidRetryPolicyWrongType) {
  const char* test_json =
      "{\n"
      "  \"methodConfig\": [ {\n"
      "    \"name\": [\n"
      "      { \"service\": \"TestServ\", \"method\": \"TestMethod\" }\n"
      "    ],\n"
      "    \"retryPolicy\": 5\n"
      "  } ]\n"
      "}";
  auto service_config = ServiceConfigImpl::Create(ChannelArgs(), test_json);
  EXPECT_EQ(service_config.status().code(), absl::StatusCode::kInvalidArgument);
  EXPECT_THAT(std::string(service_config.status().message()),
              ::testing::ContainsRegex(
                  "Service config parsing errors: \\["
                  "errors parsing methodConfig: \\["
                  "index 0: \\["
                  "error parsing retry method parameters:.*"
                  "field:retryPolicy error:should be of type object"))
      << service_config.status();
}

TEST_F(RetryParserTest, InvalidRetryPolicyRequiredFieldsMissing) {
  const char* test_json =
      "{\n"
      "  \"methodConfig\": [ {\n"
      "    \"name\": [\n"
      "      { \"service\": \"TestServ\", \"method\": \"TestMethod\" }\n"
      "    ],\n"
      "    \"retryPolicy\": {\n"
      "      \"retryableStatusCodes\": [ \"ABORTED\" ]\n"
      "    }\n"
      "  } ]\n"
      "}";
  auto service_config = ServiceConfigImpl::Create(ChannelArgs(), test_json);
  EXPECT_EQ(service_config.status().code(), absl::StatusCode::kInvalidArgument);
  EXPECT_THAT(std::string(service_config.status().message()),
              ::testing::ContainsRegex(
                  "Service config parsing errors: \\["
                  "errors parsing methodConfig: \\["
                  "index 0: \\["
                  "error parsing retry method parameters:.*"
                  "retryPolicy" CHILD_ERROR_TAG
                  ".*field:maxAttempts error:required field missing"
                  ".*field:initialBackoff error:does not exist"
                  ".*field:maxBackoff error:does not exist"
                  ".*field:backoffMultiplier error:required field missing"))
      << service_config.status();
}

TEST_F(RetryParserTest, InvalidRetryPolicyMaxAttemptsWrongType) {
  const char* test_json =
      "{\n"
      "  \"methodConfig\": [ {\n"
      "    \"name\": [\n"
      "      { \"service\": \"TestServ\", \"method\": \"TestMethod\" }\n"
      "    ],\n"
      "    \"retryPolicy\": {\n"
      "      \"maxAttempts\": \"FOO\",\n"
      "      \"initialBackoff\": \"1s\",\n"
      "      \"maxBackoff\": \"120s\",\n"
      "      \"backoffMultiplier\": 1.6,\n"
      "      \"retryableStatusCodes\": [ \"ABORTED\" ]\n"
      "    }\n"
      "  } ]\n"
      "}";
  auto service_config = ServiceConfigImpl::Create(ChannelArgs(), test_json);
  EXPECT_EQ(service_config.status().code(), absl::StatusCode::kInvalidArgument);
  EXPECT_THAT(std::string(service_config.status().message()),
              ::testing::ContainsRegex(
                  "Service config parsing errors: \\["
                  "errors parsing methodConfig: \\["
                  "index 0: \\["
                  "error parsing retry method parameters:.*"
                  "retryPolicy" CHILD_ERROR_TAG
                  "field:maxAttempts error:should be of type number"))
      << service_config.status();
}

TEST_F(RetryParserTest, InvalidRetryPolicyMaxAttemptsBadValue) {
  const char* test_json =
      "{\n"
      "  \"methodConfig\": [ {\n"
      "    \"name\": [\n"
      "      { \"service\": \"TestServ\", \"method\": \"TestMethod\" }\n"
      "    ],\n"
      "    \"retryPolicy\": {\n"
      "      \"maxAttempts\": 1,\n"
      "      \"initialBackoff\": \"1s\",\n"
      "      \"maxBackoff\": \"120s\",\n"
      "      \"backoffMultiplier\": 1.6,\n"
      "      \"retryableStatusCodes\": [ \"ABORTED\" ]\n"
      "    }\n"
      "  } ]\n"
      "}";
  auto service_config = ServiceConfigImpl::Create(ChannelArgs(), test_json);
  EXPECT_EQ(service_config.status().code(), absl::StatusCode::kInvalidArgument);
  EXPECT_THAT(
      std::string(service_config.status().message()),
      ::testing::ContainsRegex("Service config parsing errors: \\["
                               "errors parsing methodConfig: \\["
                               "index 0: \\["
                               "error parsing retry method parameters:.*"
                               "retryPolicy" CHILD_ERROR_TAG
                               "field:maxAttempts error:should be at least 2"))
      << service_config.status();
}

TEST_F(RetryParserTest, InvalidRetryPolicyInitialBackoffWrongType) {
  const char* test_json =
      "{\n"
      "  \"methodConfig\": [ {\n"
      "    \"name\": [\n"
      "      { \"service\": \"TestServ\", \"method\": \"TestMethod\" }\n"
      "    ],\n"
      "    \"retryPolicy\": {\n"
      "      \"maxAttempts\": 2,\n"
      "      \"initialBackoff\": \"1sec\",\n"
      "      \"maxBackoff\": \"120s\",\n"
      "      \"backoffMultiplier\": 1.6,\n"
      "      \"retryableStatusCodes\": [ \"ABORTED\" ]\n"
      "    }\n"
      "  } ]\n"
      "}";
  auto service_config = ServiceConfigImpl::Create(ChannelArgs(), test_json);
  EXPECT_EQ(service_config.status().code(), absl::StatusCode::kInvalidArgument);
  EXPECT_THAT(std::string(service_config.status().message()),
              ::testing::ContainsRegex(
                  "Service config parsing errors: \\["
                  "errors parsing methodConfig: \\["
                  "index 0: \\["
                  "error parsing retry method parameters:.*"
                  "retryPolicy" CHILD_ERROR_TAG
                  "field:initialBackoff error:type should be STRING of the "
                  "form given by google.proto.Duration"))
      << service_config.status();
}

TEST_F(RetryParserTest, InvalidRetryPolicyInitialBackoffBadValue) {
  const char* test_json =
      "{\n"
      "  \"methodConfig\": [ {\n"
      "    \"name\": [\n"
      "      { \"service\": \"TestServ\", \"method\": \"TestMethod\" }\n"
      "    ],\n"
      "    \"retryPolicy\": {\n"
      "      \"maxAttempts\": 2,\n"
      "      \"initialBackoff\": \"0s\",\n"
      "      \"maxBackoff\": \"120s\",\n"
      "      \"backoffMultiplier\": 1.6,\n"
      "      \"retryableStatusCodes\": [ \"ABORTED\" ]\n"
      "    }\n"
      "  } ]\n"
      "}";
  auto service_config = ServiceConfigImpl::Create(ChannelArgs(), test_json);
  EXPECT_EQ(service_config.status().code(), absl::StatusCode::kInvalidArgument);
  EXPECT_THAT(std::string(service_config.status().message()),
              ::testing::ContainsRegex(
                  "Service config parsing errors: \\["
                  "errors parsing methodConfig: \\["
                  "index 0: \\["
                  "error parsing retry method parameters:.*"
                  "retryPolicy" CHILD_ERROR_TAG
                  "field:initialBackoff error:must be greater than 0"))
      << service_config.status();
}

TEST_F(RetryParserTest, InvalidRetryPolicyMaxBackoffWrongType) {
  const char* test_json =
      "{\n"
      "  \"methodConfig\": [ {\n"
      "    \"name\": [\n"
      "      { \"service\": \"TestServ\", \"method\": \"TestMethod\" }\n"
      "    ],\n"
      "    \"retryPolicy\": {\n"
      "      \"maxAttempts\": 2,\n"
      "      \"initialBackoff\": \"1s\",\n"
      "      \"maxBackoff\": \"120sec\",\n"
      "      \"backoffMultiplier\": 1.6,\n"
      "      \"retryableStatusCodes\": [ \"ABORTED\" ]\n"
      "    }\n"
      "  } ]\n"
      "}";
  auto service_config = ServiceConfigImpl::Create(ChannelArgs(), test_json);
  EXPECT_EQ(service_config.status().code(), absl::StatusCode::kInvalidArgument);
  EXPECT_THAT(std::string(service_config.status().message()),
              ::testing::ContainsRegex(
                  "Service config parsing errors: \\["
                  "errors parsing methodConfig: \\["
                  "index 0: \\["
                  "error parsing retry method parameters:.*"
                  "retryPolicy" CHILD_ERROR_TAG
                  "field:maxBackoff error:type should be STRING of the form "
                  "given by google.proto.Duration"))
      << service_config.status();
}

TEST_F(RetryParserTest, InvalidRetryPolicyMaxBackoffBadValue) {
  const char* test_json =
      "{\n"
      "  \"methodConfig\": [ {\n"
      "    \"name\": [\n"
      "      { \"service\": \"TestServ\", \"method\": \"TestMethod\" }\n"
      "    ],\n"
      "    \"retryPolicy\": {\n"
      "      \"maxAttempts\": 2,\n"
      "      \"initialBackoff\": \"1s\",\n"
      "      \"maxBackoff\": \"0s\",\n"
      "      \"backoffMultiplier\": 1.6,\n"
      "      \"retryableStatusCodes\": [ \"ABORTED\" ]\n"
      "    }\n"
      "  } ]\n"
      "}";
  auto service_config = ServiceConfigImpl::Create(ChannelArgs(), test_json);
  EXPECT_EQ(service_config.status().code(), absl::StatusCode::kInvalidArgument);
  EXPECT_THAT(
      std::string(service_config.status().message()),
      ::testing::ContainsRegex("Service config parsing errors: \\["
                               "errors parsing methodConfig: \\["
                               "index 0: \\["
                               "error parsing retry method parameters:.*"
                               "retryPolicy" CHILD_ERROR_TAG
                               "field:maxBackoff error:must be greater than 0"))
      << service_config.status();
}

TEST_F(RetryParserTest, InvalidRetryPolicyBackoffMultiplierWrongType) {
  const char* test_json =
      "{\n"
      "  \"methodConfig\": [ {\n"
      "    \"name\": [\n"
      "      { \"service\": \"TestServ\", \"method\": \"TestMethod\" }\n"
      "    ],\n"
      "    \"retryPolicy\": {\n"
      "      \"maxAttempts\": 2,\n"
      "      \"initialBackoff\": \"1s\",\n"
      "      \"maxBackoff\": \"120s\",\n"
      "      \"backoffMultiplier\": \"1.6\",\n"
      "      \"retryableStatusCodes\": [ \"ABORTED\" ]\n"
      "    }\n"
      "  } ]\n"
      "}";
  auto service_config = ServiceConfigImpl::Create(ChannelArgs(), test_json);
  EXPECT_EQ(service_config.status().code(), absl::StatusCode::kInvalidArgument);
  EXPECT_THAT(std::string(service_config.status().message()),
              ::testing::ContainsRegex(
                  "Service config parsing errors: \\["
                  "errors parsing methodConfig: \\["
                  "index 0: \\["
                  "error parsing retry method parameters:.*"
                  "retryPolicy" CHILD_ERROR_TAG
                  "field:backoffMultiplier error:should be of type number"))
      << service_config.status();
}

TEST_F(RetryParserTest, InvalidRetryPolicyBackoffMultiplierBadValue) {
  const char* test_json =
      "{\n"
      "  \"methodConfig\": [ {\n"
      "    \"name\": [\n"
      "      { \"service\": \"TestServ\", \"method\": \"TestMethod\" }\n"
      "    ],\n"
      "    \"retryPolicy\": {\n"
      "      \"maxAttempts\": 2,\n"
      "      \"initialBackoff\": \"1s\",\n"
      "      \"maxBackoff\": \"120s\",\n"
      "      \"backoffMultiplier\": 0,\n"
      "      \"retryableStatusCodes\": [ \"ABORTED\" ]\n"
      "    }\n"
      "  } ]\n"
      "}";
  auto service_config = ServiceConfigImpl::Create(ChannelArgs(), test_json);
  EXPECT_EQ(service_config.status().code(), absl::StatusCode::kInvalidArgument);
  EXPECT_THAT(std::string(service_config.status().message()),
              ::testing::ContainsRegex(
                  "Service config parsing errors: \\["
                  "errors parsing methodConfig: \\["
                  "index 0: \\["
                  "error parsing retry method parameters:.*"
                  "retryPolicy" CHILD_ERROR_TAG
                  "field:backoffMultiplier error:must be greater than 0"))
      << service_config.status();
}

TEST_F(RetryParserTest, InvalidRetryPolicyEmptyRetryableStatusCodes) {
  const char* test_json =
      "{\n"
      "  \"methodConfig\": [ {\n"
      "    \"name\": [\n"
      "      { \"service\": \"TestServ\", \"method\": \"TestMethod\" }\n"
      "    ],\n"
      "    \"retryPolicy\": {\n"
      "      \"maxAttempts\": 2,\n"
      "      \"initialBackoff\": \"1s\",\n"
      "      \"maxBackoff\": \"120s\",\n"
      "      \"backoffMultiplier\": \"1.6\",\n"
      "      \"retryableStatusCodes\": []\n"
      "    }\n"
      "  } ]\n"
      "}";
  auto service_config = ServiceConfigImpl::Create(ChannelArgs(), test_json);
  EXPECT_EQ(service_config.status().code(), absl::StatusCode::kInvalidArgument);
  EXPECT_THAT(std::string(service_config.status().message()),
              ::testing::ContainsRegex(
                  "Service config parsing errors: \\["
                  "errors parsing methodConfig: \\["
                  "index 0: \\["
                  "error parsing retry method parameters:.*"
                  "retryPolicy" CHILD_ERROR_TAG
                  "field:retryableStatusCodes error:must be non-empty"))
      << service_config.status();
}

TEST_F(RetryParserTest, InvalidRetryPolicyRetryableStatusCodesWrongType) {
  const char* test_json =
      "{\n"
      "  \"methodConfig\": [ {\n"
      "    \"name\": [\n"
      "      { \"service\": \"TestServ\", \"method\": \"TestMethod\" }\n"
      "    ],\n"
      "    \"retryPolicy\": {\n"
      "      \"maxAttempts\": 2,\n"
      "      \"initialBackoff\": \"1s\",\n"
      "      \"maxBackoff\": \"120s\",\n"
      "      \"backoffMultiplier\": \"1.6\",\n"
      "      \"retryableStatusCodes\": 0\n"
      "    }\n"
      "  } ]\n"
      "}";
  auto service_config = ServiceConfigImpl::Create(ChannelArgs(), test_json);
  EXPECT_EQ(service_config.status().code(), absl::StatusCode::kInvalidArgument);
  EXPECT_THAT(std::string(service_config.status().message()),
              ::testing::ContainsRegex(
                  "Service config parsing errors: \\["
                  "errors parsing methodConfig: \\["
                  "index 0: \\["
                  "error parsing retry method parameters:.*"
                  "retryPolicy" CHILD_ERROR_TAG
                  "field:retryableStatusCodes error:must be of type array"))
      << service_config.status();
}

TEST_F(RetryParserTest, InvalidRetryPolicyUnparseableRetryableStatusCodes) {
  const char* test_json =
      "{\n"
      "  \"methodConfig\": [ {\n"
      "    \"name\": [\n"
      "      { \"service\": \"TestServ\", \"method\": \"TestMethod\" }\n"
      "    ],\n"
      "    \"retryPolicy\": {\n"
      "      \"maxAttempts\": 2,\n"
      "      \"initialBackoff\": \"1s\",\n"
      "      \"maxBackoff\": \"120s\",\n"
      "      \"backoffMultiplier\": \"1.6\",\n"
      "      \"retryableStatusCodes\": [\"FOO\", 2]\n"
      "    }\n"
      "  } ]\n"
      "}";
  auto service_config = ServiceConfigImpl::Create(ChannelArgs(), test_json);
  EXPECT_EQ(service_config.status().code(), absl::StatusCode::kInvalidArgument);
  EXPECT_THAT(std::string(service_config.status().message()),
              ::testing::ContainsRegex(
                  "Service config parsing errors: \\["
                  "errors parsing methodConfig: \\["
                  "index 0: \\["
                  "error parsing retry method parameters:.*"
                  "retryPolicy" CHILD_ERROR_TAG "field:retryableStatusCodes "
                  "error:failed to parse status code"
                  ".*field:retryableStatusCodes "
                  "error:status codes should be of type string"))
      << service_config.status();
}

TEST_F(RetryParserTest, ValidRetryPolicyWithPerAttemptRecvTimeout) {
  const char* test_json =
      "{\n"
      "  \"methodConfig\": [ {\n"
      "    \"name\": [\n"
      "      { \"service\": \"TestServ\", \"method\": \"TestMethod\" }\n"
      "    ],\n"
      "    \"retryPolicy\": {\n"
      "      \"maxAttempts\": 2,\n"
      "      \"initialBackoff\": \"1s\",\n"
      "      \"maxBackoff\": \"120s\",\n"
      "      \"backoffMultiplier\": 1.6,\n"
      "      \"perAttemptRecvTimeout\": \"1s\",\n"
      "      \"retryableStatusCodes\": [\"ABORTED\"]\n"
      "    }\n"
      "  } ]\n"
      "}";
  const ChannelArgs args =
      ChannelArgs().Set(GRPC_ARG_EXPERIMENTAL_ENABLE_HEDGING, 1);
  auto service_config = ServiceConfigImpl::Create(args, test_json);
  ASSERT_TRUE(service_config.ok()) << service_config.status();
  const auto* vector_ptr =
      (*service_config)
          ->GetMethodParsedConfigVector(
              grpc_slice_from_static_string("/TestServ/TestMethod"));
  ASSERT_NE(vector_ptr, nullptr);
  const auto* parsed_config =
      static_cast<internal::RetryMethodConfig*>(((*vector_ptr)[0]).get());
  ASSERT_NE(parsed_config, nullptr);
  EXPECT_EQ(parsed_config->max_attempts(), 2);
  EXPECT_EQ(parsed_config->initial_backoff(), Duration::Seconds(1));
  EXPECT_EQ(parsed_config->max_backoff(), Duration::Minutes(2));
  EXPECT_EQ(parsed_config->backoff_multiplier(), 1.6f);
  EXPECT_EQ(parsed_config->per_attempt_recv_timeout(), Duration::Seconds(1));
  EXPECT_TRUE(
      parsed_config->retryable_status_codes().Contains(GRPC_STATUS_ABORTED));
}

TEST_F(RetryParserTest,
       ValidRetryPolicyWithPerAttemptRecvTimeoutIgnoredWhenHedgingDisabled) {
  const char* test_json =
      "{\n"
      "  \"methodConfig\": [ {\n"
      "    \"name\": [\n"
      "      { \"service\": \"TestServ\", \"method\": \"TestMethod\" }\n"
      "    ],\n"
      "    \"retryPolicy\": {\n"
      "      \"maxAttempts\": 2,\n"
      "      \"initialBackoff\": \"1s\",\n"
      "      \"maxBackoff\": \"120s\",\n"
      "      \"backoffMultiplier\": 1.6,\n"
      "      \"perAttemptRecvTimeout\": \"1s\",\n"
      "      \"retryableStatusCodes\": [\"ABORTED\"]\n"
      "    }\n"
      "  } ]\n"
      "}";
  auto service_config = ServiceConfigImpl::Create(ChannelArgs(), test_json);
  ASSERT_TRUE(service_config.ok()) << service_config.status();
  const auto* vector_ptr =
      (*service_config)
          ->GetMethodParsedConfigVector(
              grpc_slice_from_static_string("/TestServ/TestMethod"));
  ASSERT_NE(vector_ptr, nullptr);
  const auto* parsed_config =
      static_cast<internal::RetryMethodConfig*>(((*vector_ptr)[0]).get());
  ASSERT_NE(parsed_config, nullptr);
  EXPECT_EQ(parsed_config->max_attempts(), 2);
  EXPECT_EQ(parsed_config->initial_backoff(), Duration::Seconds(1));
  EXPECT_EQ(parsed_config->max_backoff(), Duration::Minutes(2));
  EXPECT_EQ(parsed_config->backoff_multiplier(), 1.6f);
  EXPECT_EQ(parsed_config->per_attempt_recv_timeout(), absl::nullopt);
  EXPECT_TRUE(
      parsed_config->retryable_status_codes().Contains(GRPC_STATUS_ABORTED));
}

TEST_F(RetryParserTest,
       ValidRetryPolicyWithPerAttemptRecvTimeoutAndUnsetRetryableStatusCodes) {
  const char* test_json =
      "{\n"
      "  \"methodConfig\": [ {\n"
      "    \"name\": [\n"
      "      { \"service\": \"TestServ\", \"method\": \"TestMethod\" }\n"
      "    ],\n"
      "    \"retryPolicy\": {\n"
      "      \"maxAttempts\": 2,\n"
      "      \"initialBackoff\": \"1s\",\n"
      "      \"maxBackoff\": \"120s\",\n"
      "      \"backoffMultiplier\": 1.6,\n"
      "      \"perAttemptRecvTimeout\": \"1s\"\n"
      "    }\n"
      "  } ]\n"
      "}";
  const ChannelArgs args =
      ChannelArgs().Set(GRPC_ARG_EXPERIMENTAL_ENABLE_HEDGING, 1);
  auto service_config = ServiceConfigImpl::Create(args, test_json);
  ASSERT_TRUE(service_config.ok()) << service_config.status();
  const auto* vector_ptr =
      (*service_config)
          ->GetMethodParsedConfigVector(
              grpc_slice_from_static_string("/TestServ/TestMethod"));
  ASSERT_NE(vector_ptr, nullptr);
  const auto* parsed_config =
      static_cast<internal::RetryMethodConfig*>(((*vector_ptr)[0]).get());
  ASSERT_NE(parsed_config, nullptr);
  EXPECT_EQ(parsed_config->max_attempts(), 2);
  EXPECT_EQ(parsed_config->initial_backoff(), Duration::Seconds(1));
  EXPECT_EQ(parsed_config->max_backoff(), Duration::Minutes(2));
  EXPECT_EQ(parsed_config->backoff_multiplier(), 1.6f);
  EXPECT_EQ(parsed_config->per_attempt_recv_timeout(), Duration::Seconds(1));
  EXPECT_TRUE(parsed_config->retryable_status_codes().Empty());
}

TEST_F(RetryParserTest, InvalidRetryPolicyPerAttemptRecvTimeoutUnparseable) {
  const char* test_json =
      "{\n"
      "  \"methodConfig\": [ {\n"
      "    \"name\": [\n"
      "      { \"service\": \"TestServ\", \"method\": \"TestMethod\" }\n"
      "    ],\n"
      "    \"retryPolicy\": {\n"
      "      \"maxAttempts\": 2,\n"
      "      \"initialBackoff\": \"1s\",\n"
      "      \"maxBackoff\": \"120s\",\n"
      "      \"backoffMultiplier\": \"1.6\",\n"
      "      \"perAttemptRecvTimeout\": \"1sec\",\n"
      "      \"retryableStatusCodes\": [\"ABORTED\"]\n"
      "    }\n"
      "  } ]\n"
      "}";
  const ChannelArgs args =
      ChannelArgs().Set(GRPC_ARG_EXPERIMENTAL_ENABLE_HEDGING, 1);
  auto service_config = ServiceConfigImpl::Create(args, test_json);
  EXPECT_EQ(service_config.status().code(), absl::StatusCode::kInvalidArgument);
  EXPECT_THAT(std::string(service_config.status().message()),
              ::testing::ContainsRegex(
                  "Service config parsing errors: \\["
                  "errors parsing methodConfig: \\["
                  "index 0: \\["
                  "error parsing retry method parameters:.*"
                  "retryPolicy" CHILD_ERROR_TAG
                  "field:perAttemptRecvTimeout error:type must be STRING "
                  "of the form given by google.proto.Duration."))
      << service_config.status();
}

TEST_F(RetryParserTest, InvalidRetryPolicyPerAttemptRecvTimeoutWrongType) {
  const char* test_json =
      "{\n"
      "  \"methodConfig\": [ {\n"
      "    \"name\": [\n"
      "      { \"service\": \"TestServ\", \"method\": \"TestMethod\" }\n"
      "    ],\n"
      "    \"retryPolicy\": {\n"
      "      \"maxAttempts\": 2,\n"
      "      \"initialBackoff\": \"1s\",\n"
      "      \"maxBackoff\": \"120s\",\n"
      "      \"backoffMultiplier\": \"1.6\",\n"
      "      \"perAttemptRecvTimeout\": 1,\n"
      "      \"retryableStatusCodes\": [\"ABORTED\"]\n"
      "    }\n"
      "  } ]\n"
      "}";
  const ChannelArgs args =
      ChannelArgs().Set(GRPC_ARG_EXPERIMENTAL_ENABLE_HEDGING, 1);
  auto service_config = ServiceConfigImpl::Create(args, test_json);
  EXPECT_EQ(service_config.status().code(), absl::StatusCode::kInvalidArgument);
  EXPECT_THAT(std::string(service_config.status().message()),
              ::testing::ContainsRegex(
                  "Service config parsing errors: \\["
                  "errors parsing methodConfig: \\["
                  "index 0: \\["
                  "error parsing retry method parameters:.*"
                  "retryPolicy" CHILD_ERROR_TAG
                  "field:perAttemptRecvTimeout error:type must be STRING "
                  "of the form given by google.proto.Duration."))
      << service_config.status();
}

TEST_F(RetryParserTest, InvalidRetryPolicyPerAttemptRecvTimeoutBadValue) {
  const char* test_json =
      "{\n"
      "  \"methodConfig\": [ {\n"
      "    \"name\": [\n"
      "      { \"service\": \"TestServ\", \"method\": \"TestMethod\" }\n"
      "    ],\n"
      "    \"retryPolicy\": {\n"
      "      \"maxAttempts\": 2,\n"
      "      \"initialBackoff\": \"1s\",\n"
      "      \"maxBackoff\": \"120s\",\n"
      "      \"backoffMultiplier\": \"1.6\",\n"
      "      \"perAttemptRecvTimeout\": \"0s\",\n"
      "      \"retryableStatusCodes\": [\"ABORTED\"]\n"
      "    }\n"
      "  } ]\n"
      "}";
  const ChannelArgs args =
      ChannelArgs().Set(GRPC_ARG_EXPERIMENTAL_ENABLE_HEDGING, 1);
  auto service_config = ServiceConfigImpl::Create(args, test_json);
  EXPECT_EQ(service_config.status().code(), absl::StatusCode::kInvalidArgument);
  EXPECT_THAT(std::string(service_config.status().message()),
              ::testing::ContainsRegex(
                  "Service config parsing errors: \\["
                  "errors parsing methodConfig: \\["
                  "index 0: \\["
                  "error parsing retry method parameters:.*"
                  "retryPolicy" CHILD_ERROR_TAG
                  "field:perAttemptRecvTimeout error:must be greater than 0"))
      << service_config.status();
}

//
// message_size parser tests
//

class MessageSizeParserTest : public ::testing::Test {
 protected:
  void SetUp() override {
    CoreConfiguration::Reset();
    CoreConfiguration::BuildSpecialConfiguration(
        [](CoreConfiguration::Builder* builder) {
          builder->service_config_parser()->RegisterParser(
              absl::make_unique<MessageSizeParser>());
        });
    EXPECT_EQ(CoreConfiguration::Get().service_config_parser().GetParserIndex(
                  "message_size"),
              0);
  }
};

TEST_F(MessageSizeParserTest, Valid) {
  const char* test_json =
      "{\n"
      "  \"methodConfig\": [ {\n"
      "    \"name\": [\n"
      "      { \"service\": \"TestServ\", \"method\": \"TestMethod\" }\n"
      "    ],\n"
      "    \"maxRequestMessageBytes\": 1024,\n"
      "    \"maxResponseMessageBytes\": 1024\n"
      "  } ]\n"
      "}";
  auto service_config = ServiceConfigImpl::Create(ChannelArgs(), test_json);
  ASSERT_TRUE(service_config.ok()) << service_config.status();
  const auto* vector_ptr =
      (*service_config)
          ->GetMethodParsedConfigVector(
              grpc_slice_from_static_string("/TestServ/TestMethod"));
  ASSERT_NE(vector_ptr, nullptr);
  auto parsed_config =
      static_cast<MessageSizeParsedConfig*>(((*vector_ptr)[0]).get());
  ASSERT_NE(parsed_config, nullptr);
  EXPECT_EQ(parsed_config->limits().max_send_size, 1024);
  EXPECT_EQ(parsed_config->limits().max_recv_size, 1024);
}

TEST_F(MessageSizeParserTest, InvalidMaxRequestMessageBytes) {
  const char* test_json =
      "{\n"
      "  \"methodConfig\": [ {\n"
      "    \"name\": [\n"
      "      { \"service\": \"TestServ\", \"method\": \"TestMethod\" }\n"
      "    ],\n"
      "    \"maxRequestMessageBytes\": -1024\n"
      "  } ]\n"
      "}";
  auto service_config = ServiceConfigImpl::Create(ChannelArgs(), test_json);
  EXPECT_EQ(service_config.status().code(), absl::StatusCode::kInvalidArgument);
  EXPECT_THAT(std::string(service_config.status().message()),
              ::testing::ContainsRegex(
                  "Service config parsing errors: \\["
                  "errors parsing methodConfig: \\["
                  "index 0: \\["
                  "error parsing message size method parameters:.*"
                  "Message size parser" CHILD_ERROR_TAG
                  "field:maxRequestMessageBytes error:should be non-negative"))
      << service_config.status();
}

TEST_F(MessageSizeParserTest, InvalidMaxResponseMessageBytes) {
  const char* test_json =
      "{\n"
      "  \"methodConfig\": [ {\n"
      "    \"name\": [\n"
      "      { \"service\": \"TestServ\", \"method\": \"TestMethod\" }\n"
      "    ],\n"
      "    \"maxResponseMessageBytes\": {}\n"
      "  } ]\n"
      "}";
  auto service_config = ServiceConfigImpl::Create(ChannelArgs(), test_json);
  EXPECT_EQ(service_config.status().code(), absl::StatusCode::kInvalidArgument);
  EXPECT_THAT(std::string(service_config.status().message()),
              ::testing::ContainsRegex(
                  "Service config parsing errors: \\["
                  "errors parsing methodConfig: \\["
                  "index 0: \\["
                  "error parsing message size method parameters:.*"
                  "Message size parser" CHILD_ERROR_TAG
                  "field:maxResponseMessageBytes error:should be of type "
                  "number"))
      << service_config.status();
}

}  // namespace testing
}  // namespace grpc_core

int main(int argc, char** argv) {
  ::testing::InitGoogleTest(&argc, argv);
  grpc::testing::TestEnvironment env(&argc, argv);
  grpc_init();
  int ret = RUN_ALL_TESTS();
  grpc_shutdown();
  return ret;
}<|MERGE_RESOLUTION|>--- conflicted
+++ resolved
@@ -211,8 +211,7 @@
             "Service config parsing errors: ["
             "errors parsing methodConfig: ["
             "index 1: ["
-            "field:name error:multiple method configs with same name]]]")
-      << service_config.status();
+            "field:name error:multiple method configs with same name]]]");
 }
 
 TEST_F(ServiceConfigTest, ErrorDuplicateMethodConfigNamesWithNullMethod) {
@@ -227,8 +226,7 @@
             "Service config parsing errors: ["
             "errors parsing methodConfig: ["
             "index 1: ["
-            "field:name error:multiple method configs with same name]]]")
-      << service_config.status();
+            "field:name error:multiple method configs with same name]]]");
 }
 
 TEST_F(ServiceConfigTest, ErrorDuplicateMethodConfigNamesWithEmptyMethod) {
@@ -243,8 +241,7 @@
             "Service config parsing errors: ["
             "errors parsing methodConfig: ["
             "index 1: ["
-            "field:name error:multiple method configs with same name]]]")
-      << service_config.status();
+            "field:name error:multiple method configs with same name]]]");
 }
 
 TEST_F(ServiceConfigTest, ErrorDuplicateDefaultMethodConfigs) {
@@ -259,8 +256,7 @@
             "Service config parsing errors: ["
             "errors parsing methodConfig: ["
             "index 1: ["
-            "field:name error:multiple default method configs]]]")
-      << service_config.status();
+            "field:name error:multiple default method configs]]]");
 }
 
 TEST_F(ServiceConfigTest, ErrorDuplicateDefaultMethodConfigsWithNullService) {
@@ -275,8 +271,7 @@
             "Service config parsing errors: ["
             "errors parsing methodConfig: ["
             "index 1: ["
-            "field:name error:multiple default method configs]]]")
-      << service_config.status();
+            "field:name error:multiple default method configs]]]");
 }
 
 TEST_F(ServiceConfigTest, ErrorDuplicateDefaultMethodConfigsWithEmptyService) {
@@ -291,8 +286,7 @@
             "Service config parsing errors: ["
             "errors parsing methodConfig: ["
             "index 1: ["
-            "field:name error:multiple default method configs]]]")
-      << service_config.status();
+            "field:name error:multiple default method configs]]]");
 }
 
 TEST_F(ServiceConfigTest, ValidMethodConfig) {
@@ -340,8 +334,7 @@
   EXPECT_EQ(service_config.status().code(), absl::StatusCode::kInvalidArgument);
   EXPECT_EQ(service_config.status().message(),
             absl::StrCat("Service config parsing errors: [",
-                         TestParser1::InvalidTypeErrorMessage(), "]"))
-      << service_config.status();
+                         TestParser1::InvalidTypeErrorMessage(), "]"));
 }
 
 TEST_F(ServiceConfigTest, Parser1ErrorInvalidValue) {
@@ -350,8 +343,7 @@
   EXPECT_EQ(service_config.status().code(), absl::StatusCode::kInvalidArgument);
   EXPECT_EQ(service_config.status().message(),
             absl::StrCat("Service config parsing errors: [",
-                         TestParser1::InvalidValueErrorMessage(), "]"))
-      << service_config.status();
+                         TestParser1::InvalidValueErrorMessage(), "]"));
 }
 
 TEST_F(ServiceConfigTest, Parser2BasicTest) {
@@ -395,8 +387,7 @@
             absl::StrCat("Service config parsing errors: ["
                          "errors parsing methodConfig: ["
                          "index 0: [",
-                         TestParser2::InvalidTypeErrorMessage(), "]]]"))
-      << service_config.status();
+                         TestParser2::InvalidTypeErrorMessage(), "]]]"));
 }
 
 TEST_F(ServiceConfigTest, Parser2ErrorInvalidValue) {
@@ -409,8 +400,7 @@
             absl::StrCat("Service config parsing errors: ["
                          "errors parsing methodConfig: ["
                          "index 0: [",
-                         TestParser2::InvalidValueErrorMessage(), "]]]"))
-      << service_config.status();
+                         TestParser2::InvalidValueErrorMessage(), "]]]"));
 }
 
 TEST(ServiceConfigParserTest, DoubleRegistration) {
@@ -454,8 +444,7 @@
   EXPECT_EQ(service_config.status().message(),
             absl::StrCat("Service config parsing errors: [",
                          ErrorParser::GlobalError(), "; ",
-                         ErrorParser::GlobalError(), "]"))
-      << service_config.status();
+                         ErrorParser::GlobalError(), "]"));
 }
 
 TEST_F(ErroredParsersScopingTest, MethodParams) {
@@ -470,8 +459,7 @@
                    "errors parsing methodConfig: ["
                    "index 0: [",
                    ErrorParser::MethodError(), "; ", ErrorParser::MethodError(),
-                   "]]]"))
-      << service_config.status();
+                   "]]]"));
 }
 
 //
@@ -555,23 +543,12 @@
   auto service_config = ServiceConfigImpl::Create(ChannelArgs(), test_json);
   EXPECT_EQ(service_config.status().code(), absl::StatusCode::kInvalidArgument);
   EXPECT_THAT(
-<<<<<<< HEAD
       std::string(service_config.status().message()),
       ::testing::MatchesRegex(
           "Service config parsing errors: \\["
           "error parsing client channel global parameters:" CHILD_ERROR_TAG
-          "field:loadBalancingConfig" CHILD_ERROR_TAG
-          "No known policies in list: unknown.*"))
-      << service_config.status();
-=======
-      grpc_error_std_string(error),
-      ::testing::ContainsRegex("Service config parsing error" CHILD_ERROR_TAG
-                               "Global Params" CHILD_ERROR_TAG
-                               "Client channel global parser" CHILD_ERROR_TAG
-                               "field:loadBalancingConfig "
-                               "error:No known policies in list: unknown"));
-  GRPC_ERROR_UNREF(error);
->>>>>>> 6629f604
+          "field:loadBalancingConfig "
+          "error:No known policies in list: unknown.*"));
 }
 
 TEST_F(ClientChannelParserTest, InvalidGrpclbLoadBalancingConfig) {
@@ -580,7 +557,6 @@
       "  {\"grpclb\":{\"childPolicy\":1}},"
       "  {\"round_robin\":{}}"
       "]}";
-<<<<<<< HEAD
   auto service_config = ServiceConfigImpl::Create(ChannelArgs(), test_json);
   EXPECT_EQ(service_config.status().code(), absl::StatusCode::kInvalidArgument);
   EXPECT_THAT(
@@ -588,23 +564,9 @@
       ::testing::MatchesRegex(
           "Service config parsing errors: \\["
           "error parsing client channel global parameters:" CHILD_ERROR_TAG
-          "field:loadBalancingConfig" CHILD_ERROR_TAG
-          "GrpcLb Parser" CHILD_ERROR_TAG "field:childPolicy" CHILD_ERROR_TAG
-          "type should be array.*"))
-      << service_config.status();
-=======
-  grpc_error_handle error = GRPC_ERROR_NONE;
-  auto svc_cfg = ServiceConfigImpl::Create(ChannelArgs(), test_json, &error);
-  EXPECT_THAT(grpc_error_std_string(error),
-              ::testing::ContainsRegex(
-                  "Service config parsing error" CHILD_ERROR_TAG
-                  "Global Params" CHILD_ERROR_TAG
-                  "Client channel global parser" CHILD_ERROR_TAG
-                  "field:loadBalancingConfig error:"
-                  "errors parsing grpclb LB policy config: \\["
-                  "error parsing childPolicy field: type should be array\\]"));
-  GRPC_ERROR_UNREF(error);
->>>>>>> 6629f604
+          "field:loadBalancingConfig error:"
+          "errors parsing grpclb LB policy config: \\["
+          "error parsing childPolicy field: type should be array\\].*"));
 }
 
 TEST_F(ClientChannelParserTest, ValidLoadBalancingPolicy) {
@@ -636,8 +598,7 @@
       ::testing::MatchesRegex(
           "Service config parsing errors: \\["
           "error parsing client channel global parameters:" CHILD_ERROR_TAG
-          "field:loadBalancingPolicy error:Unknown lb policy.*"))
-      << service_config.status();
+          "field:loadBalancingPolicy error:Unknown lb policy.*"));
 }
 
 TEST_F(ClientChannelParserTest, LoadBalancingPolicyXdsNotAllowed) {
@@ -652,8 +613,7 @@
           "error parsing client channel global parameters:" CHILD_ERROR_TAG
           "field:loadBalancingPolicy "
           "error:xds_cluster_resolver_experimental requires "
-          "a config. Please use loadBalancingConfig instead.*"))
-      << service_config.status();
+          "a config. Please use loadBalancingConfig instead.*"));
 }
 
 TEST_F(ClientChannelParserTest, ValidTimeout) {
@@ -700,8 +660,7 @@
           "index 0: \\["
           "error parsing client channel method parameters: " CHILD_ERROR_TAG
           "field:timeout error:type should be STRING of the form given "
-          "by google.proto.Duration.*"))
-      << service_config.status();
+          "by google.proto.Duration.*"));
 }
 
 TEST_F(ClientChannelParserTest, ValidWaitForReady) {
@@ -751,8 +710,7 @@
           "errors parsing methodConfig: \\["
           "index 0: \\["
           "error parsing client channel method parameters: " CHILD_ERROR_TAG
-          "field:waitForReady error:Type should be true/false.*"))
-      << service_config.status();
+          "field:waitForReady error:Type should be true/false.*"));
 }
 
 TEST_F(ClientChannelParserTest, ValidHealthCheck) {
@@ -790,8 +748,7 @@
   EXPECT_THAT(std::string(service_config.status().message()),
               ::testing::ContainsRegex(
                   "JSON parsing failed" CHILD_ERROR_TAG
-                  "duplicate key \"healthCheckConfig\" at index 104"))
-      << service_config.status();
+                  "duplicate key \"healthCheckConfig\" at index 104"));
 }
 
 //
@@ -844,8 +801,7 @@
                   "error parsing retry global parameters:"
                   ".*retryThrottling" CHILD_ERROR_TAG
                   "field:retryThrottling field:maxTokens error:Not found"
-                  ".*field:retryThrottling field:tokenRatio error:Not found"))
-      << service_config.status();
+                  ".*field:retryThrottling field:tokenRatio error:Not found"));
 }
 
 TEST_F(RetryParserTest, InvalidRetryThrottlingNegativeMaxTokens) {
@@ -864,8 +820,7 @@
                   "error parsing retry global parameters:"
                   ".*retryThrottling" CHILD_ERROR_TAG
                   "field:retryThrottling field:maxTokens error:should "
-                  "be greater than zero"))
-      << service_config.status();
+                  "be greater than zero"));
 }
 
 TEST_F(RetryParserTest, InvalidRetryThrottlingInvalidTokenRatio) {
@@ -883,8 +838,7 @@
                                        "error parsing retry global parameters:"
                                        ".*retryThrottling" CHILD_ERROR_TAG
                                        "field:retryThrottling field:tokenRatio "
-                                       "error:Failed parsing"))
-      << service_config.status();
+                                       "error:Failed parsing"));
 }
 
 TEST_F(RetryParserTest, ValidRetryPolicy) {
@@ -940,8 +894,7 @@
                   "errors parsing methodConfig: \\["
                   "index 0: \\["
                   "error parsing retry method parameters:.*"
-                  "field:retryPolicy error:should be of type object"))
-      << service_config.status();
+                  "field:retryPolicy error:should be of type object"));
 }
 
 TEST_F(RetryParserTest, InvalidRetryPolicyRequiredFieldsMissing) {
@@ -968,9 +921,7 @@
                   ".*field:maxAttempts error:required field missing"
                   ".*field:initialBackoff error:does not exist"
                   ".*field:maxBackoff error:does not exist"
-                  ".*field:backoffMultiplier error:required field missing"))
-      << service_config.status();
-}
+                  ".*field:backoffMultiplier error:required field missing")); }
 
 TEST_F(RetryParserTest, InvalidRetryPolicyMaxAttemptsWrongType) {
   const char* test_json =
@@ -997,8 +948,7 @@
                   "index 0: \\["
                   "error parsing retry method parameters:.*"
                   "retryPolicy" CHILD_ERROR_TAG
-                  "field:maxAttempts error:should be of type number"))
-      << service_config.status();
+                  "field:maxAttempts error:should be of type number"));
 }
 
 TEST_F(RetryParserTest, InvalidRetryPolicyMaxAttemptsBadValue) {
@@ -1026,8 +976,7 @@
                                "index 0: \\["
                                "error parsing retry method parameters:.*"
                                "retryPolicy" CHILD_ERROR_TAG
-                               "field:maxAttempts error:should be at least 2"))
-      << service_config.status();
+                               "field:maxAttempts error:should be at least 2"));
 }
 
 TEST_F(RetryParserTest, InvalidRetryPolicyInitialBackoffWrongType) {
@@ -1056,8 +1005,7 @@
                   "error parsing retry method parameters:.*"
                   "retryPolicy" CHILD_ERROR_TAG
                   "field:initialBackoff error:type should be STRING of the "
-                  "form given by google.proto.Duration"))
-      << service_config.status();
+                  "form given by google.proto.Duration"));
 }
 
 TEST_F(RetryParserTest, InvalidRetryPolicyInitialBackoffBadValue) {
@@ -1085,8 +1033,7 @@
                   "index 0: \\["
                   "error parsing retry method parameters:.*"
                   "retryPolicy" CHILD_ERROR_TAG
-                  "field:initialBackoff error:must be greater than 0"))
-      << service_config.status();
+                  "field:initialBackoff error:must be greater than 0"));
 }
 
 TEST_F(RetryParserTest, InvalidRetryPolicyMaxBackoffWrongType) {
@@ -1115,8 +1062,7 @@
                   "error parsing retry method parameters:.*"
                   "retryPolicy" CHILD_ERROR_TAG
                   "field:maxBackoff error:type should be STRING of the form "
-                  "given by google.proto.Duration"))
-      << service_config.status();
+                  "given by google.proto.Duration"));
 }
 
 TEST_F(RetryParserTest, InvalidRetryPolicyMaxBackoffBadValue) {
@@ -1137,15 +1083,14 @@
       "}";
   auto service_config = ServiceConfigImpl::Create(ChannelArgs(), test_json);
   EXPECT_EQ(service_config.status().code(), absl::StatusCode::kInvalidArgument);
-  EXPECT_THAT(
-      std::string(service_config.status().message()),
-      ::testing::ContainsRegex("Service config parsing errors: \\["
-                               "errors parsing methodConfig: \\["
-                               "index 0: \\["
-                               "error parsing retry method parameters:.*"
-                               "retryPolicy" CHILD_ERROR_TAG
-                               "field:maxBackoff error:must be greater than 0"))
-      << service_config.status();
+  EXPECT_THAT(std::string(service_config.status().message()),
+              ::testing::ContainsRegex(
+                  "Service config parsing errors: \\["
+                  "errors parsing methodConfig: \\["
+                  "index 0: \\["
+                  "error parsing retry method parameters:.*"
+                  "retryPolicy" CHILD_ERROR_TAG
+                  "field:maxBackoff error:must be greater than 0"));
 }
 
 TEST_F(RetryParserTest, InvalidRetryPolicyBackoffMultiplierWrongType) {
@@ -1173,8 +1118,7 @@
                   "index 0: \\["
                   "error parsing retry method parameters:.*"
                   "retryPolicy" CHILD_ERROR_TAG
-                  "field:backoffMultiplier error:should be of type number"))
-      << service_config.status();
+                  "field:backoffMultiplier error:should be of type number"));
 }
 
 TEST_F(RetryParserTest, InvalidRetryPolicyBackoffMultiplierBadValue) {
@@ -1202,8 +1146,7 @@
                   "index 0: \\["
                   "error parsing retry method parameters:.*"
                   "retryPolicy" CHILD_ERROR_TAG
-                  "field:backoffMultiplier error:must be greater than 0"))
-      << service_config.status();
+                  "field:backoffMultiplier error:must be greater than 0"));
 }
 
 TEST_F(RetryParserTest, InvalidRetryPolicyEmptyRetryableStatusCodes) {
@@ -1231,8 +1174,7 @@
                   "index 0: \\["
                   "error parsing retry method parameters:.*"
                   "retryPolicy" CHILD_ERROR_TAG
-                  "field:retryableStatusCodes error:must be non-empty"))
-      << service_config.status();
+                  "field:retryableStatusCodes error:must be non-empty"));
 }
 
 TEST_F(RetryParserTest, InvalidRetryPolicyRetryableStatusCodesWrongType) {
@@ -1260,8 +1202,7 @@
                   "index 0: \\["
                   "error parsing retry method parameters:.*"
                   "retryPolicy" CHILD_ERROR_TAG
-                  "field:retryableStatusCodes error:must be of type array"))
-      << service_config.status();
+                  "field:retryableStatusCodes error:must be of type array"));
 }
 
 TEST_F(RetryParserTest, InvalidRetryPolicyUnparseableRetryableStatusCodes) {
@@ -1291,8 +1232,7 @@
                   "retryPolicy" CHILD_ERROR_TAG "field:retryableStatusCodes "
                   "error:failed to parse status code"
                   ".*field:retryableStatusCodes "
-                  "error:status codes should be of type string"))
-      << service_config.status();
+                  "error:status codes should be of type string"));
 }
 
 TEST_F(RetryParserTest, ValidRetryPolicyWithPerAttemptRecvTimeout) {
@@ -1436,8 +1376,7 @@
                   "error parsing retry method parameters:.*"
                   "retryPolicy" CHILD_ERROR_TAG
                   "field:perAttemptRecvTimeout error:type must be STRING "
-                  "of the form given by google.proto.Duration."))
-      << service_config.status();
+                  "of the form given by google.proto.Duration."));
 }
 
 TEST_F(RetryParserTest, InvalidRetryPolicyPerAttemptRecvTimeoutWrongType) {
@@ -1469,8 +1408,7 @@
                   "error parsing retry method parameters:.*"
                   "retryPolicy" CHILD_ERROR_TAG
                   "field:perAttemptRecvTimeout error:type must be STRING "
-                  "of the form given by google.proto.Duration."))
-      << service_config.status();
+                  "of the form given by google.proto.Duration."));
 }
 
 TEST_F(RetryParserTest, InvalidRetryPolicyPerAttemptRecvTimeoutBadValue) {
@@ -1501,8 +1439,7 @@
                   "index 0: \\["
                   "error parsing retry method parameters:.*"
                   "retryPolicy" CHILD_ERROR_TAG
-                  "field:perAttemptRecvTimeout error:must be greater than 0"))
-      << service_config.status();
+                  "field:perAttemptRecvTimeout error:must be greater than 0"));
 }
 
 //
@@ -1568,8 +1505,7 @@
                   "index 0: \\["
                   "error parsing message size method parameters:.*"
                   "Message size parser" CHILD_ERROR_TAG
-                  "field:maxRequestMessageBytes error:should be non-negative"))
-      << service_config.status();
+                  "field:maxRequestMessageBytes error:should be non-negative"));
 }
 
 TEST_F(MessageSizeParserTest, InvalidMaxResponseMessageBytes) {
@@ -1592,8 +1528,7 @@
                   "error parsing message size method parameters:.*"
                   "Message size parser" CHILD_ERROR_TAG
                   "field:maxResponseMessageBytes error:should be of type "
-                  "number"))
-      << service_config.status();
+                  "number"));
 }
 
 }  // namespace testing
