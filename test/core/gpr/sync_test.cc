--- conflicted
+++ resolved
@@ -21,11 +21,7 @@
 #include <stdint.h>
 #include <stdio.h>
 
-<<<<<<< HEAD
-#include <string>
-=======
 #include <memory>
->>>>>>> bae0c705
 
 #include "gtest/gtest.h"
 
