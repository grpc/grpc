--- conflicted
+++ resolved
@@ -84,18 +84,9 @@
                                    grpc_core::ChannelArgs channel_args,
                                    grpc_channel_stack_type channel_stack_type) {
   // create phony channel stack
-<<<<<<< HEAD
-  grpc_core::ChannelStackBuilderImpl builder("test", channel_stack_type,
-                                             channel_args);
-  FakeTransport fake_transport(transport_name);
-  builder.SetTarget("foo.test.google.fr");
-=======
-  grpc_transport_vtable fake_transport_vtable;
-  memset(&fake_transport_vtable, 0, sizeof(grpc_transport_vtable));
-  fake_transport_vtable.name = transport_name;
-  grpc_transport fake_transport = {&fake_transport_vtable};
->>>>>>> 6d669e9c
+  std::unique_ptr<FakeTransport> fake_transport;
   if (transport_name != nullptr) {
+    fake_transport.reset(new FakeTransport(transport_name));
     channel_args = channel_args.SetObject(&fake_transport);
   }
   grpc_core::ChannelStackBuilderImpl builder("test", channel_stack_type,
