--- conflicted
+++ resolved
@@ -21,12 +21,9 @@
 #include <limits.h>
 #include <string.h>
 
-<<<<<<< HEAD
 #include <grpc/grpc_security.h>
-=======
 #include <gtest/gtest.h>
 
->>>>>>> e0f793b3
 #include <grpc/support/alloc.h>
 #include <grpc/support/log.h>
 #include <grpc/support/string_util.h>
@@ -66,12 +63,8 @@
   *called = true;
 }
 
-<<<<<<< HEAD
-static void test_channel_stack_builder_filter_replace(void) {
+TEST(ChannelStackBuilderTest, ReplaceFilter) {
   grpc_channel_credentials* creds = grpc_insecure_credentials_create();
-=======
-TEST(ChannelStackBuilderTest, ReplaceFilter) {
->>>>>>> e0f793b3
   grpc_channel* channel =
       grpc_channel_create("target name isn't used", creds, nullptr);
   grpc_channel_credentials_release(creds);
