//
//
// Copyright 2015 gRPC authors.
//
// Licensed under the Apache License, Version 2.0 (the "License");
// you may not use this file except in compliance with the License.
// You may obtain a copy of the License at
//
//     http://www.apache.org/licenses/LICENSE-2.0
//
// Unless required by applicable law or agreed to in writing, software
// distributed under the License is distributed on an "AS IS" BASIS,
// WITHOUT WARRANTIES OR CONDITIONS OF ANY KIND, either express or implied.
// See the License for the specific language governing permissions and
// limitations under the License.
//
//

#include "src/core/credentials/call/call_credentials.h"

#include <grpc/credentials.h>
#include <grpc/grpc_security.h>
#include <grpc/slice.h>
#include <grpc/support/alloc.h>
#include <grpc/support/port_platform.h>
#include <grpc/support/string_util.h>
#include <grpc/support/time.h>
#include <gtest/gtest.h>
#include <openssl/rsa.h>
#include <stdlib.h>
#include <string.h>

#include <string>

#include "absl/log/log.h"
#include "absl/strings/match.h"
#include "absl/strings/str_cat.h"
#include "absl/strings/str_format.h"
#include "absl/strings/str_replace.h"
#include "gmock/gmock.h"
#include "src/core/credentials/call/composite/composite_call_credentials.h"
#include "src/core/credentials/call/external/aws_external_account_credentials.h"
#include "src/core/credentials/call/external/external_account_credentials.h"
#include "src/core/credentials/call/external/file_external_account_credentials.h"
#include "src/core/credentials/call/external/url_external_account_credentials.h"
#include "src/core/credentials/call/gcp_service_account_identity/gcp_service_account_identity_credentials.h"
#include "src/core/credentials/call/iam/iam_credentials.h"
#include "src/core/credentials/call/jwt/jwt_credentials.h"
#include "src/core/credentials/call/jwt_token_file/jwt_token_file_call_credentials.h"
#include "src/core/credentials/call/oauth2/oauth2_credentials.h"
#include "src/core/credentials/transport/composite/composite_channel_credentials.h"
#include "src/core/credentials/transport/fake/fake_credentials.h"
#include "src/core/credentials/transport/google_default/google_default_credentials.h"
#include "src/core/credentials/transport/tls/grpc_tls_credentials_options.h"
#include "src/core/credentials/transport/transport_credentials.h"
#include "src/core/credentials/transport/xds/xds_credentials.h"
#include "src/core/filter/auth/auth_filters.h"
#include "src/core/lib/channel/channel_args.h"
#include "src/core/lib/iomgr/error.h"
#include "src/core/lib/iomgr/timer_manager.h"
#include "src/core/lib/promise/exec_ctx_wakeup_scheduler.h"
#include "src/core/lib/promise/map.h"
#include "src/core/lib/promise/promise.h"
#include "src/core/lib/promise/seq.h"
#include "src/core/lib/transport/error_utils.h"
#include "src/core/transport/auth_context.h"
#include "src/core/util/crash.h"
#include "src/core/util/env.h"
#include "src/core/util/grpc_check.h"
#include "src/core/util/host_port.h"
#include "src/core/util/http_client/httpcli.h"
#include "src/core/util/http_client/httpcli_ssl_credentials.h"
#include "src/core/util/json/json_reader.h"
#include "src/core/util/string.h"
#include "src/core/util/time.h"
#include "src/core/util/tmpfile.h"
#include "src/core/util/unique_type_name.h"
#include "src/core/util/uri.h"
#include "src/core/util/wait_for_single_owner.h"
#include "test/core/event_engine/event_engine_test_utils.h"
#include "test/core/event_engine/fuzzing_event_engine/fuzzing_event_engine.h"
#include "test/core/test_util/test_call_creds.h"
#include "test/core/test_util/test_config.h"

// TODO(roth): Refactor this so that we can split up the individual call
// creds tests into their own files.

namespace grpc_core {

using grpc_event_engine::experimental::FuzzingEventEngine;
using internal::grpc_flush_cached_google_default_credentials;
using internal::set_gce_tenancy_checker_for_testing;

namespace {

// -- Constants. --

const char test_google_iam_authorization_token[] = "blahblahblhahb";
const char test_google_iam_authority_selector[] = "respectmyauthoritah";
const char test_oauth2_bearer_token[] = "Bearer blaaslkdjfaslkdfasdsfasf";

// This JSON key was generated with the GCE console and revoked immediately.
// The identifiers have been changed as well.
// Maximum size for a string literal is 509 chars in C89, yay!
const char test_json_key_str_part1[] =
    "{ \"private_key\": \"-----BEGIN PRIVATE KEY-----"
    "\\nMIICeAIBADANBgkqhkiG9w0BAQEFAASCAmIwggJeAgEAAoGBAOEvJsnoHnyHkXcp\\n7mJE"
    "qg"
    "WGjiw71NfXByguekSKho65FxaGbsnSM9SMQAqVk7Q2rG+I0OpsT0LrWQtZ\\nyjSeg/"
    "rWBQvS4hle4LfijkP3J5BG+"
    "IXDMP8RfziNRQsenAXDNPkY4kJCvKux2xdD\\nOnVF6N7dL3nTYZg+"
    "uQrNsMTz9UxVAgMBAAECgYEAzbLewe1xe9vy+2GoSsfib+28\\nDZgSE6Bu/"
    "zuFoPrRc6qL9p2SsnV7txrunTyJkkOnPLND9ABAXybRTlcVKP/sGgza\\n/"
    "8HpCqFYM9V8f34SBWfD4fRFT+n/"
    "73cfRUtGXdXpseva2lh8RilIQfPhNZAncenU\\ngqXjDvpkypEusgXAykECQQD+";
const char test_json_key_str_part2[] =
    "53XxNVnxBHsYb+AYEfklR96yVi8HywjVHP34+OQZ\\nCslxoHQM8s+"
    "dBnjfScLu22JqkPv04xyxmt0QAKm9+vTdAkEA4ib7YvEAn2jXzcCI\\nEkoy2L/"
    "XydR1GCHoacdfdAwiL2npOdnbvi4ZmdYRPY1LSTO058tQHKVXV7NLeCa3\\nAARh2QJBAMKeDA"
    "G"
    "W303SQv2cZTdbeaLKJbB5drz3eo3j7dDKjrTD9JupixFbzcGw\\n8FZi5c8idxiwC36kbAL6Hz"
    "A"
    "ZoX+ofI0CQE6KCzPJTtYNqyShgKAZdJ8hwOcvCZtf\\n6z8RJm0+"
    "6YBd38lfh5j8mZd7aHFf6I17j5AQY7oPEc47TjJj/"
    "5nZ68ECQQDvYuI3\\nLyK5fS8g0SYbmPOL9TlcHDOqwG0mrX9qpg5DC2fniXNSrrZ64GTDKdzZ"
    "Y"
    "Ap6LI9W\\nIqv4vr6y38N79TTC\\n-----END PRIVATE KEY-----\\n\", ";
const char test_json_key_str_part3[] =
    "\"private_key_id\": \"e6b5137873db8d2ef81e06a47289e6434ec8a165\", "
    "\"client_email\": "
    "\"777-abaslkan11hlb6nmim3bpspl31ud@developer.gserviceaccount."
    "com\", \"client_id\": "
    "\"777-abaslkan11hlb6nmim3bpspl31ud.apps.googleusercontent."
    "com\", \"type\": \"service_account\" }";

// Test refresh token.
const char test_refresh_token_str[] =
    "{ \"client_id\": \"32555999999.apps.googleusercontent.com\","
    "  \"client_secret\": \"EmssLNjJy1332hD4KFsecret\","
    "  \"refresh_token\": \"1/Blahblasj424jladJDSGNf-u4Sua3HDA2ngjd42\","
    "  \"type\": \"authorized_user\"}";

const char test_external_account_credentials_psc_sts_str[] =
    "{\"type\":\"external_account\",\"audience\":\"audience\",\"subject_"
    "token_type\":\"subject_token_type\",\"service_account_impersonation_"
    "url\":\"https://sts-xyz.p.googleapis.com:5555/"
    "service_account_impersonation_url\",\"token_url\":\"https://"
    "sts-xyz-123.p.googleapis.com:5555/token\",\"token_info_url\":\"https://"
    "sts-xyz.p.googleapis.com:5555/introspect"
    "token_info\",\"credential_source\":{\"file\":\"credentials_file_path\"},"
    "\"quota_project_id\":\"quota_"
    "project_id\",\"client_id\":\"client_id\",\"client_secret\":\"client_"
    "secret\"}";

const char test_external_account_credentials_psc_iam_str[] =
    "{\"type\":\"external_account\",\"audience\":\"audience\",\"subject_"
    "token_type\":\"subject_token_type\",\"service_account_impersonation_"
    "url\":\"https://iamcredentials-xyz.p.googleapis.com:5555/"
    "service_account_impersonation_url\",\"token_url\":\"https://"
    "iamcredentials-xyz-123.p.googleapis.com:5555/"
    "token\",\"token_info_url\":\"https://"
    "iamcredentials-xyz-123.p.googleapis.com:5555/introspect"
    "token_info\",\"credential_source\":{\"file\":\"credentials_file_path\"},"
    "\"quota_project_id\":\"quota_"
    "project_id\",\"client_id\":\"client_id\",\"client_secret\":\"client_"
    "secret\"}";

const char valid_oauth2_json_response[] =
    "{\"access_token\":\"ya29.AHES6ZRN3-HlhAPya30GnW_bHSb_\","
    " \"expires_in\":3599, "
    " \"token_type\":\"Bearer\"}";

const char valid_sts_json_response[] =
    "{\"access_token\":\"ya29.AHES6ZRN3-HlhAPya30GnW_bHSb_\","
    " \"expires_in\":3599, "
    " \"issued_token_type\":\"urn:ietf:params:oauth:token-type:access_token\", "
    " \"token_type\":\"Bearer\"}";

const char test_scope[] = "perm1 perm2";

const char test_signed_jwt[] =
    "eyJhbGciOiJSUzI1NiIsInR5cCI6IkpXVCIsImtpZCI6ImY0OTRkN2M1YWU2MGRmOTcyNmM4YW"
    "U0MDcyZTViYTdmZDkwODg2YzcifQ";
const char test_signed_jwt_token_type[] =
    "urn:ietf:params:oauth:token-type:id_token";
const char test_signed_jwt2[] =
    "eyJhbGciOiJSUzI1NiIsInR5cCI6IkpXVCIsImtpZCI6ImY0OTRkN2M1YWU2MGRmOTcyNmM5YW"
    "U2MDcyZTViYTdnZDkwODg5YzcifQ";
const char test_signed_jwt_token_type2[] =
    "urn:ietf:params:oauth:token-type:jwt";
const char test_signed_jwt_path_prefix[] = "test_sign_jwt";

const char test_service_url[] = "https://foo.com/foo.v1";
const char test_service_url_no_service_name[] = "https://foo.com/";
const char other_test_service_url_no_service_name[] = "https://bar.com/";
const char test_method[] = "ThisIsNotAMethod";

const char kTestUrlScheme[] = "https";
const char kTestAuthority[] = "foo.com";
const char kTestPath[] = "/foo.v1/ThisIsNotAMethod";
const char kTestOtherAuthority[] = "bar.com";
const char kTestOtherPath[] = "/bar.v1/ThisIsNotAMethod";

const char test_sts_endpoint_url[] = "https://foo.com:5555/v1/token-exchange";

const char valid_external_account_creds_token_exchange_response[] =
    "{\"access_token\":\"token_exchange_access_token\","
    " \"expires_in\":3599,"
    " \"token_type\":\"Bearer\"}";

const char
    valid_external_account_creds_service_account_impersonation_response[] =
        "{\"accessToken\":\"service_account_impersonation_access_token\","
        " \"expireTime\":\"2050-01-01T00:00:00Z\"}";

const char
    valid_url_external_account_creds_options_credential_source_format_text[] =
        "{\"url\":\"https://foo.com:5555/generate_subject_token_format_text\","
        "\"headers\":{\"Metadata-Flavor\":\"Google\"}}";

const char
    valid_url_external_account_creds_options_credential_source_with_query_params_format_text
        [] = "{\"url\":\"https://foo.com:5555/"
             "path/to/url/creds?p1=v1&p2=v2\","
             "\"headers\":{\"Metadata-Flavor\":\"Google\"}}";

const char
    valid_url_external_account_creds_retrieve_subject_token_response_format_text
        [] = "test_subject_token";

const char
    valid_url_external_account_creds_options_credential_source_format_json[] =
        "{\"url\":\"https://foo.com:5555/generate_subject_token_format_json\","
        "\"headers\":{\"Metadata-Flavor\":\"Google\"},"
        "\"format\":{\"type\":\"json\",\"subject_token_field_name\":\"access_"
        "token\"}}";

const char
    valid_url_external_account_creds_retrieve_subject_token_response_format_json
        [] = "{\"access_token\":\"test_subject_token\"}";

const char invalid_url_external_account_creds_options_credential_source[] =
    "{\"url\":\"invalid_credential_source_url\","
    "\"headers\":{\"Metadata-Flavor\":\"Google\"}}";

const char valid_aws_external_account_creds_retrieve_signing_keys_response[] =
    "{\"AccessKeyId\":\"test_access_key_id\",\"SecretAccessKey\":"
    "\"test_secret_access_key\",\"Token\":\"test_token\"}";

const char aws_imdsv2_session_token[] = "imdsv2_session_token";

const char valid_aws_external_account_creds_options_credential_source[] =
    "{\"environment_id\":\"aws1\","
    "\"region_url\":\"https://169.254.169.254:5555/region_url\","
    "\"url\":\"https://169.254.169.254:5555/url\","
    "\"regional_cred_verification_url\":\"https://foo.com:5555/"
    "regional_cred_verification_url_{region}\"}";

const char valid_aws_imdsv2_external_account_creds_options_credential_source[] =
    "{\"environment_id\":\"aws1\","
    "\"region_url\":\"http://169.254.169.254:5555/region_url\","
    "\"url\":\"https://169.254.169.254:5555/url\","
    "\"imdsv2_session_token_url\":\"https://169.254.169.254/"
    "imdsv2_session_token_url\","
    "\"regional_cred_verification_url\":\"https://foo.com:5555/"
    "regional_cred_verification_url_{region}\"}";

const char valid_aws_external_account_creds_options_credential_source_ipv6[] =
    "{\"environment_id\":\"aws1\","
    "\"region_url\":\"https://[fd00:ec2::254]:5555/region_url\","
    "\"url\":\"http://[fd00:ec2::254]:5555/url\","
    "\"imdsv2_session_token_url\":\"https://[fd00:ec2::254]/"
    "imdsv2_session_token_url\","
    "\"regional_cred_verification_url\":\"https://foo.com:5555/"
    "regional_cred_verification_url_{region}\"}";

const char
    invalid_aws_external_account_creds_options_credential_source_unmatched_environment_id
        [] = "{\"environment_id\":\"unsupported_aws_version\","
             "\"region_url\":\"https://169.254.169.254:5555/region_url\","
             "\"url\":\"https://169.254.169.254:5555/url\","
             "\"regional_cred_verification_url\":\"https://foo.com:5555/"
             "regional_cred_verification_url_{region}\"}";

const char
    invalid_aws_external_account_creds_options_credential_source_invalid_regional_cred_verification_url
        [] = "{\"environment_id\":\"aws1\","
             "\"region_url\":\"https://169.254.169.254:5555/region_url\","
             "\"url\":\"https://169.254.169.254:5555/url\","
             "\"regional_cred_verification_url\":\"invalid_regional_cred_"
             "verification_url\"}";

const char
    invalid_aws_external_account_creds_options_credential_source_missing_role_name
        [] = "{\"environment_id\":\"aws1\","
             "\"region_url\":\"https://169.254.169.254:5555/region_url\","
             "\"url\":\"https://169.254.169.254:5555/url_no_role_name\","
             "\"regional_cred_verification_url\":\"https://foo.com:5555/"
             "regional_cred_verification_url_{region}\"}";

//  -- Global state flags. --

bool g_test_is_on_gce = false;

bool g_test_gce_tenancy_checker_called = false;

// -- Utils. --

char* test_json_key_str(void) {
  size_t result_len = strlen(test_json_key_str_part1) +
                      strlen(test_json_key_str_part2) +
                      strlen(test_json_key_str_part3);
  char* result = static_cast<char*>(gpr_malloc(result_len + 1));
  char* current = result;
  strcpy(result, test_json_key_str_part1);
  current += strlen(test_json_key_str_part1);
  strcpy(current, test_json_key_str_part2);
  current += strlen(test_json_key_str_part2);
  strcpy(current, test_json_key_str_part3);
  return result;
}

grpc_http_response http_response(int status, const char* body) {
  grpc_http_response response;
  response = {};
  response.status = status;
  response.body = gpr_strdup(const_cast<char*>(body));
  response.body_length = strlen(body);
  return response;
}

// -- Tests. --

class CredentialsTest : public ::testing::Test {
 protected:
  void SetUp() override { grpc_init(); }

  void TearDown() override { grpc_shutdown_blocking(); }
};

TEST_F(CredentialsTest, TestOauth2TokenFetcherCredsParsingOk) {
  ExecCtx exec_ctx;
  std::optional<Slice> token_value;
  Duration token_lifetime;
  grpc_http_response response = http_response(200, valid_oauth2_json_response);
  GRPC_CHECK(grpc_oauth2_token_fetcher_credentials_parse_server_response(
                 &response, &token_value, &token_lifetime) ==
             GRPC_CREDENTIALS_OK);
  GRPC_CHECK(token_lifetime == Duration::Seconds(3599));
  GRPC_CHECK(token_value->as_string_view() ==
             "Bearer ya29.AHES6ZRN3-HlhAPya30GnW_bHSb_");
  grpc_http_response_destroy(&response);
}

TEST_F(CredentialsTest, TestOauth2TokenFetcherCredsParsingBadHttpStatus) {
  ExecCtx exec_ctx;
  std::optional<Slice> token_value;
  Duration token_lifetime;
  grpc_http_response response = http_response(401, valid_oauth2_json_response);
  GRPC_CHECK(grpc_oauth2_token_fetcher_credentials_parse_server_response(
                 &response, &token_value, &token_lifetime) ==
             GRPC_CREDENTIALS_ERROR);
  grpc_http_response_destroy(&response);
}

TEST_F(CredentialsTest, TestOauth2TokenFetcherCredsParsingEmptyHttpBody) {
  ExecCtx exec_ctx;
  std::optional<Slice> token_value;
  Duration token_lifetime;
  grpc_http_response response = http_response(200, "");
  GRPC_CHECK(grpc_oauth2_token_fetcher_credentials_parse_server_response(
                 &response, &token_value, &token_lifetime) ==
             GRPC_CREDENTIALS_ERROR);
  grpc_http_response_destroy(&response);
}

TEST_F(CredentialsTest, TestOauth2TokenFetcherCredsParsingInvalidJson) {
  ExecCtx exec_ctx;
  std::optional<Slice> token_value;
  Duration token_lifetime;
  grpc_http_response response =
      http_response(200,
                    "{\"access_token\":\"ya29.AHES6ZRN3-HlhAPya30GnW_bHSb_\","
                    " \"expires_in\":3599, "
                    " \"token_type\":\"Bearer\"");
  GRPC_CHECK(grpc_oauth2_token_fetcher_credentials_parse_server_response(
                 &response, &token_value, &token_lifetime) ==
             GRPC_CREDENTIALS_ERROR);
  grpc_http_response_destroy(&response);
}

TEST_F(CredentialsTest, TestOauth2TokenFetcherCredsParsingMissingToken) {
  ExecCtx exec_ctx;
  std::optional<Slice> token_value;
  Duration token_lifetime;
  grpc_http_response response = http_response(200,
                                              "{"
                                              " \"expires_in\":3599, "
                                              " \"token_type\":\"Bearer\"}");
  GRPC_CHECK(grpc_oauth2_token_fetcher_credentials_parse_server_response(
                 &response, &token_value, &token_lifetime) ==
             GRPC_CREDENTIALS_ERROR);
  grpc_http_response_destroy(&response);
}

TEST_F(CredentialsTest, TestOauth2TokenFetcherCredsParsingMissingTokenType) {
  ExecCtx exec_ctx;
  std::optional<Slice> token_value;
  Duration token_lifetime;
  grpc_http_response response =
      http_response(200,
                    "{\"access_token\":\"ya29.AHES6ZRN3-HlhAPya30GnW_bHSb_\","
                    " \"expires_in\":3599, "
                    "}");
  GRPC_CHECK(grpc_oauth2_token_fetcher_credentials_parse_server_response(
                 &response, &token_value, &token_lifetime) ==
             GRPC_CREDENTIALS_ERROR);
  grpc_http_response_destroy(&response);
}

TEST_F(CredentialsTest,
       TestOauth2TokenFetcherCredsParsingMissingTokenLifetime) {
  ExecCtx exec_ctx;
  std::optional<Slice> token_value;
  Duration token_lifetime;
  grpc_http_response response =
      http_response(200,
                    "{\"access_token\":\"ya29.AHES6ZRN3-HlhAPya30GnW_bHSb_\","
                    " \"token_type\":\"Bearer\"}");
  GRPC_CHECK(grpc_oauth2_token_fetcher_credentials_parse_server_response(
                 &response, &token_value, &token_lifetime) ==
             GRPC_CREDENTIALS_ERROR);
  grpc_http_response_destroy(&response);
}

class RequestMetadataState : public RefCounted<RequestMetadataState> {
 public:
  static RefCountedPtr<RequestMetadataState> NewInstance(
      grpc_error_handle expected_error, std::string expected,
      std::optional<bool> expect_delay = std::nullopt) {
    return MakeRefCounted<RequestMetadataState>(
        expected_error, std::move(expected), expect_delay,
        grpc_polling_entity_create_from_pollset_set(grpc_pollset_set_create()));
  }

  RequestMetadataState(grpc_error_handle expected_error, std::string expected,
                       std::optional<bool> expect_delay,
                       grpc_polling_entity pollent)
      : expected_error_(expected_error),
        expected_(std::move(expected)),
        expect_delay_(expect_delay),
        pollent_(pollent) {}

  ~RequestMetadataState() override {
    grpc_pollset_set_destroy(grpc_polling_entity_pollset_set(&pollent_));
  }

  void RunRequestMetadataTest(grpc_call_credentials* creds,
                              const char* url_scheme, const char* authority,
                              const char* path) {
    auto self = Ref();
    get_request_metadata_args_.security_connector =
        MakeRefCounted<BogusSecurityConnector>(url_scheme);
    md_.Set(HttpAuthorityMetadata(), Slice::FromStaticString(authority));
    md_.Set(HttpPathMetadata(), Slice::FromStaticString(path));
    activity_ = MakeActivity(
        [this, creds] {
          return Seq(
              CheckDelayed(creds->GetRequestMetadata(
                  ClientMetadataHandle(&md_, Arena::PooledDeleter(nullptr)),
                  &get_request_metadata_args_)),
              [this](std::tuple<absl::StatusOr<ClientMetadataHandle>, bool>
                         metadata_and_delayed) {
                auto& [metadata, delayed] = metadata_and_delayed;
                if (expect_delay_.has_value()) {
                  EXPECT_EQ(delayed, *expect_delay_);
                }
                if (metadata.ok()) {
                  EXPECT_EQ(metadata->get(), &md_);
                }
                return metadata.status();
              });
        },
        ExecCtxWakeupScheduler(),
        [self](absl::Status status) mutable {
          self->CheckRequestMetadata(
              absl_status_to_grpc_error(std::move(status)));
          self.reset();
        },
        arena_.get(), &pollent_);
  }

 private:
  // No-op security connector, exists only to inject url_scheme.
  class BogusSecurityConnector : public grpc_channel_security_connector {
   public:
    explicit BogusSecurityConnector(absl::string_view url_scheme)
        : grpc_channel_security_connector(url_scheme, nullptr, nullptr) {}

    void check_peer(tsi_peer, grpc_endpoint*, const ChannelArgs&,
                    RefCountedPtr<grpc_auth_context>*, grpc_closure*) override {
      Crash("unreachable");
    }

    void cancel_check_peer(grpc_closure*, grpc_error_handle) override {
      Crash("unreachable");
    }

    int cmp(const grpc_security_connector*) const override {
      GPR_UNREACHABLE_CODE(return 0);
    }

    ArenaPromise<absl::Status> CheckCallHost(absl::string_view,
                                             grpc_auth_context*) override {
      GPR_UNREACHABLE_CODE(
          return Immediate(absl::PermissionDeniedError("should never happen")));
    }

    void add_handshakers(const ChannelArgs&, grpc_pollset_set*,
                         HandshakeManager*) override {
      Crash("unreachable");
    }
  };

  void CheckRequestMetadata(grpc_error_handle error) {
    if (expected_error_.ok()) {
      ASSERT_TRUE(error.ok()) << error;
    } else {
      grpc_status_code actual_code;
      std::string actual_message;
      grpc_error_get_status(error, Timestamp::InfFuture(), &actual_code,
                            &actual_message, nullptr, nullptr);
      EXPECT_EQ(static_cast<absl::StatusCode>(actual_code),
                expected_error_.code());
      EXPECT_THAT(actual_message,
                  ::testing::StartsWith(expected_error_.message()));
    }
    md_.Remove(HttpAuthorityMetadata());
    md_.Remove(HttpPathMetadata());
    LOG(INFO) << "expected metadata: " << expected_;
    LOG(INFO) << "actual metadata: " << md_.DebugString();
  }

  grpc_error_handle expected_error_;
  std::string expected_;
  std::optional<bool> expect_delay_;
  RefCountedPtr<Arena> arena_ = SimpleArenaAllocator()->MakeArena();
  grpc_metadata_batch md_;
  grpc_call_credentials::GetRequestMetadataArgs get_request_metadata_args_;
  grpc_polling_entity pollent_;
  ActivityPtr activity_;
};

TEST_F(CredentialsTest, TestGoogleIamCreds) {
  ExecCtx exec_ctx;
  auto state = RequestMetadataState::NewInstance(
      absl::OkStatus(),
      absl::StrCat(GRPC_IAM_AUTHORIZATION_TOKEN_METADATA_KEY, ": ",
                   test_google_iam_authorization_token, ", ",
                   GRPC_IAM_AUTHORITY_SELECTOR_METADATA_KEY, ": ",
                   test_google_iam_authority_selector));
  grpc_call_credentials* creds = grpc_google_iam_credentials_create(
      test_google_iam_authorization_token, test_google_iam_authority_selector,
      nullptr);
  // Check security level.
  GRPC_CHECK_EQ(creds->min_security_level(), GRPC_PRIVACY_AND_INTEGRITY);
  state->RunRequestMetadataTest(creds, kTestUrlScheme, kTestAuthority,
                                kTestPath);
  creds->Unref();
}

TEST_F(CredentialsTest, TestAccessTokenCreds) {
  ExecCtx exec_ctx;
  auto state = RequestMetadataState::NewInstance(absl::OkStatus(),
                                                 "authorization: Bearer blah");
  grpc_call_credentials* creds =
      grpc_access_token_credentials_create("blah", nullptr);
  GRPC_CHECK(creds->type() == grpc_access_token_credentials::Type());
  // Check security level.
  GRPC_CHECK_EQ(creds->min_security_level(), GRPC_PRIVACY_AND_INTEGRITY);
  state->RunRequestMetadataTest(creds, kTestUrlScheme, kTestAuthority,
                                kTestPath);
  creds->Unref();
}

class check_channel_oauth2 final : public grpc_channel_credentials {
 public:
  RefCountedPtr<grpc_channel_security_connector> create_security_connector(
      RefCountedPtr<grpc_call_credentials> call_creds, const char* /*target*/,
      ChannelArgs* /*new_args*/) override {
    GRPC_CHECK(type() == Type());
    GRPC_CHECK(call_creds != nullptr);
    GRPC_CHECK(call_creds->type() == grpc_access_token_credentials::Type());
    return nullptr;
  }

  static UniqueTypeName Type() {
    static UniqueTypeName::Factory kFactory("check_channel_oauth2");
    return kFactory.Create();
  }

  UniqueTypeName type() const override { return Type(); }

 private:
  int cmp_impl(const grpc_channel_credentials* other) const override {
    // TODO(yashykt): Check if we can do something better here
    return QsortCompare(static_cast<const grpc_channel_credentials*>(this),
                        other);
  }
};

TEST_F(CredentialsTest, TestChannelOauth2CompositeCreds) {
  ExecCtx exec_ctx;
  ChannelArgs new_args;
  grpc_channel_credentials* channel_creds = new check_channel_oauth2();
  grpc_call_credentials* oauth2_creds =
      grpc_access_token_credentials_create("blah", nullptr);
  grpc_channel_credentials* channel_oauth2_creds =
      grpc_composite_channel_credentials_create(channel_creds, oauth2_creds,
                                                nullptr);
  grpc_channel_credentials_release(channel_creds);
  grpc_call_credentials_release(oauth2_creds);
  channel_oauth2_creds->create_security_connector(nullptr, nullptr, &new_args);
  grpc_channel_credentials_release(channel_oauth2_creds);
}

TEST_F(CredentialsTest, TestOauth2GoogleIamCompositeCreds) {
  ExecCtx exec_ctx;
  auto state = RequestMetadataState::NewInstance(
      absl::OkStatus(),
      absl::StrCat(GRPC_AUTHORIZATION_METADATA_KEY, ": ",
                   test_oauth2_bearer_token, ", ",
                   GRPC_IAM_AUTHORIZATION_TOKEN_METADATA_KEY, ": ",
                   test_google_iam_authorization_token, ", ",
                   GRPC_IAM_AUTHORITY_SELECTOR_METADATA_KEY, ": ",
                   test_google_iam_authority_selector));
  grpc_call_credentials* oauth2_creds = grpc_md_only_test_credentials_create(
      "authorization", test_oauth2_bearer_token);

  // Check security level of fake credentials.
  GRPC_CHECK_EQ(oauth2_creds->min_security_level(), GRPC_SECURITY_NONE);

  grpc_call_credentials* google_iam_creds = grpc_google_iam_credentials_create(
      test_google_iam_authorization_token, test_google_iam_authority_selector,
      nullptr);
  grpc_call_credentials* composite_creds =
      grpc_composite_call_credentials_create(oauth2_creds, google_iam_creds,
                                             nullptr);
  // Check security level of composite credentials.
  GRPC_CHECK_EQ(composite_creds->min_security_level(),
                GRPC_PRIVACY_AND_INTEGRITY);

  oauth2_creds->Unref();
  google_iam_creds->Unref();
  GRPC_CHECK(composite_creds->type() ==
             grpc_composite_call_credentials::Type());
  const grpc_composite_call_credentials::CallCredentialsList& creds_list =
      static_cast<const grpc_composite_call_credentials*>(composite_creds)
          ->inner();
  GRPC_CHECK_EQ(creds_list.size(), 2);
  GRPC_CHECK(creds_list[0]->type() == grpc_md_only_test_credentials::Type());
  GRPC_CHECK(creds_list[1]->type() == grpc_google_iam_credentials::Type());
  state->RunRequestMetadataTest(composite_creds, kTestUrlScheme, kTestAuthority,
                                kTestPath);
  composite_creds->Unref();
}

class check_channel_oauth2_google_iam final : public grpc_channel_credentials {
 public:
  RefCountedPtr<grpc_channel_security_connector> create_security_connector(
      RefCountedPtr<grpc_call_credentials> call_creds, const char* /*target*/,
      ChannelArgs* /*new_args*/) override {
    GRPC_CHECK(type() == Type());
    GRPC_CHECK(call_creds != nullptr);
    GRPC_CHECK(call_creds->type() == grpc_composite_call_credentials::Type());
    const grpc_composite_call_credentials::CallCredentialsList& creds_list =
        static_cast<const grpc_composite_call_credentials*>(call_creds.get())
            ->inner();
    GRPC_CHECK(creds_list[0]->type() == grpc_access_token_credentials::Type());
    GRPC_CHECK(creds_list[1]->type() == grpc_google_iam_credentials::Type());
    return nullptr;
  }

  static UniqueTypeName Type() {
    static UniqueTypeName::Factory kFactory("check_channel_oauth2_google_iam");
    return kFactory.Create();
  }

  UniqueTypeName type() const override { return Type(); }

 private:
  int cmp_impl(const grpc_channel_credentials* other) const override {
    // TODO(yashykt): Check if we can do something better here
    return QsortCompare(static_cast<const grpc_channel_credentials*>(this),
                        other);
  }
};

TEST_F(CredentialsTest, TestChannelOauth2GoogleIamCompositeCreds) {
  ExecCtx exec_ctx;
  ChannelArgs new_args;
  grpc_channel_credentials* channel_creds =
      new check_channel_oauth2_google_iam();
  grpc_call_credentials* oauth2_creds =
      grpc_access_token_credentials_create("blah", nullptr);
  grpc_channel_credentials* channel_oauth2_creds =
      grpc_composite_channel_credentials_create(channel_creds, oauth2_creds,
                                                nullptr);
  grpc_call_credentials* google_iam_creds = grpc_google_iam_credentials_create(
      test_google_iam_authorization_token, test_google_iam_authority_selector,
      nullptr);

  grpc_channel_credentials* channel_oauth2_iam_creds =
      grpc_composite_channel_credentials_create(channel_oauth2_creds,
                                                google_iam_creds, nullptr);
  grpc_channel_credentials_release(channel_creds);
  grpc_call_credentials_release(oauth2_creds);
  grpc_channel_credentials_release(channel_oauth2_creds);
  grpc_call_credentials_release(google_iam_creds);

  channel_oauth2_iam_creds->create_security_connector(nullptr, nullptr,
                                                      &new_args);

  grpc_channel_credentials_release(channel_oauth2_iam_creds);
}

void validate_compute_engine_http_request(const grpc_http_request* request,
                                          const URI& uri) {
  EXPECT_EQ(uri.authority(), "metadata.google.internal.");
  EXPECT_EQ(uri.path(),
            "/computeMetadata/v1/instance/service-accounts/default/token");
  ASSERT_EQ(request->hdr_count, 1);
  EXPECT_EQ(absl::string_view(request->hdrs[0].key), "Metadata-Flavor");
  EXPECT_EQ(absl::string_view(request->hdrs[0].value), "Google");
}

void assert_query_parameters(const URI& uri, absl::string_view expected_key,
                             absl::string_view expected_val) {
  const auto it = uri.query_parameter_map().find(expected_key);
  ASSERT_NE(it, uri.query_parameter_map().end());
  if (it->second != expected_val) {
    LOG(ERROR) << it->second << "!=" << expected_val;
  }
  CHECK(it->second == expected_val);
}

int compute_engine_httpcli_get_success_override(
    const grpc_http_request* request, const URI& uri, Timestamp /*deadline*/,
    grpc_closure* on_done, grpc_http_response* response) {
  validate_compute_engine_http_request(request, uri);
  *response = http_response(200, valid_oauth2_json_response);
  ExecCtx::Run(DEBUG_LOCATION, on_done, absl::OkStatus());
  return 1;
}

int compute_engine_httpcli_get_success_alts_override(
    const grpc_http_request* request, const URI& uri, Timestamp deadline,
    grpc_closure* on_done, grpc_http_response* response) {
  assert_query_parameters(uri, "transport", "alts");
  return compute_engine_httpcli_get_success_override(request, uri, deadline,
                                                     on_done, response);
}

int compute_engine_httpcli_get_failure_override(
    const grpc_http_request* request, const URI& uri, Timestamp /*deadline*/,
    grpc_closure* on_done, grpc_http_response* response) {
  validate_compute_engine_http_request(request, uri);
  *response = http_response(403, "Not Authorized.");
  ExecCtx::Run(DEBUG_LOCATION, on_done, absl::OkStatus());
  return 1;
}

int compute_engine_httpcli_get_failure_alts_override(
    const grpc_http_request* request, const URI& uri, Timestamp deadline,
    grpc_closure* on_done, grpc_http_response* response) {
  assert_query_parameters(uri, "transport", "alts");
  return compute_engine_httpcli_get_failure_override(request, uri, deadline,
                                                     on_done, response);
}

int httpcli_post_should_not_be_called(const grpc_http_request* /*request*/,
                                      const URI& /*uri*/,
                                      absl::string_view /*body*/,
                                      Timestamp /*deadline*/,
                                      grpc_closure* /*on_done*/,
                                      grpc_http_response* /*response*/) {
  GRPC_CHECK(false) << "HTTP POST should not be called";
  return 1;
}

int httpcli_get_should_not_be_called(const grpc_http_request* /*request*/,
                                     const URI& /*uri*/, Timestamp /*deadline*/,
                                     grpc_closure* /*on_done*/,
                                     grpc_http_response* /*response*/) {
  GRPC_CHECK(false) << "HTTP GET should not be called";
  return 1;
}

int httpcli_put_should_not_be_called(const grpc_http_request* /*request*/,
                                     const URI& /*uri*/,
                                     absl::string_view /*body*/,
                                     Timestamp /*deadline*/,
                                     grpc_closure* /*on_done*/,
                                     grpc_http_response* /*response*/) {
  GRPC_CHECK(false) << "HTTP PUT should not be called";
  return 1;
}

TEST_F(CredentialsTest, TestComputeEngineCredsSuccess) {
  ExecCtx exec_ctx;
  std::string emd = "authorization: Bearer ya29.AHES6ZRN3-HlhAPya30GnW_bHSb_";
  const char expected_creds_debug_string[] =
      "GoogleComputeEngineTokenFetcherCredentials{"
      "OAuth2TokenFetcherCredentials}";
  grpc_call_credentials* creds =
      grpc_google_compute_engine_credentials_create(nullptr);
  // Check security level.
  GRPC_CHECK_EQ(creds->min_security_level(), GRPC_PRIVACY_AND_INTEGRITY);

  // First request: http get should be called.
  auto state = RequestMetadataState::NewInstance(absl::OkStatus(), emd);
  HttpRequest::SetOverride(compute_engine_httpcli_get_success_override,
                           httpcli_post_should_not_be_called,
                           httpcli_put_should_not_be_called);
  state->RunRequestMetadataTest(creds, kTestUrlScheme, kTestAuthority,
                                kTestPath);
  ExecCtx::Get()->Flush();

  // Second request: the cached token should be served directly.
  state = RequestMetadataState::NewInstance(absl::OkStatus(), emd);
  HttpRequest::SetOverride(httpcli_get_should_not_be_called,
                           httpcli_post_should_not_be_called,
                           httpcli_put_should_not_be_called);
  state->RunRequestMetadataTest(creds, kTestUrlScheme, kTestAuthority,
                                kTestPath);
  ExecCtx::Get()->Flush();

  GRPC_CHECK_EQ(
      strcmp(creds->debug_string().c_str(), expected_creds_debug_string), 0);
  creds->Unref();
  HttpRequest::SetOverride(nullptr, nullptr, nullptr);
}

TEST_F(CredentialsTest, TestComputeEngineCredsWithAltsSuccess) {
  ExecCtx exec_ctx;
  std::string emd = "authorization: Bearer ya29.AHES6ZRN3-HlhAPya30GnW_bHSb_";
  const char expected_creds_debug_string[] =
      "GoogleComputeEngineTokenFetcherCredentials{"
      "OAuth2TokenFetcherCredentials}";
  grpc_google_compute_engine_credentials_options options;
  options.alts_hard_bound = true;
  grpc_call_credentials* creds =
      grpc_google_compute_engine_credentials_create(&options);
  // Check security level.
  CHECK_EQ(creds->min_security_level(), GRPC_PRIVACY_AND_INTEGRITY);

  // First request: http get should be called.
  auto state = RequestMetadataState::NewInstance(absl::OkStatus(), emd);
  HttpRequest::SetOverride(compute_engine_httpcli_get_success_alts_override,
                           httpcli_post_should_not_be_called,
                           httpcli_put_should_not_be_called);
  state->RunRequestMetadataTest(creds, kTestUrlScheme, kTestAuthority,
                                kTestPath);
  ExecCtx::Get()->Flush();

  // Second request: the cached token should be served directly.
  state = RequestMetadataState::NewInstance(absl::OkStatus(), emd);
  HttpRequest::SetOverride(httpcli_get_should_not_be_called,
                           httpcli_post_should_not_be_called,
                           httpcli_put_should_not_be_called);
  state->RunRequestMetadataTest(creds, kTestUrlScheme, kTestAuthority,
                                kTestPath);
  ExecCtx::Get()->Flush();

  CHECK_EQ(strcmp(creds->debug_string().c_str(), expected_creds_debug_string),
           0);
  creds->Unref();
  HttpRequest::SetOverride(nullptr, nullptr, nullptr);
}

TEST_F(CredentialsTest, TestComputeEngineCredsFailure) {
  ExecCtx exec_ctx;
  const char expected_creds_debug_string[] =
      "GoogleComputeEngineTokenFetcherCredentials{"
      "OAuth2TokenFetcherCredentials}";
  auto state = RequestMetadataState::NewInstance(
      // TODO(roth): This should return UNAUTHENTICATED.
      absl::UnavailableError("error parsing oauth2 token"), {});
  grpc_call_credentials* creds =
      grpc_google_compute_engine_credentials_create(nullptr);
  HttpRequest::SetOverride(compute_engine_httpcli_get_failure_override,
                           httpcli_post_should_not_be_called,
                           httpcli_put_should_not_be_called);
  state->RunRequestMetadataTest(creds, kTestUrlScheme, kTestAuthority,
                                kTestPath);
  GRPC_CHECK_EQ(
      strcmp(creds->debug_string().c_str(), expected_creds_debug_string), 0);
  creds->Unref();
  HttpRequest::SetOverride(nullptr, nullptr, nullptr);
}

TEST_F(CredentialsTest, TestComputeEngineCredsWithAltsFailure) {
  ExecCtx exec_ctx;
  const char expected_creds_debug_string[] =
      "GoogleComputeEngineTokenFetcherCredentials{"
      "OAuth2TokenFetcherCredentials}";
  auto state = RequestMetadataState::NewInstance(
      // TODO(roth): This should return UNAUTHENTICATED.
      absl::UnavailableError("error parsing oauth2 token"), {});
  grpc_google_compute_engine_credentials_options options;
  options.alts_hard_bound = true;
  grpc_call_credentials* creds =
      grpc_google_compute_engine_credentials_create(&options);
  HttpRequest::SetOverride(compute_engine_httpcli_get_failure_alts_override,
                           httpcli_post_should_not_be_called,
                           httpcli_put_should_not_be_called);
  state->RunRequestMetadataTest(creds, kTestUrlScheme, kTestAuthority,
                                kTestPath);
  CHECK_EQ(strcmp(creds->debug_string().c_str(), expected_creds_debug_string),
           0);
  creds->Unref();
  HttpRequest::SetOverride(nullptr, nullptr, nullptr);
}

void validate_refresh_token_http_request(const grpc_http_request* request,
                                         const URI& uri,
                                         absl::string_view body) {
  // The content of the assertion is tested extensively in json_token_test.
  EXPECT_EQ(body, absl::StrFormat(GRPC_REFRESH_TOKEN_POST_BODY_FORMAT_STRING,
                                  "32555999999.apps.googleusercontent.com",
                                  "EmssLNjJy1332hD4KFsecret",
                                  "1/Blahblasj424jladJDSGNf-u4Sua3HDA2ngjd42"));
  EXPECT_EQ(uri.authority(), GRPC_GOOGLE_OAUTH2_SERVICE_HOST);
  EXPECT_EQ(uri.path(), GRPC_GOOGLE_OAUTH2_SERVICE_TOKEN_PATH);
  ASSERT_EQ(request->hdr_count, 1);
  EXPECT_EQ(absl::string_view(request->hdrs[0].key), "Content-Type");
  EXPECT_EQ(absl::string_view(request->hdrs[0].value),
            "application/x-www-form-urlencoded");
}

int refresh_token_httpcli_post_success(const grpc_http_request* request,
                                       const URI& uri, absl::string_view body,
                                       Timestamp /*deadline*/,
                                       grpc_closure* on_done,
                                       grpc_http_response* response) {
  validate_refresh_token_http_request(request, uri, body);
  *response = http_response(200, valid_oauth2_json_response);
  ExecCtx::Run(DEBUG_LOCATION, on_done, absl::OkStatus());
  return 1;
}

int token_httpcli_post_failure(const grpc_http_request* /*request*/,
                               const URI& /*uri*/, absl::string_view /*body*/,
                               Timestamp /*deadline*/, grpc_closure* on_done,
                               grpc_http_response* response) {
  *response = http_response(403, "Not Authorized.");
  ExecCtx::Run(DEBUG_LOCATION, on_done, absl::OkStatus());
  return 1;
}

TEST_F(CredentialsTest, TestRefreshTokenCredsSuccess) {
  ExecCtx exec_ctx;
  std::string emd = "authorization: Bearer ya29.AHES6ZRN3-HlhAPya30GnW_bHSb_";
  const char expected_creds_debug_string[] =
      "GoogleRefreshToken{ClientID:32555999999.apps.googleusercontent.com,"
      "OAuth2TokenFetcherCredentials}";
  grpc_call_credentials* creds = grpc_google_refresh_token_credentials_create(
      test_refresh_token_str, nullptr);

  // Check security level.
  GRPC_CHECK_EQ(creds->min_security_level(), GRPC_PRIVACY_AND_INTEGRITY);

  // First request: http put should be called.
  auto state = RequestMetadataState::NewInstance(absl::OkStatus(), emd);
  HttpRequest::SetOverride(httpcli_get_should_not_be_called,
                           refresh_token_httpcli_post_success,
                           httpcli_put_should_not_be_called);
  state->RunRequestMetadataTest(creds, kTestUrlScheme, kTestAuthority,
                                kTestPath);
  ExecCtx::Get()->Flush();

  // Second request: the cached token should be served directly.
  state = RequestMetadataState::NewInstance(absl::OkStatus(), emd);
  HttpRequest::SetOverride(httpcli_get_should_not_be_called,
                           httpcli_post_should_not_be_called,
                           httpcli_put_should_not_be_called);
  state->RunRequestMetadataTest(creds, kTestUrlScheme, kTestAuthority,
                                kTestPath);
  ExecCtx::Get()->Flush();
  GRPC_CHECK_EQ(
      strcmp(creds->debug_string().c_str(), expected_creds_debug_string), 0);

  creds->Unref();
  HttpRequest::SetOverride(nullptr, nullptr, nullptr);
}

TEST_F(CredentialsTest, TestRefreshTokenCredsFailure) {
  ExecCtx exec_ctx;
  const char expected_creds_debug_string[] =
      "GoogleRefreshToken{ClientID:32555999999.apps.googleusercontent.com,"
      "OAuth2TokenFetcherCredentials}";
  auto state = RequestMetadataState::NewInstance(
      // TODO(roth): This should return UNAUTHENTICATED.
      absl::UnavailableError("error parsing oauth2 token"), {});
  grpc_call_credentials* creds = grpc_google_refresh_token_credentials_create(
      test_refresh_token_str, nullptr);
  HttpRequest::SetOverride(httpcli_get_should_not_be_called,
                           token_httpcli_post_failure,
                           httpcli_put_should_not_be_called);
  state->RunRequestMetadataTest(creds, kTestUrlScheme, kTestAuthority,
                                kTestPath);
  GRPC_CHECK_EQ(
      strcmp(creds->debug_string().c_str(), expected_creds_debug_string), 0);

  creds->Unref();
  HttpRequest::SetOverride(nullptr, nullptr, nullptr);
}

TEST_F(CredentialsTest, TestValidStsCredsOptions) {
  grpc_sts_credentials_options valid_options = {
      test_sts_endpoint_url,        // sts_endpoint_url
      nullptr,                      // resource
      nullptr,                      // audience
      nullptr,                      // scope
      nullptr,                      // requested_token_type
      test_signed_jwt_path_prefix,  // subject_token_path
      test_signed_jwt_token_type,   // subject_token_type
      nullptr,                      // actor_token_path
      nullptr                       // actor_token_type
  };
  absl::StatusOr<URI> sts_url = ValidateStsCredentialsOptions(&valid_options);
  GRPC_CHECK_OK(sts_url);
  absl::string_view host;
  absl::string_view port;
  std::string authtority = sts_url->authority();
  GRPC_CHECK(SplitHostPort(authtority, &host, &port));
  GRPC_CHECK(host == "foo.com");
  GRPC_CHECK(port == "5555");
}

TEST_F(CredentialsTest, TestInvalidStsCredsOptions) {
  grpc_sts_credentials_options invalid_options = {
      test_sts_endpoint_url,       // sts_endpoint_url
      nullptr,                     // resource
      nullptr,                     // audience
      nullptr,                     // scope
      nullptr,                     // requested_token_type
      nullptr,                     // subject_token_path (Required)
      test_signed_jwt_token_type,  // subject_token_type
      nullptr,                     // actor_token_path
      nullptr                      // actor_token_type
  };
  absl::StatusOr<URI> url_should_be_invalid =
      ValidateStsCredentialsOptions(&invalid_options);
  GRPC_CHECK(!url_should_be_invalid.ok());

  invalid_options = {
      test_sts_endpoint_url,        // sts_endpoint_url
      nullptr,                      // resource
      nullptr,                      // audience
      nullptr,                      // scope
      nullptr,                      // requested_token_type
      test_signed_jwt_path_prefix,  // subject_token_path
      nullptr,                      // subject_token_type (Required)
      nullptr,                      // actor_token_path
      nullptr                       // actor_token_type
  };
  url_should_be_invalid = ValidateStsCredentialsOptions(&invalid_options);
  GRPC_CHECK(!url_should_be_invalid.ok());

  invalid_options = {
      nullptr,                      // sts_endpoint_url (Required)
      nullptr,                      // resource
      nullptr,                      // audience
      nullptr,                      // scope
      nullptr,                      // requested_token_type
      test_signed_jwt_path_prefix,  // subject_token_path
      test_signed_jwt_token_type,   // subject_token_type (Required)
      nullptr,                      // actor_token_path
      nullptr                       // actor_token_type
  };
  url_should_be_invalid = ValidateStsCredentialsOptions(&invalid_options);
  GRPC_CHECK(!url_should_be_invalid.ok());

  invalid_options = {
      "not_a_valid_uri",            // sts_endpoint_url
      nullptr,                      // resource
      nullptr,                      // audience
      nullptr,                      // scope
      nullptr,                      // requested_token_type
      test_signed_jwt_path_prefix,  // subject_token_path
      test_signed_jwt_token_type,   // subject_token_type (Required)
      nullptr,                      // actor_token_path
      nullptr                       // actor_token_type
  };
  url_should_be_invalid = ValidateStsCredentialsOptions(&invalid_options);
  GRPC_CHECK(!url_should_be_invalid.ok());

  invalid_options = {
      "ftp://ftp.is.not.a.valid.scheme/bar",  // sts_endpoint_url
      nullptr,                                // resource
      nullptr,                                // audience
      nullptr,                                // scope
      nullptr,                                // requested_token_type
      test_signed_jwt_path_prefix,            // subject_token_path
      test_signed_jwt_token_type,             // subject_token_type (Required)
      nullptr,                                // actor_token_path
      nullptr                                 // actor_token_type
  };
  url_should_be_invalid = ValidateStsCredentialsOptions(&invalid_options);
  GRPC_CHECK(!url_should_be_invalid.ok());
}

<<<<<<< HEAD
=======
void assert_query_parameters(const URI& uri, absl::string_view expected_key,
                             absl::string_view expected_val) {
  const auto it = uri.query_parameter_map().find(expected_key);
  GRPC_CHECK(it != uri.query_parameter_map().end());
  if (it->second != expected_val) {
    LOG(ERROR) << it->second << "!=" << expected_val;
  }
  GRPC_CHECK(it->second == expected_val);
}

>>>>>>> 8d404812
void validate_sts_token_http_request(const grpc_http_request* request,
                                     const URI& uri, absl::string_view body,
                                     bool expect_actor_token) {
  // Check that the body is constructed properly.
  std::string get_url_equivalent =
      absl::StrFormat("%s?%s", test_sts_endpoint_url, body);
  absl::StatusOr<URI> url = URI::Parse(get_url_equivalent);
  if (!url.ok()) {
    LOG(ERROR) << url.status();
    GRPC_CHECK_OK(url);
  }
  assert_query_parameters(*url, "resource", "resource");
  assert_query_parameters(*url, "audience", "audience");
  assert_query_parameters(*url, "scope", "scope");
  assert_query_parameters(*url, "requested_token_type", "requested_token_type");
  assert_query_parameters(*url, "subject_token", test_signed_jwt);
  assert_query_parameters(*url, "subject_token_type",
                          test_signed_jwt_token_type);
  if (expect_actor_token) {
    assert_query_parameters(*url, "actor_token", test_signed_jwt2);
    assert_query_parameters(*url, "actor_token_type",
                            test_signed_jwt_token_type2);
  } else {
    GRPC_CHECK(url->query_parameter_map().find("actor_token") ==
               url->query_parameter_map().end());
    GRPC_CHECK(url->query_parameter_map().find("actor_token_type") ==
               url->query_parameter_map().end());
  }

  // Check the rest of the request.
  EXPECT_EQ(uri.authority(), "foo.com:5555");
  EXPECT_EQ(uri.path(), "/v1/token-exchange");
  ASSERT_EQ(request->hdr_count, 1);
  EXPECT_EQ(absl::string_view(request->hdrs[0].key), "Content-Type");
  EXPECT_EQ(absl::string_view(request->hdrs[0].value),
            "application/x-www-form-urlencoded");
}

int sts_token_httpcli_post_success(const grpc_http_request* request,
                                   const URI& uri, absl::string_view body,
                                   Timestamp /*deadline*/,
                                   grpc_closure* on_done,
                                   grpc_http_response* response) {
  validate_sts_token_http_request(request, uri, body, true);
  *response = http_response(200, valid_sts_json_response);
  ExecCtx::Run(DEBUG_LOCATION, on_done, absl::OkStatus());
  return 1;
}

int sts_token_httpcli_post_success_no_actor_token(
    const grpc_http_request* request, const URI& uri, absl::string_view body,
    Timestamp /*deadline*/, grpc_closure* on_done,
    grpc_http_response* response) {
  validate_sts_token_http_request(request, uri, body, false);
  *response = http_response(200, valid_sts_json_response);
  ExecCtx::Run(DEBUG_LOCATION, on_done, absl::OkStatus());
  return 1;
}

char* write_tmp_jwt_file(const char* jwt_contents) {
  char* path;
  FILE* tmp = gpr_tmpfile(test_signed_jwt_path_prefix, &path);
  GRPC_CHECK_NE(path, nullptr);
  GRPC_CHECK_NE(tmp, nullptr);
  size_t jwt_length = strlen(jwt_contents);
  GRPC_CHECK_EQ(fwrite(jwt_contents, 1, jwt_length, tmp), jwt_length);
  fclose(tmp);
  return path;
}

TEST_F(CredentialsTest, TestStsCredsSuccess) {
  ExecCtx exec_ctx;
  std::string emd = "authorization: Bearer ya29.AHES6ZRN3-HlhAPya30GnW_bHSb_";
  const char expected_creds_debug_string[] =
      "StsTokenFetcherCredentials{Path:/v1/"
      "token-exchange,Authority:foo.com:5555,OAuth2TokenFetcherCredentials}";
  char* subject_token_path = write_tmp_jwt_file(test_signed_jwt);
  char* actor_token_path = write_tmp_jwt_file(test_signed_jwt2);
  grpc_sts_credentials_options valid_options = {
      test_sts_endpoint_url,       // sts_endpoint_url
      "resource",                  // resource
      "audience",                  // audience
      "scope",                     // scope
      "requested_token_type",      // requested_token_type
      subject_token_path,          // subject_token_path
      test_signed_jwt_token_type,  // subject_token_type
      actor_token_path,            // actor_token_path
      test_signed_jwt_token_type2  // actor_token_type
  };
  grpc_call_credentials* creds =
      grpc_sts_credentials_create(&valid_options, nullptr);

  // Check security level.
  GRPC_CHECK_EQ(creds->min_security_level(), GRPC_PRIVACY_AND_INTEGRITY);

  // First request: http put should be called.
  auto state = RequestMetadataState::NewInstance(absl::OkStatus(), emd);
  HttpRequest::SetOverride(httpcli_get_should_not_be_called,
                           sts_token_httpcli_post_success,
                           httpcli_put_should_not_be_called);
  state->RunRequestMetadataTest(creds, kTestUrlScheme, kTestAuthority,
                                kTestPath);
  ExecCtx::Get()->Flush();

  // Second request: the cached token should be served directly.
  state = RequestMetadataState::NewInstance(absl::OkStatus(), emd);
  HttpRequest::SetOverride(httpcli_get_should_not_be_called,
                           httpcli_post_should_not_be_called,
                           httpcli_put_should_not_be_called);
  state->RunRequestMetadataTest(creds, kTestUrlScheme, kTestAuthority,
                                kTestPath);
  ExecCtx::Get()->Flush();
  GRPC_CHECK_EQ(
      strcmp(creds->debug_string().c_str(), expected_creds_debug_string), 0);

  creds->Unref();
  HttpRequest::SetOverride(nullptr, nullptr, nullptr);
  gpr_free(subject_token_path);
  gpr_free(actor_token_path);
}

TEST_F(CredentialsTest, TestStsCredsTokenFileNotFound) {
  ExecCtx exec_ctx;
  grpc_sts_credentials_options valid_options = {
      test_sts_endpoint_url,           // sts_endpoint_url
      "resource",                      // resource
      "audience",                      // audience
      "scope",                         // scope
      "requested_token_type",          // requested_token_type
      "/some/completely/random/path",  // subject_token_path
      test_signed_jwt_token_type,      // subject_token_type
      "",                              // actor_token_path
      ""                               // actor_token_type
  };
  grpc_call_credentials* creds =
      grpc_sts_credentials_create(&valid_options, nullptr);

  // Check security level.
  GRPC_CHECK_EQ(creds->min_security_level(), GRPC_PRIVACY_AND_INTEGRITY);

  auto state = RequestMetadataState::NewInstance(
      // TODO(roth): This should return UNAVAILABLE.
      absl::InternalError(
          "Failed to load file: /some/completely/random/path due to "
          "error(fdopen): No such file or directory"),
      {});
  HttpRequest::SetOverride(httpcli_get_should_not_be_called,
                           httpcli_post_should_not_be_called,
                           httpcli_put_should_not_be_called);
  state->RunRequestMetadataTest(creds, kTestUrlScheme, kTestAuthority,
                                kTestPath);
  ExecCtx::Get()->Flush();

  // Cleanup.
  creds->Unref();
  HttpRequest::SetOverride(nullptr, nullptr, nullptr);
}

TEST_F(CredentialsTest, TestStsCredsNoActorTokenSuccess) {
  ExecCtx exec_ctx;
  std::string emd = "authorization: Bearer ya29.AHES6ZRN3-HlhAPya30GnW_bHSb_";
  const char expected_creds_debug_string[] =
      "StsTokenFetcherCredentials{Path:/v1/"
      "token-exchange,Authority:foo.com:5555,OAuth2TokenFetcherCredentials}";
  char* subject_token_path = write_tmp_jwt_file(test_signed_jwt);
  grpc_sts_credentials_options valid_options = {
      test_sts_endpoint_url,       // sts_endpoint_url
      "resource",                  // resource
      "audience",                  // audience
      "scope",                     // scope
      "requested_token_type",      // requested_token_type
      subject_token_path,          // subject_token_path
      test_signed_jwt_token_type,  // subject_token_type
      "",                          // actor_token_path
      ""                           // actor_token_type
  };
  grpc_call_credentials* creds =
      grpc_sts_credentials_create(&valid_options, nullptr);

  // Check security level.
  GRPC_CHECK_EQ(creds->min_security_level(), GRPC_PRIVACY_AND_INTEGRITY);

  // First request: http put should be called.
  auto state = RequestMetadataState::NewInstance(absl::OkStatus(), emd);
  HttpRequest::SetOverride(httpcli_get_should_not_be_called,
                           sts_token_httpcli_post_success_no_actor_token,
                           httpcli_put_should_not_be_called);
  state->RunRequestMetadataTest(creds, kTestUrlScheme, kTestAuthority,
                                kTestPath);
  ExecCtx::Get()->Flush();

  // Second request: the cached token should be served directly.
  state = RequestMetadataState::NewInstance(absl::OkStatus(), emd);
  HttpRequest::SetOverride(httpcli_get_should_not_be_called,
                           httpcli_post_should_not_be_called,
                           httpcli_put_should_not_be_called);
  state->RunRequestMetadataTest(creds, kTestUrlScheme, kTestAuthority,
                                kTestPath);
  ExecCtx::Get()->Flush();
  GRPC_CHECK_EQ(
      strcmp(creds->debug_string().c_str(), expected_creds_debug_string), 0);

  creds->Unref();
  HttpRequest::SetOverride(nullptr, nullptr, nullptr);
  gpr_free(subject_token_path);
}

TEST_F(CredentialsTest, TestStsCredsLoadTokenFailure) {
  const char expected_creds_debug_string[] =
      "StsTokenFetcherCredentials{Path:/v1/"
      "token-exchange,Authority:foo.com:5555,OAuth2TokenFetcherCredentials}";
  ExecCtx exec_ctx;
  auto state = RequestMetadataState::NewInstance(
      // TODO(roth): This should return UNAVAILABLE.
      absl::InternalError("Failed to load file: invalid_path due to "
                          "error(fdopen): No such file or directory"),
      {});
  char* test_signed_jwt_path = write_tmp_jwt_file(test_signed_jwt);
  grpc_sts_credentials_options options = {
      test_sts_endpoint_url,       // sts_endpoint_url
      "resource",                  // resource
      "audience",                  // audience
      "scope",                     // scope
      "requested_token_type",      // requested_token_type
      "invalid_path",              // subject_token_path
      test_signed_jwt_token_type,  // subject_token_type
      nullptr,                     // actor_token_path
      nullptr                      // actor_token_type
  };
  grpc_call_credentials* creds = grpc_sts_credentials_create(&options, nullptr);
  HttpRequest::SetOverride(httpcli_get_should_not_be_called,
                           httpcli_post_should_not_be_called,
                           httpcli_put_should_not_be_called);
  state->RunRequestMetadataTest(creds, kTestUrlScheme, kTestAuthority,
                                kTestPath);
  GRPC_CHECK_EQ(
      strcmp(creds->debug_string().c_str(), expected_creds_debug_string), 0);

  creds->Unref();
  HttpRequest::SetOverride(nullptr, nullptr, nullptr);
  gpr_free(test_signed_jwt_path);
}

TEST_F(CredentialsTest, TestStsCredsHttpFailure) {
  const char expected_creds_debug_string[] =
      "StsTokenFetcherCredentials{Path:/v1/"
      "token-exchange,Authority:foo.com:5555,OAuth2TokenFetcherCredentials}";
  ExecCtx exec_ctx;
  auto state = RequestMetadataState::NewInstance(
      // TODO(roth): This should return UNAUTHENTICATED.
      absl::UnavailableError("error parsing oauth2 token"), {});
  char* test_signed_jwt_path = write_tmp_jwt_file(test_signed_jwt);
  grpc_sts_credentials_options valid_options = {
      test_sts_endpoint_url,       // sts_endpoint_url
      "resource",                  // resource
      "audience",                  // audience
      "scope",                     // scope
      "requested_token_type",      // requested_token_type
      test_signed_jwt_path,        // subject_token_path
      test_signed_jwt_token_type,  // subject_token_type
      nullptr,                     // actor_token_path
      nullptr                      // actor_token_type
  };
  grpc_call_credentials* creds =
      grpc_sts_credentials_create(&valid_options, nullptr);
  HttpRequest::SetOverride(httpcli_get_should_not_be_called,
                           token_httpcli_post_failure,
                           httpcli_put_should_not_be_called);
  state->RunRequestMetadataTest(creds, kTestUrlScheme, kTestAuthority,
                                kTestPath);
  GRPC_CHECK_EQ(
      strcmp(creds->debug_string().c_str(), expected_creds_debug_string), 0);
  creds->Unref();
  HttpRequest::SetOverride(nullptr, nullptr, nullptr);
  gpr_free(test_signed_jwt_path);
}

void validate_jwt_encode_and_sign_params(const grpc_auth_json_key* json_key,
                                         const char* scope,
                                         gpr_timespec token_lifetime) {
  GRPC_CHECK(grpc_auth_json_key_is_valid(json_key));
  GRPC_CHECK_NE(json_key->private_key, nullptr);
#if OPENSSL_VERSION_NUMBER < 0x30000000L
  GRPC_CHECK(RSA_check_key(json_key->private_key));
#else
  EVP_PKEY_CTX* ctx = EVP_PKEY_CTX_new(json_key->private_key, NULL);
  GRPC_CHECK(EVP_PKEY_private_check(ctx));
  EVP_PKEY_CTX_free(ctx);
#endif
  GRPC_CHECK(json_key->type != nullptr &&
             strcmp(json_key->type, "service_account") == 0);
  GRPC_CHECK(json_key->private_key_id != nullptr &&
             strcmp(json_key->private_key_id,
                    "e6b5137873db8d2ef81e06a47289e6434ec8a165") == 0);
  GRPC_CHECK(json_key->client_id != nullptr &&
             strcmp(json_key->client_id,
                    "777-abaslkan11hlb6nmim3bpspl31ud.apps."
                    "googleusercontent.com") == 0);
  GRPC_CHECK(json_key->client_email != nullptr &&
             strcmp(json_key->client_email,
                    "777-abaslkan11hlb6nmim3bpspl31ud@developer."
                    "gserviceaccount.com") == 0);
  if (scope != nullptr) GRPC_CHECK_EQ(strcmp(scope, test_scope), 0);
  GRPC_CHECK_EQ(gpr_time_cmp(token_lifetime, grpc_max_auth_token_lifetime()),
                0);
}

char* encode_and_sign_jwt_success(const grpc_auth_json_key* json_key,
                                  const char* audience,
                                  gpr_timespec token_lifetime,
                                  const char* scope) {
  if (strcmp(audience, test_service_url_no_service_name) != 0 &&
      strcmp(audience, other_test_service_url_no_service_name) != 0) {
    return nullptr;
  }
  validate_jwt_encode_and_sign_params(json_key, scope, token_lifetime);
  return gpr_strdup(test_signed_jwt);
}

char* encode_and_sign_jwt_failure(const grpc_auth_json_key* json_key,
                                  const char* /*audience*/,
                                  gpr_timespec token_lifetime,
                                  const char* scope) {
  validate_jwt_encode_and_sign_params(json_key, scope, token_lifetime);
  return nullptr;
}

char* encode_and_sign_jwt_should_not_be_called(
    const grpc_auth_json_key* /*json_key*/, const char* /*audience*/,
    gpr_timespec /*token_lifetime*/, const char* /*scope*/) {
  LOG(FATAL) << "grpc_jwt_encode_and_sign should not be called";
  return nullptr;
}

grpc_service_account_jwt_access_credentials* creds_as_jwt(
    grpc_call_credentials* creds) {
  GRPC_CHECK(creds != nullptr);
  GRPC_CHECK(creds->type() ==
             grpc_service_account_jwt_access_credentials::Type());
  return reinterpret_cast<grpc_service_account_jwt_access_credentials*>(creds);
}

TEST_F(CredentialsTest, TestJwtCredsLifetime) {
  char* json_key_string = test_json_key_str();
  const char expected_creds_debug_string_prefix[] =
      "JWTAccessCredentials{ExpirationTime:";
  // Max lifetime.
  grpc_call_credentials* jwt_creds =
      grpc_service_account_jwt_access_credentials_create(
          json_key_string, grpc_max_auth_token_lifetime(), nullptr);
  GRPC_CHECK_EQ(gpr_time_cmp(creds_as_jwt(jwt_creds)->jwt_lifetime(),
                             grpc_max_auth_token_lifetime()),
                0);
  // Check security level.
  GRPC_CHECK_EQ(jwt_creds->min_security_level(), GRPC_PRIVACY_AND_INTEGRITY);
  GRPC_CHECK_EQ(strncmp(expected_creds_debug_string_prefix,
                        jwt_creds->debug_string().c_str(),
                        strlen(expected_creds_debug_string_prefix)),
                0);
  grpc_call_credentials_release(jwt_creds);

  // Shorter lifetime.
  gpr_timespec token_lifetime = {10, 0, GPR_TIMESPAN};
  GRPC_CHECK_GT(gpr_time_cmp(grpc_max_auth_token_lifetime(), token_lifetime),
                0);
  jwt_creds = grpc_service_account_jwt_access_credentials_create(
      json_key_string, token_lifetime, nullptr);
  GRPC_CHECK_EQ(
      gpr_time_cmp(creds_as_jwt(jwt_creds)->jwt_lifetime(), token_lifetime), 0);
  GRPC_CHECK_EQ(strncmp(expected_creds_debug_string_prefix,
                        jwt_creds->debug_string().c_str(),
                        strlen(expected_creds_debug_string_prefix)),
                0);
  grpc_call_credentials_release(jwt_creds);

  // Cropped lifetime.
  gpr_timespec add_to_max = {10, 0, GPR_TIMESPAN};
  token_lifetime = gpr_time_add(grpc_max_auth_token_lifetime(), add_to_max);
  jwt_creds = grpc_service_account_jwt_access_credentials_create(
      json_key_string, token_lifetime, nullptr);
  GRPC_CHECK(gpr_time_cmp(creds_as_jwt(jwt_creds)->jwt_lifetime(),
                          grpc_max_auth_token_lifetime()) == 0);
  GRPC_CHECK(strncmp(expected_creds_debug_string_prefix,
                     jwt_creds->debug_string().c_str(),
                     strlen(expected_creds_debug_string_prefix)) == 0);
  grpc_call_credentials_release(jwt_creds);

  gpr_free(json_key_string);
}

TEST_F(CredentialsTest, TestRemoveServiceFromJwtUri) {
  const char wrong_uri[] = "hello world";
  GRPC_CHECK(!RemoveServiceNameFromJwtUri(wrong_uri).ok());
  const char valid_uri[] = "https://foo.com/get/";
  const char expected_uri[] = "https://foo.com/";
  auto output = RemoveServiceNameFromJwtUri(valid_uri);
  GRPC_CHECK_OK(output);
  GRPC_CHECK_EQ(strcmp(output->c_str(), expected_uri), 0);
}

TEST_F(CredentialsTest, TestJwtCredsSuccess) {
  const char expected_creds_debug_string_prefix[] =
      "JWTAccessCredentials{ExpirationTime:";

  char* json_key_string = test_json_key_str();
  ExecCtx exec_ctx;
  std::string expected_md_value = absl::StrCat("Bearer ", test_signed_jwt);
  std::string emd = absl::StrCat("authorization: ", expected_md_value);
  grpc_call_credentials* creds =
      grpc_service_account_jwt_access_credentials_create(
          json_key_string, grpc_max_auth_token_lifetime(), nullptr);

  // First request: jwt_encode_and_sign should be called.
  auto state = RequestMetadataState::NewInstance(absl::OkStatus(), emd);
  grpc_jwt_encode_and_sign_set_override(encode_and_sign_jwt_success);
  state->RunRequestMetadataTest(creds, kTestUrlScheme, kTestAuthority,
                                kTestPath);
  ExecCtx::Get()->Flush();

  // Second request: the cached token should be served directly.
  state = RequestMetadataState::NewInstance(absl::OkStatus(), emd);
  grpc_jwt_encode_and_sign_set_override(
      encode_and_sign_jwt_should_not_be_called);
  state->RunRequestMetadataTest(creds, kTestUrlScheme, kTestAuthority,
                                kTestPath);
  ExecCtx::Get()->Flush();

  // Third request: Different service url so jwt_encode_and_sign should be
  // called again (no caching).
  state = RequestMetadataState::NewInstance(absl::OkStatus(), emd);
  grpc_jwt_encode_and_sign_set_override(encode_and_sign_jwt_success);
  state->RunRequestMetadataTest(creds, kTestUrlScheme, kTestOtherAuthority,
                                kTestOtherPath);
  ExecCtx::Get()->Flush();
  GRPC_CHECK_EQ(
      strncmp(expected_creds_debug_string_prefix, creds->debug_string().c_str(),
              strlen(expected_creds_debug_string_prefix)),
      0);

  creds->Unref();
  gpr_free(json_key_string);
  grpc_jwt_encode_and_sign_set_override(nullptr);
}

TEST_F(CredentialsTest, TestJwtCredsSigningFailure) {
  const char expected_creds_debug_string_prefix[] =
      "JWTAccessCredentials{ExpirationTime:";
  char* json_key_string = test_json_key_str();
  ExecCtx exec_ctx;
  auto state = RequestMetadataState::NewInstance(
      absl::UnauthenticatedError("Could not generate JWT."), {});
  grpc_call_credentials* creds =
      grpc_service_account_jwt_access_credentials_create(
          json_key_string, grpc_max_auth_token_lifetime(), nullptr);

  grpc_jwt_encode_and_sign_set_override(encode_and_sign_jwt_failure);
  state->RunRequestMetadataTest(creds, kTestUrlScheme, kTestAuthority,
                                kTestPath);

  gpr_free(json_key_string);
  GRPC_CHECK_EQ(
      strncmp(expected_creds_debug_string_prefix, creds->debug_string().c_str(),
              strlen(expected_creds_debug_string_prefix)),
      0);

  creds->Unref();
  grpc_jwt_encode_and_sign_set_override(nullptr);
}

void set_google_default_creds_env_var_with_file_contents(
    const char* file_prefix, const char* contents) {
  size_t contents_len = strlen(contents);
  char* creds_file_name;
  FILE* creds_file = gpr_tmpfile(file_prefix, &creds_file_name);
  GRPC_CHECK_NE(creds_file_name, nullptr);
  GRPC_CHECK_NE(creds_file, nullptr);
  GRPC_CHECK_EQ(fwrite(contents, 1, contents_len, creds_file), contents_len);
  fclose(creds_file);
  SetEnv(GRPC_GOOGLE_CREDENTIALS_ENV_VAR, creds_file_name);
  gpr_free(creds_file_name);
}

bool test_gce_tenancy_checker(void) {
  g_test_gce_tenancy_checker_called = true;
  return g_test_is_on_gce;
}

std::string null_well_known_creds_path_getter(void) { return ""; }

TEST_F(CredentialsTest, TestGoogleDefaultCredsAuthKey) {
  ExecCtx exec_ctx;
  grpc_composite_channel_credentials* creds;
  char* json_key = test_json_key_str();
  grpc_flush_cached_google_default_credentials();
  set_gce_tenancy_checker_for_testing(test_gce_tenancy_checker);
  g_test_gce_tenancy_checker_called = false;
  g_test_is_on_gce = true;
  set_google_default_creds_env_var_with_file_contents(
      "json_key_google_default_creds", json_key);
  grpc_override_well_known_credentials_path_getter(
      null_well_known_creds_path_getter);
  gpr_free(json_key);
  creds = reinterpret_cast<grpc_composite_channel_credentials*>(
      grpc_google_default_credentials_create(nullptr, nullptr));
  auto* default_creds =
      reinterpret_cast<const grpc_google_default_channel_credentials*>(
          creds->inner_creds());
  GRPC_CHECK_NE(default_creds->ssl_creds(), nullptr);
  auto* jwt =
      reinterpret_cast<const grpc_service_account_jwt_access_credentials*>(
          creds->call_creds());
  GRPC_CHECK_EQ(
      strcmp(jwt->key().client_id,
             "777-abaslkan11hlb6nmim3bpspl31ud.apps.googleusercontent.com"),
      0);
  GRPC_CHECK_EQ(g_test_gce_tenancy_checker_called, false);
  creds->Unref();
  SetEnv(GRPC_GOOGLE_CREDENTIALS_ENV_VAR, "");  // Reset.
  grpc_override_well_known_credentials_path_getter(nullptr);
}

TEST_F(CredentialsTest, TestGoogleDefaultCredsRefreshToken) {
  ExecCtx exec_ctx;
  grpc_composite_channel_credentials* creds;
  grpc_flush_cached_google_default_credentials();
  set_google_default_creds_env_var_with_file_contents(
      "refresh_token_google_default_creds", test_refresh_token_str);
  grpc_override_well_known_credentials_path_getter(
      null_well_known_creds_path_getter);
  creds = reinterpret_cast<grpc_composite_channel_credentials*>(
      grpc_google_default_credentials_create(nullptr, nullptr));
  auto* default_creds =
      reinterpret_cast<const grpc_google_default_channel_credentials*>(
          creds->inner_creds());
  GRPC_CHECK_NE(default_creds->ssl_creds(), nullptr);
  auto* refresh =
      reinterpret_cast<const grpc_google_refresh_token_credentials*>(
          creds->call_creds());
  GRPC_CHECK_EQ(strcmp(refresh->refresh_token().client_id,
                       "32555999999.apps.googleusercontent.com"),
                0);
  creds->Unref();
  SetEnv(GRPC_GOOGLE_CREDENTIALS_ENV_VAR, "");  // Reset.
  grpc_override_well_known_credentials_path_getter(nullptr);
}

TEST_F(CredentialsTest,
       TestGoogleDefaultCredsExternalAccountCredentialsPscSts) {
  ExecCtx exec_ctx;
  grpc_composite_channel_credentials* creds;
  grpc_flush_cached_google_default_credentials();
  set_google_default_creds_env_var_with_file_contents(
      "google_default_creds_external_account_credentials_psc_sts",
      test_external_account_credentials_psc_sts_str);
  grpc_override_well_known_credentials_path_getter(
      null_well_known_creds_path_getter);
  creds = reinterpret_cast<grpc_composite_channel_credentials*>(
      grpc_google_default_credentials_create(nullptr, nullptr));
  auto* default_creds =
      reinterpret_cast<const grpc_google_default_channel_credentials*>(
          creds->inner_creds());
  GRPC_CHECK_NE(default_creds->ssl_creds(), nullptr);
  auto* external =
      reinterpret_cast<const ExternalAccountCredentials*>(creds->call_creds());
  GRPC_CHECK_NE(external, nullptr);
  creds->Unref();
  SetEnv(GRPC_GOOGLE_CREDENTIALS_ENV_VAR, "");  // Reset.
  grpc_override_well_known_credentials_path_getter(nullptr);
}

TEST_F(CredentialsTest,
       TestGoogleDefaultCredsExternalAccountCredentialsPscIam) {
  ExecCtx exec_ctx;
  grpc_composite_channel_credentials* creds;
  grpc_flush_cached_google_default_credentials();
  set_google_default_creds_env_var_with_file_contents(
      "google_default_creds_external_account_credentials_psc_iam",
      test_external_account_credentials_psc_iam_str);
  grpc_override_well_known_credentials_path_getter(
      null_well_known_creds_path_getter);
  creds = reinterpret_cast<grpc_composite_channel_credentials*>(
      grpc_google_default_credentials_create(nullptr, nullptr));
  auto* default_creds =
      reinterpret_cast<const grpc_google_default_channel_credentials*>(
          creds->inner_creds());
  GRPC_CHECK_NE(default_creds->ssl_creds(), nullptr);
  auto* external =
      reinterpret_cast<const ExternalAccountCredentials*>(creds->call_creds());
  GRPC_CHECK_NE(external, nullptr);
  creds->Unref();
  SetEnv(GRPC_GOOGLE_CREDENTIALS_ENV_VAR, "");  // Reset.
  grpc_override_well_known_credentials_path_getter(nullptr);
}

int default_creds_metadata_server_detection_httpcli_get_success_override(
    const grpc_http_request* /*request*/, const URI& uri,
    Timestamp /*deadline*/, grpc_closure* on_done,
    grpc_http_response* response) {
  *response = http_response(200, "");
  grpc_http_header* headers =
      static_cast<grpc_http_header*>(gpr_malloc(sizeof(*headers) * 1));
  headers[0].key = gpr_strdup("Metadata-Flavor");
  headers[0].value = gpr_strdup("Google");
  response->hdr_count = 1;
  response->hdrs = headers;
  EXPECT_EQ(uri.path(), "/");
  EXPECT_EQ(uri.authority(), "metadata.google.internal.");
  ExecCtx::Run(DEBUG_LOCATION, on_done, absl::OkStatus());
  return 1;
}

TEST_F(CredentialsTest, TestGoogleDefaultCredsGce) {
  ExecCtx exec_ctx;
  auto state = RequestMetadataState::NewInstance(
      absl::OkStatus(),
      "authorization: Bearer ya29.AHES6ZRN3-HlhAPya30GnW_bHSb_");
  grpc_flush_cached_google_default_credentials();
  SetEnv(GRPC_GOOGLE_CREDENTIALS_ENV_VAR, "");  // Reset.
  grpc_override_well_known_credentials_path_getter(
      null_well_known_creds_path_getter);
  set_gce_tenancy_checker_for_testing(test_gce_tenancy_checker);
  g_test_gce_tenancy_checker_called = false;
  g_test_is_on_gce = true;

  // Simulate a successful detection of GCE.
  grpc_composite_channel_credentials* creds =
      reinterpret_cast<grpc_composite_channel_credentials*>(
          grpc_google_default_credentials_create(nullptr, nullptr));

  // Verify that the default creds actually embeds a GCE creds.
  GRPC_CHECK(creds != nullptr);
  GRPC_CHECK_NE(creds->call_creds(), nullptr);
  HttpRequest::SetOverride(compute_engine_httpcli_get_success_override,
                           httpcli_post_should_not_be_called,
                           httpcli_put_should_not_be_called);
  state->RunRequestMetadataTest(creds->mutable_call_creds(), kTestUrlScheme,
                                kTestAuthority, kTestPath);
  ExecCtx::Get()->Flush();

  GRPC_CHECK_EQ(g_test_gce_tenancy_checker_called, true);

  // Cleanup.
  creds->Unref();
  HttpRequest::SetOverride(nullptr, nullptr, nullptr);
  grpc_override_well_known_credentials_path_getter(nullptr);
}

TEST_F(CredentialsTest, TestGoogleDefaultCredsNonGce) {
  ExecCtx exec_ctx;
  auto state = RequestMetadataState::NewInstance(
      absl::OkStatus(),
      "authorization: Bearer ya29.AHES6ZRN3-HlhAPya30GnW_bHSb_");
  grpc_flush_cached_google_default_credentials();
  SetEnv(GRPC_GOOGLE_CREDENTIALS_ENV_VAR, "");  // Reset.
  grpc_override_well_known_credentials_path_getter(
      null_well_known_creds_path_getter);
  set_gce_tenancy_checker_for_testing(test_gce_tenancy_checker);
  g_test_gce_tenancy_checker_called = false;
  g_test_is_on_gce = false;
  // Simulate a successful detection of metadata server.
  HttpRequest::SetOverride(
      default_creds_metadata_server_detection_httpcli_get_success_override,
      httpcli_post_should_not_be_called, httpcli_put_should_not_be_called);
  grpc_composite_channel_credentials* creds =
      reinterpret_cast<grpc_composite_channel_credentials*>(
          grpc_google_default_credentials_create(nullptr, nullptr));
  // Verify that the default creds actually embeds a GCE creds.
  GRPC_CHECK(creds != nullptr);
  GRPC_CHECK_NE(creds->call_creds(), nullptr);
  HttpRequest::SetOverride(compute_engine_httpcli_get_success_override,
                           httpcli_post_should_not_be_called,
                           httpcli_put_should_not_be_called);
  state->RunRequestMetadataTest(creds->mutable_call_creds(), kTestUrlScheme,
                                kTestAuthority, kTestPath);
  ExecCtx::Get()->Flush();
  GRPC_CHECK_EQ(g_test_gce_tenancy_checker_called, true);
  // Cleanup.
  creds->Unref();
  HttpRequest::SetOverride(nullptr, nullptr, nullptr);
  grpc_override_well_known_credentials_path_getter(nullptr);
}

int default_creds_gce_detection_httpcli_get_failure_override(
    const grpc_http_request* /*request*/, const URI& uri,
    Timestamp /*deadline*/, grpc_closure* on_done,
    grpc_http_response* response) {
  // No magic header.
  EXPECT_EQ(uri.path(), "/");
  EXPECT_EQ(uri.authority(), "metadata.google.internal.");
  *response = http_response(200, "");
  ExecCtx::Run(DEBUG_LOCATION, on_done, absl::OkStatus());
  return 1;
}

TEST_F(CredentialsTest, TestNoGoogleDefaultCreds) {
  grpc_flush_cached_google_default_credentials();
  SetEnv(GRPC_GOOGLE_CREDENTIALS_ENV_VAR, "");  // Reset.
  grpc_override_well_known_credentials_path_getter(
      null_well_known_creds_path_getter);
  set_gce_tenancy_checker_for_testing(test_gce_tenancy_checker);
  g_test_gce_tenancy_checker_called = false;
  g_test_is_on_gce = false;
  HttpRequest::SetOverride(
      default_creds_gce_detection_httpcli_get_failure_override,
      httpcli_post_should_not_be_called, httpcli_put_should_not_be_called);
  // Simulate a successful detection of GCE.
  GRPC_CHECK_EQ(grpc_google_default_credentials_create(nullptr, nullptr),
                nullptr);
  // Try a second one. GCE detection should occur again.
  g_test_gce_tenancy_checker_called = false;
  GRPC_CHECK_EQ(grpc_google_default_credentials_create(nullptr, nullptr),
                nullptr);
  GRPC_CHECK_EQ(g_test_gce_tenancy_checker_called, true);
  // Cleanup.
  grpc_override_well_known_credentials_path_getter(nullptr);
  HttpRequest::SetOverride(nullptr, nullptr, nullptr);
}

TEST_F(CredentialsTest, TestGoogleDefaultCredsCallCredsSpecified) {
  auto state = RequestMetadataState::NewInstance(
      absl::OkStatus(),
      "authorization: Bearer ya29.AHES6ZRN3-HlhAPya30GnW_bHSb_");
  ExecCtx exec_ctx;
  grpc_flush_cached_google_default_credentials();
  grpc_call_credentials* call_creds =
      grpc_google_compute_engine_credentials_create(nullptr);
  set_gce_tenancy_checker_for_testing(test_gce_tenancy_checker);
  g_test_gce_tenancy_checker_called = false;
  g_test_is_on_gce = true;
  HttpRequest::SetOverride(
      default_creds_metadata_server_detection_httpcli_get_success_override,
      httpcli_post_should_not_be_called, httpcli_put_should_not_be_called);
  grpc_composite_channel_credentials* channel_creds =
      reinterpret_cast<grpc_composite_channel_credentials*>(
          grpc_google_default_credentials_create(call_creds, nullptr));
  GRPC_CHECK_EQ(g_test_gce_tenancy_checker_called, false);
  GRPC_CHECK_NE(channel_creds, nullptr);
  GRPC_CHECK_NE(channel_creds->call_creds(), nullptr);
  HttpRequest::SetOverride(compute_engine_httpcli_get_success_override,
                           httpcli_post_should_not_be_called,
                           httpcli_put_should_not_be_called);
  state->RunRequestMetadataTest(channel_creds->mutable_call_creds(),
                                kTestUrlScheme, kTestAuthority, kTestPath);
  ExecCtx::Get()->Flush();
  channel_creds->Unref();
  HttpRequest::SetOverride(nullptr, nullptr, nullptr);
}

TEST_F(CredentialsTest, TestGoogleDefaultCredsWithAltsCallCredsSpecified) {
  auto state = RequestMetadataState::NewInstance(
      absl::OkStatus(),
      "authorization: Bearer ya29.AHES6ZRN3-HlhAPya30GnW_bHSb_");
  ExecCtx exec_ctx;
  grpc_flush_cached_google_default_credentials();
  grpc_call_credentials* call_creds_for_tls =
      grpc_google_compute_engine_credentials_create(nullptr);
  grpc_google_compute_engine_credentials_options options;
  options.alts_hard_bound = true;
  grpc_call_credentials* call_creds_for_alts =
      grpc_google_compute_engine_credentials_create(&options);
  set_gce_tenancy_checker_for_testing(test_gce_tenancy_checker);
  grpc_google_default_credentials_options default_credentials_options;
  default_credentials_options.call_creds_for_alts = call_creds_for_alts;
  default_credentials_options.create_hard_bound_credentials = false;
  g_test_gce_tenancy_checker_called = false;
  g_test_is_on_gce = true;
  HttpRequest::SetOverride(
      default_creds_metadata_server_detection_httpcli_get_success_override,
      httpcli_post_should_not_be_called, httpcli_put_should_not_be_called);
  grpc_composite_channel_credentials* channel_creds =
      reinterpret_cast<grpc_composite_channel_credentials*>(
          grpc_google_default_credentials_create(call_creds_for_tls,
                                                 &default_credentials_options));
  CHECK_EQ(g_test_gce_tenancy_checker_called, false);
  CHECK_NE(channel_creds, nullptr);
  CHECK_NE(channel_creds->call_creds(), nullptr);
  HttpRequest::SetOverride(compute_engine_httpcli_get_success_override,
                           httpcli_post_should_not_be_called,
                           httpcli_put_should_not_be_called);
  state->RunRequestMetadataTest(channel_creds->mutable_call_creds(),
                                kTestUrlScheme, kTestAuthority, kTestPath);
  ExecCtx::Get()->Flush();
  channel_creds->Unref();
  HttpRequest::SetOverride(nullptr, nullptr, nullptr);
}

struct fake_call_creds : public grpc_call_credentials {
 public:
  void Orphaned() override {}

  ArenaPromise<absl::StatusOr<ClientMetadataHandle>> GetRequestMetadata(
      ClientMetadataHandle initial_metadata,
      const grpc_call_credentials::GetRequestMetadataArgs*) override {
    initial_metadata->Append("foo", Slice::FromStaticString("oof"),
                             [](absl::string_view, const Slice&) { abort(); });
    return Immediate(std::move(initial_metadata));
  }

  UniqueTypeName type() const override {
    static UniqueTypeName::Factory kFactory("fake");
    return kFactory.Create();
  }

 private:
  int cmp_impl(const grpc_call_credentials* other) const override {
    // TODO(yashykt): Check if we can do something better here
    return QsortCompare(static_cast<const grpc_call_credentials*>(this), other);
  }
};

TEST_F(CredentialsTest, TestGoogleDefaultCredsNotDefault) {
  auto state = RequestMetadataState::NewInstance(absl::OkStatus(), "foo: oof");
  ExecCtx exec_ctx;
  grpc_flush_cached_google_default_credentials();
  RefCountedPtr<grpc_call_credentials> call_creds =
      MakeRefCounted<fake_call_creds>();
  set_gce_tenancy_checker_for_testing(test_gce_tenancy_checker);
  g_test_gce_tenancy_checker_called = false;
  g_test_is_on_gce = true;
  HttpRequest::SetOverride(
      default_creds_metadata_server_detection_httpcli_get_success_override,
      httpcli_post_should_not_be_called, httpcli_put_should_not_be_called);
  grpc_composite_channel_credentials* channel_creds =
      reinterpret_cast<grpc_composite_channel_credentials*>(
          grpc_google_default_credentials_create(call_creds.release(),
                                                 nullptr));
  GRPC_CHECK_EQ(g_test_gce_tenancy_checker_called, false);
  GRPC_CHECK_NE(channel_creds, nullptr);
  GRPC_CHECK_NE(channel_creds->call_creds(), nullptr);
  state->RunRequestMetadataTest(channel_creds->mutable_call_creds(),
                                kTestUrlScheme, kTestAuthority, kTestPath);
  ExecCtx::Get()->Flush();
  channel_creds->Unref();
  HttpRequest::SetOverride(nullptr, nullptr, nullptr);
}

typedef enum {
  PLUGIN_INITIAL_STATE,
  PLUGIN_GET_METADATA_CALLED_STATE,
  PLUGIN_DESTROY_CALLED_STATE
} plugin_state;

const std::map<std::string, std::string> plugin_md = {{"foo", "bar"},
                                                      {"hi", "there"}};

int plugin_get_metadata_success(
    void* state, grpc_auth_metadata_context context,
    grpc_credentials_plugin_metadata_cb /*cb*/, void* /*user_data*/,
    grpc_metadata creds_md[GRPC_METADATA_CREDENTIALS_PLUGIN_SYNC_MAX],
    size_t* num_creds_md, grpc_status_code* /*status*/,
    const char** /*error_details*/) {
  GRPC_CHECK_EQ(strcmp(context.service_url, test_service_url), 0);
  GRPC_CHECK_EQ(strcmp(context.method_name, test_method), 0);
  GRPC_CHECK_EQ(context.channel_auth_context, nullptr);
  GRPC_CHECK_EQ(context.reserved, nullptr);
  GRPC_CHECK_LT(plugin_md.size(), GRPC_METADATA_CREDENTIALS_PLUGIN_SYNC_MAX);
  plugin_state* s = static_cast<plugin_state*>(state);
  *s = PLUGIN_GET_METADATA_CALLED_STATE;
  size_t i = 0;
  for (auto const& md : plugin_md) {
    memset(&creds_md[i], 0, sizeof(grpc_metadata));
    creds_md[i].key = grpc_slice_from_copied_string(md.first.c_str());
    creds_md[i].value = grpc_slice_from_copied_string(md.second.c_str());
    i += 1;
  }
  *num_creds_md = plugin_md.size();
  return true;  // Synchronous return.
}

const char* plugin_error_details = "Could not get metadata for plugin.";

int plugin_get_metadata_failure(
    void* state, grpc_auth_metadata_context context,
    grpc_credentials_plugin_metadata_cb /*cb*/, void* /*user_data*/,
    grpc_metadata /*creds_md*/[GRPC_METADATA_CREDENTIALS_PLUGIN_SYNC_MAX],
    size_t* /*num_creds_md*/, grpc_status_code* status,
    const char** error_details) {
  GRPC_CHECK_EQ(strcmp(context.service_url, test_service_url), 0);
  GRPC_CHECK_EQ(strcmp(context.method_name, test_method), 0);
  GRPC_CHECK_EQ(context.channel_auth_context, nullptr);
  GRPC_CHECK_EQ(context.reserved, nullptr);
  plugin_state* s = static_cast<plugin_state*>(state);
  *s = PLUGIN_GET_METADATA_CALLED_STATE;
  *status = GRPC_STATUS_UNAUTHENTICATED;
  *error_details = gpr_strdup(plugin_error_details);
  return true;  // Synchronous return.
}

void plugin_destroy(void* state) {
  plugin_state* s = static_cast<plugin_state*>(state);
  *s = PLUGIN_DESTROY_CALLED_STATE;
}

char* plugin_debug_string(void* state) {
  plugin_state* s = static_cast<plugin_state*>(state);
  char* ret = nullptr;
  switch (*s) {
    case PLUGIN_INITIAL_STATE:
      gpr_asprintf(&ret, "TestPluginCredentials{state:INITIAL}");
      break;
    case PLUGIN_GET_METADATA_CALLED_STATE:
      gpr_asprintf(&ret, "TestPluginCredentials{state:GET_METADATA_CALLED}");
      break;
    case PLUGIN_DESTROY_CALLED_STATE:
      gpr_asprintf(&ret, "TestPluginCredentials{state:DESTROY}");
      break;
    default:
      gpr_asprintf(&ret, "TestPluginCredentials{state:UNKNOWN}");
      break;
  }
  return ret;
}

TEST_F(CredentialsTest, TestMetadataPluginSuccess) {
  const char expected_creds_debug_string[] =
      "TestPluginCredentials{state:GET_METADATA_CALLED}";
  plugin_state state = PLUGIN_INITIAL_STATE;
  grpc_metadata_credentials_plugin plugin;
  ExecCtx exec_ctx;
  auto md_state = RequestMetadataState::NewInstance(absl::OkStatus(),
                                                    "foo: bar, hi: there");

  plugin.state = &state;
  plugin.get_metadata = plugin_get_metadata_success;
  plugin.destroy = plugin_destroy;
  plugin.debug_string = plugin_debug_string;

  grpc_call_credentials* creds = grpc_metadata_credentials_create_from_plugin(
      plugin, GRPC_PRIVACY_AND_INTEGRITY, nullptr);
  // Check security level.
  GRPC_CHECK_EQ(creds->min_security_level(), GRPC_PRIVACY_AND_INTEGRITY);
  GRPC_CHECK_EQ(state, PLUGIN_INITIAL_STATE);
  md_state->RunRequestMetadataTest(creds, kTestUrlScheme, kTestAuthority,
                                   kTestPath);
  GRPC_CHECK_EQ(state, PLUGIN_GET_METADATA_CALLED_STATE);
  GRPC_CHECK_EQ(
      strcmp(creds->debug_string().c_str(), expected_creds_debug_string), 0);
  creds->Unref();

  GRPC_CHECK_EQ(state, PLUGIN_DESTROY_CALLED_STATE);
}

TEST_F(CredentialsTest, TestMetadataPluginFailure) {
  const char expected_creds_debug_string[] =
      "TestPluginCredentials{state:GET_METADATA_CALLED}";

  plugin_state state = PLUGIN_INITIAL_STATE;
  grpc_metadata_credentials_plugin plugin;
  ExecCtx exec_ctx;
  auto md_state = RequestMetadataState::NewInstance(
      // TODO(roth): Is this the right status to use here?
      absl::UnavailableError(
          absl::StrCat("Getting metadata from plugin failed with error: ",
                       plugin_error_details)),
      {});

  plugin.state = &state;
  plugin.get_metadata = plugin_get_metadata_failure;
  plugin.destroy = plugin_destroy;
  plugin.debug_string = plugin_debug_string;

  grpc_call_credentials* creds = grpc_metadata_credentials_create_from_plugin(
      plugin, GRPC_PRIVACY_AND_INTEGRITY, nullptr);
  GRPC_CHECK_EQ(state, PLUGIN_INITIAL_STATE);
  md_state->RunRequestMetadataTest(creds, kTestUrlScheme, kTestAuthority,
                                   kTestPath);
  GRPC_CHECK_EQ(state, PLUGIN_GET_METADATA_CALLED_STATE);
  GRPC_CHECK_EQ(
      strcmp(creds->debug_string().c_str(), expected_creds_debug_string), 0);
  creds->Unref();

  GRPC_CHECK_EQ(state, PLUGIN_DESTROY_CALLED_STATE);
}

TEST_F(CredentialsTest, TestGetWellKnownGoogleCredentialsFilePath) {
  auto home = GetEnv("HOME");
  bool restore_home_env = false;
#if defined(GRPC_BAZEL_BUILD) && \
    (defined(GPR_POSIX_ENV) || defined(GPR_LINUX_ENV))
  // when running under bazel locally, the HOME variable is not set
  // so we set it to some fake value
  restore_home_env = true;
  SetEnv("HOME", "/fake/home/for/bazel");
#endif  // defined(GRPC_BAZEL_BUILD) && (defined(GPR_POSIX_ENV) ||
        // defined(GPR_LINUX_ENV))
  std::string path = grpc_get_well_known_google_credentials_file_path();
  GRPC_CHECK(!path.empty());
#if defined(GPR_POSIX_ENV) || defined(GPR_LINUX_ENV)
  restore_home_env = true;
  UnsetEnv("HOME");
  path = grpc_get_well_known_google_credentials_file_path();
  GRPC_CHECK(path.empty());
#endif  // GPR_POSIX_ENV || GPR_LINUX_ENV
  if (restore_home_env) {
    SetOrUnsetEnv("HOME", home);
  }
}

TEST_F(CredentialsTest, TestChannelCredsDuplicateWithoutCallCreds) {
  const char expected_creds_debug_string[] =
      "AccessTokenCredentials{Token:present}";
  ExecCtx exec_ctx;

  grpc_channel_credentials* channel_creds =
      grpc_fake_transport_security_credentials_create();

  RefCountedPtr<grpc_channel_credentials> dup =
      channel_creds->duplicate_without_call_credentials();
  GRPC_CHECK(dup == channel_creds);
  dup.reset();

  grpc_call_credentials* call_creds =
      grpc_access_token_credentials_create("blah", nullptr);
  grpc_channel_credentials* composite_creds =
      grpc_composite_channel_credentials_create(channel_creds, call_creds,
                                                nullptr);
  GRPC_CHECK_EQ(
      strcmp(call_creds->debug_string().c_str(), expected_creds_debug_string),
      0);

  call_creds->Unref();
  dup = composite_creds->duplicate_without_call_credentials();
  GRPC_CHECK(dup == channel_creds);
  dup.reset();

  channel_creds->Unref();
  composite_creds->Unref();
}

typedef struct {
  const char* url_scheme;
  const char* call_host;
  const char* call_method;
  const char* desired_service_url;
  const char* desired_method_name;
} auth_metadata_context_test_case;

void auth_metadata_context_build(const char* url_scheme,
                                 const grpc_slice& call_host,
                                 const grpc_slice& call_method,
                                 grpc_auth_context* auth_context,
                                 grpc_auth_metadata_context* auth_md_context) {
  char* service = grpc_slice_to_c_string(call_method);
  char* last_slash = strrchr(service, '/');
  char* method_name = nullptr;
  char* service_url = nullptr;
  grpc_auth_metadata_context_reset(auth_md_context);
  if (last_slash == nullptr) {
    LOG(ERROR) << "No '/' found in fully qualified method name";
    service[0] = '\0';
    method_name = gpr_strdup("");
  } else if (last_slash == service) {
    method_name = gpr_strdup("");
  } else {
    *last_slash = '\0';
    method_name = gpr_strdup(last_slash + 1);
  }
  char* host_and_port = grpc_slice_to_c_string(call_host);
  if (url_scheme != nullptr && strcmp(url_scheme, GRPC_SSL_URL_SCHEME) == 0) {
    // Remove the port if it is 443.
    char* port_delimiter = strrchr(host_and_port, ':');
    if (port_delimiter != nullptr && strcmp(port_delimiter + 1, "443") == 0) {
      *port_delimiter = '\0';
    }
  }
  gpr_asprintf(&service_url, "%s://%s%s",
               url_scheme == nullptr ? "" : url_scheme, host_and_port, service);
  auth_md_context->service_url = service_url;
  auth_md_context->method_name = method_name;
  auth_md_context->channel_auth_context =
      auth_context == nullptr
          ? nullptr
          : auth_context->Ref(DEBUG_LOCATION, "grpc_auth_metadata_context")
                .release();
  gpr_free(service);
  gpr_free(host_and_port);
}

TEST_F(CredentialsTest, TestAuthMetadataContext) {
  auth_metadata_context_test_case test_cases[] = {
      // No service nor method.
      {"https", "www.foo.com", "", "https://www.foo.com", ""},
      // No method.
      {"https", "www.foo.com", "/Service", "https://www.foo.com/Service", ""},
      // Empty service and method.
      {"https", "www.foo.com", "//", "https://www.foo.com/", ""},
      // Empty method.
      {"https", "www.foo.com", "/Service/", "https://www.foo.com/Service", ""},
      // Malformed url.
      {"https", "www.foo.com:", "/Service/", "https://www.foo.com:/Service",
       ""},
      // https, default explicit port.
      {"https", "www.foo.com:443", "/Service/FooMethod",
       "https://www.foo.com/Service", "FooMethod"},
      // https, default implicit port.
      {"https", "www.foo.com", "/Service/FooMethod",
       "https://www.foo.com/Service", "FooMethod"},
      // https with ipv6 literal, default explicit port.
      {"https", "[1080:0:0:0:8:800:200C:417A]:443", "/Service/FooMethod",
       "https://[1080:0:0:0:8:800:200C:417A]/Service", "FooMethod"},
      // https with ipv6 literal, default implicit port.
      {"https", "[1080:0:0:0:8:800:200C:443]", "/Service/FooMethod",
       "https://[1080:0:0:0:8:800:200C:443]/Service", "FooMethod"},
      // https, custom port.
      {"https", "www.foo.com:8888", "/Service/FooMethod",
       "https://www.foo.com:8888/Service", "FooMethod"},
      // https with ipv6 literal, custom port.
      {"https", "[1080:0:0:0:8:800:200C:417A]:8888", "/Service/FooMethod",
       "https://[1080:0:0:0:8:800:200C:417A]:8888/Service", "FooMethod"},
      // custom url scheme, https default port.
      {"blah", "www.foo.com:443", "/Service/FooMethod",
       "blah://www.foo.com:443/Service", "FooMethod"}};
  for (uint32_t i = 0; i < GPR_ARRAY_SIZE(test_cases); i++) {
    const char* url_scheme = test_cases[i].url_scheme;
    grpc_slice call_host =
        grpc_slice_from_copied_string(test_cases[i].call_host);
    grpc_slice call_method =
        grpc_slice_from_copied_string(test_cases[i].call_method);
    grpc_auth_metadata_context auth_md_context;
    memset(&auth_md_context, 0, sizeof(auth_md_context));
    auth_metadata_context_build(url_scheme, call_host, call_method, nullptr,
                                &auth_md_context);
    if (strcmp(auth_md_context.service_url,
               test_cases[i].desired_service_url) != 0) {
      Crash(absl::StrFormat("Invalid service url, want: %s, got %s.",
                            test_cases[i].desired_service_url,
                            auth_md_context.service_url));
    }
    if (strcmp(auth_md_context.method_name,
               test_cases[i].desired_method_name) != 0) {
      Crash(absl::StrFormat("Invalid method name, want: %s, got %s.",
                            test_cases[i].desired_method_name,
                            auth_md_context.method_name));
    }
    GRPC_CHECK_EQ(auth_md_context.channel_auth_context, nullptr);
    grpc_slice_unref(call_host);
    grpc_slice_unref(call_method);
    grpc_auth_metadata_context_reset(&auth_md_context);
  }
}

void validate_external_account_creds_token_exchange_request(
    const grpc_http_request* request, const URI& request_uri,
    absl::string_view body) {
  // Check that the body is constructed properly.
  std::string get_url_equivalent =
      absl::StrFormat("%s?%s", "https://foo.com:5555/token", body);
  absl::StatusOr<URI> uri = URI::Parse(get_url_equivalent);
  if (!uri.ok()) {
    LOG(ERROR) << uri.status().ToString();
    GRPC_CHECK_OK(uri);
  }
  assert_query_parameters(*uri, "audience", "audience");
  assert_query_parameters(*uri, "grant_type",
                          "urn:ietf:params:oauth:grant-type:token-exchange");
  assert_query_parameters(*uri, "requested_token_type",
                          "urn:ietf:params:oauth:token-type:access_token");
  assert_query_parameters(*uri, "subject_token", "test_subject_token");
  assert_query_parameters(*uri, "subject_token_type", "subject_token_type");
  assert_query_parameters(*uri, "scope",
                          "https://www.googleapis.com/auth/cloud-platform");
  // Check the rest of the request.
  EXPECT_EQ(request_uri.authority(), "foo.com:5555");
  EXPECT_EQ(request_uri.path(), "/token");
  ASSERT_EQ(request->hdr_count, 3);
  EXPECT_EQ(absl::string_view(request->hdrs[0].key), "Content-Type");
  EXPECT_EQ(absl::string_view(request->hdrs[0].value),
            "application/x-www-form-urlencoded");
  EXPECT_EQ(absl::string_view(request->hdrs[2].key), "Authorization");
  EXPECT_EQ(absl::string_view(request->hdrs[2].value),
            "Basic Y2xpZW50X2lkOmNsaWVudF9zZWNyZXQ=");
}

void validate_external_account_creds_token_exchange_request_with_url_encode(
    const grpc_http_request* request, const URI& uri, absl::string_view body) {
  // Check that the body is constructed properly.
  EXPECT_EQ(
      body,
      "audience=audience_!%40%23%24&grant_type=urn%3Aietf%3Aparams%3Aoauth%"
      "3Agrant-type%3Atoken-exchange&requested_token_type=urn%3Aietf%"
      "3Aparams%3Aoauth%3Atoken-type%3Aaccess_token&subject_token_type="
      "subject_token_type_!%40%23%24&subject_token=test_subject_token&"
      "scope=https%3A%2F%2Fwww.googleapis.com%2Fauth%2Fcloud-platform&"
      "options=%7B%7D");
  // Check the rest of the request.
  EXPECT_EQ(uri.authority(), "foo.com:5555");
  EXPECT_EQ(uri.path(), "/token_url_encode");
  ASSERT_EQ(request->hdr_count, 3);
  EXPECT_EQ(absl::string_view(request->hdrs[0].key), "Content-Type");
  EXPECT_EQ(absl::string_view(request->hdrs[0].value),
            "application/x-www-form-urlencoded");
  EXPECT_EQ(absl::string_view(request->hdrs[2].key), "Authorization");
  EXPECT_EQ(absl::string_view(request->hdrs[2].value),
            "Basic Y2xpZW50X2lkOmNsaWVudF9zZWNyZXQ=");
}

void validate_external_account_creds_service_account_impersonation_request(
    const grpc_http_request* request, const URI& uri, absl::string_view body) {
  // Check that the body is constructed properly.
  EXPECT_EQ(body, "scope=scope_1%20scope_2&lifetime=3600s");
  // Check the rest of the request.
  EXPECT_EQ(uri.authority(), "foo.com:5555");
  EXPECT_EQ(uri.path(), "/service_account_impersonation");
  ASSERT_EQ(request->hdr_count, 2);
  EXPECT_EQ(absl::string_view(request->hdrs[0].key), "Content-Type");
  EXPECT_EQ(absl::string_view(request->hdrs[0].value),
            "application/x-www-form-urlencoded");
  EXPECT_EQ(absl::string_view(request->hdrs[1].key), "Authorization");
  EXPECT_EQ(absl::string_view(request->hdrs[1].value),
            "Bearer token_exchange_access_token");
}

void validate_external_account_creds_serv_acc_imp_custom_lifetime_request(
    const grpc_http_request* request, const URI& uri, absl::string_view body) {
  // Check that the body is constructed properly.
  EXPECT_EQ(body, "scope=scope_1%20scope_2&lifetime=1800s");
  // Check the rest of the request.
  EXPECT_EQ(uri.authority(), "foo.com:5555");
  EXPECT_EQ(uri.path(), "/service_account_impersonation");
  ASSERT_EQ(request->hdr_count, 2);
  EXPECT_EQ(absl::string_view(request->hdrs[0].key), "Content-Type");
  EXPECT_EQ(absl::string_view(request->hdrs[0].value),
            "application/x-www-form-urlencoded");
  EXPECT_EQ(absl::string_view(request->hdrs[1].key), "Authorization");
  EXPECT_EQ(absl::string_view(request->hdrs[1].value),
            "Bearer token_exchange_access_token");
}

int external_acc_creds_serv_acc_imp_custom_lifetime_httpcli_post_success(
    const grpc_http_request* request, const URI& uri, absl::string_view body,
    Timestamp /*deadline*/, grpc_closure* on_done,
    grpc_http_response* response) {
  if (uri.path() == "/token") {
    validate_external_account_creds_token_exchange_request(request, uri, body);
    *response = http_response(
        200, valid_external_account_creds_token_exchange_response);
  } else if (uri.path() == "/service_account_impersonation") {
    validate_external_account_creds_serv_acc_imp_custom_lifetime_request(
        request, uri, body);
    *response = http_response(
        200,
        valid_external_account_creds_service_account_impersonation_response);
  }
  ExecCtx::Run(DEBUG_LOCATION, on_done, absl::OkStatus());
  return 1;
}

int external_account_creds_httpcli_post_success(
    const grpc_http_request* request, const URI& uri, absl::string_view body,
    Timestamp /*deadline*/, grpc_closure* on_done,
    grpc_http_response* response) {
  if (uri.path() == "/token") {
    validate_external_account_creds_token_exchange_request(request, uri, body);
    *response = http_response(
        200, valid_external_account_creds_token_exchange_response);
  } else if (uri.path() == "/service_account_impersonation") {
    validate_external_account_creds_service_account_impersonation_request(
        request, uri, body);
    *response = http_response(
        200,
        valid_external_account_creds_service_account_impersonation_response);
  } else if (uri.path() == "/token_url_encode") {
    validate_external_account_creds_token_exchange_request_with_url_encode(
        request, uri, body);
    *response = http_response(
        200, valid_external_account_creds_token_exchange_response);
  }
  ExecCtx::Run(DEBUG_LOCATION, on_done, absl::OkStatus());
  return 1;
}

int external_account_creds_httpcli_post_failure_token_exchange_response_missing_access_token(
    const grpc_http_request* /*request*/, const URI& uri,
    absl::string_view /*body*/, Timestamp /*deadline*/, grpc_closure* on_done,
    grpc_http_response* response) {
  if (uri.path() == "/token") {
    *response = http_response(200,
                              "{\"not_access_token\":\"not_access_token\","
                              "\"expires_in\":3599,"
                              " \"token_type\":\"Bearer\"}");
  } else if (uri.path() == "/service_account_impersonation") {
    *response = http_response(
        200,
        valid_external_account_creds_service_account_impersonation_response);
  }
  ExecCtx::Run(DEBUG_LOCATION, on_done, absl::OkStatus());
  return 1;
}

int url_external_account_creds_httpcli_get_success(
    const grpc_http_request* /*request*/, const URI& uri,
    Timestamp /*deadline*/, grpc_closure* on_done,
    grpc_http_response* response) {
  if (uri.path() == "/generate_subject_token_format_text") {
    *response = http_response(
        200,
        valid_url_external_account_creds_retrieve_subject_token_response_format_text);
  } else if (uri.path() == "/path/to/url/creds?p1=v1&p2=v2") {
    *response = http_response(
        200,
        valid_url_external_account_creds_retrieve_subject_token_response_format_text);
  } else if (uri.path() == "/generate_subject_token_format_json") {
    *response = http_response(
        200,
        valid_url_external_account_creds_retrieve_subject_token_response_format_json);
  }
  ExecCtx::Run(DEBUG_LOCATION, on_done, absl::OkStatus());
  return 1;
}

void validate_aws_external_account_creds_token_exchange_request(
    const grpc_http_request* request, const URI& request_uri,
    absl::string_view body) {
  // Check that the regional_cred_verification_url got constructed
  // with the correct AWS Region ("test_regionz" or "test_region").
  EXPECT_NE(body.find("regional_cred_verification_url_test_region"), body.npos);
  std::string get_url_equivalent =
      absl::StrFormat("%s?%s", "https://foo.com:5555/token", body);
  absl::StatusOr<URI> uri = URI::Parse(get_url_equivalent);
  GRPC_CHECK_OK(uri);
  assert_query_parameters(*uri, "audience", "audience");
  assert_query_parameters(*uri, "grant_type",
                          "urn:ietf:params:oauth:grant-type:token-exchange");
  assert_query_parameters(*uri, "requested_token_type",
                          "urn:ietf:params:oauth:token-type:access_token");
  assert_query_parameters(*uri, "subject_token_type", "subject_token_type");
  assert_query_parameters(*uri, "scope",
                          "https://www.googleapis.com/auth/cloud-platform");
  // Check the rest of the request.
  EXPECT_EQ(request_uri.authority(), "foo.com:5555");
  EXPECT_EQ(request_uri.path(), "/token");
  ASSERT_EQ(request->hdr_count, 3);
  EXPECT_EQ(absl::string_view(request->hdrs[0].key), "Content-Type");
  EXPECT_EQ(absl::string_view(request->hdrs[0].value),
            "application/x-www-form-urlencoded");
  EXPECT_EQ(absl::string_view(request->hdrs[1].key), "x-goog-api-client");
  EXPECT_EQ(
      absl::string_view(request->hdrs[1].value),
      absl::StrFormat("gl-cpp/unknown auth/%s google-byoid-sdk source/aws "
                      "sa-impersonation/false config-lifetime/false",
                      grpc_version_string()));
  EXPECT_EQ(absl::string_view(request->hdrs[2].key), "Authorization");
  EXPECT_EQ(absl::string_view(request->hdrs[2].value),
            "Basic Y2xpZW50X2lkOmNsaWVudF9zZWNyZXQ=");
}

int aws_external_account_creds_httpcli_get_success(
    const grpc_http_request* /*request*/, const URI& uri,
    Timestamp /*deadline*/, grpc_closure* on_done,
    grpc_http_response* response) {
  if (uri.path() == "/region_url") {
    *response = http_response(200, "test_regionz");
  } else if (uri.path() == "/url") {
    *response = http_response(200, "test_role_name");
  } else if (uri.path() == "/url_no_role_name") {
    *response = http_response(200, "");
  } else if (uri.path() == "/url/test_role_name") {
    *response = http_response(
        200, valid_aws_external_account_creds_retrieve_signing_keys_response);
  }
  ExecCtx::Run(DEBUG_LOCATION, on_done, absl::OkStatus());
  return 1;
}

int aws_imdsv2_external_account_creds_httpcli_get_success(
    const grpc_http_request* request, const URI& uri, Timestamp deadline,
    grpc_closure* on_done, grpc_http_response* response) {
  EXPECT_EQ(request->hdr_count, 1);
  if (request->hdr_count == 1) {
    EXPECT_EQ(absl::string_view(request->hdrs[0].key),
              "x-aws-ec2-metadata-token");
    EXPECT_EQ(absl::string_view(request->hdrs[0].value),
              aws_imdsv2_session_token);
  }
  return aws_external_account_creds_httpcli_get_success(request, uri, deadline,
                                                        on_done, response);
}

int aws_imdsv2_external_account_creds_httpcli_put_success(
    const grpc_http_request* request, const URI& uri,
    absl::string_view /*body*/, Timestamp /*deadline*/, grpc_closure* on_done,
    grpc_http_response* response) {
  EXPECT_EQ(request->hdr_count, 1);
  if (request->hdr_count == 1) {
    EXPECT_EQ(absl::string_view(request->hdrs[0].key),
              "x-aws-ec2-metadata-token-ttl-seconds");
    EXPECT_EQ(absl::string_view(request->hdrs[0].value), "300");
  }
  EXPECT_EQ(uri.path(), "/imdsv2_session_token_url");
  *response = http_response(200, aws_imdsv2_session_token);
  ExecCtx::Run(DEBUG_LOCATION, on_done, absl::OkStatus());
  return 1;
}

int aws_external_account_creds_httpcli_post_success(
    const grpc_http_request* request, const URI& uri, absl::string_view body,
    Timestamp /*deadline*/, grpc_closure* on_done,
    grpc_http_response* response) {
  if (uri.path() == "/token") {
    validate_aws_external_account_creds_token_exchange_request(request, uri,
                                                               body);
    *response = http_response(
        200, valid_external_account_creds_token_exchange_response);
  }
  ExecCtx::Run(DEBUG_LOCATION, on_done, absl::OkStatus());
  return 1;
}

class TokenFetcherCredentialsTest : public ::testing::Test {
 protected:
  class TestTokenFetcherCredentials final : public TokenFetcherCredentials {
   public:
    explicit TestTokenFetcherCredentials(
        std::shared_ptr<grpc_event_engine::experimental::EventEngine>
            event_engine = nullptr)
        : TokenFetcherCredentials(std::move(event_engine),
                                  /*test_only_use_backoff_jitter=*/false) {}

    ~TestTokenFetcherCredentials() override { GRPC_CHECK_EQ(queue_.size(), 0); }

    void AddResult(absl::StatusOr<RefCountedPtr<Token>> result) {
      MutexLock lock(&mu_);
      queue_.push_front(std::move(result));
    }

    size_t num_fetches() const { return num_fetches_; }

   private:
    class TestFetchRequest final : public FetchRequest {
     public:
      TestFetchRequest(
          grpc_event_engine::experimental::EventEngine& event_engine,
          absl::AnyInvocable<void(absl::StatusOr<RefCountedPtr<Token>>)>
              on_done,
          absl::StatusOr<RefCountedPtr<Token>> result) {
        event_engine.Run([on_done = std::move(on_done),
                          result = std::move(result)]() mutable {
          ExecCtx exec_ctx;
          std::exchange(on_done, nullptr)(std::move(result));
        });
      }

      void Orphan() override { Unref(); }
    };

    OrphanablePtr<FetchRequest> FetchToken(
        Timestamp deadline,
        absl::AnyInvocable<void(absl::StatusOr<RefCountedPtr<Token>>)> on_done)
        override {
      absl::StatusOr<RefCountedPtr<Token>> result;
      {
        MutexLock lock(&mu_);
        GRPC_CHECK(!queue_.empty());
        result = std::move(queue_.back());
        queue_.pop_back();
      }
      num_fetches_.fetch_add(1);
      return MakeOrphanable<TestFetchRequest>(
          event_engine(), std::move(on_done), std::move(result));
    }

    std::string debug_string() override {
      return "TestTokenFetcherCredentials";
    }

    UniqueTypeName type() const override {
      static UniqueTypeName::Factory kFactory("TestTokenFetcherCredentials");
      return kFactory.Create();
    }

    Mutex mu_;
    std::deque<absl::StatusOr<RefCountedPtr<Token>>> queue_
        ABSL_GUARDED_BY(&mu_);

    std::atomic<size_t> num_fetches_{0};
  };

  void SetUp() override {
    event_engine_ = std::make_shared<FuzzingEventEngine>(
        FuzzingEventEngine::Options(), fuzzing_event_engine::Actions());
    grpc_timer_manager_set_start_threaded(false);
    grpc_init();
    creds_ = MakeRefCounted<TestTokenFetcherCredentials>(event_engine_);
  }

  void TearDown() override {
    event_engine_->FuzzingDone();
    event_engine_->TickUntilIdle();
    event_engine_->UnsetGlobalHooks();
    creds_.reset();
    WaitForSingleOwner(std::move(event_engine_));
    grpc_shutdown_blocking();
  }

  static RefCountedPtr<TokenFetcherCredentials::Token> MakeToken(
      absl::string_view token, Timestamp expiration = Timestamp::InfFuture()) {
    return MakeRefCounted<TokenFetcherCredentials::Token>(
        Slice::FromCopiedString(token), expiration);
  }

  std::shared_ptr<FuzzingEventEngine> event_engine_;
  RefCountedPtr<TestTokenFetcherCredentials> creds_;
};

TEST_F(TokenFetcherCredentialsTest, Basic) {
  const auto kExpirationTime = Timestamp::Now() + Duration::Hours(1);
  ExecCtx exec_ctx;
  creds_->AddResult(MakeToken("foo", kExpirationTime));
  // First request will trigger a fetch.
  LOG(INFO) << "First request";
  auto state = RequestMetadataState::NewInstance(
      absl::OkStatus(), "authorization: foo", /*expect_delay=*/true);
  state->RunRequestMetadataTest(creds_.get(), kTestUrlScheme, kTestAuthority,
                                kTestPath);
  EXPECT_EQ(creds_->num_fetches(), 1);
  // Second request while fetch is still outstanding will be delayed but
  // will not trigger a new fetch.
  LOG(INFO) << "Second request";
  state = RequestMetadataState::NewInstance(
      absl::OkStatus(), "authorization: foo", /*expect_delay=*/true);
  state->RunRequestMetadataTest(creds_.get(), kTestUrlScheme, kTestAuthority,
                                kTestPath);
  EXPECT_EQ(creds_->num_fetches(), 1);
  // Now tick to finish the fetch.
  event_engine_->TickUntilIdle();
  // Next request will be served from cache with no delay.
  LOG(INFO) << "Third request";
  state = RequestMetadataState::NewInstance(
      absl::OkStatus(), "authorization: foo", /*expect_delay=*/false);
  state->RunRequestMetadataTest(creds_.get(), kTestUrlScheme, kTestAuthority,
                                kTestPath);
  EXPECT_EQ(creds_->num_fetches(), 1);
  // Advance time to expiration minus expiration adjustment and prefetch time.
  exec_ctx.TestOnlySetNow(kExpirationTime - Duration::Seconds(90));
  // No new fetch yet.
  EXPECT_EQ(creds_->num_fetches(), 1);
  // Next request will trigger a new fetch but will still use the
  // cached token.
  creds_->AddResult(MakeToken("bar"));
  LOG(INFO) << "Fourth request";
  state = RequestMetadataState::NewInstance(
      absl::OkStatus(), "authorization: foo", /*expect_delay=*/false);
  state->RunRequestMetadataTest(creds_.get(), kTestUrlScheme, kTestAuthority,
                                kTestPath);
  EXPECT_EQ(creds_->num_fetches(), 2);
  event_engine_->TickUntilIdle();
  // Next request will use the new data.
  LOG(INFO) << "Fifth request";
  state = RequestMetadataState::NewInstance(
      absl::OkStatus(), "authorization: bar", /*expect_delay=*/false);
  state->RunRequestMetadataTest(creds_.get(), kTestUrlScheme, kTestAuthority,
                                kTestPath);
  EXPECT_EQ(creds_->num_fetches(), 2);
}

TEST_F(TokenFetcherCredentialsTest, Expires30SecondsEarly) {
  const auto kExpirationTime = Timestamp::Now() + Duration::Hours(1);
  ExecCtx exec_ctx;
  creds_->AddResult(MakeToken("foo", kExpirationTime));
  // First request will trigger a fetch.
  auto state = RequestMetadataState::NewInstance(
      absl::OkStatus(), "authorization: foo", /*expect_delay=*/true);
  state->RunRequestMetadataTest(creds_.get(), kTestUrlScheme, kTestAuthority,
                                kTestPath);
  EXPECT_EQ(creds_->num_fetches(), 1);
  event_engine_->TickUntilIdle();
  // Advance time to expiration minus 30 seconds.
  exec_ctx.TestOnlySetNow(kExpirationTime - Duration::Seconds(30));
  // No new fetch yet.
  EXPECT_EQ(creds_->num_fetches(), 1);
  // Next request will trigger a new fetch and will delay the call until
  // the fetch completes.
  creds_->AddResult(MakeToken("bar"));
  state = RequestMetadataState::NewInstance(
      absl::OkStatus(), "authorization: bar", /*expect_delay=*/true);
  state->RunRequestMetadataTest(creds_.get(), kTestUrlScheme, kTestAuthority,
                                kTestPath);
  EXPECT_EQ(creds_->num_fetches(), 2);
  event_engine_->TickUntilIdle();
}

TEST_F(TokenFetcherCredentialsTest, FetchFails) {
  const absl::Status kExpectedError = absl::UnavailableError("bummer, dude");
  std::optional<FuzzingEventEngine::Duration> run_after_duration;
  event_engine_->SetRunAfterDurationCallback(
      [&](FuzzingEventEngine::Duration duration) {
        run_after_duration = duration;
      });
  ExecCtx exec_ctx;
  // First request will trigger a fetch, which will fail.
  LOG(INFO) << "Sending first RPC.";
  creds_->AddResult(kExpectedError);
  auto state = RequestMetadataState::NewInstance(kExpectedError, "",
                                                 /*expect_delay=*/true);
  state->RunRequestMetadataTest(creds_.get(), kTestUrlScheme, kTestAuthority,
                                kTestPath);
  EXPECT_EQ(creds_->num_fetches(), 1);
  while (!run_after_duration.has_value()) event_engine_->Tick();
  // Make sure backoff was set for the right period.
  EXPECT_EQ(run_after_duration, std::chrono::seconds(1));
  run_after_duration.reset();
  // Start a new call now, which will fail because we're in backoff.
  LOG(INFO) << "Sending second RPC.";
  state = RequestMetadataState::NewInstance(
      kExpectedError, "authorization: foo", /*expect_delay=*/false);
  state->RunRequestMetadataTest(creds_.get(), kTestUrlScheme, kTestAuthority,
                                kTestPath);
  EXPECT_EQ(creds_->num_fetches(), 1);
  // Tick until backoff expires.
  LOG(INFO) << "Waiting for backoff.";
  event_engine_->TickUntilIdle();
  EXPECT_EQ(creds_->num_fetches(), 1);
  // Starting another call should trigger a new fetch, which will
  // succeed this time.
  LOG(INFO) << "Sending third RPC.";
  creds_->AddResult(MakeToken("foo"));
  state = RequestMetadataState::NewInstance(
      absl::OkStatus(), "authorization: foo", /*expect_delay=*/true);
  state->RunRequestMetadataTest(creds_.get(), kTestUrlScheme, kTestAuthority,
                                kTestPath);
  EXPECT_EQ(creds_->num_fetches(), 2);
}

TEST_F(TokenFetcherCredentialsTest, Backoff) {
  const absl::Status kExpectedError = absl::UnavailableError("bummer, dude");
  std::optional<FuzzingEventEngine::Duration> run_after_duration;
  event_engine_->SetRunAfterDurationCallback(
      [&](FuzzingEventEngine::Duration duration) {
        run_after_duration = duration;
      });
  ExecCtx exec_ctx;
  // First request will trigger a fetch, which will fail.
  LOG(INFO) << "Sending first RPC.";
  creds_->AddResult(kExpectedError);
  auto state = RequestMetadataState::NewInstance(kExpectedError, "",
                                                 /*expect_delay=*/true);
  state->RunRequestMetadataTest(creds_.get(), kTestUrlScheme, kTestAuthority,
                                kTestPath);
  EXPECT_EQ(creds_->num_fetches(), 1);
  while (!run_after_duration.has_value()) event_engine_->Tick();
  // Make sure backoff was set for the right period.
  EXPECT_EQ(run_after_duration, std::chrono::seconds(1));
  run_after_duration.reset();
  // Start a new call now, which will fail because we're in backoff.
  LOG(INFO) << "Sending second RPC.";
  state = RequestMetadataState::NewInstance(kExpectedError, "",
                                            /*expect_delay=*/false);
  state->RunRequestMetadataTest(creds_.get(), kTestUrlScheme, kTestAuthority,
                                kTestPath);
  EXPECT_EQ(creds_->num_fetches(), 1);
  // Tick until backoff expires.
  LOG(INFO) << "Waiting for backoff.";
  event_engine_->TickUntilIdle();
  EXPECT_EQ(creds_->num_fetches(), 1);
  // Starting another call should trigger a new fetch, which will again fail.
  LOG(INFO) << "Sending third RPC.";
  creds_->AddResult(kExpectedError);
  state = RequestMetadataState::NewInstance(kExpectedError, "",
                                            /*expect_delay=*/true);
  state->RunRequestMetadataTest(creds_.get(), kTestUrlScheme, kTestAuthority,
                                kTestPath);
  EXPECT_EQ(creds_->num_fetches(), 2);
  while (!run_after_duration.has_value()) event_engine_->Tick();
  // The backoff time should be longer now.
  EXPECT_EQ(run_after_duration, std::chrono::milliseconds(1600))
      << "actual: " << run_after_duration->count();
  run_after_duration.reset();
  // Start a new call now, which will fail because we're in backoff.
  LOG(INFO) << "Sending fourth RPC.";
  state = RequestMetadataState::NewInstance(kExpectedError, "",
                                            /*expect_delay=*/false);
  state->RunRequestMetadataTest(creds_.get(), kTestUrlScheme, kTestAuthority,
                                kTestPath);
  EXPECT_EQ(creds_->num_fetches(), 2);
  // Tick until backoff expires.
  LOG(INFO) << "Waiting for backoff.";
  event_engine_->TickUntilIdle();
  EXPECT_EQ(creds_->num_fetches(), 2);
  // Starting another call should trigger a new fetch, which will again fail.
  LOG(INFO) << "Sending fifth RPC.";
  creds_->AddResult(kExpectedError);
  state = RequestMetadataState::NewInstance(kExpectedError, "",
                                            /*expect_delay=*/true);
  state->RunRequestMetadataTest(creds_.get(), kTestUrlScheme, kTestAuthority,
                                kTestPath);
  EXPECT_EQ(creds_->num_fetches(), 3);
  while (!run_after_duration.has_value()) event_engine_->Tick();
  // The backoff time should be longer now.
  EXPECT_EQ(run_after_duration, std::chrono::milliseconds(2560))
      << "actual: " << run_after_duration->count();
}

TEST_F(TokenFetcherCredentialsTest, ShutdownWhileBackoffTimerPending) {
  const absl::Status kExpectedError = absl::UnavailableError("bummer, dude");
  std::optional<FuzzingEventEngine::Duration> run_after_duration;
  event_engine_->SetRunAfterDurationCallback(
      [&](FuzzingEventEngine::Duration duration) {
        run_after_duration = duration;
      });
  ExecCtx exec_ctx;
  creds_->AddResult(kExpectedError);
  // First request will trigger a fetch, which will fail.
  auto state = RequestMetadataState::NewInstance(kExpectedError, "",
                                                 /*expect_delay=*/true);
  state->RunRequestMetadataTest(creds_.get(), kTestUrlScheme, kTestAuthority,
                                kTestPath);
  EXPECT_EQ(creds_->num_fetches(), 1);
  while (!run_after_duration.has_value()) event_engine_->Tick();
  // Make sure backoff was set for the right period.
  EXPECT_EQ(run_after_duration, std::chrono::seconds(1));
  run_after_duration.reset();
  // Do nothing else.  Make sure the creds shut down correctly.
}

// The subclass of ExternalAccountCredentials for testing.
// ExternalAccountCredentials is an abstract class so we can't directly test
// against it.
class TestExternalAccountCredentials final : public ExternalAccountCredentials {
 public:
  TestExternalAccountCredentials(
      Options options, std::vector<std::string> scopes,
      std::shared_ptr<grpc_event_engine::experimental::EventEngine>
          event_engine = nullptr)
      : ExternalAccountCredentials(std::move(options), std::move(scopes),
                                   std::move(event_engine)) {}

  std::string GetMetricsValue() { return MetricsHeaderValue(); }

  std::string debug_string() override {
    return "TestExternalAccountCredentials";
  }

  UniqueTypeName type() const override {
    static UniqueTypeName::Factory kFactory("TestExternalAccountCredentials");
    return kFactory.Create();
  }

 private:
  OrphanablePtr<FetchBody> RetrieveSubjectToken(
      Timestamp /*deadline*/,
      absl::AnyInvocable<void(absl::StatusOr<std::string>)> on_done) override {
    return MakeOrphanable<NoOpFetchBody>(event_engine(), std::move(on_done),
                                         "test_subject_token");
  }
};

TEST_F(CredentialsTest, TestExternalAccountCredsMetricsHeader) {
  Json credential_source = Json::FromString("");
  TestExternalAccountCredentials::ServiceAccountImpersonation
      service_account_impersonation;
  service_account_impersonation.token_lifetime_seconds = 3600;
  TestExternalAccountCredentials::Options options = {
      "external_account",                 // type;
      "audience",                         // audience;
      "subject_token_type",               // subject_token_type;
      "",                                 // service_account_impersonation_url;
      service_account_impersonation,      // service_account_impersonation;
      "https://foo.com:5555/token",       // token_url;
      "https://foo.com:5555/token_info",  // token_info_url;
      credential_source,                  // credential_source;
      "quota_project_id",                 // quota_project_id;
      "client_id",                        // client_id;
      "client_secret",                    // client_secret;
      "",                                 // workforce_pool_user_project;
  };
  TestExternalAccountCredentials creds(options, {});
  EXPECT_EQ(
      creds.GetMetricsValue(),
      absl::StrFormat("gl-cpp/unknown auth/%s google-byoid-sdk source/unknown "
                      "sa-impersonation/false config-lifetime/false",
                      grpc_version_string()));
}

TEST_F(CredentialsTest,
       TestExternalAccountCredsMetricsHeaderWithServiceAccountImpersonation) {
  Json credential_source = Json::FromString("");
  TestExternalAccountCredentials::ServiceAccountImpersonation
      service_account_impersonation;
  service_account_impersonation.token_lifetime_seconds = 3600;
  TestExternalAccountCredentials::Options options = {
      "external_account",    // type;
      "audience",            // audience;
      "subject_token_type",  // subject_token_type;
      "https://foo.com:5555/service_account_impersonation",  // service_account_impersonation_url;
      service_account_impersonation,      // service_account_impersonation;
      "https://foo.com:5555/token",       // token_url;
      "https://foo.com:5555/token_info",  // token_info_url;
      credential_source,                  // credential_source;
      "quota_project_id",                 // quota_project_id;
      "client_id",                        // client_id;
      "client_secret",                    // client_secret;
      "",                                 // workforce_pool_user_project;
  };
  TestExternalAccountCredentials creds(options, {});
  EXPECT_EQ(
      creds.GetMetricsValue(),
      absl::StrFormat("gl-cpp/unknown auth/%s google-byoid-sdk source/unknown "
                      "sa-impersonation/true config-lifetime/false",
                      grpc_version_string()));
}

TEST_F(CredentialsTest,
       TestExternalAccountCredsMetricsHeaderWithConfigLifetime) {
  Json credential_source = Json::FromString("");
  TestExternalAccountCredentials::ServiceAccountImpersonation
      service_account_impersonation;
  service_account_impersonation.token_lifetime_seconds = 5000;
  TestExternalAccountCredentials::Options options = {
      "external_account",    // type;
      "audience",            // audience;
      "subject_token_type",  // subject_token_type;
      "https://foo.com:5555/service_account_impersonation",  // service_account_impersonation_url;
      service_account_impersonation,      // service_account_impersonation;
      "https://foo.com:5555/token",       // token_url;
      "https://foo.com:5555/token_info",  // token_info_url;
      credential_source,                  // credential_source;
      "quota_project_id",                 // quota_project_id;
      "client_id",                        // client_id;
      "client_secret",                    // client_secret;
      "",                                 // workforce_pool_user_project;
  };
  TestExternalAccountCredentials creds(options, {});
  EXPECT_EQ(
      creds.GetMetricsValue(),
      absl::StrFormat("gl-cpp/unknown auth/%s google-byoid-sdk source/unknown "
                      "sa-impersonation/true config-lifetime/true",
                      grpc_version_string()));
}

class ExternalAccountCredentialsTest : public ::testing::Test {
 protected:
  void SetUp() override {
    grpc_timer_manager_set_start_threaded(false);
    grpc_init();
  }

  void TearDown() override {
    event_engine_->FuzzingDone();
    event_engine_->TickUntilIdle();
    event_engine_->UnsetGlobalHooks();
    WaitForSingleOwner(std::move(event_engine_));
    grpc_shutdown_blocking();
  }

  std::shared_ptr<FuzzingEventEngine> event_engine_ =
      std::make_shared<FuzzingEventEngine>(FuzzingEventEngine::Options(),
                                           fuzzing_event_engine::Actions());
};

TEST_F(ExternalAccountCredentialsTest, Success) {
  ExecCtx exec_ctx;
  Json credential_source = Json::FromString("");
  TestExternalAccountCredentials::ServiceAccountImpersonation
      service_account_impersonation;
  service_account_impersonation.token_lifetime_seconds = 3600;
  TestExternalAccountCredentials::Options options = {
      "external_account",                 // type;
      "audience",                         // audience;
      "subject_token_type",               // subject_token_type;
      "",                                 // service_account_impersonation_url;
      service_account_impersonation,      // service_account_impersonation;
      "https://foo.com:5555/token",       // token_url;
      "https://foo.com:5555/token_info",  // token_info_url;
      credential_source,                  // credential_source;
      "quota_project_id",                 // quota_project_id;
      "client_id",                        // client_id;
      "client_secret",                    // client_secret;
      "",                                 // workforce_pool_user_project;
  };
  auto creds = MakeRefCounted<TestExternalAccountCredentials>(
      options, std::vector<std::string>(), event_engine_);
  // Check security level.
  EXPECT_EQ(creds->min_security_level(), GRPC_PRIVACY_AND_INTEGRITY);
  // First request: http post should be called.
  auto state = RequestMetadataState::NewInstance(
      absl::OkStatus(), "authorization: Bearer token_exchange_access_token");
  HttpRequest::SetOverride(httpcli_get_should_not_be_called,
                           external_account_creds_httpcli_post_success,
                           httpcli_put_should_not_be_called);
  state->RunRequestMetadataTest(creds.get(), kTestUrlScheme, kTestAuthority,
                                kTestPath);
  ExecCtx::Get()->Flush();
  event_engine_->TickUntilIdle();
  // Second request: the cached token should be served directly.
  state = RequestMetadataState::NewInstance(
      absl::OkStatus(), "authorization: Bearer token_exchange_access_token");
  HttpRequest::SetOverride(httpcli_get_should_not_be_called,
                           httpcli_post_should_not_be_called,
                           httpcli_put_should_not_be_called);
  state->RunRequestMetadataTest(creds.get(), kTestUrlScheme, kTestAuthority,
                                kTestPath);
  ExecCtx::Get()->Flush();
  event_engine_->TickUntilIdle();
  HttpRequest::SetOverride(nullptr, nullptr, nullptr);
}

TEST_F(ExternalAccountCredentialsTest, SuccessWithUrlEncode) {
  std::map<std::string, std::string> emd = {
      {"authorization", "Bearer token_exchange_access_token"}};
  ExecCtx exec_ctx;
  Json credential_source = Json::FromString("");
  TestExternalAccountCredentials::ServiceAccountImpersonation
      service_account_impersonation;
  service_account_impersonation.token_lifetime_seconds = 3600;
  TestExternalAccountCredentials::Options options = {
      "external_account",             // type;
      "audience_!@#$",                // audience;
      "subject_token_type_!@#$",      // subject_token_type;
      "",                             // service_account_impersonation_url;
      service_account_impersonation,  // service_account_impersonation;
      "https://foo.com:5555/token_url_encode",  // token_url;
      "https://foo.com:5555/token_info",        // token_info_url;
      credential_source,                        // credential_source;
      "quota_project_id",                       // quota_project_id;
      "client_id",                              // client_id;
      "client_secret",                          // client_secret;
      "",                                       // workforce_pool_user_project;
  };
  auto creds = MakeRefCounted<TestExternalAccountCredentials>(
      options, std::vector<std::string>(), event_engine_);
  auto state = RequestMetadataState::NewInstance(
      absl::OkStatus(), "authorization: Bearer token_exchange_access_token");
  HttpRequest::SetOverride(httpcli_get_should_not_be_called,
                           external_account_creds_httpcli_post_success,
                           httpcli_put_should_not_be_called);
  state->RunRequestMetadataTest(creds.get(), kTestUrlScheme, kTestAuthority,
                                kTestPath);
  ExecCtx::Get()->Flush();
  event_engine_->TickUntilIdle();
  HttpRequest::SetOverride(nullptr, nullptr, nullptr);
}

TEST_F(ExternalAccountCredentialsTest, SuccessWithServiceAccountImpersonation) {
  ExecCtx exec_ctx;
  Json credential_source = Json::FromString("");
  TestExternalAccountCredentials::ServiceAccountImpersonation
      service_account_impersonation;
  service_account_impersonation.token_lifetime_seconds = 3600;
  TestExternalAccountCredentials::Options options = {
      "external_account",    // type;
      "audience",            // audience;
      "subject_token_type",  // subject_token_type;
      "https://foo.com:5555/service_account_impersonation",  // service_account_impersonation_url;
      service_account_impersonation,      // service_account_impersonation;
      "https://foo.com:5555/token",       // token_url;
      "https://foo.com:5555/token_info",  // token_info_url;
      credential_source,                  // credential_source;
      "quota_project_id",                 // quota_project_id;
      "client_id",                        // client_id;
      "client_secret",                    // client_secret;
      "",                                 // workforce_pool_user_project;
  };
  auto creds = MakeRefCounted<TestExternalAccountCredentials>(
      options, std::vector<std::string>{"scope_1", "scope_2"}, event_engine_);
  // Check security level.
  EXPECT_EQ(creds->min_security_level(), GRPC_PRIVACY_AND_INTEGRITY);
  // First request: http put should be called.
  auto state = RequestMetadataState::NewInstance(
      absl::OkStatus(),
      "authorization: Bearer service_account_impersonation_access_token");
  HttpRequest::SetOverride(httpcli_get_should_not_be_called,
                           external_account_creds_httpcli_post_success,
                           httpcli_put_should_not_be_called);
  state->RunRequestMetadataTest(creds.get(), kTestUrlScheme, kTestAuthority,
                                kTestPath);
  ExecCtx::Get()->Flush();
  event_engine_->TickUntilIdle();
  HttpRequest::SetOverride(nullptr, nullptr, nullptr);
}

TEST_F(ExternalAccountCredentialsTest,
       SuccessWithServiceAccountImpersonationAndCustomTokenLifetime) {
  ExecCtx exec_ctx;
  Json credential_source = Json::FromString("");
  TestExternalAccountCredentials::ServiceAccountImpersonation
      service_account_impersonation;
  service_account_impersonation.token_lifetime_seconds = 1800;
  TestExternalAccountCredentials::Options options = {
      "external_account",    // type;
      "audience",            // audience;
      "subject_token_type",  // subject_token_type;
      "https://foo.com:5555/service_account_impersonation",  // service_account_impersonation_url;
      service_account_impersonation,      // service_account_impersonation;
      "https://foo.com:5555/token",       // token_url;
      "https://foo.com:5555/token_info",  // token_info_url;
      credential_source,                  // credential_source;
      "quota_project_id",                 // quota_project_id;
      "client_id",                        // client_id;
      "client_secret",                    // client_secret;
      "",                                 // workforce_pool_user_project;
  };
  auto creds = MakeRefCounted<TestExternalAccountCredentials>(
      options, std::vector<std::string>{"scope_1", "scope_2"}, event_engine_);
  // Check security level.
  EXPECT_EQ(creds->min_security_level(), GRPC_PRIVACY_AND_INTEGRITY);
  // First request: http put should be called.
  auto state = RequestMetadataState::NewInstance(
      absl::OkStatus(),
      "authorization: Bearer service_account_impersonation_access_token");
  HttpRequest::SetOverride(
      httpcli_get_should_not_be_called,
      external_acc_creds_serv_acc_imp_custom_lifetime_httpcli_post_success,
      httpcli_put_should_not_be_called);
  state->RunRequestMetadataTest(creds.get(), kTestUrlScheme, kTestAuthority,
                                kTestPath);
  ExecCtx::Get()->Flush();
  event_engine_->TickUntilIdle();
  HttpRequest::SetOverride(nullptr, nullptr, nullptr);
}

TEST_F(ExternalAccountCredentialsTest,
       FailureWithServiceAccountImpersonationAndInvalidCustomTokenLifetime) {
  const char* options_string1 =
      "{\"type\":\"external_account\",\"audience\":\"audience\","
      "\"subject_token_type\":\"subject_token_type\","
      "\"service_account_impersonation_url\":\"service_account_impersonation_"
      "url\",\"service_account_impersonation\":"
      "{\"token_lifetime_seconds\":599},"
      "\"token_url\":\"https://foo.com:5555/token\","
      "\"token_info_url\":\"https://foo.com:5555/token_info\","
      "\"credential_source\":{\"url\":\"https://foo.com:5555/"
      "generate_subject_token_format_json\","
      "\"headers\":{\"Metadata-Flavor\":\"Google\"},"
      "\"format\":{\"type\":\"json\",\"subject_token_field_name\":\"access_"
      "token\"}},\"quota_project_id\":\"quota_project_id\","
      "\"client_id\":\"client_id\",\"client_secret\":\"client_secret\"}";
  auto json = JsonParse(options_string1);
  ASSERT_TRUE(json.ok()) << json.status();
  auto creds = ExternalAccountCredentials::Create(*json, {"scope1", "scope2"});
  EXPECT_EQ("token_lifetime_seconds must be more than 600s",
            creds.status().message());

  const char* options_string2 =
      "{\"type\":\"external_account\",\"audience\":\"audience\","
      "\"subject_token_type\":\"subject_token_type\","
      "\"service_account_impersonation_url\":\"service_account_impersonation_"
      "url\",\"service_account_impersonation\":"
      "{\"token_lifetime_seconds\":43201},"
      "\"token_url\":\"https://foo.com:5555/token\","
      "\"token_info_url\":\"https://foo.com:5555/token_info\","
      "\"credential_source\":{\"url\":\"https://foo.com:5555/"
      "generate_subject_token_format_json\","
      "\"headers\":{\"Metadata-Flavor\":\"Google\"},"
      "\"format\":{\"type\":\"json\",\"subject_token_field_name\":\"access_"
      "token\"}},\"quota_project_id\":\"quota_project_id\","
      "\"client_id\":\"client_id\",\"client_secret\":\"client_secret\"}";
  json = JsonParse(options_string2);
  ASSERT_TRUE(json.ok()) << json.status();
  creds = ExternalAccountCredentials::Create(*json, {"scope1", "scope2"});
  EXPECT_EQ("token_lifetime_seconds must be less than 43200s",
            creds.status().message());
}

TEST_F(ExternalAccountCredentialsTest, FailureInvalidTokenUrl) {
  ExecCtx exec_ctx;
  Json credential_source = Json::FromString("");
  TestExternalAccountCredentials::ServiceAccountImpersonation
      service_account_impersonation;
  service_account_impersonation.token_lifetime_seconds = 3600;
  TestExternalAccountCredentials::Options options = {
      "external_account",    // type;
      "audience",            // audience;
      "subject_token_type",  // subject_token_type;
      "https://foo.com:5555/service_account_impersonation",  // service_account_impersonation_url;
      service_account_impersonation,      // service_account_impersonation;
      "invalid_token_url",                // token_url;
      "https://foo.com:5555/token_info",  // token_info_url;
      credential_source,                  // credential_source;
      "quota_project_id",                 // quota_project_id;
      "client_id",                        // client_id;
      "client_secret",                    // client_secret;
      "",                                 // workforce_pool_user_project;
  };
  auto creds = MakeRefCounted<TestExternalAccountCredentials>(
      options, std::vector<std::string>(), event_engine_);
  HttpRequest::SetOverride(httpcli_get_should_not_be_called,
                           httpcli_post_should_not_be_called,
                           httpcli_put_should_not_be_called);
  // TODO(roth): This should return UNAUTHENTICATED.
  grpc_error_handle expected_error = absl::UnknownError(
      "error fetching oauth2 token: Invalid token url: "
      "invalid_token_url. Error: INVALID_ARGUMENT: Could not parse "
      "'scheme' from uri 'invalid_token_url'. Scheme not found.");
  auto state = RequestMetadataState::NewInstance(expected_error, {});
  state->RunRequestMetadataTest(creds.get(), kTestUrlScheme, kTestAuthority,
                                kTestPath);
  ExecCtx::Get()->Flush();
  event_engine_->TickUntilIdle();
  HttpRequest::SetOverride(nullptr, nullptr, nullptr);
}

TEST_F(ExternalAccountCredentialsTest,
       FailureInvalidServiceAccountImpersonationUrl) {
  ExecCtx exec_ctx;
  Json credential_source = Json::FromString("");
  TestExternalAccountCredentials::ServiceAccountImpersonation
      service_account_impersonation;
  service_account_impersonation.token_lifetime_seconds = 3600;
  TestExternalAccountCredentials::Options options = {
      "external_account",                           // type;
      "audience",                                   // audience;
      "subject_token_type",                         // subject_token_type;
      "invalid_service_account_impersonation_url",  // service_account_impersonation_url;
      service_account_impersonation,      // service_account_impersonation;
      "https://foo.com:5555/token",       // token_url;
      "https://foo.com:5555/token_info",  // token_info_url;
      credential_source,                  // credential_source;
      "quota_project_id",                 // quota_project_id;
      "client_id",                        // client_id;
      "client_secret",                    // client_secret;
      "",                                 // workforce_pool_user_project;
  };
  auto creds = MakeRefCounted<TestExternalAccountCredentials>(
      options, std::vector<std::string>(), event_engine_);
  HttpRequest::SetOverride(httpcli_get_should_not_be_called,
                           external_account_creds_httpcli_post_success,
                           httpcli_put_should_not_be_called);
  // TODO(roth): This should return UNAUTHENTICATED.
  grpc_error_handle expected_error = absl::UnknownError(
      "error fetching oauth2 token: Invalid service account impersonation url: "
      "invalid_service_account_impersonation_url. Error: INVALID_ARGUMENT: "
      "Could not parse 'scheme' from uri "
      "'invalid_service_account_impersonation_url'. Scheme not found.");
  auto state = RequestMetadataState::NewInstance(expected_error, {});
  state->RunRequestMetadataTest(creds.get(), kTestUrlScheme, kTestAuthority,
                                kTestPath);
  ExecCtx::Get()->Flush();
  event_engine_->TickUntilIdle();
  HttpRequest::SetOverride(nullptr, nullptr, nullptr);
}

TEST_F(ExternalAccountCredentialsTest,
       FailureTokenExchangeResponseMissingAccessToken) {
  ExecCtx exec_ctx;
  Json credential_source = Json::FromString("");
  TestExternalAccountCredentials::ServiceAccountImpersonation
      service_account_impersonation;
  service_account_impersonation.token_lifetime_seconds = 3600;
  TestExternalAccountCredentials::Options options = {
      "external_account",    // type;
      "audience",            // audience;
      "subject_token_type",  // subject_token_type;
      "https://foo.com:5555/service_account_impersonation",  // service_account_impersonation_url;
      service_account_impersonation,      // service_account_impersonation;
      "https://foo.com:5555/token",       // token_url;
      "https://foo.com:5555/token_info",  // token_info_url;
      credential_source,                  // credential_source
      "quota_project_id",                 // quota_project_id;
      "client_id",                        // client_id;
      "client_secret",                    // client_secret;
      "",                                 // workforce_pool_user_project;
  };
  auto creds = MakeRefCounted<TestExternalAccountCredentials>(
      options, std::vector<std::string>(), event_engine_);
  HttpRequest::SetOverride(
      httpcli_get_should_not_be_called,
      external_account_creds_httpcli_post_failure_token_exchange_response_missing_access_token,
      httpcli_put_should_not_be_called);
  // TODO(roth): This should return UNAUTHENTICATED.
  grpc_error_handle expected_error = absl::UnknownError(
      "error fetching oauth2 token: Missing or invalid access_token in "
      "{\"not_access_token\":\"not_access_token\",\"expires_in\":3599, "
      "\"token_type\":\"Bearer\"}.");
  auto state = RequestMetadataState::NewInstance(expected_error, {});
  state->RunRequestMetadataTest(creds.get(), kTestUrlScheme, kTestAuthority,
                                kTestPath);
  ExecCtx::Get()->Flush();
  event_engine_->TickUntilIdle();
  HttpRequest::SetOverride(nullptr, nullptr, nullptr);
}

TEST_F(ExternalAccountCredentialsTest,
       UrlExternalAccountCredsSuccessFormatText) {
  ExecCtx exec_ctx;
  auto credential_source = JsonParse(
      valid_url_external_account_creds_options_credential_source_format_text);
  ASSERT_TRUE(credential_source.ok()) << credential_source.status();
  TestExternalAccountCredentials::ServiceAccountImpersonation
      service_account_impersonation;
  service_account_impersonation.token_lifetime_seconds = 3600;
  ExternalAccountCredentials::Options options = {
      "external_account",                 // type;
      "audience",                         // audience;
      "subject_token_type",               // subject_token_type;
      "",                                 // service_account_impersonation_url;
      service_account_impersonation,      // service_account_impersonation;
      "https://foo.com:5555/token",       // token_url;
      "https://foo.com:5555/token_info",  // token_info_url;
      *credential_source,                 // credential_source;
      "quota_project_id",                 // quota_project_id;
      "client_id",                        // client_id;
      "client_secret",                    // client_secret;
      "",                                 // workforce_pool_user_project;
  };
  auto creds =
      UrlExternalAccountCredentials::Create(options, {}, event_engine_);
  ASSERT_TRUE(creds.ok()) << creds.status();
  ASSERT_NE(*creds, nullptr);
  EXPECT_EQ((*creds)->min_security_level(), GRPC_PRIVACY_AND_INTEGRITY);
  auto state = RequestMetadataState::NewInstance(
      absl::OkStatus(), "authorization: Bearer token_exchange_access_token");
  HttpRequest::SetOverride(url_external_account_creds_httpcli_get_success,
                           external_account_creds_httpcli_post_success,
                           httpcli_put_should_not_be_called);
  state->RunRequestMetadataTest(creds->get(), kTestUrlScheme, kTestAuthority,
                                kTestPath);
  ExecCtx::Get()->Flush();
  event_engine_->TickUntilIdle();
  HttpRequest::SetOverride(nullptr, nullptr, nullptr);
}

TEST_F(ExternalAccountCredentialsTest,
       UrlExternalAccountCredsSuccessWithQueryParamsFormatText) {
  std::map<std::string, std::string> emd = {
      {"authorization", "Bearer token_exchange_access_token"}};
  ExecCtx exec_ctx;
  auto credential_source = JsonParse(
      valid_url_external_account_creds_options_credential_source_with_query_params_format_text);
  ASSERT_TRUE(credential_source.ok()) << credential_source.status();
  TestExternalAccountCredentials::ServiceAccountImpersonation
      service_account_impersonation;
  service_account_impersonation.token_lifetime_seconds = 3600;
  ExternalAccountCredentials::Options options = {
      "external_account",                 // type;
      "audience",                         // audience;
      "subject_token_type",               // subject_token_type;
      "",                                 // service_account_impersonation_url;
      service_account_impersonation,      // service_account_impersonation;
      "https://foo.com:5555/token",       // token_url;
      "https://foo.com:5555/token_info",  // token_info_url;
      *credential_source,                 // credential_source;
      "quota_project_id",                 // quota_project_id;
      "client_id",                        // client_id;
      "client_secret",                    // client_secret;
      "",                                 // workforce_pool_user_project;
  };
  auto creds =
      UrlExternalAccountCredentials::Create(options, {}, event_engine_);
  ASSERT_TRUE(creds.ok()) << creds.status();
  ASSERT_NE(*creds, nullptr);
  EXPECT_EQ((*creds)->min_security_level(), GRPC_PRIVACY_AND_INTEGRITY);
  auto state = RequestMetadataState::NewInstance(
      absl::OkStatus(), "authorization: Bearer token_exchange_access_token");
  HttpRequest::SetOverride(url_external_account_creds_httpcli_get_success,
                           external_account_creds_httpcli_post_success,
                           httpcli_put_should_not_be_called);
  state->RunRequestMetadataTest(creds->get(), kTestUrlScheme, kTestAuthority,
                                kTestPath);
  ExecCtx::Get()->Flush();
  event_engine_->TickUntilIdle();
  HttpRequest::SetOverride(nullptr, nullptr, nullptr);
}

TEST_F(ExternalAccountCredentialsTest,
       UrlExternalAccountCredsSuccessFormatJson) {
  ExecCtx exec_ctx;
  auto credential_source = JsonParse(
      valid_url_external_account_creds_options_credential_source_format_json);
  ASSERT_TRUE(credential_source.ok()) << credential_source.status();
  TestExternalAccountCredentials::ServiceAccountImpersonation
      service_account_impersonation;
  service_account_impersonation.token_lifetime_seconds = 3600;
  ExternalAccountCredentials::Options options = {
      "external_account",                 // type;
      "audience",                         // audience;
      "subject_token_type",               // subject_token_type;
      "",                                 // service_account_impersonation_url;
      service_account_impersonation,      // service_account_impersonation;
      "https://foo.com:5555/token",       // token_url;
      "https://foo.com:5555/token_info",  // token_info_url;
      *credential_source,                 // credential_source;
      "quota_project_id",                 // quota_project_id;
      "client_id",                        // client_id;
      "client_secret",                    // client_secret;
      "",                                 // workforce_pool_user_project;
  };
  auto creds =
      UrlExternalAccountCredentials::Create(options, {}, event_engine_);
  ASSERT_TRUE(creds.ok()) << creds.status();
  ASSERT_NE(*creds, nullptr);
  EXPECT_EQ((*creds)->min_security_level(), GRPC_PRIVACY_AND_INTEGRITY);
  auto state = RequestMetadataState::NewInstance(
      absl::OkStatus(), "authorization: Bearer token_exchange_access_token");
  HttpRequest::SetOverride(url_external_account_creds_httpcli_get_success,
                           external_account_creds_httpcli_post_success,
                           httpcli_put_should_not_be_called);
  state->RunRequestMetadataTest(creds->get(), kTestUrlScheme, kTestAuthority,
                                kTestPath);
  ExecCtx::Get()->Flush();
  event_engine_->TickUntilIdle();
  HttpRequest::SetOverride(nullptr, nullptr, nullptr);
}

TEST_F(ExternalAccountCredentialsTest,
       UrlExternalAccountCredsFailureInvalidCredentialSourceUrl) {
  auto credential_source =
      JsonParse(invalid_url_external_account_creds_options_credential_source);
  ASSERT_TRUE(credential_source.ok()) << credential_source.status();
  TestExternalAccountCredentials::ServiceAccountImpersonation
      service_account_impersonation;
  service_account_impersonation.token_lifetime_seconds = 3600;
  ExternalAccountCredentials::Options options = {
      "external_account",                 // type;
      "audience",                         // audience;
      "subject_token_type",               // subject_token_type;
      "",                                 // service_account_impersonation_url;
      service_account_impersonation,      // service_account_impersonation;
      "https://foo.com:5555/token",       // token_url;
      "https://foo.com:5555/token_info",  // token_info_url;
      *credential_source,                 // credential_source;
      "quota_project_id",                 // quota_project_id;
      "client_id",                        // client_id;
      "client_secret",                    // client_secret;
      "",                                 // workforce_pool_user_project;
  };
  auto creds = UrlExternalAccountCredentials::Create(options, {});
  ASSERT_FALSE(creds.ok());
  EXPECT_THAT(creds.status().message(),
              ::testing::StartsWith("Invalid credential source url."));
}

TEST_F(ExternalAccountCredentialsTest,
       FileExternalAccountCredsSuccessFormatText) {
  ExecCtx exec_ctx;
  char* subject_token_path = write_tmp_jwt_file("test_subject_token");
  auto credential_source = JsonParse(absl::StrFormat(
      "{\"file\":\"%s\"}",
      absl::StrReplaceAll(subject_token_path, {{"\\", "\\\\"}})));
  ASSERT_TRUE(credential_source.ok()) << credential_source.status();
  TestExternalAccountCredentials::ServiceAccountImpersonation
      service_account_impersonation;
  service_account_impersonation.token_lifetime_seconds = 3600;
  ExternalAccountCredentials::Options options = {
      "external_account",                 // type;
      "audience",                         // audience;
      "subject_token_type",               // subject_token_type;
      "",                                 // service_account_impersonation_url;
      service_account_impersonation,      // service_account_impersonation;
      "https://foo.com:5555/token",       // token_url;
      "https://foo.com:5555/token_info",  // token_info_url;
      *credential_source,                 // credential_source;
      "quota_project_id",                 // quota_project_id;
      "client_id",                        // client_id;
      "client_secret",                    // client_secret;
      "",                                 // workforce_pool_user_project;
  };
  auto creds =
      FileExternalAccountCredentials::Create(options, {}, event_engine_);
  ASSERT_TRUE(creds.ok()) << creds.status();
  ASSERT_NE(*creds, nullptr);
  EXPECT_EQ((*creds)->min_security_level(), GRPC_PRIVACY_AND_INTEGRITY);
  auto state = RequestMetadataState::NewInstance(
      absl::OkStatus(), "authorization: Bearer token_exchange_access_token");
  HttpRequest::SetOverride(httpcli_get_should_not_be_called,
                           external_account_creds_httpcli_post_success,
                           httpcli_put_should_not_be_called);
  state->RunRequestMetadataTest(creds->get(), kTestUrlScheme, kTestAuthority,
                                kTestPath);
  ExecCtx::Get()->Flush();
  event_engine_->TickUntilIdle();
  HttpRequest::SetOverride(nullptr, nullptr, nullptr);
  gpr_free(subject_token_path);
}

TEST_F(ExternalAccountCredentialsTest,
       FileExternalAccountCredsSuccessFormatJson) {
  ExecCtx exec_ctx;
  char* subject_token_path =
      write_tmp_jwt_file("{\"access_token\":\"test_subject_token\"}");
  auto credential_source = JsonParse(absl::StrFormat(
      "{\n"
      "\"file\":\"%s\",\n"
      "\"format\":\n"
      "{\n"
      "\"type\":\"json\",\n"
      "\"subject_token_field_name\":\"access_token\"\n"
      "}\n"
      "}",
      absl::StrReplaceAll(subject_token_path, {{"\\", "\\\\"}})));
  ASSERT_TRUE(credential_source.ok()) << credential_source.status();
  TestExternalAccountCredentials::ServiceAccountImpersonation
      service_account_impersonation;
  service_account_impersonation.token_lifetime_seconds = 3600;
  ExternalAccountCredentials::Options options = {
      "external_account",                 // type;
      "audience",                         // audience;
      "subject_token_type",               // subject_token_type;
      "",                                 // service_account_impersonation_url;
      service_account_impersonation,      // service_account_impersonation;
      "https://foo.com:5555/token",       // token_url;
      "https://foo.com:5555/token_info",  // token_info_url;
      *credential_source,                 // credential_source;
      "quota_project_id",                 // quota_project_id;
      "client_id",                        // client_id;
      "client_secret",                    // client_secret;
      "",                                 // workforce_pool_user_project;
  };
  auto creds =
      FileExternalAccountCredentials::Create(options, {}, event_engine_);
  ASSERT_TRUE(creds.ok()) << creds.status();
  ASSERT_NE(*creds, nullptr);
  EXPECT_EQ((*creds)->min_security_level(), GRPC_PRIVACY_AND_INTEGRITY);
  auto state = RequestMetadataState::NewInstance(
      absl::OkStatus(), "authorization: Bearer token_exchange_access_token");
  HttpRequest::SetOverride(httpcli_get_should_not_be_called,
                           external_account_creds_httpcli_post_success,
                           httpcli_put_should_not_be_called);
  state->RunRequestMetadataTest(creds->get(), kTestUrlScheme, kTestAuthority,
                                kTestPath);
  ExecCtx::Get()->Flush();
  event_engine_->TickUntilIdle();
  HttpRequest::SetOverride(nullptr, nullptr, nullptr);
  gpr_free(subject_token_path);
}

TEST_F(ExternalAccountCredentialsTest,
       FileExternalAccountCredsFailureFileNotFound) {
  ExecCtx exec_ctx;
  auto credential_source = JsonParse("{\"file\":\"non_exisiting_file\"}");
  ASSERT_TRUE(credential_source.ok()) << credential_source.status();
  TestExternalAccountCredentials::ServiceAccountImpersonation
      service_account_impersonation;
  service_account_impersonation.token_lifetime_seconds = 3600;
  ExternalAccountCredentials::Options options = {
      "external_account",                 // type;
      "audience",                         // audience;
      "subject_token_type",               // subject_token_type;
      "",                                 // service_account_impersonation_url;
      service_account_impersonation,      // service_account_impersonation;
      "https://foo.com:5555/token",       // token_url;
      "https://foo.com:5555/token_info",  // token_info_url;
      *credential_source,                 // credential_source;
      "quota_project_id",                 // quota_project_id;
      "client_id",                        // client_id;
      "client_secret",                    // client_secret;
      "",                                 // workforce_pool_user_project;
  };
  auto creds =
      FileExternalAccountCredentials::Create(options, {}, event_engine_);
  ASSERT_TRUE(creds.ok()) << creds.status();
  ASSERT_NE(*creds, nullptr);
  HttpRequest::SetOverride(httpcli_get_should_not_be_called,
                           httpcli_post_should_not_be_called,
                           httpcli_put_should_not_be_called);
  // TODO(roth): This should return UNAVAILABLE.
  grpc_error_handle expected_error = absl::InternalError(
      "error fetching oauth2 token: Failed to load file: "
      "non_exisiting_file due to error(fdopen): No such file or directory");
  auto state = RequestMetadataState::NewInstance(expected_error, {});
  state->RunRequestMetadataTest(creds->get(), kTestUrlScheme, kTestAuthority,
                                kTestPath);
  ExecCtx::Get()->Flush();
  event_engine_->TickUntilIdle();
  HttpRequest::SetOverride(nullptr, nullptr, nullptr);
}

TEST_F(ExternalAccountCredentialsTest,
       FileExternalAccountCredsFailureInvalidJsonContent) {
  ExecCtx exec_ctx;
  char* subject_token_path = write_tmp_jwt_file("not_a_valid_json_file");
  auto credential_source = JsonParse(absl::StrFormat(
      "{\n"
      "\"file\":\"%s\",\n"
      "\"format\":\n"
      "{\n"
      "\"type\":\"json\",\n"
      "\"subject_token_field_name\":\"access_token\"\n"
      "}\n"
      "}",
      absl::StrReplaceAll(subject_token_path, {{"\\", "\\\\"}})));
  ASSERT_TRUE(credential_source.ok()) << credential_source.status();
  TestExternalAccountCredentials::ServiceAccountImpersonation
      service_account_impersonation;
  service_account_impersonation.token_lifetime_seconds = 3600;
  ExternalAccountCredentials::Options options = {
      "external_account",                 // type;
      "audience",                         // audience;
      "subject_token_type",               // subject_token_type;
      "",                                 // service_account_impersonation_url;
      service_account_impersonation,      // service_account_impersonation;
      "https://foo.com:5555/token",       // token_url;
      "https://foo.com:5555/token_info",  // token_info_url;
      *credential_source,                 // credential_source;
      "quota_project_id",                 // quota_project_id;
      "client_id",                        // client_id;
      "client_secret",                    // client_secret;
      "",                                 // workforce_pool_user_project;
  };
  auto creds =
      FileExternalAccountCredentials::Create(options, {}, event_engine_);
  ASSERT_TRUE(creds.ok()) << creds.status();
  ASSERT_NE(*creds, nullptr);
  HttpRequest::SetOverride(httpcli_get_should_not_be_called,
                           httpcli_post_should_not_be_called,
                           httpcli_put_should_not_be_called);
  // TODO(roth): This should return UNAUTHENTICATED.
  grpc_error_handle expected_error = absl::UnknownError(
      "error fetching oauth2 token: The content of the file is not a "
      "valid json object.");
  auto state = RequestMetadataState::NewInstance(expected_error, {});
  state->RunRequestMetadataTest(creds->get(), kTestUrlScheme, kTestAuthority,
                                kTestPath);
  ExecCtx::Get()->Flush();
  event_engine_->TickUntilIdle();
  HttpRequest::SetOverride(nullptr, nullptr, nullptr);
  gpr_free(subject_token_path);
}

TEST_F(ExternalAccountCredentialsTest, AwsExternalAccountCredsSuccess) {
  ExecCtx exec_ctx;
  auto credential_source =
      JsonParse(valid_aws_external_account_creds_options_credential_source);
  ASSERT_TRUE(credential_source.ok()) << credential_source.status();
  TestExternalAccountCredentials::ServiceAccountImpersonation
      service_account_impersonation;
  service_account_impersonation.token_lifetime_seconds = 3600;
  ExternalAccountCredentials::Options options = {
      "external_account",                 // type;
      "audience",                         // audience;
      "subject_token_type",               // subject_token_type;
      "",                                 // service_account_impersonation_url;
      service_account_impersonation,      // service_account_impersonation;
      "https://foo.com:5555/token",       // token_url;
      "https://foo.com:5555/token_info",  // token_info_url;
      *credential_source,                 // credential_source;
      "quota_project_id",                 // quota_project_id;
      "client_id",                        // client_id;
      "client_secret",                    // client_secret;
      "",                                 // workforce_pool_user_project;
  };
  auto creds =
      AwsExternalAccountCredentials::Create(options, {}, event_engine_);
  ASSERT_TRUE(creds.ok()) << creds.status();
  ASSERT_NE(*creds, nullptr);
  EXPECT_EQ((*creds)->min_security_level(), GRPC_PRIVACY_AND_INTEGRITY);
  auto state = RequestMetadataState::NewInstance(
      absl::OkStatus(), "authorization: Bearer token_exchange_access_token");
  HttpRequest::SetOverride(aws_external_account_creds_httpcli_get_success,
                           aws_external_account_creds_httpcli_post_success,
                           httpcli_put_should_not_be_called);
  state->RunRequestMetadataTest(creds->get(), kTestUrlScheme, kTestAuthority,
                                kTestPath);
  ExecCtx::Get()->Flush();
  event_engine_->TickUntilIdle();
  HttpRequest::SetOverride(nullptr, nullptr, nullptr);
}

TEST_F(ExternalAccountCredentialsTest, AwsImdsv2ExternalAccountCredsSuccess) {
  ExecCtx exec_ctx;
  auto credential_source = JsonParse(
      valid_aws_imdsv2_external_account_creds_options_credential_source);
  ASSERT_TRUE(credential_source.ok()) << credential_source.status();
  TestExternalAccountCredentials::ServiceAccountImpersonation
      service_account_impersonation;
  service_account_impersonation.token_lifetime_seconds = 3600;
  ExternalAccountCredentials::Options options = {
      "external_account",                 // type;
      "audience",                         // audience;
      "subject_token_type",               // subject_token_type;
      "",                                 // service_account_impersonation_url;
      service_account_impersonation,      // service_account_impersonation;
      "https://foo.com:5555/token",       // token_url;
      "https://foo.com:5555/token_info",  // token_info_url;
      *credential_source,                 // credential_source;
      "quota_project_id",                 // quota_project_id;
      "client_id",                        // client_id;
      "client_secret",                    // client_secret;
      "",                                 // workforce_pool_user_project;
  };
  auto creds =
      AwsExternalAccountCredentials::Create(options, {}, event_engine_);
  ASSERT_TRUE(creds.ok()) << creds.status();
  ASSERT_NE(*creds, nullptr);
  EXPECT_EQ((*creds)->min_security_level(), GRPC_PRIVACY_AND_INTEGRITY);
  auto state = RequestMetadataState::NewInstance(
      absl::OkStatus(), "authorization: Bearer token_exchange_access_token");
  HttpRequest::SetOverride(
      aws_imdsv2_external_account_creds_httpcli_get_success,
      aws_external_account_creds_httpcli_post_success,
      aws_imdsv2_external_account_creds_httpcli_put_success);
  state->RunRequestMetadataTest(creds->get(), kTestUrlScheme, kTestAuthority,
                                kTestPath);
  ExecCtx::Get()->Flush();
  event_engine_->TickUntilIdle();
  HttpRequest::SetOverride(nullptr, nullptr, nullptr);
}

TEST_F(ExternalAccountCredentialsTest,
       AwsImdsv2ExternalAccountCredShouldNotUseMetadataServer) {
  ExecCtx exec_ctx;
  SetEnv("AWS_REGION", "test_regionz");
  SetEnv("AWS_ACCESS_KEY_ID", "test_access_key_id");
  SetEnv("AWS_SECRET_ACCESS_KEY", "test_secret_access_key");
  SetEnv("AWS_SESSION_TOKEN", "test_token");
  auto credential_source = JsonParse(
      valid_aws_imdsv2_external_account_creds_options_credential_source);
  ASSERT_TRUE(credential_source.ok()) << credential_source.status();
  TestExternalAccountCredentials::ServiceAccountImpersonation
      service_account_impersonation;
  service_account_impersonation.token_lifetime_seconds = 3600;
  ExternalAccountCredentials::Options options = {
      "external_account",                 // type;
      "audience",                         // audience;
      "subject_token_type",               // subject_token_type;
      "",                                 // service_account_impersonation_url;
      service_account_impersonation,      // service_account_impersonation;
      "https://foo.com:5555/token",       // token_url;
      "https://foo.com:5555/token_info",  // token_info_url;
      *credential_source,                 // credential_source;
      "quota_project_id",                 // quota_project_id;
      "client_id",                        // client_id;
      "client_secret",                    // client_secret;
      "",                                 // workforce_pool_user_project;
  };
  auto creds =
      AwsExternalAccountCredentials::Create(options, {}, event_engine_);
  ASSERT_TRUE(creds.ok()) << creds.status();
  ASSERT_NE(*creds, nullptr);
  EXPECT_EQ((*creds)->min_security_level(), GRPC_PRIVACY_AND_INTEGRITY);
  auto state = RequestMetadataState::NewInstance(
      absl::OkStatus(), "authorization: Bearer token_exchange_access_token");
  HttpRequest::SetOverride(aws_external_account_creds_httpcli_get_success,
                           aws_external_account_creds_httpcli_post_success,
                           httpcli_put_should_not_be_called);
  state->RunRequestMetadataTest(creds->get(), kTestUrlScheme, kTestAuthority,
                                kTestPath);
  ExecCtx::Get()->Flush();
  event_engine_->TickUntilIdle();
  HttpRequest::SetOverride(nullptr, nullptr, nullptr);
  UnsetEnv("AWS_REGION");
  UnsetEnv("AWS_ACCESS_KEY_ID");
  UnsetEnv("AWS_SECRET_ACCESS_KEY");
  UnsetEnv("AWS_SESSION_TOKEN");
}

TEST_F(
    ExternalAccountCredentialsTest,
    AwsImdsv2ExternalAccountCredShouldNotUseMetadataServerOptionalTokenMissing) {
  ExecCtx exec_ctx;
  SetEnv("AWS_REGION", "test_regionz");
  SetEnv("AWS_ACCESS_KEY_ID", "test_access_key_id");
  SetEnv("AWS_SECRET_ACCESS_KEY", "test_secret_access_key");
  auto credential_source = JsonParse(
      valid_aws_imdsv2_external_account_creds_options_credential_source);
  ASSERT_TRUE(credential_source.ok()) << credential_source.status();
  TestExternalAccountCredentials::ServiceAccountImpersonation
      service_account_impersonation;
  service_account_impersonation.token_lifetime_seconds = 3600;
  ExternalAccountCredentials::Options options = {
      "external_account",                 // type;
      "audience",                         // audience;
      "subject_token_type",               // subject_token_type;
      "",                                 // service_account_impersonation_url;
      service_account_impersonation,      // service_account_impersonation;
      "https://foo.com:5555/token",       // token_url;
      "https://foo.com:5555/token_info",  // token_info_url;
      *credential_source,                 // credential_source;
      "quota_project_id",                 // quota_project_id;
      "client_id",                        // client_id;
      "client_secret",                    // client_secret;
      "",                                 // workforce_pool_user_project;
  };
  auto creds =
      AwsExternalAccountCredentials::Create(options, {}, event_engine_);
  ASSERT_TRUE(creds.ok()) << creds.status();
  ASSERT_NE(*creds, nullptr);
  EXPECT_EQ((*creds)->min_security_level(), GRPC_PRIVACY_AND_INTEGRITY);
  auto state = RequestMetadataState::NewInstance(
      absl::OkStatus(), "authorization: Bearer token_exchange_access_token");
  HttpRequest::SetOverride(aws_external_account_creds_httpcli_get_success,
                           aws_external_account_creds_httpcli_post_success,
                           httpcli_put_should_not_be_called);
  state->RunRequestMetadataTest(creds->get(), kTestUrlScheme, kTestAuthority,
                                kTestPath);
  ExecCtx::Get()->Flush();
  event_engine_->TickUntilIdle();
  HttpRequest::SetOverride(nullptr, nullptr, nullptr);
  UnsetEnv("AWS_REGION");
  UnsetEnv("AWS_ACCESS_KEY_ID");
  UnsetEnv("AWS_SECRET_ACCESS_KEY");
}

TEST_F(ExternalAccountCredentialsTest, AwsExternalAccountCredsSuccessIpv6) {
  ExecCtx exec_ctx;
  auto credential_source = JsonParse(
      valid_aws_external_account_creds_options_credential_source_ipv6);
  ASSERT_TRUE(credential_source.ok()) << credential_source.status();
  TestExternalAccountCredentials::ServiceAccountImpersonation
      service_account_impersonation;
  service_account_impersonation.token_lifetime_seconds = 3600;
  ExternalAccountCredentials::Options options = {
      "external_account",                 // type;
      "audience",                         // audience;
      "subject_token_type",               // subject_token_type;
      "",                                 // service_account_impersonation_url;
      service_account_impersonation,      // service_account_impersonation;
      "https://foo.com:5555/token",       // token_url;
      "https://foo.com:5555/token_info",  // token_info_url;
      *credential_source,                 // credential_source;
      "quota_project_id",                 // quota_project_id;
      "client_id",                        // client_id;
      "client_secret",                    // client_secret;
      "",                                 // workforce_pool_user_project;
  };
  auto creds =
      AwsExternalAccountCredentials::Create(options, {}, event_engine_);
  ASSERT_TRUE(creds.ok()) << creds.status();
  ASSERT_NE(*creds, nullptr);
  EXPECT_EQ((*creds)->min_security_level(), GRPC_PRIVACY_AND_INTEGRITY);
  auto state = RequestMetadataState::NewInstance(
      absl::OkStatus(), "authorization: Bearer token_exchange_access_token");
  HttpRequest::SetOverride(
      aws_imdsv2_external_account_creds_httpcli_get_success,
      aws_external_account_creds_httpcli_post_success,
      aws_imdsv2_external_account_creds_httpcli_put_success);
  state->RunRequestMetadataTest(creds->get(), kTestUrlScheme, kTestAuthority,
                                kTestPath);
  ExecCtx::Get()->Flush();
  event_engine_->TickUntilIdle();
  HttpRequest::SetOverride(nullptr, nullptr, nullptr);
}

TEST_F(ExternalAccountCredentialsTest,
       AwsExternalAccountCredsSuccessPathRegionEnvKeysUrl) {
  ExecCtx exec_ctx;
  SetEnv("AWS_REGION", "test_regionz");
  auto credential_source =
      JsonParse(valid_aws_external_account_creds_options_credential_source);
  ASSERT_TRUE(credential_source.ok()) << credential_source.status();
  TestExternalAccountCredentials::ServiceAccountImpersonation
      service_account_impersonation;
  service_account_impersonation.token_lifetime_seconds = 3600;
  ExternalAccountCredentials::Options options = {
      "external_account",                 // type;
      "audience",                         // audience;
      "subject_token_type",               // subject_token_type;
      "",                                 // service_account_impersonation_url;
      service_account_impersonation,      // service_account_impersonation;
      "https://foo.com:5555/token",       // token_url;
      "https://foo.com:5555/token_info",  // token_info_url;
      *credential_source,                 // credential_source;
      "quota_project_id",                 // quota_project_id;
      "client_id",                        // client_id;
      "client_secret",                    // client_secret;
      "",                                 // workforce_pool_user_project;
  };
  auto creds =
      AwsExternalAccountCredentials::Create(options, {}, event_engine_);
  ASSERT_TRUE(creds.ok()) << creds.status();
  ASSERT_NE(*creds, nullptr);
  EXPECT_EQ((*creds)->min_security_level(), GRPC_PRIVACY_AND_INTEGRITY);
  auto state = RequestMetadataState::NewInstance(
      absl::OkStatus(), "authorization: Bearer token_exchange_access_token");
  HttpRequest::SetOverride(aws_external_account_creds_httpcli_get_success,
                           aws_external_account_creds_httpcli_post_success,
                           httpcli_put_should_not_be_called);
  state->RunRequestMetadataTest(creds->get(), kTestUrlScheme, kTestAuthority,
                                kTestPath);
  ExecCtx::Get()->Flush();
  event_engine_->TickUntilIdle();
  HttpRequest::SetOverride(nullptr, nullptr, nullptr);
  UnsetEnv("AWS_REGION");
}

TEST_F(ExternalAccountCredentialsTest,
       AwsExternalAccountCredsSuccessPathDefaultRegionEnvKeysUrl) {
  ExecCtx exec_ctx;
  SetEnv("AWS_DEFAULT_REGION", "test_regionz");
  auto credential_source =
      JsonParse(valid_aws_external_account_creds_options_credential_source);
  ASSERT_TRUE(credential_source.ok()) << credential_source.status();
  TestExternalAccountCredentials::ServiceAccountImpersonation
      service_account_impersonation;
  service_account_impersonation.token_lifetime_seconds = 3600;
  ExternalAccountCredentials::Options options = {
      "external_account",                 // type;
      "audience",                         // audience;
      "subject_token_type",               // subject_token_type;
      "",                                 // service_account_impersonation_url;
      service_account_impersonation,      // service_account_impersonation;
      "https://foo.com:5555/token",       // token_url;
      "https://foo.com:5555/token_info",  // token_info_url;
      *credential_source,                 // credential_source;
      "quota_project_id",                 // quota_project_id;
      "client_id",                        // client_id;
      "client_secret",                    // client_secret;
      "",                                 // workforce_pool_user_project;
  };
  auto creds =
      AwsExternalAccountCredentials::Create(options, {}, event_engine_);
  ASSERT_TRUE(creds.ok()) << creds.status();
  ASSERT_NE(*creds, nullptr);
  EXPECT_EQ((*creds)->min_security_level(), GRPC_PRIVACY_AND_INTEGRITY);
  auto state = RequestMetadataState::NewInstance(
      absl::OkStatus(), "authorization: Bearer token_exchange_access_token");
  HttpRequest::SetOverride(aws_external_account_creds_httpcli_get_success,
                           aws_external_account_creds_httpcli_post_success,
                           httpcli_put_should_not_be_called);
  state->RunRequestMetadataTest(creds->get(), kTestUrlScheme, kTestAuthority,
                                kTestPath);
  ExecCtx::Get()->Flush();
  event_engine_->TickUntilIdle();
  HttpRequest::SetOverride(nullptr, nullptr, nullptr);
  UnsetEnv("AWS_DEFAULT_REGION");
}

TEST_F(ExternalAccountCredentialsTest,
       AwsExternalAccountCredsSuccessPathDuplicateRegionEnvKeysUrl) {
  ExecCtx exec_ctx;
  // Make sure that AWS_REGION gets used over AWS_DEFAULT_REGION
  SetEnv("AWS_REGION", "test_regionz");
  SetEnv("AWS_DEFAULT_REGION", "ERROR_REGION");
  auto credential_source =
      JsonParse(valid_aws_external_account_creds_options_credential_source);
  ASSERT_TRUE(credential_source.ok()) << credential_source.status();
  TestExternalAccountCredentials::ServiceAccountImpersonation
      service_account_impersonation;
  service_account_impersonation.token_lifetime_seconds = 3600;
  ExternalAccountCredentials::Options options = {
      "external_account",                 // type;
      "audience",                         // audience;
      "subject_token_type",               // subject_token_type;
      "",                                 // service_account_impersonation_url;
      service_account_impersonation,      // service_account_impersonation;
      "https://foo.com:5555/token",       // token_url;
      "https://foo.com:5555/token_info",  // token_info_url;
      *credential_source,                 // credential_source;
      "quota_project_id",                 // quota_project_id;
      "client_id",                        // client_id;
      "client_secret",                    // client_secret;
      "",                                 // workforce_pool_user_project;
  };
  auto creds =
      AwsExternalAccountCredentials::Create(options, {}, event_engine_);
  ASSERT_TRUE(creds.ok()) << creds.status();
  ASSERT_NE(*creds, nullptr);
  EXPECT_EQ((*creds)->min_security_level(), GRPC_PRIVACY_AND_INTEGRITY);
  auto state = RequestMetadataState::NewInstance(
      absl::OkStatus(), "authorization: Bearer token_exchange_access_token");
  HttpRequest::SetOverride(aws_external_account_creds_httpcli_get_success,
                           aws_external_account_creds_httpcli_post_success,
                           httpcli_put_should_not_be_called);
  state->RunRequestMetadataTest(creds->get(), kTestUrlScheme, kTestAuthority,
                                kTestPath);
  ExecCtx::Get()->Flush();
  event_engine_->TickUntilIdle();
  HttpRequest::SetOverride(nullptr, nullptr, nullptr);
  UnsetEnv("AWS_REGION");
  UnsetEnv("AWS_DEFAULT_REGION");
}

TEST_F(ExternalAccountCredentialsTest,
       AwsExternalAccountCredsSuccessPathRegionUrlKeysEnv) {
  ExecCtx exec_ctx;
  SetEnv("AWS_ACCESS_KEY_ID", "test_access_key_id");
  SetEnv("AWS_SECRET_ACCESS_KEY", "test_secret_access_key");
  SetEnv("AWS_SESSION_TOKEN", "test_token");
  auto credential_source =
      JsonParse(valid_aws_external_account_creds_options_credential_source);
  ASSERT_TRUE(credential_source.ok()) << credential_source.status();
  TestExternalAccountCredentials::ServiceAccountImpersonation
      service_account_impersonation;
  service_account_impersonation.token_lifetime_seconds = 3600;
  ExternalAccountCredentials::Options options = {
      "external_account",                 // type;
      "audience",                         // audience;
      "subject_token_type",               // subject_token_type;
      "",                                 // service_account_impersonation_url;
      service_account_impersonation,      // service_account_impersonation;
      "https://foo.com:5555/token",       // token_url;
      "https://foo.com:5555/token_info",  // token_info_url;
      *credential_source,                 // credential_source;
      "quota_project_id",                 // quota_project_id;
      "client_id",                        // client_id;
      "client_secret",                    // client_secret;
      "",                                 // workforce_pool_user_project;
  };
  auto creds =
      AwsExternalAccountCredentials::Create(options, {}, event_engine_);
  ASSERT_TRUE(creds.ok()) << creds.status();
  ASSERT_NE(*creds, nullptr);
  EXPECT_EQ((*creds)->min_security_level(), GRPC_PRIVACY_AND_INTEGRITY);
  auto state = RequestMetadataState::NewInstance(
      absl::OkStatus(), "authorization: Bearer token_exchange_access_token");
  HttpRequest::SetOverride(aws_external_account_creds_httpcli_get_success,
                           aws_external_account_creds_httpcli_post_success,
                           httpcli_put_should_not_be_called);
  state->RunRequestMetadataTest(creds->get(), kTestUrlScheme, kTestAuthority,
                                kTestPath);
  ExecCtx::Get()->Flush();
  event_engine_->TickUntilIdle();
  HttpRequest::SetOverride(nullptr, nullptr, nullptr);
  UnsetEnv("AWS_ACCESS_KEY_ID");
  UnsetEnv("AWS_SECRET_ACCESS_KEY");
  UnsetEnv("AWS_SESSION_TOKEN");
}

TEST_F(ExternalAccountCredentialsTest,
       AwsExternalAccountCredsSuccessPathRegionEnvKeysEnv) {
  ExecCtx exec_ctx;
  SetEnv("AWS_REGION", "test_regionz");
  SetEnv("AWS_ACCESS_KEY_ID", "test_access_key_id");
  SetEnv("AWS_SECRET_ACCESS_KEY", "test_secret_access_key");
  SetEnv("AWS_SESSION_TOKEN", "test_token");
  auto credential_source =
      JsonParse(valid_aws_external_account_creds_options_credential_source);
  ASSERT_TRUE(credential_source.ok()) << credential_source.status();
  TestExternalAccountCredentials::ServiceAccountImpersonation
      service_account_impersonation;
  service_account_impersonation.token_lifetime_seconds = 3600;
  ExternalAccountCredentials::Options options = {
      "external_account",                 // type;
      "audience",                         // audience;
      "subject_token_type",               // subject_token_type;
      "",                                 // service_account_impersonation_url;
      service_account_impersonation,      // service_account_impersonation;
      "https://foo.com:5555/token",       // token_url;
      "https://foo.com:5555/token_info",  // token_info_url;
      *credential_source,                 // credential_source;
      "quota_project_id",                 // quota_project_id;
      "client_id",                        // client_id;
      "client_secret",                    // client_secret;
      "",                                 // workforce_pool_user_project;
  };
  auto creds =
      AwsExternalAccountCredentials::Create(options, {}, event_engine_);
  ASSERT_TRUE(creds.ok()) << creds.status();
  ASSERT_NE(*creds, nullptr);
  EXPECT_EQ((*creds)->min_security_level(), GRPC_PRIVACY_AND_INTEGRITY);
  auto state = RequestMetadataState::NewInstance(
      absl::OkStatus(), "authorization: Bearer token_exchange_access_token");
  HttpRequest::SetOverride(aws_external_account_creds_httpcli_get_success,
                           aws_external_account_creds_httpcli_post_success,
                           httpcli_put_should_not_be_called);
  state->RunRequestMetadataTest(creds->get(), kTestUrlScheme, kTestAuthority,
                                kTestPath);
  ExecCtx::Get()->Flush();
  event_engine_->TickUntilIdle();
  HttpRequest::SetOverride(nullptr, nullptr, nullptr);
  UnsetEnv("AWS_REGION");
  UnsetEnv("AWS_ACCESS_KEY_ID");
  UnsetEnv("AWS_SECRET_ACCESS_KEY");
  UnsetEnv("AWS_SESSION_TOKEN");
}

TEST_F(ExternalAccountCredentialsTest,
       AwsExternalAccountCredsSuccessPathDefaultRegionEnvKeysEnv) {
  std::map<std::string, std::string> emd = {
      {"authorization", "Bearer token_exchange_access_token"}};
  ExecCtx exec_ctx;
  SetEnv("AWS_DEFAULT_REGION", "test_regionz");
  SetEnv("AWS_ACCESS_KEY_ID", "test_access_key_id");
  SetEnv("AWS_SECRET_ACCESS_KEY", "test_secret_access_key");
  SetEnv("AWS_SESSION_TOKEN", "test_token");
  auto credential_source =
      JsonParse(valid_aws_external_account_creds_options_credential_source);
  ASSERT_TRUE(credential_source.ok()) << credential_source.status();
  TestExternalAccountCredentials::ServiceAccountImpersonation
      service_account_impersonation;
  service_account_impersonation.token_lifetime_seconds = 3600;
  ExternalAccountCredentials::Options options = {
      "external_account",                 // type;
      "audience",                         // audience;
      "subject_token_type",               // subject_token_type;
      "",                                 // service_account_impersonation_url;
      service_account_impersonation,      // service_account_impersonation;
      "https://foo.com:5555/token",       // token_url;
      "https://foo.com:5555/token_info",  // token_info_url;
      *credential_source,                 // credential_source;
      "quota_project_id",                 // quota_project_id;
      "client_id",                        // client_id;
      "client_secret",                    // client_secret;
      "",                                 // workforce_pool_user_project;
  };
  auto creds =
      AwsExternalAccountCredentials::Create(options, {}, event_engine_);
  ASSERT_TRUE(creds.ok()) << creds.status();
  ASSERT_NE(*creds, nullptr);
  EXPECT_EQ((*creds)->min_security_level(), GRPC_PRIVACY_AND_INTEGRITY);
  auto state = RequestMetadataState::NewInstance(
      absl::OkStatus(), "authorization: Bearer token_exchange_access_token");
  HttpRequest::SetOverride(aws_external_account_creds_httpcli_get_success,
                           aws_external_account_creds_httpcli_post_success,
                           httpcli_put_should_not_be_called);
  state->RunRequestMetadataTest(creds->get(), kTestUrlScheme, kTestAuthority,
                                kTestPath);
  ExecCtx::Get()->Flush();
  event_engine_->TickUntilIdle();
  HttpRequest::SetOverride(nullptr, nullptr, nullptr);
  UnsetEnv("AWS_DEFAULT_REGION");
  UnsetEnv("AWS_ACCESS_KEY_ID");
  UnsetEnv("AWS_SECRET_ACCESS_KEY");
  UnsetEnv("AWS_SESSION_TOKEN");
}

TEST_F(ExternalAccountCredentialsTest,
       AwsExternalAccountCredsSuccessPathDuplicateRegionEnvKeysEnv) {
  ExecCtx exec_ctx;
  // Make sure that AWS_REGION gets used over AWS_DEFAULT_REGION
  SetEnv("AWS_REGION", "test_regionz");
  SetEnv("AWS_DEFAULT_REGION", "ERROR_REGION");
  SetEnv("AWS_ACCESS_KEY_ID", "test_access_key_id");
  SetEnv("AWS_SECRET_ACCESS_KEY", "test_secret_access_key");
  SetEnv("AWS_SESSION_TOKEN", "test_token");
  auto credential_source =
      JsonParse(valid_aws_external_account_creds_options_credential_source);
  ASSERT_TRUE(credential_source.ok()) << credential_source.status();
  TestExternalAccountCredentials::ServiceAccountImpersonation
      service_account_impersonation;
  service_account_impersonation.token_lifetime_seconds = 3600;
  ExternalAccountCredentials::Options options = {
      "external_account",                 // type;
      "audience",                         // audience;
      "subject_token_type",               // subject_token_type;
      "",                                 // service_account_impersonation_url;
      service_account_impersonation,      // service_account_impersonation;
      "https://foo.com:5555/token",       // token_url;
      "https://foo.com:5555/token_info",  // token_info_url;
      *credential_source,                 // credential_source;
      "quota_project_id",                 // quota_project_id;
      "client_id",                        // client_id;
      "client_secret",                    // client_secret;
      "",                                 // workforce_pool_user_project;
  };
  auto creds =
      AwsExternalAccountCredentials::Create(options, {}, event_engine_);
  ASSERT_TRUE(creds.ok()) << creds.status();
  ASSERT_NE(*creds, nullptr);
  EXPECT_EQ((*creds)->min_security_level(), GRPC_PRIVACY_AND_INTEGRITY);
  auto state = RequestMetadataState::NewInstance(
      absl::OkStatus(), "authorization: Bearer token_exchange_access_token");
  HttpRequest::SetOverride(aws_external_account_creds_httpcli_get_success,
                           aws_external_account_creds_httpcli_post_success,
                           httpcli_put_should_not_be_called);
  state->RunRequestMetadataTest(creds->get(), kTestUrlScheme, kTestAuthority,
                                kTestPath);
  ExecCtx::Get()->Flush();
  event_engine_->TickUntilIdle();
  HttpRequest::SetOverride(nullptr, nullptr, nullptr);
  UnsetEnv("AWS_REGION");
  UnsetEnv("AWS_DEFAULT_REGION");
  UnsetEnv("AWS_ACCESS_KEY_ID");
  UnsetEnv("AWS_SECRET_ACCESS_KEY");
  UnsetEnv("AWS_SESSION_TOKEN");
}

TEST_F(ExternalAccountCredentialsTest, CreateSuccess) {
  // url credentials
  const char* url_options_string =
      "{\"type\":\"external_account\",\"audience\":\"audience\",\"subject_"
      "token_type\":\"subject_token_type\",\"service_account_impersonation_"
      "url\":\"service_account_impersonation_url\","
      "\"token_url\":\"https://foo.com:5555/"
      "token\",\"token_info_url\":\"https://foo.com:5555/"
      "token_info\",\"credential_source\":{\"url\":\"https://foo.com:5555/"
      "generate_subject_token_format_json\",\"headers\":{\"Metadata-Flavor\":"
      "\"Google\"},\"format\":{\"type\":\"json\",\"subject_token_field_name\":"
      "\"access_token\"}},\"quota_project_id\":\"quota_"
      "project_id\",\"client_id\":\"client_id\",\"client_secret\":\"client_"
      "secret\"}";
  const char* url_scopes_string = "scope1,scope2";
  grpc_call_credentials* url_creds = grpc_external_account_credentials_create(
      url_options_string, url_scopes_string);
  ASSERT_NE(url_creds, nullptr);
  url_creds->Unref();
  // file credentials
  const char* file_options_string =
      "{\"type\":\"external_account\",\"audience\":\"audience\",\"subject_"
      "token_type\":\"subject_token_type\",\"service_account_impersonation_"
      "url\":\"service_account_impersonation_url\","
      "\"token_url\":\"https://foo.com:5555/"
      "token\",\"token_info_url\":\"https://foo.com:5555/"
      "token_info\",\"credential_source\":{\"file\":\"credentials_file_path\"},"
      "\"quota_project_id\":\"quota_"
      "project_id\",\"client_id\":\"client_id\",\"client_secret\":\"client_"
      "secret\"}";
  const char* file_scopes_string = "scope1,scope2";
  grpc_call_credentials* file_creds = grpc_external_account_credentials_create(
      file_options_string, file_scopes_string);
  ASSERT_NE(file_creds, nullptr);
  file_creds->Unref();
  // aws credentials
  const char* aws_options_string =
      "{\"type\":\"external_account\",\"audience\":\"audience\",\"subject_"
      "token_type\":\"subject_token_type\",\"service_account_impersonation_"
      "url\":\"service_account_impersonation_url\","
      "\"token_url\":\"https://"
      "foo.com:5555/token\",\"token_info_url\":\"https://foo.com:5555/"
      "token_info\",\"credential_source\":{\"environment_id\":\"aws1\","
      "\"region_url\":\"https://169.254.169.254:5555/"
      "region_url\",\"url\":\"https://"
      "169.254.169.254:5555/url\",\"regional_cred_verification_url\":\"https://"
      "foo.com:5555/regional_cred_verification_url_{region}\"},"
      "\"quota_project_id\":\"quota_"
      "project_id\",\"client_id\":\"client_id\",\"client_secret\":\"client_"
      "secret\"}";
  const char* aws_scopes_string = "scope1,scope2";
  grpc_call_credentials* aws_creds = grpc_external_account_credentials_create(
      aws_options_string, aws_scopes_string);
  ASSERT_NE(aws_creds, nullptr);
  aws_creds->Unref();
}

TEST_F(ExternalAccountCredentialsTest,
       AwsExternalAccountCredsFailureUnmatchedEnvironmentId) {
  auto credential_source = JsonParse(
      invalid_aws_external_account_creds_options_credential_source_unmatched_environment_id);
  ASSERT_TRUE(credential_source.ok()) << credential_source.status();
  TestExternalAccountCredentials::ServiceAccountImpersonation
      service_account_impersonation;
  service_account_impersonation.token_lifetime_seconds = 3600;
  ExternalAccountCredentials::Options options = {
      "external_account",                 // type;
      "audience",                         // audience;
      "subject_token_type",               // subject_token_type;
      "",                                 // service_account_impersonation_url;
      service_account_impersonation,      // service_account_impersonation;
      "https://foo.com:5555/token",       // token_url;
      "https://foo.com:5555/token_info",  // token_info_url;
      *credential_source,                 // credential_source;
      "quota_project_id",                 // quota_project_id;
      "client_id",                        // client_id;
      "client_secret",                    // client_secret;
      "",                                 // workforce_pool_user_project;
  };
  auto creds =
      AwsExternalAccountCredentials::Create(options, {}, event_engine_);
  ASSERT_FALSE(creds.ok());
  EXPECT_EQ("environment_id does not match.", creds.status().message());
}

TEST_F(ExternalAccountCredentialsTest,
       AwsExternalAccountCredsFailureInvalidRegionalCredVerificationUrl) {
  ExecCtx exec_ctx;
  auto credential_source = JsonParse(
      invalid_aws_external_account_creds_options_credential_source_invalid_regional_cred_verification_url);
  ASSERT_TRUE(credential_source.ok()) << credential_source.status();
  TestExternalAccountCredentials::ServiceAccountImpersonation
      service_account_impersonation;
  service_account_impersonation.token_lifetime_seconds = 3600;
  ExternalAccountCredentials::Options options = {
      "external_account",                 // type;
      "audience",                         // audience;
      "subject_token_type",               // subject_token_type;
      "",                                 // service_account_impersonation_url;
      service_account_impersonation,      // service_account_impersonation;
      "https://foo.com:5555/token",       // token_url;
      "https://foo.com:5555/token_info",  // token_info_url;
      *credential_source,                 // credential_source;
      "quota_project_id",                 // quota_project_id;
      "client_id",                        // client_id;
      "client_secret",                    // client_secret;
      "",                                 // workforce_pool_user_project;
  };
  auto creds =
      AwsExternalAccountCredentials::Create(options, {}, event_engine_);
  ASSERT_TRUE(creds.ok()) << creds.status();
  ASSERT_NE(*creds, nullptr);
  EXPECT_EQ((*creds)->min_security_level(), GRPC_PRIVACY_AND_INTEGRITY);
  // TODO(roth): This should return UNAUTHENTICATED.
  grpc_error_handle expected_error = absl::UnknownError(
      "error fetching oauth2 token: Creating aws request signer failed.");
  auto state = RequestMetadataState::NewInstance(expected_error, {});
  HttpRequest::SetOverride(aws_external_account_creds_httpcli_get_success,
                           aws_external_account_creds_httpcli_post_success,
                           httpcli_put_should_not_be_called);
  state->RunRequestMetadataTest(creds->get(), kTestUrlScheme, kTestAuthority,
                                kTestPath);
  ExecCtx::Get()->Flush();
  event_engine_->TickUntilIdle();
  HttpRequest::SetOverride(nullptr, nullptr, nullptr);
}

TEST_F(ExternalAccountCredentialsTest,
       AwsExternalAccountCredsFailureMissingRoleName) {
  ExecCtx exec_ctx;
  auto credential_source = JsonParse(
      invalid_aws_external_account_creds_options_credential_source_missing_role_name);
  ASSERT_TRUE(credential_source.ok()) << credential_source.status();
  TestExternalAccountCredentials::ServiceAccountImpersonation
      service_account_impersonation;
  service_account_impersonation.token_lifetime_seconds = 3600;
  ExternalAccountCredentials::Options options = {
      "external_account",                 // type;
      "audience",                         // audience;
      "subject_token_type",               // subject_token_type;
      "",                                 // service_account_impersonation_url;
      service_account_impersonation,      // service_account_impersonation;
      "https://foo.com:5555/token",       // token_url;
      "https://foo.com:5555/token_info",  // token_info_url;
      *credential_source,                 // credential_source;
      "quota_project_id",                 // quota_project_id;
      "client_id",                        // client_id;
      "client_secret",                    // client_secret;
      "",                                 // workforce_pool_user_project;
  };
  auto creds =
      AwsExternalAccountCredentials::Create(options, {}, event_engine_);
  ASSERT_TRUE(creds.ok()) << creds.status();
  ASSERT_NE(*creds, nullptr);
  EXPECT_EQ((*creds)->min_security_level(), GRPC_PRIVACY_AND_INTEGRITY);
  // TODO(roth): This should return UNAUTHENTICATED.
  grpc_error_handle expected_error = absl::UnknownError(
      "error fetching oauth2 token: "
      "Missing role name when retrieving signing keys.");
  auto state = RequestMetadataState::NewInstance(expected_error, {});
  HttpRequest::SetOverride(aws_external_account_creds_httpcli_get_success,
                           aws_external_account_creds_httpcli_post_success,
                           httpcli_put_should_not_be_called);
  state->RunRequestMetadataTest(creds->get(), kTestUrlScheme, kTestAuthority,
                                kTestPath);
  ExecCtx::Get()->Flush();
  event_engine_->TickUntilIdle();
  HttpRequest::SetOverride(nullptr, nullptr, nullptr);
}

TEST_F(ExternalAccountCredentialsTest, CreateFailureInvalidJsonFormat) {
  const char* options_string = "invalid_json";
  grpc_call_credentials* creds =
      grpc_external_account_credentials_create(options_string, "");
  EXPECT_EQ(creds, nullptr);
}

TEST_F(ExternalAccountCredentialsTest, CreateFailureInvalidOptionsFormat) {
  const char* options_string = "{\"random_key\":\"random_value\"}";
  grpc_call_credentials* creds =
      grpc_external_account_credentials_create(options_string, "");
  EXPECT_EQ(creds, nullptr);
}

TEST_F(ExternalAccountCredentialsTest,
       CreateFailureInvalidOptionsCredentialSource) {
  const char* options_string =
      "{\"type\":\"external_account\",\"audience\":\"audience\",\"subject_"
      "token_type\":\"subject_token_type\",\"service_account_impersonation_"
      "url\":\"service_account_impersonation_url\","
      "\"token_url\":\"https://foo.com:5555/"
      "token\",\"token_info_url\":\"https://foo.com:5555/"
      "token_info\",\"credential_source\":{\"random_key\":\"random_value\"},"
      "\"quota_project_id\":\"quota_"
      "project_id\",\"client_id\":\"client_id\",\"client_secret\":\"client_"
      "secret\"}";
  grpc_call_credentials* creds =
      grpc_external_account_credentials_create(options_string, "");
  EXPECT_EQ(creds, nullptr);
}

TEST_F(ExternalAccountCredentialsTest, CreateSuccessWorkforcePool) {
  const char* url_options_string =
      "{\"type\":\"external_account\",\"audience\":\"//iam.googleapis.com/"
      "locations/location/workforcePools/pool/providers/provider\",\"subject_"
      "token_type\":\"subject_token_type\",\"service_account_impersonation_"
      "url\":\"service_account_impersonation_url\","
      "\"token_url\":\"https://foo.com:5555/"
      "token\",\"token_info_url\":\"https://foo.com:5555/"
      "token_info\",\"credential_source\":{\"url\":\"https://foo.com:5555/"
      "generate_subject_token_format_json\",\"headers\":{\"Metadata-Flavor\":"
      "\"Google\"},\"format\":{\"type\":\"json\",\"subject_token_field_name\":"
      "\"access_token\"}},\"quota_project_id\":\"quota_"
      "project_id\",\"client_id\":\"client_id\",\"client_secret\":\"client_"
      "secret\",\"workforce_pool_user_project\":\"workforce_pool_user_"
      "project\"}";
  const char* url_scopes_string = "scope1,scope2";
  grpc_call_credentials* url_creds = grpc_external_account_credentials_create(
      url_options_string, url_scopes_string);
  ASSERT_NE(url_creds, nullptr);
  url_creds->Unref();
}

TEST_F(ExternalAccountCredentialsTest,
       CreateFailureInvalidWorkforcePoolAudience) {
  const char* url_options_string =
      "{\"type\":\"external_account\",\"audience\":\"invalid_workforce_pool_"
      "audience\",\"subject_"
      "token_type\":\"subject_token_type\",\"service_account_impersonation_"
      "url\":\"service_account_impersonation_url\","
      "\"token_url\":\"https://foo.com:5555/"
      "token\",\"token_info_url\":\"https://foo.com:5555/"
      "token_info\",\"credential_source\":{\"url\":\"https://foo.com:5555/"
      "generate_subject_token_format_json\",\"headers\":{\"Metadata-Flavor\":"
      "\"Google\"},\"format\":{\"type\":\"json\",\"subject_token_field_name\":"
      "\"access_token\"}},\"quota_project_id\":\"quota_"
      "project_id\",\"client_id\":\"client_id\",\"client_secret\":\"client_"
      "secret\",\"workforce_pool_user_project\":\"workforce_pool_user_"
      "project\"}";
  const char* url_scopes_string = "scope1,scope2";
  grpc_call_credentials* url_creds = grpc_external_account_credentials_create(
      url_options_string, url_scopes_string);
  ASSERT_EQ(url_creds, nullptr);
}

TEST_F(CredentialsTest, TestFakeCallCredentialsCompareSuccess) {
  auto call_creds = MakeRefCounted<fake_call_creds>();
  GRPC_CHECK_EQ(call_creds->cmp(call_creds.get()), 0);
}

TEST_F(CredentialsTest, TestFakeCallCredentialsCompareFailure) {
  auto fake_creds = MakeRefCounted<fake_call_creds>();
  auto* md_creds = grpc_md_only_test_credentials_create("key", "value");
  GRPC_CHECK_NE(fake_creds->cmp(md_creds), 0);
  GRPC_CHECK_NE(md_creds->cmp(fake_creds.get()), 0);
  grpc_call_credentials_release(md_creds);
}

TEST_F(CredentialsTest, TestHttpRequestSSLCredentialsCompare) {
  auto creds_1 = CreateHttpRequestSSLCredentials();
  auto creds_2 = CreateHttpRequestSSLCredentials();
  EXPECT_EQ(creds_1->cmp(creds_2.get()), 0);
  EXPECT_EQ(creds_2->cmp(creds_1.get()), 0);
}

TEST_F(CredentialsTest, TestHttpRequestSSLCredentialsSingleton) {
  auto creds_1 = CreateHttpRequestSSLCredentials();
  auto creds_2 = CreateHttpRequestSSLCredentials();
  EXPECT_EQ(creds_1, creds_2);
}

// Constructs a synthetic JWT token that's just valid enough for the
// call creds to extract the expiration date.
std::string MakeJwtTokenWithExpiration(Timestamp expiration) {
  gpr_timespec ts = expiration.as_timespec(GPR_CLOCK_REALTIME);
  std::string json = absl::StrCat("{\"exp\":", ts.tv_sec, "}");
  return absl::StrCat("foo.", absl::WebSafeBase64Escape(json), ".bar");
}

class GcpServiceAccountIdentityCredentialsTest : public ::testing::Test {
 protected:
  void SetUp() override {
    grpc_init();
    g_http_status = 200;
    g_audience = "";
    g_token = nullptr;
    g_on_http_request_error = nullptr;
    HttpRequest::SetOverride(HttpGetOverride, httpcli_post_should_not_be_called,
                             httpcli_put_should_not_be_called);
  }

  void TearDown() override {
    HttpRequest::SetOverride(nullptr, nullptr, nullptr);
    grpc_shutdown_blocking();
  }

  static void ValidateHttpRequest(const grpc_http_request* request,
                                  const URI& uri) {
    EXPECT_EQ(uri.authority(), "metadata.google.internal.");
    EXPECT_EQ(uri.path(),
              "/computeMetadata/v1/instance/service-accounts/default/identity");
    EXPECT_THAT(
        uri.query_parameter_map(),
        ::testing::ElementsAre(::testing::Pair("audience", g_audience)));
    ASSERT_EQ(request->hdr_count, 1);
    EXPECT_EQ(absl::string_view(request->hdrs[0].key), "Metadata-Flavor");
    EXPECT_EQ(absl::string_view(request->hdrs[0].value), "Google");
  }

  static int HttpGetOverride(const grpc_http_request* request, const URI& uri,
                             Timestamp /*deadline*/, grpc_closure* on_done,
                             grpc_http_response* response) {
    // Validate request.
    ValidateHttpRequest(request, uri);
    // Generate response.
    *response = http_response(g_http_status, g_token == nullptr ? "" : g_token);
    ExecCtx::Run(DEBUG_LOCATION, on_done,
                 g_on_http_request_error == nullptr ? absl::OkStatus()
                                                    : *g_on_http_request_error);
    return 1;
  }

  static int g_http_status;
  static absl::string_view g_audience;
  static const char* g_token;
  static absl::Status* g_on_http_request_error;
};

int GcpServiceAccountIdentityCredentialsTest::g_http_status;
absl::string_view GcpServiceAccountIdentityCredentialsTest::g_audience;
const char* GcpServiceAccountIdentityCredentialsTest::g_token;
absl::Status* GcpServiceAccountIdentityCredentialsTest::g_on_http_request_error;

TEST_F(GcpServiceAccountIdentityCredentialsTest, Basic) {
  g_audience = "CV-6";
  auto token =
      MakeJwtTokenWithExpiration(Timestamp::Now() + Duration::Hours(1));
  g_token = token.c_str();
  ExecCtx exec_ctx;
  auto creds =
      MakeRefCounted<GcpServiceAccountIdentityCallCredentials>(g_audience);
  GRPC_CHECK_EQ(creds->min_security_level(), GRPC_PRIVACY_AND_INTEGRITY);
  auto state = RequestMetadataState::NewInstance(absl::OkStatus(), g_token);
  state->RunRequestMetadataTest(creds.get(), kTestUrlScheme, kTestAuthority,
                                kTestPath);
  ExecCtx::Get()->Flush();
}

// HTTP status 429 is mapped to UNAVAILABLE as per
// https://github.com/grpc/grpc/blob/master/doc/http-grpc-status-mapping.md.
TEST_F(GcpServiceAccountIdentityCredentialsTest, FailsWithHttpStatus429) {
  g_audience = "CV-5_Midway";
  g_http_status = 429;
  ExecCtx exec_ctx;
  auto creds =
      MakeRefCounted<GcpServiceAccountIdentityCallCredentials>(g_audience);
  GRPC_CHECK_EQ(creds->min_security_level(), GRPC_PRIVACY_AND_INTEGRITY);
  auto state = RequestMetadataState::NewInstance(
      absl::UnavailableError("JWT fetch failed with status 429"), "");
  state->RunRequestMetadataTest(creds.get(), kTestUrlScheme, kTestAuthority,
                                kTestPath);
  ExecCtx::Get()->Flush();
}

// HTTP status 400 is mapped to INTERNAL as per
// https://github.com/grpc/grpc/blob/master/doc/http-grpc-status-mapping.md,
// so it should be rewritten as UNAUTHENTICATED.
TEST_F(GcpServiceAccountIdentityCredentialsTest, FailsWithHttpStatus400) {
  g_audience = "CV-8_SantaCruzIslands";
  g_http_status = 400;
  ExecCtx exec_ctx;
  auto creds =
      MakeRefCounted<GcpServiceAccountIdentityCallCredentials>(g_audience);
  GRPC_CHECK_EQ(creds->min_security_level(), GRPC_PRIVACY_AND_INTEGRITY);
  auto state = RequestMetadataState::NewInstance(
      absl::UnauthenticatedError("JWT fetch failed with status 400"), "");
  state->RunRequestMetadataTest(creds.get(), kTestUrlScheme, kTestAuthority,
                                kTestPath);
  ExecCtx::Get()->Flush();
}

TEST_F(GcpServiceAccountIdentityCredentialsTest, FailsWithHttpIOError) {
  g_audience = "CV-2_CoralSea";
  absl::Status status = absl::InternalError("uh oh");
  g_on_http_request_error = &status;
  ExecCtx exec_ctx;
  auto creds =
      MakeRefCounted<GcpServiceAccountIdentityCallCredentials>(g_audience);
  GRPC_CHECK_EQ(creds->min_security_level(), GRPC_PRIVACY_AND_INTEGRITY);
  auto state = RequestMetadataState::NewInstance(
      absl::UnavailableError("INTERNAL:uh oh"), "");
  state->RunRequestMetadataTest(creds.get(), kTestUrlScheme, kTestAuthority,
                                kTestPath);
  ExecCtx::Get()->Flush();
}

TEST_F(GcpServiceAccountIdentityCredentialsTest, TokenHasWrongNumberOfDots) {
  g_audience = "CV-7_Guadalcanal";
  std::string bad_token = "foo.bar";
  g_token = bad_token.c_str();
  ExecCtx exec_ctx;
  auto creds =
      MakeRefCounted<GcpServiceAccountIdentityCallCredentials>(g_audience);
  GRPC_CHECK_EQ(creds->min_security_level(), GRPC_PRIVACY_AND_INTEGRITY);
  auto state = RequestMetadataState::NewInstance(
      absl::UnauthenticatedError("error parsing JWT token"), "");
  state->RunRequestMetadataTest(creds.get(), kTestUrlScheme, kTestAuthority,
                                kTestPath);
  ExecCtx::Get()->Flush();
}

TEST_F(GcpServiceAccountIdentityCredentialsTest, TokenPayloadNotBase64) {
  g_audience = "CVE-56_Makin";
  std::string bad_token = "foo.&.bar";
  g_token = bad_token.c_str();
  ExecCtx exec_ctx;
  auto creds =
      MakeRefCounted<GcpServiceAccountIdentityCallCredentials>(g_audience);
  GRPC_CHECK_EQ(creds->min_security_level(), GRPC_PRIVACY_AND_INTEGRITY);
  auto state = RequestMetadataState::NewInstance(
      absl::UnauthenticatedError("error parsing JWT token"), "");
  state->RunRequestMetadataTest(creds.get(), kTestUrlScheme, kTestAuthority,
                                kTestPath);
  ExecCtx::Get()->Flush();
}

TEST_F(GcpServiceAccountIdentityCredentialsTest, TokenPayloadNotJson) {
  g_audience = "CVE-73_Samar";
  std::string bad_token =
      absl::StrCat("foo.", absl::WebSafeBase64Escape("xxx"), ".bar");
  g_token = bad_token.c_str();
  ExecCtx exec_ctx;
  auto creds =
      MakeRefCounted<GcpServiceAccountIdentityCallCredentials>(g_audience);
  GRPC_CHECK_EQ(creds->min_security_level(), GRPC_PRIVACY_AND_INTEGRITY);
  auto state = RequestMetadataState::NewInstance(
      absl::UnauthenticatedError("error parsing JWT token"), "");
  state->RunRequestMetadataTest(creds.get(), kTestUrlScheme, kTestAuthority,
                                kTestPath);
  ExecCtx::Get()->Flush();
}

TEST_F(GcpServiceAccountIdentityCredentialsTest, TokenInvalidExpiration) {
  g_audience = "CVL-23_Leyte";
  std::string bad_token = absl::StrCat(
      "foo.", absl::WebSafeBase64Escape("{\"exp\":\"foo\"}"), ".bar");
  g_token = bad_token.c_str();
  ExecCtx exec_ctx;
  auto creds =
      MakeRefCounted<GcpServiceAccountIdentityCallCredentials>(g_audience);
  GRPC_CHECK_EQ(creds->min_security_level(), GRPC_PRIVACY_AND_INTEGRITY);
  auto state = RequestMetadataState::NewInstance(
      absl::UnauthenticatedError("error parsing JWT token"), "");
  state->RunRequestMetadataTest(creds.get(), kTestUrlScheme, kTestAuthority,
                                kTestPath);
  ExecCtx::Get()->Flush();
}

//
// JwtTokenFileCallCredentials tests
//

class JwtTokenFileCallCredentialsTest : public ::testing::Test {
 protected:
  void SetUp() override {
    event_engine_ = std::make_shared<FuzzingEventEngine>(
        FuzzingEventEngine::Options(), fuzzing_event_engine::Actions());
    grpc_timer_manager_set_start_threaded(false);
    grpc_init();
  }

  void TearDown() override {
    event_engine_->FuzzingDone();
    event_engine_->TickUntilIdle();
    event_engine_->UnsetGlobalHooks();
    WaitForSingleOwner(std::move(event_engine_));
    grpc_shutdown_blocking();
  }

  std::shared_ptr<FuzzingEventEngine> event_engine_;
};

TEST_F(JwtTokenFileCallCredentialsTest, Basic) {
  auto token =
      MakeJwtTokenWithExpiration(Timestamp::Now() + Duration::Hours(1));
  char* path = write_tmp_jwt_file(token.c_str());
  auto creds = MakeRefCounted<JwtTokenFileCallCredentials>(path, event_engine_);
  GRPC_CHECK_EQ(creds->min_security_level(), GRPC_PRIVACY_AND_INTEGRITY);
  ExecCtx exec_ctx;
  auto state = RequestMetadataState::NewInstance(absl::OkStatus(), token);
  state->RunRequestMetadataTest(creds.get(), kTestUrlScheme, kTestAuthority,
                                kTestPath);
  event_engine_->TickUntilIdle();
  ExecCtx::Get()->Flush();
  gpr_free(path);
}

TEST_F(JwtTokenFileCallCredentialsTest, FileDoesNotExist) {
  auto creds = MakeRefCounted<JwtTokenFileCallCredentials>("/does/not/exist",
                                                           event_engine_);
  GRPC_CHECK_EQ(creds->min_security_level(), GRPC_PRIVACY_AND_INTEGRITY);
  ExecCtx exec_ctx;
  auto state = RequestMetadataState::NewInstance(
      absl::UnavailableError("Failed to load file: /does/not/exist due to "
                             "error(fdopen): No such file or directory"),
      "");
  state->RunRequestMetadataTest(creds.get(), kTestUrlScheme, kTestAuthority,
                                kTestPath);
  ExecCtx::Get()->Flush();
}

TEST_F(JwtTokenFileCallCredentialsTest, InvalidToken) {
  char* path = write_tmp_jwt_file("invalid_token");
  auto creds = MakeRefCounted<JwtTokenFileCallCredentials>(path, event_engine_);
  GRPC_CHECK_EQ(creds->min_security_level(), GRPC_PRIVACY_AND_INTEGRITY);
  ExecCtx exec_ctx;
  auto state = RequestMetadataState::NewInstance(
      absl::UnauthenticatedError("error parsing JWT token"), "");
  state->RunRequestMetadataTest(creds.get(), kTestUrlScheme, kTestAuthority,
                                kTestPath);
  ExecCtx::Get()->Flush();
  gpr_free(path);
}

}  // namespace
}  // namespace grpc_core

int main(int argc, char** argv) {
  testing::InitGoogleTest(&argc, argv);
  grpc::testing::TestEnvironment env(&argc, argv);
  auto result = RUN_ALL_TESTS();
  return result;
}<|MERGE_RESOLUTION|>--- conflicted
+++ resolved
@@ -1111,8 +1111,6 @@
   GRPC_CHECK(!url_should_be_invalid.ok());
 }
 
-<<<<<<< HEAD
-=======
 void assert_query_parameters(const URI& uri, absl::string_view expected_key,
                              absl::string_view expected_val) {
   const auto it = uri.query_parameter_map().find(expected_key);
@@ -1123,7 +1121,6 @@
   GRPC_CHECK(it->second == expected_val);
 }
 
->>>>>>> 8d404812
 void validate_sts_token_http_request(const grpc_http_request* request,
                                      const URI& uri, absl::string_view body,
                                      bool expect_actor_token) {
