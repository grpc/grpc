# Copyright 2017 gRPC authors.
#
# Licensed under the Apache License, Version 2.0 (the "License");
# you may not use this file except in compliance with the License.
# You may obtain a copy of the License at
#
#     http://www.apache.org/licenses/LICENSE-2.0
#
# Unless required by applicable law or agreed to in writing, software
# distributed under the License is distributed on an "AS IS" BASIS,
# WITHOUT WARRANTIES OR CONDITIONS OF ANY KIND, either express or implied.
# See the License for the specific language governing permissions and
# limitations under the License.

load("//bazel:grpc_build_system.bzl", "grpc_cc_library", "grpc_cc_test", "grpc_package")

grpc_package(name = "test/core/handshake")

licenses(["notice"])

grpc_cc_test(
    name = "client_ssl_test",
    srcs = ["client_ssl.cc"],
    data = [
        "//src/core/tsi/test_creds:ca.pem",
        "//src/core/tsi/test_creds:server1.key",
        "//src/core/tsi/test_creds:server1.pem",
    ],
    external_deps = ["gtest"],
    language = "C++",
    tags = ["no_windows"],
    deps = [
        "//:gpr",
        "//:grpc",
        "//test/core/util:grpc_test_util",
    ],
)

grpc_cc_library(
    name = "server_ssl_common",
    srcs = ["server_ssl_common.cc"],
    hdrs = ["server_ssl_common.h"],
    tags = ["no_windows"],
    deps = [
        "//:gpr",
        "//:grpc",
        "//test/core/util:grpc_test_util",
    ],
)

grpc_cc_test(
    name = "server_ssl_test",
    srcs = ["server_ssl.cc"],
    data = [
        "//src/core/tsi/test_creds:ca.pem",
        "//src/core/tsi/test_creds:server1.key",
        "//src/core/tsi/test_creds:server1.pem",
    ],
    external_deps = ["gtest"],
    language = "C++",
    tags = ["no_windows"],
    deps = [
        ":server_ssl_common",
        "//:gpr",
        "//:grpc",
        "//test/core/util:grpc_test_util",
    ],
)

grpc_cc_test(
    name = "handshake_server_with_readahead_handshaker_test",
    srcs = ["readahead_handshaker_server_ssl.cc"],
    data = [
        "//src/core/tsi/test_creds:ca.pem",
        "//src/core/tsi/test_creds:server1.key",
        "//src/core/tsi/test_creds:server1.pem",
    ],
    external_deps = ["gtest"],
    language = "C++",
    tags = ["no_windows"],
    deps = [
        ":server_ssl_common",
        "//:gpr",
        "//:grpc",
<<<<<<< HEAD
        "//src/core:channel_args",
=======
        "//src/core:closure",
>>>>>>> 7e3ada34
        "//test/core/util:grpc_test_util",
    ],
)

# Disabled as per b/178094682
#grpc_cc_test(
#    name = "handshake_verify_peer_options_test",
#    srcs = ["verify_peer_options.cc"],
#    data = [
#        "//src/core/tsi/test_creds:ca.pem",
#        "//src/core/tsi/test_creds:server1.key",
#        "//src/core/tsi/test_creds:server1.pem",
#    ],
#    language = "C++",
#    tags = ["no_mac", no_windows"],
#    deps = [
#        "//:gpr",
#        "//:grpc",
#        "//test/core/util:grpc_test_util",
#    ],
#)<|MERGE_RESOLUTION|>--- conflicted
+++ resolved
@@ -82,11 +82,8 @@
         ":server_ssl_common",
         "//:gpr",
         "//:grpc",
-<<<<<<< HEAD
         "//src/core:channel_args",
-=======
         "//src/core:closure",
->>>>>>> 7e3ada34
         "//test/core/util:grpc_test_util",
     ],
 )
