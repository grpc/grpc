//
//
// Copyright 2015 gRPC authors.
//
// Licensed under the Apache License, Version 2.0 (the "License");
// you may not use this file except in compliance with the License.
// You may obtain a copy of the License at
//
//     http://www.apache.org/licenses/LICENSE-2.0
//
// Unless required by applicable law or agreed to in writing, software
// distributed under the License is distributed on an "AS IS" BASIS,
// WITHOUT WARRANTIES OR CONDITIONS OF ANY KIND, either express or implied.
// See the License for the specific language governing permissions and
// limitations under the License.
//
//

#include "src/core/lib/compression/message_compress.h"

#include <inttypes.h>
#include <stdlib.h>
#include <string.h>

<<<<<<< HEAD
#include <string>
=======
#include <memory>
>>>>>>> bae0c705

#include "gtest/gtest.h"

#include <grpc/compression.h>
#include <grpc/slice_buffer.h>
#include <grpc/support/log.h>

#include "src/core/lib/gpr/useful.h"
#include "src/core/lib/iomgr/exec_ctx.h"
#include "test/core/util/slice_splitter.h"
#include "test/core/util/test_config.h"

typedef enum { ONE_A = 0, ONE_KB_A, ONE_MB_A, TEST_VALUE_COUNT } test_value;

typedef enum {
  SHOULD_NOT_COMPRESS,
  SHOULD_COMPRESS,
  MAYBE_COMPRESSES
} compressability;

static void assert_passthrough(grpc_slice value,
                               grpc_compression_algorithm algorithm,
                               grpc_slice_split_mode uncompressed_split_mode,
                               grpc_slice_split_mode compressed_split_mode,
                               compressability compress_result_check) {
  grpc_slice_buffer input;
  grpc_slice_buffer compressed_raw;
  grpc_slice_buffer compressed;
  grpc_slice_buffer output;
  grpc_slice final;
  int was_compressed;
  const char* algorithm_name;

  ASSERT_NE(grpc_compression_algorithm_name(algorithm, &algorithm_name), 0);
  gpr_log(GPR_INFO,
          "assert_passthrough: value_length=%" PRIuPTR
          " algorithm='%s' uncompressed_split='%s' compressed_split='%s'",
          GRPC_SLICE_LENGTH(value), algorithm_name,
          grpc_slice_split_mode_name(uncompressed_split_mode),
          grpc_slice_split_mode_name(compressed_split_mode));

  grpc_slice_buffer_init(&input);
  grpc_slice_buffer_init(&compressed_raw);
  grpc_slice_buffer_init(&compressed);
  grpc_slice_buffer_init(&output);

  grpc_split_slices_to_buffer(uncompressed_split_mode, &value, 1, &input);

  {
    grpc_core::ExecCtx exec_ctx;
    was_compressed = grpc_msg_compress(algorithm, &input, &compressed_raw);
  }
  ASSERT_GT(input.count, 0);

  switch (compress_result_check) {
    case SHOULD_NOT_COMPRESS:
      ASSERT_EQ(was_compressed, 0);
      break;
    case SHOULD_COMPRESS:
      ASSERT_EQ(was_compressed, 1);
      break;
    case MAYBE_COMPRESSES:
      // no check
      break;
  }

  grpc_split_slice_buffer(compressed_split_mode, &compressed_raw, &compressed);

  {
    grpc_core::ExecCtx exec_ctx;
    ASSERT_TRUE(grpc_msg_decompress(
        was_compressed ? algorithm : GRPC_COMPRESS_NONE, &compressed, &output));
  }

  final = grpc_slice_merge(output.slices, output.count);
  ASSERT_TRUE(grpc_slice_eq(value, final));

  grpc_slice_buffer_destroy(&input);
  grpc_slice_buffer_destroy(&compressed);
  grpc_slice_buffer_destroy(&compressed_raw);
  grpc_slice_buffer_destroy(&output);
  grpc_slice_unref(final);
}

static grpc_slice repeated(char c, size_t length) {
  grpc_slice out = grpc_slice_malloc(length);
  memset(GRPC_SLICE_START_PTR(out), c, length);
  return out;
}

static compressability get_compressability(
    test_value id, grpc_compression_algorithm algorithm) {
  if (algorithm == GRPC_COMPRESS_NONE) return SHOULD_NOT_COMPRESS;
  switch (id) {
    case ONE_A:
      return SHOULD_NOT_COMPRESS;
    case ONE_KB_A:
    case ONE_MB_A:
      return SHOULD_COMPRESS;
    case TEST_VALUE_COUNT:
      abort();
  }
  return MAYBE_COMPRESSES;
}

static grpc_slice create_test_value(test_value id) {
  switch (id) {
    case ONE_A:
      return grpc_slice_from_copied_string("a");
    case ONE_KB_A:
      return repeated('a', 1024);
    case ONE_MB_A:
      return repeated('a', 1024 * 1024);
    case TEST_VALUE_COUNT:
      abort();
  }
  return grpc_slice_from_copied_string("bad value");
}

TEST(MessageCompressTest, TinyDataCompress) {
  grpc_slice_buffer input;
  grpc_slice_buffer output;

  grpc_slice_buffer_init(&input);
  grpc_slice_buffer_init(&output);
  grpc_slice_buffer_add(&input, create_test_value(ONE_A));

  for (int i = 0; i < GRPC_COMPRESS_ALGORITHMS_COUNT; i++) {
    if (i == GRPC_COMPRESS_NONE) continue;
    grpc_core::ExecCtx exec_ctx;
    ASSERT_EQ(0, grpc_msg_compress(static_cast<grpc_compression_algorithm>(i),
                                   &input, &output));
    ASSERT_EQ(1, output.count);
  }

  grpc_slice_buffer_destroy(&input);
  grpc_slice_buffer_destroy(&output);
}

TEST(MessageCompressTest, BadDecompressionDataCrc) {
  grpc_slice_buffer input;
  grpc_slice_buffer corrupted;
  grpc_slice_buffer output;
  size_t idx;
  const uint32_t bad = 0xdeadbeef;

  grpc_slice_buffer_init(&input);
  grpc_slice_buffer_init(&corrupted);
  grpc_slice_buffer_init(&output);
  grpc_slice_buffer_add(&input, create_test_value(ONE_MB_A));

  grpc_core::ExecCtx exec_ctx;
  // compress it
  grpc_msg_compress(GRPC_COMPRESS_GZIP, &input, &corrupted);
  // corrupt the output by smashing the CRC
  ASSERT_GT(corrupted.count, 1);
  ASSERT_GT(GRPC_SLICE_LENGTH(corrupted.slices[1]), 8);
  idx = GRPC_SLICE_LENGTH(corrupted.slices[1]) - 8;
  memcpy(GRPC_SLICE_START_PTR(corrupted.slices[1]) + idx, &bad, 4);

  // try (and fail) to decompress the corrupted compresed buffer
  ASSERT_EQ(0, grpc_msg_decompress(GRPC_COMPRESS_GZIP, &corrupted, &output));

  grpc_slice_buffer_destroy(&input);
  grpc_slice_buffer_destroy(&corrupted);
  grpc_slice_buffer_destroy(&output);
}

TEST(MessageCompressTest, BadDecompressionDataMissingTrailer) {
  grpc_slice_buffer input;
  grpc_slice_buffer decompressed;
  grpc_slice_buffer garbage;
  grpc_slice_buffer output;

  grpc_slice_buffer_init(&input);
  grpc_slice_buffer_init(&decompressed);
  grpc_slice_buffer_init(&garbage);
  grpc_slice_buffer_init(&output);
  grpc_slice_buffer_add(&input, create_test_value(ONE_MB_A));

  grpc_core::ExecCtx exec_ctx;
  // compress it
  grpc_msg_compress(GRPC_COMPRESS_GZIP, &input, &decompressed);
  ASSERT_GT(decompressed.length, 8);
  // Remove the footer from the decompressed message
  grpc_slice_buffer_trim_end(&decompressed, 8, &garbage);
  // try (and fail) to decompress the compressed buffer without the footer
  ASSERT_EQ(0, grpc_msg_decompress(GRPC_COMPRESS_GZIP, &decompressed, &output));

  grpc_slice_buffer_destroy(&input);
  grpc_slice_buffer_destroy(&decompressed);
  grpc_slice_buffer_destroy(&garbage);
  grpc_slice_buffer_destroy(&output);
}

TEST(MessageCompressTest, BadDecompressionDataTrailingGarbage) {
  grpc_slice_buffer input;
  grpc_slice_buffer output;

  grpc_slice_buffer_init(&input);
  grpc_slice_buffer_init(&output);
  // append 0x99 to the end of an otherwise valid stream
  grpc_slice_buffer_add(
      &input, grpc_slice_from_copied_buffer(
                  "\x78\xda\x63\x60\x60\x60\x00\x00\x00\x04\x00\x01\x99", 13));

  // try (and fail) to decompress the invalid compresed buffer
  grpc_core::ExecCtx exec_ctx;
  ASSERT_EQ(0, grpc_msg_decompress(GRPC_COMPRESS_DEFLATE, &input, &output));

  grpc_slice_buffer_destroy(&input);
  grpc_slice_buffer_destroy(&output);
}

TEST(MessageCompressTest, BadDecompressionDataStream) {
  grpc_slice_buffer input;
  grpc_slice_buffer output;

  grpc_slice_buffer_init(&input);
  grpc_slice_buffer_init(&output);
  grpc_slice_buffer_add(&input,
                        grpc_slice_from_copied_buffer("\x78\xda\xff\xff", 4));

  // try (and fail) to decompress the invalid compresed buffer
  grpc_core::ExecCtx exec_ctx;
  ASSERT_EQ(0, grpc_msg_decompress(GRPC_COMPRESS_DEFLATE, &input, &output));

  grpc_slice_buffer_destroy(&input);
  grpc_slice_buffer_destroy(&output);
}

TEST(MessageCompressTest, BadCompressionAlgorithm) {
  grpc_slice_buffer input;
  grpc_slice_buffer output;
  int was_compressed;

  grpc_slice_buffer_init(&input);
  grpc_slice_buffer_init(&output);
  grpc_slice_buffer_add(
      &input, grpc_slice_from_copied_string("Never gonna give you up"));

  grpc_core::ExecCtx exec_ctx;
  was_compressed =
      grpc_msg_compress(GRPC_COMPRESS_ALGORITHMS_COUNT, &input, &output);
  ASSERT_EQ(0, was_compressed);

  was_compressed = grpc_msg_compress(static_cast<grpc_compression_algorithm>(
                                         GRPC_COMPRESS_ALGORITHMS_COUNT + 123),
                                     &input, &output);
  ASSERT_EQ(0, was_compressed);

  grpc_slice_buffer_destroy(&input);
  grpc_slice_buffer_destroy(&output);
}

TEST(MessageCompressTest, BadDecompressionAlgorithm) {
  grpc_slice_buffer input;
  grpc_slice_buffer output;
  int was_decompressed;

  grpc_slice_buffer_init(&input);
  grpc_slice_buffer_init(&output);
  grpc_slice_buffer_add(&input,
                        grpc_slice_from_copied_string(
                            "I'm not really compressed but it doesn't matter"));
  grpc_core::ExecCtx exec_ctx;
  was_decompressed =
      grpc_msg_decompress(GRPC_COMPRESS_ALGORITHMS_COUNT, &input, &output);
  ASSERT_EQ(0, was_decompressed);

  was_decompressed =
      grpc_msg_decompress(static_cast<grpc_compression_algorithm>(
                              GRPC_COMPRESS_ALGORITHMS_COUNT + 123),
                          &input, &output);
  ASSERT_EQ(0, was_decompressed);

  grpc_slice_buffer_destroy(&input);
  grpc_slice_buffer_destroy(&output);
}

int main(int argc, char** argv) {
  grpc::testing::TestEnvironment env(&argc, argv);
  ::testing::InitGoogleTest(&argc, argv);
  grpc::testing::TestGrpcScope grpc_scope;

  unsigned i, j, k, m;
  grpc_slice_split_mode uncompressed_split_modes[] = {
      GRPC_SLICE_SPLIT_IDENTITY, GRPC_SLICE_SPLIT_ONE_BYTE};
  grpc_slice_split_mode compressed_split_modes[] = {GRPC_SLICE_SPLIT_MERGE_ALL,
                                                    GRPC_SLICE_SPLIT_IDENTITY,
                                                    GRPC_SLICE_SPLIT_ONE_BYTE};
  for (i = 0; i < GRPC_COMPRESS_ALGORITHMS_COUNT; i++) {
    for (j = 0; j < GPR_ARRAY_SIZE(uncompressed_split_modes); j++) {
      for (k = 0; k < GPR_ARRAY_SIZE(compressed_split_modes); k++) {
        for (m = 0; m < TEST_VALUE_COUNT; m++) {
          grpc_slice slice = create_test_value(static_cast<test_value>(m));
          assert_passthrough(
              slice, static_cast<grpc_compression_algorithm>(i),
              static_cast<grpc_slice_split_mode>(j),
              static_cast<grpc_slice_split_mode>(k),
              get_compressability(static_cast<test_value>(m),
                                  static_cast<grpc_compression_algorithm>(i)));
          grpc_slice_unref(slice);
        }
      }
    }
  }

  return RUN_ALL_TESTS();
}<|MERGE_RESOLUTION|>--- conflicted
+++ resolved
@@ -22,11 +22,7 @@
 #include <stdlib.h>
 #include <string.h>
 
-<<<<<<< HEAD
-#include <string>
-=======
 #include <memory>
->>>>>>> bae0c705
 
 #include "gtest/gtest.h"
 
