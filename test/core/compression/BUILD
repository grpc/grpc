# Copyright 2016 gRPC authors.
#
# Licensed under the Apache License, Version 2.0 (the "License");
# you may not use this file except in compliance with the License.
# You may obtain a copy of the License at
#
#     http://www.apache.org/licenses/LICENSE-2.0
#
# Unless required by applicable law or agreed to in writing, software
# distributed under the License is distributed on an "AS IS" BASIS,
# WITHOUT WARRANTIES OR CONDITIONS OF ANY KIND, either express or implied.
# See the License for the specific language governing permissions and
# limitations under the License.

load(
    "//bazel:grpc_build_system.bzl",
    "grpc_cc_test",
    "grpc_package",
)
load("//test/core/util:grpc_fuzzer.bzl", "grpc_fuzzer")

grpc_package(name = "test/core/compression")

licenses(["notice"])

<<<<<<< HEAD
grpc_cc_library(
    name = "args_utils",
    testonly = 1,
    srcs = ["args_utils.cc"],
    hdrs = ["args_utils.h"],
    visibility = ["//visibility:public"],
    deps = [
        "//:grpc",
        "//src/core:channel_args",
    ],
)

=======
>>>>>>> ffe8d0f3
grpc_cc_test(
    name = "compression_test",
    srcs = ["compression_test.cc"],
    external_deps = ["gtest"],
    language = "C++",
    uses_event_engine = False,
    uses_polling = False,
    deps = [
        "//:gpr",
        "//:grpc",
        "//src/core:channel_args",
        "//test/core/util:grpc_test_util",
    ],
)

grpc_fuzzer(
    name = "message_compress_fuzzer",
    srcs = ["message_compress_fuzzer.cc"],
    corpus = "message_compress_corpus",
    tags = ["no_windows"],
    uses_event_engine = False,
    uses_polling = False,
    deps = [
        "//:grpc",
        "//test/core/util:grpc_test_util",
    ],
)

grpc_fuzzer(
    name = "message_decompress_fuzzer",
    srcs = ["message_decompress_fuzzer.cc"],
    corpus = "message_decompress_corpus",
    tags = ["no_windows"],
    uses_event_engine = False,
    uses_polling = False,
    deps = [
        "//:grpc",
        "//test/core/util:grpc_test_util",
    ],
)

grpc_cc_test(
    name = "message_compress_test",
    srcs = ["message_compress_test.cc"],
    external_deps = ["gtest"],
    language = "C++",
    uses_event_engine = False,
    uses_polling = False,
    deps = [
        "//:gpr",
        "//:grpc",
        "//test/core/util:grpc_test_util",
        "//test/core/util:grpc_test_util_base",
    ],
)<|MERGE_RESOLUTION|>--- conflicted
+++ resolved
@@ -23,21 +23,6 @@
 
 licenses(["notice"])
 
-<<<<<<< HEAD
-grpc_cc_library(
-    name = "args_utils",
-    testonly = 1,
-    srcs = ["args_utils.cc"],
-    hdrs = ["args_utils.h"],
-    visibility = ["//visibility:public"],
-    deps = [
-        "//:grpc",
-        "//src/core:channel_args",
-    ],
-)
-
-=======
->>>>>>> ffe8d0f3
 grpc_cc_test(
     name = "compression_test",
     srcs = ["compression_test.cc"],
