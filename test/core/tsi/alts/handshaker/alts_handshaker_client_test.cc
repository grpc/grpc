/*
 *
 * Copyright 2018 gRPC authors.
 *
 * Licensed under the Apache License, Version 2.0 (the "License");
 * you may not use this file except in compliance with the License.
 * You may obtain a copy of the License at
 *
 *     http://www.apache.org/licenses/LICENSE-2.0
 *
 * Unless required by applicable law or agreed to in writing, software
 * distributed under the License is distributed on an "AS IS" BASIS,
 * WITHOUT WARRANTIES OR CONDITIONS OF ANY KIND, either express or implied.
 * See the License for the specific language governing permissions and
 * limitations under the License.
 *
 */

#include "src/core/tsi/alts/handshaker/alts_handshaker_client.h"

#include <gtest/gtest.h>

#include "upb/upb.hpp"

#include <grpc/grpc.h>
#include <grpc/grpc_security.h>

#include "src/core/tsi/alts/handshaker/alts_shared_resource.h"
#include "src/core/tsi/alts/handshaker/alts_tsi_handshaker.h"
#include "src/core/tsi/alts/handshaker/alts_tsi_handshaker_private.h"
#include "src/core/tsi/transport_security.h"
#include "src/core/tsi/transport_security_interface.h"
#include "test/core/tsi/alts/handshaker/alts_handshaker_service_api_test_lib.h"
#include "test/core/util/test_config.h"

#define ALTS_HANDSHAKER_CLIENT_TEST_OUT_FRAME "Hello Google"
#define ALTS_HANDSHAKER_CLIENT_TEST_TARGET_NAME "bigtable.google.api.com"
#define ALTS_HANDSHAKER_CLIENT_TEST_TARGET_SERVICE_ACCOUNT1 "A@google.com"
#define ALTS_HANDSHAKER_CLIENT_TEST_TARGET_SERVICE_ACCOUNT2 "B@google.com"
#define ALTS_HANDSHAKER_CLIENT_TEST_MAX_FRAME_SIZE (64 * 1024)

const size_t kHandshakerClientOpNum = 4;
const size_t kMaxRpcVersionMajor = 3;
const size_t kMaxRpcVersionMinor = 2;
const size_t kMinRpcVersionMajor = 2;
const size_t kMinRpcVersionMinor = 1;

using grpc_core::internal::alts_handshaker_client_get_closure_for_testing;
using grpc_core::internal::
    alts_handshaker_client_get_initial_metadata_for_testing;
using grpc_core::internal::
    alts_handshaker_client_get_recv_buffer_addr_for_testing;
using grpc_core::internal::alts_handshaker_client_get_send_buffer_for_testing;
using grpc_core::internal::
    alts_handshaker_client_on_status_received_for_testing;
using grpc_core::internal::alts_handshaker_client_set_cb_for_testing;
using grpc_core::internal::alts_handshaker_client_set_grpc_caller_for_testing;

typedef struct alts_handshaker_client_test_config {
  grpc_channel* channel;
  grpc_completion_queue* cq;
  alts_handshaker_client* client;
  alts_handshaker_client* server;
  grpc_slice out_frame;
} alts_handshaker_client_test_config;

static void validate_rpc_protocol_versions(
    const grpc_gcp_RpcProtocolVersions* versions) {
  ASSERT_NE(versions, nullptr);
  const grpc_gcp_RpcProtocolVersions_Version* max_version =
      grpc_gcp_RpcProtocolVersions_max_rpc_version(versions);
  const grpc_gcp_RpcProtocolVersions_Version* min_version =
      grpc_gcp_RpcProtocolVersions_min_rpc_version(versions);
  ASSERT_EQ(grpc_gcp_RpcProtocolVersions_Version_major(max_version),
            kMaxRpcVersionMajor);
  ASSERT_EQ(grpc_gcp_RpcProtocolVersions_Version_minor(max_version),
            kMaxRpcVersionMinor);
  ASSERT_EQ(grpc_gcp_RpcProtocolVersions_Version_major(min_version),
            kMinRpcVersionMajor);
  ASSERT_EQ(grpc_gcp_RpcProtocolVersions_Version_minor(min_version),
            kMinRpcVersionMinor);
}

static void validate_target_identities(
    const grpc_gcp_Identity* const* target_identities,
    size_t target_identities_count) {
  ASSERT_EQ(target_identities_count, 2);
  const grpc_gcp_Identity* identity1 = target_identities[1];
  const grpc_gcp_Identity* identity2 = target_identities[0];
  ASSERT_TRUE(upb_StringView_IsEqual(
      grpc_gcp_Identity_service_account(identity1),
      upb_StringView_FromString(
          ALTS_HANDSHAKER_CLIENT_TEST_TARGET_SERVICE_ACCOUNT1)));
  ASSERT_TRUE(upb_StringView_IsEqual(
      grpc_gcp_Identity_service_account(identity2),
      upb_StringView_FromString(
          ALTS_HANDSHAKER_CLIENT_TEST_TARGET_SERVICE_ACCOUNT2)));
}

/**
 * Validate if grpc operation data is correctly populated with the fields of
 * ALTS handshaker client.
 */
static bool validate_op(alts_handshaker_client* c, const grpc_op* op,
                        size_t nops, bool is_start) {
  EXPECT_TRUE(c != nullptr && op != nullptr && nops != 0);
  bool ok = true;
  grpc_op* start_op = const_cast<grpc_op*>(op);
  if (is_start) {
    ok &= (op->op == GRPC_OP_SEND_INITIAL_METADATA);
    ok &= (op->data.send_initial_metadata.count == 0);
    op++;
    EXPECT_LE((size_t)(op - start_op), kHandshakerClientOpNum);
    ok &= (op->op == GRPC_OP_RECV_INITIAL_METADATA);
    ok &= (op->data.recv_initial_metadata.recv_initial_metadata ==
           alts_handshaker_client_get_initial_metadata_for_testing(c));
    op++;
    EXPECT_LE((size_t)(op - start_op), kHandshakerClientOpNum);
  }
  ok &= (op->op == GRPC_OP_SEND_MESSAGE);
  ok &= (op->data.send_message.send_message ==
         alts_handshaker_client_get_send_buffer_for_testing(c));
  op++;
  EXPECT_LE((size_t)(op - start_op), kHandshakerClientOpNum);
  ok &= (op->op == GRPC_OP_RECV_MESSAGE);
  ok &= (op->data.recv_message.recv_message ==
         alts_handshaker_client_get_recv_buffer_addr_for_testing(c));
  op++;
  EXPECT_LE((size_t)(op - start_op), kHandshakerClientOpNum);
  return ok;
}

static grpc_gcp_HandshakerReq* deserialize_handshaker_req(
    grpc_byte_buffer* buffer, upb_Arena* arena) {
  EXPECT_NE(buffer, nullptr);
  grpc_byte_buffer_reader bbr;
  EXPECT_TRUE(grpc_byte_buffer_reader_init(&bbr, buffer));
  grpc_slice slice = grpc_byte_buffer_reader_readall(&bbr);
  grpc_gcp_HandshakerReq* req = grpc_gcp_handshaker_req_decode(slice, arena);
  EXPECT_NE(req, nullptr);
  grpc_slice_unref(slice);
  grpc_byte_buffer_reader_destroy(&bbr);
  return req;
}

static bool is_recv_status_op(const grpc_op* op, size_t nops) {
  return nops == 1 && op->op == GRPC_OP_RECV_STATUS_ON_CLIENT;
}

/**
 * A mock grpc_caller used to check if client_start, server_start, and next
 * operations correctly handle invalid arguments. It should not be called.
 */
static grpc_call_error check_must_not_be_called(grpc_call* /*call*/,
                                                const grpc_op* /*ops*/,
                                                size_t /*nops*/,
                                                grpc_closure* /*tag*/) {
  abort();
}

/**
 * A mock grpc_caller used to check correct execution of client_start operation.
 * It checks if the client_start handshaker request is populated with correct
 * handshake_security_protocol, application_protocol, record_protocol and
 * max_frame_size, and op is correctly populated.
 */
static grpc_call_error check_client_start_success(grpc_call* /*call*/,
                                                  const grpc_op* op,
                                                  size_t nops,
                                                  grpc_closure* closure) {
  // RECV_STATUS ops are asserted to always succeed
  if (is_recv_status_op(op, nops)) {
    return GRPC_CALL_OK;
  }
  upb::Arena arena;
  alts_handshaker_client* client =
      static_cast<alts_handshaker_client*>(closure->cb_arg);
  EXPECT_EQ(alts_handshaker_client_get_closure_for_testing(client), closure);
  grpc_gcp_HandshakerReq* req = deserialize_handshaker_req(
      alts_handshaker_client_get_send_buffer_for_testing(client), arena.ptr());
  const grpc_gcp_StartClientHandshakeReq* client_start =
      grpc_gcp_HandshakerReq_client_start(req);
  EXPECT_EQ(grpc_gcp_StartClientHandshakeReq_handshake_security_protocol(
                client_start),
            grpc_gcp_ALTS);
  upb_StringView const* application_protocols =
      grpc_gcp_StartClientHandshakeReq_application_protocols(client_start,
                                                             nullptr);
  EXPECT_TRUE(upb_StringView_IsEqual(
      application_protocols[0],
      upb_StringView_FromString(ALTS_APPLICATION_PROTOCOL)));
  upb_StringView const* record_protocols =
      grpc_gcp_StartClientHandshakeReq_record_protocols(client_start, nullptr);
  EXPECT_TRUE(upb_StringView_IsEqual(
      record_protocols[0], upb_StringView_FromString(ALTS_RECORD_PROTOCOL)));
  const grpc_gcp_RpcProtocolVersions* rpc_protocol_versions =
      grpc_gcp_StartClientHandshakeReq_rpc_versions(client_start);
  validate_rpc_protocol_versions(rpc_protocol_versions);
  size_t target_identities_count;
  const grpc_gcp_Identity* const* target_identities =
      grpc_gcp_StartClientHandshakeReq_target_identities(
          client_start, &target_identities_count);
  validate_target_identities(target_identities, target_identities_count);
  EXPECT_TRUE(upb_StringView_IsEqual(
      grpc_gcp_StartClientHandshakeReq_target_name(client_start),
      upb_StringView_FromString(ALTS_HANDSHAKER_CLIENT_TEST_TARGET_NAME)));
  EXPECT_EQ(grpc_gcp_StartClientHandshakeReq_max_frame_size(client_start),
            ALTS_HANDSHAKER_CLIENT_TEST_MAX_FRAME_SIZE);
  EXPECT_TRUE(validate_op(client, op, nops, true /* is_start */));
  return GRPC_CALL_OK;
}

/**
 * A mock grpc_caller used to check correct execution of server_start operation.
 * It checks if the server_start handshaker request is populated with correct
 * handshake_security_protocol, application_protocol, record_protocol and
 * max_frame_size, and op is correctly populated.
 */
static grpc_call_error check_server_start_success(grpc_call* /*call*/,
                                                  const grpc_op* op,
                                                  size_t nops,
                                                  grpc_closure* closure) {
  // RECV_STATUS ops are asserted to always succeed
  if (is_recv_status_op(op, nops)) {
    return GRPC_CALL_OK;
  }
  upb::Arena arena;
  alts_handshaker_client* client =
      static_cast<alts_handshaker_client*>(closure->cb_arg);
  EXPECT_EQ(alts_handshaker_client_get_closure_for_testing(client), closure);
  grpc_gcp_HandshakerReq* req = deserialize_handshaker_req(
      alts_handshaker_client_get_send_buffer_for_testing(client), arena.ptr());
  const grpc_gcp_StartServerHandshakeReq* server_start =
      grpc_gcp_HandshakerReq_server_start(req);
  upb_StringView const* application_protocols =
      grpc_gcp_StartServerHandshakeReq_application_protocols(server_start,
                                                             nullptr);
  EXPECT_TRUE(upb_StringView_IsEqual(
      application_protocols[0],
      upb_StringView_FromString(ALTS_APPLICATION_PROTOCOL)));
  EXPECT_EQ(
      grpc_gcp_StartServerHandshakeReq_handshake_parameters_size(server_start),
      1);
  grpc_gcp_ServerHandshakeParameters* value;
  EXPECT_TRUE(grpc_gcp_StartServerHandshakeReq_handshake_parameters_get(
      server_start, grpc_gcp_ALTS, &value));
  upb_StringView const* record_protocols =
      grpc_gcp_ServerHandshakeParameters_record_protocols(value, nullptr);
  EXPECT_TRUE(upb_StringView_IsEqual(
      record_protocols[0], upb_StringView_FromString(ALTS_RECORD_PROTOCOL)));
  validate_rpc_protocol_versions(
      grpc_gcp_StartServerHandshakeReq_rpc_versions(server_start));
  EXPECT_EQ(grpc_gcp_StartServerHandshakeReq_max_frame_size(server_start),
            ALTS_HANDSHAKER_CLIENT_TEST_MAX_FRAME_SIZE);
  EXPECT_TRUE(validate_op(client, op, nops, true /* is_start */));
  return GRPC_CALL_OK;
}

/**
 * A mock grpc_caller used to check correct execution of next operation. It
 * checks if the next handshaker request is populated with correct information,
 * and op is correctly populated.
 */
static grpc_call_error check_next_success(grpc_call* /*call*/,
                                          const grpc_op* op, size_t nops,
                                          grpc_closure* closure) {
  upb::Arena arena;
  alts_handshaker_client* client =
      static_cast<alts_handshaker_client*>(closure->cb_arg);
  EXPECT_EQ(alts_handshaker_client_get_closure_for_testing(client), closure);
  grpc_gcp_HandshakerReq* req = deserialize_handshaker_req(
      alts_handshaker_client_get_send_buffer_for_testing(client), arena.ptr());
  const grpc_gcp_NextHandshakeMessageReq* next =
      grpc_gcp_HandshakerReq_next(req);
  EXPECT_TRUE(upb_StringView_IsEqual(
      grpc_gcp_NextHandshakeMessageReq_in_bytes(next),
      upb_StringView_FromString(ALTS_HANDSHAKER_CLIENT_TEST_OUT_FRAME)));
  EXPECT_TRUE(validate_op(client, op, nops, false /* is_start */));
  return GRPC_CALL_OK;
}

/**
 * A mock grpc_caller used to check if client_start, server_start, and next
 * operations correctly handle the situation when the grpc call made to the
 * handshaker service fails.
 */
static grpc_call_error check_grpc_call_failure(grpc_call* /*call*/,
                                               const grpc_op* op, size_t nops,
                                               grpc_closure* /*tag*/) {
  // RECV_STATUS ops are asserted to always succeed
  if (is_recv_status_op(op, nops)) {
    return GRPC_CALL_OK;
  }
  return GRPC_CALL_ERROR;
}

static grpc_alts_credentials_options* create_credentials_options(
    bool is_client) {
  grpc_alts_credentials_options* options =
      is_client ? grpc_alts_credentials_client_options_create()
                : grpc_alts_credentials_server_options_create();
  if (is_client) {
    grpc_alts_credentials_client_options_add_target_service_account(
        options, ALTS_HANDSHAKER_CLIENT_TEST_TARGET_SERVICE_ACCOUNT1);
    grpc_alts_credentials_client_options_add_target_service_account(
        options, ALTS_HANDSHAKER_CLIENT_TEST_TARGET_SERVICE_ACCOUNT2);
  }
  grpc_gcp_rpc_protocol_versions* versions = &options->rpc_versions;
  EXPECT_TRUE(grpc_gcp_rpc_protocol_versions_set_max(
      versions, kMaxRpcVersionMajor, kMaxRpcVersionMinor));
  EXPECT_TRUE(grpc_gcp_rpc_protocol_versions_set_min(
      versions, kMinRpcVersionMajor, kMinRpcVersionMinor));
  return options;
}

static alts_handshaker_client_test_config* create_config() {
  alts_handshaker_client_test_config* config =
      static_cast<alts_handshaker_client_test_config*>(
          gpr_zalloc(sizeof(*config)));
  grpc_channel_credentials* creds = grpc_insecure_credentials_create();
  config->channel = grpc_channel_create(ALTS_HANDSHAKER_SERVICE_URL_FOR_TESTING,
                                        creds, nullptr);
  grpc_channel_credentials_release(creds);
  config->cq = grpc_completion_queue_create_for_next(nullptr);
  grpc_alts_credentials_options* client_options =
      create_credentials_options(true /* is_client */);
  grpc_alts_credentials_options* server_options =
      create_credentials_options(false /*  is_client */);
  config->server = alts_grpc_handshaker_client_create(
      nullptr, config->channel, ALTS_HANDSHAKER_SERVICE_URL_FOR_TESTING,
      nullptr, server_options,
      grpc_slice_from_static_string(ALTS_HANDSHAKER_CLIENT_TEST_TARGET_NAME),
      nullptr, nullptr, nullptr, nullptr, false,
      ALTS_HANDSHAKER_CLIENT_TEST_MAX_FRAME_SIZE, nullptr);
  config->client = alts_grpc_handshaker_client_create(
      nullptr, config->channel, ALTS_HANDSHAKER_SERVICE_URL_FOR_TESTING,
      nullptr, client_options,
      grpc_slice_from_static_string(ALTS_HANDSHAKER_CLIENT_TEST_TARGET_NAME),
      nullptr, nullptr, nullptr, nullptr, true,
<<<<<<< HEAD
      ALTS_HANDSHAKER_CLIENT_TEST_MAX_FRAME_SIZE, nullptr);
  GPR_ASSERT(config->client != nullptr);
  GPR_ASSERT(config->server != nullptr);
=======
      ALTS_HANDSHAKER_CLIENT_TEST_MAX_FRAME_SIZE);
  EXPECT_NE(config->client, nullptr);
  EXPECT_NE(config->server, nullptr);
>>>>>>> 981fbd32
  grpc_alts_credentials_options_destroy(client_options);
  grpc_alts_credentials_options_destroy(server_options);
  config->out_frame =
      grpc_slice_from_static_string(ALTS_HANDSHAKER_CLIENT_TEST_OUT_FRAME);
  return config;
}

static void destroy_config(alts_handshaker_client_test_config* config) {
  if (config == nullptr) {
    return;
  }
  grpc_completion_queue_destroy(config->cq);
  grpc_channel_destroy(config->channel);
  alts_handshaker_client_destroy(config->client);
  alts_handshaker_client_destroy(config->server);
  grpc_slice_unref(config->out_frame);
  gpr_free(config);
}

TEST(AltsHandshakerClientTest, ScheduleRequestInvalidArgTest) {
  /* Initialization. */
  alts_handshaker_client_test_config* config = create_config();
  /* Tests. */
  alts_handshaker_client_set_grpc_caller_for_testing(config->client,
                                                     check_must_not_be_called);
  /* Check client_start. */
  {
    grpc_core::ExecCtx exec_ctx;
    ASSERT_EQ(alts_handshaker_client_start_client(nullptr),
              TSI_INVALID_ARGUMENT);
  }
  /* Check server_start. */
  {
    grpc_core::ExecCtx exec_ctx;
    ASSERT_EQ(alts_handshaker_client_start_server(config->server, nullptr),
              TSI_INVALID_ARGUMENT);
  }
  {
    grpc_core::ExecCtx exec_ctx;
    ASSERT_EQ(alts_handshaker_client_start_server(nullptr, &config->out_frame),
              TSI_INVALID_ARGUMENT);
  }
  /* Check next. */
  {
    grpc_core::ExecCtx exec_ctx;
    ASSERT_EQ(alts_handshaker_client_next(config->client, nullptr),
              TSI_INVALID_ARGUMENT);
  }
  {
    grpc_core::ExecCtx exec_ctx;
    ASSERT_EQ(alts_handshaker_client_next(nullptr, &config->out_frame),
              TSI_INVALID_ARGUMENT);
  }
  /* Check shutdown. */
  alts_handshaker_client_shutdown(nullptr);
  /* Cleanup. */
  destroy_config(config);
}

TEST(AltsHandshakerClientTest, ScheduleRequestSuccessTest) {
  /* Initialization. */
  alts_handshaker_client_test_config* config = create_config();
  /* Check client_start success. */
  alts_handshaker_client_set_grpc_caller_for_testing(
      config->client, check_client_start_success);
  {
    grpc_core::ExecCtx exec_ctx;
    ASSERT_EQ(alts_handshaker_client_start_client(config->client), TSI_OK);
  }
  {
    grpc_core::ExecCtx exec_ctx;
    ASSERT_EQ(alts_handshaker_client_next(nullptr, &config->out_frame),
              TSI_INVALID_ARGUMENT);
  }
  /* Check server_start success. */
  alts_handshaker_client_set_grpc_caller_for_testing(
      config->server, check_server_start_success);
  {
    grpc_core::ExecCtx exec_ctx;
    ASSERT_EQ(
        alts_handshaker_client_start_server(config->server, &config->out_frame),
        TSI_OK);
  }
  /* Check client next success. */
  alts_handshaker_client_set_grpc_caller_for_testing(config->client,
                                                     check_next_success);
  {
    grpc_core::ExecCtx exec_ctx;
    ASSERT_EQ(alts_handshaker_client_next(config->client, &config->out_frame),
              TSI_OK);
  }
  /* Check server next success. */
  alts_handshaker_client_set_grpc_caller_for_testing(config->server,
                                                     check_next_success);
  {
    grpc_core::ExecCtx exec_ctx;
    ASSERT_EQ(alts_handshaker_client_next(config->server, &config->out_frame),
              TSI_OK);
  }
  /* Cleanup. */
  {
    grpc_core::ExecCtx exec_ctx;
    alts_handshaker_client_on_status_received_for_testing(
        config->client, GRPC_STATUS_OK, GRPC_ERROR_NONE);
    alts_handshaker_client_on_status_received_for_testing(
        config->server, GRPC_STATUS_OK, GRPC_ERROR_NONE);
  }
  destroy_config(config);
}

static void tsi_cb_assert_tsi_internal_error(
    tsi_result status, void* /*user_data*/,
    const unsigned char* /*bytes_to_send*/, size_t /*bytes_to_send_size*/,
    tsi_handshaker_result* /*result*/) {
  ASSERT_EQ(status, TSI_INTERNAL_ERROR);
}

TEST(AltsHandshakerClientTest, ScheduleRequestGrpcCallFailureTest) {
  /* Initialization. */
  alts_handshaker_client_test_config* config = create_config();
  /* Check client_start failure. */
  alts_handshaker_client_set_grpc_caller_for_testing(config->client,
                                                     check_grpc_call_failure);
  {
    grpc_core::ExecCtx exec_ctx;
    // TODO(apolcyn): go back to asserting TSI_INTERNAL_ERROR as return
    // value instead of callback status, after removing the global
    // queue in https://github.com/grpc/grpc/pull/20722
    alts_handshaker_client_set_cb_for_testing(config->client,
                                              tsi_cb_assert_tsi_internal_error);
    alts_handshaker_client_start_client(config->client);
  }
  /* Check server_start failure. */
  alts_handshaker_client_set_grpc_caller_for_testing(config->server,
                                                     check_grpc_call_failure);
  {
    grpc_core::ExecCtx exec_ctx;
    // TODO(apolcyn): go back to asserting TSI_INTERNAL_ERROR as return
    // value instead of callback status, after removing the global
    // queue in https://github.com/grpc/grpc/pull/20722
    alts_handshaker_client_set_cb_for_testing(config->server,
                                              tsi_cb_assert_tsi_internal_error);
    alts_handshaker_client_start_server(config->server, &config->out_frame);
  }
  {
    grpc_core::ExecCtx exec_ctx;
    /* Check client next failure. */
    ASSERT_EQ(alts_handshaker_client_next(config->client, &config->out_frame),
              TSI_INTERNAL_ERROR);
  }
  {
    grpc_core::ExecCtx exec_ctx;
    /* Check server next failure. */
    ASSERT_EQ(alts_handshaker_client_next(config->server, &config->out_frame),
              TSI_INTERNAL_ERROR);
  }
  /* Cleanup. */
  {
    grpc_core::ExecCtx exec_ctx;
    alts_handshaker_client_on_status_received_for_testing(
        config->client, GRPC_STATUS_OK, GRPC_ERROR_NONE);
    alts_handshaker_client_on_status_received_for_testing(
        config->server, GRPC_STATUS_OK, GRPC_ERROR_NONE);
  }
  destroy_config(config);
}

int main(int argc, char** argv) {
  grpc::testing::TestEnvironment env(&argc, argv);
  ::testing::InitGoogleTest(&argc, argv);
  grpc::testing::TestGrpcScope grpc_scope;
  grpc_alts_shared_resource_dedicated_init();
  int ret = RUN_ALL_TESTS();
  grpc_alts_shared_resource_dedicated_shutdown();
  return ret;
}<|MERGE_RESOLUTION|>--- conflicted
+++ resolved
@@ -337,15 +337,9 @@
       nullptr, client_options,
       grpc_slice_from_static_string(ALTS_HANDSHAKER_CLIENT_TEST_TARGET_NAME),
       nullptr, nullptr, nullptr, nullptr, true,
-<<<<<<< HEAD
       ALTS_HANDSHAKER_CLIENT_TEST_MAX_FRAME_SIZE, nullptr);
-  GPR_ASSERT(config->client != nullptr);
-  GPR_ASSERT(config->server != nullptr);
-=======
-      ALTS_HANDSHAKER_CLIENT_TEST_MAX_FRAME_SIZE);
   EXPECT_NE(config->client, nullptr);
   EXPECT_NE(config->server, nullptr);
->>>>>>> 981fbd32
   grpc_alts_credentials_options_destroy(client_options);
   grpc_alts_credentials_options_destroy(server_options);
   config->out_frame =
