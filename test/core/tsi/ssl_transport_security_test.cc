/*
 *
 * Copyright 2017 gRPC authors.
 *
 * Licensed under the Apache License, Version 2.0 (the "License");
 * you may not use this file except in compliance with the License.
 * You may obtain a copy of the License at
 *
 *     http://www.apache.org/licenses/LICENSE-2.0
 *
 * Unless required by applicable law or agreed to in writing, software
 * distributed under the License is distributed on an "AS IS" BASIS,
 * WITHOUT WARRANTIES OR CONDITIONS OF ANY KIND, either express or implied.
 * See the License for the specific language governing permissions and
 * limitations under the License.
 *
 */

#include <stdbool.h>
#include <stdio.h>
#include <string.h>

#include "src/core/lib/iomgr/load_file.h"
#include "src/core/lib/security/security_connector/security_connector.h"
#include "src/core/tsi/ssl_transport_security.h"
#include "src/core/tsi/transport_security.h"
#include "src/core/tsi/transport_security_adapter.h"
#include "src/core/tsi/transport_security_interface.h"
#include "test/core/tsi/transport_security_test_lib.h"
#include "test/core/util/test_config.h"

#include <grpc/grpc.h>
#include <grpc/support/alloc.h>
#include <grpc/support/log.h>
#include <grpc/support/string_util.h>

#define SSL_TSI_TEST_ALPN1 "foo"
#define SSL_TSI_TEST_ALPN2 "toto"
#define SSL_TSI_TEST_ALPN3 "baz"
#define SSL_TSI_TEST_ALPN_NUM 2
#define SSL_TSI_TEST_SERVER_KEY_CERT_PAIRS_NUM 2
#define SSL_TSI_TEST_BAD_SERVER_KEY_CERT_PAIRS_NUM 1
#define SSL_TSI_TEST_CREDENTIALS_DIR "src/core/tsi/test_creds/"

typedef enum AlpnMode {
  NO_ALPN,
  ALPN_CLIENT_NO_SERVER,
  ALPN_SERVER_NO_CLIENT,
  ALPN_CLIENT_SERVER_OK,
  ALPN_CLIENT_SERVER_MISMATCH
} AlpnMode;

typedef struct ssl_alpn_lib {
  AlpnMode alpn_mode;
  const char** server_alpn_protocols;
  const char** client_alpn_protocols;
  uint16_t num_server_alpn_protocols;
  uint16_t num_client_alpn_protocols;
} ssl_alpn_lib;

typedef struct ssl_key_cert_lib {
  bool use_bad_server_cert;
  bool use_bad_client_cert;
  bool use_root_store;
  char* root_cert;
  tsi_ssl_root_certs_store* root_store;
  tsi_ssl_pem_key_cert_pair* server_pem_key_cert_pairs;
  tsi_ssl_pem_key_cert_pair* bad_server_pem_key_cert_pairs;
  tsi_ssl_pem_key_cert_pair client_pem_key_cert_pair;
  tsi_ssl_pem_key_cert_pair bad_client_pem_key_cert_pair;
  uint16_t server_num_key_cert_pairs;
  uint16_t bad_server_num_key_cert_pairs;
} ssl_key_cert_lib;

typedef struct ssl_tsi_test_fixture {
  tsi_test_fixture base;
  ssl_key_cert_lib* key_cert_lib;
  ssl_alpn_lib* alpn_lib;
  bool force_client_auth;
  char* server_name_indication;
  tsi_ssl_session_cache* session_cache;
  bool session_reused;
  const char* session_ticket_key;
  size_t session_ticket_key_size;
  tsi_ssl_server_handshaker_factory* server_handshaker_factory;
  tsi_ssl_client_handshaker_factory* client_handshaker_factory;
} ssl_tsi_test_fixture;

static void ssl_test_setup_handshakers(tsi_test_fixture* fixture) {
  ssl_tsi_test_fixture* ssl_fixture =
      reinterpret_cast<ssl_tsi_test_fixture*>(fixture);
  GPR_ASSERT(ssl_fixture != nullptr);
  GPR_ASSERT(ssl_fixture->key_cert_lib != nullptr);
  GPR_ASSERT(ssl_fixture->alpn_lib != nullptr);
  ssl_key_cert_lib* key_cert_lib = ssl_fixture->key_cert_lib;
  ssl_alpn_lib* alpn_lib = ssl_fixture->alpn_lib;
  /* Create client handshaker factory. */
  tsi_ssl_client_handshaker_options client_options;
  memset(&client_options, 0, sizeof(client_options));
  client_options.pem_root_certs = key_cert_lib->root_cert;
  if (ssl_fixture->force_client_auth) {
    client_options.pem_key_cert_pair =
        key_cert_lib->use_bad_client_cert
            ? &key_cert_lib->bad_client_pem_key_cert_pair
            : &key_cert_lib->client_pem_key_cert_pair;
  }
  if (alpn_lib->alpn_mode == ALPN_CLIENT_NO_SERVER ||
      alpn_lib->alpn_mode == ALPN_CLIENT_SERVER_OK ||
      alpn_lib->alpn_mode == ALPN_CLIENT_SERVER_MISMATCH) {
    client_options.alpn_protocols = alpn_lib->client_alpn_protocols;
    client_options.num_alpn_protocols = alpn_lib->num_client_alpn_protocols;
  }
<<<<<<< HEAD
  tsi_ssl_client_handshaker_factory_options options;
  options.pem_key_cert_pair = client_key_cert_pair;
  options.pem_root_certs = key_cert_lib->root_cert;
  options.root_store =
      key_cert_lib->use_root_store ? key_cert_lib->root_store : nullptr;
  options.cipher_suites = nullptr;
  options.alpn_protocols = (const char**)client_alpn_protocols;
  options.num_alpn_protocols = num_client_alpn_protocols;
  GPR_ASSERT(tsi_create_ssl_client_handshaker_factory_with_options(
                 &options, &ssl_fixture->client_handshaker_factory) == TSI_OK);
=======
  if (ssl_fixture->session_cache != nullptr) {
    client_options.session_cache = ssl_fixture->session_cache;
  }
  GPR_ASSERT(tsi_create_ssl_client_handshaker_factory_with_options(
                 &client_options, &ssl_fixture->client_handshaker_factory) ==
             TSI_OK);
>>>>>>> dc87c1af
  /* Create server handshaker factory. */
  tsi_ssl_server_handshaker_options server_options;
  memset(&server_options, 0, sizeof(server_options));
  if (alpn_lib->alpn_mode == ALPN_SERVER_NO_CLIENT ||
      alpn_lib->alpn_mode == ALPN_CLIENT_SERVER_OK ||
      alpn_lib->alpn_mode == ALPN_CLIENT_SERVER_MISMATCH) {
    server_options.alpn_protocols = alpn_lib->server_alpn_protocols;
    server_options.num_alpn_protocols = alpn_lib->num_server_alpn_protocols;
    if (alpn_lib->alpn_mode == ALPN_CLIENT_SERVER_MISMATCH) {
      server_options.num_alpn_protocols--;
    }
  }
  server_options.pem_key_cert_pairs =
      key_cert_lib->use_bad_server_cert
          ? key_cert_lib->bad_server_pem_key_cert_pairs
          : key_cert_lib->server_pem_key_cert_pairs;
  server_options.num_key_cert_pairs =
      key_cert_lib->use_bad_server_cert
          ? key_cert_lib->bad_server_num_key_cert_pairs
          : key_cert_lib->server_num_key_cert_pairs;
  server_options.pem_client_root_certs = key_cert_lib->root_cert;
  if (ssl_fixture->force_client_auth) {
    server_options.client_certificate_request =
        TSI_REQUEST_AND_REQUIRE_CLIENT_CERTIFICATE_AND_VERIFY;
  } else {
    server_options.client_certificate_request =
        TSI_DONT_REQUEST_CLIENT_CERTIFICATE;
  }
  server_options.session_ticket_key = ssl_fixture->session_ticket_key;
  server_options.session_ticket_key_size = ssl_fixture->session_ticket_key_size;
  GPR_ASSERT(tsi_create_ssl_server_handshaker_factory_with_options(
                 &server_options, &ssl_fixture->server_handshaker_factory) ==
             TSI_OK);
  /* Create server and client handshakers. */
  tsi_handshaker* client_handshaker = nullptr;
  GPR_ASSERT(tsi_ssl_client_handshaker_factory_create_handshaker(
                 ssl_fixture->client_handshaker_factory,
                 ssl_fixture->server_name_indication,
                 &client_handshaker) == TSI_OK);
  ssl_fixture->base.client_handshaker =
      tsi_create_adapter_handshaker(client_handshaker);
  tsi_handshaker* server_handshaker = nullptr;
  GPR_ASSERT(tsi_ssl_server_handshaker_factory_create_handshaker(
                 ssl_fixture->server_handshaker_factory, &server_handshaker) ==
             TSI_OK);
  ssl_fixture->base.server_handshaker =
      tsi_create_adapter_handshaker(server_handshaker);
}

static void check_alpn(ssl_tsi_test_fixture* ssl_fixture,
                       const tsi_peer* peer) {
  GPR_ASSERT(ssl_fixture != nullptr);
  GPR_ASSERT(ssl_fixture->alpn_lib != nullptr);
  ssl_alpn_lib* alpn_lib = ssl_fixture->alpn_lib;
  const tsi_peer_property* alpn_property =
      tsi_peer_get_property_by_name(peer, TSI_SSL_ALPN_SELECTED_PROTOCOL);
  if (alpn_lib->alpn_mode != ALPN_CLIENT_SERVER_OK) {
    GPR_ASSERT(alpn_property == nullptr);
  } else {
    GPR_ASSERT(alpn_property != nullptr);
    const char* expected_match = "baz";
    GPR_ASSERT(memcmp(alpn_property->value.data, expected_match,
                      alpn_property->value.length) == 0);
  }
}

static const tsi_peer_property*
check_basic_authenticated_peer_and_get_common_name(const tsi_peer* peer) {
  const tsi_peer_property* cert_type_property =
      tsi_peer_get_property_by_name(peer, TSI_CERTIFICATE_TYPE_PEER_PROPERTY);
  GPR_ASSERT(cert_type_property != nullptr);
  GPR_ASSERT(memcmp(cert_type_property->value.data, TSI_X509_CERTIFICATE_TYPE,
                    cert_type_property->value.length) == 0);
  const tsi_peer_property* property = tsi_peer_get_property_by_name(
      peer, TSI_X509_SUBJECT_COMMON_NAME_PEER_PROPERTY);
  GPR_ASSERT(property != nullptr);
  return property;
}

static void check_session_reusage(ssl_tsi_test_fixture* ssl_fixture,
                                  tsi_peer* peer) {
  const tsi_peer_property* session_reused =
      tsi_peer_get_property_by_name(peer, TSI_SSL_SESSION_REUSED_PEER_PROPERTY);
  GPR_ASSERT(session_reused != nullptr);
  if (ssl_fixture->session_reused) {
    GPR_ASSERT(strcmp(session_reused->value.data, "true") == 0);
  } else {
    GPR_ASSERT(strcmp(session_reused->value.data, "false") == 0);
  }
}

void check_server0_peer(tsi_peer* peer) {
  const tsi_peer_property* property =
      check_basic_authenticated_peer_and_get_common_name(peer);
  const char* expected_match = "*.test.google.com.au";
  GPR_ASSERT(memcmp(property->value.data, expected_match,
                    property->value.length) == 0);
  GPR_ASSERT(tsi_peer_get_property_by_name(
                 peer, TSI_X509_SUBJECT_ALTERNATIVE_NAME_PEER_PROPERTY) ==
             nullptr);
  GPR_ASSERT(tsi_ssl_peer_matches_name(peer, "foo.test.google.com.au") == 1);
  GPR_ASSERT(tsi_ssl_peer_matches_name(peer, "bar.test.google.com.au") == 1);
  GPR_ASSERT(tsi_ssl_peer_matches_name(peer, "bar.test.google.blah") == 0);
  GPR_ASSERT(tsi_ssl_peer_matches_name(peer, "foo.bar.test.google.com.au") ==
             0);
  GPR_ASSERT(tsi_ssl_peer_matches_name(peer, "test.google.com.au") == 0);
  tsi_peer_destruct(peer);
}

static bool check_subject_alt_name(tsi_peer* peer, const char* name) {
  for (size_t i = 0; i < peer->property_count; i++) {
    const tsi_peer_property* prop = &peer->properties[i];
    if (strcmp(prop->name, TSI_X509_SUBJECT_ALTERNATIVE_NAME_PEER_PROPERTY) ==
        0) {
      if (memcmp(prop->value.data, name, prop->value.length) == 0) {
        return true;
      }
    }
  }
  return false;
}

void check_server1_peer(tsi_peer* peer) {
  const tsi_peer_property* property =
      check_basic_authenticated_peer_and_get_common_name(peer);
  const char* expected_match = "*.test.google.com";
  GPR_ASSERT(memcmp(property->value.data, expected_match,
                    property->value.length) == 0);
  GPR_ASSERT(check_subject_alt_name(peer, "*.test.google.fr") == 1);
  GPR_ASSERT(check_subject_alt_name(peer, "waterzooi.test.google.be") == 1);
  GPR_ASSERT(tsi_ssl_peer_matches_name(peer, "foo.test.google.fr") == 1);
  GPR_ASSERT(tsi_ssl_peer_matches_name(peer, "bar.test.google.fr") == 1);
  GPR_ASSERT(tsi_ssl_peer_matches_name(peer, "waterzooi.test.google.be") == 1);
  GPR_ASSERT(tsi_ssl_peer_matches_name(peer, "foo.test.youtube.com") == 1);
  GPR_ASSERT(tsi_ssl_peer_matches_name(peer, "bar.foo.test.google.com") == 0);
  GPR_ASSERT(tsi_ssl_peer_matches_name(peer, "test.google.fr") == 0);
  GPR_ASSERT(tsi_ssl_peer_matches_name(peer, "tartines.test.google.be") == 0);
  GPR_ASSERT(tsi_ssl_peer_matches_name(peer, "tartines.youtube.com") == 0);
  tsi_peer_destruct(peer);
}

static void check_client_peer(ssl_tsi_test_fixture* ssl_fixture,
                              tsi_peer* peer) {
  GPR_ASSERT(ssl_fixture != nullptr);
  GPR_ASSERT(ssl_fixture->alpn_lib != nullptr);
  ssl_alpn_lib* alpn_lib = ssl_fixture->alpn_lib;
  if (!ssl_fixture->force_client_auth) {
    GPR_ASSERT(peer->property_count ==
               (alpn_lib->alpn_mode == ALPN_CLIENT_SERVER_OK ? 2 : 1));
  } else {
    const tsi_peer_property* property =
        check_basic_authenticated_peer_and_get_common_name(peer);
    const char* expected_match = "testclient";
    GPR_ASSERT(memcmp(property->value.data, expected_match,
                      property->value.length) == 0);
  }
  tsi_peer_destruct(peer);
}

static void ssl_test_check_handshaker_peers(tsi_test_fixture* fixture) {
  ssl_tsi_test_fixture* ssl_fixture =
      reinterpret_cast<ssl_tsi_test_fixture*>(fixture);
  GPR_ASSERT(ssl_fixture != nullptr);
  GPR_ASSERT(ssl_fixture->key_cert_lib != nullptr);
  ssl_key_cert_lib* key_cert_lib = ssl_fixture->key_cert_lib;
  tsi_peer peer;
  bool expect_success =
      !(key_cert_lib->use_bad_server_cert ||
        (key_cert_lib->use_bad_client_cert && ssl_fixture->force_client_auth));
  if (expect_success) {
    GPR_ASSERT(tsi_handshaker_result_extract_peer(
                   ssl_fixture->base.client_result, &peer) == TSI_OK);
    check_session_reusage(ssl_fixture, &peer);
    check_alpn(ssl_fixture, &peer);
    if (ssl_fixture->server_name_indication != nullptr) {
      check_server1_peer(&peer);
    } else {
      check_server0_peer(&peer);
    }
  } else {
    GPR_ASSERT(ssl_fixture->base.client_result == nullptr);
  }
  if (expect_success) {
    GPR_ASSERT(tsi_handshaker_result_extract_peer(
                   ssl_fixture->base.server_result, &peer) == TSI_OK);
    check_session_reusage(ssl_fixture, &peer);
    check_alpn(ssl_fixture, &peer);
    check_client_peer(ssl_fixture, &peer);
  } else {
    GPR_ASSERT(ssl_fixture->base.server_result == nullptr);
  }
}

static void ssl_test_pem_key_cert_pair_destroy(tsi_ssl_pem_key_cert_pair kp) {
  gpr_free((void*)kp.private_key);
  gpr_free((void*)kp.cert_chain);
}

static void ssl_test_destruct(tsi_test_fixture* fixture) {
  ssl_tsi_test_fixture* ssl_fixture =
      reinterpret_cast<ssl_tsi_test_fixture*>(fixture);
  if (ssl_fixture == nullptr) {
    return;
  }
  /* Destroy ssl_alpn_lib. */
  ssl_alpn_lib* alpn_lib = ssl_fixture->alpn_lib;
  for (size_t i = 0; i < alpn_lib->num_server_alpn_protocols; i++) {
    gpr_free(const_cast<char*>(alpn_lib->server_alpn_protocols[i]));
  }
  gpr_free(alpn_lib->server_alpn_protocols);
  for (size_t i = 0; i < alpn_lib->num_client_alpn_protocols; i++) {
    gpr_free(const_cast<char*>(alpn_lib->client_alpn_protocols[i]));
  }
  gpr_free(alpn_lib->client_alpn_protocols);
  gpr_free(alpn_lib);
  /* Destroy ssl_key_cert_lib. */
  ssl_key_cert_lib* key_cert_lib = ssl_fixture->key_cert_lib;
  for (size_t i = 0; i < key_cert_lib->server_num_key_cert_pairs; i++) {
    ssl_test_pem_key_cert_pair_destroy(
        key_cert_lib->server_pem_key_cert_pairs[i]);
  }
  gpr_free(key_cert_lib->server_pem_key_cert_pairs);
  for (size_t i = 0; i < key_cert_lib->bad_server_num_key_cert_pairs; i++) {
    ssl_test_pem_key_cert_pair_destroy(
        key_cert_lib->bad_server_pem_key_cert_pairs[i]);
  }
  gpr_free(key_cert_lib->bad_server_pem_key_cert_pairs);
  ssl_test_pem_key_cert_pair_destroy(key_cert_lib->client_pem_key_cert_pair);
  ssl_test_pem_key_cert_pair_destroy(
      key_cert_lib->bad_client_pem_key_cert_pair);
  gpr_free(key_cert_lib->root_cert);
  tsi_ssl_root_certs_store_destroy(key_cert_lib->root_store);
  gpr_free(key_cert_lib);
  if (ssl_fixture->session_cache != nullptr) {
    tsi_ssl_session_cache_unref(ssl_fixture->session_cache);
  }
  /* Unreference others. */
  tsi_ssl_server_handshaker_factory_unref(
      ssl_fixture->server_handshaker_factory);
  tsi_ssl_client_handshaker_factory_unref(
      ssl_fixture->client_handshaker_factory);
}

static const struct tsi_test_fixture_vtable vtable = {
    ssl_test_setup_handshakers, ssl_test_check_handshaker_peers,
    ssl_test_destruct};

static char* load_file(const char* dir_path, const char* file_name) {
  char* file_path = static_cast<char*>(
      gpr_zalloc(sizeof(char) * (strlen(dir_path) + strlen(file_name) + 1)));
  memcpy(file_path, dir_path, strlen(dir_path));
  memcpy(file_path + strlen(dir_path), file_name, strlen(file_name));
  grpc_slice slice;
  GPR_ASSERT(grpc_load_file(file_path, 1, &slice) == GRPC_ERROR_NONE);
  char* data = grpc_slice_to_c_string(slice);
  grpc_slice_unref(slice);
  gpr_free(file_path);
  return data;
}

static tsi_test_fixture* ssl_tsi_test_fixture_create() {
  ssl_tsi_test_fixture* ssl_fixture =
      static_cast<ssl_tsi_test_fixture*>(gpr_zalloc(sizeof(*ssl_fixture)));
  tsi_test_fixture_init(&ssl_fixture->base);
  ssl_fixture->base.test_unused_bytes = false;
  ssl_fixture->base.vtable = &vtable;
  /* Create ssl_key_cert_lib. */
  ssl_key_cert_lib* key_cert_lib =
      static_cast<ssl_key_cert_lib*>(gpr_zalloc(sizeof(*key_cert_lib)));
  key_cert_lib->use_bad_server_cert = false;
  key_cert_lib->use_bad_client_cert = false;
  key_cert_lib->use_root_store = false;
  key_cert_lib->server_num_key_cert_pairs =
      SSL_TSI_TEST_SERVER_KEY_CERT_PAIRS_NUM;
  key_cert_lib->bad_server_num_key_cert_pairs =
      SSL_TSI_TEST_BAD_SERVER_KEY_CERT_PAIRS_NUM;
  key_cert_lib->server_pem_key_cert_pairs =
      static_cast<tsi_ssl_pem_key_cert_pair*>(
          gpr_malloc(sizeof(tsi_ssl_pem_key_cert_pair) *
                     key_cert_lib->server_num_key_cert_pairs));
  key_cert_lib->bad_server_pem_key_cert_pairs =
      static_cast<tsi_ssl_pem_key_cert_pair*>(
          gpr_malloc(sizeof(tsi_ssl_pem_key_cert_pair) *
                     key_cert_lib->bad_server_num_key_cert_pairs));
  key_cert_lib->server_pem_key_cert_pairs[0].private_key =
      load_file(SSL_TSI_TEST_CREDENTIALS_DIR, "server0.key");
  key_cert_lib->server_pem_key_cert_pairs[0].cert_chain =
      load_file(SSL_TSI_TEST_CREDENTIALS_DIR, "server0.pem");
  key_cert_lib->server_pem_key_cert_pairs[1].private_key =
      load_file(SSL_TSI_TEST_CREDENTIALS_DIR, "server1.key");
  key_cert_lib->server_pem_key_cert_pairs[1].cert_chain =
      load_file(SSL_TSI_TEST_CREDENTIALS_DIR, "server1.pem");
  key_cert_lib->bad_server_pem_key_cert_pairs[0].private_key =
      load_file(SSL_TSI_TEST_CREDENTIALS_DIR, "badserver.key");
  key_cert_lib->bad_server_pem_key_cert_pairs[0].cert_chain =
      load_file(SSL_TSI_TEST_CREDENTIALS_DIR, "badserver.pem");
  key_cert_lib->client_pem_key_cert_pair.private_key =
      load_file(SSL_TSI_TEST_CREDENTIALS_DIR, "client.key");
  key_cert_lib->client_pem_key_cert_pair.cert_chain =
      load_file(SSL_TSI_TEST_CREDENTIALS_DIR, "client.pem");
  key_cert_lib->bad_client_pem_key_cert_pair.private_key =
      load_file(SSL_TSI_TEST_CREDENTIALS_DIR, "badclient.key");
  key_cert_lib->bad_client_pem_key_cert_pair.cert_chain =
      load_file(SSL_TSI_TEST_CREDENTIALS_DIR, "badclient.pem");
  key_cert_lib->root_cert = load_file(SSL_TSI_TEST_CREDENTIALS_DIR, "ca.pem");
  key_cert_lib->root_store =
      tsi_ssl_root_certs_store_create(key_cert_lib->root_cert);
  GPR_ASSERT(key_cert_lib->root_store != nullptr);
  ssl_fixture->key_cert_lib = key_cert_lib;
  /* Create ssl_alpn_lib. */
  ssl_alpn_lib* alpn_lib =
      static_cast<ssl_alpn_lib*>(gpr_zalloc(sizeof(*alpn_lib)));
  alpn_lib->server_alpn_protocols = static_cast<const char**>(
      gpr_zalloc(sizeof(char*) * SSL_TSI_TEST_ALPN_NUM));
  alpn_lib->client_alpn_protocols = static_cast<const char**>(
      gpr_zalloc(sizeof(char*) * SSL_TSI_TEST_ALPN_NUM));
  alpn_lib->server_alpn_protocols[0] = gpr_strdup(SSL_TSI_TEST_ALPN1);
  alpn_lib->server_alpn_protocols[1] = gpr_strdup(SSL_TSI_TEST_ALPN3);
  alpn_lib->client_alpn_protocols[0] = gpr_strdup(SSL_TSI_TEST_ALPN2);
  alpn_lib->client_alpn_protocols[1] = gpr_strdup(SSL_TSI_TEST_ALPN3);
  alpn_lib->num_server_alpn_protocols = SSL_TSI_TEST_ALPN_NUM;
  alpn_lib->num_client_alpn_protocols = SSL_TSI_TEST_ALPN_NUM;
  alpn_lib->alpn_mode = NO_ALPN;
  ssl_fixture->alpn_lib = alpn_lib;
  ssl_fixture->base.vtable = &vtable;
  ssl_fixture->server_name_indication = nullptr;
  ssl_fixture->session_reused = false;
  ssl_fixture->session_ticket_key = nullptr;
  ssl_fixture->session_ticket_key_size = 0;
  ssl_fixture->force_client_auth = false;
  return &ssl_fixture->base;
}

void ssl_tsi_test_do_handshake_tiny_handshake_buffer() {
  tsi_test_fixture* fixture = ssl_tsi_test_fixture_create();
  fixture->handshake_buffer_size = TSI_TEST_TINY_HANDSHAKE_BUFFER_SIZE;
  tsi_test_do_handshake(fixture);
  tsi_test_fixture_destroy(fixture);
}

void ssl_tsi_test_do_handshake_small_handshake_buffer() {
  tsi_test_fixture* fixture = ssl_tsi_test_fixture_create();
  fixture->handshake_buffer_size = TSI_TEST_SMALL_HANDSHAKE_BUFFER_SIZE;
  tsi_test_do_handshake(fixture);
  tsi_test_fixture_destroy(fixture);
}

void ssl_tsi_test_do_handshake() {
  tsi_test_fixture* fixture = ssl_tsi_test_fixture_create();
  tsi_test_do_handshake(fixture);
  tsi_test_fixture_destroy(fixture);
}

void ssl_tsi_test_do_handshake_with_root_store() {
  tsi_test_fixture* fixture = ssl_tsi_test_fixture_create();
  ssl_tsi_test_fixture* ssl_fixture =
      reinterpret_cast<ssl_tsi_test_fixture*>(fixture);
  ssl_fixture->key_cert_lib->use_root_store = true;
  tsi_test_do_handshake(fixture);
  tsi_test_fixture_destroy(fixture);
}

void ssl_tsi_test_do_handshake_with_client_authentication() {
  tsi_test_fixture* fixture = ssl_tsi_test_fixture_create();
  ssl_tsi_test_fixture* ssl_fixture =
      reinterpret_cast<ssl_tsi_test_fixture*>(fixture);
  ssl_fixture->force_client_auth = true;
  tsi_test_do_handshake(fixture);
  tsi_test_fixture_destroy(fixture);
}

void ssl_tsi_test_do_handshake_with_client_authentication_and_root_store() {
  tsi_test_fixture* fixture = ssl_tsi_test_fixture_create();
  ssl_tsi_test_fixture* ssl_fixture =
      reinterpret_cast<ssl_tsi_test_fixture*>(fixture);
  ssl_fixture->force_client_auth = true;
  ssl_fixture->key_cert_lib->use_root_store = true;
  tsi_test_do_handshake(fixture);
  tsi_test_fixture_destroy(fixture);
}

void ssl_tsi_test_do_handshake_with_server_name_indication_exact_domain() {
  /* server1 cert contains "waterzooi.test.google.be" in SAN. */
  tsi_test_fixture* fixture = ssl_tsi_test_fixture_create();
  ssl_tsi_test_fixture* ssl_fixture =
      reinterpret_cast<ssl_tsi_test_fixture*>(fixture);
  ssl_fixture->server_name_indication =
      const_cast<char*>("waterzooi.test.google.be");
  tsi_test_do_handshake(fixture);
  tsi_test_fixture_destroy(fixture);
}

void ssl_tsi_test_do_handshake_with_server_name_indication_wild_star_domain() {
  /* server1 cert contains "*.test.google.fr" in SAN. */
  tsi_test_fixture* fixture = ssl_tsi_test_fixture_create();
  ssl_tsi_test_fixture* ssl_fixture =
      reinterpret_cast<ssl_tsi_test_fixture*>(fixture);
  ssl_fixture->server_name_indication =
      const_cast<char*>("juju.test.google.fr");
  tsi_test_do_handshake(fixture);
  tsi_test_fixture_destroy(fixture);
}

void ssl_tsi_test_do_handshake_with_bad_server_cert() {
  tsi_test_fixture* fixture = ssl_tsi_test_fixture_create();
  ssl_tsi_test_fixture* ssl_fixture =
      reinterpret_cast<ssl_tsi_test_fixture*>(fixture);
  ssl_fixture->key_cert_lib->use_bad_server_cert = true;
  tsi_test_do_handshake(fixture);
  tsi_test_fixture_destroy(fixture);
}

void ssl_tsi_test_do_handshake_with_bad_client_cert() {
  tsi_test_fixture* fixture = ssl_tsi_test_fixture_create();
  ssl_tsi_test_fixture* ssl_fixture =
      reinterpret_cast<ssl_tsi_test_fixture*>(fixture);
  ssl_fixture->key_cert_lib->use_bad_client_cert = true;
  ssl_fixture->force_client_auth = true;
  tsi_test_do_handshake(fixture);
  tsi_test_fixture_destroy(fixture);
}

void ssl_tsi_test_do_handshake_alpn_client_no_server() {
  tsi_test_fixture* fixture = ssl_tsi_test_fixture_create();
  ssl_tsi_test_fixture* ssl_fixture =
      reinterpret_cast<ssl_tsi_test_fixture*>(fixture);
  ssl_fixture->alpn_lib->alpn_mode = ALPN_CLIENT_NO_SERVER;
  tsi_test_do_handshake(fixture);
  tsi_test_fixture_destroy(fixture);
}

void ssl_tsi_test_do_handshake_alpn_server_no_client() {
  tsi_test_fixture* fixture = ssl_tsi_test_fixture_create();
  ssl_tsi_test_fixture* ssl_fixture =
      reinterpret_cast<ssl_tsi_test_fixture*>(fixture);
  ssl_fixture->alpn_lib->alpn_mode = ALPN_SERVER_NO_CLIENT;
  tsi_test_do_handshake(fixture);
  tsi_test_fixture_destroy(fixture);
}

void ssl_tsi_test_do_handshake_alpn_client_server_mismatch() {
  tsi_test_fixture* fixture = ssl_tsi_test_fixture_create();
  ssl_tsi_test_fixture* ssl_fixture =
      reinterpret_cast<ssl_tsi_test_fixture*>(fixture);
  ssl_fixture->alpn_lib->alpn_mode = ALPN_CLIENT_SERVER_MISMATCH;
  tsi_test_do_handshake(fixture);
  tsi_test_fixture_destroy(fixture);
}

void ssl_tsi_test_do_handshake_alpn_client_server_ok() {
  tsi_test_fixture* fixture = ssl_tsi_test_fixture_create();
  ssl_tsi_test_fixture* ssl_fixture =
      reinterpret_cast<ssl_tsi_test_fixture*>(fixture);
  ssl_fixture->alpn_lib->alpn_mode = ALPN_CLIENT_SERVER_OK;
  tsi_test_do_handshake(fixture);
  tsi_test_fixture_destroy(fixture);
}

void ssl_tsi_test_do_round_trip_for_all_configs() {
  unsigned int* bit_array = static_cast<unsigned int*>(
      gpr_zalloc(sizeof(unsigned int) * TSI_TEST_NUM_OF_ARGUMENTS));
  const unsigned int mask = 1U << (TSI_TEST_NUM_OF_ARGUMENTS - 1);
  for (unsigned int val = 0; val < TSI_TEST_NUM_OF_COMBINATIONS; val++) {
    unsigned int v = val;
    for (unsigned int ind = 0; ind < TSI_TEST_NUM_OF_ARGUMENTS; ind++) {
      bit_array[ind] = (v & mask) ? 1 : 0;
      v <<= 1;
    }
    tsi_test_fixture* fixture = ssl_tsi_test_fixture_create();
    ssl_tsi_test_fixture* ssl_fixture =
        reinterpret_cast<ssl_tsi_test_fixture*>(fixture);
    tsi_test_frame_protector_config_destroy(ssl_fixture->base.config);
    ssl_fixture->base.config = tsi_test_frame_protector_config_create(
        bit_array[0], bit_array[1], bit_array[2], bit_array[3], bit_array[4],
        bit_array[5], bit_array[6]);
    tsi_test_do_round_trip(&ssl_fixture->base);
    tsi_test_fixture_destroy(fixture);
  }
  gpr_free(bit_array);
}

void ssl_tsi_test_do_round_trip_odd_buffer_size() {
  const size_t odd_sizes[] = {1025, 2051, 4103, 8207, 16409};
  const size_t size = sizeof(odd_sizes) / sizeof(size_t);
  for (size_t ind1 = 0; ind1 < size; ind1++) {
    for (size_t ind2 = 0; ind2 < size; ind2++) {
      for (size_t ind3 = 0; ind3 < size; ind3++) {
        for (size_t ind4 = 0; ind4 < size; ind4++) {
          for (size_t ind5 = 0; ind5 < size; ind5++) {
            tsi_test_fixture* fixture = ssl_tsi_test_fixture_create();
            ssl_tsi_test_fixture* ssl_fixture =
                reinterpret_cast<ssl_tsi_test_fixture*>(fixture);
            tsi_test_frame_protector_config_set_buffer_size(
                ssl_fixture->base.config, odd_sizes[ind1], odd_sizes[ind2],
                odd_sizes[ind3], odd_sizes[ind4], odd_sizes[ind5]);
            tsi_test_do_round_trip(&ssl_fixture->base);
            tsi_test_fixture_destroy(fixture);
          }
        }
      }
    }
  }
}

void ssl_tsi_test_do_handshake_session_cache() {
  tsi_ssl_session_cache* session_cache = tsi_ssl_session_cache_create_lru(16);
  char session_ticket_key[48];
  auto do_handshake = [&session_ticket_key,
                       &session_cache](bool session_reused) {
    tsi_test_fixture* fixture = ssl_tsi_test_fixture_create();
    ssl_tsi_test_fixture* ssl_fixture =
        reinterpret_cast<ssl_tsi_test_fixture*>(fixture);
    ssl_fixture->server_name_indication =
        const_cast<char*>("waterzooi.test.google.be");
    ssl_fixture->session_ticket_key = session_ticket_key;
    ssl_fixture->session_ticket_key_size = 48;
    tsi_ssl_session_cache_ref(session_cache);
    ssl_fixture->session_cache = session_cache;
    ssl_fixture->session_reused = session_reused;
    tsi_test_do_round_trip(&ssl_fixture->base);
    tsi_test_fixture_destroy(fixture);
  };
  memset(session_ticket_key, 'a', 48);
  do_handshake(false);
  do_handshake(true);
  do_handshake(true);
  // Changing session_ticket_key on server invalidates ticket.
  memset(session_ticket_key, 'b', 48);
  do_handshake(false);
  do_handshake(true);
  memset(session_ticket_key, 'c', 48);
  do_handshake(false);
  do_handshake(true);
  tsi_ssl_session_cache_unref(session_cache);
}

static const tsi_ssl_handshaker_factory_vtable* original_vtable;
static bool handshaker_factory_destructor_called;

static void ssl_tsi_test_handshaker_factory_destructor(
    tsi_ssl_handshaker_factory* factory) {
  GPR_ASSERT(factory != nullptr);
  handshaker_factory_destructor_called = true;
  if (original_vtable != nullptr && original_vtable->destroy != nullptr) {
    original_vtable->destroy(factory);
  }
}

static tsi_ssl_handshaker_factory_vtable test_handshaker_factory_vtable = {
    ssl_tsi_test_handshaker_factory_destructor};

void test_tsi_ssl_client_handshaker_factory_refcounting() {
  int i;
  char* cert_chain = load_file(SSL_TSI_TEST_CREDENTIALS_DIR, "client.pem");

  tsi_ssl_client_handshaker_options options;
  memset(&options, 0, sizeof(options));
  options.pem_root_certs = cert_chain;
  tsi_ssl_client_handshaker_factory* client_handshaker_factory;
<<<<<<< HEAD
  tsi_ssl_client_handshaker_factory_options options;
  memset(&options, 0, sizeof(options));
  options.pem_root_certs = cert_chain;
=======
>>>>>>> dc87c1af
  GPR_ASSERT(tsi_create_ssl_client_handshaker_factory_with_options(
                 &options, &client_handshaker_factory) == TSI_OK);

  handshaker_factory_destructor_called = false;
  original_vtable = tsi_ssl_handshaker_factory_swap_vtable(
      reinterpret_cast<tsi_ssl_handshaker_factory*>(client_handshaker_factory),
      &test_handshaker_factory_vtable);

  tsi_handshaker* handshaker[3];

  for (i = 0; i < 3; ++i) {
    GPR_ASSERT(tsi_ssl_client_handshaker_factory_create_handshaker(
                   client_handshaker_factory, "google.com", &handshaker[i]) ==
               TSI_OK);
  }

  tsi_handshaker_destroy(handshaker[1]);
  GPR_ASSERT(!handshaker_factory_destructor_called);

  tsi_handshaker_destroy(handshaker[0]);
  GPR_ASSERT(!handshaker_factory_destructor_called);

  tsi_ssl_client_handshaker_factory_unref(client_handshaker_factory);
  GPR_ASSERT(!handshaker_factory_destructor_called);

  tsi_handshaker_destroy(handshaker[2]);
  GPR_ASSERT(handshaker_factory_destructor_called);

  gpr_free(cert_chain);
}

void test_tsi_ssl_server_handshaker_factory_refcounting() {
  int i;
  tsi_ssl_server_handshaker_factory* server_handshaker_factory;
  tsi_handshaker* handshaker[3];
  const char* cert_chain =
      load_file(SSL_TSI_TEST_CREDENTIALS_DIR, "server0.pem");
  tsi_ssl_pem_key_cert_pair cert_pair;

  cert_pair.cert_chain = cert_chain;
  cert_pair.private_key =
      load_file(SSL_TSI_TEST_CREDENTIALS_DIR, "server0.key");

  GPR_ASSERT(tsi_create_ssl_server_handshaker_factory(
                 &cert_pair, 1, cert_chain, 0, nullptr, nullptr, 0,
                 &server_handshaker_factory) == TSI_OK);

  handshaker_factory_destructor_called = false;
  original_vtable = tsi_ssl_handshaker_factory_swap_vtable(
      reinterpret_cast<tsi_ssl_handshaker_factory*>(server_handshaker_factory),
      &test_handshaker_factory_vtable);

  for (i = 0; i < 3; ++i) {
    GPR_ASSERT(tsi_ssl_server_handshaker_factory_create_handshaker(
                   server_handshaker_factory, &handshaker[i]) == TSI_OK);
  }

  tsi_handshaker_destroy(handshaker[1]);
  GPR_ASSERT(!handshaker_factory_destructor_called);

  tsi_handshaker_destroy(handshaker[0]);
  GPR_ASSERT(!handshaker_factory_destructor_called);

  tsi_ssl_server_handshaker_factory_unref(server_handshaker_factory);
  GPR_ASSERT(!handshaker_factory_destructor_called);

  tsi_handshaker_destroy(handshaker[2]);
  GPR_ASSERT(handshaker_factory_destructor_called);

  ssl_test_pem_key_cert_pair_destroy(cert_pair);
}

/* Attempting to create a handshaker factory with invalid parameters should fail
 * but not crash. */
void test_tsi_ssl_client_handshaker_factory_bad_params() {
  const char* cert_chain = "This is not a valid PEM file.";

  tsi_ssl_client_handshaker_factory* client_handshaker_factory;
  tsi_ssl_client_handshaker_factory_options options;
  memset(&options, 0, sizeof(options));
  options.pem_root_certs = cert_chain;
  GPR_ASSERT(tsi_create_ssl_client_handshaker_factory_with_options(
                 &options, &client_handshaker_factory) == TSI_INVALID_ARGUMENT);
  tsi_ssl_client_handshaker_factory_unref(client_handshaker_factory);
}

void ssl_tsi_test_handshaker_factory_internals() {
  test_tsi_ssl_client_handshaker_factory_refcounting();
  test_tsi_ssl_server_handshaker_factory_refcounting();
  test_tsi_ssl_client_handshaker_factory_bad_params();
}

int main(int argc, char** argv) {
  grpc_test_init(argc, argv);
  grpc_init();

  ssl_tsi_test_do_handshake_tiny_handshake_buffer();
  ssl_tsi_test_do_handshake_small_handshake_buffer();
  ssl_tsi_test_do_handshake();
  ssl_tsi_test_do_handshake_with_root_store();
  ssl_tsi_test_do_handshake_with_client_authentication();
  ssl_tsi_test_do_handshake_with_client_authentication_and_root_store();
  ssl_tsi_test_do_handshake_with_server_name_indication_exact_domain();
  ssl_tsi_test_do_handshake_with_server_name_indication_wild_star_domain();
  ssl_tsi_test_do_handshake_with_bad_server_cert();
  ssl_tsi_test_do_handshake_with_bad_client_cert();
#ifdef OPENSSL_IS_BORINGSSL
  // BoringSSL and OpenSSL have different behaviors on mismatched ALPN.
  ssl_tsi_test_do_handshake_alpn_client_no_server();
  ssl_tsi_test_do_handshake_alpn_client_server_mismatch();
#endif
  ssl_tsi_test_do_handshake_alpn_server_no_client();
  ssl_tsi_test_do_handshake_alpn_client_server_ok();
  ssl_tsi_test_do_handshake_session_cache();
  ssl_tsi_test_do_round_trip_for_all_configs();
  ssl_tsi_test_do_round_trip_odd_buffer_size();
  ssl_tsi_test_handshaker_factory_internals();
  grpc_shutdown();
  return 0;
}<|MERGE_RESOLUTION|>--- conflicted
+++ resolved
@@ -110,25 +110,14 @@
     client_options.alpn_protocols = alpn_lib->client_alpn_protocols;
     client_options.num_alpn_protocols = alpn_lib->num_client_alpn_protocols;
   }
-<<<<<<< HEAD
-  tsi_ssl_client_handshaker_factory_options options;
-  options.pem_key_cert_pair = client_key_cert_pair;
-  options.pem_root_certs = key_cert_lib->root_cert;
-  options.root_store =
+  client_options.root_store =
       key_cert_lib->use_root_store ? key_cert_lib->root_store : nullptr;
-  options.cipher_suites = nullptr;
-  options.alpn_protocols = (const char**)client_alpn_protocols;
-  options.num_alpn_protocols = num_client_alpn_protocols;
-  GPR_ASSERT(tsi_create_ssl_client_handshaker_factory_with_options(
-                 &options, &ssl_fixture->client_handshaker_factory) == TSI_OK);
-=======
   if (ssl_fixture->session_cache != nullptr) {
     client_options.session_cache = ssl_fixture->session_cache;
   }
   GPR_ASSERT(tsi_create_ssl_client_handshaker_factory_with_options(
                  &client_options, &ssl_fixture->client_handshaker_factory) ==
              TSI_OK);
->>>>>>> dc87c1af
   /* Create server handshaker factory. */
   tsi_ssl_server_handshaker_options server_options;
   memset(&server_options, 0, sizeof(server_options));
@@ -688,12 +677,6 @@
   memset(&options, 0, sizeof(options));
   options.pem_root_certs = cert_chain;
   tsi_ssl_client_handshaker_factory* client_handshaker_factory;
-<<<<<<< HEAD
-  tsi_ssl_client_handshaker_factory_options options;
-  memset(&options, 0, sizeof(options));
-  options.pem_root_certs = cert_chain;
-=======
->>>>>>> dc87c1af
   GPR_ASSERT(tsi_create_ssl_client_handshaker_factory_with_options(
                  &options, &client_handshaker_factory) == TSI_OK);
 
@@ -772,7 +755,7 @@
   const char* cert_chain = "This is not a valid PEM file.";
 
   tsi_ssl_client_handshaker_factory* client_handshaker_factory;
-  tsi_ssl_client_handshaker_factory_options options;
+  tsi_ssl_client_handshaker_options options;
   memset(&options, 0, sizeof(options));
   options.pem_root_certs = cert_chain;
   GPR_ASSERT(tsi_create_ssl_client_handshaker_factory_with_options(
