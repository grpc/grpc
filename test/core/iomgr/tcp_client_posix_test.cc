/*
 *
 * Copyright 2015 gRPC authors.
 *
 * Licensed under the Apache License, Version 2.0 (the "License");
 * you may not use this file except in compliance with the License.
 * You may obtain a copy of the License at
 *
 *     http://www.apache.org/licenses/LICENSE-2.0
 *
 * Unless required by applicable law or agreed to in writing, software
 * distributed under the License is distributed on an "AS IS" BASIS,
 * WITHOUT WARRANTIES OR CONDITIONS OF ANY KIND, either express or implied.
 * See the License for the specific language governing permissions and
 * limitations under the License.
 *
 */

#include <gtest/gtest.h>

#include "src/core/lib/channel/channel_args.h"
#include "src/core/lib/gprpp/time.h"
#include "src/core/lib/iomgr/port.h"
#include "test/core/util/test_config.h"

// This test won't work except with posix sockets enabled
#ifdef GRPC_POSIX_SOCKET_TCP_CLIENT

#include <errno.h>
#include <netinet/in.h>
#include <string.h>
#include <sys/socket.h>
#include <unistd.h>

#include <grpc/grpc.h>
#include <grpc/support/alloc.h>
#include <grpc/support/log.h>
#include <grpc/support/time.h>

#include "src/core/lib/event_engine/channel_args_endpoint_config.h"
#include "src/core/lib/iomgr/iomgr.h"
#include "src/core/lib/iomgr/pollset_set.h"
#include "src/core/lib/iomgr/socket_utils_posix.h"
#include "src/core/lib/iomgr/tcp_client.h"
#include "src/core/lib/iomgr/timer.h"
#include "src/core/lib/resource_quota/api.h"

static grpc_pollset_set* g_pollset_set;
static gpr_mu* g_mu;
static grpc_pollset* g_pollset;
static int g_connections_complete = 0;
static grpc_endpoint* g_connecting = nullptr;

static grpc_core::Timestamp test_deadline(void) {
  return grpc_core::Timestamp::FromTimespecRoundUp(
      grpc_timeout_seconds_to_deadline(10));
}

static void finish_connection() {
  gpr_mu_lock(g_mu);
  g_connections_complete++;
  grpc_core::ExecCtx exec_ctx;
  ASSERT_TRUE(
      GRPC_LOG_IF_ERROR("pollset_kick", grpc_pollset_kick(g_pollset, nullptr)));

  gpr_mu_unlock(g_mu);
}

static void must_succeed(void* /*arg*/, grpc_error_handle error) {
  ASSERT_NE(g_connecting, nullptr);
  ASSERT_TRUE(GRPC_ERROR_IS_NONE(error));
  grpc_endpoint_shutdown(g_connecting, GRPC_ERROR_CREATE_FROM_STATIC_STRING(
                                           "must_succeed called"));
  grpc_endpoint_destroy(g_connecting);
  g_connecting = nullptr;
  finish_connection();
}

static void must_fail(void* /*arg*/, grpc_error_handle error) {
  ASSERT_EQ(g_connecting, nullptr);
  ASSERT_FALSE(GRPC_ERROR_IS_NONE(error));
  finish_connection();
}

void test_succeeds(void) {
  gpr_log(GPR_ERROR, "---- starting test_succeeds() ----");
  grpc_resolved_address resolved_addr;
  struct sockaddr_in* addr =
      reinterpret_cast<struct sockaddr_in*>(resolved_addr.addr);
  int svr_fd;
  int r;
  int connections_complete_before;
  grpc_closure done;
  grpc_core::ExecCtx exec_ctx;

  memset(&resolved_addr, 0, sizeof(resolved_addr));
  resolved_addr.len = static_cast<socklen_t>(sizeof(struct sockaddr_in));
  addr->sin_family = AF_INET;

  /* create a phony server */
  svr_fd = socket(AF_INET, SOCK_STREAM, 0);
  ASSERT_GE(svr_fd, 0);
  ASSERT_EQ(bind(svr_fd, (struct sockaddr*)addr, (socklen_t)resolved_addr.len),
            0);
  ASSERT_EQ(listen(svr_fd, 1), 0);

  gpr_mu_lock(g_mu);
  connections_complete_before = g_connections_complete;
  gpr_mu_unlock(g_mu);

  /* connect to it */
  ASSERT_EQ(getsockname(svr_fd, (struct sockaddr*)addr,
                        (socklen_t*)&resolved_addr.len),
            0);
  GRPC_CLOSURE_INIT(&done, must_succeed, nullptr, grpc_schedule_on_exec_ctx);
  grpc_core::ChannelArgs args = grpc_core::CoreConfiguration::Get()
                                    .channel_args_preconditioning()
                                    .PreconditionChannelArgs(nullptr);
  int64_t connection_handle = grpc_tcp_client_connect(
      &done, &g_connecting, g_pollset_set,
      grpc_event_engine::experimental::ChannelArgsEndpointConfig(
          args.ToC().get()),
      &resolved_addr, grpc_core::Timestamp::InfFuture());
  /* await the connection */
  do {
    resolved_addr.len = static_cast<socklen_t>(sizeof(addr));
    r = accept(svr_fd, reinterpret_cast<struct sockaddr*>(addr),
               reinterpret_cast<socklen_t*>(&resolved_addr.len));
  } while (r == -1 && errno == EINTR);
  ASSERT_GE(r, 0);
  close(r);

  gpr_mu_lock(g_mu);

  while (g_connections_complete == connections_complete_before) {
    grpc_pollset_worker* worker = nullptr;
    ASSERT_TRUE(GRPC_LOG_IF_ERROR(
        "pollset_work",
        grpc_pollset_work(g_pollset, &worker,
                          grpc_core::Timestamp::FromTimespecRoundUp(
                              grpc_timeout_seconds_to_deadline(5)))));
    gpr_mu_unlock(g_mu);
    grpc_core::ExecCtx::Get()->Flush();
    gpr_mu_lock(g_mu);
  }

  gpr_mu_unlock(g_mu);

  // A cancellation attempt should fail because connect already succeeded.
  ASSERT_EQ(grpc_tcp_client_cancel_connect(connection_handle), false);

  gpr_log(GPR_ERROR, "---- finished test_succeeds() ----");
}

void test_fails(void) {
  gpr_log(GPR_ERROR, "---- starting test_fails() ----");
  grpc_resolved_address resolved_addr;
  struct sockaddr_in* addr =
      reinterpret_cast<struct sockaddr_in*>(resolved_addr.addr);
  int connections_complete_before;
  grpc_closure done;
  grpc_core::ExecCtx exec_ctx;

  memset(&resolved_addr, 0, sizeof(resolved_addr));
  resolved_addr.len = static_cast<socklen_t>(sizeof(struct sockaddr_in));
  addr->sin_family = AF_INET;

  gpr_mu_lock(g_mu);
  connections_complete_before = g_connections_complete;
  gpr_mu_unlock(g_mu);

  /* connect to a broken address */
  GRPC_CLOSURE_INIT(&done, must_fail, nullptr, grpc_schedule_on_exec_ctx);
  int64_t connection_handle = grpc_tcp_client_connect(
      &done, &g_connecting, g_pollset_set,
      grpc_event_engine::experimental::ChannelArgsEndpointConfig(nullptr),
      &resolved_addr, grpc_core::Timestamp::InfFuture());
  gpr_mu_lock(g_mu);

  /* wait for the connection callback to finish */
  while (g_connections_complete == connections_complete_before) {
    grpc_pollset_worker* worker = nullptr;
    grpc_core::Timestamp polling_deadline = test_deadline();
    switch (grpc_timer_check(&polling_deadline)) {
      case GRPC_TIMERS_FIRED:
        break;
      case GRPC_TIMERS_NOT_CHECKED:
        polling_deadline = grpc_core::Timestamp::ProcessEpoch();
        ABSL_FALLTHROUGH_INTENDED;
      case GRPC_TIMERS_CHECKED_AND_EMPTY:
        ASSERT_TRUE(GRPC_LOG_IF_ERROR(
            "pollset_work",
            grpc_pollset_work(g_pollset, &worker, polling_deadline)));
        break;
    }
    gpr_mu_unlock(g_mu);
    grpc_core::ExecCtx::Get()->Flush();
    gpr_mu_lock(g_mu);
  }

  gpr_mu_unlock(g_mu);

  // A cancellation attempt should fail because connect already failed.
  ASSERT_EQ(grpc_tcp_client_cancel_connect(connection_handle), false);

  gpr_log(GPR_ERROR, "---- finished test_fails() ----");
}

void test_connect_cancellation_succeeds(void) {
  gpr_log(GPR_ERROR, "---- starting test_connect_cancellation_succeeds() ----");
  grpc_resolved_address resolved_addr;
  struct sockaddr_in* addr =
      reinterpret_cast<struct sockaddr_in*>(resolved_addr.addr);
  int svr_fd;
  grpc_closure done;
  grpc_core::ExecCtx exec_ctx;

  memset(&resolved_addr, 0, sizeof(resolved_addr));
  resolved_addr.len = static_cast<socklen_t>(sizeof(struct sockaddr_in));
  addr->sin_family = AF_INET;

  /* create a phony server */
  svr_fd = socket(AF_INET, SOCK_STREAM, 0);
  ASSERT_GE(svr_fd, 0);
  ASSERT_EQ(bind(svr_fd, (struct sockaddr*)addr, (socklen_t)resolved_addr.len),
            0);
  ASSERT_EQ(listen(svr_fd, 1), 0);

  // connect to it. accept() is not called on the bind socket. So the connection
  // should appear to be stuck giving ample time to try to cancel it.
  ASSERT_EQ(getsockname(svr_fd, (struct sockaddr*)addr,
                        (socklen_t*)&resolved_addr.len),
            0);
  GRPC_CLOSURE_INIT(&done, must_succeed, nullptr, grpc_schedule_on_exec_ctx);
  grpc_core::ChannelArgs args = grpc_core::CoreConfiguration::Get()
                                    .channel_args_preconditioning()
                                    .PreconditionChannelArgs(nullptr);
  int64_t connection_handle = grpc_tcp_client_connect(
<<<<<<< HEAD
      &done, &g_connecting, g_pollset_set,
      grpc_event_engine::experimental::ChannelArgsEndpointConfig(
          args.ToC().get()),
      &resolved_addr, grpc_core::Timestamp::InfFuture());
  GPR_ASSERT(connection_handle > 0);
  GPR_ASSERT(grpc_tcp_client_cancel_connect(connection_handle) == true);
=======
      &done, &g_connecting, g_pollset_set, args.ToC().get(), &resolved_addr,
      grpc_core::Timestamp::InfFuture());
  ASSERT_GT(connection_handle, 0);
  ASSERT_EQ(grpc_tcp_client_cancel_connect(connection_handle), true);
>>>>>>> 7360d2ea
  close(svr_fd);
  gpr_log(GPR_ERROR, "---- finished test_connect_cancellation_succeeds() ----");
}

void test_fails_bad_addr_no_leak(void) {
  gpr_log(GPR_ERROR, "---- starting test_fails_bad_addr_no_leak() ----");
  grpc_resolved_address resolved_addr;
  struct sockaddr_in* addr =
      reinterpret_cast<struct sockaddr_in*>(resolved_addr.addr);
  int connections_complete_before;
  grpc_closure done;
  grpc_core::ExecCtx exec_ctx;
  memset(&resolved_addr, 0, sizeof(resolved_addr));
  resolved_addr.len = static_cast<socklen_t>(sizeof(struct sockaddr_in));
  // force `grpc_tcp_client_prepare_fd` to fail. contrived, but effective.
  addr->sin_family = AF_IPX;
  gpr_mu_lock(g_mu);
  connections_complete_before = g_connections_complete;
  gpr_mu_unlock(g_mu);
  // connect to an invalid address.
  GRPC_CLOSURE_INIT(&done, must_fail, nullptr, grpc_schedule_on_exec_ctx);
  grpc_tcp_client_connect(
      &done, &g_connecting, g_pollset_set,
      grpc_event_engine::experimental::ChannelArgsEndpointConfig(nullptr),
      &resolved_addr, grpc_core::Timestamp::InfFuture());
  gpr_mu_lock(g_mu);
  while (g_connections_complete == connections_complete_before) {
    grpc_pollset_worker* worker = nullptr;
    grpc_core::Timestamp polling_deadline = test_deadline();
    switch (grpc_timer_check(&polling_deadline)) {
      case GRPC_TIMERS_FIRED:
        break;
      case GRPC_TIMERS_NOT_CHECKED:
        polling_deadline = grpc_core::Timestamp::ProcessEpoch();
        ABSL_FALLTHROUGH_INTENDED;
      case GRPC_TIMERS_CHECKED_AND_EMPTY:
        ASSERT_TRUE(GRPC_LOG_IF_ERROR(
            "pollset_work",
            grpc_pollset_work(g_pollset, &worker, polling_deadline)));
        break;
    }
    gpr_mu_unlock(g_mu);
    grpc_core::ExecCtx::Get()->Flush();
    gpr_mu_lock(g_mu);
  }
  gpr_mu_unlock(g_mu);
  gpr_log(GPR_ERROR, "---- finished test_fails_bad_addr_no_leak() ----");
}

static void destroy_pollset(void* p, grpc_error_handle /*error*/) {
  grpc_pollset_destroy(static_cast<grpc_pollset*>(p));
}

TEST(TcpClientPosixTest, MainTest) {
  grpc_closure destroyed;
  grpc_init();

  {
    grpc_core::ExecCtx exec_ctx;
    g_pollset_set = grpc_pollset_set_create();
    g_pollset = static_cast<grpc_pollset*>(gpr_zalloc(grpc_pollset_size()));
    grpc_pollset_init(g_pollset, &g_mu);
    grpc_pollset_set_add_pollset(g_pollset_set, g_pollset);

    test_succeeds();
    test_connect_cancellation_succeeds();
    test_fails();
    test_fails_bad_addr_no_leak();
    grpc_pollset_set_destroy(g_pollset_set);
    GRPC_CLOSURE_INIT(&destroyed, destroy_pollset, g_pollset,
                      grpc_schedule_on_exec_ctx);
    grpc_pollset_shutdown(g_pollset, &destroyed);
  }

  grpc_shutdown();
  gpr_free(g_pollset);
}

#endif /* GRPC_POSIX_SOCKET_CLIENT */

int main(int argc, char** argv) {
  grpc::testing::TestEnvironment env(&argc, argv);
  ::testing::InitGoogleTest(&argc, argv);
  return RUN_ALL_TESTS();
}<|MERGE_RESOLUTION|>--- conflicted
+++ resolved
@@ -236,19 +236,12 @@
                                     .channel_args_preconditioning()
                                     .PreconditionChannelArgs(nullptr);
   int64_t connection_handle = grpc_tcp_client_connect(
-<<<<<<< HEAD
       &done, &g_connecting, g_pollset_set,
       grpc_event_engine::experimental::ChannelArgsEndpointConfig(
           args.ToC().get()),
       &resolved_addr, grpc_core::Timestamp::InfFuture());
-  GPR_ASSERT(connection_handle > 0);
-  GPR_ASSERT(grpc_tcp_client_cancel_connect(connection_handle) == true);
-=======
-      &done, &g_connecting, g_pollset_set, args.ToC().get(), &resolved_addr,
-      grpc_core::Timestamp::InfFuture());
   ASSERT_GT(connection_handle, 0);
   ASSERT_EQ(grpc_tcp_client_cancel_connect(connection_handle), true);
->>>>>>> 7360d2ea
   close(svr_fd);
   gpr_log(GPR_ERROR, "---- finished test_connect_cancellation_succeeds() ----");
 }
