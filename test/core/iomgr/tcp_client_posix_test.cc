--- conflicted
+++ resolved
@@ -109,22 +109,12 @@
   GPR_ASSERT(getsockname(svr_fd, (struct sockaddr*)addr,
                          (socklen_t*)&resolved_addr.len) == 0);
   GRPC_CLOSURE_INIT(&done, must_succeed, nullptr, grpc_schedule_on_exec_ctx);
-<<<<<<< HEAD
   grpc_core::ChannelArgs args = grpc_core::CoreConfiguration::Get()
                                     .channel_args_preconditioning()
                                     .PreconditionChannelArgs(nullptr);
-  grpc_tcp_client_connect(&done, &g_connecting, g_pollset_set, args.ToC().get(),
-                          &resolved_addr, grpc_core::Timestamp::InfFuture());
-=======
-  const grpc_channel_args* args = grpc_core::CoreConfiguration::Get()
-                                      .channel_args_preconditioning()
-                                      .PreconditionChannelArgs(nullptr)
-                                      .ToC();
   int64_t connection_handle = grpc_tcp_client_connect(
-      &done, &g_connecting, g_pollset_set, args, &resolved_addr,
+      &done, &g_connecting, g_pollset_set, args.ToC().get(), &resolved_addr,
       grpc_core::Timestamp::InfFuture());
-  grpc_channel_args_destroy(args);
->>>>>>> 03418de3
   /* await the connection */
   do {
     resolved_addr.len = static_cast<socklen_t>(sizeof(addr));
