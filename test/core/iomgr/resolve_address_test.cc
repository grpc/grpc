/*
 *
 * Copyright 2015 gRPC authors.
 *
 * Licensed under the Apache License, Version 2.0 (the "License");
 * you may not use this file except in compliance with the License.
 * You may obtain a copy of the License at
 *
 *     http://www.apache.org/licenses/LICENSE-2.0
 *
 * Unless required by applicable law or agreed to in writing, software
 * distributed under the License is distributed on an "AS IS" BASIS,
 * WITHOUT WARRANTIES OR CONDITIONS OF ANY KIND, either express or implied.
 * See the License for the specific language governing permissions and
 * limitations under the License.
 *
 */

#include "src/core/lib/iomgr/resolve_address.h"

#include <string.h>

#include <address_sorting/address_sorting.h>
#include <gmock/gmock.h>
#include <gtest/gtest.h>

#include "absl/flags/flag.h"
#include "absl/functional/bind_front.h"
#include "absl/strings/match.h"

#include "absl/strings/match.h"

#include <grpc/grpc.h>
#include <grpc/support/alloc.h>
#include <grpc/support/log.h>
#include <grpc/support/sync.h>
#include <grpc/support/time.h>

#include "src/core/ext/filters/client_channel/resolver/dns/c_ares/grpc_ares_wrapper.h"
#include "src/core/ext/filters/client_channel/resolver/dns/dns_resolver_selection.h"
#include "src/core/lib/event_engine/sockaddr.h"
#include "src/core/lib/gpr/string.h"
#include "src/core/lib/gprpp/sync.h"
#include "src/core/lib/iomgr/executor.h"
#include "src/core/lib/iomgr/iomgr.h"
#include "test/core/util/cmdline.h"
#include "test/core/util/fake_udp_and_tcp_server.h"
#include "test/core/util/test_config.h"
#include "test/cpp/util/test_config.h"

<<<<<<< HEAD
static gpr_timespec test_deadline(void) {
  return grpc_timeout_seconds_to_deadline(100);
}
=======
ABSL_FLAG(std::string, resolver, "", "DNS resolver type (ares or native)");
>>>>>>> c7355ae7

namespace {

grpc_millis NSecDeadline(int seconds) {
  return grpc_timespec_to_millis_round_up(
      grpc_timeout_seconds_to_deadline(seconds));
}

<<<<<<< HEAD
class Args {
 public:
  Args() {
    gpr_event_init(&ev_);
=======
class ResolveAddressTest : public ::testing::TestWithParam<const char*> {
 public:
  ResolveAddressTest() {
    grpc_init();
    grpc_core::ExecCtx exec_ctx;
>>>>>>> c7355ae7
    pollset_ = static_cast<grpc_pollset*>(gpr_zalloc(grpc_pollset_size()));
    grpc_pollset_init(pollset_, &mu_);
    pollset_set_ = grpc_pollset_set_create();
    grpc_pollset_set_add_pollset(pollset_set_, pollset_);
<<<<<<< HEAD
  }

  ~Args() {
    GPR_ASSERT(gpr_event_wait(&ev_, test_deadline()));
    grpc_pollset_set_del_pollset(pollset_set_, pollset_);
    grpc_pollset_set_destroy(pollset_set_);
    grpc_closure do_nothing_cb;
    GRPC_CLOSURE_INIT(&do_nothing_cb, DoNothing, nullptr,
                      grpc_schedule_on_exec_ctx);
    gpr_mu_lock(mu_);
    grpc_pollset_shutdown(pollset_, &do_nothing_cb);
    gpr_mu_unlock(mu_);
    // exec_ctx needs to be flushed before calling grpc_pollset_destroy()
    grpc_core::ExecCtx::Get()->Flush();
    grpc_pollset_destroy(pollset_);
    gpr_free(pollset_);
=======
    default_inject_config_ = grpc_ares_test_only_inject_config;
  }

  ~ResolveAddressTest() override {
    {
      grpc_core::ExecCtx exec_ctx;
      grpc_pollset_set_del_pollset(pollset_set_, pollset_);
      grpc_pollset_set_destroy(pollset_set_);
      grpc_closure do_nothing_cb;
      GRPC_CLOSURE_INIT(&do_nothing_cb, DoNothing, nullptr,
                        grpc_schedule_on_exec_ctx);
      gpr_mu_lock(mu_);
      grpc_pollset_shutdown(pollset_, &do_nothing_cb);
      gpr_mu_unlock(mu_);
      // exec_ctx needs to be flushed before calling grpc_pollset_destroy()
      grpc_core::ExecCtx::Get()->Flush();
      grpc_pollset_destroy(pollset_);
      gpr_free(pollset_);
      // reset this since it might have been altered
      grpc_ares_test_only_inject_config = default_inject_config_;
    }
    grpc_shutdown();
>>>>>>> c7355ae7
  }

  void PollPollsetUntilRequestDone() {
    // Try to give enough time for c-ares to run through its retries
    // a few times if needed.
    grpc_millis deadline = NSecDeadline(90);
    while (true) {
      grpc_core::ExecCtx exec_ctx;
      {
        grpc_core::MutexLockForGprMu lock(mu_);
        if (done_) {
          break;
        }
        grpc_millis time_left = deadline - grpc_core::ExecCtx::Get()->Now();
        gpr_log(GPR_DEBUG, "done=%d, time_left=%" PRId64, done_, time_left);
<<<<<<< HEAD
        GPR_ASSERT(time_left >= 0);
=======
        ASSERT_GE(time_left, 0);
>>>>>>> c7355ae7
        grpc_pollset_worker* worker = nullptr;
        GRPC_LOG_IF_ERROR("pollset_work", grpc_pollset_work(pollset_, &worker,
                                                            NSecDeadline(1)));
      }
    }
    gpr_event_set(&ev_, reinterpret_cast<void*>(1));
  }
<<<<<<< HEAD

  void MustSucceed(absl::StatusOr<std::vector<grpc_resolved_address>> result) {
    GPR_ASSERT(result.ok());
    GPR_ASSERT(!result->empty());
    Finish();
  }

  void MustFail(absl::StatusOr<std::vector<grpc_resolved_address>> result) {
    GPR_ASSERT(!result.ok());
    Finish();
  }

  void MustFailExpectCancelledErrorMessage(
      absl::StatusOr<std::vector<grpc_resolved_address>> result) {
    GPR_ASSERT(!result.ok());
    GPR_ASSERT(
        absl::StrContains(result.status().ToString(), "DNS query cancelled"));
    Finish();
  }

  void DontCare(
      absl::StatusOr<std::vector<grpc_resolved_address>> /* result */) {
    Finish();
  }

  // This test assumes the environment has an ipv6 loopback
  void MustSucceedWithIPv6First(
      absl::StatusOr<std::vector<grpc_resolved_address>> result) {
    GPR_ASSERT(result.ok());
    GPR_ASSERT(!result->empty());
    const struct sockaddr* first_address =
        reinterpret_cast<const struct sockaddr*>((*result)[0].addr);
    GPR_ASSERT(first_address->sa_family == AF_INET6);
    Finish();
  }

  void MustSucceedWithIPv4First(
      absl::StatusOr<std::vector<grpc_resolved_address>> result) {
    GPR_ASSERT(result.ok());
    GPR_ASSERT(!result->empty());
    const struct sockaddr* first_address =
        reinterpret_cast<const struct sockaddr*>((*result)[0].addr);
    GPR_ASSERT(first_address->sa_family == AF_INET);
    Finish();
  }

  grpc_pollset_set* pollset_set() { return pollset_set_; }

 private:
  static void DoNothing(void* /*arg*/, grpc_error_handle /*error*/) {}

  void Finish() {
    grpc_core::MutexLockForGprMu lock(mu_);
    done_ = true;
    GRPC_LOG_IF_ERROR("pollset_kick", grpc_pollset_kick(pollset_, nullptr));
  }

  gpr_event ev_;
  gpr_mu* mu_;
  bool done_ = false;      // guarded by mu
  grpc_pollset* pollset_;  // guarded by mu
  grpc_pollset_set* pollset_set_;
};

}  // namespace
=======

  void MustSucceed(absl::StatusOr<std::vector<grpc_resolved_address>> result) {
    EXPECT_EQ(result.status(), absl::OkStatus());
    EXPECT_FALSE(result->empty());
    Finish();
  }

  void MustFail(absl::StatusOr<std::vector<grpc_resolved_address>> result) {
    EXPECT_NE(result.status(), absl::OkStatus());
    Finish();
  }

  void MustFailExpectCancelledErrorMessage(
      absl::StatusOr<std::vector<grpc_resolved_address>> result) {
    EXPECT_NE(result.status(), absl::OkStatus());
    EXPECT_THAT(result.status().ToString(),
                testing::HasSubstr("DNS query cancelled"));
    Finish();
  }

  void DontCare(
      absl::StatusOr<std::vector<grpc_resolved_address>> /* result */) {
    Finish();
  }

  // This test assumes the environment has an ipv6 loopback
  void MustSucceedWithIPv6First(
      absl::StatusOr<std::vector<grpc_resolved_address>> result) {
    EXPECT_EQ(result.status(), absl::OkStatus());
    EXPECT_TRUE(!result->empty() &&
                reinterpret_cast<const struct sockaddr*>((*result)[0].addr)
                        ->sa_family == AF_INET6);
    Finish();
  }

  void MustSucceedWithIPv4First(
      absl::StatusOr<std::vector<grpc_resolved_address>> result) {
    EXPECT_EQ(result.status(), absl::OkStatus());
    EXPECT_TRUE(!result->empty() &&
                reinterpret_cast<const struct sockaddr*>((*result)[0].addr)
                        ->sa_family == AF_INET);
    Finish();
  }

  grpc_pollset_set* pollset_set() const { return pollset_set_; }

 private:
  static void DoNothing(void* /*arg*/, grpc_error_handle /*error*/) {}

  void Finish() {
    grpc_core::MutexLockForGprMu lock(mu_);
    done_ = true;
    GRPC_LOG_IF_ERROR("pollset_kick", grpc_pollset_kick(pollset_, nullptr));
  }

  gpr_mu* mu_;
  bool done_ = false;      // guarded by mu
  grpc_pollset* pollset_;  // guarded by mu
  grpc_pollset_set* pollset_set_;
  // the default value of grpc_ares_test_only_inject_config, which might
  // be modified during a test
  void (*default_inject_config_)(ares_channel channel) = nullptr;
};

}  // namespace

TEST_F(ResolveAddressTest, Localhost) {
  grpc_core::ExecCtx exec_ctx;
  auto r = grpc_core::GetDNSResolver()->ResolveName(
      "localhost:1", nullptr, pollset_set(),
      absl::bind_front(&ResolveAddressTest::MustSucceed, this));
  r->Start();
  grpc_core::ExecCtx::Get()->Flush();
  PollPollsetUntilRequestDone();
}

TEST_F(ResolveAddressTest, DefaultPort) {
  grpc_core::ExecCtx exec_ctx;
  auto r = grpc_core::GetDNSResolver()->ResolveName(
      "localhost", "1", pollset_set(),
      absl::bind_front(&ResolveAddressTest::MustSucceed, this));
  r->Start();
  grpc_core::ExecCtx::Get()->Flush();
  PollPollsetUntilRequestDone();
}

TEST_F(ResolveAddressTest, LocalhostResultHasIPv6First) {
  if (absl::GetFlag(FLAGS_resolver) != "ares") {
    GTEST_SKIP() << "this test is only valid with the c-ares resolver";
  }
  grpc_core::ExecCtx exec_ctx;
  auto r = grpc_core::GetDNSResolver()->ResolveName(
      "localhost:1", nullptr, pollset_set(),
      absl::bind_front(&ResolveAddressTest::MustSucceedWithIPv6First, this));
  r->Start();
  grpc_core::ExecCtx::Get()->Flush();
  PollPollsetUntilRequestDone();
}

namespace {

bool IPv6DisabledGetSourceAddr(address_sorting_source_addr_factory* /*factory*/,
                               const address_sorting_address* dest_addr,
                               address_sorting_address* source_addr) {
  // Mock lack of IPv6. For IPv4, set the source addr to be the same
  // as the destination; tests won't actually connect on the result anyways.
  if (address_sorting_abstract_get_family(dest_addr) ==
      ADDRESS_SORTING_AF_INET6) {
    return false;
  }
  memcpy(source_addr->addr, &dest_addr->addr, dest_addr->len);
  source_addr->len = dest_addr->len;
  return true;
}

void DeleteSourceAddrFactory(address_sorting_source_addr_factory* factory) {
  delete factory;
}
>>>>>>> c7355ae7

const address_sorting_source_addr_factory_vtable
    kMockIpv6DisabledSourceAddrFactoryVtable = {
        IPv6DisabledGetSourceAddr,
        DeleteSourceAddrFactory,
};

}  // namespace

TEST_F(ResolveAddressTest, LocalhostResultHasIPv4FirstWhenIPv6IsntAvalailable) {
  if (absl::GetFlag(FLAGS_resolver) != "ares") {
    GTEST_SKIP() << "this test is only valid with the c-ares resolver";
  }
  // Mock the kernel source address selection. Note that source addr factory
  // is reset to its default value during grpc initialization for each test.
  address_sorting_source_addr_factory* mock =
      new address_sorting_source_addr_factory();
  mock->vtable = &kMockIpv6DisabledSourceAddrFactoryVtable;
  address_sorting_override_source_addr_factory_for_testing(mock);
  // run the test
  grpc_core::ExecCtx exec_ctx;
<<<<<<< HEAD
  Args args;
  auto r = grpc_core::GetDNSResolver()->ResolveName(
      "localhost:1", nullptr, args.pollset_set(),
      std::bind(&Args::MustSucceed, &args, std::placeholders::_1));
  r->Start();
  grpc_core::ExecCtx::Get()->Flush();
  args.PollPollsetUntilRequestDone();
=======
  auto r = grpc_core::GetDNSResolver()->ResolveName(
      "localhost:1", nullptr, pollset_set(),
      absl::bind_front(&ResolveAddressTest::MustSucceedWithIPv4First, this));
  r->Start();
  grpc_core::ExecCtx::Get()->Flush();
  PollPollsetUntilRequestDone();
>>>>>>> c7355ae7
}

TEST_F(ResolveAddressTest, NonNumericDefaultPort) {
  grpc_core::ExecCtx exec_ctx;
<<<<<<< HEAD
  Args args;
  auto r = grpc_core::GetDNSResolver()->ResolveName(
      "localhost", "1", args.pollset_set(),
      std::bind(&Args::MustSucceed, &args, std::placeholders::_1));
  r->Start();
  grpc_core::ExecCtx::Get()->Flush();
  args.PollPollsetUntilRequestDone();
=======
  auto r = grpc_core::GetDNSResolver()->ResolveName(
      "localhost", "http", pollset_set(),
      absl::bind_front(&ResolveAddressTest::MustSucceed, this));
  r->Start();
  grpc_core::ExecCtx::Get()->Flush();
  PollPollsetUntilRequestDone();
>>>>>>> c7355ae7
}

TEST_F(ResolveAddressTest, MissingDefaultPort) {
  grpc_core::ExecCtx exec_ctx;
<<<<<<< HEAD
  Args args;
  auto r = grpc_core::GetDNSResolver()->ResolveName(
      "localhost:1", nullptr, args.pollset_set(),
      std::bind(&Args::MustSucceedWithIPv6First, &args, std::placeholders::_1));
  r->Start();
  grpc_core::ExecCtx::Get()->Flush();
  args.PollPollsetUntilRequestDone();
=======
  auto r = grpc_core::GetDNSResolver()->ResolveName(
      "localhost", nullptr, pollset_set(),
      absl::bind_front(&ResolveAddressTest::MustFail, this));
  r->Start();
  grpc_core::ExecCtx::Get()->Flush();
  PollPollsetUntilRequestDone();
>>>>>>> c7355ae7
}

TEST_F(ResolveAddressTest, IPv6WithPort) {
  grpc_core::ExecCtx exec_ctx;
<<<<<<< HEAD
  Args args;
  auto r = grpc_core::GetDNSResolver()->ResolveName(
      "localhost:1", nullptr, args.pollset_set(),
      std::bind(&Args::MustSucceedWithIPv4First, &args, std::placeholders::_1));
  r->Start();
  grpc_core::ExecCtx::Get()->Flush();
  args.PollPollsetUntilRequestDone();
=======
  auto r = grpc_core::GetDNSResolver()->ResolveName(
      "[2001:db8::1]:1", nullptr, pollset_set(),
      absl::bind_front(&ResolveAddressTest::MustSucceed, this));
  r->Start();
  grpc_core::ExecCtx::Get()->Flush();
  PollPollsetUntilRequestDone();
>>>>>>> c7355ae7
}

class IPv6WithoutPort : public ResolveAddressTest {};

TEST_P(IPv6WithoutPort, IPv6WithoutPort) {
  grpc_core::ExecCtx exec_ctx;
<<<<<<< HEAD
  Args args;
  auto r = grpc_core::GetDNSResolver()->ResolveName(
      "localhost", "http", args.pollset_set(),
      std::bind(&Args::MustSucceed, &args, std::placeholders::_1));
  r->Start();
  grpc_core::ExecCtx::Get()->Flush();
  args.PollPollsetUntilRequestDone();
=======
  auto r = grpc_core::GetDNSResolver()->ResolveName(
      GetParam(), "80", pollset_set(),
      absl::bind_front(&ResolveAddressTest::MustSucceed, this));
  r->Start();
  grpc_core::ExecCtx::Get()->Flush();
  PollPollsetUntilRequestDone();
>>>>>>> c7355ae7
}

INSTANTIATE_TEST_SUITE_P(IPv6WithoutPort, IPv6WithoutPort,
                         testing::Values("2001:db8::1", "2001:db8::1.2.3.4",
                                         "[2001:db8::1]"));

class InvalidIPAddresses : public ResolveAddressTest {};

TEST_P(InvalidIPAddresses, InvalidIPAddresses) {
  grpc_core::ExecCtx exec_ctx;
<<<<<<< HEAD
  Args args;
  auto r = grpc_core::GetDNSResolver()->ResolveName(
      "localhost", nullptr, args.pollset_set(),
      std::bind(&Args::MustFail, &args, std::placeholders::_1));
  r->Start();
  grpc_core::ExecCtx::Get()->Flush();
  args.PollPollsetUntilRequestDone();
=======
  auto r = grpc_core::GetDNSResolver()->ResolveName(
      GetParam(), nullptr, pollset_set(),
      absl::bind_front(&ResolveAddressTest::MustFail, this));
  r->Start();
  grpc_core::ExecCtx::Get()->Flush();
  PollPollsetUntilRequestDone();
>>>>>>> c7355ae7
}

INSTANTIATE_TEST_SUITE_P(InvalidIPAddresses, InvalidIPAddresses,
                         testing::Values("293.283.1238.3:1",
                                         "[2001:db8::11111]:1"));

class UnparseableHostPorts : public ResolveAddressTest {};

TEST_P(UnparseableHostPorts, UnparseableHostPorts) {
  grpc_core::ExecCtx exec_ctx;
<<<<<<< HEAD
  Args args;
  auto r = grpc_core::GetDNSResolver()->ResolveName(
      "[2001:db8::1]:1", nullptr, args.pollset_set(),
      std::bind(&Args::MustSucceed, &args, std::placeholders::_1));
  r->Start();
  grpc_core::ExecCtx::Get()->Flush();
  args.PollPollsetUntilRequestDone();
}

static void test_ipv6_without_port(void) {
  const char* const kCases[] = {
      "2001:db8::1",
      "2001:db8::1.2.3.4",
      "[2001:db8::1]",
  };
  unsigned i;
  for (i = 0; i < sizeof(kCases) / sizeof(*kCases); i++) {
    grpc_core::ExecCtx exec_ctx;
    Args args;
    auto r = grpc_core::GetDNSResolver()->ResolveName(
        kCases[i], "80", args.pollset_set(),
        std::bind(&Args::MustSucceed, &args, std::placeholders::_1));
    r->Start();
    grpc_core::ExecCtx::Get()->Flush();
    args.PollPollsetUntilRequestDone();
  }
}

static void test_invalid_ip_addresses(void) {
  const char* const kCases[] = {
      "293.283.1238.3:1",
      "[2001:db8::11111]:1",
  };
  unsigned i;
  for (i = 0; i < sizeof(kCases) / sizeof(*kCases); i++) {
    grpc_core::ExecCtx exec_ctx;
    Args args;
    auto r = grpc_core::GetDNSResolver()->ResolveName(
        kCases[i], nullptr, args.pollset_set(),
        std::bind(&Args::MustFail, &args, std::placeholders::_1));
    r->Start();
    grpc_core::ExecCtx::Get()->Flush();
    args.PollPollsetUntilRequestDone();
  }
}

static void test_unparseable_hostports(void) {
  const char* const kCases[] = {
      "[", "[::1", "[::1]bad", "[1.2.3.4]", "[localhost]", "[localhost]:1",
  };
  unsigned i;
  for (i = 0; i < sizeof(kCases) / sizeof(*kCases); i++) {
    grpc_core::ExecCtx exec_ctx;
    Args args;
    auto r = grpc_core::GetDNSResolver()->ResolveName(
        kCases[i], "1", args.pollset_set(),
        std::bind(&Args::MustFail, &args, std::placeholders::_1));
    r->Start();
    grpc_core::ExecCtx::Get()->Flush();
    args.PollPollsetUntilRequestDone();
  }
}

// Kick off a simple DNS resolution and then immediately cancel. This
// test doesn't care what the result is, just that we don't crash etc.
static void test_immediate_cancel(void) {
  grpc_core::ExecCtx exec_ctx;
  Args args;
  auto r = grpc_core::GetDNSResolver()->ResolveName(
      "localhost:1", "1", args.pollset_set(),
      std::bind(&Args::DontCare, &args, std::placeholders::_1));
  r->Start();
  r.reset();  // cancel the resolution
  grpc_core::ExecCtx::Get()->Flush();
  args.PollPollsetUntilRequestDone();
}

static int g_fake_non_responsive_dns_server_port;

static void inject_non_responsive_dns_server(ares_channel channel) {
  gpr_log(GPR_DEBUG,
          "Injecting broken nameserver list. Bad server address:|[::1]:%d|.",
          g_fake_non_responsive_dns_server_port);
  // Configure a non-responsive DNS server at the front of c-ares's nameserver
  // list.
  struct ares_addr_port_node dns_server_addrs[1];
  memset(dns_server_addrs, 0, sizeof(dns_server_addrs));
  dns_server_addrs[0].family = AF_INET6;
  (reinterpret_cast<char*>(&dns_server_addrs[0].addr.addr6))[15] = 0x1;
  dns_server_addrs[0].tcp_port = g_fake_non_responsive_dns_server_port;
  dns_server_addrs[0].udp_port = g_fake_non_responsive_dns_server_port;
  dns_server_addrs[0].next = nullptr;
  GPR_ASSERT(ares_set_servers_ports(channel, dns_server_addrs) == ARES_SUCCESS);
}

static void test_cancel_with_non_responsive_dns_server(void) {
  // Inject an unresponsive DNS server into the resolver's DNS server config
  grpc_core::testing::FakeUdpAndTcpServer fake_dns_server(
      grpc_core::testing::FakeUdpAndTcpServer::AcceptMode::
          kWaitForClientToSendFirstBytes,
      grpc_core::testing::FakeUdpAndTcpServer::CloseSocketUponCloseFromPeer);
  g_fake_non_responsive_dns_server_port = fake_dns_server.port();
  void (*prev_test_only_inject_config)(ares_channel channel) =
      grpc_ares_test_only_inject_config;
  grpc_ares_test_only_inject_config = inject_non_responsive_dns_server;
  // Run the test
  grpc_core::ExecCtx exec_ctx;
  Args args;
  auto r = grpc_core::GetDNSResolver()->ResolveName(
      "foo.bar.com:1", "1", args.pollset_set(),
      std::bind(&Args::MustFailExpectCancelledErrorMessage, &args,
                std::placeholders::_1));
  r->Start();
  grpc_core::ExecCtx::Get()->Flush();  // initiate DNS requests
  r.reset();                           // cancel the resolution
  grpc_core::ExecCtx::Get()->Flush();  // let cancellation work finish
  args.PollPollsetUntilRequestDone();
  // reset altered global state
  grpc_ares_test_only_inject_config = prev_test_only_inject_config;
}

typedef struct mock_ipv6_disabled_source_addr_factory {
  address_sorting_source_addr_factory base;
} mock_ipv6_disabled_source_addr_factory;
=======
  auto r = grpc_core::GetDNSResolver()->ResolveName(
      GetParam(), "1", pollset_set(),
      absl::bind_front(&ResolveAddressTest::MustFail, this));
  r->Start();
  grpc_core::ExecCtx::Get()->Flush();
  PollPollsetUntilRequestDone();
}

INSTANTIATE_TEST_SUITE_P(UnparseableHostPorts, UnparseableHostPorts,
                         testing::Values("[", "[::1", "[::1]bad", "[1.2.3.4]",
                                         "[localhost]", "[localhost]:1"));

// Kick off a simple DNS resolution and then immediately cancel. This
// test doesn't care what the result is, just that we don't crash etc.
TEST_F(ResolveAddressTest, ImmediateCancel) {
  grpc_core::ExecCtx exec_ctx;
  auto r = grpc_core::GetDNSResolver()->ResolveName(
      "localhost:1", "1", pollset_set(),
      absl::bind_front(&ResolveAddressTest::DontCare, this));
  r->Start();
  r.reset();  // cancel the resolution
  grpc_core::ExecCtx::Get()->Flush();
  PollPollsetUntilRequestDone();
}

namespace {

int g_fake_non_responsive_dns_server_port;
>>>>>>> c7355ae7

void InjectNonResponsiveDNSServer(ares_channel channel) {
  gpr_log(GPR_DEBUG,
          "Injecting broken nameserver list. Bad server address:|[::1]:%d|.",
          g_fake_non_responsive_dns_server_port);
  // Configure a non-responsive DNS server at the front of c-ares's nameserver
  // list.
  struct ares_addr_port_node dns_server_addrs[1];
  memset(dns_server_addrs, 0, sizeof(dns_server_addrs));
  dns_server_addrs[0].family = AF_INET6;
  (reinterpret_cast<char*>(&dns_server_addrs[0].addr.addr6))[15] = 0x1;
  dns_server_addrs[0].tcp_port = g_fake_non_responsive_dns_server_port;
  dns_server_addrs[0].udp_port = g_fake_non_responsive_dns_server_port;
  dns_server_addrs[0].next = nullptr;
  ASSERT_EQ(ares_set_servers_ports(channel, dns_server_addrs), ARES_SUCCESS);
}

}  // namespace

TEST_F(ResolveAddressTest, CancelWithNonResponsiveDNSServer) {
  if (absl::GetFlag(FLAGS_resolver) != "ares") {
    GTEST_SKIP() << "the native resolver doesn't support cancellation, so we "
                    "can only test this with c-ares";
  }
  // Inject an unresponsive DNS server into the resolver's DNS server config
  grpc_core::testing::FakeUdpAndTcpServer fake_dns_server(
      grpc_core::testing::FakeUdpAndTcpServer::AcceptMode::
          kWaitForClientToSendFirstBytes,
      grpc_core::testing::FakeUdpAndTcpServer::CloseSocketUponCloseFromPeer);
  g_fake_non_responsive_dns_server_port = fake_dns_server.port();
  grpc_ares_test_only_inject_config = InjectNonResponsiveDNSServer;
  // Run the test
  grpc_core::ExecCtx exec_ctx;
  auto r = grpc_core::GetDNSResolver()->ResolveName(
      "foo.bar.com:1", "1", pollset_set(),
      absl::bind_front(&ResolveAddressTest::MustFailExpectCancelledErrorMessage,
                       this));
  r->Start();
  grpc_core::ExecCtx::Get()->Flush();  // initiate DNS requests
  r.reset();                           // cancel the resolution
  grpc_core::ExecCtx::Get()->Flush();  // let cancellation work finish
  PollPollsetUntilRequestDone();
}

int main(int argc, char** argv) {
  ::testing::InitGoogleTest(&argc, argv);
  grpc::testing::TestEnvironment env(argc, argv);
  grpc::testing::InitTest(&argc, &argv, true);
  grpc_core::UniquePtr<char> resolver =
      GPR_GLOBAL_CONFIG_GET(grpc_dns_resolver);
  if (strlen(resolver.get()) != 0) {
    gpr_log(GPR_INFO, "Warning: overriding resolver setting of %s",
            resolver.get());
  }
  if (absl::GetFlag(FLAGS_resolver) == "native") {
    GPR_GLOBAL_CONFIG_SET(grpc_dns_resolver, "native");
  } else if (absl::GetFlag(FLAGS_resolver) == "ares") {
    GPR_GLOBAL_CONFIG_SET(grpc_dns_resolver, "ares");
  } else {
    gpr_log(GPR_ERROR, "--resolver was not set to ares or native");
    abort();
  }
<<<<<<< HEAD
  // Run the test.
  grpc::testing::TestEnvironment env(argc, argv);
  grpc_init();
  {
    grpc_core::ExecCtx exec_ctx;
    test_localhost();
    test_default_port();
    test_non_numeric_default_port();
    test_missing_default_port();
    test_ipv6_with_port();
    test_ipv6_without_port();
    test_invalid_ip_addresses();
    test_unparseable_hostports();
    test_immediate_cancel();
    if (gpr_stricmp(resolver_type, "ares") == 0) {
      // This behavior expectation is specific to c-ares.
      test_localhost_result_has_ipv6_first();
      // The native resolver doesn't support cancellation
      // of I/O related work, so we can only test with c-ares.
      test_cancel_with_non_responsive_dns_server();
    }
    grpc_core::Executor::ShutdownAll();
  }
  gpr_cmdline_destroy(cl);
  grpc_shutdown();
  // The following test uses
  // "address_sorting_override_source_addr_factory_for_testing", which works
  // on a per-grpc-init basis, and so it's simplest to run this next test
  // within a standalone grpc_init/grpc_shutdown pair.
  if (gpr_stricmp(resolver_type, "ares") == 0) {
    // Run a test case in which c-ares's address sorter
    // thinks that IPv4 is available and IPv6 isn't.
    grpc_init();
    mock_ipv6_disabled_source_addr_factory* factory =
        static_cast<mock_ipv6_disabled_source_addr_factory*>(
            gpr_malloc(sizeof(mock_ipv6_disabled_source_addr_factory)));
    factory->base.vtable = &kMockIpv6DisabledSourceAddrFactoryVtable;
    address_sorting_override_source_addr_factory_for_testing(&factory->base);
    test_localhost_result_has_ipv4_first_when_ipv6_isnt_available();
    grpc_shutdown();
  }
  return 0;
=======
  const auto result = RUN_ALL_TESTS();
  return result;
>>>>>>> c7355ae7
}<|MERGE_RESOLUTION|>--- conflicted
+++ resolved
@@ -28,8 +28,6 @@
 #include "absl/functional/bind_front.h"
 #include "absl/strings/match.h"
 
-#include "absl/strings/match.h"
-
 #include <grpc/grpc.h>
 #include <grpc/support/alloc.h>
 #include <grpc/support/log.h>
@@ -48,13 +46,7 @@
 #include "test/core/util/test_config.h"
 #include "test/cpp/util/test_config.h"
 
-<<<<<<< HEAD
-static gpr_timespec test_deadline(void) {
-  return grpc_timeout_seconds_to_deadline(100);
-}
-=======
 ABSL_FLAG(std::string, resolver, "", "DNS resolver type (ares or native)");
->>>>>>> c7355ae7
 
 namespace {
 
@@ -63,40 +55,15 @@
       grpc_timeout_seconds_to_deadline(seconds));
 }
 
-<<<<<<< HEAD
-class Args {
- public:
-  Args() {
-    gpr_event_init(&ev_);
-=======
 class ResolveAddressTest : public ::testing::TestWithParam<const char*> {
  public:
   ResolveAddressTest() {
     grpc_init();
     grpc_core::ExecCtx exec_ctx;
->>>>>>> c7355ae7
     pollset_ = static_cast<grpc_pollset*>(gpr_zalloc(grpc_pollset_size()));
     grpc_pollset_init(pollset_, &mu_);
     pollset_set_ = grpc_pollset_set_create();
     grpc_pollset_set_add_pollset(pollset_set_, pollset_);
-<<<<<<< HEAD
-  }
-
-  ~Args() {
-    GPR_ASSERT(gpr_event_wait(&ev_, test_deadline()));
-    grpc_pollset_set_del_pollset(pollset_set_, pollset_);
-    grpc_pollset_set_destroy(pollset_set_);
-    grpc_closure do_nothing_cb;
-    GRPC_CLOSURE_INIT(&do_nothing_cb, DoNothing, nullptr,
-                      grpc_schedule_on_exec_ctx);
-    gpr_mu_lock(mu_);
-    grpc_pollset_shutdown(pollset_, &do_nothing_cb);
-    gpr_mu_unlock(mu_);
-    // exec_ctx needs to be flushed before calling grpc_pollset_destroy()
-    grpc_core::ExecCtx::Get()->Flush();
-    grpc_pollset_destroy(pollset_);
-    gpr_free(pollset_);
-=======
     default_inject_config_ = grpc_ares_test_only_inject_config;
   }
 
@@ -119,7 +86,6 @@
       grpc_ares_test_only_inject_config = default_inject_config_;
     }
     grpc_shutdown();
->>>>>>> c7355ae7
   }
 
   void PollPollsetUntilRequestDone() {
@@ -135,85 +101,13 @@
         }
         grpc_millis time_left = deadline - grpc_core::ExecCtx::Get()->Now();
         gpr_log(GPR_DEBUG, "done=%d, time_left=%" PRId64, done_, time_left);
-<<<<<<< HEAD
-        GPR_ASSERT(time_left >= 0);
-=======
         ASSERT_GE(time_left, 0);
->>>>>>> c7355ae7
         grpc_pollset_worker* worker = nullptr;
         GRPC_LOG_IF_ERROR("pollset_work", grpc_pollset_work(pollset_, &worker,
                                                             NSecDeadline(1)));
       }
     }
-    gpr_event_set(&ev_, reinterpret_cast<void*>(1));
-  }
-<<<<<<< HEAD
-
-  void MustSucceed(absl::StatusOr<std::vector<grpc_resolved_address>> result) {
-    GPR_ASSERT(result.ok());
-    GPR_ASSERT(!result->empty());
-    Finish();
-  }
-
-  void MustFail(absl::StatusOr<std::vector<grpc_resolved_address>> result) {
-    GPR_ASSERT(!result.ok());
-    Finish();
-  }
-
-  void MustFailExpectCancelledErrorMessage(
-      absl::StatusOr<std::vector<grpc_resolved_address>> result) {
-    GPR_ASSERT(!result.ok());
-    GPR_ASSERT(
-        absl::StrContains(result.status().ToString(), "DNS query cancelled"));
-    Finish();
-  }
-
-  void DontCare(
-      absl::StatusOr<std::vector<grpc_resolved_address>> /* result */) {
-    Finish();
-  }
-
-  // This test assumes the environment has an ipv6 loopback
-  void MustSucceedWithIPv6First(
-      absl::StatusOr<std::vector<grpc_resolved_address>> result) {
-    GPR_ASSERT(result.ok());
-    GPR_ASSERT(!result->empty());
-    const struct sockaddr* first_address =
-        reinterpret_cast<const struct sockaddr*>((*result)[0].addr);
-    GPR_ASSERT(first_address->sa_family == AF_INET6);
-    Finish();
-  }
-
-  void MustSucceedWithIPv4First(
-      absl::StatusOr<std::vector<grpc_resolved_address>> result) {
-    GPR_ASSERT(result.ok());
-    GPR_ASSERT(!result->empty());
-    const struct sockaddr* first_address =
-        reinterpret_cast<const struct sockaddr*>((*result)[0].addr);
-    GPR_ASSERT(first_address->sa_family == AF_INET);
-    Finish();
-  }
-
-  grpc_pollset_set* pollset_set() { return pollset_set_; }
-
- private:
-  static void DoNothing(void* /*arg*/, grpc_error_handle /*error*/) {}
-
-  void Finish() {
-    grpc_core::MutexLockForGprMu lock(mu_);
-    done_ = true;
-    GRPC_LOG_IF_ERROR("pollset_kick", grpc_pollset_kick(pollset_, nullptr));
-  }
-
-  gpr_event ev_;
-  gpr_mu* mu_;
-  bool done_ = false;      // guarded by mu
-  grpc_pollset* pollset_;  // guarded by mu
-  grpc_pollset_set* pollset_set_;
-};
-
-}  // namespace
-=======
+  }
 
   void MustSucceed(absl::StatusOr<std::vector<grpc_resolved_address>> result) {
     EXPECT_EQ(result.status(), absl::OkStatus());
@@ -332,7 +226,6 @@
 void DeleteSourceAddrFactory(address_sorting_source_addr_factory* factory) {
   delete factory;
 }
->>>>>>> c7355ae7
 
 const address_sorting_source_addr_factory_vtable
     kMockIpv6DisabledSourceAddrFactoryVtable = {
@@ -354,104 +247,54 @@
   address_sorting_override_source_addr_factory_for_testing(mock);
   // run the test
   grpc_core::ExecCtx exec_ctx;
-<<<<<<< HEAD
-  Args args;
-  auto r = grpc_core::GetDNSResolver()->ResolveName(
-      "localhost:1", nullptr, args.pollset_set(),
-      std::bind(&Args::MustSucceed, &args, std::placeholders::_1));
-  r->Start();
-  grpc_core::ExecCtx::Get()->Flush();
-  args.PollPollsetUntilRequestDone();
-=======
   auto r = grpc_core::GetDNSResolver()->ResolveName(
       "localhost:1", nullptr, pollset_set(),
       absl::bind_front(&ResolveAddressTest::MustSucceedWithIPv4First, this));
   r->Start();
   grpc_core::ExecCtx::Get()->Flush();
   PollPollsetUntilRequestDone();
->>>>>>> c7355ae7
 }
 
 TEST_F(ResolveAddressTest, NonNumericDefaultPort) {
   grpc_core::ExecCtx exec_ctx;
-<<<<<<< HEAD
-  Args args;
-  auto r = grpc_core::GetDNSResolver()->ResolveName(
-      "localhost", "1", args.pollset_set(),
-      std::bind(&Args::MustSucceed, &args, std::placeholders::_1));
-  r->Start();
-  grpc_core::ExecCtx::Get()->Flush();
-  args.PollPollsetUntilRequestDone();
-=======
   auto r = grpc_core::GetDNSResolver()->ResolveName(
       "localhost", "http", pollset_set(),
       absl::bind_front(&ResolveAddressTest::MustSucceed, this));
   r->Start();
   grpc_core::ExecCtx::Get()->Flush();
   PollPollsetUntilRequestDone();
->>>>>>> c7355ae7
 }
 
 TEST_F(ResolveAddressTest, MissingDefaultPort) {
   grpc_core::ExecCtx exec_ctx;
-<<<<<<< HEAD
-  Args args;
-  auto r = grpc_core::GetDNSResolver()->ResolveName(
-      "localhost:1", nullptr, args.pollset_set(),
-      std::bind(&Args::MustSucceedWithIPv6First, &args, std::placeholders::_1));
-  r->Start();
-  grpc_core::ExecCtx::Get()->Flush();
-  args.PollPollsetUntilRequestDone();
-=======
   auto r = grpc_core::GetDNSResolver()->ResolveName(
       "localhost", nullptr, pollset_set(),
       absl::bind_front(&ResolveAddressTest::MustFail, this));
   r->Start();
   grpc_core::ExecCtx::Get()->Flush();
   PollPollsetUntilRequestDone();
->>>>>>> c7355ae7
 }
 
 TEST_F(ResolveAddressTest, IPv6WithPort) {
   grpc_core::ExecCtx exec_ctx;
-<<<<<<< HEAD
-  Args args;
-  auto r = grpc_core::GetDNSResolver()->ResolveName(
-      "localhost:1", nullptr, args.pollset_set(),
-      std::bind(&Args::MustSucceedWithIPv4First, &args, std::placeholders::_1));
-  r->Start();
-  grpc_core::ExecCtx::Get()->Flush();
-  args.PollPollsetUntilRequestDone();
-=======
   auto r = grpc_core::GetDNSResolver()->ResolveName(
       "[2001:db8::1]:1", nullptr, pollset_set(),
       absl::bind_front(&ResolveAddressTest::MustSucceed, this));
   r->Start();
   grpc_core::ExecCtx::Get()->Flush();
   PollPollsetUntilRequestDone();
->>>>>>> c7355ae7
 }
 
 class IPv6WithoutPort : public ResolveAddressTest {};
 
 TEST_P(IPv6WithoutPort, IPv6WithoutPort) {
   grpc_core::ExecCtx exec_ctx;
-<<<<<<< HEAD
-  Args args;
-  auto r = grpc_core::GetDNSResolver()->ResolveName(
-      "localhost", "http", args.pollset_set(),
-      std::bind(&Args::MustSucceed, &args, std::placeholders::_1));
-  r->Start();
-  grpc_core::ExecCtx::Get()->Flush();
-  args.PollPollsetUntilRequestDone();
-=======
   auto r = grpc_core::GetDNSResolver()->ResolveName(
       GetParam(), "80", pollset_set(),
       absl::bind_front(&ResolveAddressTest::MustSucceed, this));
   r->Start();
   grpc_core::ExecCtx::Get()->Flush();
   PollPollsetUntilRequestDone();
->>>>>>> c7355ae7
 }
 
 INSTANTIATE_TEST_SUITE_P(IPv6WithoutPort, IPv6WithoutPort,
@@ -462,22 +305,12 @@
 
 TEST_P(InvalidIPAddresses, InvalidIPAddresses) {
   grpc_core::ExecCtx exec_ctx;
-<<<<<<< HEAD
-  Args args;
-  auto r = grpc_core::GetDNSResolver()->ResolveName(
-      "localhost", nullptr, args.pollset_set(),
-      std::bind(&Args::MustFail, &args, std::placeholders::_1));
-  r->Start();
-  grpc_core::ExecCtx::Get()->Flush();
-  args.PollPollsetUntilRequestDone();
-=======
   auto r = grpc_core::GetDNSResolver()->ResolveName(
       GetParam(), nullptr, pollset_set(),
       absl::bind_front(&ResolveAddressTest::MustFail, this));
   r->Start();
   grpc_core::ExecCtx::Get()->Flush();
   PollPollsetUntilRequestDone();
->>>>>>> c7355ae7
 }
 
 INSTANTIATE_TEST_SUITE_P(InvalidIPAddresses, InvalidIPAddresses,
@@ -488,132 +321,6 @@
 
 TEST_P(UnparseableHostPorts, UnparseableHostPorts) {
   grpc_core::ExecCtx exec_ctx;
-<<<<<<< HEAD
-  Args args;
-  auto r = grpc_core::GetDNSResolver()->ResolveName(
-      "[2001:db8::1]:1", nullptr, args.pollset_set(),
-      std::bind(&Args::MustSucceed, &args, std::placeholders::_1));
-  r->Start();
-  grpc_core::ExecCtx::Get()->Flush();
-  args.PollPollsetUntilRequestDone();
-}
-
-static void test_ipv6_without_port(void) {
-  const char* const kCases[] = {
-      "2001:db8::1",
-      "2001:db8::1.2.3.4",
-      "[2001:db8::1]",
-  };
-  unsigned i;
-  for (i = 0; i < sizeof(kCases) / sizeof(*kCases); i++) {
-    grpc_core::ExecCtx exec_ctx;
-    Args args;
-    auto r = grpc_core::GetDNSResolver()->ResolveName(
-        kCases[i], "80", args.pollset_set(),
-        std::bind(&Args::MustSucceed, &args, std::placeholders::_1));
-    r->Start();
-    grpc_core::ExecCtx::Get()->Flush();
-    args.PollPollsetUntilRequestDone();
-  }
-}
-
-static void test_invalid_ip_addresses(void) {
-  const char* const kCases[] = {
-      "293.283.1238.3:1",
-      "[2001:db8::11111]:1",
-  };
-  unsigned i;
-  for (i = 0; i < sizeof(kCases) / sizeof(*kCases); i++) {
-    grpc_core::ExecCtx exec_ctx;
-    Args args;
-    auto r = grpc_core::GetDNSResolver()->ResolveName(
-        kCases[i], nullptr, args.pollset_set(),
-        std::bind(&Args::MustFail, &args, std::placeholders::_1));
-    r->Start();
-    grpc_core::ExecCtx::Get()->Flush();
-    args.PollPollsetUntilRequestDone();
-  }
-}
-
-static void test_unparseable_hostports(void) {
-  const char* const kCases[] = {
-      "[", "[::1", "[::1]bad", "[1.2.3.4]", "[localhost]", "[localhost]:1",
-  };
-  unsigned i;
-  for (i = 0; i < sizeof(kCases) / sizeof(*kCases); i++) {
-    grpc_core::ExecCtx exec_ctx;
-    Args args;
-    auto r = grpc_core::GetDNSResolver()->ResolveName(
-        kCases[i], "1", args.pollset_set(),
-        std::bind(&Args::MustFail, &args, std::placeholders::_1));
-    r->Start();
-    grpc_core::ExecCtx::Get()->Flush();
-    args.PollPollsetUntilRequestDone();
-  }
-}
-
-// Kick off a simple DNS resolution and then immediately cancel. This
-// test doesn't care what the result is, just that we don't crash etc.
-static void test_immediate_cancel(void) {
-  grpc_core::ExecCtx exec_ctx;
-  Args args;
-  auto r = grpc_core::GetDNSResolver()->ResolveName(
-      "localhost:1", "1", args.pollset_set(),
-      std::bind(&Args::DontCare, &args, std::placeholders::_1));
-  r->Start();
-  r.reset();  // cancel the resolution
-  grpc_core::ExecCtx::Get()->Flush();
-  args.PollPollsetUntilRequestDone();
-}
-
-static int g_fake_non_responsive_dns_server_port;
-
-static void inject_non_responsive_dns_server(ares_channel channel) {
-  gpr_log(GPR_DEBUG,
-          "Injecting broken nameserver list. Bad server address:|[::1]:%d|.",
-          g_fake_non_responsive_dns_server_port);
-  // Configure a non-responsive DNS server at the front of c-ares's nameserver
-  // list.
-  struct ares_addr_port_node dns_server_addrs[1];
-  memset(dns_server_addrs, 0, sizeof(dns_server_addrs));
-  dns_server_addrs[0].family = AF_INET6;
-  (reinterpret_cast<char*>(&dns_server_addrs[0].addr.addr6))[15] = 0x1;
-  dns_server_addrs[0].tcp_port = g_fake_non_responsive_dns_server_port;
-  dns_server_addrs[0].udp_port = g_fake_non_responsive_dns_server_port;
-  dns_server_addrs[0].next = nullptr;
-  GPR_ASSERT(ares_set_servers_ports(channel, dns_server_addrs) == ARES_SUCCESS);
-}
-
-static void test_cancel_with_non_responsive_dns_server(void) {
-  // Inject an unresponsive DNS server into the resolver's DNS server config
-  grpc_core::testing::FakeUdpAndTcpServer fake_dns_server(
-      grpc_core::testing::FakeUdpAndTcpServer::AcceptMode::
-          kWaitForClientToSendFirstBytes,
-      grpc_core::testing::FakeUdpAndTcpServer::CloseSocketUponCloseFromPeer);
-  g_fake_non_responsive_dns_server_port = fake_dns_server.port();
-  void (*prev_test_only_inject_config)(ares_channel channel) =
-      grpc_ares_test_only_inject_config;
-  grpc_ares_test_only_inject_config = inject_non_responsive_dns_server;
-  // Run the test
-  grpc_core::ExecCtx exec_ctx;
-  Args args;
-  auto r = grpc_core::GetDNSResolver()->ResolveName(
-      "foo.bar.com:1", "1", args.pollset_set(),
-      std::bind(&Args::MustFailExpectCancelledErrorMessage, &args,
-                std::placeholders::_1));
-  r->Start();
-  grpc_core::ExecCtx::Get()->Flush();  // initiate DNS requests
-  r.reset();                           // cancel the resolution
-  grpc_core::ExecCtx::Get()->Flush();  // let cancellation work finish
-  args.PollPollsetUntilRequestDone();
-  // reset altered global state
-  grpc_ares_test_only_inject_config = prev_test_only_inject_config;
-}
-
-typedef struct mock_ipv6_disabled_source_addr_factory {
-  address_sorting_source_addr_factory base;
-} mock_ipv6_disabled_source_addr_factory;
-=======
   auto r = grpc_core::GetDNSResolver()->ResolveName(
       GetParam(), "1", pollset_set(),
       absl::bind_front(&ResolveAddressTest::MustFail, this));
@@ -642,7 +349,6 @@
 namespace {
 
 int g_fake_non_responsive_dns_server_port;
->>>>>>> c7355ae7
 
 void InjectNonResponsiveDNSServer(ares_channel channel) {
   gpr_log(GPR_DEBUG,
@@ -705,51 +411,6 @@
     gpr_log(GPR_ERROR, "--resolver was not set to ares or native");
     abort();
   }
-<<<<<<< HEAD
-  // Run the test.
-  grpc::testing::TestEnvironment env(argc, argv);
-  grpc_init();
-  {
-    grpc_core::ExecCtx exec_ctx;
-    test_localhost();
-    test_default_port();
-    test_non_numeric_default_port();
-    test_missing_default_port();
-    test_ipv6_with_port();
-    test_ipv6_without_port();
-    test_invalid_ip_addresses();
-    test_unparseable_hostports();
-    test_immediate_cancel();
-    if (gpr_stricmp(resolver_type, "ares") == 0) {
-      // This behavior expectation is specific to c-ares.
-      test_localhost_result_has_ipv6_first();
-      // The native resolver doesn't support cancellation
-      // of I/O related work, so we can only test with c-ares.
-      test_cancel_with_non_responsive_dns_server();
-    }
-    grpc_core::Executor::ShutdownAll();
-  }
-  gpr_cmdline_destroy(cl);
-  grpc_shutdown();
-  // The following test uses
-  // "address_sorting_override_source_addr_factory_for_testing", which works
-  // on a per-grpc-init basis, and so it's simplest to run this next test
-  // within a standalone grpc_init/grpc_shutdown pair.
-  if (gpr_stricmp(resolver_type, "ares") == 0) {
-    // Run a test case in which c-ares's address sorter
-    // thinks that IPv4 is available and IPv6 isn't.
-    grpc_init();
-    mock_ipv6_disabled_source_addr_factory* factory =
-        static_cast<mock_ipv6_disabled_source_addr_factory*>(
-            gpr_malloc(sizeof(mock_ipv6_disabled_source_addr_factory)));
-    factory->base.vtable = &kMockIpv6DisabledSourceAddrFactoryVtable;
-    address_sorting_override_source_addr_factory_for_testing(&factory->base);
-    test_localhost_result_has_ipv4_first_when_ipv6_isnt_available();
-    grpc_shutdown();
-  }
-  return 0;
-=======
   const auto result = RUN_ALL_TESTS();
   return result;
->>>>>>> c7355ae7
 }