--- conflicted
+++ resolved
@@ -24,10 +24,6 @@
 #include <gmock/gmock.h>
 #include <gtest/gtest.h>
 
-<<<<<<< HEAD
-#include "absl/flags/flag.h"
-=======
->>>>>>> e8c0dfa9
 #include "absl/functional/bind_front.h"
 #include "absl/strings/match.h"
 
@@ -49,11 +45,6 @@
 #include "test/core/util/test_config.h"
 #include "test/cpp/util/test_config.h"
 
-<<<<<<< HEAD
-ABSL_FLAG(std::string, resolver, "", "DNS resolver type (ares or native)");
-
-=======
->>>>>>> e8c0dfa9
 namespace {
 
 grpc_millis NSecDeadline(int seconds) {
@@ -61,19 +52,11 @@
       grpc_timeout_seconds_to_deadline(seconds));
 }
 
-<<<<<<< HEAD
-bool g_resolver_type_configured;
-=======
 const char* g_resolver_type = "";
->>>>>>> e8c0dfa9
 
 class ResolveAddressTest : public ::testing::Test {
  public:
   ResolveAddressTest() {
-<<<<<<< HEAD
-    GPR_ASSERT(g_resolver_type_configured);
-=======
->>>>>>> e8c0dfa9
     grpc_init();
     grpc_core::ExecCtx exec_ctx;
     pollset_ = static_cast<grpc_pollset*>(gpr_zalloc(grpc_pollset_size()));
@@ -193,11 +176,7 @@
 TEST_F(ResolveAddressTest, Localhost) {
   grpc_core::ExecCtx exec_ctx;
   auto r = grpc_core::GetDNSResolver()->ResolveName(
-<<<<<<< HEAD
-      "localhost:1", nullptr, pollset_set(),
-=======
       "localhost:1", "", pollset_set(),
->>>>>>> e8c0dfa9
       absl::bind_front(&ResolveAddressTest::MustSucceed, this));
   r->Start();
   grpc_core::ExecCtx::Get()->Flush();
@@ -215,20 +194,12 @@
 }
 
 TEST_F(ResolveAddressTest, LocalhostResultHasIPv6First) {
-<<<<<<< HEAD
-  if (absl::GetFlag(FLAGS_resolver) != "ares") {
-=======
   if (std::string(g_resolver_type) != "ares") {
->>>>>>> e8c0dfa9
     GTEST_SKIP() << "this test is only valid with the c-ares resolver";
   }
   grpc_core::ExecCtx exec_ctx;
   auto r = grpc_core::GetDNSResolver()->ResolveName(
-<<<<<<< HEAD
-      "localhost:1", nullptr, pollset_set(),
-=======
       "localhost:1", "", pollset_set(),
->>>>>>> e8c0dfa9
       absl::bind_front(&ResolveAddressTest::MustSucceedWithIPv6First, this));
   r->Start();
   grpc_core::ExecCtx::Get()->Flush();
@@ -264,11 +235,7 @@
 }  // namespace
 
 TEST_F(ResolveAddressTest, LocalhostResultHasIPv4FirstWhenIPv6IsntAvalailable) {
-<<<<<<< HEAD
-  if (absl::GetFlag(FLAGS_resolver) != "ares") {
-=======
   if (std::string(g_resolver_type) != "ares") {
->>>>>>> e8c0dfa9
     GTEST_SKIP() << "this test is only valid with the c-ares resolver";
   }
   // Mock the kernel source address selection. Note that source addr factory
@@ -280,11 +247,7 @@
   // run the test
   grpc_core::ExecCtx exec_ctx;
   auto r = grpc_core::GetDNSResolver()->ResolveName(
-<<<<<<< HEAD
-      "localhost:1", nullptr, pollset_set(),
-=======
       "localhost:1", "", pollset_set(),
->>>>>>> e8c0dfa9
       absl::bind_front(&ResolveAddressTest::MustSucceedWithIPv4First, this));
   r->Start();
   grpc_core::ExecCtx::Get()->Flush();
@@ -304,11 +267,7 @@
 TEST_F(ResolveAddressTest, MissingDefaultPort) {
   grpc_core::ExecCtx exec_ctx;
   auto r = grpc_core::GetDNSResolver()->ResolveName(
-<<<<<<< HEAD
-      "localhost", nullptr, pollset_set(),
-=======
       "localhost", "", pollset_set(),
->>>>>>> e8c0dfa9
       absl::bind_front(&ResolveAddressTest::MustFail, this));
   r->Start();
   grpc_core::ExecCtx::Get()->Flush();
@@ -318,11 +277,7 @@
 TEST_F(ResolveAddressTest, IPv6WithPort) {
   grpc_core::ExecCtx exec_ctx;
   auto r = grpc_core::GetDNSResolver()->ResolveName(
-<<<<<<< HEAD
-      "[2001:db8::1]:1", nullptr, pollset_set(),
-=======
       "[2001:db8::1]:1", "", pollset_set(),
->>>>>>> e8c0dfa9
       absl::bind_front(&ResolveAddressTest::MustSucceed, this));
   r->Start();
   grpc_core::ExecCtx::Get()->Flush();
@@ -341,7 +296,6 @@
 
 TEST_F(ResolveAddressTest, IPv6WithoutPortNoBrackets) {
   TestIPv6WithoutPort(this, "2001:db8::1");
-<<<<<<< HEAD
 }
 
 TEST_F(ResolveAddressTest, IPv6WithoutPortWithBrackets) {
@@ -355,28 +309,11 @@
 void TestInvalidIPAddress(ResolveAddressTest* test, const char* target) {
   grpc_core::ExecCtx exec_ctx;
   auto r = grpc_core::GetDNSResolver()->ResolveName(
-      target, nullptr, test->pollset_set(),
-=======
-}
-
-TEST_F(ResolveAddressTest, IPv6WithoutPortWithBrackets) {
-  TestIPv6WithoutPort(this, "[2001:db8::1]");
-}
-
-TEST_F(ResolveAddressTest, IPv6WithoutPortV4MappedV6) {
-  TestIPv6WithoutPort(this, "2001:db8::1.2.3.4");
-}
-
-void TestInvalidIPAddress(ResolveAddressTest* test, const char* target) {
-  grpc_core::ExecCtx exec_ctx;
-  auto r = grpc_core::GetDNSResolver()->ResolveName(
       target, "", test->pollset_set(),
->>>>>>> e8c0dfa9
       absl::bind_front(&ResolveAddressTest::MustFail, test));
   r->Start();
   grpc_core::ExecCtx::Get()->Flush();
   test->PollPollsetUntilRequestDone();
-<<<<<<< HEAD
 }
 
 TEST_F(ResolveAddressTest, InvalidIPv4Addresses) {
@@ -387,18 +324,6 @@
   TestInvalidIPAddress(this, "[2001:db8::11111]:1");
 }
 
-=======
-}
-
-TEST_F(ResolveAddressTest, InvalidIPv4Addresses) {
-  TestInvalidIPAddress(this, "293.283.1238.3:1");
-}
-
-TEST_F(ResolveAddressTest, InvalidIPv6Addresses) {
-  TestInvalidIPAddress(this, "[2001:db8::11111]:1");
-}
-
->>>>>>> e8c0dfa9
 void TestUnparseableHostPort(ResolveAddressTest* test, const char* target) {
   grpc_core::ExecCtx exec_ctx;
   auto r = grpc_core::GetDNSResolver()->ResolveName(
@@ -445,7 +370,6 @@
   grpc_core::ExecCtx::Get()->Flush();
   PollPollsetUntilRequestDone();
 }
-<<<<<<< HEAD
 
 namespace {
 
@@ -470,75 +394,6 @@
 }  // namespace
 
 TEST_F(ResolveAddressTest, CancelWithNonResponsiveDNSServer) {
-  if (absl::GetFlag(FLAGS_resolver) != "ares") {
-    GTEST_SKIP() << "the native resolver doesn't support cancellation, so we "
-                    "can only test this with c-ares";
-  }
-  // Inject an unresponsive DNS server into the resolver's DNS server config
-  grpc_core::testing::FakeUdpAndTcpServer fake_dns_server(
-      grpc_core::testing::FakeUdpAndTcpServer::AcceptMode::
-          kWaitForClientToSendFirstBytes,
-      grpc_core::testing::FakeUdpAndTcpServer::CloseSocketUponCloseFromPeer);
-  g_fake_non_responsive_dns_server_port = fake_dns_server.port();
-  grpc_ares_test_only_inject_config = InjectNonResponsiveDNSServer;
-  // Run the test
-  grpc_core::ExecCtx exec_ctx;
-  auto r = grpc_core::GetDNSResolver()->ResolveName(
-      "foo.bar.com:1", "1", pollset_set(),
-      absl::bind_front(&ResolveAddressTest::MustFailExpectCancelledErrorMessage,
-                       this));
-  r->Start();
-  grpc_core::ExecCtx::Get()->Flush();  // initiate DNS requests
-  r.reset();                           // cancel the resolution
-  grpc_core::ExecCtx::Get()->Flush();  // let cancellation work finish
-  PollPollsetUntilRequestDone();
-}
-
-int main(int argc, char** argv) {
-  ::testing::InitGoogleTest(&argc, argv);
-  grpc::testing::TestEnvironment env(argc, argv);
-  grpc::testing::InitTest(&argc, &argv, true);
-  grpc_core::UniquePtr<char> resolver =
-      GPR_GLOBAL_CONFIG_GET(grpc_dns_resolver);
-  if (strlen(resolver.get()) != 0) {
-    gpr_log(GPR_INFO, "Warning: overriding resolver setting of %s",
-            resolver.get());
-  }
-  if (absl::GetFlag(FLAGS_resolver) == "native") {
-    GPR_GLOBAL_CONFIG_SET(grpc_dns_resolver, "native");
-    g_resolver_type_configured = true;
-  } else if (absl::GetFlag(FLAGS_resolver) == "ares") {
-    GPR_GLOBAL_CONFIG_SET(grpc_dns_resolver, "ares");
-    g_resolver_type_configured = true;
-  } else {
-    gpr_log(GPR_ERROR, "--resolver was not set to ares or native");
-    // crash later so that --gtest_list_tests can work
-  }
-=======
-
-namespace {
-
-int g_fake_non_responsive_dns_server_port;
-
-void InjectNonResponsiveDNSServer(ares_channel channel) {
-  gpr_log(GPR_DEBUG,
-          "Injecting broken nameserver list. Bad server address:|[::1]:%d|.",
-          g_fake_non_responsive_dns_server_port);
-  // Configure a non-responsive DNS server at the front of c-ares's nameserver
-  // list.
-  struct ares_addr_port_node dns_server_addrs[1];
-  memset(dns_server_addrs, 0, sizeof(dns_server_addrs));
-  dns_server_addrs[0].family = AF_INET6;
-  (reinterpret_cast<char*>(&dns_server_addrs[0].addr.addr6))[15] = 0x1;
-  dns_server_addrs[0].tcp_port = g_fake_non_responsive_dns_server_port;
-  dns_server_addrs[0].udp_port = g_fake_non_responsive_dns_server_port;
-  dns_server_addrs[0].next = nullptr;
-  ASSERT_EQ(ares_set_servers_ports(channel, dns_server_addrs), ARES_SUCCESS);
-}
-
-}  // namespace
-
-TEST_F(ResolveAddressTest, CancelWithNonResponsiveDNSServer) {
   if (std::string(g_resolver_type) != "ares") {
     GTEST_SKIP() << "the native resolver doesn't support cancellation, so we "
                     "can only test this with c-ares";
@@ -577,7 +432,6 @@
   GPR_GLOBAL_CONFIG_SET(grpc_dns_resolver, g_resolver_type);
   ::testing::InitGoogleTest(&argc, argv);
   grpc::testing::TestEnvironment env(argc, argv);
->>>>>>> e8c0dfa9
   const auto result = RUN_ALL_TESTS();
   return result;
 }