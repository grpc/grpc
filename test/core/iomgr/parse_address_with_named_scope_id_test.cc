/*
 *
 * Copyright 2017 gRPC authors.
 *
 * Licensed under the Apache License, Version 2.0 (the "License");
 * you may not use this file except in compliance with the License.
 * You may obtain a copy of the License at
 *
 *     http://www.apache.org/licenses/LICENSE-2.0
 *
 * Unless required by applicable law or agreed to in writing, software
 * distributed under the License is distributed on an "AS IS" BASIS,
 * WITHOUT WARRANTIES OR CONDITIONS OF ANY KIND, either express or implied.
 * See the License for the specific language governing permissions and
 * limitations under the License.
 *
 */

#include "src/core/lib/iomgr/parse_address.h"
#include "src/core/lib/iomgr/sockaddr.h"
#include "src/core/lib/iomgr/socket_utils.h"

#include <net/if.h>
#include <string.h>
#ifdef GRPC_HAVE_UNIX_SOCKET
#include <sys/un.h>
#endif

#include "absl/strings/str_format.h"

#include <grpc/grpc.h>
#include <grpc/support/log.h>

#include "src/core/lib/gprpp/host_port.h"
#include "src/core/lib/gprpp/memory.h"
#include "src/core/lib/iomgr/exec_ctx.h"
#include "src/core/lib/iomgr/socket_utils.h"
#include "test/core/util/test_config.h"

static void test_grpc_parse_ipv6_parity_with_getaddrinfo(
    const char* target, const struct sockaddr_in6 result_from_getaddrinfo) {
  // Get the sockaddr that gRPC's ipv6 resolver resolves this too.
  grpc_core::ExecCtx exec_ctx;
  absl::StatusOr<grpc_core::URI> uri = grpc_core::URI::Parse(target);
  if (!uri.ok()) {
    gpr_log(GPR_ERROR, "%s", uri.status().ToString().c_str());
    GPR_ASSERT(uri.ok());
  }
  grpc_resolved_address addr;
  GPR_ASSERT(1 == grpc_parse_ipv6(*uri, &addr));
  grpc_sockaddr_in6* result_from_grpc_parser =
      reinterpret_cast<grpc_sockaddr_in6*>(addr.addr);
  // Compare the sockaddr returned from gRPC's ipv6 resolver with that returned
  // from getaddrinfo.
  GPR_ASSERT(result_from_grpc_parser->sin6_family == AF_INET6);
  GPR_ASSERT(result_from_getaddrinfo.sin6_family == AF_INET6);
  GPR_ASSERT(memcmp(&result_from_grpc_parser->sin6_addr,
                    &result_from_getaddrinfo.sin6_addr, sizeof(in6_addr)) == 0);
  GPR_ASSERT(result_from_grpc_parser->sin6_scope_id ==
             result_from_getaddrinfo.sin6_scope_id);
  GPR_ASSERT(result_from_grpc_parser->sin6_scope_id != 0);
<<<<<<< HEAD
  // TODO: compare sin6_flow_info fields? parse_ipv6 zero's this field as is.
  // Cleanup
=======
  // TODO(unknown): compare sin6_flow_info fields? parse_ipv6 zero's this field
  // as is. Cleanup
  grpc_uri_destroy(uri);
>>>>>>> 6769c056
}

struct sockaddr_in6 resolve_with_gettaddrinfo(const char* uri_text) {
  absl::StatusOr<grpc_core::URI> uri = grpc_core::URI::Parse(uri_text);
  if (!uri.ok()) {
    gpr_log(GPR_ERROR, "%s", uri.status().ToString().c_str());
    GPR_ASSERT(uri.ok());
  }
  std::string host;
  std::string port;
  grpc_core::SplitHostPort(uri->path(), &host, &port);
  struct addrinfo hints;
  memset(&hints, 0, sizeof(hints));
  hints.ai_family = AF_INET6;
  hints.ai_socktype = SOCK_STREAM;
  hints.ai_flags = AI_NUMERICHOST;
  struct addrinfo* result;
  int res = getaddrinfo(host.c_str(), port.c_str(), &hints, &result);
  if (res != 0) {
    gpr_log(GPR_ERROR,
            "getaddrinfo failed to resolve host:%s port:%s. Error: %d.",
            host.c_str(), port.c_str(), res);
    abort();
  }
  size_t num_addrs_from_getaddrinfo = 0;
  for (struct addrinfo* resp = result; resp != nullptr; resp = resp->ai_next) {
    num_addrs_from_getaddrinfo++;
  }
  GPR_ASSERT(num_addrs_from_getaddrinfo == 1);
  GPR_ASSERT(result->ai_family == AF_INET6);
  struct sockaddr_in6 out =
      *reinterpret_cast<struct sockaddr_in6*>(result->ai_addr);
  // Cleanup
  freeaddrinfo(result);
  return out;
}

int main(int argc, char** argv) {
  grpc::testing::TestEnvironment env(argc, argv);
  grpc_init();
  char* arbitrary_interface_name = static_cast<char*>(gpr_zalloc(IF_NAMESIZE));
  // Per RFC 3493, an interface index is a "small positive integer starts at 1".
  // Probe candidate interface index numbers until we find one that the
  // system recognizes, and then use that for the test.
  for (size_t i = 1; i < 65536; i++) {
    if (if_indextoname(i, arbitrary_interface_name) != nullptr) {
      gpr_log(
          GPR_DEBUG,
          "Found interface at index %d named %s. Will use this for the test",
          (int)i, arbitrary_interface_name);
      break;
    }
  }
  GPR_ASSERT(strlen(arbitrary_interface_name) > 0);
  std::string target =
      absl::StrFormat("ipv6:[fe80::1234%%%s]:12345", arbitrary_interface_name);
  struct sockaddr_in6 result_from_getaddrinfo =
      resolve_with_gettaddrinfo(target.c_str());
  // Run the test
  gpr_log(GPR_DEBUG,
          "Run test_grpc_parse_ipv6_parity_with_getaddrinfo with target: %s",
          target.c_str());
  test_grpc_parse_ipv6_parity_with_getaddrinfo(target.c_str(),
                                               result_from_getaddrinfo);
  // Cleanup
  gpr_free(arbitrary_interface_name);
  grpc_shutdown();
}<|MERGE_RESOLUTION|>--- conflicted
+++ resolved
@@ -59,14 +59,8 @@
   GPR_ASSERT(result_from_grpc_parser->sin6_scope_id ==
              result_from_getaddrinfo.sin6_scope_id);
   GPR_ASSERT(result_from_grpc_parser->sin6_scope_id != 0);
-<<<<<<< HEAD
-  // TODO: compare sin6_flow_info fields? parse_ipv6 zero's this field as is.
-  // Cleanup
-=======
   // TODO(unknown): compare sin6_flow_info fields? parse_ipv6 zero's this field
   // as is. Cleanup
-  grpc_uri_destroy(uri);
->>>>>>> 6769c056
 }
 
 struct sockaddr_in6 resolve_with_gettaddrinfo(const char* uri_text) {
