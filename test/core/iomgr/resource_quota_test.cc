--- conflicted
+++ resolved
@@ -118,11 +118,7 @@
   grpc_resource_user* usr = grpc_resource_user_create(q, "usr");
   {
     grpc_core::ExecCtx exec_ctx;
-<<<<<<< HEAD
-    grpc_resource_user_alloc(usr, 1024, NULL);
-=======
     grpc_resource_user_alloc(usr, 1024, nullptr);
->>>>>>> 2eb22fd6
   }
   {
     grpc_core::ExecCtx exec_ctx;
@@ -140,11 +136,7 @@
   grpc_resource_user* usr = grpc_resource_user_create(q, "usr");
   {
     grpc_core::ExecCtx exec_ctx;
-<<<<<<< HEAD
-    grpc_resource_user_alloc(usr, 1024, NULL);
-=======
     grpc_resource_user_alloc(usr, 1024, nullptr);
->>>>>>> 2eb22fd6
     grpc_resource_user_free(usr, 1024);
   }
   grpc_resource_quota_unref(q);
@@ -573,11 +565,7 @@
   grpc_resource_user* usr = grpc_resource_user_create(q, "usr");
   {
     grpc_core::ExecCtx exec_ctx;
-<<<<<<< HEAD
-    grpc_resource_user_alloc(usr, 1024, NULL);
-=======
     grpc_resource_user_alloc(usr, 1024, nullptr);
->>>>>>> 2eb22fd6
   }
   {
     grpc_core::ExecCtx exec_ctx;
@@ -620,13 +608,8 @@
       grpc_core::ExecCtx exec_ctx;
       grpc_resource_user_alloc(usr, 1024, set_event(&allocated));
       grpc_core::ExecCtx::Get()->Flush();
-<<<<<<< HEAD
-      GPR_ASSERT(gpr_event_wait(&allocated,
-                                grpc_timeout_seconds_to_deadline(5)) != NULL);
-=======
       GPR_ASSERT(gpr_event_wait(&allocated, grpc_timeout_seconds_to_deadline(
                                                 5)) != nullptr);
->>>>>>> 2eb22fd6
       GPR_ASSERT(gpr_event_wait(&reclaimer_cancelled,
                                 grpc_timeout_milliseconds_to_deadline(100)) ==
                  nullptr);
@@ -684,13 +667,8 @@
       grpc_core::ExecCtx exec_ctx;
       grpc_resource_user_alloc(usr, 1024, set_event(&allocated));
       grpc_core::ExecCtx::Get()->Flush();
-<<<<<<< HEAD
-      GPR_ASSERT(gpr_event_wait(&allocated,
-                                grpc_timeout_seconds_to_deadline(5)) != NULL);
-=======
       GPR_ASSERT(gpr_event_wait(&allocated, grpc_timeout_seconds_to_deadline(
                                                 5)) != nullptr);
->>>>>>> 2eb22fd6
       GPR_ASSERT(gpr_event_wait(&reclaimer_done,
                                 grpc_timeout_seconds_to_deadline(5)) !=
                  nullptr);
