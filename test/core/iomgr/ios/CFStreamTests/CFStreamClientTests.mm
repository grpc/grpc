/*
 *
 * Copyright 2018 gRPC authors.
 *
 * Licensed under the Apache License, Version 2.0 (the "License");
 * you may not use this file except in compliance with the License.
 * You may obtain a copy of the License at
 *
 *     http://www.apache.org/licenses/LICENSE-2.0
 *
 * Unless required by applicable law or agreed to in writing, software
 * distributed under the License is distributed on an "AS IS" BASIS,
 * WITHOUT WARRANTIES OR CONDITIONS OF ANY KIND, either express or implied.
 * See the License for the specific language governing permissions and
 * limitations under the License.
 *
 */

#import <XCTest/XCTest.h>

#include "src/core/lib/iomgr/port.h"

#ifdef GRPC_CFSTREAM

#include <netinet/in.h>

#include <grpc/grpc.h>
#include <grpc/impl/codegen/sync.h>
#include <grpc/support/sync.h>

#include "src/core/lib/address_utils/parse_address.h"
#include "src/core/lib/address_utils/sockaddr_utils.h"
#include "src/core/lib/event_engine/channel_args_endpoint_config.h"
#include "src/core/lib/iomgr/endpoint.h"
#include "src/core/lib/iomgr/resolve_address.h"
#include "src/core/lib/iomgr/tcp_client.h"
#include "src/core/lib/resource_quota/api.h"
#include "test/core/util/test_config.h"

static gpr_mu g_mu;
static int g_connections_complete = 0;
static grpc_endpoint* g_connecting = nullptr;

static void finish_connection() {
  gpr_mu_lock(&g_mu);
  g_connections_complete++;
  gpr_mu_unlock(&g_mu);
}

static void must_succeed(void* arg, grpc_error_handle error) {
  GPR_ASSERT(g_connecting != nullptr);
  GPR_ASSERT(GRPC_ERROR_IS_NONE(error));
  grpc_endpoint_shutdown(g_connecting, GRPC_ERROR_CREATE_FROM_STATIC_STRING("must_succeed called"));
  grpc_endpoint_destroy(g_connecting);
  g_connecting = nullptr;
  finish_connection();
}

static void must_fail(void* arg, grpc_error_handle error) {
  GPR_ASSERT(g_connecting == nullptr);
  GPR_ASSERT(!GRPC_ERROR_IS_NONE(error));
  NSLog(@"%s", grpc_error_std_string(error).c_str());
  finish_connection();
}

@interface CFStreamClientTests : XCTestCase

@end

@implementation CFStreamClientTests

+ (void)setUp {
  grpc_init();
  gpr_mu_init(&g_mu);
}

+ (void)tearDown {
  grpc_shutdown();
}

- (void)testSucceeds {
  grpc_resolved_address resolved_addr;
  struct sockaddr_in* addr = reinterpret_cast<struct sockaddr_in*>(resolved_addr.addr);
  int svr_fd;
  int r;
  int connections_complete_before;
  grpc_closure done;
  grpc_core::ExecCtx exec_ctx;

  gpr_log(GPR_DEBUG, "test_succeeds");

  GPR_ASSERT(grpc_string_to_sockaddr(&resolved_addr, "127.0.0.1", 0) == GRPC_ERROR_NONE);

  /* create a phony server */
  svr_fd = socket(AF_INET, SOCK_STREAM, 0);
  GPR_ASSERT(svr_fd >= 0);
  GPR_ASSERT(0 == bind(svr_fd, (struct sockaddr*)addr, (socklen_t)resolved_addr.len));
  GPR_ASSERT(0 == listen(svr_fd, 1));

  gpr_mu_lock(&g_mu);
  connections_complete_before = g_connections_complete;
  gpr_mu_unlock(&g_mu);

  /* connect to it */
  GPR_ASSERT(getsockname(svr_fd, (struct sockaddr*)addr, (socklen_t*)&resolved_addr.len) == 0);
  GRPC_CLOSURE_INIT(&done, must_succeed, nullptr, grpc_schedule_on_exec_ctx);
<<<<<<< HEAD
  const grpc_channel_args* args = grpc_core::CoreConfiguration::Get()
                                      .channel_args_preconditioning()
                                      .PreconditionChannelArgs(nullptr)
                                      .ToC();
  grpc_tcp_client_connect(&done, &g_connecting, nullptr,
                          grpc_event_engine::experimental::ChannelArgsEndpointConfig(args),
                          &resolved_addr, grpc_core::Timestamp::InfFuture());
  grpc_channel_args_destroy(args);
=======
  auto args = grpc_core::CoreConfiguration::Get()
                  .channel_args_preconditioning()
                  .PreconditionChannelArgs(nullptr)
                  .ToC();
  grpc_tcp_client_connect(&done, &g_connecting, nullptr, args.get(), &resolved_addr,
                          grpc_core::Timestamp::InfFuture());
>>>>>>> c6e9203f

  /* await the connection */
  do {
    resolved_addr.len = sizeof(addr);
    r = accept(svr_fd, reinterpret_cast<struct sockaddr*>(addr),
               reinterpret_cast<socklen_t*>(&resolved_addr.len));
  } while (r == -1 && errno == EINTR);
  GPR_ASSERT(r >= 0);
  close(r);

  grpc_core::ExecCtx::Get()->Flush();

  /* wait for the connection callback to finish */
  gpr_mu_lock(&g_mu);
  NSDate* deadline = [NSDate dateWithTimeIntervalSinceNow:5];
  while (connections_complete_before == g_connections_complete) {
    gpr_mu_unlock(&g_mu);
    [[NSRunLoop mainRunLoop] runMode:NSDefaultRunLoopMode beforeDate:deadline];
    gpr_mu_lock(&g_mu);
  }
  XCTAssertGreaterThan(g_connections_complete, connections_complete_before);

  gpr_mu_unlock(&g_mu);
}

- (void)testFails {
  grpc_core::ExecCtx exec_ctx;

  grpc_resolved_address resolved_addr;
  struct sockaddr_in* addr = reinterpret_cast<struct sockaddr_in*>(resolved_addr.addr);
  int connections_complete_before;
  grpc_closure done;
  int svr_fd;

  gpr_log(GPR_DEBUG, "test_fails");

  GPR_ASSERT(grpc_string_to_sockaddr(&resolved_addr, "127.0.0.1", 0) == GRPC_ERROR_NONE);

  svr_fd = socket(AF_INET, SOCK_STREAM, 0);
  GPR_ASSERT(svr_fd >= 0);
  GPR_ASSERT(0 == bind(svr_fd, (struct sockaddr*)addr, (socklen_t)resolved_addr.len));
  GPR_ASSERT(0 == listen(svr_fd, 1));
  GPR_ASSERT(getsockname(svr_fd, (struct sockaddr*)addr, (socklen_t*)&resolved_addr.len) == 0);
  close(svr_fd);

  gpr_mu_lock(&g_mu);
  connections_complete_before = g_connections_complete;
  gpr_mu_unlock(&g_mu);

  /* connect to a broken address */
  GRPC_CLOSURE_INIT(&done, must_fail, nullptr, grpc_schedule_on_exec_ctx);
<<<<<<< HEAD
  const grpc_channel_args* args = grpc_core::CoreConfiguration::Get()
                                      .channel_args_preconditioning()
                                      .PreconditionChannelArgs(nullptr)
                                      .ToC();
  grpc_tcp_client_connect(&done, &g_connecting, nullptr,
                          grpc_event_engine::experimental::ChannelArgsEndpointConfig(args),
                          &resolved_addr, grpc_core::Timestamp::InfFuture());
  grpc_channel_args_destroy(args);
=======
  auto args = grpc_core::CoreConfiguration::Get()
                  .channel_args_preconditioning()
                  .PreconditionChannelArgs(nullptr)
                  .ToC();
  grpc_tcp_client_connect(&done, &g_connecting, nullptr, args.get(), &resolved_addr,
                          grpc_core::Timestamp::InfFuture());
>>>>>>> c6e9203f

  grpc_core::ExecCtx::Get()->Flush();

  /* wait for the connection callback to finish */
  gpr_mu_lock(&g_mu);
  NSDate* deadline = [NSDate dateWithTimeIntervalSinceNow:5];
  while (g_connections_complete == connections_complete_before) {
    gpr_mu_unlock(&g_mu);
    [[NSRunLoop mainRunLoop] runMode:NSDefaultRunLoopMode beforeDate:deadline];
    gpr_mu_lock(&g_mu);
  }

  XCTAssertGreaterThan(g_connections_complete, connections_complete_before);

  gpr_mu_unlock(&g_mu);
}

@end

#else  // GRPC_CFSTREAM

// Phony test suite
@interface CFStreamClientTests : XCTestCase

@end

@implementation CFStreamClientTests

- (void)setUp {
  [super setUp];
}

- (void)tearDown {
  [super tearDown];
}

@end

#endif  // GRPC_CFSTREAM<|MERGE_RESOLUTION|>--- conflicted
+++ resolved
@@ -104,23 +104,13 @@
   /* connect to it */
   GPR_ASSERT(getsockname(svr_fd, (struct sockaddr*)addr, (socklen_t*)&resolved_addr.len) == 0);
   GRPC_CLOSURE_INIT(&done, must_succeed, nullptr, grpc_schedule_on_exec_ctx);
-<<<<<<< HEAD
-  const grpc_channel_args* args = grpc_core::CoreConfiguration::Get()
-                                      .channel_args_preconditioning()
-                                      .PreconditionChannelArgs(nullptr)
-                                      .ToC();
-  grpc_tcp_client_connect(&done, &g_connecting, nullptr,
-                          grpc_event_engine::experimental::ChannelArgsEndpointConfig(args),
-                          &resolved_addr, grpc_core::Timestamp::InfFuture());
-  grpc_channel_args_destroy(args);
-=======
   auto args = grpc_core::CoreConfiguration::Get()
                   .channel_args_preconditioning()
                   .PreconditionChannelArgs(nullptr)
                   .ToC();
-  grpc_tcp_client_connect(&done, &g_connecting, nullptr, args.get(), &resolved_addr,
-                          grpc_core::Timestamp::InfFuture());
->>>>>>> c6e9203f
+  grpc_tcp_client_connect(&done, &g_connecting, nullptr,
+                          grpc_event_engine::experimental::ChannelArgsEndpointConfig(args.get()),
+                          &resolved_addr, grpc_core::Timestamp::InfFuture());
 
   /* await the connection */
   do {
@@ -172,23 +162,13 @@
 
   /* connect to a broken address */
   GRPC_CLOSURE_INIT(&done, must_fail, nullptr, grpc_schedule_on_exec_ctx);
-<<<<<<< HEAD
-  const grpc_channel_args* args = grpc_core::CoreConfiguration::Get()
-                                      .channel_args_preconditioning()
-                                      .PreconditionChannelArgs(nullptr)
-                                      .ToC();
-  grpc_tcp_client_connect(&done, &g_connecting, nullptr,
-                          grpc_event_engine::experimental::ChannelArgsEndpointConfig(args),
-                          &resolved_addr, grpc_core::Timestamp::InfFuture());
-  grpc_channel_args_destroy(args);
-=======
   auto args = grpc_core::CoreConfiguration::Get()
                   .channel_args_preconditioning()
                   .PreconditionChannelArgs(nullptr)
                   .ToC();
-  grpc_tcp_client_connect(&done, &g_connecting, nullptr, args.get(), &resolved_addr,
-                          grpc_core::Timestamp::InfFuture());
->>>>>>> c6e9203f
+  grpc_tcp_client_connect(&done, &g_connecting, nullptr,
+                          grpc_event_engine::experimental::ChannelArgsEndpointConfig(args.get()),
+                          &resolved_addr, grpc_core::Timestamp::InfFuture());
 
   grpc_core::ExecCtx::Get()->Flush();
 
