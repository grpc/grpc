--- conflicted
+++ resolved
@@ -118,17 +118,9 @@
   gpr_event_set(&got_in_finally, (void*)1);
 }
 
-<<<<<<< HEAD
-static void add_finally(void* arg, grpc_error* error) {
+static void add_finally(void* arg, grpc_error* /*error*/) {
   static_cast<grpc_core::Combiner*>(arg)->Run(
       GRPC_CLOSURE_CREATE(in_finally, arg, nullptr), GRPC_ERROR_NONE);
-=======
-static void add_finally(void* arg, grpc_error* /*error*/) {
-  GRPC_CLOSURE_SCHED(GRPC_CLOSURE_CREATE(in_finally, arg,
-                                         grpc_combiner_finally_scheduler(
-                                             static_cast<grpc_combiner*>(arg))),
-                     GRPC_ERROR_NONE);
->>>>>>> e8f78e7a
 }
 
 static void test_execute_finally(void) {
