/*
 *
 * Copyright 2015, Google Inc.
 * All rights reserved.
 *
 * Redistribution and use in source and binary forms, with or without
 * modification, are permitted provided that the following conditions are
 * met:
 *
 *     * Redistributions of source code must retain the above copyright
 * notice, this list of conditions and the following disclaimer.
 *     * Redistributions in binary form must reproduce the above
 * copyright notice, this list of conditions and the following disclaimer
 * in the documentation and/or other materials provided with the
 * distribution.
 *     * Neither the name of Google Inc. nor the names of its
 * contributors may be used to endorse or promote products derived from
 * this software without specific prior written permission.
 *
 * THIS SOFTWARE IS PROVIDED BY THE COPYRIGHT HOLDERS AND CONTRIBUTORS
 * "AS IS" AND ANY EXPRESS OR IMPLIED WARRANTIES, INCLUDING, BUT NOT
 * LIMITED TO, THE IMPLIED WARRANTIES OF MERCHANTABILITY AND FITNESS FOR
 * A PARTICULAR PURPOSE ARE DISCLAIMED. IN NO EVENT SHALL THE COPYRIGHT
 * OWNER OR CONTRIBUTORS BE LIABLE FOR ANY DIRECT, INDIRECT, INCIDENTAL,
 * SPECIAL, EXEMPLARY, OR CONSEQUENTIAL DAMAGES (INCLUDING, BUT NOT
 * LIMITED TO, PROCUREMENT OF SUBSTITUTE GOODS OR SERVICES; LOSS OF USE,
 * DATA, OR PROFITS; OR BUSINESS INTERRUPTION) HOWEVER CAUSED AND ON ANY
 * THEORY OF LIABILITY, WHETHER IN CONTRACT, STRICT LIABILITY, OR TORT
 * (INCLUDING NEGLIGENCE OR OTHERWISE) ARISING IN ANY WAY OUT OF THE USE
 * OF THIS SOFTWARE, EVEN IF ADVISED OF THE POSSIBILITY OF SUCH DAMAGE.
 *
 */

#include "src/core/lib/iomgr/tcp_client.h"
#include "src/core/lib/iomgr/sockaddr.h"

#include <errno.h>
#include <netinet/in.h>
#include <string.h>
#include <sys/socket.h>
#include <unistd.h>

#include <grpc/grpc.h>
#include <grpc/support/alloc.h>
#include <grpc/support/log.h>
#include <grpc/support/time.h>

#include "src/core/lib/iomgr/iomgr.h"
#include "src/core/lib/iomgr/pollset_set.h"
#include "src/core/lib/iomgr/socket_utils_posix.h"
#include "src/core/lib/iomgr/timer.h"
#include "test/core/util/test_config.h"

static grpc_pollset_set *g_pollset_set;
static gpr_mu *g_mu;
static grpc_pollset *g_pollset;
static int g_connections_complete = 0;
static grpc_endpoint *g_connecting = NULL;

static gpr_timespec test_deadline(void) {
  return grpc_timeout_seconds_to_deadline(10);
}

static void finish_connection() {
  gpr_mu_lock(g_mu);
  g_connections_complete++;
  GPR_ASSERT(
      GRPC_LOG_IF_ERROR("pollset_kick", grpc_pollset_kick(g_pollset, NULL)));
  gpr_mu_unlock(g_mu);
}

static void must_succeed(grpc_exec_ctx *exec_ctx, void *arg,
                         grpc_error *error) {
  GPR_ASSERT(g_connecting != NULL);
  GPR_ASSERT(error == GRPC_ERROR_NONE);
  grpc_endpoint_shutdown(exec_ctx, g_connecting,
                         GRPC_ERROR_CREATE("must_succeed called"));
  grpc_endpoint_destroy(exec_ctx, g_connecting);
  g_connecting = NULL;
  finish_connection();
}

static void must_fail(grpc_exec_ctx *exec_ctx, void *arg, grpc_error *error) {
  GPR_ASSERT(g_connecting == NULL);
  GPR_ASSERT(error != GRPC_ERROR_NONE);
  finish_connection();
}

void test_succeeds(void) {
  grpc_resolved_address resolved_addr;
  struct sockaddr_in *addr = (struct sockaddr_in *)resolved_addr.addr;
  int svr_fd;
  int r;
  int connections_complete_before;
  grpc_closure done;
  grpc_exec_ctx exec_ctx = GRPC_EXEC_CTX_INIT;

  gpr_log(GPR_DEBUG, "test_succeeds");

  memset(&resolved_addr, 0, sizeof(resolved_addr));
  resolved_addr.len = sizeof(struct sockaddr_in);
  addr->sin_family = AF_INET;

  /* create a dummy server */
  svr_fd = socket(AF_INET, SOCK_STREAM, 0);
  GPR_ASSERT(svr_fd >= 0);
  GPR_ASSERT(
      0 == bind(svr_fd, (struct sockaddr *)addr, (grpc_socklen)resolved_addr.len));
  GPR_ASSERT(0 == listen(svr_fd, 1));

  gpr_mu_lock(g_mu);
  connections_complete_before = g_connections_complete;
  gpr_mu_unlock(g_mu);

  /* connect to it */
  GPR_ASSERT(getsockname(svr_fd, (struct sockaddr *)addr,
<<<<<<< HEAD
                         (grpc_socklen_t *)&resolved_addr.len) == 0);
=======
                         (grpc_socklen *)&resolved_addr.len) == 0);

>>>>>>> cce22fae
  grpc_closure_init(&done, must_succeed, NULL, grpc_schedule_on_exec_ctx);
  grpc_tcp_client_connect(&exec_ctx, &done, &g_connecting, g_pollset_set, NULL,
                          &resolved_addr, gpr_inf_future(GPR_CLOCK_REALTIME));

  /* await the connection */
  do {
    resolved_addr.len = sizeof(addr);
    r = accept(svr_fd, (struct sockaddr *)addr,
               (grpc_socklen *)&resolved_addr.len);
  } while (r == -1 && errno == EINTR);
  GPR_ASSERT(r >= 0);
  close(r);

  gpr_mu_lock(g_mu);

  while (g_connections_complete == connections_complete_before) {
    grpc_pollset_worker *worker = NULL;
    GPR_ASSERT(GRPC_LOG_IF_ERROR(
        "pollset_work",
        grpc_pollset_work(&exec_ctx, g_pollset, &worker,
                          gpr_now(GPR_CLOCK_MONOTONIC),
                          grpc_timeout_seconds_to_deadline(5))));
    gpr_mu_unlock(g_mu);
    grpc_exec_ctx_flush(&exec_ctx);
    gpr_mu_lock(g_mu);
  }

  gpr_mu_unlock(g_mu);

  grpc_exec_ctx_finish(&exec_ctx);
}

void test_fails(void) {
  grpc_resolved_address resolved_addr;
  struct sockaddr_in *addr = (struct sockaddr_in *)resolved_addr.addr;
  int connections_complete_before;
  grpc_closure done;
  grpc_exec_ctx exec_ctx = GRPC_EXEC_CTX_INIT;

  gpr_log(GPR_DEBUG, "test_fails");

  memset(&resolved_addr, 0, sizeof(resolved_addr));
  resolved_addr.len = sizeof(struct sockaddr_in);
  addr->sin_family = AF_INET;

  gpr_mu_lock(g_mu);
  connections_complete_before = g_connections_complete;
  gpr_mu_unlock(g_mu);

  /* connect to a broken address */
  grpc_closure_init(&done, must_fail, NULL, grpc_schedule_on_exec_ctx);
  grpc_tcp_client_connect(&exec_ctx, &done, &g_connecting, g_pollset_set, NULL,
                          &resolved_addr, gpr_inf_future(GPR_CLOCK_REALTIME));

  gpr_mu_lock(g_mu);

  /* wait for the connection callback to finish */
  while (g_connections_complete == connections_complete_before) {
    grpc_pollset_worker *worker = NULL;
    gpr_timespec now = gpr_now(GPR_CLOCK_MONOTONIC);
    gpr_timespec polling_deadline = test_deadline();
    if (!grpc_timer_check(&exec_ctx, now, &polling_deadline)) {
      GPR_ASSERT(GRPC_LOG_IF_ERROR(
          "pollset_work", grpc_pollset_work(&exec_ctx, g_pollset, &worker, now,
                                            polling_deadline)));
    }
    gpr_mu_unlock(g_mu);
    grpc_exec_ctx_flush(&exec_ctx);
    gpr_mu_lock(g_mu);
  }

  gpr_mu_unlock(g_mu);
  grpc_exec_ctx_finish(&exec_ctx);
}

static void destroy_pollset(grpc_exec_ctx *exec_ctx, void *p,
                            grpc_error *error) {
  grpc_pollset_destroy(p);
}

int main(int argc, char **argv) {
  grpc_closure destroyed;
  grpc_exec_ctx exec_ctx = GRPC_EXEC_CTX_INIT;
  grpc_test_init(argc, argv);
  grpc_init();
  g_pollset_set = grpc_pollset_set_create();
  g_pollset = gpr_malloc(grpc_pollset_size());
  grpc_pollset_init(g_pollset, &g_mu);
  grpc_pollset_set_add_pollset(&exec_ctx, g_pollset_set, g_pollset);
  grpc_exec_ctx_finish(&exec_ctx);
  test_succeeds();
  gpr_log(GPR_ERROR, "End of first test");
  test_fails();
  grpc_pollset_set_destroy(g_pollset_set);
  grpc_closure_init(&destroyed, destroy_pollset, g_pollset,
                    grpc_schedule_on_exec_ctx);
  grpc_pollset_shutdown(&exec_ctx, g_pollset, &destroyed);
  grpc_exec_ctx_finish(&exec_ctx);
  grpc_shutdown();
  gpr_free(g_pollset);
  return 0;
}<|MERGE_RESOLUTION|>--- conflicted
+++ resolved
@@ -114,12 +114,8 @@
 
   /* connect to it */
   GPR_ASSERT(getsockname(svr_fd, (struct sockaddr *)addr,
-<<<<<<< HEAD
-                         (grpc_socklen_t *)&resolved_addr.len) == 0);
-=======
                          (grpc_socklen *)&resolved_addr.len) == 0);
 
->>>>>>> cce22fae
   grpc_closure_init(&done, must_succeed, NULL, grpc_schedule_on_exec_ctx);
   grpc_tcp_client_connect(&exec_ctx, &done, &g_connecting, g_pollset_set, NULL,
                           &resolved_addr, gpr_inf_future(GPR_CLOCK_REALTIME));
