--- conflicted
+++ resolved
@@ -222,13 +222,8 @@
      for the first iteration as for later iterations. It does the right thing
      even when bytes_written is unsigned. */
   state.bytes_written -= state.current_write_size;
-<<<<<<< HEAD
   read_and_write_test_write_handler(&exec_ctx, &state, GRPC_ERROR_NONE);
-  grpc_exec_ctx_finish(&exec_ctx);
-=======
-  read_and_write_test_write_handler(&exec_ctx, &state, 1);
   grpc_exec_ctx_flush(&exec_ctx);
->>>>>>> 9fc55a0f
 
   grpc_endpoint_read(&exec_ctx, state.read_ep, &state.incoming,
                      &state.done_read);
@@ -275,7 +270,9 @@
     gpr_timespec deadline =
         gpr_time_add(now, gpr_time_from_seconds(1, GPR_TIMESPAN));
     gpr_mu_lock(g_mu);
-    grpc_pollset_work(exec_ctx, g_pollset, &worker, now, deadline);
+    GPR_ASSERT(GRPC_LOG_IF_ERROR(
+        "pollset_work",
+        grpc_pollset_work(exec_ctx, g_pollset, &worker, now, deadline)));
     gpr_mu_unlock(g_mu);
     grpc_exec_ctx_flush(exec_ctx);
   }
