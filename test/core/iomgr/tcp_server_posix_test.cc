--- conflicted
+++ resolved
@@ -166,52 +166,32 @@
 static void test_no_op(void) {
   grpc_core::ExecCtx exec_ctx;
   grpc_tcp_server* s;
-<<<<<<< HEAD
-  const grpc_channel_args* args = grpc_core::CoreConfiguration::Get()
-                                      .channel_args_preconditioning()
-                                      .PreconditionChannelArgs(nullptr)
-                                      .ToC();
-  GPR_ASSERT(
-      GRPC_ERROR_NONE ==
-      grpc_tcp_server_create(
-          nullptr,
-          grpc_event_engine::experimental::ChannelArgsEndpointConfig(args),
-          &s));
-  grpc_channel_args_destroy(args);
-=======
   auto args = grpc_core::CoreConfiguration::Get()
                   .channel_args_preconditioning()
                   .PreconditionChannelArgs(nullptr)
                   .ToC();
   GPR_ASSERT(GRPC_ERROR_NONE ==
-             grpc_tcp_server_create(nullptr, args.get(), &s));
->>>>>>> 1076a7d4
+             grpc_tcp_server_create(
+                 nullptr,
+                 grpc_event_engine::experimental::ChannelArgsEndpointConfig(
+                     args.get()),
+                 &s));
   grpc_tcp_server_unref(s);
 }
 
 static void test_no_op_with_start(void) {
   grpc_core::ExecCtx exec_ctx;
   grpc_tcp_server* s;
-<<<<<<< HEAD
-  const grpc_channel_args* args = grpc_core::CoreConfiguration::Get()
-                                      .channel_args_preconditioning()
-                                      .PreconditionChannelArgs(nullptr)
-                                      .ToC();
-  GPR_ASSERT(
-      GRPC_ERROR_NONE ==
-      grpc_tcp_server_create(
-          nullptr,
-          grpc_event_engine::experimental::ChannelArgsEndpointConfig(args),
-          &s));
-  grpc_channel_args_destroy(args);
-=======
   auto args = grpc_core::CoreConfiguration::Get()
                   .channel_args_preconditioning()
                   .PreconditionChannelArgs(nullptr)
                   .ToC();
   GPR_ASSERT(GRPC_ERROR_NONE ==
-             grpc_tcp_server_create(nullptr, args.get(), &s));
->>>>>>> 1076a7d4
+             grpc_tcp_server_create(
+                 nullptr,
+                 grpc_event_engine::experimental::ChannelArgsEndpointConfig(
+                     args.get()),
+                 &s));
   LOG_TEST("test_no_op_with_start");
   std::vector<grpc_pollset*> empty_pollset;
   grpc_tcp_server_start(s, &empty_pollset, on_connect, nullptr);
@@ -224,26 +204,16 @@
   struct sockaddr_in* addr =
       reinterpret_cast<struct sockaddr_in*>(resolved_addr.addr);
   grpc_tcp_server* s;
-<<<<<<< HEAD
-  const grpc_channel_args* args = grpc_core::CoreConfiguration::Get()
-                                      .channel_args_preconditioning()
-                                      .PreconditionChannelArgs(nullptr)
-                                      .ToC();
-  GPR_ASSERT(
-      GRPC_ERROR_NONE ==
-      grpc_tcp_server_create(
-          nullptr,
-          grpc_event_engine::experimental::ChannelArgsEndpointConfig(args),
-          &s));
-  grpc_channel_args_destroy(args);
-=======
   auto args = grpc_core::CoreConfiguration::Get()
                   .channel_args_preconditioning()
                   .PreconditionChannelArgs(nullptr)
                   .ToC();
   GPR_ASSERT(GRPC_ERROR_NONE ==
-             grpc_tcp_server_create(nullptr, args.get(), &s));
->>>>>>> 1076a7d4
+             grpc_tcp_server_create(
+                 nullptr,
+                 grpc_event_engine::experimental::ChannelArgsEndpointConfig(
+                     args.get()),
+                 &s));
   LOG_TEST("test_no_op_with_port");
 
   memset(&resolved_addr, 0, sizeof(resolved_addr));
@@ -263,26 +233,16 @@
   struct sockaddr_in* addr =
       reinterpret_cast<struct sockaddr_in*>(resolved_addr.addr);
   grpc_tcp_server* s;
-<<<<<<< HEAD
-  const grpc_channel_args* args = grpc_core::CoreConfiguration::Get()
-                                      .channel_args_preconditioning()
-                                      .PreconditionChannelArgs(nullptr)
-                                      .ToC();
-  GPR_ASSERT(
-      GRPC_ERROR_NONE ==
-      grpc_tcp_server_create(
-          nullptr,
-          grpc_event_engine::experimental::ChannelArgsEndpointConfig(args),
-          &s));
-  grpc_channel_args_destroy(args);
-=======
   auto args = grpc_core::CoreConfiguration::Get()
                   .channel_args_preconditioning()
                   .PreconditionChannelArgs(nullptr)
                   .ToC();
   GPR_ASSERT(GRPC_ERROR_NONE ==
-             grpc_tcp_server_create(nullptr, args.get(), &s));
->>>>>>> 1076a7d4
+             grpc_tcp_server_create(
+                 nullptr,
+                 grpc_event_engine::experimental::ChannelArgsEndpointConfig(
+                     args.get()),
+                 &s));
   LOG_TEST("test_no_op_with_port_and_start");
   int port = -1;
 
@@ -383,16 +343,11 @@
                               .PreconditionChannelArgs(channel_args)
                               .ToC();
   GPR_ASSERT(GRPC_ERROR_NONE ==
-<<<<<<< HEAD
              grpc_tcp_server_create(
                  nullptr,
                  grpc_event_engine::experimental::ChannelArgsEndpointConfig(
-                     new_channel_args),
+                     new_channel_args.get()),
                  &s));
-  grpc_channel_args_destroy(new_channel_args);
-=======
-             grpc_tcp_server_create(nullptr, new_channel_args.get(), &s));
->>>>>>> 1076a7d4
   unsigned port_num;
   server_weak_ref weak_ref;
   server_weak_ref_init(&weak_ref);
