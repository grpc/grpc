--- conflicted
+++ resolved
@@ -207,11 +207,7 @@
   /* grpc_timespec_to_millis_round_up is how users usually compute a millisecond
     input value into grpc_timer_init, so we mimic that behavior here */
   grpc_timer_init(
-<<<<<<< HEAD
-      &timers[3], grpc_core::Timestamp(deadline_spec),
-=======
       &timers[3], grpc_core::Timestamp::FromTimespecRoundUp(deadline_spec),
->>>>>>> 918b8a75
       GRPC_CLOSURE_CREATE(cb, (void*)(intptr_t)3, grpc_schedule_on_exec_ctx));
 
   grpc_core::ExecCtx::Get()->TestOnlySetNow(
@@ -257,17 +253,10 @@
     /* Set g_start_time back 25 days. */
     /* We set g_start_time here in case there are any initialization
         dependencies that use g_start_time. */
-<<<<<<< HEAD
-    grpc_core::TestOnlySetProcessEpoch(
-        gpr_time_sub(gpr_now(gpr_clock_type::GPR_CLOCK_MONOTONIC),
-                     gpr_time_from_hours(kHoursIn25Days,
-                                         gpr_clock_type::GPR_CLOCK_MONOTONIC)));
-=======
     grpc_core::TestOnlySetProcessEpoch(gpr_time_sub(
         gpr_now(gpr_clock_type::GPR_CLOCK_MONOTONIC),
         gpr_time_add(gpr_time_from_hours(kHoursIn25Days, GPR_TIMESPAN),
                      gpr_time_from_seconds(10, GPR_TIMESPAN))));
->>>>>>> 918b8a75
     grpc_core::ExecCtx exec_ctx;
     grpc_set_default_iomgr_platform();
     grpc_iomgr_platform_init();
