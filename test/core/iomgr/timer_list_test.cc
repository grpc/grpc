/*
 *
 * Copyright 2015 gRPC authors.
 *
 * Licensed under the Apache License, Version 2.0 (the "License");
 * you may not use this file except in compliance with the License.
 * You may obtain a copy of the License at
 *
 *     http://www.apache.org/licenses/LICENSE-2.0
 *
 * Unless required by applicable law or agreed to in writing, software
 * distributed under the License is distributed on an "AS IS" BASIS,
 * WITHOUT WARRANTIES OR CONDITIONS OF ANY KIND, either express or implied.
 * See the License for the specific language governing permissions and
 * limitations under the License.
 *
 */

<<<<<<< HEAD
#include <cstdint>
#include <limits>

#include "src/core/lib/iomgr/port.h"

// This test only works with the generic timer implementation
#ifndef GRPC_CUSTOM_SOCKET

=======
>>>>>>> 84ed1145
#include <string.h>

#include <grpc/grpc.h>
#include <grpc/support/log.h>

#include "src/core/lib/debug/trace.h"
#include "src/core/lib/gprpp/time.h"
#include "src/core/lib/iomgr/iomgr_internal.h"
#include "src/core/lib/iomgr/port.h"
#include "src/core/lib/iomgr/timer.h"
#include "test/core/util/test_config.h"
#include "test/core/util/tracer_util.h"

#define MAX_CB 30

extern grpc_core::TraceFlag grpc_timer_trace;
extern grpc_core::TraceFlag grpc_timer_check_trace;

static int cb_called[MAX_CB][2];
static const int64_t kHoursIn25Days = 25 * 24;
static const grpc_core::Duration k25Days =
    grpc_core::Duration::Hours(kHoursIn25Days);

static void cb(void* arg, grpc_error_handle error) {
  cb_called[reinterpret_cast<intptr_t>(arg)][error == GRPC_ERROR_NONE]++;
}

static void add_test(void) {
  int i;
  grpc_timer timers[20];
  grpc_core::ExecCtx exec_ctx;

  gpr_log(GPR_INFO, "add_test");

  grpc_timer_list_init();
  grpc_core::testing::grpc_tracer_enable_flag(&grpc_timer_trace);
  grpc_core::testing::grpc_tracer_enable_flag(&grpc_timer_check_trace);
  memset(cb_called, 0, sizeof(cb_called));

  grpc_core::Timestamp start = grpc_core::ExecCtx::Get()->Now();

  /* 10 ms timers.  will expire in the current epoch */
  for (i = 0; i < 10; i++) {
    grpc_timer_init(
        &timers[i], start + grpc_core::Duration::Milliseconds(10),
        GRPC_CLOSURE_CREATE(cb, (void*)(intptr_t)i, grpc_schedule_on_exec_ctx));
  }

  /* 1010 ms timers.  will expire in the next epoch */
  for (i = 10; i < 20; i++) {
    grpc_timer_init(
        &timers[i], start + grpc_core::Duration::Milliseconds(1010),
        GRPC_CLOSURE_CREATE(cb, (void*)(intptr_t)i, grpc_schedule_on_exec_ctx));
  }

  /* collect timers.  Only the first batch should be ready. */
  grpc_core::ExecCtx::Get()->TestOnlySetNow(
      start + grpc_core::Duration::Milliseconds(500));
  GPR_ASSERT(grpc_timer_check(nullptr) == GRPC_TIMERS_FIRED);
  grpc_core::ExecCtx::Get()->Flush();
  for (i = 0; i < 20; i++) {
    GPR_ASSERT(cb_called[i][1] == (i < 10));
    GPR_ASSERT(cb_called[i][0] == 0);
  }

  grpc_core::ExecCtx::Get()->TestOnlySetNow(
      start + grpc_core::Duration::Milliseconds(600));
  GPR_ASSERT(grpc_timer_check(nullptr) == GRPC_TIMERS_CHECKED_AND_EMPTY);
  grpc_core::ExecCtx::Get()->Flush();
  for (i = 0; i < 30; i++) {
    GPR_ASSERT(cb_called[i][1] == (i < 10));
    GPR_ASSERT(cb_called[i][0] == 0);
  }

  /* collect the rest of the timers */
  grpc_core::ExecCtx::Get()->TestOnlySetNow(
      start + grpc_core::Duration::Milliseconds(1500));
  GPR_ASSERT(grpc_timer_check(nullptr) == GRPC_TIMERS_FIRED);
  grpc_core::ExecCtx::Get()->Flush();
  for (i = 0; i < 30; i++) {
    GPR_ASSERT(cb_called[i][1] == (i < 20));
    GPR_ASSERT(cb_called[i][0] == 0);
  }

  grpc_core::ExecCtx::Get()->TestOnlySetNow(
      start + grpc_core::Duration::Milliseconds(1600));
  GPR_ASSERT(grpc_timer_check(nullptr) == GRPC_TIMERS_CHECKED_AND_EMPTY);
  for (i = 0; i < 30; i++) {
    GPR_ASSERT(cb_called[i][1] == (i < 20));
    GPR_ASSERT(cb_called[i][0] == 0);
  }

  grpc_timer_list_shutdown();
}

/* Cleaning up a list with pending timers. */
void destruction_test(void) {
  grpc_timer timers[5];
  grpc_core::ExecCtx exec_ctx;

  gpr_log(GPR_INFO, "destruction_test");

  grpc_core::ExecCtx::Get()->TestOnlySetNow(
      grpc_core::Timestamp::FromMillisecondsAfterProcessEpoch(0));
  grpc_timer_list_init();
  grpc_core::testing::grpc_tracer_enable_flag(&grpc_timer_trace);
  grpc_core::testing::grpc_tracer_enable_flag(&grpc_timer_check_trace);
  memset(cb_called, 0, sizeof(cb_called));

  grpc_timer_init(
      &timers[0], grpc_core::Timestamp::FromMillisecondsAfterProcessEpoch(100),
      GRPC_CLOSURE_CREATE(cb, (void*)(intptr_t)0, grpc_schedule_on_exec_ctx));
  grpc_timer_init(
      &timers[1], grpc_core::Timestamp::FromMillisecondsAfterProcessEpoch(3),
      GRPC_CLOSURE_CREATE(cb, (void*)(intptr_t)1, grpc_schedule_on_exec_ctx));
  grpc_timer_init(
      &timers[2], grpc_core::Timestamp::FromMillisecondsAfterProcessEpoch(100),
      GRPC_CLOSURE_CREATE(cb, (void*)(intptr_t)2, grpc_schedule_on_exec_ctx));
  grpc_timer_init(
      &timers[3], grpc_core::Timestamp::FromMillisecondsAfterProcessEpoch(3),
      GRPC_CLOSURE_CREATE(cb, (void*)(intptr_t)3, grpc_schedule_on_exec_ctx));
  grpc_timer_init(
      &timers[4], grpc_core::Timestamp::FromMillisecondsAfterProcessEpoch(1),
      GRPC_CLOSURE_CREATE(cb, (void*)(intptr_t)4, grpc_schedule_on_exec_ctx));
  grpc_core::ExecCtx::Get()->TestOnlySetNow(
      grpc_core::Timestamp::FromMillisecondsAfterProcessEpoch(2));
  GPR_ASSERT(grpc_timer_check(nullptr) == GRPC_TIMERS_FIRED);
  grpc_core::ExecCtx::Get()->Flush();
  GPR_ASSERT(1 == cb_called[4][1]);
  grpc_timer_cancel(&timers[0]);
  grpc_timer_cancel(&timers[3]);
  grpc_core::ExecCtx::Get()->Flush();
  GPR_ASSERT(1 == cb_called[0][0]);
  GPR_ASSERT(1 == cb_called[3][0]);

  grpc_timer_list_shutdown();
  grpc_core::ExecCtx::Get()->Flush();
  GPR_ASSERT(1 == cb_called[1][0]);
  GPR_ASSERT(1 == cb_called[2][0]);
}

/* Cleans up a list with pending timers that simulate long-running-services.
   This test does the following:
    1) Simulates grpc server start time to 25 days in the past (completed in
        `main` using TestOnlyGlobalInit())
    2) Creates 4 timers - one with a deadline 25 days in the future, one just
        3 milliseconds in future, one way out in the future, and one using the
        grpc_timespec_to_millis_round_up function to compute a deadline of 25
        days in the future
    3) Simulates 4 milliseconds of elapsed time by changing `now` (cached at
        step 1) to `now+4`
    4) Shuts down the timer list
   https://github.com/grpc/grpc/issues/15904 */
void long_running_service_cleanup_test(void) {
  grpc_timer timers[4];
  grpc_core::ExecCtx exec_ctx;

  gpr_log(GPR_INFO, "long_running_service_cleanup_test");

  grpc_core::Timestamp now = grpc_core::ExecCtx::Get()->Now();
  GPR_ASSERT(now.milliseconds_after_process_epoch() >= k25Days.millis());
  grpc_timer_list_init();
  grpc_core::testing::grpc_tracer_enable_flag(&grpc_timer_trace);
  grpc_core::testing::grpc_tracer_enable_flag(&grpc_timer_check_trace);
  memset(cb_called, 0, sizeof(cb_called));

  grpc_timer_init(
      &timers[0], now + k25Days,
      GRPC_CLOSURE_CREATE(cb, (void*)(intptr_t)0, grpc_schedule_on_exec_ctx));
  grpc_timer_init(
      &timers[1], now + grpc_core::Duration::Milliseconds(3),
      GRPC_CLOSURE_CREATE(cb, (void*)(intptr_t)1, grpc_schedule_on_exec_ctx));
  grpc_timer_init(
      &timers[2],
      grpc_core::Timestamp::FromMillisecondsAfterProcessEpoch(
          std::numeric_limits<int64_t>::max() - 1),
      GRPC_CLOSURE_CREATE(cb, (void*)(intptr_t)2, grpc_schedule_on_exec_ctx));

  gpr_timespec deadline_spec =
      (now + k25Days).as_timespec(gpr_clock_type::GPR_CLOCK_MONOTONIC);

  /* grpc_timespec_to_millis_round_up is how users usually compute a millisecond
    input value into grpc_timer_init, so we mimic that behavior here */
  grpc_timer_init(
      &timers[3], grpc_core::Timestamp::FromTimespecRoundUp(deadline_spec),
      GRPC_CLOSURE_CREATE(cb, (void*)(intptr_t)3, grpc_schedule_on_exec_ctx));

  grpc_core::ExecCtx::Get()->TestOnlySetNow(
      now + grpc_core::Duration::Milliseconds(4));
  GPR_ASSERT(grpc_timer_check(nullptr) == GRPC_TIMERS_FIRED);
  grpc_core::ExecCtx::Get()->Flush();
  GPR_ASSERT(0 == cb_called[0][0]);  // Timer 0 not called
  GPR_ASSERT(0 == cb_called[0][1]);
  GPR_ASSERT(0 == cb_called[1][0]);
  GPR_ASSERT(1 == cb_called[1][1]);  // Timer 1 fired
  GPR_ASSERT(0 == cb_called[2][0]);  // Timer 2 not called
  GPR_ASSERT(0 == cb_called[2][1]);
  GPR_ASSERT(0 == cb_called[3][0]);  // Timer 3 not called
  GPR_ASSERT(0 == cb_called[3][1]);

  grpc_timer_list_shutdown();
  grpc_core::ExecCtx::Get()->Flush();
  /* Timers 0, 2, and 3 were fired with an error during cleanup */
  GPR_ASSERT(1 == cb_called[0][0]);
  GPR_ASSERT(0 == cb_called[1][0]);
  GPR_ASSERT(1 == cb_called[2][0]);
  GPR_ASSERT(1 == cb_called[3][0]);
}

int main(int argc, char** argv) {
  gpr_time_init();

  /* Tests with default g_start_time */
  {
    grpc::testing::TestEnvironment env(argc, argv);
    grpc_core::ExecCtx exec_ctx;
    grpc_set_default_iomgr_platform();
    grpc_iomgr_platform_init();
    gpr_set_log_verbosity(GPR_LOG_SEVERITY_DEBUG);
    add_test();
    destruction_test();
    grpc_iomgr_platform_shutdown();
  }

  /* Begin long running service tests */
  {
    grpc::testing::TestEnvironment env(argc, argv);
    /* Set g_start_time back 25 days. */
    /* We set g_start_time here in case there are any initialization
        dependencies that use g_start_time. */
    grpc_core::TestOnlySetProcessEpoch(gpr_time_sub(
        gpr_now(gpr_clock_type::GPR_CLOCK_MONOTONIC),
        gpr_time_add(gpr_time_from_hours(kHoursIn25Days, GPR_TIMESPAN),
                     gpr_time_from_seconds(10, GPR_TIMESPAN))));
    grpc_core::ExecCtx exec_ctx;
    grpc_set_default_iomgr_platform();
    grpc_iomgr_platform_init();
    gpr_set_log_verbosity(GPR_LOG_SEVERITY_DEBUG);
    long_running_service_cleanup_test();
    add_test();
    destruction_test();
    grpc_iomgr_platform_shutdown();
  }

  return 0;
}<|MERGE_RESOLUTION|>--- conflicted
+++ resolved
@@ -16,18 +16,10 @@
  *
  */
 
-<<<<<<< HEAD
+#include <string.h>
+
 #include <cstdint>
 #include <limits>
-
-#include "src/core/lib/iomgr/port.h"
-
-// This test only works with the generic timer implementation
-#ifndef GRPC_CUSTOM_SOCKET
-
-=======
->>>>>>> 84ed1145
-#include <string.h>
 
 #include <grpc/grpc.h>
 #include <grpc/support/log.h>
