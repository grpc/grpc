// Copyright 2021 gRPC authors.
//
// Licensed under the Apache License, Version 2.0 (the "License");
// you may not use this file except in compliance with the License.
// You may obtain a copy of the License at
//
//     http://www.apache.org/licenses/LICENSE-2.0
//
// Unless required by applicable law or agreed to in writing, software
// distributed under the License is distributed on an "AS IS" BASIS,
// WITHOUT WARRANTIES OR CONDITIONS OF ANY KIND, either express or implied.
// See the License for the specific language governing permissions and
// limitations under the License.

#include "src/core/lib/resource_quota/thread_quota.h"

<<<<<<< HEAD
#include <string>
=======
#include <memory>
>>>>>>> bae0c705

#include "gtest/gtest.h"

namespace grpc_core {
namespace testing {

TEST(ThreadQuotaTest, Works) {
  auto q = MakeRefCounted<ThreadQuota>();
  EXPECT_TRUE(q->Reserve(128));
  q->SetMax(10);
  EXPECT_FALSE(q->Reserve(128));
  EXPECT_FALSE(q->Reserve(1));
  q->Release(118);
  EXPECT_FALSE(q->Reserve(1));
  q->Release(1);
  EXPECT_TRUE(q->Reserve(1));
  EXPECT_FALSE(q->Reserve(1));
  q->Release(10);
}

}  // namespace testing
}  // namespace grpc_core

// Hook needed to run ExecCtx outside of iomgr.
void grpc_set_default_iomgr_platform() {}

int main(int argc, char** argv) {
  ::testing::InitGoogleTest(&argc, argv);
  return RUN_ALL_TESTS();
}<|MERGE_RESOLUTION|>--- conflicted
+++ resolved
@@ -14,11 +14,7 @@
 
 #include "src/core/lib/resource_quota/thread_quota.h"
 
-<<<<<<< HEAD
-#include <string>
-=======
 #include <memory>
->>>>>>> bae0c705
 
 #include "gtest/gtest.h"
 
