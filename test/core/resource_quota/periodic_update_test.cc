--- conflicted
+++ resolved
@@ -74,13 +74,8 @@
     {
       ExecCtx exec_ctx;
       EXPECT_GE(exec_ctx.Now() - start, Duration::Seconds(1));
-<<<<<<< HEAD
-      EXPECT_LE(exec_ctx.Now() - start, Duration::Milliseconds(1500));
+      EXPECT_LE(exec_ctx.Now() - start, Duration::Seconds(3));
       start = reset_start;
-=======
-      EXPECT_LE(exec_ctx.Now() - start, Duration::Seconds(3));
-      start = exec_ctx.Now();
->>>>>>> e130c7dc
     }
   }
 }
