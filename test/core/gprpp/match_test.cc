--- conflicted
+++ resolved
@@ -16,12 +16,7 @@
 
 #include <stdlib.h>
 
-<<<<<<< HEAD
-#include <string>
-#include <utility>
-=======
 #include <memory>
->>>>>>> bae0c705
 
 #include "gtest/gtest.h"
 
