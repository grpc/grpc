--- conflicted
+++ resolved
@@ -151,10 +151,6 @@
   foo->WeakUnref();
   EXPECT_TRUE(orphaned_called);
   EXPECT_TRUE(destructor_called);
-<<<<<<< HEAD
-  foo.Destroy();
-=======
->>>>>>> 47e7e1ce
 }
 
 }  // namespace
