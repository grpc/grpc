// Copyright 2022 The gRPC Authors
//
// Licensed under the Apache License, Version 2.0 (the "License");
// you may not use this file except in compliance with the License.
// You may obtain a copy of the License at
//
//     http://www.apache.org/licenses/LICENSE-2.0
//
// Unless required by applicable law or agreed to in writing, software
// distributed under the License is distributed on an "AS IS" BASIS,
// WITHOUT WARRANTIES OR CONDITIONS OF ANY KIND, either express or implied.
// See the License for the specific language governing permissions and
// limitations under the License.

#include "src/core/lib/gprpp/notification.h"

<<<<<<< HEAD
#include <string>
=======
#include <memory>
>>>>>>> bae0c705
#include <thread>

#include "gtest/gtest.h"

namespace grpc_core {
namespace testing {
namespace {

TEST(Notification, Works) {
  Notification n;
  EXPECT_FALSE(n.HasBeenNotified());
  n.Notify();
  EXPECT_TRUE(n.HasBeenNotified());
  n.WaitForNotification();
  EXPECT_TRUE(n.HasBeenNotified());
}

TEST(Notification, Waits) {
  Notification n;
  auto start = absl::Now();
  std::thread t([&n] {
    absl::SleepFor(absl::Seconds(6));
    n.Notify();
  });
  n.WaitForNotification();
  auto end = absl::Now();
  EXPECT_GE(end - start, absl::Seconds(5));
  t.join();
}

TEST(Notification, WaitsWithTimeout) {
  Notification n;
  auto start = absl::Now();
  std::thread t([&n] {
    absl::SleepFor(absl::Seconds(6));
    n.Notify();
  });
  EXPECT_TRUE(n.WaitForNotificationWithTimeout(absl::Seconds(10)));
  auto end = absl::Now();
  EXPECT_GE(end - start, absl::Seconds(5));
  EXPECT_LE(end - start, absl::Seconds(10));
  t.join();
}

TEST(Notification, WaitWithTimeoutCanFinishEarly) {
  Notification n;
  auto start = absl::Now();
  std::thread t([&n] {
    absl::SleepFor(absl::Seconds(6));
    n.Notify();
  });
  EXPECT_FALSE(n.WaitForNotificationWithTimeout(absl::Seconds(1)));
  auto end = absl::Now();
  EXPECT_GE(end - start, absl::Seconds(1));
  EXPECT_LE(end - start, absl::Seconds(5));
  n.WaitForNotification();
  end = absl::Now();
  EXPECT_GE(end - start, absl::Seconds(5));
  t.join();
}

}  // namespace
}  // namespace testing
}  // namespace grpc_core

int main(int argc, char** argv) {
  ::testing::InitGoogleTest(&argc, argv);
  return RUN_ALL_TESTS();
}<|MERGE_RESOLUTION|>--- conflicted
+++ resolved
@@ -14,11 +14,7 @@
 
 #include "src/core/lib/gprpp/notification.h"
 
-<<<<<<< HEAD
-#include <string>
-=======
 #include <memory>
->>>>>>> bae0c705
 #include <thread>
 
 #include "gtest/gtest.h"
