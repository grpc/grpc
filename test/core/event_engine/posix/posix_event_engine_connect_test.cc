// Copyright 2022 gRPC Authors
//
// Licensed under the Apache License, Version 2.0 (the "License");
// you may not use this file except in compliance with the License.
// You may obtain a copy of the License at
//
//     http://www.apache.org/licenses/LICENSE-2.0
//
// Unless required by applicable law or agreed to in writing, software
// distributed under the License is distributed on an "AS IS" BASIS,
// WITHOUT WARRANTIES OR CONDITIONS OF ANY KIND, either express or implied.
// See the License for the specific language governing permissions and
// limitations under the License.
#include <errno.h>
#include <fcntl.h>
#include <poll.h>
#include <stdint.h>
#include <stdlib.h>
#include <sys/socket.h>
#include <unistd.h>

#include <algorithm>
#include <chrono>
#include <cstring>
#include <memory>
#include <ratio>
#include <string>
#include <utility>
#include <vector>

#include "absl/memory/memory.h"
#include "absl/status/status.h"
#include "absl/status/statusor.h"
#include "absl/strings/str_cat.h"
#include "absl/strings/str_format.h"
#include "gtest/gtest.h"

#include <grpc/event_engine/event_engine.h>
#include <grpc/grpc.h>
#include <grpc/support/log.h>

#include "src/core/lib/channel/channel_args.h"
#include "src/core/lib/event_engine/channel_args_endpoint_config.h"
#include "src/core/lib/event_engine/posix_engine/posix_engine.h"
#include "src/core/lib/event_engine/tcp_socket_utils.h"
#include "src/core/lib/experiments/config.h"
#include "src/core/lib/gprpp/crash.h"
#include "src/core/lib/gprpp/notification.h"
#include "src/core/lib/resource_quota/memory_quota.h"
#include "src/core/lib/resource_quota/resource_quota.h"
#include "test/core/event_engine/test_suite/event_engine_test_utils.h"
#include "test/core/util/port.h"
#include "test/core/util/test_config.h"

namespace grpc_event_engine {
namespace experimental {

using namespace std::chrono_literals;

namespace {

// Creates a server socket listening for one connection on a specific port. It
// then creates another client socket connected to the server socket. This fills
// up the kernel listen queue on the server socket. Any subsequent attempts to
// connect to the server socket will be pending indefinitely. This can be used
// to test Connection timeouts and cancellation attempts.
std::vector<int> CreateConnectedSockets(
    EventEngine::ResolvedAddress resolved_addr) {
  int server_socket;
  int opt = -1;
  int client_socket;
  int one = 1;
  int flags;
  std::vector<int> ret_sockets;
  // Creating a new socket file descriptor.
  if ((server_socket = socket(AF_INET6, SOCK_STREAM, 0)) <= 0) {
    grpc_core::Crash(
        absl::StrFormat("Error creating socket: %s", std::strerror(errno)));
  }
  // MacOS builds fail if SO_REUSEADDR and SO_REUSEPORT are set in the same
  // setsockopt syscall. So they are set separately one after the other.
  if (setsockopt(server_socket, SOL_SOCKET, SO_REUSEADDR, &opt, sizeof(opt))) {
    grpc_core::Crash(absl::StrFormat("Error setsockopt(SO_REUSEADDR): %s",
                                     std::strerror(errno)));
  }
  if (setsockopt(server_socket, SOL_SOCKET, SO_REUSEPORT, &opt, sizeof(opt))) {
    grpc_core::Crash(absl::StrFormat("Error setsockopt(SO_REUSEPORT): %s",
                                     std::strerror(errno)));
  }

  // Bind the new socket to server address.
  if (bind(server_socket, resolved_addr.address(), resolved_addr.size()) < 0) {
    grpc_core::Crash(absl::StrFormat("Error bind: %s", std::strerror(errno)));
  }
  // Set the new socket to listen for one active connection at a time.
  // accept() is intentionally not called on the socket. This allows the
  // connection queue to build up.
  if (listen(server_socket, 1) < 0) {
    grpc_core::Crash(absl::StrFormat("Error listen: %s", std::strerror(errno)));
  }
  ret_sockets.push_back(server_socket);
  // Create and connect client sockets until the connection attempt times out.
  // Even if the backlog specified to listen is 1, the kernel continues to
  // accept a certain number of SYN packets before dropping them. This loop
  // attempts to identify the number of new connection attempts that will
  // be allowed by the kernel before any subsequent connection attempts
  // become pending indefinitely.
  while (true) {
    client_socket = socket(AF_INET6, SOCK_STREAM, 0);
    setsockopt(client_socket, SOL_SOCKET, SO_REUSEADDR, &one, sizeof(one));
    // Make fd non-blocking.
    flags = fcntl(client_socket, F_GETFL, 0);
    EXPECT_EQ(fcntl(client_socket, F_SETFL, flags | O_NONBLOCK), 0);

    if (connect(client_socket,
                const_cast<struct sockaddr*>(resolved_addr.address()),
                resolved_addr.size()) == -1) {
      if (errno == EINPROGRESS) {
        struct pollfd pfd;
        pfd.fd = client_socket;
        pfd.events = POLLOUT;
        pfd.revents = 0;
        int ret = poll(&pfd, 1, 1000);
        if (ret == -1) {
          gpr_log(GPR_ERROR, "poll() failed during connect; errno=%d", errno);
          abort();
        } else if (ret == 0) {
          // current connection attempt timed out. It indicates that the
          // kernel will cause any subsequent connection attempts to
          // become pending indefinitely.
          ret_sockets.push_back(client_socket);
          return ret_sockets;
        }
      } else {
        grpc_core::Crash(absl::StrFormat(
            "Failed to connect to the server (errno=%d)", errno));
      }
    }
    ret_sockets.push_back(client_socket);
  }
  return ret_sockets;
}

}  // namespace

TEST(PosixEventEngineTest, IndefiniteConnectTimeoutOrRstTest) {
  std::string target_addr = absl::StrCat(
      "ipv6:[::1]:", std::to_string(grpc_pick_unused_port_or_die()));
  auto resolved_addr = URIToResolvedAddress(target_addr);
  GPR_ASSERT(resolved_addr.ok());
  std::shared_ptr<EventEngine> posix_ee = std::make_shared<PosixEventEngine>();
  std::string resolved_addr_str =
      ResolvedAddressToNormalizedString(*resolved_addr).value();
  auto sockets = CreateConnectedSockets(*resolved_addr);
  grpc_core::Notification signal;
  grpc_core::ChannelArgs args;
  auto quota = grpc_core::ResourceQuota::Default();
  args = args.Set(GRPC_ARG_RESOURCE_QUOTA, quota);
  ChannelArgsEndpointConfig config(args);
  auto memory_quota = absl::make_unique<grpc_core::MemoryQuota>("bar");
  posix_ee->Connect(
      [&signal](absl::StatusOr<std::unique_ptr<EventEngine::Endpoint>> status) {
        EXPECT_EQ(status.status().code(), absl::StatusCode::kUnknown);
        signal.Notify();
      },
<<<<<<< HEAD
      *URIToResolvedAddress(target_addr), config,
      memory_quota->CreateMemoryAllocator("conn-1"), 3s);
=======
      *resolved_addr, config, memory_quota->CreateMemoryAllocator("conn-1"),
      3s);
>>>>>>> 8cf04e9a
  signal.WaitForNotification();
  for (auto sock : sockets) {
    close(sock);
  }
  WaitForSingleOwner(std::move(posix_ee));
}

TEST(PosixEventEngineTest, IndefiniteConnectCancellationTest) {
  std::string target_addr = absl::StrCat(
      "ipv6:[::1]:", std::to_string(grpc_pick_unused_port_or_die()));
  auto resolved_addr = URIToResolvedAddress(target_addr);
  GPR_ASSERT(resolved_addr.ok());
  std::shared_ptr<EventEngine> posix_ee = std::make_shared<PosixEventEngine>();
  std::string resolved_addr_str =
      ResolvedAddressToNormalizedString(*resolved_addr).value();
  auto sockets = CreateConnectedSockets(*resolved_addr);
  grpc_core::ChannelArgs args;
  auto quota = grpc_core::ResourceQuota::Default();
  args = args.Set(GRPC_ARG_RESOURCE_QUOTA, quota);
  ChannelArgsEndpointConfig config(args);
  auto memory_quota = absl::make_unique<grpc_core::MemoryQuota>("bar");
  auto connection_handle = posix_ee->Connect(
      [](absl::StatusOr<std::unique_ptr<EventEngine::Endpoint>> /*status*/) {
        FAIL() << "The on_connect callback should not have run since the "
                  "connection attempt was cancelled.";
      },
<<<<<<< HEAD
      *URIToResolvedAddress(target_addr), config,
      memory_quota->CreateMemoryAllocator("conn-2"), 3s);
=======
      *resolved_addr, config, memory_quota->CreateMemoryAllocator("conn-2"),
      3s);
>>>>>>> 8cf04e9a
  if (connection_handle.keys[0] > 0) {
    ASSERT_TRUE(posix_ee->CancelConnect(connection_handle));
  }
  for (auto sock : sockets) {
    close(sock);
  }
  WaitForSingleOwner(std::move(posix_ee));
}

}  // namespace experimental
}  // namespace grpc_event_engine

int main(int argc, char** argv) {
  grpc::testing::TestEnvironment env(&argc, argv);
  ::testing::InitGoogleTest(&argc, argv);
  // TODO(vigneshbabu): remove when the experiment is over
  grpc_core::ForceEnableExperiment("event_engine_client", true);
  grpc_init();
  int ret = RUN_ALL_TESTS();
  grpc_shutdown();
  return ret;
}<|MERGE_RESOLUTION|>--- conflicted
+++ resolved
@@ -163,13 +163,8 @@
         EXPECT_EQ(status.status().code(), absl::StatusCode::kUnknown);
         signal.Notify();
       },
-<<<<<<< HEAD
-      *URIToResolvedAddress(target_addr), config,
-      memory_quota->CreateMemoryAllocator("conn-1"), 3s);
-=======
       *resolved_addr, config, memory_quota->CreateMemoryAllocator("conn-1"),
       3s);
->>>>>>> 8cf04e9a
   signal.WaitForNotification();
   for (auto sock : sockets) {
     close(sock);
@@ -196,13 +191,8 @@
         FAIL() << "The on_connect callback should not have run since the "
                   "connection attempt was cancelled.";
       },
-<<<<<<< HEAD
-      *URIToResolvedAddress(target_addr), config,
-      memory_quota->CreateMemoryAllocator("conn-2"), 3s);
-=======
       *resolved_addr, config, memory_quota->CreateMemoryAllocator("conn-2"),
       3s);
->>>>>>> 8cf04e9a
   if (connection_handle.keys[0] > 0) {
     ASSERT_TRUE(posix_ee->CancelConnect(connection_handle));
   }
