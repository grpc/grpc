--- conflicted
+++ resolved
@@ -61,11 +61,7 @@
   grpc_core::MutexLock lock(&mu);
   // Set NotifyOn first and then SetReady
   event.NotifyOn(
-<<<<<<< HEAD
       PosixEngineClosure::TestOnlyToClosure([&mu, &cv](absl::Status status) {
-=======
-      IomgrEngineClosure::TestOnlyToClosure([&mu, &cv](absl::Status status) {
->>>>>>> 8d35fcff
         grpc_core::MutexLock lock(&mu);
         EXPECT_TRUE(status.ok());
         cv.Signal();
@@ -76,11 +72,7 @@
   // SetReady first first and then call NotifyOn
   event.SetReady();
   event.NotifyOn(
-<<<<<<< HEAD
       PosixEngineClosure::TestOnlyToClosure([&mu, &cv](absl::Status status) {
-=======
-      IomgrEngineClosure::TestOnlyToClosure([&mu, &cv](absl::Status status) {
->>>>>>> 8d35fcff
         grpc_core::MutexLock lock(&mu);
         EXPECT_TRUE(status.ok());
         cv.Signal();
@@ -89,11 +81,7 @@
 
   // Set NotifyOn and then call SetShutdown
   event.NotifyOn(
-<<<<<<< HEAD
       PosixEngineClosure::TestOnlyToClosure([&mu, &cv](absl::Status status) {
-=======
-      IomgrEngineClosure::TestOnlyToClosure([&mu, &cv](absl::Status status) {
->>>>>>> 8d35fcff
         grpc_core::MutexLock lock(&mu);
         EXPECT_FALSE(status.ok());
         EXPECT_EQ(status, absl::CancelledError("Shutdown"));
@@ -126,11 +114,7 @@
         }
         active++;
         if (thread_id == 0) {
-<<<<<<< HEAD
           event.NotifyOn(PosixEngineClosure::TestOnlyToClosure(
-=======
-          event.NotifyOn(IomgrEngineClosure::TestOnlyToClosure(
->>>>>>> 8d35fcff
               [&mu, &cv, &signalled](absl::Status status) {
                 grpc_core::MutexLock lock(&mu);
                 EXPECT_TRUE(status.ok());
