--- conflicted
+++ resolved
@@ -205,11 +205,7 @@
     scheduler_ =
         absl::make_unique<grpc_event_engine::posix_engine::TestScheduler>();
     EXPECT_NE(scheduler_, nullptr);
-<<<<<<< HEAD
-    poller_ = GetDefaultPoller(scheduler_.get());
-=======
     poller_ = MakeDefaultPoller(scheduler_.get());
->>>>>>> d421579f
     posix_ee_ = PosixEventEngine::MakeTestOnlyPosixEventEngine(poller_);
     EXPECT_NE(posix_ee_, nullptr);
     scheduler_->ChangeCurrentEventEngine(posix_ee_.get());
