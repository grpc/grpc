// Copyright 2022 The gRPC Authors
//
// Licensed under the Apache License, Version 2.0 (the "License");
// you may not use this file except in compliance with the License.
// You may obtain a copy of the License at
//
//     http://www.apache.org/licenses/LICENSE-2.0
//
// Unless required by applicable law or agreed to in writing, software
// distributed under the License is distributed on an "AS IS" BASIS,
// WITHOUT WARRANTIES OR CONDITIONS OF ANY KIND, either express or implied.
// See the License for the specific language governing permissions and
// limitations under the License.

#include <stdint.h>
#include <sys/select.h>

#include <algorithm>
#include <atomic>
#include <chrono>
#include <cstring>
#include <memory>
#include <string>
#include <vector>

#include "absl/status/statusor.h"
#include "absl/strings/str_cat.h"
#include "absl/strings/str_split.h"
#include "absl/strings/string_view.h"
#include "gtest/gtest.h"

#include <grpc/grpc.h>

#include "src/core/lib/event_engine/poller.h"
#include "src/core/lib/event_engine/posix_engine/wakeup_fd_pipe.h"
#include "src/core/lib/event_engine/posix_engine/wakeup_fd_posix.h"
#include "src/core/lib/gprpp/memory.h"
#include "src/core/lib/gprpp/ref_counted_ptr.h"
#include "src/core/lib/iomgr/port.h"

// This test won't work except with posix sockets enabled
#ifdef GRPC_POSIX_SOCKET_EV

#include <errno.h>
#include <fcntl.h>
#include <netinet/in.h>
#include <poll.h>
#include <stdlib.h>
#include <sys/socket.h>
#include <unistd.h>

#include "absl/status/status.h"

#include <grpc/support/alloc.h>
#include <grpc/support/log.h>
#include <grpc/support/sync.h>

#include "src/core/lib/event_engine/common_closures.h"
#include "src/core/lib/event_engine/posix_engine/event_poller.h"
#include "src/core/lib/event_engine/posix_engine/event_poller_posix_default.h"
#include "src/core/lib/event_engine/posix_engine/posix_engine.h"
#include "src/core/lib/event_engine/posix_engine/posix_engine_closure.h"
#include "src/core/lib/gprpp/dual_ref_counted.h"
#include "src/core/lib/gprpp/global_config.h"
#include "src/core/lib/gprpp/notification.h"
#include "src/core/lib/gprpp/strerror.h"
#include "test/core/event_engine/posix/posix_engine_test_utils.h"
#include "test/core/util/port.h"

GPR_GLOBAL_CONFIG_DECLARE_STRING(grpc_poll_strategy);

using ::grpc_event_engine::experimental::PosixEventEngine;
using ::grpc_event_engine::posix_engine::PosixEventPoller;

static gpr_mu g_mu;
static PosixEventPoller* g_event_poller = nullptr;

// buffer size used to send and receive data.
// 1024 is the minimal value to set TCP send and receive buffer.
#define BUF_SIZE 1024
// Max number of connections pending to be accepted by listen().
#define MAX_NUM_FD 1024
// Client write buffer size
#define CLIENT_WRITE_BUF_SIZE 10
// Total number of times that the client fills up the write buffer
#define CLIENT_TOTAL_WRITE_CNT 3

namespace grpc_event_engine {
namespace posix_engine {

using ::grpc_event_engine::experimental::Poller;
using ::grpc_event_engine::experimental::SelfDeletingClosure;
using ::grpc_event_engine::posix_engine::PosixEventPoller;
using namespace std::chrono_literals;

namespace {

absl::Status SetSocketSendBuf(int fd, int buffer_size_bytes) {
  return 0 == setsockopt(fd, SOL_SOCKET, SO_SNDBUF, &buffer_size_bytes,
                         sizeof(buffer_size_bytes))
             ? absl::OkStatus()
             : absl::Status(absl::StatusCode::kInternal,
                            grpc_core::StrError(errno).c_str());
}

// Create a test socket with the right properties for testing.
// port is the TCP port to listen or connect to.
// Return a socket FD and sockaddr_in.
void CreateTestSocket(int port, int* socket_fd, struct sockaddr_in6* sin) {
  int fd;
  int one = 1;
  int buffer_size_bytes = BUF_SIZE;
  int flags;

  fd = socket(AF_INET6, SOCK_STREAM, 0);
  setsockopt(fd, SOL_SOCKET, SO_REUSEADDR, &one, sizeof(one));
  // Reset the size of socket send buffer to the minimal value to facilitate
  // buffer filling up and triggering notify_on_write
  EXPECT_TRUE(SetSocketSendBuf(fd, buffer_size_bytes).ok());
  EXPECT_TRUE(SetSocketSendBuf(fd, buffer_size_bytes).ok());
  // Make fd non-blocking.
  flags = fcntl(fd, F_GETFL, 0);
  EXPECT_EQ(fcntl(fd, F_SETFL, flags | O_NONBLOCK), 0);
  *socket_fd = fd;

  // Use local address for test.
  memset(sin, 0, sizeof(struct sockaddr_in6));
  sin->sin6_family = AF_INET6;
  (reinterpret_cast<char*>(&sin->sin6_addr))[15] = 1;
  EXPECT_TRUE(port >= 0 && port < 65536);
  sin->sin6_port = htons(static_cast<uint16_t>(port));
}

//  =======An upload server to test notify_on_read===========
//    The server simply reads and counts a stream of bytes.

// An upload server.
typedef struct {
  EventHandle* em_fd;       /* listening fd */
  ssize_t read_bytes_total; /* total number of received bytes */
  int done;                 /* set to 1 when a server finishes serving */
  PosixEngineClosure* listen_closure;
} server;

void ServerInit(server* sv) {
  sv->read_bytes_total = 0;
  sv->done = 0;
}

// An upload session.
// Created when a new upload request arrives in the server.
typedef struct {
  server* sv;              /* not owned by a single session */
  EventHandle* em_fd;      /* fd to read upload bytes */
  char read_buf[BUF_SIZE]; /* buffer to store upload bytes */
  PosixEngineClosure* session_read_closure;
} session;

// Called when an upload session can be safely shutdown.
// Close session FD and start to shutdown listen FD.
void SessionShutdownCb(session* se, bool /*success*/) {
  server* sv = se->sv;
  se->em_fd->OrphanHandle(nullptr, nullptr, "a");
  gpr_free(se);
  // Start to shutdown listen fd.
  sv->em_fd->ShutdownHandle(
      absl::Status(absl::StatusCode::kUnknown, "SessionShutdownCb"));
}

// Called when data become readable in a session.
void SessionReadCb(session* se, absl::Status status) {
  int fd = se->em_fd->WrappedFd();

  ssize_t read_once = 0;
  ssize_t read_total = 0;

  if (!status.ok()) {
    SessionShutdownCb(se, true);
    return;
  }

  do {
    read_once = read(fd, se->read_buf, BUF_SIZE);
    if (read_once > 0) read_total += read_once;
  } while (read_once > 0);
  se->sv->read_bytes_total += read_total;

  // read() returns 0 to indicate the TCP connection was closed by the
  // client read(fd, read_buf, 0) also returns 0 which should never be called as
  // such. It is possible to read nothing due to spurious edge event or data has
  // been drained, In such a case, read() returns -1 and set errno to
  // EAGAIN.
  if (read_once == 0) {
    SessionShutdownCb(se, true);
  } else if (read_once == -1) {
    EXPECT_EQ(errno, EAGAIN);
    // An edge triggered event is cached in the kernel until next poll.
    // In the current single thread implementation, SessionReadCb is called
    // in the polling thread, such that polling only happens after this
    // callback, and will catch read edge event if data is available again
    // before notify_on_read.
    se->session_read_closure = PosixEngineClosure::TestOnlyToClosure(
        [se](absl::Status status) { SessionReadCb(se, status); });
    se->em_fd->NotifyOnRead(se->session_read_closure);
  }
}

// Called when the listen FD can be safely shutdown. Close listen FD and
// signal that server can be shutdown.
void ListenShutdownCb(server* sv) {
  sv->em_fd->OrphanHandle(nullptr, nullptr, "b");
  gpr_mu_lock(&g_mu);
  sv->done = 1;
  g_event_poller->Kick();
  gpr_mu_unlock(&g_mu);
}

// Called when a new TCP connection request arrives in the listening port.
void ListenCb(server* sv, absl::Status status) {
  int fd;
  int flags;
  session* se;
  struct sockaddr_storage ss;
  socklen_t slen = sizeof(ss);
  EventHandle* listen_em_fd = sv->em_fd;

  if (!status.ok()) {
    ListenShutdownCb(sv);
    return;
  }

  do {
    fd = accept(listen_em_fd->WrappedFd(),
                reinterpret_cast<struct sockaddr*>(&ss), &slen);
  } while (fd < 0 && errno == EINTR);
  if (fd < 0 && errno == EAGAIN) {
    sv->listen_closure = PosixEngineClosure::TestOnlyToClosure(
        [sv](absl::Status status) { ListenCb(sv, status); });
    listen_em_fd->NotifyOnRead(sv->listen_closure);
    return;
  } else if (fd < 0) {
    gpr_log(GPR_ERROR, "Failed to acceot a connection, returned error: %s",
            grpc_core::StrError(errno).c_str());
  }
  EXPECT_GE(fd, 0);
  EXPECT_LT(fd, FD_SETSIZE);
  flags = fcntl(fd, F_GETFL, 0);
  fcntl(fd, F_SETFL, flags | O_NONBLOCK);
  se = static_cast<session*>(gpr_malloc(sizeof(*se)));
  se->sv = sv;
  se->em_fd = g_event_poller->CreateHandle(fd, "listener", false);
  se->session_read_closure = PosixEngineClosure::TestOnlyToClosure(
      [se](absl::Status status) { SessionReadCb(se, status); });
  se->em_fd->NotifyOnRead(se->session_read_closure);
  sv->listen_closure = PosixEngineClosure::TestOnlyToClosure(
      [sv](absl::Status status) { ListenCb(sv, status); });
  listen_em_fd->NotifyOnRead(sv->listen_closure);
}

// Start a test server, return the TCP listening port bound to listen_fd.
// ListenCb() is registered to be interested in reading from listen_fd.
// When connection request arrives, ListenCb() is called to accept the
// connection request.
int ServerStart(server* sv) {
  int port = grpc_pick_unused_port_or_die();
  int fd;
  struct sockaddr_in6 sin;
  socklen_t addr_len;

  CreateTestSocket(port, &fd, &sin);
  addr_len = sizeof(sin);
  EXPECT_EQ(bind(fd, (struct sockaddr*)&sin, addr_len), 0);
  EXPECT_EQ(getsockname(fd, (struct sockaddr*)&sin, &addr_len), 0);
  port = ntohs(sin.sin6_port);
  EXPECT_EQ(listen(fd, MAX_NUM_FD), 0);

  sv->em_fd = g_event_poller->CreateHandle(fd, "server", false);
  sv->listen_closure = PosixEngineClosure::TestOnlyToClosure(
      [sv](absl::Status status) { ListenCb(sv, status); });
  sv->em_fd->NotifyOnRead(sv->listen_closure);
  return port;
}

// ===An upload client to test notify_on_write===

// An upload client.
typedef struct {
  EventHandle* em_fd;
  char write_buf[CLIENT_WRITE_BUF_SIZE];
  ssize_t write_bytes_total;
  // Number of times that the client fills up the write buffer and calls
  // notify_on_write to schedule another write.
  int client_write_cnt;
  int done;
  PosixEngineClosure* write_closure;
} client;

void ClientInit(client* cl) {
  memset(cl->write_buf, 0, sizeof(cl->write_buf));
  cl->write_bytes_total = 0;
  cl->client_write_cnt = 0;
  cl->done = 0;
}

// Called when a client upload session is ready to shutdown.
void ClientSessionShutdownCb(client* cl) {
  cl->em_fd->OrphanHandle(nullptr, nullptr, "c");
  gpr_mu_lock(&g_mu);
  cl->done = 1;
  g_event_poller->Kick();
  gpr_mu_unlock(&g_mu);
}

// Write as much as possible, then register notify_on_write.
void ClientSessionWrite(client* cl, absl::Status status) {
  int fd = cl->em_fd->WrappedFd();
  ssize_t write_once = 0;

  if (!status.ok()) {
    ClientSessionShutdownCb(cl);
    return;
  }

  do {
    write_once = write(fd, cl->write_buf, CLIENT_WRITE_BUF_SIZE);
    if (write_once > 0) cl->write_bytes_total += write_once;
  } while (write_once > 0);

  EXPECT_EQ(errno, EAGAIN);
  gpr_mu_lock(&g_mu);
  if (cl->client_write_cnt < CLIENT_TOTAL_WRITE_CNT) {
    cl->write_closure = PosixEngineClosure::TestOnlyToClosure(
        [cl](absl::Status status) { ClientSessionWrite(cl, status); });
    cl->client_write_cnt++;
    gpr_mu_unlock(&g_mu);
    cl->em_fd->NotifyOnWrite(cl->write_closure);
  } else {
    gpr_mu_unlock(&g_mu);
    ClientSessionShutdownCb(cl);
  }
}

// Start a client to send a stream of bytes.
void ClientStart(client* cl, int port) {
  int fd;
  struct sockaddr_in6 sin;
  CreateTestSocket(port, &fd, &sin);
  if (connect(fd, reinterpret_cast<struct sockaddr*>(&sin), sizeof(sin)) ==
      -1) {
    if (errno == EINPROGRESS) {
      struct pollfd pfd;
      pfd.fd = fd;
      pfd.events = POLLOUT;
      pfd.revents = 0;
      if (poll(&pfd, 1, -1) == -1) {
        gpr_log(GPR_ERROR, "poll() failed during connect; errno=%d", errno);
        abort();
      }
    } else {
      gpr_log(GPR_ERROR, "Failed to connect to the server (errno=%d)", errno);
      abort();
    }
  }

  cl->em_fd = g_event_poller->CreateHandle(fd, "client", false);
  ClientSessionWrite(cl, absl::OkStatus());
}

// Wait for the signal to shutdown client and server.
void WaitAndShutdown(server* sv, client* cl) {
  Poller::WorkResult result;
  gpr_mu_lock(&g_mu);
  while (!sv->done || !cl->done) {
    gpr_mu_unlock(&g_mu);
    result = g_event_poller->Work(24h, []() {});
    ASSERT_FALSE(result == Poller::WorkResult::kDeadlineExceeded);
    gpr_mu_lock(&g_mu);
  }
  gpr_mu_unlock(&g_mu);
}

class EventPollerTest : public ::testing::Test {
  void SetUp() override {
    engine_ =
        std::make_unique<grpc_event_engine::experimental::PosixEventEngine>();
    EXPECT_NE(engine_, nullptr);
    scheduler_ =
        std::make_unique<grpc_event_engine::posix_engine::TestScheduler>(
            engine_.get());
    EXPECT_NE(scheduler_, nullptr);
<<<<<<< HEAD
    g_event_poller = GetDefaultPoller(scheduler_.get());
=======
    g_event_poller = MakeDefaultPoller(scheduler_.get());
>>>>>>> d421579f
    engine_ = PosixEventEngine::MakeTestOnlyPosixEventEngine(g_event_poller);
    EXPECT_NE(engine_, nullptr);
    scheduler_->ChangeCurrentEventEngine(engine_.get());
    if (g_event_poller != nullptr) {
      gpr_log(GPR_INFO, "Using poller: %s", g_event_poller->Name().c_str());
    }
  }

  void TearDown() override {
    if (g_event_poller != nullptr) {
      g_event_poller->Shutdown();
    }
  }

 public:
  TestScheduler* Scheduler() { return scheduler_.get(); }

 private:
  std::shared_ptr<grpc_event_engine::experimental::PosixEventEngine> engine_;
  std::unique_ptr<grpc_event_engine::posix_engine::TestScheduler> scheduler_;
};

// Test grpc_fd. Start an upload server and client, upload a stream of bytes
// from the client to the server, and verify that the total number of sent
// bytes is equal to the total number of received bytes.
TEST_F(EventPollerTest, TestEventPollerHandle) {
  server sv;
  client cl;
  int port;
  if (g_event_poller == nullptr) {
    return;
  }
  ServerInit(&sv);
  port = ServerStart(&sv);
  ClientInit(&cl);
  ClientStart(&cl, port);

  WaitAndShutdown(&sv, &cl);
  EXPECT_EQ(sv.read_bytes_total, cl.write_bytes_total);
}

typedef struct FdChangeData {
  void (*cb_that_ran)(struct FdChangeData*, absl::Status);
} FdChangeData;

void InitChangeData(FdChangeData* fdc) { fdc->cb_that_ran = nullptr; }

void DestroyChangeData(FdChangeData* /*fdc*/) {}

void FirstReadCallback(FdChangeData* fdc, absl::Status /*status*/) {
  gpr_mu_lock(&g_mu);
  fdc->cb_that_ran = FirstReadCallback;
  g_event_poller->Kick();
  gpr_mu_unlock(&g_mu);
}

void SecondReadCallback(FdChangeData* fdc, absl::Status /*status*/) {
  gpr_mu_lock(&g_mu);
  fdc->cb_that_ran = SecondReadCallback;
  g_event_poller->Kick();
  gpr_mu_unlock(&g_mu);
}

// Test that changing the callback we use for notify_on_read actually works.
// Note that we have two different but almost identical callbacks above -- the
// point is to have two different function pointers and two different data
// pointers and make sure that changing both really works.
TEST_F(EventPollerTest, TestEventPollerHandleChange) {
  EventHandle* em_fd;
  FdChangeData a, b;
  int flags;
  int sv[2];
  char data;
  ssize_t result;
  if (g_event_poller == nullptr) {
    return;
  }
  PosixEngineClosure* first_closure = PosixEngineClosure::TestOnlyToClosure(
      [a = &a](absl::Status status) { FirstReadCallback(a, status); });
  PosixEngineClosure* second_closure = PosixEngineClosure::TestOnlyToClosure(
      [b = &b](absl::Status status) { SecondReadCallback(b, status); });
  InitChangeData(&a);
  InitChangeData(&b);

  EXPECT_EQ(socketpair(AF_UNIX, SOCK_STREAM, 0, sv), 0);
  flags = fcntl(sv[0], F_GETFL, 0);
  EXPECT_EQ(fcntl(sv[0], F_SETFL, flags | O_NONBLOCK), 0);
  flags = fcntl(sv[1], F_GETFL, 0);
  EXPECT_EQ(fcntl(sv[1], F_SETFL, flags | O_NONBLOCK), 0);

  em_fd =
      g_event_poller->CreateHandle(sv[0], "TestEventPollerHandleChange", false);
  EXPECT_NE(em_fd, nullptr);
  // Register the first callback, then make its FD readable
  em_fd->NotifyOnRead(first_closure);
  data = 0;
  result = write(sv[1], &data, 1);
  EXPECT_EQ(result, 1);

  // And now wait for it to run.
  auto poller_work = [](FdChangeData* fdc) {
    Poller::WorkResult result;
    gpr_mu_lock(&g_mu);
    while (fdc->cb_that_ran == nullptr) {
      gpr_mu_unlock(&g_mu);
      result = g_event_poller->Work(24h, []() {});
      ASSERT_FALSE(result == Poller::WorkResult::kDeadlineExceeded);
      gpr_mu_lock(&g_mu);
    }
  };
  poller_work(&a);
  EXPECT_EQ(a.cb_that_ran, FirstReadCallback);
  gpr_mu_unlock(&g_mu);

  // And drain the socket so we can generate a new read edge
  result = read(sv[0], &data, 1);
  EXPECT_EQ(result, 1);

  // Now register a second callback with distinct change data, and do the same
  // thing again.
  em_fd->NotifyOnRead(second_closure);
  data = 0;
  result = write(sv[1], &data, 1);
  EXPECT_EQ(result, 1);

  // And now wait for it to run.
  poller_work(&b);
  // Except now we verify that SecondReadCallback ran instead.
  EXPECT_EQ(b.cb_that_ran, SecondReadCallback);
  gpr_mu_unlock(&g_mu);

  em_fd->OrphanHandle(nullptr, nullptr, "d");
  DestroyChangeData(&a);
  DestroyChangeData(&b);
  close(sv[1]);
}

std::atomic<int> kTotalActiveWakeupFdHandles{0};

// A helper class representing one file descriptor. Its implemented using
// a WakeupFd. It registers itself with the poller and waits to be notified
// of read events. Upon receiving a read event, (1) it processes it,
// (2) registes to be notified of the next read event and (3) schedules
// generation of the next read event. The Fd orphanes itself after processing
// a specified number of read events.
class WakeupFdHandle : public grpc_core::DualRefCounted<WakeupFdHandle> {
 public:
  WakeupFdHandle(int num_wakeups, Scheduler* scheduler,
                 PosixEventPoller* poller)
      : num_wakeups_(num_wakeups),
        scheduler_(scheduler),
        poller_(poller),
        on_read_(
            PosixEngineClosure::ToPermanentClosure([this](absl::Status status) {
              EXPECT_TRUE(status.ok());
              status = ReadPipe();
              if (!status.ok()) {
                // Rarely epoll1 poller may generate an EPOLLHUP - which is a
                // spurious wakeup. Poll based poller may also likely generate a
                // lot of spurious wakeups because of the level triggered nature
                // of poll In such cases do not bother changing the number of
                // wakeups received.
                EXPECT_EQ(status, absl::InternalError("Spurious Wakeup"));
                handle_->NotifyOnRead(on_read_);
                return;
              }
              if (--num_wakeups_ == 0) {
                // This should invoke the registered NotifyOnRead callbacks with
                // the shutdown error. When those callbacks call Unref(), the
                // WakeupFdHandle should call OrphanHandle in the Unref() method
                // implementation.
                handle_->ShutdownHandle(absl::InternalError("Shutting down"));
                Unref();
              } else {
                handle_->NotifyOnRead(on_read_);
                Ref().release();
                // Schedule next wakeup to trigger the registered NotifyOnRead
                // callback.
                scheduler_->Run(SelfDeletingClosure::Create([this]() {
                  // Send next wakeup.
                  EXPECT_TRUE(wakeup_fd_->Wakeup().ok());
                  Unref();
                }));
              }
            })) {
    WeakRef().release();
    ++kTotalActiveWakeupFdHandles;
    EXPECT_GT(num_wakeups_, 0);
    EXPECT_NE(scheduler_, nullptr);
    EXPECT_NE(poller_, nullptr);
    wakeup_fd_ = *PipeWakeupFd::CreatePipeWakeupFd();
    handle_ = poller_->CreateHandle(wakeup_fd_->ReadFd(), "test", false);
    EXPECT_NE(handle_, nullptr);
    handle_->NotifyOnRead(on_read_);
    //  Send a wakeup initially.
    EXPECT_TRUE(wakeup_fd_->Wakeup().ok());
  }

  ~WakeupFdHandle() override { delete on_read_; }

  void Orphan() override {
    // Once the handle has orphaned itself, decrement
    // kTotalActiveWakeupFdHandles. Once all handles have orphaned themselves,
    // send a Kick to the poller.
    handle_->OrphanHandle(
        PosixEngineClosure::TestOnlyToClosure(
            [poller = poller_, wakeupfd_handle = this](absl::Status status) {
              EXPECT_TRUE(status.ok());
              if (--kTotalActiveWakeupFdHandles == 0) {
                poller->Kick();
              }
              wakeupfd_handle->WeakUnref();
            }),
        nullptr, "");
  }

 private:
  absl::Status ReadPipe() {
    char buf[128];
    ssize_t r;
    int total_bytes_read = 0;
    for (;;) {
      r = read(wakeup_fd_->ReadFd(), buf, sizeof(buf));
      if (r > 0) {
        total_bytes_read += r;
        continue;
      }
      if (r == 0) return absl::OkStatus();
      switch (errno) {
        case EAGAIN:
          return total_bytes_read > 0 ? absl::OkStatus()
                                      : absl::InternalError("Spurious Wakeup");
        case EINTR:
          continue;
        default:
          return absl::Status(
              absl::StatusCode::kInternal,
              absl::StrCat("read: ", grpc_core::StrError(errno)));
      }
    }
  }
  int num_wakeups_;
  Scheduler* scheduler_;
  PosixEventPoller* poller_;
  PosixEngineClosure* on_read_;
  std::unique_ptr<WakeupFd> wakeup_fd_;
  EventHandle* handle_;
};

// A helper class to create Fds and drive the polling for these Fds. It
// repeatedly calls the Work(..) method on the poller to get pet pending events,
// then schedules another parallel Work(..) instantiation and processes these
// pending events. This continues until all Fds have orphaned themselves.
class Worker : public grpc_core::DualRefCounted<Worker> {
 public:
  Worker(Scheduler* scheduler, PosixEventPoller* poller, int num_handles,
         int num_wakeups_per_handle)
      : scheduler_(scheduler), poller_(poller) {
    handles_.reserve(num_handles);
    for (int i = 0; i < num_handles; i++) {
      handles_.push_back(
          new WakeupFdHandle(num_wakeups_per_handle, scheduler_, poller_));
    }
    WeakRef().release();
  }
  void Orphan() override { signal.Notify(); }
  void Start() {
    // Start executing Work(..).
    scheduler_->Run([this]() { Work(); });
  }

  void Wait() {
    signal.WaitForNotification();
    WeakUnref();
  }

 private:
  void Work() {
    auto result = g_event_poller->Work(24h, [this]() {
      // Schedule next work instantiation immediately and take a Ref for
      // the next instantiation.
      Ref().release();
      scheduler_->Run([this]() { Work(); });
    });
    ASSERT_TRUE(result == Poller::WorkResult::kOk ||
                result == Poller::WorkResult::kKicked);
    // Corresponds to the Ref taken for the current instantiation. If the
    // result was Poller::WorkResult::kKicked, then the next work instantiation
    // would not have been scheduled and the poll_again callback should have
    // been deleted.
    Unref();
  }
  Scheduler* scheduler_;
  PosixEventPoller* poller_;
  grpc_core::Notification signal;
  std::vector<WakeupFdHandle*> handles_;
};

// This test creates kNumHandles file descriptors and kNumWakeupsPerHandle
// separate read events to the created Fds. The Fds use the NotifyOnRead API to
// wait for a read event, upon receiving a read event they process it
// immediately and schedule the wait for the next read event. A new read event
// is also generated for each fd in parallel after the previous one is
// processed.
TEST_F(EventPollerTest, TestMultipleHandles) {
  static constexpr int kNumHandles = 100;
  static constexpr int kNumWakeupsPerHandle = 100;
  if (g_event_poller == nullptr) {
    return;
  }
  Worker* worker = new Worker(Scheduler(), g_event_poller, kNumHandles,
                              kNumWakeupsPerHandle);
  worker->Start();
  worker->Wait();
}

}  // namespace
}  // namespace posix_engine
}  // namespace grpc_event_engine

int main(int argc, char** argv) {
  ::testing::InitGoogleTest(&argc, argv);
  gpr_mu_init(&g_mu);
  grpc_core::UniquePtr<char> poll_strategy =
      GPR_GLOBAL_CONFIG_GET(grpc_poll_strategy);
  GPR_GLOBAL_CONFIG_GET(grpc_poll_strategy);
  auto strings = absl::StrSplit(poll_strategy.get(), ',');
  if (std::find(strings.begin(), strings.end(), "none") != strings.end()) {
    // Skip the test entirely if poll strategy is none.
    return 0;
  }
  // TODO(ctiller): EventEngine temporarily needs grpc to be initialized first
  // until we clear out the iomgr shutdown code.
  grpc_init();
  int r = RUN_ALL_TESTS();
  grpc_shutdown();
  return r;
}

#else /* GRPC_POSIX_SOCKET_EV */

int main(int argc, char** argv) { return 1; }

#endif /* GRPC_POSIX_SOCKET_EV */<|MERGE_RESOLUTION|>--- conflicted
+++ resolved
@@ -388,11 +388,7 @@
         std::make_unique<grpc_event_engine::posix_engine::TestScheduler>(
             engine_.get());
     EXPECT_NE(scheduler_, nullptr);
-<<<<<<< HEAD
-    g_event_poller = GetDefaultPoller(scheduler_.get());
-=======
     g_event_poller = MakeDefaultPoller(scheduler_.get());
->>>>>>> d421579f
     engine_ = PosixEventEngine::MakeTestOnlyPosixEventEngine(g_event_poller);
     EXPECT_NE(engine_, nullptr);
     scheduler_->ChangeCurrentEventEngine(engine_.get());
