--- conflicted
+++ resolved
@@ -379,17 +379,12 @@
 
 class EventPollerTest : public ::testing::Test {
   void SetUp() override {
-<<<<<<< HEAD
-    scheduler_ =
-        absl::make_unique<grpc_event_engine::posix_engine::TestScheduler>();
-=======
     engine_ =
         std::make_unique<grpc_event_engine::experimental::PosixEventEngine>();
     EXPECT_NE(engine_, nullptr);
     scheduler_ =
         std::make_unique<grpc_event_engine::posix_engine::TestScheduler>(
             engine_.get());
->>>>>>> 6e15936d
     EXPECT_NE(scheduler_, nullptr);
     g_event_poller = GetDefaultPoller(scheduler_.get());
     engine_ = PosixEventEngine::MakeTestOnlyPosixEventEngine(g_event_poller);
