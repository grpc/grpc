--- conflicted
+++ resolved
@@ -201,10 +201,7 @@
     external_deps = ["gtest"],
     language = "C++",
     tags = [
-<<<<<<< HEAD
-=======
         "event_engine_client_test",
->>>>>>> 1c5805ff
         "no_windows",
     ],
     uses_event_engine = True,
@@ -220,7 +217,6 @@
         "//test/core/event_engine/test_suite:oracle_event_engine_posix",
         "//test/core/util:grpc_test_util",
     ],
-<<<<<<< HEAD
 )
 
 grpc_cc_test(
@@ -240,6 +236,4 @@
         "//:socket_mutator",
         "//test/core/util:grpc_test_util",
     ],
-=======
->>>>>>> 1c5805ff
 )