# Copyright 2017 gRPC authors.
#
# Licensed under the Apache License, Version 2.0 (the "License");
# you may not use this file except in compliance with the License.
# You may obtain a copy of the License at
#
#     http://www.apache.org/licenses/LICENSE-2.0
#
# Unless required by applicable law or agreed to in writing, software
# distributed under the License is distributed on an "AS IS" BASIS,
# WITHOUT WARRANTIES OR CONDITIONS OF ANY KIND, either express or implied.
# See the License for the specific language governing permissions and
# limitations under the License.

load("//bazel:grpc_build_system.bzl", "grpc_cc_library", "grpc_cc_test", "grpc_package")

licenses(["notice"])

grpc_package(
    name = "test/core/event_engine/posix",
    visibility = "public",
)  # Useful for third party devs to test their io manager implementation.

grpc_cc_library(
    name = "posix_engine_test_utils",
    testonly = True,
    srcs = ["posix_engine_test_utils.cc"],
    hdrs = ["posix_engine_test_utils.h"],
    tags = [
        "no_windows",
    ],
    visibility = ["//test:__subpackages__"],
    deps = [
        "//:event_engine_common",
        "//:posix_event_engine_event_poller",
        "//test/core/util:grpc_test_util",
    ],
)

grpc_cc_test(
    name = "timer_heap_test",
    srcs = ["timer_heap_test.cc"],
    external_deps = ["gtest"],
    language = "C++",
    uses_event_engine = False,
    uses_polling = False,
    deps = [
        "//:bitset",
        "//:posix_event_engine_timer",
    ],
)

grpc_cc_test(
    name = "timer_list_test",
    srcs = ["timer_list_test.cc"],
    external_deps = ["gtest"],
    language = "C++",
    uses_event_engine = False,
    uses_polling = False,
    deps = [
        "//:posix_event_engine_timer",
    ],
)

grpc_cc_test(
    name = "timer_manager_test",
    srcs = ["timer_manager_test.cc"],
    external_deps = ["gtest"],
    language = "C++",
    uses_event_engine = False,
    uses_polling = False,
    deps = [
        "//:common_event_engine_closures",
        "//:exec_ctx",
        "//:posix_event_engine_timer_manager",
        "//test/core/util:grpc_test_util",
    ],
)

grpc_cc_test(
    name = "event_poller_posix_test",
    srcs = ["event_poller_posix_test.cc"],
    external_deps = ["gtest"],
    language = "C++",
    tags = [
        "no_windows",
    ],
    uses_event_engine = True,
    uses_polling = True,
    deps = [
        "//:common_event_engine_closures",
        "//:event_engine_poller",
        "//:posix_event_engine",
        "//:posix_event_engine_closure",
        "//:posix_event_engine_event_poller",
        "//:posix_event_engine_poller_posix_default",
        "//test/core/event_engine/posix:posix_engine_test_utils",
        "//test/core/util:grpc_test_util",
    ],
)

grpc_cc_test(
    name = "lock_free_event_test",
    srcs = ["lock_free_event_test.cc"],
    external_deps = ["gtest"],
    language = "C++",
    uses_event_engine = True,
    uses_polling = False,
    deps = [
        "//:posix_event_engine",
        "//:posix_event_engine_closure",
        "//:posix_event_engine_event_poller",
        "//:posix_event_engine_lockfree_event",
        "//test/core/util:grpc_test_util",
    ],
)

grpc_cc_test(
    name = "wakeup_fd_posix_test",
    srcs = ["wakeup_fd_posix_test.cc"],
    external_deps = ["gtest"],
    language = "C++",
    tags = [
        "no_windows",
    ],
    uses_event_engine = False,
    uses_polling = True,
    deps = [
        "//:posix_event_engine_wakeup_fd_posix_eventfd",
        "//:posix_event_engine_wakeup_fd_posix_pipe",
        "//test/core/util:grpc_test_util",
    ],
)

grpc_cc_test(
    name = "traced_buffer_list_test",
    srcs = ["traced_buffer_list_test.cc"],
    external_deps = ["gtest"],
    language = "C++",
    tags = [
        "no_windows",
    ],
    uses_event_engine = False,
    uses_polling = False,
    deps = [
        "//:posix_event_engine_traced_buffer_list",
        "//test/core/util:grpc_test_util",
    ],
)

grpc_cc_test(
    name = "tcp_posix_socket_utils_test",
    srcs = ["tcp_posix_socket_utils_test.cc"],
    external_deps = ["gtest"],
    language = "C++",
    tags = [
        "no_windows",
    ],
    uses_event_engine = False,
    uses_polling = False,
    deps = [
        "//:event_engine_common",
        "//:posix_event_engine_tcp_socket_utils",
        "//:socket_mutator",
        "//test/core/util:grpc_test_util",
    ],
)

grpc_cc_test(
    name = "posix_endpoint_test",
    srcs = ["posix_endpoint_test.cc"],
    external_deps = ["gtest"],
    language = "C++",
    tags = [
        "no_windows",
    ],
    uses_event_engine = True,
    uses_polling = True,
    deps = [
        "//:channel_args",
        "//:common_event_engine_closures",
        "//:event_engine_poller",
        "//:posix_event_engine",
        "//:posix_event_engine_closure",
        "//:posix_event_engine_endpoint",
        "//:posix_event_engine_event_poller",
        "//:posix_event_engine_poller_posix_default",
<<<<<<< HEAD
        "//test/core/event_engine/test_suite:conformance_test_base_lib",
        "//test/core/event_engine/test_suite:oracle_event_engine_posix",
        "//test/core/util:grpc_test_util",
    ],
)

grpc_cc_test(
    name = "posix_event_engine_connect_test",
    srcs = ["posix_event_engine_connect_test.cc"],
    external_deps = ["gtest"],
    language = "C++",
    tags = [
        "no_windows",
    ],
    uses_event_engine = True,
    uses_polling = True,
    deps = [
        "//:event_engine_poller",
        "//:posix_event_engine",
        "//:posix_event_engine_closure",
        "//:posix_event_engine_endpoint",
        "//:posix_event_engine_event_poller",
        "//:posix_event_engine_poller_posix_default",
=======
        "//test/core/event_engine/posix:posix_engine_test_utils",
>>>>>>> 8007edd0
        "//test/core/event_engine/test_suite:conformance_test_base_lib",
        "//test/core/event_engine/test_suite:oracle_event_engine_posix",
        "//test/core/util:grpc_test_util",
    ],
)<|MERGE_RESOLUTION|>--- conflicted
+++ resolved
@@ -185,7 +185,7 @@
         "//:posix_event_engine_endpoint",
         "//:posix_event_engine_event_poller",
         "//:posix_event_engine_poller_posix_default",
-<<<<<<< HEAD
+        "//test/core/event_engine/posix:posix_engine_test_utils",
         "//test/core/event_engine/test_suite:conformance_test_base_lib",
         "//test/core/event_engine/test_suite:oracle_event_engine_posix",
         "//test/core/util:grpc_test_util",
@@ -209,9 +209,6 @@
         "//:posix_event_engine_endpoint",
         "//:posix_event_engine_event_poller",
         "//:posix_event_engine_poller_posix_default",
-=======
-        "//test/core/event_engine/posix:posix_engine_test_utils",
->>>>>>> 8007edd0
         "//test/core/event_engine/test_suite:conformance_test_base_lib",
         "//test/core/event_engine/test_suite:oracle_event_engine_posix",
         "//test/core/util:grpc_test_util",
