--- conflicted
+++ resolved
@@ -66,11 +66,7 @@
     }
     return absl::NotFoundError("Socket not found!");
   }
-<<<<<<< HEAD
-
-=======
   
->>>>>>> a23df15e
   int Size() { return static_cast<int>(sockets_.size()); }
 
   std::list<ListenerSocket>::const_iterator begin() { return sockets_.begin(); }
