// Copyright 2025 The gRPC Authors
//
// Licensed under the Apache License, Version 2.0 (the "License");
// you may not use this file except in compliance with the License.
// You may obtain a copy of the License at
//
//     http://www.apache.org/licenses/LICENSE-2.0
//
// Unless required by applicable law or agreed to in writing, software
// distributed under the License is distributed on an "AS IS" BASIS,
// WITHOUT WARRANTIES OR CONDITIONS OF ANY KIND, either express or implied.
// See the License for the specific language governing permissions and
// limitations under the License.

#include <gmock/gmock.h>
#include <grpc/event_engine/event_engine.h>
#include <grpc/grpc.h>
#include <grpc/support/port_platform.h>
#include <gtest/gtest.h>

#include <memory>
#include <string>
#include <vector>

#include "absl/status/status.h"
#include "absl/status/statusor.h"
#include "src/core/lib/event_engine/posix_engine/posix_engine.h"
#include "src/core/lib/event_engine/tcp_socket_utils.h"
#include "src/core/util/notification.h"
#include "test/core/event_engine/posix/dns_server.h"
#include "test/core/test_util/port.h"
#include "test/core/test_util/test_config.h"

namespace grpc_event_engine::experimental {

#ifdef GRPC_ENABLE_FORK_SUPPORT

constexpr absl::string_view kHost = "fork_test";

MATCHER_P2(ResolvedTo, ipv4, ipv6, "") {
  if (IsIpv6LoopbackAvailable()) {
    return ::testing::ExplainMatchResult(
        ::testing::UnorderedElementsAre(ipv4, ipv6), arg, result_listener);
  }
  return ::testing::ExplainMatchResult(::testing::ElementsAre(ipv4), arg,
                                       result_listener);
}

class LookupCallback {
 public:
  explicit LookupCallback(absl::string_view label) : label_(label) {}

  EventEngine::DNSResolver::LookupHostnameCallback lookup_hostname_callback() {
    return [this](const auto& addresses) {
      ++times_called_;
      if (addresses.ok()) {
        result_.emplace();
        for (const auto& address : addresses.value()) {
          auto resolved = ResolvedAddressToString(address);
          result_->emplace_back(resolved.ok() ? *resolved
                                              : resolved.status().ToString());
        }
        LOG(INFO) << "[" << label_ << "] Hostname resolved to "
                  << absl::StrJoin(*result_, ", ");
      } else {
        result_ = addresses.status();
        LOG(INFO) << "[" << label_ << "] Failed with " << result_.status();
      }
      notification_.Notify();
    };
  }

  absl::StatusOr<std::vector<std::string>> result() {
    notification_.WaitForNotification();
    return result_;
  }

  int times_got_called() const { return times_called_; }

 private:
  std::string label_;
  absl::StatusOr<std::vector<std::string>> result_;
  grpc_core::Notification notification_;
  int times_called_ = 0;
};

// In a parent process, request made before fork can be resolved post-fork
TEST(DnsForkTest, DnsLookupAcrossForkInParent) {
  auto dns_server = DnsServer::Start(grpc_pick_unused_port_or_die());
  auto ee = std::static_pointer_cast<PosixEventEngine>(GetDefaultEventEngine());
  auto resolver = ee->GetDNSResolver({.dns_server = dns_server->address()});
  ASSERT_TRUE(resolver.ok()) << resolver.status();
  std::array callbacks = {
      LookupCallback("DnsLookupAcrossForkInParent pre-fork 1"),
      LookupCallback("DnsLookupAcrossForkInParent pre-fork 2"),
      LookupCallback("DnsLookupAcrossForkInParent pre-fork 3")};
  for (auto& callback : callbacks) {
    resolver->get()->LookupHostname(callback.lookup_hostname_callback(), kHost,
                                    "443");
  }
  DnsQuestion question = dns_server->WaitForQuestion(kHost);
  // This will be fully qualified domain name, so we only check the prefix
  ASSERT_THAT(question.qname, ::testing::StartsWith(kHost));
  // A or AAAA
  ASSERT_THAT(question.qtype, ::testing::AnyOf(1, 28));
  ASSERT_EQ(question.qclass, 1);
  // Do the fork
  ee->BeforeFork();
  LOG(INFO) << "------------------------";
  LOG(INFO) << "         Forking        ";
  LOG(INFO) << "------------------------";
  ee->AfterFork(PosixEventEngine::OnForkRole::kParent);
  dns_server->SetIPv4Response(kHost, {1, 1, 1, 1});
  for (auto& callback : callbacks) {
    auto result = callback.result();
    ASSERT_TRUE(result.ok()) << result.status();
    EXPECT_THAT(
        result.value(),
        ResolvedTo("1.1.1.1:443", "[101:101:101:101:101:101:101:101]:443"));
  }
  // Ensure callbacks were only called once
  for (auto& callback : callbacks) {
    EXPECT_EQ(callback.times_got_called(), 1);
  }
}

// In a child process, a request made before fork will fail because of the Ares
// shutdown. Requests made post fork will succeed.
TEST(DnsForkTest, DnsLookupAcrossForkInChild) {
  auto dns_server = DnsServer::Start(grpc_pick_unused_port_or_die());
  auto ee = std::static_pointer_cast<PosixEventEngine>(GetDefaultEventEngine());
  auto resolver = ee->GetDNSResolver({.dns_server = dns_server->address()});
  ASSERT_TRUE(resolver.ok()) << resolver.status();
  // Ensure all 3 callbacks are cancelled
  std::array callbacks = {
      LookupCallback("DnsLookupAcrossForkInChild pre-fork 1"),
      LookupCallback("DnsLookupAcrossForkInChild pre-fork 2"),
      LookupCallback("DnsLookupAcrossForkInChild pre-fork 3")};
  for (auto& callback : callbacks) {
    resolver->get()->LookupHostname(callback.lookup_hostname_callback(), kHost,
                                    "443");
  }
  LookupCallback host2_cb("Host2 callback");
  resolver->get()->LookupHostname(host2_cb.lookup_hostname_callback(), "host2",
                                  "443");
  dns_server->SetIPv4Response("host2", {9, 9, 9, 9});
  auto result = host2_cb.result();
  ASSERT_TRUE(result.ok()) << result.status();
  EXPECT_THAT(
      result.value(),
      ResolvedTo("9.9.9.9:443", "[909:909:909:909:909:909:909:909]:443"));
  DnsQuestion question = dns_server->WaitForQuestion(kHost);
  LOG(INFO) << "Pre fork question " << question.id;
  ASSERT_THAT(question.qname, ::testing::StartsWith(kHost));
  // Expected questions are A or AAAA
  ASSERT_THAT(question.qtype, ::testing::AnyOf(1, 28));
  ASSERT_EQ(question.qclass, 1);
  // Do the fork
  ee->BeforeFork();
  LOG(INFO) << "------------------------";
  LOG(INFO) << "         Forking        ";
  LOG(INFO) << "------------------------";
  ee->AfterFork(PosixEventEngine::OnForkRole::kChild);
<<<<<<< HEAD
  auto result = callback.result();
  // Request is cancelled on fork. Can be one of several statuses, depending on
  // event ordering.
  ASSERT_TRUE(absl::IsCancelled(result.status())) << result.status();
  dns_server->SetIPv4Response({2, 2, 2, 2});
=======
  for (auto& callback : callbacks) {
    result = callback.result();
    // Request is cancelled on fork
    ASSERT_TRUE(absl::IsCancelled(result.status())) << result.status();
  }
  dns_server->SetIPv4Response(kHost, {2, 2, 2, 2});
>>>>>>> 9b6a5918
  LookupCallback cb2("DnsLookupAcrossForkInChild post-fork");
  resolver->get()->LookupHostname(cb2.lookup_hostname_callback(), kHost, "443");
  result = cb2.result();
  LOG(INFO) << "Post-fork lookup done";
  ASSERT_TRUE(result.ok()) << result.status();
  EXPECT_THAT(
      result.value(),
      ResolvedTo("2.2.2.2:443", "[202:202:202:202:202:202:202:202]:443"));
  // Ensure callbacks were only called once
  EXPECT_EQ(host2_cb.times_got_called(), 1);
  for (auto& callback : callbacks) {
    EXPECT_EQ(callback.times_got_called(), 1);
  }
}

#else  // GRPC_ENABLE_FORK_SUPPORT

TEST(AresResolverTest, Skipped) { GTEST_SKIP() << "Fork is disabled"; }

#endif  // GRPC_ENABLE_FORK_SUPPORT

}  // namespace grpc_event_engine::experimental

int main(int argc, char** argv) {
  ::testing::InitGoogleTest(&argc, argv);
  grpc::testing::TestEnvironment env(&argc, argv);
  grpc_init();
  auto result = RUN_ALL_TESTS();
  grpc_shutdown();
  return result;
}<|MERGE_RESOLUTION|>--- conflicted
+++ resolved
@@ -161,20 +161,12 @@
   LOG(INFO) << "         Forking        ";
   LOG(INFO) << "------------------------";
   ee->AfterFork(PosixEventEngine::OnForkRole::kChild);
-<<<<<<< HEAD
-  auto result = callback.result();
-  // Request is cancelled on fork. Can be one of several statuses, depending on
-  // event ordering.
-  ASSERT_TRUE(absl::IsCancelled(result.status())) << result.status();
-  dns_server->SetIPv4Response({2, 2, 2, 2});
-=======
   for (auto& callback : callbacks) {
     result = callback.result();
     // Request is cancelled on fork
     ASSERT_TRUE(absl::IsCancelled(result.status())) << result.status();
   }
   dns_server->SetIPv4Response(kHost, {2, 2, 2, 2});
->>>>>>> 9b6a5918
   LookupCallback cb2("DnsLookupAcrossForkInChild post-fork");
   resolver->get()->LookupHostname(cb2.lookup_hostname_callback(), kHost, "443");
   result = cb2.result();
