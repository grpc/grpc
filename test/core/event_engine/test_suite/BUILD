--- conflicted
+++ resolved
@@ -83,13 +83,9 @@
     uses_event_engine = True,
     uses_polling = True,
     deps = [
-<<<<<<< HEAD
         ":client",
         ":oracle_event_engine_posix",
-        "//:posix_event_engine",
-=======
         "//src/core:posix_event_engine",
->>>>>>> 29175b97
         "//test/core/event_engine/test_suite:timer",
     ],
 )
