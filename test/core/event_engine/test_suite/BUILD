--- conflicted
+++ resolved
@@ -16,103 +16,23 @@
 
 licenses(["notice"])
 
-<<<<<<< HEAD
-grpc_package(name = "test/core/event_engine/test_suite")
-
-grpc_cc_library(
-    name = "timer",
-    testonly = True,
-    srcs = ["timer_test.cc"],
-    external_deps = [
-        "absl/base:core_headers",
-        "absl/functional:any_invocable",
-        "absl/functional:bind_front",
-        "absl/functional:function_ref",
-        "absl/time",
-        "gtest",
-    ],
-    deps = [
-        "conformance_test_base_lib",
-        "//:gpr",
-        "//src/core:event_engine_interface",
-    ],
-    alwayslink = 1,
-)
-
-grpc_cc_library(
-    name = "dns",
-    testonly = True,
-    srcs = ["dns_test.cc"],
-    external_deps = ["gtest"],
-    deps = [
-        "conformance_test_base_lib",
-        "//:exec_ctx",
-    ],
-    alwayslink = 1,
-)
-
-grpc_cc_library(
-    name = "client",
-    testonly = True,
-    srcs = ["client_test.cc"],
-    external_deps = [
-        "absl/status",
-        "absl/status:statusor",
-        "absl/strings",
-        "absl/time",
-        "gtest",
-    ],
-    deps = [
-        "conformance_test_base_lib",
-        "//:exec_ctx",
-        "//:gpr",
-        "//:grpc",
-        "//src/core:channel_args",
-        "//src/core:channel_args_endpoint_config",
-        "//src/core:memory_quota",
-        "//src/core:notification",
-        "//src/core:resource_quota",
-        "//test/core/util:grpc_test_util_unsecure",
-    ],
-    alwayslink = 1,
-=======
 grpc_package(
     name = "test/core/event_engine/test_suite",
     visibility = "public",
->>>>>>> d14020d4
 )
 
 grpc_cc_library(
     name = "event_engine_test_framework",
     testonly = True,
-<<<<<<< HEAD
-    srcs = ["server_test.cc"],
+    srcs = ["event_engine_test_framework.cc"],
+    hdrs = ["event_engine_test_framework.h"],
     external_deps = [
-        "absl/status",
-        "absl/status:statusor",
-        "absl/strings",
-        "absl/time",
+        "absl/functional:any_invocable",
         "gtest",
     ],
     deps = [
-        "conformance_test_base_lib",
-        "//:exec_ctx",
-        "//:grpc",
-        "//src/core:channel_args",
-        "//src/core:channel_args_endpoint_config",
-        "//src/core:memory_quota",
-        "//src/core:notification",
-        "//src/core:resource_quota",
-        "//test/core/util:grpc_test_util_unsecure",
-=======
-    srcs = ["event_engine_test_framework.cc"],
-    hdrs = ["event_engine_test_framework.h"],
-    external_deps = ["gtest"],
-    deps = [
-        "//:grpc",
-        "//test/core/event_engine:event_engine_test_utils",
-        "//test/core/util:grpc_test_util",
->>>>>>> d14020d4
+        "//:gpr",
+        "//src/core:event_engine_interface",
     ],
 )
 
@@ -128,22 +48,15 @@
     uses_event_engine = True,
     uses_polling = True,
     deps = [
-<<<<<<< HEAD
-        "conformance_test_base_lib",
-        "oracle_event_engine_posix",
-        "timer",
+        "event_engine_test_framework",
         "//:grpc",
         "//src/core:experiments",
         "//src/core:posix_event_engine",
-        "//test/core/util:grpc_test_util_unsecure",
-=======
-        "//src/core:posix_event_engine",
-        "//test/core/event_engine:event_engine_test_utils",
         "//test/core/event_engine/test_suite/posix:oracle_event_engine_posix",
         "//test/core/event_engine/test_suite/tests:client",
         "//test/core/event_engine/test_suite/tests:server",
         "//test/core/event_engine/test_suite/tests:timer",
->>>>>>> d14020d4
+        "//test/core/util:grpc_test_util_unsecure",
     ],
 )
 
@@ -157,19 +70,12 @@
     ],
     uses_polling = False,
     deps = [
-<<<<<<< HEAD
-        "conformance_test_base_lib",
+        "event_engine_test_framework",
         "//:gpr_platform",
         "//:grpc",
         "//src/core:windows_event_engine",
+        "//test/core/event_engine/test_suite/tests:timer",
         "//test/core/util:grpc_test_util_unsecure",
-=======
-        # TODO(hork): enable when the listener (or an oracle) is available
-        # "//test/core/event_engine/test_suite/tests:client",
-        "//test/core/event_engine/test_suite/tests:timer",
-        "//src/core:windows_event_engine",
-        "//test/core/event_engine:event_engine_test_utils",
->>>>>>> d14020d4
     ],
 )
 
@@ -182,16 +88,12 @@
     ],
     uses_polling = False,
     deps = [
-<<<<<<< HEAD
-        "conformance_test_base_lib",
+        "event_engine_test_framework",
         "//:gpr_platform",
-        "//:grpc",
-        "//src/core:cf_event_engine",
-        "//test/core/util:grpc_test_util_unsecure",
-=======
+        "//:grpc_unsecure",
         "//src/core:cf_event_engine",
         "//test/core/event_engine/test_suite/tests:timer",
->>>>>>> d14020d4
+        "//test/core/util:grpc_test_util_unsecure",
     ],
 )
 
@@ -208,100 +110,9 @@
     ],
     uses_polling = False,
     deps = [
-        "conformance_test_base_lib",
-        "timer",
+        "event_engine_test_framework",
         "//test/core/event_engine/fuzzing_event_engine",
-<<<<<<< HEAD
         "//test/core/event_engine/fuzzing_event_engine:fuzzing_event_engine_proto",
-    ],
-)
-
-# -- Internal targets --
-
-grpc_cc_library(
-    name = "oracle_event_engine_posix",
-    testonly = True,
-    srcs = ["oracle_event_engine_posix.cc"],
-    hdrs = ["oracle_event_engine_posix.h"],
-    external_deps = [
-        "absl/base:core_headers",
-        "absl/functional:any_invocable",
-        "absl/status",
-        "absl/status:statusor",
-        "absl/strings",
-        "absl/strings:str_format",
-        "absl/time",
-    ],
-    tags = [
-        "cpu:10",
-        "no_windows",
-    ],
-    visibility = ["//test:__subpackages__"],
-    deps = [
-        "conformance_test_base_lib",
-        "//:gpr",
-        "//:sockaddr_utils",
-        "//src/core:event_engine_interface",
-        "//src/core:event_engine_memory_allocator",
-        "//src/core:event_engine_slice_buffer",
-        "//src/core:notification",
-        "//src/core:resolved_address",
-        "//src/core:strerror",
-    ],
-)
-
-grpc_cc_test(
-    name = "oracle_event_engine_posix_test",
-    srcs = ["oracle_event_engine_posix_test.cc"],
-    external_deps = ["gtest"],
-    language = "C++",
-    tags = [
-        "no_test_ios",
-        "no_windows",
-    ],
-    # TODO(vignesbabu): This is required because the oracle event engine uses
-    # poll syscall. If uses_polling is set to False, there will be an attempt
-    # to run this test with GRPC_POLL_STRATEGY=none which will hijack the poll
-    # c-wrapper causing the test to fail. A more generic posix oracle event
-    # engine design which doesn't rely on poll is required.
-    uses_polling = True,
-    deps = [
-        "conformance_test_base_lib",
-        "oracle_event_engine_posix",
-        "//test/core/util:grpc_test_util",
-    ],
-)
-
-grpc_cc_library(
-    name = "conformance_test_base_lib",
-    testonly = True,
-    srcs = [
-        "event_engine_test.cc",
-        "event_engine_test_utils.cc",
-    ],
-    hdrs = [
-        "event_engine_test.h",
-        "event_engine_test_utils.h",
-    ],
-    external_deps = [
-        "absl/functional:any_invocable",
-        "absl/status",
-        "absl/status:statusor",
-        "absl/strings",
-        "absl/time",
-        "gtest",
-    ],
-    visibility = ["@grpc:public"],
-    deps = [
-        "//:gpr",
-        "//:grpc",
-        "//:uri_parser",
-        "//src/core:channel_args_endpoint_config",
-        "//src/core:memory_quota",
-        "//src/core:notification",
-        "//src/core:resolved_address",
-=======
         "//test/core/event_engine/test_suite/tests:timer",
->>>>>>> d14020d4
     ],
 )