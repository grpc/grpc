--- conflicted
+++ resolved
@@ -21,12 +21,8 @@
 
 #include "absl/status/status.h"
 #include "absl/strings/str_cat.h"
-<<<<<<< HEAD
 #include "absl/time/clock.h"
 #include "absl/time/time.h"
-=======
-#include "gtest/gtest.h"
->>>>>>> 8007edd0
 
 #include <grpc/event_engine/event_engine.h>
 #include <grpc/event_engine/memory_allocator.h>
@@ -36,11 +32,8 @@
 #include "src/core/lib/gprpp/notification.h"
 #include "src/core/lib/gprpp/sync.h"
 #include "src/core/lib/iomgr/exec_ctx.h"
-<<<<<<< HEAD
 #include "src/core/lib/resource_quota/resource_quota.h"
 #include "src/core/lib/uri/uri_parser.h"
-=======
->>>>>>> 8007edd0
 #include "test/core/event_engine/test_suite/event_engine_test.h"
 #include "test/core/event_engine/test_suite/event_engine_test_utils.h"
 #include "test/core/util/port.h"
@@ -57,55 +50,18 @@
 using Endpoint = ::grpc_event_engine::experimental::EventEngine::Endpoint;
 using Listener = ::grpc_event_engine::experimental::EventEngine::Listener;
 using ::grpc_event_engine::experimental::GetNextSendMessage;
+using ::grpc_event_engine::experimental::WaitForSingleOwner;
 
 constexpr int kNumExchangedMessages = 100;
 
-<<<<<<< HEAD
-// Returns a random message with bounded length.
-std::string GetNextSendMessage() {
-  static const char alphanum[] =
-      "0123456789"
-      "ABCDEFGHIJKLMNOPQRSTUVWXYZ"
-      "abcdefghijklmnopqrstuvwxyz";
-  static std::random_device rd;
-  static std::seed_seq seed{rd()};
-  static std::mt19937 gen(seed);
-  static std::uniform_real_distribution<> dis(kMinMessageSize, kMaxMessageSize);
-  static grpc_core::Mutex g_mu;
-  std::string tmp_s;
-  int len;
-  {
-    grpc_core::MutexLock lock(&g_mu);
-    len = dis(gen);
-  }
-  tmp_s.reserve(len);
-  for (int i = 0; i < len; ++i) {
-    tmp_s += alphanum[rand() % (sizeof(alphanum) - 1)];
-  }
-  return tmp_s;
-}
-
-void WaitForPendingTasks(std::shared_ptr<EventEngine>&& engine) {
-  while (engine.use_count() > 1) {
-    absl::SleepFor(absl::Milliseconds(100));
-  }
-}
-
-=======
->>>>>>> 8007edd0
 }  // namespace
 
 // Create a connection using the test EventEngine to a non-existent listener
 // and verify that the connection fails.
 TEST_F(EventEngineClientTest, ConnectToNonExistentListenerTest) {
   grpc_core::ExecCtx ctx;
-<<<<<<< HEAD
   std::shared_ptr<EventEngine> test_ee(std::move(this->NewEventEngine()));
-  Promise<std::unique_ptr<EventEngine::Endpoint>> client_endpoint_promise;
-=======
-  auto test_ee = this->NewEventEngine();
   grpc_core::Notification signal;
->>>>>>> 8007edd0
   auto memory_quota = absl::make_unique<grpc_core::MemoryQuota>("bar");
   std::string target_addr = absl::StrCat(
       "ipv6:[::1]:", std::to_string(grpc_pick_unused_port_or_die()));
@@ -120,118 +76,36 @@
       },
       URIToResolvedAddress(target_addr), config,
       memory_quota->CreateMemoryAllocator("conn-1"), 24h);
-<<<<<<< HEAD
-
-  auto client_endpoint = std::move(client_endpoint_promise.Get());
-  EXPECT_EQ(client_endpoint, nullptr);
-  WaitForPendingTasks(std::move(test_ee));
-=======
   signal.WaitForNotification();
->>>>>>> 8007edd0
+  WaitForSingleOwner(std::move(test_ee));
 }
 
 // Create a connection using the test EventEngine to a listener created
 // by the oracle EventEngine and exchange bi-di data over the connection.
 // For each data transfer, verify that data written at one end of the stream
 // equals data read at the other end of the stream.
-<<<<<<< HEAD
-=======
-TEST_F(EventEngineClientTest, ConnectExchangeBidiDataTransferTest) {
-  grpc_core::ExecCtx ctx;
-  auto oracle_ee = this->NewOracleEventEngine();
-  auto test_ee = this->NewEventEngine();
-  auto memory_quota = absl::make_unique<grpc_core::MemoryQuota>("bar");
-  std::string target_addr = absl::StrCat(
-      "ipv6:[::1]:", std::to_string(grpc_pick_unused_port_or_die()));
-  std::unique_ptr<EventEngine::Endpoint> client_endpoint;
-  std::unique_ptr<EventEngine::Endpoint> server_endpoint;
-  grpc_core::Notification client_signal;
-  grpc_core::Notification server_signal;
-
-  Listener::AcceptCallback accept_cb =
-      [&server_endpoint, &server_signal](
-          std::unique_ptr<Endpoint> ep,
-          grpc_core::MemoryAllocator /*memory_allocator*/) {
-        server_endpoint = std::move(ep);
-        server_signal.Notify();
-      };
-
-  ChannelArgsEndpointConfig config;
-  auto status = oracle_ee->CreateListener(
-      std::move(accept_cb),
-      [](absl::Status status) { GPR_ASSERT(status.ok()); }, config,
-      absl::make_unique<grpc_core::MemoryQuota>("foo"));
-  EXPECT_TRUE(status.ok());
-
-  std::unique_ptr<Listener> listener = std::move(*status);
-  EXPECT_TRUE(listener->Bind(URIToResolvedAddress(target_addr)).ok());
-  EXPECT_TRUE(listener->Start().ok());
-
-  test_ee->Connect(
-      [&client_endpoint,
-       &client_signal](absl::StatusOr<std::unique_ptr<Endpoint>> status) {
-        if (!status.ok()) {
-          gpr_log(GPR_ERROR, "Connect failed: %s",
-                  status.status().ToString().c_str());
-          client_endpoint = nullptr;
-        } else {
-          client_endpoint = std::move(*status);
-        }
-        client_signal.Notify();
-      },
-      URIToResolvedAddress(target_addr), config,
-      memory_quota->CreateMemoryAllocator("conn-1"), 24h);
-
-  client_signal.WaitForNotification();
-  server_signal.WaitForNotification();
-  EXPECT_TRUE(client_endpoint != nullptr);
-  EXPECT_TRUE(server_endpoint != nullptr);
->>>>>>> 8007edd0
 
 TEST_F(EventEngineClientTest, ConnectExchangeBidiDataTransferTest) {
   grpc_core::ExecCtx ctx;
   auto oracle_ee = this->NewOracleEventEngine();
   std::shared_ptr<EventEngine> test_ee(std::move(this->NewEventEngine()));
   auto memory_quota = absl::make_unique<grpc_core::MemoryQuota>("bar");
-<<<<<<< HEAD
+  std::string target_addr = absl::StrCat(
+      "ipv6:[::1]:", std::to_string(grpc_pick_unused_port_or_die()));
   {
-=======
-  std::unique_ptr<EventEngine::Endpoint> server_endpoint;
-  // Notifications can only be fired once, so they are newed every loop
-  grpc_core::Notification* server_signal = new grpc_core::Notification();
-  std::vector<std::string> target_addrs;
-  std::vector<std::tuple<std::unique_ptr<Endpoint>, std::unique_ptr<Endpoint>>>
-      connections;
-
-  Listener::AcceptCallback accept_cb =
-      [&server_endpoint, &server_signal](
-          std::unique_ptr<Endpoint> ep,
-          grpc_core::MemoryAllocator /*memory_allocator*/) {
-        server_endpoint = std::move(ep);
-        server_signal->Notify();
-      };
-  ChannelArgsEndpointConfig config;
-  auto status = oracle_ee->CreateListener(
-      std::move(accept_cb),
-      [](absl::Status status) { GPR_ASSERT(status.ok()); }, config,
-      absl::make_unique<grpc_core::MemoryQuota>("foo"));
-  EXPECT_TRUE(status.ok());
-  std::unique_ptr<Listener> listener = std::move(*status);
-
-  target_addrs.reserve(kNumListenerAddresses);
-  for (int i = 0; i < kNumListenerAddresses; i++) {
->>>>>>> 8007edd0
-    std::string target_addr = absl::StrCat(
-        "ipv6:[::1]:", std::to_string(grpc_pick_unused_port_or_die()));
-    Promise<std::unique_ptr<EventEngine::Endpoint>> client_endpoint_promise;
-    Promise<std::unique_ptr<EventEngine::Endpoint>> server_endpoint_promise;
+    std::unique_ptr<EventEngine::Endpoint> client_endpoint;
+    std::unique_ptr<EventEngine::Endpoint> server_endpoint;
+    grpc_core::Notification client_signal;
+    grpc_core::Notification server_signal;
 
     Listener::AcceptCallback accept_cb =
-        [&server_endpoint_promise](
+        [&server_endpoint, &server_signal](
             std::unique_ptr<Endpoint> ep,
             grpc_core::MemoryAllocator /*memory_allocator*/) {
-          server_endpoint_promise.Set(std::move(ep));
+          server_endpoint = std::move(ep);
+          server_signal.Notify();
         };
+
     grpc_core::ChannelArgs args;
     auto quota = grpc_core::ResourceQuota::Default();
     args = args.Set(GRPC_ARG_RESOURCE_QUOTA, quota);
@@ -244,22 +118,8 @@
 
     std::unique_ptr<Listener> listener = std::move(*status);
     EXPECT_TRUE(listener->Bind(URIToResolvedAddress(target_addr)).ok());
-<<<<<<< HEAD
     EXPECT_TRUE(listener->Start().ok());
 
-=======
-    target_addrs.push_back(target_addr);
-  }
-  EXPECT_TRUE(listener->Start().ok());
-  absl::SleepFor(absl::Milliseconds(500));
-  for (int i = 0; i < kNumConnections; i++) {
-    std::unique_ptr<EventEngine::Endpoint> client_endpoint;
-    grpc_core::Notification client_signal;
-    // Create a test EventEngine client endpoint and connect to a one of the
-    // addresses bound to the oracle listener. Verify that the connection
-    // succeeds.
-    ChannelArgsEndpointConfig config;
->>>>>>> 8007edd0
     test_ee->Connect(
         [&client_endpoint,
          &client_signal](absl::StatusOr<std::unique_ptr<Endpoint>> status) {
@@ -276,10 +136,9 @@
         memory_quota->CreateMemoryAllocator("conn-1"), 24h);
 
     client_signal.WaitForNotification();
-    server_signal->WaitForNotification();
+    server_signal.WaitForNotification();
     EXPECT_TRUE(client_endpoint != nullptr);
     EXPECT_TRUE(server_endpoint != nullptr);
-<<<<<<< HEAD
 
     // Alternate message exchanges between client -- server and server --
     // client.
@@ -297,16 +156,8 @@
                       .ok());
     }
   }
-  WaitForPendingTasks(std::move(test_ee));
+  WaitForSingleOwner(std::move(test_ee));
 }
-=======
-    connections.push_back(std::make_tuple(std::move(client_endpoint),
-                                          std::move(server_endpoint)));
-    delete server_signal;
-    server_signal = new grpc_core::Notification();
-  }
-  delete server_signal;
->>>>>>> 8007edd0
 
 // Create 1 listener bound to N IPv6 addresses and M connections where M > N and
 // exchange and verify random number of messages over each connection.
@@ -315,21 +166,23 @@
   static constexpr int kNumListenerAddresses = 10;  // N
   static constexpr int kNumConnections = 10;        // M
   auto oracle_ee = this->NewOracleEventEngine();
-  std::shared_ptr<EventEngine> test_ee(std::move(this->NewEventEngine()));
+  auto test_ee = this->NewEventEngine();
   auto memory_quota = absl::make_unique<grpc_core::MemoryQuota>("bar");
   {
-    Promise<std::unique_ptr<EventEngine::Endpoint>> client_endpoint_promise;
-    Promise<std::unique_ptr<EventEngine::Endpoint>> server_endpoint_promise;
+    std::unique_ptr<EventEngine::Endpoint> server_endpoint;
+    // Notifications can only be fired once, so they are newed every loop
+    grpc_core::Notification* server_signal = new grpc_core::Notification();
     std::vector<std::string> target_addrs;
     std::vector<
         std::tuple<std::unique_ptr<Endpoint>, std::unique_ptr<Endpoint>>>
         connections;
 
     Listener::AcceptCallback accept_cb =
-        [&server_endpoint_promise](
+        [&server_endpoint, &server_signal](
             std::unique_ptr<Endpoint> ep,
             grpc_core::MemoryAllocator /*memory_allocator*/) {
-          server_endpoint_promise.Set(std::move(ep));
+          server_endpoint = std::move(ep);
+          server_signal->Notify();
         };
     grpc_core::ChannelArgs args;
     auto quota = grpc_core::ResourceQuota::Default();
@@ -352,38 +205,39 @@
     EXPECT_TRUE(listener->Start().ok());
     absl::SleepFor(absl::Milliseconds(500));
     for (int i = 0; i < kNumConnections; i++) {
+      std::unique_ptr<EventEngine::Endpoint> client_endpoint;
+      grpc_core::Notification client_signal;
       // Create a test EventEngine client endpoint and connect to a one of the
       // addresses bound to the oracle listener. Verify that the connection
       // succeeds.
-      grpc_core::ChannelArgs args;
-      auto quota = grpc_core::ResourceQuota::Default();
-      args = args.Set(GRPC_ARG_RESOURCE_QUOTA, quota);
-      ChannelArgsEndpointConfig config(args);
+      ChannelArgsEndpointConfig config;
       test_ee->Connect(
-          [&client_endpoint_promise](
-              absl::StatusOr<std::unique_ptr<Endpoint>> status) {
+          [&client_endpoint,
+           &client_signal](absl::StatusOr<std::unique_ptr<Endpoint>> status) {
             if (!status.ok()) {
               gpr_log(GPR_ERROR, "Connect failed: %s",
                       status.status().ToString().c_str());
-              client_endpoint_promise.Set(nullptr);
+              client_endpoint = nullptr;
             } else {
-              client_endpoint_promise.Set(std::move(*status));
+              client_endpoint = std::move(*status);
             }
+            client_signal.Notify();
           },
           URIToResolvedAddress(target_addrs[i % kNumListenerAddresses]), config,
           memory_quota->CreateMemoryAllocator(
               absl::StrCat("conn-", std::to_string(i))),
           24h);
 
-      auto client_endpoint = std::move(client_endpoint_promise.Get());
-      auto server_endpoint = std::move(server_endpoint_promise.Get());
+      client_signal.WaitForNotification();
+      server_signal->WaitForNotification();
       EXPECT_TRUE(client_endpoint != nullptr);
       EXPECT_TRUE(server_endpoint != nullptr);
       connections.push_back(std::make_tuple(std::move(client_endpoint),
                                             std::move(server_endpoint)));
-      client_endpoint_promise.Reset();
-      server_endpoint_promise.Reset();
-    }
+      delete server_signal;
+      server_signal = new grpc_core::Notification();
+    }
+    delete server_signal;
 
     std::vector<std::thread> threads;
     // Create one thread for each connection. For each connection, create
@@ -407,8 +261,8 @@
           grpc_core::ExecCtx ctx;
           for (int i = 0; i < kNumExchangedMessages; i++) {
             // If client_to_server is true, send from client to server and
-            // verify data read at the server. Otherwise send data from
-            // server to client and verify data read at client.
+            // verify data read at the server. Otherwise send data from server
+            // to client and verify data read at client.
             if (client_to_server) {
               EXPECT_TRUE(SendValidatePayload(GetNextSendMessage(),
                                               client_endpoint, server_endpoint)
@@ -432,7 +286,7 @@
       t.join();
     }
   }
-  WaitForPendingTasks(std::move(test_ee));
+  WaitForSingleOwner(std::move(test_ee));
 }
 
 // TODO(vigneshbabu): Add more tests which create listeners bound to a mix
