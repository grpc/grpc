// Copyright 2022 The gRPC Authors
//
// Licensed under the Apache License, Version 2.0 (the "License");
// you may not use this file except in compliance with the License.
// You may obtain a copy of the License at
//
//     http://www.apache.org/licenses/LICENSE-2.0
//
// Unless required by applicable law or agreed to in writing, software
// distributed under the License is distributed on an "AS IS" BASIS,
// WITHOUT WARRANTIES OR CONDITIONS OF ANY KIND, either express or implied.
// See the License for the specific language governing permissions and
// limitations under the License.
#include <memory>

#include <gtest/gtest.h>

#include <grpc/event_engine/event_engine.h>
#include <grpc/grpc.h>

#include "src/core/lib/experiments/experiments.h"
#include "src/core/lib/event_engine/posix_engine/posix_engine.h"
#include "test/core/event_engine/test_suite/event_engine_test.h"
#include "test/core/event_engine/test_suite/oracle_event_engine_posix.h"
#include "test/core/util/test_config.h"

int main(int argc, char** argv) {
  testing::InitGoogleTest(&argc, argv);
  grpc::testing::TestEnvironment env(&argc, argv);
  if (!grpc_core::IsPosixEventEngineEnablePollingEnabled()) {
    return 0;
  }
  SetEventEngineFactories(
      []() {
        return std::make_unique<
            grpc_event_engine::experimental::PosixEventEngine>();
      },
      []() {
        return std::make_unique<
            grpc_event_engine::experimental::PosixOracleEventEngine>();
      });
<<<<<<< HEAD
  return RUN_ALL_TESTS();
=======
  // TODO(ctiller): EventEngine temporarily needs grpc to be initialized first
  // until we clear out the iomgr shutdown code.
  grpc_init();
  int r = RUN_ALL_TESTS();
  grpc_shutdown();
  return r;
>>>>>>> 1c5805ff
}<|MERGE_RESOLUTION|>--- conflicted
+++ resolved
@@ -39,14 +39,10 @@
         return std::make_unique<
             grpc_event_engine::experimental::PosixOracleEventEngine>();
       });
-<<<<<<< HEAD
-  return RUN_ALL_TESTS();
-=======
   // TODO(ctiller): EventEngine temporarily needs grpc to be initialized first
   // until we clear out the iomgr shutdown code.
   grpc_init();
   int r = RUN_ALL_TESTS();
   grpc_shutdown();
   return r;
->>>>>>> 1c5805ff
 }