--- conflicted
+++ resolved
@@ -62,22 +62,6 @@
 )
 
 grpc_cc_test(
-<<<<<<< HEAD
-    name = "default_engine_methods_test",
-    srcs = ["default_engine_methods_test.cc"],
-    external_deps = ["gtest"],
-    deps = [
-        "//:default_event_engine",
-        "//:event_engine_base_hdrs",
-        "//:gpr",
-        "//:grpc",
-        "//test/core/util:grpc_test_util",
-    ],
-)
-
-grpc_cc_test(
-=======
->>>>>>> 45959e7c
     name = "smoke_test",
     srcs = ["smoke_test.cc"],
     external_deps = ["gtest"],
