# Copyright 2021 gRPC authors.
#
# Licensed under the Apache License, Version 2.0 (the "License");
# you may not use this file except in compliance with the License.
# You may obtain a copy of the License at
#
#     http://www.apache.org/licenses/LICENSE-2.0
#
# Unless required by applicable law or agreed to in writing, software
# distributed under the License is distributed on an "AS IS" BASIS,
# WITHOUT WARRANTIES OR CONDITIONS OF ANY KIND, either express or implied.
# See the License for the specific language governing permissions and
# limitations under the License.

load("//bazel:grpc_build_system.bzl", "grpc_cc_library", "grpc_cc_test", "grpc_package")

licenses(["notice"])

grpc_package(name = "test/core/event_engine")

grpc_cc_test(
    name = "endpoint_config_test",
    srcs = ["endpoint_config_test.cc"],
    external_deps = ["gtest"],
    language = "C++",
    uses_polling = False,
    deps = [
        "//:grpc",
        "//test/core/util:grpc_test_util",
    ],
)

grpc_cc_library(
    name = "event_engine_test_suite",
    testonly = 1,
    srcs = [
        "test_suite/event_engine_test.cc",
        "test_suite/timer_test.cc",
    ],
    hdrs = ["test_suite/event_engine_test.h"],
    external_deps = [
        "gtest",
    ],
    language = "C++",
    deps = [
        "//:grpc",
        "//test/core/util:grpc_test_util",
    ],
<<<<<<< HEAD
=======
    # Ensure the linker doesn't throw away test cases.
    alwayslink = 1,
)

grpc_cc_test(
    name = "smoke_test",
    srcs = ["smoke_test.cc"],
    external_deps = ["gtest"],
    deps = [
        "//:grpc",
        "//test/core/util:grpc_test_util",
    ],
>>>>>>> 5dfeec7a
)<|MERGE_RESOLUTION|>--- conflicted
+++ resolved
@@ -46,10 +46,6 @@
         "//:grpc",
         "//test/core/util:grpc_test_util",
     ],
-<<<<<<< HEAD
-=======
-    # Ensure the linker doesn't throw away test cases.
-    alwayslink = 1,
 )
 
 grpc_cc_test(
@@ -60,5 +56,4 @@
         "//:grpc",
         "//test/core/util:grpc_test_util",
     ],
->>>>>>> 5dfeec7a
 )