# Copyright 2021 gRPC authors.
#
# Licensed under the Apache License, Version 2.0 (the "License");
# you may not use this file except in compliance with the License.
# You may obtain a copy of the License at
#
#     http://www.apache.org/licenses/LICENSE-2.0
#
# Unless required by applicable law or agreed to in writing, software
# distributed under the License is distributed on an "AS IS" BASIS,
# WITHOUT WARRANTIES OR CONDITIONS OF ANY KIND, either express or implied.
# See the License for the specific language governing permissions and
# limitations under the License.

load("//bazel:grpc_build_system.bzl", "grpc_cc_library", "grpc_cc_test", "grpc_package")

licenses(["notice"])

grpc_package(
    name = "test/core/event_engine",
    visibility = "public",
)

grpc_cc_test(
    name = "endpoint_config_test",
    srcs = ["endpoint_config_test.cc"],
    external_deps = ["gtest"],
    language = "C++",
    uses_polling = False,
    deps = [
        "//:grpc",
        "//test/core/util:grpc_test_util",
    ],
)

grpc_cc_library(
    name = "event_engine_test_suite",
    testonly = 1,
    srcs = [
        "test_suite/event_engine_test.cc",
        "test_suite/timer_test.cc",
    ],
    hdrs = ["test_suite/event_engine_test.h"],
    external_deps = [
        "gtest",
    ],
    language = "C++",
    deps = [
        "//:grpc",
        "//test/core/util:grpc_test_util",
    ],
<<<<<<< HEAD
)

cc_library(
    name = "event_engine_test_init_base",
    testonly = True,
    textual_hdrs = [
        "test_init.h",
    ],
)

grpc_cc_library(
    name = "libuv_event_engine_test_init",
    testonly = 1,
    srcs = ["libuv_event_engine_test_init.cc"],
    language = "C++",
    deps = [
        ":event_engine_test_init_base",
        "//:event_engine_base",
    ],
    alwayslink = True,
=======
    # Ensure the linker doesn't throw away test cases.
    alwayslink = 1,
>>>>>>> f33c587c
)<|MERGE_RESOLUTION|>--- conflicted
+++ resolved
@@ -49,7 +49,8 @@
         "//:grpc",
         "//test/core/util:grpc_test_util",
     ],
-<<<<<<< HEAD
+    # Ensure the linker doesn't throw away test cases.
+    alwayslink = 1,
 )
 
 cc_library(
@@ -70,8 +71,4 @@
         "//:event_engine_base",
     ],
     alwayslink = True,
-=======
-    # Ensure the linker doesn't throw away test cases.
-    alwayslink = 1,
->>>>>>> f33c587c
 )