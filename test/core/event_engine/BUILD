--- conflicted
+++ resolved
@@ -31,12 +31,9 @@
     ],
     deps = [
         "//:common_event_engine_closures",
+        "//:event_engine_base_hdrs",
         "//:gpr_platform",
-<<<<<<< HEAD
-        "//:grpc",
-=======
         "//:notification",
->>>>>>> ebc4f236
     ],
 )
 
@@ -58,10 +55,7 @@
 grpc_cc_test(
     name = "thread_pool_test",
     srcs = ["thread_pool_test.cc"],
-    external_deps = [
-        "absl/synchronization",
-        "gtest",
-    ],
+    external_deps = ["gtest"],
     deps = [
         "//:event_engine_thread_pool",
         "//:gpr",
@@ -101,8 +95,7 @@
     srcs = ["slice_buffer_test.cc"],
     external_deps = ["gtest"],
     deps = [
-        "//:event_engine_common",
-        "//:slice_buffer",
+        "//:event_engine_base_hdrs",
         "//:gpr",
         "//:gpr_platform",
         "//:slice",
