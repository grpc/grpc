# Copyright 2021 gRPC authors.
#
# Licensed under the Apache License, Version 2.0 (the "License");
# you may not use this file except in compliance with the License.
# You may obtain a copy of the License at
#
#     http://www.apache.org/licenses/LICENSE-2.0
#
# Unless required by applicable law or agreed to in writing, software
# distributed under the License is distributed on an "AS IS" BASIS,
# WITHOUT WARRANTIES OR CONDITIONS OF ANY KIND, either express or implied.
# See the License for the specific language governing permissions and
# limitations under the License.

load("//bazel:grpc_build_system.bzl", "grpc_cc_library", "grpc_cc_test", "grpc_package")

licenses(["notice"])

grpc_package(name = "test/core/event_engine")

grpc_cc_test(
    name = "endpoint_config_test",
    srcs = ["endpoint_config_test.cc"],
    external_deps = ["gtest"],
    language = "C++",
    deps = [
        "//:grpc",
        "//test/core/util:grpc_test_util",
    ],
)

grpc_cc_library(
    name = "event_engine_test_suite",
    srcs = [
        "test_suite/event_engine_test.cc",
        "test_suite/timer_test.cc",
    ],
    hdrs = ["test_suite/event_engine_test.h"],
    external_deps = [
        "absl/random",
        "gtest",
    ],
    language = "C++",
    deps = [
        "//:grpc",
        "//test/core/util:grpc_test_util",
    ],
<<<<<<< HEAD
)

grpc_cc_test(
    name = "simple_event_engine_test",
    srcs = ["test_suite/simple_event_engine_test.cc"],
    external_deps = [
        "gtest",
    ],
    language = "C++",
    uses_polling = False,
    deps = [
        ":event_engine_test_suite",
        "//:grpc",
    ],
)

grpc_cc_test(
    name = "libuv_event_engine_test",
    srcs = ["test_suite/libuv_event_engine_test.cc"],
    external_deps = ["gtest"],
    language = "C++",
    uses_polling = False,
    deps = [
        ":event_engine_test_suite",
        "//:grpc",
    ],
=======
>>>>>>> cd4af9ea
)<|MERGE_RESOLUTION|>--- conflicted
+++ resolved
@@ -45,21 +45,6 @@
         "//:grpc",
         "//test/core/util:grpc_test_util",
     ],
-<<<<<<< HEAD
-)
-
-grpc_cc_test(
-    name = "simple_event_engine_test",
-    srcs = ["test_suite/simple_event_engine_test.cc"],
-    external_deps = [
-        "gtest",
-    ],
-    language = "C++",
-    uses_polling = False,
-    deps = [
-        ":event_engine_test_suite",
-        "//:grpc",
-    ],
 )
 
 grpc_cc_test(
@@ -72,6 +57,4 @@
         ":event_engine_test_suite",
         "//:grpc",
     ],
-=======
->>>>>>> cd4af9ea
 )