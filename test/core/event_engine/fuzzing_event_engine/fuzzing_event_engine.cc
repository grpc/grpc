--- conflicted
+++ resolved
@@ -572,23 +572,12 @@
     now = now_;
     tasks_by_time_.emplace(final_time, std::move(task));
   }
-<<<<<<< HEAD
   GRPC_TRACE_LOG(fuzzing_ee_timers, INFO)
       << "Schedule timer " << id << " @ "
       << static_cast<uint64_t>(final_time.time_since_epoch().count())
       << " (now=" << now.time_since_epoch().count()
       << "; delay=" << when.count() << "; fuzzing_added=" << delay_taken.count()
       << "; type=" << static_cast<int>(run_type) << ")";
-=======
-  if (trace_timers.enabled()) {
-    gpr_log(GPR_INFO,
-            "Schedule timer %" PRIxPTR " @ %" PRIu64 " (now=%" PRIu64
-            "; delay=%" PRIu64 "; fuzzing_added=%" PRIu64 "; type=%d)",
-            id, static_cast<uint64_t>(final_time.time_since_epoch().count()),
-            now.time_since_epoch().count(), when.count(), delay_taken.count(),
-            static_cast<int>(run_type));
-  }
->>>>>>> 1309eb28
   return TaskHandle{id, kTaskHandleSalt};
 }
 
@@ -603,13 +592,7 @@
   if (it->second->closure == nullptr) {
     return false;
   }
-<<<<<<< HEAD
   GRPC_TRACE_LOG(fuzzing_ee_timers, INFO) << "Cancel timer " << id;
-=======
-  if (trace_timers.enabled()) {
-    gpr_log(GPR_INFO, "Cancel timer %" PRIxPTR, id);
-  }
->>>>>>> 1309eb28
   it->second->closure = nullptr;
   return true;
 }
