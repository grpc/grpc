// Copyright 2022 gRPC authors.
//
// Licensed under the Apache License, Version 2.0 (the "License");
// you may not use this file except in compliance with the License.
// You may obtain a copy of the License at
//
//     http://www.apache.org/licenses/LICENSE-2.0
//
// Unless required by applicable law or agreed to in writing, software
// distributed under the License is distributed on an "AS IS" BASIS,
// WITHOUT WARRANTIES OR CONDITIONS OF ANY KIND, either express or implied.
// See the License for the specific language governing permissions and
// limitations under the License.

#include <grpc/support/port_platform.h>

#include "src/core/lib/event_engine/forkable.h"

#ifdef GPR_POSIX_SUBPROCESS
#include <errno.h>
#include <stdlib.h>
#include <sys/wait.h>
#include <unistd.h>
#endif  // GPR_POSIX_SUBPROCESS

<<<<<<< HEAD
#include <string>
=======
#include <memory>
>>>>>>> bae0c705

#include "absl/types/optional.h"
#include "gtest/gtest.h"

#include <grpc/support/log.h>

#include "src/core/lib/config/config_vars.h"

namespace {
using ::grpc_event_engine::experimental::Forkable;
using ::grpc_event_engine::experimental::RegisterForkHandlers;
}  // namespace

class ForkableTest : public testing::Test {};

#ifdef GPR_POSIX_SUBPROCESS
TEST_F(ForkableTest, BasicPthreadAtForkOperations) {
  class SomeForkable : public Forkable {
   public:
    void PrepareFork() override { prepare_called_ = true; }
    void PostforkParent() override { parent_called_ = true; }
    void PostforkChild() override { child_called_ = true; }

    void CheckParent() {
#ifdef GRPC_POSIX_FORK_ALLOW_PTHREAD_ATFORK
      EXPECT_TRUE(prepare_called_);
      EXPECT_TRUE(parent_called_);
      EXPECT_FALSE(child_called_);
#else
      EXPECT_FALSE(prepare_called_);
      EXPECT_FALSE(parent_called_);
      EXPECT_FALSE(child_called_);
#endif
    }

    void CheckChild() {
#ifdef GRPC_POSIX_FORK_ALLOW_PTHREAD_ATFORK
      EXPECT_TRUE(prepare_called_);
      EXPECT_FALSE(parent_called_);
      EXPECT_TRUE(child_called_);
#else
      EXPECT_FALSE(prepare_called_);
      EXPECT_FALSE(parent_called_);
      EXPECT_FALSE(child_called_);
#endif
    }

   private:
    bool prepare_called_ = false;
    bool parent_called_ = false;
    bool child_called_ = false;
  };

  SomeForkable forkable;
  int child_pid = fork();
  ASSERT_NE(child_pid, -1);
  if (child_pid == 0) {
    gpr_log(GPR_DEBUG, "I am child pid: %d", getpid());
    forkable.CheckChild();
    exit(testing::Test::HasFailure());
  } else {
    gpr_log(GPR_DEBUG, "I am parent pid: %d", getpid());
    forkable.CheckParent();
    int status;
    gpr_log(GPR_DEBUG, "Waiting for child pid: %d", child_pid);
    do {
      // retry on EINTR, and fail otherwise
      if (waitpid(child_pid, &status, 0) != -1) break;
      ASSERT_EQ(errno, EINTR);
    } while (true);
    if (WIFEXITED(status)) {
      ASSERT_EQ(WEXITSTATUS(status), 0);
    } else {
      // exited abnormally, fail and print the exit status
      ASSERT_EQ(-99, status);
    }
  }
}
#endif  // GPR_POSIX_SUBPROCESS

TEST_F(ForkableTest, NonPthreadManualForkOperations) {
  // Manually simulates a fork event for non-pthread-enabled environments
#ifdef GRPC_POSIX_FORK_ALLOW_PTHREAD_ATFORK
  // This platform does not need to exercise fork support manually.
  GTEST_SKIP("Unnecessary test, this platform supports pthreads.");
#endif

  class SomeForkable : public Forkable {
   public:
    void PrepareFork() override { prepare_called_ = true; }
    void PostforkParent() override { parent_called_ = true; }
    void PostforkChild() override { child_called_ = true; }

    void AssertStates(bool prepare, bool parent, bool child) {
      EXPECT_EQ(prepare_called_, prepare);
      EXPECT_EQ(parent_called_, parent);
      EXPECT_EQ(child_called_, child);
    }

   private:
    bool prepare_called_ = false;
    bool parent_called_ = false;
    bool child_called_ = false;
  };

  SomeForkable forkable;
  forkable.AssertStates(/*prepare=*/false, /*parent=*/false, /*child=*/false);
  grpc_event_engine::experimental::PrepareFork();
  forkable.AssertStates(/*prepare=*/true, /*parent=*/false, /*child=*/false);
  grpc_event_engine::experimental::PostforkParent();
  forkable.AssertStates(/*prepare=*/true, /*parent=*/true, /*child=*/false);
  grpc_event_engine::experimental::PostforkChild();
  forkable.AssertStates(/*prepare=*/true, /*parent=*/true, /*child=*/true);
}

int main(int argc, char** argv) {
  testing::InitGoogleTest(&argc, argv);
  // Force enable fork support to allow testing the fork handler registry.
  grpc_core::ConfigVars::Overrides config_overrides;
  config_overrides.enable_fork_support = true;
  grpc_core::ConfigVars::SetOverrides(config_overrides);
  RegisterForkHandlers();
  auto result = RUN_ALL_TESTS();
  return result;
}<|MERGE_RESOLUTION|>--- conflicted
+++ resolved
@@ -23,11 +23,7 @@
 #include <unistd.h>
 #endif  // GPR_POSIX_SUBPROCESS
 
-<<<<<<< HEAD
-#include <string>
-=======
 #include <memory>
->>>>>>> bae0c705
 
 #include "absl/types/optional.h"
 #include "gtest/gtest.h"
