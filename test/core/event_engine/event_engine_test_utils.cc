--- conflicted
+++ resolved
@@ -185,16 +185,11 @@
 
   ChannelArgsEndpointConfig config;
   auto status = event_engine->CreateListener(
-<<<<<<< HEAD
       std::move(accept_cb), [](absl::Status status) { GRPC_CHECK_OK(status); },
-      config, std::make_unique<grpc_core::MemoryQuota>("foo"));
-=======
-      std::move(accept_cb), [](absl::Status status) { CHECK_OK(status); },
       config,
       std::make_unique<grpc_core::MemoryQuota>(
           grpc_core::MakeRefCounted<grpc_core::channelz::ResourceQuotaNode>(
               "foo")));
->>>>>>> fa502592
   if (!status.ok()) {
     return status.status();
   }
