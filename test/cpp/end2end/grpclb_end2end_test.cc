--- conflicted
+++ resolved
@@ -211,11 +211,7 @@
     gpr_log(GPR_INFO, "LB[%p]: BalanceLoad", this);
     {
       std::unique_lock<std::mutex> lock(mu_);
-<<<<<<< HEAD
-      if (shutdown_) goto done;
-=======
       if (serverlist_done_) goto done;
->>>>>>> 597714b6
     }
     {
       // Balancer shouldn't receive the call credentials metadata.
@@ -239,7 +235,6 @@
             ->set_seconds(client_load_reporting_interval_seconds_);
         stream->Write(initial_response);
       }
-<<<<<<< HEAD
 
       {
         std::unique_lock<std::mutex> lock(mu_);
@@ -254,22 +249,6 @@
         serverlist_cond_.wait(lock, [this] { return serverlist_done_; });
       }
 
-=======
-
-      {
-        std::unique_lock<std::mutex> lock(mu_);
-        responses_and_delays = responses_and_delays_;
-      }
-      for (const auto& response_and_delay : responses_and_delays) {
-        SendResponse(stream, response_and_delay.first,
-                     response_and_delay.second);
-      }
-      {
-        std::unique_lock<std::mutex> lock(mu_);
-        serverlist_cond_.wait(lock, [this] { return serverlist_done_; });
-      }
-
->>>>>>> 597714b6
       if (client_load_reporting_interval_seconds_ > 0) {
         request.Clear();
         if (stream->Read(&request)) {
@@ -313,16 +292,11 @@
     std::lock_guard<std::mutex> lock(mu_);
     serverlist_done_ = false;
     load_report_ready_ = false;
-    shutdown_ = false;
     responses_and_delays_.clear();
     client_stats_.Reset();
   }
 
   void Shutdown() {
-    {
-      std::unique_lock<std::mutex> lock(mu_);
-      shutdown_ = true;
-    }
     NotifyDoneWithServerlists();
     gpr_log(GPR_INFO, "LB[%p]: shut down", this);
   }
@@ -387,7 +361,6 @@
   std::condition_variable serverlist_cond_;
   bool serverlist_done_ = false;
   ClientStats client_stats_;
-  bool shutdown_;
 };
 
 class GrpclbEnd2endTest : public ::testing::Test {
@@ -856,7 +829,6 @@
     EXPECT_EQ(backends_[i]->service_.request_count(), 0UL);
   }
   // Send new resolution that removes child policy from service config.
-  gpr_log(GPR_INFO, "Sending empty service config");
   SetNextResolutionAllBalancers("{}");
   WaitForAllBackends();
   CheckRpcSendOk(kNumRpcs, 1000 /* timeout_ms */, true /* wait_for_ready */);
