/*
 *
 * Copyright 2017, Google Inc.
 * All rights reserved.
 *
 * Redistribution and use in source and binary forms, with or without
 * modification, are permitted provided that the following conditions are
 * met:
 *
 *     * Redistributions of source code must retain the above copyright
 * notice, this list of conditions and the following disclaimer.
 *     * Redistributions in binary form must reproduce the above
 * copyright notice, this list of conditions and the following disclaimer
 * in the documentation and/or other materials provided with the
 * distribution.
 *     * Neither the name of Google Inc. nor the names of its
 * contributors may be used to endorse or promote products derived from
 * this software without specific prior written permission.
 *
 * THIS SOFTWARE IS PROVIDED BY THE COPYRIGHT HOLDERS AND CONTRIBUTORS
 * "AS IS" AND ANY EXPRESS OR IMPLIED WARRANTIES, INCLUDING, BUT NOT
 * LIMITED TO, THE IMPLIED WARRANTIES OF MERCHANTABILITY AND FITNESS FOR
 * A PARTICULAR PURPOSE ARE DISCLAIMED. IN NO EVENT SHALL THE COPYRIGHT
 * OWNER OR CONTRIBUTORS BE LIABLE FOR ANY DIRECT, INDIRECT, INCIDENTAL,
 * SPECIAL, EXEMPLARY, OR CONSEQUENTIAL DAMAGES (INCLUDING, BUT NOT
 * LIMITED TO, PROCUREMENT OF SUBSTITUTE GOODS OR SERVICES; LOSS OF USE,
 * DATA, OR PROFITS; OR BUSINESS INTERRUPTION) HOWEVER CAUSED AND ON ANY
 * THEORY OF LIABILITY, WHETHER IN CONTRACT, STRICT LIABILITY, OR TORT
 * (INCLUDING NEGLIGENCE OR OTHERWISE) ARISING IN ANY WAY OUT OF THE USE
 * OF THIS SOFTWARE, EVEN IF ADVISED OF THE POSSIBILITY OF SUCH DAMAGE.
 *
 */

#include <memory>
#include <mutex>
#include <sstream>
#include <thread>

#include <grpc++/channel.h>
#include <grpc++/client_context.h>
#include <grpc++/create_channel.h>
#include <grpc++/server.h>
#include <grpc++/server_builder.h>
#include <grpc/grpc.h>
#include <grpc/support/alloc.h>
#include <grpc/support/log.h>
#include <grpc/support/string_util.h>
#include <grpc/support/thd.h>
#include <grpc/support/time.h>
#include <gtest/gtest.h>

extern "C" {
#include "src/core/ext/filters/client_channel/resolver/fake/fake_resolver.h"
#include "src/core/lib/iomgr/sockaddr.h"
}

#include "test/core/util/port.h"
#include "test/core/util/test_config.h"
#include "test/cpp/end2end/test_service_impl.h"

#include "src/proto/grpc/lb/v1/load_balancer.grpc.pb.h"
#include "src/proto/grpc/testing/echo.grpc.pb.h"

// TODO(dgq): Other scenarios in need of testing:
// - Send a serverlist with faulty ip:port addresses (port > 2^16, etc).
// - Test reception of invalid serverlist
// - Test pinging
// - Test against a non-LB server.
// - Random LB server closing the stream unexpectedly.
// - Test using DNS-resolvable names (localhost?)
// - Test handling of creation of faulty RR instance by having the LB return a
//   serverlist with non-existent backends after having initially returned a
//   valid one.
//
// Findings from end to end testing to be covered here:
// - Handling of LB servers restart, including reconnection after backing-off
//   retries.
// - Destruction of load balanced channel (and therefore of grpclb instance)
//   while:
//   1) the internal LB call is still active. This should work by virtue
//   of the weak reference the LB call holds. The call should be terminated as
//   part of the grpclb shutdown process.
//   2) the retry timer is active. Again, the weak reference it holds should
//   prevent a premature call to \a glb_destroy.
// - Restart of backend servers with no changes to serverlist. This exercises
//   the RR handover mechanism.

using std::chrono::system_clock;

using grpc::lb::v1::LoadBalanceResponse;
using grpc::lb::v1::LoadBalanceRequest;
using grpc::lb::v1::LoadBalancer;

namespace grpc {
namespace testing {
namespace {

template <typename ServiceType>
class CountedService : public ServiceType {
 public:
  size_t request_count() {
    std::unique_lock<std::mutex> lock(mu_);
    return request_count_;
  }

  size_t response_count() {
    std::unique_lock<std::mutex> lock(mu_);
    return response_count_;
  }

  void IncreaseResponseCount() {
    std::unique_lock<std::mutex> lock(mu_);
    ++response_count_;
  }
  void IncreaseRequestCount() {
    std::unique_lock<std::mutex> lock(mu_);
    ++request_count_;
  }

  void ResetCounters() {
    std::unique_lock<std::mutex> lock(mu_);
    request_count_ = 0;
    response_count_ = 0;
  }

 protected:
  std::mutex mu_;

 private:
  size_t request_count_ = 0;
  size_t response_count_ = 0;
};

using BackendService = CountedService<TestServiceImpl>;
using BalancerService = CountedService<LoadBalancer::Service>;

class BackendServiceImpl : public BackendService {
 public:
  BackendServiceImpl() {}

  Status Echo(ServerContext* context, const EchoRequest* request,
              EchoResponse* response) override {
    IncreaseRequestCount();
    const auto status = TestServiceImpl::Echo(context, request, response);
    IncreaseResponseCount();
    return status;
  }
};

grpc::string Ip4ToPackedString(const char* ip_str) {
  struct in_addr ip4;
  GPR_ASSERT(inet_pton(AF_INET, ip_str, &ip4) == 1);
  return grpc::string(reinterpret_cast<const char*>(&ip4), sizeof(ip4));
}

struct ClientStats {
  size_t num_calls_started = 0;
  size_t num_calls_finished = 0;
  size_t num_calls_finished_with_drop_for_rate_limiting = 0;
  size_t num_calls_finished_with_drop_for_load_balancing = 0;
  size_t num_calls_finished_with_client_failed_to_send = 0;
  size_t num_calls_finished_known_received = 0;

  ClientStats& operator+=(const ClientStats& other) {
    num_calls_started += other.num_calls_started;
    num_calls_finished += other.num_calls_finished;
    num_calls_finished_with_drop_for_rate_limiting +=
        other.num_calls_finished_with_drop_for_rate_limiting;
    num_calls_finished_with_drop_for_load_balancing +=
        other.num_calls_finished_with_drop_for_load_balancing;
    num_calls_finished_with_client_failed_to_send +=
        other.num_calls_finished_with_client_failed_to_send;
    num_calls_finished_known_received +=
        other.num_calls_finished_known_received;
    return *this;
  }
};

class BalancerServiceImpl : public BalancerService {
 public:
  using Stream = ServerReaderWriter<LoadBalanceResponse, LoadBalanceRequest>;
  using ResponseDelayPair = std::pair<LoadBalanceResponse, int>;

  explicit BalancerServiceImpl(int client_load_reporting_interval_seconds)
      : client_load_reporting_interval_seconds_(
            client_load_reporting_interval_seconds),
        shutdown_(false) {}

  Status BalanceLoad(ServerContext* context, Stream* stream) override {
    gpr_log(GPR_INFO, "LB: BalanceLoad");
    LoadBalanceRequest request;
    stream->Read(&request);
    IncreaseRequestCount();
    gpr_log(GPR_INFO, "LB: recv msg '%s'", request.DebugString().c_str());

    if (client_load_reporting_interval_seconds_ > 0) {
      LoadBalanceResponse initial_response;
      initial_response.mutable_initial_response()
          ->mutable_client_stats_report_interval()
          ->set_seconds(client_load_reporting_interval_seconds_);
      stream->Write(initial_response);
    }

    std::vector<ResponseDelayPair> responses_and_delays;
    {
      std::unique_lock<std::mutex> lock(mu_);
      responses_and_delays = responses_and_delays_;
    }
    for (const auto& response_and_delay : responses_and_delays) {
      {
        std::unique_lock<std::mutex> lock(mu_);
        if (shutdown_) break;
      }
      SendResponse(stream, response_and_delay.first, response_and_delay.second);
    }
    {
      std::unique_lock<std::mutex> lock(mu_);
      serverlist_cond_.wait(lock);
    }

    if (client_load_reporting_interval_seconds_ > 0) {
      request.Clear();
      stream->Read(&request);
      gpr_log(GPR_INFO, "LB: recv client load report msg: '%s'",
              request.DebugString().c_str());
      GPR_ASSERT(request.has_client_stats());
      client_stats_.num_calls_started +=
          request.client_stats().num_calls_started();
      client_stats_.num_calls_finished +=
          request.client_stats().num_calls_finished();
      client_stats_.num_calls_finished_with_drop_for_rate_limiting +=
          request.client_stats()
              .num_calls_finished_with_drop_for_rate_limiting();
      client_stats_.num_calls_finished_with_drop_for_load_balancing +=
          request.client_stats()
              .num_calls_finished_with_drop_for_load_balancing();
      client_stats_.num_calls_finished_with_client_failed_to_send +=
          request.client_stats()
              .num_calls_finished_with_client_failed_to_send();
      client_stats_.num_calls_finished_known_received +=
          request.client_stats().num_calls_finished_known_received();
      std::lock_guard<std::mutex> lock(mu_);
      load_report_cond_.notify_one();
    }

    gpr_log(GPR_INFO, "LB: done");
    return Status::OK;
  }

  void add_response(const LoadBalanceResponse& response, int send_after_ms) {
    std::unique_lock<std::mutex> lock(mu_);
    responses_and_delays_.push_back(std::make_pair(response, send_after_ms));
  }

  // Returns true on its first invocation, false otherwise.
  bool Shutdown() {
    NotifyDoneWithServerlists();
    std::unique_lock<std::mutex> lock(mu_);
    const bool prev = !shutdown_;
    shutdown_ = true;
    gpr_log(GPR_INFO, "LB: shut down");
    return prev;
  }

  static LoadBalanceResponse BuildResponseForBackends(
      const std::vector<int>& backend_ports, int num_drops_for_rate_limiting,
      int num_drops_for_load_balancing) {
    LoadBalanceResponse response;
    for (int i = 0; i < num_drops_for_rate_limiting; ++i) {
      auto* server = response.mutable_server_list()->add_servers();
      server->set_drop_for_rate_limiting(true);
    }
    for (int i = 0; i < num_drops_for_load_balancing; ++i) {
      auto* server = response.mutable_server_list()->add_servers();
      server->set_drop_for_load_balancing(true);
    }
    for (const int& backend_port : backend_ports) {
      auto* server = response.mutable_server_list()->add_servers();
      server->set_ip_address(Ip4ToPackedString("127.0.0.1"));
      server->set_port(backend_port);
    }
    return response;
  }

  const ClientStats& WaitForLoadReport() {
    std::unique_lock<std::mutex> lock(mu_);
    load_report_cond_.wait(lock);
    return client_stats_;
  }

  void NotifyDoneWithServerlists() {
    std::lock_guard<std::mutex> lock(mu_);
    serverlist_cond_.notify_one();
  }

 private:
  void SendResponse(Stream* stream, const LoadBalanceResponse& response,
                    int delay_ms) {
    gpr_log(GPR_INFO, "LB: sleeping for %d ms...", delay_ms);
    if (delay_ms > 0) {
      gpr_sleep_until(
          gpr_time_add(gpr_now(GPR_CLOCK_REALTIME),
                       gpr_time_from_millis(delay_ms, GPR_TIMESPAN)));
    }
    gpr_log(GPR_INFO, "LB: Woke up! Sending response '%s'",
            response.DebugString().c_str());
    IncreaseResponseCount();
    stream->Write(response);
  }

  const int client_load_reporting_interval_seconds_;
  std::vector<ResponseDelayPair> responses_and_delays_;
  std::mutex mu_;
  std::condition_variable load_report_cond_;
  std::condition_variable serverlist_cond_;
  ClientStats client_stats_;
  bool shutdown_;
};

class GrpclbEnd2endTest : public ::testing::Test {
 protected:
  GrpclbEnd2endTest(int num_backends, int num_balancers,
                    int client_load_reporting_interval_seconds)
      : server_host_("localhost"),
        num_backends_(num_backends),
        num_balancers_(num_balancers),
        client_load_reporting_interval_seconds_(
            client_load_reporting_interval_seconds) {}

  void SetUp() override {
    response_generator_ = grpc_fake_resolver_response_generator_create();
    // Start the backends.
    for (size_t i = 0; i < num_backends_; ++i) {
      backends_.emplace_back(new BackendServiceImpl());
      backend_servers_.emplace_back(ServerThread<BackendService>(
          "backend", server_host_, backends_.back().get()));
    }
    // Start the load balancers.
    for (size_t i = 0; i < num_balancers_; ++i) {
      balancers_.emplace_back(
          new BalancerServiceImpl(client_load_reporting_interval_seconds_));
      balancer_servers_.emplace_back(ServerThread<BalancerService>(
          "balancer", server_host_, balancers_.back().get()));
    }
    ResetStub();
    std::vector<AddressData> addresses;
    for (size_t i = 0; i < balancer_servers_.size(); ++i) {
      addresses.emplace_back(AddressData{balancer_servers_[i].port_, true, ""});
    }
    SetNextResolution(addresses);
  }

  void TearDown() override {
    for (size_t i = 0; i < backends_.size(); ++i) {
      backend_servers_[i].Shutdown();
    }
    for (size_t i = 0; i < balancers_.size(); ++i) {
      if (balancers_[i]->Shutdown()) balancer_servers_[i].Shutdown();
    }
    grpc_fake_resolver_response_generator_unref(response_generator_);
  }

  void ResetStub() {
    ChannelArguments args;
    args.SetPointer(GRPC_ARG_FAKE_RESOLVER_RESPONSE_GENERATOR,
                    response_generator_);
<<<<<<< HEAD
    std::ostringstream uri;
    uri << "fake:///servername_not_used";
    channel_ =
        CreateCustomChannel(uri.str(), InsecureChannelCredentials(), args);
=======
    channel_ = CreateCustomChannel("test:///not_used",
                                   InsecureChannelCredentials(), args);
>>>>>>> 275bc932
    stub_ = grpc::testing::EchoTestService::NewStub(channel_);
  }

  ClientStats WaitForLoadReports() {
    ClientStats client_stats;
    for (const auto& balancer : balancers_) {
      client_stats += balancer->WaitForLoadReport();
    }
    return client_stats;
  }

  struct AddressData {
    int port;
    bool is_balancer;
    grpc::string balancer_name;
  };

  void SetNextResolution(const std::vector<AddressData>& address_data) {
    grpc_exec_ctx exec_ctx = GRPC_EXEC_CTX_INIT;
    grpc_lb_addresses* addresses =
        grpc_lb_addresses_create(address_data.size(), nullptr);
    for (size_t i = 0; i < address_data.size(); ++i) {
      char* lb_uri_str;
      gpr_asprintf(&lb_uri_str, "ipv4:127.0.0.1:%d", address_data[i].port);
      grpc_uri* lb_uri = grpc_uri_parse(&exec_ctx, lb_uri_str, true);
      GPR_ASSERT(lb_uri != nullptr);
      grpc_lb_addresses_set_address_from_uri(
          addresses, i, lb_uri, address_data[i].is_balancer,
          address_data[i].balancer_name.c_str(), nullptr);
      grpc_uri_destroy(lb_uri);
      gpr_free(lb_uri_str);
    }
    grpc_arg fake_addresses = grpc_lb_addresses_create_channel_arg(addresses);
    grpc_channel_args fake_result = {1, &fake_addresses};
    grpc_fake_resolver_response_generator_set_response(
        &exec_ctx, response_generator_, &fake_result);
    grpc_lb_addresses_destroy(&exec_ctx, addresses);
    grpc_exec_ctx_finish(&exec_ctx);
  }

  const std::vector<int> GetBackendPorts() const {
    std::vector<int> backend_ports;
    for (const auto& bs : backend_servers_) {
      backend_ports.push_back(bs.port_);
    }
    return backend_ports;
  }

  void ScheduleResponseForBalancer(size_t i,
                                   const LoadBalanceResponse& response,
                                   int delay_ms) {
    balancers_.at(i)->add_response(response, delay_ms);
  }

  std::vector<std::pair<Status, EchoResponse>> SendRpc(const string& message,
                                                       int num_rpcs,
                                                       int timeout_ms = 1000) {
    std::vector<std::pair<Status, EchoResponse>> results;
    EchoRequest request;
    EchoResponse response;
    request.set_message(message);
    for (int i = 0; i < num_rpcs; i++) {
      ClientContext context;
      context.set_deadline(grpc_timeout_milliseconds_to_deadline(timeout_ms));
      Status status = stub_->Echo(&context, request, &response);
      results.push_back(std::make_pair(status, response));
    }
    return results;
  }

  template <typename T>
  struct ServerThread {
    explicit ServerThread(const grpc::string& type,
                          const grpc::string& server_host, T* service)
        : type_(type), service_(service) {
      port_ = grpc_pick_unused_port_or_die();
      gpr_log(GPR_INFO, "starting %s server on port %d", type_.c_str(), port_);
      std::mutex mu;
      std::condition_variable cond;
      thread_.reset(new std::thread(
          std::bind(&ServerThread::Start, this, server_host, &mu, &cond)));
      std::unique_lock<std::mutex> lock(mu);
      cond.wait(lock);
      gpr_log(GPR_INFO, "%s server startup complete", type_.c_str());
    }

    void Start(const grpc::string& server_host, std::mutex* mu,
               std::condition_variable* cond) {
      std::ostringstream server_address;
      server_address << server_host << ":" << port_;
      ServerBuilder builder;
      builder.AddListeningPort(server_address.str(),
                               InsecureServerCredentials());
      builder.RegisterService(service_);
      server_ = builder.BuildAndStart();
      std::lock_guard<std::mutex> lock(*mu);
      cond->notify_one();
    }

    void Shutdown() {
      gpr_log(GPR_INFO, "%s about to shutdown", type_.c_str());
      server_->Shutdown();
      thread_->join();
      gpr_log(GPR_INFO, "%s shutdown completed", type_.c_str());
    }

    int port_;
    grpc::string type_;
    std::unique_ptr<Server> server_;
    T* service_;
    std::unique_ptr<std::thread> thread_;
  };

  const grpc::string kMessage_ = "Live long and prosper.";
  const grpc::string server_host_;
  const size_t num_backends_;
  const size_t num_balancers_;
  const int client_load_reporting_interval_seconds_;
  std::shared_ptr<Channel> channel_;
  std::unique_ptr<grpc::testing::EchoTestService::Stub> stub_;

  std::vector<std::unique_ptr<BackendServiceImpl>> backends_;
  std::vector<std::unique_ptr<BalancerServiceImpl>> balancers_;

  std::vector<ServerThread<BackendService>> backend_servers_;
  std::vector<ServerThread<BalancerService>> balancer_servers_;

  grpc_fake_resolver_response_generator* response_generator_;
};

class SingleBalancerTest : public GrpclbEnd2endTest {
 public:
  SingleBalancerTest() : GrpclbEnd2endTest(4, 1, 0) {}
};

TEST_F(SingleBalancerTest, Vanilla) {
  const size_t kNumRpcsPerAddress = 100;
  ScheduleResponseForBalancer(
      0, BalancerServiceImpl::BuildResponseForBackends(GetBackendPorts(), 0, 0),
      0);
  // Make sure that trying to connect works without a call.
  channel_->GetState(true /* try_to_connect */);
  // Send 100 RPCs per server.
  const auto& statuses_and_responses =
      SendRpc(kMessage_, kNumRpcsPerAddress * num_backends_);

  for (const auto& status_and_response : statuses_and_responses) {
    const Status& status = status_and_response.first;
    const EchoResponse& response = status_and_response.second;
    EXPECT_TRUE(status.ok()) << "code=" << status.error_code()
                             << " message=" << status.error_message();
    EXPECT_EQ(response.message(), kMessage_);
  }

  // Each backend should have gotten 100 requests.
  for (size_t i = 0; i < backends_.size(); ++i) {
    EXPECT_EQ(kNumRpcsPerAddress,
              backend_servers_[i].service_->request_count());
  }
  balancers_[0]->NotifyDoneWithServerlists();
  // The balancer got a single request.
  EXPECT_EQ(1U, balancer_servers_[0].service_->request_count());
  // and sent a single response.
  EXPECT_EQ(1U, balancer_servers_[0].service_->response_count());

  // Check LB policy name for the channel.
  EXPECT_EQ("grpclb", channel_->GetLoadBalancingPolicyName());
}

TEST_F(SingleBalancerTest, InitiallyEmptyServerlist) {
  const int kServerlistDelayMs = 500 * grpc_test_slowdown_factor();
  const int kCallDeadlineMs = 1000 * grpc_test_slowdown_factor();

  // First response is an empty serverlist, sent right away.
  ScheduleResponseForBalancer(0, LoadBalanceResponse(), 0);
  // Send non-empty serverlist only after kServerlistDelayMs
  ScheduleResponseForBalancer(
      0, BalancerServiceImpl::BuildResponseForBackends(GetBackendPorts(), 0, 0),
      kServerlistDelayMs);

  const auto t0 = system_clock::now();
  // Client will block: LB will initially send empty serverlist.
  const auto& statuses_and_responses =
      SendRpc(kMessage_, num_backends_, kCallDeadlineMs);
  const auto ellapsed_ms =
      std::chrono::duration_cast<std::chrono::milliseconds>(
          system_clock::now() - t0);
  // but eventually, the LB sends a serverlist update that allows the call to
  // proceed. The call delay must be larger than the delay in sending the
  // populated serverlist but under the call's deadline.
  EXPECT_GT(ellapsed_ms.count(), kServerlistDelayMs);
  EXPECT_LT(ellapsed_ms.count(), kCallDeadlineMs);

  // Each backend should have gotten 1 request.
  for (size_t i = 0; i < backends_.size(); ++i) {
    EXPECT_EQ(1U, backend_servers_[i].service_->request_count());
  }
  for (const auto& status_and_response : statuses_and_responses) {
    const Status& status = status_and_response.first;
    const EchoResponse& response = status_and_response.second;
    EXPECT_TRUE(status.ok()) << "code=" << status.error_code()
                             << " message=" << status.error_message();
    EXPECT_EQ(response.message(), kMessage_);
  }
  balancers_[0]->NotifyDoneWithServerlists();
  // The balancer got a single request.
  EXPECT_EQ(1U, balancer_servers_[0].service_->request_count());
  // and sent two responses.
  EXPECT_EQ(2U, balancer_servers_[0].service_->response_count());

  // Check LB policy name for the channel.
  EXPECT_EQ("grpclb", channel_->GetLoadBalancingPolicyName());
}

TEST_F(SingleBalancerTest, RepeatedServerlist) {
  constexpr int kServerlistDelayMs = 100;

  // Send a serverlist right away.
  ScheduleResponseForBalancer(
      0, BalancerServiceImpl::BuildResponseForBackends(GetBackendPorts(), 0, 0),
      0);
  // ... and the same one a bit later.
  ScheduleResponseForBalancer(
      0, BalancerServiceImpl::BuildResponseForBackends(GetBackendPorts(), 0, 0),
      kServerlistDelayMs);

  // Send num_backends/2 requests.
  auto statuses_and_responses = SendRpc(kMessage_, num_backends_ / 2);
  // only the first half of the backends will receive them.
  for (size_t i = 0; i < backends_.size(); ++i) {
    if (i < backends_.size() / 2)
      EXPECT_EQ(1U, backend_servers_[i].service_->request_count())
          << "for backend #" << i;
    else
      EXPECT_EQ(0U, backend_servers_[i].service_->request_count())
          << "for backend #" << i;
  }
  EXPECT_EQ(statuses_and_responses.size(), num_backends_ / 2);
  for (const auto& status_and_response : statuses_and_responses) {
    const Status& status = status_and_response.first;
    const EchoResponse& response = status_and_response.second;
    EXPECT_TRUE(status.ok()) << "code=" << status.error_code()
                             << " message=" << status.error_message();
    EXPECT_EQ(response.message(), kMessage_);
  }

  // Wait for the (duplicated) serverlist update.
  gpr_sleep_until(gpr_time_add(
      gpr_now(GPR_CLOCK_REALTIME),
      gpr_time_from_millis(kServerlistDelayMs * 1.1, GPR_TIMESPAN)));

  // Verify the LB has sent two responses.
  EXPECT_EQ(2U, balancer_servers_[0].service_->response_count());

  // Some more calls to complete the total number of backends.
  statuses_and_responses = SendRpc(
      kMessage_,
      num_backends_ / 2 + (num_backends_ & 0x1) /* extra one if num_bes odd */);
  // Because a duplicated serverlist should have no effect, all backends must
  // have been hit once now.
  for (size_t i = 0; i < backends_.size(); ++i) {
    EXPECT_EQ(1U, backend_servers_[i].service_->request_count());
  }
  EXPECT_EQ(statuses_and_responses.size(), num_backends_ / 2);
  for (const auto& status_and_response : statuses_and_responses) {
    const Status& status = status_and_response.first;
    const EchoResponse& response = status_and_response.second;
    EXPECT_TRUE(status.ok()) << "code=" << status.error_code()
                             << " message=" << status.error_message();
    EXPECT_EQ(response.message(), kMessage_);
  }
  balancers_[0]->NotifyDoneWithServerlists();
  // The balancer got a single request.
  EXPECT_EQ(1U, balancer_servers_[0].service_->request_count());
  // Check LB policy name for the channel.
  EXPECT_EQ("grpclb", channel_->GetLoadBalancingPolicyName());
}

<<<<<<< HEAD
class UpdatesTest : public GrpclbEnd2endTest {
 public:
  UpdatesTest() : GrpclbEnd2endTest(4, 3, 0) {}
};

TEST_F(UpdatesTest, UpdateBalancers) {
  const std::vector<int> first_backend{GetBackendPorts()[0]};
  const std::vector<int> second_backend{GetBackendPorts()[1]};

  ScheduleResponseForBalancer(
      0, BalancerServiceImpl::BuildResponseForBackends(first_backend), 0);
  ScheduleResponseForBalancer(
      1, BalancerServiceImpl::BuildResponseForBackends(second_backend), 0);

  // Start servers and send 10 RPCs per server.
  gpr_log(GPR_INFO, "========= BEFORE FIRST BATCH ==========");
  auto statuses_and_responses = SendRpc(kMessage_, 10);
  gpr_log(GPR_INFO, "========= DONE WITH FIRST BATCH ==========");

  for (const auto& status_and_response : statuses_and_responses) {
    EXPECT_TRUE(status_and_response.first.ok());
    EXPECT_EQ(status_and_response.second.message(), kMessage_);
  }
  // All 10 requests should have gone to the first backend.
  EXPECT_EQ(10, backend_servers_[0].service_->request_count());

  balancers_[0]->NotifyDoneWithServerlists();
  balancers_[1]->NotifyDoneWithServerlists();
  balancers_[2]->NotifyDoneWithServerlists();
  // Balancer 0 got a single request.
  EXPECT_EQ(1, balancer_servers_[0].service_->request_count());
  // and sent a single response.
  EXPECT_EQ(1, balancer_servers_[0].service_->response_count());
  EXPECT_EQ(0, balancer_servers_[1].service_->request_count());
  EXPECT_EQ(0, balancer_servers_[1].service_->response_count());
  EXPECT_EQ(0, balancer_servers_[2].service_->request_count());
  EXPECT_EQ(0, balancer_servers_[2].service_->response_count());

  std::vector<AddressData> addresses;
  addresses.emplace_back(AddressData{balancer_servers_[1].port_, true, ""});
  gpr_log(GPR_INFO, "========= ABOUT TO UPDATE 1 ==========");
  SetNextResolution(addresses);
  gpr_log(GPR_INFO, "========= UPDATE 1 DONE ==========");

  // Wait until update has been processed, as signaled by the second backend
  // receiving a request.
  EXPECT_EQ(0, backend_servers_[1].service_->request_count());
  do {
    auto statuses_and_responses = SendRpc(kMessage_, 1);
    for (const auto& status_and_response : statuses_and_responses) {
      EXPECT_TRUE(status_and_response.first.ok());
      EXPECT_EQ(status_and_response.second.message(), kMessage_);
    }
  } while (backend_servers_[1].service_->request_count() == 0);

  backend_servers_[1].service_->ResetCounters();
  gpr_log(GPR_INFO, "========= BEFORE SECOND BATCH ==========");
  statuses_and_responses = SendRpc(kMessage_, 10);
  gpr_log(GPR_INFO, "========= DONE WITH SECOND BATCH ==========");
  for (const auto& status_and_response : statuses_and_responses) {
    EXPECT_TRUE(status_and_response.first.ok());
    EXPECT_EQ(status_and_response.second.message(), kMessage_);
  }
  // All 10 requests should have gone to the second backend.
  EXPECT_EQ(10, backend_servers_[1].service_->request_count());

  balancers_[0]->NotifyDoneWithServerlists();
  balancers_[1]->NotifyDoneWithServerlists();
  balancers_[2]->NotifyDoneWithServerlists();
  EXPECT_EQ(1, balancer_servers_[0].service_->request_count());
  EXPECT_EQ(1, balancer_servers_[0].service_->response_count());

  EXPECT_EQ(1, balancer_servers_[1].service_->request_count());
  EXPECT_EQ(1, balancer_servers_[1].service_->response_count());

  EXPECT_EQ(0, balancer_servers_[2].service_->request_count());
  EXPECT_EQ(0, balancer_servers_[2].service_->response_count());

  // Check LB policy name for the channel.
  EXPECT_EQ("grpclb", channel_->GetLoadBalancingPolicyName());
}

// Send and update with the same set of LBs as the one in SetUp() in order to
// verify that the LB channel inside grpclb keeps the initial connection (which
// by definition is also present in the update).
TEST_F(UpdatesTest, UpdateBalancersRepeated) {
  const std::vector<int> first_backend{GetBackendPorts()[0]};
  const std::vector<int> second_backend{GetBackendPorts()[0]};

  ScheduleResponseForBalancer(
      0, BalancerServiceImpl::BuildResponseForBackends(first_backend), 0);
  ScheduleResponseForBalancer(
      1, BalancerServiceImpl::BuildResponseForBackends(second_backend), 0);

  // Start servers and send 10 RPCs per server.
  gpr_log(GPR_INFO, "========= BEFORE FIRST BATCH ==========");
  auto statuses_and_responses = SendRpc(kMessage_, 10);
  gpr_log(GPR_INFO, "========= DONE WITH FIRST BATCH ==========");

  for (const auto& status_and_response : statuses_and_responses) {
    EXPECT_TRUE(status_and_response.first.ok());
    EXPECT_EQ(status_and_response.second.message(), kMessage_);
  }
  // All 10 requests should have gone to the first backend.
  EXPECT_EQ(10, backend_servers_[0].service_->request_count());

  balancers_[0]->NotifyDoneWithServerlists();
  // Balancer 0 got a single request.
  EXPECT_EQ(1, balancer_servers_[0].service_->request_count());
  // and sent a single response.
  EXPECT_EQ(1, balancer_servers_[0].service_->response_count());
  EXPECT_EQ(0, balancer_servers_[1].service_->request_count());
  EXPECT_EQ(0, balancer_servers_[1].service_->response_count());
  EXPECT_EQ(0, balancer_servers_[2].service_->request_count());
  EXPECT_EQ(0, balancer_servers_[2].service_->response_count());

  std::vector<AddressData> addresses;
  addresses.emplace_back(AddressData{balancer_servers_[0].port_, true, ""});
  addresses.emplace_back(AddressData{balancer_servers_[1].port_, true, ""});
  addresses.emplace_back(AddressData{balancer_servers_[2].port_, true, ""});
  gpr_log(GPR_INFO, "========= ABOUT TO UPDATE 1 ==========");
  SetNextResolution(addresses);
  gpr_log(GPR_INFO, "========= UPDATE 1 DONE ==========");

  EXPECT_EQ(0, backend_servers_[1].service_->request_count());
  gpr_timespec deadline = gpr_time_add(
      gpr_now(GPR_CLOCK_REALTIME), gpr_time_from_millis(10000, GPR_TIMESPAN));
  // Send 10 seconds worth of RPCs
  do {
    statuses_and_responses = SendRpc(kMessage_, 1);
    for (const auto& status_and_response : statuses_and_responses) {
      EXPECT_TRUE(status_and_response.first.ok());
      EXPECT_EQ(status_and_response.second.message(), kMessage_);
    }
  } while (gpr_time_cmp(gpr_now(GPR_CLOCK_REALTIME), deadline) < 0);
  // grpclb continued using the original LB call to the first balancer, which
  // doesn't assign the second balancer.
  EXPECT_EQ(0, backend_servers_[1].service_->request_count());
  balancers_[0]->NotifyDoneWithServerlists();

  addresses.clear();
  addresses.emplace_back(AddressData{balancer_servers_[0].port_, true, ""});
  addresses.emplace_back(AddressData{balancer_servers_[1].port_, true, ""});
  gpr_log(GPR_INFO, "========= ABOUT TO UPDATE 2 ==========");
  SetNextResolution(addresses);
  gpr_log(GPR_INFO, "========= UPDATE 2 DONE ==========");

  EXPECT_EQ(0, backend_servers_[1].service_->request_count());
  deadline = gpr_time_add(gpr_now(GPR_CLOCK_REALTIME),
                          gpr_time_from_millis(10000, GPR_TIMESPAN));
  // Send 10 seconds worth of RPCs
  do {
    statuses_and_responses = SendRpc(kMessage_, 1);
    for (const auto& status_and_response : statuses_and_responses) {
      EXPECT_TRUE(status_and_response.first.ok());
      EXPECT_EQ(status_and_response.second.message(), kMessage_);
    }
  } while (gpr_time_cmp(gpr_now(GPR_CLOCK_REALTIME), deadline) < 0);
  // grpclb continued using the original LB call to the first balancer, which
  // doesn't assign the second balancer.
  EXPECT_EQ(0, backend_servers_[1].service_->request_count());
  balancers_[0]->NotifyDoneWithServerlists();

  // Check LB policy name for the channel.
  EXPECT_EQ("grpclb", channel_->GetLoadBalancingPolicyName());
}

TEST_F(UpdatesTest, UpdateBalancersDeadUpdate) {
  const std::vector<int> first_backend{GetBackendPorts()[0]};
  const std::vector<int> second_backend{GetBackendPorts()[1]};

  ScheduleResponseForBalancer(
      0, BalancerServiceImpl::BuildResponseForBackends(first_backend), 0);
  ScheduleResponseForBalancer(
      1, BalancerServiceImpl::BuildResponseForBackends(second_backend), 0);

  // Start servers and send 10 RPCs per server.
  gpr_log(GPR_INFO, "========= BEFORE FIRST BATCH ==========");
  auto statuses_and_responses = SendRpc(kMessage_, 10);
  gpr_log(GPR_INFO, "========= DONE WITH FIRST BATCH ==========");
  for (const auto& status_and_response : statuses_and_responses) {
    EXPECT_TRUE(status_and_response.first.ok());
    EXPECT_EQ(status_and_response.second.message(), kMessage_);
  }
  // All 10 requests should have gone to the first backend.
  EXPECT_EQ(10, backend_servers_[0].service_->request_count());

  // Kill balancer 0
  gpr_log(GPR_INFO, "********** ABOUT TO KILL BALANCER 0 *************");
  if (balancers_[0]->Shutdown()) balancer_servers_[0].Shutdown();
  gpr_log(GPR_INFO, "********** KILLED BALANCER 0 *************");

  // This is serviced by the existing RR policy
  gpr_log(GPR_INFO, "========= BEFORE SECOND BATCH ==========");
  statuses_and_responses = SendRpc(kMessage_, 10);
  gpr_log(GPR_INFO, "========= DONE WITH SECOND BATCH ==========");
  for (const auto& status_and_response : statuses_and_responses) {
    EXPECT_TRUE(status_and_response.first.ok());
    EXPECT_EQ(status_and_response.second.message(), kMessage_);
  }
  // All 10 requests should again have gone to the first backend.
  EXPECT_EQ(20, backend_servers_[0].service_->request_count());
  EXPECT_EQ(0, backend_servers_[1].service_->request_count());

  balancers_[0]->NotifyDoneWithServerlists();
  balancers_[1]->NotifyDoneWithServerlists();
  balancers_[2]->NotifyDoneWithServerlists();
  // Balancer 0 got a single request.
  EXPECT_EQ(1, balancer_servers_[0].service_->request_count());
  // and sent a single response.
  EXPECT_EQ(1, balancer_servers_[0].service_->response_count());
  EXPECT_EQ(0, balancer_servers_[1].service_->request_count());
  EXPECT_EQ(0, balancer_servers_[1].service_->response_count());
  EXPECT_EQ(0, balancer_servers_[2].service_->request_count());
  EXPECT_EQ(0, balancer_servers_[2].service_->response_count());

  std::vector<AddressData> addresses;
  addresses.emplace_back(AddressData{balancer_servers_[1].port_, true, ""});
  gpr_log(GPR_INFO, "========= ABOUT TO UPDATE 1 ==========");
  SetNextResolution(addresses);
  gpr_log(GPR_INFO, "========= UPDATE 1 DONE ==========");

  // Wait until update has been processed, as signaled by the second backend
  // receiving a request. In the meantime, the client continues to be serviced
  // (by the first backend) without interruption.
  EXPECT_EQ(0, backend_servers_[1].service_->request_count());
  do {
    auto statuses_and_responses = SendRpc(kMessage_, 1);
    for (const auto& status_and_response : statuses_and_responses) {
      EXPECT_TRUE(status_and_response.first.ok());
      EXPECT_EQ(status_and_response.second.message(), kMessage_);
    }
  } while (backend_servers_[1].service_->request_count() == 0);

  // This is serviced by the existing RR policy
  backend_servers_[1].service_->ResetCounters();
  gpr_log(GPR_INFO, "========= BEFORE THIRD BATCH ==========");
  statuses_and_responses = SendRpc(kMessage_, 10);
  gpr_log(GPR_INFO, "========= DONE WITH THIRD BATCH ==========");
  for (const auto& status_and_response : statuses_and_responses) {
    EXPECT_TRUE(status_and_response.first.ok());
    EXPECT_EQ(status_and_response.second.message(), kMessage_);
  }
  // All 10 requests should have gone to the second backend.
  EXPECT_EQ(10, backend_servers_[1].service_->request_count());

  balancers_[0]->NotifyDoneWithServerlists();
  balancers_[1]->NotifyDoneWithServerlists();
  balancers_[2]->NotifyDoneWithServerlists();
  EXPECT_EQ(1, balancer_servers_[0].service_->request_count());
  EXPECT_EQ(1, balancer_servers_[0].service_->response_count());

  EXPECT_EQ(1, balancer_servers_[1].service_->request_count());
  EXPECT_EQ(1, balancer_servers_[1].service_->response_count());

  EXPECT_EQ(0, balancer_servers_[2].service_->request_count());
  EXPECT_EQ(0, balancer_servers_[2].service_->response_count());

  // Check LB policy name for the channel.
  EXPECT_EQ("grpclb", channel_->GetLoadBalancingPolicyName());
=======
TEST_F(SingleBalancerTest, Drop) {
  const size_t kNumRpcsPerAddress = 100;
  ScheduleResponseForBalancer(
      0, BalancerServiceImpl::BuildResponseForBackends(GetBackendPorts(), 1, 2),
      0);
  // Send 100 RPCs for each server and drop address.
  const auto& statuses_and_responses =
      SendRpc(kMessage_, kNumRpcsPerAddress * (num_backends_ + 3));

  size_t num_drops = 0;
  for (const auto& status_and_response : statuses_and_responses) {
    const Status& status = status_and_response.first;
    const EchoResponse& response = status_and_response.second;
    if (!status.ok() &&
        status.error_message() == "Call dropped by load balancing policy") {
      ++num_drops;
    } else {
      EXPECT_TRUE(status.ok()) << "code=" << status.error_code()
                               << " message=" << status.error_message();
      EXPECT_EQ(response.message(), kMessage_);
    }
  }
  EXPECT_EQ(kNumRpcsPerAddress * 3, num_drops);

  // Each backend should have gotten 100 requests.
  for (size_t i = 0; i < backends_.size(); ++i) {
    EXPECT_EQ(kNumRpcsPerAddress,
              backend_servers_[i].service_->request_count());
  }
  // The balancer got a single request.
  EXPECT_EQ(1U, balancer_servers_[0].service_->request_count());
  // and sent a single response.
  EXPECT_EQ(1U, balancer_servers_[0].service_->response_count());
>>>>>>> 275bc932
}

class SingleBalancerWithClientLoadReportingTest : public GrpclbEnd2endTest {
 public:
  SingleBalancerWithClientLoadReportingTest() : GrpclbEnd2endTest(4, 1, 2) {}
};

TEST_F(SingleBalancerWithClientLoadReportingTest, Vanilla) {
  const size_t kNumRpcsPerAddress = 100;
  ScheduleResponseForBalancer(
      0, BalancerServiceImpl::BuildResponseForBackends(GetBackendPorts(), 0, 0),
      0);
  // Send 100 RPCs per server.
  const auto& statuses_and_responses =
      SendRpc(kMessage_, kNumRpcsPerAddress * num_backends_);

  for (const auto& status_and_response : statuses_and_responses) {
    const Status& status = status_and_response.first;
    const EchoResponse& response = status_and_response.second;
    EXPECT_TRUE(status.ok()) << "code=" << status.error_code()
                             << " message=" << status.error_message();
    EXPECT_EQ(response.message(), kMessage_);
  }

  // Each backend should have gotten 100 requests.
  for (size_t i = 0; i < backends_.size(); ++i) {
    EXPECT_EQ(kNumRpcsPerAddress,
              backend_servers_[i].service_->request_count());
  }
  balancers_[0]->NotifyDoneWithServerlists();
  // The balancer got a single request.
  EXPECT_EQ(1U, balancer_servers_[0].service_->request_count());
  // and sent a single response.
  EXPECT_EQ(1U, balancer_servers_[0].service_->response_count());

  const ClientStats client_stats = WaitForLoadReports();
  EXPECT_EQ(kNumRpcsPerAddress * num_backends_, client_stats.num_calls_started);
  EXPECT_EQ(kNumRpcsPerAddress * num_backends_,
            client_stats.num_calls_finished);
  EXPECT_EQ(0U, client_stats.num_calls_finished_with_drop_for_rate_limiting);
  EXPECT_EQ(0U, client_stats.num_calls_finished_with_drop_for_load_balancing);
  EXPECT_EQ(0U, client_stats.num_calls_finished_with_client_failed_to_send);
  EXPECT_EQ(kNumRpcsPerAddress * num_backends_,
            client_stats.num_calls_finished_known_received);
}

TEST_F(SingleBalancerWithClientLoadReportingTest, Drop) {
  const size_t kNumRpcsPerAddress = 3;
  ScheduleResponseForBalancer(
      0, BalancerServiceImpl::BuildResponseForBackends(GetBackendPorts(), 2, 1),
      0);
  // Send 100 RPCs for each server and drop address.
  const auto& statuses_and_responses =
      SendRpc(kMessage_, kNumRpcsPerAddress * (num_backends_ + 3));

  size_t num_drops = 0;
  for (const auto& status_and_response : statuses_and_responses) {
    const Status& status = status_and_response.first;
    const EchoResponse& response = status_and_response.second;
    if (!status.ok() &&
        status.error_message() == "Call dropped by load balancing policy") {
      ++num_drops;
    } else {
      EXPECT_TRUE(status.ok()) << "code=" << status.error_code()
                               << " message=" << status.error_message();
      EXPECT_EQ(response.message(), kMessage_);
    }
  }
  EXPECT_EQ(kNumRpcsPerAddress * 3, num_drops);

  // Each backend should have gotten 100 requests.
  for (size_t i = 0; i < backends_.size(); ++i) {
    EXPECT_EQ(kNumRpcsPerAddress,
              backend_servers_[i].service_->request_count());
  }
  // The balancer got a single request.
  EXPECT_EQ(1U, balancer_servers_[0].service_->request_count());
  // and sent a single response.
  EXPECT_EQ(1U, balancer_servers_[0].service_->response_count());

  const ClientStats client_stats = WaitForLoadReports();
  EXPECT_EQ(kNumRpcsPerAddress * (num_backends_ + 3),
            client_stats.num_calls_started);
  EXPECT_EQ(kNumRpcsPerAddress * (num_backends_ + 3),
            client_stats.num_calls_finished);
  EXPECT_EQ(kNumRpcsPerAddress * 2,
            client_stats.num_calls_finished_with_drop_for_rate_limiting);
  EXPECT_EQ(kNumRpcsPerAddress,
            client_stats.num_calls_finished_with_drop_for_load_balancing);
  EXPECT_EQ(0U, client_stats.num_calls_finished_with_client_failed_to_send);
  EXPECT_EQ(kNumRpcsPerAddress * num_backends_,
            client_stats.num_calls_finished_known_received);
}

}  // namespace
}  // namespace testing
}  // namespace grpc

int main(int argc, char** argv) {
  grpc_init();
  grpc_test_init(argc, argv);
  ::testing::InitGoogleTest(&argc, argv);
  const auto result = RUN_ALL_TESTS();
  grpc_shutdown();
  return result;
}<|MERGE_RESOLUTION|>--- conflicted
+++ resolved
@@ -364,15 +364,10 @@
     ChannelArguments args;
     args.SetPointer(GRPC_ARG_FAKE_RESOLVER_RESPONSE_GENERATOR,
                     response_generator_);
-<<<<<<< HEAD
     std::ostringstream uri;
     uri << "fake:///servername_not_used";
     channel_ =
         CreateCustomChannel(uri.str(), InsecureChannelCredentials(), args);
-=======
-    channel_ = CreateCustomChannel("test:///not_used",
-                                   InsecureChannelCredentials(), args);
->>>>>>> 275bc932
     stub_ = grpc::testing::EchoTestService::NewStub(channel_);
   }
 
@@ -651,7 +646,6 @@
   EXPECT_EQ("grpclb", channel_->GetLoadBalancingPolicyName());
 }
 
-<<<<<<< HEAD
 class UpdatesTest : public GrpclbEnd2endTest {
  public:
   UpdatesTest() : GrpclbEnd2endTest(4, 3, 0) {}
@@ -662,9 +656,9 @@
   const std::vector<int> second_backend{GetBackendPorts()[1]};
 
   ScheduleResponseForBalancer(
-      0, BalancerServiceImpl::BuildResponseForBackends(first_backend), 0);
-  ScheduleResponseForBalancer(
-      1, BalancerServiceImpl::BuildResponseForBackends(second_backend), 0);
+      0, BalancerServiceImpl::BuildResponseForBackends(first_backend, 0, 0), 0);
+  ScheduleResponseForBalancer(
+      1, BalancerServiceImpl::BuildResponseForBackends(second_backend, 0, 0), 0);
 
   // Start servers and send 10 RPCs per server.
   gpr_log(GPR_INFO, "========= BEFORE FIRST BATCH ==========");
@@ -676,19 +670,19 @@
     EXPECT_EQ(status_and_response.second.message(), kMessage_);
   }
   // All 10 requests should have gone to the first backend.
-  EXPECT_EQ(10, backend_servers_[0].service_->request_count());
+  EXPECT_EQ(10U, backend_servers_[0].service_->request_count());
 
   balancers_[0]->NotifyDoneWithServerlists();
   balancers_[1]->NotifyDoneWithServerlists();
   balancers_[2]->NotifyDoneWithServerlists();
   // Balancer 0 got a single request.
-  EXPECT_EQ(1, balancer_servers_[0].service_->request_count());
+  EXPECT_EQ(1U, balancer_servers_[0].service_->request_count());
   // and sent a single response.
-  EXPECT_EQ(1, balancer_servers_[0].service_->response_count());
-  EXPECT_EQ(0, balancer_servers_[1].service_->request_count());
-  EXPECT_EQ(0, balancer_servers_[1].service_->response_count());
-  EXPECT_EQ(0, balancer_servers_[2].service_->request_count());
-  EXPECT_EQ(0, balancer_servers_[2].service_->response_count());
+  EXPECT_EQ(1U, balancer_servers_[0].service_->response_count());
+  EXPECT_EQ(0U, balancer_servers_[1].service_->request_count());
+  EXPECT_EQ(0U, balancer_servers_[1].service_->response_count());
+  EXPECT_EQ(0U, balancer_servers_[2].service_->request_count());
+  EXPECT_EQ(0U, balancer_servers_[2].service_->response_count());
 
   std::vector<AddressData> addresses;
   addresses.emplace_back(AddressData{balancer_servers_[1].port_, true, ""});
@@ -698,7 +692,7 @@
 
   // Wait until update has been processed, as signaled by the second backend
   // receiving a request.
-  EXPECT_EQ(0, backend_servers_[1].service_->request_count());
+  EXPECT_EQ(0U, backend_servers_[1].service_->request_count());
   do {
     auto statuses_and_responses = SendRpc(kMessage_, 1);
     for (const auto& status_and_response : statuses_and_responses) {
@@ -716,20 +710,17 @@
     EXPECT_EQ(status_and_response.second.message(), kMessage_);
   }
   // All 10 requests should have gone to the second backend.
-  EXPECT_EQ(10, backend_servers_[1].service_->request_count());
+  EXPECT_EQ(10U, backend_servers_[1].service_->request_count());
 
   balancers_[0]->NotifyDoneWithServerlists();
   balancers_[1]->NotifyDoneWithServerlists();
   balancers_[2]->NotifyDoneWithServerlists();
-  EXPECT_EQ(1, balancer_servers_[0].service_->request_count());
-  EXPECT_EQ(1, balancer_servers_[0].service_->response_count());
-
-  EXPECT_EQ(1, balancer_servers_[1].service_->request_count());
-  EXPECT_EQ(1, balancer_servers_[1].service_->response_count());
-
-  EXPECT_EQ(0, balancer_servers_[2].service_->request_count());
-  EXPECT_EQ(0, balancer_servers_[2].service_->response_count());
-
+  EXPECT_EQ(1U, balancer_servers_[0].service_->request_count());
+  EXPECT_EQ(1U, balancer_servers_[0].service_->response_count());
+  EXPECT_EQ(1U, balancer_servers_[1].service_->request_count());
+  EXPECT_EQ(1U, balancer_servers_[1].service_->response_count());
+  EXPECT_EQ(0U, balancer_servers_[2].service_->request_count());
+  EXPECT_EQ(0U, balancer_servers_[2].service_->response_count());
   // Check LB policy name for the channel.
   EXPECT_EQ("grpclb", channel_->GetLoadBalancingPolicyName());
 }
@@ -742,9 +733,9 @@
   const std::vector<int> second_backend{GetBackendPorts()[0]};
 
   ScheduleResponseForBalancer(
-      0, BalancerServiceImpl::BuildResponseForBackends(first_backend), 0);
-  ScheduleResponseForBalancer(
-      1, BalancerServiceImpl::BuildResponseForBackends(second_backend), 0);
+      0, BalancerServiceImpl::BuildResponseForBackends(first_backend, 0, 0), 0);
+  ScheduleResponseForBalancer(
+      1, BalancerServiceImpl::BuildResponseForBackends(second_backend, 0, 0), 0);
 
   // Start servers and send 10 RPCs per server.
   gpr_log(GPR_INFO, "========= BEFORE FIRST BATCH ==========");
@@ -756,17 +747,17 @@
     EXPECT_EQ(status_and_response.second.message(), kMessage_);
   }
   // All 10 requests should have gone to the first backend.
-  EXPECT_EQ(10, backend_servers_[0].service_->request_count());
+  EXPECT_EQ(10U, backend_servers_[0].service_->request_count());
 
   balancers_[0]->NotifyDoneWithServerlists();
   // Balancer 0 got a single request.
-  EXPECT_EQ(1, balancer_servers_[0].service_->request_count());
+  EXPECT_EQ(1U, balancer_servers_[0].service_->request_count());
   // and sent a single response.
-  EXPECT_EQ(1, balancer_servers_[0].service_->response_count());
-  EXPECT_EQ(0, balancer_servers_[1].service_->request_count());
-  EXPECT_EQ(0, balancer_servers_[1].service_->response_count());
-  EXPECT_EQ(0, balancer_servers_[2].service_->request_count());
-  EXPECT_EQ(0, balancer_servers_[2].service_->response_count());
+  EXPECT_EQ(1U, balancer_servers_[0].service_->response_count());
+  EXPECT_EQ(0U, balancer_servers_[1].service_->request_count());
+  EXPECT_EQ(0U, balancer_servers_[1].service_->response_count());
+  EXPECT_EQ(0U, balancer_servers_[2].service_->request_count());
+  EXPECT_EQ(0U, balancer_servers_[2].service_->response_count());
 
   std::vector<AddressData> addresses;
   addresses.emplace_back(AddressData{balancer_servers_[0].port_, true, ""});
@@ -776,7 +767,7 @@
   SetNextResolution(addresses);
   gpr_log(GPR_INFO, "========= UPDATE 1 DONE ==========");
 
-  EXPECT_EQ(0, backend_servers_[1].service_->request_count());
+  EXPECT_EQ(0U, backend_servers_[1].service_->request_count());
   gpr_timespec deadline = gpr_time_add(
       gpr_now(GPR_CLOCK_REALTIME), gpr_time_from_millis(10000, GPR_TIMESPAN));
   // Send 10 seconds worth of RPCs
@@ -789,7 +780,7 @@
   } while (gpr_time_cmp(gpr_now(GPR_CLOCK_REALTIME), deadline) < 0);
   // grpclb continued using the original LB call to the first balancer, which
   // doesn't assign the second balancer.
-  EXPECT_EQ(0, backend_servers_[1].service_->request_count());
+  EXPECT_EQ(0U, backend_servers_[1].service_->request_count());
   balancers_[0]->NotifyDoneWithServerlists();
 
   addresses.clear();
@@ -799,7 +790,7 @@
   SetNextResolution(addresses);
   gpr_log(GPR_INFO, "========= UPDATE 2 DONE ==========");
 
-  EXPECT_EQ(0, backend_servers_[1].service_->request_count());
+  EXPECT_EQ(0U, backend_servers_[1].service_->request_count());
   deadline = gpr_time_add(gpr_now(GPR_CLOCK_REALTIME),
                           gpr_time_from_millis(10000, GPR_TIMESPAN));
   // Send 10 seconds worth of RPCs
@@ -812,7 +803,7 @@
   } while (gpr_time_cmp(gpr_now(GPR_CLOCK_REALTIME), deadline) < 0);
   // grpclb continued using the original LB call to the first balancer, which
   // doesn't assign the second balancer.
-  EXPECT_EQ(0, backend_servers_[1].service_->request_count());
+  EXPECT_EQ(0U, backend_servers_[1].service_->request_count());
   balancers_[0]->NotifyDoneWithServerlists();
 
   // Check LB policy name for the channel.
@@ -824,9 +815,9 @@
   const std::vector<int> second_backend{GetBackendPorts()[1]};
 
   ScheduleResponseForBalancer(
-      0, BalancerServiceImpl::BuildResponseForBackends(first_backend), 0);
-  ScheduleResponseForBalancer(
-      1, BalancerServiceImpl::BuildResponseForBackends(second_backend), 0);
+      0, BalancerServiceImpl::BuildResponseForBackends(first_backend, 0, 0), 0);
+  ScheduleResponseForBalancer(
+      1, BalancerServiceImpl::BuildResponseForBackends(second_backend, 0, 0), 0);
 
   // Start servers and send 10 RPCs per server.
   gpr_log(GPR_INFO, "========= BEFORE FIRST BATCH ==========");
@@ -837,7 +828,7 @@
     EXPECT_EQ(status_and_response.second.message(), kMessage_);
   }
   // All 10 requests should have gone to the first backend.
-  EXPECT_EQ(10, backend_servers_[0].service_->request_count());
+  EXPECT_EQ(10U, backend_servers_[0].service_->request_count());
 
   // Kill balancer 0
   gpr_log(GPR_INFO, "********** ABOUT TO KILL BALANCER 0 *************");
@@ -853,20 +844,20 @@
     EXPECT_EQ(status_and_response.second.message(), kMessage_);
   }
   // All 10 requests should again have gone to the first backend.
-  EXPECT_EQ(20, backend_servers_[0].service_->request_count());
-  EXPECT_EQ(0, backend_servers_[1].service_->request_count());
+  EXPECT_EQ(20U, backend_servers_[0].service_->request_count());
+  EXPECT_EQ(0U, backend_servers_[1].service_->request_count());
 
   balancers_[0]->NotifyDoneWithServerlists();
   balancers_[1]->NotifyDoneWithServerlists();
   balancers_[2]->NotifyDoneWithServerlists();
   // Balancer 0 got a single request.
-  EXPECT_EQ(1, balancer_servers_[0].service_->request_count());
+  EXPECT_EQ(1U, balancer_servers_[0].service_->request_count());
   // and sent a single response.
-  EXPECT_EQ(1, balancer_servers_[0].service_->response_count());
-  EXPECT_EQ(0, balancer_servers_[1].service_->request_count());
-  EXPECT_EQ(0, balancer_servers_[1].service_->response_count());
-  EXPECT_EQ(0, balancer_servers_[2].service_->request_count());
-  EXPECT_EQ(0, balancer_servers_[2].service_->response_count());
+  EXPECT_EQ(1U, balancer_servers_[0].service_->response_count());
+  EXPECT_EQ(0U, balancer_servers_[1].service_->request_count());
+  EXPECT_EQ(0U, balancer_servers_[1].service_->response_count());
+  EXPECT_EQ(0U, balancer_servers_[2].service_->request_count());
+  EXPECT_EQ(0U, balancer_servers_[2].service_->response_count());
 
   std::vector<AddressData> addresses;
   addresses.emplace_back(AddressData{balancer_servers_[1].port_, true, ""});
@@ -877,7 +868,7 @@
   // Wait until update has been processed, as signaled by the second backend
   // receiving a request. In the meantime, the client continues to be serviced
   // (by the first backend) without interruption.
-  EXPECT_EQ(0, backend_servers_[1].service_->request_count());
+  EXPECT_EQ(0U, backend_servers_[1].service_->request_count());
   do {
     auto statuses_and_responses = SendRpc(kMessage_, 1);
     for (const auto& status_and_response : statuses_and_responses) {
@@ -896,23 +887,21 @@
     EXPECT_EQ(status_and_response.second.message(), kMessage_);
   }
   // All 10 requests should have gone to the second backend.
-  EXPECT_EQ(10, backend_servers_[1].service_->request_count());
+  EXPECT_EQ(10U, backend_servers_[1].service_->request_count());
 
   balancers_[0]->NotifyDoneWithServerlists();
   balancers_[1]->NotifyDoneWithServerlists();
   balancers_[2]->NotifyDoneWithServerlists();
-  EXPECT_EQ(1, balancer_servers_[0].service_->request_count());
-  EXPECT_EQ(1, balancer_servers_[0].service_->response_count());
-
-  EXPECT_EQ(1, balancer_servers_[1].service_->request_count());
-  EXPECT_EQ(1, balancer_servers_[1].service_->response_count());
-
-  EXPECT_EQ(0, balancer_servers_[2].service_->request_count());
-  EXPECT_EQ(0, balancer_servers_[2].service_->response_count());
-
+  EXPECT_EQ(1U, balancer_servers_[0].service_->request_count());
+  EXPECT_EQ(1U, balancer_servers_[0].service_->response_count());
+  EXPECT_EQ(1U, balancer_servers_[1].service_->request_count());
+  EXPECT_EQ(1U, balancer_servers_[1].service_->response_count());
+  EXPECT_EQ(0U, balancer_servers_[2].service_->request_count());
+  EXPECT_EQ(0U, balancer_servers_[2].service_->response_count());
   // Check LB policy name for the channel.
   EXPECT_EQ("grpclb", channel_->GetLoadBalancingPolicyName());
-=======
+}
+
 TEST_F(SingleBalancerTest, Drop) {
   const size_t kNumRpcsPerAddress = 100;
   ScheduleResponseForBalancer(
@@ -946,7 +935,6 @@
   EXPECT_EQ(1U, balancer_servers_[0].service_->request_count());
   // and sent a single response.
   EXPECT_EQ(1U, balancer_servers_[0].service_->response_count());
->>>>>>> 275bc932
 }
 
 class SingleBalancerWithClientLoadReportingTest : public GrpclbEnd2endTest {
@@ -1022,6 +1010,7 @@
     EXPECT_EQ(kNumRpcsPerAddress,
               backend_servers_[i].service_->request_count());
   }
+  balancers_[0]->NotifyDoneWithServerlists();
   // The balancer got a single request.
   EXPECT_EQ(1U, balancer_servers_[0].service_->request_count());
   // and sent a single response.
