/*
 *
 * Copyright 2015, Google Inc.
 * All rights reserved.
 *
 * Redistribution and use in source and binary forms, with or without
 * modification, are permitted provided that the following conditions are
 * met:
 *
 *     * Redistributions of source code must retain the above copyright
 * notice, this list of conditions and the following disclaimer.
 *     * Redistributions in binary form must reproduce the above
 * copyright notice, this list of conditions and the following disclaimer
 * in the documentation and/or other materials provided with the
 * distribution.
 *     * Neither the name of Google Inc. nor the names of its
 * contributors may be used to endorse or promote products derived from
 * this software without specific prior written permission.
 *
 * THIS SOFTWARE IS PROVIDED BY THE COPYRIGHT HOLDERS AND CONTRIBUTORS
 * "AS IS" AND ANY EXPRESS OR IMPLIED WARRANTIES, INCLUDING, BUT NOT
 * LIMITED TO, THE IMPLIED WARRANTIES OF MERCHANTABILITY AND FITNESS FOR
 * A PARTICULAR PURPOSE ARE DISCLAIMED. IN NO EVENT SHALL THE COPYRIGHT
 * OWNER OR CONTRIBUTORS BE LIABLE FOR ANY DIRECT, INDIRECT, INCIDENTAL,
 * SPECIAL, EXEMPLARY, OR CONSEQUENTIAL DAMAGES (INCLUDING, BUT NOT
 * LIMITED TO, PROCUREMENT OF SUBSTITUTE GOODS OR SERVICES; LOSS OF USE,
 * DATA, OR PROFITS; OR BUSINESS INTERRUPTION) HOWEVER CAUSED AND ON ANY
 * THEORY OF LIABILITY, WHETHER IN CONTRACT, STRICT LIABILITY, OR TORT
 * (INCLUDING NEGLIGENCE OR OTHERWISE) ARISING IN ANY WAY OUT OF THE USE
 * OF THIS SOFTWARE, EVEN IF ADVISED OF THE POSSIBILITY OF SUCH DAMAGE.
 *
 */

#include <thread>

#include "src/core/security/credentials.h"
#include "test/core/end2end/data/ssl_test_data.h"
#include "test/core/util/port.h"
#include "test/core/util/test_config.h"
#include "test/cpp/util/echo_duplicate.grpc.pb.h"
#include "test/cpp/util/echo.grpc.pb.h"
#include <grpc++/channel_arguments.h>
#include <grpc++/channel_interface.h>
#include <grpc++/client_context.h>
#include <grpc++/create_channel.h>
#include <grpc++/credentials.h>
#include <grpc++/dynamic_thread_pool.h>
#include <grpc++/impl/sync.h>
#include <grpc++/server.h>
#include <grpc++/server_builder.h>
#include <grpc++/server_context.h>
#include <grpc++/server_credentials.h>
#include <grpc++/status.h>
#include <grpc++/stream.h>
#include <grpc++/time.h>
#include <gtest/gtest.h>

#include <grpc/grpc.h>
#include <grpc/support/thd.h>
#include <grpc/support/time.h>

using grpc::cpp::test::util::EchoRequest;
using grpc::cpp::test::util::EchoResponse;
using std::chrono::system_clock;

namespace grpc {
namespace testing {

namespace {

const char* kServerCancelAfterReads = "cancel_after_reads";

// When echo_deadline is requested, deadline seen in the ServerContext is set in
// the response in seconds.
void MaybeEchoDeadline(ServerContext* context, const EchoRequest* request,
                       EchoResponse* response) {
  if (request->has_param() && request->param().echo_deadline()) {
    gpr_timespec deadline = gpr_inf_future(GPR_CLOCK_REALTIME);
    if (context->deadline() != system_clock::time_point::max()) {
      Timepoint2Timespec(context->deadline(), &deadline);
    }
    response->mutable_param()->set_request_deadline(deadline.tv_sec);
  }
}

void CheckServerAuthContext(const ServerContext* context) {
  std::shared_ptr<const AuthContext> auth_ctx = context->auth_context();
  std::vector<grpc::string> ssl =
      auth_ctx->FindPropertyValues("transport_security_type");
  EXPECT_EQ(1u, ssl.size());
  EXPECT_EQ("ssl", ssl[0]);
  EXPECT_TRUE(auth_ctx->GetPeerIdentityPropertyName().empty());
  EXPECT_TRUE(auth_ctx->GetPeerIdentity().empty());
}

bool CheckIsLocalhost(const grpc::string& addr) {
  const grpc::string kIpv6("ipv6:[::1]:");
  const grpc::string kIpv4MappedIpv6("ipv6:[::ffff:127.0.0.1]:");
  const grpc::string kIpv4("ipv4:127.0.0.1:");
  return addr.substr(0, kIpv4.size()) == kIpv4 ||
         addr.substr(0, kIpv4MappedIpv6.size()) == kIpv4MappedIpv6 ||
         addr.substr(0, kIpv6.size()) == kIpv6;
}

}  // namespace

class Proxy : public ::grpc::cpp::test::util::TestService::Service {
 public:
  Proxy(std::shared_ptr<ChannelInterface> channel)
      : stub_(grpc::cpp::test::util::TestService::NewStub(channel)) {}

  Status Echo(ServerContext* server_context, const EchoRequest* request,
              EchoResponse* response) GRPC_OVERRIDE {
    std::unique_ptr<ClientContext> client_context =
        ClientContext::FromServerContext(*server_context);
    return stub_->Echo(client_context.get(), *request, response);
  }

 private:
  std::unique_ptr< ::grpc::cpp::test::util::TestService::Stub> stub_;
};

class TestServiceImpl : public ::grpc::cpp::test::util::TestService::Service {
 public:
  TestServiceImpl() : signal_client_(false), host_() {}
  explicit TestServiceImpl(const grpc::string& host)
      : signal_client_(false), host_(new grpc::string(host)) {}

  Status Echo(ServerContext* context, const EchoRequest* request,
              EchoResponse* response) GRPC_OVERRIDE {
    response->set_message(request->message());
    MaybeEchoDeadline(context, request, response);
    if (host_) {
      response->mutable_param()->set_host(*host_);
    }
    if (request->has_param() && request->param().client_cancel_after_us()) {
      {
        grpc::unique_lock<grpc::mutex> lock(mu_);
        signal_client_ = true;
      }
      while (!context->IsCancelled()) {
        gpr_sleep_until(gpr_time_add(
            gpr_now(GPR_CLOCK_REALTIME),
            gpr_time_from_micros(request->param().client_cancel_after_us(),
                                 GPR_TIMESPAN)));
      }
      return Status::CANCELLED;
    } else if (request->has_param() &&
               request->param().server_cancel_after_us()) {
      gpr_sleep_until(gpr_time_add(
          gpr_now(GPR_CLOCK_REALTIME),
          gpr_time_from_micros(request->param().server_cancel_after_us(),
                               GPR_TIMESPAN)));
      return Status::CANCELLED;
    } else {
      EXPECT_FALSE(context->IsCancelled());
    }

    if (request->has_param() && request->param().echo_metadata()) {
      const std::multimap<grpc::string, grpc::string>& client_metadata =
          context->client_metadata();
      for (std::multimap<grpc::string, grpc::string>::const_iterator iter =
               client_metadata.begin();
           iter != client_metadata.end(); ++iter) {
        context->AddTrailingMetadata((*iter).first, (*iter).second);
      }
    }
    if (request->has_param() && request->param().check_auth_context()) {
      CheckServerAuthContext(context);
    }
    if (request->has_param() &&
        request->param().response_message_length() > 0) {
      response->set_message(
          grpc::string(request->param().response_message_length(), '\0'));
    }
    if (request->has_param() && request->param().echo_peer()) {
      response->mutable_param()->set_peer(context->peer());
    }
    return Status::OK;
  }

  // Unimplemented is left unimplemented to test the returned error.

  Status RequestStream(ServerContext* context,
                       ServerReader<EchoRequest>* reader,
                       EchoResponse* response) GRPC_OVERRIDE {
    EchoRequest request;
    response->set_message("");
    int cancel_after_reads = 0;
    const std::multimap<grpc::string, grpc::string> client_initial_metadata =
        context->client_metadata();
    if (client_initial_metadata.find(kServerCancelAfterReads) !=
        client_initial_metadata.end()) {
      std::istringstream iss(
          client_initial_metadata.find(kServerCancelAfterReads)->second);
      iss >> cancel_after_reads;
      gpr_log(GPR_INFO, "cancel_after_reads %d", cancel_after_reads);
    }
    while (reader->Read(&request)) {
      if (cancel_after_reads == 1) {
        gpr_log(GPR_INFO, "return cancel status");
        return Status::CANCELLED;
      } else if (cancel_after_reads > 0) {
        cancel_after_reads--;
      }
      response->mutable_message()->append(request.message());
    }
    return Status::OK;
  }

  // Return 3 messages.
  // TODO(yangg) make it generic by adding a parameter into EchoRequest
  Status ResponseStream(ServerContext* context, const EchoRequest* request,
                        ServerWriter<EchoResponse>* writer) GRPC_OVERRIDE {
    EchoResponse response;
    response.set_message(request->message() + "0");
    writer->Write(response);
    response.set_message(request->message() + "1");
    writer->Write(response);
    response.set_message(request->message() + "2");
    writer->Write(response);

    return Status::OK;
  }

  Status BidiStream(ServerContext* context,
                    ServerReaderWriter<EchoResponse, EchoRequest>* stream)
      GRPC_OVERRIDE {
    EchoRequest request;
    EchoResponse response;
    while (stream->Read(&request)) {
      gpr_log(GPR_INFO, "recv msg %s", request.message().c_str());
      response.set_message(request.message());
      stream->Write(response);
    }
    return Status::OK;
  }

  bool signal_client() {
    grpc::unique_lock<grpc::mutex> lock(mu_);
    return signal_client_;
  }

 private:
  bool signal_client_;
  grpc::mutex mu_;
  std::unique_ptr<grpc::string> host_;
};

class TestServiceImplDupPkg
    : public ::grpc::cpp::test::util::duplicate::TestService::Service {
 public:
  Status Echo(ServerContext* context, const EchoRequest* request,
              EchoResponse* response) GRPC_OVERRIDE {
    response->set_message("no package");
    return Status::OK;
  }
};

/* Param is whether or not to use a proxy -- some tests use TEST_F as they don't
   need this functionality */
class End2endTest : public ::testing::TestWithParam<bool> {
 protected:
  End2endTest()
      : kMaxMessageSize_(8192), special_service_("special"), thread_pool_(2) {}

  void SetUp() GRPC_OVERRIDE {
    int port = grpc_pick_unused_port_or_die();
    server_address_ << "127.0.0.1:" << port;
    // Setup server
    ServerBuilder builder;
    SslServerCredentialsOptions::PemKeyCertPair pkcp = {test_server1_key,
                                                        test_server1_cert};
    SslServerCredentialsOptions ssl_opts;
    ssl_opts.pem_root_certs = "";
    ssl_opts.pem_key_cert_pairs.push_back(pkcp);
    builder.AddListeningPort(server_address_.str(),
                             SslServerCredentials(ssl_opts));
    builder.RegisterService(&service_);
    builder.RegisterService("foo.test.youtube.com", &special_service_);
    builder.SetMaxMessageSize(
        kMaxMessageSize_);  // For testing max message size.
    builder.RegisterService(&dup_pkg_service_);
    builder.SetThreadPool(&thread_pool_);
    server_ = builder.BuildAndStart();
  }

  void TearDown() GRPC_OVERRIDE {
    server_->Shutdown();
    if (proxy_server_) proxy_server_->Shutdown();
  }

  void ResetChannel() {
    SslCredentialsOptions ssl_opts = {test_root_cert, "", ""};
    ChannelArguments args;
    args.SetSslTargetNameOverride("foo.test.google.fr");
    args.SetString(GRPC_ARG_SECONDARY_USER_AGENT_STRING, "end2end_test");
<<<<<<< HEAD
    channel_ =
        CreateChannel(server_address_.str(), SslCredentials(ssl_opts), args);
=======
    channel_ = CreateChannel(server_address_.str(), SslCredentials(ssl_opts),
                             args);
  }

  void ResetStub(bool use_proxy) {
    ResetChannel();
>>>>>>> 8c0389d8
    if (use_proxy) {
      proxy_service_.reset(new Proxy(channel_));
      int port = grpc_pick_unused_port_or_die();
      std::ostringstream proxyaddr;
      proxyaddr << "localhost:" << port;
      ServerBuilder builder;
      builder.AddListeningPort(proxyaddr.str(), InsecureServerCredentials());
      builder.RegisterService(proxy_service_.get());
      builder.SetThreadPool(&thread_pool_);
      proxy_server_ = builder.BuildAndStart();

      channel_ = CreateChannel(proxyaddr.str(), InsecureCredentials(),
                               ChannelArguments());
    }

    stub_ = std::move(grpc::cpp::test::util::TestService::NewStub(channel_));
  }

  std::shared_ptr<ChannelInterface> channel_;
  std::unique_ptr<grpc::cpp::test::util::TestService::Stub> stub_;
  std::unique_ptr<Server> server_;
  std::unique_ptr<Server> proxy_server_;
  std::unique_ptr<Proxy> proxy_service_;
  std::ostringstream server_address_;
  const int kMaxMessageSize_;
  TestServiceImpl service_;
  TestServiceImpl special_service_;
  TestServiceImplDupPkg dup_pkg_service_;
  DynamicThreadPool thread_pool_;
};

static void SendRpc(grpc::cpp::test::util::TestService::Stub* stub,
                    int num_rpcs) {
  EchoRequest request;
  EchoResponse response;
  request.set_message("Hello hello hello hello");

  for (int i = 0; i < num_rpcs; ++i) {
    ClientContext context;
    context.set_compression_algorithm(GRPC_COMPRESS_GZIP);
    Status s = stub->Echo(&context, request, &response);
    EXPECT_EQ(response.message(), request.message());
    EXPECT_TRUE(s.ok());
  }
}

TEST_F(End2endTest, SimpleRpcWithHost) {
  ResetStub(false);

  EchoRequest request;
  EchoResponse response;
  request.set_message("Hello");

  ClientContext context;
  context.set_authority("foo.test.youtube.com");
  Status s = stub_->Echo(&context, request, &response);
  EXPECT_EQ(response.message(), request.message());
  EXPECT_TRUE(response.has_param());
  EXPECT_EQ("special", response.param().host());
  EXPECT_TRUE(s.ok());
}

TEST_P(End2endTest, SimpleRpc) {
  ResetStub(GetParam());
  SendRpc(stub_.get(), 1);
}

TEST_P(End2endTest, MultipleRpcs) {
  ResetStub(GetParam());
  std::vector<std::thread*> threads;
  for (int i = 0; i < 10; ++i) {
    threads.push_back(new std::thread(SendRpc, stub_.get(), 10));
  }
  for (int i = 0; i < 10; ++i) {
    threads[i]->join();
    delete threads[i];
  }
}

// Set a 10us deadline and make sure proper error is returned.
TEST_P(End2endTest, RpcDeadlineExpires) {
  ResetStub(GetParam());
  EchoRequest request;
  EchoResponse response;
  request.set_message("Hello");

  ClientContext context;
  std::chrono::system_clock::time_point deadline =
      std::chrono::system_clock::now() + std::chrono::microseconds(10);
  context.set_deadline(deadline);
  Status s = stub_->Echo(&context, request, &response);
  EXPECT_EQ(StatusCode::DEADLINE_EXCEEDED, s.error_code());
}

// Set a long but finite deadline.
TEST_P(End2endTest, RpcLongDeadline) {
  ResetStub(GetParam());
  EchoRequest request;
  EchoResponse response;
  request.set_message("Hello");

  ClientContext context;
  std::chrono::system_clock::time_point deadline =
      std::chrono::system_clock::now() + std::chrono::hours(1);
  context.set_deadline(deadline);
  Status s = stub_->Echo(&context, request, &response);
  EXPECT_EQ(response.message(), request.message());
  EXPECT_TRUE(s.ok());
}

// Ask server to echo back the deadline it sees.
TEST_P(End2endTest, EchoDeadline) {
  ResetStub(GetParam());
  EchoRequest request;
  EchoResponse response;
  request.set_message("Hello");
  request.mutable_param()->set_echo_deadline(true);

  ClientContext context;
  std::chrono::system_clock::time_point deadline =
      std::chrono::system_clock::now() + std::chrono::seconds(100);
  context.set_deadline(deadline);
  Status s = stub_->Echo(&context, request, &response);
  EXPECT_EQ(response.message(), request.message());
  EXPECT_TRUE(s.ok());
  gpr_timespec sent_deadline;
  Timepoint2Timespec(deadline, &sent_deadline);
  // Allow 1 second error.
  EXPECT_LE(response.param().request_deadline() - sent_deadline.tv_sec, 1);
  EXPECT_GE(response.param().request_deadline() - sent_deadline.tv_sec, -1);
}

// Ask server to echo back the deadline it sees. The rpc has no deadline.
TEST_P(End2endTest, EchoDeadlineForNoDeadlineRpc) {
  ResetStub(GetParam());
  EchoRequest request;
  EchoResponse response;
  request.set_message("Hello");
  request.mutable_param()->set_echo_deadline(true);

  ClientContext context;
  Status s = stub_->Echo(&context, request, &response);
  EXPECT_EQ(response.message(), request.message());
  EXPECT_TRUE(s.ok());
  EXPECT_EQ(response.param().request_deadline(),
            gpr_inf_future(GPR_CLOCK_REALTIME).tv_sec);
}

TEST_P(End2endTest, UnimplementedRpc) {
  ResetStub(GetParam());
  EchoRequest request;
  EchoResponse response;
  request.set_message("Hello");

  ClientContext context;
  Status s = stub_->Unimplemented(&context, request, &response);
  EXPECT_FALSE(s.ok());
  EXPECT_EQ(s.error_code(), grpc::StatusCode::UNIMPLEMENTED);
  EXPECT_EQ(s.error_message(), "");
  EXPECT_EQ(response.message(), "");
}

TEST_F(End2endTest, RequestStreamOneRequest) {
  ResetStub(false);
  EchoRequest request;
  EchoResponse response;
  ClientContext context;

  auto stream = stub_->RequestStream(&context, &response);
  request.set_message("hello");
  EXPECT_TRUE(stream->Write(request));
  stream->WritesDone();
  Status s = stream->Finish();
  EXPECT_EQ(response.message(), request.message());
  EXPECT_TRUE(s.ok());
}

TEST_F(End2endTest, RequestStreamTwoRequests) {
  ResetStub(false);
  EchoRequest request;
  EchoResponse response;
  ClientContext context;

  auto stream = stub_->RequestStream(&context, &response);
  request.set_message("hello");
  EXPECT_TRUE(stream->Write(request));
  EXPECT_TRUE(stream->Write(request));
  stream->WritesDone();
  Status s = stream->Finish();
  EXPECT_EQ(response.message(), "hellohello");
  EXPECT_TRUE(s.ok());
}

TEST_F(End2endTest, ResponseStream) {
  ResetStub(false);
  EchoRequest request;
  EchoResponse response;
  ClientContext context;
  request.set_message("hello");

  auto stream = stub_->ResponseStream(&context, request);
  EXPECT_TRUE(stream->Read(&response));
  EXPECT_EQ(response.message(), request.message() + "0");
  EXPECT_TRUE(stream->Read(&response));
  EXPECT_EQ(response.message(), request.message() + "1");
  EXPECT_TRUE(stream->Read(&response));
  EXPECT_EQ(response.message(), request.message() + "2");
  EXPECT_FALSE(stream->Read(&response));

  Status s = stream->Finish();
  EXPECT_TRUE(s.ok());
}

TEST_F(End2endTest, BidiStream) {
  ResetStub(false);
  EchoRequest request;
  EchoResponse response;
  ClientContext context;
  grpc::string msg("hello");

  auto stream = stub_->BidiStream(&context);

  request.set_message(msg + "0");
  EXPECT_TRUE(stream->Write(request));
  EXPECT_TRUE(stream->Read(&response));
  EXPECT_EQ(response.message(), request.message());

  request.set_message(msg + "1");
  EXPECT_TRUE(stream->Write(request));
  EXPECT_TRUE(stream->Read(&response));
  EXPECT_EQ(response.message(), request.message());

  request.set_message(msg + "2");
  EXPECT_TRUE(stream->Write(request));
  EXPECT_TRUE(stream->Read(&response));
  EXPECT_EQ(response.message(), request.message());

  stream->WritesDone();
  EXPECT_FALSE(stream->Read(&response));

  Status s = stream->Finish();
  EXPECT_TRUE(s.ok());
}

// Talk to the two services with the same name but different package names.
// The two stubs are created on the same channel.
TEST_F(End2endTest, DiffPackageServices) {
  ResetStub(false);
  EchoRequest request;
  EchoResponse response;
  request.set_message("Hello");

  ClientContext context;
  Status s = stub_->Echo(&context, request, &response);
  EXPECT_EQ(response.message(), request.message());
  EXPECT_TRUE(s.ok());

  std::unique_ptr<grpc::cpp::test::util::duplicate::TestService::Stub>
      dup_pkg_stub(
          grpc::cpp::test::util::duplicate::TestService::NewStub(channel_));
  ClientContext context2;
  s = dup_pkg_stub->Echo(&context2, request, &response);
  EXPECT_EQ("no package", response.message());
  EXPECT_TRUE(s.ok());
}

// rpc and stream should fail on bad credentials.
TEST_F(End2endTest, BadCredentials) {
  std::shared_ptr<Credentials> bad_creds = ServiceAccountCredentials("", "", 1);
  EXPECT_EQ(static_cast<Credentials*>(nullptr), bad_creds.get());
  std::shared_ptr<ChannelInterface> channel =
      CreateChannel(server_address_.str(), bad_creds, ChannelArguments());
  std::unique_ptr<grpc::cpp::test::util::TestService::Stub> stub(
      grpc::cpp::test::util::TestService::NewStub(channel));
  EchoRequest request;
  EchoResponse response;
  ClientContext context;
  request.set_message("Hello");

  Status s = stub->Echo(&context, request, &response);
  EXPECT_EQ("", response.message());
  EXPECT_FALSE(s.ok());
  EXPECT_EQ(StatusCode::UNKNOWN, s.error_code());
  EXPECT_EQ("Rpc sent on a lame channel.", s.error_message());

  ClientContext context2;
  auto stream = stub->BidiStream(&context2);
  s = stream->Finish();
  EXPECT_FALSE(s.ok());
  EXPECT_EQ(StatusCode::UNKNOWN, s.error_code());
  EXPECT_EQ("Rpc sent on a lame channel.", s.error_message());
}

void CancelRpc(ClientContext* context, int delay_us, TestServiceImpl* service) {
  gpr_sleep_until(gpr_time_add(gpr_now(GPR_CLOCK_REALTIME),
                               gpr_time_from_micros(delay_us, GPR_TIMESPAN)));
  while (!service->signal_client()) {
  }
  context->TryCancel();
}

// Client cancels rpc after 10ms
TEST_P(End2endTest, ClientCancelsRpc) {
  ResetStub(GetParam());
  EchoRequest request;
  EchoResponse response;
  request.set_message("Hello");
  const int kCancelDelayUs = 10 * 1000;
  request.mutable_param()->set_client_cancel_after_us(kCancelDelayUs);

  ClientContext context;
  std::thread cancel_thread(CancelRpc, &context, kCancelDelayUs, &service_);
  Status s = stub_->Echo(&context, request, &response);
  cancel_thread.join();
  EXPECT_EQ(StatusCode::CANCELLED, s.error_code());
  EXPECT_EQ(s.error_message(), "Cancelled");
}

// Server cancels rpc after 1ms
TEST_P(End2endTest, ServerCancelsRpc) {
  ResetStub(GetParam());
  EchoRequest request;
  EchoResponse response;
  request.set_message("Hello");
  request.mutable_param()->set_server_cancel_after_us(1000);

  ClientContext context;
  Status s = stub_->Echo(&context, request, &response);
  EXPECT_EQ(StatusCode::CANCELLED, s.error_code());
  EXPECT_TRUE(s.error_message().empty());
}

// Client cancels request stream after sending two messages
TEST_F(End2endTest, ClientCancelsRequestStream) {
  ResetStub(false);
  EchoRequest request;
  EchoResponse response;
  ClientContext context;
  request.set_message("hello");

  auto stream = stub_->RequestStream(&context, &response);
  EXPECT_TRUE(stream->Write(request));
  EXPECT_TRUE(stream->Write(request));

  context.TryCancel();

  Status s = stream->Finish();
  EXPECT_EQ(grpc::StatusCode::CANCELLED, s.error_code());

  EXPECT_EQ(response.message(), "");
}

// Client cancels server stream after sending some messages
TEST_F(End2endTest, ClientCancelsResponseStream) {
  ResetStub(false);
  EchoRequest request;
  EchoResponse response;
  ClientContext context;
  request.set_message("hello");

  auto stream = stub_->ResponseStream(&context, request);

  EXPECT_TRUE(stream->Read(&response));
  EXPECT_EQ(response.message(), request.message() + "0");
  EXPECT_TRUE(stream->Read(&response));
  EXPECT_EQ(response.message(), request.message() + "1");

  context.TryCancel();

  // The cancellation races with responses, so there might be zero or
  // one responses pending, read till failure

  if (stream->Read(&response)) {
    EXPECT_EQ(response.message(), request.message() + "2");
    // Since we have cancelled, we expect the next attempt to read to fail
    EXPECT_FALSE(stream->Read(&response));
  }

  Status s = stream->Finish();
  // The final status could be either of CANCELLED or OK depending on
  // who won the race.
  EXPECT_GE(grpc::StatusCode::CANCELLED, s.error_code());
}

// Client cancels bidi stream after sending some messages
TEST_F(End2endTest, ClientCancelsBidi) {
  ResetStub(false);
  EchoRequest request;
  EchoResponse response;
  ClientContext context;
  grpc::string msg("hello");

  auto stream = stub_->BidiStream(&context);

  request.set_message(msg + "0");
  EXPECT_TRUE(stream->Write(request));
  EXPECT_TRUE(stream->Read(&response));
  EXPECT_EQ(response.message(), request.message());

  request.set_message(msg + "1");
  EXPECT_TRUE(stream->Write(request));

  context.TryCancel();

  // The cancellation races with responses, so there might be zero or
  // one responses pending, read till failure

  if (stream->Read(&response)) {
    EXPECT_EQ(response.message(), request.message());
    // Since we have cancelled, we expect the next attempt to read to fail
    EXPECT_FALSE(stream->Read(&response));
  }

  Status s = stream->Finish();
  EXPECT_EQ(grpc::StatusCode::CANCELLED, s.error_code());
}

TEST_F(End2endTest, RpcMaxMessageSize) {
  ResetStub(false);
  EchoRequest request;
  EchoResponse response;
  request.set_message(string(kMaxMessageSize_ * 2, 'a'));

  ClientContext context;
  Status s = stub_->Echo(&context, request, &response);
  EXPECT_FALSE(s.ok());
}

bool MetadataContains(const std::multimap<grpc::string, grpc::string>& metadata,
                      const grpc::string& key, const grpc::string& value) {
  int count = 0;

  for (std::multimap<grpc::string, grpc::string>::const_iterator iter =
           metadata.begin();
       iter != metadata.end(); ++iter) {
    if ((*iter).first == key && (*iter).second == value) {
      count++;
    }
  }
  return count == 1;
}

TEST_F(End2endTest, SetPerCallCredentials) {
  ResetStub(false);
  EchoRequest request;
  EchoResponse response;
  ClientContext context;
  std::shared_ptr<Credentials> creds =
      IAMCredentials("fake_token", "fake_selector");
  context.set_credentials(creds);
  request.set_message("Hello");
  request.mutable_param()->set_echo_metadata(true);

  Status s = stub_->Echo(&context, request, &response);
  EXPECT_EQ(request.message(), response.message());
  EXPECT_TRUE(s.ok());
  EXPECT_TRUE(MetadataContains(context.GetServerTrailingMetadata(),
                               GRPC_IAM_AUTHORIZATION_TOKEN_METADATA_KEY,
                               "fake_token"));
  EXPECT_TRUE(MetadataContains(context.GetServerTrailingMetadata(),
                               GRPC_IAM_AUTHORITY_SELECTOR_METADATA_KEY,
                               "fake_selector"));
}

TEST_F(End2endTest, InsecurePerCallCredentials) {
  ResetStub(false);
  EchoRequest request;
  EchoResponse response;
  ClientContext context;
  std::shared_ptr<Credentials> creds = InsecureCredentials();
  context.set_credentials(creds);
  request.set_message("Hello");
  request.mutable_param()->set_echo_metadata(true);

  Status s = stub_->Echo(&context, request, &response);
  EXPECT_EQ(StatusCode::CANCELLED, s.error_code());
  EXPECT_EQ("Failed to set credentials to rpc.", s.error_message());
}

TEST_F(End2endTest, OverridePerCallCredentials) {
  ResetStub(false);
  EchoRequest request;
  EchoResponse response;
  ClientContext context;
  std::shared_ptr<Credentials> creds1 =
      IAMCredentials("fake_token1", "fake_selector1");
  context.set_credentials(creds1);
  std::shared_ptr<Credentials> creds2 =
      IAMCredentials("fake_token2", "fake_selector2");
  context.set_credentials(creds2);
  request.set_message("Hello");
  request.mutable_param()->set_echo_metadata(true);

  Status s = stub_->Echo(&context, request, &response);
  EXPECT_TRUE(MetadataContains(context.GetServerTrailingMetadata(),
                               GRPC_IAM_AUTHORIZATION_TOKEN_METADATA_KEY,
                               "fake_token2"));
  EXPECT_TRUE(MetadataContains(context.GetServerTrailingMetadata(),
                               GRPC_IAM_AUTHORITY_SELECTOR_METADATA_KEY,
                               "fake_selector2"));
  EXPECT_FALSE(MetadataContains(context.GetServerTrailingMetadata(),
                                GRPC_IAM_AUTHORIZATION_TOKEN_METADATA_KEY,
                                "fake_token1"));
  EXPECT_FALSE(MetadataContains(context.GetServerTrailingMetadata(),
                                GRPC_IAM_AUTHORITY_SELECTOR_METADATA_KEY,
                                "fake_selector1"));
  EXPECT_EQ(request.message(), response.message());
  EXPECT_TRUE(s.ok());
}

// Client sends 20 requests and the server returns CANCELLED status after
// reading 10 requests.
TEST_F(End2endTest, RequestStreamServerEarlyCancelTest) {
  ResetStub(false);
  EchoRequest request;
  EchoResponse response;
  ClientContext context;

  context.AddMetadata(kServerCancelAfterReads, "10");
  auto stream = stub_->RequestStream(&context, &response);
  request.set_message("hello");
  int send_messages = 20;
  while (send_messages > 0) {
    EXPECT_TRUE(stream->Write(request));
    send_messages--;
  }
  stream->WritesDone();
  Status s = stream->Finish();
  EXPECT_EQ(s.error_code(), StatusCode::CANCELLED);
}

TEST_F(End2endTest, ClientAuthContext) {
  ResetStub(false);
  EchoRequest request;
  EchoResponse response;
  request.set_message("Hello");
  request.mutable_param()->set_check_auth_context(true);

  ClientContext context;
  Status s = stub_->Echo(&context, request, &response);
  EXPECT_EQ(response.message(), request.message());
  EXPECT_TRUE(s.ok());

  std::shared_ptr<const AuthContext> auth_ctx = context.auth_context();
  std::vector<grpc::string> ssl =
      auth_ctx->FindPropertyValues("transport_security_type");
  EXPECT_EQ(1u, ssl.size());
  EXPECT_EQ("ssl", ssl[0]);
  EXPECT_EQ("x509_subject_alternative_name",
            auth_ctx->GetPeerIdentityPropertyName());
  EXPECT_EQ(3u, auth_ctx->GetPeerIdentity().size());
  EXPECT_EQ("*.test.google.fr", auth_ctx->GetPeerIdentity()[0]);
  EXPECT_EQ("waterzooi.test.google.be", auth_ctx->GetPeerIdentity()[1]);
  EXPECT_EQ("*.test.youtube.com", auth_ctx->GetPeerIdentity()[2]);
}

// Make the response larger than the flow control window.
TEST_P(End2endTest, HugeResponse) {
  ResetStub(GetParam());
  EchoRequest request;
  EchoResponse response;
  request.set_message("huge response");
  const size_t kResponseSize = 1024 * (1024 + 10);
  request.mutable_param()->set_response_message_length(kResponseSize);

  ClientContext context;
  Status s = stub_->Echo(&context, request, &response);
  EXPECT_EQ(kResponseSize, response.message().size());
  EXPECT_TRUE(s.ok());
}

namespace {
void ReaderThreadFunc(ClientReaderWriter<EchoRequest, EchoResponse>* stream,
                      gpr_event* ev) {
  EchoResponse resp;
  gpr_event_set(ev, (void*)1);
  while (stream->Read(&resp)) {
    gpr_log(GPR_INFO, "Read message");
  }
}
}  // namespace

// Run a Read and a WritesDone simultaneously.
TEST_F(End2endTest, SimultaneousReadWritesDone) {
  ResetStub(false);
  ClientContext context;
  gpr_event ev;
  gpr_event_init(&ev);
  auto stream = stub_->BidiStream(&context);
  std::thread reader_thread(ReaderThreadFunc, stream.get(), &ev);
  gpr_event_wait(&ev, gpr_inf_future(GPR_CLOCK_REALTIME));
  stream->WritesDone();
  Status s = stream->Finish();
  EXPECT_TRUE(s.ok());
  reader_thread.join();
}

TEST_P(End2endTest, Peer) {
  ResetStub(GetParam());
  EchoRequest request;
  EchoResponse response;
  request.set_message("hello");
  request.mutable_param()->set_echo_peer(true);

  ClientContext context;
  Status s = stub_->Echo(&context, request, &response);
  EXPECT_EQ(response.message(), request.message());
  EXPECT_TRUE(s.ok());
  EXPECT_TRUE(CheckIsLocalhost(response.param().peer()));
  EXPECT_TRUE(CheckIsLocalhost(context.peer()));
}

TEST_F(End2endTest, ChannelState) {
  ResetStub(false);
  // Start IDLE
  EXPECT_EQ(GRPC_CHANNEL_IDLE, channel_->GetState(false));

  // Did not ask to connect, no state change.
  CompletionQueue cq;
  std::chrono::system_clock::time_point deadline =
      std::chrono::system_clock::now() + std::chrono::milliseconds(10);
  channel_->NotifyOnStateChange(GRPC_CHANNEL_IDLE, deadline, &cq, NULL);
  void* tag;
  bool ok = true;
  cq.Next(&tag, &ok);
  EXPECT_FALSE(ok);

  EXPECT_EQ(GRPC_CHANNEL_IDLE, channel_->GetState(true));
  EXPECT_TRUE(channel_->WaitForStateChange(GRPC_CHANNEL_IDLE,
                                           gpr_inf_future(GPR_CLOCK_REALTIME)));
  EXPECT_EQ(GRPC_CHANNEL_CONNECTING, channel_->GetState(false));
}

// Talking to a non-existing service.
TEST_F(End2endTest, NonExistingService) {
  ResetChannel();
  std::unique_ptr<grpc::cpp::test::util::UnimplementedService::Stub> stub;
  stub =
      std::move(grpc::cpp::test::util::UnimplementedService::NewStub(channel_));

  EchoRequest request;
  EchoResponse response;
  request.set_message("Hello");

  ClientContext context;
  Status s = stub->Unimplemented(&context, request, &response);
  EXPECT_EQ(StatusCode::UNIMPLEMENTED, s.error_code());
  EXPECT_EQ("", s.error_message());
}

INSTANTIATE_TEST_CASE_P(End2end, End2endTest, ::testing::Values(false, true));

}  // namespace testing
}  // namespace grpc

int main(int argc, char** argv) {
  grpc_test_init(argc, argv);
  ::testing::InitGoogleTest(&argc, argv);
  return RUN_ALL_TESTS();
}<|MERGE_RESOLUTION|>--- conflicted
+++ resolved
@@ -295,17 +295,12 @@
     ChannelArguments args;
     args.SetSslTargetNameOverride("foo.test.google.fr");
     args.SetString(GRPC_ARG_SECONDARY_USER_AGENT_STRING, "end2end_test");
-<<<<<<< HEAD
     channel_ =
         CreateChannel(server_address_.str(), SslCredentials(ssl_opts), args);
-=======
-    channel_ = CreateChannel(server_address_.str(), SslCredentials(ssl_opts),
-                             args);
   }
 
   void ResetStub(bool use_proxy) {
     ResetChannel();
->>>>>>> 8c0389d8
     if (use_proxy) {
       proxy_service_.reset(new Proxy(channel_));
       int port = grpc_pick_unused_port_or_die();
