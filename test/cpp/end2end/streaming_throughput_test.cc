--- conflicted
+++ resolved
@@ -53,11 +53,6 @@
 #include "src/proto/grpc/testing/echo.grpc.pb.h"
 #include "test/core/util/port.h"
 #include "test/core/util/test_config.h"
-<<<<<<< HEAD
-#include "src/proto/grpc/testing/duplicate/echo_duplicate.grpc.pb.h"
-#include "src/proto/grpc/testing/echo.grpc.pb.h"
-=======
->>>>>>> 1df08606
 
 using grpc::testing::EchoRequest;
 using grpc::testing::EchoResponse;
@@ -104,11 +99,7 @@
 namespace grpc {
 namespace testing {
 
-<<<<<<< HEAD
-class TestServiceImpl : public ::grpc::testing::TestService::Service {
-=======
 class TestServiceImpl : public ::grpc::testing::EchoTestService::Service {
->>>>>>> 1df08606
  public:
   static void BidiStream_Sender(
       ServerReaderWriter<EchoResponse, EchoRequest>* stream,
@@ -170,17 +161,10 @@
   void ResetStub() {
     std::shared_ptr<Channel> channel =
         CreateChannel(server_address_.str(), InsecureChannelCredentials());
-<<<<<<< HEAD
-    stub_ = grpc::testing::TestService::NewStub(channel);
-  }
-
-  std::unique_ptr<grpc::testing::TestService::Stub> stub_;
-=======
     stub_ = grpc::testing::EchoTestService::NewStub(channel);
   }
 
   std::unique_ptr<grpc::testing::EchoTestService::Stub> stub_;
->>>>>>> 1df08606
   std::unique_ptr<Server> server_;
   std::ostringstream server_address_;
   TestServiceImpl service_;
