--- conflicted
+++ resolved
@@ -741,11 +741,7 @@
   EXPECT_TRUE(recv_status.ok());
 }
 
-<<<<<<< HEAD
-INSTANTIATE_TEST_CASE_P(AsyncEnd2end, AsyncEnd2endTest,
-                        ::testing::Values(false, true));
-=======
-TEST_F(AsyncEnd2endTest, UnimplementedRpc) {
+TEST_P(AsyncEnd2endTest, UnimplementedRpc) {
   std::shared_ptr<ChannelInterface> channel = CreateChannel(
       server_address_.str(), InsecureCredentials(), ChannelArguments());
   std::unique_ptr<grpc::cpp::test::util::UnimplementedService::Stub> stub;
@@ -761,12 +757,14 @@
       stub->AsyncUnimplemented(&cli_ctx, send_request, cq_.get()));
 
   response_reader->Finish(&recv_response, &recv_status, tag(4));
-  Verifier().Expect(4, false).Verify(cq_.get());
+  Verifier(GetParam()).Expect(4, false).Verify(cq_.get());
 
   EXPECT_EQ(StatusCode::UNIMPLEMENTED, recv_status.error_code());
   EXPECT_EQ("", recv_status.error_message());
 }
->>>>>>> 2194cd8f
+
+INSTANTIATE_TEST_CASE_P(AsyncEnd2end, AsyncEnd2endTest,
+                        ::testing::Values(false, true));
 
 }  // namespace
 }  // namespace testing
