--- conflicted
+++ resolved
@@ -56,12 +56,8 @@
 namespace grpc {
 namespace testing {
 
-<<<<<<< HEAD
-class ServiceImpl GRPC_FINAL : public ::grpc::testing::TestService::Service {
-=======
 class ServiceImpl GRPC_FINAL
     : public ::grpc::testing::EchoTestService::Service {
->>>>>>> 1df08606
   Status BidiStream(ServerContext* context,
                     ServerReaderWriter<EchoResponse, EchoRequest>* stream)
       GRPC_OVERRIDE {
