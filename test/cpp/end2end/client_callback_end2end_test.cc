--- conflicted
+++ resolved
@@ -66,17 +66,12 @@
     }
   }
 
-<<<<<<< HEAD
   void SendRpcs(int num_rpcs, bool with_binary_metadata) {
-=======
-  void SendRpcs(int num_rpcs) {
->>>>>>> adccbe0c
     grpc::string test_string("");
     for (int i = 0; i < num_rpcs; i++) {
       EchoRequest request;
       EchoResponse response;
       ClientContext cli_ctx;
-<<<<<<< HEAD
 
       test_string += "Hello world. ";
       request.set_message(test_string);
@@ -90,23 +85,14 @@
       cli_ctx.set_compression_algorithm(GRPC_COMPRESS_GZIP);
 
       std::mutex mu;
-=======
-       test_string += "Hello world. ";
-      request.set_message(test_string);
-       std::mutex mu;
->>>>>>> adccbe0c
       std::condition_variable cv;
       bool done = false;
       stub_->experimental_async()->Echo(
           &cli_ctx, &request, &response,
           [&request, &response, &done, &mu, &cv](Status s) {
             GPR_ASSERT(s.ok());
-<<<<<<< HEAD
 
             EXPECT_EQ(request.message(), response.message());
-=======
-             EXPECT_EQ(request.message(), response.message());
->>>>>>> adccbe0c
             std::lock_guard<std::mutex> l(mu);
             done = true;
             cv.notify_one();
