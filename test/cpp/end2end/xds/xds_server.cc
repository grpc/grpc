--- conflicted
+++ resolved
@@ -105,12 +105,9 @@
       MaybeFinish(*ads_service_impl_->forced_ads_failure_);
       return;
     }
-<<<<<<< HEAD
     if (ads_service_impl_->call_creds_cb_ != nullptr) {
       ads_service_impl_->call_creds_cb_(context->client_metadata());
     }
-=======
->>>>>>> 0227d87f
   }
   ads_service_impl_->AddClient(context->peer());
   StartRead(&request_);
@@ -444,14 +441,10 @@
 
 void LrsServiceImpl::Reactor::OnReadDone(bool ok) {
   if (!ok) return;
-<<<<<<< HEAD
-  if (!seen_first_request_.exchange(true)) {
-=======
   grpc_core::MutexLock lock(&mu_);
   if (finished_) return;
   if (!seen_first_request_) {
     seen_first_request_ = true;
->>>>>>> 0227d87f
     // Handle initial request.
     LOG(INFO) << "LRS[" << lrs_service_impl_->debug_label_ << "]: reactor "
               << this << ": read initial request: " << request_.DebugString();
@@ -504,11 +497,8 @@
 void LrsServiceImpl::Reactor::OnCancel() {
   LOG(INFO) << "LRS[" << lrs_service_impl_->debug_label_ << "]: reactor "
             << this << ": OnCancel()";
-<<<<<<< HEAD
-=======
   grpc_core::MutexLock lock(&mu_);
   finished_ = true;
->>>>>>> 0227d87f
   Finish(Status::OK);
 }
 
