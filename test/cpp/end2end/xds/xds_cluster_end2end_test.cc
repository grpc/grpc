// Copyright 2017 gRPC authors.
//
// Licensed under the Apache License, Version 2.0 (the "License");
// you may not use this file except in compliance with the License.
// You may obtain a copy of the License at
//
//     http://www.apache.org/licenses/LICENSE-2.0
//
// Unless required by applicable law or agreed to in writing, software
// distributed under the License is distributed on an "AS IS" BASIS,
// WITHOUT WARRANTIES OR CONDITIONS OF ANY KIND, either express or implied.
// See the License for the specific language governing permissions and
// limitations under the License.
//

#include <numeric>
#include <string>
#include <vector>

#include <gmock/gmock.h>
#include <gtest/gtest.h>

#include "absl/strings/match.h"
#include "absl/strings/str_cat.h"

#include "src/core/ext/filters/client_channel/backup_poller.h"
#include "test/cpp/end2end/xds/xds_end2end_test_lib.h"

namespace grpc {
namespace testing {
namespace {

using ::envoy::config::cluster::v3::CircuitBreakers;
using ::envoy::config::cluster::v3::RoutingPriority;
using ::envoy::config::endpoint::v3::HealthStatus;
using ::envoy::type::v3::FractionalPercent;

using ClientStats = LrsServiceImpl::ClientStats;

constexpr char kLbDropType[] = "lb";
constexpr char kThrottleDropType[] = "throttle";
constexpr char kStatusMessageDropPrefix[] = "EDS-configured drop: ";

//
// CDS tests
//

using CdsTest = XdsEnd2endTest;

INSTANTIATE_TEST_SUITE_P(XdsTest, CdsTest, ::testing::Values(XdsTestType()),
                         &XdsTestType::Name);

// Tests that CDS client should send an ACK upon correct CDS response.
TEST_P(CdsTest, Vanilla) {
  (void)SendRpc();
  auto response_state = balancer_->ads_service()->cds_response_state();
  ASSERT_TRUE(response_state.has_value());
  EXPECT_EQ(response_state->state, AdsServiceImpl::ResponseState::ACKED);
}

// Tests that CDS client should send a NACK if the cluster type in CDS
// response is unsupported.
TEST_P(CdsTest, UnsupportedClusterType) {
  auto cluster = default_cluster_;
  cluster.set_type(Cluster::STATIC);
  balancer_->ads_service()->SetCdsResource(cluster);
  const auto response_state = WaitForCdsNack(DEBUG_LOCATION);
  ASSERT_TRUE(response_state.has_value()) << "timed out waiting for NACK";
  EXPECT_THAT(response_state->error_message,
              ::testing::HasSubstr("DiscoveryType is not valid."));
}

// Tests that we don't trigger does-not-exist callbacks for a resource
// that was previously valid but is updated to be invalid.
TEST_P(CdsTest, InvalidClusterStillExistsIfPreviouslyCached) {
  CreateAndStartBackends(1);
  EdsResourceArgs args({{"locality0", CreateEndpointsForBackends()}});
  balancer_->ads_service()->SetEdsResource(BuildEdsResource(args));
  // Check that everything works.
  CheckRpcSendOk(DEBUG_LOCATION);
  // Now send an update changing the Cluster to be invalid.
  auto cluster = default_cluster_;
  cluster.set_type(Cluster::STATIC);
  balancer_->ads_service()->SetCdsResource(cluster);
  const auto response_state = WaitForCdsNack(DEBUG_LOCATION, StatusCode::OK);
  ASSERT_TRUE(response_state.has_value()) << "timed out waiting for NACK";
  EXPECT_THAT(response_state->error_message,
              ::testing::ContainsRegex(absl::StrCat(
                  kDefaultClusterName,
                  ": validation error.*DiscoveryType is not valid")));
  CheckRpcSendOk(DEBUG_LOCATION);
}

// Tests that CDS client should send a NACK if the eds_config in CDS response
// is other than ADS or SELF.
TEST_P(CdsTest, EdsConfigSourceDoesNotSpecifyAdsOrSelf) {
  auto cluster = default_cluster_;
  cluster.mutable_eds_cluster_config()->mutable_eds_config()->set_path(
      "/foo/bar");
  balancer_->ads_service()->SetCdsResource(cluster);
  const auto response_state = WaitForCdsNack(DEBUG_LOCATION);
  ASSERT_TRUE(response_state.has_value()) << "timed out waiting for NACK";
  EXPECT_THAT(response_state->error_message,
              ::testing::HasSubstr("EDS ConfigSource is not ADS or SELF."));
}

// Tests that CDS client accepts an eds_config of type ADS.
TEST_P(CdsTest, AcceptsEdsConfigSourceOfTypeAds) {
  CreateAndStartBackends(1);
  auto cluster = default_cluster_;
  cluster.mutable_eds_cluster_config()->mutable_eds_config()->mutable_ads();
  balancer_->ads_service()->SetCdsResource(cluster);
  EdsResourceArgs args({{"locality0", CreateEndpointsForBackends()}});
  balancer_->ads_service()->SetEdsResource(BuildEdsResource(args));
  WaitForAllBackends(DEBUG_LOCATION);
  auto response_state = balancer_->ads_service()->cds_response_state();
  ASSERT_TRUE(response_state.has_value());
  EXPECT_EQ(response_state->state, AdsServiceImpl::ResponseState::ACKED);
}

// Tests that CDS client should send a NACK if the lb_policy in CDS response
// is other than ROUND_ROBIN.
TEST_P(CdsTest, WrongLbPolicy) {
  auto cluster = default_cluster_;
  cluster.set_lb_policy(Cluster::LEAST_REQUEST);
  balancer_->ads_service()->SetCdsResource(cluster);
  const auto response_state = WaitForCdsNack(DEBUG_LOCATION);
  ASSERT_TRUE(response_state.has_value()) << "timed out waiting for NACK";
  EXPECT_THAT(response_state->error_message,
              ::testing::HasSubstr("LB policy is not supported."));
}

// Tests that CDS client should send a NACK if the lrs_server in CDS response
// is other than SELF.
TEST_P(CdsTest, WrongLrsServer) {
  auto cluster = default_cluster_;
  cluster.mutable_lrs_server()->mutable_ads();
  balancer_->ads_service()->SetCdsResource(cluster);
  const auto response_state = WaitForCdsNack(DEBUG_LOCATION);
  ASSERT_TRUE(response_state.has_value()) << "timed out waiting for NACK";
  EXPECT_THAT(response_state->error_message,
              ::testing::HasSubstr("LRS ConfigSource is not self."));
}

// Tests round robin is not implacted by the endpoint weight, and that the
// localities in a locality map are picked according to their weights.
TEST_P(CdsTest, EndpointWeightDoesNotImpactWeightedRoundRobin) {
  CreateAndStartBackends(2);
  const int kLocalityWeight0 = 2;
  const int kLocalityWeight1 = 8;
  const int kTotalLocalityWeight = kLocalityWeight0 + kLocalityWeight1;
  const double kLocalityWeightRate0 =
      static_cast<double>(kLocalityWeight0) / kTotalLocalityWeight;
  const double kLocalityWeightRate1 =
      static_cast<double>(kLocalityWeight1) / kTotalLocalityWeight;
  const double kErrorTolerance = 0.05;
  const size_t kNumRpcs =
      ComputeIdealNumRpcs(kLocalityWeightRate0, kErrorTolerance);
  // ADS response contains 2 localities, each of which contains 1 backend.
  EdsResourceArgs args({
      {"locality0",
       {CreateEndpoint(0, HealthStatus::UNKNOWN, 8)},
       kLocalityWeight0},
      {"locality1",
       {CreateEndpoint(1, HealthStatus::UNKNOWN, 2)},
       kLocalityWeight1},
  });
  balancer_->ads_service()->SetEdsResource(BuildEdsResource(args));
  // Wait for both backends to be ready.
  WaitForAllBackends(DEBUG_LOCATION, 0, 2);
  // Send kNumRpcs RPCs.
  CheckRpcSendOk(DEBUG_LOCATION, kNumRpcs);
  // The locality picking rates should be roughly equal to the expectation.
  const double locality_picked_rate_0 =
      static_cast<double>(backends_[0]->backend_service()->request_count()) /
      kNumRpcs;
  const double locality_picked_rate_1 =
      static_cast<double>(backends_[1]->backend_service()->request_count()) /
      kNumRpcs;
  EXPECT_THAT(locality_picked_rate_0,
              ::testing::DoubleNear(kLocalityWeightRate0, kErrorTolerance));
  EXPECT_THAT(locality_picked_rate_1,
              ::testing::DoubleNear(kLocalityWeightRate1, kErrorTolerance));
}

// In most of our tests, we use different names for different resource
// types, to make sure that there are no cut-and-paste errors in the code
// that cause us to look at data for the wrong resource type.  So we add
// this test to make sure that the EDS resource name defaults to the
// cluster name if not specified in the CDS resource.
TEST_P(CdsTest, EdsServiceNameDefaultsToClusterName) {
  CreateAndStartBackends(1);
  EdsResourceArgs args({{"locality0", CreateEndpointsForBackends()}});
  balancer_->ads_service()->SetEdsResource(
      BuildEdsResource(args, kDefaultClusterName));
  Cluster cluster = default_cluster_;
  cluster.mutable_eds_cluster_config()->clear_service_name();
  balancer_->ads_service()->SetCdsResource(cluster);
  CheckRpcSendOk(DEBUG_LOCATION);
}

// Tests switching over from one cluster to another.
TEST_P(CdsTest, ChangeClusters) {
  CreateAndStartBackends(2);
  const char* kNewClusterName = "new_cluster_name";
  const char* kNewEdsServiceName = "new_eds_service_name";
  EdsResourceArgs args({{"locality0", CreateEndpointsForBackends(0, 1)}});
  balancer_->ads_service()->SetEdsResource(BuildEdsResource(args));
  // We need to wait for all backends to come online.
  WaitForAllBackends(DEBUG_LOCATION, 0, 1);
  // Populate new EDS resource.
  args = EdsResourceArgs({{"locality0", CreateEndpointsForBackends(1, 2)}});
  balancer_->ads_service()->SetEdsResource(
      BuildEdsResource(args, kNewEdsServiceName));
  // Populate new CDS resource.
  Cluster new_cluster = default_cluster_;
  new_cluster.set_name(kNewClusterName);
  new_cluster.mutable_eds_cluster_config()->set_service_name(
      kNewEdsServiceName);
  balancer_->ads_service()->SetCdsResource(new_cluster);
  // Change RDS resource to point to new cluster.
  RouteConfiguration new_route_config = default_route_config_;
  new_route_config.mutable_virtual_hosts(0)
      ->mutable_routes(0)
      ->mutable_route()
      ->set_cluster(kNewClusterName);
  SetListenerAndRouteConfiguration(balancer_.get(), default_listener_,
                                   new_route_config);
  // Wait for all new backends to be used.
  WaitForAllBackends(DEBUG_LOCATION, 1, 2);
}

<<<<<<< HEAD
=======
// Tests that we go into TRANSIENT_FAILURE if the Cluster disappears.
TEST_P(CdsTest, ClusterRemoved) {
  CreateAndStartBackends(1);
  EdsResourceArgs args({{"locality0", CreateEndpointsForBackends()}});
  balancer_->ads_service()->SetEdsResource(BuildEdsResource(args));
  // We need to wait for all backends to come online.
  WaitForAllBackends(DEBUG_LOCATION);
  // Unset CDS resource.
  balancer_->ads_service()->UnsetResource(kCdsTypeUrl, kDefaultClusterName);
  // Wait for RPCs to start failing.
  SendRpcsUntil(DEBUG_LOCATION, [](const RpcResult& result) {
    if (result.status.ok()) return true;  // Keep going.
    EXPECT_EQ(StatusCode::UNAVAILABLE, result.status.error_code());
    EXPECT_EQ(absl::StrCat("CDS resource \"", kDefaultClusterName,
                           "\" does not exist"),
              result.status.error_message());
    return false;
  });
  // Make sure we ACK'ed the update.
  auto response_state = balancer_->ads_service()->cds_response_state();
  ASSERT_TRUE(response_state.has_value());
  EXPECT_EQ(response_state->state, AdsServiceImpl::ResponseState::ACKED);
}

>>>>>>> 8459824e
TEST_P(CdsTest, CircuitBreaking) {
  CreateAndStartBackends(1);
  constexpr size_t kMaxConcurrentRequests = 10;
  // Populate new EDS resources.
  EdsResourceArgs args({{"locality0", CreateEndpointsForBackends()}});
  balancer_->ads_service()->SetEdsResource(BuildEdsResource(args));
  // Update CDS resource to set max concurrent request.
  CircuitBreakers circuit_breaks;
  Cluster cluster = default_cluster_;
  auto* threshold = cluster.mutable_circuit_breakers()->add_thresholds();
  threshold->set_priority(RoutingPriority::DEFAULT);
  threshold->mutable_max_requests()->set_value(kMaxConcurrentRequests);
  balancer_->ads_service()->SetCdsResource(cluster);
  // Send exactly max_concurrent_requests long RPCs.
  LongRunningRpc rpcs[kMaxConcurrentRequests];
  for (size_t i = 0; i < kMaxConcurrentRequests; ++i) {
    rpcs[i].StartRpc(stub_.get());
  }
  // Wait for all RPCs to be in flight.
  while (backends_[0]->backend_service()->RpcsWaitingForClientCancel() <
         kMaxConcurrentRequests) {
    gpr_sleep_until(gpr_time_add(gpr_now(GPR_CLOCK_REALTIME),
                                 gpr_time_from_micros(1 * 1000, GPR_TIMESPAN)));
  }
  // Sending a RPC now should fail, the error message should tell us
  // we hit the max concurrent requests limit and got dropped.
  Status status = SendRpc();
  EXPECT_FALSE(status.ok());
  EXPECT_EQ(status.error_message(), "circuit breaker drop");
  // Cancel one RPC to allow another one through
  rpcs[0].CancelRpc();
  status = SendRpc();
  EXPECT_TRUE(status.ok());
  for (size_t i = 1; i < kMaxConcurrentRequests; ++i) {
    rpcs[i].CancelRpc();
  }
}

TEST_P(CdsTest, CircuitBreakingMultipleChannelsShareCallCounter) {
  CreateAndStartBackends(1);
  constexpr size_t kMaxConcurrentRequests = 10;
  // Populate new EDS resources.
  EdsResourceArgs args({{"locality0", CreateEndpointsForBackends()}});
  balancer_->ads_service()->SetEdsResource(BuildEdsResource(args));
  // Update CDS resource to set max concurrent request.
  CircuitBreakers circuit_breaks;
  Cluster cluster = default_cluster_;
  auto* threshold = cluster.mutable_circuit_breakers()->add_thresholds();
  threshold->set_priority(RoutingPriority::DEFAULT);
  threshold->mutable_max_requests()->set_value(kMaxConcurrentRequests);
  balancer_->ads_service()->SetCdsResource(cluster);
  auto channel2 = CreateChannel();
  auto stub2 = grpc::testing::EchoTestService::NewStub(channel2);
  // Send exactly max_concurrent_requests long RPCs, alternating between
  // the two channels.
  LongRunningRpc rpcs[kMaxConcurrentRequests];
  for (size_t i = 0; i < kMaxConcurrentRequests; ++i) {
    rpcs[i].StartRpc(i % 2 == 0 ? stub_.get() : stub2.get());
  }
  // Wait for all RPCs to be in flight.
  while (backends_[0]->backend_service()->RpcsWaitingForClientCancel() <
         kMaxConcurrentRequests) {
    gpr_sleep_until(gpr_time_add(gpr_now(GPR_CLOCK_REALTIME),
                                 gpr_time_from_micros(1 * 1000, GPR_TIMESPAN)));
  }
  // Sending a RPC now should fail, the error message should tell us
  // we hit the max concurrent requests limit and got dropped.
  Status status = SendRpc();
  EXPECT_FALSE(status.ok());
  EXPECT_EQ(status.error_message(), "circuit breaker drop");
  // Cancel one RPC to allow another one through
  rpcs[0].CancelRpc();
  status = SendRpc();
  EXPECT_TRUE(status.ok());
  for (size_t i = 1; i < kMaxConcurrentRequests; ++i) {
    rpcs[i].CancelRpc();
  }
}

TEST_P(CdsTest, ClusterChangeAfterAdsCallFails) {
  CreateAndStartBackends(2);
  const char* kNewEdsResourceName = "new_eds_resource_name";
  // Populate EDS resources.
  EdsResourceArgs args({{"locality0", CreateEndpointsForBackends(0, 1)}});
  balancer_->ads_service()->SetEdsResource(BuildEdsResource(args));
  // Check that the channel is working.
  CheckRpcSendOk(DEBUG_LOCATION);
  // Stop and restart the balancer.
  balancer_->Shutdown();
  balancer_->Start();
  // Create new EDS resource.
  args = EdsResourceArgs({{"locality0", CreateEndpointsForBackends(1, 2)}});
  balancer_->ads_service()->SetEdsResource(
      BuildEdsResource(args, kNewEdsResourceName));
  // Change CDS resource to point to new EDS resource.
  auto cluster = default_cluster_;
  cluster.mutable_eds_cluster_config()->set_service_name(kNewEdsResourceName);
  balancer_->ads_service()->SetCdsResource(cluster);
  // Make sure client sees the change.
  WaitForBackend(DEBUG_LOCATION, 1);
}

//
// CDS deletion tests
//

class CdsDeletionTest : public XdsEnd2endTest {
 protected:
  void SetUp() override {}  // Individual tests call InitClient().
};

INSTANTIATE_TEST_SUITE_P(XdsTest, CdsDeletionTest,
                         ::testing::Values(XdsTestType()), &XdsTestType::Name);

// Tests that we go into TRANSIENT_FAILURE if the Cluster is deleted.
TEST_P(CdsDeletionTest, ClusterDeleted) {
  InitClient();
  CreateAndStartBackends(1);
  EdsResourceArgs args({{"locality0", CreateEndpointsForBackends()}});
  balancer_->ads_service()->SetEdsResource(BuildEdsResource(args));
  // We need to wait for all backends to come online.
  WaitForAllBackends(DEBUG_LOCATION);
  // Unset CDS resource.
  balancer_->ads_service()->UnsetResource(kCdsTypeUrl, kDefaultClusterName);
  // Wait for RPCs to start failing.
  do {
  } while (SendRpc(RpcOptions(), nullptr).ok());
  // Make sure RPCs are still failing.
  CheckRpcSendFailure(DEBUG_LOCATION,
                      CheckRpcSendFailureOptions().set_times(1000));
  // Make sure we ACK'ed the update.
  auto response_state = balancer_->ads_service()->cds_response_state();
  ASSERT_TRUE(response_state.has_value());
  EXPECT_EQ(response_state->state, AdsServiceImpl::ResponseState::ACKED);
}

// Tests that we ignore Cluster deletions if configured to do so.
TEST_P(CdsDeletionTest, ClusterDeletionIgnored) {
  InitClient(BootstrapBuilder().SetIgnoreResourceDeletion());
  CreateAndStartBackends(2);
  // Bring up client pointing to backend 0 and wait for it to connect.
  EdsResourceArgs args({{"locality0", CreateEndpointsForBackends(0, 1)}});
  balancer_->ads_service()->SetEdsResource(BuildEdsResource(args));
  WaitForAllBackends(DEBUG_LOCATION, 0, 1);
  // Make sure we ACKed the CDS update.
  auto response_state = balancer_->ads_service()->cds_response_state();
  ASSERT_TRUE(response_state.has_value());
  EXPECT_EQ(response_state->state, AdsServiceImpl::ResponseState::ACKED);
  // Unset CDS resource and wait for client to ACK the update.
  balancer_->ads_service()->UnsetResource(kCdsTypeUrl, kDefaultClusterName);
  const auto deadline = absl::Now() + absl::Seconds(30);
  while (true) {
    ASSERT_LT(absl::Now(), deadline) << "timed out waiting for CDS ACK";
    response_state = balancer_->ads_service()->cds_response_state();
    if (response_state.has_value()) break;
  }
  EXPECT_EQ(response_state->state, AdsServiceImpl::ResponseState::ACKED);
  // Make sure we can still send RPCs.
  CheckRpcSendOk(DEBUG_LOCATION);
  // Now recreate the CDS resource pointing to a new EDS resource that
  // specified backend 1, and make sure the client uses it.
  const char* kNewEdsResourceName = "new_eds_resource_name";
  auto cluster = default_cluster_;
  cluster.mutable_eds_cluster_config()->set_service_name(kNewEdsResourceName);
  balancer_->ads_service()->SetCdsResource(cluster);
  args = EdsResourceArgs({{"locality0", CreateEndpointsForBackends(1, 2)}});
  balancer_->ads_service()->SetEdsResource(
      BuildEdsResource(args, kNewEdsResourceName));
  // Wait for client to start using backend 1.
  WaitForAllBackends(DEBUG_LOCATION, 1, 2);
}

//
// EDS tests
//

using EdsTest = XdsEnd2endTest;

INSTANTIATE_TEST_SUITE_P(
    XdsTest, EdsTest,
    ::testing::Values(XdsTestType(), XdsTestType().set_enable_load_reporting()),
    &XdsTestType::Name);

// Tests that the balancer sends the correct response to the client, and the
// client sends RPCs to the backends using the default child policy.
TEST_P(EdsTest, Vanilla) {
  CreateAndStartBackends(3);
  const size_t kNumRpcsPerAddress = 100;
  EdsResourceArgs args({
      {"locality0", CreateEndpointsForBackends()},
  });
  balancer_->ads_service()->SetEdsResource(BuildEdsResource(args));
  // Make sure that trying to connect works without a call.
  channel_->GetState(true /* try_to_connect */);
  // We need to wait for all backends to come online.
  WaitForAllBackends(DEBUG_LOCATION);
  // Send kNumRpcsPerAddress RPCs per server.
  CheckRpcSendOk(DEBUG_LOCATION, kNumRpcsPerAddress * backends_.size());
  // Each backend should have gotten 100 requests.
  for (size_t i = 0; i < backends_.size(); ++i) {
    EXPECT_EQ(kNumRpcsPerAddress,
              backends_[i]->backend_service()->request_count());
  }
  // Check LB policy name for the channel.
  EXPECT_EQ("xds_cluster_manager_experimental",
            channel_->GetLoadBalancingPolicyName());
}

TEST_P(EdsTest, IgnoresUnhealthyEndpoints) {
  CreateAndStartBackends(2);
  const size_t kNumRpcsPerAddress = 100;
  auto endpoints = CreateEndpointsForBackends();
  endpoints.push_back(MakeNonExistantEndpoint());
  endpoints.back().health_status = HealthStatus::DRAINING;
  EdsResourceArgs args({
      {"locality0", std::move(endpoints), kDefaultLocalityWeight,
       kDefaultLocalityPriority},
  });
  balancer_->ads_service()->SetEdsResource(BuildEdsResource(args));
  // Make sure that trying to connect works without a call.
  channel_->GetState(true /* try_to_connect */);
  // We need to wait for all backends to come online.
  WaitForAllBackends(DEBUG_LOCATION);
  // Send kNumRpcsPerAddress RPCs per server.
  CheckRpcSendOk(DEBUG_LOCATION, kNumRpcsPerAddress * backends_.size());
  // Each backend should have gotten 100 requests.
  for (size_t i = 0; i < backends_.size(); ++i) {
    EXPECT_EQ(kNumRpcsPerAddress,
              backends_[i]->backend_service()->request_count());
  }
}

// Tests that subchannel sharing works when the same backend is listed
// multiple times.
TEST_P(EdsTest, SameBackendListedMultipleTimes) {
  CreateAndStartBackends(1);
  // Same backend listed twice.
  auto endpoints = CreateEndpointsForBackends();
  endpoints.push_back(endpoints.front());
  EdsResourceArgs args({{"locality0", endpoints}});
  balancer_->ads_service()->SetEdsResource(BuildEdsResource(args));
  // We need to wait for the backend to come online.
  WaitForAllBackends(DEBUG_LOCATION);
  // Send kNumRpcsPerAddress RPCs per server.
  const size_t kNumRpcsPerAddress = 10;
  CheckRpcSendOk(DEBUG_LOCATION, kNumRpcsPerAddress * endpoints.size());
  // Backend should have gotten 20 requests.
  EXPECT_EQ(kNumRpcsPerAddress * endpoints.size(),
            backends_[0]->backend_service()->request_count());
}

// Tests that RPCs will be blocked until a non-empty serverlist is received.
TEST_P(EdsTest, InitiallyEmptyServerlist) {
  CreateAndStartBackends(1);
  // First response is an empty serverlist.
  EdsResourceArgs::Locality empty_locality("locality0", {});
  EdsResourceArgs args({std::move(empty_locality)});
  balancer_->ads_service()->SetEdsResource(BuildEdsResource(args));
  // RPCs should fail.
  constexpr char kErrorMessage[] =
      // TODO(roth): Improve this error message as part of
      // https://github.com/grpc/grpc/issues/22883.
      "weighted_target: all children report state TRANSIENT_FAILURE";
  CheckRpcSendFailure(DEBUG_LOCATION, StatusCode::UNAVAILABLE, kErrorMessage);
  // Send non-empty serverlist.
  args = EdsResourceArgs({{"locality0", CreateEndpointsForBackends()}});
  balancer_->ads_service()->SetEdsResource(BuildEdsResource(args));
  // RPCs should eventually succeed.
  WaitForAllBackends(DEBUG_LOCATION, 0, 1, [&](const RpcResult& result) {
    if (!result.status.ok()) {
      EXPECT_EQ(result.status.error_code(), StatusCode::UNAVAILABLE);
      EXPECT_EQ(result.status.error_message(), kErrorMessage);
    }
  });
}

// Tests that RPCs will fail with UNAVAILABLE instead of DEADLINE_EXCEEDED if
// all the servers are unreachable.
TEST_P(EdsTest, AllServersUnreachableFailFast) {
  // Set Rpc timeout to 5 seconds to ensure there is enough time
  // for communication with the xDS server to take place upon test start up.
  const uint32_t kRpcTimeoutMs = 5000;
  const size_t kNumUnreachableServers = 5;
  std::vector<EdsResourceArgs::Endpoint> endpoints;
  for (size_t i = 0; i < kNumUnreachableServers; ++i) {
    endpoints.emplace_back(MakeNonExistantEndpoint());
  }
  EdsResourceArgs args({{"locality0", std::move(endpoints)}});
  balancer_->ads_service()->SetEdsResource(BuildEdsResource(args));
  const Status status = SendRpc(RpcOptions().set_timeout_ms(kRpcTimeoutMs));
  // The error shouldn't be DEADLINE_EXCEEDED because timeout is set to 5
  // seconds, and we should disocver in that time that the target backend is
  // down.
  EXPECT_EQ(StatusCode::UNAVAILABLE, status.error_code());
}

// Tests that RPCs fail when the backends are down, and will succeed again
// after the backends are restarted.
TEST_P(EdsTest, BackendsRestart) {
  CreateAndStartBackends(3);
  EdsResourceArgs args({{"locality0", CreateEndpointsForBackends()}});
  balancer_->ads_service()->SetEdsResource(BuildEdsResource(args));
  WaitForAllBackends(DEBUG_LOCATION);
  // Stop backends.  RPCs should fail.
  ShutdownAllBackends();
  // Wait for channel to report TRANSIENT_FAILURE.
  EXPECT_TRUE(channel_->WaitForStateChange(
      GRPC_CHANNEL_READY, grpc_timeout_seconds_to_deadline(5)));
  EXPECT_EQ(GRPC_CHANNEL_TRANSIENT_FAILURE, channel_->GetState(false));
  // RPCs should fail.
  CheckRpcSendFailure(
      DEBUG_LOCATION, StatusCode::UNAVAILABLE,
      // TODO(roth): Improve this error message as part of
      // https://github.com/grpc/grpc/issues/22883.
      "weighted_target: all children report state TRANSIENT_FAILURE");
  // Restart all backends.  RPCs should start succeeding again.
  StartAllBackends();
  CheckRpcSendOk(DEBUG_LOCATION, 1,
                 RpcOptions().set_timeout_ms(2000).set_wait_for_ready(true));
}

TEST_P(EdsTest, IgnoresDuplicateUpdates) {
  CreateAndStartBackends(1);
  const size_t kNumRpcsPerAddress = 100;
  EdsResourceArgs args({
      {"locality0", CreateEndpointsForBackends()},
  });
  balancer_->ads_service()->SetEdsResource(BuildEdsResource(args));
  // Wait for all backends to come online.
  WaitForAllBackends(DEBUG_LOCATION);
  // Send kNumRpcsPerAddress RPCs per server, but send an EDS update in
  // between.  If the update is not ignored, this will cause the
  // round_robin policy to see an update, which will randomly reset its
  // position in the address list.
  for (size_t i = 0; i < kNumRpcsPerAddress; ++i) {
    CheckRpcSendOk(DEBUG_LOCATION, 2);
    balancer_->ads_service()->SetEdsResource(BuildEdsResource(args));
    CheckRpcSendOk(DEBUG_LOCATION, 2);
  }
  // Each backend should have gotten the right number of requests.
  for (size_t i = 1; i < backends_.size(); ++i) {
    EXPECT_EQ(kNumRpcsPerAddress,
              backends_[i]->backend_service()->request_count());
  }
}

// Tests that EDS client should send a NACK if the EDS update contains
// sparse priorities.
TEST_P(EdsTest, NacksSparsePriorityList) {
  EdsResourceArgs args({
      {"locality0", {MakeNonExistantEndpoint()}, kDefaultLocalityWeight, 1},
  });
  balancer_->ads_service()->SetEdsResource(BuildEdsResource(args));
  const auto response_state = WaitForEdsNack(DEBUG_LOCATION);
  ASSERT_TRUE(response_state.has_value()) << "timed out waiting for NACK";
  EXPECT_THAT(response_state->error_message,
              ::testing::HasSubstr("sparse priority list"));
}

// Tests that EDS client should send a NACK if the EDS update contains
// multiple instances of the same locality in the same priority.
TEST_P(EdsTest, NacksDuplicateLocalityInSamePriority) {
  EdsResourceArgs args({
      {"locality0", {MakeNonExistantEndpoint()}, kDefaultLocalityWeight, 0},
      {"locality0", {MakeNonExistantEndpoint()}, kDefaultLocalityWeight, 0},
  });
  balancer_->ads_service()->SetEdsResource(BuildEdsResource(args));
  const auto response_state = WaitForEdsNack(DEBUG_LOCATION);
  ASSERT_TRUE(response_state.has_value()) << "timed out waiting for NACK";
  EXPECT_THAT(response_state->error_message,
              ::testing::HasSubstr(
                  "duplicate locality {region=\"xds_default_locality_region\", "
                  "zone=\"xds_default_locality_zone\", sub_zone=\"locality0\"} "
                  "found in priority 0"));
}

// Tests that if the balancer is down, the RPCs will still be sent to the
// backends according to the last balancer response, until a new balancer is
// reachable.
TEST_P(EdsTest, KeepUsingLastDataIfBalancerGoesDown) {
  CreateAndStartBackends(2);
  // Set up EDS resource pointing to backend 0.
  EdsResourceArgs args({{"locality0", CreateEndpointsForBackends(0, 1)}});
  balancer_->ads_service()->SetEdsResource(BuildEdsResource(args));
  // Start the client and make sure it sees the backend.
  WaitForBackend(DEBUG_LOCATION, 0);
  // Stop the balancer, and verify that RPCs continue to flow to backend 0.
  balancer_->Shutdown();
  auto deadline = grpc_timeout_seconds_to_deadline(5);
  do {
    CheckRpcSendOk(DEBUG_LOCATION);
  } while (gpr_time_cmp(gpr_now(GPR_CLOCK_MONOTONIC), deadline) < 0);
  // Check the EDS resource to point to backend 1 and bring the balancer
  // back up.
  args = EdsResourceArgs({{"locality0", CreateEndpointsForBackends(1, 2)}});
  balancer_->ads_service()->SetEdsResource(BuildEdsResource(args));
  balancer_->Start();
  // Wait for client to see backend 1.
  WaitForBackend(DEBUG_LOCATION, 1);
}

// Tests that the localities in a locality map are picked according to their
// weights.
TEST_P(EdsTest, WeightedRoundRobin) {
  CreateAndStartBackends(2);
  const int kLocalityWeight0 = 2;
  const int kLocalityWeight1 = 8;
  const int kTotalLocalityWeight = kLocalityWeight0 + kLocalityWeight1;
  const double kLocalityWeightRate0 =
      static_cast<double>(kLocalityWeight0) / kTotalLocalityWeight;
  const double kLocalityWeightRate1 =
      static_cast<double>(kLocalityWeight1) / kTotalLocalityWeight;
  const double kErrorTolerance = 0.05;
  const size_t kNumRpcs =
      ComputeIdealNumRpcs(kLocalityWeightRate0, kErrorTolerance);
  // ADS response contains 2 localities, each of which contains 1 backend.
  EdsResourceArgs args({
      {"locality0", CreateEndpointsForBackends(0, 1), kLocalityWeight0},
      {"locality1", CreateEndpointsForBackends(1, 2), kLocalityWeight1},
  });
  balancer_->ads_service()->SetEdsResource(BuildEdsResource(args));
  // Wait for both backends to be ready.
  WaitForAllBackends(DEBUG_LOCATION, 0, 2);
  // Send kNumRpcs RPCs.
  CheckRpcSendOk(DEBUG_LOCATION, kNumRpcs);
  // The locality picking rates should be roughly equal to the expectation.
  const double locality_picked_rate_0 =
      static_cast<double>(backends_[0]->backend_service()->request_count()) /
      kNumRpcs;
  const double locality_picked_rate_1 =
      static_cast<double>(backends_[1]->backend_service()->request_count()) /
      kNumRpcs;
  EXPECT_THAT(locality_picked_rate_0,
              ::testing::DoubleNear(kLocalityWeightRate0, kErrorTolerance));
  EXPECT_THAT(locality_picked_rate_1,
              ::testing::DoubleNear(kLocalityWeightRate1, kErrorTolerance));
}

// Tests that we correctly handle a locality containing no endpoints.
TEST_P(EdsTest, LocalityContainingNoEndpoints) {
  CreateAndStartBackends(2);
  const size_t kNumRpcs = 5000;
  // EDS response contains 2 localities, one with no endpoints.
  EdsResourceArgs args({
      {"locality0", CreateEndpointsForBackends()},
      {"locality1", {}},
  });
  balancer_->ads_service()->SetEdsResource(BuildEdsResource(args));
  // Wait for both backends to be ready.
  WaitForAllBackends(DEBUG_LOCATION);
  // Send kNumRpcs RPCs.
  CheckRpcSendOk(DEBUG_LOCATION, kNumRpcs);
  // All traffic should go to the reachable locality.
  EXPECT_EQ(backends_[0]->backend_service()->request_count(),
            kNumRpcs / backends_.size());
  EXPECT_EQ(backends_[1]->backend_service()->request_count(),
            kNumRpcs / backends_.size());
}

// EDS update with no localities.
TEST_P(EdsTest, NoLocalities) {
  balancer_->ads_service()->SetEdsResource(BuildEdsResource({}));
  Status status = SendRpc();
  EXPECT_FALSE(status.ok());
  EXPECT_EQ(status.error_code(), StatusCode::UNAVAILABLE);
}

// Tests that the locality map can work properly even when it contains a large
// number of localities.
TEST_P(EdsTest, ManyLocalitiesStressTest) {
  CreateAndStartBackends(2);
  const size_t kNumLocalities = 100;
  const uint32_t kRpcTimeoutMs = 5000;
  // The first ADS response contains kNumLocalities localities, each of which
  // contains backend 0.
  EdsResourceArgs args;
  for (size_t i = 0; i < kNumLocalities; ++i) {
    std::string name = absl::StrCat("locality", i);
    EdsResourceArgs::Locality locality(name, CreateEndpointsForBackends(0, 1));
    args.locality_list.emplace_back(std::move(locality));
  }
  balancer_->ads_service()->SetEdsResource(BuildEdsResource(args));
  // Wait until backend 0 is ready.
  WaitForBackend(DEBUG_LOCATION, 0, /*check_status=*/nullptr,
                 WaitForBackendOptions().set_reset_counters(false),
                 RpcOptions().set_timeout_ms(kRpcTimeoutMs));
  EXPECT_EQ(0U, backends_[1]->backend_service()->request_count());
  // The second ADS response contains 1 locality, which contains backend 1.
  args = EdsResourceArgs({{"locality0", CreateEndpointsForBackends(1, 2)}});
  balancer_->ads_service()->SetEdsResource(BuildEdsResource(args));
  // Wait until backend 1 is ready.
  WaitForBackend(DEBUG_LOCATION, 1);
}

// Tests that the localities in a locality map are picked correctly after
// update (addition, modification, deletion).
TEST_P(EdsTest, LocalityMapUpdateChurn) {
  CreateAndStartBackends(4);
  const size_t kNumRpcs = 3000;
  // The locality weight for the first 3 localities.
  const std::vector<int> kLocalityWeights0 = {2, 3, 4};
  const double kTotalLocalityWeight0 =
      std::accumulate(kLocalityWeights0.begin(), kLocalityWeights0.end(), 0);
  std::vector<double> locality_weight_rate_0;
  locality_weight_rate_0.reserve(kLocalityWeights0.size());
  for (int weight : kLocalityWeights0) {
    locality_weight_rate_0.push_back(weight / kTotalLocalityWeight0);
  }
  // Delete the first locality, keep the second locality, change the third
  // locality's weight from 4 to 2, and add a new locality with weight 6.
  const std::vector<int> kLocalityWeights1 = {3, 2, 6};
  const double kTotalLocalityWeight1 =
      std::accumulate(kLocalityWeights1.begin(), kLocalityWeights1.end(), 0);
  std::vector<double> locality_weight_rate_1 = {
      0 /* placeholder for locality 0 */};
  for (int weight : kLocalityWeights1) {
    locality_weight_rate_1.push_back(weight / kTotalLocalityWeight1);
  }
  EdsResourceArgs args({
      {"locality0", CreateEndpointsForBackends(0, 1), 2},
      {"locality1", CreateEndpointsForBackends(1, 2), 3},
      {"locality2", CreateEndpointsForBackends(2, 3), 4},
  });
  balancer_->ads_service()->SetEdsResource(BuildEdsResource(args));
  // Wait for the first 3 backends to be ready.
  WaitForAllBackends(DEBUG_LOCATION, 0, 3);
  gpr_log(GPR_INFO, "========= BEFORE FIRST BATCH ==========");
  // Send kNumRpcs RPCs.
  CheckRpcSendOk(DEBUG_LOCATION, kNumRpcs);
  gpr_log(GPR_INFO, "========= DONE WITH FIRST BATCH ==========");
  // The picking rates of the first 3 backends should be roughly equal to the
  // expectation.
  std::vector<double> locality_picked_rates;
  for (size_t i = 0; i < 3; ++i) {
    locality_picked_rates.push_back(
        static_cast<double>(backends_[i]->backend_service()->request_count()) /
        kNumRpcs);
  }
  const double kErrorTolerance = 0.2;
  for (size_t i = 0; i < 3; ++i) {
    gpr_log(GPR_INFO, "Locality %" PRIuPTR " rate %f", i,
            locality_picked_rates[i]);
    EXPECT_THAT(
        locality_picked_rates[i],
        ::testing::AllOf(
            ::testing::Ge(locality_weight_rate_0[i] * (1 - kErrorTolerance)),
            ::testing::Le(locality_weight_rate_0[i] * (1 + kErrorTolerance))));
  }
  args = EdsResourceArgs({
      {"locality1", CreateEndpointsForBackends(1, 2), 3},
      {"locality2", CreateEndpointsForBackends(2, 3), 2},
      {"locality3", CreateEndpointsForBackends(3, 4), 6},
  });
  balancer_->ads_service()->SetEdsResource(BuildEdsResource(args));
  // Backend 3 hasn't received any request.
  EXPECT_EQ(0U, backends_[3]->backend_service()->request_count());
  // Wait until the locality update has been processed, as signaled by backend
  // 3 receiving a request.
  WaitForAllBackends(DEBUG_LOCATION, 3, 4);
  gpr_log(GPR_INFO, "========= BEFORE SECOND BATCH ==========");
  // Send kNumRpcs RPCs.
  CheckRpcSendOk(DEBUG_LOCATION, kNumRpcs);
  gpr_log(GPR_INFO, "========= DONE WITH SECOND BATCH ==========");
  // Backend 0 no longer receives any request.
  EXPECT_EQ(0U, backends_[0]->backend_service()->request_count());
  // The picking rates of the last 3 backends should be roughly equal to the
  // expectation.
  locality_picked_rates = {0 /* placeholder for backend 0 */};
  for (size_t i = 1; i < 4; ++i) {
    locality_picked_rates.push_back(
        static_cast<double>(backends_[i]->backend_service()->request_count()) /
        kNumRpcs);
  }
  for (size_t i = 1; i < 4; ++i) {
    gpr_log(GPR_INFO, "Locality %" PRIuPTR " rate %f", i,
            locality_picked_rates[i]);
    EXPECT_THAT(
        locality_picked_rates[i],
        ::testing::AllOf(
            ::testing::Ge(locality_weight_rate_1[i] * (1 - kErrorTolerance)),
            ::testing::Le(locality_weight_rate_1[i] * (1 + kErrorTolerance))));
  }
}

// Tests that we don't fail RPCs when replacing all of the localities in
// a given priority.
TEST_P(EdsTest, ReplaceAllLocalitiesInPriority) {
  CreateAndStartBackends(2);
  // Initial EDS update has backend 0.
  EdsResourceArgs args({{"locality0", CreateEndpointsForBackends(0, 1)}});
  balancer_->ads_service()->SetEdsResource(BuildEdsResource(args));
  // Wait for the first backend to be ready.
  WaitForBackend(DEBUG_LOCATION, 0);
  // Send EDS update that replaces the locality and switches to backend 1.
  args = EdsResourceArgs({{"locality1", CreateEndpointsForBackends(1, 2)}});
  balancer_->ads_service()->SetEdsResource(BuildEdsResource(args));
  // When the client sees the update, RPCs should start going to backend 1.
  // No RPCs should fail during this change.
  WaitForBackend(DEBUG_LOCATION, 1);
}

TEST_P(EdsTest, ConsistentWeightedTargetUpdates) {
  CreateAndStartBackends(4);
  // Initial update has two localities.
  EdsResourceArgs args({
      {"locality0", CreateEndpointsForBackends(1, 2)},
      {"locality1", CreateEndpointsForBackends(2, 3)},
  });
  balancer_->ads_service()->SetEdsResource(BuildEdsResource(args));
  WaitForAllBackends(DEBUG_LOCATION, 1, 3);
  // Next update removes locality1.
  // Also add backend 0 to locality0, so that we can tell when the
  // update has been seen.
  args = EdsResourceArgs({
      {"locality0", CreateEndpointsForBackends(0, 2)},
  });
  balancer_->ads_service()->SetEdsResource(BuildEdsResource(args));
  WaitForBackend(DEBUG_LOCATION, 0);
  // Next update re-adds locality1.
  // Also add backend 3 to locality1, so that we can tell when the
  // update has been seen.
  args = EdsResourceArgs({
      {"locality0", CreateEndpointsForBackends(0, 2)},
      {"locality1", CreateEndpointsForBackends(2, 4)},
  });
  balancer_->ads_service()->SetEdsResource(BuildEdsResource(args));
  WaitForBackend(DEBUG_LOCATION, 3);
}

// Tests that RPCs are dropped according to the drop config.
TEST_P(EdsTest, Drops) {
  CreateAndStartBackends(1);
  const uint32_t kDropPerMillionForLb = 100000;
  const uint32_t kDropPerMillionForThrottle = 200000;
  const double kDropRateForLb = kDropPerMillionForLb / 1000000.0;
  const double kDropRateForThrottle = kDropPerMillionForThrottle / 1000000.0;
  const double kDropRateForLbAndThrottle =
      kDropRateForLb + (1 - kDropRateForLb) * kDropRateForThrottle;
  const double kErrorTolerance = 0.05;
  const size_t kNumRpcs =
      ComputeIdealNumRpcs(kDropRateForLbAndThrottle, kErrorTolerance);
  // The ADS response contains two drop categories.
  EdsResourceArgs args({{"locality0", CreateEndpointsForBackends()}});
  args.drop_categories = {{kLbDropType, kDropPerMillionForLb},
                          {kThrottleDropType, kDropPerMillionForThrottle}};
  balancer_->ads_service()->SetEdsResource(BuildEdsResource(args));
  // Send kNumRpcs RPCs and count the drops.
  size_t num_drops = SendRpcsAndCountFailuresWithMessage(
      DEBUG_LOCATION, kNumRpcs, StatusCode::UNAVAILABLE,
      kStatusMessageDropPrefix);
  // The drop rate should be roughly equal to the expectation.
  const double seen_drop_rate = static_cast<double>(num_drops) / kNumRpcs;
  EXPECT_THAT(seen_drop_rate, ::testing::DoubleNear(kDropRateForLbAndThrottle,
                                                    kErrorTolerance));
}

// Tests that drop config is converted correctly from per hundred.
TEST_P(EdsTest, DropPerHundred) {
  CreateAndStartBackends(1);
  const uint32_t kDropPerHundredForLb = 10;
  const double kDropRateForLb = kDropPerHundredForLb / 100.0;
  const double kErrorTolerance = 0.05;
  const size_t kNumRpcs = ComputeIdealNumRpcs(kDropRateForLb, kErrorTolerance);
  // The ADS response contains one drop category.
  EdsResourceArgs args({{"locality0", CreateEndpointsForBackends()}});
  args.drop_categories = {{kLbDropType, kDropPerHundredForLb}};
  args.drop_denominator = FractionalPercent::HUNDRED;
  balancer_->ads_service()->SetEdsResource(BuildEdsResource(args));
  // Send kNumRpcs RPCs and count the drops.
  size_t num_drops = SendRpcsAndCountFailuresWithMessage(
      DEBUG_LOCATION, kNumRpcs, StatusCode::UNAVAILABLE,
      kStatusMessageDropPrefix);
  // The drop rate should be roughly equal to the expectation.
  const double seen_drop_rate = static_cast<double>(num_drops) / kNumRpcs;
  EXPECT_THAT(seen_drop_rate,
              ::testing::DoubleNear(kDropRateForLb, kErrorTolerance));
}

// Tests that drop config is converted correctly from per ten thousand.
TEST_P(EdsTest, DropPerTenThousand) {
  CreateAndStartBackends(1);
  const uint32_t kDropPerTenThousandForLb = 1000;
  const double kDropRateForLb = kDropPerTenThousandForLb / 10000.0;
  const double kErrorTolerance = 0.05;
  const size_t kNumRpcs = ComputeIdealNumRpcs(kDropRateForLb, kErrorTolerance);
  // The ADS response contains one drop category.
  EdsResourceArgs args({{"locality0", CreateEndpointsForBackends()}});
  args.drop_categories = {{kLbDropType, kDropPerTenThousandForLb}};
  args.drop_denominator = FractionalPercent::TEN_THOUSAND;
  balancer_->ads_service()->SetEdsResource(BuildEdsResource(args));
  // Send kNumRpcs RPCs and count the drops.
  size_t num_drops = SendRpcsAndCountFailuresWithMessage(
      DEBUG_LOCATION, kNumRpcs, StatusCode::UNAVAILABLE,
      kStatusMessageDropPrefix);
  // The drop rate should be roughly equal to the expectation.
  const double seen_drop_rate = static_cast<double>(num_drops) / kNumRpcs;
  EXPECT_THAT(seen_drop_rate,
              ::testing::DoubleNear(kDropRateForLb, kErrorTolerance));
}

// Tests that drop is working correctly after update.
TEST_P(EdsTest, DropConfigUpdate) {
  CreateAndStartBackends(1);
  const uint32_t kDropPerMillionForLb = 100000;
  const uint32_t kDropPerMillionForThrottle = 200000;
  const double kErrorTolerance = 0.05;
  const double kDropRateForLb = kDropPerMillionForLb / 1000000.0;
  const double kDropRateForThrottle = kDropPerMillionForThrottle / 1000000.0;
  const double kDropRateForLbAndThrottle =
      kDropRateForLb + (1 - kDropRateForLb) * kDropRateForThrottle;
  const size_t kNumRpcsLbOnly =
      ComputeIdealNumRpcs(kDropRateForLb, kErrorTolerance);
  const size_t kNumRpcsBoth =
      ComputeIdealNumRpcs(kDropRateForLbAndThrottle, kErrorTolerance);
  // The first ADS response contains one drop category.
  EdsResourceArgs args({{"locality0", CreateEndpointsForBackends()}});
  args.drop_categories = {{kLbDropType, kDropPerMillionForLb}};
  balancer_->ads_service()->SetEdsResource(BuildEdsResource(args));
  // Send kNumRpcsLbOnly RPCs and count the drops.
  gpr_log(GPR_INFO, "========= BEFORE FIRST BATCH ==========");
  size_t num_drops = SendRpcsAndCountFailuresWithMessage(
      DEBUG_LOCATION, kNumRpcsLbOnly, StatusCode::UNAVAILABLE,
      kStatusMessageDropPrefix);
  gpr_log(GPR_INFO, "========= DONE WITH FIRST BATCH ==========");
  // The drop rate should be roughly equal to the expectation.
  double seen_drop_rate = static_cast<double>(num_drops) / kNumRpcsLbOnly;
  gpr_log(GPR_INFO, "First batch drop rate %f", seen_drop_rate);
  EXPECT_THAT(seen_drop_rate,
              ::testing::DoubleNear(kDropRateForLb, kErrorTolerance));
  // The second ADS response contains two drop categories, send an update EDS
  // response.
  args.drop_categories = {{kLbDropType, kDropPerMillionForLb},
                          {kThrottleDropType, kDropPerMillionForThrottle}};
  balancer_->ads_service()->SetEdsResource(BuildEdsResource(args));
  // Wait until the drop rate increases to the middle of the two configs,
  // which implies that the update has been in effect.
  const double kDropRateThreshold =
      (kDropRateForLb + kDropRateForLbAndThrottle) / 2;
  size_t num_rpcs = kNumRpcsBoth;
  SendRpcsUntil(
      DEBUG_LOCATION,
      [&](const RpcResult& result) {
        ++num_rpcs;
        if (result.status.ok()) {
          EXPECT_EQ(result.response.message(), kRequestMessage);
        } else {
          EXPECT_EQ(result.status.error_code(), StatusCode::UNAVAILABLE);
          EXPECT_THAT(result.status.error_message(),
                      ::testing::StartsWith(kStatusMessageDropPrefix));
          ++num_drops;
        }
        seen_drop_rate = static_cast<double>(num_drops) / num_rpcs;
        return seen_drop_rate < kDropRateThreshold;
      },
      /*timeout_ms=*/20000);
  // Send kNumRpcsBoth RPCs and count the drops.
  gpr_log(GPR_INFO, "========= BEFORE SECOND BATCH ==========");
  num_drops = SendRpcsAndCountFailuresWithMessage(DEBUG_LOCATION, kNumRpcsBoth,
                                                  StatusCode::UNAVAILABLE,
                                                  kStatusMessageDropPrefix);
  gpr_log(GPR_INFO, "========= DONE WITH SECOND BATCH ==========");
  // The new drop rate should be roughly equal to the expectation.
  seen_drop_rate = static_cast<double>(num_drops) / kNumRpcsBoth;
  gpr_log(GPR_INFO, "Second batch drop rate %f", seen_drop_rate);
  EXPECT_THAT(seen_drop_rate, ::testing::DoubleNear(kDropRateForLbAndThrottle,
                                                    kErrorTolerance));
}

// Tests that all the RPCs are dropped if any drop category drops 100%.
TEST_P(EdsTest, DropAll) {
  const size_t kNumRpcs = 1000;
  const uint32_t kDropPerMillionForLb = 100000;
  const uint32_t kDropPerMillionForThrottle = 1000000;
  // The ADS response contains two drop categories.
  EdsResourceArgs args;
  args.drop_categories = {{kLbDropType, kDropPerMillionForLb},
                          {kThrottleDropType, kDropPerMillionForThrottle}};
  balancer_->ads_service()->SetEdsResource(BuildEdsResource(args));
  // Send kNumRpcs RPCs and all of them are dropped.
  size_t num_drops = SendRpcsAndCountFailuresWithMessage(
      DEBUG_LOCATION, kNumRpcs, StatusCode::UNAVAILABLE,
      kStatusMessageDropPrefix);
  EXPECT_EQ(num_drops, kNumRpcs);
}

//
// EDS failover tests
//

class FailoverTest : public XdsEnd2endTest {
 public:
  void SetUp() override {
    XdsEnd2endTest::SetUp();
    ResetStub(/*failover_timeout_ms=*/500);
  }
};

INSTANTIATE_TEST_SUITE_P(
    XdsTest, FailoverTest,
    ::testing::Values(XdsTestType(), XdsTestType().set_enable_load_reporting()),
    &XdsTestType::Name);

// Localities with the highest priority are used when multiple priority exist.
TEST_P(FailoverTest, ChooseHighestPriority) {
  CreateAndStartBackends(4);
  EdsResourceArgs args({
      {"locality0", CreateEndpointsForBackends(0, 1), kDefaultLocalityWeight,
       1},
      {"locality1", CreateEndpointsForBackends(1, 2), kDefaultLocalityWeight,
       2},
      {"locality2", CreateEndpointsForBackends(2, 3), kDefaultLocalityWeight,
       3},
      {"locality3", CreateEndpointsForBackends(3, 4), kDefaultLocalityWeight,
       0},
  });
  balancer_->ads_service()->SetEdsResource(BuildEdsResource(args));
  WaitForBackend(DEBUG_LOCATION, 3, /*check_status=*/nullptr,
                 WaitForBackendOptions().set_reset_counters(false));
  for (size_t i = 0; i < 3; ++i) {
    EXPECT_EQ(0U, backends_[i]->backend_service()->request_count());
  }
}

// Does not choose priority with no endpoints.
TEST_P(FailoverTest, DoesNotUsePriorityWithNoEndpoints) {
  CreateAndStartBackends(3);
  EdsResourceArgs args({
      {"locality0", CreateEndpointsForBackends(0, 1), kDefaultLocalityWeight,
       1},
      {"locality1", CreateEndpointsForBackends(1, 2), kDefaultLocalityWeight,
       2},
      {"locality2", CreateEndpointsForBackends(2, 3), kDefaultLocalityWeight,
       3},
      {"locality3", {}, kDefaultLocalityWeight, 0},
  });
  balancer_->ads_service()->SetEdsResource(BuildEdsResource(args));
  WaitForBackend(DEBUG_LOCATION, 0, /*check_status=*/nullptr,
                 WaitForBackendOptions().set_reset_counters(false));
  for (size_t i = 1; i < 3; ++i) {
    EXPECT_EQ(0U, backends_[i]->backend_service()->request_count());
  }
}

// Does not choose locality with no endpoints.
TEST_P(FailoverTest, DoesNotUseLocalityWithNoEndpoints) {
  CreateAndStartBackends(1);
  EdsResourceArgs args({
      {"locality0", {}, kDefaultLocalityWeight, 0},
      {"locality1", CreateEndpointsForBackends(), kDefaultLocalityWeight, 0},
  });
  balancer_->ads_service()->SetEdsResource(BuildEdsResource(args));
  // Wait for all backends to be used.
  WaitForAllBackends(DEBUG_LOCATION);
}

// If the higher priority localities are not reachable, failover to the
// highest priority among the rest.
TEST_P(FailoverTest, Failover) {
  CreateAndStartBackends(2);
  EdsResourceArgs args({
      {"locality0", {MakeNonExistantEndpoint()}, kDefaultLocalityWeight, 1},
      {"locality1", CreateEndpointsForBackends(0, 1), kDefaultLocalityWeight,
       2},
      {"locality2", CreateEndpointsForBackends(1, 2), kDefaultLocalityWeight,
       3},
      {"locality3", {MakeNonExistantEndpoint()}, kDefaultLocalityWeight, 0},
  });
  balancer_->ads_service()->SetEdsResource(BuildEdsResource(args));
  WaitForBackend(DEBUG_LOCATION, 0, /*check_status=*/nullptr,
                 WaitForBackendOptions().set_reset_counters(false));
  EXPECT_EQ(0U, backends_[1]->backend_service()->request_count());
}

// If a locality with higher priority than the current one becomes ready,
// switch to it.
TEST_P(FailoverTest, SwitchBackToHigherPriority) {
  CreateAndStartBackends(4);
  const size_t kNumRpcs = 100;
  EdsResourceArgs args({
      {"locality0", CreateEndpointsForBackends(0, 1), kDefaultLocalityWeight,
       1},
      {"locality1", CreateEndpointsForBackends(1, 2), kDefaultLocalityWeight,
       2},
      {"locality2", CreateEndpointsForBackends(2, 3), kDefaultLocalityWeight,
       3},
      {"locality3", CreateEndpointsForBackends(3, 4), kDefaultLocalityWeight,
       0},
  });
  balancer_->ads_service()->SetEdsResource(BuildEdsResource(args));
  WaitForBackend(DEBUG_LOCATION, 3);
  backends_[3]->StopListeningAndSendGoaways();
  backends_[0]->StopListeningAndSendGoaways();
  WaitForBackend(DEBUG_LOCATION, 1);
  ShutdownBackend(0);
  StartBackend(0);
  WaitForBackend(DEBUG_LOCATION, 0);
  CheckRpcSendOk(DEBUG_LOCATION, kNumRpcs);
  EXPECT_EQ(kNumRpcs, backends_[0]->backend_service()->request_count());
}

// The first update only contains unavailable priorities. The second update
// contains available priorities.
TEST_P(FailoverTest, UpdateInitialUnavailable) {
  CreateAndStartBackends(2);
  EdsResourceArgs args({
      {"locality0", {MakeNonExistantEndpoint()}, kDefaultLocalityWeight, 0},
      {"locality1", {MakeNonExistantEndpoint()}, kDefaultLocalityWeight, 1},
  });
  balancer_->ads_service()->SetEdsResource(BuildEdsResource(args));
  constexpr char kErrorMessage[] =
      // TODO(roth): Improve this error message as part of
      // https://github.com/grpc/grpc/issues/22883.
      "weighted_target: all children report state TRANSIENT_FAILURE";
  CheckRpcSendFailure(DEBUG_LOCATION, StatusCode::UNAVAILABLE, kErrorMessage);
  args = EdsResourceArgs({
      {"locality0", CreateEndpointsForBackends(0, 1), kDefaultLocalityWeight,
       0},
      {"locality1", CreateEndpointsForBackends(1, 2), kDefaultLocalityWeight,
       1},
  });
  balancer_->ads_service()->SetEdsResource(BuildEdsResource(args));
  WaitForBackend(DEBUG_LOCATION, 0, [&](const RpcResult& result) {
    if (!result.status.ok()) {
      EXPECT_EQ(result.status.error_code(), StatusCode::UNAVAILABLE);
      EXPECT_EQ(result.status.error_message(), kErrorMessage);
    }
  });
}

// Tests that after the localities' priorities are updated, we still choose
// the highest READY priority with the updated localities.
TEST_P(FailoverTest, UpdatePriority) {
  CreateAndStartBackends(4);
  const size_t kNumRpcs = 100;
  EdsResourceArgs args({
      {"locality0", CreateEndpointsForBackends(0, 1), kDefaultLocalityWeight,
       1},
      {"locality1", CreateEndpointsForBackends(1, 2), kDefaultLocalityWeight,
       2},
      {"locality2", CreateEndpointsForBackends(2, 3), kDefaultLocalityWeight,
       3},
      {"locality3", CreateEndpointsForBackends(3, 4), kDefaultLocalityWeight,
       0},
  });
  balancer_->ads_service()->SetEdsResource(BuildEdsResource(args));
  WaitForBackend(DEBUG_LOCATION, 3, /*check_status=*/nullptr,
                 WaitForBackendOptions().set_reset_counters(false));
  EXPECT_EQ(0U, backends_[0]->backend_service()->request_count());
  EXPECT_EQ(0U, backends_[1]->backend_service()->request_count());
  EXPECT_EQ(0U, backends_[2]->backend_service()->request_count());
  args = EdsResourceArgs({
      {"locality0", CreateEndpointsForBackends(0, 1), kDefaultLocalityWeight,
       2},
      {"locality1", CreateEndpointsForBackends(1, 2), kDefaultLocalityWeight,
       0},
      {"locality2", CreateEndpointsForBackends(2, 3), kDefaultLocalityWeight,
       1},
      {"locality3", CreateEndpointsForBackends(3, 4), kDefaultLocalityWeight,
       3},
  });
  balancer_->ads_service()->SetEdsResource(BuildEdsResource(args));
  WaitForBackend(DEBUG_LOCATION, 1);
  CheckRpcSendOk(DEBUG_LOCATION, kNumRpcs);
  EXPECT_EQ(kNumRpcs, backends_[1]->backend_service()->request_count());
}

// Moves all localities in the current priority to a higher priority.
TEST_P(FailoverTest, MoveAllLocalitiesInCurrentPriorityToHigherPriority) {
  CreateAndStartBackends(3);
  auto non_existant_endpoint = MakeNonExistantEndpoint();
  // First update:
  // - Priority 0 is locality 0, containing an unreachable backend.
  // - Priority 1 is locality 1, containing backends 0 and 1.
  EdsResourceArgs args({
      {"locality0", {non_existant_endpoint}, kDefaultLocalityWeight, 0},
      {"locality1", CreateEndpointsForBackends(0, 2), kDefaultLocalityWeight,
       1},
  });
  balancer_->ads_service()->SetEdsResource(BuildEdsResource(args));
  // When we get the first update, all backends in priority 0 are down,
  // so we will create priority 1.  Backends 0 and 1 should have traffic,
  // but backend 2 should not.
  WaitForAllBackends(DEBUG_LOCATION, 0, 2, /*check_status=*/nullptr,
                     WaitForBackendOptions().set_reset_counters(false));
  EXPECT_EQ(0UL, backends_[2]->backend_service()->request_count());
  // Second update:
  // - Priority 0 contains both localities 0 and 1.
  // - Priority 1 is not present.
  // - We add backend 2 to locality 1, just so we have a way to know
  //   when the update has been seen by the client.
  args = EdsResourceArgs({
      {"locality0", {non_existant_endpoint}, kDefaultLocalityWeight, 0},
      {"locality1", CreateEndpointsForBackends(0, 3), kDefaultLocalityWeight,
       0},
  });
  balancer_->ads_service()->SetEdsResource(BuildEdsResource(args));
  // When backend 2 gets traffic, we know the second update has been seen.
  WaitForBackend(DEBUG_LOCATION, 2);
  // The xDS server got at least 1 response.
  EXPECT_TRUE(balancer_->ads_service()->eds_response_state().has_value());
}

// This tests a bug triggered by the xds_cluster_resolver policy reusing
// a child name for the priority policy when that child name was still
// present but deactivated.
TEST_P(FailoverTest, PriorityChildNameChurn) {
  CreateAndStartBackends(4);
  auto non_existant_endpoint = MakeNonExistantEndpoint();
  // Initial update:
  // - P0:locality0, child number 0 (unreachable)
  // - P1:locality1, child number 1
  // - P2:locality2, child number 2
  EdsResourceArgs args({
      {"locality0", {non_existant_endpoint}, kDefaultLocalityWeight, 0},
      {"locality1", CreateEndpointsForBackends(0, 1), kDefaultLocalityWeight,
       1},
      {"locality2", CreateEndpointsForBackends(1, 2), kDefaultLocalityWeight,
       2},
  });
  balancer_->ads_service()->SetEdsResource(BuildEdsResource(args));
  WaitForBackend(DEBUG_LOCATION, 0);
  // Next update:
  // - P0:locality0, child number 0 (still unreachable)
  // - P1:locality2, child number 2 (moved from P2 to P1)
  // - P2:locality3, child number 3 (new child)
  // Child number 1 will be deactivated.
  args = EdsResourceArgs({
      {"locality0", {non_existant_endpoint}, kDefaultLocalityWeight, 0},
      {"locality2", CreateEndpointsForBackends(1, 2), kDefaultLocalityWeight,
       1},
      {"locality3", CreateEndpointsForBackends(2, 3), kDefaultLocalityWeight,
       2},
  });
  balancer_->ads_service()->SetEdsResource(BuildEdsResource(args));
  WaitForBackend(DEBUG_LOCATION, 1);
  // Next update:
  // - P0:locality0, child number 0 (still unreachable)
  // - P1:locality4, child number 4 (new child number -- should not reuse #1)
  // - P2:locality3, child number 3
  // Child number 1 will be deactivated.
  args = EdsResourceArgs({
      {"locality0", {non_existant_endpoint}, kDefaultLocalityWeight, 0},
      {"locality4", CreateEndpointsForBackends(3, 4), kDefaultLocalityWeight,
       1},
      {"locality3", CreateEndpointsForBackends(2, 3), kDefaultLocalityWeight,
       2},
  });
  balancer_->ads_service()->SetEdsResource(BuildEdsResource(args));
  WaitForBackend(DEBUG_LOCATION, 3, /*check_status=*/nullptr,
                 WaitForBackendOptions().set_reset_counters(false));
  // P2 should not have gotten any traffic in this change.
  EXPECT_EQ(0UL, backends_[2]->backend_service()->request_count());
}

//
// EDS client load reporting tests
//

using ClientLoadReportingTest = XdsEnd2endTest;

INSTANTIATE_TEST_SUITE_P(
    XdsTest, ClientLoadReportingTest,
    ::testing::Values(XdsTestType().set_enable_load_reporting()),
    &XdsTestType::Name);

// Tests that the load report received at the balancer is correct.
TEST_P(ClientLoadReportingTest, Vanilla) {
  CreateAndStartBackends(4);
  const size_t kNumRpcsPerAddress = 10;
  const size_t kNumFailuresPerAddress = 3;
  EdsResourceArgs args({
      {"locality0", CreateEndpointsForBackends(0, 2)},
      {"locality1", CreateEndpointsForBackends(2, 4)},
  });
  balancer_->ads_service()->SetEdsResource(BuildEdsResource(args));
  // Wait until all backends are ready.
  size_t num_warmup_rpcs =
      WaitForAllBackends(DEBUG_LOCATION, 0, 4, /*check_status=*/nullptr,
                         WaitForBackendOptions().set_reset_counters(false));
  // Send kNumRpcsPerAddress RPCs per server.
  CheckRpcSendOk(DEBUG_LOCATION, kNumRpcsPerAddress * backends_.size());
  for (size_t i = 0; i < kNumFailuresPerAddress * backends_.size(); ++i) {
    CheckRpcSendFailure(DEBUG_LOCATION, StatusCode::FAILED_PRECONDITION, "",
                        RpcOptions().set_server_fail(true));
  }
  const size_t total_successful_rpcs_sent =
      (kNumRpcsPerAddress * backends_.size()) + num_warmup_rpcs;
  const size_t total_failed_rpcs_sent =
      kNumFailuresPerAddress * backends_.size();
  // Check that the backends got the right number of requests.
  size_t total_rpcs_sent = 0;
  for (const auto& backend : backends_) {
    total_rpcs_sent += backend->backend_service()->request_count();
  }
  EXPECT_EQ(total_rpcs_sent,
            total_successful_rpcs_sent + total_failed_rpcs_sent);
  // The load report received at the balancer should be correct.
  std::vector<ClientStats> load_report =
      balancer_->lrs_service()->WaitForLoadReport();
  ASSERT_EQ(load_report.size(), 1UL);
  ClientStats& client_stats = load_report.front();
  EXPECT_EQ(client_stats.cluster_name(), kDefaultClusterName);
  EXPECT_EQ(client_stats.eds_service_name(), kDefaultEdsServiceName);
  EXPECT_EQ(total_successful_rpcs_sent,
            client_stats.total_successful_requests());
  EXPECT_EQ(0U, client_stats.total_requests_in_progress());
  EXPECT_EQ(total_rpcs_sent, client_stats.total_issued_requests());
  EXPECT_EQ(total_failed_rpcs_sent, client_stats.total_error_requests());
  EXPECT_EQ(0U, client_stats.total_dropped_requests());
  ASSERT_THAT(
      client_stats.locality_stats(),
      ::testing::ElementsAre(::testing::Pair("locality0", ::testing::_),
                             ::testing::Pair("locality1", ::testing::_)));
  size_t num_successful_rpcs = 0;
  size_t num_failed_rpcs = 0;
  for (const auto& p : client_stats.locality_stats()) {
    EXPECT_EQ(p.second.total_requests_in_progress, 0U);
    EXPECT_EQ(
        p.second.total_issued_requests,
        p.second.total_successful_requests + p.second.total_error_requests);
    num_successful_rpcs += p.second.total_successful_requests;
    num_failed_rpcs += p.second.total_error_requests;
  }
  EXPECT_EQ(num_successful_rpcs, total_successful_rpcs_sent);
  EXPECT_EQ(num_failed_rpcs, total_failed_rpcs_sent);
  EXPECT_EQ(num_successful_rpcs + num_failed_rpcs, total_rpcs_sent);
  // The LRS service got a single request, and sent a single response.
  EXPECT_EQ(1U, balancer_->lrs_service()->request_count());
  EXPECT_EQ(1U, balancer_->lrs_service()->response_count());
}

// Tests send_all_clusters.
TEST_P(ClientLoadReportingTest, SendAllClusters) {
  CreateAndStartBackends(2);
  balancer_->lrs_service()->set_send_all_clusters(true);
  const size_t kNumRpcsPerAddress = 10;
  const size_t kNumFailuresPerAddress = 3;
  EdsResourceArgs args({{"locality0", CreateEndpointsForBackends()}});
  balancer_->ads_service()->SetEdsResource(BuildEdsResource(args));
  // Wait until all backends are ready.
  size_t num_warmup_rpcs = WaitForAllBackends(DEBUG_LOCATION);
  // Send kNumRpcsPerAddress RPCs per server.
  CheckRpcSendOk(DEBUG_LOCATION, kNumRpcsPerAddress * backends_.size());
  for (size_t i = 0; i < kNumFailuresPerAddress * backends_.size(); ++i) {
    CheckRpcSendFailure(DEBUG_LOCATION, StatusCode::FAILED_PRECONDITION, "",
                        RpcOptions().set_server_fail(true));
  }
  // Check that each backend got the right number of requests.
  for (size_t i = 0; i < backends_.size(); ++i) {
    EXPECT_EQ(kNumRpcsPerAddress + kNumFailuresPerAddress,
              backends_[i]->backend_service()->request_count());
  }
  // The load report received at the balancer should be correct.
  std::vector<ClientStats> load_report =
      balancer_->lrs_service()->WaitForLoadReport();
  ASSERT_EQ(load_report.size(), 1UL);
  ClientStats& client_stats = load_report.front();
  EXPECT_EQ(kNumRpcsPerAddress * backends_.size() + num_warmup_rpcs,
            client_stats.total_successful_requests());
  EXPECT_EQ(0U, client_stats.total_requests_in_progress());
  EXPECT_EQ((kNumRpcsPerAddress + kNumFailuresPerAddress) * backends_.size() +
                num_warmup_rpcs,
            client_stats.total_issued_requests());
  EXPECT_EQ(kNumFailuresPerAddress * backends_.size(),
            client_stats.total_error_requests());
  EXPECT_EQ(0U, client_stats.total_dropped_requests());
  // The LRS service got a single request, and sent a single response.
  EXPECT_EQ(1U, balancer_->lrs_service()->request_count());
  EXPECT_EQ(1U, balancer_->lrs_service()->response_count());
}

// Tests that we don't include stats for clusters that are not requested
// by the LRS server.
TEST_P(ClientLoadReportingTest, HonorsClustersRequestedByLrsServer) {
  CreateAndStartBackends(1);
  balancer_->lrs_service()->set_cluster_names({"bogus"});
  EdsResourceArgs args({{"locality0", CreateEndpointsForBackends()}});
  balancer_->ads_service()->SetEdsResource(BuildEdsResource(args));
  // Wait until all backends are ready.
  WaitForAllBackends(DEBUG_LOCATION);
  // The load report received at the balancer should be correct.
  std::vector<ClientStats> load_report =
      balancer_->lrs_service()->WaitForLoadReport();
  ASSERT_EQ(load_report.size(), 0UL);
  // The LRS service got a single request, and sent a single response.
  EXPECT_EQ(1U, balancer_->lrs_service()->request_count());
  EXPECT_EQ(1U, balancer_->lrs_service()->response_count());
}

// Tests that if the balancer restarts, the client load report contains the
// stats before and after the restart correctly.
TEST_P(ClientLoadReportingTest, BalancerRestart) {
  CreateAndStartBackends(4);
  EdsResourceArgs args({{"locality0", CreateEndpointsForBackends(0, 2)}});
  balancer_->ads_service()->SetEdsResource(BuildEdsResource(args));
  // Wait until all backends returned by the balancer are ready.
  size_t num_rpcs = WaitForAllBackends(DEBUG_LOCATION, 0, 2);
  std::vector<ClientStats> load_report =
      balancer_->lrs_service()->WaitForLoadReport();
  ASSERT_EQ(load_report.size(), 1UL);
  ClientStats client_stats = std::move(load_report.front());
  EXPECT_EQ(num_rpcs, client_stats.total_successful_requests());
  EXPECT_EQ(0U, client_stats.total_requests_in_progress());
  EXPECT_EQ(0U, client_stats.total_error_requests());
  EXPECT_EQ(0U, client_stats.total_dropped_requests());
  // Shut down the balancer.
  balancer_->Shutdown();
  // We should continue using the last EDS response we received from the
  // balancer before it was shut down.
  // Note: We need to use WaitForAllBackends() here instead of just
  // CheckRpcSendOk(kNumBackendsFirstPass), because when the balancer
  // shuts down, the XdsClient will generate an error to the
  // ListenerWatcher, which will cause the xds resolver to send a
  // no-op update to the LB policy.  When this update gets down to the
  // round_robin child policy for the locality, it will generate a new
  // subchannel list, which resets the start index randomly.  So we need
  // to be a little more permissive here to avoid spurious failures.
  ResetBackendCounters();
  num_rpcs = WaitForAllBackends(DEBUG_LOCATION, 0, 2);
  // Now restart the balancer, this time pointing to the new backends.
  balancer_->Start();
  args = EdsResourceArgs({{"locality0", CreateEndpointsForBackends(2, 4)}});
  balancer_->ads_service()->SetEdsResource(BuildEdsResource(args));
  // Wait for queries to start going to one of the new backends.
  // This tells us that we're now using the new serverlist.
  num_rpcs += WaitForAllBackends(DEBUG_LOCATION, 2, 4);
  // Send one RPC per backend.
  CheckRpcSendOk(DEBUG_LOCATION, 2);
  num_rpcs += 2;
  // Check client stats.
  load_report = balancer_->lrs_service()->WaitForLoadReport();
  ASSERT_EQ(load_report.size(), 1UL);
  client_stats = std::move(load_report.front());
  EXPECT_EQ(num_rpcs, client_stats.total_successful_requests());
  EXPECT_EQ(0U, client_stats.total_requests_in_progress());
  EXPECT_EQ(0U, client_stats.total_error_requests());
  EXPECT_EQ(0U, client_stats.total_dropped_requests());
}

// Tests load reporting when switching over from one cluster to another.
TEST_P(ClientLoadReportingTest, ChangeClusters) {
  CreateAndStartBackends(4);
  const char* kNewClusterName = "new_cluster_name";
  const char* kNewEdsServiceName = "new_eds_service_name";
  balancer_->lrs_service()->set_cluster_names(
      {kDefaultClusterName, kNewClusterName});
  // cluster kDefaultClusterName -> locality0 -> backends 0 and 1
  EdsResourceArgs args({
      {"locality0", CreateEndpointsForBackends(0, 2)},
  });
  balancer_->ads_service()->SetEdsResource(BuildEdsResource(args));
  // cluster kNewClusterName -> locality1 -> backends 2 and 3
  EdsResourceArgs args2({
      {"locality1", CreateEndpointsForBackends(2, 4)},
  });
  balancer_->ads_service()->SetEdsResource(
      BuildEdsResource(args2, kNewEdsServiceName));
  // CDS resource for kNewClusterName.
  Cluster new_cluster = default_cluster_;
  new_cluster.set_name(kNewClusterName);
  new_cluster.mutable_eds_cluster_config()->set_service_name(
      kNewEdsServiceName);
  balancer_->ads_service()->SetCdsResource(new_cluster);
  // Wait for all backends to come online.
  size_t num_rpcs = WaitForAllBackends(DEBUG_LOCATION, 0, 2);
  // The load report received at the balancer should be correct.
  std::vector<ClientStats> load_report =
      balancer_->lrs_service()->WaitForLoadReport();
  EXPECT_THAT(
      load_report,
      ::testing::ElementsAre(::testing::AllOf(
          ::testing::Property(&ClientStats::cluster_name, kDefaultClusterName),
          ::testing::Property(&ClientStats::eds_service_name,
                              kDefaultEdsServiceName),
          ::testing::Property(
              &ClientStats::locality_stats,
              ::testing::ElementsAre(::testing::Pair(
                  "locality0",
                  ::testing::AllOf(
                      ::testing::Field(&ClientStats::LocalityStats::
                                           total_successful_requests,
                                       num_rpcs),
                      ::testing::Field(&ClientStats::LocalityStats::
                                           total_requests_in_progress,
                                       0UL),
                      ::testing::Field(
                          &ClientStats::LocalityStats::total_error_requests,
                          0UL),
                      ::testing::Field(
                          &ClientStats::LocalityStats::total_issued_requests,
                          num_rpcs))))),
          ::testing::Property(&ClientStats::total_dropped_requests, 0UL))));
  // Change RDS resource to point to new cluster.
  RouteConfiguration new_route_config = default_route_config_;
  new_route_config.mutable_virtual_hosts(0)
      ->mutable_routes(0)
      ->mutable_route()
      ->set_cluster(kNewClusterName);
  SetListenerAndRouteConfiguration(balancer_.get(), default_listener_,
                                   new_route_config);
  // Wait for all new backends to be used.
  num_rpcs = WaitForAllBackends(DEBUG_LOCATION, 2, 4);
  // The load report received at the balancer should be correct.
  load_report = balancer_->lrs_service()->WaitForLoadReport();
  EXPECT_THAT(
      load_report,
      ::testing::ElementsAre(
          ::testing::AllOf(
              ::testing::Property(&ClientStats::cluster_name,
                                  kDefaultClusterName),
              ::testing::Property(&ClientStats::eds_service_name,
                                  kDefaultEdsServiceName),
              ::testing::Property(
                  &ClientStats::locality_stats,
                  ::testing::ElementsAre(::testing::Pair(
                      "locality0",
                      ::testing::AllOf(
                          ::testing::Field(&ClientStats::LocalityStats::
                                               total_successful_requests,
                                           ::testing::Lt(num_rpcs)),
                          ::testing::Field(&ClientStats::LocalityStats::
                                               total_requests_in_progress,
                                           0UL),
                          ::testing::Field(
                              &ClientStats::LocalityStats::total_error_requests,
                              0UL),
                          ::testing::Field(&ClientStats::LocalityStats::
                                               total_issued_requests,
                                           ::testing::Le(num_rpcs)))))),
              ::testing::Property(&ClientStats::total_dropped_requests, 0UL)),
          ::testing::AllOf(
              ::testing::Property(&ClientStats::cluster_name, kNewClusterName),
              ::testing::Property(&ClientStats::eds_service_name,
                                  kNewEdsServiceName),
              ::testing::Property(
                  &ClientStats::locality_stats,
                  ::testing::ElementsAre(::testing::Pair(
                      "locality1",
                      ::testing::AllOf(
                          ::testing::Field(&ClientStats::LocalityStats::
                                               total_successful_requests,
                                           ::testing::Le(num_rpcs)),
                          ::testing::Field(&ClientStats::LocalityStats::
                                               total_requests_in_progress,
                                           0UL),
                          ::testing::Field(
                              &ClientStats::LocalityStats::total_error_requests,
                              0UL),
                          ::testing::Field(&ClientStats::LocalityStats::
                                               total_issued_requests,
                                           ::testing::Le(num_rpcs)))))),
              ::testing::Property(&ClientStats::total_dropped_requests, 0UL))));
  size_t total_ok = 0;
  for (const ClientStats& client_stats : load_report) {
    total_ok += client_stats.total_successful_requests();
  }
  EXPECT_EQ(total_ok, num_rpcs);
  // The LRS service got a single request, and sent a single response.
  EXPECT_EQ(1U, balancer_->lrs_service()->request_count());
  EXPECT_EQ(1U, balancer_->lrs_service()->response_count());
}

// Tests that the drop stats are correctly reported by client load reporting.
TEST_P(ClientLoadReportingTest, DropStats) {
  CreateAndStartBackends(1);
  const uint32_t kDropPerMillionForLb = 100000;
  const uint32_t kDropPerMillionForThrottle = 200000;
  const double kErrorTolerance = 0.05;
  const double kDropRateForLb = kDropPerMillionForLb / 1000000.0;
  const double kDropRateForThrottle = kDropPerMillionForThrottle / 1000000.0;
  const double kDropRateForLbAndThrottle =
      kDropRateForLb + (1 - kDropRateForLb) * kDropRateForThrottle;
  const size_t kNumRpcs =
      ComputeIdealNumRpcs(kDropRateForLbAndThrottle, kErrorTolerance);
  // The ADS response contains two drop categories.
  EdsResourceArgs args({{"locality0", CreateEndpointsForBackends()}});
  args.drop_categories = {{kLbDropType, kDropPerMillionForLb},
                          {kThrottleDropType, kDropPerMillionForThrottle}};
  balancer_->ads_service()->SetEdsResource(BuildEdsResource(args));
  // Send kNumRpcs RPCs and count the drops.
  size_t num_drops = SendRpcsAndCountFailuresWithMessage(
      DEBUG_LOCATION, kNumRpcs, StatusCode::UNAVAILABLE,
      kStatusMessageDropPrefix);
  // The drop rate should be roughly equal to the expectation.
  const double seen_drop_rate = static_cast<double>(num_drops) / kNumRpcs;
  EXPECT_THAT(seen_drop_rate, ::testing::DoubleNear(kDropRateForLbAndThrottle,
                                                    kErrorTolerance));
  // Check client stats.
  ClientStats client_stats;
  do {
    std::vector<ClientStats> load_reports =
        balancer_->lrs_service()->WaitForLoadReport();
    for (const auto& load_report : load_reports) {
      client_stats += load_report;
    }
  } while (client_stats.total_issued_requests() +
               client_stats.total_dropped_requests() <
           kNumRpcs);
  EXPECT_EQ(num_drops, client_stats.total_dropped_requests());
  EXPECT_THAT(static_cast<double>(client_stats.dropped_requests(kLbDropType)) /
                  kNumRpcs,
              ::testing::DoubleNear(kDropRateForLb, kErrorTolerance));
  EXPECT_THAT(
      static_cast<double>(client_stats.dropped_requests(kThrottleDropType)) /
          (kNumRpcs * (1 - kDropRateForLb)),
      ::testing::DoubleNear(kDropRateForThrottle, kErrorTolerance));
}

}  // namespace
}  // namespace testing
}  // namespace grpc

int main(int argc, char** argv) {
  grpc::testing::TestEnvironment env(&argc, argv);
  ::testing::InitGoogleTest(&argc, argv);
  // Make the backup poller poll very frequently in order to pick up
  // updates from all the subchannels's FDs.
  GPR_GLOBAL_CONFIG_SET(grpc_client_channel_backup_poll_interval_ms, 1);
#if TARGET_OS_IPHONE
  // Workaround Apple CFStream bug
  gpr_setenv("grpc_cfstream", "0");
#endif
  grpc_init();
  const auto result = RUN_ALL_TESTS();
  grpc_shutdown();
  return result;
}<|MERGE_RESOLUTION|>--- conflicted
+++ resolved
@@ -230,33 +230,6 @@
   WaitForAllBackends(DEBUG_LOCATION, 1, 2);
 }
 
-<<<<<<< HEAD
-=======
-// Tests that we go into TRANSIENT_FAILURE if the Cluster disappears.
-TEST_P(CdsTest, ClusterRemoved) {
-  CreateAndStartBackends(1);
-  EdsResourceArgs args({{"locality0", CreateEndpointsForBackends()}});
-  balancer_->ads_service()->SetEdsResource(BuildEdsResource(args));
-  // We need to wait for all backends to come online.
-  WaitForAllBackends(DEBUG_LOCATION);
-  // Unset CDS resource.
-  balancer_->ads_service()->UnsetResource(kCdsTypeUrl, kDefaultClusterName);
-  // Wait for RPCs to start failing.
-  SendRpcsUntil(DEBUG_LOCATION, [](const RpcResult& result) {
-    if (result.status.ok()) return true;  // Keep going.
-    EXPECT_EQ(StatusCode::UNAVAILABLE, result.status.error_code());
-    EXPECT_EQ(absl::StrCat("CDS resource \"", kDefaultClusterName,
-                           "\" does not exist"),
-              result.status.error_message());
-    return false;
-  });
-  // Make sure we ACK'ed the update.
-  auto response_state = balancer_->ads_service()->cds_response_state();
-  ASSERT_TRUE(response_state.has_value());
-  EXPECT_EQ(response_state->state, AdsServiceImpl::ResponseState::ACKED);
-}
-
->>>>>>> 8459824e
 TEST_P(CdsTest, CircuitBreaking) {
   CreateAndStartBackends(1);
   constexpr size_t kMaxConcurrentRequests = 10;
@@ -382,11 +355,14 @@
   // Unset CDS resource.
   balancer_->ads_service()->UnsetResource(kCdsTypeUrl, kDefaultClusterName);
   // Wait for RPCs to start failing.
-  do {
-  } while (SendRpc(RpcOptions(), nullptr).ok());
-  // Make sure RPCs are still failing.
-  CheckRpcSendFailure(DEBUG_LOCATION,
-                      CheckRpcSendFailureOptions().set_times(1000));
+  SendRpcsUntil(DEBUG_LOCATION, [](const RpcResult& result) {
+    if (result.status.ok()) return true;  // Keep going.
+    EXPECT_EQ(StatusCode::UNAVAILABLE, result.status.error_code());
+    EXPECT_EQ(absl::StrCat("CDS resource \"", kDefaultClusterName,
+                           "\" does not exist"),
+              result.status.error_message());
+    return false;
+  });
   // Make sure we ACK'ed the update.
   auto response_state = balancer_->ads_service()->cds_response_state();
   ASSERT_TRUE(response_state.has_value());
