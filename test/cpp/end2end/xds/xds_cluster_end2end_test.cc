// Copyright 2017 gRPC authors.
//
// Licensed under the Apache License, Version 2.0 (the "License");
// you may not use this file except in compliance with the License.
// You may obtain a copy of the License at
//
//     http://www.apache.org/licenses/LICENSE-2.0
//
// Unless required by applicable law or agreed to in writing, software
// distributed under the License is distributed on an "AS IS" BASIS,
// WITHOUT WARRANTIES OR CONDITIONS OF ANY KIND, either express or implied.
// See the License for the specific language governing permissions and
// limitations under the License.
//

#include <gmock/gmock.h>
#include <gtest/gtest.h>

#include <numeric>
#include <string>
#include <vector>

#include "absl/log/log.h"
#include "absl/strings/match.h"
#include "absl/strings/str_cat.h"
#include "src/core/client_channel/backup_poller.h"
#include "src/core/config/config_vars.h"
#include "src/core/lib/address_utils/sockaddr_utils.h"
#include "src/core/lib/surface/call.h"
#include "src/core/telemetry/call_tracer.h"
#include "test/core/test_util/fake_stats_plugin.h"
#include "test/core/test_util/scoped_env_var.h"
#include "test/cpp/end2end/connection_attempt_injector.h"
#include "test/cpp/end2end/xds/xds_end2end_test_lib.h"
#include "xds/data/orca/v3/orca_load_report.pb.h"

namespace grpc {
namespace testing {
namespace {

using ::envoy::config::cluster::v3::CircuitBreakers;
using ::envoy::config::core::v3::HealthStatus;
using ::envoy::config::core::v3::RoutingPriority;
using ::envoy::type::v3::FractionalPercent;

using ClientStats = LrsServiceImpl::ClientStats;
using OptionalLabelKey =
    grpc_core::ClientCallTracer::CallAttemptTracer::OptionalLabelKey;

constexpr char kLbDropType[] = "lb";
constexpr char kThrottleDropType[] = "throttle";
constexpr char kStatusMessageDropPrefix[] = "EDS-configured drop: ";

//
// CDS tests
//

using CdsTest = XdsEnd2endTest;

INSTANTIATE_TEST_SUITE_P(XdsTest, CdsTest, ::testing::Values(XdsTestType()),
                         &XdsTestType::Name);

// Tests that CDS client should send an ACK upon correct CDS response.
TEST_P(CdsTest, Vanilla) {
  (void)SendRpc();
  auto response_state = balancer_->ads_service()->cds_response_state();
  ASSERT_TRUE(response_state.has_value());
  EXPECT_EQ(response_state->state, AdsServiceImpl::ResponseState::ACKED);
}

// Testing just one example of an invalid resource here.
// Unit tests for XdsClusterResourceType have exhaustive tests for all
// of the invalid cases.
TEST_P(CdsTest, InvalidClusterResource) {
  auto cluster = default_cluster_;
  cluster.set_type(Cluster::STATIC);
  balancer_->ads_service()->SetCdsResource(cluster);
  const auto response_state = WaitForCdsNack(DEBUG_LOCATION);
  ASSERT_TRUE(response_state.has_value()) << "timed out waiting for NACK";
  EXPECT_EQ(response_state->error_message,
            "xDS response validation errors: ["
            "resource index 0: cluster_name: "
            "INVALID_ARGUMENT: errors validating Cluster resource: ["
            "field:type error:unknown discovery type]]");
}

// Tests that we don't trigger does-not-exist callbacks for a resource
// that was previously valid but is updated to be invalid.
TEST_P(CdsTest, InvalidClusterStillExistsIfPreviouslyCached) {
  CreateAndStartBackends(1);
  EdsResourceArgs args({{"locality0", CreateEndpointsForBackends()}});
  balancer_->ads_service()->SetEdsResource(BuildEdsResource(args));
  // Check that everything works.
  CheckRpcSendOk(DEBUG_LOCATION);
  // Now send an update changing the Cluster to be invalid.
  auto cluster = default_cluster_;
  cluster.set_type(Cluster::STATIC);
  balancer_->ads_service()->SetCdsResource(cluster);
  const auto response_state =
      WaitForCdsNack(DEBUG_LOCATION, RpcOptions(), StatusCode::OK);
  ASSERT_TRUE(response_state.has_value()) << "timed out waiting for NACK";
  EXPECT_EQ(response_state->error_message,
            "xDS response validation errors: ["
            "resource index 0: cluster_name: "
            "INVALID_ARGUMENT: errors validating Cluster resource: ["
            "field:type error:unknown discovery type]]");
  CheckRpcSendOk(DEBUG_LOCATION);
}

// Tests round robin is not impacted by the endpoint weight, and that the
// localities in a locality map are picked according to their weights.
TEST_P(CdsTest, EndpointWeightDoesNotImpactWeightedRoundRobin) {
  CreateAndStartBackends(2);
  const int kLocalityWeight0 = 2;
  const int kLocalityWeight1 = 8;
  const int kTotalLocalityWeight = kLocalityWeight0 + kLocalityWeight1;
  const double kLocalityWeightRate0 =
      static_cast<double>(kLocalityWeight0) / kTotalLocalityWeight;
  const double kLocalityWeightRate1 =
      static_cast<double>(kLocalityWeight1) / kTotalLocalityWeight;
  const double kErrorTolerance = 0.05;
  const size_t kNumRpcs =
      ComputeIdealNumRpcs(kLocalityWeightRate0, kErrorTolerance);
  // ADS response contains 2 localities, each of which contains 1 backend.
  EdsResourceArgs args({
      {"locality0",
       {CreateEndpoint(0, HealthStatus::UNKNOWN, 8)},
       kLocalityWeight0},
      {"locality1",
       {CreateEndpoint(1, HealthStatus::UNKNOWN, 2)},
       kLocalityWeight1},
  });
  balancer_->ads_service()->SetEdsResource(BuildEdsResource(args));
  // Wait for both backends to be ready.
  WaitForAllBackends(DEBUG_LOCATION, 0, 2);
  // Send kNumRpcs RPCs.
  CheckRpcSendOk(DEBUG_LOCATION, kNumRpcs);
  // The locality picking rates should be roughly equal to the expectation.
  const double locality_picked_rate_0 =
      static_cast<double>(backends_[0]->backend_service()->request_count()) /
      kNumRpcs;
  const double locality_picked_rate_1 =
      static_cast<double>(backends_[1]->backend_service()->request_count()) /
      kNumRpcs;
  EXPECT_THAT(locality_picked_rate_0,
              ::testing::DoubleNear(kLocalityWeightRate0, kErrorTolerance));
  EXPECT_THAT(locality_picked_rate_1,
              ::testing::DoubleNear(kLocalityWeightRate1, kErrorTolerance));
}

// In most of our tests, we use different names for different resource
// types, to make sure that there are no cut-and-paste errors in the code
// that cause us to look at data for the wrong resource type.  So we add
// this test to make sure that the EDS resource name defaults to the
// cluster name if not specified in the CDS resource.
TEST_P(CdsTest, EdsServiceNameDefaultsToClusterName) {
  CreateAndStartBackends(1);
  EdsResourceArgs args({{"locality0", CreateEndpointsForBackends()}});
  balancer_->ads_service()->SetEdsResource(
      BuildEdsResource(args, kDefaultClusterName));
  Cluster cluster = default_cluster_;
  cluster.mutable_eds_cluster_config()->clear_service_name();
  balancer_->ads_service()->SetCdsResource(cluster);
  CheckRpcSendOk(DEBUG_LOCATION, /*times=*/1,
                 RpcOptions().set_timeout_ms(5000));
}

// Tests switching over from one cluster to another.
TEST_P(CdsTest, ChangeClusters) {
  CreateAndStartBackends(2);
  const char* kNewClusterName = "new_cluster_name";
  const char* kNewEdsServiceName = "new_eds_service_name";
  EdsResourceArgs args({{"locality0", CreateEndpointsForBackends(0, 1)}});
  balancer_->ads_service()->SetEdsResource(BuildEdsResource(args));
  // We need to wait for all backends to come online.
  WaitForAllBackends(DEBUG_LOCATION, 0, 1);
  // Populate new EDS resource.
  args = EdsResourceArgs({{"locality0", CreateEndpointsForBackends(1, 2)}});
  balancer_->ads_service()->SetEdsResource(
      BuildEdsResource(args, kNewEdsServiceName));
  // Populate new CDS resource.
  Cluster new_cluster = default_cluster_;
  new_cluster.set_name(kNewClusterName);
  new_cluster.mutable_eds_cluster_config()->set_service_name(
      kNewEdsServiceName);
  balancer_->ads_service()->SetCdsResource(new_cluster);
  // Change RDS resource to point to new cluster.
  RouteConfiguration new_route_config = default_route_config_;
  new_route_config.mutable_virtual_hosts(0)
      ->mutable_routes(0)
      ->mutable_route()
      ->set_cluster(kNewClusterName);
  SetListenerAndRouteConfiguration(balancer_.get(), default_listener_,
                                   new_route_config);
  // Wait for all new backends to be used.
  WaitForAllBackends(DEBUG_LOCATION, 1, 2);
}

TEST_P(CdsTest, CircuitBreaking) {
  CreateAndStartBackends(1);
  constexpr size_t kMaxConcurrentRequests = 10;
  // Populate new EDS resources.
  EdsResourceArgs args({{"locality0", CreateEndpointsForBackends()}});
  balancer_->ads_service()->SetEdsResource(BuildEdsResource(args));
  // Update CDS resource to set max concurrent request.
  CircuitBreakers circuit_breaks;
  Cluster cluster = default_cluster_;
  auto* threshold = cluster.mutable_circuit_breakers()->add_thresholds();
  threshold->set_priority(RoutingPriority::DEFAULT);
  threshold->mutable_max_requests()->set_value(kMaxConcurrentRequests);
  balancer_->ads_service()->SetCdsResource(cluster);
  // Send exactly max_concurrent_requests long RPCs.
  LongRunningRpc rpcs[kMaxConcurrentRequests];
  for (size_t i = 0; i < kMaxConcurrentRequests; ++i) {
    rpcs[i].StartRpc(stub_.get());
  }
  // Wait for all RPCs to be in flight.
  while (backends_[0]->backend_service()->RpcsWaitingForClientCancel() <
         kMaxConcurrentRequests) {
    gpr_sleep_until(gpr_time_add(gpr_now(GPR_CLOCK_REALTIME),
                                 gpr_time_from_micros(1 * 1000, GPR_TIMESPAN)));
  }
  // Sending a RPC now should fail, the error message should tell us
  // we hit the max concurrent requests limit and got dropped.
  CheckRpcSendFailure(DEBUG_LOCATION, StatusCode::UNAVAILABLE,
                      "circuit breaker drop");
  // Cancel one RPC to allow another one through.
  rpcs[0].CancelRpc();
  // Add a sleep here to ensure the RPC cancellation has completed correctly
  // before trying the next RPC. There maybe a slight delay between return of
  // CANCELLED RPC status and update of internal state tracking the number of
  // concurrent active requests.
  gpr_sleep_until(gpr_time_add(gpr_now(GPR_CLOCK_REALTIME),
                               gpr_time_from_millis(1000, GPR_TIMESPAN)));
  CheckRpcSendOk(DEBUG_LOCATION);
  // Clean up.
  for (size_t i = 1; i < kMaxConcurrentRequests; ++i) {
    rpcs[i].CancelRpc();
  }
}

TEST_P(CdsTest, CircuitBreakingMultipleChannelsShareCallCounter) {
  CreateAndStartBackends(1);
  constexpr size_t kMaxConcurrentRequests = 10;
  // Populate new EDS resources.
  EdsResourceArgs args({{"locality0", CreateEndpointsForBackends()}});
  balancer_->ads_service()->SetEdsResource(BuildEdsResource(args));
  // Update CDS resource to set max concurrent request.
  CircuitBreakers circuit_breaks;
  Cluster cluster = default_cluster_;
  auto* threshold = cluster.mutable_circuit_breakers()->add_thresholds();
  threshold->set_priority(RoutingPriority::DEFAULT);
  threshold->mutable_max_requests()->set_value(kMaxConcurrentRequests);
  balancer_->ads_service()->SetCdsResource(cluster);
  auto channel2 = CreateChannel();
  auto stub2 = grpc::testing::EchoTestService::NewStub(channel2);
  // Send exactly max_concurrent_requests long RPCs, alternating between
  // the two channels.
  LongRunningRpc rpcs[kMaxConcurrentRequests];
  for (size_t i = 0; i < kMaxConcurrentRequests; ++i) {
    rpcs[i].StartRpc(i % 2 == 0 ? stub_.get() : stub2.get());
  }
  // Wait for all RPCs to be in flight.
  while (backends_[0]->backend_service()->RpcsWaitingForClientCancel() <
         kMaxConcurrentRequests) {
    gpr_sleep_until(gpr_time_add(gpr_now(GPR_CLOCK_REALTIME),
                                 gpr_time_from_micros(1 * 1000, GPR_TIMESPAN)));
  }
  // Sending a RPC now should fail, the error message should tell us
  // we hit the max concurrent requests limit and got dropped.
  CheckRpcSendFailure(DEBUG_LOCATION, StatusCode::UNAVAILABLE,
                      "circuit breaker drop");
  // Cancel one RPC to allow another one through
  rpcs[0].CancelRpc();
  // Add a sleep here to ensure the RPC cancellation has completed correctly
  // before trying the next RPC. There maybe a slight delay between return of
  // CANCELLED RPC status and update of internal state tracking the number of
  // concurrent active requests.
  gpr_sleep_until(gpr_time_add(gpr_now(GPR_CLOCK_REALTIME),
                               gpr_time_from_millis(1000, GPR_TIMESPAN)));
  CheckRpcSendOk(DEBUG_LOCATION);
  // Clean up.
  for (size_t i = 1; i < kMaxConcurrentRequests; ++i) {
    rpcs[i].CancelRpc();
  }
}

TEST_P(CdsTest, ClusterChangeAfterAdsCallFails) {
  CreateAndStartBackends(2);
  const char* kNewEdsResourceName = "new_eds_resource_name";
  // Populate EDS resources.
  EdsResourceArgs args({{"locality0", CreateEndpointsForBackends(0, 1)}});
  balancer_->ads_service()->SetEdsResource(BuildEdsResource(args));
  // Check that the channel is working.
  CheckRpcSendOk(DEBUG_LOCATION);
  // Stop and restart the balancer.
  balancer_->Shutdown();
  balancer_->Start();
  // Create new EDS resource.
  args = EdsResourceArgs({{"locality0", CreateEndpointsForBackends(1, 2)}});
  balancer_->ads_service()->SetEdsResource(
      BuildEdsResource(args, kNewEdsResourceName));
  // Change CDS resource to point to new EDS resource.
  auto cluster = default_cluster_;
  cluster.mutable_eds_cluster_config()->set_service_name(kNewEdsResourceName);
  balancer_->ads_service()->SetCdsResource(cluster);
  // Make sure client sees the change.
  WaitForBackend(DEBUG_LOCATION, 1);
}

TEST_P(CdsTest, MetricLabels) {
  // Injects a fake client call tracer factory. Try keep this at top.
  grpc_core::FakeClientCallTracerFactory fake_client_call_tracer_factory;
  CreateAndStartBackends(2);
  // Populates EDS resources.
  EdsResourceArgs args({{"locality0", CreateEndpointsForBackends(0, 1)},
                        {"locality1", CreateEndpointsForBackends(1, 2)}});
  balancer_->ads_service()->SetEdsResource(BuildEdsResource(args));
  // Populates service labels to CDS resources.
  auto cluster = default_cluster_;
  auto& filter_map = *cluster.mutable_metadata()->mutable_filter_metadata();
  auto& label_map =
      *filter_map["com.google.csm.telemetry_labels"].mutable_fields();
  *label_map["service_name"].mutable_string_value() = "myservice";
  *label_map["service_namespace"].mutable_string_value() = "mynamespace";
  balancer_->ads_service()->SetCdsResource(cluster);
  ChannelArguments channel_args;
  channel_args.SetPointer(GRPC_ARG_INJECT_FAKE_CLIENT_CALL_TRACER_FACTORY,
                          &fake_client_call_tracer_factory);
  ResetStub(/*failover_timeout_ms=*/0, &channel_args);
  // Send an RPC to backend 0.
  WaitForBackend(DEBUG_LOCATION, 0);
  // Verify that the optional labels are recorded in the call tracer.
  EXPECT_THAT(
      fake_client_call_tracer_factory.GetLastFakeClientCallTracer()
          ->GetLastCallAttemptTracer()
          ->GetOptionalLabels(),
      ::testing::ElementsAre(
          ::testing::Pair(OptionalLabelKey::kXdsServiceName, "myservice"),
          ::testing::Pair(OptionalLabelKey::kXdsServiceNamespace,
                          "mynamespace"),
          ::testing::Pair(OptionalLabelKey::kLocality,
                          LocalityNameString("locality0"))));
  // Send an RPC to backend 1.
  WaitForBackend(DEBUG_LOCATION, 1);
  // Verify that the optional labels are recorded in the call
  // tracer.
  EXPECT_THAT(
      fake_client_call_tracer_factory.GetLastFakeClientCallTracer()
          ->GetLastCallAttemptTracer()
          ->GetOptionalLabels(),
      ::testing::ElementsAre(
          ::testing::Pair(OptionalLabelKey::kXdsServiceName, "myservice"),
          ::testing::Pair(OptionalLabelKey::kXdsServiceNamespace,
                          "mynamespace"),
          ::testing::Pair(OptionalLabelKey::kLocality,
                          LocalityNameString("locality1"))));
}

//
// CDS deletion tests
//

class CdsDeletionTest : public XdsEnd2endTest {
 protected:
  void SetUp() override {}  // Individual tests call InitClient().
};

INSTANTIATE_TEST_SUITE_P(XdsTest, CdsDeletionTest,
                         ::testing::Values(XdsTestType()), &XdsTestType::Name);

// Tests that we go into TRANSIENT_FAILURE if the Cluster is deleted.
TEST_P(CdsDeletionTest, ClusterDeleted) {
  InitClient();
  CreateAndStartBackends(1);
  EdsResourceArgs args({{"locality0", CreateEndpointsForBackends()}});
  balancer_->ads_service()->SetEdsResource(BuildEdsResource(args));
  // We need to wait for all backends to come online.
  WaitForAllBackends(DEBUG_LOCATION);
  // Unset CDS resource.
  balancer_->ads_service()->UnsetResource(kCdsTypeUrl, kDefaultClusterName);
  // Wait for RPCs to start failing.
<<<<<<< HEAD
  SendRpcsUntil(DEBUG_LOCATION, [](const RpcResult& result) {
    if (result.status.ok()) return true;  // Keep going.
    EXPECT_EQ(StatusCode::UNAVAILABLE, result.status.error_code());
    EXPECT_EQ(absl::StrCat("CDS resource ", kDefaultClusterName,
                           ": does not exist (node ID:xds_end2end_test)"),
              result.status.error_message());
    return false;
  });
=======
  SendRpcsUntilFailure(
      DEBUG_LOCATION, StatusCode::UNAVAILABLE,
      absl::StrCat("CDS resource ", kDefaultClusterName,
                   ": does not exist \\(node ID:xds_end2end_test\\)"));
>>>>>>> a4badf1a
  // Make sure we ACK'ed the update.
  auto response_state = balancer_->ads_service()->cds_response_state();
  ASSERT_TRUE(response_state.has_value());
  EXPECT_EQ(response_state->state, AdsServiceImpl::ResponseState::ACKED);
}

// Tests that we ignore Cluster deletions if configured to do so.
TEST_P(CdsDeletionTest, ClusterDeletionIgnored) {
  InitClient(MakeBootstrapBuilder().SetIgnoreResourceDeletion());
  CreateAndStartBackends(2);
  // Bring up client pointing to backend 0 and wait for it to connect.
  EdsResourceArgs args({{"locality0", CreateEndpointsForBackends(0, 1)}});
  balancer_->ads_service()->SetEdsResource(BuildEdsResource(args));
  WaitForAllBackends(DEBUG_LOCATION, 0, 1);
  // Make sure we ACKed the CDS update.
  auto response_state = balancer_->ads_service()->cds_response_state();
  ASSERT_TRUE(response_state.has_value());
  EXPECT_EQ(response_state->state, AdsServiceImpl::ResponseState::ACKED);
  // Unset CDS resource and wait for client to ACK the update.
  balancer_->ads_service()->UnsetResource(kCdsTypeUrl, kDefaultClusterName);
  const auto deadline = absl::Now() + absl::Seconds(30);
  while (true) {
    ASSERT_LT(absl::Now(), deadline) << "timed out waiting for CDS ACK";
    response_state = balancer_->ads_service()->cds_response_state();
    if (response_state.has_value()) break;
  }
  EXPECT_EQ(response_state->state, AdsServiceImpl::ResponseState::ACKED);
  // Make sure we can still send RPCs.
  CheckRpcSendOk(DEBUG_LOCATION);
  // Now recreate the CDS resource pointing to a new EDS resource that
  // specified backend 1, and make sure the client uses it.
  const char* kNewEdsResourceName = "new_eds_resource_name";
  auto cluster = default_cluster_;
  cluster.mutable_eds_cluster_config()->set_service_name(kNewEdsResourceName);
  balancer_->ads_service()->SetCdsResource(cluster);
  args = EdsResourceArgs({{"locality0", CreateEndpointsForBackends(1, 2)}});
  balancer_->ads_service()->SetEdsResource(
      BuildEdsResource(args, kNewEdsResourceName));
  // Wait for client to start using backend 1.
  WaitForAllBackends(DEBUG_LOCATION, 1, 2);
}

//
// EDS tests
//

using EdsTest = XdsEnd2endTest;

INSTANTIATE_TEST_SUITE_P(
    XdsTest, EdsTest,
    ::testing::Values(XdsTestType(), XdsTestType().set_enable_load_reporting()),
    &XdsTestType::Name);

// Tests that the balancer sends the correct response to the client, and the
// client sends RPCs to the backends using the default child policy.
TEST_P(EdsTest, Vanilla) {
  CreateAndStartBackends(3);
  const size_t kNumRpcsPerAddress = 100;
  EdsResourceArgs args({
      {"locality0", CreateEndpointsForBackends()},
  });
  balancer_->ads_service()->SetEdsResource(BuildEdsResource(args));
  // Make sure that trying to connect works without a call.
  channel_->GetState(true /* try_to_connect */);
  // We need to wait for all backends to come online.
  WaitForAllBackends(DEBUG_LOCATION);
  // Send kNumRpcsPerAddress RPCs per server.
  CheckRpcSendOk(DEBUG_LOCATION, kNumRpcsPerAddress * backends_.size());
  // Each backend should have gotten 100 requests.
  for (size_t i = 0; i < backends_.size(); ++i) {
    EXPECT_EQ(kNumRpcsPerAddress,
              backends_[i]->backend_service()->request_count());
  }
  // Check LB policy name for the channel.
  EXPECT_EQ("xds_cluster_manager_experimental",
            channel_->GetLoadBalancingPolicyName());
}

TEST_P(EdsTest, MultipleAddressesPerEndpoint) {
  grpc_core::testing::ScopedExperimentalEnvVar env(
      "GRPC_EXPERIMENTAL_XDS_DUALSTACK_ENDPOINTS");
  const size_t kNumRpcsPerAddress = 10;
  // Create 3 backends, but leave backend 0 unstarted.
  CreateBackends(3);
  StartBackend(1);
  StartBackend(2);
  // The first endpoint is backends 0 and 1, the second endpoint is backend 2.
  EdsResourceArgs args({
      {"locality0",
       {CreateEndpoint(0, HealthStatus::UNKNOWN, 1, {1}), CreateEndpoint(2)}},
  });
  balancer_->ads_service()->SetEdsResource(BuildEdsResource(args));
  // Initially, backend 0 is offline, so the first endpoint should
  // connect to backend 1 instead.  Traffic should round-robin across
  // backends 1 and 2.
  WaitForAllBackends(DEBUG_LOCATION, 1);  // Wait for backends 1 and 2.
  CheckRpcSendOk(DEBUG_LOCATION, kNumRpcsPerAddress * 2);
  EXPECT_EQ(kNumRpcsPerAddress,
            backends_[1]->backend_service()->request_count());
  EXPECT_EQ(kNumRpcsPerAddress,
            backends_[2]->backend_service()->request_count());
  // Now start backend 0 and shutdown backend 1.
  StartBackend(0);
  ShutdownBackend(1);
  // Wait for traffic to go to backend 0.
  WaitForBackend(DEBUG_LOCATION, 0);
  // Traffic should now round-robin across backends 0 and 2.
  CheckRpcSendOk(DEBUG_LOCATION, kNumRpcsPerAddress * 2);
  EXPECT_EQ(kNumRpcsPerAddress,
            backends_[0]->backend_service()->request_count());
  EXPECT_EQ(kNumRpcsPerAddress,
            backends_[2]->backend_service()->request_count());
}

TEST_P(EdsTest, IgnoresUnhealthyEndpoints) {
  CreateAndStartBackends(2);
  const size_t kNumRpcsPerAddress = 100;
  auto endpoints = CreateEndpointsForBackends();
  endpoints.push_back(MakeNonExistentEndpoint());
  endpoints.back().health_status = HealthStatus::DRAINING;
  EdsResourceArgs args({
      {"locality0", std::move(endpoints), kDefaultLocalityWeight,
       kDefaultLocalityPriority},
  });
  balancer_->ads_service()->SetEdsResource(BuildEdsResource(args));
  // Make sure that trying to connect works without a call.
  channel_->GetState(true /* try_to_connect */);
  // We need to wait for all backends to come online.
  WaitForAllBackends(DEBUG_LOCATION);
  // Send kNumRpcsPerAddress RPCs per server.
  CheckRpcSendOk(DEBUG_LOCATION, kNumRpcsPerAddress * backends_.size());
  // Each backend should have gotten 100 requests.
  for (size_t i = 0; i < backends_.size(); ++i) {
    EXPECT_EQ(kNumRpcsPerAddress,
              backends_[i]->backend_service()->request_count());
  }
}

// This tests the bug described in https://github.com/grpc/grpc/issues/32486.
TEST_P(EdsTest, LocalityBecomesEmptyWithDeactivatedChildStateUpdate) {
  CreateAndStartBackends(1);
  // Initial EDS resource has one locality with no endpoints.
  EdsResourceArgs args({{"locality0", CreateEndpointsForBackends()}});
  balancer_->ads_service()->SetEdsResource(BuildEdsResource(args));
  WaitForAllBackends(DEBUG_LOCATION);
  // EDS update removes all endpoints from the locality.
  EdsResourceArgs::Locality empty_locality("locality0", {});
  args = EdsResourceArgs({std::move(empty_locality)});
  balancer_->ads_service()->SetEdsResource(BuildEdsResource(args));
  // Wait for RPCs to start failing.
  constexpr char kErrorMessage[] =
      "no children in weighted_target policy: "
      "EDS resource eds_service_name: contains empty localities: "
      "\\[\\{region=\"xds_default_locality_region\", "
      "zone=\"xds_default_locality_zone\", sub_zone=\"locality0\"\\}\\]";
  SendRpcsUntilFailure(DEBUG_LOCATION, StatusCode::UNAVAILABLE, kErrorMessage);
  // Shut down backend.  This triggers a connectivity state update from the
  // deactivated child of the weighted_target policy.
  ShutdownAllBackends();
  // Now restart the backend.
  StartAllBackends();
  // Re-add endpoint.
  args = EdsResourceArgs({{"locality0", CreateEndpointsForBackends()}});
  balancer_->ads_service()->SetEdsResource(BuildEdsResource(args));
  // RPCs should eventually succeed.
  WaitForAllBackends(DEBUG_LOCATION, 0, 1, [&](const RpcResult& result) {
    if (!result.status.ok()) {
      EXPECT_EQ(result.status.error_code(), StatusCode::UNAVAILABLE);
      EXPECT_THAT(result.status.error_message(),
                  ::testing::MatchesRegex(absl::StrCat(
                      // The error message we see here depends on whether
                      // the client sees the EDS update before or after it
                      // sees the backend come back up.
                      MakeConnectionFailureRegex(
                          "connections to all backends failing; last error: "),
                      "|", kErrorMessage)));
    }
  });
}

TEST_P(EdsTest, NoLocalities) {
  CreateAndStartBackends(1);
  // Initial EDS resource has no localities.
  EdsResourceArgs args;
  balancer_->ads_service()->SetEdsResource(BuildEdsResource(args));
  // RPCs should fail.
  constexpr char kErrorMessage[] =
      "no children in weighted_target policy: EDS resource eds_service_name: "
      "contains no localities";
  CheckRpcSendFailure(DEBUG_LOCATION, StatusCode::UNAVAILABLE, kErrorMessage);
  // Send EDS resource that has an endpoint.
  args = EdsResourceArgs({{"locality0", CreateEndpointsForBackends()}});
  balancer_->ads_service()->SetEdsResource(BuildEdsResource(args));
  // RPCs should eventually succeed.
  WaitForAllBackends(DEBUG_LOCATION, 0, 1, [&](const RpcResult& result) {
    if (!result.status.ok()) {
      EXPECT_EQ(result.status.error_code(), StatusCode::UNAVAILABLE);
      EXPECT_THAT(result.status.error_message(),
                  ::testing::MatchesRegex(kErrorMessage));
    }
  });
}

// Tests that RPCs will fail with UNAVAILABLE instead of DEADLINE_EXCEEDED if
// all the servers are unreachable.
TEST_P(EdsTest, AllServersUnreachableFailFast) {
  // Set Rpc timeout to 5 seconds to ensure there is enough time
  // for communication with the xDS server to take place upon test start up.
  const uint32_t kRpcTimeoutMs = 5000;
  const size_t kNumUnreachableServers = 5;
  std::vector<EdsResourceArgs::Endpoint> endpoints;
  for (size_t i = 0; i < kNumUnreachableServers; ++i) {
    endpoints.emplace_back(MakeNonExistentEndpoint());
  }
  EdsResourceArgs args({{"locality0", std::move(endpoints)}});
  balancer_->ads_service()->SetEdsResource(BuildEdsResource(args));
  // The error shouldn't be DEADLINE_EXCEEDED because timeout is set to 5
  // seconds, and we should discover in that time that the target backend is
  // down.
  CheckRpcSendFailure(DEBUG_LOCATION, StatusCode::UNAVAILABLE,
                      MakeConnectionFailureRegex(
                          "connections to all backends failing; last error: "),
                      RpcOptions().set_timeout_ms(kRpcTimeoutMs));
}

// Tests that RPCs fail when the backends are down, and will succeed again
// after the backends are restarted.
TEST_P(EdsTest, BackendsRestart) {
  CreateAndStartBackends(3);
  EdsResourceArgs args({{"locality0", CreateEndpointsForBackends()}});
  balancer_->ads_service()->SetEdsResource(BuildEdsResource(args));
  WaitForAllBackends(DEBUG_LOCATION);
  // Stop backends.  RPCs should fail.
  ShutdownAllBackends();
  // Wait for channel to transition out of READY, so that we know it has
  // noticed that all of the subchannels have failed.  Note that it may
  // be reporting either CONNECTING or TRANSIENT_FAILURE at this point.
  EXPECT_TRUE(channel_->WaitForStateChange(
      GRPC_CHANNEL_READY, grpc_timeout_seconds_to_deadline(5)));
  EXPECT_THAT(channel_->GetState(false),
              ::testing::AnyOf(::testing::Eq(GRPC_CHANNEL_TRANSIENT_FAILURE),
                               ::testing::Eq(GRPC_CHANNEL_CONNECTING)));
  // RPCs should fail.
  CheckRpcSendFailure(DEBUG_LOCATION, StatusCode::UNAVAILABLE,
                      MakeConnectionFailureRegex(
                          "connections to all backends failing; last error: "));
  // Restart all backends.  RPCs should start succeeding again.
  StartAllBackends();
  CheckRpcSendOk(DEBUG_LOCATION, 1,
                 RpcOptions().set_timeout_ms(2000).set_wait_for_ready(true));
}

TEST_P(EdsTest, IgnoresDuplicateUpdates) {
  CreateAndStartBackends(1);
  const size_t kNumRpcsPerAddress = 100;
  EdsResourceArgs args({
      {"locality0", CreateEndpointsForBackends()},
  });
  balancer_->ads_service()->SetEdsResource(BuildEdsResource(args));
  // Wait for all backends to come online.
  WaitForAllBackends(DEBUG_LOCATION);
  // Send kNumRpcsPerAddress RPCs per server, but send an EDS update in
  // between.  If the update is not ignored, this will cause the
  // round_robin policy to see an update, which will randomly reset its
  // position in the address list.
  for (size_t i = 0; i < kNumRpcsPerAddress; ++i) {
    CheckRpcSendOk(DEBUG_LOCATION, 2);
    balancer_->ads_service()->SetEdsResource(BuildEdsResource(args));
    CheckRpcSendOk(DEBUG_LOCATION, 2);
  }
  // Each backend should have gotten the right number of requests.
  for (size_t i = 1; i < backends_.size(); ++i) {
    EXPECT_EQ(kNumRpcsPerAddress,
              backends_[i]->backend_service()->request_count());
  }
}

// Testing just one example of an invalid resource here.
// Unit tests for XdsEndpointResourceType have exhaustive tests for all
// of the invalid cases.
TEST_P(EdsTest, NacksInvalidResource) {
  EdsResourceArgs args({
      {"locality0", {MakeNonExistentEndpoint()}, kDefaultLocalityWeight, 1},
  });
  balancer_->ads_service()->SetEdsResource(BuildEdsResource(args));
  const auto response_state = WaitForEdsNack(DEBUG_LOCATION);
  ASSERT_TRUE(response_state.has_value()) << "timed out waiting for NACK";
  EXPECT_EQ(response_state->error_message,
            "xDS response validation errors: ["
            "resource index 0: eds_service_name: "
            "INVALID_ARGUMENT: errors parsing EDS resource: ["
            "field:endpoints error:priority 0 empty]]");
}

// Tests that if the balancer is down, the RPCs will still be sent to the
// backends according to the last balancer response, until a new balancer is
// reachable.
TEST_P(EdsTest, KeepUsingLastDataIfBalancerGoesDown) {
  CreateAndStartBackends(2);
  // Set up EDS resource pointing to backend 0.
  EdsResourceArgs args({{"locality0", CreateEndpointsForBackends(0, 1)}});
  balancer_->ads_service()->SetEdsResource(BuildEdsResource(args));
  // Start the client and make sure it sees the backend.
  WaitForBackend(DEBUG_LOCATION, 0);
  // Stop the balancer, and verify that RPCs continue to flow to backend 0.
  balancer_->Shutdown();
  auto deadline = grpc_timeout_seconds_to_deadline(5);
  do {
    CheckRpcSendOk(DEBUG_LOCATION);
  } while (gpr_time_cmp(gpr_now(GPR_CLOCK_MONOTONIC), deadline) < 0);
  // Check the EDS resource to point to backend 1 and bring the balancer
  // back up.
  args = EdsResourceArgs({{"locality0", CreateEndpointsForBackends(1, 2)}});
  balancer_->ads_service()->SetEdsResource(BuildEdsResource(args));
  balancer_->Start();
  // Wait for client to see backend 1.
  WaitForBackend(DEBUG_LOCATION, 1);
}

// Tests that the localities in a locality map are picked according to their
// weights.
TEST_P(EdsTest, LocalityWeights) {
  CreateAndStartBackends(2);
  const int kLocalityWeight0 = 2;
  const int kLocalityWeight1 = 8;
  const int kTotalLocalityWeight = kLocalityWeight0 + kLocalityWeight1;
  const double kLocalityWeightRate0 =
      static_cast<double>(kLocalityWeight0) / kTotalLocalityWeight;
  const double kLocalityWeightRate1 =
      static_cast<double>(kLocalityWeight1) / kTotalLocalityWeight;
  const double kErrorTolerance = 0.05;
  const size_t kNumRpcs =
      ComputeIdealNumRpcs(kLocalityWeightRate0, kErrorTolerance);
  // ADS response contains 2 localities, each of which contains 1 backend.
  EdsResourceArgs args({
      {"locality0", CreateEndpointsForBackends(0, 1), kLocalityWeight0},
      {"locality1", CreateEndpointsForBackends(1, 2), kLocalityWeight1},
  });
  balancer_->ads_service()->SetEdsResource(BuildEdsResource(args));
  // Wait for both backends to be ready.
  WaitForAllBackends(DEBUG_LOCATION, 0, 2);
  // Send kNumRpcs RPCs.
  CheckRpcSendOk(DEBUG_LOCATION, kNumRpcs);
  // The locality picking rates should be roughly equal to the expectation.
  const double locality_picked_rate_0 =
      static_cast<double>(backends_[0]->backend_service()->request_count()) /
      kNumRpcs;
  const double locality_picked_rate_1 =
      static_cast<double>(backends_[1]->backend_service()->request_count()) /
      kNumRpcs;
  EXPECT_THAT(locality_picked_rate_0,
              ::testing::DoubleNear(kLocalityWeightRate0, kErrorTolerance));
  EXPECT_THAT(locality_picked_rate_1,
              ::testing::DoubleNear(kLocalityWeightRate1, kErrorTolerance));
}

// Tests that we don't suffer from integer overflow in locality weights.
TEST_P(EdsTest, NoIntegerOverflowInLocalityWeights) {
  CreateAndStartBackends(2);
  const uint32_t kLocalityWeight1 = std::numeric_limits<uint32_t>::max() / 3;
  const uint32_t kLocalityWeight0 =
      std::numeric_limits<uint32_t>::max() - kLocalityWeight1;
  const uint64_t kTotalLocalityWeight =
      static_cast<uint64_t>(kLocalityWeight0) +
      static_cast<uint64_t>(kLocalityWeight1);
  const double kLocalityWeightRate0 =
      static_cast<double>(kLocalityWeight0) / kTotalLocalityWeight;
  const double kLocalityWeightRate1 =
      static_cast<double>(kLocalityWeight1) / kTotalLocalityWeight;
  const double kErrorTolerance = 0.05;
  const size_t kNumRpcs =
      ComputeIdealNumRpcs(kLocalityWeightRate0, kErrorTolerance);
  // ADS response contains 2 localities, each of which contains 1 backend.
  EdsResourceArgs args({
      {"locality0", CreateEndpointsForBackends(0, 1), kLocalityWeight0},
      {"locality1", CreateEndpointsForBackends(1, 2), kLocalityWeight1},
  });
  balancer_->ads_service()->SetEdsResource(BuildEdsResource(args));
  // Wait for both backends to be ready.
  WaitForAllBackends(DEBUG_LOCATION, 0, 2);
  // Send kNumRpcs RPCs.
  CheckRpcSendOk(DEBUG_LOCATION, kNumRpcs);
  // The locality picking rates should be roughly equal to the expectation.
  const double locality_picked_rate_0 =
      static_cast<double>(backends_[0]->backend_service()->request_count()) /
      kNumRpcs;
  const double locality_picked_rate_1 =
      static_cast<double>(backends_[1]->backend_service()->request_count()) /
      kNumRpcs;
  EXPECT_THAT(locality_picked_rate_0,
              ::testing::DoubleNear(kLocalityWeightRate0, kErrorTolerance));
  EXPECT_THAT(locality_picked_rate_1,
              ::testing::DoubleNear(kLocalityWeightRate1, kErrorTolerance));
}

TEST_P(EdsTest, OneLocalityWithNoEndpoints) {
  CreateAndStartBackends(1);
  // Initial EDS resource has one locality with no endpoints.
  EdsResourceArgs::Locality empty_locality("locality0", {});
  EdsResourceArgs args({std::move(empty_locality)});
  balancer_->ads_service()->SetEdsResource(BuildEdsResource(args));
  // RPCs should fail.
  constexpr char kErrorMessage[] =
      "no children in weighted_target policy: "
      "EDS resource eds_service_name: contains empty localities: "
      "\\[\\{region=\"xds_default_locality_region\", "
      "zone=\"xds_default_locality_zone\", sub_zone=\"locality0\"\\}\\]";
  CheckRpcSendFailure(DEBUG_LOCATION, StatusCode::UNAVAILABLE, kErrorMessage);
  // Send EDS resource that has an endpoint.
  args = EdsResourceArgs({{"locality0", CreateEndpointsForBackends()}});
  balancer_->ads_service()->SetEdsResource(BuildEdsResource(args));
  // RPCs should eventually succeed.
  WaitForAllBackends(DEBUG_LOCATION, 0, 1, [&](const RpcResult& result) {
    if (!result.status.ok()) {
      EXPECT_EQ(result.status.error_code(), StatusCode::UNAVAILABLE);
      EXPECT_THAT(result.status.error_message(),
                  ::testing::MatchesRegex(kErrorMessage));
    }
  });
}

// Tests that we correctly handle a locality containing no endpoints.
TEST_P(EdsTest, LocalityContainingNoEndpoints) {
  CreateAndStartBackends(2);
  const size_t kNumRpcs = 5000;
  // EDS response contains 2 localities, one with no endpoints.
  EdsResourceArgs args({
      {"locality0", CreateEndpointsForBackends()},
      {"locality1", {}},
  });
  balancer_->ads_service()->SetEdsResource(BuildEdsResource(args));
  // Wait for both backends to be ready.
  WaitForAllBackends(DEBUG_LOCATION);
  // Send kNumRpcs RPCs.
  CheckRpcSendOk(DEBUG_LOCATION, kNumRpcs);
  // All traffic should go to the reachable locality.
  EXPECT_EQ(backends_[0]->backend_service()->request_count(),
            kNumRpcs / backends_.size());
  EXPECT_EQ(backends_[1]->backend_service()->request_count(),
            kNumRpcs / backends_.size());
}

// Tests that the locality map can work properly even when it contains a large
// number of localities.
TEST_P(EdsTest, ManyLocalitiesStressTest) {
  const size_t kNumLocalities = 50;
  CreateAndStartBackends(kNumLocalities + 1);
  const uint32_t kRpcTimeoutMs = 5000;
  // The first ADS response contains kNumLocalities localities, each of which
  // contains its own backend.
  EdsResourceArgs args;
  for (size_t i = 0; i < kNumLocalities; ++i) {
    std::string name = absl::StrCat("locality", i);
    EdsResourceArgs::Locality locality(name,
                                       CreateEndpointsForBackends(i, i + 1));
    args.locality_list.emplace_back(std::move(locality));
  }
  balancer_->ads_service()->SetEdsResource(BuildEdsResource(args));
  // Wait until all backends are ready.
  WaitForAllBackends(DEBUG_LOCATION, 0, kNumLocalities,
                     /*check_status=*/nullptr,
                     WaitForBackendOptions().set_reset_counters(false),
                     RpcOptions().set_timeout_ms(kRpcTimeoutMs));
  // The second ADS response contains 1 locality, which contains backend 50.
  args =
      EdsResourceArgs({{"locality0", CreateEndpointsForBackends(
                                         kNumLocalities, kNumLocalities + 1)}});
  balancer_->ads_service()->SetEdsResource(BuildEdsResource(args));
  // Wait until backend 50 is ready.
  WaitForBackend(DEBUG_LOCATION, kNumLocalities);
}

// Tests that the localities in a locality map are picked correctly after
// update (addition, modification, deletion).
TEST_P(EdsTest, LocalityMapUpdateChurn) {
  CreateAndStartBackends(4);
  const size_t kNumRpcs = 3000;
  // The locality weight for the first 3 localities.
  const std::vector<int> kLocalityWeights0 = {2, 3, 4};
  const double kTotalLocalityWeight0 =
      std::accumulate(kLocalityWeights0.begin(), kLocalityWeights0.end(), 0);
  std::vector<double> locality_weight_rate_0;
  locality_weight_rate_0.reserve(kLocalityWeights0.size());
  for (int weight : kLocalityWeights0) {
    locality_weight_rate_0.push_back(weight / kTotalLocalityWeight0);
  }
  // Delete the first locality, keep the second locality, change the third
  // locality's weight from 4 to 2, and add a new locality with weight 6.
  const std::vector<int> kLocalityWeights1 = {3, 2, 6};
  const double kTotalLocalityWeight1 =
      std::accumulate(kLocalityWeights1.begin(), kLocalityWeights1.end(), 0);
  std::vector<double> locality_weight_rate_1 = {
      0 /* placeholder for locality 0 */};
  for (int weight : kLocalityWeights1) {
    locality_weight_rate_1.push_back(weight / kTotalLocalityWeight1);
  }
  EdsResourceArgs args({
      {"locality0", CreateEndpointsForBackends(0, 1), 2},
      {"locality1", CreateEndpointsForBackends(1, 2), 3},
      {"locality2", CreateEndpointsForBackends(2, 3), 4},
  });
  balancer_->ads_service()->SetEdsResource(BuildEdsResource(args));
  // Wait for the first 3 backends to be ready.
  WaitForAllBackends(DEBUG_LOCATION, 0, 3);
  LOG(INFO) << "========= BEFORE FIRST BATCH ==========";
  // Send kNumRpcs RPCs.
  CheckRpcSendOk(DEBUG_LOCATION, kNumRpcs);
  LOG(INFO) << "========= DONE WITH FIRST BATCH ==========";
  // The picking rates of the first 3 backends should be roughly equal to the
  // expectation.
  std::vector<double> locality_picked_rates;
  for (size_t i = 0; i < 3; ++i) {
    locality_picked_rates.push_back(
        static_cast<double>(backends_[i]->backend_service()->request_count()) /
        kNumRpcs);
  }
  const double kErrorTolerance = 0.2;
  for (size_t i = 0; i < 3; ++i) {
    LOG(INFO) << "Locality " << i << " rate " << locality_picked_rates[i];
    EXPECT_THAT(
        locality_picked_rates[i],
        ::testing::AllOf(
            ::testing::Ge(locality_weight_rate_0[i] * (1 - kErrorTolerance)),
            ::testing::Le(locality_weight_rate_0[i] * (1 + kErrorTolerance))));
  }
  args = EdsResourceArgs({
      {"locality1", CreateEndpointsForBackends(1, 2), 3},
      {"locality2", CreateEndpointsForBackends(2, 3), 2},
      {"locality3", CreateEndpointsForBackends(3, 4), 6},
  });
  balancer_->ads_service()->SetEdsResource(BuildEdsResource(args));
  // Backend 3 hasn't received any request.
  EXPECT_EQ(0U, backends_[3]->backend_service()->request_count());
  // Wait until the locality update has been processed, as signaled by backend
  // 3 receiving a request.
  WaitForAllBackends(DEBUG_LOCATION, 3, 4);
  LOG(INFO) << "========= BEFORE SECOND BATCH ==========";
  // Send kNumRpcs RPCs.
  CheckRpcSendOk(DEBUG_LOCATION, kNumRpcs);
  LOG(INFO) << "========= DONE WITH SECOND BATCH ==========";
  // Backend 0 no longer receives any request.
  EXPECT_EQ(0U, backends_[0]->backend_service()->request_count());
  // The picking rates of the last 3 backends should be roughly equal to the
  // expectation.
  locality_picked_rates = {0 /* placeholder for backend 0 */};
  for (size_t i = 1; i < 4; ++i) {
    locality_picked_rates.push_back(
        static_cast<double>(backends_[i]->backend_service()->request_count()) /
        kNumRpcs);
  }
  for (size_t i = 1; i < 4; ++i) {
    LOG(INFO) << "Locality " << i << " rate " << locality_picked_rates[i];
    EXPECT_THAT(
        locality_picked_rates[i],
        ::testing::AllOf(
            ::testing::Ge(locality_weight_rate_1[i] * (1 - kErrorTolerance)),
            ::testing::Le(locality_weight_rate_1[i] * (1 + kErrorTolerance))));
  }
}

// Tests that we don't fail RPCs when replacing all of the localities in
// a given priority.
TEST_P(EdsTest, ReplaceAllLocalitiesInPriority) {
  CreateAndStartBackends(2);
  // Initial EDS update has backend 0.
  EdsResourceArgs args({{"locality0", CreateEndpointsForBackends(0, 1)}});
  balancer_->ads_service()->SetEdsResource(BuildEdsResource(args));
  // Wait for the first backend to be ready.
  WaitForBackend(DEBUG_LOCATION, 0);
  // Send EDS update that replaces the locality and switches to backend 1.
  args = EdsResourceArgs({{"locality1", CreateEndpointsForBackends(1, 2)}});
  balancer_->ads_service()->SetEdsResource(BuildEdsResource(args));
  // When the client sees the update, RPCs should start going to backend 1.
  // No RPCs should fail during this change.
  WaitForBackend(DEBUG_LOCATION, 1);
}

TEST_P(EdsTest, ConsistentWeightedTargetUpdates) {
  CreateAndStartBackends(4);
  // Initial update has two localities.
  EdsResourceArgs args({
      {"locality0", CreateEndpointsForBackends(1, 2)},
      {"locality1", CreateEndpointsForBackends(2, 3)},
  });
  balancer_->ads_service()->SetEdsResource(BuildEdsResource(args));
  WaitForAllBackends(DEBUG_LOCATION, 1, 3);
  // Next update removes locality1.
  // Also add backend 0 to locality0, so that we can tell when the
  // update has been seen.
  args = EdsResourceArgs({
      {"locality0", CreateEndpointsForBackends(0, 2)},
  });
  balancer_->ads_service()->SetEdsResource(BuildEdsResource(args));
  WaitForBackend(DEBUG_LOCATION, 0);
  // Next update re-adds locality1.
  // Also add backend 3 to locality1, so that we can tell when the
  // update has been seen.
  args = EdsResourceArgs({
      {"locality0", CreateEndpointsForBackends(0, 2)},
      {"locality1", CreateEndpointsForBackends(2, 4)},
  });
  balancer_->ads_service()->SetEdsResource(BuildEdsResource(args));
  WaitForBackend(DEBUG_LOCATION, 3);
}

// Tests that RPCs are dropped according to the drop config.
TEST_P(EdsTest, Drops) {
  CreateAndStartBackends(1);
  const uint32_t kDropPerMillionForLb = 100000;
  const uint32_t kDropPerMillionForThrottle = 200000;
  const double kDropRateForLb = kDropPerMillionForLb / 1000000.0;
  const double kDropRateForThrottle = kDropPerMillionForThrottle / 1000000.0;
  const double kDropRateForLbAndThrottle =
      kDropRateForLb + ((1 - kDropRateForLb) * kDropRateForThrottle);
  const double kErrorTolerance = 0.05;
  const size_t kNumRpcs =
      ComputeIdealNumRpcs(kDropRateForLbAndThrottle, kErrorTolerance);
  // The ADS response contains two drop categories.
  EdsResourceArgs args({{"locality0", CreateEndpointsForBackends()}});
  args.drop_categories = {{kLbDropType, kDropPerMillionForLb},
                          {kThrottleDropType, kDropPerMillionForThrottle}};
  balancer_->ads_service()->SetEdsResource(BuildEdsResource(args));
  // Send kNumRpcs RPCs and count the drops.
  size_t num_drops = SendRpcsAndCountFailuresWithMessage(
      DEBUG_LOCATION, kNumRpcs, StatusCode::UNAVAILABLE,
      kStatusMessageDropPrefix);
  // The drop rate should be roughly equal to the expectation.
  const double seen_drop_rate = static_cast<double>(num_drops) / kNumRpcs;
  EXPECT_THAT(seen_drop_rate, ::testing::DoubleNear(kDropRateForLbAndThrottle,
                                                    kErrorTolerance));
}

// Tests that drop config is converted correctly from per hundred.
TEST_P(EdsTest, DropPerHundred) {
  CreateAndStartBackends(1);
  const uint32_t kDropPerHundredForLb = 10;
  const double kDropRateForLb = kDropPerHundredForLb / 100.0;
  const double kErrorTolerance = 0.05;
  const size_t kNumRpcs = ComputeIdealNumRpcs(kDropRateForLb, kErrorTolerance);
  // The ADS response contains one drop category.
  EdsResourceArgs args({{"locality0", CreateEndpointsForBackends()}});
  args.drop_categories = {{kLbDropType, kDropPerHundredForLb}};
  args.drop_denominator = FractionalPercent::HUNDRED;
  balancer_->ads_service()->SetEdsResource(BuildEdsResource(args));
  // Send kNumRpcs RPCs and count the drops.
  size_t num_drops = SendRpcsAndCountFailuresWithMessage(
      DEBUG_LOCATION, kNumRpcs, StatusCode::UNAVAILABLE,
      kStatusMessageDropPrefix);
  // The drop rate should be roughly equal to the expectation.
  const double seen_drop_rate = static_cast<double>(num_drops) / kNumRpcs;
  EXPECT_THAT(seen_drop_rate,
              ::testing::DoubleNear(kDropRateForLb, kErrorTolerance));
}

// Tests that drop config is converted correctly from per ten thousand.
TEST_P(EdsTest, DropPerTenThousand) {
  CreateAndStartBackends(1);
  const uint32_t kDropPerTenThousandForLb = 1000;
  const double kDropRateForLb = kDropPerTenThousandForLb / 10000.0;
  const double kErrorTolerance = 0.05;
  const size_t kNumRpcs = ComputeIdealNumRpcs(kDropRateForLb, kErrorTolerance);
  // The ADS response contains one drop category.
  EdsResourceArgs args({{"locality0", CreateEndpointsForBackends()}});
  args.drop_categories = {{kLbDropType, kDropPerTenThousandForLb}};
  args.drop_denominator = FractionalPercent::TEN_THOUSAND;
  balancer_->ads_service()->SetEdsResource(BuildEdsResource(args));
  // Send kNumRpcs RPCs and count the drops.
  size_t num_drops = SendRpcsAndCountFailuresWithMessage(
      DEBUG_LOCATION, kNumRpcs, StatusCode::UNAVAILABLE,
      kStatusMessageDropPrefix);
  // The drop rate should be roughly equal to the expectation.
  const double seen_drop_rate = static_cast<double>(num_drops) / kNumRpcs;
  EXPECT_THAT(seen_drop_rate,
              ::testing::DoubleNear(kDropRateForLb, kErrorTolerance));
}

// Tests that drop is working correctly after update.
TEST_P(EdsTest, DropConfigUpdate) {
  CreateAndStartBackends(2);
  const uint32_t kDropPerMillionForLb = 100000;
  const uint32_t kDropPerMillionForThrottle = 200000;
  const double kErrorTolerance = 0.05;
  const double kDropRateForLb = kDropPerMillionForLb / 1000000.0;
  const double kDropRateForThrottle = kDropPerMillionForThrottle / 1000000.0;
  const double kDropRateForLbAndThrottle =
      kDropRateForLb + ((1 - kDropRateForLb) * kDropRateForThrottle);
  const size_t kNumRpcsLbOnly =
      ComputeIdealNumRpcs(kDropRateForLb, kErrorTolerance);
  const size_t kNumRpcsBoth =
      ComputeIdealNumRpcs(kDropRateForLbAndThrottle, kErrorTolerance);
  // The first EDS response contains backend 0 and one drop category.
  EdsResourceArgs args({{"locality0", CreateEndpointsForBackends(0, 1)}});
  args.drop_categories = {{kLbDropType, kDropPerMillionForLb}};
  balancer_->ads_service()->SetEdsResource(BuildEdsResource(args));
  // Send kNumRpcsLbOnly RPCs and count the drops.
  LOG(INFO) << "========= BEFORE FIRST BATCH ==========";
  size_t num_drops = SendRpcsAndCountFailuresWithMessage(
      DEBUG_LOCATION, kNumRpcsLbOnly, StatusCode::UNAVAILABLE,
      kStatusMessageDropPrefix);
  LOG(INFO) << "========= DONE WITH FIRST BATCH ==========";
  // The drop rate should be roughly equal to the expectation.
  double seen_drop_rate = static_cast<double>(num_drops) / kNumRpcsLbOnly;
  LOG(INFO) << "First batch drop rate " << seen_drop_rate;
  EXPECT_THAT(seen_drop_rate,
              ::testing::DoubleNear(kDropRateForLb, kErrorTolerance));
  // The second EDS response contains both backends and two drop categories.
  args = EdsResourceArgs({{"locality0", CreateEndpointsForBackends()}});
  args.drop_categories = {{kLbDropType, kDropPerMillionForLb},
                          {kThrottleDropType, kDropPerMillionForThrottle}};
  balancer_->ads_service()->SetEdsResource(BuildEdsResource(args));
  // Wait until backend 1 sees traffic, so that we know the client has
  // seen the update.
  WaitForBackend(DEBUG_LOCATION, 1, [&](const RpcResult& result) {
    if (!result.status.ok()) {
      EXPECT_EQ(result.status.error_code(), StatusCode::UNAVAILABLE);
      EXPECT_THAT(result.status.error_message(),
                  ::testing::StartsWith(kStatusMessageDropPrefix));
    }
  });
  // Send kNumRpcsBoth RPCs and count the drops.
  LOG(INFO) << "========= BEFORE SECOND BATCH ==========";
  num_drops = SendRpcsAndCountFailuresWithMessage(DEBUG_LOCATION, kNumRpcsBoth,
                                                  StatusCode::UNAVAILABLE,
                                                  kStatusMessageDropPrefix);
  LOG(INFO) << "========= DONE WITH SECOND BATCH ==========";
  // The new drop rate should be roughly equal to the expectation.
  seen_drop_rate = static_cast<double>(num_drops) / kNumRpcsBoth;
  LOG(INFO) << "Second batch drop rate " << seen_drop_rate;
  EXPECT_THAT(seen_drop_rate, ::testing::DoubleNear(kDropRateForLbAndThrottle,
                                                    kErrorTolerance));
}

// Tests that all the RPCs are dropped if any drop category drops 100%.
TEST_P(EdsTest, DropAll) {
  const size_t kNumRpcs = 1000;
  const uint32_t kDropPerMillionForLb = 100000;
  const uint32_t kDropPerMillionForThrottle = 1000000;
  // The ADS response contains two drop categories.
  EdsResourceArgs args;
  args.drop_categories = {{kLbDropType, kDropPerMillionForLb},
                          {kThrottleDropType, kDropPerMillionForThrottle}};
  balancer_->ads_service()->SetEdsResource(BuildEdsResource(args));
  // Send kNumRpcs RPCs and all of them are dropped.
  size_t num_drops = SendRpcsAndCountFailuresWithMessage(
      DEBUG_LOCATION, kNumRpcs, StatusCode::UNAVAILABLE,
      kStatusMessageDropPrefix);
  EXPECT_EQ(num_drops, kNumRpcs);
}

class EdsAuthorityRewriteTest : public XdsEnd2endTest {
 protected:
  void SetUp() override {}  // Individual tests call InitClient().
};

INSTANTIATE_TEST_SUITE_P(XdsTest, EdsAuthorityRewriteTest,
                         ::testing::Values(XdsTestType()), &XdsTestType::Name);

TEST_P(EdsAuthorityRewriteTest, AutoAuthorityRewrite) {
  grpc_core::testing::ScopedExperimentalEnvVar env(
      "GRPC_EXPERIMENTAL_XDS_AUTHORITY_REWRITE");
  constexpr char kAltAuthority1[] = "alt_authority1";
  constexpr char kAltAuthority2[] = "alt_authority2";
  // Note: We use InsecureCreds, since FakeCreds are too picky about
  // what authority gets sent.
  InitClient(MakeBootstrapBuilder().SetTrustedXdsServer(),
             /*lb_expected_authority=*/"",
             /*xds_resource_does_not_exist_timeout_ms=*/0,
             /*balancer_authority_override=*/"", /*args=*/nullptr,
             InsecureChannelCredentials());
  // Set auto_host_rewrite in the RouteConfig.
  RouteConfiguration new_route_config = default_route_config_;
  new_route_config.mutable_virtual_hosts(0)
      ->mutable_routes(0)
      ->mutable_route()
      ->mutable_auto_host_rewrite()
      ->set_value(true);
  SetRouteConfiguration(balancer_.get(), new_route_config);
  // Create 3 backends.  Backend 0 does not have a hostname, but 1 and 2 do.
  CreateAndStartBackends(3, /*xds_enabled=*/false, InsecureServerCredentials());
  EdsResourceArgs args(
      {{"locality0",
        {
            CreateEndpoint(0),
            CreateEndpoint(1, ::envoy::config::core::v3::HealthStatus::UNKNOWN,
                           /*lb_weight=*/1, /*additional_backend_indexes=*/{},
                           /*hostname=*/kAltAuthority1),
            CreateEndpoint(2, ::envoy::config::core::v3::HealthStatus::UNKNOWN,
                           /*lb_weight=*/1, /*additional_backend_indexes=*/{},
                           /*hostname=*/kAltAuthority2),
        }}});
  balancer_->ads_service()->SetEdsResource(BuildEdsResource(args));
  WaitForAllBackends(DEBUG_LOCATION);
  // Send one RPC for each backend, check the authority headers seen on
  // the servers, and make sure we see the expected ones.
  std::set<std::string> authorities_seen;
  for (size_t i = 0; i < backends_.size(); ++i) {
    EchoResponse response;
    Status status = SendRpc(
        RpcOptions().set_echo_host_from_authority_header(true), &response);
    EXPECT_TRUE(status.ok()) << "code=" << status.error_code()
                             << " message=" << status.error_message();
    authorities_seen.insert(response.param().host());
  }
  EXPECT_THAT(
      authorities_seen,
      ::testing::ElementsAre(kAltAuthority1, kAltAuthority2, kServerName));
}

TEST_P(EdsAuthorityRewriteTest, NoRewriteWithoutEnvVar) {
  constexpr char kAltAuthority[] = "alt_authority";
  InitClient(MakeBootstrapBuilder().SetTrustedXdsServer());
  // Set auto_host_rewrite in the RouteConfig.
  RouteConfiguration new_route_config = default_route_config_;
  new_route_config.mutable_virtual_hosts(0)
      ->mutable_routes(0)
      ->mutable_route()
      ->mutable_auto_host_rewrite()
      ->set_value(true);
  SetRouteConfiguration(balancer_.get(), new_route_config);
  // Create a backend with a hostname in EDS.
  CreateAndStartBackends(1);
  EdsResourceArgs args(
      {{"locality0",
        {CreateEndpoint(0, ::envoy::config::core::v3::HealthStatus::UNKNOWN,
                        /*lb_weight=*/1, /*additional_backend_indexes=*/{},
                        /*hostname=*/kAltAuthority)}}});
  balancer_->ads_service()->SetEdsResource(BuildEdsResource(args));
  // Send an RPC and check the authority seen on the server side.
  EchoResponse response;
  Status status = SendRpc(
      RpcOptions().set_echo_host_from_authority_header(true), &response);
  EXPECT_TRUE(status.ok()) << "code=" << status.error_code()
                           << " message=" << status.error_message();
  EXPECT_EQ(response.param().host(), kServerName);
}

TEST_P(EdsAuthorityRewriteTest, NoRewriteIfServerNotTrustedInBootstrap) {
  grpc_core::testing::ScopedExperimentalEnvVar env(
      "GRPC_EXPERIMENTAL_XDS_AUTHORITY_REWRITE");
  constexpr char kAltAuthority[] = "alt_authority";
  InitClient();
  // Set auto_host_rewrite in the RouteConfig.
  RouteConfiguration new_route_config = default_route_config_;
  new_route_config.mutable_virtual_hosts(0)
      ->mutable_routes(0)
      ->mutable_route()
      ->mutable_auto_host_rewrite()
      ->set_value(true);
  SetRouteConfiguration(balancer_.get(), new_route_config);
  // Create a backend with a hostname in EDS.
  CreateAndStartBackends(1);
  EdsResourceArgs args(
      {{"locality0",
        {CreateEndpoint(0, ::envoy::config::core::v3::HealthStatus::UNKNOWN,
                        /*lb_weight=*/1, /*additional_backend_indexes=*/{},
                        /*hostname=*/kAltAuthority)}}});
  balancer_->ads_service()->SetEdsResource(BuildEdsResource(args));
  // Send an RPC and check the authority seen on the server side.
  EchoResponse response;
  Status status = SendRpc(
      RpcOptions().set_echo_host_from_authority_header(true), &response);
  EXPECT_TRUE(status.ok()) << "code=" << status.error_code()
                           << " message=" << status.error_message();
  EXPECT_EQ(response.param().host(), kServerName);
}

TEST_P(EdsAuthorityRewriteTest, NoRewriteIfNoHostnameInEds) {
  grpc_core::testing::ScopedExperimentalEnvVar env(
      "GRPC_EXPERIMENTAL_XDS_AUTHORITY_REWRITE");
  InitClient(MakeBootstrapBuilder().SetTrustedXdsServer());
  // Set auto_host_rewrite in the RouteConfig.
  RouteConfiguration new_route_config = default_route_config_;
  new_route_config.mutable_virtual_hosts(0)
      ->mutable_routes(0)
      ->mutable_route()
      ->mutable_auto_host_rewrite()
      ->set_value(true);
  SetRouteConfiguration(balancer_.get(), new_route_config);
  // Create a backend with no hostname in EDS.
  CreateAndStartBackends(1);
  EdsResourceArgs args({{"locality0", {CreateEndpoint(0)}}});
  balancer_->ads_service()->SetEdsResource(BuildEdsResource(args));
  // Send an RPC and check the authority seen on the server side.
  EchoResponse response;
  Status status = SendRpc(
      RpcOptions().set_echo_host_from_authority_header(true), &response);
  EXPECT_TRUE(status.ok()) << "code=" << status.error_code()
                           << " message=" << status.error_message();
  EXPECT_EQ(response.param().host(), kServerName);
}

TEST_P(EdsAuthorityRewriteTest, NoRewriteIfNotEnabledInRoute) {
  grpc_core::testing::ScopedExperimentalEnvVar env(
      "GRPC_EXPERIMENTAL_XDS_AUTHORITY_REWRITE");
  constexpr char kAltAuthority[] = "alt_authority";
  InitClient(MakeBootstrapBuilder().SetTrustedXdsServer());
  // Create a backend with a hostname in EDS.
  CreateAndStartBackends(1);
  EdsResourceArgs args(
      {{"locality0",
        {CreateEndpoint(0, ::envoy::config::core::v3::HealthStatus::UNKNOWN,
                        /*lb_weight=*/1, /*additional_backend_indexes=*/{},
                        /*hostname=*/kAltAuthority)}}});
  balancer_->ads_service()->SetEdsResource(BuildEdsResource(args));
  // Send an RPC and check the authority seen on the server side.
  EchoResponse response;
  Status status = SendRpc(
      RpcOptions().set_echo_host_from_authority_header(true), &response);
  EXPECT_TRUE(status.ok()) << "code=" << status.error_code()
                           << " message=" << status.error_message();
  EXPECT_EQ(response.param().host(), kServerName);
}

//
// EDS failover tests
//

class FailoverTest : public XdsEnd2endTest {
 public:
  void SetUp() override {
    XdsEnd2endTest::SetUp();
    ResetStub(/*failover_timeout_ms=*/500);
  }
};

INSTANTIATE_TEST_SUITE_P(
    XdsTest, FailoverTest,
    ::testing::Values(XdsTestType(), XdsTestType().set_enable_load_reporting()),
    &XdsTestType::Name);

// Localities with the highest priority are used when multiple priority exist.
TEST_P(FailoverTest, ChooseHighestPriority) {
  CreateAndStartBackends(4);
  EdsResourceArgs args({
      {"locality0", CreateEndpointsForBackends(0, 1), kDefaultLocalityWeight,
       1},
      {"locality1", CreateEndpointsForBackends(1, 2), kDefaultLocalityWeight,
       2},
      {"locality2", CreateEndpointsForBackends(2, 3), kDefaultLocalityWeight,
       3},
      {"locality3", CreateEndpointsForBackends(3, 4), kDefaultLocalityWeight,
       0},
  });
  balancer_->ads_service()->SetEdsResource(BuildEdsResource(args));
  WaitForBackend(DEBUG_LOCATION, 3, /*check_status=*/nullptr,
                 WaitForBackendOptions().set_reset_counters(false));
  for (size_t i = 0; i < 3; ++i) {
    EXPECT_EQ(0U, backends_[i]->backend_service()->request_count());
  }
}

// Does not choose priority with no endpoints.
TEST_P(FailoverTest, DoesNotUsePriorityWithNoEndpoints) {
  CreateAndStartBackends(3);
  EdsResourceArgs args({
      {"locality0", CreateEndpointsForBackends(0, 1), kDefaultLocalityWeight,
       1},
      {"locality1", CreateEndpointsForBackends(1, 2), kDefaultLocalityWeight,
       2},
      {"locality2", CreateEndpointsForBackends(2, 3), kDefaultLocalityWeight,
       3},
      {"locality3", {}, kDefaultLocalityWeight, 0},
  });
  balancer_->ads_service()->SetEdsResource(BuildEdsResource(args));
  WaitForBackend(DEBUG_LOCATION, 0, /*check_status=*/nullptr,
                 WaitForBackendOptions().set_reset_counters(false));
  for (size_t i = 1; i < 3; ++i) {
    EXPECT_EQ(0U, backends_[i]->backend_service()->request_count());
  }
}

// Does not choose locality with no endpoints.
TEST_P(FailoverTest, DoesNotUseLocalityWithNoEndpoints) {
  CreateAndStartBackends(1);
  EdsResourceArgs args({
      {"locality0", {}, kDefaultLocalityWeight, 0},
      {"locality1", CreateEndpointsForBackends(), kDefaultLocalityWeight, 0},
  });
  balancer_->ads_service()->SetEdsResource(BuildEdsResource(args));
  // Wait for all backends to be used.
  WaitForAllBackends(DEBUG_LOCATION);
}

// If the higher priority localities are not reachable, failover to the
// highest priority among the rest.
TEST_P(FailoverTest, Failover) {
  CreateAndStartBackends(2);
  EdsResourceArgs args({
      {"locality0", {MakeNonExistentEndpoint()}, kDefaultLocalityWeight, 1},
      {"locality1", CreateEndpointsForBackends(0, 1), kDefaultLocalityWeight,
       2},
      {"locality2", CreateEndpointsForBackends(1, 2), kDefaultLocalityWeight,
       3},
      {"locality3", {MakeNonExistentEndpoint()}, kDefaultLocalityWeight, 0},
  });
  balancer_->ads_service()->SetEdsResource(BuildEdsResource(args));
  WaitForBackend(DEBUG_LOCATION, 0, /*check_status=*/nullptr,
                 WaitForBackendOptions().set_reset_counters(false));
  EXPECT_EQ(0U, backends_[1]->backend_service()->request_count());
}

// Reports CONNECTING when failing over to a lower priority.
TEST_P(FailoverTest, ReportsConnectingDuringFailover) {
  CreateAndStartBackends(1);
  // Priority 0 will be unreachable, so we'll use priority 1.
  EdsResourceArgs args({
      {"locality0", {MakeNonExistentEndpoint()}, kDefaultLocalityWeight, 0},
      {"locality1", CreateEndpointsForBackends(), kDefaultLocalityWeight, 1},
  });
  balancer_->ads_service()->SetEdsResource(BuildEdsResource(args));
  ConnectionAttemptInjector injector;
  auto hold = injector.AddHold(backends_[0]->port());
  // Start an RPC in the background, which should cause the channel to
  // try to connect.
  LongRunningRpc rpc;
  rpc.StartRpc(stub_.get(), RpcOptions());
  // Wait for connection attempt to start to the backend.
  hold->Wait();
  // Channel state should be CONNECTING here, and any RPC should be
  // queued.
  EXPECT_EQ(channel_->GetState(false), GRPC_CHANNEL_CONNECTING);
  // Allow the connection attempt to complete.
  hold->Resume();
  // Now the RPC should complete successfully.
  LOG(INFO) << "=== WAITING FOR RPC TO FINISH ===";
  Status status = rpc.GetStatus();
  LOG(INFO) << "=== RPC FINISHED ===";
  EXPECT_TRUE(status.ok()) << "code=" << status.error_code()
                           << " message=" << status.error_message();
}

// If a locality with higher priority than the current one becomes ready,
// switch to it.
TEST_P(FailoverTest, SwitchBackToHigherPriority) {
  CreateAndStartBackends(4);
  const size_t kNumRpcs = 100;
  EdsResourceArgs args({
      {"locality0", CreateEndpointsForBackends(0, 1), kDefaultLocalityWeight,
       1},
      {"locality1", CreateEndpointsForBackends(1, 2), kDefaultLocalityWeight,
       2},
      {"locality2", CreateEndpointsForBackends(2, 3), kDefaultLocalityWeight,
       3},
      {"locality3", CreateEndpointsForBackends(3, 4), kDefaultLocalityWeight,
       0},
  });
  balancer_->ads_service()->SetEdsResource(BuildEdsResource(args));
  WaitForBackend(DEBUG_LOCATION, 3);
  backends_[3]->StopListeningAndSendGoaways();
  backends_[0]->StopListeningAndSendGoaways();
  WaitForBackend(DEBUG_LOCATION, 1);
  ShutdownBackend(0);
  StartBackend(0);
  WaitForBackend(DEBUG_LOCATION, 0);
  CheckRpcSendOk(DEBUG_LOCATION, kNumRpcs);
  EXPECT_EQ(kNumRpcs, backends_[0]->backend_service()->request_count());
}

// The first update only contains unavailable priorities. The second update
// contains available priorities.
TEST_P(FailoverTest, UpdateInitialUnavailable) {
  CreateAndStartBackends(2);
  EdsResourceArgs args({
      {"locality0", {MakeNonExistentEndpoint()}, kDefaultLocalityWeight, 0},
      {"locality1", {MakeNonExistentEndpoint()}, kDefaultLocalityWeight, 1},
  });
  balancer_->ads_service()->SetEdsResource(BuildEdsResource(args));
  CheckRpcSendFailure(DEBUG_LOCATION, StatusCode::UNAVAILABLE,
                      MakeConnectionFailureRegex(
                          "connections to all backends failing; last error: "));
  args = EdsResourceArgs({
      {"locality0", CreateEndpointsForBackends(0, 1), kDefaultLocalityWeight,
       0},
      {"locality1", CreateEndpointsForBackends(1, 2), kDefaultLocalityWeight,
       1},
  });
  balancer_->ads_service()->SetEdsResource(BuildEdsResource(args));
  WaitForBackend(DEBUG_LOCATION, 0, [&](const RpcResult& result) {
    if (!result.status.ok()) {
      EXPECT_EQ(result.status.error_code(), StatusCode::UNAVAILABLE);
      EXPECT_THAT(result.status.error_message(),
                  ::testing::MatchesRegex(MakeConnectionFailureRegex(
                      "connections to all backends failing; last error: ")));
    }
  });
}

// Tests that after the localities' priorities are updated, we still choose
// the highest READY priority with the updated localities.
TEST_P(FailoverTest, UpdatePriority) {
  CreateAndStartBackends(4);
  const size_t kNumRpcs = 100;
  EdsResourceArgs args({
      {"locality0", CreateEndpointsForBackends(0, 1), kDefaultLocalityWeight,
       1},
      {"locality1", CreateEndpointsForBackends(1, 2), kDefaultLocalityWeight,
       2},
      {"locality2", CreateEndpointsForBackends(2, 3), kDefaultLocalityWeight,
       3},
      {"locality3", CreateEndpointsForBackends(3, 4), kDefaultLocalityWeight,
       0},
  });
  balancer_->ads_service()->SetEdsResource(BuildEdsResource(args));
  WaitForBackend(DEBUG_LOCATION, 3, /*check_status=*/nullptr,
                 WaitForBackendOptions().set_reset_counters(false));
  EXPECT_EQ(0U, backends_[0]->backend_service()->request_count());
  EXPECT_EQ(0U, backends_[1]->backend_service()->request_count());
  EXPECT_EQ(0U, backends_[2]->backend_service()->request_count());
  args = EdsResourceArgs({
      {"locality0", CreateEndpointsForBackends(0, 1), kDefaultLocalityWeight,
       2},
      {"locality1", CreateEndpointsForBackends(1, 2), kDefaultLocalityWeight,
       0},
      {"locality2", CreateEndpointsForBackends(2, 3), kDefaultLocalityWeight,
       1},
      {"locality3", CreateEndpointsForBackends(3, 4), kDefaultLocalityWeight,
       3},
  });
  balancer_->ads_service()->SetEdsResource(BuildEdsResource(args));
  WaitForBackend(DEBUG_LOCATION, 1);
  CheckRpcSendOk(DEBUG_LOCATION, kNumRpcs);
  EXPECT_EQ(kNumRpcs, backends_[1]->backend_service()->request_count());
}

// Moves all localities in the current priority to a higher priority.
TEST_P(FailoverTest, MoveAllLocalitiesInCurrentPriorityToHigherPriority) {
  CreateAndStartBackends(3);
  auto non_existent_endpoint = MakeNonExistentEndpoint();
  // First update:
  // - Priority 0 is locality 0, containing an unreachable backend.
  // - Priority 1 is locality 1, containing backends 0 and 1.
  EdsResourceArgs args({
      {"locality0", {non_existent_endpoint}, kDefaultLocalityWeight, 0},
      {"locality1", CreateEndpointsForBackends(0, 2), kDefaultLocalityWeight,
       1},
  });
  balancer_->ads_service()->SetEdsResource(BuildEdsResource(args));
  // When we get the first update, all backends in priority 0 are down,
  // so we will create priority 1.  Backends 0 and 1 should have traffic,
  // but backend 2 should not.
  WaitForAllBackends(DEBUG_LOCATION, 0, 2, /*check_status=*/nullptr,
                     WaitForBackendOptions().set_reset_counters(false));
  EXPECT_EQ(0UL, backends_[2]->backend_service()->request_count());
  // Second update:
  // - Priority 0 contains both localities 0 and 1.
  // - Priority 1 is not present.
  // - We add backend 2 to locality 1, just so we have a way to know
  //   when the update has been seen by the client.
  args = EdsResourceArgs({
      {"locality0", {non_existent_endpoint}, kDefaultLocalityWeight, 0},
      {"locality1", CreateEndpointsForBackends(0, 3), kDefaultLocalityWeight,
       0},
  });
  balancer_->ads_service()->SetEdsResource(BuildEdsResource(args));
  // When backend 2 gets traffic, we know the second update has been seen.
  WaitForBackend(DEBUG_LOCATION, 2);
}

// This tests a bug triggered by the xds_cluster_resolver policy reusing
// a child name for the priority policy when that child name was still
// present but deactivated.
TEST_P(FailoverTest, PriorityChildNameChurn) {
  CreateAndStartBackends(4);
  auto non_existent_endpoint = MakeNonExistentEndpoint();
  // Initial update:
  // - P0:locality0, child number 0 (unreachable)
  // - P1:locality1, child number 1
  // - P2:locality2, child number 2
  EdsResourceArgs args({
      {"locality0", {non_existent_endpoint}, kDefaultLocalityWeight, 0},
      {"locality1", CreateEndpointsForBackends(0, 1), kDefaultLocalityWeight,
       1},
      {"locality2", CreateEndpointsForBackends(1, 2), kDefaultLocalityWeight,
       2},
  });
  balancer_->ads_service()->SetEdsResource(BuildEdsResource(args));
  WaitForBackend(DEBUG_LOCATION, 0);
  // Next update:
  // - P0:locality0, child number 0 (still unreachable)
  // - P1:locality2, child number 2 (moved from P2 to P1)
  // - P2:locality3, child number 3 (new child)
  // Child number 1 will be deactivated.
  args = EdsResourceArgs({
      {"locality0", {non_existent_endpoint}, kDefaultLocalityWeight, 0},
      {"locality2", CreateEndpointsForBackends(1, 2), kDefaultLocalityWeight,
       1},
      {"locality3", CreateEndpointsForBackends(2, 3), kDefaultLocalityWeight,
       2},
  });
  balancer_->ads_service()->SetEdsResource(BuildEdsResource(args));
  WaitForBackend(DEBUG_LOCATION, 1);
  // Next update:
  // - P0:locality0, child number 0 (still unreachable)
  // - P1:locality4, child number 4 (new child number -- should not reuse #1)
  // - P2:locality3, child number 3
  // Child number 1 will be deactivated.
  args = EdsResourceArgs({
      {"locality0", {non_existent_endpoint}, kDefaultLocalityWeight, 0},
      {"locality4", CreateEndpointsForBackends(3, 4), kDefaultLocalityWeight,
       1},
      {"locality3", CreateEndpointsForBackends(2, 3), kDefaultLocalityWeight,
       2},
  });
  balancer_->ads_service()->SetEdsResource(BuildEdsResource(args));
  WaitForBackend(DEBUG_LOCATION, 3, /*check_status=*/nullptr,
                 WaitForBackendOptions().set_reset_counters(false));
  // P2 should not have gotten any traffic in this change.
  EXPECT_EQ(0UL, backends_[2]->backend_service()->request_count());
}

//
// EDS client load reporting tests
//

using ClientLoadReportingTest = XdsEnd2endTest;

INSTANTIATE_TEST_SUITE_P(
    XdsTest, ClientLoadReportingTest,
    ::testing::Values(XdsTestType().set_enable_load_reporting()),
    &XdsTestType::Name);

MATCHER_P2(LoadMetricEq, num_requests_finished_with_metric, total_metric_value,
           "equals LoadMetric") {
  bool match = true;
  match &= ::testing::ExplainMatchResult(num_requests_finished_with_metric,
                                         arg.num_requests_finished_with_metric,
                                         result_listener);
  match &=
      ::testing::ExplainMatchResult(::testing::DoubleEq(total_metric_value),
                                    arg.total_metric_value, result_listener);
  return match;
}

// Tests that the load report received at the balancer is correct.
TEST_P(ClientLoadReportingTest, Vanilla) {
  CreateAndStartBackends(4);
  const size_t kNumRpcsPerAddress = 10;
  const size_t kNumFailuresPerAddress = 3;
  EdsResourceArgs args({
      {"locality0", CreateEndpointsForBackends(0, 2)},
      {"locality1", CreateEndpointsForBackends(2, 4)},
  });
  balancer_->ads_service()->SetEdsResource(BuildEdsResource(args));
  // Wait until all backends are ready.
  size_t num_warmup_rpcs =
      WaitForAllBackends(DEBUG_LOCATION, 0, 4, /*check_status=*/nullptr,
                         WaitForBackendOptions().set_reset_counters(false));
  // Send kNumRpcsPerAddress RPCs per server with named metrics.
  xds::data::orca::v3::OrcaLoadReport backend_metrics;
  auto& named_metrics = (*backend_metrics.mutable_named_metrics());
  named_metrics["foo"] = 1.0;
  named_metrics["bar"] = 2.0;
  CheckRpcSendOk(DEBUG_LOCATION, kNumRpcsPerAddress * backends_.size(),
                 RpcOptions().set_backend_metrics(backend_metrics));
  named_metrics["foo"] = 0.3;
  named_metrics["bar"] = 0.4;
  for (size_t i = 0; i < kNumFailuresPerAddress * backends_.size(); ++i) {
    CheckRpcSendFailure(DEBUG_LOCATION, StatusCode::FAILED_PRECONDITION, "",
                        RpcOptions().set_server_fail(true).set_backend_metrics(
                            backend_metrics));
  }
  const size_t total_successful_rpcs_sent =
      (kNumRpcsPerAddress * backends_.size()) + num_warmup_rpcs;
  const size_t total_failed_rpcs_sent =
      kNumFailuresPerAddress * backends_.size();
  // Check that the backends got the right number of requests.
  size_t total_rpcs_sent = 0;
  for (const auto& backend : backends_) {
    total_rpcs_sent += backend->backend_service()->request_count();
  }
  EXPECT_EQ(total_rpcs_sent,
            total_successful_rpcs_sent + total_failed_rpcs_sent);
  // The load report received at the balancer should be correct.
  std::vector<ClientStats> load_report =
      balancer_->lrs_service()->WaitForLoadReport();
  ASSERT_EQ(load_report.size(), 1UL);
  ClientStats& client_stats = load_report.front();
  EXPECT_EQ(client_stats.cluster_name(), kDefaultClusterName);
  EXPECT_EQ(client_stats.eds_service_name(), kDefaultEdsServiceName);
  EXPECT_EQ(total_successful_rpcs_sent,
            client_stats.total_successful_requests());
  EXPECT_EQ(0U, client_stats.total_requests_in_progress());
  EXPECT_EQ(total_rpcs_sent, client_stats.total_issued_requests());
  EXPECT_EQ(total_failed_rpcs_sent, client_stats.total_error_requests());
  EXPECT_EQ(0U, client_stats.total_dropped_requests());
  ASSERT_THAT(
      client_stats.locality_stats(),
      ::testing::ElementsAre(::testing::Pair("locality0", ::testing::_),
                             ::testing::Pair("locality1", ::testing::_)));
  size_t num_successful_rpcs = 0;
  size_t num_failed_rpcs = 0;
  std::map<std::string, ClientStats::LocalityStats::LoadMetric>
      named_metrics_total;
  for (const auto& p : client_stats.locality_stats()) {
    EXPECT_EQ(p.second.total_requests_in_progress, 0U);
    EXPECT_EQ(
        p.second.total_issued_requests,
        p.second.total_successful_requests + p.second.total_error_requests);
    num_successful_rpcs += p.second.total_successful_requests;
    num_failed_rpcs += p.second.total_error_requests;
    for (const auto& s : p.second.load_metrics) {
      named_metrics_total[s.first] += s.second;
    }
  }
  EXPECT_EQ(num_successful_rpcs, total_successful_rpcs_sent);
  EXPECT_EQ(num_failed_rpcs, total_failed_rpcs_sent);
  EXPECT_EQ(num_successful_rpcs + num_failed_rpcs, total_rpcs_sent);
  EXPECT_THAT(
      named_metrics_total,
      ::testing::UnorderedElementsAre(
          ::testing::Pair(
              "foo",
              LoadMetricEq(
                  (kNumRpcsPerAddress + kNumFailuresPerAddress) *
                      backends_.size(),
                  (kNumRpcsPerAddress * backends_.size()) * 1.0 +
                      (kNumFailuresPerAddress * backends_.size()) * 0.3)),
          ::testing::Pair(
              "bar",
              LoadMetricEq(
                  (kNumRpcsPerAddress + kNumFailuresPerAddress) *
                      backends_.size(),
                  (kNumRpcsPerAddress * backends_.size()) * 2.0 +
                      (kNumFailuresPerAddress * backends_.size()) * 0.4))));
  // The LRS service got a single request, and sent a single response.
  EXPECT_EQ(1U, balancer_->lrs_service()->request_count());
  EXPECT_EQ(1U, balancer_->lrs_service()->response_count());
}

// Tests ORCA to LRS propagation.
TEST_P(ClientLoadReportingTest, OrcaPropagation) {
  grpc_core::testing::ScopedExperimentalEnvVar env(
      "GRPC_EXPERIMENTAL_XDS_ORCA_LRS_PROPAGATION");
  CreateAndStartBackends(4);
  const size_t kNumRpcsPerAddress = 10;
  const size_t kNumFailuresPerAddress = 3;
  Cluster cluster = default_cluster_;
  cluster.add_lrs_report_endpoint_metrics("named_metrics.foo");
  cluster.add_lrs_report_endpoint_metrics("cpu_utilization");
  cluster.add_lrs_report_endpoint_metrics("mem_utilization");
  cluster.add_lrs_report_endpoint_metrics("application_utilization");
  cluster.add_lrs_report_endpoint_metrics("unknown_field");
  balancer_->ads_service()->SetCdsResource(cluster);
  EdsResourceArgs args({
      {"locality0", CreateEndpointsForBackends(0, 2)},
      {"locality1", CreateEndpointsForBackends(2, 4)},
  });
  balancer_->ads_service()->SetEdsResource(BuildEdsResource(args));
  // Wait until all backends are ready.
  size_t num_warmup_rpcs =
      WaitForAllBackends(DEBUG_LOCATION, 0, 4, /*check_status=*/nullptr,
                         WaitForBackendOptions().set_reset_counters(false));
  // Send kNumRpcsPerAddress RPCs per server with named metrics.
  xds::data::orca::v3::OrcaLoadReport backend_metrics;
  backend_metrics.set_cpu_utilization(0.8);
  backend_metrics.set_mem_utilization(0.6);
  backend_metrics.set_application_utilization(0.4);
  auto& named_metrics = (*backend_metrics.mutable_named_metrics());
  named_metrics["foo"] = 1.0;
  named_metrics["bar"] = 2.0;  // Not propagated.
  CheckRpcSendOk(DEBUG_LOCATION, kNumRpcsPerAddress * backends_.size(),
                 RpcOptions().set_backend_metrics(backend_metrics));
  backend_metrics.set_cpu_utilization(0.4);
  backend_metrics.set_mem_utilization(0.3);
  backend_metrics.set_application_utilization(0.2);
  named_metrics["foo"] = 0.3;
  named_metrics["bar"] = 0.4;  // Not propagated.
  for (size_t i = 0; i < kNumFailuresPerAddress * backends_.size(); ++i) {
    CheckRpcSendFailure(DEBUG_LOCATION, StatusCode::FAILED_PRECONDITION, "",
                        RpcOptions().set_server_fail(true).set_backend_metrics(
                            backend_metrics));
  }
  const size_t total_successful_rpcs_sent =
      (kNumRpcsPerAddress * backends_.size()) + num_warmup_rpcs;
  const size_t total_failed_rpcs_sent =
      kNumFailuresPerAddress * backends_.size();
  // Check that the backends got the right number of requests.
  size_t total_rpcs_sent = 0;
  for (const auto& backend : backends_) {
    total_rpcs_sent += backend->backend_service()->request_count();
  }
  EXPECT_EQ(total_rpcs_sent,
            total_successful_rpcs_sent + total_failed_rpcs_sent);
  // The load report received at the balancer should be correct.
  std::vector<ClientStats> load_report =
      balancer_->lrs_service()->WaitForLoadReport();
  ASSERT_EQ(load_report.size(), 1UL);
  ClientStats& client_stats = load_report.front();
  EXPECT_EQ(client_stats.cluster_name(), kDefaultClusterName);
  EXPECT_EQ(client_stats.eds_service_name(), kDefaultEdsServiceName);
  EXPECT_EQ(total_successful_rpcs_sent,
            client_stats.total_successful_requests());
  EXPECT_EQ(0U, client_stats.total_requests_in_progress());
  EXPECT_EQ(total_rpcs_sent, client_stats.total_issued_requests());
  EXPECT_EQ(total_failed_rpcs_sent, client_stats.total_error_requests());
  EXPECT_EQ(0U, client_stats.total_dropped_requests());
  ASSERT_THAT(
      client_stats.locality_stats(),
      ::testing::ElementsAre(::testing::Pair("locality0", ::testing::_),
                             ::testing::Pair("locality1", ::testing::_)));
  size_t num_successful_rpcs = 0;
  size_t num_failed_rpcs = 0;
  ClientStats::LocalityStats::LoadMetric cpu_utilization;
  ClientStats::LocalityStats::LoadMetric mem_utilization;
  ClientStats::LocalityStats::LoadMetric application_utilization;
  std::map<std::string, ClientStats::LocalityStats::LoadMetric>
      named_metrics_total;
  for (const auto& p : client_stats.locality_stats()) {
    EXPECT_EQ(p.second.total_requests_in_progress, 0U);
    EXPECT_EQ(
        p.second.total_issued_requests,
        p.second.total_successful_requests + p.second.total_error_requests);
    num_successful_rpcs += p.second.total_successful_requests;
    num_failed_rpcs += p.second.total_error_requests;
    cpu_utilization += p.second.cpu_utilization;
    mem_utilization += p.second.mem_utilization;
    application_utilization += p.second.application_utilization;
    for (const auto& s : p.second.load_metrics) {
      named_metrics_total[s.first] += s.second;
    }
  }
  EXPECT_EQ(num_successful_rpcs, total_successful_rpcs_sent);
  EXPECT_EQ(num_failed_rpcs, total_failed_rpcs_sent);
  EXPECT_EQ(num_successful_rpcs + num_failed_rpcs, total_rpcs_sent);
  EXPECT_THAT(
      cpu_utilization,
      LoadMetricEq(
          (kNumRpcsPerAddress + kNumFailuresPerAddress) * backends_.size(),
          (kNumRpcsPerAddress * backends_.size()) * 0.8 +
              (kNumFailuresPerAddress * backends_.size()) * 0.4));
  EXPECT_THAT(
      mem_utilization,
      LoadMetricEq(
          (kNumRpcsPerAddress + kNumFailuresPerAddress) * backends_.size(),
          (kNumRpcsPerAddress * backends_.size()) * 0.6 +
              (kNumFailuresPerAddress * backends_.size()) * 0.3));
  EXPECT_THAT(
      application_utilization,
      LoadMetricEq(
          (kNumRpcsPerAddress + kNumFailuresPerAddress) * backends_.size(),
          (kNumRpcsPerAddress * backends_.size()) * 0.4 +
              (kNumFailuresPerAddress * backends_.size()) * 0.2));
  EXPECT_THAT(
      named_metrics_total,
      ::testing::UnorderedElementsAre(::testing::Pair(
          "named_metrics.foo",
          LoadMetricEq(
              (kNumRpcsPerAddress + kNumFailuresPerAddress) * backends_.size(),
              (kNumRpcsPerAddress * backends_.size()) * 1.0 +
                  (kNumFailuresPerAddress * backends_.size()) * 0.3))));
  // The LRS service got a single request, and sent a single response.
  EXPECT_EQ(1U, balancer_->lrs_service()->request_count());
  EXPECT_EQ(1U, balancer_->lrs_service()->response_count());
}

TEST_P(ClientLoadReportingTest, OrcaPropagationNamedMetricsAll) {
  grpc_core::testing::ScopedExperimentalEnvVar env(
      "GRPC_EXPERIMENTAL_XDS_ORCA_LRS_PROPAGATION");
  CreateAndStartBackends(4);
  const size_t kNumRpcsPerAddress = 10;
  const size_t kNumFailuresPerAddress = 3;
  Cluster cluster = default_cluster_;
  cluster.add_lrs_report_endpoint_metrics("named_metrics.*");
  balancer_->ads_service()->SetCdsResource(cluster);
  EdsResourceArgs args({
      {"locality0", CreateEndpointsForBackends(0, 2)},
      {"locality1", CreateEndpointsForBackends(2, 4)},
  });
  balancer_->ads_service()->SetEdsResource(BuildEdsResource(args));
  // Wait until all backends are ready.
  size_t num_warmup_rpcs =
      WaitForAllBackends(DEBUG_LOCATION, 0, 4, /*check_status=*/nullptr,
                         WaitForBackendOptions().set_reset_counters(false));
  // Send kNumRpcsPerAddress RPCs per server with named metrics.
  xds::data::orca::v3::OrcaLoadReport backend_metrics;
  backend_metrics.set_cpu_utilization(0.8);
  backend_metrics.set_mem_utilization(0.6);
  backend_metrics.set_application_utilization(0.4);
  auto& named_metrics = (*backend_metrics.mutable_named_metrics());
  named_metrics["foo"] = 1.0;
  named_metrics["bar"] = 2.0;
  CheckRpcSendOk(DEBUG_LOCATION, kNumRpcsPerAddress * backends_.size(),
                 RpcOptions().set_backend_metrics(backend_metrics));
  backend_metrics.set_cpu_utilization(0.4);
  backend_metrics.set_mem_utilization(0.3);
  backend_metrics.set_application_utilization(0.2);
  named_metrics["foo"] = 0.3;
  named_metrics["bar"] = 0.4;
  for (size_t i = 0; i < kNumFailuresPerAddress * backends_.size(); ++i) {
    CheckRpcSendFailure(DEBUG_LOCATION, StatusCode::FAILED_PRECONDITION, "",
                        RpcOptions().set_server_fail(true).set_backend_metrics(
                            backend_metrics));
  }
  const size_t total_successful_rpcs_sent =
      (kNumRpcsPerAddress * backends_.size()) + num_warmup_rpcs;
  const size_t total_failed_rpcs_sent =
      kNumFailuresPerAddress * backends_.size();
  // Check that the backends got the right number of requests.
  size_t total_rpcs_sent = 0;
  for (const auto& backend : backends_) {
    total_rpcs_sent += backend->backend_service()->request_count();
  }
  EXPECT_EQ(total_rpcs_sent,
            total_successful_rpcs_sent + total_failed_rpcs_sent);
  // The load report received at the balancer should be correct.
  std::vector<ClientStats> load_report =
      balancer_->lrs_service()->WaitForLoadReport();
  ASSERT_EQ(load_report.size(), 1UL);
  ClientStats& client_stats = load_report.front();
  EXPECT_EQ(client_stats.cluster_name(), kDefaultClusterName);
  EXPECT_EQ(client_stats.eds_service_name(), kDefaultEdsServiceName);
  EXPECT_EQ(total_successful_rpcs_sent,
            client_stats.total_successful_requests());
  EXPECT_EQ(0U, client_stats.total_requests_in_progress());
  EXPECT_EQ(total_rpcs_sent, client_stats.total_issued_requests());
  EXPECT_EQ(total_failed_rpcs_sent, client_stats.total_error_requests());
  EXPECT_EQ(0U, client_stats.total_dropped_requests());
  ASSERT_THAT(
      client_stats.locality_stats(),
      ::testing::ElementsAre(::testing::Pair("locality0", ::testing::_),
                             ::testing::Pair("locality1", ::testing::_)));
  size_t num_successful_rpcs = 0;
  size_t num_failed_rpcs = 0;
  std::map<std::string, ClientStats::LocalityStats::LoadMetric>
      named_metrics_total;
  for (const auto& p : client_stats.locality_stats()) {
    EXPECT_EQ(p.second.total_requests_in_progress, 0U);
    EXPECT_EQ(
        p.second.total_issued_requests,
        p.second.total_successful_requests + p.second.total_error_requests);
    num_successful_rpcs += p.second.total_successful_requests;
    num_failed_rpcs += p.second.total_error_requests;
    for (const auto& s : p.second.load_metrics) {
      named_metrics_total[s.first] += s.second;
    }
  }
  EXPECT_EQ(num_successful_rpcs, total_successful_rpcs_sent);
  EXPECT_EQ(num_failed_rpcs, total_failed_rpcs_sent);
  EXPECT_EQ(num_successful_rpcs + num_failed_rpcs, total_rpcs_sent);
  EXPECT_THAT(
      named_metrics_total,
      ::testing::UnorderedElementsAre(
          ::testing::Pair(
              "named_metrics.foo",
              LoadMetricEq(
                  (kNumRpcsPerAddress + kNumFailuresPerAddress) *
                      backends_.size(),
                  (kNumRpcsPerAddress * backends_.size()) * 1.0 +
                      (kNumFailuresPerAddress * backends_.size()) * 0.3)),
          ::testing::Pair(
              "named_metrics.bar",
              LoadMetricEq(
                  (kNumRpcsPerAddress + kNumFailuresPerAddress) *
                      backends_.size(),
                  (kNumRpcsPerAddress * backends_.size()) * 2.0 +
                      (kNumFailuresPerAddress * backends_.size()) * 0.4))));
  // The LRS service got a single request, and sent a single response.
  EXPECT_EQ(1U, balancer_->lrs_service()->request_count());
  EXPECT_EQ(1U, balancer_->lrs_service()->response_count());
}

TEST_P(ClientLoadReportingTest, OrcaPropagationNotConfigured) {
  grpc_core::testing::ScopedExperimentalEnvVar env(
      "GRPC_EXPERIMENTAL_XDS_ORCA_LRS_PROPAGATION");
  CreateAndStartBackends(4);
  const size_t kNumRpcsPerAddress = 10;
  const size_t kNumFailuresPerAddress = 3;
  EdsResourceArgs args({
      {"locality0", CreateEndpointsForBackends(0, 2)},
      {"locality1", CreateEndpointsForBackends(2, 4)},
  });
  balancer_->ads_service()->SetEdsResource(BuildEdsResource(args));
  // Wait until all backends are ready.
  size_t num_warmup_rpcs =
      WaitForAllBackends(DEBUG_LOCATION, 0, 4, /*check_status=*/nullptr,
                         WaitForBackendOptions().set_reset_counters(false));
  // Send kNumRpcsPerAddress RPCs per server with named metrics.
  xds::data::orca::v3::OrcaLoadReport backend_metrics;
  backend_metrics.set_cpu_utilization(0.8);
  backend_metrics.set_mem_utilization(0.6);
  backend_metrics.set_application_utilization(0.4);
  auto& named_metrics = (*backend_metrics.mutable_named_metrics());
  named_metrics["foo"] = 1.0;
  named_metrics["bar"] = 2.0;
  CheckRpcSendOk(DEBUG_LOCATION, kNumRpcsPerAddress * backends_.size(),
                 RpcOptions().set_backend_metrics(backend_metrics));
  backend_metrics.set_cpu_utilization(0.4);
  backend_metrics.set_mem_utilization(0.3);
  backend_metrics.set_application_utilization(0.2);
  named_metrics["foo"] = 0.3;
  named_metrics["bar"] = 0.4;
  for (size_t i = 0; i < kNumFailuresPerAddress * backends_.size(); ++i) {
    CheckRpcSendFailure(DEBUG_LOCATION, StatusCode::FAILED_PRECONDITION, "",
                        RpcOptions().set_server_fail(true).set_backend_metrics(
                            backend_metrics));
  }
  const size_t total_successful_rpcs_sent =
      (kNumRpcsPerAddress * backends_.size()) + num_warmup_rpcs;
  const size_t total_failed_rpcs_sent =
      kNumFailuresPerAddress * backends_.size();
  // Check that the backends got the right number of requests.
  size_t total_rpcs_sent = 0;
  for (const auto& backend : backends_) {
    total_rpcs_sent += backend->backend_service()->request_count();
  }
  EXPECT_EQ(total_rpcs_sent,
            total_successful_rpcs_sent + total_failed_rpcs_sent);
  // The load report received at the balancer should be correct.
  std::vector<ClientStats> load_report =
      balancer_->lrs_service()->WaitForLoadReport();
  ASSERT_EQ(load_report.size(), 1UL);
  ClientStats& client_stats = load_report.front();
  EXPECT_EQ(client_stats.cluster_name(), kDefaultClusterName);
  EXPECT_EQ(client_stats.eds_service_name(), kDefaultEdsServiceName);
  EXPECT_EQ(total_successful_rpcs_sent,
            client_stats.total_successful_requests());
  EXPECT_EQ(0U, client_stats.total_requests_in_progress());
  EXPECT_EQ(total_rpcs_sent, client_stats.total_issued_requests());
  EXPECT_EQ(total_failed_rpcs_sent, client_stats.total_error_requests());
  EXPECT_EQ(0U, client_stats.total_dropped_requests());
  ASSERT_THAT(
      client_stats.locality_stats(),
      ::testing::ElementsAre(::testing::Pair("locality0", ::testing::_),
                             ::testing::Pair("locality1", ::testing::_)));
  size_t num_successful_rpcs = 0;
  size_t num_failed_rpcs = 0;
  std::map<std::string, ClientStats::LocalityStats::LoadMetric>
      named_metrics_total;
  for (const auto& p : client_stats.locality_stats()) {
    EXPECT_EQ(p.second.total_requests_in_progress, 0U);
    EXPECT_EQ(
        p.second.total_issued_requests,
        p.second.total_successful_requests + p.second.total_error_requests);
    num_successful_rpcs += p.second.total_successful_requests;
    num_failed_rpcs += p.second.total_error_requests;
    for (const auto& s : p.second.load_metrics) {
      named_metrics_total[s.first] += s.second;
    }
  }
  EXPECT_EQ(num_successful_rpcs, total_successful_rpcs_sent);
  EXPECT_EQ(num_failed_rpcs, total_failed_rpcs_sent);
  EXPECT_EQ(num_successful_rpcs + num_failed_rpcs, total_rpcs_sent);
  EXPECT_THAT(named_metrics_total, ::testing::UnorderedElementsAre());
  // The LRS service got a single request, and sent a single response.
  EXPECT_EQ(1U, balancer_->lrs_service()->request_count());
  EXPECT_EQ(1U, balancer_->lrs_service()->response_count());
}

// Tests send_all_clusters.
TEST_P(ClientLoadReportingTest, SendAllClusters) {
  CreateAndStartBackends(2);
  balancer_->lrs_service()->set_send_all_clusters(true);
  const size_t kNumRpcsPerAddress = 10;
  const size_t kNumFailuresPerAddress = 3;
  EdsResourceArgs args({{"locality0", CreateEndpointsForBackends()}});
  balancer_->ads_service()->SetEdsResource(BuildEdsResource(args));
  // Wait until all backends are ready.
  size_t num_warmup_rpcs = WaitForAllBackends(DEBUG_LOCATION);
  // Send kNumRpcsPerAddress RPCs per server.
  xds::data::orca::v3::OrcaLoadReport backend_metrics;
  auto& named_metrics = (*backend_metrics.mutable_named_metrics());
  named_metrics["foo"] = 1.0;
  named_metrics["bar"] = 2.0;
  CheckRpcSendOk(DEBUG_LOCATION, kNumRpcsPerAddress * backends_.size(),
                 RpcOptions().set_backend_metrics(backend_metrics));
  named_metrics["foo"] = 0.3;
  named_metrics["bar"] = 0.4;
  for (size_t i = 0; i < kNumFailuresPerAddress * backends_.size(); ++i) {
    CheckRpcSendFailure(DEBUG_LOCATION, StatusCode::FAILED_PRECONDITION, "",
                        RpcOptions().set_server_fail(true).set_backend_metrics(
                            backend_metrics));
  }
  // Check that each backend got the right number of requests.
  for (size_t i = 0; i < backends_.size(); ++i) {
    EXPECT_EQ(kNumRpcsPerAddress + kNumFailuresPerAddress,
              backends_[i]->backend_service()->request_count());
  }
  // The load report received at the balancer should be correct.
  std::vector<ClientStats> load_report =
      balancer_->lrs_service()->WaitForLoadReport();
  ASSERT_EQ(load_report.size(), 1UL);
  ClientStats& client_stats = load_report.front();
  EXPECT_EQ(kNumRpcsPerAddress * backends_.size() + num_warmup_rpcs,
            client_stats.total_successful_requests());
  EXPECT_EQ(0U, client_stats.total_requests_in_progress());
  EXPECT_EQ((kNumRpcsPerAddress + kNumFailuresPerAddress) * backends_.size() +
                num_warmup_rpcs,
            client_stats.total_issued_requests());
  EXPECT_EQ(kNumFailuresPerAddress * backends_.size(),
            client_stats.total_error_requests());
  EXPECT_EQ(0U, client_stats.total_dropped_requests());
  EXPECT_THAT(
      client_stats.locality_stats(),
      ::testing::ElementsAre(::testing::Pair(
          "locality0",
          ::testing::Field(
              &ClientStats::LocalityStats::load_metrics,
              ::testing::UnorderedElementsAre(
                  ::testing::Pair(
                      "foo",
                      LoadMetricEq(
                          (kNumRpcsPerAddress + kNumFailuresPerAddress) *
                              backends_.size(),
                          (kNumRpcsPerAddress * backends_.size()) * 1.0 +
                              (kNumFailuresPerAddress * backends_.size()) *
                                  0.3)),
                  ::testing::Pair(
                      "bar",
                      LoadMetricEq(
                          (kNumRpcsPerAddress + kNumFailuresPerAddress) *
                              backends_.size(),
                          (kNumRpcsPerAddress * backends_.size()) * 2.0 +
                              (kNumFailuresPerAddress * backends_.size()) *
                                  0.4)))))));
  // The LRS service got a single request, and sent a single response.
  EXPECT_EQ(1U, balancer_->lrs_service()->request_count());
  EXPECT_EQ(1U, balancer_->lrs_service()->response_count());
}

// Tests that we don't include stats for clusters that are not requested
// by the LRS server.
TEST_P(ClientLoadReportingTest, HonorsClustersRequestedByLrsServer) {
  CreateAndStartBackends(1);
  balancer_->lrs_service()->set_cluster_names({"bogus"});
  EdsResourceArgs args({{"locality0", CreateEndpointsForBackends()}});
  balancer_->ads_service()->SetEdsResource(BuildEdsResource(args));
  // Wait until all backends are ready.
  WaitForAllBackends(DEBUG_LOCATION);
  // The load report received at the balancer should be correct.
  std::vector<ClientStats> load_report =
      balancer_->lrs_service()->WaitForLoadReport();
  ASSERT_EQ(load_report.size(), 0UL);
  // The LRS service got a single request, and sent a single response.
  EXPECT_EQ(1U, balancer_->lrs_service()->request_count());
  EXPECT_EQ(1U, balancer_->lrs_service()->response_count());
}

// Tests that if the balancer restarts, the client load report contains the
// stats before and after the restart correctly.
TEST_P(ClientLoadReportingTest, BalancerRestart) {
  CreateAndStartBackends(4);
  EdsResourceArgs args({{"locality0", CreateEndpointsForBackends(0, 2)}});
  balancer_->ads_service()->SetEdsResource(BuildEdsResource(args));
  // Wait until all backends returned by the balancer are ready.
  size_t num_rpcs = WaitForAllBackends(DEBUG_LOCATION, 0, 2);
  std::vector<ClientStats> load_report =
      balancer_->lrs_service()->WaitForLoadReport();
  ASSERT_EQ(load_report.size(), 1UL);
  ClientStats client_stats = std::move(load_report.front());
  EXPECT_EQ(num_rpcs, client_stats.total_successful_requests());
  EXPECT_EQ(0U, client_stats.total_requests_in_progress());
  EXPECT_EQ(0U, client_stats.total_error_requests());
  EXPECT_EQ(0U, client_stats.total_dropped_requests());
  EXPECT_THAT(client_stats.locality_stats(),
              ::testing::ElementsAre(::testing::Pair(
                  "locality0",
                  ::testing::Field(&ClientStats::LocalityStats::load_metrics,
                                   ::testing::IsEmpty()))));
  // Shut down the balancer.
  balancer_->Shutdown();
  // We should continue using the last EDS response we received from the
  // balancer before it was shut down.
  // Note: We need to use WaitForAllBackends() here instead of just
  // CheckRpcSendOk(kNumBackendsFirstPass), because when the balancer
  // shuts down, the XdsClient will generate an error to the
  // ListenerWatcher, which will cause the xds resolver to send a
  // no-op update to the LB policy.  When this update gets down to the
  // round_robin child policy for the locality, it will generate a new
  // subchannel list, which resets the start index randomly.  So we need
  // to be a little more permissive here to avoid spurious failures.
  ResetBackendCounters();
  num_rpcs = WaitForAllBackends(DEBUG_LOCATION, 0, 2);
  // Now restart the balancer, this time pointing to the new backends.
  balancer_->Start();
  args = EdsResourceArgs({{"locality0", CreateEndpointsForBackends(2, 4)}});
  balancer_->ads_service()->SetEdsResource(BuildEdsResource(args));
  // Wait for queries to start going to one of the new backends.
  // This tells us that we're now using the new serverlist.
  num_rpcs += WaitForAllBackends(DEBUG_LOCATION, 2, 4);
  // Send one RPC per backend.
  xds::data::orca::v3::OrcaLoadReport backend_metrics;
  auto& named_metrics = (*backend_metrics.mutable_named_metrics());
  named_metrics["foo"] = 1.0;
  named_metrics["bar"] = 2.0;
  CheckRpcSendOk(DEBUG_LOCATION, 2,
                 RpcOptions().set_backend_metrics(backend_metrics));
  num_rpcs += 2;
  // Check client stats.
  load_report = balancer_->lrs_service()->WaitForLoadReport();
  ASSERT_EQ(load_report.size(), 1UL);
  client_stats = std::move(load_report.front());
  EXPECT_EQ(num_rpcs, client_stats.total_successful_requests());
  EXPECT_EQ(0U, client_stats.total_requests_in_progress());
  EXPECT_EQ(0U, client_stats.total_error_requests());
  EXPECT_EQ(0U, client_stats.total_dropped_requests());
  EXPECT_THAT(client_stats.locality_stats(),
              ::testing::ElementsAre(::testing::Pair(
                  "locality0",
                  ::testing::Field(
                      &ClientStats::LocalityStats::load_metrics,
                      ::testing::UnorderedElementsAre(
                          ::testing::Pair("foo", LoadMetricEq(2, 2.0)),
                          ::testing::Pair("bar", LoadMetricEq(2, 4.0)))))));
}

// Tests load reporting when switching over from one cluster to another.
TEST_P(ClientLoadReportingTest, ChangeClusters) {
  CreateAndStartBackends(4);
  const char* kNewClusterName = "new_cluster_name";
  const char* kNewEdsServiceName = "new_eds_service_name";
  balancer_->lrs_service()->set_cluster_names(
      {kDefaultClusterName, kNewClusterName});
  // cluster kDefaultClusterName -> locality0 -> backends 0 and 1
  EdsResourceArgs args({
      {"locality0", CreateEndpointsForBackends(0, 2)},
  });
  balancer_->ads_service()->SetEdsResource(BuildEdsResource(args));
  // cluster kNewClusterName -> locality1 -> backends 2 and 3
  EdsResourceArgs args2({
      {"locality1", CreateEndpointsForBackends(2, 4)},
  });
  balancer_->ads_service()->SetEdsResource(
      BuildEdsResource(args2, kNewEdsServiceName));
  // CDS resource for kNewClusterName.
  Cluster new_cluster = default_cluster_;
  new_cluster.set_name(kNewClusterName);
  new_cluster.mutable_eds_cluster_config()->set_service_name(
      kNewEdsServiceName);
  balancer_->ads_service()->SetCdsResource(new_cluster);
  // Wait for all backends to come online.
  size_t num_rpcs = WaitForAllBackends(DEBUG_LOCATION, 0, 2);
  // The load report received at the balancer should be correct.
  std::vector<ClientStats> load_report =
      balancer_->lrs_service()->WaitForLoadReport();
  EXPECT_THAT(
      load_report,
      ::testing::ElementsAre(::testing::AllOf(
          ::testing::Property(&ClientStats::cluster_name, kDefaultClusterName),
          ::testing::Property(&ClientStats::eds_service_name,
                              kDefaultEdsServiceName),
          ::testing::Property(
              &ClientStats::locality_stats,
              ::testing::ElementsAre(::testing::Pair(
                  "locality0",
                  ::testing::AllOf(
                      ::testing::Field(&ClientStats::LocalityStats::
                                           total_successful_requests,
                                       num_rpcs),
                      ::testing::Field(&ClientStats::LocalityStats::
                                           total_requests_in_progress,
                                       0UL),
                      ::testing::Field(
                          &ClientStats::LocalityStats::total_error_requests,
                          0UL),
                      ::testing::Field(
                          &ClientStats::LocalityStats::total_issued_requests,
                          num_rpcs),
                      ::testing::Field(
                          &ClientStats::LocalityStats::load_metrics,
                          ::testing::IsEmpty()))))),
          ::testing::Property(&ClientStats::total_dropped_requests, 0UL))));
  // Change RDS resource to point to new cluster.
  RouteConfiguration new_route_config = default_route_config_;
  new_route_config.mutable_virtual_hosts(0)
      ->mutable_routes(0)
      ->mutable_route()
      ->set_cluster(kNewClusterName);
  SetListenerAndRouteConfiguration(balancer_.get(), default_listener_,
                                   new_route_config);
  // Wait for all new backends to be used.
  num_rpcs = WaitForAllBackends(DEBUG_LOCATION, 2, 4);
  // The load report received at the balancer should be correct.
  load_report = balancer_->lrs_service()->WaitForLoadReport();
  EXPECT_THAT(
      load_report,
      ::testing::ElementsAre(
          ::testing::AllOf(
              ::testing::Property(&ClientStats::cluster_name,
                                  kDefaultClusterName),
              ::testing::Property(&ClientStats::eds_service_name,
                                  kDefaultEdsServiceName),
              ::testing::Property(
                  &ClientStats::locality_stats,
                  ::testing::ElementsAre(::testing::Pair(
                      "locality0",
                      ::testing::AllOf(
                          ::testing::Field(&ClientStats::LocalityStats::
                                               total_successful_requests,
                                           ::testing::Lt(num_rpcs)),
                          ::testing::Field(&ClientStats::LocalityStats::
                                               total_requests_in_progress,
                                           0UL),
                          ::testing::Field(
                              &ClientStats::LocalityStats::total_error_requests,
                              0UL),
                          ::testing::Field(&ClientStats::LocalityStats::
                                               total_issued_requests,
                                           ::testing::Le(num_rpcs)),
                          ::testing::Field(
                              &ClientStats::LocalityStats::load_metrics,
                              ::testing::IsEmpty()))))),
              ::testing::Property(&ClientStats::total_dropped_requests, 0UL)),
          ::testing::AllOf(
              ::testing::Property(&ClientStats::cluster_name, kNewClusterName),
              ::testing::Property(&ClientStats::eds_service_name,
                                  kNewEdsServiceName),
              ::testing::Property(
                  &ClientStats::locality_stats,
                  ::testing::ElementsAre(::testing::Pair(
                      "locality1",
                      ::testing::AllOf(
                          ::testing::Field(&ClientStats::LocalityStats::
                                               total_successful_requests,
                                           ::testing::Le(num_rpcs)),
                          ::testing::Field(&ClientStats::LocalityStats::
                                               total_requests_in_progress,
                                           0UL),
                          ::testing::Field(
                              &ClientStats::LocalityStats::total_error_requests,
                              0UL),
                          ::testing::Field(&ClientStats::LocalityStats::
                                               total_issued_requests,
                                           ::testing::Le(num_rpcs)),
                          ::testing::Field(
                              &ClientStats::LocalityStats::load_metrics,
                              ::testing::IsEmpty()))))),
              ::testing::Property(&ClientStats::total_dropped_requests, 0UL))));
  size_t total_ok = 0;
  for (const ClientStats& client_stats : load_report) {
    total_ok += client_stats.total_successful_requests();
  }
  EXPECT_EQ(total_ok, num_rpcs);
  // The LRS service got a single request, and sent a single response.
  EXPECT_EQ(1U, balancer_->lrs_service()->request_count());
  EXPECT_EQ(1U, balancer_->lrs_service()->response_count());
}

// Tests that the drop stats are correctly reported by client load reporting.
TEST_P(ClientLoadReportingTest, DropStats) {
  CreateAndStartBackends(1);
  const uint32_t kDropPerMillionForLb = 100000;
  const uint32_t kDropPerMillionForThrottle = 200000;
  const double kErrorTolerance = 0.05;
  const double kDropRateForLb = kDropPerMillionForLb / 1000000.0;
  const double kDropRateForThrottle = kDropPerMillionForThrottle / 1000000.0;
  const double kDropRateForLbAndThrottle =
      kDropRateForLb + ((1 - kDropRateForLb) * kDropRateForThrottle);
  const size_t kNumRpcs =
      ComputeIdealNumRpcs(kDropRateForLbAndThrottle, kErrorTolerance);
  // The ADS response contains two drop categories.
  EdsResourceArgs args({{"locality0", CreateEndpointsForBackends()}});
  args.drop_categories = {{kLbDropType, kDropPerMillionForLb},
                          {kThrottleDropType, kDropPerMillionForThrottle}};
  balancer_->ads_service()->SetEdsResource(BuildEdsResource(args));
  // Send kNumRpcs RPCs and count the drops.
  size_t num_drops = SendRpcsAndCountFailuresWithMessage(
      DEBUG_LOCATION, kNumRpcs, StatusCode::UNAVAILABLE,
      kStatusMessageDropPrefix);
  // The drop rate should be roughly equal to the expectation.
  const double seen_drop_rate = static_cast<double>(num_drops) / kNumRpcs;
  EXPECT_THAT(seen_drop_rate, ::testing::DoubleNear(kDropRateForLbAndThrottle,
                                                    kErrorTolerance));
  // Check client stats.
  ClientStats client_stats;
  do {
    std::vector<ClientStats> load_reports =
        balancer_->lrs_service()->WaitForLoadReport();
    for (const auto& load_report : load_reports) {
      client_stats += load_report;
    }
  } while (client_stats.total_issued_requests() +
               client_stats.total_dropped_requests() <
           kNumRpcs);
  EXPECT_EQ(num_drops, client_stats.total_dropped_requests());
  EXPECT_THAT(static_cast<double>(client_stats.dropped_requests(kLbDropType)) /
                  kNumRpcs,
              ::testing::DoubleNear(kDropRateForLb, kErrorTolerance));
  EXPECT_THAT(
      static_cast<double>(client_stats.dropped_requests(kThrottleDropType)) /
          (kNumRpcs * (1 - kDropRateForLb)),
      ::testing::DoubleNear(kDropRateForThrottle, kErrorTolerance));
}

}  // namespace
}  // namespace testing
}  // namespace grpc

int main(int argc, char** argv) {
  grpc::testing::TestEnvironment env(&argc, argv);
  ::testing::InitGoogleTest(&argc, argv);
  // Make the backup poller poll very frequently in order to pick up
  // updates from all the subchannels's FDs.
  grpc_core::ConfigVars::Overrides overrides;
  overrides.client_channel_backup_poll_interval_ms = 1;
  grpc_core::ConfigVars::SetOverrides(overrides);
#if TARGET_OS_IPHONE
  // Workaround Apple CFStream bug
  grpc_core::SetEnv("grpc_cfstream", "0");
#endif
  grpc_core::RegisterFakeStatsPlugin();
  grpc_init();
  grpc::testing::ConnectionAttemptInjector::Init();
  const auto result = RUN_ALL_TESTS();
  grpc_shutdown();
  return result;
}<|MERGE_RESOLUTION|>--- conflicted
+++ resolved
@@ -380,21 +380,10 @@
   // Unset CDS resource.
   balancer_->ads_service()->UnsetResource(kCdsTypeUrl, kDefaultClusterName);
   // Wait for RPCs to start failing.
-<<<<<<< HEAD
-  SendRpcsUntil(DEBUG_LOCATION, [](const RpcResult& result) {
-    if (result.status.ok()) return true;  // Keep going.
-    EXPECT_EQ(StatusCode::UNAVAILABLE, result.status.error_code());
-    EXPECT_EQ(absl::StrCat("CDS resource ", kDefaultClusterName,
-                           ": does not exist (node ID:xds_end2end_test)"),
-              result.status.error_message());
-    return false;
-  });
-=======
   SendRpcsUntilFailure(
       DEBUG_LOCATION, StatusCode::UNAVAILABLE,
       absl::StrCat("CDS resource ", kDefaultClusterName,
                    ": does not exist \\(node ID:xds_end2end_test\\)"));
->>>>>>> a4badf1a
   // Make sure we ACK'ed the update.
   auto response_state = balancer_->ads_service()->cds_response_state();
   ASSERT_TRUE(response_state.has_value());
