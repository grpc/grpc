--- conflicted
+++ resolved
@@ -63,9 +63,8 @@
   // Setup outlier failure percentage parameters.
   // Any failure will cause an potential ejection with the probability of 100%
   // (to eliminate flakiness of the test).
-<<<<<<< HEAD
-  auto* outlier_detection = cluster.mutable_outlier_detection();
-  SetProtoDuration(grpc_core::Duration::FromSecondsAndNanoseconds(0, 100000000),
+  auto* outlier_detection = cluster.mutable_outlier_detection();
+  SetProtoDuration(grpc_core::Duration::Seconds(1),
                    outlier_detection->mutable_interval());
   SetProtoDuration(grpc_core::Duration::Seconds(1),
                    outlier_detection->mutable_base_ejection_time());
@@ -73,25 +72,6 @@
   outlier_detection->mutable_enforcing_success_rate()->set_value(100);
   outlier_detection->mutable_success_rate_minimum_hosts()->set_value(1);
   outlier_detection->mutable_success_rate_request_volume()->set_value(1);
-=======
-  auto* interval = cluster.mutable_outlier_detection()->mutable_interval();
-  auto* base_time =
-      cluster.mutable_outlier_detection()->mutable_base_ejection_time();
-  interval->set_seconds(1 * grpc_test_slowdown_factor());
-  base_time->set_seconds(1 * grpc_test_slowdown_factor());
-  cluster.mutable_outlier_detection()
-      ->mutable_success_rate_stdev_factor()
-      ->set_value(100);
-  cluster.mutable_outlier_detection()
-      ->mutable_enforcing_success_rate()
-      ->set_value(100);
-  cluster.mutable_outlier_detection()
-      ->mutable_success_rate_minimum_hosts()
-      ->set_value(1);
-  cluster.mutable_outlier_detection()
-      ->mutable_success_rate_request_volume()
-      ->set_value(1);
->>>>>>> 807e93f2
   balancer_->ads_service()->SetCdsResource(cluster);
   auto new_route_config = default_route_config_;
   auto* route = new_route_config.mutable_virtual_hosts(0)->mutable_routes(0);
@@ -147,30 +127,13 @@
   // Setup outlier failure percentage parameters.
   // Any failure will cause an potential ejection with the probability of 100%
   // (to eliminate flakiness of the test).
-<<<<<<< HEAD
-  auto* outlier_detection = cluster.mutable_outlier_detection();
-  SetProtoDuration(grpc_core::Duration::FromSecondsAndNanoseconds(0, 100000000),
+  auto* outlier_detection = cluster.mutable_outlier_detection();
+  SetProtoDuration(grpc_core::Duration::Seconds(1),
                    outlier_detection->mutable_interval());
   outlier_detection->mutable_success_rate_stdev_factor()->set_value(100);
   outlier_detection->mutable_enforcing_success_rate()->set_value(100);
   outlier_detection->mutable_success_rate_minimum_hosts()->set_value(1);
   outlier_detection->mutable_success_rate_request_volume()->set_value(1);
-=======
-  auto* interval = cluster.mutable_outlier_detection()->mutable_interval();
-  interval->set_seconds(1 * grpc_test_slowdown_factor());
-  cluster.mutable_outlier_detection()
-      ->mutable_success_rate_stdev_factor()
-      ->set_value(100);
-  cluster.mutable_outlier_detection()
-      ->mutable_enforcing_success_rate()
-      ->set_value(100);
-  cluster.mutable_outlier_detection()
-      ->mutable_success_rate_minimum_hosts()
-      ->set_value(1);
-  cluster.mutable_outlier_detection()
-      ->mutable_success_rate_request_volume()
-      ->set_value(1);
->>>>>>> 807e93f2
   balancer_->ads_service()->SetCdsResource(cluster);
   auto new_route_config = default_route_config_;
   auto* route = new_route_config.mutable_virtual_hosts(0)->mutable_routes(0);
@@ -261,19 +224,11 @@
   // Setup outlier failure percentage parameters.
   // Any failure will cause an potential ejection with the probability of 100%
   // (to eliminate flakiness of the test).
-<<<<<<< HEAD
-  auto* outlier_detection = cluster.mutable_outlier_detection();
-  SetProtoDuration(grpc_core::Duration::FromSecondsAndNanoseconds(0, 100000000),
+  auto* outlier_detection = cluster.mutable_outlier_detection();
+  SetProtoDuration(grpc_core::Duration::Seconds(1),
                    outlier_detection->mutable_interval());
   SetProtoDuration(grpc_core::Duration::Seconds(1),
                    outlier_detection->mutable_base_ejection_time());
-=======
-  auto* interval = cluster.mutable_outlier_detection()->mutable_interval();
-  auto* base_time =
-      cluster.mutable_outlier_detection()->mutable_base_ejection_time();
-  interval->set_seconds(1 * grpc_test_slowdown_factor());
-  base_time->set_seconds(1 * grpc_test_slowdown_factor());
->>>>>>> 807e93f2
   // We know a stdev factor of 100 will ensure the ejection occurs, so setting
   // it to something higher like 1000 to test that ejection will not occur.
   // Note this parameter is the only difference between this test and
@@ -332,23 +287,12 @@
   CreateAndStartBackends(2);
   auto cluster = default_cluster_;
   cluster.set_lb_policy(Cluster::RING_HASH);
-<<<<<<< HEAD
-  auto* outlier_detection = cluster.mutable_outlier_detection();
-  SetProtoDuration(grpc_core::Duration::FromSecondsAndNanoseconds(0, 100000000),
+  auto* outlier_detection = cluster.mutable_outlier_detection();
+  SetProtoDuration(grpc_core::Duration::Seconds(1),
                    outlier_detection->mutable_interval());
   SetProtoDuration(grpc_core::Duration::Seconds(1),
                    outlier_detection->mutable_base_ejection_time());
   outlier_detection->mutable_success_rate_stdev_factor()->set_value(100);
-=======
-  auto* interval = cluster.mutable_outlier_detection()->mutable_interval();
-  auto* base_time =
-      cluster.mutable_outlier_detection()->mutable_base_ejection_time();
-  interval->set_seconds(1 * grpc_test_slowdown_factor());
-  base_time->set_seconds(1 * grpc_test_slowdown_factor());
-  cluster.mutable_outlier_detection()
-      ->mutable_success_rate_stdev_factor()
-      ->set_value(100);
->>>>>>> 807e93f2
   // Setting enforcing_success_rate to 0 to ensure we will never eject.
   // Note this parameter is the only difference between this test and
   // SuccessRateEjectionAndUnejection (ejection portion, value set to 100) and
@@ -407,22 +351,11 @@
   // Setup outlier failure percentage parameters.
   // Any failure will cause an potential ejection with the probability of 100%
   // (to eliminate flakiness of the test).
-<<<<<<< HEAD
-  auto* outlier_detection = cluster.mutable_outlier_detection();
-  SetProtoDuration(grpc_core::Duration::FromSecondsAndNanoseconds(0, 100000000),
+  auto* outlier_detection = cluster.mutable_outlier_detection();
+  SetProtoDuration(grpc_core::Duration::Seconds(1),
                    outlier_detection->mutable_interval());
   outlier_detection->mutable_success_rate_stdev_factor()->set_value(100);
   outlier_detection->mutable_enforcing_success_rate()->set_value(100);
-=======
-  auto* interval = cluster.mutable_outlier_detection()->mutable_interval();
-  interval->set_seconds(1 * grpc_test_slowdown_factor());
-  cluster.mutable_outlier_detection()
-      ->mutable_success_rate_stdev_factor()
-      ->set_value(100);
-  cluster.mutable_outlier_detection()
-      ->mutable_enforcing_success_rate()
-      ->set_value(100);
->>>>>>> 807e93f2
   // Set success_rate_minimum_hosts to 3 when we only have 2 backends
   // Note this parameter is the only difference between this test and
   // SuccessRateEjectionAndUnejection (ejection portion, value set to 1) and
@@ -480,26 +413,12 @@
   // Setup outlier failure percentage parameters.
   // Any failure will cause an potential ejection with the probability of 100%
   // (to eliminate flakiness of the test).
-<<<<<<< HEAD
-  auto* outlier_detection = cluster.mutable_outlier_detection();
-  SetProtoDuration(grpc_core::Duration::FromSecondsAndNanoseconds(0, 100000000),
+  auto* outlier_detection = cluster.mutable_outlier_detection();
+  SetProtoDuration(grpc_core::Duration::Seconds(1),
                    outlier_detection->mutable_interval());
   outlier_detection->mutable_success_rate_stdev_factor()->set_value(100);
   outlier_detection->mutable_enforcing_success_rate()->set_value(100);
   outlier_detection->mutable_success_rate_minimum_hosts()->set_value(1);
-=======
-  auto* interval = cluster.mutable_outlier_detection()->mutable_interval();
-  interval->set_seconds(1 * grpc_test_slowdown_factor());
-  cluster.mutable_outlier_detection()
-      ->mutable_success_rate_stdev_factor()
-      ->set_value(100);
-  cluster.mutable_outlier_detection()
-      ->mutable_enforcing_success_rate()
-      ->set_value(100);
-  cluster.mutable_outlier_detection()
-      ->mutable_success_rate_minimum_hosts()
-      ->set_value(1);
->>>>>>> 807e93f2
   // Set success_rate_request_volume to 4 when we only send 3 RPC in the
   // interval.
   // Note this parameter is the only difference between this test and
@@ -563,35 +482,15 @@
   // Setup outlier failure percentage parameters.
   // Any failure will cause an potential ejection with the probability of 100%
   // (to eliminate flakiness of the test).
-<<<<<<< HEAD
-  auto* outlier_detection = cluster.mutable_outlier_detection();
-  SetProtoDuration(grpc_core::Duration::FromSecondsAndNanoseconds(0, 100000000),
-                   outlier_detection->mutable_interval());
-  SetProtoDuration(grpc_core::Duration::Seconds(1),
+  auto* outlier_detection = cluster.mutable_outlier_detection();
+  SetProtoDuration(grpc_core::Duration::Seconds(1),
+                   outlier_detection->mutable_interval());
+  SetProtoDuration(grpc_core::Duration::Seconds(3),
                    outlier_detection->mutable_base_ejection_time());
   outlier_detection->mutable_failure_percentage_threshold()->set_value(0);
   outlier_detection->mutable_enforcing_failure_percentage()->set_value(100);
   outlier_detection->mutable_failure_percentage_minimum_hosts()->set_value(1);
   outlier_detection->mutable_failure_percentage_request_volume()->set_value(1);
-=======
-  auto* interval = cluster.mutable_outlier_detection()->mutable_interval();
-  interval->set_seconds(1 * grpc_test_slowdown_factor());
-  auto* base_time =
-      cluster.mutable_outlier_detection()->mutable_base_ejection_time();
-  base_time->set_seconds(3 * grpc_test_slowdown_factor());
-  cluster.mutable_outlier_detection()
-      ->mutable_failure_percentage_threshold()
-      ->set_value(0);
-  cluster.mutable_outlier_detection()
-      ->mutable_enforcing_failure_percentage()
-      ->set_value(100);
-  cluster.mutable_outlier_detection()
-      ->mutable_failure_percentage_minimum_hosts()
-      ->set_value(1);
-  cluster.mutable_outlier_detection()
-      ->mutable_failure_percentage_request_volume()
-      ->set_value(1);
->>>>>>> 807e93f2
   balancer_->ads_service()->SetCdsResource(cluster);
   auto new_route_config = default_route_config_;
   auto* route = new_route_config.mutable_virtual_hosts(0)->mutable_routes(0);
@@ -654,30 +553,13 @@
   // Setup outlier failure percentage parameters.
   // Any failure will cause an potential ejection with the probability of 100%
   // (to eliminate flakiness of the test).
-<<<<<<< HEAD
-  auto* outlier_detection = cluster.mutable_outlier_detection();
-  SetProtoDuration(grpc_core::Duration::FromSecondsAndNanoseconds(0, 100000000),
+  auto* outlier_detection = cluster.mutable_outlier_detection();
+  SetProtoDuration(grpc_core::Duration::Seconds(1),
                    outlier_detection->mutable_interval());
   outlier_detection->mutable_failure_percentage_threshold()->set_value(0);
   outlier_detection->mutable_enforcing_failure_percentage()->set_value(100);
   outlier_detection->mutable_failure_percentage_minimum_hosts()->set_value(1);
   outlier_detection->mutable_failure_percentage_request_volume()->set_value(1);
-=======
-  auto* interval = cluster.mutable_outlier_detection()->mutable_interval();
-  interval->set_seconds(1 * grpc_test_slowdown_factor());
-  cluster.mutable_outlier_detection()
-      ->mutable_failure_percentage_threshold()
-      ->set_value(0);
-  cluster.mutable_outlier_detection()
-      ->mutable_enforcing_failure_percentage()
-      ->set_value(100);
-  cluster.mutable_outlier_detection()
-      ->mutable_failure_percentage_minimum_hosts()
-      ->set_value(1);
-  cluster.mutable_outlier_detection()
-      ->mutable_failure_percentage_request_volume()
-      ->set_value(1);
->>>>>>> 807e93f2
   balancer_->ads_service()->SetCdsResource(cluster);
   auto new_route_config = default_route_config_;
   auto* route = new_route_config.mutable_virtual_hosts(0)->mutable_routes(0);
@@ -765,19 +647,11 @@
   CreateAndStartBackends(2);
   auto cluster = default_cluster_;
   cluster.set_lb_policy(Cluster::RING_HASH);
-<<<<<<< HEAD
-  auto* outlier_detection = cluster.mutable_outlier_detection();
-  SetProtoDuration(grpc_core::Duration::FromSecondsAndNanoseconds(0, 100000000),
+  auto* outlier_detection = cluster.mutable_outlier_detection();
+  SetProtoDuration(grpc_core::Duration::Seconds(1),
                    outlier_detection->mutable_interval());
   SetProtoDuration(grpc_core::Duration::Seconds(1),
                    outlier_detection->mutable_base_ejection_time());
-=======
-  auto* interval = cluster.mutable_outlier_detection()->mutable_interval();
-  interval->set_seconds(1 * grpc_test_slowdown_factor());
-  auto* base_time =
-      cluster.mutable_outlier_detection()->mutable_base_ejection_time();
-  base_time->set_seconds(1 * grpc_test_slowdown_factor());
->>>>>>> 807e93f2
   // Setup outlier failure percentage parameter to 50
   // Note this parameter is the only difference between this test and
   // FailurePercentageEjectionAndUnejection (ejection portion, value set to 0)
@@ -836,23 +710,12 @@
   CreateAndStartBackends(2);
   auto cluster = default_cluster_;
   cluster.set_lb_policy(Cluster::RING_HASH);
-<<<<<<< HEAD
-  auto* outlier_detection = cluster.mutable_outlier_detection();
-  SetProtoDuration(grpc_core::Duration::FromSecondsAndNanoseconds(0, 100000000),
+  auto* outlier_detection = cluster.mutable_outlier_detection();
+  SetProtoDuration(grpc_core::Duration::Seconds(1),
                    outlier_detection->mutable_interval());
   SetProtoDuration(grpc_core::Duration::Seconds(1),
                    outlier_detection->mutable_base_ejection_time());
   outlier_detection->mutable_failure_percentage_threshold()->set_value(0);
-=======
-  auto* interval = cluster.mutable_outlier_detection()->mutable_interval();
-  interval->set_seconds(1 * grpc_test_slowdown_factor());
-  auto* base_time =
-      cluster.mutable_outlier_detection()->mutable_base_ejection_time();
-  base_time->set_seconds(1 * grpc_test_slowdown_factor());
-  cluster.mutable_outlier_detection()
-      ->mutable_failure_percentage_threshold()
-      ->set_value(0);
->>>>>>> 807e93f2
   // Setting enforcing_success_rate to 0 to ensure we will never eject.
   // Note this parameter is the only difference between this test and
   // FailurePercentageEjectionAndUnejection (ejection portion, value set to 100)
@@ -912,22 +775,11 @@
   // Setup outlier failure percentage parameters.
   // Any failure will cause an potential ejection with the probability of 100%
   // (to eliminate flakiness of the test).
-<<<<<<< HEAD
-  auto* outlier_detection = cluster.mutable_outlier_detection();
-  SetProtoDuration(grpc_core::Duration::FromSecondsAndNanoseconds(0, 100000000),
+  auto* outlier_detection = cluster.mutable_outlier_detection();
+  SetProtoDuration(grpc_core::Duration::Seconds(1),
                    outlier_detection->mutable_interval());
   outlier_detection->mutable_failure_percentage_threshold()->set_value(0);
   outlier_detection->mutable_enforcing_failure_percentage()->set_value(100);
-=======
-  auto* interval = cluster.mutable_outlier_detection()->mutable_interval();
-  interval->set_seconds(1 * grpc_test_slowdown_factor());
-  cluster.mutable_outlier_detection()
-      ->mutable_failure_percentage_threshold()
-      ->set_value(0);
-  cluster.mutable_outlier_detection()
-      ->mutable_enforcing_failure_percentage()
-      ->set_value(100);
->>>>>>> 807e93f2
   // Set failure_percentage_minimum_hosts to 3 when we only have 2 backends
   // Note this parameter is the only difference between this test and
   // FailurePercentageEjectionAndUnejection (ejection portion, value set to 1)
@@ -991,26 +843,12 @@
   // Setup outlier failure percentage parameters.
   // Any failure will cause an potential ejection with the probability of 100%
   // (to eliminate flakiness of the test).
-<<<<<<< HEAD
-  auto* outlier_detection = cluster.mutable_outlier_detection();
-  SetProtoDuration(grpc_core::Duration::FromSecondsAndNanoseconds(0, 100000000),
+  auto* outlier_detection = cluster.mutable_outlier_detection();
+  SetProtoDuration(grpc_core::Duration::Seconds(1),
                    outlier_detection->mutable_interval());
   outlier_detection->mutable_failure_percentage_threshold()->set_value(0);
   outlier_detection->mutable_enforcing_failure_percentage()->set_value(100);
   outlier_detection->mutable_failure_percentage_minimum_hosts()->set_value(1);
-=======
-  auto* interval = cluster.mutable_outlier_detection()->mutable_interval();
-  interval->set_seconds(1 * grpc_test_slowdown_factor());
-  cluster.mutable_outlier_detection()
-      ->mutable_failure_percentage_threshold()
-      ->set_value(0);
-  cluster.mutable_outlier_detection()
-      ->mutable_enforcing_failure_percentage()
-      ->set_value(100);
-  cluster.mutable_outlier_detection()
-      ->mutable_failure_percentage_minimum_hosts()
-      ->set_value(1);
->>>>>>> 807e93f2
   // Set failure_percentage_request_volume to 4 when we only send 3 RPC in the
   // interval.
   // // Note this parameter is the only difference between this test and
@@ -1071,18 +909,10 @@
   // Setup outlier failure percentage parameters.
   // Any failure will cause an potential ejection with the probability of 100%
   // (to eliminate flakiness of the test).
-<<<<<<< HEAD
-  auto* outlier_detection = cluster.mutable_outlier_detection();
-  SetProtoDuration(grpc_core::Duration::FromSecondsAndNanoseconds(0, 100000000),
+  auto* outlier_detection = cluster.mutable_outlier_detection();
+  SetProtoDuration(grpc_core::Duration::Seconds(1),
                    outlier_detection->mutable_interval());
   outlier_detection->mutable_max_ejection_percent()->set_value(50);
-=======
-  auto* interval = cluster.mutable_outlier_detection()->mutable_interval();
-  interval->set_seconds(1 * grpc_test_slowdown_factor());
-  cluster.mutable_outlier_detection()
-      ->mutable_max_ejection_percent()
-      ->set_value(50);
->>>>>>> 807e93f2
   // This stdev of 500 will ensure the number of ok RPC and error RPC we send
   // will make 1 outlier out of the 4 backends.
   outlier_detection->mutable_success_rate_stdev_factor()->set_value(500);
@@ -1197,22 +1027,11 @@
   CreateAndStartBackends(2);
   auto cluster = default_cluster_;
   cluster.set_lb_policy(Cluster::RING_HASH);
-<<<<<<< HEAD
-  auto* outlier_detection = cluster.mutable_outlier_detection();
-  SetProtoDuration(grpc_core::Duration::FromSecondsAndNanoseconds(0, 100000000),
+  auto* outlier_detection = cluster.mutable_outlier_detection();
+  SetProtoDuration(grpc_core::Duration::Seconds(1),
                    outlier_detection->mutable_interval());
   SetProtoDuration(grpc_core::Duration::Seconds(1),
                    outlier_detection->mutable_base_ejection_time());
-=======
-  // Setup outlier failure percentage parameters.
-  // Any failure will cause an potential ejection with the probability of 100%
-  // (to eliminate flakiness of the test).
-  auto* interval = cluster.mutable_outlier_detection()->mutable_interval();
-  auto* base_time =
-      cluster.mutable_outlier_detection()->mutable_base_ejection_time();
-  interval->set_seconds(1 * grpc_test_slowdown_factor());
-  base_time->set_seconds(1 * grpc_test_slowdown_factor());
->>>>>>> 807e93f2
   balancer_->ads_service()->SetCdsResource(cluster);
   auto new_route_config = default_route_config_;
   auto* route = new_route_config.mutable_virtual_hosts(0)->mutable_routes(0);
@@ -1261,18 +1080,10 @@
   // Setup outlier failure percentage parameters.
   // Any failure will cause an potential ejection with the probability of 100%
   // (to eliminate flakiness of the test).
-<<<<<<< HEAD
-  auto* outlier_detection = cluster.mutable_outlier_detection();
-  SetProtoDuration(grpc_core::Duration::FromSecondsAndNanoseconds(0, 100000000),
+  auto* outlier_detection = cluster.mutable_outlier_detection();
+  SetProtoDuration(grpc_core::Duration::Seconds(1),
                    outlier_detection->mutable_interval());
   outlier_detection->mutable_max_ejection_percent()->set_value(50);
-=======
-  auto* interval = cluster.mutable_outlier_detection()->mutable_interval();
-  interval->set_seconds(1 * grpc_test_slowdown_factor());
-  cluster.mutable_outlier_detection()
-      ->mutable_max_ejection_percent()
-      ->set_value(50);
->>>>>>> 807e93f2
   // This stdev of 500 will ensure the number of ok RPC and error RPC we send
   // will make 1 outlier out of the 4 backends.
   outlier_detection->mutable_success_rate_stdev_factor()->set_value(500);
@@ -1359,35 +1170,15 @@
   // Setup outlier failure percentage parameters.
   // Any failure will cause an potential ejection with the probability of 100%
   // (to eliminate flakiness of the test).
-<<<<<<< HEAD
-  auto* outlier_detection = cluster.mutable_outlier_detection();
-  SetProtoDuration(grpc_core::Duration::FromSecondsAndNanoseconds(0, 100000000),
-                   outlier_detection->mutable_interval());
-  SetProtoDuration(grpc_core::Duration::Seconds(1),
+  auto* outlier_detection = cluster.mutable_outlier_detection();
+  SetProtoDuration(grpc_core::Duration::Seconds(1),
+                   outlier_detection->mutable_interval());
+  SetProtoDuration(grpc_core::Duration::Seconds(3),
                    outlier_detection->mutable_base_ejection_time());
   outlier_detection->mutable_failure_percentage_threshold()->set_value(0);
   outlier_detection->mutable_enforcing_failure_percentage()->set_value(100);
   outlier_detection->mutable_failure_percentage_minimum_hosts()->set_value(1);
   outlier_detection->mutable_failure_percentage_request_volume()->set_value(1);
-=======
-  auto* interval = cluster.mutable_outlier_detection()->mutable_interval();
-  interval->set_seconds(1 * grpc_test_slowdown_factor());
-  auto* base_time =
-      cluster.mutable_outlier_detection()->mutable_base_ejection_time();
-  base_time->set_seconds(3 * grpc_test_slowdown_factor());
-  cluster.mutable_outlier_detection()
-      ->mutable_failure_percentage_threshold()
-      ->set_value(0);
-  cluster.mutable_outlier_detection()
-      ->mutable_enforcing_failure_percentage()
-      ->set_value(100);
-  cluster.mutable_outlier_detection()
-      ->mutable_failure_percentage_minimum_hosts()
-      ->set_value(1);
-  cluster.mutable_outlier_detection()
-      ->mutable_failure_percentage_request_volume()
-      ->set_value(1);
->>>>>>> 807e93f2
   balancer_->ads_service()->SetCdsResource(cluster);
   auto new_route_config = default_route_config_;
   auto* route = new_route_config.mutable_virtual_hosts(0)->mutable_routes(0);
