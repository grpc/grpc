//
// Copyright 2017 gRPC authors.
//
// Licensed under the Apache License, Version 2.0 (the "License");
// you may not use this file except in compliance with the License.
// You may obtain a copy of the License at
//
//     http://www.apache.org/licenses/LICENSE-2.0
//
// Unless required by applicable law or agreed to in writing, software
// distributed under the License is distributed on an "AS IS" BASIS,
// WITHOUT WARRANTIES OR CONDITIONS OF ANY KIND, either express or implied.
// See the License for the specific language governing permissions and
// limitations under the License.
//

#include <gmock/gmock.h>
#include <grpc/grpc.h>
#include <grpc/grpc_security.h>
#include <grpcpp/channel.h>
#include <grpcpp/client_context.h>
#include <grpcpp/create_channel.h>
#include <grpcpp/server.h>
#include <grpcpp/server_builder.h>
#include <grpcpp/xds_server_builder.h>
#include <gtest/gtest.h>

#include <memory>

#include "absl/strings/str_cat.h"
#include "absl/time/time.h"
#include "absl/types/optional.h"
#include "envoy/config/listener/v3/listener.pb.h"
#include "envoy/config/route/v3/route.pb.h"
#include "envoy/extensions/filters/network/http_connection_manager/v3/http_connection_manager.pb.h"
#include "src/core/config/config_vars.h"
#include "src/core/util/env.h"
#include "src/core/util/time.h"
#include "src/proto/grpc/testing/echo.pb.h"
#include "test/core/test_util/port.h"
#include "test/core/test_util/resolve_localhost_ip46.h"
#include "test/core/test_util/scoped_env_var.h"
#include "test/core/test_util/test_config.h"
#include "test/cpp/end2end/xds/xds_end2end_test_lib.h"

namespace grpc {
namespace testing {
namespace {

using ::envoy::config::listener::v3::FilterChainMatch;

//
// Basic xDS-enabled server tests
//

class XdsEnabledServerTest : public XdsEnd2endTest {
 protected:
  void SetUp() override {}  // No-op -- individual tests do this themselves.

  void DoSetUp(
      const absl::optional<XdsBootstrapBuilder>& builder = absl::nullopt) {
    // We use insecure creds here as a convenience to be able to easily
    // create new channels in some of the tests below.  None of the
    // tests here actually depend on the channel creds anyway.
    InitClient(builder, /*lb_expected_authority=*/"",
               // Using a low timeout to quickly end negative tests.
               // Prefer using WaitOnServingStatusChange() or a similar
               // loop on the client side to wait on status changes
               // instead of increasing this timeout.
               /*xds_resource_does_not_exist_timeout_ms=*/500,
               /*balancer_authority_override=*/"", /*args=*/nullptr,
               InsecureChannelCredentials());
    CreateBackends(1, /*xds_enabled=*/true, InsecureServerCredentials());
    EdsResourceArgs args({{"locality0", CreateEndpointsForBackends(0, 1)}});
    balancer_->ads_service()->SetEdsResource(BuildEdsResource(args));
  }
};

// We are only testing the server here.
// Run with bootstrap from env var, so that we use a global XdsClient
// instance.  Otherwise, we would need to use a separate fake resolver
// result generator on the client and server sides.
INSTANTIATE_TEST_SUITE_P(XdsTest, XdsEnabledServerTest,
                         ::testing::Values(XdsTestType().set_bootstrap_source(
                             XdsTestType::kBootstrapFromEnvVar)),
                         &XdsTestType::Name);

TEST_P(XdsEnabledServerTest, Basic) {
  DoSetUp();
  StartBackend(0);
  ASSERT_TRUE(backends_[0]->WaitOnServingStatusChange(grpc::StatusCode::OK));
  WaitForBackend(DEBUG_LOCATION, 0);
}

TEST_P(XdsEnabledServerTest, ListenerDeletionFailsByDefault) {
  DoSetUp();
  StartBackend(0);
  ASSERT_TRUE(backends_[0]->WaitOnServingStatusChange(grpc::StatusCode::OK));
  WaitForBackend(DEBUG_LOCATION, 0);
  // Check that we ACKed.
  // TODO(roth): There may be multiple entries in the resource state response
  // queue, because the client doesn't necessarily subscribe to all resources
  // in a single message, and the server currently (I suspect incorrectly?)
  // thinks that each subscription message is an ACK.  So for now, we
  // drain the entire LDS resource state response queue, ensuring that
  // all responses are ACKs.  Need to look more closely at the protocol
  // semantics here and make sure the server is doing the right thing,
  // in which case we may be able to avoid this.
  while (true) {
    auto response_state = balancer_->ads_service()->lds_response_state();
    if (!response_state.has_value()) break;
    ASSERT_TRUE(response_state.has_value());
    EXPECT_EQ(response_state->state, AdsServiceImpl::ResponseState::ACKED);
  }
  // Now unset the resource.
  balancer_->ads_service()->UnsetResource(
      kLdsTypeUrl, GetServerListenerName(backends_[0]->port()));
  // Server should stop serving.
  ASSERT_TRUE(
      backends_[0]->WaitOnServingStatusChange(grpc::StatusCode::NOT_FOUND));
}

TEST_P(XdsEnabledServerTest, ListenerDeletionIgnoredIfConfigured) {
  DoSetUp(MakeBootstrapBuilder().SetIgnoreResourceDeletion());
  StartBackend(0);
  ASSERT_TRUE(backends_[0]->WaitOnServingStatusChange(grpc::StatusCode::OK));
  WaitForBackend(DEBUG_LOCATION, 0);
  // Check that we ACKed.
  // TODO(roth): There may be multiple entries in the resource state response
  // queue, because the client doesn't necessarily subscribe to all resources
  // in a single message, and the server currently (I suspect incorrectly?)
  // thinks that each subscription message is an ACK.  So for now, we
  // drain the entire LDS resource state response queue, ensuring that
  // all responses are ACKs.  Need to look more closely at the protocol
  // semantics here and make sure the server is doing the right thing,
  // in which case we may be able to avoid this.
  while (true) {
    auto response_state = balancer_->ads_service()->lds_response_state();
    if (!response_state.has_value()) break;
    ASSERT_TRUE(response_state.has_value());
    EXPECT_EQ(response_state->state, AdsServiceImpl::ResponseState::ACKED);
  }
  // Now unset the resource.
  balancer_->ads_service()->UnsetResource(
      kLdsTypeUrl, GetServerListenerName(backends_[0]->port()));
  // Wait for update to be ACKed.
  absl::Time deadline =
      absl::Now() + (absl::Seconds(10) * grpc_test_slowdown_factor());
  while (true) {
    auto response_state = balancer_->ads_service()->lds_response_state();
    if (!response_state.has_value()) {
      gpr_sleep_until(grpc_timeout_seconds_to_deadline(1));
      continue;
    }
    EXPECT_EQ(response_state->state, AdsServiceImpl::ResponseState::ACKED);
    ASSERT_LT(absl::Now(), deadline);
    break;
  }
  // Make sure server is still serving.
  CheckRpcSendOk(DEBUG_LOCATION);
}

TEST_P(XdsEnabledServerTest,
       ListenerDeletionFailsWithFailOnDataErrorsIfEnabled) {
  grpc_core::testing::ScopedExperimentalEnvVar env(
      "GRPC_EXPERIMENTAL_XDS_DATA_ERROR_HANDLING");
  DoSetUp(MakeBootstrapBuilder().SetFailOnDataErrors());
  StartBackend(0);
  ASSERT_TRUE(backends_[0]->WaitOnServingStatusChange(grpc::StatusCode::OK));
  WaitForBackend(DEBUG_LOCATION, 0);
  // Check that we ACKed.
  // TODO(roth): There may be multiple entries in the resource state response
  // queue, because the client doesn't necessarily subscribe to all resources
  // in a single message, and the server currently (I suspect incorrectly?)
  // thinks that each subscription message is an ACK.  So for now, we
  // drain the entire LDS resource state response queue, ensuring that
  // all responses are ACKs.  Need to look more closely at the protocol
  // semantics here and make sure the server is doing the right thing,
  // in which case we may be able to avoid this.
  while (true) {
    auto response_state = balancer_->ads_service()->lds_response_state();
    if (!response_state.has_value()) break;
    ASSERT_TRUE(response_state.has_value());
    EXPECT_EQ(response_state->state, AdsServiceImpl::ResponseState::ACKED);
  }
  // Now unset the resource.
  balancer_->ads_service()->UnsetResource(
      kLdsTypeUrl, GetServerListenerName(backends_[0]->port()));
  // Server should stop serving.
  ASSERT_TRUE(
      backends_[0]->WaitOnServingStatusChange(grpc::StatusCode::NOT_FOUND));
}

TEST_P(XdsEnabledServerTest,
       ListenerDeletionIgnoredByDefaultIfDataErrorHandlingEnabled) {
  grpc_core::testing::ScopedExperimentalEnvVar env(
      "GRPC_EXPERIMENTAL_XDS_DATA_ERROR_HANDLING");
  DoSetUp();
  StartBackend(0);
  ASSERT_TRUE(backends_[0]->WaitOnServingStatusChange(grpc::StatusCode::OK));
  WaitForBackend(DEBUG_LOCATION, 0);
  // Check that we ACKed.
  // TODO(roth): There may be multiple entries in the resource state response
  // queue, because the client doesn't necessarily subscribe to all resources
  // in a single message, and the server currently (I suspect incorrectly?)
  // thinks that each subscription message is an ACK.  So for now, we
  // drain the entire LDS resource state response queue, ensuring that
  // all responses are ACKs.  Need to look more closely at the protocol
  // semantics here and make sure the server is doing the right thing,
  // in which case we may be able to avoid this.
  while (true) {
    auto response_state = balancer_->ads_service()->lds_response_state();
    if (!response_state.has_value()) break;
    ASSERT_TRUE(response_state.has_value());
    EXPECT_EQ(response_state->state, AdsServiceImpl::ResponseState::ACKED);
  }
  // Now unset the resource.
  balancer_->ads_service()->UnsetResource(
      kLdsTypeUrl, GetServerListenerName(backends_[0]->port()));
  // Wait for update to be ACKed.
  absl::Time deadline =
      absl::Now() + (absl::Seconds(10) * grpc_test_slowdown_factor());
  while (true) {
    auto response_state = balancer_->ads_service()->lds_response_state();
    if (!response_state.has_value()) {
      gpr_sleep_until(grpc_timeout_seconds_to_deadline(1));
      continue;
    }
    EXPECT_EQ(response_state->state, AdsServiceImpl::ResponseState::ACKED);
    ASSERT_LT(absl::Now(), deadline);
    break;
  }
  // Make sure server is still serving.
  CheckRpcSendOk(DEBUG_LOCATION);
}

// Testing just one example of an invalid resource here.
// Unit tests for XdsListenerResourceType have exhaustive tests for all
// of the invalid cases.
TEST_P(XdsEnabledServerTest, BadLdsUpdateNoApiListenerNorAddress) {
  DoSetUp();
  Listener listener = default_server_listener_;
  listener.clear_address();
  listener.set_name(GetServerListenerName(backends_[0]->port()));
  balancer_->ads_service()->SetLdsResource(listener);
  StartBackend(0);
  const auto response_state = WaitForLdsNack(DEBUG_LOCATION);
  ASSERT_TRUE(response_state.has_value()) << "timed out waiting for NACK";
  EXPECT_THAT(response_state->error_message,
              ::testing::EndsWith(absl::StrCat(
                  GetServerListenerName(backends_[0]->port()),
                  ": INVALID_ARGUMENT: Listener has neither address nor "
                  "ApiListener]")));
}

// Verify that a non-TCP listener results in "not serving" status.
TEST_P(XdsEnabledServerTest, NonTcpListener) {
  DoSetUp();
  Listener listener = default_listener_;  // Client-side listener.
  listener = PopulateServerListenerNameAndPort(listener, backends_[0]->port());
  auto hcm = ClientHcmAccessor().Unpack(listener);
  auto* rds = hcm.mutable_rds();
  rds->set_route_config_name(kDefaultRouteConfigurationName);
  rds->mutable_config_source()->mutable_self();
  ClientHcmAccessor().Pack(hcm, &listener);
  balancer_->ads_service()->SetLdsResource(listener);
  StartBackend(0);
  ASSERT_TRUE(backends_[0]->WaitOnServingStatusChange(
      grpc::StatusCode::FAILED_PRECONDITION));
}

// Verify that a mismatch of listening address results in "not serving"
// status.
TEST_P(XdsEnabledServerTest, ListenerAddressMismatch) {
  DoSetUp();
  Listener listener = default_server_listener_;
  // Set a different listening address in the LDS update
  listener.mutable_address()->mutable_socket_address()->set_address(
      "192.168.1.1");
  SetServerListenerNameAndRouteConfiguration(balancer_.get(), listener,
                                             backends_[0]->port(),
                                             default_server_route_config_);
  StartBackend(0);
  ASSERT_TRUE(backends_[0]->WaitOnServingStatusChange(
      grpc::StatusCode::FAILED_PRECONDITION));
}

//
// server status notification tests
//

class XdsEnabledServerStatusNotificationTest : public XdsEnabledServerTest {
 protected:
  void SetValidLdsUpdate() {
    SetServerListenerNameAndRouteConfiguration(
        balancer_.get(), default_server_listener_, backends_[0]->port(),
        default_server_route_config_);
  }

  void SetInvalidLdsUpdate() {
    Listener listener = default_server_listener_;
    listener.clear_address();
    listener.set_name(GetServerListenerName(backends_[0]->port()));
    balancer_->ads_service()->SetLdsResource(listener);
  }

  void UnsetLdsUpdate() {
    balancer_->ads_service()->UnsetResource(
        kLdsTypeUrl, GetServerListenerName(backends_[0]->port()));
  }
};

INSTANTIATE_TEST_SUITE_P(XdsTest, XdsEnabledServerStatusNotificationTest,
                         ::testing::Values(XdsTestType()), &XdsTestType::Name);

TEST_P(XdsEnabledServerStatusNotificationTest, ServingStatus) {
  DoSetUp();
  StartBackend(0);
  ASSERT_TRUE(backends_[0]->WaitOnServingStatusChange(grpc::StatusCode::OK));
  CheckRpcSendOk(DEBUG_LOCATION, 1, RpcOptions().set_wait_for_ready(true));
}

TEST_P(XdsEnabledServerStatusNotificationTest, NotServingStatus) {
  DoSetUp();
  SetInvalidLdsUpdate();
  StartBackend(0);
  ASSERT_TRUE(backends_[0]->WaitOnServingStatusChange(
      grpc::StatusCode::INVALID_ARGUMENT));
  CheckRpcSendFailure(DEBUG_LOCATION, StatusCode::UNAVAILABLE,
                      MakeConnectionFailureRegex(
                          "connections to all backends failing; last error: "));
}

TEST_P(XdsEnabledServerStatusNotificationTest, ErrorUpdateWhenAlreadyServing) {
  DoSetUp();
  StartBackend(0);
  ASSERT_TRUE(backends_[0]->WaitOnServingStatusChange(grpc::StatusCode::OK));
  CheckRpcSendOk(DEBUG_LOCATION, 1, RpcOptions().set_wait_for_ready(true));
  // Invalid update does not lead to a change in the serving status.
  SetInvalidLdsUpdate();
  auto response_state =
      WaitForLdsNack(DEBUG_LOCATION, RpcOptions(), StatusCode::OK);
  ASSERT_TRUE(response_state.has_value()) << "timed out waiting for NACK";
  EXPECT_THAT(response_state->error_message,
              ::testing::EndsWith(absl::StrCat(
                  GetServerListenerName(backends_[0]->port()),
                  ": INVALID_ARGUMENT: Listener has neither address nor "
                  "ApiListener]")));
  ASSERT_TRUE(backends_[0]->WaitOnServingStatusChange(grpc::StatusCode::OK));
  CheckRpcSendOk(DEBUG_LOCATION);
}

TEST_P(XdsEnabledServerStatusNotificationTest,
       NotServingStatusToServingStatusTransition) {
  DoSetUp();
  SetInvalidLdsUpdate();
  StartBackend(0);
  ASSERT_TRUE(backends_[0]->WaitOnServingStatusChange(
      grpc::StatusCode::INVALID_ARGUMENT));
  CheckRpcSendFailure(DEBUG_LOCATION, StatusCode::UNAVAILABLE,
                      MakeConnectionFailureRegex(
                          "connections to all backends failing; last error: "));
  // Send a valid LDS update to change to serving status
  SetValidLdsUpdate();
  ASSERT_TRUE(backends_[0]->WaitOnServingStatusChange(grpc::StatusCode::OK));
  CheckRpcSendOk(DEBUG_LOCATION, 1, RpcOptions().set_wait_for_ready(true));
}

// This test verifies that the resource getting deleted when already serving
// results in future connections being dropped.
TEST_P(XdsEnabledServerStatusNotificationTest,
       ServingStatusToNonServingStatusTransition) {
  DoSetUp(MakeBootstrapBuilder().SetFailOnDataErrors());
  SetValidLdsUpdate();
  StartBackend(0);
  ASSERT_TRUE(backends_[0]->WaitOnServingStatusChange(grpc::StatusCode::OK));
  CheckRpcSendOk(DEBUG_LOCATION, 1, RpcOptions().set_wait_for_ready(true));
  // Deleting the resource should result in a non-serving status.
  UnsetLdsUpdate();
  ASSERT_TRUE(
      backends_[0]->WaitOnServingStatusChange(grpc::StatusCode::NOT_FOUND));
  SendRpcsUntilFailure(
      DEBUG_LOCATION, StatusCode::UNAVAILABLE,
      MakeConnectionFailureRegex(
          "connections to all backends failing; last error: "));
}

TEST_P(XdsEnabledServerStatusNotificationTest, RepeatedServingStatusChanges) {
  DoSetUp(MakeBootstrapBuilder().SetFailOnDataErrors());
  StartBackend(0);
  for (int i = 0; i < 5; ++i) {
    // Send a valid LDS update to get the server to start listening
    SetValidLdsUpdate();
    ASSERT_TRUE(backends_[0]->WaitOnServingStatusChange(grpc::StatusCode::OK));
    CheckRpcSendOk(DEBUG_LOCATION, 1, RpcOptions().set_wait_for_ready(true));
    // Deleting the resource will make the server start rejecting connections
    UnsetLdsUpdate();
    ASSERT_TRUE(
        backends_[0]->WaitOnServingStatusChange(grpc::StatusCode::NOT_FOUND));
    SendRpcsUntilFailure(
        DEBUG_LOCATION, StatusCode::UNAVAILABLE,
        MakeConnectionFailureRegex(
            "connections to all backends failing; last error: "));
  }
}

TEST_P(XdsEnabledServerStatusNotificationTest, ExistingRpcsOnResourceDeletion) {
<<<<<<< HEAD
  DoSetUp(MakeBootstrapBuilder().SetFailOnDataErrors());
  // Send a valid LDS update to get the server to start listening
  SetValidLdsUpdate();
=======
>>>>>>> 048ea424
  StartBackend(0);
  ASSERT_TRUE(backends_[0]->WaitOnServingStatusChange(grpc::StatusCode::OK));
  constexpr int kNumChannels = 10;
  struct StreamingRpc {
    std::shared_ptr<Channel> channel;
    std::unique_ptr<grpc::testing::EchoTestService::Stub> stub;
    ClientContext context;
    std::unique_ptr<ClientReaderWriter<EchoRequest, EchoResponse>> stream;
  } streaming_rpcs[kNumChannels];
  EchoRequest request;
  EchoResponse response;
  request.set_message("Hello");
  ChannelArguments args;
  args.SetInt(GRPC_ARG_USE_LOCAL_SUBCHANNEL_POOL, 1);
  for (int i = 0; i < kNumChannels; i++) {
    streaming_rpcs[i].channel =
        CreateCustomChannel(grpc_core::LocalIpUri(backends_[0]->port()),
                            InsecureChannelCredentials(), args);
    streaming_rpcs[i].stub =
        grpc::testing::EchoTestService::NewStub(streaming_rpcs[i].channel);
    streaming_rpcs[i].context.set_wait_for_ready(true);
    streaming_rpcs[i].stream =
        streaming_rpcs[i].stub->BidiStream(&streaming_rpcs[i].context);
    EXPECT_TRUE(streaming_rpcs[i].stream->Write(request));
    streaming_rpcs[i].stream->Read(&response);
    EXPECT_EQ(request.message(), response.message());
  }
  // Deleting the resource will make the server start rejecting connections
  UnsetLdsUpdate();
  ASSERT_TRUE(
      backends_[0]->WaitOnServingStatusChange(grpc::StatusCode::NOT_FOUND));
  SendRpcsUntilFailure(
      DEBUG_LOCATION, StatusCode::UNAVAILABLE,
      MakeConnectionFailureRegex(
          "connections to all backends failing; last error: "));
  for (int i = 0; i < kNumChannels; i++) {
    EXPECT_TRUE(streaming_rpcs[i].stream->Write(request));
    streaming_rpcs[i].stream->Read(&response);
    EXPECT_EQ(request.message(), response.message());
    EXPECT_TRUE(streaming_rpcs[i].stream->WritesDone());
    auto status = streaming_rpcs[i].stream->Finish();
    EXPECT_TRUE(status.ok())
        << status.error_message() << ", " << status.error_details() << ", "
        << streaming_rpcs[i].context.debug_error_string();
    // New RPCs on the existing channels should fail.
    ClientContext new_context;
    new_context.set_deadline(grpc_timeout_milliseconds_to_deadline(1000));
    EXPECT_FALSE(
        streaming_rpcs[i].stub->Echo(&new_context, request, &response).ok());
  }
}

TEST_P(XdsEnabledServerStatusNotificationTest,
       ExistingRpcsFailOnResourceUpdateAfterDrainGraceTimeExpires) {
  DoSetUp();
  constexpr int kDrainGraceTimeMs = 100;
  xds_drain_grace_time_ms_ = kDrainGraceTimeMs;
  StartBackend(0);
  ASSERT_TRUE(backends_[0]->WaitOnServingStatusChange(grpc::StatusCode::OK));
  constexpr int kNumChannels = 10;
  struct StreamingRpc {
    std::shared_ptr<Channel> channel;
    std::unique_ptr<grpc::testing::EchoTestService::Stub> stub;
    ClientContext context;
    std::unique_ptr<ClientReaderWriter<EchoRequest, EchoResponse>> stream;
  } streaming_rpcs[kNumChannels];
  EchoRequest request;
  EchoResponse response;
  request.set_message("Hello");
  ChannelArguments args;
  args.SetInt(GRPC_ARG_USE_LOCAL_SUBCHANNEL_POOL, 1);
  for (int i = 0; i < kNumChannels; i++) {
    streaming_rpcs[i].channel =
        CreateCustomChannel(grpc_core::LocalIpUri(backends_[0]->port()),
                            InsecureChannelCredentials(), args);
    streaming_rpcs[i].stub =
        grpc::testing::EchoTestService::NewStub(streaming_rpcs[i].channel);
    streaming_rpcs[i].context.set_wait_for_ready(true);
    streaming_rpcs[i].stream =
        streaming_rpcs[i].stub->BidiStream(&streaming_rpcs[i].context);
    EXPECT_TRUE(streaming_rpcs[i].stream->Write(request));
    streaming_rpcs[i].stream->Read(&response);
    EXPECT_EQ(request.message(), response.message());
  }
  grpc_core::Timestamp update_time = NowFromCycleCounter();
  // Update the resource.  We modify the route with an invalid entry, so
  // that we can tell from the RPC failure messages when the server has
  // seen the change.
  auto route_config = default_server_route_config_;
  route_config.mutable_virtual_hosts(0)->mutable_routes(0)->mutable_redirect();
  SetServerListenerNameAndRouteConfiguration(
      balancer_.get(), default_server_listener_, backends_[0]->port(),
      route_config);
  SendRpcsUntilFailure(DEBUG_LOCATION, StatusCode::UNAVAILABLE,
                       "UNAVAILABLE:matching route has unsupported action");
  // After the drain grace time expires, the existing RPCs should all fail.
  for (int i = 0; i < kNumChannels; i++) {
    // Wait for the drain grace time to expire
    EXPECT_FALSE(streaming_rpcs[i].stream->Read(&response));
    // Make sure that the drain grace interval is honored.
    EXPECT_GE(NowFromCycleCounter() - update_time,
              grpc_core::Duration::Milliseconds(kDrainGraceTimeMs));
    auto status = streaming_rpcs[i].stream->Finish();
    EXPECT_EQ(status.error_code(), grpc::StatusCode::UNAVAILABLE)
        << status.error_code() << ", " << status.error_message() << ", "
        << status.error_details() << ", "
        << streaming_rpcs[i].context.debug_error_string();
    EXPECT_EQ(status.error_message(),
              "Drain grace time expired. Closing connection immediately.");
  }
}

//
// filter chain matching tests
//

class XdsServerFilterChainMatchTest : public XdsEnabledServerTest {
 public:
  void SetUp() override { DoSetUp(); }

  HttpConnectionManager GetHttpConnectionManager(const Listener& listener) {
    HttpConnectionManager http_connection_manager =
        ServerHcmAccessor().Unpack(listener);
    *http_connection_manager.mutable_route_config() =
        default_server_route_config_;
    return http_connection_manager;
  }
};

// Run with bootstrap from env var so that we use one XdsClient.
INSTANTIATE_TEST_SUITE_P(XdsTest, XdsServerFilterChainMatchTest,
                         ::testing::Values(XdsTestType().set_bootstrap_source(
                             XdsTestType::kBootstrapFromEnvVar)),
                         &XdsTestType::Name);

TEST_P(XdsServerFilterChainMatchTest,
       DefaultFilterChainUsedWhenNoFilterChainMentioned) {
  StartBackend(0);
  ASSERT_TRUE(backends_[0]->WaitOnServingStatusChange(grpc::StatusCode::OK));
  CheckRpcSendOk(DEBUG_LOCATION, 1, RpcOptions().set_wait_for_ready(true));
}

TEST_P(XdsServerFilterChainMatchTest,
       DefaultFilterChainUsedWhenOtherFilterChainsDontMatch) {
  Listener listener = default_server_listener_;
  // Add a filter chain that will never get matched
  auto* filter_chain = listener.add_filter_chains();
  filter_chain->add_filters()->mutable_typed_config()->PackFrom(
      GetHttpConnectionManager(listener));
  filter_chain->mutable_filter_chain_match()
      ->mutable_destination_port()
      ->set_value(8080);
  SetServerListenerNameAndRouteConfiguration(balancer_.get(), listener,
                                             backends_[0]->port(),
                                             default_server_route_config_);
  StartBackend(0);
  ASSERT_TRUE(backends_[0]->WaitOnServingStatusChange(grpc::StatusCode::OK));
  CheckRpcSendOk(DEBUG_LOCATION, 1, RpcOptions().set_wait_for_ready(true));
}

TEST_P(XdsServerFilterChainMatchTest,
       FilterChainsWithDestinationPortDontMatch) {
  Listener listener = default_server_listener_;
  // Add filter chain with destination port that should never get matched
  auto* filter_chain = listener.add_filter_chains();
  filter_chain->add_filters()->mutable_typed_config()->PackFrom(
      GetHttpConnectionManager(listener));
  filter_chain->mutable_filter_chain_match()
      ->mutable_destination_port()
      ->set_value(8080);
  listener.clear_default_filter_chain();
  balancer_->ads_service()->SetLdsResource(
      PopulateServerListenerNameAndPort(listener, backends_[0]->port()));
  StartBackend(0);
  ASSERT_TRUE(backends_[0]->WaitOnServingStatusChange(grpc::StatusCode::OK));
  // RPC should fail since no matching filter chain was found and no default
  // filter chain is configured.
  CheckRpcSendFailure(DEBUG_LOCATION, StatusCode::UNAVAILABLE,
                      MakeConnectionFailureRegex(
                          "connections to all backends failing; last error: "));
}

TEST_P(XdsServerFilterChainMatchTest, FilterChainsWithServerNamesDontMatch) {
  Listener listener = default_server_listener_;
  // Add filter chain with server name that should never get matched
  auto* filter_chain = listener.add_filter_chains();
  filter_chain->add_filters()->mutable_typed_config()->PackFrom(
      GetHttpConnectionManager(listener));
  filter_chain->mutable_filter_chain_match()->add_server_names("server_name");
  listener.clear_default_filter_chain();
  balancer_->ads_service()->SetLdsResource(
      PopulateServerListenerNameAndPort(listener, backends_[0]->port()));
  StartBackend(0);
  ASSERT_TRUE(backends_[0]->WaitOnServingStatusChange(grpc::StatusCode::OK));
  // RPC should fail since no matching filter chain was found and no default
  // filter chain is configured.
  CheckRpcSendFailure(DEBUG_LOCATION, StatusCode::UNAVAILABLE,
                      MakeConnectionFailureRegex(
                          "connections to all backends failing; last error: "));
}

TEST_P(XdsServerFilterChainMatchTest,
       FilterChainsWithTransportProtocolsOtherThanRawBufferDontMatch) {
  Listener listener = default_server_listener_;
  // Add filter chain with transport protocol "tls" that should never match
  auto* filter_chain = listener.add_filter_chains();
  filter_chain->add_filters()->mutable_typed_config()->PackFrom(
      GetHttpConnectionManager(listener));
  filter_chain->mutable_filter_chain_match()->set_transport_protocol("tls");
  listener.clear_default_filter_chain();
  balancer_->ads_service()->SetLdsResource(
      PopulateServerListenerNameAndPort(listener, backends_[0]->port()));
  StartBackend(0);
  ASSERT_TRUE(backends_[0]->WaitOnServingStatusChange(grpc::StatusCode::OK));
  // RPC should fail since no matching filter chain was found and no default
  // filter chain is configured.
  CheckRpcSendFailure(DEBUG_LOCATION, StatusCode::UNAVAILABLE,
                      MakeConnectionFailureRegex(
                          "connections to all backends failing; last error: "));
}

TEST_P(XdsServerFilterChainMatchTest,
       FilterChainsWithApplicationProtocolsDontMatch) {
  Listener listener = default_server_listener_;
  // Add filter chain with application protocol that should never get matched
  auto* filter_chain = listener.add_filter_chains();
  filter_chain->add_filters()->mutable_typed_config()->PackFrom(
      GetHttpConnectionManager(listener));
  filter_chain->mutable_filter_chain_match()->add_application_protocols("h2");
  listener.clear_default_filter_chain();
  balancer_->ads_service()->SetLdsResource(
      PopulateServerListenerNameAndPort(listener, backends_[0]->port()));
  StartBackend(0);
  ASSERT_TRUE(backends_[0]->WaitOnServingStatusChange(grpc::StatusCode::OK));
  // RPC should fail since no matching filter chain was found and no default
  // filter chain is configured.
  CheckRpcSendFailure(DEBUG_LOCATION, StatusCode::UNAVAILABLE,
                      MakeConnectionFailureRegex(
                          "connections to all backends failing; last error: "));
}

TEST_P(XdsServerFilterChainMatchTest,
       FilterChainsWithTransportProtocolRawBufferIsPreferred) {
  Listener listener = default_server_listener_;
  // Add filter chain with "raw_buffer" transport protocol
  auto* filter_chain = listener.add_filter_chains();
  filter_chain->add_filters()->mutable_typed_config()->PackFrom(
      GetHttpConnectionManager(listener));
  filter_chain->mutable_filter_chain_match()->set_transport_protocol(
      "raw_buffer");
  // Add another filter chain with no transport protocol set but application
  // protocol set (fails match)
  filter_chain = listener.add_filter_chains();
  filter_chain->add_filters()->mutable_typed_config()->PackFrom(
      GetHttpConnectionManager(listener));
  filter_chain->mutable_filter_chain_match()->add_application_protocols("h2");
  listener.clear_default_filter_chain();
  balancer_->ads_service()->SetLdsResource(
      PopulateServerListenerNameAndPort(listener, backends_[0]->port()));
  StartBackend(0);
  ASSERT_TRUE(backends_[0]->WaitOnServingStatusChange(grpc::StatusCode::OK));
  // A successful RPC proves that filter chains that mention "raw_buffer" as
  // the transport protocol are chosen as the best match in the round.
  CheckRpcSendOk(DEBUG_LOCATION, 1, RpcOptions().set_wait_for_ready(true));
}

TEST_P(XdsServerFilterChainMatchTest,
       FilterChainsWithMoreSpecificDestinationPrefixRangesArePreferred) {
  Listener listener = default_server_listener_;
  // Add filter chain with prefix range (length 4 and 16) but with server name
  // mentioned. (Prefix range is matched first.)
  auto* filter_chain = listener.add_filter_chains();
  filter_chain->add_filters()->mutable_typed_config()->PackFrom(
      GetHttpConnectionManager(listener));
  auto* prefix_range =
      filter_chain->mutable_filter_chain_match()->add_prefix_ranges();
  prefix_range->set_address_prefix(grpc_core::LocalIp());
  prefix_range->mutable_prefix_len()->set_value(4);
  prefix_range =
      filter_chain->mutable_filter_chain_match()->add_prefix_ranges();
  prefix_range->set_address_prefix(grpc_core::LocalIp());
  prefix_range->mutable_prefix_len()->set_value(16);
  filter_chain->mutable_filter_chain_match()->add_server_names("server_name");
  // Add filter chain with two prefix ranges (length 8 and 24). Since 24 is
  // the highest match, it should be chosen.
  filter_chain = listener.add_filter_chains();
  filter_chain->add_filters()->mutable_typed_config()->PackFrom(
      GetHttpConnectionManager(listener));
  prefix_range =
      filter_chain->mutable_filter_chain_match()->add_prefix_ranges();
  prefix_range->set_address_prefix(grpc_core::LocalIp());
  prefix_range->mutable_prefix_len()->set_value(8);
  prefix_range =
      filter_chain->mutable_filter_chain_match()->add_prefix_ranges();
  prefix_range->set_address_prefix(grpc_core::LocalIp());
  prefix_range->mutable_prefix_len()->set_value(24);
  // Add another filter chain with a non-matching prefix range (with length
  // 30)
  filter_chain = listener.add_filter_chains();
  filter_chain->add_filters()->mutable_typed_config()->PackFrom(
      GetHttpConnectionManager(listener));
  prefix_range =
      filter_chain->mutable_filter_chain_match()->add_prefix_ranges();
  prefix_range->set_address_prefix("192.168.1.1");
  prefix_range->mutable_prefix_len()->set_value(30);
  filter_chain->mutable_filter_chain_match()->add_server_names("server_name");
  // Add another filter chain with no prefix range mentioned
  filter_chain = listener.add_filter_chains();
  filter_chain->add_filters()->mutable_typed_config()->PackFrom(
      GetHttpConnectionManager(listener));
  filter_chain->mutable_filter_chain_match()->add_server_names("server_name");
  listener.clear_default_filter_chain();
  balancer_->ads_service()->SetLdsResource(
      PopulateServerListenerNameAndPort(listener, backends_[0]->port()));
  StartBackend(0);
  ASSERT_TRUE(backends_[0]->WaitOnServingStatusChange(grpc::StatusCode::OK));
  // A successful RPC proves that the filter chain with the longest matching
  // prefix range was the best match.
  CheckRpcSendOk(DEBUG_LOCATION, 1, RpcOptions().set_wait_for_ready(true));
}

TEST_P(XdsServerFilterChainMatchTest,
       FilterChainsThatMentionSourceTypeArePreferred) {
  Listener listener = default_server_listener_;
  // Add filter chain with the local source type (best match)
  auto* filter_chain = listener.add_filter_chains();
  filter_chain->add_filters()->mutable_typed_config()->PackFrom(
      GetHttpConnectionManager(listener));
  filter_chain->mutable_filter_chain_match()->set_source_type(
      FilterChainMatch::SAME_IP_OR_LOOPBACK);
  // Add filter chain with the external source type but bad source port.
  // Note that backends_[0]->port() will never be a match for the source port
  // because it is already being used by a backend.
  filter_chain = listener.add_filter_chains();
  filter_chain->add_filters()->mutable_typed_config()->PackFrom(
      GetHttpConnectionManager(listener));
  filter_chain->mutable_filter_chain_match()->set_source_type(
      FilterChainMatch::EXTERNAL);
  filter_chain->mutable_filter_chain_match()->add_source_ports(
      backends_[0]->port());
  // Add filter chain with the default source type (ANY) but bad source port.
  filter_chain = listener.add_filter_chains();
  filter_chain->add_filters()->mutable_typed_config()->PackFrom(
      GetHttpConnectionManager(listener));
  filter_chain->mutable_filter_chain_match()->add_source_ports(
      backends_[0]->port());
  listener.clear_default_filter_chain();
  balancer_->ads_service()->SetLdsResource(
      PopulateServerListenerNameAndPort(listener, backends_[0]->port()));
  StartBackend(0);
  ASSERT_TRUE(backends_[0]->WaitOnServingStatusChange(grpc::StatusCode::OK));
  // A successful RPC proves that the filter chain with the longest matching
  // prefix range was the best match.
  CheckRpcSendOk(DEBUG_LOCATION, 1, RpcOptions().set_wait_for_ready(true));
}

TEST_P(XdsServerFilterChainMatchTest,
       FilterChainsWithMoreSpecificSourcePrefixRangesArePreferred) {
  Listener listener = default_server_listener_;
  // Add filter chain with source prefix range (length 16) but with a bad
  // source port mentioned. (Prefix range is matched first.) Note that
  // backends_[0]->port() will never be a match for the source port because it
  // is already being used by a backend.
  auto* filter_chain = listener.add_filter_chains();
  filter_chain->add_filters()->mutable_typed_config()->PackFrom(
      GetHttpConnectionManager(listener));
  auto* source_prefix_range =
      filter_chain->mutable_filter_chain_match()->add_source_prefix_ranges();
  source_prefix_range->set_address_prefix(grpc_core::LocalIp());
  source_prefix_range->mutable_prefix_len()->set_value(4);
  source_prefix_range =
      filter_chain->mutable_filter_chain_match()->add_source_prefix_ranges();
  source_prefix_range->set_address_prefix(grpc_core::LocalIp());
  source_prefix_range->mutable_prefix_len()->set_value(16);
  filter_chain->mutable_filter_chain_match()->add_source_ports(
      backends_[0]->port());
  // Add filter chain with two source prefix ranges (length 8 and 24). Since
  // 24 is the highest match, it should be chosen.
  filter_chain = listener.add_filter_chains();
  filter_chain->add_filters()->mutable_typed_config()->PackFrom(
      GetHttpConnectionManager(listener));
  source_prefix_range =
      filter_chain->mutable_filter_chain_match()->add_source_prefix_ranges();
  source_prefix_range->set_address_prefix(grpc_core::LocalIp());
  source_prefix_range->mutable_prefix_len()->set_value(8);
  source_prefix_range =
      filter_chain->mutable_filter_chain_match()->add_source_prefix_ranges();
  source_prefix_range->set_address_prefix(grpc_core::LocalIp());
  source_prefix_range->mutable_prefix_len()->set_value(24);
  // Add another filter chain with a non-matching source prefix range (with
  // length 30) and bad source port
  filter_chain = listener.add_filter_chains();
  filter_chain->add_filters()->mutable_typed_config()->PackFrom(
      GetHttpConnectionManager(listener));
  source_prefix_range =
      filter_chain->mutable_filter_chain_match()->add_source_prefix_ranges();
  source_prefix_range->set_address_prefix("192.168.1.1");
  source_prefix_range->mutable_prefix_len()->set_value(30);
  filter_chain->mutable_filter_chain_match()->add_source_ports(
      backends_[0]->port());
  // Add another filter chain with no source prefix range mentioned and bad
  // source port
  filter_chain = listener.add_filter_chains();
  filter_chain->add_filters()->mutable_typed_config()->PackFrom(
      GetHttpConnectionManager(listener));
  filter_chain->mutable_filter_chain_match()->add_source_ports(
      backends_[0]->port());
  listener.clear_default_filter_chain();
  balancer_->ads_service()->SetLdsResource(
      PopulateServerListenerNameAndPort(listener, backends_[0]->port()));
  StartBackend(0);
  ASSERT_TRUE(backends_[0]->WaitOnServingStatusChange(grpc::StatusCode::OK));
  // A successful RPC proves that the filter chain with the longest matching
  // source prefix range was the best match.
  CheckRpcSendOk(DEBUG_LOCATION, 1, RpcOptions().set_wait_for_ready(true));
}

TEST_P(XdsServerFilterChainMatchTest,
       FilterChainsWithMoreSpecificSourcePortArePreferred) {
  Listener listener = default_server_listener_;
  auto* filter_chain = listener.add_filter_chains();
  filter_chain->add_filters()->mutable_typed_config()->PackFrom(
      GetHttpConnectionManager(listener));
  // Since we don't know which port will be used by the channel, just add all
  // ports except for 0.
  for (int i = 1; i < 65536; i++) {
    filter_chain->mutable_filter_chain_match()->add_source_ports(i);
  }
  // Add another filter chain with no source port mentioned whose route
  // config has a route with an unsupported action.
  auto hcm = GetHttpConnectionManager(listener);
  hcm.mutable_route_config()
      ->mutable_virtual_hosts(0)
      ->mutable_routes(0)
      ->mutable_redirect();
  filter_chain = listener.add_filter_chains();
  filter_chain->add_filters()->mutable_typed_config()->PackFrom(hcm);
  listener.clear_default_filter_chain();
  balancer_->ads_service()->SetLdsResource(
      PopulateServerListenerNameAndPort(listener, backends_[0]->port()));
  StartBackend(0);
  ASSERT_TRUE(backends_[0]->WaitOnServingStatusChange(grpc::StatusCode::OK));
  // A successful RPC proves that the filter chain with matching source port
  // was chosen.
  CheckRpcSendOk(DEBUG_LOCATION, 1, RpcOptions().set_wait_for_ready(true));
}

//
// server-side RDS tests
//

class XdsServerRdsTest : public XdsEnabledServerTest {
 public:
  void SetUp() override { DoSetUp(); }
};

// Test both with and without RDS.
// Run with bootstrap from env var so that we use one XdsClient.
INSTANTIATE_TEST_SUITE_P(
    XdsTest, XdsServerRdsTest,
    ::testing::Values(
        XdsTestType().set_bootstrap_source(XdsTestType::kBootstrapFromEnvVar),
        XdsTestType()
            .set_bootstrap_source(XdsTestType::kBootstrapFromEnvVar)
            .set_enable_rds_testing()),
    &XdsTestType::Name);

TEST_P(XdsServerRdsTest, Basic) {
  StartBackend(0);
  ASSERT_TRUE(backends_[0]->WaitOnServingStatusChange(grpc::StatusCode::OK));
  CheckRpcSendOk(DEBUG_LOCATION, 1, RpcOptions().set_wait_for_ready(true));
}

TEST_P(XdsServerRdsTest, FailsRouteMatchesOtherThanNonForwardingAction) {
  SetServerListenerNameAndRouteConfiguration(
      balancer_.get(), default_server_listener_, backends_[0]->port(),
      default_route_config_ /* inappropriate route config for servers */);
  StartBackend(0);
  // The server should be ready to serve but RPCs should fail.
  ASSERT_TRUE(backends_[0]->WaitOnServingStatusChange(grpc::StatusCode::OK));
  CheckRpcSendFailure(DEBUG_LOCATION, StatusCode::UNAVAILABLE,
                      "UNAVAILABLE:matching route has unsupported action");
}

// Test that non-inline route configuration also works for non-default filter
// chains
TEST_P(XdsServerRdsTest, NonInlineRouteConfigurationNonDefaultFilterChain) {
  if (!GetParam().enable_rds_testing()) return;
  Listener listener = default_server_listener_;
  auto* filter_chain = listener.add_filter_chains();
  HttpConnectionManager http_connection_manager =
      ServerHcmAccessor().Unpack(listener);
  auto* rds = http_connection_manager.mutable_rds();
  rds->set_route_config_name(kDefaultServerRouteConfigurationName);
  rds->mutable_config_source()->mutable_self();
  filter_chain->add_filters()->mutable_typed_config()->PackFrom(
      http_connection_manager);
  SetServerListenerNameAndRouteConfiguration(balancer_.get(), listener,
                                             backends_[0]->port(),
                                             default_server_route_config_);
  StartBackend(0);
  ASSERT_TRUE(backends_[0]->WaitOnServingStatusChange(grpc::StatusCode::OK));
  CheckRpcSendOk(DEBUG_LOCATION, 1, RpcOptions().set_wait_for_ready(true));
}

TEST_P(XdsServerRdsTest, NonInlineRouteConfigurationNotAvailable) {
  if (!GetParam().enable_rds_testing()) return;
  Listener listener = default_server_listener_;
  HttpConnectionManager http_connection_manager =
      ServerHcmAccessor().Unpack(listener);
  auto* rds = http_connection_manager.mutable_rds();
  rds->set_route_config_name("unknown_server_route_config");
  rds->mutable_config_source()->mutable_self();
  listener.add_filter_chains()->add_filters()->mutable_typed_config()->PackFrom(
      http_connection_manager);
  SetServerListenerNameAndRouteConfiguration(balancer_.get(), listener,
                                             backends_[0]->port(),
                                             default_server_route_config_);
  StartBackend(0);
  ASSERT_TRUE(backends_[0]->WaitOnServingStatusChange(grpc::StatusCode::OK));
  CheckRpcSendFailure(DEBUG_LOCATION, StatusCode::UNAVAILABLE,
                      "RDS resource unknown_server_route_config: "
                      "does not exist \\(node ID:xds_end2end_test\\)");
}

// TODO(yashykt): Once https://github.com/grpc/grpc/issues/24035 is fixed, we
// should add tests that make sure that different route configs are used for
// incoming connections with a different match.
TEST_P(XdsServerRdsTest, MultipleRouteConfigurations) {
  Listener listener = default_server_listener_;
  // Set a filter chain with a new route config name
  auto new_route_config = default_server_route_config_;
  new_route_config.set_name("new_server_route_config");
  HttpConnectionManager http_connection_manager =
      ServerHcmAccessor().Unpack(listener);
  auto* rds = http_connection_manager.mutable_rds();
  rds->set_route_config_name(new_route_config.name());
  rds->mutable_config_source()->mutable_self();
  listener.add_filter_chains()->add_filters()->mutable_typed_config()->PackFrom(
      http_connection_manager);
  // Set another filter chain with another route config name
  auto another_route_config = default_server_route_config_;
  another_route_config.set_name("another_server_route_config");
  http_connection_manager.mutable_rds()->set_route_config_name(
      another_route_config.name());
  auto* filter_chain = listener.add_filter_chains();
  filter_chain->add_filters()->mutable_typed_config()->PackFrom(
      http_connection_manager);
  filter_chain->mutable_filter_chain_match()->set_source_type(
      FilterChainMatch::SAME_IP_OR_LOOPBACK);
  // Add another filter chain with the same route config name
  filter_chain = listener.add_filter_chains();
  filter_chain->add_filters()->mutable_typed_config()->PackFrom(
      http_connection_manager);
  filter_chain->mutable_filter_chain_match()->set_source_type(
      FilterChainMatch::EXTERNAL);
  // Add another filter chain with an inline route config
  filter_chain = listener.add_filter_chains();
  filter_chain->mutable_filter_chain_match()->add_source_ports(1234);
  http_connection_manager = ServerHcmAccessor().Unpack(listener);
  *http_connection_manager.mutable_route_config() =
      default_server_route_config_;
  filter_chain->add_filters()->mutable_typed_config()->PackFrom(
      http_connection_manager);
  // Set resources on the ADS service
  balancer_->ads_service()->SetRdsResource(new_route_config);
  balancer_->ads_service()->SetRdsResource(another_route_config);
  SetServerListenerNameAndRouteConfiguration(balancer_.get(), listener,
                                             backends_[0]->port(),
                                             default_server_route_config_);
  StartBackend(0);
  ASSERT_TRUE(backends_[0]->WaitOnServingStatusChange(grpc::StatusCode::OK));
  CheckRpcSendOk(DEBUG_LOCATION, 1, RpcOptions().set_wait_for_ready(true));
}

}  // namespace
}  // namespace testing
}  // namespace grpc

int main(int argc, char** argv) {
  grpc::testing::TestEnvironment env(&argc, argv);
  ::testing::InitGoogleTest(&argc, argv);
  // Make the backup poller poll very frequently in order to pick up
  // updates from all the subchannels's FDs.
  grpc_core::ConfigVars::Overrides overrides;
  overrides.client_channel_backup_poll_interval_ms = 1;
  overrides.trace =
      "call,channel,client_channel,client_channel_call,client_channel_lb_call,"
      "handshaker";
  grpc_core::ConfigVars::SetOverrides(overrides);
#if TARGET_OS_IPHONE
  // Workaround Apple CFStream bug
  grpc_core::SetEnv("grpc_cfstream", "0");
#endif
  grpc_init();
  const auto result = RUN_ALL_TESTS();
  grpc_shutdown();
  return result;
}<|MERGE_RESOLUTION|>--- conflicted
+++ resolved
@@ -405,12 +405,7 @@
 }
 
 TEST_P(XdsEnabledServerStatusNotificationTest, ExistingRpcsOnResourceDeletion) {
-<<<<<<< HEAD
   DoSetUp(MakeBootstrapBuilder().SetFailOnDataErrors());
-  // Send a valid LDS update to get the server to start listening
-  SetValidLdsUpdate();
-=======
->>>>>>> 048ea424
   StartBackend(0);
   ASSERT_TRUE(backends_[0]->WaitOnServingStatusChange(grpc::StatusCode::OK));
   constexpr int kNumChannels = 10;
