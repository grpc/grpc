// Copyright 2017 gRPC authors.
//
// Licensed under the Apache License, Version 2.0 (the "License");
// you may not use this file except in compliance with the License.
// You may obtain a copy of the License at
//
//     http://www.apache.org/licenses/LICENSE-2.0
//
// Unless required by applicable law or agreed to in writing, software
// distributed under the License is distributed on an "AS IS" BASIS,
// WITHOUT WARRANTIES OR CONDITIONS OF ANY KIND, either express or implied.
// See the License for the specific language governing permissions and
// limitations under the License.
//

#include <gmock/gmock.h>
#include <grpc/event_engine/endpoint_config.h>
#include <gtest/gtest.h>

#include <vector>

#include "absl/log/check.h"
#include "absl/log/log.h"
#include "absl/status/statusor.h"
#include "absl/strings/str_cat.h"
#include "envoy/extensions/clusters/aggregate/v3/cluster.pb.h"
#include "src/core/client_channel/backup_poller.h"
#include "src/core/config/config_vars.h"
#include "src/core/lib/address_utils/sockaddr_utils.h"
#include "src/core/load_balancing/xds/xds_channel_args.h"
#include "src/core/resolver/endpoint_addresses.h"
#include "src/core/resolver/fake/fake_resolver.h"
#include "src/core/util/env.h"
#include "test/core/test_util/resolve_localhost_ip46.h"
#include "test/core/test_util/scoped_env_var.h"
#include "test/cpp/end2end/connection_attempt_injector.h"
#include "test/cpp/end2end/xds/xds_end2end_test_lib.h"

namespace grpc {
namespace testing {
namespace {

using ::envoy::extensions::clusters::aggregate::v3::ClusterConfig;

class ClusterTypeTest : public XdsEnd2endTest {
 protected:
  ClusterTypeTest()
      : logical_dns_cluster_resolver_response_generator_(
            grpc_core::MakeRefCounted<
                grpc_core::FakeResolverResponseGenerator>()) {}

  // Subclasses must call this to initialize.
  void LogicalDnsInitClient(
      std::optional<XdsBootstrapBuilder> builder = std::nullopt,
      std::shared_ptr<ChannelCredentials> credentials = nullptr) {
    ChannelArguments args;
    args.SetPointerWithVtable(
        GRPC_ARG_XDS_LOGICAL_DNS_CLUSTER_FAKE_RESOLVER_RESPONSE_GENERATOR,
        logical_dns_cluster_resolver_response_generator_.get(),
        &grpc_core::FakeResolverResponseGenerator::kChannelArgPointerVtable);
    InitClient(builder, /*lb_expected_authority=*/"",
               /*xds_resource_does_not_exist_timeout_ms=*/0,
               /*balancer_authority_override=*/"", /*args=*/&args,
               std::move(credentials));
  }

  static grpc_core::EndpointAddressesList CreateAddressListFromPortList(
      const std::vector<int>& ports) {
    grpc_core::EndpointAddressesList addresses;
    for (int port : ports) {
      absl::StatusOr<grpc_core::URI> lb_uri =
          grpc_core::URI::Parse(grpc_core::LocalIpUri(port));
      CHECK_OK(lb_uri);
      grpc_resolved_address address;
      CHECK(grpc_parse_uri(*lb_uri, &address));
      addresses.emplace_back(address, grpc_core::ChannelArgs());
    }
    return addresses;
  }

  grpc_core::RefCountedPtr<grpc_core::FakeResolverResponseGenerator>
      logical_dns_cluster_resolver_response_generator_;
};

//
// LOGICAL_DNS cluster tests
//

class LogicalDNSClusterTest : public ClusterTypeTest {
 protected:
  void SetUp() override {}  // Individual tests call LogicalDnsInitClient().
};

INSTANTIATE_TEST_SUITE_P(XdsTest, LogicalDNSClusterTest,
                         ::testing::Values(XdsTestType()), &XdsTestType::Name);

TEST_P(LogicalDNSClusterTest, Basic) {
  LogicalDnsInitClient();
  CreateAndStartBackends(1);
  // Create Logical DNS Cluster
  auto cluster = default_cluster_;
  cluster.set_type(Cluster::LOGICAL_DNS);
  auto* address = cluster.mutable_load_assignment()
                      ->add_endpoints()
                      ->add_lb_endpoints()
                      ->mutable_endpoint()
                      ->mutable_address()
                      ->mutable_socket_address();
  address->set_address(kServerName);
  address->set_port_value(443);
  balancer_->ads_service()->SetCdsResource(cluster);
  // Set Logical DNS result
  {
    grpc_core::ExecCtx exec_ctx;
    grpc_core::Resolver::Result result;
    result.addresses = CreateAddressListFromPortList(GetBackendPorts());
    logical_dns_cluster_resolver_response_generator_->SetResponseSynchronously(
        std::move(result));
  }
  // RPCs should succeed.
  CheckRpcSendOk(DEBUG_LOCATION);
}

TEST_P(LogicalDNSClusterTest, FailedBackendConnectionCausesReresolution) {
  LogicalDnsInitClient();
  CreateAndStartBackends(2);
  // Create Logical DNS Cluster
  auto cluster = default_cluster_;
  cluster.set_type(Cluster::LOGICAL_DNS);
  auto* address = cluster.mutable_load_assignment()
                      ->add_endpoints()
                      ->add_lb_endpoints()
                      ->mutable_endpoint()
                      ->mutable_address()
                      ->mutable_socket_address();
  address->set_address(kServerName);
  address->set_port_value(443);
  balancer_->ads_service()->SetCdsResource(cluster);
  // Set Logical DNS result to backend 0.
  {
    grpc_core::ExecCtx exec_ctx;
    grpc_core::Resolver::Result result;
    result.addresses = CreateAddressListFromPortList(GetBackendPorts(0, 1));
    logical_dns_cluster_resolver_response_generator_->SetResponseSynchronously(
        std::move(result));
  }
  // RPCs should succeed.
  CheckRpcSendOk(DEBUG_LOCATION);
  // Now shut down backend 0.
  ShutdownBackend(0);
  // Wait for logical DNS resolver to see a re-resolution request.
  // Then return a DNS result pointing to backend 1.
  {
    grpc_core::ExecCtx exec_ctx;
    ASSERT_TRUE(logical_dns_cluster_resolver_response_generator_
                    ->WaitForReresolutionRequest(absl::Seconds(10) *
                                                 grpc_test_slowdown_factor()));
    grpc_core::Resolver::Result result;
    result.addresses = CreateAddressListFromPortList(GetBackendPorts(1, 2));
    logical_dns_cluster_resolver_response_generator_->SetResponseSynchronously(
        std::move(result));
  }
  // Wait for traffic to switch to backend 1.
  // RPCs may fail until the client sees the resolver result.
  WaitForBackend(DEBUG_LOCATION, 1, [](const RpcResult& result) {
    if (!result.status.ok()) {
      EXPECT_EQ(StatusCode::UNAVAILABLE, result.status.error_code());
      EXPECT_THAT(result.status.error_message(),
                  ::testing::MatchesRegex(MakeConnectionFailureRegex(
                      "connections to all backends failing; last error: ")));
    }
  });
}

TEST_P(LogicalDNSClusterTest, AutoHostRewrite) {
  grpc_core::testing::ScopedExperimentalEnvVar env(
      "GRPC_EXPERIMENTAL_XDS_AUTHORITY_REWRITE");
  constexpr char kDnsName[] = "dns.example.com";
  // Set auto_host_rewrite in the RouteConfig.
  RouteConfiguration new_route_config = default_route_config_;
  new_route_config.mutable_virtual_hosts(0)
      ->mutable_routes(0)
      ->mutable_route()
      ->mutable_auto_host_rewrite()
      ->set_value(true);
  SetRouteConfiguration(balancer_.get(), new_route_config);
  // Create Logical DNS Cluster
  auto cluster = default_cluster_;
  cluster.set_type(Cluster::LOGICAL_DNS);
  auto* address = cluster.mutable_load_assignment()
                      ->add_endpoints()
                      ->add_lb_endpoints()
                      ->mutable_endpoint()
                      ->mutable_address()
                      ->mutable_socket_address();
  address->set_address(kDnsName);
  address->set_port_value(443);
  balancer_->ads_service()->SetCdsResource(cluster);
  // Create client and server.
  // Note: We use InsecureCreds, since FakeCreds are too picky about
  // what authority gets sent.
  LogicalDnsInitClient(MakeBootstrapBuilder().SetTrustedXdsServer(),
                       InsecureChannelCredentials());
  CreateAndStartBackends(1, /*xds_enabled=*/false, InsecureServerCredentials());
  // Set Logical DNS result
  {
    grpc_core::ExecCtx exec_ctx;
    grpc_core::Resolver::Result result;
    result.addresses = CreateAddressListFromPortList(GetBackendPorts());
    logical_dns_cluster_resolver_response_generator_->SetResponseSynchronously(
        std::move(result));
  }
  // Send RPC and verify the authority seen by the server.
  EchoResponse response;
  Status status = SendRpc(
      RpcOptions().set_echo_host_from_authority_header(true), &response);
  EXPECT_TRUE(status.ok()) << "code=" << status.error_code()
                           << " message=" << status.error_message();
  EXPECT_EQ(response.param().host(), absl::StrCat(kDnsName, ":443"));
}

TEST_P(LogicalDNSClusterTest, NoAuthorityRewriteWithoutEnvVar) {
  constexpr char kDnsName[] = "dns.example.com";
  // Set auto_host_rewrite in the RouteConfig.
  RouteConfiguration new_route_config = default_route_config_;
  new_route_config.mutable_virtual_hosts(0)
      ->mutable_routes(0)
      ->mutable_route()
      ->mutable_auto_host_rewrite()
      ->set_value(true);
  SetRouteConfiguration(balancer_.get(), new_route_config);
  // Create Logical DNS Cluster
  auto cluster = default_cluster_;
  cluster.set_type(Cluster::LOGICAL_DNS);
  auto* address = cluster.mutable_load_assignment()
                      ->add_endpoints()
                      ->add_lb_endpoints()
                      ->mutable_endpoint()
                      ->mutable_address()
                      ->mutable_socket_address();
  address->set_address(kDnsName);
  address->set_port_value(443);
  balancer_->ads_service()->SetCdsResource(cluster);
  // Create client and server.
  LogicalDnsInitClient(MakeBootstrapBuilder().SetTrustedXdsServer());
  CreateAndStartBackends(1);
  // Set Logical DNS result
  {
    grpc_core::ExecCtx exec_ctx;
    grpc_core::Resolver::Result result;
    result.addresses = CreateAddressListFromPortList(GetBackendPorts());
    logical_dns_cluster_resolver_response_generator_->SetResponseSynchronously(
        std::move(result));
  }
  // Send RPC and verify the authority seen by the server.
  EchoResponse response;
  Status status = SendRpc(
      RpcOptions().set_echo_host_from_authority_header(true), &response);
  EXPECT_TRUE(status.ok()) << "code=" << status.error_code()
                           << " message=" << status.error_message();
  EXPECT_EQ(response.param().host(), kServerName);
}

TEST_P(LogicalDNSClusterTest, NoAuthorityRewriteIfServerNotTrustedInBootstrap) {
  grpc_core::testing::ScopedExperimentalEnvVar env(
      "GRPC_EXPERIMENTAL_XDS_AUTHORITY_REWRITE");
  constexpr char kDnsName[] = "dns.example.com";
  // Set auto_host_rewrite in the RouteConfig.
  RouteConfiguration new_route_config = default_route_config_;
  new_route_config.mutable_virtual_hosts(0)
      ->mutable_routes(0)
      ->mutable_route()
      ->mutable_auto_host_rewrite()
      ->set_value(true);
  SetRouteConfiguration(balancer_.get(), new_route_config);
  // Create Logical DNS Cluster
  auto cluster = default_cluster_;
  cluster.set_type(Cluster::LOGICAL_DNS);
  auto* address = cluster.mutable_load_assignment()
                      ->add_endpoints()
                      ->add_lb_endpoints()
                      ->mutable_endpoint()
                      ->mutable_address()
                      ->mutable_socket_address();
  address->set_address(kDnsName);
  address->set_port_value(443);
  balancer_->ads_service()->SetCdsResource(cluster);
  // Create client and server.
  LogicalDnsInitClient();
  CreateAndStartBackends(1);
  // Set Logical DNS result
  {
    grpc_core::ExecCtx exec_ctx;
    grpc_core::Resolver::Result result;
    result.addresses = CreateAddressListFromPortList(GetBackendPorts());
    logical_dns_cluster_resolver_response_generator_->SetResponseSynchronously(
        std::move(result));
  }
  // Send RPC and verify the authority seen by the server.
  EchoResponse response;
  Status status = SendRpc(
      RpcOptions().set_echo_host_from_authority_header(true), &response);
  EXPECT_TRUE(status.ok()) << "code=" << status.error_code()
                           << " message=" << status.error_message();
  EXPECT_EQ(response.param().host(), kServerName);
}

TEST_P(LogicalDNSClusterTest, NoAuthorityRewriteIfNotEnabledInRoute) {
  grpc_core::testing::ScopedExperimentalEnvVar env(
      "GRPC_EXPERIMENTAL_XDS_AUTHORITY_REWRITE");
  constexpr char kDnsName[] = "dns.example.com";
  // Create Logical DNS Cluster
  auto cluster = default_cluster_;
  cluster.set_type(Cluster::LOGICAL_DNS);
  auto* address = cluster.mutable_load_assignment()
                      ->add_endpoints()
                      ->add_lb_endpoints()
                      ->mutable_endpoint()
                      ->mutable_address()
                      ->mutable_socket_address();
  address->set_address(kDnsName);
  address->set_port_value(443);
  balancer_->ads_service()->SetCdsResource(cluster);
  // Create client and server.
  LogicalDnsInitClient(MakeBootstrapBuilder().SetTrustedXdsServer());
  CreateAndStartBackends(1);
  // Set Logical DNS result
  {
    grpc_core::ExecCtx exec_ctx;
    grpc_core::Resolver::Result result;
    result.addresses = CreateAddressListFromPortList(GetBackendPorts());
    logical_dns_cluster_resolver_response_generator_->SetResponseSynchronously(
        std::move(result));
  }
  // Send RPC and verify the authority seen by the server.
  EchoResponse response;
  Status status = SendRpc(
      RpcOptions().set_echo_host_from_authority_header(true), &response);
  EXPECT_TRUE(status.ok()) << "code=" << status.error_code()
                           << " message=" << status.error_message();
  EXPECT_EQ(response.param().host(), kServerName);
}

//
// aggregate cluster tests
//

// TODO(roth): Add tests showing that load reporting is enabled on a
// per-underlying-cluster basis.

class AggregateClusterTest : public ClusterTypeTest {
 protected:
  void SetUp() override { LogicalDnsInitClient(); }
};

INSTANTIATE_TEST_SUITE_P(XdsTest, AggregateClusterTest,
                         ::testing::Values(XdsTestType()), &XdsTestType::Name);

TEST_P(AggregateClusterTest, Basic) {
  CreateAndStartBackends(2);
  const char* kNewCluster1Name = "new_cluster_1";
  const char* kNewEdsService1Name = "new_eds_service_name_1";
  const char* kNewCluster2Name = "new_cluster_2";
  const char* kNewEdsService2Name = "new_eds_service_name_2";
  // Populate new EDS resources.
  EdsResourceArgs args1({
      {"locality0", CreateEndpointsForBackends(0, 1)},
  });
  EdsResourceArgs args2({
      {"locality0", CreateEndpointsForBackends(1, 2)},
  });
  balancer_->ads_service()->SetEdsResource(
      BuildEdsResource(args1, kNewEdsService1Name));
  balancer_->ads_service()->SetEdsResource(
      BuildEdsResource(args2, kNewEdsService2Name));
  // Populate new CDS resources.
  Cluster new_cluster1 = default_cluster_;
  new_cluster1.set_name(kNewCluster1Name);
  new_cluster1.mutable_eds_cluster_config()->set_service_name(
      kNewEdsService1Name);
  balancer_->ads_service()->SetCdsResource(new_cluster1);
  Cluster new_cluster2 = default_cluster_;
  new_cluster2.set_name(kNewCluster2Name);
  new_cluster2.mutable_eds_cluster_config()->set_service_name(
      kNewEdsService2Name);
  balancer_->ads_service()->SetCdsResource(new_cluster2);
  // Create Aggregate Cluster
  auto cluster = default_cluster_;
  auto* custom_cluster = cluster.mutable_cluster_type();
  custom_cluster->set_name("envoy.clusters.aggregate");
  ClusterConfig cluster_config;
  cluster_config.add_clusters(kNewCluster1Name);
  cluster_config.add_clusters(kNewCluster2Name);
  custom_cluster->mutable_typed_config()->PackFrom(cluster_config);
  balancer_->ads_service()->SetCdsResource(cluster);
  // Wait for traffic to go to backend 0.
  WaitForBackend(DEBUG_LOCATION, 0);
  // Shutdown backend 0 and wait for all traffic to go to backend 1.
  backends_[0]->StopListeningAndSendGoaways();
  WaitForBackend(DEBUG_LOCATION, 1);
  auto response_state = balancer_->ads_service()->cds_response_state();
  ASSERT_TRUE(response_state.has_value());
  EXPECT_EQ(response_state->state, AdsServiceImpl::ResponseState::ACKED);
  // Bring backend 0 back and ensure all traffic goes back to it.
  ShutdownBackend(0);
  StartBackend(0);
  WaitForBackend(DEBUG_LOCATION, 0);
}

TEST_P(AggregateClusterTest, LoadBalancingPolicyComesFromUnderlyingCluster) {
  CreateAndStartBackends(4);
  const char* kNewCluster1Name = "new_cluster_1";
  const char* kNewEdsService1Name = "new_eds_service_name_1";
  const char* kNewCluster2Name = "new_cluster_2";
  const char* kNewEdsService2Name = "new_eds_service_name_2";
  // Populate new EDS resources.
  EdsResourceArgs args1({
      {"locality0", CreateEndpointsForBackends(0, 2)},
  });
  EdsResourceArgs args2({
      {"locality0", CreateEndpointsForBackends(2, 4)},
  });
  balancer_->ads_service()->SetEdsResource(
      BuildEdsResource(args1, kNewEdsService1Name));
  balancer_->ads_service()->SetEdsResource(
      BuildEdsResource(args2, kNewEdsService2Name));
  // Populate new CDS resources.
  // First cluster uses RING_HASH, second cluster uses ROUND_ROBIN.
  Cluster new_cluster1 = default_cluster_;
  new_cluster1.set_name(kNewCluster1Name);
  new_cluster1.mutable_eds_cluster_config()->set_service_name(
      kNewEdsService1Name);
  new_cluster1.set_lb_policy(Cluster::RING_HASH);
  balancer_->ads_service()->SetCdsResource(new_cluster1);
  Cluster new_cluster2 = default_cluster_;
  new_cluster2.set_name(kNewCluster2Name);
  new_cluster2.mutable_eds_cluster_config()->set_service_name(
      kNewEdsService2Name);
  balancer_->ads_service()->SetCdsResource(new_cluster2);
  // Create Aggregate Cluster
  auto cluster = default_cluster_;
  auto* custom_cluster = cluster.mutable_cluster_type();
  custom_cluster->set_name("envoy.clusters.aggregate");
  ClusterConfig cluster_config;
  cluster_config.add_clusters(kNewCluster1Name);
  cluster_config.add_clusters(kNewCluster2Name);
  custom_cluster->mutable_typed_config()->PackFrom(cluster_config);
  balancer_->ads_service()->SetCdsResource(cluster);
  // Set up route with channel id hashing
  auto new_route_config = default_route_config_;
  auto* route = new_route_config.mutable_virtual_hosts(0)->mutable_routes(0);
  auto* hash_policy = route->mutable_route()->add_hash_policy();
  hash_policy->mutable_filter_state()->set_key("io.grpc.channel_id");
  SetRouteConfiguration(balancer_.get(), new_route_config);
  // Traffic should all go to one of the two backends in the first
  // cluster, because we're using RING_HASH.
  CheckRpcSendOk(DEBUG_LOCATION, 100);
  bool found = false;
  for (size_t i = 0; i < 2; ++i) {
    if (backends_[i]->backend_service()->request_count() > 0) {
      EXPECT_EQ(backends_[i]->backend_service()->request_count(), 100)
          << "backend " << i;
      EXPECT_FALSE(found) << "backend " << i;
      found = true;
    }
  }
  EXPECT_TRUE(found);
  // Now shut down backends 0 and 1, so that we fail over to the second cluster.
  backends_[0]->StopListeningAndSendGoaways();
  backends_[1]->StopListeningAndSendGoaways();
  WaitForAllBackends(DEBUG_LOCATION, 2, 4);
  // Traffic should be evenly split between the two backends, since the
  // second cluster uses ROUND_ROBIN.
  CheckRpcSendOk(DEBUG_LOCATION, 100);
  EXPECT_EQ(backends_[2]->backend_service()->request_count(), 50);
  EXPECT_EQ(backends_[3]->backend_service()->request_count(), 50);
}

// TODO(roth): Remove this after the 1.63 release.
TEST_P(AggregateClusterTest, LoadBalancingPolicyComesFromAggregateCluster) {
  grpc_core::testing::ScopedExperimentalEnvVar env(
      "GRPC_XDS_AGGREGATE_CLUSTER_BACKWARD_COMPAT");
  CreateAndStartBackends(4);
  const char* kNewCluster1Name = "new_cluster_1";
  const char* kNewEdsService1Name = "new_eds_service_name_1";
  const char* kNewCluster2Name = "new_cluster_2";
  const char* kNewEdsService2Name = "new_eds_service_name_2";
  // Populate new EDS resources.
  EdsResourceArgs args1({
      {"locality0", CreateEndpointsForBackends(0, 2)},
  });
  EdsResourceArgs args2({
      {"locality0", CreateEndpointsForBackends(2, 4)},
  });
  balancer_->ads_service()->SetEdsResource(
      BuildEdsResource(args1, kNewEdsService1Name));
  balancer_->ads_service()->SetEdsResource(
      BuildEdsResource(args2, kNewEdsService2Name));
  // Populate new CDS resources.
  // First cluster uses RING_HASH, second cluster uses ROUND_ROBIN.
  Cluster new_cluster1 = default_cluster_;
  new_cluster1.set_name(kNewCluster1Name);
  new_cluster1.mutable_eds_cluster_config()->set_service_name(
      kNewEdsService1Name);
  new_cluster1.set_lb_policy(Cluster::RING_HASH);
  balancer_->ads_service()->SetCdsResource(new_cluster1);
  Cluster new_cluster2 = default_cluster_;
  new_cluster2.set_name(kNewCluster2Name);
  new_cluster2.mutable_eds_cluster_config()->set_service_name(
      kNewEdsService2Name);
  new_cluster2.set_lb_policy(Cluster::RING_HASH);
  balancer_->ads_service()->SetCdsResource(new_cluster2);
  // Create Aggregate Cluster
  auto cluster = default_cluster_;
  auto* custom_cluster = cluster.mutable_cluster_type();
  custom_cluster->set_name("envoy.clusters.aggregate");
  ClusterConfig cluster_config;
  cluster_config.add_clusters(kNewCluster1Name);
  cluster_config.add_clusters(kNewCluster2Name);
  custom_cluster->mutable_typed_config()->PackFrom(cluster_config);
  cluster.set_lb_policy(Cluster::ROUND_ROBIN);
  balancer_->ads_service()->SetCdsResource(cluster);
  // Set up route with channel id hashing, so that if we use ring_hash,
  // all RPCs will go to the same endpoint.
  auto new_route_config = default_route_config_;
  auto* route = new_route_config.mutable_virtual_hosts(0)->mutable_routes(0);
  auto* hash_policy = route->mutable_route()->add_hash_policy();
  hash_policy->mutable_filter_state()->set_key("io.grpc.channel_id");
  SetRouteConfiguration(balancer_.get(), new_route_config);
  // We should initially use the first cluster.
  WaitForAllBackends(DEBUG_LOCATION, 0, 2);
  // Traffic should be evenly split between the two backends in the
  // first cluster, because we're using ROUND_ROBIN.
  CheckRpcSendOk(DEBUG_LOCATION, 100);
  EXPECT_EQ(backends_[0]->backend_service()->request_count(), 50);
  EXPECT_EQ(backends_[1]->backend_service()->request_count(), 50);
  // Now shut down backends 0 and 1, so that we fail over to the second cluster.
  backends_[0]->StopListeningAndSendGoaways();
  backends_[1]->StopListeningAndSendGoaways();
  WaitForAllBackends(DEBUG_LOCATION, 2, 4);
  // Traffic should be evenly split between the two backends in the
  // second cluster as well.
  CheckRpcSendOk(DEBUG_LOCATION, 100);
  EXPECT_EQ(backends_[2]->backend_service()->request_count(), 50);
  EXPECT_EQ(backends_[3]->backend_service()->request_count(), 50);
}

// This test covers a bug found in the following scenario:
// 1. P0 reports TRANSIENT_FAILURE, so we start connecting to P1.
// 2. While P1 is still in CONNECTING, P0 goes back to READY, so we
//    switch back to P0, deactivating P1.
// 3. P0 then goes back to TRANSIENT_FAILURE, and we reactivate P1.
// The bug caused us to fail to choose P1 even though it is in state
// CONNECTING (because the failover timer was not running), so we
// incorrectly failed the RPCs.
TEST_P(AggregateClusterTest, FallBackWithConnectivityChurn) {
  CreateAndStartBackends(2);
  const char* kClusterName1 = "cluster1";
  const char* kClusterName2 = "cluster2";
  const char* kEdsServiceName2 = "eds_service_name2";
  // Populate EDS resources.
  EdsResourceArgs args({{"locality0", CreateEndpointsForBackends(0, 1)}});
  balancer_->ads_service()->SetEdsResource(BuildEdsResource(args));
  args = EdsResourceArgs({{"locality1", CreateEndpointsForBackends(1, 2)}});
  balancer_->ads_service()->SetEdsResource(
      BuildEdsResource(args, kEdsServiceName2));
  // Populate new CDS resources.
  Cluster cluster1 = default_cluster_;
  cluster1.set_name(kClusterName1);
  balancer_->ads_service()->SetCdsResource(cluster1);
  Cluster cluster2 = default_cluster_;
  cluster2.set_name(kClusterName2);
  cluster2.mutable_eds_cluster_config()->set_service_name(kEdsServiceName2);
  balancer_->ads_service()->SetCdsResource(cluster2);
  // Create Aggregate Cluster
  auto cluster = default_cluster_;
  auto* custom_cluster = cluster.mutable_cluster_type();
  custom_cluster->set_name("envoy.clusters.aggregate");
  ClusterConfig cluster_config;
  cluster_config.add_clusters(kClusterName1);
  cluster_config.add_clusters(kClusterName2);
  custom_cluster->mutable_typed_config()->PackFrom(cluster_config);
  balancer_->ads_service()->SetCdsResource(cluster);
  // Start connection injector.
  ConnectionAttemptInjector injector;
  auto hold0 = injector.AddHold(backends_[0]->port());
  auto hold1 = injector.AddHold(backends_[1]->port());
  // Start long-running RPC in the background.
  // This will trigger the channel to start connecting.
  // Increase timeout to account for subchannel connection delays.
  LongRunningRpc rpc;
  rpc.StartRpc(stub_.get(), RpcOptions().set_timeout_ms(2000));
  // Tell channel to start connecting.
  channel_->GetState(/*try_to_connect=*/true);
  // Wait for backend 0 connection attempt to start, then fail it.
  hold0->Wait();
  hold0->Fail(GRPC_ERROR_CREATE("injected connection failure"));
  // The channel should trigger a connection attempt for backend 1 now,
  // but we've added a hold for that, so it will not complete yet.
  // Meanwhile, the channel will also start a second attempt for backend
  // 0, which we have NOT held, so it will complete normally, and the
  // RPC will finish on backend 0.
  LOG(INFO) << "=== WAITING FOR RPC TO FINISH === ";
  Status status = rpc.GetStatus();
  LOG(INFO) << "=== RPC FINISHED === ";
  EXPECT_TRUE(status.ok()) << "code=" << status.error_code()
                           << " message=" << status.error_message();
  EXPECT_EQ(1UL, backends_[0]->backend_service()->request_count());
  // Wait for backend 1 connection attempt to start.
  hold1->Wait();
  // Send GOAWAY from the P0 backend.
  // We don't actually shut it down here to avoid flakiness caused by
  // failing an RPC after the client has already sent it but before the
  // server finished processing it.
  backends_[0]->StopListeningAndSendGoaways();
  // Allow the connection attempt to the P1 backend to resume.
  hold1->Resume();
  // Wait for P1 backend to start getting traffic.
  WaitForBackend(DEBUG_LOCATION, 1);
}

TEST_P(AggregateClusterTest, EdsToLogicalDns) {
  CreateAndStartBackends(2);
  const char* kNewCluster1Name = "new_cluster_1";
  const char* kNewEdsService1Name = "new_eds_service_name_1";
  const char* kLogicalDNSClusterName = "logical_dns_cluster";
  // Populate new EDS resources.
  EdsResourceArgs args1({{"locality0", CreateEndpointsForBackends(0, 1)}});
  balancer_->ads_service()->SetEdsResource(
      BuildEdsResource(args1, kNewEdsService1Name));
  // Populate new CDS resources.
  Cluster new_cluster1 = default_cluster_;
  new_cluster1.set_name(kNewCluster1Name);
  new_cluster1.mutable_eds_cluster_config()->set_service_name(
      kNewEdsService1Name);
  balancer_->ads_service()->SetCdsResource(new_cluster1);
  // Create Logical DNS Cluster
  auto logical_dns_cluster = default_cluster_;
  logical_dns_cluster.set_name(kLogicalDNSClusterName);
  logical_dns_cluster.set_type(Cluster::LOGICAL_DNS);
  auto* address = logical_dns_cluster.mutable_load_assignment()
                      ->add_endpoints()
                      ->add_lb_endpoints()
                      ->mutable_endpoint()
                      ->mutable_address()
                      ->mutable_socket_address();
  address->set_address(kServerName);
  address->set_port_value(443);
  balancer_->ads_service()->SetCdsResource(logical_dns_cluster);
  // Create Aggregate Cluster
  auto cluster = default_cluster_;
  auto* custom_cluster = cluster.mutable_cluster_type();
  custom_cluster->set_name("envoy.clusters.aggregate");
  ClusterConfig cluster_config;
  cluster_config.add_clusters(kNewCluster1Name);
  cluster_config.add_clusters(kLogicalDNSClusterName);
  custom_cluster->mutable_typed_config()->PackFrom(cluster_config);
  balancer_->ads_service()->SetCdsResource(cluster);
  // Set Logical DNS result
  {
    grpc_core::ExecCtx exec_ctx;
    grpc_core::Resolver::Result result;
    result.addresses = CreateAddressListFromPortList(GetBackendPorts(1, 2));
    logical_dns_cluster_resolver_response_generator_->SetResponseSynchronously(
        std::move(result));
  }
  // Wait for traffic to go to backend 0.
  WaitForBackend(DEBUG_LOCATION, 0);
  // Shutdown backend 0 and wait for all traffic to go to backend 1.
  backends_[0]->StopListeningAndSendGoaways();
  WaitForBackend(DEBUG_LOCATION, 1);
  auto response_state = balancer_->ads_service()->cds_response_state();
  ASSERT_TRUE(response_state.has_value());
  EXPECT_EQ(response_state->state, AdsServiceImpl::ResponseState::ACKED);
  // Bring backend 0 back and ensure all traffic go back to it.
  ShutdownBackend(0);
  StartBackend(0);
  WaitForBackend(DEBUG_LOCATION, 0);
}

TEST_P(AggregateClusterTest, LogicalDnsToEds) {
  CreateAndStartBackends(2);
  const char* kNewCluster2Name = "new_cluster_2";
  const char* kNewEdsService2Name = "new_eds_service_name_2";
  const char* kLogicalDNSClusterName = "logical_dns_cluster";
  // Populate new EDS resources.
  EdsResourceArgs args2({
      {"locality0", CreateEndpointsForBackends(1, 2)},
  });
  balancer_->ads_service()->SetEdsResource(
      BuildEdsResource(args2, kNewEdsService2Name));
  // Populate new CDS resources.
  Cluster new_cluster2 = default_cluster_;
  new_cluster2.set_name(kNewCluster2Name);
  new_cluster2.mutable_eds_cluster_config()->set_service_name(
      kNewEdsService2Name);
  balancer_->ads_service()->SetCdsResource(new_cluster2);
  // Create Logical DNS Cluster
  auto logical_dns_cluster = default_cluster_;
  logical_dns_cluster.set_name(kLogicalDNSClusterName);
  logical_dns_cluster.set_type(Cluster::LOGICAL_DNS);
  auto* address = logical_dns_cluster.mutable_load_assignment()
                      ->add_endpoints()
                      ->add_lb_endpoints()
                      ->mutable_endpoint()
                      ->mutable_address()
                      ->mutable_socket_address();
  address->set_address(kServerName);
  address->set_port_value(443);
  balancer_->ads_service()->SetCdsResource(logical_dns_cluster);
  // Create Aggregate Cluster
  auto cluster = default_cluster_;
  auto* custom_cluster = cluster.mutable_cluster_type();
  custom_cluster->set_name("envoy.clusters.aggregate");
  ClusterConfig cluster_config;
  cluster_config.add_clusters(kLogicalDNSClusterName);
  cluster_config.add_clusters(kNewCluster2Name);
  custom_cluster->mutable_typed_config()->PackFrom(cluster_config);
  balancer_->ads_service()->SetCdsResource(cluster);
  // Set Logical DNS result
  {
    grpc_core::ExecCtx exec_ctx;
    grpc_core::Resolver::Result result;
    result.addresses = CreateAddressListFromPortList(GetBackendPorts(0, 1));
    logical_dns_cluster_resolver_response_generator_->SetResponseSynchronously(
        std::move(result));
  }
  // Wait for traffic to go to backend 0.
  WaitForBackend(DEBUG_LOCATION, 0);
  // Shutdown backend 0 and wait for all traffic to go to backend 1.
  backends_[0]->StopListeningAndSendGoaways();
  WaitForBackend(DEBUG_LOCATION, 1);
  auto response_state = balancer_->ads_service()->cds_response_state();
  ASSERT_TRUE(response_state.has_value());
  EXPECT_EQ(response_state->state, AdsServiceImpl::ResponseState::ACKED);
  // Bring backend 0 back and ensure all traffic go back to it.
  ShutdownBackend(0);
  StartBackend(0);
  WaitForBackend(DEBUG_LOCATION, 0);
}

// This test covers a bug seen in the wild where the
// xds_cluster_resolver policy's code to reuse child policy names did
// not correctly handle the case where the LOGICAL_DNS priority failed,
// thus returning a priority with no localities.  This caused the child
// name to be reused incorrectly, which triggered an assertion failure
// in the xds_cluster_impl policy caused by changing its cluster name.
TEST_P(AggregateClusterTest, ReconfigEdsWhileLogicalDnsChildFails) {
  CreateAndStartBackends(2);
  const char* kNewCluster1Name = "new_cluster_1";
  const char* kNewEdsService1Name = "new_eds_service_name_1";
  const char* kLogicalDNSClusterName = "logical_dns_cluster";
  // Populate EDS resource with all unreachable endpoints.
  // - Priority 0: locality0
  // - Priority 1: locality1, locality2
  EdsResourceArgs args1({
      {"locality0", {MakeNonExistentEndpoint()}, kDefaultLocalityWeight, 0},
      {"locality1", {MakeNonExistentEndpoint()}, kDefaultLocalityWeight, 1},
      {"locality2", {MakeNonExistentEndpoint()}, kDefaultLocalityWeight, 1},
  });
  balancer_->ads_service()->SetEdsResource(
      BuildEdsResource(args1, kNewEdsService1Name));
  // Populate new CDS resources.
  Cluster new_cluster1 = default_cluster_;
  new_cluster1.set_name(kNewCluster1Name);
  new_cluster1.mutable_eds_cluster_config()->set_service_name(
      kNewEdsService1Name);
  balancer_->ads_service()->SetCdsResource(new_cluster1);
  // Create Logical DNS Cluster
  auto logical_dns_cluster = default_cluster_;
  logical_dns_cluster.set_name(kLogicalDNSClusterName);
  logical_dns_cluster.set_type(Cluster::LOGICAL_DNS);
  auto* address = logical_dns_cluster.mutable_load_assignment()
                      ->add_endpoints()
                      ->add_lb_endpoints()
                      ->mutable_endpoint()
                      ->mutable_address()
                      ->mutable_socket_address();
  address->set_address(kServerName);
  address->set_port_value(443);
  balancer_->ads_service()->SetCdsResource(logical_dns_cluster);
  // Create Aggregate Cluster
  auto cluster = default_cluster_;
  auto* custom_cluster = cluster.mutable_cluster_type();
  custom_cluster->set_name("envoy.clusters.aggregate");
  ClusterConfig cluster_config;
  cluster_config.add_clusters(kNewCluster1Name);
  cluster_config.add_clusters(kLogicalDNSClusterName);
  custom_cluster->mutable_typed_config()->PackFrom(cluster_config);
  balancer_->ads_service()->SetCdsResource(cluster);
  // Set Logical DNS result
  {
    grpc_core::ExecCtx exec_ctx;
    grpc_core::Resolver::Result result;
    result.addresses = absl::UnavailableError("injected error");
    logical_dns_cluster_resolver_response_generator_->SetResponseSynchronously(
        std::move(result));
  }
  // When an RPC fails, we know the channel has seen the update.
  constexpr char kErrorMessage[] =
<<<<<<< HEAD
      "no children in weighted_target policy: DNS resolution failed for "
      "server.example.com:443: UNAVAILABLE: injected error";
=======
      "empty address list \\(DNS resolution failed for server.example.com:443: "
      "UNAVAILABLE: injected error\\)";
>>>>>>> 2fbc586e
  CheckRpcSendFailure(DEBUG_LOCATION, StatusCode::UNAVAILABLE, kErrorMessage);
  // Send an EDS update that moves locality1 to priority 0.
  args1 = EdsResourceArgs({
      {"locality1", CreateEndpointsForBackends(0, 1), kDefaultLocalityWeight,
       0},
      {"locality2", CreateEndpointsForBackends(1, 2), kDefaultLocalityWeight,
       1},
  });
  balancer_->ads_service()->SetEdsResource(
      BuildEdsResource(args1, kNewEdsService1Name));
  WaitForBackend(DEBUG_LOCATION, 0, [&](const RpcResult& result) {
    if (!result.status.ok()) {
      EXPECT_EQ(result.status.error_code(), StatusCode::UNAVAILABLE);
      EXPECT_THAT(result.status.error_message(),
                  ::testing::MatchesRegex(kErrorMessage));
    }
  });
}

TEST_P(AggregateClusterTest, MultipleClustersWithSameLocalities) {
  CreateAndStartBackends(2);
  const char* kNewClusterName1 = "new_cluster_1";
  const char* kNewEdsServiceName1 = "new_eds_service_name_1";
  const char* kNewClusterName2 = "new_cluster_2";
  const char* kNewEdsServiceName2 = "new_eds_service_name_2";
  // Populate EDS resource for cluster 1 with unreachable endpoint.
  EdsResourceArgs args1({{"locality0", {MakeNonExistentEndpoint()}}});
  balancer_->ads_service()->SetEdsResource(
      BuildEdsResource(args1, kNewEdsServiceName1));
  // Populate CDS resource for cluster 1.
  Cluster new_cluster1 = default_cluster_;
  new_cluster1.set_name(kNewClusterName1);
  new_cluster1.mutable_eds_cluster_config()->set_service_name(
      kNewEdsServiceName1);
  balancer_->ads_service()->SetCdsResource(new_cluster1);
  // Populate EDS resource for cluster 2.
  args1 = EdsResourceArgs({{"locality1", CreateEndpointsForBackends(0, 1)}});
  balancer_->ads_service()->SetEdsResource(
      BuildEdsResource(args1, kNewEdsServiceName2));
  // Populate CDS resource for cluster 2.
  Cluster new_cluster2 = default_cluster_;
  new_cluster2.set_name(kNewClusterName2);
  new_cluster2.mutable_eds_cluster_config()->set_service_name(
      kNewEdsServiceName2);
  balancer_->ads_service()->SetCdsResource(new_cluster2);
  // Create Aggregate Cluster
  auto cluster = default_cluster_;
  auto* custom_cluster = cluster.mutable_cluster_type();
  custom_cluster->set_name("envoy.clusters.aggregate");
  ClusterConfig cluster_config;
  cluster_config.add_clusters(kNewClusterName1);
  cluster_config.add_clusters(kNewClusterName2);
  custom_cluster->mutable_typed_config()->PackFrom(cluster_config);
  balancer_->ads_service()->SetCdsResource(cluster);
  // Wait for channel to get the resources and get connected.
  WaitForBackend(DEBUG_LOCATION, 0);
  // Send an EDS update for cluster 1 that reuses the locality name from
  // cluster 1 and points traffic to backend 1.
  args1 = EdsResourceArgs({{"locality1", CreateEndpointsForBackends(1, 2)}});
  balancer_->ads_service()->SetEdsResource(
      BuildEdsResource(args1, kNewEdsServiceName1));
  WaitForBackend(DEBUG_LOCATION, 1);
}

// This tests a bug seen in the wild where the cds LB policy was
// incorrectly modifying its copy of the XdsClusterResource for the root
// cluster when generating the child policy config, so when we later
// received an update for one of the underlying clusters, we were no
// longer able to generate a valid child policy config.
TEST_P(AggregateClusterTest, UpdateOfChildCluster) {
  CreateAndStartBackends(2);
  const char* kNewCluster1Name = "new_cluster_1";
  const char* kNewEdsService1Name = "new_eds_service_name_1";
  const char* kNewEdsService2Name = "new_eds_service_name_2";
  // Populate new EDS resources.
  EdsResourceArgs args1({
      {"locality0", CreateEndpointsForBackends(0, 1)},
  });
  EdsResourceArgs args2({
      {"locality0", CreateEndpointsForBackends(1, 2)},
  });
  balancer_->ads_service()->SetEdsResource(
      BuildEdsResource(args1, kNewEdsService1Name));
  balancer_->ads_service()->SetEdsResource(
      BuildEdsResource(args2, kNewEdsService2Name));
  // Populate new CDS resources.
  Cluster new_cluster1 = default_cluster_;
  new_cluster1.set_name(kNewCluster1Name);
  new_cluster1.mutable_eds_cluster_config()->set_service_name(
      kNewEdsService1Name);
  balancer_->ads_service()->SetCdsResource(new_cluster1);
  // Create Aggregate Cluster
  auto cluster = default_cluster_;
  auto* custom_cluster = cluster.mutable_cluster_type();
  custom_cluster->set_name("envoy.clusters.aggregate");
  ClusterConfig cluster_config;
  cluster_config.add_clusters(kNewCluster1Name);
  custom_cluster->mutable_typed_config()->PackFrom(cluster_config);
  balancer_->ads_service()->SetCdsResource(cluster);
  // Wait for traffic to go to backend 0.
  WaitForBackend(DEBUG_LOCATION, 0);
  auto response_state = balancer_->ads_service()->cds_response_state();
  ASSERT_TRUE(response_state.has_value());
  EXPECT_EQ(response_state->state, AdsServiceImpl::ResponseState::ACKED);
  // Now reconfigure the underlying cluster to point to a different EDS
  // resource containing backend 1.
  new_cluster1.mutable_eds_cluster_config()->set_service_name(
      kNewEdsService2Name);
  balancer_->ads_service()->SetCdsResource(new_cluster1);
  // Wait for traffic to go to backend 1.
  WaitForBackend(DEBUG_LOCATION, 1);
  response_state = balancer_->ads_service()->cds_response_state();
  ASSERT_TRUE(response_state.has_value());
  EXPECT_EQ(response_state->state, AdsServiceImpl::ResponseState::ACKED);
}

TEST_P(AggregateClusterTest, DiamondDependency) {
  const char* kNewClusterName1 = "new_cluster_1";
  const char* kNewEdsServiceName1 = "new_eds_service_name_1";
  const char* kNewClusterName2 = "new_cluster_2";
  const char* kNewEdsServiceName2 = "new_eds_service_name_2";
  const char* kNewAggregateClusterName = "new_aggregate_cluster";
  // Populate new EDS resources.
  CreateAndStartBackends(2);
  EdsResourceArgs args1({{"locality0", CreateEndpointsForBackends(0, 1)}});
  balancer_->ads_service()->SetEdsResource(
      BuildEdsResource(args1, kNewEdsServiceName1));
  EdsResourceArgs args2({{"locality0", CreateEndpointsForBackends(1, 2)}});
  balancer_->ads_service()->SetEdsResource(
      BuildEdsResource(args2, kNewEdsServiceName2));
  // Populate new CDS resources.
  Cluster new_cluster1 = default_cluster_;
  new_cluster1.set_name(kNewClusterName1);
  new_cluster1.mutable_eds_cluster_config()->set_service_name(
      kNewEdsServiceName1);
  balancer_->ads_service()->SetCdsResource(new_cluster1);
  Cluster new_cluster2 = default_cluster_;
  new_cluster2.set_name(kNewClusterName2);
  new_cluster2.mutable_eds_cluster_config()->set_service_name(
      kNewEdsServiceName2);
  balancer_->ads_service()->SetCdsResource(new_cluster2);
  // Populate top-level aggregate cluster pointing to kNewClusterName1
  // and kNewAggregateClusterName.
  auto cluster = default_cluster_;
  auto* custom_cluster = cluster.mutable_cluster_type();
  custom_cluster->set_name("envoy.clusters.aggregate");
  ClusterConfig cluster_config;
  cluster_config.add_clusters(kNewClusterName1);
  cluster_config.add_clusters(kNewAggregateClusterName);
  custom_cluster->mutable_typed_config()->PackFrom(cluster_config);
  balancer_->ads_service()->SetCdsResource(cluster);
  // Populate kNewAggregateClusterName aggregate cluster pointing to
  // kNewClusterName1 and kNewClusterName2.
  auto aggregate_cluster2 = default_cluster_;
  aggregate_cluster2.set_name(kNewAggregateClusterName);
  custom_cluster = aggregate_cluster2.mutable_cluster_type();
  custom_cluster->set_name("envoy.clusters.aggregate");
  cluster_config.Clear();
  cluster_config.add_clusters(kNewClusterName1);
  cluster_config.add_clusters(kNewClusterName2);
  custom_cluster->mutable_typed_config()->PackFrom(cluster_config);
  balancer_->ads_service()->SetCdsResource(aggregate_cluster2);
  // Wait for traffic to go to backend 0.
  WaitForBackend(DEBUG_LOCATION, 0);
  // Shutdown backend 0 and wait for all traffic to go to backend 1.
  backends_[0]->StopListeningAndSendGoaways();
  WaitForBackend(DEBUG_LOCATION, 1);
  auto response_state = balancer_->ads_service()->cds_response_state();
  ASSERT_TRUE(response_state.has_value());
  EXPECT_EQ(response_state->state, AdsServiceImpl::ResponseState::ACKED);
  // Bring backend 0 back and ensure all traffic go back to it.
  ShutdownBackend(0);
  StartBackend(0);
  WaitForBackend(DEBUG_LOCATION, 0);
}

TEST_P(AggregateClusterTest, DependencyLoopWithNoLeafClusters) {
  const char* kNewClusterName1 = "new_cluster_1";
  // Default cluster is an aggregate cluster pointing to kNewClusterName1.
  auto cluster = default_cluster_;
  auto* custom_cluster = cluster.mutable_cluster_type();
  custom_cluster->set_name("envoy.clusters.aggregate");
  ClusterConfig cluster_config;
  cluster_config.add_clusters(kNewClusterName1);
  custom_cluster->mutable_typed_config()->PackFrom(cluster_config);
  balancer_->ads_service()->SetCdsResource(cluster);
  // kNewClusterName1 points to the default cluster.
  cluster.set_name(kNewClusterName1);
  cluster_config.Clear();
  cluster_config.add_clusters(kDefaultClusterName);
  custom_cluster->mutable_typed_config()->PackFrom(cluster_config);
  balancer_->ads_service()->SetCdsResource(cluster);
  // RPCs should fail.
  CheckRpcSendFailure(DEBUG_LOCATION, StatusCode::UNAVAILABLE,
                      "aggregate cluster dependency graph for cluster_name "
                      "has no leaf clusters");
}

TEST_P(AggregateClusterTest, DependencyLoopWithLeafClusters) {
  const char* kNewClusterName1 = "new_cluster_1";
  // Populate new EDS resource.
  CreateAndStartBackends(1);
  EdsResourceArgs args1({{"locality0", CreateEndpointsForBackends()}});
  balancer_->ads_service()->SetEdsResource(BuildEdsResource(args1));
  // Populate new CDS resource.
  Cluster new_cluster1 = default_cluster_;
  new_cluster1.set_name(kNewClusterName1);
  balancer_->ads_service()->SetCdsResource(new_cluster1);
  // Populate top-level aggregate cluster pointing to itself and the new
  // CDS cluster.
  auto cluster = default_cluster_;
  auto* custom_cluster = cluster.mutable_cluster_type();
  custom_cluster->set_name("envoy.clusters.aggregate");
  ClusterConfig cluster_config;
  cluster_config.add_clusters(kNewClusterName1);
  cluster_config.add_clusters(kDefaultClusterName);
  custom_cluster->mutable_typed_config()->PackFrom(cluster_config);
  balancer_->ads_service()->SetCdsResource(cluster);
  // RPCs should work.
  CheckRpcSendOk(DEBUG_LOCATION);
}

TEST_P(AggregateClusterTest, RecursionDepthJustBelowMax) {
  // Populate EDS resource.
  CreateAndStartBackends(1);
  EdsResourceArgs args({{"locality0", CreateEndpointsForBackends()}});
  balancer_->ads_service()->SetEdsResource(BuildEdsResource(args));
  // Populate new CDS resource.
  Cluster new_cluster = default_cluster_;
  new_cluster.set_name(absl::StrCat(kDefaultClusterName, 15));
  balancer_->ads_service()->SetCdsResource(new_cluster);
  // Populate aggregate cluster chain.
  for (int i = 14; i >= 0; --i) {
    auto cluster = default_cluster_;
    if (i > 0) cluster.set_name(absl::StrCat(kDefaultClusterName, i));
    auto* custom_cluster = cluster.mutable_cluster_type();
    custom_cluster->set_name("envoy.clusters.aggregate");
    ClusterConfig cluster_config;
    cluster_config.add_clusters(absl::StrCat(kDefaultClusterName, i + 1));
    custom_cluster->mutable_typed_config()->PackFrom(cluster_config);
    balancer_->ads_service()->SetCdsResource(cluster);
  }
  // RPCs should fail with the right status.
  CheckRpcSendOk(DEBUG_LOCATION);
}

TEST_P(AggregateClusterTest, RecursionMaxDepth) {
  // Populate EDS resource.
  CreateAndStartBackends(1);
  EdsResourceArgs args({{"locality0", CreateEndpointsForBackends()}});
  balancer_->ads_service()->SetEdsResource(BuildEdsResource(args));
  // Populate new CDS resource.
  Cluster new_cluster = default_cluster_;
  new_cluster.set_name(absl::StrCat(kDefaultClusterName, 16));
  balancer_->ads_service()->SetCdsResource(new_cluster);
  // Populate aggregate cluster chain.
  for (int i = 15; i >= 0; --i) {
    auto cluster = default_cluster_;
    if (i > 0) cluster.set_name(absl::StrCat(kDefaultClusterName, i));
    auto* custom_cluster = cluster.mutable_cluster_type();
    custom_cluster->set_name("envoy.clusters.aggregate");
    ClusterConfig cluster_config;
    cluster_config.add_clusters(absl::StrCat(kDefaultClusterName, i + 1));
    custom_cluster->mutable_typed_config()->PackFrom(cluster_config);
    balancer_->ads_service()->SetCdsResource(cluster);
  }
  // RPCs should fail with the right status.
  const Status status = SendRpc();
  EXPECT_EQ(StatusCode::UNAVAILABLE, status.error_code());
  EXPECT_THAT(
      status.error_message(),
      ::testing::HasSubstr("aggregate cluster graph exceeds max depth"));
}

}  // namespace
}  // namespace testing
}  // namespace grpc

int main(int argc, char** argv) {
  grpc::testing::TestEnvironment env(&argc, argv);
  ::testing::InitGoogleTest(&argc, argv);
  // Make the backup poller poll very frequently in order to pick up
  // updates from all the subchannels's FDs.
  grpc_core::ConfigVars::Overrides overrides;
  overrides.client_channel_backup_poll_interval_ms = 1;
  grpc_core::ConfigVars::SetOverrides(overrides);
#if TARGET_OS_IPHONE
  // Workaround Apple CFStream bug
  grpc_core::SetEnv("grpc_cfstream", "0");
#endif
  grpc_init();
  grpc::testing::ConnectionAttemptInjector::Init();
  const auto result = RUN_ALL_TESTS();
  grpc_shutdown();
  return result;
}<|MERGE_RESOLUTION|>--- conflicted
+++ resolved
@@ -798,13 +798,8 @@
   }
   // When an RPC fails, we know the channel has seen the update.
   constexpr char kErrorMessage[] =
-<<<<<<< HEAD
-      "no children in weighted_target policy: DNS resolution failed for "
-      "server.example.com:443: UNAVAILABLE: injected error";
-=======
-      "empty address list \\(DNS resolution failed for server.example.com:443: "
-      "UNAVAILABLE: injected error\\)";
->>>>>>> 2fbc586e
+      "no children in weighted_target policy \\(DNS resolution failed for "
+      "server.example.com:443: UNAVAILABLE: injected error\\)";
   CheckRpcSendFailure(DEBUG_LOCATION, StatusCode::UNAVAILABLE, kErrorMessage);
   // Send an EDS update that moves locality1 to priority 0.
   args1 = EdsResourceArgs({
