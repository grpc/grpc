--- conflicted
+++ resolved
@@ -611,9 +611,6 @@
         "//:grpc",
         "//:grpc++",
         "//test/core/test_util:grpc_test_util",
-<<<<<<< HEAD
-        "//test/core/test_util:scoped_env_var",
-=======
->>>>>>> 36ef13b4
+        "//test/core/test_util:scoped_env_var",
     ],
 )