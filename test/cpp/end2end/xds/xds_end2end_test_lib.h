// Copyright 2017 gRPC authors.
//
// Licensed under the Apache License, Version 2.0 (the "License");
// you may not use this file except in compliance with the License.
// You may obtain a copy of the License at
//
//     http://www.apache.org/licenses/LICENSE-2.0
//
// Unless required by applicable law or agreed to in writing, software
// distributed under the License is distributed on an "AS IS" BASIS,
// WITHOUT WARRANTIES OR CONDITIONS OF ANY KIND, either express or implied.
// See the License for the specific language governing permissions and
// limitations under the License.
//

#ifndef GRPC_TEST_CPP_END2END_XDS_XDS_END2END_TEST_LIB_H
#define GRPC_TEST_CPP_END2END_XDS_XDS_END2END_TEST_LIB_H

#include <memory>
#include <set>
#include <string>
#include <thread>
#include <vector>

#include <gmock/gmock.h>
#include <gtest/gtest.h>

#include "absl/log/check.h"
#include "absl/log/log.h"
#include "absl/status/statusor.h"
#include "absl/strings/str_cat.h"
#include "absl/strings/string_view.h"
#include "absl/types/optional.h"

#include <grpc/grpc.h>
#include <grpc/grpc_security.h>
#include <grpcpp/channel.h>
#include <grpcpp/client_context.h>
#include <grpcpp/ext/call_metric_recorder.h>
#include <grpcpp/ext/server_metric_recorder.h>
#include <grpcpp/xds_server_builder.h>

#include "src/core/lib/security/credentials/fake/fake_credentials.h"
#include "src/core/lib/security/security_connector/ssl_utils.h"
#include "src/cpp/server/secure_server_credentials.h"
#include "src/proto/grpc/testing/echo.grpc.pb.h"
#include "src/proto/grpc/testing/xds/v3/http_connection_manager.grpc.pb.h"
#include "src/proto/grpc/testing/xds/v3/http_filter_rbac.grpc.pb.h"
#include "src/proto/grpc/testing/xds/v3/orca_load_report.pb.h"
#include "src/proto/grpc/testing/xds/v3/rbac.pb.h"
#include "test/core/test_util/port.h"
#include "test/cpp/end2end/counted_service.h"
#include "test/cpp/end2end/test_service_impl.h"
#include "test/cpp/end2end/xds/xds_server.h"
#include "test/cpp/end2end/xds/xds_utils.h"

namespace grpc {
namespace testing {

// The parameter type for INSTANTIATE_TEST_SUITE_P().
class XdsTestType {
 public:
  enum HttpFilterConfigLocation {
    // Set the HTTP filter config directly in LDS.
    kHttpFilterConfigInListener,
    // Enable the HTTP filter in LDS, but override the filter config in route.
    kHttpFilterConfigInRoute,
  };

  enum BootstrapSource {
    kBootstrapFromChannelArg,
    kBootstrapFromFile,
    kBootstrapFromEnvVar,
  };

  XdsTestType& set_enable_load_reporting() {
    enable_load_reporting_ = true;
    return *this;
  }

  XdsTestType& set_enable_rds_testing() {
    enable_rds_testing_ = true;
    return *this;
  }

  XdsTestType& set_use_csds_streaming() {
    use_csds_streaming_ = true;
    return *this;
  }

  XdsTestType& set_filter_config_setup(HttpFilterConfigLocation setup) {
    filter_config_setup_ = setup;
    return *this;
  }

  XdsTestType& set_bootstrap_source(BootstrapSource bootstrap_source) {
    bootstrap_source_ = bootstrap_source;
    return *this;
  }

  XdsTestType& set_rbac_action(::envoy::config::rbac::v3::RBAC_Action action) {
    rbac_action_ = action;
    return *this;
  }

  XdsTestType& set_rbac_audit_condition(
      ::envoy::config::rbac::v3::RBAC_AuditLoggingOptions_AuditCondition
          audit_condition) {
    rbac_audit_condition_ = audit_condition;
    return *this;
  }

  bool enable_load_reporting() const { return enable_load_reporting_; }
  bool enable_rds_testing() const { return enable_rds_testing_; }
  bool use_csds_streaming() const { return use_csds_streaming_; }
  HttpFilterConfigLocation filter_config_setup() const {
    return filter_config_setup_;
  }
  BootstrapSource bootstrap_source() const { return bootstrap_source_; }
  ::envoy::config::rbac::v3::RBAC_Action rbac_action() const {
    return rbac_action_;
  }
  ::envoy::config::rbac::v3::RBAC_AuditLoggingOptions_AuditCondition
  rbac_audit_condition() const {
    return rbac_audit_condition_;
  }

  std::string AsString() const {
    std::string retval = "V3";
    if (enable_load_reporting_) retval += "WithLoadReporting";
    if (enable_rds_testing_) retval += "Rds";
    if (use_csds_streaming_) retval += "CsdsStreaming";
    if (filter_config_setup_ == kHttpFilterConfigInRoute) {
      retval += "FilterPerRouteOverride";
    }
    if (bootstrap_source_ == kBootstrapFromFile) {
      retval += "BootstrapFromFile";
    } else if (bootstrap_source_ == kBootstrapFromEnvVar) {
      retval += "BootstrapFromEnvVar";
    }
    if (rbac_action_ == ::envoy::config::rbac::v3::RBAC_Action_ALLOW) {
      retval += "RbacAllow";
    } else if (rbac_action_ == ::envoy::config::rbac::v3::RBAC_Action_DENY) {
      retval += "RbacDeny";
    }
    if (rbac_audit_condition_ !=
        ::envoy::config::rbac::v3::
            RBAC_AuditLoggingOptions_AuditCondition_NONE) {
      retval += absl::StrCat("AuditCondition",
                             ::envoy::config::rbac::v3::
                                 RBAC_AuditLoggingOptions_AuditCondition_Name(
                                     rbac_audit_condition_));
    }
    return retval;
  }

  // For use as the final parameter in INSTANTIATE_TEST_SUITE_P().
  static std::string Name(const ::testing::TestParamInfo<XdsTestType>& info) {
    return info.param.AsString();
  }

 private:
  bool enable_load_reporting_ = false;
  bool enable_rds_testing_ = false;
  bool use_csds_streaming_ = false;
  HttpFilterConfigLocation filter_config_setup_ = kHttpFilterConfigInListener;
  BootstrapSource bootstrap_source_ = kBootstrapFromChannelArg;
  ::envoy::config::rbac::v3::RBAC_Action rbac_action_ =
      ::envoy::config::rbac::v3::RBAC_Action_LOG;
  ::envoy::config::rbac::v3::RBAC_AuditLoggingOptions_AuditCondition
      rbac_audit_condition_ = ::envoy::config::rbac::v3::
          RBAC_AuditLoggingOptions_AuditCondition_NONE;
};

// A base class for xDS end-to-end tests.
//
// An xDS server is provided in balancer_.  It is automatically started
// for every test.  Additional xDS servers can be started if needed by
// calling CreateAndStartBalancer().
//
// A default set of LDS, RDS, and CDS resources are created for gRPC
// clients, available in default_listener_, default_route_config_, and
// default_cluster_.  These resources are automatically loaded into
// balancer_ but can be modified by individual tests.  No EDS resource
// is provided by default.  There are also default LDS and RDS resources
// for the gRPC server side in default_server_listener_ and
// default_server_route_config_.  Methods are provided for constructing new
// resources that can be added to the xDS server as needed.
//
// This class provides a mechanism for running backend servers, which will
// be stored in backends_.  No servers are created or started by default,
// but tests can call CreateAndStartBackends() to start however many
// backends they want.  There are also a number of methods for accessing
// backends by index, which is the index into the backends_ vector.
// For methods that take a start_index and stop_index, this refers to
// the indexes in the range [start_index, stop_index).  If stop_index
// is 0, backends_.size() is used.  Backends may or may not be
// xDS-enabled, at the discretion of the test.
class XdsEnd2endTest : public ::testing::TestWithParam<XdsTestType>,
                       public XdsResourceUtils {
 protected:
  // TLS certificate paths.
  static const char kCaCertPath[];
  static const char kServerCertPath[];
  static const char kServerKeyPath[];

  // Message used in EchoRequest to the backend.
  static const char kRequestMessage[];

  // A base class for server threads.
  class ServerThread {
   public:
    // A status notifier for xDS-enabled servers.
    class XdsServingStatusNotifier
        : public grpc::XdsServerServingStatusNotifierInterface {
     public:
      void OnServingStatusUpdate(std::string uri,
                                 ServingStatusUpdate update) override;

      void WaitOnServingStatusChange(std::string uri,
                                     grpc::StatusCode expected_status);

     private:
      grpc_core::Mutex mu_;
      grpc_core::CondVar cond_;
      std::map<std::string, grpc::Status> status_map ABSL_GUARDED_BY(mu_);
    };

    // If use_xds_enabled_server is true, the server will use xDS.
    // If credentials is null, fake credentials will be used.
    explicit ServerThread(
        XdsEnd2endTest* test_obj, bool use_xds_enabled_server = false,
        std::shared_ptr<ServerCredentials> credentials = nullptr);

    virtual ~ServerThread() {
      // Shutdown should be called manually. Shutdown calls virtual methods and
      // can't be called from the base class destructor.
      CHECK(!running_);
    }

    void Start();
    void Shutdown();

    std::string target() const { return absl::StrCat("localhost:", port_); }

    int port() const { return port_; }

    XdsServingStatusNotifier* notifier() { return &notifier_; }

    void set_allow_put_requests(bool allow_put_requests) {
      allow_put_requests_ = allow_put_requests;
    }

    void StopListening();

    void StopListeningAndSendGoaways();

   private:
    class XdsChannelArgsServerBuilderOption;

    virtual const char* Type() = 0;
    virtual void RegisterAllServices(ServerBuilder* builder) = 0;
    virtual void StartAllServices() = 0;
    virtual void ShutdownAllServices() = 0;

    void Serve(grpc_core::Mutex* mu, grpc_core::CondVar* cond);

    XdsEnd2endTest* test_obj_;
    const bool use_xds_enabled_server_;
    const std::shared_ptr<ServerCredentials> credentials_;
    const int port_;
    std::unique_ptr<Server> server_;
    XdsServingStatusNotifier notifier_;
    std::unique_ptr<std::thread> thread_;
    bool running_ = false;
    bool allow_put_requests_ = false;
  };

  // A server thread for a backend server.
  class BackendServerThread : public ServerThread {
   public:
    // A wrapper around the backend echo test service impl that counts
    // requests and responses.
    template <typename RpcService>
    class BackendServiceImpl
        : public CountedService<TestMultipleServiceImpl<RpcService>> {
     public:
      BackendServiceImpl() {}

      Status Echo(ServerContext* context, const EchoRequest* request,
                  EchoResponse* response) override {
        auto peer_identity = context->auth_context()->GetPeerIdentity();
        CountedService<
            TestMultipleServiceImpl<RpcService>>::IncreaseRequestCount();
        {
          grpc_core::MutexLock lock(&mu_);
          clients_.insert(context->peer());
          last_peer_identity_.clear();
          for (const auto& entry : peer_identity) {
            last_peer_identity_.emplace_back(entry.data(), entry.size());
          }
        }
        if (request->has_param() && request->param().has_backend_metrics()) {
          const auto& request_metrics = request->param().backend_metrics();
          auto* recorder = context->ExperimentalGetCallMetricRecorder();
          for (const auto& p : request_metrics.named_metrics()) {
            char* key = static_cast<char*>(
                grpc_call_arena_alloc(context->c_call(), p.first.size() + 1));
            strncpy(key, p.first.data(), p.first.size());
            key[p.first.size()] = '\0';
            recorder->RecordNamedMetric(key, p.second);
          }
        }
        const auto status = TestMultipleServiceImpl<RpcService>::Echo(
            context, request, response);
        CountedService<
            TestMultipleServiceImpl<RpcService>>::IncreaseResponseCount();
        return status;
      }

      Status Echo1(ServerContext* context, const EchoRequest* request,
                   EchoResponse* response) override {
        return Echo(context, request, response);
      }

      Status Echo2(ServerContext* context, const EchoRequest* request,
                   EchoResponse* response) override {
        return Echo(context, request, response);
      }

      void Start() {}
      void Shutdown() {}

      std::set<std::string> clients() {
        grpc_core::MutexLock lock(&mu_);
        return clients_;
      }

      const std::vector<std::string>& last_peer_identity() {
        grpc_core::MutexLock lock(&mu_);
        return last_peer_identity_;
      }

     private:
      grpc_core::Mutex mu_;
      std::set<std::string> clients_ ABSL_GUARDED_BY(&mu_);
      std::vector<std::string> last_peer_identity_ ABSL_GUARDED_BY(&mu_);
    };

    // If use_xds_enabled_server is true, the server will use xDS.
    BackendServerThread(XdsEnd2endTest* test_obj, bool use_xds_enabled_server,
                        std::shared_ptr<ServerCredentials> credentials);

    BackendServiceImpl<grpc::testing::EchoTestService::Service>*
    backend_service() {
      return &backend_service_;
    }
    BackendServiceImpl<grpc::testing::EchoTest1Service::Service>*
    backend_service1() {
      return &backend_service1_;
    }
    BackendServiceImpl<grpc::testing::EchoTest2Service::Service>*
    backend_service2() {
      return &backend_service2_;
    }
    grpc::experimental::ServerMetricRecorder* server_metric_recorder() const {
      return server_metric_recorder_.get();
    }

   private:
    const char* Type() override { return "Backend"; }
    void RegisterAllServices(ServerBuilder* builder) override;
    void StartAllServices() override;
    void ShutdownAllServices() override;

    BackendServiceImpl<grpc::testing::EchoTestService::Service>
        backend_service_;
    BackendServiceImpl<grpc::testing::EchoTest1Service::Service>
        backend_service1_;
    BackendServiceImpl<grpc::testing::EchoTest2Service::Service>
        backend_service2_;
    std::unique_ptr<experimental::ServerMetricRecorder> server_metric_recorder_;
  };

  // A server thread for the xDS server.
  class BalancerServerThread : public ServerThread {
   public:
    explicit BalancerServerThread(
        XdsEnd2endTest* test_obj, absl::string_view debug_label,
        std::shared_ptr<ServerCredentials> credentials);

    AdsServiceImpl* ads_service() { return ads_service_.get(); }
    LrsServiceImpl* lrs_service() { return lrs_service_.get(); }

   private:
    const char* Type() override { return "Balancer"; }
    void RegisterAllServices(ServerBuilder* builder) override;
    void StartAllServices() override;
    void ShutdownAllServices() override;

    std::shared_ptr<AdsServiceImpl> ads_service_;
    std::shared_ptr<LrsServiceImpl> lrs_service_;
  };

  // RPC services used to talk to the backends.
  enum RpcService {
    SERVICE_ECHO,
    SERVICE_ECHO1,
    SERVICE_ECHO2,
  };

  // RPC methods used to talk to the backends.
  enum RpcMethod {
    METHOD_ECHO,
    METHOD_ECHO1,
    METHOD_ECHO2,
  };

  // If balancer_credentials is null, it defaults to fake credentials.
  explicit XdsEnd2endTest(
      std::shared_ptr<ServerCredentials> balancer_credentials = nullptr);

  void SetUp() override { InitClient(); }
  void TearDown() override;

  //
  // xDS server management
  //

  // Creates and starts a new balancer, running in its own thread.
  // Most tests will not need to call this; instead, they can use
  // balancer_, which is already populated with default resources.
  // If credentials is null, it defaults to fake credentials.
  std::unique_ptr<BalancerServerThread> CreateAndStartBalancer(
      absl::string_view debug_label = "",
      std::shared_ptr<ServerCredentials> credentials = nullptr);

  // Sets the Listener and RouteConfiguration resource on the specified
  // balancer.  If RDS is in use, they will be set as separate resources;
  // otherwise, the RouteConfig will be inlined into the Listener.
  void SetListenerAndRouteConfiguration(
      BalancerServerThread* balancer, Listener listener,
      const RouteConfiguration& route_config,
      const HcmAccessor& hcm_accessor = ClientHcmAccessor()) {
    XdsResourceUtils::SetListenerAndRouteConfiguration(
        balancer->ads_service(), std::move(listener), route_config,
        GetParam().enable_rds_testing(), hcm_accessor);
  }

  // A convenient wrapper for setting the Listener and
  // RouteConfiguration resources on the server side.
  void SetServerListenerNameAndRouteConfiguration(
      BalancerServerThread* balancer, Listener listener, int port,
      const RouteConfiguration& route_config) {
    SetListenerAndRouteConfiguration(
        balancer, PopulateServerListenerNameAndPort(listener, port),
        route_config, ServerHcmAccessor());
  }

  // Sets the RouteConfiguration resource on the specified balancer.
  // If RDS is in use, it will be set directly as an independent
  // resource; otherwise, it will be inlined into a Listener resource
  // (either listener_to_copy, or if that is null, default_listener_).
  void SetRouteConfiguration(BalancerServerThread* balancer,
                             const RouteConfiguration& route_config,
                             const Listener* listener_to_copy = nullptr) {
    XdsResourceUtils::SetRouteConfiguration(
        balancer->ads_service(), route_config, GetParam().enable_rds_testing(),
        listener_to_copy);
  }

  // Helper method for generating an endpoint for a backend, for use in
  // constructing an EDS resource.
  EdsResourceArgs::Endpoint CreateEndpoint(
      size_t backend_idx,
      ::envoy::config::core::v3::HealthStatus health_status =
          ::envoy::config::core::v3::HealthStatus::UNKNOWN,
      int lb_weight = 1, std::vector<size_t> additional_backend_indxes = {},
      absl::string_view hostname = "") {
    std::vector<int> additional_ports;
    additional_ports.reserve(additional_backend_indxes.size());
    for (size_t idx : additional_backend_indxes) {
      additional_ports.push_back(backends_[idx]->port());
    }
    return EdsResourceArgs::Endpoint(backends_[backend_idx]->port(),
                                     health_status, lb_weight,
                                     additional_ports, hostname);
  }

  // Creates a vector of endpoints for a specified range of backends,
  // for use in constructing an EDS resource.
  std::vector<EdsResourceArgs::Endpoint> CreateEndpointsForBackends(
      size_t start_index = 0, size_t stop_index = 0,
      ::envoy::config::core::v3::HealthStatus health_status =
          ::envoy::config::core::v3::HealthStatus::UNKNOWN,
      int lb_weight = 1);

  // Returns an endpoint for an unused port, for use in constructing an
  // EDS resource.
  EdsResourceArgs::Endpoint MakeNonExistantEndpoint() {
    return EdsResourceArgs::Endpoint(grpc_pick_unused_port_or_die());
  }

  //
  // Backend management
  //

  // Creates num_backends backends and stores them in backends_, but does
  // not actually start them.  If xds_enabled is true, the backends are
  // xDS-enabled.  If credentials is null, it defaults to fake credentials.
  void CreateBackends(
      size_t num_backends, bool xds_enabled = false,
      std::shared_ptr<ServerCredentials> credentials = nullptr) {
    for (size_t i = 0; i < num_backends; ++i) {
      backends_.emplace_back(
          new BackendServerThread(this, xds_enabled, credentials));
    }
  }

  // Starts all backends in backends_.
  void StartAllBackends() {
    for (auto& backend : backends_) backend->Start();
  }

  // Same as CreateBackends(), but also starts the backends.
  void CreateAndStartBackends(
      size_t num_backends, bool xds_enabled = false,
      std::shared_ptr<ServerCredentials> credentials = nullptr) {
    CreateBackends(num_backends, xds_enabled, std::move(credentials));
    StartAllBackends();
  }

  // Starts the backend at backends_[index].
  void StartBackend(size_t index) { backends_[index]->Start(); }

  // Shuts down all backends in backends_.
  void ShutdownAllBackends() {
    for (auto& backend : backends_) backend->Shutdown();
  }

  // Shuts down the backend at backends_[index].
  void ShutdownBackend(size_t index) { backends_[index]->Shutdown(); }

  // Resets the request counters for backends in the specified range.
  void ResetBackendCounters(size_t start_index = 0, size_t stop_index = 0);

  // Returns true if the specified backend has received requests for the
  // specified service.
  bool SeenBackend(size_t backend_idx,
                   const RpcService rpc_service = SERVICE_ECHO);

  // Returns true if all backends in the specified range have received
  // requests for the specified service.
  bool SeenAllBackends(size_t start_index = 0, size_t stop_index = 0,
                       const RpcService rpc_service = SERVICE_ECHO);

  // Returns a vector containing the port for every backend in the
  // specified range.
  std::vector<int> GetBackendPorts(size_t start_index = 0,
                                   size_t stop_index = 0) const;

  //
  // Client management
  //

  // Initializes global state for the client, such as the bootstrap file
  // and channel args for the XdsClient.  Then calls ResetStub().
  // All tests must call this exactly once at the start of the test.
  // If credentials is null, fake credentials will be used.
  void InitClient(absl::optional<XdsBootstrapBuilder> builder = absl::nullopt,
                  std::string lb_expected_authority = "",
                  int xds_resource_does_not_exist_timeout_ms = 0,
                  std::string balancer_authority_override = "",
<<<<<<< HEAD
                  ChannelArguments* args = nullptr);
=======
                  std::shared_ptr<ChannelCredentials> credentials = nullptr);
>>>>>>> 2e813834

  XdsBootstrapBuilder MakeBootstrapBuilder() {
    return XdsBootstrapBuilder().SetServers(
        {absl::StrCat("localhost:", balancer_->port())});
  }

  // Sets channel_, stub_, stub1_, and stub2_.
  // If credentials is null, fake credentials will be used.
  void ResetStub(int failover_timeout_ms = 0, ChannelArguments* args = nullptr,
                 std::shared_ptr<ChannelCredentials> credentials = nullptr);

  // Creates a new client channel.  Requires that InitClient() has
  // already been called.
  // If credentials is null, fake credentials will be used.
  std::shared_ptr<Channel> CreateChannel(
      int failover_timeout_ms = 0, const char* server_name = kServerName,
      const char* xds_authority = "", ChannelArguments* args = nullptr,
      std::shared_ptr<ChannelCredentials> credentials = nullptr);

  //
  // Sending RPCs
  //

  // Options used for sending an RPC.
  struct RpcOptions {
    RpcService service = SERVICE_ECHO;
    RpcMethod method = METHOD_ECHO;
    // Will be multiplied by grpc_test_slowdown_factor().
    int timeout_ms = 5000;
    bool wait_for_ready = false;
    std::vector<std::pair<std::string, std::string>> metadata;
    // These options are used by the backend service impl.
    bool server_fail = false;
    int server_sleep_us = 0;
    int client_cancel_after_us = 0;
    bool skip_cancelled_check = false;
    StatusCode server_expected_error = StatusCode::OK;
    absl::optional<xds::data::orca::v3::OrcaLoadReport> backend_metrics;
    bool server_notify_client_when_started = false;
    bool echo_host_from_authority_header = false;

    RpcOptions() {}

    RpcOptions& set_rpc_service(RpcService rpc_service) {
      service = rpc_service;
      return *this;
    }

    RpcOptions& set_rpc_method(RpcMethod rpc_method) {
      method = rpc_method;
      return *this;
    }

    RpcOptions& set_timeout_ms(int rpc_timeout_ms) {
      timeout_ms = rpc_timeout_ms;
      return *this;
    }

    RpcOptions& set_timeout(grpc_core::Duration timeout) {
      timeout_ms = timeout.millis();
      return *this;
    }

    RpcOptions& set_wait_for_ready(bool rpc_wait_for_ready) {
      wait_for_ready = rpc_wait_for_ready;
      return *this;
    }

    RpcOptions& set_metadata(
        std::vector<std::pair<std::string, std::string>> rpc_metadata) {
      metadata = std::move(rpc_metadata);
      return *this;
    }

    RpcOptions& set_server_fail(bool rpc_server_fail) {
      server_fail = rpc_server_fail;
      return *this;
    }

    RpcOptions& set_server_sleep_us(int rpc_server_sleep_us) {
      server_sleep_us = rpc_server_sleep_us;
      return *this;
    }

    RpcOptions& set_client_cancel_after_us(int rpc_client_cancel_after_us) {
      client_cancel_after_us = rpc_client_cancel_after_us;
      return *this;
    }

    RpcOptions& set_skip_cancelled_check(bool rpc_skip_cancelled_check) {
      skip_cancelled_check = rpc_skip_cancelled_check;
      return *this;
    }

    RpcOptions& set_server_expected_error(StatusCode code) {
      server_expected_error = code;
      return *this;
    }

    RpcOptions& set_backend_metrics(
        absl::optional<xds::data::orca::v3::OrcaLoadReport> metrics) {
      backend_metrics = std::move(metrics);
      return *this;
    }

    RpcOptions& set_server_notify_client_when_started(
        bool rpc_server_notify_client_when_started) {
      server_notify_client_when_started = rpc_server_notify_client_when_started;
      return *this;
    }

    RpcOptions& set_echo_host_from_authority_header(bool value) {
      echo_host_from_authority_header = value;
      return *this;
    }

    // Populates context and request.
    void SetupRpc(ClientContext* context, EchoRequest* request) const;
  };

  // Sends an RPC with the specified options.
  // If response is non-null, it will be populated with the response.
  // Returns the status of the RPC.
  Status SendRpc(const RpcOptions& rpc_options = RpcOptions(),
                 EchoResponse* response = nullptr,
                 std::multimap<std::string, std::string>*
                     server_initial_metadata = nullptr);

  // Internal helper function for SendRpc().
  template <typename Stub>
  static Status SendRpcMethod(Stub* stub, const RpcOptions& rpc_options,
                              ClientContext* context, EchoRequest& request,
                              EchoResponse* response) {
    switch (rpc_options.method) {
      case METHOD_ECHO:
        return stub->Echo(context, request, response);
      case METHOD_ECHO1:
        return stub->Echo1(context, request, response);
      case METHOD_ECHO2:
        return stub->Echo2(context, request, response);
    }
    GPR_UNREACHABLE_CODE(return grpc::Status::OK);
  }

  // Send RPCs in a loop until either continue_predicate() returns false
  // or timeout_ms elapses.
  struct RpcResult {
    Status status;
    EchoResponse response;
  };
  void SendRpcsUntil(const grpc_core::DebugLocation& debug_location,
                     std::function<bool(const RpcResult&)> continue_predicate,
                     int timeout_ms = 15000,
                     const RpcOptions& rpc_options = RpcOptions());

  // Sends the specified number of RPCs and fails if the RPC fails.
  void CheckRpcSendOk(const grpc_core::DebugLocation& debug_location,
                      const size_t times = 1,
                      const RpcOptions& rpc_options = RpcOptions());

  // Sends one RPC, which must fail with the specified status code and
  // a message matching the specified regex.
  void CheckRpcSendFailure(const grpc_core::DebugLocation& debug_location,
                           StatusCode expected_status,
                           absl::string_view expected_message_regex,
                           const RpcOptions& rpc_options = RpcOptions());

  // Sends num_rpcs RPCs, counting how many of them fail with a message
  // matching the specfied expected_message_prefix.
  // Any failure with a non-matching status or message is a test failure.
  size_t SendRpcsAndCountFailuresWithMessage(
      const grpc_core::DebugLocation& debug_location, size_t num_rpcs,
      StatusCode expected_status, absl::string_view expected_message_prefix,
      const RpcOptions& rpc_options = RpcOptions());

  // A class for running a long-running RPC in its own thread.
  // TODO(roth): Maybe consolidate this and SendConcurrentRpcs()
  // somehow?  LongRunningRpc has a cleaner API, but SendConcurrentRpcs()
  // uses the callback API, which is probably better.
  class LongRunningRpc {
   public:
    // Starts the RPC.
    void StartRpc(grpc::testing::EchoTestService::Stub* stub,
                  const RpcOptions& rpc_options =
                      RpcOptions().set_timeout_ms(0).set_client_cancel_after_us(
                          1 * 1000 * 1000));

    // Cancels the RPC.
    void CancelRpc();

    // Gets the RPC's status.  Blocks if the RPC is not yet complete.
    Status GetStatus();

   private:
    std::thread sender_thread_;
    ClientContext context_;
    Status status_;
  };

  // Starts a set of concurrent RPCs.
  struct ConcurrentRpc {
    ClientContext context;
    Status status;
    grpc_core::Duration elapsed_time;
    EchoResponse response;
  };
  std::vector<ConcurrentRpc> SendConcurrentRpcs(
      const grpc_core::DebugLocation& debug_location,
      grpc::testing::EchoTestService::Stub* stub, size_t num_rpcs,
      const RpcOptions& rpc_options);

  //
  // Waiting for individual backends to be seen by the client
  //

  struct WaitForBackendOptions {
    // If true, resets the backend counters before returning.
    bool reset_counters = true;
    // How long to wait for the backend(s) to see requests.
    // Will be multiplied by grpc_test_slowdown_factor().
    int timeout_ms = 15000;

    WaitForBackendOptions() {}

    WaitForBackendOptions& set_reset_counters(bool enable) {
      reset_counters = enable;
      return *this;
    }

    WaitForBackendOptions& set_timeout_ms(int ms) {
      timeout_ms = ms;
      return *this;
    }
  };

  // Sends RPCs until all of the backends in the specified range see requests.
  // The check_status callback will be invoked to check the status of
  // every RPC; if null, the default is to check that the RPC succeeded.
  // Returns the total number of RPCs sent.
  size_t WaitForAllBackends(
      const grpc_core::DebugLocation& debug_location, size_t start_index = 0,
      size_t stop_index = 0,
      std::function<void(const RpcResult&)> check_status = nullptr,
      const WaitForBackendOptions& wait_options = WaitForBackendOptions(),
      const RpcOptions& rpc_options = RpcOptions());

  // Sends RPCs until the backend at index backend_idx sees requests.
  void WaitForBackend(
      const grpc_core::DebugLocation& debug_location, size_t backend_idx,
      std::function<void(const RpcResult&)> check_status = nullptr,
      const WaitForBackendOptions& wait_options = WaitForBackendOptions(),
      const RpcOptions& rpc_options = RpcOptions()) {
    WaitForAllBackends(debug_location, backend_idx, backend_idx + 1,
                       check_status, wait_options, rpc_options);
  }

  //
  // Waiting for xDS NACKs
  //
  // These methods send RPCs in a loop until they see a NACK from the
  // xDS server, or until a timeout expires.

  // Sends RPCs until get_state() returns a response.
  absl::optional<AdsServiceImpl::ResponseState> WaitForNack(
      const grpc_core::DebugLocation& debug_location,
      std::function<absl::optional<AdsServiceImpl::ResponseState>()> get_state,
      const RpcOptions& rpc_options = RpcOptions(),
      StatusCode expected_status = StatusCode::UNAVAILABLE);

  // Sends RPCs until an LDS NACK is seen.
  absl::optional<AdsServiceImpl::ResponseState> WaitForLdsNack(
      const grpc_core::DebugLocation& debug_location,
      const RpcOptions& rpc_options = RpcOptions(),
      StatusCode expected_status = StatusCode::UNAVAILABLE) {
    return WaitForNack(
        debug_location,
        [&]() { return balancer_->ads_service()->lds_response_state(); },
        rpc_options, expected_status);
  }

  // Sends RPCs until an RDS NACK is seen.
  absl::optional<AdsServiceImpl::ResponseState> WaitForRdsNack(
      const grpc_core::DebugLocation& debug_location,
      const RpcOptions& rpc_options = RpcOptions(),
      StatusCode expected_status = StatusCode::UNAVAILABLE) {
    return WaitForNack(
        debug_location,
        [&]() { return RouteConfigurationResponseState(balancer_.get()); },
        rpc_options, expected_status);
  }

  // Sends RPCs until a CDS NACK is seen.
  absl::optional<AdsServiceImpl::ResponseState> WaitForCdsNack(
      const grpc_core::DebugLocation& debug_location,
      const RpcOptions& rpc_options = RpcOptions(),
      StatusCode expected_status = StatusCode::UNAVAILABLE) {
    return WaitForNack(
        debug_location,
        [&]() { return balancer_->ads_service()->cds_response_state(); },
        rpc_options, expected_status);
  }

  // Sends RPCs until an EDS NACK is seen.
  absl::optional<AdsServiceImpl::ResponseState> WaitForEdsNack(
      const grpc_core::DebugLocation& debug_location,
      const RpcOptions& rpc_options = RpcOptions()) {
    return WaitForNack(
        debug_location,
        [&]() { return balancer_->ads_service()->eds_response_state(); },
        rpc_options);
  }

  // Convenient front-end to wait for RouteConfiguration to be NACKed,
  // regardless of whether it's sent in LDS or RDS.
  absl::optional<AdsServiceImpl::ResponseState> WaitForRouteConfigNack(
      const grpc_core::DebugLocation& debug_location,
      const RpcOptions& rpc_options = RpcOptions(),
      StatusCode expected_status = StatusCode::UNAVAILABLE) {
    if (GetParam().enable_rds_testing()) {
      return WaitForRdsNack(debug_location, rpc_options, expected_status);
    }
    return WaitForLdsNack(debug_location, rpc_options, expected_status);
  }

  // Convenient front-end for accessing xDS response state for a
  // RouteConfiguration, regardless of whether it's sent in LDS or RDS.
  absl::optional<AdsServiceImpl::ResponseState> RouteConfigurationResponseState(
      BalancerServerThread* balancer) const {
    AdsServiceImpl* ads_service = balancer->ads_service();
    if (GetParam().enable_rds_testing()) {
      return ads_service->rds_response_state();
    }
    return ads_service->lds_response_state();
  }

  //
  // Miscellaneous helper methods
  //

  // There is slight difference between time fetched by GPR and by C++ system
  // clock API. It's unclear if they are using the same syscall, but we do know
  // GPR round the number at millisecond-level. This creates a 1ms difference,
  // which could cause flake.
  static grpc_core::Timestamp NowFromCycleCounter() {
    return grpc_core::Timestamp::FromTimespecRoundDown(
        gpr_now(GPR_CLOCK_MONOTONIC));
  }

  // Sets duration_proto to duration times grpc_test_slowdown_factor().
  static void SetProtoDuration(grpc_core::Duration duration,
                               google::protobuf::Duration* duration_proto);

  // Returns the number of RPCs needed to pass error_tolerance at 99.99994%
  // chance. Rolling dices in drop/fault-injection generates a binomial
  // distribution (if our code is not horribly wrong). Let's make "n" the number
  // of samples, "p" the probability. If we have np>5 & n(1-p)>5, we can
  // approximately treat the binomial distribution as a normal distribution.
  //
  // For normal distribution, we can easily look up how many standard deviation
  // we need to reach 99.995%. Based on Wiki's table
  // https://en.wikipedia.org/wiki/68%E2%80%9395%E2%80%9399.7_rule, we need 5.00
  // sigma (standard deviation) to cover the probability area of 99.99994%. In
  // another word, for a sample with size "n" probability "p" error-tolerance
  // "k", we want the error always land within 5.00 sigma. The sigma of
  // binominal distribution and be computed as sqrt(np(1-p)). Hence, we have
  // the equation:
  //
  //   kn <= 5.00 * sqrt(np(1-p))
  // TODO(yashykt): The above explanation assumes a normal distribution, but we
  // use a uniform distribution instead. We need a better estimate of how many
  // RPCs are needed with what error tolerance.
  static size_t ComputeIdealNumRpcs(double p, double error_tolerance) {
    CHECK_GE(p, 0);
    CHECK_LE(p, 1);
    size_t num_rpcs =
        ceil(p * (1 - p) * 5.00 * 5.00 / error_tolerance / error_tolerance);
    num_rpcs += 1000;  // Add 1K as a buffer to avoid flakiness.
    LOG(INFO) << "Sending " << num_rpcs << " RPCs for percentage=" << p
              << " error_tolerance=" << error_tolerance;
    return num_rpcs;
  }

  // Returns a regex that can be matched against an RPC failure status
  // message for a connection failure.
  static std::string MakeConnectionFailureRegex(absl::string_view prefix);

  // Returns a private key pair, read from local files.
  static grpc_core::PemKeyCertPairList ReadTlsIdentityPair(
      const char* key_path, const char* cert_path);

  // Internal helper function for creating TLS and mTLS creds.
  // Not intended to be used by tests.
  static std::vector<experimental::IdentityKeyCertPair>
  MakeIdentityKeyCertPairForTlsCreds();

  // Returns XdsCredentials with mTLS fallback creds.
  static std::shared_ptr<ChannelCredentials> CreateXdsChannelCredentials();

  // Creates various types of server credentials.
  static std::shared_ptr<ServerCredentials> CreateFakeServerCredentials();
  static std::shared_ptr<ServerCredentials> CreateMtlsServerCredentials();
  static std::shared_ptr<ServerCredentials> CreateTlsServerCredentials();

  std::unique_ptr<BalancerServerThread> balancer_;

  std::shared_ptr<Channel> channel_;
  std::unique_ptr<grpc::testing::EchoTestService::Stub> stub_;
  std::unique_ptr<grpc::testing::EchoTest1Service::Stub> stub1_;
  std::unique_ptr<grpc::testing::EchoTest2Service::Stub> stub2_;

  std::vector<std::unique_ptr<BackendServerThread>> backends_;

  // Default xDS resources.
  Listener default_listener_;
  RouteConfiguration default_route_config_;
  Listener default_server_listener_;
  RouteConfiguration default_server_route_config_;
  Cluster default_cluster_;

  int xds_drain_grace_time_ms_ = 10 * 60 * 1000;  // 10 mins

  bool bootstrap_contents_from_env_var_;
  std::string bootstrap_;
  char* bootstrap_file_ = nullptr;
  absl::InlinedVector<grpc_arg, 3> xds_channel_args_to_add_;
  grpc_channel_args xds_channel_args_;
};

}  // namespace testing
}  // namespace grpc

#endif  // GRPC_TEST_CPP_END2END_XDS_XDS_END2END_TEST_LIB_H<|MERGE_RESOLUTION|>--- conflicted
+++ resolved
@@ -571,11 +571,8 @@
                   std::string lb_expected_authority = "",
                   int xds_resource_does_not_exist_timeout_ms = 0,
                   std::string balancer_authority_override = "",
-<<<<<<< HEAD
-                  ChannelArguments* args = nullptr);
-=======
+                  ChannelArguments* args = nullptr,
                   std::shared_ptr<ChannelCredentials> credentials = nullptr);
->>>>>>> 2e813834
 
   XdsBootstrapBuilder MakeBootstrapBuilder() {
     return XdsBootstrapBuilder().SetServers(
