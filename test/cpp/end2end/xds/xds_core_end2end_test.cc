--- conflicted
+++ resolved
@@ -373,13 +373,8 @@
   balancer_->ads_service()->IgnoreResourceType(kLdsTypeUrl);
   CheckRpcSendFailure(
       DEBUG_LOCATION, StatusCode::UNAVAILABLE,
-<<<<<<< HEAD
       absl::StrCat("empty address list \\(LDS resource ", kServerName,
                    ": does not exist \\(node ID:xds_end2end_test\\)\\)"),
-=======
-      absl::StrCat("empty address list: LDS resource ", kServerName,
-                   ": does not exist \\(node ID:xds_end2end_test\\)"),
->>>>>>> a4badf1a
       RpcOptions().set_timeout_ms(4000));
 }
 
@@ -387,13 +382,8 @@
   balancer_->ads_service()->UnsetResource(kLdsTypeUrl, kServerName);
   CheckRpcSendFailure(
       DEBUG_LOCATION, StatusCode::UNAVAILABLE,
-<<<<<<< HEAD
       absl::StrCat("empty address list \\(LDS resource ", kServerName,
                    ": does not exist \\(node ID:xds_end2end_test\\)\\)"),
-=======
-      absl::StrCat("empty address list: LDS resource ", kServerName,
-                   ": does not exist \\(node ID:xds_end2end_test\\)"),
->>>>>>> a4badf1a
       RpcOptions().set_timeout_ms(4000));
 }
 
@@ -420,28 +410,17 @@
       SendRpcMethod(stub2.get(), rpc_options, &context, request, &response);
   EXPECT_EQ(StatusCode::UNAVAILABLE, status.error_code());
   EXPECT_EQ(status.error_message(),
-<<<<<<< HEAD
             absl::StrCat("empty address list (LDS resource ", kNewServerName,
                          ": does not exist (node ID:xds_end2end_test))"));
-=======
-            absl::StrCat("empty address list: LDS resource ", kNewServerName,
-                         ": does not exist (node ID:xds_end2end_test)"));
->>>>>>> a4badf1a
 }
 
 TEST_P(TimeoutTest, RdsServerIgnoresRequest) {
   balancer_->ads_service()->IgnoreResourceType(kRdsTypeUrl);
   CheckRpcSendFailure(
       DEBUG_LOCATION, StatusCode::UNAVAILABLE,
-<<<<<<< HEAD
       absl::StrCat("empty address list \\(RDS resource ",
                    kDefaultRouteConfigurationName,
                    ": does not exist \\(node ID:xds_end2end_test\\)\\)"),
-=======
-      absl::StrCat("empty address list: RDS resource ",
-                   kDefaultRouteConfigurationName,
-                   ": does not exist \\(node ID:xds_end2end_test\\)"),
->>>>>>> a4badf1a
       RpcOptions().set_timeout_ms(4000));
 }
 
@@ -450,15 +429,9 @@
                                           kDefaultRouteConfigurationName);
   CheckRpcSendFailure(
       DEBUG_LOCATION, StatusCode::UNAVAILABLE,
-<<<<<<< HEAD
       absl::StrCat("empty address list \\(RDS resource ",
                    kDefaultRouteConfigurationName,
                    ": does not exist \\(node ID:xds_end2end_test\\)\\)"),
-=======
-      absl::StrCat("empty address list: RDS resource ",
-                   kDefaultRouteConfigurationName,
-                   ": does not exist \\(node ID:xds_end2end_test\\)"),
->>>>>>> a4badf1a
       RpcOptions().set_timeout_ms(4000));
 }
 
@@ -498,13 +471,8 @@
   EXPECT_EQ(StatusCode::UNAVAILABLE, status.error_code());
   EXPECT_EQ(
       status.error_message(),
-<<<<<<< HEAD
       absl::StrCat("empty address list (RDS resource ", kNewRouteConfigName,
                    ": does not exist (node ID:xds_end2end_test))"));
-=======
-      absl::StrCat("empty address list: RDS resource ", kNewRouteConfigName,
-                   ": does not exist (node ID:xds_end2end_test)"));
->>>>>>> a4badf1a
 }
 
 TEST_P(TimeoutTest, CdsServerIgnoresRequest) {
@@ -540,23 +508,10 @@
   balancer_->ads_service()->SetRdsResource(route_config);
   // New cluster times out.
   // May need to wait a bit for the change to propagate to the client.
-<<<<<<< HEAD
-  SendRpcsUntil(
-      DEBUG_LOCATION,
-      [&](const RpcResult& result) {
-        if (result.status.ok()) return true;  // Keep going.
-        EXPECT_EQ(StatusCode::UNAVAILABLE, result.status.error_code());
-        EXPECT_EQ(absl::StrCat("CDS resource ", kNewClusterName,
-                               ": does not exist (node ID:xds_end2end_test)"),
-                  result.status.error_message());
-        return false;
-      },
-=======
   SendRpcsUntilFailure(
       DEBUG_LOCATION, StatusCode::UNAVAILABLE,
       absl::StrCat("CDS resource ", kNewClusterName,
                    ": does not exist \\(node ID:xds_end2end_test\\)"),
->>>>>>> a4badf1a
       /*timeout_ms=*/30000, RpcOptions().set_timeout_ms(4000));
 }
 
@@ -600,25 +555,11 @@
   balancer_->ads_service()->SetRdsResource(route_config);
   // New EDS resource times out.
   // May need to wait a bit for the RDS change to propagate to the client.
-<<<<<<< HEAD
-  SendRpcsUntil(
-      DEBUG_LOCATION,
-      [](const RpcResult& result) {
-        if (result.status.ok()) return true;  // Keep going.
-        EXPECT_EQ(StatusCode::UNAVAILABLE, result.status.error_code());
-        EXPECT_EQ(result.status.error_message(),
-                  "no children in weighted_target policy: "
-                  "EDS resource eds_service_name_does_not_exist: "
-                  "does not exist (node ID:xds_end2end_test)");
-        return false;
-      },
-=======
   SendRpcsUntilFailure(
       DEBUG_LOCATION, StatusCode::UNAVAILABLE,
       "no children in weighted_target policy: "
       "EDS resource eds_service_name_does_not_exist: "
       "does not exist \\(node ID:xds_end2end_test\\)",
->>>>>>> a4badf1a
       /*timeout_ms=*/30000,
       RpcOptions().set_rpc_method(METHOD_ECHO1).set_timeout_ms(4000));
 }
@@ -963,15 +904,9 @@
   EXPECT_EQ(status.error_code(), StatusCode::UNAVAILABLE);
   EXPECT_EQ(
       status.error_message(),
-<<<<<<< HEAD
       absl::StrCat("empty address list (RDS resource ", kNewRouteConfigName,
                    ": authority \"xds.unknown.com\" not present in "
                    "bootstrap config (node ID:xds_end2end_test))"));
-=======
-      absl::StrCat("empty address list: RDS resource ", kNewRouteConfigName,
-                   ": authority \"xds.unknown.com\" not present in "
-                   "bootstrap config (node ID:xds_end2end_test)"));
->>>>>>> a4badf1a
   ASSERT_EQ(GRPC_CHANNEL_TRANSIENT_FAILURE, channel2->GetState(false));
 }
 
