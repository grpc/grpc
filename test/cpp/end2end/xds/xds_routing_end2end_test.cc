--- conflicted
+++ resolved
@@ -65,13 +65,8 @@
   balancer_->ads_service()->SetLdsResource(listener);
   // RPCs should fail.
   CheckRpcSendFailure(DEBUG_LOCATION, StatusCode::UNAVAILABLE,
-<<<<<<< HEAD
                       absl::StrCat("empty address list \\(LDS resource ",
                                    kServerName, ": not an API listener\\)"));
-=======
-                      absl::StrCat("empty address list: LDS resource ",
-                                   kServerName, ": not an API listener"));
->>>>>>> a4badf1a
   // We should have ACKed the LDS resource.
   const auto deadline =
       absl::Now() + (absl::Seconds(30) * grpc_test_slowdown_factor());
@@ -105,21 +100,10 @@
   // Unset LDS resource.
   balancer_->ads_service()->UnsetResource(kLdsTypeUrl, kServerName);
   // Wait for RPCs to start failing.
-<<<<<<< HEAD
-  SendRpcsUntil(DEBUG_LOCATION, [](const RpcResult& result) {
-    if (result.status.ok()) return true;  // Keep going.
-    EXPECT_EQ(result.status.error_code(), StatusCode::UNAVAILABLE);
-    EXPECT_EQ(result.status.error_message(),
-              absl::StrCat("empty address list (LDS resource ", kServerName,
-                           ": does not exist (node ID:xds_end2end_test))"));
-    return false;
-  });
-=======
   SendRpcsUntilFailure(
       DEBUG_LOCATION, StatusCode::UNAVAILABLE,
-      absl::StrCat("empty address list: LDS resource ", kServerName,
-                   ": does not exist \\(node ID:xds_end2end_test\\)"));
->>>>>>> a4badf1a
+      absl::StrCat("empty address list \\(LDS resource ", kServerName,
+                   ": does not exist \\(node ID:xds_end2end_test\\)\\)"));
   // Make sure we ACK'ed the update.
   auto response_state = balancer_->ads_service()->lds_response_state();
   ASSERT_TRUE(response_state.has_value());
@@ -440,20 +424,12 @@
   CheckRpcSendFailure(
       DEBUG_LOCATION, StatusCode::UNAVAILABLE,
       absl::StrCat(
-<<<<<<< HEAD
           "empty address list \\(",
-=======
-          "empty address list: ",
->>>>>>> a4badf1a
           (GetParam().enable_rds_testing() ? "RDS" : "LDS"), " resource ",
           (GetParam().enable_rds_testing() ? kDefaultRouteConfigurationName
                                            : kServerName),
           ": could not find VirtualHost for ", kServerName,
-<<<<<<< HEAD
           " in RouteConfiguration\\)"));
-=======
-          " in RouteConfiguration"));
->>>>>>> a4badf1a
   // Do a bit of polling, to allow the ACK to get to the ADS server.
   channel_->WaitForConnected(grpc_timeout_milliseconds_to_deadline(100));
   auto response_state = RouteConfigurationResponseState(balancer_.get());
