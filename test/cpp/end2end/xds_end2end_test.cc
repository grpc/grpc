--- conflicted
+++ resolved
@@ -209,11 +209,7 @@
     gpr_log(GPR_INFO, "LB[%p]: BalanceLoad", this);
     {
       std::unique_lock<std::mutex> lock(mu_);
-<<<<<<< HEAD
-      if (shutdown_) goto done;
-=======
       if (serverlist_done_) goto done;
->>>>>>> 597714b6
     }
     {
       // Balancer shouldn't receive the call credentials metadata.
