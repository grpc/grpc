/*
 *
 * Copyright 2017 gRPC authors.
 *
 * Licensed under the Apache License, Version 2.0 (the "License");
 * you may not use this file except in compliance with the License.
 * You may obtain a copy of the License at
 *
 *     http://www.apache.org/licenses/LICENSE-2.0
 *
 * Unless required by applicable law or agreed to in writing, software
 * distributed under the License is distributed on an "AS IS" BASIS,
 * WITHOUT WARRANTIES OR CONDITIONS OF ANY KIND, either express or implied.
 * See the License for the specific language governing permissions and
 * limitations under the License.
 *
 */

#include <deque>
#include <memory>
#include <mutex>
#include <numeric>
#include <set>
#include <sstream>
#include <string>
#include <thread>
#include <vector>

#include <gmock/gmock.h>
#include <gtest/gtest.h>

#include "absl/functional/bind_front.h"
#include "absl/memory/memory.h"
#include "absl/strings/str_cat.h"
#include "absl/strings/str_join.h"
#include "absl/types/optional.h"

#include <grpc/grpc.h>
#include <grpc/grpc_security.h>
#include <grpc/support/alloc.h>
#include <grpc/support/log.h>
#include <grpc/support/time.h>
#include <grpcpp/channel.h>
#include <grpcpp/client_context.h>
#include <grpcpp/create_channel.h>
#include <grpcpp/security/tls_certificate_provider.h>
#include <grpcpp/server.h>
#include <grpcpp/server_builder.h>
#include <grpcpp/xds_server_builder.h>

#include "src/core/ext/filters/client_channel/backup_poller.h"
#include "src/core/ext/filters/client_channel/lb_policy/xds/xds_channel_args.h"
#include "src/core/ext/filters/client_channel/resolver/fake/fake_resolver.h"
#include "src/core/ext/filters/client_channel/server_address.h"
#include "src/core/ext/xds/certificate_provider_registry.h"
#include "src/core/ext/xds/xds_api.h"
#include "src/core/ext/xds/xds_channel_args.h"
#include "src/core/ext/xds/xds_client.h"
#include "src/core/lib/channel/channel_args.h"
#include "src/core/lib/gpr/env.h"
#include "src/core/lib/gpr/string.h"
#include "src/core/lib/gpr/time_precise.h"
#include "src/core/lib/gpr/tmpfile.h"
#include "src/core/lib/gprpp/ref_counted_ptr.h"
#include "src/core/lib/gprpp/sync.h"
#include "src/core/lib/gprpp/time_util.h"
#include "src/core/lib/iomgr/load_file.h"
#include "src/core/lib/iomgr/parse_address.h"
#include "src/core/lib/iomgr/sockaddr.h"
#include "src/core/lib/security/credentials/fake/fake_credentials.h"
#include "src/cpp/client/secure_credentials.h"
#include "src/cpp/server/secure_server_credentials.h"

#include "test/core/util/port.h"
#include "test/core/util/resolve_localhost_ip46.h"
#include "test/core/util/test_config.h"
#include "test/cpp/end2end/test_service_impl.h"

#include "src/proto/grpc/testing/echo.grpc.pb.h"
#include "src/proto/grpc/testing/xds/ads_for_test.grpc.pb.h"
#include "src/proto/grpc/testing/xds/cds_for_test.grpc.pb.h"
#include "src/proto/grpc/testing/xds/eds_for_test.grpc.pb.h"
#include "src/proto/grpc/testing/xds/lds_rds_for_test.grpc.pb.h"
#include "src/proto/grpc/testing/xds/lrs_for_test.grpc.pb.h"

#include "src/proto/grpc/testing/xds/v3/ads.grpc.pb.h"
#include "src/proto/grpc/testing/xds/v3/aggregate_cluster.grpc.pb.h"
#include "src/proto/grpc/testing/xds/v3/cluster.grpc.pb.h"
#include "src/proto/grpc/testing/xds/v3/discovery.grpc.pb.h"
#include "src/proto/grpc/testing/xds/v3/endpoint.grpc.pb.h"
#include "src/proto/grpc/testing/xds/v3/fault.grpc.pb.h"
#include "src/proto/grpc/testing/xds/v3/http_connection_manager.grpc.pb.h"
#include "src/proto/grpc/testing/xds/v3/listener.grpc.pb.h"
#include "src/proto/grpc/testing/xds/v3/lrs.grpc.pb.h"
#include "src/proto/grpc/testing/xds/v3/route.grpc.pb.h"
#include "src/proto/grpc/testing/xds/v3/router.grpc.pb.h"
#include "src/proto/grpc/testing/xds/v3/tls.grpc.pb.h"

namespace grpc {
namespace testing {
namespace {

using std::chrono::system_clock;

using ::envoy::config::cluster::v3::CircuitBreakers;
using ::envoy::config::cluster::v3::Cluster;
using ::envoy::config::cluster::v3::CustomClusterType;
using ::envoy::config::cluster::v3::RoutingPriority;
using ::envoy::config::endpoint::v3::ClusterLoadAssignment;
using ::envoy::config::endpoint::v3::HealthStatus;
using ::envoy::config::listener::v3::Listener;
using ::envoy::config::route::v3::RouteConfiguration;
using ::envoy::extensions::clusters::aggregate::v3::ClusterConfig;
using ::envoy::extensions::filters::http::fault::v3::HTTPFault;
using ::envoy::extensions::filters::network::http_connection_manager::v3::
    HttpConnectionManager;
using ::envoy::extensions::filters::network::http_connection_manager::v3::
    HttpFilter;
using ::envoy::extensions::transport_sockets::tls::v3::DownstreamTlsContext;
using ::envoy::extensions::transport_sockets::tls::v3::UpstreamTlsContext;
using ::envoy::type::matcher::v3::StringMatcher;
using ::envoy::type::v3::FractionalPercent;

constexpr char kLdsTypeUrl[] =
    "type.googleapis.com/envoy.config.listener.v3.Listener";
constexpr char kRdsTypeUrl[] =
    "type.googleapis.com/envoy.config.route.v3.RouteConfiguration";
constexpr char kCdsTypeUrl[] =
    "type.googleapis.com/envoy.config.cluster.v3.Cluster";
constexpr char kEdsTypeUrl[] =
    "type.googleapis.com/envoy.config.endpoint.v3.ClusterLoadAssignment";

constexpr char kLdsV2TypeUrl[] = "type.googleapis.com/envoy.api.v2.Listener";
constexpr char kRdsV2TypeUrl[] =
    "type.googleapis.com/envoy.api.v2.RouteConfiguration";
constexpr char kCdsV2TypeUrl[] = "type.googleapis.com/envoy.api.v2.Cluster";
constexpr char kEdsV2TypeUrl[] =
    "type.googleapis.com/envoy.api.v2.ClusterLoadAssignment";

constexpr char kDefaultLocalityRegion[] = "xds_default_locality_region";
constexpr char kDefaultLocalityZone[] = "xds_default_locality_zone";
constexpr char kLbDropType[] = "lb";
constexpr char kThrottleDropType[] = "throttle";
constexpr char kServerName[] = "server.example.com";
constexpr char kDefaultRouteConfigurationName[] = "route_config_name";
constexpr char kDefaultClusterName[] = "cluster_name";
constexpr char kDefaultEdsServiceName[] = "eds_service_name";
constexpr int kDefaultLocalityWeight = 3;
constexpr int kDefaultLocalityPriority = 0;

constexpr char kRequestMessage[] = "Live long and prosper.";
constexpr char kDefaultServiceConfig[] =
    "{\n"
    "  \"loadBalancingConfig\":[\n"
    "    { \"does_not_exist\":{} },\n"
    "    { \"xds_cluster_resolver_experimental\":{\n"
    "      \"discoveryMechanisms\": [\n"
    "      { \"clusterName\": \"server.example.com\",\n"
    "        \"type\": \"EDS\",\n"
    "        \"lrsLoadReportingServerName\": \"\"\n"
    "      } ]\n"
    "    } }\n"
    "  ]\n"
    "}";
constexpr char kDefaultServiceConfigWithoutLoadReporting[] =
    "{\n"
    "  \"loadBalancingConfig\":[\n"
    "    { \"does_not_exist\":{} },\n"
    "    { \"xds_cluster_resolver_experimental\":{\n"
    "      \"discoveryMechanisms\": [\n"
    "      { \"clusterName\": \"server.example.com\",\n"
    "        \"type\": \"EDS\"\n"
    "      } ]\n"
    "    } }\n"
    "  ]\n"
    "}";

constexpr char kBootstrapFileV3[] =
    "{\n"
    "  \"xds_servers\": [\n"
    "    {\n"
    "      \"server_uri\": \"fake:///xds_server\",\n"
    "      \"channel_creds\": [\n"
    "        {\n"
    "          \"type\": \"fake\"\n"
    "        }\n"
    "      ],\n"
    "      \"server_features\": [\"xds_v3\"]\n"
    "    }\n"
    "  ],\n"
    "  \"node\": {\n"
    "    \"id\": \"xds_end2end_test\",\n"
    "    \"cluster\": \"test\",\n"
    "    \"metadata\": {\n"
    "      \"foo\": \"bar\"\n"
    "    },\n"
    "    \"locality\": {\n"
    "      \"region\": \"corp\",\n"
    "      \"zone\": \"svl\",\n"
    "      \"sub_zone\": \"mp3\"\n"
    "    }\n"
    "  },\n"
    "  \"server_listener_resource_name_template\": "
    "\"grpc/server?xds.resource.listening_address=%s\",\n"
    "  \"certificate_providers\": {\n"
    "    \"fake_plugin1\": {\n"
    "      \"plugin_name\": \"fake1\"\n"
    "    },\n"
    "    \"fake_plugin2\": {\n"
    "      \"plugin_name\": \"fake2\"\n"
    "    },\n"
    "    \"file_plugin\": {\n"
    "      \"plugin_name\": \"file_watcher\",\n"
    "      \"config\": {\n"
    "        \"certificate_file\": \"src/core/tsi/test_creds/client.pem\",\n"
    "        \"private_key_file\": \"src/core/tsi/test_creds/client.key\",\n"
    "        \"ca_certificate_file\": \"src/core/tsi/test_creds/ca.pem\"\n"
    "      }"
    "    }\n"
    "  }\n"
    "}\n";

constexpr char kBootstrapFileV2[] =
    "{\n"
    "  \"xds_servers\": [\n"
    "    {\n"
    "      \"server_uri\": \"fake:///xds_server\",\n"
    "      \"channel_creds\": [\n"
    "        {\n"
    "          \"type\": \"fake\"\n"
    "        }\n"
    "      ]\n"
    "    }\n"
    "  ],\n"
    "  \"node\": {\n"
    "    \"id\": \"xds_end2end_test\",\n"
    "    \"cluster\": \"test\",\n"
    "    \"metadata\": {\n"
    "      \"foo\": \"bar\"\n"
    "    },\n"
    "    \"locality\": {\n"
    "      \"region\": \"corp\",\n"
    "      \"zone\": \"svl\",\n"
    "      \"sub_zone\": \"mp3\"\n"
    "    }\n"
    "  }\n"
    "}\n";
constexpr char kCaCertPath[] = "src/core/tsi/test_creds/ca.pem";
constexpr char kServerCertPath[] = "src/core/tsi/test_creds/server1.pem";
constexpr char kServerKeyPath[] = "src/core/tsi/test_creds/server1.key";
constexpr char kClientCertPath[] = "src/core/tsi/test_creds/client.pem";
constexpr char kClientKeyPath[] = "src/core/tsi/test_creds/client.key";
constexpr char kBadClientCertPath[] = "src/core/tsi/test_creds/badclient.pem";
constexpr char kBadClientKeyPath[] = "src/core/tsi/test_creds/badclient.key";

char* g_bootstrap_file_v3;
char* g_bootstrap_file_v2;

void WriteBootstrapFiles() {
  char* bootstrap_file;
  FILE* out = gpr_tmpfile("xds_bootstrap_v3", &bootstrap_file);
  fputs(kBootstrapFileV3, out);
  fclose(out);
  g_bootstrap_file_v3 = bootstrap_file;
  out = gpr_tmpfile("xds_bootstrap_v2", &bootstrap_file);
  fputs(kBootstrapFileV2, out);
  fclose(out);
  g_bootstrap_file_v2 = bootstrap_file;
}

template <typename ServiceType>
class CountedService : public ServiceType {
 public:
  size_t request_count() {
    grpc_core::MutexLock lock(&mu_);
    return request_count_;
  }

  size_t response_count() {
    grpc_core::MutexLock lock(&mu_);
    return response_count_;
  }

  void IncreaseResponseCount() {
    grpc_core::MutexLock lock(&mu_);
    ++response_count_;
  }
  void IncreaseRequestCount() {
    grpc_core::MutexLock lock(&mu_);
    ++request_count_;
  }

  void ResetCounters() {
    grpc_core::MutexLock lock(&mu_);
    request_count_ = 0;
    response_count_ = 0;
  }

 private:
  grpc_core::Mutex mu_;
  size_t request_count_ = 0;
  size_t response_count_ = 0;
};

template <typename RpcService>
class BackendServiceImpl
    : public CountedService<TestMultipleServiceImpl<RpcService>> {
 public:
  BackendServiceImpl() {}

  Status Echo(ServerContext* context, const EchoRequest* request,
              EchoResponse* response) override {
    auto peer_identity = context->auth_context()->GetPeerIdentity();
    CountedService<TestMultipleServiceImpl<RpcService>>::IncreaseRequestCount();
    const auto status =
        TestMultipleServiceImpl<RpcService>::Echo(context, request, response);
    CountedService<
        TestMultipleServiceImpl<RpcService>>::IncreaseResponseCount();
    {
      grpc_core::MutexLock lock(&mu_);
      clients_.insert(context->peer());
      last_peer_identity_.clear();
      for (const auto& entry : peer_identity) {
        last_peer_identity_.emplace_back(entry.data(), entry.size());
      }
    }
    return status;
  }

  Status Echo1(ServerContext* context, const EchoRequest* request,
               EchoResponse* response) override {
    return Echo(context, request, response);
  }

  Status Echo2(ServerContext* context, const EchoRequest* request,
               EchoResponse* response) override {
    return Echo(context, request, response);
  }

  void Start() {}
  void Shutdown() {}

  std::set<std::string> clients() {
    grpc_core::MutexLock lock(&mu_);
    return clients_;
  }

  const std::vector<std::string>& last_peer_identity() {
    grpc_core::MutexLock lock(&mu_);
    return last_peer_identity_;
  }

 private:
  grpc_core::Mutex mu_;
  std::set<std::string> clients_;
  std::vector<std::string> last_peer_identity_;
};

class ClientStats {
 public:
  struct LocalityStats {
    LocalityStats() {}

    // Converts from proto message class.
    template <class UpstreamLocalityStats>
    explicit LocalityStats(const UpstreamLocalityStats& upstream_locality_stats)
        : total_successful_requests(
              upstream_locality_stats.total_successful_requests()),
          total_requests_in_progress(
              upstream_locality_stats.total_requests_in_progress()),
          total_error_requests(upstream_locality_stats.total_error_requests()),
          total_issued_requests(
              upstream_locality_stats.total_issued_requests()) {}

    LocalityStats& operator+=(const LocalityStats& other) {
      total_successful_requests += other.total_successful_requests;
      total_requests_in_progress += other.total_requests_in_progress;
      total_error_requests += other.total_error_requests;
      total_issued_requests += other.total_issued_requests;
      return *this;
    }

    uint64_t total_successful_requests = 0;
    uint64_t total_requests_in_progress = 0;
    uint64_t total_error_requests = 0;
    uint64_t total_issued_requests = 0;
  };

  ClientStats() {}

  // Converts from proto message class.
  template <class ClusterStats>
  explicit ClientStats(const ClusterStats& cluster_stats)
      : cluster_name_(cluster_stats.cluster_name()),
        total_dropped_requests_(cluster_stats.total_dropped_requests()) {
    for (const auto& input_locality_stats :
         cluster_stats.upstream_locality_stats()) {
      locality_stats_.emplace(input_locality_stats.locality().sub_zone(),
                              LocalityStats(input_locality_stats));
    }
    for (const auto& input_dropped_requests :
         cluster_stats.dropped_requests()) {
      dropped_requests_.emplace(input_dropped_requests.category(),
                                input_dropped_requests.dropped_count());
    }
  }

  const std::string& cluster_name() const { return cluster_name_; }

  const std::map<std::string, LocalityStats>& locality_stats() const {
    return locality_stats_;
  }
  uint64_t total_successful_requests() const {
    uint64_t sum = 0;
    for (auto& p : locality_stats_) {
      sum += p.second.total_successful_requests;
    }
    return sum;
  }
  uint64_t total_requests_in_progress() const {
    uint64_t sum = 0;
    for (auto& p : locality_stats_) {
      sum += p.second.total_requests_in_progress;
    }
    return sum;
  }
  uint64_t total_error_requests() const {
    uint64_t sum = 0;
    for (auto& p : locality_stats_) {
      sum += p.second.total_error_requests;
    }
    return sum;
  }
  uint64_t total_issued_requests() const {
    uint64_t sum = 0;
    for (auto& p : locality_stats_) {
      sum += p.second.total_issued_requests;
    }
    return sum;
  }

  uint64_t total_dropped_requests() const { return total_dropped_requests_; }

  uint64_t dropped_requests(const std::string& category) const {
    auto iter = dropped_requests_.find(category);
    GPR_ASSERT(iter != dropped_requests_.end());
    return iter->second;
  }

  ClientStats& operator+=(const ClientStats& other) {
    for (const auto& p : other.locality_stats_) {
      locality_stats_[p.first] += p.second;
    }
    total_dropped_requests_ += other.total_dropped_requests_;
    for (const auto& p : other.dropped_requests_) {
      dropped_requests_[p.first] += p.second;
    }
    return *this;
  }

 private:
  std::string cluster_name_;
  std::map<std::string, LocalityStats> locality_stats_;
  uint64_t total_dropped_requests_ = 0;
  std::map<std::string, uint64_t> dropped_requests_;
};

class AdsServiceImpl : public std::enable_shared_from_this<AdsServiceImpl> {
 public:
  struct ResponseState {
    enum State { NOT_SENT, SENT, ACKED, NACKED };
    State state = NOT_SENT;
    std::string error_message;
  };

  struct EdsResourceArgs {
    struct Locality {
      Locality(std::string sub_zone, std::vector<int> ports,
               int lb_weight = kDefaultLocalityWeight,
               int priority = kDefaultLocalityPriority,
               std::vector<HealthStatus> health_statuses = {})
          : sub_zone(std::move(sub_zone)),
            ports(std::move(ports)),
            lb_weight(lb_weight),
            priority(priority),
            health_statuses(std::move(health_statuses)) {}

      const std::string sub_zone;
      std::vector<int> ports;
      int lb_weight;
      int priority;
      std::vector<HealthStatus> health_statuses;
    };

    EdsResourceArgs() = default;
    explicit EdsResourceArgs(std::vector<Locality> locality_list)
        : locality_list(std::move(locality_list)) {}

    std::vector<Locality> locality_list;
    std::map<std::string, uint32_t> drop_categories;
    FractionalPercent::DenominatorType drop_denominator =
        FractionalPercent::MILLION;
  };

  AdsServiceImpl()
      : v2_rpc_service_(this, /*is_v2=*/true),
        v3_rpc_service_(this, /*is_v2=*/false) {}

  bool seen_v2_client() const { return seen_v2_client_; }
  bool seen_v3_client() const { return seen_v3_client_; }

  ::envoy::service::discovery::v2::AggregatedDiscoveryService::Service*
  v2_rpc_service() {
    return &v2_rpc_service_;
  }

  ::envoy::service::discovery::v3::AggregatedDiscoveryService::Service*
  v3_rpc_service() {
    return &v3_rpc_service_;
  }

  ResponseState lds_response_state() {
    grpc_core::MutexLock lock(&ads_mu_);
    return resource_type_response_state_[kLdsTypeUrl];
  }

  ResponseState rds_response_state() {
    grpc_core::MutexLock lock(&ads_mu_);
    return resource_type_response_state_[kRdsTypeUrl];
  }

  ResponseState cds_response_state() {
    grpc_core::MutexLock lock(&ads_mu_);
    return resource_type_response_state_[kCdsTypeUrl];
  }

  ResponseState eds_response_state() {
    grpc_core::MutexLock lock(&ads_mu_);
    return resource_type_response_state_[kEdsTypeUrl];
  }

  void SetResourceIgnore(const std::string& type_url) {
    grpc_core::MutexLock lock(&ads_mu_);
    resource_types_to_ignore_.emplace(type_url);
  }

  void SetResourceMinVersion(const std::string& type_url, int version) {
    grpc_core::MutexLock lock(&ads_mu_);
    resource_type_min_versions_[type_url] = version;
  }

  void UnsetResource(const std::string& type_url, const std::string& name) {
    grpc_core::MutexLock lock(&ads_mu_);
    ResourceTypeState& resource_type_state = resource_map_[type_url];
    ++resource_type_state.resource_type_version;
    ResourceState& resource_state = resource_type_state.resource_name_map[name];
    resource_state.resource_type_version =
        resource_type_state.resource_type_version;
    resource_state.resource.reset();
    gpr_log(GPR_INFO,
            "ADS[%p]: Unsetting %s resource %s; resource_type_version now %u",
            this, type_url.c_str(), name.c_str(),
            resource_type_state.resource_type_version);
    for (SubscriptionState* subscription : resource_state.subscriptions) {
      subscription->update_queue->emplace_back(type_url, name);
    }
  }

  void SetResource(google::protobuf::Any resource, const std::string& type_url,
                   const std::string& name) {
    grpc_core::MutexLock lock(&ads_mu_);
    ResourceTypeState& resource_type_state = resource_map_[type_url];
    ++resource_type_state.resource_type_version;
    ResourceState& resource_state = resource_type_state.resource_name_map[name];
    resource_state.resource_type_version =
        resource_type_state.resource_type_version;
    resource_state.resource = std::move(resource);
    gpr_log(GPR_INFO,
            "ADS[%p]: Updating %s resource %s; resource_type_version now %u",
            this, type_url.c_str(), name.c_str(),
            resource_type_state.resource_type_version);
    for (SubscriptionState* subscription : resource_state.subscriptions) {
      subscription->update_queue->emplace_back(type_url, name);
    }
  }

  void SetLdsResource(const Listener& listener) {
    google::protobuf::Any resource;
    resource.PackFrom(listener);
    SetResource(std::move(resource), kLdsTypeUrl, listener.name());
  }

  void SetRdsResource(const RouteConfiguration& route) {
    google::protobuf::Any resource;
    resource.PackFrom(route);
    SetResource(std::move(resource), kRdsTypeUrl, route.name());
  }

  void SetCdsResource(const Cluster& cluster) {
    google::protobuf::Any resource;
    resource.PackFrom(cluster);
    SetResource(std::move(resource), kCdsTypeUrl, cluster.name());
  }

  void SetEdsResource(const ClusterLoadAssignment& assignment) {
    google::protobuf::Any resource;
    resource.PackFrom(assignment);
    SetResource(std::move(resource), kEdsTypeUrl, assignment.cluster_name());
  }

  void Start() {
    grpc_core::MutexLock lock(&ads_mu_);
    ads_done_ = false;
  }

  void Shutdown() {
    {
      grpc_core::MutexLock lock(&ads_mu_);
      NotifyDoneWithAdsCallLocked();
      resource_type_response_state_.clear();
    }
    gpr_log(GPR_INFO, "ADS[%p]: shut down", this);
  }

  void NotifyDoneWithAdsCall() {
    grpc_core::MutexLock lock(&ads_mu_);
    NotifyDoneWithAdsCallLocked();
  }

  void NotifyDoneWithAdsCallLocked() {
    if (!ads_done_) {
      ads_done_ = true;
      ads_cond_.SignalAll();
    }
  }

  std::set<std::string> clients() {
    grpc_core::MutexLock lock(&clients_mu_);
    return clients_;
  }

 private:
  // A queue of resource type/name pairs that have changed since the client
  // subscribed to them.
  using UpdateQueue = std::deque<
      std::pair<std::string /* type url */, std::string /* resource name */>>;

  // A struct representing a client's subscription to a particular resource.
  struct SubscriptionState {
    // The queue upon which to place updates when the resource is updated.
    UpdateQueue* update_queue;
  };

  // A struct representing the a client's subscription to all the resources.
  using SubscriptionNameMap =
      std::map<std::string /* resource_name */, SubscriptionState>;
  using SubscriptionMap =
      std::map<std::string /* type_url */, SubscriptionNameMap>;

  // Sent state for a given resource type.
  struct SentState {
    int nonce = 0;
    int resource_type_version = 0;
  };

  // A struct representing the current state for an individual resource.
  struct ResourceState {
    // The resource itself, if present.
    absl::optional<google::protobuf::Any> resource;
    // The resource type version that this resource was last updated in.
    int resource_type_version = 0;
    // A list of subscriptions to this resource.
    std::set<SubscriptionState*> subscriptions;
  };

  // The current state for all individual resources of a given type.
  using ResourceNameMap =
      std::map<std::string /* resource_name */, ResourceState>;

  struct ResourceTypeState {
    int resource_type_version = 0;
    ResourceNameMap resource_name_map;
  };

  using ResourceMap = std::map<std::string /* type_url */, ResourceTypeState>;

  template <class RpcApi, class DiscoveryRequest, class DiscoveryResponse>
  class RpcService : public RpcApi::Service {
   public:
    using Stream = ServerReaderWriter<DiscoveryResponse, DiscoveryRequest>;

    RpcService(AdsServiceImpl* parent, bool is_v2)
        : parent_(parent), is_v2_(is_v2) {}

    Status StreamAggregatedResources(ServerContext* context,
                                     Stream* stream) override {
      gpr_log(GPR_INFO, "ADS[%p]: StreamAggregatedResources starts", this);
      parent_->AddClient(context->peer());
      if (is_v2_) {
        parent_->seen_v2_client_ = true;
      } else {
        parent_->seen_v3_client_ = true;
      }
      // Take a reference of the AdsServiceImpl object, which will go
      // out of scope when this request handler returns.  This ensures
      // that the parent won't be destroyed until this stream is complete.
      std::shared_ptr<AdsServiceImpl> ads_service_impl =
          parent_->shared_from_this();
      // Resources (type/name pairs) that have changed since the client
      // subscribed to them.
      UpdateQueue update_queue;
      // Resources that the client will be subscribed to keyed by resource type
      // url.
      SubscriptionMap subscription_map;
      // Sent state for each resource type.
      std::map<std::string /*type_url*/, SentState> sent_state_map;
      // Spawn a thread to read requests from the stream.
      // Requests will be delivered to this thread in a queue.
      std::deque<DiscoveryRequest> requests;
      bool stream_closed = false;
      std::thread reader(std::bind(&RpcService::BlockingRead, this, stream,
                                   &requests, &stream_closed));
      // Main loop to process requests and updates.
      while (true) {
        // Boolean to keep track if the loop received any work to do: a
        // request or an update; regardless whether a response was actually
        // sent out.
        bool did_work = false;
        // Look for new requests and and decide what to handle.
        absl::optional<DiscoveryResponse> response;
        {
          grpc_core::MutexLock lock(&parent_->ads_mu_);
          // If the stream has been closed or our parent is being shut
          // down, stop immediately.
          if (stream_closed || parent_->ads_done_) break;
          // Otherwise, see if there's a request to read from the queue.
          if (!requests.empty()) {
            DiscoveryRequest request = std::move(requests.front());
            requests.pop_front();
            did_work = true;
            gpr_log(GPR_INFO,
                    "ADS[%p]: Received request for type %s with content %s",
                    this, request.type_url().c_str(),
                    request.DebugString().c_str());
            const std::string v3_resource_type =
                TypeUrlToV3(request.type_url());
            SentState& sent_state = sent_state_map[v3_resource_type];
            // Process request.
            ProcessRequest(request, v3_resource_type, &update_queue,
                           &subscription_map, &sent_state, &response);
          }
        }
        if (response.has_value()) {
          gpr_log(GPR_INFO, "ADS[%p]: Sending response: %s", this,
                  response->DebugString().c_str());
          stream->Write(response.value());
        }
        response.reset();
        // Look for updates and decide what to handle.
        {
          grpc_core::MutexLock lock(&parent_->ads_mu_);
          if (!update_queue.empty()) {
            const std::string resource_type =
                std::move(update_queue.front().first);
            const std::string resource_name =
                std::move(update_queue.front().second);
            update_queue.pop_front();
            did_work = true;
            SentState& sent_state = sent_state_map[resource_type];
            ProcessUpdate(resource_type, resource_name, &subscription_map,
                          &sent_state, &response);
          }
        }
        if (response.has_value()) {
          gpr_log(GPR_INFO, "ADS[%p]: Sending update response: %s", this,
                  response->DebugString().c_str());
          stream->Write(response.value());
        }
        // If we didn't find anything to do, delay before the next loop
        // iteration; otherwise, check whether we should exit and then
        // immediately continue.
        gpr_timespec deadline =
            grpc_timeout_milliseconds_to_deadline(did_work ? 0 : 10);
        {
          grpc_core::MutexLock lock(&parent_->ads_mu_);
          if (!grpc_core::WaitUntilWithDeadline(
                  &parent_->ads_cond_, &parent_->ads_mu_,
                  [this] { return parent_->ads_done_; },
                  grpc_core::ToAbslTime(deadline))) {
            break;
          }
        }
      }
      // Done with main loop.  Clean up before returning.
      // Join reader thread.
      reader.join();
      // Clean up any subscriptions that were still active when the call
      // finished.
      {
        grpc_core::MutexLock lock(&parent_->ads_mu_);
        for (auto& p : subscription_map) {
          const std::string& type_url = p.first;
          SubscriptionNameMap& subscription_name_map = p.second;
          for (auto& q : subscription_name_map) {
            const std::string& resource_name = q.first;
            SubscriptionState& subscription_state = q.second;
            ResourceNameMap& resource_name_map =
                parent_->resource_map_[type_url].resource_name_map;
            ResourceState& resource_state = resource_name_map[resource_name];
            resource_state.subscriptions.erase(&subscription_state);
          }
        }
      }
      gpr_log(GPR_INFO, "ADS[%p]: StreamAggregatedResources done", this);
      parent_->RemoveClient(context->peer());
      return Status::OK;
    }

   private:
    // Processes a response read from the client.
    // Populates response if needed.
    void ProcessRequest(const DiscoveryRequest& request,
                        const std::string& v3_resource_type,
                        UpdateQueue* update_queue,
                        SubscriptionMap* subscription_map,
                        SentState* sent_state,
                        absl::optional<DiscoveryResponse>* response) {
      // Check the nonce sent by the client, if any.
      // (This will be absent on the first request on a stream.)
      if (request.response_nonce().empty()) {
        int client_resource_type_version = 0;
        if (!request.version_info().empty()) {
          GPR_ASSERT(absl::SimpleAtoi(request.version_info(),
                                      &client_resource_type_version));
        }
        EXPECT_GE(client_resource_type_version,
                  parent_->resource_type_min_versions_[v3_resource_type])
            << "resource_type: " << v3_resource_type;
      } else {
        int client_nonce;
        GPR_ASSERT(absl::SimpleAtoi(request.response_nonce(), &client_nonce));
        // Ignore requests with stale nonces.
        if (client_nonce < sent_state->nonce) return;
        // Check for ACK or NACK.
        auto it = parent_->resource_type_response_state_.find(v3_resource_type);
        if (it != parent_->resource_type_response_state_.end()) {
          if (!request.has_error_detail()) {
            it->second.state = ResponseState::ACKED;
            it->second.error_message.clear();
            gpr_log(GPR_INFO,
                    "ADS[%p]: client ACKed resource_type=%s version=%s", this,
                    request.type_url().c_str(), request.version_info().c_str());
          } else {
            it->second.state = ResponseState::NACKED;
            EXPECT_EQ(request.error_detail().code(),
                      GRPC_STATUS_INVALID_ARGUMENT);
            it->second.error_message = request.error_detail().message();
            gpr_log(GPR_INFO,
                    "ADS[%p]: client NACKed resource_type=%s version=%s: %s",
                    this, request.type_url().c_str(),
                    request.version_info().c_str(),
                    it->second.error_message.c_str());
          }
        }
      }
      // Ignore resource types as requested by tests.
      if (parent_->resource_types_to_ignore_.find(v3_resource_type) !=
          parent_->resource_types_to_ignore_.end()) {
        return;
      }
      // Look at all the resource names in the request.
      auto& subscription_name_map = (*subscription_map)[v3_resource_type];
      auto& resource_type_state = parent_->resource_map_[v3_resource_type];
      auto& resource_name_map = resource_type_state.resource_name_map;
      std::set<std::string> resources_in_current_request;
      std::set<std::string> resources_added_to_response;
      for (const std::string& resource_name : request.resource_names()) {
        resources_in_current_request.emplace(resource_name);
        auto& subscription_state = subscription_name_map[resource_name];
        auto& resource_state = resource_name_map[resource_name];
        // Subscribe if needed.
        // Send the resource in the response if either (a) this is
        // a new subscription or (b) there is an updated version of
        // this resource to send.
        if (parent_->MaybeSubscribe(v3_resource_type, resource_name,
                                    &subscription_state, &resource_state,
                                    update_queue) ||
            ClientNeedsResourceUpdate(resource_type_state, resource_state,
                                      sent_state->resource_type_version)) {
          gpr_log(GPR_INFO, "ADS[%p]: Sending update for type=%s name=%s", this,
                  request.type_url().c_str(), resource_name.c_str());
          resources_added_to_response.emplace(resource_name);
          if (!response->has_value()) response->emplace();
          if (resource_state.resource.has_value()) {
            auto* resource = (*response)->add_resources();
            resource->CopyFrom(resource_state.resource.value());
            if (is_v2_) {
              resource->set_type_url(request.type_url());
            }
          }
        } else {
          gpr_log(GPR_INFO,
                  "ADS[%p]: client does not need update for type=%s name=%s",
                  this, request.type_url().c_str(), resource_name.c_str());
        }
      }
      // Process unsubscriptions for any resource no longer
      // present in the request's resource list.
      parent_->ProcessUnsubscriptions(
          v3_resource_type, resources_in_current_request,
          &subscription_name_map, &resource_name_map);
      // Construct response if needed.
      if (!resources_added_to_response.empty()) {
        CompleteBuildingDiscoveryResponse(
            v3_resource_type, request.type_url(),
            resource_type_state.resource_type_version, subscription_name_map,
            resources_added_to_response, sent_state, &response->value());
      }
    }

    // Processes a resource update from the test.
    // Populates response if needed.
    void ProcessUpdate(const std::string& resource_type,
                       const std::string& resource_name,
                       SubscriptionMap* subscription_map, SentState* sent_state,
                       absl::optional<DiscoveryResponse>* response) {
      const std::string v2_resource_type = TypeUrlToV2(resource_type);
      gpr_log(GPR_INFO, "ADS[%p]: Received update for type=%s name=%s", this,
              resource_type.c_str(), resource_name.c_str());
      auto& subscription_name_map = (*subscription_map)[resource_type];
      auto& resource_type_state = parent_->resource_map_[resource_type];
      auto& resource_name_map = resource_type_state.resource_name_map;
      auto it = subscription_name_map.find(resource_name);
      if (it != subscription_name_map.end()) {
        ResourceState& resource_state = resource_name_map[resource_name];
        if (ClientNeedsResourceUpdate(resource_type_state, resource_state,
                                      sent_state->resource_type_version)) {
          gpr_log(GPR_INFO, "ADS[%p]: Sending update for type=%s name=%s", this,
                  resource_type.c_str(), resource_name.c_str());
          response->emplace();
          if (resource_state.resource.has_value()) {
            auto* resource = (*response)->add_resources();
            resource->CopyFrom(resource_state.resource.value());
            if (is_v2_) {
              resource->set_type_url(v2_resource_type);
            }
          }
          CompleteBuildingDiscoveryResponse(
              resource_type, v2_resource_type,
              resource_type_state.resource_type_version, subscription_name_map,
              {resource_name}, sent_state, &response->value());
        }
      }
    }

    // Starting a thread to do blocking read on the stream until cancel.
    void BlockingRead(Stream* stream, std::deque<DiscoveryRequest>* requests,
                      bool* stream_closed) {
      DiscoveryRequest request;
      bool seen_first_request = false;
      while (stream->Read(&request)) {
        if (!seen_first_request) {
          EXPECT_TRUE(request.has_node());
          ASSERT_FALSE(request.node().client_features().empty());
          EXPECT_EQ(request.node().client_features(0),
                    "envoy.lb.does_not_support_overprovisioning");
          CheckBuildVersion(request);
          seen_first_request = true;
        }
        {
          grpc_core::MutexLock lock(&parent_->ads_mu_);
          requests->emplace_back(std::move(request));
        }
      }
      gpr_log(GPR_INFO, "ADS[%p]: Null read, stream closed", this);
      grpc_core::MutexLock lock(&parent_->ads_mu_);
      *stream_closed = true;
    }

    // Completing the building a DiscoveryResponse by adding common information
    // for all resources and by adding all subscribed resources for LDS and CDS.
    void CompleteBuildingDiscoveryResponse(
        const std::string& resource_type, const std::string& v2_resource_type,
        const int version, const SubscriptionNameMap& subscription_name_map,
        const std::set<std::string>& resources_added_to_response,
        SentState* sent_state, DiscoveryResponse* response) {
      auto& response_state =
          parent_->resource_type_response_state_[resource_type];
      if (response_state.state == ResponseState::NOT_SENT) {
        response_state.state = ResponseState::SENT;
      }
      response->set_type_url(is_v2_ ? v2_resource_type : resource_type);
      response->set_version_info(std::to_string(version));
      response->set_nonce(std::to_string(++sent_state->nonce));
      if (resource_type == kLdsTypeUrl || resource_type == kCdsTypeUrl) {
        // For LDS and CDS we must send back all subscribed resources
        // (even the unchanged ones)
        for (const auto& p : subscription_name_map) {
          const std::string& resource_name = p.first;
          if (resources_added_to_response.find(resource_name) ==
              resources_added_to_response.end()) {
            ResourceNameMap& resource_name_map =
                parent_->resource_map_[resource_type].resource_name_map;
            const ResourceState& resource_state =
                resource_name_map[resource_name];
            if (resource_state.resource.has_value()) {
              auto* resource = response->add_resources();
              resource->CopyFrom(resource_state.resource.value());
              if (is_v2_) {
                resource->set_type_url(v2_resource_type);
              }
            }
          }
        }
      }
      sent_state->resource_type_version = version;
    }

    static std::string TypeUrlToV2(const std::string& resource_type) {
      if (resource_type == kLdsTypeUrl) return kLdsV2TypeUrl;
      if (resource_type == kRdsTypeUrl) return kRdsV2TypeUrl;
      if (resource_type == kCdsTypeUrl) return kCdsV2TypeUrl;
      if (resource_type == kEdsTypeUrl) return kEdsV2TypeUrl;
      return resource_type;
    }

    static std::string TypeUrlToV3(const std::string& resource_type) {
      if (resource_type == kLdsV2TypeUrl) return kLdsTypeUrl;
      if (resource_type == kRdsV2TypeUrl) return kRdsTypeUrl;
      if (resource_type == kCdsV2TypeUrl) return kCdsTypeUrl;
      if (resource_type == kEdsV2TypeUrl) return kEdsTypeUrl;
      return resource_type;
    }

    static void CheckBuildVersion(
        const ::envoy::api::v2::DiscoveryRequest& request) {
      EXPECT_FALSE(request.node().build_version().empty());
    }

    static void CheckBuildVersion(
        const ::envoy::service::discovery::v3::DiscoveryRequest& /*request*/) {}

    AdsServiceImpl* parent_;
    const bool is_v2_;
  };

  // Checks whether the client needs to receive a newer version of
  // the resource.
  static bool ClientNeedsResourceUpdate(
      const ResourceTypeState& resource_type_state,
      const ResourceState& resource_state, int client_resource_type_version) {
    return client_resource_type_version <
               resource_type_state.resource_type_version &&
           resource_state.resource_type_version <=
               resource_type_state.resource_type_version;
  }

  // Subscribes to a resource if not already subscribed:
  // 1. Sets the update_queue field in subscription_state.
  // 2. Adds subscription_state to resource_state->subscriptions.
  bool MaybeSubscribe(const std::string& resource_type,
                      const std::string& resource_name,
                      SubscriptionState* subscription_state,
                      ResourceState* resource_state,
                      UpdateQueue* update_queue) {
    // The update_queue will be null if we were not previously subscribed.
    if (subscription_state->update_queue != nullptr) return false;
    subscription_state->update_queue = update_queue;
    resource_state->subscriptions.emplace(subscription_state);
    gpr_log(GPR_INFO, "ADS[%p]: subscribe to resource type %s name %s state %p",
            this, resource_type.c_str(), resource_name.c_str(),
            &subscription_state);
    return true;
  }

  // Removes subscriptions for resources no longer present in the
  // current request.
  void ProcessUnsubscriptions(
      const std::string& resource_type,
      const std::set<std::string>& resources_in_current_request,
      SubscriptionNameMap* subscription_name_map,
      ResourceNameMap* resource_name_map) {
    for (auto it = subscription_name_map->begin();
         it != subscription_name_map->end();) {
      const std::string& resource_name = it->first;
      SubscriptionState& subscription_state = it->second;
      if (resources_in_current_request.find(resource_name) !=
          resources_in_current_request.end()) {
        ++it;
        continue;
      }
      gpr_log(GPR_INFO, "ADS[%p]: Unsubscribe to type=%s name=%s state=%p",
              this, resource_type.c_str(), resource_name.c_str(),
              &subscription_state);
      auto resource_it = resource_name_map->find(resource_name);
      GPR_ASSERT(resource_it != resource_name_map->end());
      auto& resource_state = resource_it->second;
      resource_state.subscriptions.erase(&subscription_state);
      if (resource_state.subscriptions.empty() &&
          !resource_state.resource.has_value()) {
        resource_name_map->erase(resource_it);
      }
      it = subscription_name_map->erase(it);
    }
  }

  void AddClient(const std::string& client) {
    grpc_core::MutexLock lock(&clients_mu_);
    clients_.insert(client);
  }

  void RemoveClient(const std::string& client) {
    grpc_core::MutexLock lock(&clients_mu_);
    clients_.erase(client);
  }

  RpcService<::envoy::service::discovery::v2::AggregatedDiscoveryService,
             ::envoy::api::v2::DiscoveryRequest,
             ::envoy::api::v2::DiscoveryResponse>
      v2_rpc_service_;
  RpcService<::envoy::service::discovery::v3::AggregatedDiscoveryService,
             ::envoy::service::discovery::v3::DiscoveryRequest,
             ::envoy::service::discovery::v3::DiscoveryResponse>
      v3_rpc_service_;

  std::atomic_bool seen_v2_client_{false};
  std::atomic_bool seen_v3_client_{false};

  grpc_core::CondVar ads_cond_;
  // Protect the members below.
  grpc_core::Mutex ads_mu_;
  bool ads_done_ = false;
  std::map<std::string /* type_url */, ResponseState>
      resource_type_response_state_;
  std::set<std::string /*resource_type*/> resource_types_to_ignore_;
  std::map<std::string /*resource_type*/, int> resource_type_min_versions_;
  // An instance data member containing the current state of all resources.
  // Note that an entry will exist whenever either of the following is true:
  // - The resource exists (i.e., has been created by SetResource() and has not
  //   yet been destroyed by UnsetResource()).
  // - There is at least one subscription for the resource.
  ResourceMap resource_map_;

  grpc_core::Mutex clients_mu_;
  std::set<std::string> clients_;
};

class LrsServiceImpl : public std::enable_shared_from_this<LrsServiceImpl> {
 public:
  explicit LrsServiceImpl(int client_load_reporting_interval_seconds)
      : v2_rpc_service_(this),
        v3_rpc_service_(this),
        client_load_reporting_interval_seconds_(
            client_load_reporting_interval_seconds),
        cluster_names_({kDefaultClusterName}) {}

  ::envoy::service::load_stats::v2::LoadReportingService::Service*
  v2_rpc_service() {
    return &v2_rpc_service_;
  }

  ::envoy::service::load_stats::v3::LoadReportingService::Service*
  v3_rpc_service() {
    return &v3_rpc_service_;
  }

  size_t request_count() {
    return v2_rpc_service_.request_count() + v3_rpc_service_.request_count();
  }

  size_t response_count() {
    return v2_rpc_service_.response_count() + v3_rpc_service_.response_count();
  }

  // Must be called before the LRS call is started.
  void set_send_all_clusters(bool send_all_clusters) {
    send_all_clusters_ = send_all_clusters;
  }
  void set_cluster_names(const std::set<std::string>& cluster_names) {
    cluster_names_ = cluster_names;
  }

  void Start() {
    lrs_done_ = false;
    result_queue_.clear();
  }

  void Shutdown() {
    {
      grpc_core::MutexLock lock(&lrs_mu_);
      NotifyDoneWithLrsCallLocked();
    }
    gpr_log(GPR_INFO, "LRS[%p]: shut down", this);
  }

  std::vector<ClientStats> WaitForLoadReport() {
    grpc_core::MutexLock lock(&load_report_mu_);
    grpc_core::CondVar cv;
    if (result_queue_.empty()) {
      load_report_cond_ = &cv;
      grpc_core::WaitUntil(load_report_cond_, &load_report_mu_,
                           [this] { return !result_queue_.empty(); });
      load_report_cond_ = nullptr;
    }
    std::vector<ClientStats> result = std::move(result_queue_.front());
    result_queue_.pop_front();
    return result;
  }

  void NotifyDoneWithLrsCall() {
    grpc_core::MutexLock lock(&lrs_mu_);
    NotifyDoneWithLrsCallLocked();
  }

 private:
  template <class RpcApi, class LoadStatsRequest, class LoadStatsResponse>
  class RpcService : public CountedService<typename RpcApi::Service> {
   public:
    using Stream = ServerReaderWriter<LoadStatsResponse, LoadStatsRequest>;

    explicit RpcService(LrsServiceImpl* parent) : parent_(parent) {}

    Status StreamLoadStats(ServerContext* /*context*/,
                           Stream* stream) override {
      gpr_log(GPR_INFO, "LRS[%p]: StreamLoadStats starts", this);
      EXPECT_GT(parent_->client_load_reporting_interval_seconds_, 0);
      // Take a reference of the LrsServiceImpl object, reference will go
      // out of scope after this method exits.
      std::shared_ptr<LrsServiceImpl> lrs_service_impl =
          parent_->shared_from_this();
      // Read initial request.
      LoadStatsRequest request;
      if (stream->Read(&request)) {
        CountedService<typename RpcApi::Service>::IncreaseRequestCount();
        // Verify client features.
        EXPECT_THAT(
            request.node().client_features(),
            ::testing::Contains("envoy.lrs.supports_send_all_clusters"));
        // Send initial response.
        LoadStatsResponse response;
        if (parent_->send_all_clusters_) {
          response.set_send_all_clusters(true);
        } else {
          for (const std::string& cluster_name : parent_->cluster_names_) {
            response.add_clusters(cluster_name);
          }
        }
        response.mutable_load_reporting_interval()->set_seconds(
            parent_->client_load_reporting_interval_seconds_);
        stream->Write(response);
        CountedService<typename RpcApi::Service>::IncreaseResponseCount();
        // Wait for report.
        request.Clear();
        while (stream->Read(&request)) {
          gpr_log(GPR_INFO, "LRS[%p]: received client load report message: %s",
                  this, request.DebugString().c_str());
          std::vector<ClientStats> stats;
          for (const auto& cluster_stats : request.cluster_stats()) {
            stats.emplace_back(cluster_stats);
          }
          grpc_core::MutexLock lock(&parent_->load_report_mu_);
          parent_->result_queue_.emplace_back(std::move(stats));
          if (parent_->load_report_cond_ != nullptr) {
            parent_->load_report_cond_->Signal();
          }
        }
        // Wait until notified done.
        grpc_core::MutexLock lock(&parent_->lrs_mu_);
        grpc_core::WaitUntil(&parent_->lrs_cv_, &parent_->lrs_mu_,
                             [this] { return parent_->lrs_done_; });
      }
      gpr_log(GPR_INFO, "LRS[%p]: StreamLoadStats done", this);
      return Status::OK;
    }

   private:
    LrsServiceImpl* parent_;
  };

  void NotifyDoneWithLrsCallLocked() {
    if (!lrs_done_) {
      lrs_done_ = true;
      lrs_cv_.SignalAll();
    }
  }

  RpcService<::envoy::service::load_stats::v2::LoadReportingService,
             ::envoy::service::load_stats::v2::LoadStatsRequest,
             ::envoy::service::load_stats::v2::LoadStatsResponse>
      v2_rpc_service_;
  RpcService<::envoy::service::load_stats::v3::LoadReportingService,
             ::envoy::service::load_stats::v3::LoadStatsRequest,
             ::envoy::service::load_stats::v3::LoadStatsResponse>
      v3_rpc_service_;

  const int client_load_reporting_interval_seconds_;
  bool send_all_clusters_ = false;
  std::set<std::string> cluster_names_;

  grpc_core::CondVar lrs_cv_;
  grpc_core::Mutex lrs_mu_;  // Protects lrs_done_.
  bool lrs_done_ = false;

  grpc_core::Mutex load_report_mu_;  // Protects the members below.
  grpc_core::CondVar* load_report_cond_ = nullptr;
  std::deque<std::vector<ClientStats>> result_queue_;
};

class TestType {
 public:
  enum FilterConfigSetup {
    // Set the fault injection filter directly from LDS
    kHTTPConnectionManagerOriginal,
    // Enable the fault injection filter in LDS, but override the filter config
    // in route.
    kRouteOverride,
  };

  TestType& set_use_fake_resolver() {
    use_fake_resolver_ = true;
    return *this;
  }

  TestType& set_enable_load_reporting() {
    enable_load_reporting_ = true;
    return *this;
  }

  TestType& set_enable_rds_testing() {
    enable_rds_testing_ = true;
    return *this;
  }

  TestType& set_use_v2() {
    use_v2_ = true;
    return *this;
  }

  TestType& set_use_xds_credentials() {
    use_xds_credentials_ = true;
    return *this;
  }

  TestType& set_filter_config_setup(const FilterConfigSetup& setup) {
    filter_config_setup_ = setup;
    return *this;
  }

  bool use_fake_resolver() const { return use_fake_resolver_; }
  bool enable_load_reporting() const { return enable_load_reporting_; }
  bool enable_rds_testing() const { return enable_rds_testing_; }
  bool use_v2() const { return use_v2_; }
  bool use_xds_credentials() const { return use_xds_credentials_; }
  const FilterConfigSetup& filter_config_setup() const {
    return filter_config_setup_;
  }

  std::string AsString() const {
    std::string retval = (use_fake_resolver_ ? "FakeResolver" : "XdsResolver");
    retval += (use_v2_ ? "V2" : "V3");
    if (enable_load_reporting_) retval += "WithLoadReporting";
    if (enable_rds_testing_) retval += "Rds";
    if (use_xds_credentials_) retval += "XdsCreds";
    if (filter_config_setup_ == kRouteOverride) {
      retval += "FilterPerRouteOverride";
    }
    return retval;
  }

 private:
  bool use_fake_resolver_ = false;
  bool enable_load_reporting_ = false;
  bool enable_rds_testing_ = false;
  bool use_v2_ = false;
  bool use_xds_credentials_ = false;
  FilterConfigSetup filter_config_setup_ = kHTTPConnectionManagerOriginal;
};

std::string ReadFile(const char* file_path) {
  grpc_slice slice;
  GPR_ASSERT(
      GRPC_LOG_IF_ERROR("load_file", grpc_load_file(file_path, 0, &slice)));
  std::string file_contents(grpc_core::StringViewFromSlice(slice));
  grpc_slice_unref(slice);
  return file_contents;
}

grpc_core::PemKeyCertPairList ReadTlsIdentityPair(const char* key_path,
                                                  const char* cert_path) {
  return grpc_core::PemKeyCertPairList{
      grpc_core::PemKeyCertPair(ReadFile(key_path), ReadFile(cert_path))};
}

// Based on StaticDataCertificateProvider, but provides alternate certificates
// if the certificate name is not empty.
class FakeCertificateProvider final : public grpc_tls_certificate_provider {
 public:
  struct CertData {
    std::string root_certificate;
    grpc_core::PemKeyCertPairList identity_key_cert_pairs;
  };

  using CertDataMap = std::map<std::string /*cert_name */, CertData>;

  explicit FakeCertificateProvider(CertDataMap cert_data_map)
      : distributor_(
            grpc_core::MakeRefCounted<grpc_tls_certificate_distributor>()),
        cert_data_map_(std::move(cert_data_map)) {
    distributor_->SetWatchStatusCallback([this](std::string cert_name,
                                                bool root_being_watched,
                                                bool identity_being_watched) {
      if (!root_being_watched && !identity_being_watched) return;
      auto it = cert_data_map_.find(cert_name);
      if (it == cert_data_map_.end()) {
        grpc_error* error = GRPC_ERROR_CREATE_FROM_COPIED_STRING(
            absl::StrCat("No certificates available for cert_name \"",
                         cert_name, "\"")
                .c_str());
        distributor_->SetErrorForCert(cert_name, GRPC_ERROR_REF(error),
                                      GRPC_ERROR_REF(error));
        GRPC_ERROR_UNREF(error);
      } else {
        absl::optional<std::string> root_certificate;
        absl::optional<grpc_core::PemKeyCertPairList> pem_key_cert_pairs;
        if (root_being_watched) {
          root_certificate = it->second.root_certificate;
        }
        if (identity_being_watched) {
          pem_key_cert_pairs = it->second.identity_key_cert_pairs;
        }
        distributor_->SetKeyMaterials(cert_name, std::move(root_certificate),
                                      std::move(pem_key_cert_pairs));
      }
    });
  }

  ~FakeCertificateProvider() override {
    distributor_->SetWatchStatusCallback(nullptr);
  }

  grpc_core::RefCountedPtr<grpc_tls_certificate_distributor> distributor()
      const override {
    return distributor_;
  }

 private:
  grpc_core::RefCountedPtr<grpc_tls_certificate_distributor> distributor_;
  CertDataMap cert_data_map_;
};

class FakeCertificateProviderFactory
    : public grpc_core::CertificateProviderFactory {
 public:
  class Config : public grpc_core::CertificateProviderFactory::Config {
   public:
    explicit Config(const char* name) : name_(name) {}

    const char* name() const override { return name_; }

    std::string ToString() const override { return "{}"; }

   private:
    const char* name_;
  };

  FakeCertificateProviderFactory(
      const char* name, FakeCertificateProvider::CertDataMap** cert_data_map)
      : name_(name), cert_data_map_(cert_data_map) {
    GPR_ASSERT(cert_data_map != nullptr);
  }

  const char* name() const override { return name_; }

  grpc_core::RefCountedPtr<grpc_core::CertificateProviderFactory::Config>
  CreateCertificateProviderConfig(const grpc_core::Json& /*config_json*/,
                                  grpc_error** /*error*/) override {
    return grpc_core::MakeRefCounted<Config>(name_);
  }

  grpc_core::RefCountedPtr<grpc_tls_certificate_provider>
  CreateCertificateProvider(
      grpc_core::RefCountedPtr<grpc_core::CertificateProviderFactory::Config>
      /*config*/) override {
    if (*cert_data_map_ == nullptr) return nullptr;
    return grpc_core::MakeRefCounted<FakeCertificateProvider>(**cert_data_map_);
  }

 private:
  const char* name_;
  FakeCertificateProvider::CertDataMap** cert_data_map_;
};

// Global variables for each provider.
FakeCertificateProvider::CertDataMap* g_fake1_cert_data_map = nullptr;
FakeCertificateProvider::CertDataMap* g_fake2_cert_data_map = nullptr;

int ServerAuthCheckSchedule(void* /* config_user_data */,
                            grpc_tls_server_authorization_check_arg* arg) {
  arg->success = 1;
  arg->status = GRPC_STATUS_OK;
  return 0; /* synchronous check */
}

std::shared_ptr<ChannelCredentials> CreateTlsFallbackCredentials() {
  // TODO(yashykt): Switch to using C++ API once b/173823806 is fixed.
  grpc_tls_credentials_options* options = grpc_tls_credentials_options_create();
  grpc_tls_credentials_options_set_server_verification_option(
      options, GRPC_TLS_SKIP_HOSTNAME_VERIFICATION);
  grpc_tls_credentials_options_set_certificate_provider(
      options,
      grpc_core::MakeRefCounted<grpc_core::StaticDataCertificateProvider>(
          ReadFile(kCaCertPath),
          ReadTlsIdentityPair(kServerKeyPath, kServerCertPath))
          .get());
  grpc_tls_credentials_options_watch_root_certs(options);
  grpc_tls_credentials_options_watch_identity_key_cert_pairs(options);
  grpc_tls_server_authorization_check_config* check_config =
      grpc_tls_server_authorization_check_config_create(
          nullptr, ServerAuthCheckSchedule, nullptr, nullptr);
  grpc_tls_credentials_options_set_server_authorization_check_config(
      options, check_config);
  auto channel_creds = std::make_shared<SecureChannelCredentials>(
      grpc_tls_credentials_create(options));
  grpc_tls_server_authorization_check_config_release(check_config);
  return channel_creds;
}

// A No-op HTTP filter used for verifying parsing logic.
class NoOpHttpFilter : public grpc_core::XdsHttpFilterImpl {
 public:
  NoOpHttpFilter(std::string name, bool supported_on_clients,
                 bool supported_on_servers)
      : name_(std::move(name)),
        supported_on_clients_(supported_on_clients),
        supported_on_servers_(supported_on_servers) {}

  void PopulateSymtab(upb_symtab* /* symtab */) const override {}

  absl::StatusOr<grpc_core::XdsHttpFilterImpl::FilterConfig>
  GenerateFilterConfig(upb_strview /* serialized_filter_config */,
                       upb_arena* /* arena */) const override {
    return grpc_core::XdsHttpFilterImpl::FilterConfig{name_, grpc_core::Json()};
  }

  absl::StatusOr<grpc_core::XdsHttpFilterImpl::FilterConfig>
  GenerateFilterConfigOverride(upb_strview /*serialized_filter_config*/,
                               upb_arena* /*arena*/) const override {
    return grpc_core::XdsHttpFilterImpl::FilterConfig{name_, grpc_core::Json()};
  }

  const grpc_channel_filter* channel_filter() const override { return nullptr; }

  absl::StatusOr<grpc_core::XdsHttpFilterImpl::ServiceConfigJsonEntry>
  GenerateServiceConfig(
      const FilterConfig& /*hcm_filter_config*/,
      const FilterConfig* /*filter_config_override*/) const override {
    return grpc_core::XdsHttpFilterImpl::ServiceConfigJsonEntry{name_, ""};
  }

  bool IsSupportedOnClients() const override { return supported_on_clients_; }

  bool IsSupportedOnServers() const override { return supported_on_servers_; }

 private:
  const std::string name_;
  const bool supported_on_clients_;
  const bool supported_on_servers_;
};

namespace {

void* response_generator_arg_copy(void* p) {
  auto* generator = static_cast<grpc_core::FakeResolverResponseGenerator*>(p);
  generator->Ref().release();
  return p;
}

void response_generator_arg_destroy(void* p) {
  auto* generator = static_cast<grpc_core::FakeResolverResponseGenerator*>(p);
  generator->Unref();
}

int response_generator_cmp(void* a, void* b) { return GPR_ICMP(a, b); }

const grpc_arg_pointer_vtable
    kLogicalDnsClusterResolverResponseGeneratorVtable = {
        response_generator_arg_copy, response_generator_arg_destroy,
        response_generator_cmp};

// There is slight difference between time fetched by GPR and by C++ system
// clock API. It's unclear if they are using the same syscall, but we do know
// GPR round the number at millisecond-level. This creates a 1ms difference,
// which could cause flake.
grpc_millis NowFromCycleCounter() {
  gpr_cycle_counter now = gpr_get_cycle_counter();
  return grpc_cycle_counter_to_millis_round_up(now);
}

}  // namespace

class XdsEnd2endTest : public ::testing::TestWithParam<TestType> {
 protected:
  // TODO(roth): We currently set the number of backends and number of
  // balancers on a per-test-suite basis, not a per-test-case basis.
  // However, not every individual test case in a given test suite uses
  // the same number of backends or balancers, so we wind up having to
  // set the numbers for the test suite to the max number needed by any
  // one test case in that test suite.  This results in starting more
  // servers (and using more ports) than we actually need.  When we have
  // time, change each test to directly start the number of backends and
  // balancers that it needs, so that we aren't wasting resources.
  XdsEnd2endTest(size_t num_backends, size_t num_balancers,
                 int client_load_reporting_interval_seconds = 100,
                 bool use_xds_enabled_server = false,
                 bool bootstrap_contents_from_env_var = false)
      : num_backends_(num_backends),
        num_balancers_(num_balancers),
        client_load_reporting_interval_seconds_(
            client_load_reporting_interval_seconds),
        use_xds_enabled_server_(use_xds_enabled_server),
        bootstrap_contents_from_env_var_(bootstrap_contents_from_env_var) {}

  void SetUp() override {
    if (bootstrap_contents_from_env_var_) {
      gpr_setenv("GRPC_XDS_BOOTSTRAP_CONFIG",
                 GetParam().use_v2() ? kBootstrapFileV2 : kBootstrapFileV3);
    } else {
      gpr_setenv("GRPC_XDS_BOOTSTRAP", GetParam().use_v2()
                                           ? g_bootstrap_file_v2
                                           : g_bootstrap_file_v3);
    }
    bool localhost_resolves_to_ipv4 = false;
    bool localhost_resolves_to_ipv6 = false;
    grpc_core::LocalhostResolves(&localhost_resolves_to_ipv4,
                                 &localhost_resolves_to_ipv6);
    ipv6_only_ = !localhost_resolves_to_ipv4 && localhost_resolves_to_ipv6;
    // Initialize default xDS resources.
    // Construct LDS resource.
    default_listener_.set_name(kServerName);
    HttpConnectionManager http_connection_manager;
    auto* filter = http_connection_manager.add_http_filters();
    filter->set_name("router");
    filter->mutable_typed_config()->PackFrom(
        envoy::extensions::filters::http::router::v3::Router());
    default_listener_.mutable_api_listener()->mutable_api_listener()->PackFrom(
        http_connection_manager);
    // Construct RDS resource.
    default_route_config_.set_name(kDefaultRouteConfigurationName);
    auto* virtual_host = default_route_config_.add_virtual_hosts();
    virtual_host->add_domains("*");
    auto* route = virtual_host->add_routes();
    route->mutable_match()->set_prefix("");
    route->mutable_route()->set_cluster(kDefaultClusterName);
    // Construct CDS resource.
    default_cluster_.set_name(kDefaultClusterName);
    default_cluster_.set_type(Cluster::EDS);
    auto* eds_config = default_cluster_.mutable_eds_cluster_config();
    eds_config->mutable_eds_config()->mutable_ads();
    eds_config->set_service_name(kDefaultEdsServiceName);
    default_cluster_.set_lb_policy(Cluster::ROUND_ROBIN);
    if (GetParam().enable_load_reporting()) {
      default_cluster_.mutable_lrs_server()->mutable_self();
    }
    // Start the load balancers.
    for (size_t i = 0; i < num_balancers_; ++i) {
      balancers_.emplace_back(
          new BalancerServerThread(GetParam().enable_load_reporting()
                                       ? client_load_reporting_interval_seconds_
                                       : 0));
      balancers_.back()->Start();
      // Initialize resources.
      SetListenerAndRouteConfiguration(i, default_listener_,
                                       default_route_config_);
      balancers_.back()->ads_service()->SetCdsResource(default_cluster_);
    }
    // Initialize XdsClient state.
    response_generator_ =
        grpc_core::MakeRefCounted<grpc_core::FakeResolverResponseGenerator>();
    // Inject xDS channel response generator.
    lb_channel_response_generator_ =
        grpc_core::MakeRefCounted<grpc_core::FakeResolverResponseGenerator>();
    xds_channel_args_to_add_.emplace_back(
        grpc_core::FakeResolverResponseGenerator::MakeChannelArg(
            lb_channel_response_generator_.get()));
    // Inject xDS logical cluster resolver response generator.
    logical_dns_cluster_resolver_response_generator_ =
        grpc_core::MakeRefCounted<grpc_core::FakeResolverResponseGenerator>();
    if (xds_resource_does_not_exist_timeout_ms_ > 0) {
      xds_channel_args_to_add_.emplace_back(grpc_channel_arg_integer_create(
          const_cast<char*>(GRPC_ARG_XDS_RESOURCE_DOES_NOT_EXIST_TIMEOUT_MS),
          xds_resource_does_not_exist_timeout_ms_));
    }
    xds_channel_args_.num_args = xds_channel_args_to_add_.size();
    xds_channel_args_.args = xds_channel_args_to_add_.data();
    grpc_core::internal::SetXdsChannelArgsForTest(&xds_channel_args_);
    // Make sure each test creates a new XdsClient instance rather than
    // reusing the one from the previous test.  This avoids spurious failures
    // caused when a load reporting test runs after a non-load reporting test
    // and the XdsClient is still talking to the old LRS server, which fails
    // because it's not expecting the client to connect.  It also
    // ensures that each test can independently set the global channel
    // args for the xDS channel.
    grpc_core::internal::UnsetGlobalXdsClientForTest();
    // Start the backends.
    for (size_t i = 0; i < num_backends_; ++i) {
      backends_.emplace_back(new BackendServerThread(use_xds_enabled_server_));
      backends_.back()->Start();
    }
    // Create channel and stub.
    ResetStub();
  }

  const char* DefaultEdsServiceName() const {
    return GetParam().use_fake_resolver() ? kServerName
                                          : kDefaultEdsServiceName;
  }

  void TearDown() override {
    ShutdownAllBackends();
    for (auto& balancer : balancers_) balancer->Shutdown();
    // Clear global xDS channel args, since they will go out of scope
    // when this test object is destroyed.
    grpc_core::internal::SetXdsChannelArgsForTest(nullptr);
    gpr_unsetenv("GRPC_XDS_BOOTSTRAP");
    gpr_unsetenv("GRPC_XDS_BOOTSTRAP_CONFIG");
  }

  void StartAllBackends() {
    for (auto& backend : backends_) backend->Start();
  }

  void StartBackend(size_t index) { backends_[index]->Start(); }

  void ShutdownAllBackends() {
    for (auto& backend : backends_) backend->Shutdown();
  }

  void ShutdownBackend(size_t index) { backends_[index]->Shutdown(); }

  void ResetStub(int failover_timeout = 0) {
    channel_ = CreateChannel(failover_timeout);
    stub_ = grpc::testing::EchoTestService::NewStub(channel_);
    stub1_ = grpc::testing::EchoTest1Service::NewStub(channel_);
    stub2_ = grpc::testing::EchoTest2Service::NewStub(channel_);
  }

  std::shared_ptr<Channel> CreateChannel(
      int failover_timeout = 0, const char* server_name = kServerName,
      grpc_core::FakeResolverResponseGenerator* response_generator = nullptr) {
    ChannelArguments args;
    if (failover_timeout > 0) {
      args.SetInt(GRPC_ARG_PRIORITY_FAILOVER_TIMEOUT_MS, failover_timeout);
    }
    // If the parent channel is using the fake resolver, we inject the
    // response generator here.
    if (GetParam().use_fake_resolver()) {
      if (response_generator == nullptr) {
        response_generator = response_generator_.get();
      }
      args.SetPointer(GRPC_ARG_FAKE_RESOLVER_RESPONSE_GENERATOR,
                      response_generator);
    }
    args.SetPointerWithVtable(
        GRPC_ARG_XDS_LOGICAL_DNS_CLUSTER_FAKE_RESOLVER_RESPONSE_GENERATOR,
        logical_dns_cluster_resolver_response_generator_.get(),
        &kLogicalDnsClusterResolverResponseGeneratorVtable);
    std::string uri = absl::StrCat(
        GetParam().use_fake_resolver() ? "fake" : "xds", ":///", server_name);
    std::shared_ptr<ChannelCredentials> channel_creds =
        GetParam().use_xds_credentials()
            ? experimental::XdsCredentials(CreateTlsFallbackCredentials())
            : std::make_shared<SecureChannelCredentials>(
                  grpc_fake_transport_security_credentials_create());
    return ::grpc::CreateCustomChannel(uri, channel_creds, args);
  }

  enum RpcService {
    SERVICE_ECHO,
    SERVICE_ECHO1,
    SERVICE_ECHO2,
  };

  enum RpcMethod {
    METHOD_ECHO,
    METHOD_ECHO1,
    METHOD_ECHO2,
  };

  struct RpcOptions {
    RpcService service = SERVICE_ECHO;
    RpcMethod method = METHOD_ECHO;
    int timeout_ms = 1000;
    bool wait_for_ready = false;
    bool server_fail = false;
    std::vector<std::pair<std::string, std::string>> metadata;
    int client_cancel_after_us = 0;
    bool skip_cancelled_check = false;

    RpcOptions() {}

    RpcOptions& set_rpc_service(RpcService rpc_service) {
      service = rpc_service;
      return *this;
    }

    RpcOptions& set_rpc_method(RpcMethod rpc_method) {
      method = rpc_method;
      return *this;
    }

    RpcOptions& set_timeout_ms(int rpc_timeout_ms) {
      timeout_ms = rpc_timeout_ms;
      return *this;
    }

    RpcOptions& set_wait_for_ready(bool rpc_wait_for_ready) {
      wait_for_ready = rpc_wait_for_ready;
      return *this;
    }

    RpcOptions& set_server_fail(bool rpc_server_fail) {
      server_fail = rpc_server_fail;
      return *this;
    }

    RpcOptions& set_skip_cancelled_check(bool rpc_skip_cancelled_check) {
      skip_cancelled_check = rpc_skip_cancelled_check;
      return *this;
    }

    RpcOptions& set_metadata(
        std::vector<std::pair<std::string, std::string>> rpc_metadata) {
      metadata = std::move(rpc_metadata);
      return *this;
    }

    RpcOptions& set_client_cancel_after_us(int rpc_client_cancel_after_us) {
      client_cancel_after_us = rpc_client_cancel_after_us;
      return *this;
    }

    // Populates context and request.
    void SetupRpc(ClientContext* context, EchoRequest* request) const {
      for (const auto& item : metadata) {
        context->AddMetadata(item.first, item.second);
      }
      if (timeout_ms != 0) {
        context->set_deadline(
            grpc_timeout_milliseconds_to_deadline(timeout_ms));
      }
      if (wait_for_ready) context->set_wait_for_ready(true);
      request->set_message(kRequestMessage);
      if (server_fail) {
        request->mutable_param()->mutable_expected_error()->set_code(
            GRPC_STATUS_FAILED_PRECONDITION);
      }
      if (client_cancel_after_us != 0) {
        request->mutable_param()->set_client_cancel_after_us(
            client_cancel_after_us);
      }
      if (skip_cancelled_check) {
        request->mutable_param()->set_skip_cancelled_check(true);
      }
    }
  };

  template <typename Stub>
  Status SendRpcMethod(Stub* stub, const RpcOptions& rpc_options,
                       ClientContext* context, EchoRequest& request,
                       EchoResponse* response) {
    switch (rpc_options.method) {
      case METHOD_ECHO:
        return (*stub)->Echo(context, request, response);
      case METHOD_ECHO1:
        return (*stub)->Echo1(context, request, response);
      case METHOD_ECHO2:
        return (*stub)->Echo2(context, request, response);
    }
  }

  void ResetBackendCounters(size_t start_index = 0, size_t stop_index = 0) {
    if (stop_index == 0) stop_index = backends_.size();
    for (size_t i = start_index; i < stop_index; ++i) {
      backends_[i]->backend_service()->ResetCounters();
      backends_[i]->backend_service1()->ResetCounters();
      backends_[i]->backend_service2()->ResetCounters();
    }
  }

  bool SeenAllBackends(size_t start_index = 0, size_t stop_index = 0,
                       const RpcOptions& rpc_options = RpcOptions()) {
    if (stop_index == 0) stop_index = backends_.size();
    for (size_t i = start_index; i < stop_index; ++i) {
      switch (rpc_options.service) {
        case SERVICE_ECHO:
          if (backends_[i]->backend_service()->request_count() == 0) {
            return false;
          }
          break;
        case SERVICE_ECHO1:
          if (backends_[i]->backend_service1()->request_count() == 0) {
            return false;
          }
          break;
        case SERVICE_ECHO2:
          if (backends_[i]->backend_service2()->request_count() == 0) {
            return false;
          }
          break;
      }
    }
    return true;
  }

  void SendRpcAndCount(int* num_total, int* num_ok, int* num_failure,
                       int* num_drops,
                       const RpcOptions& rpc_options = RpcOptions(),
                       const char* drop_error_message =
                           "Call dropped by load balancing policy") {
    const Status status = SendRpc(rpc_options);
    if (status.ok()) {
      ++*num_ok;
    } else {
      if (status.error_message() == drop_error_message) {
        ++*num_drops;
      } else {
        ++*num_failure;
      }
    }
    ++*num_total;
  }

  std::tuple<int, int, int> WaitForAllBackends(
      size_t start_index = 0, size_t stop_index = 0, bool reset_counters = true,
      const RpcOptions& rpc_options = RpcOptions(),
      bool allow_failures = false) {
    int num_ok = 0;
    int num_failure = 0;
    int num_drops = 0;
    int num_total = 0;
    while (!SeenAllBackends(start_index, stop_index, rpc_options)) {
      SendRpcAndCount(&num_total, &num_ok, &num_failure, &num_drops,
                      rpc_options);
    }
    if (reset_counters) ResetBackendCounters();
    gpr_log(GPR_INFO,
            "Performed %d warm up requests against the backends. "
            "%d succeeded, %d failed, %d dropped.",
            num_total, num_ok, num_failure, num_drops);
    if (!allow_failures) EXPECT_EQ(num_failure, 0);
    return std::make_tuple(num_ok, num_failure, num_drops);
  }

  void WaitForBackend(size_t backend_idx, bool reset_counters = true,
                      bool require_success = false) {
    gpr_log(GPR_INFO, "========= WAITING FOR BACKEND %lu ==========",
            static_cast<unsigned long>(backend_idx));
    do {
      Status status = SendRpc();
      if (require_success) {
        EXPECT_TRUE(status.ok()) << "code=" << status.error_code()
                                 << " message=" << status.error_message();
      }
    } while (backends_[backend_idx]->backend_service()->request_count() == 0);
    if (reset_counters) ResetBackendCounters();
    gpr_log(GPR_INFO, "========= BACKEND %lu READY ==========",
            static_cast<unsigned long>(backend_idx));
  }

  grpc_core::ServerAddressList CreateAddressListFromPortList(
      const std::vector<int>& ports) {
    grpc_core::ServerAddressList addresses;
    for (int port : ports) {
      absl::StatusOr<grpc_core::URI> lb_uri = grpc_core::URI::Parse(
          absl::StrCat(ipv6_only_ ? "ipv6:[::1]:" : "ipv4:127.0.0.1:", port));
      GPR_ASSERT(lb_uri.ok());
      grpc_resolved_address address;
      GPR_ASSERT(grpc_parse_uri(*lb_uri, &address));
      addresses.emplace_back(address.addr, address.len, nullptr);
    }
    return addresses;
  }

  void SetNextResolution(
      const std::vector<int>& ports,
      grpc_core::FakeResolverResponseGenerator* response_generator = nullptr) {
    if (!GetParam().use_fake_resolver()) return;  // Not used with xds resolver.
    grpc_core::ExecCtx exec_ctx;
    grpc_core::Resolver::Result result;
    result.addresses = CreateAddressListFromPortList(ports);
    grpc_error* error = GRPC_ERROR_NONE;
    const char* service_config_json =
        GetParam().enable_load_reporting()
            ? kDefaultServiceConfig
            : kDefaultServiceConfigWithoutLoadReporting;
    result.service_config =
        grpc_core::ServiceConfig::Create(nullptr, service_config_json, &error);
    ASSERT_EQ(error, GRPC_ERROR_NONE) << grpc_error_string(error);
    ASSERT_NE(result.service_config.get(), nullptr);
    if (response_generator == nullptr) {
      response_generator = response_generator_.get();
    }
    response_generator->SetResponse(std::move(result));
  }

  void SetNextResolutionForLbChannelAllBalancers(
      const char* service_config_json = nullptr,
      const char* expected_targets = nullptr) {
    std::vector<int> ports;
    for (size_t i = 0; i < balancers_.size(); ++i) {
      ports.emplace_back(balancers_[i]->port());
    }
    SetNextResolutionForLbChannel(ports, service_config_json, expected_targets);
  }

  void SetNextResolutionForLbChannel(const std::vector<int>& ports,
                                     const char* service_config_json = nullptr,
                                     const char* expected_targets = nullptr) {
    grpc_core::ExecCtx exec_ctx;
    grpc_core::Resolver::Result result;
    result.addresses = CreateAddressListFromPortList(ports);
    if (service_config_json != nullptr) {
      grpc_error* error = GRPC_ERROR_NONE;
      result.service_config = grpc_core::ServiceConfig::Create(
          nullptr, service_config_json, &error);
      ASSERT_NE(result.service_config.get(), nullptr);
      ASSERT_EQ(error, GRPC_ERROR_NONE) << grpc_error_string(error);
    }
    if (expected_targets != nullptr) {
      grpc_arg expected_targets_arg = grpc_channel_arg_string_create(
          const_cast<char*>(GRPC_ARG_FAKE_SECURITY_EXPECTED_TARGETS),
          const_cast<char*>(expected_targets));
      result.args =
          grpc_channel_args_copy_and_add(nullptr, &expected_targets_arg, 1);
    }
    lb_channel_response_generator_->SetResponse(std::move(result));
  }

  void SetNextReresolutionResponse(const std::vector<int>& ports) {
    grpc_core::ExecCtx exec_ctx;
    grpc_core::Resolver::Result result;
    result.addresses = CreateAddressListFromPortList(ports);
    response_generator_->SetReresolutionResponse(std::move(result));
  }

  std::vector<int> GetBackendPorts(size_t start_index = 0,
                                   size_t stop_index = 0) const {
    if (stop_index == 0) stop_index = backends_.size();
    std::vector<int> backend_ports;
    for (size_t i = start_index; i < stop_index; ++i) {
      backend_ports.push_back(backends_[i]->port());
    }
    return backend_ports;
  }

  Status SendRpc(const RpcOptions& rpc_options = RpcOptions(),
                 EchoResponse* response = nullptr) {
    const bool local_response = (response == nullptr);
    if (local_response) response = new EchoResponse;
    ClientContext context;
    EchoRequest request;
    rpc_options.SetupRpc(&context, &request);
    Status status;
    switch (rpc_options.service) {
      case SERVICE_ECHO:
        status =
            SendRpcMethod(&stub_, rpc_options, &context, request, response);
        break;
      case SERVICE_ECHO1:
        status =
            SendRpcMethod(&stub1_, rpc_options, &context, request, response);
        break;
      case SERVICE_ECHO2:
        status =
            SendRpcMethod(&stub2_, rpc_options, &context, request, response);
        break;
    }
    if (local_response) delete response;
    return status;
  }

  void CheckRpcSendOk(const size_t times = 1,
                      const RpcOptions& rpc_options = RpcOptions()) {
    for (size_t i = 0; i < times; ++i) {
      EchoResponse response;
      const Status status = SendRpc(rpc_options, &response);
      EXPECT_TRUE(status.ok()) << "code=" << status.error_code()
                               << " message=" << status.error_message();
      EXPECT_EQ(response.message(), kRequestMessage);
    }
  }

  void CheckRpcSendFailure(
      const size_t times = 1, const RpcOptions& rpc_options = RpcOptions(),
      const StatusCode expected_error_code = StatusCode::OK) {
    for (size_t i = 0; i < times; ++i) {
      const Status status = SendRpc(rpc_options);
      EXPECT_FALSE(status.ok());
      if (expected_error_code != StatusCode::OK) {
        EXPECT_EQ(expected_error_code, status.error_code());
      }
    }
  }

  static Listener BuildListener(const RouteConfiguration& route_config) {
    HttpConnectionManager http_connection_manager;
    *(http_connection_manager.mutable_route_config()) = route_config;
    auto* filter = http_connection_manager.add_http_filters();
    filter->set_name("router");
    filter->mutable_typed_config()->PackFrom(
        envoy::extensions::filters::http::router::v3::Router());
    Listener listener;
    listener.set_name(kServerName);
    listener.mutable_api_listener()->mutable_api_listener()->PackFrom(
        http_connection_manager);
    return listener;
  }

  ClusterLoadAssignment BuildEdsResource(
      const AdsServiceImpl::EdsResourceArgs& args,
      const char* eds_service_name = kDefaultEdsServiceName) {
    ClusterLoadAssignment assignment;
    assignment.set_cluster_name(eds_service_name);
    for (const auto& locality : args.locality_list) {
      auto* endpoints = assignment.add_endpoints();
      endpoints->mutable_load_balancing_weight()->set_value(locality.lb_weight);
      endpoints->set_priority(locality.priority);
      endpoints->mutable_locality()->set_region(kDefaultLocalityRegion);
      endpoints->mutable_locality()->set_zone(kDefaultLocalityZone);
      endpoints->mutable_locality()->set_sub_zone(locality.sub_zone);
      for (size_t i = 0; i < locality.ports.size(); ++i) {
        const int& port = locality.ports[i];
        auto* lb_endpoints = endpoints->add_lb_endpoints();
        if (locality.health_statuses.size() > i &&
            locality.health_statuses[i] != HealthStatus::UNKNOWN) {
          lb_endpoints->set_health_status(locality.health_statuses[i]);
        }
        auto* endpoint = lb_endpoints->mutable_endpoint();
        auto* address = endpoint->mutable_address();
        auto* socket_address = address->mutable_socket_address();
        socket_address->set_address(ipv6_only_ ? "::1" : "127.0.0.1");
        socket_address->set_port_value(port);
      }
    }
    if (!args.drop_categories.empty()) {
      auto* policy = assignment.mutable_policy();
      for (const auto& p : args.drop_categories) {
        const std::string& name = p.first;
        const uint32_t parts_per_million = p.second;
        auto* drop_overload = policy->add_drop_overloads();
        drop_overload->set_category(name);
        auto* drop_percentage = drop_overload->mutable_drop_percentage();
        drop_percentage->set_numerator(parts_per_million);
        drop_percentage->set_denominator(args.drop_denominator);
      }
    }
    return assignment;
  }

  void SetListenerAndRouteConfiguration(
      int idx, Listener listener, const RouteConfiguration& route_config) {
    auto* api_listener =
        listener.mutable_api_listener()->mutable_api_listener();
    HttpConnectionManager http_connection_manager;
    api_listener->UnpackTo(&http_connection_manager);
    if (GetParam().enable_rds_testing()) {
      auto* rds = http_connection_manager.mutable_rds();
      rds->set_route_config_name(kDefaultRouteConfigurationName);
      rds->mutable_config_source()->mutable_ads();
      balancers_[idx]->ads_service()->SetRdsResource(route_config);
    } else {
      *http_connection_manager.mutable_route_config() = route_config;
    }
    api_listener->PackFrom(http_connection_manager);
    balancers_[idx]->ads_service()->SetLdsResource(listener);
  }

  void SetRouteConfiguration(int idx, const RouteConfiguration& route_config) {
    if (GetParam().enable_rds_testing()) {
      balancers_[idx]->ads_service()->SetRdsResource(route_config);
    } else {
      balancers_[idx]->ads_service()->SetLdsResource(
          BuildListener(route_config));
    }
  }

  AdsServiceImpl::ResponseState RouteConfigurationResponseState(int idx) const {
    AdsServiceImpl* ads_service = balancers_[idx]->ads_service();
    if (GetParam().enable_rds_testing()) {
      return ads_service->rds_response_state();
    }
    return ads_service->lds_response_state();
  }

 public:
  // This method could benefit test subclasses; to make it accessible
  // via bind with a qualified name, it needs to be public.
  void SetEdsResourceWithDelay(size_t i,
                               const ClusterLoadAssignment& assignment,
                               int delay_ms) {
    GPR_ASSERT(delay_ms > 0);
    gpr_sleep_until(grpc_timeout_milliseconds_to_deadline(delay_ms));
    balancers_[i]->ads_service()->SetEdsResource(assignment);
  }

 protected:
  class XdsServingStatusNotifier
      : public grpc::experimental::XdsServerServingStatusNotifierInterface {
   public:
    void OnServingStatusChange(std::string uri, grpc::Status status) override {
      grpc_core::MutexLock lock(&mu_);
      status_map[uri] = status;
      cond_.Signal();
    }

    void WaitOnServingStatusChange(std::string uri,
                                   grpc::StatusCode expected_status) {
      grpc_core::MutexLock lock(&mu_);
      std::map<std::string, grpc::Status>::iterator it;
      while ((it = status_map.find(uri)) == status_map.end() ||
             it->second.error_code() != expected_status) {
        cond_.Wait(&mu_);
      }
    }

   private:
    grpc_core::Mutex mu_;
    grpc_core::CondVar cond_;
    std::map<std::string, grpc::Status> status_map;
  };

  class ServerThread {
   public:
    explicit ServerThread(bool use_xds_enabled_server = false)
        : port_(grpc_pick_unused_port_or_die()),
          use_xds_enabled_server_(use_xds_enabled_server) {}
    virtual ~ServerThread(){};

    void Start() {
      gpr_log(GPR_INFO, "starting %s server on port %d", Type(), port_);
      GPR_ASSERT(!running_);
      running_ = true;
      StartAllServices();
      grpc_core::Mutex mu;
      // We need to acquire the lock here in order to prevent the notify_one
      // by ServerThread::Serve from firing before the wait below is hit.
      grpc_core::MutexLock lock(&mu);
      grpc_core::CondVar cond;
      thread_ = absl::make_unique<std::thread>(
          std::bind(&ServerThread::Serve, this, &mu, &cond));
      cond.Wait(&mu);
      gpr_log(GPR_INFO, "%s server startup complete", Type());
    }

    void Serve(grpc_core::Mutex* mu, grpc_core::CondVar* cond) {
      // We need to acquire the lock here in order to prevent the notify_one
      // below from firing before its corresponding wait is executed.
      grpc_core::MutexLock lock(mu);
      std::ostringstream server_address;
      server_address << "localhost:" << port_;
      if (use_xds_enabled_server_) {
        experimental::XdsServerBuilder builder;
        builder.set_status_notifier(&notifier_);
        builder.AddListeningPort(server_address.str(), Credentials());
        RegisterAllServices(&builder);
        server_ = builder.BuildAndStart();
      } else {
        ServerBuilder builder;
        builder.AddListeningPort(server_address.str(), Credentials());
        RegisterAllServices(&builder);
        server_ = builder.BuildAndStart();
      }
      cond->Signal();
    }

    void Shutdown() {
      if (!running_) return;
      gpr_log(GPR_INFO, "%s about to shutdown", Type());
      ShutdownAllServices();
      server_->Shutdown(grpc_timeout_milliseconds_to_deadline(0));
      thread_->join();
      gpr_log(GPR_INFO, "%s shutdown completed", Type());
      running_ = false;
    }

    virtual std::shared_ptr<ServerCredentials> Credentials() {
      return std::make_shared<SecureServerCredentials>(
          grpc_fake_transport_security_server_credentials_create());
    }

    int port() const { return port_; }

    bool use_xds_enabled_server() const { return use_xds_enabled_server_; }

    XdsServingStatusNotifier* notifier() { return &notifier_; }

   private:
    virtual void RegisterAllServices(ServerBuilder* builder) = 0;
    virtual void StartAllServices() = 0;
    virtual void ShutdownAllServices() = 0;

    virtual const char* Type() = 0;

    const int port_;
    std::unique_ptr<Server> server_;
    XdsServingStatusNotifier notifier_;
    std::unique_ptr<std::thread> thread_;
    bool running_ = false;
    const bool use_xds_enabled_server_;
  };

  class BackendServerThread : public ServerThread {
   public:
    explicit BackendServerThread(bool use_xds_enabled_server)
        : ServerThread(use_xds_enabled_server) {}

    BackendServiceImpl<::grpc::testing::EchoTestService::Service>*
    backend_service() {
      return &backend_service_;
    }
    BackendServiceImpl<::grpc::testing::EchoTest1Service::Service>*
    backend_service1() {
      return &backend_service1_;
    }
    BackendServiceImpl<::grpc::testing::EchoTest2Service::Service>*
    backend_service2() {
      return &backend_service2_;
    }

    std::shared_ptr<ServerCredentials> Credentials() override {
      if (GetParam().use_xds_credentials()) {
        if (use_xds_enabled_server()) {
          // We are testing server's use of XdsServerCredentials
          return experimental::XdsServerCredentials(
              InsecureServerCredentials());
        } else {
          // We are testing client's use of XdsCredentials
          std::string root_cert = ReadFile(kCaCertPath);
          std::string identity_cert = ReadFile(kServerCertPath);
          std::string private_key = ReadFile(kServerKeyPath);
          std::vector<experimental::IdentityKeyCertPair>
              identity_key_cert_pairs = {{private_key, identity_cert}};
          auto certificate_provider = std::make_shared<
              grpc::experimental::StaticDataCertificateProvider>(
              root_cert, identity_key_cert_pairs);
          grpc::experimental::TlsServerCredentialsOptions options(
              certificate_provider);
          options.watch_root_certs();
          options.watch_identity_key_cert_pairs();
          options.set_cert_request_type(
              GRPC_SSL_REQUEST_CLIENT_CERTIFICATE_AND_VERIFY);
          return grpc::experimental::TlsServerCredentials(options);
        }
      }
      return ServerThread::Credentials();
    }

   private:
    void RegisterAllServices(ServerBuilder* builder) override {
      builder->RegisterService(&backend_service_);
      builder->RegisterService(&backend_service1_);
      builder->RegisterService(&backend_service2_);
    }

    void StartAllServices() override {
      backend_service_.Start();
      backend_service1_.Start();
      backend_service2_.Start();
    }

    void ShutdownAllServices() override {
      backend_service_.Shutdown();
      backend_service1_.Shutdown();
      backend_service2_.Shutdown();
    }

    const char* Type() override { return "Backend"; }

    BackendServiceImpl<::grpc::testing::EchoTestService::Service>
        backend_service_;
    BackendServiceImpl<::grpc::testing::EchoTest1Service::Service>
        backend_service1_;
    BackendServiceImpl<::grpc::testing::EchoTest2Service::Service>
        backend_service2_;
  };

  class BalancerServerThread : public ServerThread {
   public:
    explicit BalancerServerThread(int client_load_reporting_interval = 0)
        : ads_service_(new AdsServiceImpl()),
          lrs_service_(new LrsServiceImpl(client_load_reporting_interval)) {}

    AdsServiceImpl* ads_service() { return ads_service_.get(); }
    LrsServiceImpl* lrs_service() { return lrs_service_.get(); }

   private:
    void RegisterAllServices(ServerBuilder* builder) override {
      builder->RegisterService(ads_service_->v2_rpc_service());
      builder->RegisterService(ads_service_->v3_rpc_service());
      builder->RegisterService(lrs_service_->v2_rpc_service());
      builder->RegisterService(lrs_service_->v3_rpc_service());
    }

    void StartAllServices() override {
      ads_service_->Start();
      lrs_service_->Start();
    }

    void ShutdownAllServices() override {
      ads_service_->Shutdown();
      lrs_service_->Shutdown();
    }

    const char* Type() override { return "Balancer"; }

    std::shared_ptr<AdsServiceImpl> ads_service_;
    std::shared_ptr<LrsServiceImpl> lrs_service_;
  };

  class LongRunningRpc {
   public:
    void StartRpc(grpc::testing::EchoTestService::Stub* stub,
                  const RpcOptions& rpc_options =
                      RpcOptions().set_client_cancel_after_us(1 * 1000 *
                                                              1000)) {
      sender_thread_ = std::thread([this, stub, rpc_options]() {
        EchoRequest request;
        EchoResponse response;
        rpc_options.SetupRpc(&context_, &request);
        status_ = stub->Echo(&context_, request, &response);
      });
    }

    void CancelRpc() {
      context_.TryCancel();
      if (sender_thread_.joinable()) sender_thread_.join();
    }

    Status GetStatus() {
      if (sender_thread_.joinable()) sender_thread_.join();
      return status_;
    }

   private:
    std::thread sender_thread_;
    ClientContext context_;
    Status status_;
  };

  const size_t num_backends_;
  const size_t num_balancers_;
  const int client_load_reporting_interval_seconds_;
  bool ipv6_only_ = false;
  std::shared_ptr<Channel> channel_;
  std::unique_ptr<grpc::testing::EchoTestService::Stub> stub_;
  std::unique_ptr<grpc::testing::EchoTest1Service::Stub> stub1_;
  std::unique_ptr<grpc::testing::EchoTest2Service::Stub> stub2_;
  std::vector<std::unique_ptr<BackendServerThread>> backends_;
  std::vector<std::unique_ptr<BalancerServerThread>> balancers_;
  grpc_core::RefCountedPtr<grpc_core::FakeResolverResponseGenerator>
      response_generator_;
  grpc_core::RefCountedPtr<grpc_core::FakeResolverResponseGenerator>
      lb_channel_response_generator_;
  grpc_core::RefCountedPtr<grpc_core::FakeResolverResponseGenerator>
      logical_dns_cluster_resolver_response_generator_;
  int xds_resource_does_not_exist_timeout_ms_ = 0;
  absl::InlinedVector<grpc_arg, 2> xds_channel_args_to_add_;
  grpc_channel_args xds_channel_args_;

  Listener default_listener_;
  RouteConfiguration default_route_config_;
  Cluster default_cluster_;
  bool use_xds_enabled_server_;
  bool bootstrap_contents_from_env_var_;
};

class BasicTest : public XdsEnd2endTest {
 public:
  BasicTest() : XdsEnd2endTest(4, 1) {}
};

// Tests that the balancer sends the correct response to the client, and the
// client sends RPCs to the backends using the default child policy.
TEST_P(BasicTest, Vanilla) {
  SetNextResolution({});
  SetNextResolutionForLbChannelAllBalancers();
  const size_t kNumRpcsPerAddress = 100;
  AdsServiceImpl::EdsResourceArgs args({
      {"locality0", GetBackendPorts()},
  });
  balancers_[0]->ads_service()->SetEdsResource(
      BuildEdsResource(args, DefaultEdsServiceName()));
  // Make sure that trying to connect works without a call.
  channel_->GetState(true /* try_to_connect */);
  // We need to wait for all backends to come online.
  WaitForAllBackends();
  // Send kNumRpcsPerAddress RPCs per server.
  CheckRpcSendOk(kNumRpcsPerAddress * num_backends_);
  // Each backend should have gotten 100 requests.
  for (size_t i = 0; i < backends_.size(); ++i) {
    EXPECT_EQ(kNumRpcsPerAddress,
              backends_[i]->backend_service()->request_count());
  }
  // Check LB policy name for the channel.
  EXPECT_EQ(
      (GetParam().use_fake_resolver() ? "xds_cluster_resolver_experimental"
                                      : "xds_cluster_manager_experimental"),
      channel_->GetLoadBalancingPolicyName());
}

TEST_P(BasicTest, IgnoresUnhealthyEndpoints) {
  SetNextResolution({});
  SetNextResolutionForLbChannelAllBalancers();
  const size_t kNumRpcsPerAddress = 100;
  AdsServiceImpl::EdsResourceArgs args({
      {"locality0",
       GetBackendPorts(),
       kDefaultLocalityWeight,
       kDefaultLocalityPriority,
       {HealthStatus::DRAINING}},
  });
  balancers_[0]->ads_service()->SetEdsResource(
      BuildEdsResource(args, DefaultEdsServiceName()));
  // Make sure that trying to connect works without a call.
  channel_->GetState(true /* try_to_connect */);
  // We need to wait for all backends to come online.
  WaitForAllBackends(/*start_index=*/1);
  // Send kNumRpcsPerAddress RPCs per server.
  CheckRpcSendOk(kNumRpcsPerAddress * (num_backends_ - 1));
  // Each backend should have gotten 100 requests.
  for (size_t i = 1; i < backends_.size(); ++i) {
    EXPECT_EQ(kNumRpcsPerAddress,
              backends_[i]->backend_service()->request_count());
  }
}

// Tests that subchannel sharing works when the same backend is listed multiple
// times.
TEST_P(BasicTest, SameBackendListedMultipleTimes) {
  SetNextResolution({});
  SetNextResolutionForLbChannelAllBalancers();
  // Same backend listed twice.
  std::vector<int> ports(2, backends_[0]->port());
  AdsServiceImpl::EdsResourceArgs args({
      {"locality0", ports},
  });
  const size_t kNumRpcsPerAddress = 10;
  balancers_[0]->ads_service()->SetEdsResource(
      BuildEdsResource(args, DefaultEdsServiceName()));
  // We need to wait for the backend to come online.
  WaitForBackend(0);
  // Send kNumRpcsPerAddress RPCs per server.
  CheckRpcSendOk(kNumRpcsPerAddress * ports.size());
  // Backend should have gotten 20 requests.
  EXPECT_EQ(kNumRpcsPerAddress * ports.size(),
            backends_[0]->backend_service()->request_count());
  // And they should have come from a single client port, because of
  // subchannel sharing.
  EXPECT_EQ(1UL, backends_[0]->backend_service()->clients().size());
}

// Tests that RPCs will be blocked until a non-empty serverlist is received.
TEST_P(BasicTest, InitiallyEmptyServerlist) {
  SetNextResolution({});
  SetNextResolutionForLbChannelAllBalancers();
  const int kServerlistDelayMs = 500 * grpc_test_slowdown_factor();
  const int kCallDeadlineMs = kServerlistDelayMs * 2;
  // First response is an empty serverlist, sent right away.
  AdsServiceImpl::EdsResourceArgs::Locality empty_locality("locality0", {});
  AdsServiceImpl::EdsResourceArgs args({
      empty_locality,
  });
  balancers_[0]->ads_service()->SetEdsResource(
      BuildEdsResource(args, DefaultEdsServiceName()));
  // Send non-empty serverlist only after kServerlistDelayMs.
  args = AdsServiceImpl::EdsResourceArgs({
      {"locality0", GetBackendPorts()},
  });
  std::thread delayed_resource_setter(std::bind(
      &BasicTest::SetEdsResourceWithDelay, this, 0,
      BuildEdsResource(args, DefaultEdsServiceName()), kServerlistDelayMs));
  const auto t0 = system_clock::now();
  // Client will block: LB will initially send empty serverlist.
  CheckRpcSendOk(
      1, RpcOptions().set_timeout_ms(kCallDeadlineMs).set_wait_for_ready(true));
  const auto ellapsed_ms =
      std::chrono::duration_cast<std::chrono::milliseconds>(
          system_clock::now() - t0);
  // but eventually, the LB sends a serverlist update that allows the call to
  // proceed. The call delay must be larger than the delay in sending the
  // populated serverlist but under the call's deadline (which is enforced by
  // the call's deadline).
  EXPECT_GT(ellapsed_ms.count(), kServerlistDelayMs);
  delayed_resource_setter.join();
}

// Tests that RPCs will fail with UNAVAILABLE instead of DEADLINE_EXCEEDED if
// all the servers are unreachable.
TEST_P(BasicTest, AllServersUnreachableFailFast) {
  SetNextResolution({});
  SetNextResolutionForLbChannelAllBalancers();
  const size_t kNumUnreachableServers = 5;
  std::vector<int> ports;
  for (size_t i = 0; i < kNumUnreachableServers; ++i) {
    ports.push_back(grpc_pick_unused_port_or_die());
  }
  AdsServiceImpl::EdsResourceArgs args({
      {"locality0", ports},
  });
  balancers_[0]->ads_service()->SetEdsResource(
      BuildEdsResource(args, DefaultEdsServiceName()));
  const Status status = SendRpc();
  // The error shouldn't be DEADLINE_EXCEEDED.
  EXPECT_EQ(StatusCode::UNAVAILABLE, status.error_code());
}

// Tests that RPCs fail when the backends are down, and will succeed again after
// the backends are restarted.
TEST_P(BasicTest, BackendsRestart) {
  SetNextResolution({});
  SetNextResolutionForLbChannelAllBalancers();
  AdsServiceImpl::EdsResourceArgs args({
      {"locality0", GetBackendPorts()},
  });
  balancers_[0]->ads_service()->SetEdsResource(
      BuildEdsResource(args, DefaultEdsServiceName()));
  WaitForAllBackends();
  // Stop backends.  RPCs should fail.
  ShutdownAllBackends();
  // Sending multiple failed requests instead of just one to ensure that the
  // client notices that all backends are down before we restart them. If we
  // didn't do this, then a single RPC could fail here due to the race condition
  // between the LB pick and the GOAWAY from the chosen backend being shut down,
  // which would not actually prove that the client noticed that all of the
  // backends are down. Then, when we send another request below (which we
  // expect to succeed), if the callbacks happen in the wrong order, the same
  // race condition could happen again due to the client not yet having noticed
  // that the backends were all down.
  CheckRpcSendFailure(num_backends_);
  // Restart all backends.  RPCs should start succeeding again.
  StartAllBackends();
  CheckRpcSendOk(1, RpcOptions().set_timeout_ms(2000).set_wait_for_ready(true));
}

TEST_P(BasicTest, IgnoresDuplicateUpdates) {
  const size_t kNumRpcsPerAddress = 100;
  SetNextResolution({});
  SetNextResolutionForLbChannelAllBalancers();
  AdsServiceImpl::EdsResourceArgs args({
      {"locality0", GetBackendPorts()},
  });
  balancers_[0]->ads_service()->SetEdsResource(
      BuildEdsResource(args, DefaultEdsServiceName()));
  // Wait for all backends to come online.
  WaitForAllBackends();
  // Send kNumRpcsPerAddress RPCs per server, but send an EDS update in
  // between.  If the update is not ignored, this will cause the
  // round_robin policy to see an update, which will randomly reset its
  // position in the address list.
  for (size_t i = 0; i < kNumRpcsPerAddress; ++i) {
    CheckRpcSendOk(2);
    balancers_[0]->ads_service()->SetEdsResource(
        BuildEdsResource(args, DefaultEdsServiceName()));
    CheckRpcSendOk(2);
  }
  // Each backend should have gotten the right number of requests.
  for (size_t i = 1; i < backends_.size(); ++i) {
    EXPECT_EQ(kNumRpcsPerAddress,
              backends_[i]->backend_service()->request_count());
  }
}

using XdsResolverOnlyTest = BasicTest;

TEST_P(XdsResolverOnlyTest, ResourceTypeVersionPersistsAcrossStreamRestarts) {
  SetNextResolution({});
  SetNextResolutionForLbChannelAllBalancers();
  AdsServiceImpl::EdsResourceArgs args({
      {"locality0", GetBackendPorts(0, 1)},
  });
  balancers_[0]->ads_service()->SetEdsResource(BuildEdsResource(args));
  // Wait for backends to come online.
  WaitForAllBackends(0, 1);
  // Stop balancer.
  balancers_[0]->Shutdown();
  // Tell balancer to require minimum version 1 for all resource types.
  balancers_[0]->ads_service()->SetResourceMinVersion(kLdsTypeUrl, 1);
  balancers_[0]->ads_service()->SetResourceMinVersion(kRdsTypeUrl, 1);
  balancers_[0]->ads_service()->SetResourceMinVersion(kCdsTypeUrl, 1);
  balancers_[0]->ads_service()->SetResourceMinVersion(kEdsTypeUrl, 1);
  // Update backend, just so we can be sure that the client has
  // reconnected to the balancer.
  AdsServiceImpl::EdsResourceArgs args2({
      {"locality0", GetBackendPorts(1, 2)},
  });
  balancers_[0]->ads_service()->SetEdsResource(BuildEdsResource(args2));
  // Restart balancer.
  balancers_[0]->Start();
  // Make sure client has reconnected.
  WaitForAllBackends(1, 2);
}

// Tests switching over from one cluster to another.
TEST_P(XdsResolverOnlyTest, ChangeClusters) {
  const char* kNewClusterName = "new_cluster_name";
  const char* kNewEdsServiceName = "new_eds_service_name";
  SetNextResolution({});
  SetNextResolutionForLbChannelAllBalancers();
  AdsServiceImpl::EdsResourceArgs args({
      {"locality0", GetBackendPorts(0, 2)},
  });
  balancers_[0]->ads_service()->SetEdsResource(BuildEdsResource(args));
  // We need to wait for all backends to come online.
  WaitForAllBackends(0, 2);
  // Populate new EDS resource.
  AdsServiceImpl::EdsResourceArgs args2({
      {"locality0", GetBackendPorts(2, 4)},
  });
  balancers_[0]->ads_service()->SetEdsResource(
      BuildEdsResource(args2, kNewEdsServiceName));
  // Populate new CDS resource.
  Cluster new_cluster = default_cluster_;
  new_cluster.set_name(kNewClusterName);
  new_cluster.mutable_eds_cluster_config()->set_service_name(
      kNewEdsServiceName);
  balancers_[0]->ads_service()->SetCdsResource(new_cluster);
  // Change RDS resource to point to new cluster.
  RouteConfiguration new_route_config = default_route_config_;
  new_route_config.mutable_virtual_hosts(0)
      ->mutable_routes(0)
      ->mutable_route()
      ->set_cluster(kNewClusterName);
  SetListenerAndRouteConfiguration(0, default_listener_, new_route_config);
  // Wait for all new backends to be used.
  std::tuple<int, int, int> counts = WaitForAllBackends(2, 4);
  // Make sure no RPCs failed in the transition.
  EXPECT_EQ(0, std::get<1>(counts));
}

// Tests that we go into TRANSIENT_FAILURE if the Cluster disappears.
TEST_P(XdsResolverOnlyTest, ClusterRemoved) {
  SetNextResolution({});
  SetNextResolutionForLbChannelAllBalancers();
  AdsServiceImpl::EdsResourceArgs args({
      {"locality0", GetBackendPorts()},
  });
  balancers_[0]->ads_service()->SetEdsResource(BuildEdsResource(args));
  // We need to wait for all backends to come online.
  WaitForAllBackends();
  // Unset CDS resource.
  balancers_[0]->ads_service()->UnsetResource(kCdsTypeUrl, kDefaultClusterName);
  // Wait for RPCs to start failing.
  do {
  } while (SendRpc(RpcOptions(), nullptr).ok());
  // Make sure RPCs are still failing.
  CheckRpcSendFailure(1000);
  // Make sure we ACK'ed the update.
  EXPECT_EQ(balancers_[0]->ads_service()->cds_response_state().state,
            AdsServiceImpl::ResponseState::ACKED);
}

// Tests that we restart all xDS requests when we reestablish the ADS call.
TEST_P(XdsResolverOnlyTest, RestartsRequestsUponReconnection) {
  // Manually configure use of RDS.
  auto listener = default_listener_;
  HttpConnectionManager http_connection_manager;
  listener.mutable_api_listener()->mutable_api_listener()->UnpackTo(
      &http_connection_manager);
  auto* rds = http_connection_manager.mutable_rds();
  rds->set_route_config_name(kDefaultRouteConfigurationName);
  rds->mutable_config_source()->mutable_ads();
  listener.mutable_api_listener()->mutable_api_listener()->PackFrom(
      http_connection_manager);
  balancers_[0]->ads_service()->SetLdsResource(listener);
  balancers_[0]->ads_service()->SetRdsResource(default_route_config_);
  const char* kNewClusterName = "new_cluster_name";
  const char* kNewEdsServiceName = "new_eds_service_name";
  SetNextResolution({});
  SetNextResolutionForLbChannelAllBalancers();
  AdsServiceImpl::EdsResourceArgs args({
      {"locality0", GetBackendPorts(0, 2)},
  });
  balancers_[0]->ads_service()->SetEdsResource(BuildEdsResource(args));
  // We need to wait for all backends to come online.
  WaitForAllBackends(0, 2);
  // Now shut down and restart the balancer.  When the client
  // reconnects, it should automatically restart the requests for all
  // resource types.
  balancers_[0]->Shutdown();
  balancers_[0]->Start();
  // Make sure things are still working.
  CheckRpcSendOk(100);
  // Populate new EDS resource.
  AdsServiceImpl::EdsResourceArgs args2({
      {"locality0", GetBackendPorts(2, 4)},
  });
  balancers_[0]->ads_service()->SetEdsResource(
      BuildEdsResource(args2, kNewEdsServiceName));
  // Populate new CDS resource.
  Cluster new_cluster = default_cluster_;
  new_cluster.set_name(kNewClusterName);
  new_cluster.mutable_eds_cluster_config()->set_service_name(
      kNewEdsServiceName);
  balancers_[0]->ads_service()->SetCdsResource(new_cluster);
  // Change RDS resource to point to new cluster.
  RouteConfiguration new_route_config = default_route_config_;
  new_route_config.mutable_virtual_hosts(0)
      ->mutable_routes(0)
      ->mutable_route()
      ->set_cluster(kNewClusterName);
  balancers_[0]->ads_service()->SetRdsResource(new_route_config);
  // Wait for all new backends to be used.
  std::tuple<int, int, int> counts = WaitForAllBackends(2, 4);
  // Make sure no RPCs failed in the transition.
  EXPECT_EQ(0, std::get<1>(counts));
}

TEST_P(XdsResolverOnlyTest, DefaultRouteSpecifiesSlashPrefix) {
  RouteConfiguration route_config = default_route_config_;
  route_config.mutable_virtual_hosts(0)
      ->mutable_routes(0)
      ->mutable_match()
      ->set_prefix("/");
  SetListenerAndRouteConfiguration(0, default_listener_, route_config);
  SetNextResolution({});
  SetNextResolutionForLbChannelAllBalancers();
  AdsServiceImpl::EdsResourceArgs args({
      {"locality0", GetBackendPorts()},
  });
  balancers_[0]->ads_service()->SetEdsResource(BuildEdsResource(args));
  // We need to wait for all backends to come online.
  WaitForAllBackends();
}

TEST_P(XdsResolverOnlyTest, CircuitBreaking) {
  gpr_setenv("GRPC_XDS_EXPERIMENTAL_CIRCUIT_BREAKING", "true");
  constexpr size_t kMaxConcurrentRequests = 10;
  SetNextResolution({});
  SetNextResolutionForLbChannelAllBalancers();
  // Populate new EDS resources.
  AdsServiceImpl::EdsResourceArgs args({
      {"locality0", GetBackendPorts(0, 1)},
  });
  balancers_[0]->ads_service()->SetEdsResource(BuildEdsResource(args));
  // Update CDS resource to set max concurrent request.
  CircuitBreakers circuit_breaks;
  Cluster cluster = default_cluster_;
  auto* threshold = cluster.mutable_circuit_breakers()->add_thresholds();
  threshold->set_priority(RoutingPriority::DEFAULT);
  threshold->mutable_max_requests()->set_value(kMaxConcurrentRequests);
  balancers_[0]->ads_service()->SetCdsResource(cluster);
  // Send exactly max_concurrent_requests long RPCs.
  LongRunningRpc rpcs[kMaxConcurrentRequests];
  for (size_t i = 0; i < kMaxConcurrentRequests; ++i) {
    rpcs[i].StartRpc(stub_.get());
  }
  // Wait for all RPCs to be in flight.
  while (backends_[0]->backend_service()->RpcsWaitingForClientCancel() <
         kMaxConcurrentRequests) {
    gpr_sleep_until(gpr_time_add(gpr_now(GPR_CLOCK_REALTIME),
                                 gpr_time_from_micros(1 * 1000, GPR_TIMESPAN)));
  }
  // Sending a RPC now should fail, the error message should tell us
  // we hit the max concurrent requests limit and got dropped.
  Status status = SendRpc();
  EXPECT_FALSE(status.ok());
  EXPECT_EQ(status.error_message(), "Call dropped by load balancing policy");
  // Cancel one RPC to allow another one through
  rpcs[0].CancelRpc();
  status = SendRpc();
  EXPECT_TRUE(status.ok());
  for (size_t i = 1; i < kMaxConcurrentRequests; ++i) {
    rpcs[i].CancelRpc();
  }
  // Make sure RPCs go to the correct backend:
  EXPECT_EQ(kMaxConcurrentRequests + 1,
            backends_[0]->backend_service()->request_count());
  gpr_unsetenv("GRPC_XDS_EXPERIMENTAL_CIRCUIT_BREAKING");
}

TEST_P(XdsResolverOnlyTest, CircuitBreakingMultipleChannelsShareCallCounter) {
  gpr_setenv("GRPC_XDS_EXPERIMENTAL_CIRCUIT_BREAKING", "true");
  constexpr size_t kMaxConcurrentRequests = 10;
  // Populate new EDS resources.
  AdsServiceImpl::EdsResourceArgs args({
      {"locality0", GetBackendPorts(0, 1)},
  });
  balancers_[0]->ads_service()->SetEdsResource(BuildEdsResource(args));
  // Update CDS resource to set max concurrent request.
  CircuitBreakers circuit_breaks;
  Cluster cluster = default_cluster_;
  auto* threshold = cluster.mutable_circuit_breakers()->add_thresholds();
  threshold->set_priority(RoutingPriority::DEFAULT);
  threshold->mutable_max_requests()->set_value(kMaxConcurrentRequests);
  balancers_[0]->ads_service()->SetCdsResource(cluster);
  // Create second channel.
  auto response_generator2 =
      grpc_core::MakeRefCounted<grpc_core::FakeResolverResponseGenerator>();
  auto channel2 = CreateChannel(
      /*failover_timeout=*/0, /*server_name=*/kServerName,
      response_generator2.get());
  auto stub2 = grpc::testing::EchoTestService::NewStub(channel2);
  // Set resolution results for both channels and for the xDS channel.
  SetNextResolution({});
  SetNextResolution({}, response_generator2.get());
  SetNextResolutionForLbChannelAllBalancers();
  // Send exactly max_concurrent_requests long RPCs, alternating between
  // the two channels.
  LongRunningRpc rpcs[kMaxConcurrentRequests];
  for (size_t i = 0; i < kMaxConcurrentRequests; ++i) {
    rpcs[i].StartRpc(i % 2 == 0 ? stub_.get() : stub2.get());
  }
  // Wait for all RPCs to be in flight.
  while (backends_[0]->backend_service()->RpcsWaitingForClientCancel() <
         kMaxConcurrentRequests) {
    gpr_sleep_until(gpr_time_add(gpr_now(GPR_CLOCK_REALTIME),
                                 gpr_time_from_micros(1 * 1000, GPR_TIMESPAN)));
  }
  // Sending a RPC now should fail, the error message should tell us
  // we hit the max concurrent requests limit and got dropped.
  Status status = SendRpc();
  EXPECT_FALSE(status.ok());
  EXPECT_EQ(status.error_message(), "Call dropped by load balancing policy");
  // Cancel one RPC to allow another one through
  rpcs[0].CancelRpc();
  status = SendRpc();
  EXPECT_TRUE(status.ok());
  for (size_t i = 1; i < kMaxConcurrentRequests; ++i) {
    rpcs[i].CancelRpc();
  }
  // Make sure RPCs go to the correct backend:
  EXPECT_EQ(kMaxConcurrentRequests + 1,
            backends_[0]->backend_service()->request_count());
  gpr_unsetenv("GRPC_XDS_EXPERIMENTAL_CIRCUIT_BREAKING");
}

TEST_P(XdsResolverOnlyTest, CircuitBreakingDisabled) {
  constexpr size_t kMaxConcurrentRequests = 10;
  SetNextResolution({});
  SetNextResolutionForLbChannelAllBalancers();
  // Populate new EDS resources.
  AdsServiceImpl::EdsResourceArgs args({
      {"locality0", GetBackendPorts(0, 1)},
  });
  balancers_[0]->ads_service()->SetEdsResource(BuildEdsResource(args));
  // Update CDS resource to set max concurrent request.
  CircuitBreakers circuit_breaks;
  Cluster cluster = default_cluster_;
  auto* threshold = cluster.mutable_circuit_breakers()->add_thresholds();
  threshold->set_priority(RoutingPriority::DEFAULT);
  threshold->mutable_max_requests()->set_value(kMaxConcurrentRequests);
  balancers_[0]->ads_service()->SetCdsResource(cluster);
  // Send exactly max_concurrent_requests long RPCs.
  LongRunningRpc rpcs[kMaxConcurrentRequests];
  for (size_t i = 0; i < kMaxConcurrentRequests; ++i) {
    rpcs[i].StartRpc(stub_.get());
  }
  // Wait for all RPCs to be in flight.
  while (backends_[0]->backend_service()->RpcsWaitingForClientCancel() <
         kMaxConcurrentRequests) {
    gpr_sleep_until(gpr_time_add(gpr_now(GPR_CLOCK_REALTIME),
                                 gpr_time_from_micros(1 * 1000, GPR_TIMESPAN)));
  }
  // Sending a RPC now should not fail as circuit breaking is disabled.
  Status status = SendRpc();
  EXPECT_TRUE(status.ok());
  for (size_t i = 0; i < kMaxConcurrentRequests; ++i) {
    rpcs[i].CancelRpc();
  }
  // Make sure RPCs go to the correct backend:
  EXPECT_EQ(kMaxConcurrentRequests + 1,
            backends_[0]->backend_service()->request_count());
}

TEST_P(XdsResolverOnlyTest, MultipleChannelsShareXdsClient) {
  const char* kNewServerName = "new-server.example.com";
  Listener listener = default_listener_;
  listener.set_name(kNewServerName);
  SetListenerAndRouteConfiguration(0, listener, default_route_config_);
  SetNextResolution({});
  SetNextResolutionForLbChannelAllBalancers();
  AdsServiceImpl::EdsResourceArgs args({
      {"locality0", GetBackendPorts()},
  });
  balancers_[0]->ads_service()->SetEdsResource(BuildEdsResource(args));
  WaitForAllBackends();
  // Create second channel and tell it to connect to kNewServerName.
  auto channel2 = CreateChannel(/*failover_timeout=*/0, kNewServerName);
  channel2->GetState(/*try_to_connect=*/true);
  ASSERT_TRUE(
      channel2->WaitForConnected(grpc_timeout_milliseconds_to_deadline(100)));
  // Make sure there's only one client connected.
  EXPECT_EQ(1UL, balancers_[0]->ads_service()->clients().size());
}

class XdsResolverLoadReportingOnlyTest : public XdsEnd2endTest {
 public:
  XdsResolverLoadReportingOnlyTest() : XdsEnd2endTest(4, 1, 3) {}
};

// Tests load reporting when switching over from one cluster to another.
TEST_P(XdsResolverLoadReportingOnlyTest, ChangeClusters) {
  const char* kNewClusterName = "new_cluster_name";
  const char* kNewEdsServiceName = "new_eds_service_name";
  balancers_[0]->lrs_service()->set_cluster_names(
      {kDefaultClusterName, kNewClusterName});
  SetNextResolution({});
  SetNextResolutionForLbChannelAllBalancers();
  // cluster kDefaultClusterName -> locality0 -> backends 0 and 1
  AdsServiceImpl::EdsResourceArgs args({
      {"locality0", GetBackendPorts(0, 2)},
  });
  balancers_[0]->ads_service()->SetEdsResource(BuildEdsResource(args));
  // cluster kNewClusterName -> locality1 -> backends 2 and 3
  AdsServiceImpl::EdsResourceArgs args2({
      {"locality1", GetBackendPorts(2, 4)},
  });
  balancers_[0]->ads_service()->SetEdsResource(
      BuildEdsResource(args2, kNewEdsServiceName));
  // CDS resource for kNewClusterName.
  Cluster new_cluster = default_cluster_;
  new_cluster.set_name(kNewClusterName);
  new_cluster.mutable_eds_cluster_config()->set_service_name(
      kNewEdsServiceName);
  balancers_[0]->ads_service()->SetCdsResource(new_cluster);
  // Wait for all backends to come online.
  int num_ok = 0;
  int num_failure = 0;
  int num_drops = 0;
  std::tie(num_ok, num_failure, num_drops) = WaitForAllBackends(0, 2);
  // The load report received at the balancer should be correct.
  std::vector<ClientStats> load_report =
      balancers_[0]->lrs_service()->WaitForLoadReport();
  EXPECT_THAT(
      load_report,
      ::testing::ElementsAre(::testing::AllOf(
          ::testing::Property(&ClientStats::cluster_name, kDefaultClusterName),
          ::testing::Property(
              &ClientStats::locality_stats,
              ::testing::ElementsAre(::testing::Pair(
                  "locality0",
                  ::testing::AllOf(
                      ::testing::Field(&ClientStats::LocalityStats::
                                           total_successful_requests,
                                       num_ok),
                      ::testing::Field(&ClientStats::LocalityStats::
                                           total_requests_in_progress,
                                       0UL),
                      ::testing::Field(
                          &ClientStats::LocalityStats::total_error_requests,
                          num_failure),
                      ::testing::Field(
                          &ClientStats::LocalityStats::total_issued_requests,
                          num_failure + num_ok))))),
          ::testing::Property(&ClientStats::total_dropped_requests,
                              num_drops))));
  // Change RDS resource to point to new cluster.
  RouteConfiguration new_route_config = default_route_config_;
  new_route_config.mutable_virtual_hosts(0)
      ->mutable_routes(0)
      ->mutable_route()
      ->set_cluster(kNewClusterName);
  SetListenerAndRouteConfiguration(0, default_listener_, new_route_config);
  // Wait for all new backends to be used.
  std::tie(num_ok, num_failure, num_drops) = WaitForAllBackends(2, 4);
  // The load report received at the balancer should be correct.
  load_report = balancers_[0]->lrs_service()->WaitForLoadReport();
  EXPECT_THAT(
      load_report,
      ::testing::ElementsAre(
          ::testing::AllOf(
              ::testing::Property(&ClientStats::cluster_name,
                                  kDefaultClusterName),
              ::testing::Property(
                  &ClientStats::locality_stats,
                  ::testing::ElementsAre(::testing::Pair(
                      "locality0",
                      ::testing::AllOf(
                          ::testing::Field(&ClientStats::LocalityStats::
                                               total_successful_requests,
                                           ::testing::Lt(num_ok)),
                          ::testing::Field(&ClientStats::LocalityStats::
                                               total_requests_in_progress,
                                           0UL),
                          ::testing::Field(
                              &ClientStats::LocalityStats::total_error_requests,
                              ::testing::Le(num_failure)),
                          ::testing::Field(
                              &ClientStats::LocalityStats::
                                  total_issued_requests,
                              ::testing::Le(num_failure + num_ok)))))),
              ::testing::Property(&ClientStats::total_dropped_requests,
                                  num_drops)),
          ::testing::AllOf(
              ::testing::Property(&ClientStats::cluster_name, kNewClusterName),
              ::testing::Property(
                  &ClientStats::locality_stats,
                  ::testing::ElementsAre(::testing::Pair(
                      "locality1",
                      ::testing::AllOf(
                          ::testing::Field(&ClientStats::LocalityStats::
                                               total_successful_requests,
                                           ::testing::Le(num_ok)),
                          ::testing::Field(&ClientStats::LocalityStats::
                                               total_requests_in_progress,
                                           0UL),
                          ::testing::Field(
                              &ClientStats::LocalityStats::total_error_requests,
                              ::testing::Le(num_failure)),
                          ::testing::Field(
                              &ClientStats::LocalityStats::
                                  total_issued_requests,
                              ::testing::Le(num_failure + num_ok)))))),
              ::testing::Property(&ClientStats::total_dropped_requests,
                                  num_drops))));
  int total_ok = 0;
  int total_failure = 0;
  for (const ClientStats& client_stats : load_report) {
    total_ok += client_stats.total_successful_requests();
    total_failure += client_stats.total_error_requests();
  }
  EXPECT_EQ(total_ok, num_ok);
  EXPECT_EQ(total_failure, num_failure);
  // The LRS service got a single request, and sent a single response.
  EXPECT_EQ(1U, balancers_[0]->lrs_service()->request_count());
  EXPECT_EQ(1U, balancers_[0]->lrs_service()->response_count());
}

using SecureNamingTest = BasicTest;

// Tests that secure naming check passes if target name is expected.
TEST_P(SecureNamingTest, TargetNameIsExpected) {
  SetNextResolution({});
  SetNextResolutionForLbChannel({balancers_[0]->port()}, nullptr, "xds_server");
  AdsServiceImpl::EdsResourceArgs args({
      {"locality0", GetBackendPorts()},
  });
  balancers_[0]->ads_service()->SetEdsResource(
      BuildEdsResource(args, DefaultEdsServiceName()));
  CheckRpcSendOk();
}

// Tests that secure naming check fails if target name is unexpected.
TEST_P(SecureNamingTest, TargetNameIsUnexpected) {
  ::testing::FLAGS_gtest_death_test_style = "threadsafe";
  SetNextResolution({});
  SetNextResolutionForLbChannel({balancers_[0]->port()}, nullptr,
                                "incorrect_server_name");
  AdsServiceImpl::EdsResourceArgs args({
      {"locality0", GetBackendPorts()},
  });
  balancers_[0]->ads_service()->SetEdsResource(
      BuildEdsResource(args, DefaultEdsServiceName()));
  // Make sure that we blow up (via abort() from the security connector) when
  // the name from the balancer doesn't match expectations.
  ASSERT_DEATH_IF_SUPPORTED({ CheckRpcSendOk(); }, "");
}

using LdsTest = BasicTest;

// Tests that LDS client should send a NACK if there is no API listener in the
// Listener in the LDS response.
TEST_P(LdsTest, NoApiListener) {
  auto listener = default_listener_;
  listener.clear_api_listener();
  balancers_[0]->ads_service()->SetLdsResource(listener);
  SetNextResolution({});
  SetNextResolutionForLbChannelAllBalancers();
  CheckRpcSendFailure();
  const auto response_state =
      balancers_[0]->ads_service()->lds_response_state();
  EXPECT_EQ(response_state.state, AdsServiceImpl::ResponseState::NACKED);
  EXPECT_THAT(
      response_state.error_message,
      ::testing::HasSubstr("Listener has neither address nor ApiListener"));
}

// Tests that LDS client should send a NACK if the route_specifier in the
// http_connection_manager is neither inlined route_config nor RDS.
TEST_P(LdsTest, WrongRouteSpecifier) {
  auto listener = default_listener_;
  HttpConnectionManager http_connection_manager;
  listener.mutable_api_listener()->mutable_api_listener()->UnpackTo(
      &http_connection_manager);
  http_connection_manager.mutable_scoped_routes();
  listener.mutable_api_listener()->mutable_api_listener()->PackFrom(
      http_connection_manager);
  balancers_[0]->ads_service()->SetLdsResource(listener);
  SetNextResolution({});
  SetNextResolutionForLbChannelAllBalancers();
  CheckRpcSendFailure();
  const auto response_state =
      balancers_[0]->ads_service()->lds_response_state();
  EXPECT_EQ(response_state.state, AdsServiceImpl::ResponseState::NACKED);
  EXPECT_THAT(
      response_state.error_message,
      ::testing::HasSubstr(
          "HttpConnectionManager neither has inlined route_config nor RDS."));
}

// Tests that LDS client should send a NACK if the rds message in the
// http_connection_manager is missing the config_source field.
TEST_P(LdsTest, RdsMissingConfigSource) {
  auto listener = default_listener_;
  HttpConnectionManager http_connection_manager;
  listener.mutable_api_listener()->mutable_api_listener()->UnpackTo(
      &http_connection_manager);
  http_connection_manager.mutable_rds()->set_route_config_name(
      kDefaultRouteConfigurationName);
  listener.mutable_api_listener()->mutable_api_listener()->PackFrom(
      http_connection_manager);
  balancers_[0]->ads_service()->SetLdsResource(listener);
  SetNextResolution({});
  SetNextResolutionForLbChannelAllBalancers();
  CheckRpcSendFailure();
  const auto response_state =
      balancers_[0]->ads_service()->lds_response_state();
  EXPECT_EQ(response_state.state, AdsServiceImpl::ResponseState::NACKED);
  EXPECT_THAT(response_state.error_message,
              ::testing::HasSubstr(
                  "HttpConnectionManager missing config_source for RDS."));
}

// Tests that LDS client should send a NACK if the rds message in the
// http_connection_manager has a config_source field that does not specify ADS.
TEST_P(LdsTest, RdsConfigSourceDoesNotSpecifyAds) {
  auto listener = default_listener_;
  HttpConnectionManager http_connection_manager;
  listener.mutable_api_listener()->mutable_api_listener()->UnpackTo(
      &http_connection_manager);
  auto* rds = http_connection_manager.mutable_rds();
  rds->set_route_config_name(kDefaultRouteConfigurationName);
  rds->mutable_config_source()->mutable_self();
  listener.mutable_api_listener()->mutable_api_listener()->PackFrom(
      http_connection_manager);
  balancers_[0]->ads_service()->SetLdsResource(listener);
  SetNextResolution({});
  SetNextResolutionForLbChannelAllBalancers();
  CheckRpcSendFailure();
  const auto response_state =
      balancers_[0]->ads_service()->lds_response_state();
  EXPECT_EQ(response_state.state, AdsServiceImpl::ResponseState::NACKED);
  EXPECT_THAT(
      response_state.error_message,
      ::testing::HasSubstr(
          "HttpConnectionManager ConfigSource for RDS does not specify ADS."));
}

// Tests that the NACK for multiple bad LDS resources includes both errors.
TEST_P(LdsTest, MultipleBadResources) {
  constexpr char kServerName2[] = "server.other.com";
  auto listener = default_listener_;
  listener.clear_api_listener();
  balancers_[0]->ads_service()->SetLdsResource(listener);
  listener.set_name(kServerName2);
  balancers_[0]->ads_service()->SetLdsResource(listener);
  SetNextResolutionForLbChannelAllBalancers();
  CheckRpcSendFailure();
  // Need to create a second channel to subscribe to a second LDS resource.
  auto channel2 = CreateChannel(0, kServerName2);
  auto stub2 = grpc::testing::EchoTestService::NewStub(channel2);
  ClientContext context;
  EchoRequest request;
  request.set_message(kRequestMessage);
  EchoResponse response;
  grpc::Status status = stub2->Echo(&context, request, &response);
  EXPECT_FALSE(status.ok());
  const auto response_state =
      balancers_[0]->ads_service()->lds_response_state();
  EXPECT_EQ(response_state.state, AdsServiceImpl::ResponseState::NACKED);
  EXPECT_THAT(
      response_state.error_message,
      ::testing::AllOf(
          ::testing::HasSubstr(absl::StrCat(
              kServerName, ": Listener has neither address nor ApiListener")),
          ::testing::HasSubstr(
              absl::StrCat(kServerName2,
                           ": Listener has neither address nor ApiListener"))));
}

// TODO(roth): Remove this test when we remove the
// GRPC_XDS_EXPERIMENTAL_FAULT_INJECTION environment variable guard.
TEST_P(LdsTest, HttpFiltersEnabled) {
  gpr_setenv("GRPC_XDS_EXPERIMENTAL_FAULT_INJECTION", "true");
  SetNextResolutionForLbChannelAllBalancers();
  AdsServiceImpl::EdsResourceArgs args({
      {"locality0", GetBackendPorts()},
  });
  balancers_[0]->ads_service()->SetEdsResource(
      BuildEdsResource(args, DefaultEdsServiceName()));
  WaitForAllBackends();
  gpr_unsetenv("GRPC_XDS_EXPERIMENTAL_FAULT_INJECTION");
}

// Test that we fail RPCs if there is no router filter.
TEST_P(LdsTest, FailRpcsIfNoHttpRouterFilter) {
  gpr_setenv("GRPC_XDS_EXPERIMENTAL_FAULT_INJECTION", "true");
  SetNextResolutionForLbChannelAllBalancers();
  auto listener = default_listener_;
  HttpConnectionManager http_connection_manager;
  listener.mutable_api_listener()->mutable_api_listener()->UnpackTo(
      &http_connection_manager);
  http_connection_manager.clear_http_filters();
  listener.mutable_api_listener()->mutable_api_listener()->PackFrom(
      http_connection_manager);
  SetListenerAndRouteConfiguration(0, listener, default_route_config_);
  AdsServiceImpl::EdsResourceArgs args({
      {"locality0", GetBackendPorts()},
  });
  balancers_[0]->ads_service()->SetEdsResource(
      BuildEdsResource(args, DefaultEdsServiceName()));
  Status status = SendRpc();
  EXPECT_EQ(status.error_code(), StatusCode::UNAVAILABLE);
  EXPECT_EQ(status.error_message(), "no xDS HTTP router filter configured");
  // Wait until xDS server sees ACK.
  while (balancers_[0]->ads_service()->lds_response_state().state ==
         AdsServiceImpl::ResponseState::SENT) {
    CheckRpcSendFailure();
  }
  const auto response_state =
      balancers_[0]->ads_service()->lds_response_state();
  EXPECT_EQ(response_state.state, AdsServiceImpl::ResponseState::ACKED);
  gpr_unsetenv("GRPC_XDS_EXPERIMENTAL_FAULT_INJECTION");
}

// TODO(lidiz): As part of adding the fault injection filter, add a test
// that we ignore filters after the router filter.

// Test that we NACK empty filter names.
TEST_P(LdsTest, RejectsEmptyHttpFilterName) {
  gpr_setenv("GRPC_XDS_EXPERIMENTAL_FAULT_INJECTION", "true");
  auto listener = default_listener_;
  HttpConnectionManager http_connection_manager;
  listener.mutable_api_listener()->mutable_api_listener()->UnpackTo(
      &http_connection_manager);
  auto* filter = http_connection_manager.add_http_filters();
  filter->mutable_typed_config()->PackFrom(Listener());
  listener.mutable_api_listener()->mutable_api_listener()->PackFrom(
      http_connection_manager);
  SetListenerAndRouteConfiguration(0, listener, default_route_config_);
  SetNextResolution({});
  SetNextResolutionForLbChannelAllBalancers();
  // Wait until xDS server sees NACK.
  do {
    CheckRpcSendFailure();
  } while (balancers_[0]->ads_service()->lds_response_state().state ==
           AdsServiceImpl::ResponseState::SENT);
  const auto response_state =
      balancers_[0]->ads_service()->lds_response_state();
  EXPECT_EQ(response_state.state, AdsServiceImpl::ResponseState::NACKED);
  EXPECT_THAT(response_state.error_message,
              ::testing::HasSubstr("empty filter name at index 1"));
  gpr_unsetenv("GRPC_XDS_EXPERIMENTAL_FAULT_INJECTION");
}

// Test that we NACK duplicate HTTP filter names.
TEST_P(LdsTest, RejectsDuplicateHttpFilterName) {
  gpr_setenv("GRPC_XDS_EXPERIMENTAL_FAULT_INJECTION", "true");
  auto listener = default_listener_;
  HttpConnectionManager http_connection_manager;
  listener.mutable_api_listener()->mutable_api_listener()->UnpackTo(
      &http_connection_manager);
  *http_connection_manager.add_http_filters() =
      http_connection_manager.http_filters(0);
  listener.mutable_api_listener()->mutable_api_listener()->PackFrom(
      http_connection_manager);
  SetListenerAndRouteConfiguration(0, listener, default_route_config_);
  SetNextResolution({});
  SetNextResolutionForLbChannelAllBalancers();
  // Wait until xDS server sees NACK.
  do {
    CheckRpcSendFailure();
  } while (balancers_[0]->ads_service()->lds_response_state().state ==
           AdsServiceImpl::ResponseState::SENT);
  const auto response_state =
      balancers_[0]->ads_service()->lds_response_state();
  EXPECT_EQ(response_state.state, AdsServiceImpl::ResponseState::NACKED);
  EXPECT_THAT(response_state.error_message,
              ::testing::HasSubstr("duplicate HTTP filter name: router"));
  gpr_unsetenv("GRPC_XDS_EXPERIMENTAL_FAULT_INJECTION");
}

// Test that we NACK unknown filter types.
TEST_P(LdsTest, RejectsUnknownHttpFilterType) {
  gpr_setenv("GRPC_XDS_EXPERIMENTAL_FAULT_INJECTION", "true");
  auto listener = default_listener_;
  HttpConnectionManager http_connection_manager;
  listener.mutable_api_listener()->mutable_api_listener()->UnpackTo(
      &http_connection_manager);
  auto* filter = http_connection_manager.add_http_filters();
  filter->set_name("unknown");
  filter->mutable_typed_config()->PackFrom(Listener());
  listener.mutable_api_listener()->mutable_api_listener()->PackFrom(
      http_connection_manager);
  SetListenerAndRouteConfiguration(0, listener, default_route_config_);
  SetNextResolution({});
  SetNextResolutionForLbChannelAllBalancers();
  // Wait until xDS server sees NACK.
  do {
    CheckRpcSendFailure();
  } while (balancers_[0]->ads_service()->lds_response_state().state ==
           AdsServiceImpl::ResponseState::SENT);
  const auto response_state =
      balancers_[0]->ads_service()->lds_response_state();
  EXPECT_EQ(response_state.state, AdsServiceImpl::ResponseState::NACKED);
  EXPECT_THAT(response_state.error_message,
              ::testing::HasSubstr("no filter registered for config type "
                                   "envoy.config.listener.v3.Listener"));
  gpr_unsetenv("GRPC_XDS_EXPERIMENTAL_FAULT_INJECTION");
}

// Test that we ignore optional unknown filter types.
TEST_P(LdsTest, IgnoresOptionalUnknownHttpFilterType) {
  gpr_setenv("GRPC_XDS_EXPERIMENTAL_FAULT_INJECTION", "true");
  auto listener = default_listener_;
  HttpConnectionManager http_connection_manager;
  listener.mutable_api_listener()->mutable_api_listener()->UnpackTo(
      &http_connection_manager);
  auto* filter = http_connection_manager.add_http_filters();
  filter->set_name("unknown");
  filter->mutable_typed_config()->PackFrom(Listener());
  filter->set_is_optional(true);
  listener.mutable_api_listener()->mutable_api_listener()->PackFrom(
      http_connection_manager);
  SetListenerAndRouteConfiguration(0, listener, default_route_config_);
  AdsServiceImpl::EdsResourceArgs args({
      {"locality0", GetBackendPorts()},
  });
  balancers_[0]->ads_service()->SetEdsResource(
      BuildEdsResource(args, DefaultEdsServiceName()));
  SetNextResolutionForLbChannelAllBalancers();
  WaitForAllBackends();
  EXPECT_EQ(balancers_[0]->ads_service()->lds_response_state().state,
            AdsServiceImpl::ResponseState::ACKED);
  gpr_unsetenv("GRPC_XDS_EXPERIMENTAL_FAULT_INJECTION");
}

// Test that we NACK filters without configs.
TEST_P(LdsTest, RejectsHttpFilterWithoutConfig) {
  gpr_setenv("GRPC_XDS_EXPERIMENTAL_FAULT_INJECTION", "true");
  auto listener = default_listener_;
  HttpConnectionManager http_connection_manager;
  listener.mutable_api_listener()->mutable_api_listener()->UnpackTo(
      &http_connection_manager);
  auto* filter = http_connection_manager.add_http_filters();
  filter->set_name("unknown");
  listener.mutable_api_listener()->mutable_api_listener()->PackFrom(
      http_connection_manager);
  SetListenerAndRouteConfiguration(0, listener, default_route_config_);
  SetNextResolution({});
  SetNextResolutionForLbChannelAllBalancers();
  // Wait until xDS server sees NACK.
  do {
    CheckRpcSendFailure();
  } while (balancers_[0]->ads_service()->lds_response_state().state ==
           AdsServiceImpl::ResponseState::SENT);
  const auto response_state =
      balancers_[0]->ads_service()->lds_response_state();
  EXPECT_EQ(response_state.state, AdsServiceImpl::ResponseState::NACKED);
  EXPECT_THAT(response_state.error_message,
              ::testing::HasSubstr(
                  "no filter config specified for filter name unknown"));
  gpr_unsetenv("GRPC_XDS_EXPERIMENTAL_FAULT_INJECTION");
}

// Test that we ignore optional filters without configs.
TEST_P(LdsTest, IgnoresOptionalHttpFilterWithoutConfig) {
  gpr_setenv("GRPC_XDS_EXPERIMENTAL_FAULT_INJECTION", "true");
  auto listener = default_listener_;
  HttpConnectionManager http_connection_manager;
  listener.mutable_api_listener()->mutable_api_listener()->UnpackTo(
      &http_connection_manager);
  auto* filter = http_connection_manager.add_http_filters();
  filter->set_name("unknown");
  filter->set_is_optional(true);
  listener.mutable_api_listener()->mutable_api_listener()->PackFrom(
      http_connection_manager);
  SetListenerAndRouteConfiguration(0, listener, default_route_config_);
  AdsServiceImpl::EdsResourceArgs args({
      {"locality0", GetBackendPorts()},
  });
  balancers_[0]->ads_service()->SetEdsResource(
      BuildEdsResource(args, DefaultEdsServiceName()));
  SetNextResolutionForLbChannelAllBalancers();
  WaitForAllBackends();
  EXPECT_EQ(balancers_[0]->ads_service()->lds_response_state().state,
            AdsServiceImpl::ResponseState::ACKED);
  gpr_unsetenv("GRPC_XDS_EXPERIMENTAL_FAULT_INJECTION");
}

// Test that we NACK unparseable filter configs.
TEST_P(LdsTest, RejectsUnparseableHttpFilterType) {
  gpr_setenv("GRPC_XDS_EXPERIMENTAL_FAULT_INJECTION", "true");
  auto listener = default_listener_;
  HttpConnectionManager http_connection_manager;
  listener.mutable_api_listener()->mutable_api_listener()->UnpackTo(
      &http_connection_manager);
  auto* filter = http_connection_manager.add_http_filters();
  filter->set_name("unknown");
  filter->mutable_typed_config()->PackFrom(listener);
  filter->mutable_typed_config()->set_type_url(
      "type.googleapis.com/envoy.extensions.filters.http.router.v3.Router");
  listener.mutable_api_listener()->mutable_api_listener()->PackFrom(
      http_connection_manager);
  SetListenerAndRouteConfiguration(0, listener, default_route_config_);
  SetNextResolution({});
  SetNextResolutionForLbChannelAllBalancers();
  // Wait until xDS server sees NACK.
  do {
    CheckRpcSendFailure();
  } while (balancers_[0]->ads_service()->lds_response_state().state ==
           AdsServiceImpl::ResponseState::SENT);
  const auto response_state =
      balancers_[0]->ads_service()->lds_response_state();
  EXPECT_EQ(response_state.state, AdsServiceImpl::ResponseState::NACKED);
  EXPECT_THAT(
      response_state.error_message,
      ::testing::HasSubstr(
          "filter config for type "
          "envoy.extensions.filters.http.router.v3.Router failed to parse"));
  gpr_unsetenv("GRPC_XDS_EXPERIMENTAL_FAULT_INJECTION");
}

// Test that we NACK HTTP filters unsupported on client-side.
TEST_P(LdsTest, RejectsHttpFiltersNotSupportedOnClients) {
  gpr_setenv("GRPC_XDS_EXPERIMENTAL_FAULT_INJECTION", "true");
  auto listener = default_listener_;
  HttpConnectionManager http_connection_manager;
  listener.mutable_api_listener()->mutable_api_listener()->UnpackTo(
      &http_connection_manager);
  auto* filter = http_connection_manager.add_http_filters();
  filter->set_name("grpc.testing.server_only_http_filter");
  filter->mutable_typed_config()->set_type_url(
      "grpc.testing.server_only_http_filter");
  listener.mutable_api_listener()->mutable_api_listener()->PackFrom(
      http_connection_manager);
  SetListenerAndRouteConfiguration(0, listener, default_route_config_);
  SetNextResolution({});
  SetNextResolutionForLbChannelAllBalancers();
  // Wait until xDS server sees NACK.
  do {
    CheckRpcSendFailure();
  } while (balancers_[0]->ads_service()->lds_response_state().state ==
           AdsServiceImpl::ResponseState::SENT);
  const auto response_state =
      balancers_[0]->ads_service()->lds_response_state();
  EXPECT_EQ(response_state.state, AdsServiceImpl::ResponseState::NACKED);
  EXPECT_THAT(
      response_state.error_message,
      ::testing::HasSubstr("Filter grpc.testing.server_only_http_filter is not "
                           "supported on clients"));
  gpr_unsetenv("GRPC_XDS_EXPERIMENTAL_FAULT_INJECTION");
}

// Test that we ignore optional HTTP filters unsupported on client-side.
TEST_P(LdsTest, IgnoresOptionalHttpFiltersNotSupportedOnClients) {
  gpr_setenv("GRPC_XDS_EXPERIMENTAL_FAULT_INJECTION", "true");
  auto listener = default_listener_;
  HttpConnectionManager http_connection_manager;
  listener.mutable_api_listener()->mutable_api_listener()->UnpackTo(
      &http_connection_manager);
  auto* filter = http_connection_manager.add_http_filters();
  filter->set_name("grpc.testing.server_only_http_filter");
  filter->mutable_typed_config()->set_type_url(
      "grpc.testing.server_only_http_filter");
  filter->set_is_optional(true);
  listener.mutable_api_listener()->mutable_api_listener()->PackFrom(
      http_connection_manager);
  SetListenerAndRouteConfiguration(0, listener, default_route_config_);
  AdsServiceImpl::EdsResourceArgs args({
      {"locality0", GetBackendPorts(0, 1)},
  });
  balancers_[0]->ads_service()->SetEdsResource(
      BuildEdsResource(args, DefaultEdsServiceName()));
  SetNextResolution({});
  SetNextResolutionForLbChannelAllBalancers();
  WaitForBackend(0);
  EXPECT_EQ(balancers_[0]->ads_service()->lds_response_state().state,
            AdsServiceImpl::ResponseState::ACKED);
  gpr_unsetenv("GRPC_XDS_EXPERIMENTAL_FAULT_INJECTION");
}

using LdsRdsTest = BasicTest;

// Tests that LDS client should send an ACK upon correct LDS response (with
// inlined RDS result).
TEST_P(LdsRdsTest, Vanilla) {
  SetNextResolution({});
  SetNextResolutionForLbChannelAllBalancers();
  (void)SendRpc();
  EXPECT_EQ(RouteConfigurationResponseState(0).state,
            AdsServiceImpl::ResponseState::ACKED);
  // Make sure we actually used the RPC service for the right version of xDS.
  EXPECT_EQ(balancers_[0]->ads_service()->seen_v2_client(),
            GetParam().use_v2());
  EXPECT_NE(balancers_[0]->ads_service()->seen_v3_client(),
            GetParam().use_v2());
}

// Tests that we go into TRANSIENT_FAILURE if the Listener is removed.
TEST_P(LdsRdsTest, ListenerRemoved) {
  SetNextResolution({});
  SetNextResolutionForLbChannelAllBalancers();
  AdsServiceImpl::EdsResourceArgs args({
      {"locality0", GetBackendPorts()},
  });
  balancers_[0]->ads_service()->SetEdsResource(BuildEdsResource(args));
  // We need to wait for all backends to come online.
  WaitForAllBackends();
  // Unset LDS resource.
  balancers_[0]->ads_service()->UnsetResource(kLdsTypeUrl, kServerName);
  // Wait for RPCs to start failing.
  do {
  } while (SendRpc(RpcOptions(), nullptr).ok());
  // Make sure RPCs are still failing.
  CheckRpcSendFailure(1000);
  // Make sure we ACK'ed the update.
  EXPECT_EQ(balancers_[0]->ads_service()->lds_response_state().state,
            AdsServiceImpl::ResponseState::ACKED);
}

// Tests that LDS client ACKs but fails if matching domain can't be found in
// the LDS response.
TEST_P(LdsRdsTest, NoMatchedDomain) {
  RouteConfiguration route_config = default_route_config_;
  route_config.mutable_virtual_hosts(0)->clear_domains();
  route_config.mutable_virtual_hosts(0)->add_domains("unmatched_domain");
  SetRouteConfiguration(0, route_config);
  SetNextResolution({});
  SetNextResolutionForLbChannelAllBalancers();
  CheckRpcSendFailure();
  // Do a bit of polling, to allow the ACK to get to the ADS server.
  channel_->WaitForConnected(grpc_timeout_milliseconds_to_deadline(100));
  const auto response_state = RouteConfigurationResponseState(0);
  EXPECT_EQ(response_state.state, AdsServiceImpl::ResponseState::ACKED);
}

// Tests that LDS client should choose the virtual host with matching domain if
// multiple virtual hosts exist in the LDS response.
TEST_P(LdsRdsTest, ChooseMatchedDomain) {
  RouteConfiguration route_config = default_route_config_;
  *(route_config.add_virtual_hosts()) = route_config.virtual_hosts(0);
  route_config.mutable_virtual_hosts(0)->clear_domains();
  route_config.mutable_virtual_hosts(0)->add_domains("unmatched_domain");
  SetRouteConfiguration(0, route_config);
  SetNextResolution({});
  SetNextResolutionForLbChannelAllBalancers();
  (void)SendRpc();
  EXPECT_EQ(RouteConfigurationResponseState(0).state,
            AdsServiceImpl::ResponseState::ACKED);
}

// Tests that LDS client should choose the last route in the virtual host if
// multiple routes exist in the LDS response.
TEST_P(LdsRdsTest, ChooseLastRoute) {
  RouteConfiguration route_config = default_route_config_;
  *(route_config.mutable_virtual_hosts(0)->add_routes()) =
      route_config.virtual_hosts(0).routes(0);
  route_config.mutable_virtual_hosts(0)
      ->mutable_routes(0)
      ->mutable_route()
      ->mutable_cluster_header();
  SetRouteConfiguration(0, route_config);
  SetNextResolution({});
  SetNextResolutionForLbChannelAllBalancers();
  (void)SendRpc();
  EXPECT_EQ(RouteConfigurationResponseState(0).state,
            AdsServiceImpl::ResponseState::ACKED);
}

// Tests that LDS client should ignore route which has query_parameters.
TEST_P(LdsRdsTest, RouteMatchHasQueryParameters) {
  RouteConfiguration route_config = default_route_config_;
  auto* route1 = route_config.mutable_virtual_hosts(0)->mutable_routes(0);
  route1->mutable_match()->set_prefix("/grpc.testing.EchoTest1Service/");
  route1->mutable_match()->add_query_parameters();
  SetRouteConfiguration(0, route_config);
  SetNextResolution({});
  SetNextResolutionForLbChannelAllBalancers();
  CheckRpcSendFailure();
  const auto response_state = RouteConfigurationResponseState(0);
  EXPECT_EQ(response_state.state, AdsServiceImpl::ResponseState::NACKED);
  EXPECT_THAT(response_state.error_message,
              ::testing::HasSubstr("No valid routes specified."));
}

// Tests that LDS client should send a ACK if route match has a prefix
// that is either empty or a single slash
TEST_P(LdsRdsTest, RouteMatchHasValidPrefixEmptyOrSingleSlash) {
  RouteConfiguration route_config = default_route_config_;
  auto* route1 = route_config.mutable_virtual_hosts(0)->mutable_routes(0);
  route1->mutable_match()->set_prefix("");
  auto* default_route = route_config.mutable_virtual_hosts(0)->add_routes();
  default_route->mutable_match()->set_prefix("/");
  default_route->mutable_route()->set_cluster(kDefaultClusterName);
  SetRouteConfiguration(0, route_config);
  SetNextResolution({});
  SetNextResolutionForLbChannelAllBalancers();
  (void)SendRpc();
  const auto response_state = RouteConfigurationResponseState(0);
  EXPECT_EQ(response_state.state, AdsServiceImpl::ResponseState::ACKED);
}

// Tests that LDS client should ignore route which has a path
// prefix string does not start with "/".
TEST_P(LdsRdsTest, RouteMatchHasInvalidPrefixNoLeadingSlash) {
  RouteConfiguration route_config = default_route_config_;
  auto* route1 = route_config.mutable_virtual_hosts(0)->mutable_routes(0);
  route1->mutable_match()->set_prefix("grpc.testing.EchoTest1Service/");
  SetRouteConfiguration(0, route_config);
  SetNextResolution({});
  SetNextResolutionForLbChannelAllBalancers();
  CheckRpcSendFailure();
  const auto response_state = RouteConfigurationResponseState(0);
  EXPECT_EQ(response_state.state, AdsServiceImpl::ResponseState::NACKED);
  EXPECT_THAT(response_state.error_message,
              ::testing::HasSubstr("No valid routes specified."));
}

// Tests that LDS client should ignore route which has a prefix
// string with more than 2 slashes.
TEST_P(LdsRdsTest, RouteMatchHasInvalidPrefixExtraContent) {
  RouteConfiguration route_config = default_route_config_;
  auto* route1 = route_config.mutable_virtual_hosts(0)->mutable_routes(0);
  route1->mutable_match()->set_prefix("/grpc.testing.EchoTest1Service/Echo1/");
  SetRouteConfiguration(0, route_config);
  SetNextResolution({});
  SetNextResolutionForLbChannelAllBalancers();
  CheckRpcSendFailure();
  const auto response_state = RouteConfigurationResponseState(0);
  EXPECT_EQ(response_state.state, AdsServiceImpl::ResponseState::NACKED);
  EXPECT_THAT(response_state.error_message,
              ::testing::HasSubstr("No valid routes specified."));
}

// Tests that LDS client should ignore route which has a prefix
// string "//".
TEST_P(LdsRdsTest, RouteMatchHasInvalidPrefixDoubleSlash) {
  RouteConfiguration route_config = default_route_config_;
  auto* route1 = route_config.mutable_virtual_hosts(0)->mutable_routes(0);
  route1->mutable_match()->set_prefix("//");
  SetRouteConfiguration(0, route_config);
  SetNextResolution({});
  SetNextResolutionForLbChannelAllBalancers();
  CheckRpcSendFailure();
  const auto response_state = RouteConfigurationResponseState(0);
  EXPECT_EQ(response_state.state, AdsServiceImpl::ResponseState::NACKED);
  EXPECT_THAT(response_state.error_message,
              ::testing::HasSubstr("No valid routes specified."));
}

// Tests that LDS client should ignore route which has path
// but it's empty.
TEST_P(LdsRdsTest, RouteMatchHasInvalidPathEmptyPath) {
  RouteConfiguration route_config = default_route_config_;
  auto* route1 = route_config.mutable_virtual_hosts(0)->mutable_routes(0);
  route1->mutable_match()->set_path("");
  SetRouteConfiguration(0, route_config);
  SetNextResolution({});
  SetNextResolutionForLbChannelAllBalancers();
  CheckRpcSendFailure();
  const auto response_state = RouteConfigurationResponseState(0);
  EXPECT_EQ(response_state.state, AdsServiceImpl::ResponseState::NACKED);
  EXPECT_THAT(response_state.error_message,
              ::testing::HasSubstr("No valid routes specified."));
}

// Tests that LDS client should ignore route which has path
// string does not start with "/".
TEST_P(LdsRdsTest, RouteMatchHasInvalidPathNoLeadingSlash) {
  RouteConfiguration route_config = default_route_config_;
  auto* route1 = route_config.mutable_virtual_hosts(0)->mutable_routes(0);
  route1->mutable_match()->set_path("grpc.testing.EchoTest1Service/Echo1");
  SetRouteConfiguration(0, route_config);
  SetNextResolution({});
  SetNextResolutionForLbChannelAllBalancers();
  CheckRpcSendFailure();
  const auto response_state = RouteConfigurationResponseState(0);
  EXPECT_EQ(response_state.state, AdsServiceImpl::ResponseState::NACKED);
  EXPECT_THAT(response_state.error_message,
              ::testing::HasSubstr("No valid routes specified."));
}

// Tests that LDS client should ignore route which has path
// string that has too many slashes; for example, ends with "/".
TEST_P(LdsRdsTest, RouteMatchHasInvalidPathTooManySlashes) {
  RouteConfiguration route_config = default_route_config_;
  auto* route1 = route_config.mutable_virtual_hosts(0)->mutable_routes(0);
  route1->mutable_match()->set_path("/grpc.testing.EchoTest1Service/Echo1/");
  SetRouteConfiguration(0, route_config);
  SetNextResolution({});
  SetNextResolutionForLbChannelAllBalancers();
  CheckRpcSendFailure();
  const auto response_state = RouteConfigurationResponseState(0);
  EXPECT_EQ(response_state.state, AdsServiceImpl::ResponseState::NACKED);
  EXPECT_THAT(response_state.error_message,
              ::testing::HasSubstr("No valid routes specified."));
}

// Tests that LDS client should ignore route which has path
// string that has only 1 slash: missing "/" between service and method.
TEST_P(LdsRdsTest, RouteMatchHasInvalidPathOnlyOneSlash) {
  RouteConfiguration route_config = default_route_config_;
  auto* route1 = route_config.mutable_virtual_hosts(0)->mutable_routes(0);
  route1->mutable_match()->set_path("/grpc.testing.EchoTest1Service.Echo1");
  SetRouteConfiguration(0, route_config);
  SetNextResolution({});
  SetNextResolutionForLbChannelAllBalancers();
  CheckRpcSendFailure();
  const auto response_state = RouteConfigurationResponseState(0);
  EXPECT_EQ(response_state.state, AdsServiceImpl::ResponseState::NACKED);
  EXPECT_THAT(response_state.error_message,
              ::testing::HasSubstr("No valid routes specified."));
}

// Tests that LDS client should ignore route which has path
// string that is missing service.
TEST_P(LdsRdsTest, RouteMatchHasInvalidPathMissingService) {
  RouteConfiguration route_config = default_route_config_;
  auto* route1 = route_config.mutable_virtual_hosts(0)->mutable_routes(0);
  route1->mutable_match()->set_path("//Echo1");
  SetRouteConfiguration(0, route_config);
  SetNextResolution({});
  SetNextResolutionForLbChannelAllBalancers();
  CheckRpcSendFailure();
  const auto response_state = RouteConfigurationResponseState(0);
  EXPECT_EQ(response_state.state, AdsServiceImpl::ResponseState::NACKED);
  EXPECT_THAT(response_state.error_message,
              ::testing::HasSubstr("No valid routes specified."));
}

// Tests that LDS client should ignore route which has path
// string that is missing method.
TEST_P(LdsRdsTest, RouteMatchHasInvalidPathMissingMethod) {
  RouteConfiguration route_config = default_route_config_;
  auto* route1 = route_config.mutable_virtual_hosts(0)->mutable_routes(0);
  route1->mutable_match()->set_path("/grpc.testing.EchoTest1Service/");
  SetRouteConfiguration(0, route_config);
  SetNextResolution({});
  SetNextResolutionForLbChannelAllBalancers();
  CheckRpcSendFailure();
  const auto response_state = RouteConfigurationResponseState(0);
  EXPECT_EQ(response_state.state, AdsServiceImpl::ResponseState::NACKED);
  EXPECT_THAT(response_state.error_message,
              ::testing::HasSubstr("No valid routes specified."));
}

// Test that LDS client should reject route which has invalid path regex.
TEST_P(LdsRdsTest, RouteMatchHasInvalidPathRegex) {
  const char* kNewCluster1Name = "new_cluster_1";
  RouteConfiguration route_config = default_route_config_;
  auto* route1 = route_config.mutable_virtual_hosts(0)->mutable_routes(0);
  route1->mutable_match()->mutable_safe_regex()->set_regex("a[z-a]");
  route1->mutable_route()->set_cluster(kNewCluster1Name);
  SetRouteConfiguration(0, route_config);
  SetNextResolution({});
  SetNextResolutionForLbChannelAllBalancers();
  CheckRpcSendFailure();
  const auto response_state = RouteConfigurationResponseState(0);
  EXPECT_EQ(response_state.state, AdsServiceImpl::ResponseState::NACKED);
  EXPECT_THAT(response_state.error_message,
              ::testing::HasSubstr(
                  "path matcher: Invalid regex string specified in matcher."));
}

// Tests that LDS client should send a NACK if route has an action other than
// RouteAction in the LDS response.
TEST_P(LdsRdsTest, RouteHasNoRouteAction) {
  RouteConfiguration route_config = default_route_config_;
  route_config.mutable_virtual_hosts(0)->mutable_routes(0)->mutable_redirect();
  SetRouteConfiguration(0, route_config);
  SetNextResolution({});
  SetNextResolutionForLbChannelAllBalancers();
  CheckRpcSendFailure();
  const auto response_state = RouteConfigurationResponseState(0);
  EXPECT_EQ(response_state.state, AdsServiceImpl::ResponseState::NACKED);
  EXPECT_THAT(response_state.error_message,
              ::testing::HasSubstr("No RouteAction found in route."));
}

TEST_P(LdsRdsTest, RouteActionClusterHasEmptyClusterName) {
  RouteConfiguration route_config = default_route_config_;
  auto* route1 = route_config.mutable_virtual_hosts(0)->mutable_routes(0);
  route1->mutable_match()->set_prefix("/grpc.testing.EchoTest1Service/");
  route1->mutable_route()->set_cluster("");
  auto* default_route = route_config.mutable_virtual_hosts(0)->add_routes();
  default_route->mutable_match()->set_prefix("");
  default_route->mutable_route()->set_cluster(kDefaultClusterName);
  SetRouteConfiguration(0, route_config);
  SetNextResolution({});
  SetNextResolutionForLbChannelAllBalancers();
  CheckRpcSendFailure();
  const auto response_state = RouteConfigurationResponseState(0);
  EXPECT_EQ(response_state.state, AdsServiceImpl::ResponseState::NACKED);
  EXPECT_THAT(
      response_state.error_message,
      ::testing::HasSubstr("RouteAction cluster contains empty cluster name."));
}

TEST_P(LdsRdsTest, RouteActionWeightedTargetHasIncorrectTotalWeightSet) {
  const size_t kWeight75 = 75;
  const char* kNewCluster1Name = "new_cluster_1";
  RouteConfiguration route_config = default_route_config_;
  auto* route1 = route_config.mutable_virtual_hosts(0)->mutable_routes(0);
  route1->mutable_match()->set_prefix("/grpc.testing.EchoTest1Service/");
  auto* weighted_cluster1 =
      route1->mutable_route()->mutable_weighted_clusters()->add_clusters();
  weighted_cluster1->set_name(kNewCluster1Name);
  weighted_cluster1->mutable_weight()->set_value(kWeight75);
  route1->mutable_route()
      ->mutable_weighted_clusters()
      ->mutable_total_weight()
      ->set_value(kWeight75 + 1);
  auto* default_route = route_config.mutable_virtual_hosts(0)->add_routes();
  default_route->mutable_match()->set_prefix("");
  default_route->mutable_route()->set_cluster(kDefaultClusterName);
  SetRouteConfiguration(0, route_config);
  SetNextResolution({});
  SetNextResolutionForLbChannelAllBalancers();
  CheckRpcSendFailure();
  const auto response_state = RouteConfigurationResponseState(0);
  EXPECT_EQ(response_state.state, AdsServiceImpl::ResponseState::NACKED);
  EXPECT_THAT(response_state.error_message,
              ::testing::HasSubstr(
                  "RouteAction weighted_cluster has incorrect total weight"));
}

TEST_P(LdsRdsTest, RouteActionWeightedClusterHasZeroTotalWeight) {
  const char* kNewCluster1Name = "new_cluster_1";
  RouteConfiguration route_config = default_route_config_;
  auto* route1 = route_config.mutable_virtual_hosts(0)->mutable_routes(0);
  route1->mutable_match()->set_prefix("/grpc.testing.EchoTest1Service/");
  auto* weighted_cluster1 =
      route1->mutable_route()->mutable_weighted_clusters()->add_clusters();
  weighted_cluster1->set_name(kNewCluster1Name);
  weighted_cluster1->mutable_weight()->set_value(0);
  route1->mutable_route()
      ->mutable_weighted_clusters()
      ->mutable_total_weight()
      ->set_value(0);
  auto* default_route = route_config.mutable_virtual_hosts(0)->add_routes();
  default_route->mutable_match()->set_prefix("");
  default_route->mutable_route()->set_cluster(kDefaultClusterName);
  SetRouteConfiguration(0, route_config);
  SetNextResolution({});
  SetNextResolutionForLbChannelAllBalancers();
  CheckRpcSendFailure();
  const auto response_state = RouteConfigurationResponseState(0);
  EXPECT_EQ(response_state.state, AdsServiceImpl::ResponseState::NACKED);
  EXPECT_THAT(
      response_state.error_message,
      ::testing::HasSubstr(
          "RouteAction weighted_cluster has no valid clusters specified."));
}

TEST_P(LdsRdsTest, RouteActionWeightedTargetClusterHasEmptyClusterName) {
  const size_t kWeight75 = 75;
  RouteConfiguration route_config = default_route_config_;
  auto* route1 = route_config.mutable_virtual_hosts(0)->mutable_routes(0);
  route1->mutable_match()->set_prefix("/grpc.testing.EchoTest1Service/");
  auto* weighted_cluster1 =
      route1->mutable_route()->mutable_weighted_clusters()->add_clusters();
  weighted_cluster1->set_name("");
  weighted_cluster1->mutable_weight()->set_value(kWeight75);
  route1->mutable_route()
      ->mutable_weighted_clusters()
      ->mutable_total_weight()
      ->set_value(kWeight75);
  auto* default_route = route_config.mutable_virtual_hosts(0)->add_routes();
  default_route->mutable_match()->set_prefix("");
  default_route->mutable_route()->set_cluster(kDefaultClusterName);
  SetRouteConfiguration(0, route_config);
  SetNextResolution({});
  SetNextResolutionForLbChannelAllBalancers();
  CheckRpcSendFailure();
  const auto response_state = RouteConfigurationResponseState(0);
  EXPECT_EQ(response_state.state, AdsServiceImpl::ResponseState::NACKED);
  EXPECT_THAT(
      response_state.error_message,
      ::testing::HasSubstr(
          "RouteAction weighted_cluster cluster contains empty cluster name."));
}

TEST_P(LdsRdsTest, RouteActionWeightedTargetClusterHasNoWeight) {
  const size_t kWeight75 = 75;
  const char* kNewCluster1Name = "new_cluster_1";
  RouteConfiguration route_config = default_route_config_;
  auto* route1 = route_config.mutable_virtual_hosts(0)->mutable_routes(0);
  route1->mutable_match()->set_prefix("/grpc.testing.EchoTest1Service/");
  auto* weighted_cluster1 =
      route1->mutable_route()->mutable_weighted_clusters()->add_clusters();
  weighted_cluster1->set_name(kNewCluster1Name);
  route1->mutable_route()
      ->mutable_weighted_clusters()
      ->mutable_total_weight()
      ->set_value(kWeight75);
  auto* default_route = route_config.mutable_virtual_hosts(0)->add_routes();
  default_route->mutable_match()->set_prefix("");
  default_route->mutable_route()->set_cluster(kDefaultClusterName);
  SetRouteConfiguration(0, route_config);
  SetNextResolution({});
  SetNextResolutionForLbChannelAllBalancers();
  CheckRpcSendFailure();
  const auto response_state = RouteConfigurationResponseState(0);
  EXPECT_EQ(response_state.state, AdsServiceImpl::ResponseState::NACKED);
  EXPECT_THAT(response_state.error_message,
              ::testing::HasSubstr(
                  "RouteAction weighted_cluster cluster missing weight"));
}

TEST_P(LdsRdsTest, RouteHeaderMatchInvalidRegex) {
  const char* kNewCluster1Name = "new_cluster_1";
  RouteConfiguration route_config = default_route_config_;
  auto* route1 = route_config.mutable_virtual_hosts(0)->mutable_routes(0);
  route1->mutable_match()->set_prefix("/grpc.testing.EchoTest1Service/");
  auto* header_matcher1 = route1->mutable_match()->add_headers();
  header_matcher1->set_name("header1");
  header_matcher1->mutable_safe_regex_match()->set_regex("a[z-a]");
  route1->mutable_route()->set_cluster(kNewCluster1Name);
  SetRouteConfiguration(0, route_config);
  SetNextResolution({});
  SetNextResolutionForLbChannelAllBalancers();
  CheckRpcSendFailure();
  const auto response_state = RouteConfigurationResponseState(0);
  EXPECT_EQ(response_state.state, AdsServiceImpl::ResponseState::NACKED);
  EXPECT_THAT(
      response_state.error_message,
      ::testing::HasSubstr(
          "header matcher: Invalid regex string specified in matcher."));
}

TEST_P(LdsRdsTest, RouteHeaderMatchInvalidRange) {
  const char* kNewCluster1Name = "new_cluster_1";
  RouteConfiguration route_config = default_route_config_;
  auto* route1 = route_config.mutable_virtual_hosts(0)->mutable_routes(0);
  route1->mutable_match()->set_prefix("/grpc.testing.EchoTest1Service/");
  auto* header_matcher1 = route1->mutable_match()->add_headers();
  header_matcher1->set_name("header1");
  header_matcher1->mutable_range_match()->set_start(1001);
  header_matcher1->mutable_range_match()->set_end(1000);
  route1->mutable_route()->set_cluster(kNewCluster1Name);
  SetRouteConfiguration(0, route_config);
  SetNextResolution({});
  SetNextResolutionForLbChannelAllBalancers();
  CheckRpcSendFailure();
  const auto response_state = RouteConfigurationResponseState(0);
  EXPECT_EQ(response_state.state, AdsServiceImpl::ResponseState::NACKED);
  EXPECT_THAT(
      response_state.error_message,
      ::testing::HasSubstr(
          "header matcher: Invalid range specifier specified: end cannot be "
          "smaller than start."));
}

// Tests that LDS client should choose the default route (with no matching
// specified) after unable to find a match with previous routes.
TEST_P(LdsRdsTest, XdsRoutingPathMatching) {
  const char* kNewCluster1Name = "new_cluster_1";
  const char* kNewEdsService1Name = "new_eds_service_name_1";
  const char* kNewCluster2Name = "new_cluster_2";
  const char* kNewEdsService2Name = "new_eds_service_name_2";
  const size_t kNumEcho1Rpcs = 10;
  const size_t kNumEcho2Rpcs = 20;
  const size_t kNumEchoRpcs = 30;
  SetNextResolution({});
  SetNextResolutionForLbChannelAllBalancers();
  // Populate new EDS resources.
  AdsServiceImpl::EdsResourceArgs args({
      {"locality0", GetBackendPorts(0, 2)},
  });
  AdsServiceImpl::EdsResourceArgs args1({
      {"locality0", GetBackendPorts(2, 3)},
  });
  AdsServiceImpl::EdsResourceArgs args2({
      {"locality0", GetBackendPorts(3, 4)},
  });
  balancers_[0]->ads_service()->SetEdsResource(BuildEdsResource(args));
  balancers_[0]->ads_service()->SetEdsResource(
      BuildEdsResource(args1, kNewEdsService1Name));
  balancers_[0]->ads_service()->SetEdsResource(
      BuildEdsResource(args2, kNewEdsService2Name));
  // Populate new CDS resources.
  Cluster new_cluster1 = default_cluster_;
  new_cluster1.set_name(kNewCluster1Name);
  new_cluster1.mutable_eds_cluster_config()->set_service_name(
      kNewEdsService1Name);
  balancers_[0]->ads_service()->SetCdsResource(new_cluster1);
  Cluster new_cluster2 = default_cluster_;
  new_cluster2.set_name(kNewCluster2Name);
  new_cluster2.mutable_eds_cluster_config()->set_service_name(
      kNewEdsService2Name);
  balancers_[0]->ads_service()->SetCdsResource(new_cluster2);
  // Populating Route Configurations for LDS.
  RouteConfiguration new_route_config = default_route_config_;
  auto* route1 = new_route_config.mutable_virtual_hosts(0)->mutable_routes(0);
  route1->mutable_match()->set_path("/grpc.testing.EchoTest1Service/Echo1");
  route1->mutable_route()->set_cluster(kNewCluster1Name);
  auto* route2 = new_route_config.mutable_virtual_hosts(0)->add_routes();
  route2->mutable_match()->set_path("/grpc.testing.EchoTest2Service/Echo2");
  route2->mutable_route()->set_cluster(kNewCluster2Name);
  auto* route3 = new_route_config.mutable_virtual_hosts(0)->add_routes();
  route3->mutable_match()->set_path("/grpc.testing.EchoTest3Service/Echo3");
  route3->mutable_route()->set_cluster(kDefaultClusterName);
  auto* default_route = new_route_config.mutable_virtual_hosts(0)->add_routes();
  default_route->mutable_match()->set_prefix("");
  default_route->mutable_route()->set_cluster(kDefaultClusterName);
  SetRouteConfiguration(0, new_route_config);
  WaitForAllBackends(0, 2);
  CheckRpcSendOk(kNumEchoRpcs, RpcOptions().set_wait_for_ready(true));
  CheckRpcSendOk(kNumEcho1Rpcs, RpcOptions()
                                    .set_rpc_service(SERVICE_ECHO1)
                                    .set_rpc_method(METHOD_ECHO1)
                                    .set_wait_for_ready(true));
  CheckRpcSendOk(kNumEcho2Rpcs, RpcOptions()
                                    .set_rpc_service(SERVICE_ECHO2)
                                    .set_rpc_method(METHOD_ECHO2)
                                    .set_wait_for_ready(true));
  // Make sure RPCs all go to the correct backend.
  for (size_t i = 0; i < 2; ++i) {
    EXPECT_EQ(kNumEchoRpcs / 2,
              backends_[i]->backend_service()->request_count());
    EXPECT_EQ(0, backends_[i]->backend_service1()->request_count());
    EXPECT_EQ(0, backends_[i]->backend_service2()->request_count());
  }
  EXPECT_EQ(0, backends_[2]->backend_service()->request_count());
  EXPECT_EQ(kNumEcho1Rpcs, backends_[2]->backend_service1()->request_count());
  EXPECT_EQ(0, backends_[2]->backend_service2()->request_count());
  EXPECT_EQ(0, backends_[3]->backend_service()->request_count());
  EXPECT_EQ(0, backends_[3]->backend_service1()->request_count());
  EXPECT_EQ(kNumEcho2Rpcs, backends_[3]->backend_service2()->request_count());
}

TEST_P(LdsRdsTest, XdsRoutingPathMatchingCaseInsensitive) {
  const char* kNewCluster1Name = "new_cluster_1";
  const char* kNewEdsService1Name = "new_eds_service_name_1";
  const char* kNewCluster2Name = "new_cluster_2";
  const char* kNewEdsService2Name = "new_eds_service_name_2";
  const size_t kNumEcho1Rpcs = 10;
  const size_t kNumEchoRpcs = 30;
  SetNextResolution({});
  SetNextResolutionForLbChannelAllBalancers();
  // Populate new EDS resources.
  AdsServiceImpl::EdsResourceArgs args({
      {"locality0", GetBackendPorts(0, 1)},
  });
  AdsServiceImpl::EdsResourceArgs args1({
      {"locality0", GetBackendPorts(1, 2)},
  });
  AdsServiceImpl::EdsResourceArgs args2({
      {"locality0", GetBackendPorts(2, 3)},
  });
  balancers_[0]->ads_service()->SetEdsResource(BuildEdsResource(args));
  balancers_[0]->ads_service()->SetEdsResource(
      BuildEdsResource(args1, kNewEdsService1Name));
  balancers_[0]->ads_service()->SetEdsResource(
      BuildEdsResource(args2, kNewEdsService2Name));
  // Populate new CDS resources.
  Cluster new_cluster1 = default_cluster_;
  new_cluster1.set_name(kNewCluster1Name);
  new_cluster1.mutable_eds_cluster_config()->set_service_name(
      kNewEdsService1Name);
  balancers_[0]->ads_service()->SetCdsResource(new_cluster1);
  Cluster new_cluster2 = default_cluster_;
  new_cluster2.set_name(kNewCluster2Name);
  new_cluster2.mutable_eds_cluster_config()->set_service_name(
      kNewEdsService2Name);
  balancers_[0]->ads_service()->SetCdsResource(new_cluster2);
  // Populating Route Configurations for LDS.
  RouteConfiguration new_route_config = default_route_config_;
  // First route will not match, since it's case-sensitive.
  // Second route will match with same path.
  auto* route1 = new_route_config.mutable_virtual_hosts(0)->mutable_routes(0);
  route1->mutable_match()->set_path("/GrPc.TeStInG.EcHoTeSt1SErViCe/EcHo1");
  route1->mutable_route()->set_cluster(kNewCluster1Name);
  auto* route2 = new_route_config.mutable_virtual_hosts(0)->add_routes();
  route2->mutable_match()->set_path("/GrPc.TeStInG.EcHoTeSt1SErViCe/EcHo1");
  route2->mutable_match()->mutable_case_sensitive()->set_value(false);
  route2->mutable_route()->set_cluster(kNewCluster2Name);
  auto* default_route = new_route_config.mutable_virtual_hosts(0)->add_routes();
  default_route->mutable_match()->set_prefix("");
  default_route->mutable_route()->set_cluster(kDefaultClusterName);
  SetRouteConfiguration(0, new_route_config);
  CheckRpcSendOk(kNumEchoRpcs, RpcOptions().set_wait_for_ready(true));
  CheckRpcSendOk(kNumEcho1Rpcs, RpcOptions()
                                    .set_rpc_service(SERVICE_ECHO1)
                                    .set_rpc_method(METHOD_ECHO1)
                                    .set_wait_for_ready(true));
  // Make sure RPCs all go to the correct backend.
  EXPECT_EQ(kNumEchoRpcs, backends_[0]->backend_service()->request_count());
  EXPECT_EQ(0, backends_[0]->backend_service1()->request_count());
  EXPECT_EQ(0, backends_[1]->backend_service()->request_count());
  EXPECT_EQ(0, backends_[1]->backend_service1()->request_count());
  EXPECT_EQ(0, backends_[2]->backend_service()->request_count());
  EXPECT_EQ(kNumEcho1Rpcs, backends_[2]->backend_service1()->request_count());
}

TEST_P(LdsRdsTest, XdsRoutingPrefixMatching) {
  const char* kNewCluster1Name = "new_cluster_1";
  const char* kNewEdsService1Name = "new_eds_service_name_1";
  const char* kNewCluster2Name = "new_cluster_2";
  const char* kNewEdsService2Name = "new_eds_service_name_2";
  const size_t kNumEcho1Rpcs = 10;
  const size_t kNumEcho2Rpcs = 20;
  const size_t kNumEchoRpcs = 30;
  SetNextResolution({});
  SetNextResolutionForLbChannelAllBalancers();
  // Populate new EDS resources.
  AdsServiceImpl::EdsResourceArgs args({
      {"locality0", GetBackendPorts(0, 2)},
  });
  AdsServiceImpl::EdsResourceArgs args1({
      {"locality0", GetBackendPorts(2, 3)},
  });
  AdsServiceImpl::EdsResourceArgs args2({
      {"locality0", GetBackendPorts(3, 4)},
  });
  balancers_[0]->ads_service()->SetEdsResource(BuildEdsResource(args));
  balancers_[0]->ads_service()->SetEdsResource(
      BuildEdsResource(args1, kNewEdsService1Name));
  balancers_[0]->ads_service()->SetEdsResource(
      BuildEdsResource(args2, kNewEdsService2Name));
  // Populate new CDS resources.
  Cluster new_cluster1 = default_cluster_;
  new_cluster1.set_name(kNewCluster1Name);
  new_cluster1.mutable_eds_cluster_config()->set_service_name(
      kNewEdsService1Name);
  balancers_[0]->ads_service()->SetCdsResource(new_cluster1);
  Cluster new_cluster2 = default_cluster_;
  new_cluster2.set_name(kNewCluster2Name);
  new_cluster2.mutable_eds_cluster_config()->set_service_name(
      kNewEdsService2Name);
  balancers_[0]->ads_service()->SetCdsResource(new_cluster2);
  // Populating Route Configurations for LDS.
  RouteConfiguration new_route_config = default_route_config_;
  auto* route1 = new_route_config.mutable_virtual_hosts(0)->mutable_routes(0);
  route1->mutable_match()->set_prefix("/grpc.testing.EchoTest1Service/");
  route1->mutable_route()->set_cluster(kNewCluster1Name);
  auto* route2 = new_route_config.mutable_virtual_hosts(0)->add_routes();
  route2->mutable_match()->set_prefix("/grpc.testing.EchoTest2Service/");
  route2->mutable_route()->set_cluster(kNewCluster2Name);
  auto* default_route = new_route_config.mutable_virtual_hosts(0)->add_routes();
  default_route->mutable_match()->set_prefix("");
  default_route->mutable_route()->set_cluster(kDefaultClusterName);
  SetRouteConfiguration(0, new_route_config);
  WaitForAllBackends(0, 2);
  CheckRpcSendOk(kNumEchoRpcs, RpcOptions().set_wait_for_ready(true));
  CheckRpcSendOk(
      kNumEcho1Rpcs,
      RpcOptions().set_rpc_service(SERVICE_ECHO1).set_wait_for_ready(true));
  CheckRpcSendOk(
      kNumEcho2Rpcs,
      RpcOptions().set_rpc_service(SERVICE_ECHO2).set_wait_for_ready(true));
  // Make sure RPCs all go to the correct backend.
  for (size_t i = 0; i < 2; ++i) {
    EXPECT_EQ(kNumEchoRpcs / 2,
              backends_[i]->backend_service()->request_count());
    EXPECT_EQ(0, backends_[i]->backend_service1()->request_count());
    EXPECT_EQ(0, backends_[i]->backend_service2()->request_count());
  }
  EXPECT_EQ(0, backends_[2]->backend_service()->request_count());
  EXPECT_EQ(kNumEcho1Rpcs, backends_[2]->backend_service1()->request_count());
  EXPECT_EQ(0, backends_[2]->backend_service2()->request_count());
  EXPECT_EQ(0, backends_[3]->backend_service()->request_count());
  EXPECT_EQ(0, backends_[3]->backend_service1()->request_count());
  EXPECT_EQ(kNumEcho2Rpcs, backends_[3]->backend_service2()->request_count());
}

TEST_P(LdsRdsTest, XdsRoutingPrefixMatchingCaseInsensitive) {
  const char* kNewCluster1Name = "new_cluster_1";
  const char* kNewEdsService1Name = "new_eds_service_name_1";
  const char* kNewCluster2Name = "new_cluster_2";
  const char* kNewEdsService2Name = "new_eds_service_name_2";
  const size_t kNumEcho1Rpcs = 10;
  const size_t kNumEchoRpcs = 30;
  SetNextResolution({});
  SetNextResolutionForLbChannelAllBalancers();
  // Populate new EDS resources.
  AdsServiceImpl::EdsResourceArgs args({
      {"locality0", GetBackendPorts(0, 1)},
  });
  AdsServiceImpl::EdsResourceArgs args1({
      {"locality0", GetBackendPorts(1, 2)},
  });
  AdsServiceImpl::EdsResourceArgs args2({
      {"locality0", GetBackendPorts(2, 3)},
  });
  balancers_[0]->ads_service()->SetEdsResource(BuildEdsResource(args));
  balancers_[0]->ads_service()->SetEdsResource(
      BuildEdsResource(args1, kNewEdsService1Name));
  balancers_[0]->ads_service()->SetEdsResource(
      BuildEdsResource(args2, kNewEdsService2Name));
  // Populate new CDS resources.
  Cluster new_cluster1 = default_cluster_;
  new_cluster1.set_name(kNewCluster1Name);
  new_cluster1.mutable_eds_cluster_config()->set_service_name(
      kNewEdsService1Name);
  balancers_[0]->ads_service()->SetCdsResource(new_cluster1);
  Cluster new_cluster2 = default_cluster_;
  new_cluster2.set_name(kNewCluster2Name);
  new_cluster2.mutable_eds_cluster_config()->set_service_name(
      kNewEdsService2Name);
  balancers_[0]->ads_service()->SetCdsResource(new_cluster2);
  // Populating Route Configurations for LDS.
  RouteConfiguration new_route_config = default_route_config_;
  // First route will not match, since it's case-sensitive.
  // Second route will match with same path.
  auto* route1 = new_route_config.mutable_virtual_hosts(0)->mutable_routes(0);
  route1->mutable_match()->set_prefix("/GrPc.TeStInG.EcHoTeSt1SErViCe");
  route1->mutable_route()->set_cluster(kNewCluster1Name);
  auto* route2 = new_route_config.mutable_virtual_hosts(0)->add_routes();
  route2->mutable_match()->set_prefix("/GrPc.TeStInG.EcHoTeSt1SErViCe");
  route2->mutable_match()->mutable_case_sensitive()->set_value(false);
  route2->mutable_route()->set_cluster(kNewCluster2Name);
  auto* default_route = new_route_config.mutable_virtual_hosts(0)->add_routes();
  default_route->mutable_match()->set_prefix("");
  default_route->mutable_route()->set_cluster(kDefaultClusterName);
  SetRouteConfiguration(0, new_route_config);
  CheckRpcSendOk(kNumEchoRpcs, RpcOptions().set_wait_for_ready(true));
  CheckRpcSendOk(kNumEcho1Rpcs, RpcOptions()
                                    .set_rpc_service(SERVICE_ECHO1)
                                    .set_rpc_method(METHOD_ECHO1)
                                    .set_wait_for_ready(true));
  // Make sure RPCs all go to the correct backend.
  EXPECT_EQ(kNumEchoRpcs, backends_[0]->backend_service()->request_count());
  EXPECT_EQ(0, backends_[0]->backend_service1()->request_count());
  EXPECT_EQ(0, backends_[1]->backend_service()->request_count());
  EXPECT_EQ(0, backends_[1]->backend_service1()->request_count());
  EXPECT_EQ(0, backends_[2]->backend_service()->request_count());
  EXPECT_EQ(kNumEcho1Rpcs, backends_[2]->backend_service1()->request_count());
}

TEST_P(LdsRdsTest, XdsRoutingPathRegexMatching) {
  const char* kNewCluster1Name = "new_cluster_1";
  const char* kNewEdsService1Name = "new_eds_service_name_1";
  const char* kNewCluster2Name = "new_cluster_2";
  const char* kNewEdsService2Name = "new_eds_service_name_2";
  const size_t kNumEcho1Rpcs = 10;
  const size_t kNumEcho2Rpcs = 20;
  const size_t kNumEchoRpcs = 30;
  SetNextResolution({});
  SetNextResolutionForLbChannelAllBalancers();
  // Populate new EDS resources.
  AdsServiceImpl::EdsResourceArgs args({
      {"locality0", GetBackendPorts(0, 2)},
  });
  AdsServiceImpl::EdsResourceArgs args1({
      {"locality0", GetBackendPorts(2, 3)},
  });
  AdsServiceImpl::EdsResourceArgs args2({
      {"locality0", GetBackendPorts(3, 4)},
  });
  balancers_[0]->ads_service()->SetEdsResource(BuildEdsResource(args));
  balancers_[0]->ads_service()->SetEdsResource(
      BuildEdsResource(args1, kNewEdsService1Name));
  balancers_[0]->ads_service()->SetEdsResource(
      BuildEdsResource(args2, kNewEdsService2Name));
  // Populate new CDS resources.
  Cluster new_cluster1 = default_cluster_;
  new_cluster1.set_name(kNewCluster1Name);
  new_cluster1.mutable_eds_cluster_config()->set_service_name(
      kNewEdsService1Name);
  balancers_[0]->ads_service()->SetCdsResource(new_cluster1);
  Cluster new_cluster2 = default_cluster_;
  new_cluster2.set_name(kNewCluster2Name);
  new_cluster2.mutable_eds_cluster_config()->set_service_name(
      kNewEdsService2Name);
  balancers_[0]->ads_service()->SetCdsResource(new_cluster2);
  // Populating Route Configurations for LDS.
  RouteConfiguration new_route_config = default_route_config_;
  auto* route1 = new_route_config.mutable_virtual_hosts(0)->mutable_routes(0);
  // Will match "/grpc.testing.EchoTest1Service/"
  route1->mutable_match()->mutable_safe_regex()->set_regex(".*1.*");
  route1->mutable_route()->set_cluster(kNewCluster1Name);
  auto* route2 = new_route_config.mutable_virtual_hosts(0)->add_routes();
  // Will match "/grpc.testing.EchoTest2Service/"
  route2->mutable_match()->mutable_safe_regex()->set_regex(".*2.*");
  route2->mutable_route()->set_cluster(kNewCluster2Name);
  auto* default_route = new_route_config.mutable_virtual_hosts(0)->add_routes();
  default_route->mutable_match()->set_prefix("");
  default_route->mutable_route()->set_cluster(kDefaultClusterName);
  SetRouteConfiguration(0, new_route_config);
  WaitForAllBackends(0, 2);
  CheckRpcSendOk(kNumEchoRpcs, RpcOptions().set_wait_for_ready(true));
  CheckRpcSendOk(
      kNumEcho1Rpcs,
      RpcOptions().set_rpc_service(SERVICE_ECHO1).set_wait_for_ready(true));
  CheckRpcSendOk(
      kNumEcho2Rpcs,
      RpcOptions().set_rpc_service(SERVICE_ECHO2).set_wait_for_ready(true));
  // Make sure RPCs all go to the correct backend.
  for (size_t i = 0; i < 2; ++i) {
    EXPECT_EQ(kNumEchoRpcs / 2,
              backends_[i]->backend_service()->request_count());
    EXPECT_EQ(0, backends_[i]->backend_service1()->request_count());
    EXPECT_EQ(0, backends_[i]->backend_service2()->request_count());
  }
  EXPECT_EQ(0, backends_[2]->backend_service()->request_count());
  EXPECT_EQ(kNumEcho1Rpcs, backends_[2]->backend_service1()->request_count());
  EXPECT_EQ(0, backends_[2]->backend_service2()->request_count());
  EXPECT_EQ(0, backends_[3]->backend_service()->request_count());
  EXPECT_EQ(0, backends_[3]->backend_service1()->request_count());
  EXPECT_EQ(kNumEcho2Rpcs, backends_[3]->backend_service2()->request_count());
}

TEST_P(LdsRdsTest, XdsRoutingPathRegexMatchingCaseInsensitive) {
  const char* kNewCluster1Name = "new_cluster_1";
  const char* kNewEdsService1Name = "new_eds_service_name_1";
  const char* kNewCluster2Name = "new_cluster_2";
  const char* kNewEdsService2Name = "new_eds_service_name_2";
  const size_t kNumEcho1Rpcs = 10;
  const size_t kNumEchoRpcs = 30;
  SetNextResolution({});
  SetNextResolutionForLbChannelAllBalancers();
  // Populate new EDS resources.
  AdsServiceImpl::EdsResourceArgs args({
      {"locality0", GetBackendPorts(0, 1)},
  });
  AdsServiceImpl::EdsResourceArgs args1({
      {"locality0", GetBackendPorts(1, 2)},
  });
  AdsServiceImpl::EdsResourceArgs args2({
      {"locality0", GetBackendPorts(2, 3)},
  });
  balancers_[0]->ads_service()->SetEdsResource(BuildEdsResource(args));
  balancers_[0]->ads_service()->SetEdsResource(
      BuildEdsResource(args1, kNewEdsService1Name));
  balancers_[0]->ads_service()->SetEdsResource(
      BuildEdsResource(args2, kNewEdsService2Name));
  // Populate new CDS resources.
  Cluster new_cluster1 = default_cluster_;
  new_cluster1.set_name(kNewCluster1Name);
  new_cluster1.mutable_eds_cluster_config()->set_service_name(
      kNewEdsService1Name);
  balancers_[0]->ads_service()->SetCdsResource(new_cluster1);
  Cluster new_cluster2 = default_cluster_;
  new_cluster2.set_name(kNewCluster2Name);
  new_cluster2.mutable_eds_cluster_config()->set_service_name(
      kNewEdsService2Name);
  balancers_[0]->ads_service()->SetCdsResource(new_cluster2);
  // Populating Route Configurations for LDS.
  RouteConfiguration new_route_config = default_route_config_;
  // First route will not match, since it's case-sensitive.
  // Second route will match with same path.
  auto* route1 = new_route_config.mutable_virtual_hosts(0)->mutable_routes(0);
  route1->mutable_match()->mutable_safe_regex()->set_regex(
      ".*EcHoTeSt1SErViCe.*");
  route1->mutable_route()->set_cluster(kNewCluster1Name);
  auto* route2 = new_route_config.mutable_virtual_hosts(0)->add_routes();
  route2->mutable_match()->mutable_safe_regex()->set_regex(
      ".*EcHoTeSt1SErViCe.*");
  route2->mutable_match()->mutable_case_sensitive()->set_value(false);
  route2->mutable_route()->set_cluster(kNewCluster2Name);
  auto* default_route = new_route_config.mutable_virtual_hosts(0)->add_routes();
  default_route->mutable_match()->set_prefix("");
  default_route->mutable_route()->set_cluster(kDefaultClusterName);
  SetRouteConfiguration(0, new_route_config);
  CheckRpcSendOk(kNumEchoRpcs, RpcOptions().set_wait_for_ready(true));
  CheckRpcSendOk(kNumEcho1Rpcs, RpcOptions()
                                    .set_rpc_service(SERVICE_ECHO1)
                                    .set_rpc_method(METHOD_ECHO1)
                                    .set_wait_for_ready(true));
  // Make sure RPCs all go to the correct backend.
  EXPECT_EQ(kNumEchoRpcs, backends_[0]->backend_service()->request_count());
  EXPECT_EQ(0, backends_[0]->backend_service1()->request_count());
  EXPECT_EQ(0, backends_[1]->backend_service()->request_count());
  EXPECT_EQ(0, backends_[1]->backend_service1()->request_count());
  EXPECT_EQ(0, backends_[2]->backend_service()->request_count());
  EXPECT_EQ(kNumEcho1Rpcs, backends_[2]->backend_service1()->request_count());
}

TEST_P(LdsRdsTest, XdsRoutingWeightedCluster) {
  const char* kNewCluster1Name = "new_cluster_1";
  const char* kNewEdsService1Name = "new_eds_service_name_1";
  const char* kNewCluster2Name = "new_cluster_2";
  const char* kNewEdsService2Name = "new_eds_service_name_2";
  const char* kNotUsedClusterName = "not_used_cluster";
  const size_t kNumEcho1Rpcs = 1000;
  const size_t kNumEchoRpcs = 10;
  const size_t kWeight75 = 75;
  const size_t kWeight25 = 25;
  SetNextResolution({});
  SetNextResolutionForLbChannelAllBalancers();
  // Populate new EDS resources.
  AdsServiceImpl::EdsResourceArgs args({
      {"locality0", GetBackendPorts(0, 1)},
  });
  AdsServiceImpl::EdsResourceArgs args1({
      {"locality0", GetBackendPorts(1, 2)},
  });
  AdsServiceImpl::EdsResourceArgs args2({
      {"locality0", GetBackendPorts(2, 3)},
  });
  balancers_[0]->ads_service()->SetEdsResource(BuildEdsResource(args));
  balancers_[0]->ads_service()->SetEdsResource(
      BuildEdsResource(args1, kNewEdsService1Name));
  balancers_[0]->ads_service()->SetEdsResource(
      BuildEdsResource(args2, kNewEdsService2Name));
  // Populate new CDS resources.
  Cluster new_cluster1 = default_cluster_;
  new_cluster1.set_name(kNewCluster1Name);
  new_cluster1.mutable_eds_cluster_config()->set_service_name(
      kNewEdsService1Name);
  balancers_[0]->ads_service()->SetCdsResource(new_cluster1);
  Cluster new_cluster2 = default_cluster_;
  new_cluster2.set_name(kNewCluster2Name);
  new_cluster2.mutable_eds_cluster_config()->set_service_name(
      kNewEdsService2Name);
  balancers_[0]->ads_service()->SetCdsResource(new_cluster2);
  // Populating Route Configurations for LDS.
  RouteConfiguration new_route_config = default_route_config_;
  auto* route1 = new_route_config.mutable_virtual_hosts(0)->mutable_routes(0);
  route1->mutable_match()->set_prefix("/grpc.testing.EchoTest1Service/");
  auto* weighted_cluster1 =
      route1->mutable_route()->mutable_weighted_clusters()->add_clusters();
  weighted_cluster1->set_name(kNewCluster1Name);
  weighted_cluster1->mutable_weight()->set_value(kWeight75);
  auto* weighted_cluster2 =
      route1->mutable_route()->mutable_weighted_clusters()->add_clusters();
  weighted_cluster2->set_name(kNewCluster2Name);
  weighted_cluster2->mutable_weight()->set_value(kWeight25);
  // Cluster with weight 0 will not be used.
  auto* weighted_cluster3 =
      route1->mutable_route()->mutable_weighted_clusters()->add_clusters();
  weighted_cluster3->set_name(kNotUsedClusterName);
  weighted_cluster3->mutable_weight()->set_value(0);
  route1->mutable_route()
      ->mutable_weighted_clusters()
      ->mutable_total_weight()
      ->set_value(kWeight75 + kWeight25);
  auto* default_route = new_route_config.mutable_virtual_hosts(0)->add_routes();
  default_route->mutable_match()->set_prefix("");
  default_route->mutable_route()->set_cluster(kDefaultClusterName);
  SetRouteConfiguration(0, new_route_config);
  WaitForAllBackends(0, 1);
  WaitForAllBackends(1, 3, true, RpcOptions().set_rpc_service(SERVICE_ECHO1));
  CheckRpcSendOk(kNumEchoRpcs);
  CheckRpcSendOk(kNumEcho1Rpcs, RpcOptions().set_rpc_service(SERVICE_ECHO1));
  // Make sure RPCs all go to the correct backend.
  EXPECT_EQ(kNumEchoRpcs, backends_[0]->backend_service()->request_count());
  EXPECT_EQ(0, backends_[0]->backend_service1()->request_count());
  EXPECT_EQ(0, backends_[1]->backend_service()->request_count());
  const int weight_75_request_count =
      backends_[1]->backend_service1()->request_count();
  EXPECT_EQ(0, backends_[2]->backend_service()->request_count());
  const int weight_25_request_count =
      backends_[2]->backend_service1()->request_count();
  const double kErrorTolerance = 0.2;
  EXPECT_THAT(
      weight_75_request_count,
      ::testing::AllOf(::testing::Ge(static_cast<double>(kNumEcho1Rpcs) *
                                     kWeight75 / 100 * (1 - kErrorTolerance)),
                       ::testing::Le(static_cast<double>(kNumEcho1Rpcs) *
                                     kWeight75 / 100 * (1 + kErrorTolerance))));
  // TODO(@donnadionne): Reduce tolerance: increased the tolerance to keep the
  // test from flaking while debugging potential root cause.
  const double kErrorToleranceSmallLoad = 0.3;
  gpr_log(GPR_INFO, "target_75 received %d rpcs and target_25 received %d rpcs",
          weight_75_request_count, weight_25_request_count);
  EXPECT_THAT(weight_25_request_count,
              ::testing::AllOf(
                  ::testing::Ge(static_cast<double>(kNumEcho1Rpcs) * kWeight25 /
                                100 * (1 - kErrorToleranceSmallLoad)),
                  ::testing::Le(static_cast<double>(kNumEcho1Rpcs) * kWeight25 /
                                100 * (1 + kErrorToleranceSmallLoad))));
}

TEST_P(LdsRdsTest, RouteActionWeightedTargetDefaultRoute) {
  const char* kNewCluster1Name = "new_cluster_1";
  const char* kNewEdsService1Name = "new_eds_service_name_1";
  const char* kNewCluster2Name = "new_cluster_2";
  const char* kNewEdsService2Name = "new_eds_service_name_2";
  const size_t kNumEchoRpcs = 1000;
  const size_t kWeight75 = 75;
  const size_t kWeight25 = 25;
  SetNextResolution({});
  SetNextResolutionForLbChannelAllBalancers();
  // Populate new EDS resources.
  AdsServiceImpl::EdsResourceArgs args({
      {"locality0", GetBackendPorts(0, 1)},
  });
  AdsServiceImpl::EdsResourceArgs args1({
      {"locality0", GetBackendPorts(1, 2)},
  });
  AdsServiceImpl::EdsResourceArgs args2({
      {"locality0", GetBackendPorts(2, 3)},
  });
  balancers_[0]->ads_service()->SetEdsResource(BuildEdsResource(args));
  balancers_[0]->ads_service()->SetEdsResource(
      BuildEdsResource(args1, kNewEdsService1Name));
  balancers_[0]->ads_service()->SetEdsResource(
      BuildEdsResource(args2, kNewEdsService2Name));
  // Populate new CDS resources.
  Cluster new_cluster1 = default_cluster_;
  new_cluster1.set_name(kNewCluster1Name);
  new_cluster1.mutable_eds_cluster_config()->set_service_name(
      kNewEdsService1Name);
  balancers_[0]->ads_service()->SetCdsResource(new_cluster1);
  Cluster new_cluster2 = default_cluster_;
  new_cluster2.set_name(kNewCluster2Name);
  new_cluster2.mutable_eds_cluster_config()->set_service_name(
      kNewEdsService2Name);
  balancers_[0]->ads_service()->SetCdsResource(new_cluster2);
  // Populating Route Configurations for LDS.
  RouteConfiguration new_route_config = default_route_config_;
  auto* route1 = new_route_config.mutable_virtual_hosts(0)->mutable_routes(0);
  route1->mutable_match()->set_prefix("");
  auto* weighted_cluster1 =
      route1->mutable_route()->mutable_weighted_clusters()->add_clusters();
  weighted_cluster1->set_name(kNewCluster1Name);
  weighted_cluster1->mutable_weight()->set_value(kWeight75);
  auto* weighted_cluster2 =
      route1->mutable_route()->mutable_weighted_clusters()->add_clusters();
  weighted_cluster2->set_name(kNewCluster2Name);
  weighted_cluster2->mutable_weight()->set_value(kWeight25);
  route1->mutable_route()
      ->mutable_weighted_clusters()
      ->mutable_total_weight()
      ->set_value(kWeight75 + kWeight25);
  SetRouteConfiguration(0, new_route_config);
  WaitForAllBackends(1, 3);
  CheckRpcSendOk(kNumEchoRpcs);
  // Make sure RPCs all go to the correct backend.
  EXPECT_EQ(0, backends_[0]->backend_service()->request_count());
  const int weight_75_request_count =
      backends_[1]->backend_service()->request_count();
  const int weight_25_request_count =
      backends_[2]->backend_service()->request_count();
  const double kErrorTolerance = 0.2;
  EXPECT_THAT(
      weight_75_request_count,
      ::testing::AllOf(::testing::Ge(static_cast<double>(kNumEchoRpcs) *
                                     kWeight75 / 100 * (1 - kErrorTolerance)),
                       ::testing::Le(static_cast<double>(kNumEchoRpcs) *
                                     kWeight75 / 100 * (1 + kErrorTolerance))));
  // TODO(@donnadionne): Reduce tolerance: increased the tolerance to keep the
  // test from flaking while debugging potential root cause.
  const double kErrorToleranceSmallLoad = 0.3;
  gpr_log(GPR_INFO, "target_75 received %d rpcs and target_25 received %d rpcs",
          weight_75_request_count, weight_25_request_count);
  EXPECT_THAT(weight_25_request_count,
              ::testing::AllOf(
                  ::testing::Ge(static_cast<double>(kNumEchoRpcs) * kWeight25 /
                                100 * (1 - kErrorToleranceSmallLoad)),
                  ::testing::Le(static_cast<double>(kNumEchoRpcs) * kWeight25 /
                                100 * (1 + kErrorToleranceSmallLoad))));
}

TEST_P(LdsRdsTest, XdsRoutingWeightedClusterUpdateWeights) {
  const char* kNewCluster1Name = "new_cluster_1";
  const char* kNewEdsService1Name = "new_eds_service_name_1";
  const char* kNewCluster2Name = "new_cluster_2";
  const char* kNewEdsService2Name = "new_eds_service_name_2";
  const char* kNewCluster3Name = "new_cluster_3";
  const char* kNewEdsService3Name = "new_eds_service_name_3";
  const size_t kNumEcho1Rpcs = 1000;
  const size_t kNumEchoRpcs = 10;
  const size_t kWeight75 = 75;
  const size_t kWeight25 = 25;
  const size_t kWeight50 = 50;
  SetNextResolution({});
  SetNextResolutionForLbChannelAllBalancers();
  // Populate new EDS resources.
  AdsServiceImpl::EdsResourceArgs args({
      {"locality0", GetBackendPorts(0, 1)},
  });
  AdsServiceImpl::EdsResourceArgs args1({
      {"locality0", GetBackendPorts(1, 2)},
  });
  AdsServiceImpl::EdsResourceArgs args2({
      {"locality0", GetBackendPorts(2, 3)},
  });
  AdsServiceImpl::EdsResourceArgs args3({
      {"locality0", GetBackendPorts(3, 4)},
  });
  balancers_[0]->ads_service()->SetEdsResource(BuildEdsResource(args));
  balancers_[0]->ads_service()->SetEdsResource(
      BuildEdsResource(args1, kNewEdsService1Name));
  balancers_[0]->ads_service()->SetEdsResource(
      BuildEdsResource(args2, kNewEdsService2Name));
  balancers_[0]->ads_service()->SetEdsResource(
      BuildEdsResource(args3, kNewEdsService3Name));
  // Populate new CDS resources.
  Cluster new_cluster1 = default_cluster_;
  new_cluster1.set_name(kNewCluster1Name);
  new_cluster1.mutable_eds_cluster_config()->set_service_name(
      kNewEdsService1Name);
  balancers_[0]->ads_service()->SetCdsResource(new_cluster1);
  Cluster new_cluster2 = default_cluster_;
  new_cluster2.set_name(kNewCluster2Name);
  new_cluster2.mutable_eds_cluster_config()->set_service_name(
      kNewEdsService2Name);
  balancers_[0]->ads_service()->SetCdsResource(new_cluster2);
  Cluster new_cluster3 = default_cluster_;
  new_cluster3.set_name(kNewCluster3Name);
  new_cluster3.mutable_eds_cluster_config()->set_service_name(
      kNewEdsService3Name);
  balancers_[0]->ads_service()->SetCdsResource(new_cluster3);
  // Populating Route Configurations.
  RouteConfiguration new_route_config = default_route_config_;
  auto* route1 = new_route_config.mutable_virtual_hosts(0)->mutable_routes(0);
  route1->mutable_match()->set_prefix("/grpc.testing.EchoTest1Service/");
  auto* weighted_cluster1 =
      route1->mutable_route()->mutable_weighted_clusters()->add_clusters();
  weighted_cluster1->set_name(kNewCluster1Name);
  weighted_cluster1->mutable_weight()->set_value(kWeight75);
  auto* weighted_cluster2 =
      route1->mutable_route()->mutable_weighted_clusters()->add_clusters();
  weighted_cluster2->set_name(kNewCluster2Name);
  weighted_cluster2->mutable_weight()->set_value(kWeight25);
  route1->mutable_route()
      ->mutable_weighted_clusters()
      ->mutable_total_weight()
      ->set_value(kWeight75 + kWeight25);
  auto* default_route = new_route_config.mutable_virtual_hosts(0)->add_routes();
  default_route->mutable_match()->set_prefix("");
  default_route->mutable_route()->set_cluster(kDefaultClusterName);
  SetRouteConfiguration(0, new_route_config);
  WaitForAllBackends(0, 1);
  WaitForAllBackends(1, 3, true, RpcOptions().set_rpc_service(SERVICE_ECHO1));
  CheckRpcSendOk(kNumEchoRpcs);
  CheckRpcSendOk(kNumEcho1Rpcs, RpcOptions().set_rpc_service(SERVICE_ECHO1));
  // Make sure RPCs all go to the correct backend.
  EXPECT_EQ(kNumEchoRpcs, backends_[0]->backend_service()->request_count());
  EXPECT_EQ(0, backends_[0]->backend_service1()->request_count());
  EXPECT_EQ(0, backends_[1]->backend_service()->request_count());
  const int weight_75_request_count =
      backends_[1]->backend_service1()->request_count();
  EXPECT_EQ(0, backends_[1]->backend_service2()->request_count());
  EXPECT_EQ(0, backends_[2]->backend_service()->request_count());
  const int weight_25_request_count =
      backends_[2]->backend_service1()->request_count();
  EXPECT_EQ(0, backends_[3]->backend_service()->request_count());
  EXPECT_EQ(0, backends_[3]->backend_service1()->request_count());
  const double kErrorTolerance = 0.2;
  EXPECT_THAT(
      weight_75_request_count,
      ::testing::AllOf(::testing::Ge(static_cast<double>(kNumEcho1Rpcs) *
                                     kWeight75 / 100 * (1 - kErrorTolerance)),
                       ::testing::Le(static_cast<double>(kNumEcho1Rpcs) *
                                     kWeight75 / 100 * (1 + kErrorTolerance))));
  // TODO(@donnadionne): Reduce tolerance: increased the tolerance to keep the
  // test from flaking while debugging potential root cause.
  const double kErrorToleranceSmallLoad = 0.3;
  gpr_log(GPR_INFO, "target_75 received %d rpcs and target_25 received %d rpcs",
          weight_75_request_count, weight_25_request_count);
  EXPECT_THAT(weight_25_request_count,
              ::testing::AllOf(
                  ::testing::Ge(static_cast<double>(kNumEcho1Rpcs) * kWeight25 /
                                100 * (1 - kErrorToleranceSmallLoad)),
                  ::testing::Le(static_cast<double>(kNumEcho1Rpcs) * kWeight25 /
                                100 * (1 + kErrorToleranceSmallLoad))));
  // Change Route Configurations: same clusters different weights.
  weighted_cluster1->mutable_weight()->set_value(kWeight50);
  weighted_cluster2->mutable_weight()->set_value(kWeight50);
  // Change default route to a new cluster to help to identify when new polices
  // are seen by the client.
  default_route->mutable_route()->set_cluster(kNewCluster3Name);
  SetRouteConfiguration(0, new_route_config);
  ResetBackendCounters();
  WaitForAllBackends(3, 4);
  CheckRpcSendOk(kNumEchoRpcs);
  CheckRpcSendOk(kNumEcho1Rpcs, RpcOptions().set_rpc_service(SERVICE_ECHO1));
  // Make sure RPCs all go to the correct backend.
  EXPECT_EQ(0, backends_[0]->backend_service()->request_count());
  EXPECT_EQ(0, backends_[0]->backend_service1()->request_count());
  EXPECT_EQ(0, backends_[1]->backend_service()->request_count());
  const int weight_50_request_count_1 =
      backends_[1]->backend_service1()->request_count();
  EXPECT_EQ(0, backends_[2]->backend_service()->request_count());
  const int weight_50_request_count_2 =
      backends_[2]->backend_service1()->request_count();
  EXPECT_EQ(kNumEchoRpcs, backends_[3]->backend_service()->request_count());
  EXPECT_EQ(0, backends_[3]->backend_service1()->request_count());
  EXPECT_THAT(
      weight_50_request_count_1,
      ::testing::AllOf(::testing::Ge(static_cast<double>(kNumEcho1Rpcs) *
                                     kWeight50 / 100 * (1 - kErrorTolerance)),
                       ::testing::Le(static_cast<double>(kNumEcho1Rpcs) *
                                     kWeight50 / 100 * (1 + kErrorTolerance))));
  EXPECT_THAT(
      weight_50_request_count_2,
      ::testing::AllOf(::testing::Ge(static_cast<double>(kNumEcho1Rpcs) *
                                     kWeight50 / 100 * (1 - kErrorTolerance)),
                       ::testing::Le(static_cast<double>(kNumEcho1Rpcs) *
                                     kWeight50 / 100 * (1 + kErrorTolerance))));
}

TEST_P(LdsRdsTest, XdsRoutingWeightedClusterUpdateClusters) {
  const char* kNewCluster1Name = "new_cluster_1";
  const char* kNewEdsService1Name = "new_eds_service_name_1";
  const char* kNewCluster2Name = "new_cluster_2";
  const char* kNewEdsService2Name = "new_eds_service_name_2";
  const char* kNewCluster3Name = "new_cluster_3";
  const char* kNewEdsService3Name = "new_eds_service_name_3";
  const size_t kNumEcho1Rpcs = 1000;
  const size_t kNumEchoRpcs = 10;
  const size_t kWeight75 = 75;
  const size_t kWeight25 = 25;
  const size_t kWeight50 = 50;
  SetNextResolution({});
  SetNextResolutionForLbChannelAllBalancers();
  // Populate new EDS resources.
  AdsServiceImpl::EdsResourceArgs args({
      {"locality0", GetBackendPorts(0, 1)},
  });
  AdsServiceImpl::EdsResourceArgs args1({
      {"locality0", GetBackendPorts(1, 2)},
  });
  AdsServiceImpl::EdsResourceArgs args2({
      {"locality0", GetBackendPorts(2, 3)},
  });
  AdsServiceImpl::EdsResourceArgs args3({
      {"locality0", GetBackendPorts(3, 4)},
  });
  balancers_[0]->ads_service()->SetEdsResource(BuildEdsResource(args));
  balancers_[0]->ads_service()->SetEdsResource(
      BuildEdsResource(args1, kNewEdsService1Name));
  balancers_[0]->ads_service()->SetEdsResource(
      BuildEdsResource(args2, kNewEdsService2Name));
  balancers_[0]->ads_service()->SetEdsResource(
      BuildEdsResource(args3, kNewEdsService3Name));
  // Populate new CDS resources.
  Cluster new_cluster1 = default_cluster_;
  new_cluster1.set_name(kNewCluster1Name);
  new_cluster1.mutable_eds_cluster_config()->set_service_name(
      kNewEdsService1Name);
  balancers_[0]->ads_service()->SetCdsResource(new_cluster1);
  Cluster new_cluster2 = default_cluster_;
  new_cluster2.set_name(kNewCluster2Name);
  new_cluster2.mutable_eds_cluster_config()->set_service_name(
      kNewEdsService2Name);
  balancers_[0]->ads_service()->SetCdsResource(new_cluster2);
  Cluster new_cluster3 = default_cluster_;
  new_cluster3.set_name(kNewCluster3Name);
  new_cluster3.mutable_eds_cluster_config()->set_service_name(
      kNewEdsService3Name);
  balancers_[0]->ads_service()->SetCdsResource(new_cluster3);
  // Populating Route Configurations.
  RouteConfiguration new_route_config = default_route_config_;
  auto* route1 = new_route_config.mutable_virtual_hosts(0)->mutable_routes(0);
  route1->mutable_match()->set_prefix("/grpc.testing.EchoTest1Service/");
  auto* weighted_cluster1 =
      route1->mutable_route()->mutable_weighted_clusters()->add_clusters();
  weighted_cluster1->set_name(kNewCluster1Name);
  weighted_cluster1->mutable_weight()->set_value(kWeight75);
  auto* weighted_cluster2 =
      route1->mutable_route()->mutable_weighted_clusters()->add_clusters();
  weighted_cluster2->set_name(kDefaultClusterName);
  weighted_cluster2->mutable_weight()->set_value(kWeight25);
  route1->mutable_route()
      ->mutable_weighted_clusters()
      ->mutable_total_weight()
      ->set_value(kWeight75 + kWeight25);
  auto* default_route = new_route_config.mutable_virtual_hosts(0)->add_routes();
  default_route->mutable_match()->set_prefix("");
  default_route->mutable_route()->set_cluster(kDefaultClusterName);
  SetRouteConfiguration(0, new_route_config);
  WaitForAllBackends(0, 1);
  WaitForAllBackends(1, 2, true, RpcOptions().set_rpc_service(SERVICE_ECHO1));
  CheckRpcSendOk(kNumEchoRpcs);
  CheckRpcSendOk(kNumEcho1Rpcs, RpcOptions().set_rpc_service(SERVICE_ECHO1));
  // Make sure RPCs all go to the correct backend.
  EXPECT_EQ(kNumEchoRpcs, backends_[0]->backend_service()->request_count());
  int weight_25_request_count =
      backends_[0]->backend_service1()->request_count();
  EXPECT_EQ(0, backends_[1]->backend_service()->request_count());
  int weight_75_request_count =
      backends_[1]->backend_service1()->request_count();
  EXPECT_EQ(0, backends_[2]->backend_service()->request_count());
  EXPECT_EQ(0, backends_[2]->backend_service1()->request_count());
  EXPECT_EQ(0, backends_[3]->backend_service()->request_count());
  EXPECT_EQ(0, backends_[3]->backend_service1()->request_count());
  const double kErrorTolerance = 0.2;
  EXPECT_THAT(
      weight_75_request_count,
      ::testing::AllOf(::testing::Ge(static_cast<double>(kNumEcho1Rpcs) *
                                     kWeight75 / 100 * (1 - kErrorTolerance)),
                       ::testing::Le(static_cast<double>(kNumEcho1Rpcs) *
                                     kWeight75 / 100 * (1 + kErrorTolerance))));
  // TODO(@donnadionne): Reduce tolerance: increased the tolerance to keep the
  // test from flaking while debugging potential root cause.
  const double kErrorToleranceSmallLoad = 0.3;
  gpr_log(GPR_INFO, "target_75 received %d rpcs and target_25 received %d rpcs",
          weight_75_request_count, weight_25_request_count);
  EXPECT_THAT(weight_25_request_count,
              ::testing::AllOf(
                  ::testing::Ge(static_cast<double>(kNumEcho1Rpcs) * kWeight25 /
                                100 * (1 - kErrorToleranceSmallLoad)),
                  ::testing::Le(static_cast<double>(kNumEcho1Rpcs) * kWeight25 /
                                100 * (1 + kErrorToleranceSmallLoad))));
  // Change Route Configurations: new set of clusters with different weights.
  weighted_cluster1->mutable_weight()->set_value(kWeight50);
  weighted_cluster2->set_name(kNewCluster2Name);
  weighted_cluster2->mutable_weight()->set_value(kWeight50);
  SetRouteConfiguration(0, new_route_config);
  ResetBackendCounters();
  WaitForAllBackends(2, 3, true, RpcOptions().set_rpc_service(SERVICE_ECHO1));
  CheckRpcSendOk(kNumEchoRpcs);
  CheckRpcSendOk(kNumEcho1Rpcs, RpcOptions().set_rpc_service(SERVICE_ECHO1));
  // Make sure RPCs all go to the correct backend.
  EXPECT_EQ(kNumEchoRpcs, backends_[0]->backend_service()->request_count());
  EXPECT_EQ(0, backends_[0]->backend_service1()->request_count());
  EXPECT_EQ(0, backends_[1]->backend_service()->request_count());
  const int weight_50_request_count_1 =
      backends_[1]->backend_service1()->request_count();
  EXPECT_EQ(0, backends_[2]->backend_service()->request_count());
  const int weight_50_request_count_2 =
      backends_[2]->backend_service1()->request_count();
  EXPECT_EQ(0, backends_[3]->backend_service()->request_count());
  EXPECT_EQ(0, backends_[3]->backend_service1()->request_count());
  EXPECT_THAT(
      weight_50_request_count_1,
      ::testing::AllOf(::testing::Ge(static_cast<double>(kNumEcho1Rpcs) *
                                     kWeight50 / 100 * (1 - kErrorTolerance)),
                       ::testing::Le(static_cast<double>(kNumEcho1Rpcs) *
                                     kWeight50 / 100 * (1 + kErrorTolerance))));
  EXPECT_THAT(
      weight_50_request_count_2,
      ::testing::AllOf(::testing::Ge(static_cast<double>(kNumEcho1Rpcs) *
                                     kWeight50 / 100 * (1 - kErrorTolerance)),
                       ::testing::Le(static_cast<double>(kNumEcho1Rpcs) *
                                     kWeight50 / 100 * (1 + kErrorTolerance))));
  // Change Route Configurations.
  weighted_cluster1->mutable_weight()->set_value(kWeight75);
  weighted_cluster2->set_name(kNewCluster3Name);
  weighted_cluster2->mutable_weight()->set_value(kWeight25);
  SetRouteConfiguration(0, new_route_config);
  ResetBackendCounters();
  WaitForAllBackends(3, 4, true, RpcOptions().set_rpc_service(SERVICE_ECHO1));
  CheckRpcSendOk(kNumEchoRpcs);
  CheckRpcSendOk(kNumEcho1Rpcs, RpcOptions().set_rpc_service(SERVICE_ECHO1));
  // Make sure RPCs all go to the correct backend.
  EXPECT_EQ(kNumEchoRpcs, backends_[0]->backend_service()->request_count());
  EXPECT_EQ(0, backends_[0]->backend_service1()->request_count());
  EXPECT_EQ(0, backends_[1]->backend_service()->request_count());
  weight_75_request_count = backends_[1]->backend_service1()->request_count();
  EXPECT_EQ(0, backends_[2]->backend_service()->request_count());
  EXPECT_EQ(0, backends_[2]->backend_service1()->request_count());
  EXPECT_EQ(0, backends_[3]->backend_service()->request_count());
  weight_25_request_count = backends_[3]->backend_service1()->request_count();
  EXPECT_THAT(
      weight_75_request_count,
      ::testing::AllOf(::testing::Ge(static_cast<double>(kNumEcho1Rpcs) *
                                     kWeight75 / 100 * (1 - kErrorTolerance)),
                       ::testing::Le(static_cast<double>(kNumEcho1Rpcs) *
                                     kWeight75 / 100 * (1 + kErrorTolerance))));
  // TODO(@donnadionne): Reduce tolerance: increased the tolerance to keep the
  // test from flaking while debugging potential root cause.
  gpr_log(GPR_INFO, "target_75 received %d rpcs and target_25 received %d rpcs",
          weight_75_request_count, weight_25_request_count);
  EXPECT_THAT(weight_25_request_count,
              ::testing::AllOf(
                  ::testing::Ge(static_cast<double>(kNumEcho1Rpcs) * kWeight25 /
                                100 * (1 - kErrorToleranceSmallLoad)),
                  ::testing::Le(static_cast<double>(kNumEcho1Rpcs) * kWeight25 /
                                100 * (1 + kErrorToleranceSmallLoad))));
}

TEST_P(LdsRdsTest, XdsRoutingClusterUpdateClusters) {
  const char* kNewClusterName = "new_cluster";
  const char* kNewEdsServiceName = "new_eds_service_name";
  const size_t kNumEchoRpcs = 5;
  SetNextResolution({});
  SetNextResolutionForLbChannelAllBalancers();
  // Populate new EDS resources.
  AdsServiceImpl::EdsResourceArgs args({
      {"locality0", GetBackendPorts(0, 1)},
  });
  AdsServiceImpl::EdsResourceArgs args1({
      {"locality0", GetBackendPorts(1, 2)},
  });
  balancers_[0]->ads_service()->SetEdsResource(BuildEdsResource(args));
  balancers_[0]->ads_service()->SetEdsResource(
      BuildEdsResource(args1, kNewEdsServiceName));
  // Populate new CDS resources.
  Cluster new_cluster = default_cluster_;
  new_cluster.set_name(kNewClusterName);
  new_cluster.mutable_eds_cluster_config()->set_service_name(
      kNewEdsServiceName);
  balancers_[0]->ads_service()->SetCdsResource(new_cluster);
  // Send Route Configuration.
  RouteConfiguration new_route_config = default_route_config_;
  SetRouteConfiguration(0, new_route_config);
  WaitForAllBackends(0, 1);
  CheckRpcSendOk(kNumEchoRpcs);
  // Make sure RPCs all go to the correct backend.
  EXPECT_EQ(kNumEchoRpcs, backends_[0]->backend_service()->request_count());
  // Change Route Configurations: new default cluster.
  auto* default_route =
      new_route_config.mutable_virtual_hosts(0)->mutable_routes(0);
  default_route->mutable_route()->set_cluster(kNewClusterName);
  SetRouteConfiguration(0, new_route_config);
  WaitForAllBackends(1, 2);
  CheckRpcSendOk(kNumEchoRpcs);
  // Make sure RPCs all go to the correct backend.
  EXPECT_EQ(kNumEchoRpcs, backends_[1]->backend_service()->request_count());
}

TEST_P(LdsRdsTest, XdsRoutingClusterUpdateClustersWithPickingDelays) {
  const char* kNewClusterName = "new_cluster";
  const char* kNewEdsServiceName = "new_eds_service_name";
  SetNextResolution({});
  SetNextResolutionForLbChannelAllBalancers();
  // Populate new EDS resources.
  AdsServiceImpl::EdsResourceArgs args({
      {"locality0", GetBackendPorts(0, 1)},
  });
  AdsServiceImpl::EdsResourceArgs args1({
      {"locality0", GetBackendPorts(1, 2)},
  });
  balancers_[0]->ads_service()->SetEdsResource(BuildEdsResource(args));
  balancers_[0]->ads_service()->SetEdsResource(
      BuildEdsResource(args1, kNewEdsServiceName));
  // Populate new CDS resources.
  Cluster new_cluster = default_cluster_;
  new_cluster.set_name(kNewClusterName);
  new_cluster.mutable_eds_cluster_config()->set_service_name(
      kNewEdsServiceName);
  balancers_[0]->ads_service()->SetCdsResource(new_cluster);
  // Bring down the current backend: 0, this will delay route picking time,
  // resulting in un-committed RPCs.
  ShutdownBackend(0);
  // Send a RouteConfiguration with a default route that points to
  // backend 0.
  RouteConfiguration new_route_config = default_route_config_;
  SetRouteConfiguration(0, new_route_config);
  // Send exactly one RPC with no deadline and with wait_for_ready=true.
  // This RPC will not complete until after backend 0 is started.
  std::thread sending_rpc([this]() {
    CheckRpcSendOk(1, RpcOptions().set_wait_for_ready(true).set_timeout_ms(0));
  });
  // Send a non-wait_for_ready RPC which should fail, this will tell us
  // that the client has received the update and attempted to connect.
  const Status status = SendRpc(RpcOptions().set_timeout_ms(0));
  EXPECT_FALSE(status.ok());
  // Send a update RouteConfiguration to use backend 1.
  auto* default_route =
      new_route_config.mutable_virtual_hosts(0)->mutable_routes(0);
  default_route->mutable_route()->set_cluster(kNewClusterName);
  SetRouteConfiguration(0, new_route_config);
  // Wait for RPCs to go to the new backend: 1, this ensures that the client has
  // processed the update.
  WaitForAllBackends(1, 2, false, RpcOptions(), true);
  // Bring up the previous backend: 0, this will allow the delayed RPC to
  // finally call on_call_committed upon completion.
  StartBackend(0);
  sending_rpc.join();
  // Make sure RPCs go to the correct backend:
  EXPECT_EQ(1, backends_[0]->backend_service()->request_count());
  EXPECT_EQ(1, backends_[1]->backend_service()->request_count());
}

TEST_P(LdsRdsTest, XdsRoutingApplyXdsTimeout) {
  gpr_setenv("GRPC_XDS_EXPERIMENTAL_ENABLE_TIMEOUT", "true");
  const int64_t kTimeoutMillis = 500;
  const int64_t kTimeoutNano = kTimeoutMillis * 1000000;
  const int64_t kTimeoutGrpcTimeoutHeaderMaxSecond = 1;
  const int64_t kTimeoutMaxStreamDurationSecond = 2;
  const int64_t kTimeoutHttpMaxStreamDurationSecond = 3;
  const int64_t kTimeoutApplicationSecond = 4;
  const char* kNewCluster1Name = "new_cluster_1";
  const char* kNewEdsService1Name = "new_eds_service_name_1";
  const char* kNewCluster2Name = "new_cluster_2";
  const char* kNewEdsService2Name = "new_eds_service_name_2";
  const char* kNewCluster3Name = "new_cluster_3";
  const char* kNewEdsService3Name = "new_eds_service_name_3";
  SetNextResolution({});
  SetNextResolutionForLbChannelAllBalancers();
  // Populate new EDS resources.
  AdsServiceImpl::EdsResourceArgs args({
      {"locality0", {grpc_pick_unused_port_or_die()}},
  });
  AdsServiceImpl::EdsResourceArgs args1({
      {"locality0", {grpc_pick_unused_port_or_die()}},
  });
  AdsServiceImpl::EdsResourceArgs args2({
      {"locality0", {grpc_pick_unused_port_or_die()}},
  });
  AdsServiceImpl::EdsResourceArgs args3({
      {"locality0", {grpc_pick_unused_port_or_die()}},
  });
  balancers_[0]->ads_service()->SetEdsResource(BuildEdsResource(args));
  balancers_[0]->ads_service()->SetEdsResource(
      BuildEdsResource(args1, kNewEdsService1Name));
  balancers_[0]->ads_service()->SetEdsResource(
      BuildEdsResource(args2, kNewEdsService2Name));
  balancers_[0]->ads_service()->SetEdsResource(
      BuildEdsResource(args3, kNewEdsService3Name));
  // Populate new CDS resources.
  Cluster new_cluster1 = default_cluster_;
  new_cluster1.set_name(kNewCluster1Name);
  new_cluster1.mutable_eds_cluster_config()->set_service_name(
      kNewEdsService1Name);
  balancers_[0]->ads_service()->SetCdsResource(new_cluster1);
  Cluster new_cluster2 = default_cluster_;
  new_cluster2.set_name(kNewCluster2Name);
  new_cluster2.mutable_eds_cluster_config()->set_service_name(
      kNewEdsService2Name);
  balancers_[0]->ads_service()->SetCdsResource(new_cluster2);
  Cluster new_cluster3 = default_cluster_;
  new_cluster3.set_name(kNewCluster3Name);
  new_cluster3.mutable_eds_cluster_config()->set_service_name(
      kNewEdsService3Name);
  balancers_[0]->ads_service()->SetCdsResource(new_cluster3);
  // Construct listener.
  auto listener = default_listener_;
  HttpConnectionManager http_connection_manager;
  listener.mutable_api_listener()->mutable_api_listener()->UnpackTo(
      &http_connection_manager);
  // Set up HTTP max_stream_duration of 3.5 seconds
  auto* duration =
      http_connection_manager.mutable_common_http_protocol_options()
          ->mutable_max_stream_duration();
  duration->set_seconds(kTimeoutHttpMaxStreamDurationSecond);
  duration->set_nanos(kTimeoutNano);
  listener.mutable_api_listener()->mutable_api_listener()->PackFrom(
      http_connection_manager);
  // Construct route config.
  RouteConfiguration new_route_config = default_route_config_;
  // route 1: Set max_stream_duration of 2.5 seconds, Set
  // grpc_timeout_header_max of 1.5
  auto* route1 = new_route_config.mutable_virtual_hosts(0)->mutable_routes(0);
  route1->mutable_match()->set_path("/grpc.testing.EchoTest1Service/Echo1");
  route1->mutable_route()->set_cluster(kNewCluster1Name);
  auto* max_stream_duration =
      route1->mutable_route()->mutable_max_stream_duration();
  duration = max_stream_duration->mutable_max_stream_duration();
  duration->set_seconds(kTimeoutMaxStreamDurationSecond);
  duration->set_nanos(kTimeoutNano);
  duration = max_stream_duration->mutable_grpc_timeout_header_max();
  duration->set_seconds(kTimeoutGrpcTimeoutHeaderMaxSecond);
  duration->set_nanos(kTimeoutNano);
  // route 2: Set max_stream_duration of 2.5 seconds
  auto* route2 = new_route_config.mutable_virtual_hosts(0)->add_routes();
  route2->mutable_match()->set_path("/grpc.testing.EchoTest2Service/Echo2");
  route2->mutable_route()->set_cluster(kNewCluster2Name);
  max_stream_duration = route2->mutable_route()->mutable_max_stream_duration();
  duration = max_stream_duration->mutable_max_stream_duration();
  duration->set_seconds(kTimeoutMaxStreamDurationSecond);
  duration->set_nanos(kTimeoutNano);
  // route 3: No timeout values in route configuration
  auto* route3 = new_route_config.mutable_virtual_hosts(0)->add_routes();
  route3->mutable_match()->set_path("/grpc.testing.EchoTestService/Echo");
  route3->mutable_route()->set_cluster(kNewCluster3Name);
  // Set listener and route config.
  SetListenerAndRouteConfiguration(0, std::move(listener), new_route_config);
  // Test grpc_timeout_header_max of 1.5 seconds applied
  grpc_millis t0 = NowFromCycleCounter();
  grpc_millis t1 =
      t0 + kTimeoutGrpcTimeoutHeaderMaxSecond * 1000 + kTimeoutMillis;
  grpc_millis t2 = t0 + kTimeoutMaxStreamDurationSecond * 1000 + kTimeoutMillis;
  CheckRpcSendFailure(1,
                      RpcOptions()
                          .set_rpc_service(SERVICE_ECHO1)
                          .set_rpc_method(METHOD_ECHO1)
                          .set_wait_for_ready(true)
                          .set_timeout_ms(kTimeoutApplicationSecond * 1000),
                      StatusCode::DEADLINE_EXCEEDED);
  t0 = NowFromCycleCounter();
  EXPECT_GE(t0, t1);
  EXPECT_LT(t0, t2);
  // Test max_stream_duration of 2.5 seconds applied
  t0 = NowFromCycleCounter();
  t1 = t0 + kTimeoutMaxStreamDurationSecond * 1000 + kTimeoutMillis;
  t2 = t0 + kTimeoutHttpMaxStreamDurationSecond * 1000 + kTimeoutMillis;
  CheckRpcSendFailure(1,
                      RpcOptions()
                          .set_rpc_service(SERVICE_ECHO2)
                          .set_rpc_method(METHOD_ECHO2)
                          .set_wait_for_ready(true)
                          .set_timeout_ms(kTimeoutApplicationSecond * 1000),
                      StatusCode::DEADLINE_EXCEEDED);
  t0 = NowFromCycleCounter();
  EXPECT_GE(t0, t1);
  EXPECT_LT(t0, t2);
  // Test http_stream_duration of 3.5 seconds applied
  t0 = NowFromCycleCounter();
  t1 = t0 + kTimeoutHttpMaxStreamDurationSecond * 1000 + kTimeoutMillis;
  t2 = t0 + kTimeoutApplicationSecond * 1000 + kTimeoutMillis;
  CheckRpcSendFailure(1,
                      RpcOptions().set_wait_for_ready(true).set_timeout_ms(
                          kTimeoutApplicationSecond * 1000),
                      StatusCode::DEADLINE_EXCEEDED);
  t0 = NowFromCycleCounter();
  EXPECT_GE(t0, t1);
  EXPECT_LT(t0, t2);
  gpr_unsetenv("GRPC_XDS_EXPERIMENTAL_ENABLE_TIMEOUT");
}

TEST_P(LdsRdsTest, XdsRoutingXdsTimeoutDisabled) {
  const int64_t kTimeoutMillis = 500;
  const int64_t kTimeoutNano = kTimeoutMillis * 1000000;
  const int64_t kTimeoutGrpcTimeoutHeaderMaxSecond = 1;
  const int64_t kTimeoutApplicationSecond = 4;
  SetNextResolution({});
  SetNextResolutionForLbChannelAllBalancers();
  // Populate new EDS resources.
  AdsServiceImpl::EdsResourceArgs args({
      {"locality0", {grpc_pick_unused_port_or_die()}},
  });
  balancers_[0]->ads_service()->SetEdsResource(BuildEdsResource(args));
  RouteConfiguration new_route_config = default_route_config_;
  // route 1: Set grpc_timeout_header_max of 1.5
  auto* route1 = new_route_config.mutable_virtual_hosts(0)->mutable_routes(0);
  auto* max_stream_duration =
      route1->mutable_route()->mutable_max_stream_duration();
  auto* duration = max_stream_duration->mutable_grpc_timeout_header_max();
  duration->set_seconds(kTimeoutGrpcTimeoutHeaderMaxSecond);
  duration->set_nanos(kTimeoutNano);
  SetRouteConfiguration(0, new_route_config);
  // Test grpc_timeout_header_max of 1.5 seconds is not applied
  gpr_timespec t0 = gpr_now(GPR_CLOCK_MONOTONIC);
  gpr_timespec est_timeout_time = gpr_time_add(
      t0, gpr_time_from_millis(
              kTimeoutGrpcTimeoutHeaderMaxSecond * 1000 + kTimeoutMillis,
              GPR_TIMESPAN));
  CheckRpcSendFailure(1,
                      RpcOptions()
                          .set_rpc_service(SERVICE_ECHO1)
                          .set_rpc_method(METHOD_ECHO1)
                          .set_wait_for_ready(true)
                          .set_timeout_ms(kTimeoutApplicationSecond * 1000),
                      StatusCode::DEADLINE_EXCEEDED);
  gpr_timespec timeout_time = gpr_now(GPR_CLOCK_MONOTONIC);
  EXPECT_GT(gpr_time_cmp(timeout_time, est_timeout_time), 0);
}

TEST_P(LdsRdsTest, XdsRoutingHttpTimeoutDisabled) {
  const int64_t kTimeoutMillis = 500;
  const int64_t kTimeoutNano = kTimeoutMillis * 1000000;
  const int64_t kTimeoutHttpMaxStreamDurationSecond = 3;
  const int64_t kTimeoutApplicationSecond = 4;
  SetNextResolution({});
  SetNextResolutionForLbChannelAllBalancers();
  // Populate new EDS resources.
  AdsServiceImpl::EdsResourceArgs args({
      {"locality0", {grpc_pick_unused_port_or_die()}},
  });
  // Construct listener.
  auto listener = default_listener_;
  HttpConnectionManager http_connection_manager;
  listener.mutable_api_listener()->mutable_api_listener()->UnpackTo(
      &http_connection_manager);
  // Set up HTTP max_stream_duration of 3.5 seconds
  auto* duration =
      http_connection_manager.mutable_common_http_protocol_options()
          ->mutable_max_stream_duration();
  duration->set_seconds(kTimeoutHttpMaxStreamDurationSecond);
  duration->set_nanos(kTimeoutNano);
  listener.mutable_api_listener()->mutable_api_listener()->PackFrom(
      http_connection_manager);
  SetListenerAndRouteConfiguration(0, std::move(listener),
                                   default_route_config_);
  // Test http_stream_duration of 3.5 seconds is not applied
  auto t0 = gpr_now(GPR_CLOCK_MONOTONIC);
  auto est_timeout_time = gpr_time_add(
      t0, gpr_time_from_millis(
              kTimeoutHttpMaxStreamDurationSecond * 1000 + kTimeoutMillis,
              GPR_TIMESPAN));
  CheckRpcSendFailure(1,
                      RpcOptions().set_wait_for_ready(true).set_timeout_ms(
                          kTimeoutApplicationSecond * 1000),
                      StatusCode::DEADLINE_EXCEEDED);
  auto timeout_time = gpr_now(GPR_CLOCK_MONOTONIC);
  EXPECT_GT(gpr_time_cmp(timeout_time, est_timeout_time), 0);
}

TEST_P(LdsRdsTest, XdsRoutingApplyApplicationTimeoutWhenXdsTimeoutExplicit0) {
  gpr_setenv("GRPC_XDS_EXPERIMENTAL_ENABLE_TIMEOUT", "true");
  const int64_t kTimeoutNano = 500000000;
  const int64_t kTimeoutMaxStreamDurationSecond = 2;
  const int64_t kTimeoutHttpMaxStreamDurationSecond = 3;
  const int64_t kTimeoutApplicationSecond = 4;
  const char* kNewCluster1Name = "new_cluster_1";
  const char* kNewEdsService1Name = "new_eds_service_name_1";
  const char* kNewCluster2Name = "new_cluster_2";
  const char* kNewEdsService2Name = "new_eds_service_name_2";
  SetNextResolution({});
  SetNextResolutionForLbChannelAllBalancers();
  // Populate new EDS resources.
  AdsServiceImpl::EdsResourceArgs args({
      {"locality0", {grpc_pick_unused_port_or_die()}},
  });
  AdsServiceImpl::EdsResourceArgs args1({
      {"locality0", {grpc_pick_unused_port_or_die()}},
  });
  AdsServiceImpl::EdsResourceArgs args2({
      {"locality0", {grpc_pick_unused_port_or_die()}},
  });
  balancers_[0]->ads_service()->SetEdsResource(BuildEdsResource(args));
  balancers_[0]->ads_service()->SetEdsResource(
      BuildEdsResource(args1, kNewEdsService1Name));
  balancers_[0]->ads_service()->SetEdsResource(
      BuildEdsResource(args2, kNewEdsService2Name));
  // Populate new CDS resources.
  Cluster new_cluster1 = default_cluster_;
  new_cluster1.set_name(kNewCluster1Name);
  new_cluster1.mutable_eds_cluster_config()->set_service_name(
      kNewEdsService1Name);
  balancers_[0]->ads_service()->SetCdsResource(new_cluster1);
  Cluster new_cluster2 = default_cluster_;
  new_cluster2.set_name(kNewCluster2Name);
  new_cluster2.mutable_eds_cluster_config()->set_service_name(
      kNewEdsService2Name);
  balancers_[0]->ads_service()->SetCdsResource(new_cluster2);
  // Construct listener.
  auto listener = default_listener_;
  HttpConnectionManager http_connection_manager;
  listener.mutable_api_listener()->mutable_api_listener()->UnpackTo(
      &http_connection_manager);
  // Set up HTTP max_stream_duration of 3.5 seconds
  auto* duration =
      http_connection_manager.mutable_common_http_protocol_options()
          ->mutable_max_stream_duration();
  duration->set_seconds(kTimeoutHttpMaxStreamDurationSecond);
  duration->set_nanos(kTimeoutNano);
  listener.mutable_api_listener()->mutable_api_listener()->PackFrom(
      http_connection_manager);
  // Construct route config.
  RouteConfiguration new_route_config = default_route_config_;
  // route 1: Set max_stream_duration of 2.5 seconds, Set
  // grpc_timeout_header_max of 0
  auto* route1 = new_route_config.mutable_virtual_hosts(0)->mutable_routes(0);
  route1->mutable_match()->set_path("/grpc.testing.EchoTest1Service/Echo1");
  route1->mutable_route()->set_cluster(kNewCluster1Name);
  auto* max_stream_duration =
      route1->mutable_route()->mutable_max_stream_duration();
  duration = max_stream_duration->mutable_max_stream_duration();
  duration->set_seconds(kTimeoutMaxStreamDurationSecond);
  duration->set_nanos(kTimeoutNano);
  duration = max_stream_duration->mutable_grpc_timeout_header_max();
  duration->set_seconds(0);
  duration->set_nanos(0);
  // route 2: Set max_stream_duration to 0
  auto* route2 = new_route_config.mutable_virtual_hosts(0)->add_routes();
  route2->mutable_match()->set_path("/grpc.testing.EchoTest2Service/Echo2");
  route2->mutable_route()->set_cluster(kNewCluster2Name);
  max_stream_duration = route2->mutable_route()->mutable_max_stream_duration();
  duration = max_stream_duration->mutable_max_stream_duration();
  duration->set_seconds(0);
  duration->set_nanos(0);
  // Set listener and route config.
  SetListenerAndRouteConfiguration(0, std::move(listener), new_route_config);
  // Test application timeout is applied for route 1
  auto t0 = system_clock::now();
  CheckRpcSendFailure(1,
                      RpcOptions()
                          .set_rpc_service(SERVICE_ECHO1)
                          .set_rpc_method(METHOD_ECHO1)
                          .set_wait_for_ready(true)
                          .set_timeout_ms(kTimeoutApplicationSecond * 1000),
                      StatusCode::DEADLINE_EXCEEDED);
  auto ellapsed_nano_seconds =
      std::chrono::duration_cast<std::chrono::nanoseconds>(system_clock::now() -
                                                           t0);
  EXPECT_GT(ellapsed_nano_seconds.count(),
            kTimeoutApplicationSecond * 1000000000);
  // Test application timeout is applied for route 2
  t0 = system_clock::now();
  CheckRpcSendFailure(1,
                      RpcOptions()
                          .set_rpc_service(SERVICE_ECHO2)
                          .set_rpc_method(METHOD_ECHO2)
                          .set_wait_for_ready(true)
                          .set_timeout_ms(kTimeoutApplicationSecond * 1000),
                      StatusCode::DEADLINE_EXCEEDED);
  ellapsed_nano_seconds = std::chrono::duration_cast<std::chrono::nanoseconds>(
      system_clock::now() - t0);
  EXPECT_GT(ellapsed_nano_seconds.count(),
            kTimeoutApplicationSecond * 1000000000);
  gpr_unsetenv("GRPC_XDS_EXPERIMENTAL_ENABLE_TIMEOUT");
}

TEST_P(LdsRdsTest, XdsRoutingApplyApplicationTimeoutWhenHttpTimeoutExplicit0) {
  gpr_setenv("GRPC_XDS_EXPERIMENTAL_ENABLE_TIMEOUT", "true");
  const int64_t kTimeoutApplicationSecond = 4;
  SetNextResolution({});
  SetNextResolutionForLbChannelAllBalancers();
  // Populate new EDS resources.
  AdsServiceImpl::EdsResourceArgs args({
      {"locality0", {grpc_pick_unused_port_or_die()}},
  });
  balancers_[0]->ads_service()->SetEdsResource(BuildEdsResource(args));
  auto listener = default_listener_;
  HttpConnectionManager http_connection_manager;
  listener.mutable_api_listener()->mutable_api_listener()->UnpackTo(
      &http_connection_manager);
  // Set up HTTP max_stream_duration to be explicit 0
  auto* duration =
      http_connection_manager.mutable_common_http_protocol_options()
          ->mutable_max_stream_duration();
  duration->set_seconds(0);
  duration->set_nanos(0);
  listener.mutable_api_listener()->mutable_api_listener()->PackFrom(
      http_connection_manager);
  // Set listener and route config.
  SetListenerAndRouteConfiguration(0, std::move(listener),
                                   default_route_config_);
  // Test application timeout is applied for route 1
  auto t0 = system_clock::now();
  CheckRpcSendFailure(1,
                      RpcOptions().set_wait_for_ready(true).set_timeout_ms(
                          kTimeoutApplicationSecond * 1000),
                      StatusCode::DEADLINE_EXCEEDED);
  auto ellapsed_nano_seconds =
      std::chrono::duration_cast<std::chrono::nanoseconds>(system_clock::now() -
                                                           t0);
  EXPECT_GT(ellapsed_nano_seconds.count(),
            kTimeoutApplicationSecond * 1000000000);
  gpr_unsetenv("GRPC_XDS_EXPERIMENTAL_ENABLE_TIMEOUT");
}

// Test to ensure application-specified deadline won't be affected when
// the xDS config does not specify a timeout.
TEST_P(LdsRdsTest, XdsRoutingWithOnlyApplicationTimeout) {
  gpr_setenv("GRPC_XDS_EXPERIMENTAL_ENABLE_TIMEOUT", "true");
  const int64_t kTimeoutApplicationSecond = 4;
  SetNextResolution({});
  SetNextResolutionForLbChannelAllBalancers();
  // Populate new EDS resources.
  AdsServiceImpl::EdsResourceArgs args({
      {"locality0", {grpc_pick_unused_port_or_die()}},
  });
  balancers_[0]->ads_service()->SetEdsResource(BuildEdsResource(args));
  auto t0 = system_clock::now();
  CheckRpcSendFailure(1,
                      RpcOptions().set_wait_for_ready(true).set_timeout_ms(
                          kTimeoutApplicationSecond * 1000),
                      StatusCode::DEADLINE_EXCEEDED);
  auto ellapsed_nano_seconds =
      std::chrono::duration_cast<std::chrono::nanoseconds>(system_clock::now() -
                                                           t0);
  EXPECT_GT(ellapsed_nano_seconds.count(),
            kTimeoutApplicationSecond * 1000000000);
  gpr_unsetenv("GRPC_XDS_EXPERIMENTAL_ENABLE_TIMEOUT");
}

TEST_P(LdsRdsTest, XdsRoutingHeadersMatching) {
  const char* kNewClusterName = "new_cluster";
  const char* kNewEdsServiceName = "new_eds_service_name";
  const size_t kNumEcho1Rpcs = 100;
  const size_t kNumEchoRpcs = 5;
  SetNextResolution({});
  SetNextResolutionForLbChannelAllBalancers();
  // Populate new EDS resources.
  AdsServiceImpl::EdsResourceArgs args({
      {"locality0", GetBackendPorts(0, 1)},
  });
  AdsServiceImpl::EdsResourceArgs args1({
      {"locality0", GetBackendPorts(1, 2)},
  });
  balancers_[0]->ads_service()->SetEdsResource(BuildEdsResource(args));
  balancers_[0]->ads_service()->SetEdsResource(
      BuildEdsResource(args1, kNewEdsServiceName));
  // Populate new CDS resources.
  Cluster new_cluster = default_cluster_;
  new_cluster.set_name(kNewClusterName);
  new_cluster.mutable_eds_cluster_config()->set_service_name(
      kNewEdsServiceName);
  balancers_[0]->ads_service()->SetCdsResource(new_cluster);
  // Populating Route Configurations for LDS.
  RouteConfiguration route_config = default_route_config_;
  auto* route1 = route_config.mutable_virtual_hosts(0)->mutable_routes(0);
  route1->mutable_match()->set_prefix("/grpc.testing.EchoTest1Service/");
  auto* header_matcher1 = route1->mutable_match()->add_headers();
  header_matcher1->set_name("header1");
  header_matcher1->set_exact_match("POST,PUT,GET");
  auto* header_matcher2 = route1->mutable_match()->add_headers();
  header_matcher2->set_name("header2");
  header_matcher2->mutable_safe_regex_match()->set_regex("[a-z]*");
  auto* header_matcher3 = route1->mutable_match()->add_headers();
  header_matcher3->set_name("header3");
  header_matcher3->mutable_range_match()->set_start(1);
  header_matcher3->mutable_range_match()->set_end(1000);
  auto* header_matcher4 = route1->mutable_match()->add_headers();
  header_matcher4->set_name("header4");
  header_matcher4->set_present_match(false);
  auto* header_matcher5 = route1->mutable_match()->add_headers();
  header_matcher5->set_name("header5");
  header_matcher5->set_present_match(true);
  auto* header_matcher6 = route1->mutable_match()->add_headers();
  header_matcher6->set_name("header6");
  header_matcher6->set_prefix_match("/grpc");
  auto* header_matcher7 = route1->mutable_match()->add_headers();
  header_matcher7->set_name("header7");
  header_matcher7->set_suffix_match(".cc");
  header_matcher7->set_invert_match(true);
  route1->mutable_route()->set_cluster(kNewClusterName);
  auto* default_route = route_config.mutable_virtual_hosts(0)->add_routes();
  default_route->mutable_match()->set_prefix("");
  default_route->mutable_route()->set_cluster(kDefaultClusterName);
  SetRouteConfiguration(0, route_config);
  std::vector<std::pair<std::string, std::string>> metadata = {
      {"header1", "POST"},
      {"header2", "blah"},
      {"header3", "1"},
      {"header5", "anything"},
      {"header6", "/grpc.testing.EchoTest1Service/"},
      {"header1", "PUT"},
      {"header7", "grpc.java"},
      {"header1", "GET"},
  };
  const auto header_match_rpc_options = RpcOptions()
                                            .set_rpc_service(SERVICE_ECHO1)
                                            .set_rpc_method(METHOD_ECHO1)
                                            .set_metadata(std::move(metadata));
  // Make sure all backends are up.
  WaitForAllBackends(0, 1);
  WaitForAllBackends(1, 2, true, header_match_rpc_options);
  // Send RPCs.
  CheckRpcSendOk(kNumEchoRpcs);
  CheckRpcSendOk(kNumEcho1Rpcs, header_match_rpc_options);
  EXPECT_EQ(kNumEchoRpcs, backends_[0]->backend_service()->request_count());
  EXPECT_EQ(0, backends_[0]->backend_service1()->request_count());
  EXPECT_EQ(0, backends_[0]->backend_service2()->request_count());
  EXPECT_EQ(0, backends_[1]->backend_service()->request_count());
  EXPECT_EQ(kNumEcho1Rpcs, backends_[1]->backend_service1()->request_count());
  EXPECT_EQ(0, backends_[1]->backend_service2()->request_count());
  const auto response_state = RouteConfigurationResponseState(0);
  EXPECT_EQ(response_state.state, AdsServiceImpl::ResponseState::ACKED);
}

TEST_P(LdsRdsTest, XdsRoutingHeadersMatchingSpecialHeaderContentType) {
  const char* kNewClusterName = "new_cluster";
  const char* kNewEdsServiceName = "new_eds_service_name";
  const size_t kNumEchoRpcs = 100;
  SetNextResolution({});
  SetNextResolutionForLbChannelAllBalancers();
  // Populate new EDS resources.
  AdsServiceImpl::EdsResourceArgs args({
      {"locality0", GetBackendPorts(0, 1)},
  });
  AdsServiceImpl::EdsResourceArgs args1({
      {"locality0", GetBackendPorts(1, 2)},
  });
  balancers_[0]->ads_service()->SetEdsResource(BuildEdsResource(args));
  balancers_[0]->ads_service()->SetEdsResource(
      BuildEdsResource(args1, kNewEdsServiceName));
  // Populate new CDS resources.
  Cluster new_cluster = default_cluster_;
  new_cluster.set_name(kNewClusterName);
  new_cluster.mutable_eds_cluster_config()->set_service_name(
      kNewEdsServiceName);
  balancers_[0]->ads_service()->SetCdsResource(new_cluster);
  // Populating Route Configurations for LDS.
  RouteConfiguration route_config = default_route_config_;
  auto* route1 = route_config.mutable_virtual_hosts(0)->mutable_routes(0);
  route1->mutable_match()->set_prefix("");
  auto* header_matcher1 = route1->mutable_match()->add_headers();
  header_matcher1->set_name("content-type");
  header_matcher1->set_exact_match("notapplication/grpc");
  route1->mutable_route()->set_cluster(kNewClusterName);
  auto* default_route = route_config.mutable_virtual_hosts(0)->add_routes();
  default_route->mutable_match()->set_prefix("");
  auto* header_matcher2 = default_route->mutable_match()->add_headers();
  header_matcher2->set_name("content-type");
  header_matcher2->set_exact_match("application/grpc");
  default_route->mutable_route()->set_cluster(kDefaultClusterName);
  SetRouteConfiguration(0, route_config);
  // Make sure the backend is up.
  WaitForAllBackends(0, 1);
  // Send RPCs.
  CheckRpcSendOk(kNumEchoRpcs);
  EXPECT_EQ(kNumEchoRpcs, backends_[0]->backend_service()->request_count());
  EXPECT_EQ(0, backends_[1]->backend_service()->request_count());
  const auto response_state = RouteConfigurationResponseState(0);
  EXPECT_EQ(response_state.state, AdsServiceImpl::ResponseState::ACKED);
}

TEST_P(LdsRdsTest, XdsRoutingHeadersMatchingSpecialCasesToIgnore) {
  const char* kNewCluster1Name = "new_cluster_1";
  const char* kNewEdsService1Name = "new_eds_service_name_1";
  const char* kNewCluster2Name = "new_cluster_2";
  const char* kNewEdsService2Name = "new_eds_service_name_2";
  const size_t kNumEchoRpcs = 100;
  SetNextResolution({});
  SetNextResolutionForLbChannelAllBalancers();
  // Populate new EDS resources.
  AdsServiceImpl::EdsResourceArgs args({
      {"locality0", GetBackendPorts(0, 1)},
  });
  AdsServiceImpl::EdsResourceArgs args1({
      {"locality0", GetBackendPorts(1, 2)},
  });
  AdsServiceImpl::EdsResourceArgs args2({
      {"locality0", GetBackendPorts(2, 3)},
  });
  balancers_[0]->ads_service()->SetEdsResource(BuildEdsResource(args));
  balancers_[0]->ads_service()->SetEdsResource(
      BuildEdsResource(args1, kNewEdsService1Name));
  balancers_[0]->ads_service()->SetEdsResource(
      BuildEdsResource(args2, kNewEdsService2Name));
  // Populate new CDS resources.
  Cluster new_cluster1 = default_cluster_;
  new_cluster1.set_name(kNewCluster1Name);
  new_cluster1.mutable_eds_cluster_config()->set_service_name(
      kNewEdsService1Name);
  balancers_[0]->ads_service()->SetCdsResource(new_cluster1);
  Cluster new_cluster2 = default_cluster_;
  new_cluster2.set_name(kNewCluster2Name);
  new_cluster2.mutable_eds_cluster_config()->set_service_name(
      kNewEdsService2Name);
  balancers_[0]->ads_service()->SetCdsResource(new_cluster2);
  // Populating Route Configurations for LDS.
  RouteConfiguration route_config = default_route_config_;
  auto* route1 = route_config.mutable_virtual_hosts(0)->mutable_routes(0);
  route1->mutable_match()->set_prefix("");
  auto* header_matcher1 = route1->mutable_match()->add_headers();
  header_matcher1->set_name("grpc-foo-bin");
  header_matcher1->set_present_match(true);
  route1->mutable_route()->set_cluster(kNewCluster1Name);
  auto route2 = route_config.mutable_virtual_hosts(0)->add_routes();
  route2->mutable_match()->set_prefix("");
  auto* header_matcher2 = route2->mutable_match()->add_headers();
  header_matcher2->set_name("grpc-previous-rpc-attempts");
  header_matcher2->set_present_match(true);
  route2->mutable_route()->set_cluster(kNewCluster2Name);
  auto* default_route = route_config.mutable_virtual_hosts(0)->add_routes();
  default_route->mutable_match()->set_prefix("");
  default_route->mutable_route()->set_cluster(kDefaultClusterName);
  SetRouteConfiguration(0, route_config);
  // Send headers which will mismatch each route
  std::vector<std::pair<std::string, std::string>> metadata = {
      {"grpc-foo-bin", "grpc-foo-bin"},
      {"grpc-previous-rpc-attempts", "grpc-previous-rpc-attempts"},
  };
  WaitForAllBackends(0, 1);
  CheckRpcSendOk(kNumEchoRpcs, RpcOptions().set_metadata(metadata));
  // Verify that only the default backend got RPCs since all previous routes
  // were mismatched.
  EXPECT_EQ(kNumEchoRpcs, backends_[0]->backend_service()->request_count());
  EXPECT_EQ(0, backends_[1]->backend_service()->request_count());
  EXPECT_EQ(0, backends_[2]->backend_service()->request_count());
  const auto response_state = RouteConfigurationResponseState(0);
  EXPECT_EQ(response_state.state, AdsServiceImpl::ResponseState::ACKED);
}

TEST_P(LdsRdsTest, XdsRoutingRuntimeFractionMatching) {
  const char* kNewClusterName = "new_cluster";
  const char* kNewEdsServiceName = "new_eds_service_name";
  const size_t kNumRpcs = 1000;
  SetNextResolution({});
  SetNextResolutionForLbChannelAllBalancers();
  // Populate new EDS resources.
  AdsServiceImpl::EdsResourceArgs args({
      {"locality0", GetBackendPorts(0, 1)},
  });
  AdsServiceImpl::EdsResourceArgs args1({
      {"locality0", GetBackendPorts(1, 2)},
  });
  balancers_[0]->ads_service()->SetEdsResource(BuildEdsResource(args));
  balancers_[0]->ads_service()->SetEdsResource(
      BuildEdsResource(args1, kNewEdsServiceName));
  // Populate new CDS resources.
  Cluster new_cluster = default_cluster_;
  new_cluster.set_name(kNewClusterName);
  new_cluster.mutable_eds_cluster_config()->set_service_name(
      kNewEdsServiceName);
  balancers_[0]->ads_service()->SetCdsResource(new_cluster);
  // Populating Route Configurations for LDS.
  RouteConfiguration route_config = default_route_config_;
  auto* route1 = route_config.mutable_virtual_hosts(0)->mutable_routes(0);
  route1->mutable_match()
      ->mutable_runtime_fraction()
      ->mutable_default_value()
      ->set_numerator(25);
  route1->mutable_route()->set_cluster(kNewClusterName);
  auto* default_route = route_config.mutable_virtual_hosts(0)->add_routes();
  default_route->mutable_match()->set_prefix("");
  default_route->mutable_route()->set_cluster(kDefaultClusterName);
  SetRouteConfiguration(0, route_config);
  WaitForAllBackends(0, 2);
  CheckRpcSendOk(kNumRpcs);
  const int default_backend_count =
      backends_[0]->backend_service()->request_count();
  const int matched_backend_count =
      backends_[1]->backend_service()->request_count();
  const double kErrorTolerance = 0.2;
  EXPECT_THAT(
      default_backend_count,
      ::testing::AllOf(::testing::Ge(static_cast<double>(kNumRpcs) * 75 / 100 *
                                     (1 - kErrorTolerance)),
                       ::testing::Le(static_cast<double>(kNumRpcs) * 75 / 100 *
                                     (1 + kErrorTolerance))));
  EXPECT_THAT(
      matched_backend_count,
      ::testing::AllOf(::testing::Ge(static_cast<double>(kNumRpcs) * 25 / 100 *
                                     (1 - kErrorTolerance)),
                       ::testing::Le(static_cast<double>(kNumRpcs) * 25 / 100 *
                                     (1 + kErrorTolerance))));
  const auto response_state = RouteConfigurationResponseState(0);
  EXPECT_EQ(response_state.state, AdsServiceImpl::ResponseState::ACKED);
}

TEST_P(LdsRdsTest, XdsRoutingHeadersMatchingUnmatchCases) {
  const char* kNewCluster1Name = "new_cluster_1";
  const char* kNewEdsService1Name = "new_eds_service_name_1";
  const char* kNewCluster2Name = "new_cluster_2";
  const char* kNewEdsService2Name = "new_eds_service_name_2";
  const char* kNewCluster3Name = "new_cluster_3";
  const char* kNewEdsService3Name = "new_eds_service_name_3";
  const size_t kNumEcho1Rpcs = 100;
  const size_t kNumEchoRpcs = 5;
  SetNextResolution({});
  SetNextResolutionForLbChannelAllBalancers();
  // Populate new EDS resources.
  AdsServiceImpl::EdsResourceArgs args({
      {"locality0", GetBackendPorts(0, 1)},
  });
  AdsServiceImpl::EdsResourceArgs args1({
      {"locality0", GetBackendPorts(1, 2)},
  });
  AdsServiceImpl::EdsResourceArgs args2({
      {"locality0", GetBackendPorts(2, 3)},
  });
  AdsServiceImpl::EdsResourceArgs args3({
      {"locality0", GetBackendPorts(3, 4)},
  });
  balancers_[0]->ads_service()->SetEdsResource(BuildEdsResource(args));
  balancers_[0]->ads_service()->SetEdsResource(
      BuildEdsResource(args1, kNewEdsService1Name));
  balancers_[0]->ads_service()->SetEdsResource(
      BuildEdsResource(args2, kNewEdsService2Name));
  balancers_[0]->ads_service()->SetEdsResource(
      BuildEdsResource(args3, kNewEdsService3Name));
  // Populate new CDS resources.
  Cluster new_cluster1 = default_cluster_;
  new_cluster1.set_name(kNewCluster1Name);
  new_cluster1.mutable_eds_cluster_config()->set_service_name(
      kNewEdsService1Name);
  balancers_[0]->ads_service()->SetCdsResource(new_cluster1);
  Cluster new_cluster2 = default_cluster_;
  new_cluster2.set_name(kNewCluster2Name);
  new_cluster2.mutable_eds_cluster_config()->set_service_name(
      kNewEdsService2Name);
  balancers_[0]->ads_service()->SetCdsResource(new_cluster2);
  Cluster new_cluster3 = default_cluster_;
  new_cluster3.set_name(kNewCluster3Name);
  new_cluster3.mutable_eds_cluster_config()->set_service_name(
      kNewEdsService3Name);
  balancers_[0]->ads_service()->SetCdsResource(new_cluster3);
  // Populating Route Configurations for LDS.
  RouteConfiguration route_config = default_route_config_;
  auto* route1 = route_config.mutable_virtual_hosts(0)->mutable_routes(0);
  route1->mutable_match()->set_prefix("/grpc.testing.EchoTest1Service/");
  auto* header_matcher1 = route1->mutable_match()->add_headers();
  header_matcher1->set_name("header1");
  header_matcher1->set_exact_match("POST");
  route1->mutable_route()->set_cluster(kNewCluster1Name);
  auto route2 = route_config.mutable_virtual_hosts(0)->add_routes();
  route2->mutable_match()->set_prefix("/grpc.testing.EchoTest1Service/");
  auto* header_matcher2 = route2->mutable_match()->add_headers();
  header_matcher2->set_name("header2");
  header_matcher2->mutable_range_match()->set_start(1);
  header_matcher2->mutable_range_match()->set_end(1000);
  route2->mutable_route()->set_cluster(kNewCluster2Name);
  auto route3 = route_config.mutable_virtual_hosts(0)->add_routes();
  route3->mutable_match()->set_prefix("/grpc.testing.EchoTest1Service/");
  auto* header_matcher3 = route3->mutable_match()->add_headers();
  header_matcher3->set_name("header3");
  header_matcher3->mutable_safe_regex_match()->set_regex("[a-z]*");
  route3->mutable_route()->set_cluster(kNewCluster3Name);
  auto* default_route = route_config.mutable_virtual_hosts(0)->add_routes();
  default_route->mutable_match()->set_prefix("");
  default_route->mutable_route()->set_cluster(kDefaultClusterName);
  SetRouteConfiguration(0, route_config);
  // Send headers which will mismatch each route
  std::vector<std::pair<std::string, std::string>> metadata = {
      {"header1", "POST"},
      {"header2", "1000"},
      {"header3", "123"},
      {"header1", "GET"},
  };
  WaitForAllBackends(0, 1);
  CheckRpcSendOk(kNumEchoRpcs, RpcOptions().set_metadata(metadata));
  CheckRpcSendOk(kNumEcho1Rpcs, RpcOptions()
                                    .set_rpc_service(SERVICE_ECHO1)
                                    .set_rpc_method(METHOD_ECHO1)
                                    .set_metadata(metadata));
  // Verify that only the default backend got RPCs since all previous routes
  // were mismatched.
  for (size_t i = 1; i < 4; ++i) {
    EXPECT_EQ(0, backends_[i]->backend_service()->request_count());
    EXPECT_EQ(0, backends_[i]->backend_service1()->request_count());
    EXPECT_EQ(0, backends_[i]->backend_service2()->request_count());
  }
  EXPECT_EQ(kNumEchoRpcs, backends_[0]->backend_service()->request_count());
  EXPECT_EQ(kNumEcho1Rpcs, backends_[0]->backend_service1()->request_count());
  EXPECT_EQ(0, backends_[0]->backend_service2()->request_count());
  const auto response_state = RouteConfigurationResponseState(0);
  EXPECT_EQ(response_state.state, AdsServiceImpl::ResponseState::ACKED);
}

TEST_P(LdsRdsTest, XdsRoutingChangeRoutesWithoutChangingClusters) {
  const char* kNewClusterName = "new_cluster";
  const char* kNewEdsServiceName = "new_eds_service_name";
  SetNextResolution({});
  SetNextResolutionForLbChannelAllBalancers();
  // Populate new EDS resources.
  AdsServiceImpl::EdsResourceArgs args({
      {"locality0", GetBackendPorts(0, 1)},
  });
  AdsServiceImpl::EdsResourceArgs args1({
      {"locality0", GetBackendPorts(1, 2)},
  });
  balancers_[0]->ads_service()->SetEdsResource(BuildEdsResource(args));
  balancers_[0]->ads_service()->SetEdsResource(
      BuildEdsResource(args1, kNewEdsServiceName));
  // Populate new CDS resources.
  Cluster new_cluster = default_cluster_;
  new_cluster.set_name(kNewClusterName);
  new_cluster.mutable_eds_cluster_config()->set_service_name(
      kNewEdsServiceName);
  balancers_[0]->ads_service()->SetCdsResource(new_cluster);
  // Populating Route Configurations for LDS.
  RouteConfiguration route_config = default_route_config_;
  auto* route1 = route_config.mutable_virtual_hosts(0)->mutable_routes(0);
  route1->mutable_match()->set_prefix("/grpc.testing.EchoTest1Service/");
  route1->mutable_route()->set_cluster(kNewClusterName);
  auto* default_route = route_config.mutable_virtual_hosts(0)->add_routes();
  default_route->mutable_match()->set_prefix("");
  default_route->mutable_route()->set_cluster(kDefaultClusterName);
  SetRouteConfiguration(0, route_config);
  // Make sure all backends are up and that requests for each RPC
  // service go to the right backends.
  WaitForAllBackends(0, 1, false);
  WaitForAllBackends(1, 2, false, RpcOptions().set_rpc_service(SERVICE_ECHO1));
  WaitForAllBackends(0, 1, false, RpcOptions().set_rpc_service(SERVICE_ECHO2));
  // Requests for services Echo and Echo2 should have gone to backend 0.
  EXPECT_EQ(1, backends_[0]->backend_service()->request_count());
  EXPECT_EQ(0, backends_[0]->backend_service1()->request_count());
  EXPECT_EQ(1, backends_[0]->backend_service2()->request_count());
  // Requests for service Echo1 should have gone to backend 1.
  EXPECT_EQ(0, backends_[1]->backend_service()->request_count());
  EXPECT_EQ(1, backends_[1]->backend_service1()->request_count());
  EXPECT_EQ(0, backends_[1]->backend_service2()->request_count());
  // Now send an update that changes the first route to match a
  // different RPC service, and wait for the client to make the change.
  route1->mutable_match()->set_prefix("/grpc.testing.EchoTest2Service/");
  SetRouteConfiguration(0, route_config);
  WaitForAllBackends(1, 2, true, RpcOptions().set_rpc_service(SERVICE_ECHO2));
  // Now repeat the earlier test, making sure all traffic goes to the
  // right place.
  WaitForAllBackends(0, 1, false);
  WaitForAllBackends(0, 1, false, RpcOptions().set_rpc_service(SERVICE_ECHO1));
  WaitForAllBackends(1, 2, false, RpcOptions().set_rpc_service(SERVICE_ECHO2));
  // Requests for services Echo and Echo1 should have gone to backend 0.
  EXPECT_EQ(1, backends_[0]->backend_service()->request_count());
  EXPECT_EQ(1, backends_[0]->backend_service1()->request_count());
  EXPECT_EQ(0, backends_[0]->backend_service2()->request_count());
  // Requests for service Echo2 should have gone to backend 1.
  EXPECT_EQ(0, backends_[1]->backend_service()->request_count());
  EXPECT_EQ(0, backends_[1]->backend_service1()->request_count());
  EXPECT_EQ(1, backends_[1]->backend_service2()->request_count());
}

// Test that we NACK unknown filter types in VirtualHost.
TEST_P(LdsRdsTest, RejectsUnknownHttpFilterTypeInVirtualHost) {
  if (GetParam().use_v2()) return;  // Filters supported in v3 only.
  gpr_setenv("GRPC_XDS_EXPERIMENTAL_FAULT_INJECTION", "true");
  RouteConfiguration route_config = default_route_config_;
  auto* per_filter_config =
      route_config.mutable_virtual_hosts(0)->mutable_typed_per_filter_config();
  (*per_filter_config)["unknown"].PackFrom(Listener());
  SetListenerAndRouteConfiguration(0, default_listener_, route_config);
  SetNextResolution({});
  SetNextResolutionForLbChannelAllBalancers();
  // Wait until xDS server sees NACK.
  do {
    CheckRpcSendFailure();
  } while (RouteConfigurationResponseState(0).state ==
           AdsServiceImpl::ResponseState::SENT);
  const auto response_state = RouteConfigurationResponseState(0);
  EXPECT_EQ(response_state.state, AdsServiceImpl::ResponseState::NACKED);
  EXPECT_THAT(response_state.error_message,
              ::testing::HasSubstr("no filter registered for config type "
                                   "envoy.config.listener.v3.Listener"));
  gpr_unsetenv("GRPC_XDS_EXPERIMENTAL_FAULT_INJECTION");
}

// Test that we ignore optional unknown filter types in VirtualHost.
TEST_P(LdsRdsTest, IgnoresOptionalUnknownHttpFilterTypeInVirtualHost) {
  if (GetParam().use_v2()) return;  // Filters supported in v3 only.
  gpr_setenv("GRPC_XDS_EXPERIMENTAL_FAULT_INJECTION", "true");
  RouteConfiguration route_config = default_route_config_;
  auto* per_filter_config =
      route_config.mutable_virtual_hosts(0)->mutable_typed_per_filter_config();
  ::envoy::config::route::v3::FilterConfig filter_config;
  filter_config.mutable_config()->PackFrom(Listener());
  filter_config.set_is_optional(true);
  (*per_filter_config)["unknown"].PackFrom(filter_config);
  SetListenerAndRouteConfiguration(0, default_listener_, route_config);
  AdsServiceImpl::EdsResourceArgs args({
      {"locality0", GetBackendPorts()},
  });
  balancers_[0]->ads_service()->SetEdsResource(
      BuildEdsResource(args, DefaultEdsServiceName()));
  SetNextResolution({});
  SetNextResolutionForLbChannelAllBalancers();
  WaitForAllBackends();
  EXPECT_EQ(RouteConfigurationResponseState(0).state,
            AdsServiceImpl::ResponseState::ACKED);
  gpr_unsetenv("GRPC_XDS_EXPERIMENTAL_FAULT_INJECTION");
}

// Test that we NACK filters without configs in VirtualHost.
TEST_P(LdsRdsTest, RejectsHttpFilterWithoutConfigInVirtualHost) {
  if (GetParam().use_v2()) return;  // Filters supported in v3 only.
  gpr_setenv("GRPC_XDS_EXPERIMENTAL_FAULT_INJECTION", "true");
  RouteConfiguration route_config = default_route_config_;
  auto* per_filter_config =
      route_config.mutable_virtual_hosts(0)->mutable_typed_per_filter_config();
  (*per_filter_config)["unknown"];
  SetListenerAndRouteConfiguration(0, default_listener_, route_config);
  SetNextResolution({});
  SetNextResolutionForLbChannelAllBalancers();
  // Wait until xDS server sees NACK.
  do {
    CheckRpcSendFailure();
  } while (RouteConfigurationResponseState(0).state ==
           AdsServiceImpl::ResponseState::SENT);
  const auto response_state = RouteConfigurationResponseState(0);
  EXPECT_EQ(response_state.state, AdsServiceImpl::ResponseState::NACKED);
  EXPECT_THAT(response_state.error_message,
              ::testing::HasSubstr(
                  "no filter config specified for filter name unknown"));
  gpr_unsetenv("GRPC_XDS_EXPERIMENTAL_FAULT_INJECTION");
}

// Test that we NACK filters without configs in FilterConfig in VirtualHost.
TEST_P(LdsRdsTest, RejectsHttpFilterWithoutConfigInFilterConfigInVirtualHost) {
  if (GetParam().use_v2()) return;  // Filters supported in v3 only.
  gpr_setenv("GRPC_XDS_EXPERIMENTAL_FAULT_INJECTION", "true");
  RouteConfiguration route_config = default_route_config_;
  auto* per_filter_config =
      route_config.mutable_virtual_hosts(0)->mutable_typed_per_filter_config();
  (*per_filter_config)["unknown"].PackFrom(
      ::envoy::config::route::v3::FilterConfig());
  SetListenerAndRouteConfiguration(0, default_listener_, route_config);
  SetNextResolution({});
  SetNextResolutionForLbChannelAllBalancers();
  // Wait until xDS server sees NACK.
  do {
    CheckRpcSendFailure();
  } while (RouteConfigurationResponseState(0).state ==
           AdsServiceImpl::ResponseState::SENT);
  const auto response_state = RouteConfigurationResponseState(0);
  EXPECT_EQ(response_state.state, AdsServiceImpl::ResponseState::NACKED);
  EXPECT_THAT(response_state.error_message,
              ::testing::HasSubstr(
                  "no filter config specified for filter name unknown"));
  gpr_unsetenv("GRPC_XDS_EXPERIMENTAL_FAULT_INJECTION");
}

// Test that we ignore optional filters without configs in VirtualHost.
TEST_P(LdsRdsTest, IgnoresOptionalHttpFilterWithoutConfigInVirtualHost) {
  if (GetParam().use_v2()) return;  // Filters supported in v3 only.
  gpr_setenv("GRPC_XDS_EXPERIMENTAL_FAULT_INJECTION", "true");
  RouteConfiguration route_config = default_route_config_;
  auto* per_filter_config =
      route_config.mutable_virtual_hosts(0)->mutable_typed_per_filter_config();
  ::envoy::config::route::v3::FilterConfig filter_config;
  filter_config.set_is_optional(true);
  (*per_filter_config)["unknown"].PackFrom(filter_config);
  SetListenerAndRouteConfiguration(0, default_listener_, route_config);
  AdsServiceImpl::EdsResourceArgs args({
      {"locality0", GetBackendPorts()},
  });
  balancers_[0]->ads_service()->SetEdsResource(
      BuildEdsResource(args, DefaultEdsServiceName()));
  SetNextResolution({});
  SetNextResolutionForLbChannelAllBalancers();
  WaitForAllBackends();
  EXPECT_EQ(RouteConfigurationResponseState(0).state,
            AdsServiceImpl::ResponseState::ACKED);
  gpr_unsetenv("GRPC_XDS_EXPERIMENTAL_FAULT_INJECTION");
}

// Test that we NACK unparseable filter types in VirtualHost.
TEST_P(LdsRdsTest, RejectsUnparseableHttpFilterTypeInVirtualHost) {
  if (GetParam().use_v2()) return;  // Filters supported in v3 only.
  gpr_setenv("GRPC_XDS_EXPERIMENTAL_FAULT_INJECTION", "true");
  RouteConfiguration route_config = default_route_config_;
  auto* per_filter_config =
      route_config.mutable_virtual_hosts(0)->mutable_typed_per_filter_config();
  (*per_filter_config)["unknown"].PackFrom(
      envoy::extensions::filters::http::router::v3::Router());
  SetListenerAndRouteConfiguration(0, default_listener_, route_config);
  SetNextResolution({});
  SetNextResolutionForLbChannelAllBalancers();
  // Wait until xDS server sees NACK.
  do {
    CheckRpcSendFailure();
  } while (RouteConfigurationResponseState(0).state ==
           AdsServiceImpl::ResponseState::SENT);
  const auto response_state = RouteConfigurationResponseState(0);
  EXPECT_EQ(response_state.state, AdsServiceImpl::ResponseState::NACKED);
  EXPECT_THAT(
      response_state.error_message,
      ::testing::HasSubstr("router filter does not support config override"));
  gpr_unsetenv("GRPC_XDS_EXPERIMENTAL_FAULT_INJECTION");
}

// Test that we NACK unknown filter types in Route.
TEST_P(LdsRdsTest, RejectsUnknownHttpFilterTypeInRoute) {
  if (GetParam().use_v2()) return;  // Filters supported in v3 only.
  gpr_setenv("GRPC_XDS_EXPERIMENTAL_FAULT_INJECTION", "true");
  RouteConfiguration route_config = default_route_config_;
  auto* per_filter_config = route_config.mutable_virtual_hosts(0)
                                ->mutable_routes(0)
                                ->mutable_typed_per_filter_config();
  (*per_filter_config)["unknown"].PackFrom(Listener());
  SetListenerAndRouteConfiguration(0, default_listener_, route_config);
  SetNextResolution({});
  SetNextResolutionForLbChannelAllBalancers();
  // Wait until xDS server sees NACK.
  do {
    CheckRpcSendFailure();
  } while (RouteConfigurationResponseState(0).state ==
           AdsServiceImpl::ResponseState::SENT);
  const auto response_state = RouteConfigurationResponseState(0);
  EXPECT_EQ(response_state.state, AdsServiceImpl::ResponseState::NACKED);
  EXPECT_THAT(response_state.error_message,
              ::testing::HasSubstr("no filter registered for config type "
                                   "envoy.config.listener.v3.Listener"));
  gpr_unsetenv("GRPC_XDS_EXPERIMENTAL_FAULT_INJECTION");
}

// Test that we ignore optional unknown filter types in Route.
TEST_P(LdsRdsTest, IgnoresOptionalUnknownHttpFilterTypeInRoute) {
  if (GetParam().use_v2()) return;  // Filters supported in v3 only.
  gpr_setenv("GRPC_XDS_EXPERIMENTAL_FAULT_INJECTION", "true");
  RouteConfiguration route_config = default_route_config_;
  auto* per_filter_config = route_config.mutable_virtual_hosts(0)
                                ->mutable_routes(0)
                                ->mutable_typed_per_filter_config();
  ::envoy::config::route::v3::FilterConfig filter_config;
  filter_config.mutable_config()->PackFrom(Listener());
  filter_config.set_is_optional(true);
  (*per_filter_config)["unknown"].PackFrom(filter_config);
  SetListenerAndRouteConfiguration(0, default_listener_, route_config);
  AdsServiceImpl::EdsResourceArgs args({
      {"locality0", GetBackendPorts()},
  });
  balancers_[0]->ads_service()->SetEdsResource(
      BuildEdsResource(args, DefaultEdsServiceName()));
  SetNextResolution({});
  SetNextResolutionForLbChannelAllBalancers();
  WaitForAllBackends();
  EXPECT_EQ(RouteConfigurationResponseState(0).state,
            AdsServiceImpl::ResponseState::ACKED);
  gpr_unsetenv("GRPC_XDS_EXPERIMENTAL_FAULT_INJECTION");
}

// Test that we NACK filters without configs in Route.
TEST_P(LdsRdsTest, RejectsHttpFilterWithoutConfigInRoute) {
  if (GetParam().use_v2()) return;  // Filters supported in v3 only.
  gpr_setenv("GRPC_XDS_EXPERIMENTAL_FAULT_INJECTION", "true");
  RouteConfiguration route_config = default_route_config_;
  auto* per_filter_config = route_config.mutable_virtual_hosts(0)
                                ->mutable_routes(0)
                                ->mutable_typed_per_filter_config();
  (*per_filter_config)["unknown"];
  SetListenerAndRouteConfiguration(0, default_listener_, route_config);
  SetNextResolution({});
  SetNextResolutionForLbChannelAllBalancers();
  // Wait until xDS server sees NACK.
  do {
    CheckRpcSendFailure();
  } while (RouteConfigurationResponseState(0).state ==
           AdsServiceImpl::ResponseState::SENT);
  const auto response_state = RouteConfigurationResponseState(0);
  EXPECT_EQ(response_state.state, AdsServiceImpl::ResponseState::NACKED);
  EXPECT_THAT(response_state.error_message,
              ::testing::HasSubstr(
                  "no filter config specified for filter name unknown"));
  gpr_unsetenv("GRPC_XDS_EXPERIMENTAL_FAULT_INJECTION");
}

// Test that we NACK filters without configs in FilterConfig in Route.
TEST_P(LdsRdsTest, RejectsHttpFilterWithoutConfigInFilterConfigInRoute) {
  if (GetParam().use_v2()) return;  // Filters supported in v3 only.
  gpr_setenv("GRPC_XDS_EXPERIMENTAL_FAULT_INJECTION", "true");
  RouteConfiguration route_config = default_route_config_;
  auto* per_filter_config = route_config.mutable_virtual_hosts(0)
                                ->mutable_routes(0)
                                ->mutable_typed_per_filter_config();
  (*per_filter_config)["unknown"].PackFrom(
      ::envoy::config::route::v3::FilterConfig());
  SetListenerAndRouteConfiguration(0, default_listener_, route_config);
  SetNextResolution({});
  SetNextResolutionForLbChannelAllBalancers();
  // Wait until xDS server sees NACK.
  do {
    CheckRpcSendFailure();
  } while (RouteConfigurationResponseState(0).state ==
           AdsServiceImpl::ResponseState::SENT);
  const auto response_state = RouteConfigurationResponseState(0);
  EXPECT_EQ(response_state.state, AdsServiceImpl::ResponseState::NACKED);
  EXPECT_THAT(response_state.error_message,
              ::testing::HasSubstr(
                  "no filter config specified for filter name unknown"));
  gpr_unsetenv("GRPC_XDS_EXPERIMENTAL_FAULT_INJECTION");
}

// Test that we ignore optional filters without configs in Route.
TEST_P(LdsRdsTest, IgnoresOptionalHttpFilterWithoutConfigInRoute) {
  if (GetParam().use_v2()) return;  // Filters supported in v3 only.
  gpr_setenv("GRPC_XDS_EXPERIMENTAL_FAULT_INJECTION", "true");
  RouteConfiguration route_config = default_route_config_;
  auto* per_filter_config = route_config.mutable_virtual_hosts(0)
                                ->mutable_routes(0)
                                ->mutable_typed_per_filter_config();
  ::envoy::config::route::v3::FilterConfig filter_config;
  filter_config.set_is_optional(true);
  (*per_filter_config)["unknown"].PackFrom(filter_config);
  SetListenerAndRouteConfiguration(0, default_listener_, route_config);
  AdsServiceImpl::EdsResourceArgs args({
      {"locality0", GetBackendPorts()},
  });
  balancers_[0]->ads_service()->SetEdsResource(
      BuildEdsResource(args, DefaultEdsServiceName()));
  SetNextResolution({});
  SetNextResolutionForLbChannelAllBalancers();
  WaitForAllBackends();
  EXPECT_EQ(RouteConfigurationResponseState(0).state,
            AdsServiceImpl::ResponseState::ACKED);
  gpr_unsetenv("GRPC_XDS_EXPERIMENTAL_FAULT_INJECTION");
}

// Test that we NACK unparseable filter types in Route.
TEST_P(LdsRdsTest, RejectsUnparseableHttpFilterTypeInRoute) {
  if (GetParam().use_v2()) return;  // Filters supported in v3 only.
  gpr_setenv("GRPC_XDS_EXPERIMENTAL_FAULT_INJECTION", "true");
  RouteConfiguration route_config = default_route_config_;
  auto* per_filter_config = route_config.mutable_virtual_hosts(0)
                                ->mutable_routes(0)
                                ->mutable_typed_per_filter_config();
  (*per_filter_config)["unknown"].PackFrom(
      envoy::extensions::filters::http::router::v3::Router());
  SetListenerAndRouteConfiguration(0, default_listener_, route_config);
  SetNextResolution({});
  SetNextResolutionForLbChannelAllBalancers();
  // Wait until xDS server sees NACK.
  do {
    CheckRpcSendFailure();
  } while (RouteConfigurationResponseState(0).state ==
           AdsServiceImpl::ResponseState::SENT);
  const auto response_state = RouteConfigurationResponseState(0);
  EXPECT_EQ(response_state.state, AdsServiceImpl::ResponseState::NACKED);
  EXPECT_THAT(
      response_state.error_message,
      ::testing::HasSubstr("router filter does not support config override"));
  gpr_unsetenv("GRPC_XDS_EXPERIMENTAL_FAULT_INJECTION");
}

// Test that we NACK unknown filter types in ClusterWeight.
TEST_P(LdsRdsTest, RejectsUnknownHttpFilterTypeInClusterWeight) {
  if (GetParam().use_v2()) return;  // Filters supported in v3 only.
  gpr_setenv("GRPC_XDS_EXPERIMENTAL_FAULT_INJECTION", "true");
  RouteConfiguration route_config = default_route_config_;
  auto* cluster_weight = route_config.mutable_virtual_hosts(0)
                             ->mutable_routes(0)
                             ->mutable_route()
                             ->mutable_weighted_clusters()
                             ->add_clusters();
  cluster_weight->set_name(kDefaultClusterName);
  cluster_weight->mutable_weight()->set_value(100);
  auto* per_filter_config = cluster_weight->mutable_typed_per_filter_config();
  (*per_filter_config)["unknown"].PackFrom(Listener());
  SetListenerAndRouteConfiguration(0, default_listener_, route_config);
  SetNextResolution({});
  SetNextResolutionForLbChannelAllBalancers();
  // Wait until xDS server sees NACK.
  do {
    CheckRpcSendFailure();
  } while (RouteConfigurationResponseState(0).state ==
           AdsServiceImpl::ResponseState::SENT);
  const auto response_state = RouteConfigurationResponseState(0);
  EXPECT_EQ(response_state.state, AdsServiceImpl::ResponseState::NACKED);
  EXPECT_THAT(response_state.error_message,
              ::testing::HasSubstr("no filter registered for config type "
                                   "envoy.config.listener.v3.Listener"));
  gpr_unsetenv("GRPC_XDS_EXPERIMENTAL_FAULT_INJECTION");
}

// Test that we ignore optional unknown filter types in ClusterWeight.
TEST_P(LdsRdsTest, IgnoresOptionalUnknownHttpFilterTypeInClusterWeight) {
  if (GetParam().use_v2()) return;  // Filters supported in v3 only.
  gpr_setenv("GRPC_XDS_EXPERIMENTAL_FAULT_INJECTION", "true");
  RouteConfiguration route_config = default_route_config_;
  auto* cluster_weight = route_config.mutable_virtual_hosts(0)
                             ->mutable_routes(0)
                             ->mutable_route()
                             ->mutable_weighted_clusters()
                             ->add_clusters();
  cluster_weight->set_name(kDefaultClusterName);
  cluster_weight->mutable_weight()->set_value(100);
  auto* per_filter_config = cluster_weight->mutable_typed_per_filter_config();
  ::envoy::config::route::v3::FilterConfig filter_config;
  filter_config.mutable_config()->PackFrom(Listener());
  filter_config.set_is_optional(true);
  (*per_filter_config)["unknown"].PackFrom(filter_config);
  SetListenerAndRouteConfiguration(0, default_listener_, route_config);
  AdsServiceImpl::EdsResourceArgs args({
      {"locality0", GetBackendPorts()},
  });
  balancers_[0]->ads_service()->SetEdsResource(
      BuildEdsResource(args, DefaultEdsServiceName()));
  SetNextResolution({});
  SetNextResolutionForLbChannelAllBalancers();
  WaitForAllBackends();
  EXPECT_EQ(RouteConfigurationResponseState(0).state,
            AdsServiceImpl::ResponseState::ACKED);
  gpr_unsetenv("GRPC_XDS_EXPERIMENTAL_FAULT_INJECTION");
}

// Test that we NACK filters without configs in ClusterWeight.
TEST_P(LdsRdsTest, RejectsHttpFilterWithoutConfigInClusterWeight) {
  if (GetParam().use_v2()) return;  // Filters supported in v3 only.
  gpr_setenv("GRPC_XDS_EXPERIMENTAL_FAULT_INJECTION", "true");
  RouteConfiguration route_config = default_route_config_;
  auto* cluster_weight = route_config.mutable_virtual_hosts(0)
                             ->mutable_routes(0)
                             ->mutable_route()
                             ->mutable_weighted_clusters()
                             ->add_clusters();
  cluster_weight->set_name(kDefaultClusterName);
  cluster_weight->mutable_weight()->set_value(100);
  auto* per_filter_config = cluster_weight->mutable_typed_per_filter_config();
  (*per_filter_config)["unknown"];
  SetListenerAndRouteConfiguration(0, default_listener_, route_config);
  SetNextResolution({});
  SetNextResolutionForLbChannelAllBalancers();
  // Wait until xDS server sees NACK.
  do {
    CheckRpcSendFailure();
  } while (RouteConfigurationResponseState(0).state ==
           AdsServiceImpl::ResponseState::SENT);
  const auto response_state = RouteConfigurationResponseState(0);
  EXPECT_EQ(response_state.state, AdsServiceImpl::ResponseState::NACKED);
  EXPECT_THAT(response_state.error_message,
              ::testing::HasSubstr(
                  "no filter config specified for filter name unknown"));
  gpr_unsetenv("GRPC_XDS_EXPERIMENTAL_FAULT_INJECTION");
}

// Test that we NACK filters without configs in FilterConfig in ClusterWeight.
TEST_P(LdsRdsTest,
       RejectsHttpFilterWithoutConfigInFilterConfigInClusterWeight) {
  if (GetParam().use_v2()) return;  // Filters supported in v3 only.
  gpr_setenv("GRPC_XDS_EXPERIMENTAL_FAULT_INJECTION", "true");
  RouteConfiguration route_config = default_route_config_;
  auto* cluster_weight = route_config.mutable_virtual_hosts(0)
                             ->mutable_routes(0)
                             ->mutable_route()
                             ->mutable_weighted_clusters()
                             ->add_clusters();
  cluster_weight->set_name(kDefaultClusterName);
  cluster_weight->mutable_weight()->set_value(100);
  auto* per_filter_config = cluster_weight->mutable_typed_per_filter_config();
  (*per_filter_config)["unknown"].PackFrom(
      ::envoy::config::route::v3::FilterConfig());
  SetListenerAndRouteConfiguration(0, default_listener_, route_config);
  SetNextResolution({});
  SetNextResolutionForLbChannelAllBalancers();
  // Wait until xDS server sees NACK.
  do {
    CheckRpcSendFailure();
  } while (RouteConfigurationResponseState(0).state ==
           AdsServiceImpl::ResponseState::SENT);
  const auto response_state = RouteConfigurationResponseState(0);
  EXPECT_EQ(response_state.state, AdsServiceImpl::ResponseState::NACKED);
  EXPECT_THAT(response_state.error_message,
              ::testing::HasSubstr(
                  "no filter config specified for filter name unknown"));
  gpr_unsetenv("GRPC_XDS_EXPERIMENTAL_FAULT_INJECTION");
}

// Test that we ignore optional filters without configs in ClusterWeight.
TEST_P(LdsRdsTest, IgnoresOptionalHttpFilterWithoutConfigInClusterWeight) {
  if (GetParam().use_v2()) return;  // Filters supported in v3 only.
  gpr_setenv("GRPC_XDS_EXPERIMENTAL_FAULT_INJECTION", "true");
  RouteConfiguration route_config = default_route_config_;
  auto* cluster_weight = route_config.mutable_virtual_hosts(0)
                             ->mutable_routes(0)
                             ->mutable_route()
                             ->mutable_weighted_clusters()
                             ->add_clusters();
  cluster_weight->set_name(kDefaultClusterName);
  cluster_weight->mutable_weight()->set_value(100);
  auto* per_filter_config = cluster_weight->mutable_typed_per_filter_config();
  ::envoy::config::route::v3::FilterConfig filter_config;
  filter_config.set_is_optional(true);
  (*per_filter_config)["unknown"].PackFrom(filter_config);
  SetListenerAndRouteConfiguration(0, default_listener_, route_config);
  AdsServiceImpl::EdsResourceArgs args({
      {"locality0", GetBackendPorts()},
  });
  balancers_[0]->ads_service()->SetEdsResource(
      BuildEdsResource(args, DefaultEdsServiceName()));
  SetNextResolution({});
  SetNextResolutionForLbChannelAllBalancers();
  WaitForAllBackends();
  EXPECT_EQ(RouteConfigurationResponseState(0).state,
            AdsServiceImpl::ResponseState::ACKED);
  gpr_unsetenv("GRPC_XDS_EXPERIMENTAL_FAULT_INJECTION");
}

// Test that we NACK unparseable filter types in ClusterWeight.
TEST_P(LdsRdsTest, RejectsUnparseableHttpFilterTypeInClusterWeight) {
  if (GetParam().use_v2()) return;  // Filters supported in v3 only.
  gpr_setenv("GRPC_XDS_EXPERIMENTAL_FAULT_INJECTION", "true");
  RouteConfiguration route_config = default_route_config_;
  auto* cluster_weight = route_config.mutable_virtual_hosts(0)
                             ->mutable_routes(0)
                             ->mutable_route()
                             ->mutable_weighted_clusters()
                             ->add_clusters();
  cluster_weight->set_name(kDefaultClusterName);
  cluster_weight->mutable_weight()->set_value(100);
  auto* per_filter_config = cluster_weight->mutable_typed_per_filter_config();
  (*per_filter_config)["unknown"].PackFrom(
      envoy::extensions::filters::http::router::v3::Router());
  SetListenerAndRouteConfiguration(0, default_listener_, route_config);
  SetNextResolution({});
  SetNextResolutionForLbChannelAllBalancers();
  // Wait until xDS server sees NACK.
  do {
    CheckRpcSendFailure();
  } while (RouteConfigurationResponseState(0).state ==
           AdsServiceImpl::ResponseState::SENT);
  const auto response_state = RouteConfigurationResponseState(0);
  EXPECT_EQ(response_state.state, AdsServiceImpl::ResponseState::NACKED);
  EXPECT_THAT(
      response_state.error_message,
      ::testing::HasSubstr("router filter does not support config override"));
  gpr_unsetenv("GRPC_XDS_EXPERIMENTAL_FAULT_INJECTION");
}

// TODO(lidiz): As part of adding the fault injection filter, add tests
// for overriding filter configs in the typed_per_filter_config fields in
// each of VirtualHost, Route, and ClusterWeight.

using CdsTest = BasicTest;

// Tests that CDS client should send an ACK upon correct CDS response.
TEST_P(CdsTest, Vanilla) {
  SetNextResolution({});
  SetNextResolutionForLbChannelAllBalancers();
  (void)SendRpc();
  EXPECT_EQ(balancers_[0]->ads_service()->cds_response_state().state,
            AdsServiceImpl::ResponseState::ACKED);
}

TEST_P(CdsTest, LogicalDNSClusterType) {
  gpr_setenv("GRPC_XDS_EXPERIMENTAL_ENABLE_AGGREGATE_AND_LOGICAL_DNS_CLUSTER",
             "true");
  SetNextResolution({});
  SetNextResolutionForLbChannelAllBalancers();
  // Create Logical DNS Cluster
  auto cluster = default_cluster_;
  cluster.set_type(Cluster::LOGICAL_DNS);
  balancers_[0]->ads_service()->SetCdsResource(cluster);
  // Set Logical DNS result
  {
    grpc_core::ExecCtx exec_ctx;
    grpc_core::Resolver::Result result;
    result.addresses = CreateAddressListFromPortList(GetBackendPorts(1, 2));
    logical_dns_cluster_resolver_response_generator_->SetResponse(
        std::move(result));
  }
  // Wait for traffic to go to backend 1.
  WaitForBackend(1);
  gpr_unsetenv(
      "GRPC_XDS_EXPERIMENTAL_ENABLE_AGGREGATE_AND_LOGICAL_DNS_CLUSTER");
}

TEST_P(CdsTest, AggregateClusterType) {
  gpr_setenv("GRPC_XDS_EXPERIMENTAL_ENABLE_AGGREGATE_AND_LOGICAL_DNS_CLUSTER",
             "true");
  const char* kNewCluster1Name = "new_cluster_1";
  const char* kNewEdsService1Name = "new_eds_service_name_1";
  const char* kNewCluster2Name = "new_cluster_2";
  const char* kNewEdsService2Name = "new_eds_service_name_2";
  SetNextResolution({});
  SetNextResolutionForLbChannelAllBalancers();
  // Populate new EDS resources.
  AdsServiceImpl::EdsResourceArgs args1({
      {"locality0", GetBackendPorts(1, 2)},
  });
  AdsServiceImpl::EdsResourceArgs args2({
      {"locality0", GetBackendPorts(2, 3)},
  });
  balancers_[0]->ads_service()->SetEdsResource(
      BuildEdsResource(args1, kNewEdsService1Name));
  balancers_[0]->ads_service()->SetEdsResource(
      BuildEdsResource(args2, kNewEdsService2Name));
  // Populate new CDS resources.
  Cluster new_cluster1 = default_cluster_;
  new_cluster1.set_name(kNewCluster1Name);
  new_cluster1.mutable_eds_cluster_config()->set_service_name(
      kNewEdsService1Name);
  balancers_[0]->ads_service()->SetCdsResource(new_cluster1);
  Cluster new_cluster2 = default_cluster_;
  new_cluster2.set_name(kNewCluster2Name);
  new_cluster2.mutable_eds_cluster_config()->set_service_name(
      kNewEdsService2Name);
  balancers_[0]->ads_service()->SetCdsResource(new_cluster2);
  // Create Aggregate Cluster
  auto cluster = default_cluster_;
  CustomClusterType* custom_cluster = cluster.mutable_cluster_type();
  custom_cluster->set_name("envoy.clusters.aggregate");
  ClusterConfig cluster_config;
  cluster_config.add_clusters(kNewCluster1Name);
  cluster_config.add_clusters(kNewCluster2Name);
  custom_cluster->mutable_typed_config()->PackFrom(cluster_config);
  balancers_[0]->ads_service()->SetCdsResource(cluster);
  // Wait for traffic to go to backend 1.
  WaitForBackend(1);
  // Shutdown backend 1 and wait for all traffic to go to backend 2.
  ShutdownBackend(1);
  WaitForBackend(2);
  EXPECT_EQ(balancers_[0]->ads_service()->cds_response_state().state,
            AdsServiceImpl::ResponseState::ACKED);
  // Bring backend 1 back and ensure all traffic go back to it.
  StartBackend(1);
  WaitForBackend(1);
  gpr_unsetenv(
      "GRPC_XDS_EXPERIMENTAL_ENABLE_AGGREGATE_AND_LOGICAL_DNS_CLUSTER");
}

TEST_P(CdsTest, AggregateClusterEdsToLogicalDns) {
  gpr_setenv("GRPC_XDS_EXPERIMENTAL_ENABLE_AGGREGATE_AND_LOGICAL_DNS_CLUSTER",
             "true");
  SetNextResolution({});
  SetNextResolutionForLbChannelAllBalancers();
  const char* kNewCluster1Name = "new_cluster_1";
  const char* kNewEdsService1Name = "new_eds_service_name_1";
  const char* kLogicalDNSClusterName = "logical_dns_cluster";
  // Populate new EDS resources.
  AdsServiceImpl::EdsResourceArgs args1({
      {"locality0", GetBackendPorts(1, 2)},
  });
  balancers_[0]->ads_service()->SetEdsResource(
      BuildEdsResource(args1, kNewEdsService1Name));
  // Populate new CDS resources.
  Cluster new_cluster1 = default_cluster_;
  new_cluster1.set_name(kNewCluster1Name);
  new_cluster1.mutable_eds_cluster_config()->set_service_name(
      kNewEdsService1Name);
  balancers_[0]->ads_service()->SetCdsResource(new_cluster1);
  // Create Logical DNS Cluster
  auto logical_dns_cluster = default_cluster_;
  logical_dns_cluster.set_name(kLogicalDNSClusterName);
  logical_dns_cluster.set_type(Cluster::LOGICAL_DNS);
  balancers_[0]->ads_service()->SetCdsResource(logical_dns_cluster);
  // Create Aggregate Cluster
  auto cluster = default_cluster_;
  CustomClusterType* custom_cluster = cluster.mutable_cluster_type();
  custom_cluster->set_name("envoy.clusters.aggregate");
  ClusterConfig cluster_config;
  cluster_config.add_clusters(kNewCluster1Name);
  cluster_config.add_clusters(kLogicalDNSClusterName);
  custom_cluster->mutable_typed_config()->PackFrom(cluster_config);
  balancers_[0]->ads_service()->SetCdsResource(cluster);
  // Set Logical DNS result
  {
    grpc_core::ExecCtx exec_ctx;
    grpc_core::Resolver::Result result;
    result.addresses = CreateAddressListFromPortList(GetBackendPorts(2, 3));
    logical_dns_cluster_resolver_response_generator_->SetResponse(
        std::move(result));
  }
  // Wait for traffic to go to backend 1.
  WaitForBackend(1);
  // Shutdown backend 1 and wait for all traffic to go to backend 2.
  ShutdownBackend(1);
  WaitForBackend(2);
  EXPECT_EQ(balancers_[0]->ads_service()->cds_response_state().state,
            AdsServiceImpl::ResponseState::ACKED);
  // Bring backend 1 back and ensure all traffic go back to it.
  StartBackend(1);
  WaitForBackend(1);
  gpr_unsetenv(
      "GRPC_XDS_EXPERIMENTAL_ENABLE_AGGREGATE_AND_LOGICAL_DNS_CLUSTER");
}

TEST_P(CdsTest, AggregateClusterLogicalDnsToEds) {
  gpr_setenv("GRPC_XDS_EXPERIMENTAL_ENABLE_AGGREGATE_AND_LOGICAL_DNS_CLUSTER",
             "true");
  SetNextResolution({});
  SetNextResolutionForLbChannelAllBalancers();
  const char* kNewCluster2Name = "new_cluster_2";
  const char* kNewEdsService2Name = "new_eds_service_name_2";
  const char* kLogicalDNSClusterName = "logical_dns_cluster";
  // Populate new EDS resources.
  AdsServiceImpl::EdsResourceArgs args2({
      {"locality0", GetBackendPorts(2, 3)},
  });
  balancers_[0]->ads_service()->SetEdsResource(
      BuildEdsResource(args2, kNewEdsService2Name));
  // Populate new CDS resources.
  Cluster new_cluster2 = default_cluster_;
  new_cluster2.set_name(kNewCluster2Name);
  new_cluster2.mutable_eds_cluster_config()->set_service_name(
      kNewEdsService2Name);
  balancers_[0]->ads_service()->SetCdsResource(new_cluster2);
  // Create Logical DNS Cluster
  auto logical_dns_cluster = default_cluster_;
  logical_dns_cluster.set_name(kLogicalDNSClusterName);
  logical_dns_cluster.set_type(Cluster::LOGICAL_DNS);
  balancers_[0]->ads_service()->SetCdsResource(logical_dns_cluster);
  // Create Aggregate Cluster
  auto cluster = default_cluster_;
  CustomClusterType* custom_cluster = cluster.mutable_cluster_type();
  custom_cluster->set_name("envoy.clusters.aggregate");
  ClusterConfig cluster_config;
  cluster_config.add_clusters(kLogicalDNSClusterName);
  cluster_config.add_clusters(kNewCluster2Name);
  custom_cluster->mutable_typed_config()->PackFrom(cluster_config);
  balancers_[0]->ads_service()->SetCdsResource(cluster);
  // Set Logical DNS result
  {
    grpc_core::ExecCtx exec_ctx;
    grpc_core::Resolver::Result result;
    result.addresses = CreateAddressListFromPortList(GetBackendPorts(1, 2));
    logical_dns_cluster_resolver_response_generator_->SetResponse(
        std::move(result));
  }
  // Wait for traffic to go to backend 1.
  WaitForBackend(1);
  // Shutdown backend 1 and wait for all traffic to go to backend 2.
  ShutdownBackend(1);
  WaitForBackend(2);
  EXPECT_EQ(balancers_[0]->ads_service()->cds_response_state().state,
            AdsServiceImpl::ResponseState::ACKED);
  // Bring backend 1 back and ensure all traffic go back to it.
  StartBackend(1);
  WaitForBackend(1);
  gpr_unsetenv(
      "GRPC_XDS_EXPERIMENTAL_ENABLE_AGGREGATE_AND_LOGICAL_DNS_CLUSTER");
}

// Test that CDS client should send a NACK if cluster type is Logical DNS but
// the feature is not yet supported.
TEST_P(CdsTest, LogicalDNSClusterTypeDisabled) {
  auto cluster = default_cluster_;
  cluster.set_type(Cluster::LOGICAL_DNS);
  balancers_[0]->ads_service()->SetCdsResource(cluster);
  SetNextResolution({});
  SetNextResolutionForLbChannelAllBalancers();
  CheckRpcSendFailure();
  const auto response_state =
      balancers_[0]->ads_service()->cds_response_state();
  EXPECT_EQ(response_state.state, AdsServiceImpl::ResponseState::NACKED);
  EXPECT_THAT(response_state.error_message,
              ::testing::HasSubstr("DiscoveryType is not valid."));
}

// Test that CDS client should send a NACK if cluster type is AGGREGATE but
// the feature is not yet supported.
TEST_P(CdsTest, AggregateClusterTypeDisabled) {
  auto cluster = default_cluster_;
  CustomClusterType* custom_cluster = cluster.mutable_cluster_type();
  custom_cluster->set_name("envoy.clusters.aggregate");
  ClusterConfig cluster_config;
  cluster_config.add_clusters("cluster1");
  cluster_config.add_clusters("cluster2");
  custom_cluster->mutable_typed_config()->PackFrom(cluster_config);
  cluster.set_type(Cluster::LOGICAL_DNS);
  balancers_[0]->ads_service()->SetCdsResource(cluster);
  SetNextResolution({});
  SetNextResolutionForLbChannelAllBalancers();
  CheckRpcSendFailure();
  const auto response_state =
      balancers_[0]->ads_service()->cds_response_state();
  EXPECT_EQ(response_state.state, AdsServiceImpl::ResponseState::NACKED);
  EXPECT_THAT(response_state.error_message,
              ::testing::HasSubstr("DiscoveryType is not valid."));
}

// Tests that CDS client should send a NACK if the cluster type in CDS response
// is unsupported.
TEST_P(CdsTest, UnsupportedClusterType) {
  auto cluster = default_cluster_;
  cluster.set_type(Cluster::STATIC);
  balancers_[0]->ads_service()->SetCdsResource(cluster);
  SetNextResolution({});
  SetNextResolutionForLbChannelAllBalancers();
  CheckRpcSendFailure();
  const auto response_state =
      balancers_[0]->ads_service()->cds_response_state();
  EXPECT_EQ(response_state.state, AdsServiceImpl::ResponseState::NACKED);
  EXPECT_THAT(response_state.error_message,
              ::testing::HasSubstr("DiscoveryType is not valid."));
}

// Tests that the NACK for multiple bad resources includes both errors.
TEST_P(CdsTest, MultipleBadResources) {
  constexpr char kClusterName2[] = "cluster_name_2";
  // Use unsupported type for default cluster.
  auto cluster = default_cluster_;
  cluster.set_type(Cluster::STATIC);
  balancers_[0]->ads_service()->SetCdsResource(cluster);
  // Add second cluster with the same error.
  cluster.set_name(kClusterName2);
  balancers_[0]->ads_service()->SetCdsResource(cluster);
  // Change RouteConfig to point to both clusters.
  RouteConfiguration route_config = default_route_config_;
  auto* route = route_config.mutable_virtual_hosts(0)->add_routes();
  route->mutable_match()->set_prefix("");
  route->mutable_route()->set_cluster(kClusterName2);
  SetRouteConfiguration(0, route_config);
  // Send RPC.
  SetNextResolution({});
  SetNextResolutionForLbChannelAllBalancers();
  CheckRpcSendFailure();
  const auto response_state =
      balancers_[0]->ads_service()->cds_response_state();
  EXPECT_EQ(response_state.state, AdsServiceImpl::ResponseState::NACKED);
  EXPECT_THAT(response_state.error_message,
              ::testing::AllOf(
                  ::testing::HasSubstr(absl::StrCat(
                      kDefaultClusterName, ": DiscoveryType is not valid.")),
                  ::testing::HasSubstr(absl::StrCat(
                      kClusterName2, ": DiscoveryType is not valid."))));
}

// Tests that CDS client should send a NACK if the eds_config in CDS response is
// other than ADS.
TEST_P(CdsTest, WrongEdsConfig) {
  auto cluster = default_cluster_;
  cluster.mutable_eds_cluster_config()->mutable_eds_config()->mutable_self();
  balancers_[0]->ads_service()->SetCdsResource(cluster);
  SetNextResolution({});
  SetNextResolutionForLbChannelAllBalancers();
  CheckRpcSendFailure();
  const auto response_state =
      balancers_[0]->ads_service()->cds_response_state();
  EXPECT_EQ(response_state.state, AdsServiceImpl::ResponseState::NACKED);
  EXPECT_THAT(response_state.error_message,
              ::testing::HasSubstr("EDS ConfigSource is not ADS."));
}

// Tests that CDS client should send a NACK if the lb_policy in CDS response is
// other than ROUND_ROBIN.
TEST_P(CdsTest, WrongLbPolicy) {
  auto cluster = default_cluster_;
  cluster.set_lb_policy(Cluster::LEAST_REQUEST);
  balancers_[0]->ads_service()->SetCdsResource(cluster);
  SetNextResolution({});
  SetNextResolutionForLbChannelAllBalancers();
  CheckRpcSendFailure();
  const auto response_state =
      balancers_[0]->ads_service()->cds_response_state();
  EXPECT_EQ(response_state.state, AdsServiceImpl::ResponseState::NACKED);
  EXPECT_THAT(response_state.error_message,
              ::testing::HasSubstr("LB policy is not supported."));
}

// Tests that CDS client should send a NACK if the lrs_server in CDS response is
// other than SELF.
TEST_P(CdsTest, WrongLrsServer) {
  auto cluster = default_cluster_;
  cluster.mutable_lrs_server()->mutable_ads();
  balancers_[0]->ads_service()->SetCdsResource(cluster);
  SetNextResolution({});
  SetNextResolutionForLbChannelAllBalancers();
  CheckRpcSendFailure();
  const auto response_state =
      balancers_[0]->ads_service()->cds_response_state();
  EXPECT_EQ(response_state.state, AdsServiceImpl::ResponseState::NACKED);
  EXPECT_THAT(response_state.error_message,
              ::testing::HasSubstr("LRS ConfigSource is not self."));
}

class XdsSecurityTest : public BasicTest {
 protected:
  static void SetUpTestCase() {
    gpr_setenv("GRPC_XDS_EXPERIMENTAL_SECURITY_SUPPORT", "true");
    BasicTest::SetUpTestCase();
  }

  static void TearDownTestCase() {
    BasicTest::TearDownTestCase();
    gpr_unsetenv("GRPC_XDS_EXPERIMENTAL_SECURITY_SUPPORT");
  }

  void SetUp() override {
    BasicTest::SetUp();
    root_cert_ = ReadFile(kCaCertPath);
    bad_root_cert_ = ReadFile(kBadClientCertPath);
    identity_pair_ = ReadTlsIdentityPair(kClientKeyPath, kClientCertPath);
    // TODO(yashykt): Use different client certs here instead of reusing server
    // certs after https://github.com/grpc/grpc/pull/24876 is merged
    fallback_identity_pair_ =
        ReadTlsIdentityPair(kServerKeyPath, kServerCertPath);
    bad_identity_pair_ =
        ReadTlsIdentityPair(kBadClientKeyPath, kBadClientCertPath);
    server_san_exact_.set_exact("*.test.google.fr");
    server_san_prefix_.set_prefix("waterzooi.test.google");
    server_san_suffix_.set_suffix("google.fr");
    server_san_contains_.set_contains("google");
    server_san_regex_.mutable_safe_regex()->mutable_google_re2();
    server_san_regex_.mutable_safe_regex()->set_regex(
        "(foo|waterzooi).test.google.(fr|be)");
    bad_san_1_.set_exact("192.168.1.4");
    bad_san_2_.set_exact("foo.test.google.in");
    authenticated_identity_ = {"testclient"};
    fallback_authenticated_identity_ = {"*.test.google.fr",
                                        "waterzooi.test.google.be",
                                        "*.test.youtube.com", "192.168.1.3"};
    AdsServiceImpl::EdsResourceArgs args({
        {"locality0", GetBackendPorts(0, 1)},
    });
    balancers_[0]->ads_service()->SetEdsResource(
        BuildEdsResource(args, DefaultEdsServiceName()));
    SetNextResolutionForLbChannelAllBalancers();
  }

  void TearDown() override {
    g_fake1_cert_data_map = nullptr;
    g_fake2_cert_data_map = nullptr;
    BasicTest::TearDown();
  }

  // Sends CDS updates with the new security configuration and verifies that
  // after propagation, this new configuration is used for connections. If \a
  // identity_instance_name and \a root_instance_name are both empty,
  // connections are expected to use fallback credentials.
  void UpdateAndVerifyXdsSecurityConfiguration(
      absl::string_view root_instance_name,
      absl::string_view root_certificate_name,
      absl::string_view identity_instance_name,
      absl::string_view identity_certificate_name,
      const std::vector<StringMatcher>& san_matchers,
      const std::vector<std::string>& expected_authenticated_identity,
      bool test_expects_failure = false) {
    auto cluster = default_cluster_;
    if (!identity_instance_name.empty() || !root_instance_name.empty()) {
      auto* transport_socket = cluster.mutable_transport_socket();
      transport_socket->set_name("envoy.transport_sockets.tls");
      UpstreamTlsContext upstream_tls_context;
      if (!identity_instance_name.empty()) {
        upstream_tls_context.mutable_common_tls_context()
            ->mutable_tls_certificate_certificate_provider_instance()
            ->set_instance_name(std::string(identity_instance_name));
        upstream_tls_context.mutable_common_tls_context()
            ->mutable_tls_certificate_certificate_provider_instance()
            ->set_certificate_name(std::string(identity_certificate_name));
      }
      if (!root_instance_name.empty()) {
        upstream_tls_context.mutable_common_tls_context()
            ->mutable_combined_validation_context()
            ->mutable_validation_context_certificate_provider_instance()
            ->set_instance_name(std::string(root_instance_name));
        upstream_tls_context.mutable_common_tls_context()
            ->mutable_combined_validation_context()
            ->mutable_validation_context_certificate_provider_instance()
            ->set_certificate_name(std::string(root_certificate_name));
      }
      if (!san_matchers.empty()) {
        auto* validation_context =
            upstream_tls_context.mutable_common_tls_context()
                ->mutable_combined_validation_context()
                ->mutable_default_validation_context();
        for (const auto& san_matcher : san_matchers) {
          *validation_context->add_match_subject_alt_names() = san_matcher;
        }
      }
      transport_socket->mutable_typed_config()->PackFrom(upstream_tls_context);
    }
    balancers_[0]->ads_service()->SetCdsResource(cluster);
    // The updates might take time to have an effect, so use a retry loop.
    constexpr int kRetryCount = 100;
    int num_tries = 0;
    for (; num_tries < kRetryCount; num_tries++) {
      // Give some time for the updates to propagate.
      gpr_sleep_until(grpc_timeout_milliseconds_to_deadline(100));
      if (test_expects_failure) {
        // Restart the servers to force a reconnection so that previously
        // connected subchannels are not used for the RPC.
        ShutdownBackend(0);
        StartBackend(0);
        if (SendRpc().ok()) {
          gpr_log(GPR_ERROR, "RPC succeeded. Failure expected. Trying again.");
          continue;
        }
      } else {
        WaitForBackend(0);
        Status status = SendRpc();
        if (!status.ok()) {
          gpr_log(GPR_ERROR, "RPC failed. code=%d message=%s Trying again.",
                  status.error_code(), status.error_message().c_str());
          continue;
        }
        if (backends_[0]->backend_service()->last_peer_identity() !=
            expected_authenticated_identity) {
          gpr_log(
              GPR_ERROR,
              "Expected client identity does not match. (actual) %s vs "
              "(expected) %s Trying again.",
              absl::StrJoin(
                  backends_[0]->backend_service()->last_peer_identity(), ",")
                  .c_str(),
              absl::StrJoin(expected_authenticated_identity, ",").c_str());
          continue;
        }
      }
      break;
    }
    EXPECT_LT(num_tries, kRetryCount);
  }

  std::string root_cert_;
  std::string bad_root_cert_;
  grpc_core::PemKeyCertPairList identity_pair_;
  grpc_core::PemKeyCertPairList fallback_identity_pair_;
  grpc_core::PemKeyCertPairList bad_identity_pair_;
  StringMatcher server_san_exact_;
  StringMatcher server_san_prefix_;
  StringMatcher server_san_suffix_;
  StringMatcher server_san_contains_;
  StringMatcher server_san_regex_;
  StringMatcher bad_san_1_;
  StringMatcher bad_san_2_;
  std::vector<std::string> authenticated_identity_;
  std::vector<std::string> fallback_authenticated_identity_;
};

TEST_P(XdsSecurityTest,
       TLSConfigurationWithoutValidationContextCertificateProviderInstance) {
  auto cluster = default_cluster_;
  auto* transport_socket = cluster.mutable_transport_socket();
  transport_socket->set_name("envoy.transport_sockets.tls");
  balancers_[0]->ads_service()->SetCdsResource(cluster);
  CheckRpcSendFailure();
  const auto response_state =
      balancers_[0]->ads_service()->cds_response_state();
  EXPECT_EQ(response_state.state, AdsServiceImpl::ResponseState::NACKED);
  EXPECT_THAT(response_state.error_message,
              ::testing::HasSubstr(
                  "TLS configuration provided but no "
                  "validation_context_certificate_provider_instance found."));
}

TEST_P(
    XdsSecurityTest,
    MatchSubjectAltNamesProvidedWithoutValidationContextCertificateProviderInstance) {
  auto cluster = default_cluster_;
  auto* transport_socket = cluster.mutable_transport_socket();
  transport_socket->set_name("envoy.transport_sockets.tls");
  UpstreamTlsContext upstream_tls_context;
  auto* validation_context = upstream_tls_context.mutable_common_tls_context()
                                 ->mutable_combined_validation_context()
                                 ->mutable_default_validation_context();
  *validation_context->add_match_subject_alt_names() = server_san_exact_;
  transport_socket->mutable_typed_config()->PackFrom(upstream_tls_context);
  balancers_[0]->ads_service()->SetCdsResource(cluster);
  CheckRpcSendFailure();
  const auto response_state =
      balancers_[0]->ads_service()->cds_response_state();
  EXPECT_EQ(response_state.state, AdsServiceImpl::ResponseState::NACKED);
  EXPECT_THAT(response_state.error_message,
              ::testing::HasSubstr(
                  "TLS configuration provided but no "
                  "validation_context_certificate_provider_instance found."));
}

TEST_P(
    XdsSecurityTest,
    TlsCertificateCertificateProviderInstanceWithoutValidationContextCertificateProviderInstance) {
  auto cluster = default_cluster_;
  auto* transport_socket = cluster.mutable_transport_socket();
  transport_socket->set_name("envoy.transport_sockets.tls");
  UpstreamTlsContext upstream_tls_context;
  upstream_tls_context.mutable_common_tls_context()
      ->mutable_tls_certificate_certificate_provider_instance()
      ->set_instance_name(std::string("instance_name"));
  transport_socket->mutable_typed_config()->PackFrom(upstream_tls_context);
  balancers_[0]->ads_service()->SetCdsResource(cluster);
  CheckRpcSendFailure();
  const auto response_state =
      balancers_[0]->ads_service()->cds_response_state();
  EXPECT_EQ(response_state.state, AdsServiceImpl::ResponseState::NACKED);
  EXPECT_THAT(response_state.error_message,
              ::testing::HasSubstr(
                  "TLS configuration provided but no "
                  "validation_context_certificate_provider_instance found."));
}

TEST_P(XdsSecurityTest, RegexSanMatcherDoesNotAllowIgnoreCase) {
  auto cluster = default_cluster_;
  auto* transport_socket = cluster.mutable_transport_socket();
  transport_socket->set_name("envoy.transport_sockets.tls");
  UpstreamTlsContext upstream_tls_context;
  upstream_tls_context.mutable_common_tls_context()
      ->mutable_combined_validation_context()
      ->mutable_validation_context_certificate_provider_instance()
      ->set_instance_name(std::string("fake_plugin1"));
  auto* validation_context = upstream_tls_context.mutable_common_tls_context()
                                 ->mutable_combined_validation_context()
                                 ->mutable_default_validation_context();
  StringMatcher matcher;
  matcher.mutable_safe_regex()->mutable_google_re2();
  matcher.mutable_safe_regex()->set_regex(
      "(foo|waterzooi).test.google.(fr|be)");
  matcher.set_ignore_case(true);
  *validation_context->add_match_subject_alt_names() = matcher;
  transport_socket->mutable_typed_config()->PackFrom(upstream_tls_context);
  balancers_[0]->ads_service()->SetCdsResource(cluster);
  CheckRpcSendFailure();
  const auto response_state =
      balancers_[0]->ads_service()->cds_response_state();
  EXPECT_EQ(response_state.state, AdsServiceImpl::ResponseState::NACKED);
  EXPECT_THAT(response_state.error_message,
              ::testing::HasSubstr(
                  "StringMatcher: ignore_case has no effect for SAFE_REGEX."));
}

TEST_P(XdsSecurityTest, UnknownRootCertificateProvider) {
  auto cluster = default_cluster_;
  auto* transport_socket = cluster.mutable_transport_socket();
  transport_socket->set_name("envoy.transport_sockets.tls");
  UpstreamTlsContext upstream_tls_context;
  upstream_tls_context.mutable_common_tls_context()
      ->mutable_combined_validation_context()
      ->mutable_validation_context_certificate_provider_instance()
      ->set_instance_name("unknown");
  transport_socket->mutable_typed_config()->PackFrom(upstream_tls_context);
  balancers_[0]->ads_service()->SetCdsResource(cluster);
  CheckRpcSendFailure(1, RpcOptions(), StatusCode::UNAVAILABLE);
}

TEST_P(XdsSecurityTest, UnknownIdentityCertificateProvider) {
  FakeCertificateProvider::CertDataMap fake1_cert_map = {
      {"", {root_cert_, identity_pair_}}};
  g_fake1_cert_data_map = &fake1_cert_map;
  auto cluster = default_cluster_;
  auto* transport_socket = cluster.mutable_transport_socket();
  transport_socket->set_name("envoy.transport_sockets.tls");
  UpstreamTlsContext upstream_tls_context;
  upstream_tls_context.mutable_common_tls_context()
      ->mutable_tls_certificate_certificate_provider_instance()
      ->set_instance_name("unknown");
  upstream_tls_context.mutable_common_tls_context()
      ->mutable_combined_validation_context()
      ->mutable_validation_context_certificate_provider_instance()
      ->set_instance_name("fake_plugin1");
  transport_socket->mutable_typed_config()->PackFrom(upstream_tls_context);
  balancers_[0]->ads_service()->SetCdsResource(cluster);
  CheckRpcSendFailure(1, RpcOptions(), StatusCode::UNAVAILABLE);
  g_fake1_cert_data_map = nullptr;
}

TEST_P(XdsSecurityTest, TestMtlsConfigurationWithNoSanMatchers) {
  FakeCertificateProvider::CertDataMap fake1_cert_map = {
      {"", {root_cert_, identity_pair_}}};
  g_fake1_cert_data_map = &fake1_cert_map;
  UpdateAndVerifyXdsSecurityConfiguration("fake_plugin1", "", "fake_plugin1",
                                          "", {}, authenticated_identity_);
  g_fake1_cert_data_map = nullptr;
}

TEST_P(XdsSecurityTest, TestMtlsConfigurationWithExactSanMatcher) {
  FakeCertificateProvider::CertDataMap fake1_cert_map = {
      {"", {root_cert_, identity_pair_}}};
  g_fake1_cert_data_map = &fake1_cert_map;
  UpdateAndVerifyXdsSecurityConfiguration("fake_plugin1", "", "fake_plugin1",
                                          "", {server_san_exact_},
                                          authenticated_identity_);
  g_fake1_cert_data_map = nullptr;
}

TEST_P(XdsSecurityTest, TestMtlsConfigurationWithPrefixSanMatcher) {
  FakeCertificateProvider::CertDataMap fake1_cert_map = {
      {"", {root_cert_, identity_pair_}}};
  g_fake1_cert_data_map = &fake1_cert_map;
  UpdateAndVerifyXdsSecurityConfiguration("fake_plugin1", "", "fake_plugin1",
                                          "", {server_san_prefix_},
                                          authenticated_identity_);
  g_fake1_cert_data_map = nullptr;
}

TEST_P(XdsSecurityTest, TestMtlsConfigurationWithSuffixSanMatcher) {
  FakeCertificateProvider::CertDataMap fake1_cert_map = {
      {"", {root_cert_, identity_pair_}}};
  g_fake1_cert_data_map = &fake1_cert_map;
  UpdateAndVerifyXdsSecurityConfiguration("fake_plugin1", "", "fake_plugin1",
                                          "", {server_san_suffix_},
                                          authenticated_identity_);
  g_fake1_cert_data_map = nullptr;
}

TEST_P(XdsSecurityTest, TestMtlsConfigurationWithContainsSanMatcher) {
  FakeCertificateProvider::CertDataMap fake1_cert_map = {
      {"", {root_cert_, identity_pair_}}};
  g_fake1_cert_data_map = &fake1_cert_map;
  UpdateAndVerifyXdsSecurityConfiguration("fake_plugin1", "", "fake_plugin1",
                                          "", {server_san_contains_},
                                          authenticated_identity_);
  g_fake1_cert_data_map = nullptr;
}

TEST_P(XdsSecurityTest, TestMtlsConfigurationWithRegexSanMatcher) {
  FakeCertificateProvider::CertDataMap fake1_cert_map = {
      {"", {root_cert_, identity_pair_}}};
  g_fake1_cert_data_map = &fake1_cert_map;
  UpdateAndVerifyXdsSecurityConfiguration("fake_plugin1", "", "fake_plugin1",
                                          "", {server_san_regex_},
                                          authenticated_identity_);
  g_fake1_cert_data_map = nullptr;
}

TEST_P(XdsSecurityTest, TestMtlsConfigurationWithSanMatchersUpdate) {
  FakeCertificateProvider::CertDataMap fake1_cert_map = {
      {"", {root_cert_, identity_pair_}}};
  g_fake1_cert_data_map = &fake1_cert_map;
  UpdateAndVerifyXdsSecurityConfiguration(
      "fake_plugin1", "", "fake_plugin1", "",
      {server_san_exact_, server_san_prefix_}, authenticated_identity_);
  UpdateAndVerifyXdsSecurityConfiguration("fake_plugin1", "", "fake_plugin1",
                                          "", {bad_san_1_, bad_san_2_}, {},
                                          true /* failure */);
  UpdateAndVerifyXdsSecurityConfiguration(
      "fake_plugin1", "", "fake_plugin1", "",
      {server_san_prefix_, server_san_regex_}, authenticated_identity_);
  g_fake1_cert_data_map = nullptr;
}

TEST_P(XdsSecurityTest, TestMtlsConfigurationWithRootPluginUpdate) {
  FakeCertificateProvider::CertDataMap fake1_cert_map = {
      {"", {root_cert_, identity_pair_}}};
  g_fake1_cert_data_map = &fake1_cert_map;
  FakeCertificateProvider::CertDataMap fake2_cert_map = {
      {"", {bad_root_cert_, bad_identity_pair_}}};
  g_fake2_cert_data_map = &fake2_cert_map;
  UpdateAndVerifyXdsSecurityConfiguration("fake_plugin1", "", "fake_plugin1",
                                          "", {server_san_exact_},
                                          authenticated_identity_);
  UpdateAndVerifyXdsSecurityConfiguration("fake_plugin2" /* bad root */, "",
                                          "fake_plugin1", "", {}, {},
                                          true /* failure */);
  UpdateAndVerifyXdsSecurityConfiguration("fake_plugin1", "", "fake_plugin1",
                                          "", {server_san_exact_},
                                          authenticated_identity_);
  g_fake1_cert_data_map = nullptr;
  g_fake2_cert_data_map = nullptr;
}

TEST_P(XdsSecurityTest, TestMtlsConfigurationWithIdentityPluginUpdate) {
  FakeCertificateProvider::CertDataMap fake1_cert_map = {
      {"", {root_cert_, identity_pair_}}};
  g_fake1_cert_data_map = &fake1_cert_map;
  FakeCertificateProvider::CertDataMap fake2_cert_map = {
      {"", {root_cert_, fallback_identity_pair_}}};
  g_fake2_cert_data_map = &fake2_cert_map;
  UpdateAndVerifyXdsSecurityConfiguration("fake_plugin1", "", "fake_plugin1",
                                          "", {server_san_exact_},
                                          authenticated_identity_);
  UpdateAndVerifyXdsSecurityConfiguration("fake_plugin1", "", "fake_plugin2",
                                          "", {server_san_exact_},
                                          fallback_authenticated_identity_);
  g_fake1_cert_data_map = nullptr;
  g_fake2_cert_data_map = nullptr;
}

TEST_P(XdsSecurityTest, TestMtlsConfigurationWithBothPluginsUpdated) {
  FakeCertificateProvider::CertDataMap fake1_cert_map = {
      {"", {root_cert_, identity_pair_}}};
  g_fake1_cert_data_map = &fake1_cert_map;
  FakeCertificateProvider::CertDataMap fake2_cert_map = {
      {"", {bad_root_cert_, bad_identity_pair_}},
      {"good", {root_cert_, fallback_identity_pair_}}};
  g_fake2_cert_data_map = &fake2_cert_map;
  UpdateAndVerifyXdsSecurityConfiguration("fake_plugin2", "", "fake_plugin2",
                                          "", {}, {}, true /* failure */);
  UpdateAndVerifyXdsSecurityConfiguration("fake_plugin1", "", "fake_plugin1",
                                          "", {server_san_prefix_},
                                          authenticated_identity_);
  UpdateAndVerifyXdsSecurityConfiguration(
      "fake_plugin2", "good", "fake_plugin2", "good", {server_san_prefix_},
      fallback_authenticated_identity_);
  g_fake1_cert_data_map = nullptr;
  g_fake2_cert_data_map = nullptr;
}

TEST_P(XdsSecurityTest, TestMtlsConfigurationWithRootCertificateNameUpdate) {
  FakeCertificateProvider::CertDataMap fake1_cert_map = {
      {"", {root_cert_, identity_pair_}},
      {"bad", {bad_root_cert_, bad_identity_pair_}}};
  g_fake1_cert_data_map = &fake1_cert_map;
  UpdateAndVerifyXdsSecurityConfiguration("fake_plugin1", "", "fake_plugin1",
                                          "", {server_san_regex_},
                                          authenticated_identity_);
  UpdateAndVerifyXdsSecurityConfiguration("fake_plugin1", "bad", "fake_plugin1",
                                          "", {server_san_regex_}, {},
                                          true /* failure */);
  g_fake1_cert_data_map = nullptr;
}

TEST_P(XdsSecurityTest,
       TestMtlsConfigurationWithIdentityCertificateNameUpdate) {
  FakeCertificateProvider::CertDataMap fake1_cert_map = {
      {"", {root_cert_, identity_pair_}},
      {"bad", {bad_root_cert_, bad_identity_pair_}}};
  g_fake1_cert_data_map = &fake1_cert_map;
  UpdateAndVerifyXdsSecurityConfiguration("fake_plugin1", "", "fake_plugin1",
                                          "", {server_san_exact_},
                                          authenticated_identity_);
  UpdateAndVerifyXdsSecurityConfiguration("fake_plugin1", "", "fake_plugin1",
                                          "bad", {server_san_exact_}, {},
                                          true /* failure */);
  g_fake1_cert_data_map = nullptr;
}

TEST_P(XdsSecurityTest,
       TestMtlsConfigurationWithIdentityCertificateNameUpdateGoodCerts) {
  FakeCertificateProvider::CertDataMap fake1_cert_map = {
      {"", {root_cert_, identity_pair_}},
      {"good", {root_cert_, fallback_identity_pair_}}};
  g_fake1_cert_data_map = &fake1_cert_map;
  UpdateAndVerifyXdsSecurityConfiguration("fake_plugin1", "", "fake_plugin1",
                                          "", {server_san_exact_},
                                          authenticated_identity_);
  UpdateAndVerifyXdsSecurityConfiguration("fake_plugin1", "", "fake_plugin1",
                                          "good", {server_san_exact_},
                                          fallback_authenticated_identity_);
  g_fake1_cert_data_map = nullptr;
}

TEST_P(XdsSecurityTest, TestMtlsConfigurationWithBothCertificateNamesUpdated) {
  FakeCertificateProvider::CertDataMap fake1_cert_map = {
      {"", {root_cert_, identity_pair_}},
      {"bad", {bad_root_cert_, bad_identity_pair_}}};
  g_fake1_cert_data_map = &fake1_cert_map;
  UpdateAndVerifyXdsSecurityConfiguration("fake_plugin1", "bad", "fake_plugin1",
                                          "bad", {server_san_prefix_}, {},
                                          true /* failure */);
  UpdateAndVerifyXdsSecurityConfiguration("fake_plugin1", "", "fake_plugin1",
                                          "", {server_san_prefix_},
                                          authenticated_identity_);
  g_fake1_cert_data_map = nullptr;
}

TEST_P(XdsSecurityTest, TestTlsConfigurationWithNoSanMatchers) {
  FakeCertificateProvider::CertDataMap fake1_cert_map = {
      {"", {root_cert_, identity_pair_}}};
  g_fake1_cert_data_map = &fake1_cert_map;
  UpdateAndVerifyXdsSecurityConfiguration("fake_plugin1", "", "", "", {},
                                          {} /* unauthenticated */);
  g_fake1_cert_data_map = nullptr;
}

TEST_P(XdsSecurityTest, TestTlsConfigurationWithSanMatchers) {
  FakeCertificateProvider::CertDataMap fake1_cert_map = {
      {"", {root_cert_, identity_pair_}}};
  g_fake1_cert_data_map = &fake1_cert_map;
  UpdateAndVerifyXdsSecurityConfiguration(
      "fake_plugin1", "", "", "",
      {server_san_exact_, server_san_prefix_, server_san_regex_},
      {} /* unauthenticated */);
  g_fake1_cert_data_map = nullptr;
}

TEST_P(XdsSecurityTest, TestTlsConfigurationWithSanMatchersUpdate) {
  FakeCertificateProvider::CertDataMap fake1_cert_map = {
      {"", {root_cert_, identity_pair_}}};
  g_fake1_cert_data_map = &fake1_cert_map;
  UpdateAndVerifyXdsSecurityConfiguration(
      "fake_plugin1", "", "", "", {server_san_exact_, server_san_prefix_},
      {} /* unauthenticated */);
  UpdateAndVerifyXdsSecurityConfiguration(
      "fake_plugin1", "", "", "", {bad_san_1_, bad_san_2_},
      {} /* unauthenticated */, true /* failure */);
  UpdateAndVerifyXdsSecurityConfiguration(
      "fake_plugin1", "", "", "", {server_san_prefix_, server_san_regex_},
      {} /* unauthenticated */);
  g_fake1_cert_data_map = nullptr;
}

TEST_P(XdsSecurityTest, TestTlsConfigurationWithRootCertificateNameUpdate) {
  FakeCertificateProvider::CertDataMap fake1_cert_map = {
      {"", {root_cert_, identity_pair_}},
      {"bad", {bad_root_cert_, bad_identity_pair_}}};
  g_fake1_cert_data_map = &fake1_cert_map;
  UpdateAndVerifyXdsSecurityConfiguration("fake_plugin1", "", "", "",
                                          {server_san_exact_},
                                          {} /* unauthenticated */);
  UpdateAndVerifyXdsSecurityConfiguration("fake_plugin1", "bad", "", "",
                                          {server_san_exact_}, {},
                                          true /* failure */);
  g_fake1_cert_data_map = nullptr;
}

TEST_P(XdsSecurityTest, TestTlsConfigurationWithRootPluginUpdate) {
  FakeCertificateProvider::CertDataMap fake1_cert_map = {
      {"", {root_cert_, identity_pair_}}};
  g_fake1_cert_data_map = &fake1_cert_map;
  FakeCertificateProvider::CertDataMap fake2_cert_map = {
      {"", {bad_root_cert_, bad_identity_pair_}}};
  g_fake2_cert_data_map = &fake2_cert_map;
  UpdateAndVerifyXdsSecurityConfiguration("fake_plugin1", "", "", "",
                                          {server_san_exact_},
                                          {} /* unauthenticated */);
  UpdateAndVerifyXdsSecurityConfiguration(
      "fake_plugin2", "", "", "", {server_san_exact_}, {}, true /* failure */);
  g_fake1_cert_data_map = nullptr;
  g_fake2_cert_data_map = nullptr;
}

TEST_P(XdsSecurityTest, TestFallbackConfiguration) {
  UpdateAndVerifyXdsSecurityConfiguration("", "", "", "", {},
                                          fallback_authenticated_identity_);
  g_fake1_cert_data_map = nullptr;
}

TEST_P(XdsSecurityTest, TestMtlsToTls) {
  FakeCertificateProvider::CertDataMap fake1_cert_map = {
      {"", {root_cert_, identity_pair_}}};
  g_fake1_cert_data_map = &fake1_cert_map;
  UpdateAndVerifyXdsSecurityConfiguration("fake_plugin1", "", "fake_plugin1",
                                          "", {server_san_exact_},
                                          authenticated_identity_);
  UpdateAndVerifyXdsSecurityConfiguration("fake_plugin1", "", "", "",
                                          {server_san_exact_},
                                          {} /* unauthenticated */);
  g_fake1_cert_data_map = nullptr;
}

TEST_P(XdsSecurityTest, TestMtlsToFallback) {
  FakeCertificateProvider::CertDataMap fake1_cert_map = {
      {"", {root_cert_, identity_pair_}}};
  g_fake1_cert_data_map = &fake1_cert_map;
  UpdateAndVerifyXdsSecurityConfiguration("fake_plugin1", "", "fake_plugin1",
                                          "", {server_san_exact_},
                                          authenticated_identity_);
  UpdateAndVerifyXdsSecurityConfiguration("", "", "", "", {},
                                          fallback_authenticated_identity_);
  g_fake1_cert_data_map = nullptr;
}

TEST_P(XdsSecurityTest, TestTlsToMtls) {
  FakeCertificateProvider::CertDataMap fake1_cert_map = {
      {"", {root_cert_, identity_pair_}}};
  g_fake1_cert_data_map = &fake1_cert_map;
  UpdateAndVerifyXdsSecurityConfiguration("fake_plugin1", "", "", "",
                                          {server_san_exact_},
                                          {} /* unauthenticated */);
  UpdateAndVerifyXdsSecurityConfiguration("fake_plugin1", "", "fake_plugin1",
                                          "", {server_san_exact_},
                                          authenticated_identity_);
  g_fake1_cert_data_map = nullptr;
}

TEST_P(XdsSecurityTest, TestTlsToFallback) {
  FakeCertificateProvider::CertDataMap fake1_cert_map = {
      {"", {root_cert_, identity_pair_}}};
  g_fake1_cert_data_map = &fake1_cert_map;
  UpdateAndVerifyXdsSecurityConfiguration("fake_plugin1", "", "", "",
                                          {server_san_exact_},
                                          {} /* unauthenticated */);
  UpdateAndVerifyXdsSecurityConfiguration("", "", "", "", {},
                                          fallback_authenticated_identity_);
  g_fake1_cert_data_map = nullptr;
}

TEST_P(XdsSecurityTest, TestFallbackToMtls) {
  FakeCertificateProvider::CertDataMap fake1_cert_map = {
      {"", {root_cert_, identity_pair_}}};
  g_fake1_cert_data_map = &fake1_cert_map;
  UpdateAndVerifyXdsSecurityConfiguration("", "", "", "", {},
                                          fallback_authenticated_identity_);
  UpdateAndVerifyXdsSecurityConfiguration("fake_plugin1", "", "fake_plugin1",
                                          "", {server_san_exact_},
                                          authenticated_identity_);
  g_fake1_cert_data_map = nullptr;
}

TEST_P(XdsSecurityTest, TestFallbackToTls) {
  FakeCertificateProvider::CertDataMap fake1_cert_map = {
      {"", {root_cert_, identity_pair_}}};
  g_fake1_cert_data_map = &fake1_cert_map;
  UpdateAndVerifyXdsSecurityConfiguration("", "", "", "", {},
                                          fallback_authenticated_identity_);
  UpdateAndVerifyXdsSecurityConfiguration("fake_plugin1", "", "", "",
                                          {server_san_exact_},
                                          {} /* unauthenticated */);
  g_fake1_cert_data_map = nullptr;
}

TEST_P(XdsSecurityTest, TestFileWatcherCertificateProvider) {
  UpdateAndVerifyXdsSecurityConfiguration("file_plugin", "", "file_plugin", "",
                                          {server_san_exact_},
                                          authenticated_identity_);
}

class XdsEnabledServerTest : public XdsEnd2endTest {
 protected:
  XdsEnabledServerTest()
      : XdsEnd2endTest(1, 1, 100, true /* use_xds_enabled_server */) {}

  void SetUp() override {
    XdsEnd2endTest::SetUp();
    AdsServiceImpl::EdsResourceArgs args({
        {"locality0", GetBackendPorts(0, 1)},
    });
    balancers_[0]->ads_service()->SetEdsResource(
        BuildEdsResource(args, DefaultEdsServiceName()));
    SetNextResolution({});
    SetNextResolutionForLbChannelAllBalancers();
  }
};

TEST_P(XdsEnabledServerTest, Basic) {
  Listener listener;
  listener.set_name(
      absl::StrCat("grpc/server?xds.resource.listening_address=",
                   ipv6_only_ ? "[::1]:" : "127.0.0.1:", backends_[0]->port()));
  listener.mutable_address()->mutable_socket_address()->set_address(
      ipv6_only_ ? "::1" : "127.0.0.1");
  listener.mutable_address()->mutable_socket_address()->set_port_value(
      backends_[0]->port());
  listener.add_filter_chains()->add_filters()->mutable_typed_config()->PackFrom(
      HttpConnectionManager());
  balancers_[0]->ads_service()->SetLdsResource(listener);
  WaitForBackend(0);
  CheckRpcSendOk();
}

TEST_P(XdsEnabledServerTest, BadLdsUpdateNoApiListenerNorAddress) {
  Listener listener;
  listener.set_name(
      absl::StrCat("grpc/server?xds.resource.listening_address=",
                   ipv6_only_ ? "[::1]:" : "127.0.0.1:", backends_[0]->port()));
  listener.add_filter_chains()->add_filters()->mutable_typed_config()->PackFrom(
      HttpConnectionManager());
  balancers_[0]->ads_service()->SetLdsResource(listener);
  CheckRpcSendFailure(1, RpcOptions().set_wait_for_ready(true));
  const auto response_state =
      balancers_[0]->ads_service()->lds_response_state();
  EXPECT_EQ(response_state.state, AdsServiceImpl::ResponseState::NACKED);
  EXPECT_THAT(
      response_state.error_message,
      ::testing::HasSubstr("Listener has neither address nor ApiListener"));
}

TEST_P(XdsEnabledServerTest, BadLdsUpdateBothApiListenerAndAddress) {
  Listener listener;
  listener.set_name(
      absl::StrCat("grpc/server?xds.resource.listening_address=",
                   ipv6_only_ ? "[::1]:" : "127.0.0.1:", backends_[0]->port()));
  balancers_[0]->ads_service()->SetLdsResource(listener);
  listener.mutable_address()->mutable_socket_address()->set_address(
      ipv6_only_ ? "::1" : "127.0.0.1");
  listener.mutable_address()->mutable_socket_address()->set_port_value(
      backends_[0]->port());
  auto* filter_chain = listener.add_filter_chains();
  filter_chain->add_filters()->mutable_typed_config()->PackFrom(
      HttpConnectionManager());
  auto* transport_socket = filter_chain->mutable_transport_socket();
  transport_socket->set_name("envoy.transport_sockets.tls");
  listener.mutable_api_listener();
  balancers_[0]->ads_service()->SetLdsResource(listener);
  CheckRpcSendFailure(1, RpcOptions().set_wait_for_ready(true));
  const auto response_state =
      balancers_[0]->ads_service()->lds_response_state();
  EXPECT_EQ(response_state.state, AdsServiceImpl::ResponseState::NACKED);
  EXPECT_THAT(
      response_state.error_message,
      ::testing::HasSubstr("Listener has both address and ApiListener"));
}

<<<<<<< HEAD
TEST_P(XdsEnabledServerTest, UnsupportedL4Filter) {
=======
// Verify that a mismatch of listening address results in "not serving" status.
TEST_P(XdsEnabledServerTest, ListenerAddressMismatch) {
>>>>>>> 0937cb12
  Listener listener;
  listener.set_name(
      absl::StrCat("grpc/server?xds.resource.listening_address=",
                   ipv6_only_ ? "[::1]:" : "127.0.0.1:", backends_[0]->port()));
<<<<<<< HEAD
  balancers_[0]->ads_service()->SetLdsResource(listener);
=======
>>>>>>> 0937cb12
  listener.mutable_address()->mutable_socket_address()->set_address(
      ipv6_only_ ? "::1" : "127.0.0.1");
  listener.mutable_address()->mutable_socket_address()->set_port_value(
      backends_[0]->port());
<<<<<<< HEAD
  auto* filter_chain = listener.add_filter_chains();
  filter_chain->add_filters()->mutable_typed_config()->PackFrom(default_listener_ /* any proto object other than HttpConnectionManager */);
  auto* transport_socket = filter_chain->mutable_transport_socket();
  transport_socket->set_name("envoy.transport_sockets.tls");
  balancers_[0]->ads_service()->SetLdsResource(listener);
  CheckRpcSendFailure(1, RpcOptions().set_wait_for_ready(true));
  const auto response_state =
      balancers_[0]->ads_service()->lds_response_state();
  EXPECT_EQ(response_state.state, AdsServiceImpl::ResponseState::NACKED);
  EXPECT_THAT(response_state.error_message,
              ::testing::HasSubstr("Unsupported filter type"));
}

TEST_P(XdsEnabledServerTest, UnsupportedHttpFilter) {
  // Set env var to enable filters parsing.
  gpr_setenv("GRPC_XDS_EXPERIMENTAL_FAULT_INJECTION", "true");
  Listener listener;
  listener.set_name(
      absl::StrCat("grpc/server?xds.resource.listening_address=",
                   ipv6_only_ ? "[::1]:" : "127.0.0.1:", backends_[0]->port()));
  listener.mutable_address()->mutable_socket_address()->set_address(
      ipv6_only_ ? "::1" : "127.0.0.1");
  listener.mutable_address()->mutable_socket_address()->set_port_value(
      backends_[0]->port());
  HttpConnectionManager http_connection_manager;
  auto* http_filter = http_connection_manager.add_http_filters();
  http_filter->set_name("grpc.testing.unsupported_http_filter");
  http_filter->mutable_typed_config()->set_type_url(
      "grpc.testing.unsupported_http_filter");
  listener.add_filter_chains()->add_filters()->mutable_typed_config()->PackFrom(
      http_connection_manager);
  balancers_[0]->ads_service()->SetLdsResource(listener);
  listener.set_name(
      absl::StrCat("grpc/server?xds.resource.listening_address=[::1]:",
                   backends_[0]->port()));
  balancers_[0]->ads_service()->SetLdsResource(listener);
  CheckRpcSendFailure(1, RpcOptions().set_wait_for_ready(true));
  const auto response_state =
      balancers_[0]->ads_service()->lds_response_state();
  EXPECT_EQ(response_state.state, AdsServiceImpl::ResponseState::NACKED);
  EXPECT_THAT(response_state.error_message,
              ::testing::HasSubstr("no filter registered for config type "
                                   "grpc.testing.unsupported_http_filter"));
  gpr_unsetenv("GRPC_XDS_EXPERIMENTAL_FAULT_INJECTION");
}

TEST_P(XdsEnabledServerTest, HttpFilterNotSupportedOnServer) {
  // Set env var to enable filters parsing.
  gpr_setenv("GRPC_XDS_EXPERIMENTAL_FAULT_INJECTION", "true");
  Listener listener;
  listener.set_name(
      absl::StrCat("grpc/server?xds.resource.listening_address=",
                   ipv6_only_ ? "[::1]:" : "127.0.0.1:", backends_[0]->port()));
  listener.mutable_address()->mutable_socket_address()->set_address(
      ipv6_only_ ? "::1" : "127.0.0.1");
  listener.mutable_address()->mutable_socket_address()->set_port_value(
      backends_[0]->port());
  HttpConnectionManager http_connection_manager;
  auto* http_filter = http_connection_manager.add_http_filters();
  http_filter->set_name("grpc.testing.client_only_http_filter");
  http_filter->mutable_typed_config()->set_type_url(
      "grpc.testing.client_only_http_filter");
  listener.add_filter_chains()->add_filters()->mutable_typed_config()->PackFrom(
      http_connection_manager);
  balancers_[0]->ads_service()->SetLdsResource(listener);
  listener.set_name(
      absl::StrCat("grpc/server?xds.resource.listening_address=[::1]:",
                   backends_[0]->port()));
  balancers_[0]->ads_service()->SetLdsResource(listener);
  CheckRpcSendFailure(1, RpcOptions().set_wait_for_ready(true));
  const auto response_state =
      balancers_[0]->ads_service()->lds_response_state();
  EXPECT_EQ(response_state.state, AdsServiceImpl::ResponseState::NACKED);
  EXPECT_THAT(
      response_state.error_message,
      ::testing::HasSubstr("Filter grpc.testing.client_only_http_filter is not "
                           "supported on servers"));
  gpr_unsetenv("GRPC_XDS_EXPERIMENTAL_FAULT_INJECTION");
}

TEST_P(XdsEnabledServerTest,
       HttpFilterNotSupportedOnServerIgnoredWhenOptional) {
  // Set env var to enable filters parsing.
  gpr_setenv("GRPC_XDS_EXPERIMENTAL_FAULT_INJECTION", "true");
  Listener listener;
  listener.set_name(
      absl::StrCat("grpc/server?xds.resource.listening_address=",
                   ipv6_only_ ? "[::1]:" : "127.0.0.1:", backends_[0]->port()));
  listener.mutable_address()->mutable_socket_address()->set_address(
      ipv6_only_ ? "::1" : "127.0.0.1");
  listener.mutable_address()->mutable_socket_address()->set_port_value(
      backends_[0]->port());
  HttpConnectionManager http_connection_manager;
  auto* http_filter = http_connection_manager.add_http_filters();
  http_filter->set_name("grpc.testing.client_only_http_filter");
  http_filter->mutable_typed_config()->set_type_url(
      "grpc.testing.client_only_http_filter");
  http_filter->set_is_optional(true);
  listener.add_filter_chains()->add_filters()->mutable_typed_config()->PackFrom(
      http_connection_manager);
  balancers_[0]->ads_service()->SetLdsResource(listener);
  listener.set_name(
      absl::StrCat("grpc/server?xds.resource.listening_address=[::1]:",
                   backends_[0]->port()));
  balancers_[0]->ads_service()->SetLdsResource(listener);
  WaitForBackend(0);
  const auto response_state =
      balancers_[0]->ads_service()->lds_response_state();
  EXPECT_EQ(response_state.state, AdsServiceImpl::ResponseState::ACKED);
  gpr_unsetenv("GRPC_XDS_EXPERIMENTAL_FAULT_INJECTION");
=======
  listener.add_filter_chains();
  balancers_[0]->ads_service()->SetLdsResource(listener);
  WaitForBackend(0);
  CheckRpcSendOk();
  // Set a different listening address in the LDS update
  listener.mutable_address()->mutable_socket_address()->set_address(
      "192.168.1.1");
  balancers_[0]->ads_service()->SetLdsResource(listener);
  bool rpc_failed = false;
  for (int i = 0; i < 100; ++i) {
    if (!SendRpc().ok()) {
      rpc_failed = true;
      break;
    }
  }
  EXPECT_TRUE(rpc_failed);
>>>>>>> 0937cb12
}

class XdsServerSecurityTest : public XdsEnd2endTest {
 protected:
  XdsServerSecurityTest()
      : XdsEnd2endTest(1, 1, 100, true /* use_xds_enabled_server */) {}

  static void SetUpTestCase() {
    gpr_setenv("GRPC_XDS_EXPERIMENTAL_SECURITY_SUPPORT", "true");
    XdsEnd2endTest::SetUpTestCase();
  }

  static void TearDownTestCase() {
    XdsEnd2endTest::TearDownTestCase();
    gpr_unsetenv("GRPC_XDS_EXPERIMENTAL_SECURITY_SUPPORT");
  }

  void SetUp() override {
    XdsEnd2endTest::SetUp();
    root_cert_ = ReadFile(kCaCertPath);
    bad_root_cert_ = ReadFile(kBadClientCertPath);
    identity_pair_ = ReadTlsIdentityPair(kServerKeyPath, kServerCertPath);
    bad_identity_pair_ =
        ReadTlsIdentityPair(kBadClientKeyPath, kBadClientCertPath);
    identity_pair_2_ = ReadTlsIdentityPair(kClientKeyPath, kClientCertPath);
    server_authenticated_identity_ = {"*.test.google.fr",
                                      "waterzooi.test.google.be",
                                      "*.test.youtube.com", "192.168.1.3"};
    server_authenticated_identity_2_ = {"testclient"};
    client_authenticated_identity_ = {"*.test.google.fr",
                                      "waterzooi.test.google.be",
                                      "*.test.youtube.com", "192.168.1.3"};
    AdsServiceImpl::EdsResourceArgs args({
        {"locality0", GetBackendPorts(0, 1)},
    });
    balancers_[0]->ads_service()->SetEdsResource(
        BuildEdsResource(args, DefaultEdsServiceName()));
    SetNextResolution({});
    SetNextResolutionForLbChannelAllBalancers();
  }

  void TearDown() override {
    g_fake1_cert_data_map = nullptr;
    g_fake2_cert_data_map = nullptr;
    XdsEnd2endTest::TearDown();
  }

  void SetLdsUpdate(absl::string_view root_instance_name,
                    absl::string_view root_certificate_name,
                    absl::string_view identity_instance_name,
                    absl::string_view identity_certificate_name,
                    bool require_client_certificates) {
    Listener listener;
    listener.set_name(
        absl::StrCat("grpc/server?xds.resource.listening_address=127.0.0.1:",
                     backends_[0]->port()));
    listener.mutable_address()->mutable_socket_address()->set_address(
        "127.0.0.1");
    listener.mutable_address()->mutable_socket_address()->set_port_value(
        backends_[0]->port());
    auto* filter_chain = listener.add_filter_chains();
    filter_chain->add_filters()->mutable_typed_config()->PackFrom(
        HttpConnectionManager());
    if (!identity_instance_name.empty()) {
      auto* transport_socket = filter_chain->mutable_transport_socket();
      transport_socket->set_name("envoy.transport_sockets.tls");
      DownstreamTlsContext downstream_tls_context;
      downstream_tls_context.mutable_common_tls_context()
          ->mutable_tls_certificate_certificate_provider_instance()
          ->set_instance_name(std::string(identity_instance_name));
      downstream_tls_context.mutable_common_tls_context()
          ->mutable_tls_certificate_certificate_provider_instance()
          ->set_certificate_name(std::string(identity_certificate_name));
      if (!root_instance_name.empty()) {
        downstream_tls_context.mutable_common_tls_context()
            ->mutable_combined_validation_context()
            ->mutable_validation_context_certificate_provider_instance()
            ->set_instance_name(std::string(root_instance_name));
        downstream_tls_context.mutable_common_tls_context()
            ->mutable_combined_validation_context()
            ->mutable_validation_context_certificate_provider_instance()
            ->set_certificate_name(std::string(root_certificate_name));
        downstream_tls_context.mutable_require_client_certificate()->set_value(
            require_client_certificates);
      }
      transport_socket->mutable_typed_config()->PackFrom(
          downstream_tls_context);
    }
    balancers_[0]->ads_service()->SetLdsResource(listener);
    listener.set_name(
        absl::StrCat("grpc/server?xds.resource.listening_address=[::1]:",
                     backends_[0]->port()));
    listener.mutable_address()->mutable_socket_address()->set_address("[::1]");
    balancers_[0]->ads_service()->SetLdsResource(listener);
  }

  std::shared_ptr<grpc::Channel> CreateMtlsChannel() {
    ChannelArguments args;
    // Override target name for host name check
    args.SetString(GRPC_SSL_TARGET_NAME_OVERRIDE_ARG,
                   ipv6_only_ ? "::1" : "127.0.0.1");
    args.SetInt(GRPC_ARG_USE_LOCAL_SUBCHANNEL_POOL, 1);
    std::string uri = absl::StrCat(
        ipv6_only_ ? "ipv6:[::1]:" : "ipv4:127.0.0.1:", backends_[0]->port());
    // TODO(yashykt): Switch to using C++ API once b/173823806 is fixed.
    grpc_tls_credentials_options* options =
        grpc_tls_credentials_options_create();
    grpc_tls_credentials_options_set_server_verification_option(
        options, GRPC_TLS_SKIP_HOSTNAME_VERIFICATION);
    grpc_tls_credentials_options_set_certificate_provider(
        options,
        grpc_core::MakeRefCounted<grpc_core::StaticDataCertificateProvider>(
            ReadFile(kCaCertPath),
            ReadTlsIdentityPair(kServerKeyPath, kServerCertPath))
            .get());
    grpc_tls_credentials_options_watch_root_certs(options);
    grpc_tls_credentials_options_watch_identity_key_cert_pairs(options);
    grpc_tls_server_authorization_check_config* check_config =
        grpc_tls_server_authorization_check_config_create(
            nullptr, ServerAuthCheckSchedule, nullptr, nullptr);
    grpc_tls_credentials_options_set_server_authorization_check_config(
        options, check_config);
    auto channel_creds = std::make_shared<SecureChannelCredentials>(
        grpc_tls_credentials_create(options));
    grpc_tls_server_authorization_check_config_release(check_config);
    return CreateCustomChannel(uri, channel_creds, args);
  }

  std::shared_ptr<grpc::Channel> CreateTlsChannel() {
    ChannelArguments args;
    // Override target name for host name check
    args.SetString(GRPC_SSL_TARGET_NAME_OVERRIDE_ARG,
                   ipv6_only_ ? "::1" : "127.0.0.1");
    args.SetInt(GRPC_ARG_USE_LOCAL_SUBCHANNEL_POOL, 1);
    std::string uri = absl::StrCat(
        ipv6_only_ ? "ipv6:[::1]:" : "ipv4:127.0.0.1:", backends_[0]->port());
    // TODO(yashykt): Switch to using C++ API once b/173823806 is fixed.
    grpc_tls_credentials_options* options =
        grpc_tls_credentials_options_create();
    grpc_tls_credentials_options_set_server_verification_option(
        options, GRPC_TLS_SKIP_HOSTNAME_VERIFICATION);
    grpc_tls_credentials_options_set_certificate_provider(
        options,
        grpc_core::MakeRefCounted<grpc_core::StaticDataCertificateProvider>(
            ReadFile(kCaCertPath),
            ReadTlsIdentityPair(kServerKeyPath, kServerCertPath))
            .get());
    grpc_tls_credentials_options_watch_root_certs(options);
    grpc_tls_server_authorization_check_config* check_config =
        grpc_tls_server_authorization_check_config_create(
            nullptr, ServerAuthCheckSchedule, nullptr, nullptr);
    grpc_tls_credentials_options_set_server_authorization_check_config(
        options, check_config);
    auto channel_creds = std::make_shared<SecureChannelCredentials>(
        grpc_tls_credentials_create(options));
    grpc_tls_server_authorization_check_config_release(check_config);
    return CreateCustomChannel(uri, channel_creds, args);
  }

  std::shared_ptr<grpc::Channel> CreateInsecureChannel() {
    ChannelArguments args;
    // Override target name for host name check
    args.SetString(GRPC_SSL_TARGET_NAME_OVERRIDE_ARG,
                   ipv6_only_ ? "::1" : "127.0.0.1");
    args.SetInt(GRPC_ARG_USE_LOCAL_SUBCHANNEL_POOL, 1);
    std::string uri = absl::StrCat(
        ipv6_only_ ? "ipv6:[::1]:" : "ipv4:127.0.0.1:", backends_[0]->port());
    return CreateCustomChannel(uri, InsecureChannelCredentials(), args);
  }

  void SendRpc(std::function<std::shared_ptr<grpc::Channel>()> channel_creator,
               std::vector<std::string> expected_server_identity,
               std::vector<std::string> expected_client_identity,
               bool test_expects_failure = false) {
    gpr_log(GPR_INFO, "Sending RPC");
    int num_tries = 0;
    constexpr int kRetryCount = 10;
    for (; num_tries < kRetryCount; num_tries++) {
      auto channel = channel_creator();
      auto stub = grpc::testing::EchoTestService::NewStub(channel);
      ClientContext context;
      context.set_wait_for_ready(true);
      context.set_deadline(grpc_timeout_milliseconds_to_deadline(2000));
      EchoRequest request;
      request.set_message(kRequestMessage);
      EchoResponse response;
      Status status = stub->Echo(&context, request, &response);
      if (test_expects_failure) {
        if (status.ok()) {
          gpr_log(GPR_ERROR, "RPC succeeded. Failure expected. Trying again.");
          continue;
        }
      } else {
        if (!status.ok()) {
          gpr_log(GPR_ERROR, "RPC failed. code=%d message=%s Trying again.",
                  status.error_code(), status.error_message().c_str());
          continue;
        }
        EXPECT_EQ(response.message(), kRequestMessage);
        std::vector<std::string> peer_identity;
        for (const auto& entry : context.auth_context()->GetPeerIdentity()) {
          peer_identity.emplace_back(
              std::string(entry.data(), entry.size()).c_str());
        }
        if (peer_identity != expected_server_identity) {
          gpr_log(GPR_ERROR,
                  "Expected server identity does not match. (actual) %s vs "
                  "(expected) %s Trying again.",
                  absl::StrJoin(peer_identity, ",").c_str(),
                  absl::StrJoin(expected_server_identity, ",").c_str());
          continue;
        }
        if (backends_[0]->backend_service()->last_peer_identity() !=
            expected_client_identity) {
          gpr_log(
              GPR_ERROR,
              "Expected client identity does not match. (actual) %s vs "
              "(expected) %s Trying again.",
              absl::StrJoin(
                  backends_[0]->backend_service()->last_peer_identity(), ",")
                  .c_str(),
              absl::StrJoin(expected_client_identity, ",").c_str());
          continue;
        }
      }
      break;
    }
    EXPECT_LT(num_tries, kRetryCount);
  }

  std::string root_cert_;
  std::string bad_root_cert_;
  grpc_core::PemKeyCertPairList identity_pair_;
  grpc_core::PemKeyCertPairList bad_identity_pair_;
  grpc_core::PemKeyCertPairList identity_pair_2_;
  std::vector<std::string> server_authenticated_identity_;
  std::vector<std::string> server_authenticated_identity_2_;
  std::vector<std::string> client_authenticated_identity_;
};

TEST_P(XdsServerSecurityTest, TlsConfigurationWithoutRootProviderInstance) {
  Listener listener;
  listener.set_name(
      absl::StrCat("grpc/server?xds.resource.listening_address=",
                   ipv6_only_ ? "[::1]:" : "127.0.0.1:", backends_[0]->port()));
  balancers_[0]->ads_service()->SetLdsResource(listener);
  auto* socket_address = listener.mutable_address()->mutable_socket_address();
  socket_address->set_address(ipv6_only_ ? "::1" : "127.0.0.1");
  socket_address->set_port_value(backends_[0]->port());
  auto* filter_chain = listener.add_filter_chains();
  filter_chain->add_filters()->mutable_typed_config()->PackFrom(
      HttpConnectionManager());
  auto* transport_socket = filter_chain->mutable_transport_socket();
  transport_socket->set_name("envoy.transport_sockets.tls");
  DownstreamTlsContext downstream_tls_context;
  transport_socket->mutable_typed_config()->PackFrom(downstream_tls_context);
  balancers_[0]->ads_service()->SetLdsResource(listener);
  CheckRpcSendFailure(1, RpcOptions().set_wait_for_ready(true));
  const auto response_state =
      balancers_[0]->ads_service()->lds_response_state();
  EXPECT_EQ(response_state.state, AdsServiceImpl::ResponseState::NACKED);
  EXPECT_THAT(response_state.error_message,
              ::testing::HasSubstr(
                  "TLS configuration provided but no "
                  "tls_certificate_certificate_provider_instance found."));
}

TEST_P(XdsServerSecurityTest, UnknownIdentityCertificateProvider) {
  SetLdsUpdate("", "", "unknown", "", false);
  SendRpc([this]() { return CreateTlsChannel(); }, {}, {},
          true /* test_expects_failure */);
}

TEST_P(XdsServerSecurityTest, UnknownRootCertificateProvider) {
  FakeCertificateProvider::CertDataMap fake1_cert_map = {
      {"", {root_cert_, identity_pair_}}};
  SetLdsUpdate("unknown", "", "fake_plugin1", "", false);
  SendRpc([this]() { return CreateTlsChannel(); }, {}, {},
          true /* test_expects_failure */);
}

TEST_P(XdsServerSecurityTest, TestMtls) {
  FakeCertificateProvider::CertDataMap fake1_cert_map = {
      {"", {root_cert_, identity_pair_}}};
  g_fake1_cert_data_map = &fake1_cert_map;
  SetLdsUpdate("fake_plugin1", "", "fake_plugin1", "", true);
  SendRpc([this]() { return CreateMtlsChannel(); },
          server_authenticated_identity_, client_authenticated_identity_);
}

TEST_P(XdsServerSecurityTest, TestMtlsWithRootPluginUpdate) {
  FakeCertificateProvider::CertDataMap fake1_cert_map = {
      {"", {root_cert_, identity_pair_}}};
  g_fake1_cert_data_map = &fake1_cert_map;
  FakeCertificateProvider::CertDataMap fake2_cert_map = {
      {"", {bad_root_cert_, bad_identity_pair_}}};
  g_fake2_cert_data_map = &fake2_cert_map;
  SetLdsUpdate("fake_plugin1", "", "fake_plugin1", "", true);
  SendRpc([this]() { return CreateMtlsChannel(); },
          server_authenticated_identity_, client_authenticated_identity_);
  SetLdsUpdate("fake_plugin2", "", "fake_plugin1", "", true);
  SendRpc([this]() { return CreateMtlsChannel(); }, {}, {},
          true /* test_expects_failure */);
}

TEST_P(XdsServerSecurityTest, TestMtlsWithIdentityPluginUpdate) {
  FakeCertificateProvider::CertDataMap fake1_cert_map = {
      {"", {root_cert_, identity_pair_}}};
  g_fake1_cert_data_map = &fake1_cert_map;
  FakeCertificateProvider::CertDataMap fake2_cert_map = {
      {"", {root_cert_, identity_pair_2_}}};
  g_fake2_cert_data_map = &fake2_cert_map;
  SetLdsUpdate("fake_plugin1", "", "fake_plugin1", "", true);
  SendRpc([this]() { return CreateMtlsChannel(); },
          server_authenticated_identity_, client_authenticated_identity_);
  SetLdsUpdate("fake_plugin1", "", "fake_plugin2", "", true);
  SendRpc([this]() { return CreateMtlsChannel(); },
          server_authenticated_identity_2_, client_authenticated_identity_);
}

TEST_P(XdsServerSecurityTest, TestMtlsWithBothPluginsUpdated) {
  FakeCertificateProvider::CertDataMap fake1_cert_map = {
      {"", {root_cert_, identity_pair_}}};
  g_fake1_cert_data_map = &fake1_cert_map;
  FakeCertificateProvider::CertDataMap fake2_cert_map = {
      {"good", {root_cert_, identity_pair_2_}},
      {"", {bad_root_cert_, bad_identity_pair_}}};
  g_fake2_cert_data_map = &fake2_cert_map;
  SetLdsUpdate("fake_plugin2", "", "fake_plugin2", "", true);
  SendRpc([this]() { return CreateMtlsChannel(); }, {}, {},
          true /* test_expects_failure */);
  SetLdsUpdate("fake_plugin1", "", "fake_plugin1", "", true);
  SendRpc([this]() { return CreateMtlsChannel(); },
          server_authenticated_identity_, client_authenticated_identity_);
  SetLdsUpdate("fake_plugin2", "good", "fake_plugin2", "good", true);
  SendRpc([this]() { return CreateMtlsChannel(); },
          server_authenticated_identity_2_, client_authenticated_identity_);
}

TEST_P(XdsServerSecurityTest, TestMtlsWithRootCertificateNameUpdate) {
  FakeCertificateProvider::CertDataMap fake1_cert_map = {
      {"", {root_cert_, identity_pair_}},
      {"bad", {bad_root_cert_, bad_identity_pair_}}};
  g_fake1_cert_data_map = &fake1_cert_map;
  SetLdsUpdate("fake_plugin1", "", "fake_plugin1", "", true);
  SendRpc([this]() { return CreateMtlsChannel(); },
          server_authenticated_identity_, client_authenticated_identity_);
  SetLdsUpdate("fake_plugin1", "bad", "fake_plugin1", "", true);
  SendRpc([this]() { return CreateMtlsChannel(); }, {}, {},
          true /* test_expects_failure */);
}

TEST_P(XdsServerSecurityTest, TestMtlsWithIdentityCertificateNameUpdate) {
  FakeCertificateProvider::CertDataMap fake1_cert_map = {
      {"", {root_cert_, identity_pair_}},
      {"good", {root_cert_, identity_pair_2_}}};
  g_fake1_cert_data_map = &fake1_cert_map;
  SetLdsUpdate("fake_plugin1", "", "fake_plugin1", "", true);
  SendRpc([this]() { return CreateMtlsChannel(); },
          server_authenticated_identity_, client_authenticated_identity_);
  SetLdsUpdate("fake_plugin1", "", "fake_plugin1", "good", true);
  SendRpc([this]() { return CreateMtlsChannel(); },
          server_authenticated_identity_2_, client_authenticated_identity_);
}

TEST_P(XdsServerSecurityTest, TestMtlsWithBothCertificateNamesUpdated) {
  FakeCertificateProvider::CertDataMap fake1_cert_map = {
      {"", {root_cert_, identity_pair_}},
      {"good", {root_cert_, identity_pair_2_}}};
  g_fake1_cert_data_map = &fake1_cert_map;
  SetLdsUpdate("fake_plugin1", "", "fake_plugin1", "", true);
  SendRpc([this]() { return CreateMtlsChannel(); },
          server_authenticated_identity_, client_authenticated_identity_);
  SetLdsUpdate("fake_plugin1", "good", "fake_plugin1", "good", true);
  SendRpc([this]() { return CreateMtlsChannel(); },
          server_authenticated_identity_2_, client_authenticated_identity_);
}

TEST_P(XdsServerSecurityTest, TestMtlsNotRequiringButProvidingClientCerts) {
  FakeCertificateProvider::CertDataMap fake1_cert_map = {
      {"", {root_cert_, identity_pair_}}};
  g_fake1_cert_data_map = &fake1_cert_map;
  SetLdsUpdate("fake_plugin1", "", "fake_plugin1", "", false);
  SendRpc([this]() { return CreateMtlsChannel(); },
          server_authenticated_identity_, client_authenticated_identity_);
}

TEST_P(XdsServerSecurityTest, TestMtlsNotRequiringAndNotProvidingClientCerts) {
  FakeCertificateProvider::CertDataMap fake1_cert_map = {
      {"", {root_cert_, identity_pair_}}};
  g_fake1_cert_data_map = &fake1_cert_map;
  SetLdsUpdate("fake_plugin1", "", "fake_plugin1", "", false);
  SendRpc([this]() { return CreateTlsChannel(); },
          server_authenticated_identity_, {});
}

TEST_P(XdsServerSecurityTest, TestTls) {
  FakeCertificateProvider::CertDataMap fake1_cert_map = {
      {"", {root_cert_, identity_pair_}}};
  g_fake1_cert_data_map = &fake1_cert_map;
  SetLdsUpdate("", "", "fake_plugin1", "", false);
  SendRpc([this]() { return CreateTlsChannel(); },
          server_authenticated_identity_, {});
}

TEST_P(XdsServerSecurityTest, TestTlsWithIdentityPluginUpdate) {
  FakeCertificateProvider::CertDataMap fake1_cert_map = {
      {"", {root_cert_, identity_pair_}}};
  g_fake1_cert_data_map = &fake1_cert_map;
  FakeCertificateProvider::CertDataMap fake2_cert_map = {
      {"", {root_cert_, identity_pair_2_}}};
  g_fake2_cert_data_map = &fake2_cert_map;
  SetLdsUpdate("", "", "fake_plugin1", "", false);
  SendRpc([this]() { return CreateTlsChannel(); },
          server_authenticated_identity_, {});
  SetLdsUpdate("", "", "fake_plugin2", "", false);
  SendRpc([this]() { return CreateTlsChannel(); },
          server_authenticated_identity_2_, {});
}

TEST_P(XdsServerSecurityTest, TestTlsWithIdentityCertificateNameUpdate) {
  FakeCertificateProvider::CertDataMap fake1_cert_map = {
      {"", {root_cert_, identity_pair_}},
      {"good", {root_cert_, identity_pair_2_}}};
  g_fake1_cert_data_map = &fake1_cert_map;
  SetLdsUpdate("", "", "fake_plugin1", "", false);
  SendRpc([this]() { return CreateTlsChannel(); },
          server_authenticated_identity_, {});
  SetLdsUpdate("", "", "fake_plugin1", "good", false);
  SendRpc([this]() { return CreateTlsChannel(); },
          server_authenticated_identity_2_, {});
}

TEST_P(XdsServerSecurityTest, TestFallback) {
  FakeCertificateProvider::CertDataMap fake1_cert_map = {
      {"", {root_cert_, identity_pair_}}};
  g_fake1_cert_data_map = &fake1_cert_map;
  SetLdsUpdate("", "", "", "", false);
  SendRpc([this]() { return CreateInsecureChannel(); }, {}, {});
}

TEST_P(XdsServerSecurityTest, TestMtlsToTls) {
  FakeCertificateProvider::CertDataMap fake1_cert_map = {
      {"", {root_cert_, identity_pair_}}};
  g_fake1_cert_data_map = &fake1_cert_map;
  SetLdsUpdate("fake_plugin1", "", "fake_plugin1", "", true);
  SendRpc([this]() { return CreateTlsChannel(); }, {}, {},
          true /* test_expects_failure */);
  SetLdsUpdate("", "", "fake_plugin1", "", false);
  SendRpc([this]() { return CreateTlsChannel(); },
          server_authenticated_identity_, {});
}

TEST_P(XdsServerSecurityTest, TestTlsToMtls) {
  FakeCertificateProvider::CertDataMap fake1_cert_map = {
      {"", {root_cert_, identity_pair_}}};
  g_fake1_cert_data_map = &fake1_cert_map;
  SetLdsUpdate("", "", "fake_plugin1", "", false);
  SendRpc([this]() { return CreateTlsChannel(); },
          server_authenticated_identity_, {});
  SetLdsUpdate("fake_plugin1", "", "fake_plugin1", "", true);
  SendRpc([this]() { return CreateTlsChannel(); }, {}, {},
          true /* test_expects_failure */);
}

TEST_P(XdsServerSecurityTest, TestMtlsToFallback) {
  FakeCertificateProvider::CertDataMap fake1_cert_map = {
      {"", {root_cert_, identity_pair_}}};
  g_fake1_cert_data_map = &fake1_cert_map;
  SetLdsUpdate("fake_plugin1", "", "fake_plugin1", "", false);
  SendRpc([this]() { return CreateMtlsChannel(); },
          server_authenticated_identity_, client_authenticated_identity_);
  SetLdsUpdate("", "", "", "", false);
  SendRpc([this]() { return CreateInsecureChannel(); }, {}, {});
}

TEST_P(XdsServerSecurityTest, TestFallbackToMtls) {
  FakeCertificateProvider::CertDataMap fake1_cert_map = {
      {"", {root_cert_, identity_pair_}}};
  g_fake1_cert_data_map = &fake1_cert_map;
  SetLdsUpdate("", "", "", "", false);
  SendRpc([this]() { return CreateInsecureChannel(); }, {}, {});
  SetLdsUpdate("fake_plugin1", "", "fake_plugin1", "", true);
  SendRpc([this]() { return CreateMtlsChannel(); },
          server_authenticated_identity_, client_authenticated_identity_);
}

TEST_P(XdsServerSecurityTest, TestTlsToFallback) {
  FakeCertificateProvider::CertDataMap fake1_cert_map = {
      {"", {root_cert_, identity_pair_}}};
  g_fake1_cert_data_map = &fake1_cert_map;
  SetLdsUpdate("", "", "fake_plugin1", "", false);
  SendRpc([this]() { return CreateTlsChannel(); },
          server_authenticated_identity_, {});
  SetLdsUpdate("", "", "", "", false);
  SendRpc([this]() { return CreateInsecureChannel(); }, {}, {});
}

TEST_P(XdsServerSecurityTest, TestFallbackToTls) {
  FakeCertificateProvider::CertDataMap fake1_cert_map = {
      {"", {root_cert_, identity_pair_}}};
  g_fake1_cert_data_map = &fake1_cert_map;
  SetLdsUpdate("", "", "", "", false);
  SendRpc([this]() { return CreateInsecureChannel(); }, {}, {});
  SetLdsUpdate("", "", "fake_plugin1", "", false);
  SendRpc([this]() { return CreateTlsChannel(); },
          server_authenticated_identity_, {});
}

class XdsEnabledServerStatusNotificationTest : public XdsServerSecurityTest {
 protected:
  void SetValidLdsUpdate() { SetLdsUpdate("", "", "", "", false); }

  void SetInvalidLdsUpdate() {
    // Set LDS update without root provider instance.
    Listener listener;
    listener.set_name(absl::StrCat(
        "grpc/server?xds.resource.listening_address=",
        ipv6_only_ ? "[::1]:" : "127.0.0.1:", backends_[0]->port()));
    auto* socket_address = listener.mutable_address()->mutable_socket_address();
    socket_address->set_address(ipv6_only_ ? "::1" : "127.0.0.1");
    socket_address->set_port_value(backends_[0]->port());
    auto* filter_chain = listener.add_filter_chains();
    auto* transport_socket = filter_chain->mutable_transport_socket();
    transport_socket->set_name("envoy.transport_sockets.tls");
    DownstreamTlsContext downstream_tls_context;
    transport_socket->mutable_typed_config()->PackFrom(downstream_tls_context);
    balancers_[0]->ads_service()->SetLdsResource(listener);
  }

  void UnsetLdsUpdate() {
    balancers_[0]->ads_service()->UnsetResource(
        kLdsTypeUrl, absl::StrCat("grpc/server?xds.resource.listening_address=",
                                  ipv6_only_ ? "[::1]:" : "127.0.0.1:",
                                  backends_[0]->port()));
  }
};

TEST_P(XdsEnabledServerStatusNotificationTest, ServingStatus) {
  SetValidLdsUpdate();
  backends_[0]->notifier()->WaitOnServingStatusChange(
      absl::StrCat(ipv6_only_ ? "[::1]:" : "127.0.0.1:", backends_[0]->port()),
      grpc::StatusCode::OK);
  SendRpc([this]() { return CreateInsecureChannel(); }, {}, {});
}

TEST_P(XdsEnabledServerStatusNotificationTest, NotServingStatus) {
  SetInvalidLdsUpdate();
  backends_[0]->notifier()->WaitOnServingStatusChange(
      absl::StrCat(ipv6_only_ ? "[::1]:" : "127.0.0.1:", backends_[0]->port()),
      grpc::StatusCode::UNAVAILABLE);
  SendRpc([this]() { return CreateInsecureChannel(); }, {}, {},
          true /* test_expects_failure */);
}

TEST_P(XdsEnabledServerStatusNotificationTest, ErrorUpdateWhenAlreadyServing) {
  SetValidLdsUpdate();
  backends_[0]->notifier()->WaitOnServingStatusChange(
      absl::StrCat(ipv6_only_ ? "[::1]:" : "127.0.0.1:", backends_[0]->port()),
      grpc::StatusCode::OK);
  SendRpc([this]() { return CreateInsecureChannel(); }, {}, {});
  // Invalid update does not lead to a change in the serving status.
  SetInvalidLdsUpdate();
  constexpr int kRetryCount = 100;
  auto response_state = balancers_[0]->ads_service()->lds_response_state();
  for (int i = 0; i < kRetryCount &&
                  response_state.state != AdsServiceImpl::ResponseState::NACKED;
       i++) {
    SendRpc([this]() { return CreateInsecureChannel(); }, {}, {});
    response_state = balancers_[0]->ads_service()->lds_response_state();
  }
  EXPECT_EQ(response_state.state, AdsServiceImpl::ResponseState::NACKED);
  backends_[0]->notifier()->WaitOnServingStatusChange(
      absl::StrCat(ipv6_only_ ? "[::1]:" : "127.0.0.1:", backends_[0]->port()),
      grpc::StatusCode::OK);
  SendRpc([this]() { return CreateInsecureChannel(); }, {}, {});
}

TEST_P(XdsEnabledServerStatusNotificationTest,
       NotServingStatusToServingStatusTransition) {
  SetInvalidLdsUpdate();
  backends_[0]->notifier()->WaitOnServingStatusChange(
      absl::StrCat(ipv6_only_ ? "[::1]:" : "127.0.0.1:", backends_[0]->port()),
      grpc::StatusCode::UNAVAILABLE);
  SendRpc([this]() { return CreateInsecureChannel(); }, {}, {},
          true /* test_expects_failure */);
  // Send a valid LDS update to change to serving status
  SetValidLdsUpdate();
  backends_[0]->notifier()->WaitOnServingStatusChange(
      absl::StrCat(ipv6_only_ ? "[::1]:" : "127.0.0.1:", backends_[0]->port()),
      grpc::StatusCode::OK);
  SendRpc([this]() { return CreateInsecureChannel(); }, {}, {});
}

// This test verifies that the resource getting deleted when already serving
// results in future connections being dropped.
TEST_P(XdsEnabledServerStatusNotificationTest,
       ServingStatusToNonServingStatusTransition) {
  SetValidLdsUpdate();
  backends_[0]->notifier()->WaitOnServingStatusChange(
      absl::StrCat(ipv6_only_ ? "[::1]:" : "127.0.0.1:", backends_[0]->port()),
      grpc::StatusCode::OK);
  SendRpc([this]() { return CreateInsecureChannel(); }, {}, {});
  // Deleting the resource should result in a non-serving status.
  UnsetLdsUpdate();
  backends_[0]->notifier()->WaitOnServingStatusChange(
      absl::StrCat(ipv6_only_ ? "[::1]:" : "127.0.0.1:", backends_[0]->port()),
      grpc::StatusCode::NOT_FOUND);
  SendRpc([this]() { return CreateInsecureChannel(); }, {}, {},
          true /* test_expects_failure */);
}

TEST_P(XdsEnabledServerStatusNotificationTest, RepeatedServingStatusChanges) {
  for (int i = 0; i < 5; i++) {
    // Send a valid LDS update to get the server to start listening
    SetValidLdsUpdate();
    backends_[0]->notifier()->WaitOnServingStatusChange(
        absl::StrCat(ipv6_only_ ? "[::1]:" : "127.0.0.1:",
                     backends_[0]->port()),
        grpc::StatusCode::OK);
    SendRpc([this]() { return CreateInsecureChannel(); }, {}, {});
    // Deleting the resource will make the server start rejecting connections
    UnsetLdsUpdate();
    backends_[0]->notifier()->WaitOnServingStatusChange(
        absl::StrCat(ipv6_only_ ? "[::1]:" : "127.0.0.1:",
                     backends_[0]->port()),
        grpc::StatusCode::NOT_FOUND);
    SendRpc([this]() { return CreateInsecureChannel(); }, {}, {},
            true /* test_expects_failure */);
  }
}

TEST_P(XdsEnabledServerStatusNotificationTest, ExistingRpcsOnResourceDeletion) {
  // Send a valid LDS update to get the server to start listening
  SetValidLdsUpdate();
  backends_[0]->notifier()->WaitOnServingStatusChange(
      absl::StrCat(ipv6_only_ ? "[::1]:" : "127.0.0.1:", backends_[0]->port()),
      grpc::StatusCode::OK);
  constexpr int kNumChannels = 10;
  struct StreamingRpc {
    std::shared_ptr<Channel> channel;
    std::unique_ptr<grpc::testing::EchoTestService::Stub> stub;
    ClientContext context;
    std::unique_ptr<ClientWriter<EchoRequest>> writer;
  } streaming_rpcs[kNumChannels];
  EchoRequest request;
  EchoResponse response;
  request.set_message("Hello");
  for (int i = 0; i < kNumChannels; i++) {
    streaming_rpcs[i].channel = CreateInsecureChannel();
    streaming_rpcs[i].stub =
        grpc::testing::EchoTestService::NewStub(streaming_rpcs[i].channel);
    streaming_rpcs[i].context.set_wait_for_ready(true);
    streaming_rpcs[i].writer = streaming_rpcs[i].stub->RequestStream(
        &streaming_rpcs[i].context, &response);
    EXPECT_TRUE(streaming_rpcs[i].writer->Write(request));
  }
  // Deleting the resource will make the server start rejecting connections
  UnsetLdsUpdate();
  backends_[0]->notifier()->WaitOnServingStatusChange(
      absl::StrCat(ipv6_only_ ? "[::1]:" : "127.0.0.1:", backends_[0]->port()),
      grpc::StatusCode::NOT_FOUND);
  SendRpc([this]() { return CreateInsecureChannel(); }, {}, {},
          true /* test_expects_failure */);
  for (int i = 0; i < kNumChannels; i++) {
    EXPECT_TRUE(streaming_rpcs[i].writer->Write(request));
    EXPECT_TRUE(streaming_rpcs[i].writer->WritesDone());
    EXPECT_TRUE(streaming_rpcs[i].writer->Finish().ok());
    // New RPCs on the existing channels should fail.
    ClientContext new_context;
    new_context.set_deadline(grpc_timeout_milliseconds_to_deadline(1000));
    EXPECT_FALSE(
        streaming_rpcs[i].stub->Echo(&new_context, request, &response).ok());
  }
}

using EdsTest = BasicTest;

// Tests that EDS client should send a NACK if the EDS update contains
// sparse priorities.
TEST_P(EdsTest, NacksSparsePriorityList) {
  SetNextResolution({});
  SetNextResolutionForLbChannelAllBalancers();
  AdsServiceImpl::EdsResourceArgs args({
      {"locality0", GetBackendPorts(), kDefaultLocalityWeight, 1},
  });
  balancers_[0]->ads_service()->SetEdsResource(BuildEdsResource(args));
  CheckRpcSendFailure();
  const auto response_state =
      balancers_[0]->ads_service()->eds_response_state();
  EXPECT_EQ(response_state.state, AdsServiceImpl::ResponseState::NACKED);
  EXPECT_THAT(response_state.error_message,
              ::testing::HasSubstr("sparse priority list"));
}

// In most of our tests, we use different names for different resource
// types, to make sure that there are no cut-and-paste errors in the code
// that cause us to look at data for the wrong resource type.  So we add
// this test to make sure that the EDS resource name defaults to the
// cluster name if not specified in the CDS resource.
TEST_P(EdsTest, EdsServiceNameDefaultsToClusterName) {
  AdsServiceImpl::EdsResourceArgs args({
      {"locality0", GetBackendPorts()},
  });
  balancers_[0]->ads_service()->SetEdsResource(
      BuildEdsResource(args, kDefaultClusterName));
  Cluster cluster = default_cluster_;
  cluster.mutable_eds_cluster_config()->clear_service_name();
  balancers_[0]->ads_service()->SetCdsResource(cluster);
  SetNextResolution({});
  SetNextResolutionForLbChannelAllBalancers();
  CheckRpcSendOk();
}

class TimeoutTest : public BasicTest {
 protected:
  void SetUp() override {
    xds_resource_does_not_exist_timeout_ms_ = 500;
    BasicTest::SetUp();
  }
};

// Tests that LDS client times out when no response received.
TEST_P(TimeoutTest, Lds) {
  balancers_[0]->ads_service()->SetResourceIgnore(kLdsTypeUrl);
  SetNextResolution({});
  SetNextResolutionForLbChannelAllBalancers();
  CheckRpcSendFailure();
}

TEST_P(TimeoutTest, Rds) {
  balancers_[0]->ads_service()->SetResourceIgnore(kRdsTypeUrl);
  SetNextResolution({});
  SetNextResolutionForLbChannelAllBalancers();
  CheckRpcSendFailure();
}

// Tests that CDS client times out when no response received.
TEST_P(TimeoutTest, Cds) {
  balancers_[0]->ads_service()->SetResourceIgnore(kCdsTypeUrl);
  SetNextResolution({});
  SetNextResolutionForLbChannelAllBalancers();
  CheckRpcSendFailure();
}

TEST_P(TimeoutTest, Eds) {
  balancers_[0]->ads_service()->SetResourceIgnore(kEdsTypeUrl);
  SetNextResolution({});
  SetNextResolutionForLbChannelAllBalancers();
  CheckRpcSendFailure();
}

using LocalityMapTest = BasicTest;

// Tests that the localities in a locality map are picked according to their
// weights.
TEST_P(LocalityMapTest, WeightedRoundRobin) {
  SetNextResolution({});
  SetNextResolutionForLbChannelAllBalancers();
  const size_t kNumRpcs = 5000;
  const int kLocalityWeight0 = 2;
  const int kLocalityWeight1 = 8;
  const int kTotalLocalityWeight = kLocalityWeight0 + kLocalityWeight1;
  const double kLocalityWeightRate0 =
      static_cast<double>(kLocalityWeight0) / kTotalLocalityWeight;
  const double kLocalityWeightRate1 =
      static_cast<double>(kLocalityWeight1) / kTotalLocalityWeight;
  // ADS response contains 2 localities, each of which contains 1 backend.
  AdsServiceImpl::EdsResourceArgs args({
      {"locality0", GetBackendPorts(0, 1), kLocalityWeight0},
      {"locality1", GetBackendPorts(1, 2), kLocalityWeight1},
  });
  balancers_[0]->ads_service()->SetEdsResource(
      BuildEdsResource(args, DefaultEdsServiceName()));
  // Wait for both backends to be ready.
  WaitForAllBackends(0, 2);
  // Send kNumRpcs RPCs.
  CheckRpcSendOk(kNumRpcs);
  // The locality picking rates should be roughly equal to the expectation.
  const double locality_picked_rate_0 =
      static_cast<double>(backends_[0]->backend_service()->request_count()) /
      kNumRpcs;
  const double locality_picked_rate_1 =
      static_cast<double>(backends_[1]->backend_service()->request_count()) /
      kNumRpcs;
  const double kErrorTolerance = 0.2;
  EXPECT_THAT(locality_picked_rate_0,
              ::testing::AllOf(
                  ::testing::Ge(kLocalityWeightRate0 * (1 - kErrorTolerance)),
                  ::testing::Le(kLocalityWeightRate0 * (1 + kErrorTolerance))));
  EXPECT_THAT(locality_picked_rate_1,
              ::testing::AllOf(
                  ::testing::Ge(kLocalityWeightRate1 * (1 - kErrorTolerance)),
                  ::testing::Le(kLocalityWeightRate1 * (1 + kErrorTolerance))));
}

// Tests that we correctly handle a locality containing no endpoints.
TEST_P(LocalityMapTest, LocalityContainingNoEndpoints) {
  SetNextResolution({});
  SetNextResolutionForLbChannelAllBalancers();
  const size_t kNumRpcs = 5000;
  // EDS response contains 2 localities, one with no endpoints.
  AdsServiceImpl::EdsResourceArgs args({
      {"locality0", GetBackendPorts()},
      {"locality1", {}},
  });
  balancers_[0]->ads_service()->SetEdsResource(
      BuildEdsResource(args, DefaultEdsServiceName()));
  // Wait for both backends to be ready.
  WaitForAllBackends();
  // Send kNumRpcs RPCs.
  CheckRpcSendOk(kNumRpcs);
  // All traffic should go to the reachable locality.
  EXPECT_EQ(backends_[0]->backend_service()->request_count(),
            kNumRpcs / backends_.size());
  EXPECT_EQ(backends_[1]->backend_service()->request_count(),
            kNumRpcs / backends_.size());
  EXPECT_EQ(backends_[2]->backend_service()->request_count(),
            kNumRpcs / backends_.size());
  EXPECT_EQ(backends_[3]->backend_service()->request_count(),
            kNumRpcs / backends_.size());
}

// EDS update with no localities.
TEST_P(LocalityMapTest, NoLocalities) {
  SetNextResolution({});
  SetNextResolutionForLbChannelAllBalancers();
  balancers_[0]->ads_service()->SetEdsResource(
      BuildEdsResource({}, DefaultEdsServiceName()));
  Status status = SendRpc();
  EXPECT_FALSE(status.ok());
  EXPECT_EQ(status.error_code(), StatusCode::UNAVAILABLE);
}

// Tests that the locality map can work properly even when it contains a large
// number of localities.
TEST_P(LocalityMapTest, StressTest) {
  SetNextResolution({});
  SetNextResolutionForLbChannelAllBalancers();
  const size_t kNumLocalities = 100;
  // The first ADS response contains kNumLocalities localities, each of which
  // contains backend 0.
  AdsServiceImpl::EdsResourceArgs args;
  for (size_t i = 0; i < kNumLocalities; ++i) {
    std::string name = absl::StrCat("locality", i);
    AdsServiceImpl::EdsResourceArgs::Locality locality(name,
                                                       {backends_[0]->port()});
    args.locality_list.emplace_back(std::move(locality));
  }
  balancers_[0]->ads_service()->SetEdsResource(
      BuildEdsResource(args, DefaultEdsServiceName()));
  // The second ADS response contains 1 locality, which contains backend 1.
  args = AdsServiceImpl::EdsResourceArgs({
      {"locality0", GetBackendPorts(1, 2)},
  });
  std::thread delayed_resource_setter(
      std::bind(&BasicTest::SetEdsResourceWithDelay, this, 0,
                BuildEdsResource(args, DefaultEdsServiceName()), 60 * 1000));
  // Wait until backend 0 is ready, before which kNumLocalities localities are
  // received and handled by the xds policy.
  WaitForBackend(0, /*reset_counters=*/false);
  EXPECT_EQ(0U, backends_[1]->backend_service()->request_count());
  // Wait until backend 1 is ready, before which kNumLocalities localities are
  // removed by the xds policy.
  WaitForBackend(1);
  delayed_resource_setter.join();
}

// Tests that the localities in a locality map are picked correctly after update
// (addition, modification, deletion).
TEST_P(LocalityMapTest, UpdateMap) {
  SetNextResolution({});
  SetNextResolutionForLbChannelAllBalancers();
  const size_t kNumRpcs = 3000;
  // The locality weight for the first 3 localities.
  const std::vector<int> kLocalityWeights0 = {2, 3, 4};
  const double kTotalLocalityWeight0 =
      std::accumulate(kLocalityWeights0.begin(), kLocalityWeights0.end(), 0);
  std::vector<double> locality_weight_rate_0;
  locality_weight_rate_0.reserve(kLocalityWeights0.size());
  for (int weight : kLocalityWeights0) {
    locality_weight_rate_0.push_back(weight / kTotalLocalityWeight0);
  }
  // Delete the first locality, keep the second locality, change the third
  // locality's weight from 4 to 2, and add a new locality with weight 6.
  const std::vector<int> kLocalityWeights1 = {3, 2, 6};
  const double kTotalLocalityWeight1 =
      std::accumulate(kLocalityWeights1.begin(), kLocalityWeights1.end(), 0);
  std::vector<double> locality_weight_rate_1 = {
      0 /* placeholder for locality 0 */};
  for (int weight : kLocalityWeights1) {
    locality_weight_rate_1.push_back(weight / kTotalLocalityWeight1);
  }
  AdsServiceImpl::EdsResourceArgs args({
      {"locality0", GetBackendPorts(0, 1), 2},
      {"locality1", GetBackendPorts(1, 2), 3},
      {"locality2", GetBackendPorts(2, 3), 4},
  });
  balancers_[0]->ads_service()->SetEdsResource(
      BuildEdsResource(args, DefaultEdsServiceName()));
  // Wait for the first 3 backends to be ready.
  WaitForAllBackends(0, 3);
  gpr_log(GPR_INFO, "========= BEFORE FIRST BATCH ==========");
  // Send kNumRpcs RPCs.
  CheckRpcSendOk(kNumRpcs);
  gpr_log(GPR_INFO, "========= DONE WITH FIRST BATCH ==========");
  // The picking rates of the first 3 backends should be roughly equal to the
  // expectation.
  std::vector<double> locality_picked_rates;
  for (size_t i = 0; i < 3; ++i) {
    locality_picked_rates.push_back(
        static_cast<double>(backends_[i]->backend_service()->request_count()) /
        kNumRpcs);
  }
  const double kErrorTolerance = 0.2;
  for (size_t i = 0; i < 3; ++i) {
    gpr_log(GPR_INFO, "Locality %" PRIuPTR " rate %f", i,
            locality_picked_rates[i]);
    EXPECT_THAT(
        locality_picked_rates[i],
        ::testing::AllOf(
            ::testing::Ge(locality_weight_rate_0[i] * (1 - kErrorTolerance)),
            ::testing::Le(locality_weight_rate_0[i] * (1 + kErrorTolerance))));
  }
  args = AdsServiceImpl::EdsResourceArgs({
      {"locality1", GetBackendPorts(1, 2), 3},
      {"locality2", GetBackendPorts(2, 3), 2},
      {"locality3", GetBackendPorts(3, 4), 6},
  });
  balancers_[0]->ads_service()->SetEdsResource(
      BuildEdsResource(args, DefaultEdsServiceName()));
  // Backend 3 hasn't received any request.
  EXPECT_EQ(0U, backends_[3]->backend_service()->request_count());
  // Wait until the locality update has been processed, as signaled by backend 3
  // receiving a request.
  WaitForAllBackends(3, 4);
  gpr_log(GPR_INFO, "========= BEFORE SECOND BATCH ==========");
  // Send kNumRpcs RPCs.
  CheckRpcSendOk(kNumRpcs);
  gpr_log(GPR_INFO, "========= DONE WITH SECOND BATCH ==========");
  // Backend 0 no longer receives any request.
  EXPECT_EQ(0U, backends_[0]->backend_service()->request_count());
  // The picking rates of the last 3 backends should be roughly equal to the
  // expectation.
  locality_picked_rates = {0 /* placeholder for backend 0 */};
  for (size_t i = 1; i < 4; ++i) {
    locality_picked_rates.push_back(
        static_cast<double>(backends_[i]->backend_service()->request_count()) /
        kNumRpcs);
  }
  for (size_t i = 1; i < 4; ++i) {
    gpr_log(GPR_INFO, "Locality %" PRIuPTR " rate %f", i,
            locality_picked_rates[i]);
    EXPECT_THAT(
        locality_picked_rates[i],
        ::testing::AllOf(
            ::testing::Ge(locality_weight_rate_1[i] * (1 - kErrorTolerance)),
            ::testing::Le(locality_weight_rate_1[i] * (1 + kErrorTolerance))));
  }
}

// Tests that we don't fail RPCs when replacing all of the localities in
// a given priority.
TEST_P(LocalityMapTest, ReplaceAllLocalitiesInPriority) {
  SetNextResolution({});
  SetNextResolutionForLbChannelAllBalancers();
  AdsServiceImpl::EdsResourceArgs args({
      {"locality0", GetBackendPorts(0, 1)},
  });
  balancers_[0]->ads_service()->SetEdsResource(
      BuildEdsResource(args, DefaultEdsServiceName()));
  args = AdsServiceImpl::EdsResourceArgs({
      {"locality1", GetBackendPorts(1, 2)},
  });
  std::thread delayed_resource_setter(
      std::bind(&BasicTest::SetEdsResourceWithDelay, this, 0,
                BuildEdsResource(args, DefaultEdsServiceName()), 5000));
  // Wait for the first backend to be ready.
  WaitForBackend(0);
  // Keep sending RPCs until we switch over to backend 1, which tells us
  // that we received the update.  No RPCs should fail during this
  // transition.
  WaitForBackend(1, /*reset_counters=*/true, /*require_success=*/true);
  delayed_resource_setter.join();
}

class FailoverTest : public BasicTest {
 public:
  void SetUp() override {
    BasicTest::SetUp();
    ResetStub(500);
  }
};

// Localities with the highest priority are used when multiple priority exist.
TEST_P(FailoverTest, ChooseHighestPriority) {
  SetNextResolution({});
  SetNextResolutionForLbChannelAllBalancers();
  AdsServiceImpl::EdsResourceArgs args({
      {"locality0", GetBackendPorts(0, 1), kDefaultLocalityWeight, 1},
      {"locality1", GetBackendPorts(1, 2), kDefaultLocalityWeight, 2},
      {"locality2", GetBackendPorts(2, 3), kDefaultLocalityWeight, 3},
      {"locality3", GetBackendPorts(3, 4), kDefaultLocalityWeight, 0},
  });
  balancers_[0]->ads_service()->SetEdsResource(
      BuildEdsResource(args, DefaultEdsServiceName()));
  WaitForBackend(3, false);
  for (size_t i = 0; i < 3; ++i) {
    EXPECT_EQ(0U, backends_[i]->backend_service()->request_count());
  }
}

// Does not choose priority with no endpoints.
TEST_P(FailoverTest, DoesNotUsePriorityWithNoEndpoints) {
  SetNextResolution({});
  SetNextResolutionForLbChannelAllBalancers();
  AdsServiceImpl::EdsResourceArgs args({
      {"locality0", GetBackendPorts(0, 1), kDefaultLocalityWeight, 1},
      {"locality1", GetBackendPorts(1, 2), kDefaultLocalityWeight, 2},
      {"locality2", GetBackendPorts(2, 3), kDefaultLocalityWeight, 3},
      {"locality3", {}, kDefaultLocalityWeight, 0},
  });
  balancers_[0]->ads_service()->SetEdsResource(
      BuildEdsResource(args, DefaultEdsServiceName()));
  WaitForBackend(0, false);
  for (size_t i = 1; i < 3; ++i) {
    EXPECT_EQ(0U, backends_[i]->backend_service()->request_count());
  }
}

// Does not choose locality with no endpoints.
TEST_P(FailoverTest, DoesNotUseLocalityWithNoEndpoints) {
  SetNextResolution({});
  SetNextResolutionForLbChannelAllBalancers();
  AdsServiceImpl::EdsResourceArgs args({
      {"locality0", {}, kDefaultLocalityWeight, 0},
      {"locality1", GetBackendPorts(), kDefaultLocalityWeight, 0},
  });
  balancers_[0]->ads_service()->SetEdsResource(
      BuildEdsResource(args, DefaultEdsServiceName()));
  // Wait for all backends to be used.
  std::tuple<int, int, int> counts = WaitForAllBackends();
  // Make sure no RPCs failed in the transition.
  EXPECT_EQ(0, std::get<1>(counts));
}

// If the higher priority localities are not reachable, failover to the highest
// priority among the rest.
TEST_P(FailoverTest, Failover) {
  SetNextResolution({});
  SetNextResolutionForLbChannelAllBalancers();
  AdsServiceImpl::EdsResourceArgs args({
      {"locality0", GetBackendPorts(0, 1), kDefaultLocalityWeight, 1},
      {"locality1", GetBackendPorts(1, 2), kDefaultLocalityWeight, 2},
      {"locality2", GetBackendPorts(2, 3), kDefaultLocalityWeight, 3},
      {"locality3", GetBackendPorts(3, 4), kDefaultLocalityWeight, 0},
  });
  ShutdownBackend(3);
  ShutdownBackend(0);
  balancers_[0]->ads_service()->SetEdsResource(
      BuildEdsResource(args, DefaultEdsServiceName()));
  WaitForBackend(1, false);
  for (size_t i = 0; i < 4; ++i) {
    if (i == 1) continue;
    EXPECT_EQ(0U, backends_[i]->backend_service()->request_count());
  }
}

// If a locality with higher priority than the current one becomes ready,
// switch to it.
TEST_P(FailoverTest, SwitchBackToHigherPriority) {
  SetNextResolution({});
  SetNextResolutionForLbChannelAllBalancers();
  const size_t kNumRpcs = 100;
  AdsServiceImpl::EdsResourceArgs args({
      {"locality0", GetBackendPorts(0, 1), kDefaultLocalityWeight, 1},
      {"locality1", GetBackendPorts(1, 2), kDefaultLocalityWeight, 2},
      {"locality2", GetBackendPorts(2, 3), kDefaultLocalityWeight, 3},
      {"locality3", GetBackendPorts(3, 4), kDefaultLocalityWeight, 0},
  });
  balancers_[0]->ads_service()->SetEdsResource(
      BuildEdsResource(args, DefaultEdsServiceName()));
  WaitForBackend(3);
  ShutdownBackend(3);
  ShutdownBackend(0);
  WaitForBackend(1, false);
  for (size_t i = 0; i < 4; ++i) {
    if (i == 1) continue;
    EXPECT_EQ(0U, backends_[i]->backend_service()->request_count());
  }
  StartBackend(0);
  WaitForBackend(0);
  CheckRpcSendOk(kNumRpcs);
  EXPECT_EQ(kNumRpcs, backends_[0]->backend_service()->request_count());
}

// The first update only contains unavailable priorities. The second update
// contains available priorities.
TEST_P(FailoverTest, UpdateInitialUnavailable) {
  SetNextResolution({});
  SetNextResolutionForLbChannelAllBalancers();
  AdsServiceImpl::EdsResourceArgs args({
      {"locality0", GetBackendPorts(0, 1), kDefaultLocalityWeight, 0},
      {"locality1", GetBackendPorts(1, 2), kDefaultLocalityWeight, 1},
  });
  balancers_[0]->ads_service()->SetEdsResource(
      BuildEdsResource(args, DefaultEdsServiceName()));
  args = AdsServiceImpl::EdsResourceArgs({
      {"locality0", GetBackendPorts(0, 1), kDefaultLocalityWeight, 0},
      {"locality1", GetBackendPorts(1, 2), kDefaultLocalityWeight, 1},
      {"locality2", GetBackendPorts(2, 3), kDefaultLocalityWeight, 2},
      {"locality3", GetBackendPorts(3, 4), kDefaultLocalityWeight, 3},
  });
  ShutdownBackend(0);
  ShutdownBackend(1);
  std::thread delayed_resource_setter(
      std::bind(&BasicTest::SetEdsResourceWithDelay, this, 0,
                BuildEdsResource(args, DefaultEdsServiceName()), 1000));
  gpr_timespec deadline = gpr_time_add(gpr_now(GPR_CLOCK_REALTIME),
                                       gpr_time_from_millis(500, GPR_TIMESPAN));
  // Send 0.5 second worth of RPCs.
  do {
    CheckRpcSendFailure();
  } while (gpr_time_cmp(gpr_now(GPR_CLOCK_REALTIME), deadline) < 0);
  WaitForBackend(2, false);
  for (size_t i = 0; i < 4; ++i) {
    if (i == 2) continue;
    EXPECT_EQ(0U, backends_[i]->backend_service()->request_count());
  }
  delayed_resource_setter.join();
}

// Tests that after the localities' priorities are updated, we still choose the
// highest READY priority with the updated localities.
TEST_P(FailoverTest, UpdatePriority) {
  SetNextResolution({});
  SetNextResolutionForLbChannelAllBalancers();
  const size_t kNumRpcs = 100;
  AdsServiceImpl::EdsResourceArgs args({
      {"locality0", GetBackendPorts(0, 1), kDefaultLocalityWeight, 1},
      {"locality1", GetBackendPorts(1, 2), kDefaultLocalityWeight, 2},
      {"locality2", GetBackendPorts(2, 3), kDefaultLocalityWeight, 3},
      {"locality3", GetBackendPorts(3, 4), kDefaultLocalityWeight, 0},
  });
  balancers_[0]->ads_service()->SetEdsResource(
      BuildEdsResource(args, DefaultEdsServiceName()));
  args = AdsServiceImpl::EdsResourceArgs({
      {"locality0", GetBackendPorts(0, 1), kDefaultLocalityWeight, 2},
      {"locality1", GetBackendPorts(1, 2), kDefaultLocalityWeight, 0},
      {"locality2", GetBackendPorts(2, 3), kDefaultLocalityWeight, 1},
      {"locality3", GetBackendPorts(3, 4), kDefaultLocalityWeight, 3},
  });
  std::thread delayed_resource_setter(
      std::bind(&BasicTest::SetEdsResourceWithDelay, this, 0,
                BuildEdsResource(args, DefaultEdsServiceName()), 1000));
  WaitForBackend(3, false);
  for (size_t i = 0; i < 3; ++i) {
    EXPECT_EQ(0U, backends_[i]->backend_service()->request_count());
  }
  WaitForBackend(1);
  CheckRpcSendOk(kNumRpcs);
  EXPECT_EQ(kNumRpcs, backends_[1]->backend_service()->request_count());
  delayed_resource_setter.join();
}

// Moves all localities in the current priority to a higher priority.
TEST_P(FailoverTest, MoveAllLocalitiesInCurrentPriorityToHigherPriority) {
  SetNextResolution({});
  SetNextResolutionForLbChannelAllBalancers();
  // First update:
  // - Priority 0 is locality 0, containing backend 0, which is down.
  // - Priority 1 is locality 1, containing backends 1 and 2, which are up.
  ShutdownBackend(0);
  AdsServiceImpl::EdsResourceArgs args({
      {"locality0", GetBackendPorts(0, 1), kDefaultLocalityWeight, 0},
      {"locality1", GetBackendPorts(1, 3), kDefaultLocalityWeight, 1},
  });
  balancers_[0]->ads_service()->SetEdsResource(
      BuildEdsResource(args, DefaultEdsServiceName()));
  // Second update:
  // - Priority 0 contains both localities 0 and 1.
  // - Priority 1 is not present.
  // - We add backend 3 to locality 1, just so we have a way to know
  //   when the update has been seen by the client.
  args = AdsServiceImpl::EdsResourceArgs({
      {"locality0", GetBackendPorts(0, 1), kDefaultLocalityWeight, 0},
      {"locality1", GetBackendPorts(1, 4), kDefaultLocalityWeight, 0},
  });
  std::thread delayed_resource_setter(
      std::bind(&BasicTest::SetEdsResourceWithDelay, this, 0,
                BuildEdsResource(args, DefaultEdsServiceName()), 1000));
  // When we get the first update, all backends in priority 0 are down,
  // so we will create priority 1.  Backends 1 and 2 should have traffic,
  // but backend 3 should not.
  WaitForAllBackends(1, 3, false);
  EXPECT_EQ(0UL, backends_[3]->backend_service()->request_count());
  // When backend 3 gets traffic, we know the second update has been seen.
  WaitForBackend(3);
  // The ADS service of balancer 0 got at least 1 response.
  EXPECT_GT(balancers_[0]->ads_service()->eds_response_state().state,
            AdsServiceImpl::ResponseState::NOT_SENT);
  delayed_resource_setter.join();
}

using DropTest = BasicTest;

// Tests that RPCs are dropped according to the drop config.
TEST_P(DropTest, Vanilla) {
  SetNextResolution({});
  SetNextResolutionForLbChannelAllBalancers();
  const size_t kNumRpcs = 5000;
  const uint32_t kDropPerMillionForLb = 100000;
  const uint32_t kDropPerMillionForThrottle = 200000;
  const double kDropRateForLb = kDropPerMillionForLb / 1000000.0;
  const double kDropRateForThrottle = kDropPerMillionForThrottle / 1000000.0;
  const double KDropRateForLbAndThrottle =
      kDropRateForLb + (1 - kDropRateForLb) * kDropRateForThrottle;
  // The ADS response contains two drop categories.
  AdsServiceImpl::EdsResourceArgs args({
      {"locality0", GetBackendPorts()},
  });
  args.drop_categories = {{kLbDropType, kDropPerMillionForLb},
                          {kThrottleDropType, kDropPerMillionForThrottle}};
  balancers_[0]->ads_service()->SetEdsResource(
      BuildEdsResource(args, DefaultEdsServiceName()));
  WaitForAllBackends();
  // Send kNumRpcs RPCs and count the drops.
  size_t num_drops = 0;
  for (size_t i = 0; i < kNumRpcs; ++i) {
    EchoResponse response;
    const Status status = SendRpc(RpcOptions(), &response);
    if (!status.ok() &&
        status.error_message() == "Call dropped by load balancing policy") {
      ++num_drops;
    } else {
      EXPECT_TRUE(status.ok()) << "code=" << status.error_code()
                               << " message=" << status.error_message();
      EXPECT_EQ(response.message(), kRequestMessage);
    }
  }
  // The drop rate should be roughly equal to the expectation.
  const double seen_drop_rate = static_cast<double>(num_drops) / kNumRpcs;
  const double kErrorTolerance = 0.2;
  EXPECT_THAT(
      seen_drop_rate,
      ::testing::AllOf(
          ::testing::Ge(KDropRateForLbAndThrottle * (1 - kErrorTolerance)),
          ::testing::Le(KDropRateForLbAndThrottle * (1 + kErrorTolerance))));
}

// Tests that drop config is converted correctly from per hundred.
TEST_P(DropTest, DropPerHundred) {
  SetNextResolution({});
  SetNextResolutionForLbChannelAllBalancers();
  const size_t kNumRpcs = 5000;
  const uint32_t kDropPerHundredForLb = 10;
  const double kDropRateForLb = kDropPerHundredForLb / 100.0;
  // The ADS response contains one drop category.
  AdsServiceImpl::EdsResourceArgs args({
      {"locality0", GetBackendPorts()},
  });
  args.drop_categories = {{kLbDropType, kDropPerHundredForLb}};
  args.drop_denominator = FractionalPercent::HUNDRED;
  balancers_[0]->ads_service()->SetEdsResource(
      BuildEdsResource(args, DefaultEdsServiceName()));
  WaitForAllBackends();
  // Send kNumRpcs RPCs and count the drops.
  size_t num_drops = 0;
  for (size_t i = 0; i < kNumRpcs; ++i) {
    EchoResponse response;
    const Status status = SendRpc(RpcOptions(), &response);
    if (!status.ok() &&
        status.error_message() == "Call dropped by load balancing policy") {
      ++num_drops;
    } else {
      EXPECT_TRUE(status.ok()) << "code=" << status.error_code()
                               << " message=" << status.error_message();
      EXPECT_EQ(response.message(), kRequestMessage);
    }
  }
  // The drop rate should be roughly equal to the expectation.
  const double seen_drop_rate = static_cast<double>(num_drops) / kNumRpcs;
  const double kErrorTolerance = 0.2;
  EXPECT_THAT(
      seen_drop_rate,
      ::testing::AllOf(::testing::Ge(kDropRateForLb * (1 - kErrorTolerance)),
                       ::testing::Le(kDropRateForLb * (1 + kErrorTolerance))));
}

// Tests that drop config is converted correctly from per ten thousand.
TEST_P(DropTest, DropPerTenThousand) {
  SetNextResolution({});
  SetNextResolutionForLbChannelAllBalancers();
  const size_t kNumRpcs = 5000;
  const uint32_t kDropPerTenThousandForLb = 1000;
  const double kDropRateForLb = kDropPerTenThousandForLb / 10000.0;
  // The ADS response contains one drop category.
  AdsServiceImpl::EdsResourceArgs args({
      {"locality0", GetBackendPorts()},
  });
  args.drop_categories = {{kLbDropType, kDropPerTenThousandForLb}};
  args.drop_denominator = FractionalPercent::TEN_THOUSAND;
  balancers_[0]->ads_service()->SetEdsResource(
      BuildEdsResource(args, DefaultEdsServiceName()));
  WaitForAllBackends();
  // Send kNumRpcs RPCs and count the drops.
  size_t num_drops = 0;
  for (size_t i = 0; i < kNumRpcs; ++i) {
    EchoResponse response;
    const Status status = SendRpc(RpcOptions(), &response);
    if (!status.ok() &&
        status.error_message() == "Call dropped by load balancing policy") {
      ++num_drops;
    } else {
      EXPECT_TRUE(status.ok()) << "code=" << status.error_code()
                               << " message=" << status.error_message();
      EXPECT_EQ(response.message(), kRequestMessage);
    }
  }
  // The drop rate should be roughly equal to the expectation.
  const double seen_drop_rate = static_cast<double>(num_drops) / kNumRpcs;
  const double kErrorTolerance = 0.2;
  EXPECT_THAT(
      seen_drop_rate,
      ::testing::AllOf(::testing::Ge(kDropRateForLb * (1 - kErrorTolerance)),
                       ::testing::Le(kDropRateForLb * (1 + kErrorTolerance))));
}

// Tests that drop is working correctly after update.
TEST_P(DropTest, Update) {
  SetNextResolution({});
  SetNextResolutionForLbChannelAllBalancers();
  const size_t kNumRpcs = 3000;
  const uint32_t kDropPerMillionForLb = 100000;
  const uint32_t kDropPerMillionForThrottle = 200000;
  const double kDropRateForLb = kDropPerMillionForLb / 1000000.0;
  const double kDropRateForThrottle = kDropPerMillionForThrottle / 1000000.0;
  const double KDropRateForLbAndThrottle =
      kDropRateForLb + (1 - kDropRateForLb) * kDropRateForThrottle;
  // The first ADS response contains one drop category.
  AdsServiceImpl::EdsResourceArgs args({
      {"locality0", GetBackendPorts()},
  });
  args.drop_categories = {{kLbDropType, kDropPerMillionForLb}};
  balancers_[0]->ads_service()->SetEdsResource(
      BuildEdsResource(args, DefaultEdsServiceName()));
  WaitForAllBackends();
  // Send kNumRpcs RPCs and count the drops.
  size_t num_drops = 0;
  gpr_log(GPR_INFO, "========= BEFORE FIRST BATCH ==========");
  for (size_t i = 0; i < kNumRpcs; ++i) {
    EchoResponse response;
    const Status status = SendRpc(RpcOptions(), &response);
    if (!status.ok() &&
        status.error_message() == "Call dropped by load balancing policy") {
      ++num_drops;
    } else {
      EXPECT_TRUE(status.ok()) << "code=" << status.error_code()
                               << " message=" << status.error_message();
      EXPECT_EQ(response.message(), kRequestMessage);
    }
  }
  gpr_log(GPR_INFO, "========= DONE WITH FIRST BATCH ==========");
  // The drop rate should be roughly equal to the expectation.
  double seen_drop_rate = static_cast<double>(num_drops) / kNumRpcs;
  gpr_log(GPR_INFO, "First batch drop rate %f", seen_drop_rate);
  const double kErrorTolerance = 0.3;
  EXPECT_THAT(
      seen_drop_rate,
      ::testing::AllOf(::testing::Ge(kDropRateForLb * (1 - kErrorTolerance)),
                       ::testing::Le(kDropRateForLb * (1 + kErrorTolerance))));
  // The second ADS response contains two drop categories, send an update EDS
  // response.
  args.drop_categories = {{kLbDropType, kDropPerMillionForLb},
                          {kThrottleDropType, kDropPerMillionForThrottle}};
  balancers_[0]->ads_service()->SetEdsResource(
      BuildEdsResource(args, DefaultEdsServiceName()));
  // Wait until the drop rate increases to the middle of the two configs, which
  // implies that the update has been in effect.
  const double kDropRateThreshold =
      (kDropRateForLb + KDropRateForLbAndThrottle) / 2;
  size_t num_rpcs = kNumRpcs;
  while (seen_drop_rate < kDropRateThreshold) {
    EchoResponse response;
    const Status status = SendRpc(RpcOptions(), &response);
    ++num_rpcs;
    if (!status.ok() &&
        status.error_message() == "Call dropped by load balancing policy") {
      ++num_drops;
    } else {
      EXPECT_TRUE(status.ok()) << "code=" << status.error_code()
                               << " message=" << status.error_message();
      EXPECT_EQ(response.message(), kRequestMessage);
    }
    seen_drop_rate = static_cast<double>(num_drops) / num_rpcs;
  }
  // Send kNumRpcs RPCs and count the drops.
  num_drops = 0;
  gpr_log(GPR_INFO, "========= BEFORE SECOND BATCH ==========");
  for (size_t i = 0; i < kNumRpcs; ++i) {
    EchoResponse response;
    const Status status = SendRpc(RpcOptions(), &response);
    if (!status.ok() &&
        status.error_message() == "Call dropped by load balancing policy") {
      ++num_drops;
    } else {
      EXPECT_TRUE(status.ok()) << "code=" << status.error_code()
                               << " message=" << status.error_message();
      EXPECT_EQ(response.message(), kRequestMessage);
    }
  }
  gpr_log(GPR_INFO, "========= DONE WITH SECOND BATCH ==========");
  // The new drop rate should be roughly equal to the expectation.
  seen_drop_rate = static_cast<double>(num_drops) / kNumRpcs;
  gpr_log(GPR_INFO, "Second batch drop rate %f", seen_drop_rate);
  EXPECT_THAT(
      seen_drop_rate,
      ::testing::AllOf(
          ::testing::Ge(KDropRateForLbAndThrottle * (1 - kErrorTolerance)),
          ::testing::Le(KDropRateForLbAndThrottle * (1 + kErrorTolerance))));
}

// Tests that all the RPCs are dropped if any drop category drops 100%.
TEST_P(DropTest, DropAll) {
  SetNextResolution({});
  SetNextResolutionForLbChannelAllBalancers();
  const size_t kNumRpcs = 1000;
  const uint32_t kDropPerMillionForLb = 100000;
  const uint32_t kDropPerMillionForThrottle = 1000000;
  // The ADS response contains two drop categories.
  AdsServiceImpl::EdsResourceArgs args;
  args.drop_categories = {{kLbDropType, kDropPerMillionForLb},
                          {kThrottleDropType, kDropPerMillionForThrottle}};
  balancers_[0]->ads_service()->SetEdsResource(
      BuildEdsResource(args, DefaultEdsServiceName()));
  // Send kNumRpcs RPCs and all of them are dropped.
  for (size_t i = 0; i < kNumRpcs; ++i) {
    EchoResponse response;
    const Status status = SendRpc(RpcOptions(), &response);
    EXPECT_EQ(status.error_code(), StatusCode::UNAVAILABLE);
    EXPECT_EQ(status.error_message(), "Call dropped by load balancing policy");
  }
}

class BalancerUpdateTest : public XdsEnd2endTest {
 public:
  BalancerUpdateTest() : XdsEnd2endTest(4, 3) {}
};

// Tests that the old LB call is still used after the balancer address update as
// long as that call is still alive.
TEST_P(BalancerUpdateTest, UpdateBalancersButKeepUsingOriginalBalancer) {
  SetNextResolution({});
  SetNextResolutionForLbChannelAllBalancers();
  AdsServiceImpl::EdsResourceArgs args({
      {"locality0", {backends_[0]->port()}},
  });
  balancers_[0]->ads_service()->SetEdsResource(
      BuildEdsResource(args, DefaultEdsServiceName()));
  args = AdsServiceImpl::EdsResourceArgs({
      {"locality0", {backends_[1]->port()}},
  });
  balancers_[1]->ads_service()->SetEdsResource(
      BuildEdsResource(args, DefaultEdsServiceName()));
  // Wait until the first backend is ready.
  WaitForBackend(0);
  // Send 10 requests.
  gpr_log(GPR_INFO, "========= BEFORE FIRST BATCH ==========");
  CheckRpcSendOk(10);
  gpr_log(GPR_INFO, "========= DONE WITH FIRST BATCH ==========");
  // All 10 requests should have gone to the first backend.
  EXPECT_EQ(10U, backends_[0]->backend_service()->request_count());
  // The ADS service of balancer 0 sent at least 1 response.
  EXPECT_GT(balancers_[0]->ads_service()->eds_response_state().state,
            AdsServiceImpl::ResponseState::NOT_SENT);
  EXPECT_EQ(balancers_[1]->ads_service()->eds_response_state().state,
            AdsServiceImpl::ResponseState::NOT_SENT)
      << "Error Message:"
      << balancers_[1]->ads_service()->eds_response_state().error_message;
  EXPECT_EQ(balancers_[2]->ads_service()->eds_response_state().state,
            AdsServiceImpl::ResponseState::NOT_SENT)
      << "Error Message:"
      << balancers_[2]->ads_service()->eds_response_state().error_message;
  gpr_log(GPR_INFO, "========= ABOUT TO UPDATE 1 ==========");
  SetNextResolutionForLbChannel({balancers_[1]->port()});
  gpr_log(GPR_INFO, "========= UPDATE 1 DONE ==========");
  EXPECT_EQ(0U, backends_[1]->backend_service()->request_count());
  gpr_timespec deadline = gpr_time_add(
      gpr_now(GPR_CLOCK_REALTIME), gpr_time_from_millis(10000, GPR_TIMESPAN));
  // Send 10 seconds worth of RPCs
  do {
    CheckRpcSendOk();
  } while (gpr_time_cmp(gpr_now(GPR_CLOCK_REALTIME), deadline) < 0);
  // The current LB call is still working, so xds continued using it to the
  // first balancer, which doesn't assign the second backend.
  EXPECT_EQ(0U, backends_[1]->backend_service()->request_count());
  // The ADS service of balancer 0 sent at least 1 response.
  EXPECT_GT(balancers_[0]->ads_service()->eds_response_state().state,
            AdsServiceImpl::ResponseState::NOT_SENT);
  EXPECT_EQ(balancers_[1]->ads_service()->eds_response_state().state,
            AdsServiceImpl::ResponseState::NOT_SENT)
      << "Error Message:"
      << balancers_[1]->ads_service()->eds_response_state().error_message;
  EXPECT_EQ(balancers_[2]->ads_service()->eds_response_state().state,
            AdsServiceImpl::ResponseState::NOT_SENT)
      << "Error Message:"
      << balancers_[2]->ads_service()->eds_response_state().error_message;
}

// Tests that the old LB call is still used after multiple balancer address
// updates as long as that call is still alive. Send an update with the same set
// of LBs as the one in SetUp() in order to verify that the LB channel inside
// xds keeps the initial connection (which by definition is also present in the
// update).
TEST_P(BalancerUpdateTest, Repeated) {
  SetNextResolution({});
  SetNextResolutionForLbChannelAllBalancers();
  AdsServiceImpl::EdsResourceArgs args({
      {"locality0", {backends_[0]->port()}},
  });
  balancers_[0]->ads_service()->SetEdsResource(
      BuildEdsResource(args, DefaultEdsServiceName()));
  args = AdsServiceImpl::EdsResourceArgs({
      {"locality0", {backends_[1]->port()}},
  });
  balancers_[1]->ads_service()->SetEdsResource(
      BuildEdsResource(args, DefaultEdsServiceName()));
  // Wait until the first backend is ready.
  WaitForBackend(0);
  // Send 10 requests.
  gpr_log(GPR_INFO, "========= BEFORE FIRST BATCH ==========");
  CheckRpcSendOk(10);
  gpr_log(GPR_INFO, "========= DONE WITH FIRST BATCH ==========");
  // All 10 requests should have gone to the first backend.
  EXPECT_EQ(10U, backends_[0]->backend_service()->request_count());
  // The ADS service of balancer 0 sent at least 1 response.
  EXPECT_GT(balancers_[0]->ads_service()->eds_response_state().state,
            AdsServiceImpl::ResponseState::NOT_SENT);
  EXPECT_EQ(balancers_[1]->ads_service()->eds_response_state().state,
            AdsServiceImpl::ResponseState::NOT_SENT)
      << "Error Message:"
      << balancers_[1]->ads_service()->eds_response_state().error_message;
  EXPECT_EQ(balancers_[2]->ads_service()->eds_response_state().state,
            AdsServiceImpl::ResponseState::NOT_SENT)
      << "Error Message:"
      << balancers_[2]->ads_service()->eds_response_state().error_message;
  std::vector<int> ports;
  ports.emplace_back(balancers_[0]->port());
  ports.emplace_back(balancers_[1]->port());
  ports.emplace_back(balancers_[2]->port());
  gpr_log(GPR_INFO, "========= ABOUT TO UPDATE 1 ==========");
  SetNextResolutionForLbChannel(ports);
  gpr_log(GPR_INFO, "========= UPDATE 1 DONE ==========");
  EXPECT_EQ(0U, backends_[1]->backend_service()->request_count());
  gpr_timespec deadline = gpr_time_add(
      gpr_now(GPR_CLOCK_REALTIME), gpr_time_from_millis(10000, GPR_TIMESPAN));
  // Send 10 seconds worth of RPCs
  do {
    CheckRpcSendOk();
  } while (gpr_time_cmp(gpr_now(GPR_CLOCK_REALTIME), deadline) < 0);
  // xds continued using the original LB call to the first balancer, which
  // doesn't assign the second backend.
  EXPECT_EQ(0U, backends_[1]->backend_service()->request_count());
  ports.clear();
  ports.emplace_back(balancers_[0]->port());
  ports.emplace_back(balancers_[1]->port());
  gpr_log(GPR_INFO, "========= ABOUT TO UPDATE 2 ==========");
  SetNextResolutionForLbChannel(ports);
  gpr_log(GPR_INFO, "========= UPDATE 2 DONE ==========");
  EXPECT_EQ(0U, backends_[1]->backend_service()->request_count());
  deadline = gpr_time_add(gpr_now(GPR_CLOCK_REALTIME),
                          gpr_time_from_millis(10000, GPR_TIMESPAN));
  // Send 10 seconds worth of RPCs
  do {
    CheckRpcSendOk();
  } while (gpr_time_cmp(gpr_now(GPR_CLOCK_REALTIME), deadline) < 0);
  // xds continued using the original LB call to the first balancer, which
  // doesn't assign the second backend.
  EXPECT_EQ(0U, backends_[1]->backend_service()->request_count());
}

// Tests that if the balancer is down, the RPCs will still be sent to the
// backends according to the last balancer response, until a new balancer is
// reachable.
TEST_P(BalancerUpdateTest, DeadUpdate) {
  SetNextResolution({});
  SetNextResolutionForLbChannel({balancers_[0]->port()});
  AdsServiceImpl::EdsResourceArgs args({
      {"locality0", {backends_[0]->port()}},
  });
  balancers_[0]->ads_service()->SetEdsResource(
      BuildEdsResource(args, DefaultEdsServiceName()));
  args = AdsServiceImpl::EdsResourceArgs({
      {"locality0", {backends_[1]->port()}},
  });
  balancers_[1]->ads_service()->SetEdsResource(
      BuildEdsResource(args, DefaultEdsServiceName()));
  // Start servers and send 10 RPCs per server.
  gpr_log(GPR_INFO, "========= BEFORE FIRST BATCH ==========");
  CheckRpcSendOk(10);
  gpr_log(GPR_INFO, "========= DONE WITH FIRST BATCH ==========");
  // All 10 requests should have gone to the first backend.
  EXPECT_EQ(10U, backends_[0]->backend_service()->request_count());
  // The ADS service of balancer 0 sent at least 1 response.
  EXPECT_GT(balancers_[0]->ads_service()->eds_response_state().state,
            AdsServiceImpl::ResponseState::NOT_SENT);
  EXPECT_EQ(balancers_[1]->ads_service()->eds_response_state().state,
            AdsServiceImpl::ResponseState::NOT_SENT)
      << "Error Message:"
      << balancers_[1]->ads_service()->eds_response_state().error_message;
  EXPECT_EQ(balancers_[2]->ads_service()->eds_response_state().state,
            AdsServiceImpl::ResponseState::NOT_SENT)
      << "Error Message:"
      << balancers_[2]->ads_service()->eds_response_state().error_message;
  // Kill balancer 0
  gpr_log(GPR_INFO, "********** ABOUT TO KILL BALANCER 0 *************");
  balancers_[0]->Shutdown();
  gpr_log(GPR_INFO, "********** KILLED BALANCER 0 *************");
  // This is serviced by the existing child policy.
  gpr_log(GPR_INFO, "========= BEFORE SECOND BATCH ==========");
  CheckRpcSendOk(10);
  gpr_log(GPR_INFO, "========= DONE WITH SECOND BATCH ==========");
  // All 10 requests should again have gone to the first backend.
  EXPECT_EQ(20U, backends_[0]->backend_service()->request_count());
  EXPECT_EQ(0U, backends_[1]->backend_service()->request_count());
  // The ADS service of no balancers sent anything
  EXPECT_EQ(balancers_[0]->ads_service()->eds_response_state().state,
            AdsServiceImpl::ResponseState::NOT_SENT)
      << "Error Message:"
      << balancers_[0]->ads_service()->eds_response_state().error_message;
  EXPECT_EQ(balancers_[1]->ads_service()->eds_response_state().state,
            AdsServiceImpl::ResponseState::NOT_SENT)
      << "Error Message:"
      << balancers_[1]->ads_service()->eds_response_state().error_message;
  EXPECT_EQ(balancers_[2]->ads_service()->eds_response_state().state,
            AdsServiceImpl::ResponseState::NOT_SENT)
      << "Error Message:"
      << balancers_[2]->ads_service()->eds_response_state().error_message;
  gpr_log(GPR_INFO, "========= ABOUT TO UPDATE 1 ==========");
  SetNextResolutionForLbChannel({balancers_[1]->port()});
  gpr_log(GPR_INFO, "========= UPDATE 1 DONE ==========");
  // Wait until update has been processed, as signaled by the second backend
  // receiving a request. In the meantime, the client continues to be serviced
  // (by the first backend) without interruption.
  EXPECT_EQ(0U, backends_[1]->backend_service()->request_count());
  WaitForBackend(1);
  // This is serviced by the updated RR policy
  backends_[1]->backend_service()->ResetCounters();
  gpr_log(GPR_INFO, "========= BEFORE THIRD BATCH ==========");
  CheckRpcSendOk(10);
  gpr_log(GPR_INFO, "========= DONE WITH THIRD BATCH ==========");
  // All 10 requests should have gone to the second backend.
  EXPECT_EQ(10U, backends_[1]->backend_service()->request_count());
  // The ADS service of balancer 1 sent at least 1 response.
  EXPECT_EQ(balancers_[0]->ads_service()->eds_response_state().state,
            AdsServiceImpl::ResponseState::NOT_SENT)
      << "Error Message:"
      << balancers_[0]->ads_service()->eds_response_state().error_message;
  EXPECT_GT(balancers_[1]->ads_service()->eds_response_state().state,
            AdsServiceImpl::ResponseState::NOT_SENT);
  EXPECT_EQ(balancers_[2]->ads_service()->eds_response_state().state,
            AdsServiceImpl::ResponseState::NOT_SENT)
      << "Error Message:"
      << balancers_[2]->ads_service()->eds_response_state().error_message;
}

class ClientLoadReportingTest : public XdsEnd2endTest {
 public:
  ClientLoadReportingTest() : XdsEnd2endTest(4, 1, 3) {}
};

// Tests that the load report received at the balancer is correct.
TEST_P(ClientLoadReportingTest, Vanilla) {
  if (GetParam().use_fake_resolver()) {
    balancers_[0]->lrs_service()->set_cluster_names({kServerName});
  }
  SetNextResolution({});
  SetNextResolutionForLbChannel({balancers_[0]->port()});
  const size_t kNumRpcsPerAddress = 10;
  const size_t kNumFailuresPerAddress = 3;
  // TODO(juanlishen): Partition the backends after multiple localities is
  // tested.
  AdsServiceImpl::EdsResourceArgs args({
      {"locality0", GetBackendPorts()},
  });
  balancers_[0]->ads_service()->SetEdsResource(
      BuildEdsResource(args, DefaultEdsServiceName()));
  // Wait until all backends are ready.
  int num_ok = 0;
  int num_failure = 0;
  int num_drops = 0;
  std::tie(num_ok, num_failure, num_drops) = WaitForAllBackends();
  // Send kNumRpcsPerAddress RPCs per server.
  CheckRpcSendOk(kNumRpcsPerAddress * num_backends_);
  CheckRpcSendFailure(kNumFailuresPerAddress * num_backends_,
                      RpcOptions().set_server_fail(true));
  // Check that each backend got the right number of requests.
  for (size_t i = 0; i < backends_.size(); ++i) {
    EXPECT_EQ(kNumRpcsPerAddress + kNumFailuresPerAddress,
              backends_[i]->backend_service()->request_count());
  }
  // The load report received at the balancer should be correct.
  std::vector<ClientStats> load_report =
      balancers_[0]->lrs_service()->WaitForLoadReport();
  ASSERT_EQ(load_report.size(), 1UL);
  ClientStats& client_stats = load_report.front();
  EXPECT_EQ(kNumRpcsPerAddress * num_backends_ + num_ok,
            client_stats.total_successful_requests());
  EXPECT_EQ(0U, client_stats.total_requests_in_progress());
  EXPECT_EQ((kNumRpcsPerAddress + kNumFailuresPerAddress) * num_backends_ +
                num_ok + num_failure,
            client_stats.total_issued_requests());
  EXPECT_EQ(kNumFailuresPerAddress * num_backends_ + num_failure,
            client_stats.total_error_requests());
  EXPECT_EQ(0U, client_stats.total_dropped_requests());
  // The LRS service got a single request, and sent a single response.
  EXPECT_EQ(1U, balancers_[0]->lrs_service()->request_count());
  EXPECT_EQ(1U, balancers_[0]->lrs_service()->response_count());
}

// Tests send_all_clusters.
TEST_P(ClientLoadReportingTest, SendAllClusters) {
  balancers_[0]->lrs_service()->set_send_all_clusters(true);
  SetNextResolution({});
  SetNextResolutionForLbChannel({balancers_[0]->port()});
  const size_t kNumRpcsPerAddress = 10;
  const size_t kNumFailuresPerAddress = 3;
  // TODO(juanlishen): Partition the backends after multiple localities is
  // tested.
  AdsServiceImpl::EdsResourceArgs args({
      {"locality0", GetBackendPorts()},
  });
  balancers_[0]->ads_service()->SetEdsResource(
      BuildEdsResource(args, DefaultEdsServiceName()));
  // Wait until all backends are ready.
  int num_ok = 0;
  int num_failure = 0;
  int num_drops = 0;
  std::tie(num_ok, num_failure, num_drops) = WaitForAllBackends();
  // Send kNumRpcsPerAddress RPCs per server.
  CheckRpcSendOk(kNumRpcsPerAddress * num_backends_);
  CheckRpcSendFailure(kNumFailuresPerAddress * num_backends_,
                      RpcOptions().set_server_fail(true));
  // Check that each backend got the right number of requests.
  for (size_t i = 0; i < backends_.size(); ++i) {
    EXPECT_EQ(kNumRpcsPerAddress + kNumFailuresPerAddress,
              backends_[i]->backend_service()->request_count());
  }
  // The load report received at the balancer should be correct.
  std::vector<ClientStats> load_report =
      balancers_[0]->lrs_service()->WaitForLoadReport();
  ASSERT_EQ(load_report.size(), 1UL);
  ClientStats& client_stats = load_report.front();
  EXPECT_EQ(kNumRpcsPerAddress * num_backends_ + num_ok,
            client_stats.total_successful_requests());
  EXPECT_EQ(0U, client_stats.total_requests_in_progress());
  EXPECT_EQ((kNumRpcsPerAddress + kNumFailuresPerAddress) * num_backends_ +
                num_ok + num_failure,
            client_stats.total_issued_requests());
  EXPECT_EQ(kNumFailuresPerAddress * num_backends_ + num_failure,
            client_stats.total_error_requests());
  EXPECT_EQ(0U, client_stats.total_dropped_requests());
  // The LRS service got a single request, and sent a single response.
  EXPECT_EQ(1U, balancers_[0]->lrs_service()->request_count());
  EXPECT_EQ(1U, balancers_[0]->lrs_service()->response_count());
}

// Tests that we don't include stats for clusters that are not requested
// by the LRS server.
TEST_P(ClientLoadReportingTest, HonorsClustersRequestedByLrsServer) {
  balancers_[0]->lrs_service()->set_cluster_names({"bogus"});
  SetNextResolution({});
  SetNextResolutionForLbChannel({balancers_[0]->port()});
  const size_t kNumRpcsPerAddress = 100;
  AdsServiceImpl::EdsResourceArgs args({
      {"locality0", GetBackendPorts()},
  });
  balancers_[0]->ads_service()->SetEdsResource(
      BuildEdsResource(args, DefaultEdsServiceName()));
  // Wait until all backends are ready.
  int num_ok = 0;
  int num_failure = 0;
  int num_drops = 0;
  std::tie(num_ok, num_failure, num_drops) = WaitForAllBackends();
  // Send kNumRpcsPerAddress RPCs per server.
  CheckRpcSendOk(kNumRpcsPerAddress * num_backends_);
  // Each backend should have gotten 100 requests.
  for (size_t i = 0; i < backends_.size(); ++i) {
    EXPECT_EQ(kNumRpcsPerAddress,
              backends_[i]->backend_service()->request_count());
  }
  // The LRS service got a single request, and sent a single response.
  EXPECT_EQ(1U, balancers_[0]->lrs_service()->request_count());
  EXPECT_EQ(1U, balancers_[0]->lrs_service()->response_count());
  // The load report received at the balancer should be correct.
  std::vector<ClientStats> load_report =
      balancers_[0]->lrs_service()->WaitForLoadReport();
  ASSERT_EQ(load_report.size(), 0UL);
}

// Tests that if the balancer restarts, the client load report contains the
// stats before and after the restart correctly.
TEST_P(ClientLoadReportingTest, BalancerRestart) {
  if (GetParam().use_fake_resolver()) {
    balancers_[0]->lrs_service()->set_cluster_names({kServerName});
  }
  SetNextResolution({});
  SetNextResolutionForLbChannel({balancers_[0]->port()});
  const size_t kNumBackendsFirstPass = backends_.size() / 2;
  const size_t kNumBackendsSecondPass =
      backends_.size() - kNumBackendsFirstPass;
  AdsServiceImpl::EdsResourceArgs args({
      {"locality0", GetBackendPorts(0, kNumBackendsFirstPass)},
  });
  balancers_[0]->ads_service()->SetEdsResource(
      BuildEdsResource(args, DefaultEdsServiceName()));
  // Wait until all backends returned by the balancer are ready.
  int num_ok = 0;
  int num_failure = 0;
  int num_drops = 0;
  std::tie(num_ok, num_failure, num_drops) =
      WaitForAllBackends(/* start_index */ 0,
                         /* stop_index */ kNumBackendsFirstPass);
  std::vector<ClientStats> load_report =
      balancers_[0]->lrs_service()->WaitForLoadReport();
  ASSERT_EQ(load_report.size(), 1UL);
  ClientStats client_stats = std::move(load_report.front());
  EXPECT_EQ(static_cast<size_t>(num_ok),
            client_stats.total_successful_requests());
  EXPECT_EQ(0U, client_stats.total_requests_in_progress());
  EXPECT_EQ(0U, client_stats.total_error_requests());
  EXPECT_EQ(0U, client_stats.total_dropped_requests());
  // Shut down the balancer.
  balancers_[0]->Shutdown();
  // We should continue using the last EDS response we received from the
  // balancer before it was shut down.
  // Note: We need to use WaitForAllBackends() here instead of just
  // CheckRpcSendOk(kNumBackendsFirstPass), because when the balancer
  // shuts down, the XdsClient will generate an error to the
  // ServiceConfigWatcher, which will cause the xds resolver to send a
  // no-op update to the LB policy.  When this update gets down to the
  // round_robin child policy for the locality, it will generate a new
  // subchannel list, which resets the start index randomly.  So we need
  // to be a little more permissive here to avoid spurious failures.
  ResetBackendCounters();
  int num_started = std::get<0>(WaitForAllBackends(
      /* start_index */ 0, /* stop_index */ kNumBackendsFirstPass));
  // Now restart the balancer, this time pointing to the new backends.
  balancers_[0]->Start();
  args = AdsServiceImpl::EdsResourceArgs({
      {"locality0", GetBackendPorts(kNumBackendsFirstPass)},
  });
  balancers_[0]->ads_service()->SetEdsResource(
      BuildEdsResource(args, DefaultEdsServiceName()));
  // Wait for queries to start going to one of the new backends.
  // This tells us that we're now using the new serverlist.
  std::tie(num_ok, num_failure, num_drops) =
      WaitForAllBackends(/* start_index */ kNumBackendsFirstPass);
  num_started += num_ok + num_failure + num_drops;
  // Send one RPC per backend.
  CheckRpcSendOk(kNumBackendsSecondPass);
  num_started += kNumBackendsSecondPass;
  // Check client stats.
  load_report = balancers_[0]->lrs_service()->WaitForLoadReport();
  ASSERT_EQ(load_report.size(), 1UL);
  client_stats = std::move(load_report.front());
  EXPECT_EQ(num_started, client_stats.total_successful_requests());
  EXPECT_EQ(0U, client_stats.total_requests_in_progress());
  EXPECT_EQ(0U, client_stats.total_error_requests());
  EXPECT_EQ(0U, client_stats.total_dropped_requests());
}

class ClientLoadReportingWithDropTest : public XdsEnd2endTest {
 public:
  ClientLoadReportingWithDropTest() : XdsEnd2endTest(4, 1, 20) {}
};

// Tests that the drop stats are correctly reported by client load reporting.
TEST_P(ClientLoadReportingWithDropTest, Vanilla) {
  if (GetParam().use_fake_resolver()) {
    balancers_[0]->lrs_service()->set_cluster_names({kServerName});
  }
  SetNextResolution({});
  SetNextResolutionForLbChannelAllBalancers();
  const size_t kNumRpcs = 3000;
  const uint32_t kDropPerMillionForLb = 100000;
  const uint32_t kDropPerMillionForThrottle = 200000;
  const double kDropRateForLb = kDropPerMillionForLb / 1000000.0;
  const double kDropRateForThrottle = kDropPerMillionForThrottle / 1000000.0;
  const double KDropRateForLbAndThrottle =
      kDropRateForLb + (1 - kDropRateForLb) * kDropRateForThrottle;
  // The ADS response contains two drop categories.
  AdsServiceImpl::EdsResourceArgs args({
      {"locality0", GetBackendPorts()},
  });
  args.drop_categories = {{kLbDropType, kDropPerMillionForLb},
                          {kThrottleDropType, kDropPerMillionForThrottle}};
  balancers_[0]->ads_service()->SetEdsResource(
      BuildEdsResource(args, DefaultEdsServiceName()));
  int num_ok = 0;
  int num_failure = 0;
  int num_drops = 0;
  std::tie(num_ok, num_failure, num_drops) = WaitForAllBackends();
  const size_t num_warmup = num_ok + num_failure + num_drops;
  // Send kNumRpcs RPCs and count the drops.
  for (size_t i = 0; i < kNumRpcs; ++i) {
    EchoResponse response;
    const Status status = SendRpc(RpcOptions(), &response);
    if (!status.ok() &&
        status.error_message() == "Call dropped by load balancing policy") {
      ++num_drops;
    } else {
      EXPECT_TRUE(status.ok()) << "code=" << status.error_code()
                               << " message=" << status.error_message();
      EXPECT_EQ(response.message(), kRequestMessage);
    }
  }
  // The drop rate should be roughly equal to the expectation.
  const double seen_drop_rate = static_cast<double>(num_drops) / kNumRpcs;
  const double kErrorTolerance = 0.2;
  EXPECT_THAT(
      seen_drop_rate,
      ::testing::AllOf(
          ::testing::Ge(KDropRateForLbAndThrottle * (1 - kErrorTolerance)),
          ::testing::Le(KDropRateForLbAndThrottle * (1 + kErrorTolerance))));
  // Check client stats.
  const size_t total_rpc = num_warmup + kNumRpcs;
  ClientStats client_stats;
  do {
    std::vector<ClientStats> load_reports =
        balancers_[0]->lrs_service()->WaitForLoadReport();
    for (const auto& load_report : load_reports) {
      client_stats += load_report;
    }
  } while (client_stats.total_issued_requests() +
               client_stats.total_dropped_requests() <
           total_rpc);
  EXPECT_EQ(num_drops, client_stats.total_dropped_requests());
  EXPECT_THAT(
      client_stats.dropped_requests(kLbDropType),
      ::testing::AllOf(
          ::testing::Ge(total_rpc * kDropRateForLb * (1 - kErrorTolerance)),
          ::testing::Le(total_rpc * kDropRateForLb * (1 + kErrorTolerance))));
  EXPECT_THAT(client_stats.dropped_requests(kThrottleDropType),
              ::testing::AllOf(
                  ::testing::Ge(total_rpc * (1 - kDropRateForLb) *
                                kDropRateForThrottle * (1 - kErrorTolerance)),
                  ::testing::Le(total_rpc * (1 - kDropRateForLb) *
                                kDropRateForThrottle * (1 + kErrorTolerance))));
}

class FaultInjectionTest : public XdsEnd2endTest {
 public:
  FaultInjectionTest() : XdsEnd2endTest(1, 1) {}

  // Builds a Listener with Fault Injection filter config. If the http_fault is
  // nullptr, then assign an empty filter config. This filter config is required
  // to enable the fault injection features.
  static Listener BuildListenerWithFaultInjection(
      const HTTPFault& http_fault = HTTPFault()) {
    HttpConnectionManager http_connection_manager;
    Listener listener;
    listener.set_name(kServerName);
    HttpFilter* fault_filter = http_connection_manager.add_http_filters();
    fault_filter->set_name("envoy.fault");
    fault_filter->mutable_typed_config()->PackFrom(http_fault);
    HttpFilter* router_filter = http_connection_manager.add_http_filters();
    router_filter->set_name("router");
    router_filter->mutable_typed_config()->PackFrom(
        envoy::extensions::filters::http::router::v3::Router());
    listener.mutable_api_listener()->mutable_api_listener()->PackFrom(
        http_connection_manager);
    return listener;
  }

  RouteConfiguration BuildRouteConfigurationWithFaultInjection(
      const HTTPFault& http_fault) {
    // Package as Any
    google::protobuf::Any filter_config;
    filter_config.PackFrom(http_fault);
    // Plug into the RouteConfiguration
    RouteConfiguration new_route_config = default_route_config_;
    auto* config_map = new_route_config.mutable_virtual_hosts(0)
                           ->mutable_routes(0)
                           ->mutable_typed_per_filter_config();
    (*config_map)["envoy.fault"] = std::move(filter_config);
    return new_route_config;
  }

  void SetFilterConfig(HTTPFault& http_fault) {
    switch (GetParam().filter_config_setup()) {
      case TestType::FilterConfigSetup::kRouteOverride: {
        Listener listener = BuildListenerWithFaultInjection();
        RouteConfiguration route =
            BuildRouteConfigurationWithFaultInjection(http_fault);
        SetListenerAndRouteConfiguration(0, listener, route);
        break;
      }
      case TestType::FilterConfigSetup::kHTTPConnectionManagerOriginal: {
        Listener listener = BuildListenerWithFaultInjection(http_fault);
        SetListenerAndRouteConfiguration(0, listener, default_route_config_);
      }
    };
  }
};

// Test to ensure the most basic fault injection config works.
TEST_P(FaultInjectionTest, XdsFaultInjectionAlwaysAbort) {
  gpr_setenv("GRPC_XDS_EXPERIMENTAL_FAULT_INJECTION", "true");
  const uint32_t kAbortPercentagePerHundred = 100;
  SetNextResolution({});
  SetNextResolutionForLbChannelAllBalancers();
  // Construct the fault injection filter config
  HTTPFault http_fault;
  auto* abort_percentage = http_fault.mutable_abort()->mutable_percentage();
  abort_percentage->set_numerator(kAbortPercentagePerHundred);
  abort_percentage->set_denominator(FractionalPercent::HUNDRED);
  http_fault.mutable_abort()->set_grpc_status(
      static_cast<uint32_t>(StatusCode::ABORTED));
  // Config fault injection via different setup
  SetFilterConfig(http_fault);
  // Fire several RPCs, and expect all of them to be aborted.
  CheckRpcSendFailure(5, RpcOptions().set_wait_for_ready(true),
                      StatusCode::ABORTED);
  gpr_unsetenv("GRPC_XDS_EXPERIMENTAL_FAULT_INJECTION");
}

// Without the env, the fault injection won't be enabled.
TEST_P(FaultInjectionTest, XdsFaultInjectionWithoutEnv) {
  const uint32_t kAbortPercentagePerHundred = 100;
  SetNextResolution({});
  SetNextResolutionForLbChannelAllBalancers();
  // Create an EDS resource
  AdsServiceImpl::EdsResourceArgs args({
      {"locality0", GetBackendPorts()},
  });
  balancers_[0]->ads_service()->SetEdsResource(
      BuildEdsResource(args, DefaultEdsServiceName()));
  // Construct the fault injection filter config
  HTTPFault http_fault;
  auto* abort_percentage = http_fault.mutable_abort()->mutable_percentage();
  abort_percentage->set_numerator(kAbortPercentagePerHundred);
  abort_percentage->set_denominator(FractionalPercent::HUNDRED);
  http_fault.mutable_abort()->set_grpc_status(
      static_cast<uint32_t>(StatusCode::ABORTED));
  // Config fault injection via different setup
  SetFilterConfig(http_fault);
  // Fire several RPCs, and expect all of them to pass.
  CheckRpcSendOk(5, RpcOptions().set_wait_for_ready(true));
}

// Without the listener config, the fault injection won't be enabled.
TEST_P(FaultInjectionTest, XdsFaultInjectionWithoutListenerFilter) {
  gpr_setenv("GRPC_XDS_EXPERIMENTAL_FAULT_INJECTION", "true");
  const uint32_t kAbortPercentagePerHundred = 100;
  SetNextResolution({});
  SetNextResolutionForLbChannelAllBalancers();
  // Create an EDS resource
  AdsServiceImpl::EdsResourceArgs args({
      {"locality0", GetBackendPorts()},
  });
  balancers_[0]->ads_service()->SetEdsResource(
      BuildEdsResource(args, DefaultEdsServiceName()));
  // Construct the fault injection filter config
  HTTPFault http_fault;
  auto* abort_percentage = http_fault.mutable_abort()->mutable_percentage();
  abort_percentage->set_numerator(kAbortPercentagePerHundred);
  abort_percentage->set_denominator(FractionalPercent::HUNDRED);
  http_fault.mutable_abort()->set_grpc_status(
      static_cast<uint32_t>(StatusCode::ABORTED));
  // Turn on fault injection
  RouteConfiguration route =
      BuildRouteConfigurationWithFaultInjection(http_fault);
  SetListenerAndRouteConfiguration(0, default_listener_, route);
  // Fire several RPCs, and expect all of them to be pass.
  CheckRpcSendOk(5, RpcOptions().set_wait_for_ready(true));
  gpr_unsetenv("GRPC_XDS_EXPERIMENTAL_FAULT_INJECTION");
}

TEST_P(FaultInjectionTest, XdsFaultInjectionPercentageAbort) {
  gpr_setenv("GRPC_XDS_EXPERIMENTAL_FAULT_INJECTION", "true");
  const size_t kNumRpcs = 100;
  const uint32_t kAbortPercentagePerHundred = 50;
  const double kAbortRate = kAbortPercentagePerHundred / 100.0;
  const double kErrorTolerance = 0.2;
  SetNextResolution({});
  SetNextResolutionForLbChannelAllBalancers();
  // Create an EDS resource
  AdsServiceImpl::EdsResourceArgs args({
      {"locality0", GetBackendPorts()},
  });
  balancers_[0]->ads_service()->SetEdsResource(
      BuildEdsResource(args, DefaultEdsServiceName()));
  // Construct the fault injection filter config
  HTTPFault http_fault;
  auto* abort_percentage = http_fault.mutable_abort()->mutable_percentage();
  abort_percentage->set_numerator(kAbortPercentagePerHundred);
  abort_percentage->set_denominator(FractionalPercent::HUNDRED);
  http_fault.mutable_abort()->set_grpc_status(
      static_cast<uint32_t>(StatusCode::ABORTED));
  // Config fault injection via different setup
  SetFilterConfig(http_fault);
  // Send kNumRpcs RPCs and count the aborts.
  int num_total = 0, num_ok = 0, num_failure = 0, num_aborted = 0;
  for (size_t i = 0; i < kNumRpcs; ++i) {
    SendRpcAndCount(&num_total, &num_ok, &num_failure, &num_aborted,
                    RpcOptions(), "Fault injected");
  }
  EXPECT_EQ(kNumRpcs, num_total);
  EXPECT_EQ(0, num_failure);
  // The abort rate should be roughly equal to the expectation.
  const double seen_abort_rate = static_cast<double>(num_aborted) / kNumRpcs;
  EXPECT_THAT(seen_abort_rate,
              ::testing::AllOf(::testing::Ge(kAbortRate - kErrorTolerance),
                               ::testing::Le(kAbortRate + kErrorTolerance)));
  gpr_unsetenv("GRPC_XDS_EXPERIMENTAL_FAULT_INJECTION");
}

TEST_P(FaultInjectionTest, XdsFaultInjectionPercentageAbortViaHeaders) {
  gpr_setenv("GRPC_XDS_EXPERIMENTAL_FAULT_INJECTION", "true");
  const size_t kNumRpcs = 100;
  const uint32_t kAbortPercentageCap = 100;
  const uint32_t kAbortPercentage = 50;
  const double kAbortRate = kAbortPercentage / 100.0;
  const double kErrorTolerance = 0.2;
  SetNextResolution({});
  SetNextResolutionForLbChannelAllBalancers();
  // Create an EDS resource
  AdsServiceImpl::EdsResourceArgs args({
      {"locality0", GetBackendPorts()},
  });
  balancers_[0]->ads_service()->SetEdsResource(
      BuildEdsResource(args, DefaultEdsServiceName()));
  // Construct the fault injection filter config
  HTTPFault http_fault;
  http_fault.mutable_abort()->mutable_header_abort();
  http_fault.mutable_abort()->mutable_percentage()->set_numerator(
      kAbortPercentageCap);
  // Config fault injection via different setup
  SetFilterConfig(http_fault);
  // Send kNumRpcs RPCs and count the aborts.
  std::vector<std::pair<std::string, std::string>> metadata = {
      {"x-envoy-fault-abort-grpc-request", "10"},
      {"x-envoy-fault-abort-percentage", std::to_string(kAbortPercentage)},
  };
  int num_total = 0, num_ok = 0, num_failure = 0, num_aborted = 0;
  RpcOptions options = RpcOptions().set_metadata(metadata);
  for (size_t i = 0; i < kNumRpcs; ++i) {
    SendRpcAndCount(&num_total, &num_ok, &num_failure, &num_aborted, options,
                    "Fault injected");
  }
  EXPECT_EQ(kNumRpcs, num_total);
  EXPECT_EQ(0, num_failure);
  // The abort rate should be roughly equal to the expectation.
  const double seen_abort_rate = static_cast<double>(num_aborted) / kNumRpcs;
  EXPECT_THAT(seen_abort_rate,
              ::testing::AllOf(::testing::Ge(kAbortRate - kErrorTolerance),
                               ::testing::Le(kAbortRate + kErrorTolerance)));
  gpr_unsetenv("GRPC_XDS_EXPERIMENTAL_FAULT_INJECTION");
}

// TODO(lidiz) reduce the error tolerance to a lower level without dramatically
// increase the duration of fault injection tests.
TEST_P(FaultInjectionTest, XdsFaultInjectionPercentageDelay) {
  gpr_setenv("GRPC_XDS_EXPERIMENTAL_FAULT_INJECTION", "true");
  const size_t kNumRpcs = 100;
  const uint32_t kFixedDelaySeconds = 100;
  const uint32_t kRpcTimeoutMilliseconds = 10;  // 10 ms
  const uint32_t kDelayPercentagePerHundred = 95;
  const double kDelayRate = kDelayPercentagePerHundred / 100.0;
  const double kErrorTolerance = 0.2;
  SetNextResolution({});
  SetNextResolutionForLbChannelAllBalancers();
  // Create an EDS resource
  AdsServiceImpl::EdsResourceArgs args({
      {"locality0", GetBackendPorts()},
  });
  balancers_[0]->ads_service()->SetEdsResource(
      BuildEdsResource(args, DefaultEdsServiceName()));
  // Construct the fault injection filter config
  HTTPFault http_fault;
  auto* delay_percentage = http_fault.mutable_delay()->mutable_percentage();
  delay_percentage->set_numerator(kDelayPercentagePerHundred);
  delay_percentage->set_denominator(FractionalPercent::HUNDRED);
  auto* fixed_delay = http_fault.mutable_delay()->mutable_fixed_delay();
  fixed_delay->set_seconds(kFixedDelaySeconds);
  // Config fault injection via different setup
  SetFilterConfig(http_fault);
  // Send kNumRpcs RPCs and count the delays.
  int num_total = 0, num_ok = 0, num_delayed = 0, num_dropped = 0;
  RpcOptions options = RpcOptions()
                           .set_timeout_ms(kRpcTimeoutMilliseconds)
                           .set_skip_cancelled_check(true);
  for (size_t i = 0; i < kNumRpcs; ++i) {
    SendRpcAndCount(&num_total, &num_ok, &num_delayed, &num_dropped, options);
  }
  EXPECT_EQ(kNumRpcs, num_total);
  EXPECT_EQ(0, num_dropped);
  // The delay rate should be roughly equal to the expectation.
  const double seen_delay_rate = static_cast<double>(num_delayed) / kNumRpcs;
  EXPECT_THAT(seen_delay_rate,
              ::testing::AllOf(::testing::Ge(kDelayRate - kErrorTolerance),
                               ::testing::Le(kDelayRate + kErrorTolerance)));
  gpr_unsetenv("GRPC_XDS_EXPERIMENTAL_FAULT_INJECTION");
}

TEST_P(FaultInjectionTest, XdsFaultInjectionPercentageDelayViaHeaders) {
  gpr_setenv("GRPC_XDS_EXPERIMENTAL_FAULT_INJECTION", "true");
  const size_t kNumRpcs = 100;
  const uint32_t kFixedDelayMilliseconds = 100000;  // 100 seconds
  const uint32_t kRpcTimeoutMilliseconds = 10;      // 10 ms
  const uint32_t kDelayPercentageCap = 100;
  const uint32_t kDelayPercentage = 50;
  const double kDelayRate = kDelayPercentage / 100.0;
  const double kErrorTolerance = 0.2;
  SetNextResolution({});
  SetNextResolutionForLbChannelAllBalancers();
  // Create an EDS resource
  AdsServiceImpl::EdsResourceArgs args({
      {"locality0", GetBackendPorts()},
  });
  balancers_[0]->ads_service()->SetEdsResource(
      BuildEdsResource(args, DefaultEdsServiceName()));
  // Construct the fault injection filter config
  HTTPFault http_fault;
  http_fault.mutable_delay()->mutable_header_delay();
  http_fault.mutable_delay()->mutable_percentage()->set_numerator(
      kDelayPercentageCap);
  // Config fault injection via different setup
  SetFilterConfig(http_fault);
  // Send kNumRpcs RPCs and count the delays.
  std::vector<std::pair<std::string, std::string>> metadata = {
      {"x-envoy-fault-delay-request", std::to_string(kFixedDelayMilliseconds)},
      {"x-envoy-fault-delay-request-percentage",
       std::to_string(kDelayPercentage)},
  };
  int num_total = 0, num_ok = 0, num_delayed = 0, num_dropped = 0;
  RpcOptions options = RpcOptions()
                           .set_metadata(metadata)
                           .set_timeout_ms(kRpcTimeoutMilliseconds)
                           .set_skip_cancelled_check(true);
  for (size_t i = 0; i < kNumRpcs; ++i) {
    SendRpcAndCount(&num_total, &num_ok, &num_delayed, &num_dropped, options);
  }
  // The delay rate should be roughly equal to the expectation.
  const double seen_delay_rate = static_cast<double>(num_delayed) / kNumRpcs;
  EXPECT_THAT(seen_delay_rate,
              ::testing::AllOf(::testing::Ge(kDelayRate - kErrorTolerance),
                               ::testing::Le(kDelayRate + kErrorTolerance)));
  gpr_unsetenv("GRPC_XDS_EXPERIMENTAL_FAULT_INJECTION");
}

TEST_P(FaultInjectionTest, XdsFaultInjectionAlwaysDelayPercentageAbort) {
  gpr_setenv("GRPC_XDS_EXPERIMENTAL_FAULT_INJECTION", "true");
  const size_t kNumRpcs = 100;
  const uint32_t kAbortPercentagePerHundred = 50;
  const double kAbortRate = kAbortPercentagePerHundred / 100.0;
  const uint32_t kFixedDelayNanos = 10 * 1000 * 1000;  // 10 ms
  const double kErrorTolerance = 0.2;
  SetNextResolution({});
  SetNextResolutionForLbChannelAllBalancers();
  // Create an EDS resource
  AdsServiceImpl::EdsResourceArgs args({
      {"locality0", GetBackendPorts()},
  });
  balancers_[0]->ads_service()->SetEdsResource(
      BuildEdsResource(args, DefaultEdsServiceName()));
  // Construct the fault injection filter config
  HTTPFault http_fault;
  auto* abort_percentage = http_fault.mutable_abort()->mutable_percentage();
  abort_percentage->set_numerator(kAbortPercentagePerHundred);
  abort_percentage->set_denominator(FractionalPercent::HUNDRED);
  http_fault.mutable_abort()->set_grpc_status(
      static_cast<uint32_t>(StatusCode::ABORTED));
  auto* delay_percentage = http_fault.mutable_delay()->mutable_percentage();
  delay_percentage->set_numerator(100);  // Always inject DELAY!
  delay_percentage->set_denominator(FractionalPercent::HUNDRED);
  auto* fixed_delay = http_fault.mutable_delay()->mutable_fixed_delay();
  fixed_delay->set_nanos(kFixedDelayNanos);
  // Config fault injection via different setup
  SetFilterConfig(http_fault);
  // Send kNumRpcs RPCs and count the aborts.
  int num_total = 0, num_ok = 0, num_failure = 0, num_aborted = 0;
  for (size_t i = 0; i < kNumRpcs; ++i) {
    grpc_millis t0 = NowFromCycleCounter();
    SendRpcAndCount(&num_total, &num_ok, &num_failure, &num_aborted,
                    RpcOptions(), "Fault injected");
    grpc_millis t1 = NowFromCycleCounter();
    EXPECT_GE(t1, t0 + kFixedDelayNanos / 1000 / 1000);
  }
  EXPECT_EQ(kNumRpcs, num_total);
  EXPECT_EQ(0, num_failure);
  // The abort rate should be roughly equal to the expectation.
  const double seen_abort_rate = static_cast<double>(num_aborted) / kNumRpcs;
  EXPECT_THAT(seen_abort_rate,
              ::testing::AllOf(::testing::Ge(kAbortRate - kErrorTolerance),
                               ::testing::Le(kAbortRate + kErrorTolerance)));
  gpr_unsetenv("GRPC_XDS_EXPERIMENTAL_FAULT_INJECTION");
}

TEST_P(FaultInjectionTest, XdsFaultInjectionMaxFault) {
  gpr_setenv("GRPC_XDS_EXPERIMENTAL_FAULT_INJECTION", "true");
  const uint32_t kMaxFault = 10;
  const uint32_t kNumRpcs = 30;  // kNumRpcs should be bigger than kMaxFault
  const uint32_t kRpcTimeoutMs = 2000;     // 2 seconds
  const uint32_t kLongDelaySeconds = 100;  // 100 seconds
  const uint32_t kAlwaysDelayPercentage = 100;
  SetNextResolution({});
  SetNextResolutionForLbChannelAllBalancers();
  // Create an EDS resource
  AdsServiceImpl::EdsResourceArgs args({
      {"locality0", GetBackendPorts()},
  });
  balancers_[0]->ads_service()->SetEdsResource(
      BuildEdsResource(args, DefaultEdsServiceName()));
  // Construct the fault injection filter config
  HTTPFault http_fault;
  auto* delay_percentage = http_fault.mutable_delay()->mutable_percentage();
  delay_percentage->set_numerator(
      kAlwaysDelayPercentage);  // Always inject DELAY!
  delay_percentage->set_denominator(FractionalPercent::HUNDRED);
  auto* fixed_delay = http_fault.mutable_delay()->mutable_fixed_delay();
  fixed_delay->set_seconds(kLongDelaySeconds);
  http_fault.mutable_max_active_faults()->set_value(kMaxFault);
  // Config fault injection via different setup
  SetFilterConfig(http_fault);
  // Sends a batch of long running RPCs with long timeout to consume all
  // active faults quota.
  int num_ok = 0, num_delayed = 0;
  LongRunningRpc rpcs[kNumRpcs];
  RpcOptions rpc_options = RpcOptions().set_timeout_ms(kRpcTimeoutMs);
  for (size_t i = 0; i < kNumRpcs; ++i) {
    rpcs[i].StartRpc(stub_.get(), rpc_options);
  }
  for (size_t i = 0; i < kNumRpcs; ++i) {
    Status status = rpcs[i].GetStatus();
    if (status.ok()) {
      ++num_ok;
    } else {
      EXPECT_EQ(StatusCode::DEADLINE_EXCEEDED, status.error_code());
      ++num_delayed;
    }
  }
  // Only kMaxFault number of RPC should be fault injected..
  EXPECT_EQ(kMaxFault, num_delayed);
  // Other RPCs should be ok.
  EXPECT_EQ(kNumRpcs - kMaxFault, num_ok);
  gpr_unsetenv("GRPC_XDS_EXPERIMENTAL_FAULT_INJECTION");
}

class BootstrapContentsFromEnvVarTest : public XdsEnd2endTest {
 public:
  BootstrapContentsFromEnvVarTest() : XdsEnd2endTest(4, 1, 100, false, true) {}
};

TEST_P(BootstrapContentsFromEnvVarTest, Vanilla) {
  SetNextResolution({});
  SetNextResolutionForLbChannelAllBalancers();
  AdsServiceImpl::EdsResourceArgs args({
      {"locality0", GetBackendPorts()},
  });
  balancers_[0]->ads_service()->SetEdsResource(
      BuildEdsResource(args, DefaultEdsServiceName()));
  WaitForAllBackends();
}

std::string TestTypeName(const ::testing::TestParamInfo<TestType>& info) {
  return info.param.AsString();
}

// Run with all combinations of xds/fake resolver and enabling load reporting.
INSTANTIATE_TEST_SUITE_P(
    XdsTest, BasicTest,
    ::testing::Values(
        TestType(), TestType().set_enable_load_reporting(),
        TestType().set_use_fake_resolver(),
        TestType().set_use_fake_resolver().set_enable_load_reporting()),
    &TestTypeName);

// Run with both fake resolver and xds resolver.
// Don't run with load reporting or v2 or RDS, since they are irrelevant to
// the tests.
INSTANTIATE_TEST_SUITE_P(XdsTest, SecureNamingTest,
                         ::testing::Values(TestType(),
                                           TestType().set_use_fake_resolver()),
                         &TestTypeName);

// LDS depends on XdsResolver.
INSTANTIATE_TEST_SUITE_P(XdsTest, LdsTest, ::testing::Values(TestType()),
                         &TestTypeName);

// LDS/RDS commmon tests depend on XdsResolver.
INSTANTIATE_TEST_SUITE_P(
    XdsTest, LdsRdsTest,
    ::testing::Values(TestType(), TestType().set_enable_rds_testing(),
                      // Also test with xDS v2.
                      TestType().set_enable_rds_testing().set_use_v2()),
    &TestTypeName);

// CDS depends on XdsResolver.
INSTANTIATE_TEST_SUITE_P(
    XdsTest, CdsTest,
    ::testing::Values(TestType(), TestType().set_enable_load_reporting()),
    &TestTypeName);

// CDS depends on XdsResolver.
// Security depends on v3.
// Not enabling load reporting or RDS, since those are irrelevant to these
// tests.
INSTANTIATE_TEST_SUITE_P(
    XdsTest, XdsSecurityTest,
    ::testing::Values(TestType().set_use_xds_credentials()), &TestTypeName);

// We are only testing the server here.
INSTANTIATE_TEST_SUITE_P(XdsTest, XdsEnabledServerTest,
                         ::testing::Values(TestType()), &TestTypeName);

// We are only testing the server here.
INSTANTIATE_TEST_SUITE_P(XdsTest, XdsServerSecurityTest,
                         ::testing::Values(TestType()
                                               .set_use_fake_resolver()
                                               .set_use_xds_credentials()),
                         &TestTypeName);

// We are only testing the server here.
INSTANTIATE_TEST_SUITE_P(XdsTest, XdsEnabledServerStatusNotificationTest,
                         ::testing::Values(TestType()
                                               .set_use_fake_resolver()
                                               .set_use_xds_credentials()),
                         &TestTypeName);

// EDS could be tested with or without XdsResolver, but the tests would
// be the same either way, so we test it only with XdsResolver.
INSTANTIATE_TEST_SUITE_P(
    XdsTest, EdsTest,
    ::testing::Values(TestType(), TestType().set_enable_load_reporting()),
    &TestTypeName);

// Test initial resource timeouts for each resource type.
// Do this only for XdsResolver with RDS enabled, so that we can test
// all resource types.
// Run with V3 only, since the functionality is no different in V2.
INSTANTIATE_TEST_SUITE_P(XdsTest, TimeoutTest,
                         ::testing::Values(TestType().set_enable_rds_testing()),
                         &TestTypeName);

// XdsResolverOnlyTest depends on XdsResolver.
INSTANTIATE_TEST_SUITE_P(
    XdsTest, XdsResolverOnlyTest,
    ::testing::Values(TestType(), TestType().set_enable_load_reporting()),
    &TestTypeName);

// XdsResolverLoadReprtingOnlyTest depends on XdsResolver and load reporting.
INSTANTIATE_TEST_SUITE_P(
    XdsTest, XdsResolverLoadReportingOnlyTest,
    ::testing::Values(TestType().set_enable_load_reporting()), &TestTypeName);

INSTANTIATE_TEST_SUITE_P(
    XdsTest, LocalityMapTest,
    ::testing::Values(
        TestType(), TestType().set_enable_load_reporting(),
        TestType().set_use_fake_resolver(),
        TestType().set_use_fake_resolver().set_enable_load_reporting()),
    &TestTypeName);

INSTANTIATE_TEST_SUITE_P(
    XdsTest, FailoverTest,
    ::testing::Values(
        TestType(), TestType().set_enable_load_reporting(),
        TestType().set_use_fake_resolver(),
        TestType().set_use_fake_resolver().set_enable_load_reporting()),
    &TestTypeName);

INSTANTIATE_TEST_SUITE_P(
    XdsTest, DropTest,
    ::testing::Values(
        TestType(), TestType().set_enable_load_reporting(),
        TestType().set_use_fake_resolver(),
        TestType().set_use_fake_resolver().set_enable_load_reporting()),
    &TestTypeName);

INSTANTIATE_TEST_SUITE_P(
    XdsTest, BalancerUpdateTest,
    ::testing::Values(
        TestType().set_use_fake_resolver(),
        TestType().set_use_fake_resolver().set_enable_load_reporting(),
        TestType().set_enable_load_reporting()),
    &TestTypeName);

// Load reporting tests are not run with load reporting disabled.
INSTANTIATE_TEST_SUITE_P(
    XdsTest, ClientLoadReportingTest,
    ::testing::Values(
        TestType().set_enable_load_reporting(),
        TestType().set_enable_load_reporting().set_use_fake_resolver()),
    &TestTypeName);

// Load reporting tests are not run with load reporting disabled.
INSTANTIATE_TEST_SUITE_P(
    XdsTest, ClientLoadReportingWithDropTest,
    ::testing::Values(
        TestType().set_enable_load_reporting(),
        TestType().set_enable_load_reporting().set_use_fake_resolver()),
    &TestTypeName);

INSTANTIATE_TEST_SUITE_P(
    XdsTest, FaultInjectionTest,
    ::testing::Values(
        TestType(), TestType().set_enable_rds_testing(),
        TestType().set_filter_config_setup(
            TestType::FilterConfigSetup::kRouteOverride),
        TestType().set_enable_rds_testing().set_filter_config_setup(
            TestType::FilterConfigSetup::kRouteOverride)),
    &TestTypeName);

INSTANTIATE_TEST_SUITE_P(XdsTest, BootstrapContentsFromEnvVarTest,
                         ::testing::Values(TestType()), &TestTypeName);

}  // namespace
}  // namespace testing
}  // namespace grpc

int main(int argc, char** argv) {
  grpc::testing::TestEnvironment env(argc, argv);
  ::testing::InitGoogleTest(&argc, argv);
  grpc::testing::WriteBootstrapFiles();
  // Make the backup poller poll very frequently in order to pick up
  // updates from all the subchannels's FDs.
  GPR_GLOBAL_CONFIG_SET(grpc_client_channel_backup_poll_interval_ms, 1);
#if TARGET_OS_IPHONE
  // Workaround Apple CFStream bug
  gpr_setenv("grpc_cfstream", "0");
#endif
  grpc_core::CertificateProviderRegistry::RegisterCertificateProviderFactory(
      absl::make_unique<grpc::testing::FakeCertificateProviderFactory>(
          "fake1", &grpc::testing::g_fake1_cert_data_map));
  grpc_core::CertificateProviderRegistry::RegisterCertificateProviderFactory(
      absl::make_unique<grpc::testing::FakeCertificateProviderFactory>(
          "fake2", &grpc::testing::g_fake2_cert_data_map));
  grpc_init();
  grpc_core::XdsHttpFilterRegistry::RegisterFilter(
      absl::make_unique<grpc::testing::NoOpHttpFilter>(
          "grpc.testing.client_only_http_filter", true, false),
      {"grpc.testing.client_only_http_filter"});
  grpc_core::XdsHttpFilterRegistry::RegisterFilter(
      absl::make_unique<grpc::testing::NoOpHttpFilter>(
          "grpc.testing.server_only_http_filter", false, true),
      {"grpc.testing.server_only_http_filter"});
  const auto result = RUN_ALL_TESTS();
  grpc_shutdown();
  return result;
}<|MERGE_RESOLUTION|>--- conflicted
+++ resolved
@@ -7372,25 +7372,16 @@
       ::testing::HasSubstr("Listener has both address and ApiListener"));
 }
 
-<<<<<<< HEAD
 TEST_P(XdsEnabledServerTest, UnsupportedL4Filter) {
-=======
-// Verify that a mismatch of listening address results in "not serving" status.
-TEST_P(XdsEnabledServerTest, ListenerAddressMismatch) {
->>>>>>> 0937cb12
   Listener listener;
   listener.set_name(
       absl::StrCat("grpc/server?xds.resource.listening_address=",
                    ipv6_only_ ? "[::1]:" : "127.0.0.1:", backends_[0]->port()));
-<<<<<<< HEAD
   balancers_[0]->ads_service()->SetLdsResource(listener);
-=======
->>>>>>> 0937cb12
   listener.mutable_address()->mutable_socket_address()->set_address(
       ipv6_only_ ? "::1" : "127.0.0.1");
   listener.mutable_address()->mutable_socket_address()->set_port_value(
       backends_[0]->port());
-<<<<<<< HEAD
   auto* filter_chain = listener.add_filter_chains();
   filter_chain->add_filters()->mutable_typed_config()->PackFrom(default_listener_ /* any proto object other than HttpConnectionManager */);
   auto* transport_socket = filter_chain->mutable_transport_socket();
@@ -7501,8 +7492,20 @@
       balancers_[0]->ads_service()->lds_response_state();
   EXPECT_EQ(response_state.state, AdsServiceImpl::ResponseState::ACKED);
   gpr_unsetenv("GRPC_XDS_EXPERIMENTAL_FAULT_INJECTION");
-=======
-  listener.add_filter_chains();
+}
+
+// Verify that a mismatch of listening address results in "not serving" status.
+TEST_P(XdsEnabledServerTest, ListenerAddressMismatch) {
+  Listener listener;
+  listener.set_name(
+      absl::StrCat("grpc/server?xds.resource.listening_address=",
+                   ipv6_only_ ? "[::1]:" : "127.0.0.1:", backends_[0]->port()));
+  listener.mutable_address()->mutable_socket_address()->set_address(
+      ipv6_only_ ? "::1" : "127.0.0.1");
+  listener.mutable_address()->mutable_socket_address()->set_port_value(
+      backends_[0]->port());
+  listener.add_filter_chains()->add_filters()->mutable_typed_config()->PackFrom(
+      HttpConnectionManager());
   balancers_[0]->ads_service()->SetLdsResource(listener);
   WaitForBackend(0);
   CheckRpcSendOk();
@@ -7518,7 +7521,6 @@
     }
   }
   EXPECT_TRUE(rpc_failed);
->>>>>>> 0937cb12
 }
 
 class XdsServerSecurityTest : public XdsEnd2endTest {
