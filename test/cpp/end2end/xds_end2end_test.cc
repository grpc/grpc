--- conflicted
+++ resolved
@@ -2157,19 +2157,6 @@
 
 using LdsTest = BasicTest;
 
-<<<<<<< HEAD
-// Tests that LDS client should send an ACK upon correct LDS response (with
-// inlined RDS result).
-TEST_P(LdsTest, Vanilla) {
-  SetNextResolution({});
-  SetNextResolutionForLbChannelAllBalancers();
-  (void)SendRpc();
-  EXPECT_EQ(balancers_[0]->ads_service()->lds_response_state().state,
-            AdsServiceImpl::ResponseState::ACKED);
-}
-
-=======
->>>>>>> d29865bb
 // Tests that LDS client should send a NACK if there is no API listener in the
 // Listener in the LDS response.
 TEST_P(LdsTest, NoApiListener) {
@@ -2213,7 +2200,8 @@
   SetNextResolution({});
   SetNextResolutionForLbChannelAllBalancers();
   (void)SendRpc();
-  EXPECT_EQ(RouteConfigurationResponseState(0), AdsServiceImpl::ACKED);
+  EXPECT_EQ(RouteConfigurationResponseState(0).state,
+            AdsServiceImpl::ResponseState::ACKED);
 }
 
 // Tests that LDS client should send a NACK if matching domain can't be found in
@@ -2227,15 +2215,10 @@
   SetNextResolution({});
   SetNextResolutionForLbChannelAllBalancers();
   CheckRpcSendFailure();
-<<<<<<< HEAD
-  const auto& response_state =
-      balancers_[0]->ads_service()->lds_response_state();
+  const auto& response_state = RouteConfigurationResponseState(0);
   EXPECT_EQ(response_state.state, AdsServiceImpl::ResponseState::NACKED);
   EXPECT_EQ(response_state.error_message,
             "No matched virtual host found in the route config.");
-=======
-  EXPECT_EQ(RouteConfigurationResponseState(0), AdsServiceImpl::NACKED);
->>>>>>> d29865bb
 }
 
 // Tests that LDS client should choose the virtual host with matching domain if
@@ -2254,12 +2237,8 @@
   SetNextResolution({});
   SetNextResolutionForLbChannelAllBalancers();
   (void)SendRpc();
-<<<<<<< HEAD
-  EXPECT_EQ(balancers_[0]->ads_service()->lds_response_state().state,
+  EXPECT_EQ(RouteConfigurationResponseState(0).state,
             AdsServiceImpl::ResponseState::ACKED);
-=======
-  EXPECT_EQ(RouteConfigurationResponseState(0), AdsServiceImpl::ACKED);
->>>>>>> d29865bb
 }
 
 // Tests that LDS client should choose the last route in the virtual host if
@@ -2277,12 +2256,8 @@
   SetNextResolution({});
   SetNextResolutionForLbChannelAllBalancers();
   (void)SendRpc();
-<<<<<<< HEAD
-  EXPECT_EQ(balancers_[0]->ads_service()->lds_response_state().state,
+  EXPECT_EQ(RouteConfigurationResponseState(0).state,
             AdsServiceImpl::ResponseState::ACKED);
-=======
-  EXPECT_EQ(RouteConfigurationResponseState(0), AdsServiceImpl::ACKED);
->>>>>>> d29865bb
 }
 
 // Tests that LDS client should send a NACK if route match has non-empty prefix
@@ -2293,26 +2268,16 @@
   route_config.mutable_virtual_hosts(0)
       ->mutable_routes(0)
       ->mutable_match()
-<<<<<<< HEAD
       ->set_prefix("/nonempty_prefix/");
-  balancers_[0]->ads_service()->SetLdsResource(
-      AdsServiceImpl::BuildListener(route_config), kDefaultResourceName);
+  SetRouteConfiguration(0, route_config);
   SetNextResolution({});
   SetNextResolutionForLbChannelAllBalancers();
   CheckRpcSendFailure();
-  const auto& response_state =
-      balancers_[0]->ads_service()->lds_response_state();
+  const auto& response_state = RouteConfigurationResponseState(0);
+  balancers_[0]->ads_service()->lds_response_state();
   EXPECT_EQ(response_state.state, AdsServiceImpl::ResponseState::NACKED);
   EXPECT_EQ(response_state.error_message,
             "Default route must have empty service and method");
-=======
-      ->set_prefix("nonempty_prefix");
-  SetRouteConfiguration(0, route_config);
-  SetNextResolution({});
-  SetNextResolutionForLbChannelAllBalancers();
-  CheckRpcSendFailure();
-  EXPECT_EQ(RouteConfigurationResponseState(0), AdsServiceImpl::NACKED);
->>>>>>> d29865bb
 }
 
 // Tests that LDS client should send a NACK if route match has a prefix
@@ -2333,14 +2298,9 @@
   SetNextResolution({});
   SetNextResolutionForLbChannelAllBalancers();
   CheckRpcSendFailure();
-<<<<<<< HEAD
-  const auto& response_state =
-      balancers_[0]->ads_service()->lds_response_state();
+  const auto& response_state = RouteConfigurationResponseState(0);
   EXPECT_EQ(response_state.state, AdsServiceImpl::ResponseState::NACKED);
   EXPECT_EQ(response_state.error_message, "Prefix does not start with a /");
-=======
-  EXPECT_EQ(RouteConfigurationResponseState(0), AdsServiceImpl::NACKED);
->>>>>>> d29865bb
 }
 
 // Tests that LDS client should send a NACK if route match has a prefix
@@ -2358,15 +2318,10 @@
   SetNextResolution({});
   SetNextResolutionForLbChannelAllBalancers();
   CheckRpcSendFailure();
-<<<<<<< HEAD
-  const auto& response_state =
-      balancers_[0]->ads_service()->lds_response_state();
+  const auto& response_state = RouteConfigurationResponseState(0);
   EXPECT_EQ(response_state.state, AdsServiceImpl::ResponseState::NACKED);
   EXPECT_EQ(response_state.error_message,
             "Prefix not in the required format of /service/");
-=======
-  EXPECT_EQ(RouteConfigurationResponseState(0), AdsServiceImpl::NACKED);
->>>>>>> d29865bb
 }
 
 // Tests that LDS client should send a NACK if route match has a prefix
@@ -2384,14 +2339,9 @@
   SetNextResolution({});
   SetNextResolutionForLbChannelAllBalancers();
   CheckRpcSendFailure();
-<<<<<<< HEAD
-  const auto& response_state =
-      balancers_[0]->ads_service()->lds_response_state();
+  const auto& response_state = RouteConfigurationResponseState(0);
   EXPECT_EQ(response_state.state, AdsServiceImpl::ResponseState::NACKED);
   EXPECT_EQ(response_state.error_message, "Prefix does not start with a /");
-=======
-  EXPECT_EQ(RouteConfigurationResponseState(0), AdsServiceImpl::NACKED);
->>>>>>> d29865bb
 }
 
 // Tests that LDS client should send a NACK if route match has a prefix
@@ -2409,14 +2359,9 @@
   SetNextResolution({});
   SetNextResolutionForLbChannelAllBalancers();
   CheckRpcSendFailure();
-<<<<<<< HEAD
-  const auto& response_state =
-      balancers_[0]->ads_service()->lds_response_state();
+  const auto& response_state = RouteConfigurationResponseState(0);
   EXPECT_EQ(response_state.state, AdsServiceImpl::ResponseState::NACKED);
   EXPECT_EQ(response_state.error_message, "Prefix does not end with a /");
-=======
-  EXPECT_EQ(RouteConfigurationResponseState(0), AdsServiceImpl::NACKED);
->>>>>>> d29865bb
 }
 
 // Tests that LDS client should send a NACK if route match has a prefix
@@ -2434,14 +2379,9 @@
   SetNextResolution({});
   SetNextResolutionForLbChannelAllBalancers();
   CheckRpcSendFailure();
-<<<<<<< HEAD
-  const auto& response_state =
-      balancers_[0]->ads_service()->lds_response_state();
+  const auto& response_state = RouteConfigurationResponseState(0);
   EXPECT_EQ(response_state.state, AdsServiceImpl::ResponseState::NACKED);
   EXPECT_EQ(response_state.error_message, "Prefix contains empty service name");
-=======
-  EXPECT_EQ(RouteConfigurationResponseState(0), AdsServiceImpl::NACKED);
->>>>>>> d29865bb
 }
 
 // Tests that LDS client should send a NACK if route match has path
@@ -2462,14 +2402,9 @@
   SetNextResolution({});
   SetNextResolutionForLbChannelAllBalancers();
   CheckRpcSendFailure();
-<<<<<<< HEAD
-  const auto& response_state =
-      balancers_[0]->ads_service()->lds_response_state();
+  const auto& response_state = RouteConfigurationResponseState(0);
   EXPECT_EQ(response_state.state, AdsServiceImpl::ResponseState::NACKED);
   EXPECT_EQ(response_state.error_message, "Path if set cannot be empty");
-=======
-  EXPECT_EQ(RouteConfigurationResponseState(0), AdsServiceImpl::NACKED);
->>>>>>> d29865bb
 }
 
 // Tests that LDS client should send a NACK if route match has path
@@ -2490,14 +2425,9 @@
   SetNextResolution({});
   SetNextResolutionForLbChannelAllBalancers();
   CheckRpcSendFailure();
-<<<<<<< HEAD
-  const auto& response_state =
-      balancers_[0]->ads_service()->lds_response_state();
+  const auto& response_state = RouteConfigurationResponseState(0);
   EXPECT_EQ(response_state.state, AdsServiceImpl::ResponseState::NACKED);
   EXPECT_EQ(response_state.error_message, "Path does not start with a /");
-=======
-  EXPECT_EQ(RouteConfigurationResponseState(0), AdsServiceImpl::NACKED);
->>>>>>> d29865bb
 }
 
 // Tests that LDS client should send a NACK if route match has path
@@ -2518,15 +2448,10 @@
   SetNextResolution({});
   SetNextResolutionForLbChannelAllBalancers();
   CheckRpcSendFailure();
-<<<<<<< HEAD
-  const auto& response_state =
-      balancers_[0]->ads_service()->lds_response_state();
+  const auto& response_state = RouteConfigurationResponseState(0);
   EXPECT_EQ(response_state.state, AdsServiceImpl::ResponseState::NACKED);
   EXPECT_EQ(response_state.error_message,
             "Path not in the required format of /service/method");
-=======
-  EXPECT_EQ(RouteConfigurationResponseState(0), AdsServiceImpl::NACKED);
->>>>>>> d29865bb
 }
 
 // Tests that LDS client should send a NACK if route match has path
@@ -2547,15 +2472,10 @@
   SetNextResolution({});
   SetNextResolutionForLbChannelAllBalancers();
   CheckRpcSendFailure();
-<<<<<<< HEAD
-  const auto& response_state =
-      balancers_[0]->ads_service()->lds_response_state();
+  const auto& response_state = RouteConfigurationResponseState(0);
   EXPECT_EQ(response_state.state, AdsServiceImpl::ResponseState::NACKED);
   EXPECT_EQ(response_state.error_message,
             "Path not in the required format of /service/method");
-=======
-  EXPECT_EQ(RouteConfigurationResponseState(0), AdsServiceImpl::NACKED);
->>>>>>> d29865bb
 }
 
 // Tests that LDS client should send a NACK if route match has path
@@ -2576,14 +2496,9 @@
   SetNextResolution({});
   SetNextResolutionForLbChannelAllBalancers();
   CheckRpcSendFailure();
-<<<<<<< HEAD
-  const auto& response_state =
-      balancers_[0]->ads_service()->lds_response_state();
+  const auto& response_state = RouteConfigurationResponseState(0);
   EXPECT_EQ(response_state.state, AdsServiceImpl::ResponseState::NACKED);
   EXPECT_EQ(response_state.error_message, "Path contains empty service name");
-=======
-  EXPECT_EQ(RouteConfigurationResponseState(0), AdsServiceImpl::NACKED);
->>>>>>> d29865bb
 }
 
 // Tests that LDS client should send a NACK if route match has path
@@ -2604,14 +2519,9 @@
   SetNextResolution({});
   SetNextResolutionForLbChannelAllBalancers();
   CheckRpcSendFailure();
-<<<<<<< HEAD
-  const auto& response_state =
-      balancers_[0]->ads_service()->lds_response_state();
+  const auto& response_state = RouteConfigurationResponseState(0);
   EXPECT_EQ(response_state.state, AdsServiceImpl::ResponseState::NACKED);
   EXPECT_EQ(response_state.error_message, "Path contains empty method name");
-=======
-  EXPECT_EQ(RouteConfigurationResponseState(0), AdsServiceImpl::NACKED);
->>>>>>> d29865bb
 }
 
 // Tests that LDS client should send a NACK if route has an action other than
@@ -2624,14 +2534,9 @@
   SetNextResolution({});
   SetNextResolutionForLbChannelAllBalancers();
   CheckRpcSendFailure();
-<<<<<<< HEAD
-  const auto& response_state =
-      balancers_[0]->ads_service()->lds_response_state();
+  const auto& response_state = RouteConfigurationResponseState(0);
   EXPECT_EQ(response_state.state, AdsServiceImpl::ResponseState::NACKED);
   EXPECT_EQ(response_state.error_message, "No RouteAction found in route.");
-=======
-  EXPECT_EQ(RouteConfigurationResponseState(0), AdsServiceImpl::NACKED);
->>>>>>> d29865bb
 }
 
 // Tests that LDS client should send a NACK if RouteAction has a
@@ -2647,14 +2552,9 @@
   SetNextResolution({});
   SetNextResolutionForLbChannelAllBalancers();
   CheckRpcSendFailure();
-<<<<<<< HEAD
-  const auto& response_state =
-      balancers_[0]->ads_service()->lds_response_state();
+  const auto& response_state = RouteConfigurationResponseState(0);
   EXPECT_EQ(response_state.state, AdsServiceImpl::ResponseState::NACKED);
   EXPECT_EQ(response_state.error_message, "No cluster found in RouteAction.");
-=======
-  EXPECT_EQ(RouteConfigurationResponseState(0), AdsServiceImpl::NACKED);
->>>>>>> d29865bb
 }
 
 // Tests that LDS client times out when no response received.
@@ -2823,155 +2723,6 @@
   EXPECT_EQ(kNumEcho2Rpcs, backends_[3]->backend_service2()->request_count());
 }
 
-<<<<<<< HEAD
-using RdsTest = BasicTest;
-
-// Tests that RDS client should send an ACK upon correct RDS response.
-TEST_P(RdsTest, Vanilla) {
-  balancers_[0]->ads_service()->SetLdsToUseDynamicRds();
-  SetNextResolution({});
-  SetNextResolutionForLbChannelAllBalancers();
-  (void)SendRpc();
-  EXPECT_EQ(balancers_[0]->ads_service()->rds_response_state().state,
-            AdsServiceImpl::ResponseState::ACKED);
-}
-
-// Tests that RDS client should send a NACK if matching domain can't be found in
-// the RDS response.
-TEST_P(RdsTest, NoMatchedDomain) {
-  balancers_[0]->ads_service()->SetLdsToUseDynamicRds();
-  RouteConfiguration route_config =
-      balancers_[0]->ads_service()->default_route_config();
-  route_config.mutable_virtual_hosts(0)->clear_domains();
-  route_config.mutable_virtual_hosts(0)->add_domains("unmatched_domain");
-  balancers_[0]->ads_service()->SetRdsResource(route_config,
-                                               kDefaultResourceName);
-  SetNextResolution({});
-  SetNextResolutionForLbChannelAllBalancers();
-  CheckRpcSendFailure();
-  const auto& response_state =
-      balancers_[0]->ads_service()->rds_response_state();
-  EXPECT_EQ(response_state.state, AdsServiceImpl::ResponseState::NACKED);
-  EXPECT_EQ(response_state.error_message,
-            "No matched virtual host found in the route config.");
-}
-
-// Tests that RDS client should choose the virtual host with matching domain if
-// multiple virtual hosts exist in the RDS response.
-TEST_P(RdsTest, ChooseMatchedDomain) {
-  balancers_[0]->ads_service()->SetLdsToUseDynamicRds();
-  RouteConfiguration route_config =
-      balancers_[0]->ads_service()->default_route_config();
-  *(route_config.add_virtual_hosts()) = route_config.virtual_hosts(0);
-  route_config.mutable_virtual_hosts(0)->clear_domains();
-  route_config.mutable_virtual_hosts(0)->add_domains("unmatched_domain");
-  route_config.mutable_virtual_hosts(0)
-      ->mutable_routes(0)
-      ->mutable_route()
-      ->mutable_cluster_header();
-  balancers_[0]->ads_service()->SetRdsResource(route_config,
-                                               kDefaultResourceName);
-  SetNextResolution({});
-  SetNextResolutionForLbChannelAllBalancers();
-  (void)SendRpc();
-  EXPECT_EQ(balancers_[0]->ads_service()->rds_response_state().state,
-            AdsServiceImpl::ResponseState::ACKED);
-}
-
-// Tests that RDS client should choose the last route in the virtual host if
-// multiple routes exist in the RDS response.
-TEST_P(RdsTest, ChooseLastRoute) {
-  balancers_[0]->ads_service()->SetLdsToUseDynamicRds();
-  RouteConfiguration route_config =
-      balancers_[0]->ads_service()->default_route_config();
-  *(route_config.mutable_virtual_hosts(0)->add_routes()) =
-      route_config.virtual_hosts(0).routes(0);
-  route_config.mutable_virtual_hosts(0)
-      ->mutable_routes(0)
-      ->mutable_route()
-      ->mutable_cluster_header();
-  balancers_[0]->ads_service()->SetRdsResource(route_config,
-                                               kDefaultResourceName);
-  SetNextResolution({});
-  SetNextResolutionForLbChannelAllBalancers();
-  (void)SendRpc();
-  EXPECT_EQ(balancers_[0]->ads_service()->rds_response_state().state,
-            AdsServiceImpl::ResponseState::ACKED);
-}
-
-// Tests that RDS client should send a NACK if route match has non-empty prefix
-// as the only route (default) in the RDS response.
-TEST_P(RdsTest, RouteMatchHasNonemptyPrefix) {
-  balancers_[0]->ads_service()->SetLdsToUseDynamicRds();
-  RouteConfiguration route_config =
-      balancers_[0]->ads_service()->default_route_config();
-  route_config.mutable_virtual_hosts(0)
-      ->mutable_routes(0)
-      ->mutable_match()
-      ->set_prefix("/nonempty_prefix/");
-  balancers_[0]->ads_service()->SetRdsResource(route_config,
-                                               kDefaultResourceName);
-  SetNextResolution({});
-  SetNextResolutionForLbChannelAllBalancers();
-  CheckRpcSendFailure();
-  const auto& response_state =
-      balancers_[0]->ads_service()->rds_response_state();
-  EXPECT_EQ(response_state.state, AdsServiceImpl::ResponseState::NACKED);
-  EXPECT_EQ(response_state.error_message,
-            "Default route must have empty service and method");
-}
-
-// Tests that RDS client should send a NACK if route has an action other than
-// RouteAction in the RDS response.
-TEST_P(RdsTest, RouteHasNoRouteAction) {
-  balancers_[0]->ads_service()->SetLdsToUseDynamicRds();
-  RouteConfiguration route_config =
-      balancers_[0]->ads_service()->default_route_config();
-  route_config.mutable_virtual_hosts(0)->mutable_routes(0)->mutable_redirect();
-  balancers_[0]->ads_service()->SetRdsResource(route_config,
-                                               kDefaultResourceName);
-  SetNextResolution({});
-  SetNextResolutionForLbChannelAllBalancers();
-  CheckRpcSendFailure();
-  const auto& response_state =
-      balancers_[0]->ads_service()->rds_response_state();
-  EXPECT_EQ(response_state.state, AdsServiceImpl::ResponseState::NACKED);
-  EXPECT_EQ(response_state.error_message, "No RouteAction found in route.");
-}
-
-// Tests that RDS client should send a NACK if RouteAction has a
-// cluster_specifier other than cluster in the RDS response.
-TEST_P(RdsTest, RouteActionHasNoCluster) {
-  balancers_[0]->ads_service()->SetLdsToUseDynamicRds();
-  RouteConfiguration route_config =
-      balancers_[0]->ads_service()->default_route_config();
-  route_config.mutable_virtual_hosts(0)
-      ->mutable_routes(0)
-      ->mutable_route()
-      ->mutable_cluster_header();
-  balancers_[0]->ads_service()->SetRdsResource(route_config,
-                                               kDefaultResourceName);
-  SetNextResolution({});
-  SetNextResolutionForLbChannelAllBalancers();
-  CheckRpcSendFailure();
-  const auto& response_state =
-      balancers_[0]->ads_service()->rds_response_state();
-  EXPECT_EQ(response_state.state, AdsServiceImpl::ResponseState::NACKED);
-  EXPECT_EQ(response_state.error_message, "No cluster found in RouteAction.");
-}
-
-// Tests that RDS client times out when no response received.
-TEST_P(RdsTest, Timeout) {
-  ResetStub(0, "", 500);
-  balancers_[0]->ads_service()->SetResourceIgnore(kRdsTypeUrl);
-  balancers_[0]->ads_service()->SetLdsToUseDynamicRds();
-  SetNextResolution({});
-  SetNextResolutionForLbChannelAllBalancers();
-  CheckRpcSendFailure();
-}
-
-=======
->>>>>>> d29865bb
 using CdsTest = BasicTest;
 
 // Tests that CDS client should send an ACK upon correct CDS response.
