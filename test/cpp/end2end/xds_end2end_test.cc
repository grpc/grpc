--- conflicted
+++ resolved
@@ -2052,73 +2052,6 @@
   EXPECT_EQ(0U, backends_[1]->backend_service()->request_count());
 }
 
-<<<<<<< HEAD
-// Tests that if the balancer name changes, a new LB channel will be created to
-// replace the old one.
-TEST_F(BalancerUpdateTest, UpdateBalancerName) {
-  SetNextResolution({}, kDefaultServiceConfig_.c_str());
-  SetNextResolutionForLbChannelAllBalancers();
-  AdsServiceImpl::ResponseArgs args({
-      {"locality0", {backends_[0]->port()}},
-  });
-  ScheduleResponseForBalancer(0, AdsServiceImpl::BuildResponse(args), 0);
-  args = AdsServiceImpl::ResponseArgs({
-      {"locality0", {backends_[1]->port()}},
-  });
-  ScheduleResponseForBalancer(1, AdsServiceImpl::BuildResponse(args), 0);
-  // Wait until the first backend is ready.
-  WaitForBackend(0);
-  // Send 10 requests.
-  gpr_log(GPR_INFO, "========= BEFORE FIRST BATCH ==========");
-  CheckRpcSendOk(10);
-  gpr_log(GPR_INFO, "========= DONE WITH FIRST BATCH ==========");
-  // All 10 requests should have gone to the first backend.
-  EXPECT_EQ(10U, backends_[0]->backend_service()->request_count());
-  // The ADS service of balancer 0 got a single request, and sent a single
-  // response.
-  EXPECT_EQ(1U, balancers_[0]->ads_service()->request_count());
-  EXPECT_EQ(1U, balancers_[0]->ads_service()->response_count());
-  EXPECT_EQ(0U, balancers_[1]->ads_service()->request_count());
-  EXPECT_EQ(0U, balancers_[1]->ads_service()->response_count());
-  EXPECT_EQ(0U, balancers_[2]->ads_service()->request_count());
-  EXPECT_EQ(0U, balancers_[2]->ads_service()->response_count());
-  std::vector<int> ports;
-  ports.emplace_back(balancers_[1]->port());
-  auto new_lb_channel_response_generator =
-      grpc_core::MakeRefCounted<grpc_core::FakeResolverResponseGenerator>();
-  SetNextResolutionForLbChannel(ports, nullptr,
-                                new_lb_channel_response_generator.get());
-  gpr_log(GPR_INFO, "========= ABOUT TO UPDATE BALANCER NAME ==========");
-  SetNextResolution({},
-                    "{\n"
-                    "  \"loadBalancingConfig\":[\n"
-                    "    { \"does_not_exist\":{} },\n"
-                    "    { \"xds_experimental\":{ \"balancerName\": "
-                    "\"fake:///updated_lb\" } }\n"
-                    "  ]\n"
-                    "}",
-                    new_lb_channel_response_generator.get());
-  gpr_log(GPR_INFO, "========= UPDATED BALANCER NAME ==========");
-  // Wait until update has been processed, as signaled by the second backend
-  // receiving a request.
-  EXPECT_EQ(0U, backends_[1]->backend_service()->request_count());
-  WaitForBackend(1);
-  backends_[1]->backend_service()->ResetCounters();
-  gpr_log(GPR_INFO, "========= BEFORE SECOND BATCH ==========");
-  CheckRpcSendOk(10);
-  gpr_log(GPR_INFO, "========= DONE WITH SECOND BATCH ==========");
-  // All 10 requests should have gone to the second backend.
-  EXPECT_EQ(10U, backends_[1]->backend_service()->request_count());
-  EXPECT_EQ(1U, balancers_[0]->ads_service()->request_count());
-  EXPECT_EQ(1U, balancers_[0]->ads_service()->response_count());
-  EXPECT_EQ(1U, balancers_[1]->ads_service()->request_count());
-  EXPECT_EQ(1U, balancers_[1]->ads_service()->response_count());
-  EXPECT_EQ(0U, balancers_[2]->ads_service()->request_count());
-  EXPECT_EQ(0U, balancers_[2]->ads_service()->response_count());
-}
-
-=======
->>>>>>> 85a500c1
 // Tests that if the balancer is down, the RPCs will still be sent to the
 // backends according to the last balancer response, until a new balancer is
 // reachable.
