--- conflicted
+++ resolved
@@ -5316,21 +5316,16 @@
     BasicTest::SetUp();
     root_cert_ = ReadFile(kCaCertPath);
     bad_root_cert_ = ReadFile(kBadClientCertPath);
-<<<<<<< HEAD
-    identity_pair_1_ = ReadTlsIdentityPair(kClientKeyPath, kClientCertPath);
-    identity_pair_2_ = ReadTlsIdentityPair(kServerKeyPath, kServerCertPath);
+    identity_pair_ = ReadTlsIdentityPair(kClientKeyPath, kClientCertPath);
+    fallback_identity_pair_ =
+        ReadTlsIdentityPair(kServerKeyPath, kServerCertPath);
+    bad_identity_pair_ =
+        ReadTlsIdentityPair(kBadClientKeyPath, kBadClientCertPath);
     server_san_1_ = "foo.test.google.fr";
     server_san_2_ = "waterzooi.test.google.be";
     server_san_3_ = "192.168.1.3";
     bad_san_1_ = "192.168.1.4";
     bad_san_2_ = "foo.test.google.in";
-=======
-    identity_pair_ = ReadTlsIdentityPair(kClientKeyPath, kClientCertPath);
-    fallback_identity_pair_ =
-        ReadTlsIdentityPair(kServerKeyPath, kServerCertPath);
->>>>>>> d6298ed3
-    bad_identity_pair_ =
-        ReadTlsIdentityPair(kBadClientKeyPath, kBadClientCertPath);
     authenticated_identity_ = {"testclient"};
     fallback_authenticated_identity_ = {"*.test.google.fr",
                                         "waterzooi.test.google.be",
@@ -5424,18 +5419,13 @@
   grpc_core::PemKeyCertPairList identity_pair_;
   grpc_core::PemKeyCertPairList fallback_identity_pair_;
   grpc_core::PemKeyCertPairList bad_identity_pair_;
-<<<<<<< HEAD
   std::string server_san_1_;
   std::string server_san_2_;
   std::string server_san_3_;
   std::string bad_san_1_;
   std::string bad_san_2_;
-  std::vector<std::string> authenticated_identity_1_;
-  std::vector<std::string> authenticated_identity_2_;
-=======
   std::vector<std::string> authenticated_identity_;
   std::vector<std::string> fallback_authenticated_identity_;
->>>>>>> d6298ed3
 };
 
 TEST_P(XdsSecurityTest, UnknownRootCertificateProvider) {
@@ -5478,37 +5468,33 @@
       {"", {root_cert_, identity_pair_}}};
   g_fake1_cert_data_map = &fake1_cert_map;
   UpdateAndVerifyXdsSecurityConfiguration("fake_plugin1", "", "fake_plugin1",
-<<<<<<< HEAD
-                                          "", {}, authenticated_identity_1_);
+                                          "", {}, authenticated_identity_);
   g_fake1_cert_data_map = nullptr;
 }
 
 TEST_P(XdsSecurityTest, TestMtlsConfigurationWithSanMatchers) {
   FakeCertificateProvider::CertDataMap fake1_cert_map = {
-      {"", {root_cert_, identity_pair_1_}}};
+      {"", {root_cert_, identity_pair_}}};
   g_fake1_cert_data_map = &fake1_cert_map;
   UpdateAndVerifyXdsSecurityConfiguration(
       "fake_plugin1", "", "fake_plugin1", "",
-      {server_san_1_, server_san_2_, server_san_3_}, authenticated_identity_1_);
+      {server_san_1_, server_san_2_, server_san_3_}, authenticated_identity_);
   g_fake1_cert_data_map = nullptr;
 }
 
 TEST_P(XdsSecurityTest, TestMtlsConfigurationWithSanMatchersUpdate) {
   FakeCertificateProvider::CertDataMap fake1_cert_map = {
-      {"", {root_cert_, identity_pair_1_}}};
+      {"", {root_cert_, identity_pair_}}};
   g_fake1_cert_data_map = &fake1_cert_map;
   UpdateAndVerifyXdsSecurityConfiguration("fake_plugin1", "", "fake_plugin1",
                                           "", {server_san_1_, server_san_2_},
-                                          authenticated_identity_1_);
+                                          authenticated_identity_);
   UpdateAndVerifyXdsSecurityConfiguration("fake_plugin1", "", "fake_plugin1",
                                           "", {bad_san_1_, bad_san_2_}, {},
                                           true /* failure */);
   UpdateAndVerifyXdsSecurityConfiguration("fake_plugin1", "", "fake_plugin1",
                                           "", {server_san_2_, server_san_3_},
-                                          authenticated_identity_1_);
-=======
-                                          "", authenticated_identity_);
->>>>>>> d6298ed3
+                                          authenticated_identity_);
   g_fake1_cert_data_map = nullptr;
 }
 
@@ -5520,23 +5506,14 @@
       {"", {bad_root_cert_, bad_identity_pair_}}};
   g_fake2_cert_data_map = &fake2_cert_map;
   UpdateAndVerifyXdsSecurityConfiguration("fake_plugin1", "", "fake_plugin1",
-<<<<<<< HEAD
                                           "", {server_san_1_},
-                                          authenticated_identity_1_);
-  UpdateAndVerifyXdsSecurityConfiguration("fake_plugin2", "",
-                                          "fake_plugin1" /* bad root */, "", {},
-                                          {}, true /* failure */);
+                                          authenticated_identity_);
+  UpdateAndVerifyXdsSecurityConfiguration("fake_plugin2" /* bad root */, "",
+                                          "fake_plugin1", "", {}, {},
+                                          true /* failure */);
   UpdateAndVerifyXdsSecurityConfiguration("fake_plugin1", "", "fake_plugin1",
                                           "", {server_san_1_},
-                                          authenticated_identity_1_);
-=======
-                                          "", authenticated_identity_);
-  UpdateAndVerifyXdsSecurityConfiguration("fake_plugin2" /* bad root */, "",
-                                          "fake_plugin1", "", {},
-                                          true /* failure */);
-  UpdateAndVerifyXdsSecurityConfiguration("fake_plugin1", "", "fake_plugin1",
-                                          "", authenticated_identity_);
->>>>>>> d6298ed3
+                                          authenticated_identity_);
   g_fake1_cert_data_map = nullptr;
   g_fake2_cert_data_map = nullptr;
 }
@@ -5549,17 +5526,11 @@
       {"", {root_cert_, fallback_identity_pair_}}};
   g_fake2_cert_data_map = &fake2_cert_map;
   UpdateAndVerifyXdsSecurityConfiguration("fake_plugin1", "", "fake_plugin1",
-<<<<<<< HEAD
                                           "", {server_san_1_},
-                                          authenticated_identity_1_);
+                                          authenticated_identity_);
   UpdateAndVerifyXdsSecurityConfiguration("fake_plugin1", "", "fake_plugin2",
                                           "", {server_san_1_},
-                                          authenticated_identity_2_);
-=======
-                                          "", authenticated_identity_);
-  UpdateAndVerifyXdsSecurityConfiguration("fake_plugin1", "", "fake_plugin2",
-                                          "", fallback_authenticated_identity_);
->>>>>>> d6298ed3
+                                          fallback_authenticated_identity_);
   g_fake1_cert_data_map = nullptr;
   g_fake2_cert_data_map = nullptr;
 }
@@ -5575,18 +5546,11 @@
   UpdateAndVerifyXdsSecurityConfiguration("fake_plugin2", "", "fake_plugin2",
                                           "", {}, {}, true /* failure */);
   UpdateAndVerifyXdsSecurityConfiguration("fake_plugin1", "", "fake_plugin1",
-<<<<<<< HEAD
                                           "", {server_san_2_},
-                                          authenticated_identity_1_);
+                                          authenticated_identity_);
   UpdateAndVerifyXdsSecurityConfiguration(
       "fake_plugin2", "good", "fake_plugin2", "good", {server_san_2_},
-      authenticated_identity_2_);
-=======
-                                          "", authenticated_identity_);
-  UpdateAndVerifyXdsSecurityConfiguration("fake_plugin2", "good",
-                                          "fake_plugin2", "good",
-                                          fallback_authenticated_identity_);
->>>>>>> d6298ed3
+      fallback_authenticated_identity_);
   g_fake1_cert_data_map = nullptr;
   g_fake2_cert_data_map = nullptr;
 }
@@ -5597,12 +5561,8 @@
       {"bad", {bad_root_cert_, bad_identity_pair_}}};
   g_fake1_cert_data_map = &fake1_cert_map;
   UpdateAndVerifyXdsSecurityConfiguration("fake_plugin1", "", "fake_plugin1",
-<<<<<<< HEAD
                                           "", {server_san_3_},
-                                          authenticated_identity_1_);
-=======
-                                          "", authenticated_identity_);
->>>>>>> d6298ed3
+                                          authenticated_identity_);
   UpdateAndVerifyXdsSecurityConfiguration("fake_plugin1", "bad", "fake_plugin1",
                                           "", {server_san_3_}, {},
                                           true /* failure */);
@@ -5616,12 +5576,8 @@
       {"bad", {bad_root_cert_, bad_identity_pair_}}};
   g_fake1_cert_data_map = &fake1_cert_map;
   UpdateAndVerifyXdsSecurityConfiguration("fake_plugin1", "", "fake_plugin1",
-<<<<<<< HEAD
                                           "", {server_san_1_},
-                                          authenticated_identity_1_);
-=======
-                                          "", authenticated_identity_);
->>>>>>> d6298ed3
+                                          authenticated_identity_);
   UpdateAndVerifyXdsSecurityConfiguration("fake_plugin1", "", "fake_plugin1",
                                           "bad", {server_san_1_}, {},
                                           true /* failure */);
@@ -5635,18 +5591,11 @@
       {"good", {root_cert_, fallback_identity_pair_}}};
   g_fake1_cert_data_map = &fake1_cert_map;
   UpdateAndVerifyXdsSecurityConfiguration("fake_plugin1", "", "fake_plugin1",
-<<<<<<< HEAD
                                           "", {server_san_1_},
-                                          authenticated_identity_1_);
+                                          authenticated_identity_);
   UpdateAndVerifyXdsSecurityConfiguration("fake_plugin1", "", "fake_plugin1",
                                           "good", {server_san_1_},
-                                          authenticated_identity_2_);
-=======
-                                          "", authenticated_identity_);
-  UpdateAndVerifyXdsSecurityConfiguration("fake_plugin1", "", "fake_plugin1",
-                                          "good",
                                           fallback_authenticated_identity_);
->>>>>>> d6298ed3
   g_fake1_cert_data_map = nullptr;
 }
 
@@ -5659,18 +5608,14 @@
                                           "bad", {server_san_2_}, {},
                                           true /* failure */);
   UpdateAndVerifyXdsSecurityConfiguration("fake_plugin1", "", "fake_plugin1",
-<<<<<<< HEAD
                                           "", {server_san_2_},
-                                          authenticated_identity_1_);
-=======
-                                          "", authenticated_identity_);
->>>>>>> d6298ed3
+                                          authenticated_identity_);
   g_fake1_cert_data_map = nullptr;
 }
 
 TEST_P(XdsSecurityTest, TestTlsConfigurationWithNoSanMatchers) {
   FakeCertificateProvider::CertDataMap fake1_cert_map = {
-      {"", {root_cert_, identity_pair_1_}}};
+      {"", {root_cert_, identity_pair_}}};
   g_fake1_cert_data_map = &fake1_cert_map;
   UpdateAndVerifyXdsSecurityConfiguration("fake_plugin1", "", "", "", {},
                                           {} /* unauthenticated */);
@@ -5679,7 +5624,7 @@
 
 TEST_P(XdsSecurityTest, TestTlsConfigurationWithSanMatchers) {
   FakeCertificateProvider::CertDataMap fake1_cert_map = {
-      {"", {root_cert_, identity_pair_1_}}};
+      {"", {root_cert_, identity_pair_}}};
   g_fake1_cert_data_map = &fake1_cert_map;
   UpdateAndVerifyXdsSecurityConfiguration(
       "fake_plugin1", "", "", "", {server_san_1_, server_san_2_, server_san_3_},
@@ -5731,13 +5676,8 @@
 }
 
 TEST_P(XdsSecurityTest, TestFallbackConfiguration) {
-<<<<<<< HEAD
   UpdateAndVerifyXdsSecurityConfiguration("", "", "", "", {},
-                                          authenticated_identity_2_);
-=======
-  UpdateAndVerifyXdsSecurityConfiguration("", "", "", "",
                                           fallback_authenticated_identity_);
->>>>>>> d6298ed3
   g_fake1_cert_data_map = nullptr;
 }
 
@@ -5746,16 +5686,10 @@
       {"", {root_cert_, identity_pair_}}};
   g_fake1_cert_data_map = &fake1_cert_map;
   UpdateAndVerifyXdsSecurityConfiguration("fake_plugin1", "", "fake_plugin1",
-<<<<<<< HEAD
                                           "", {server_san_1_},
-                                          authenticated_identity_1_);
+                                          authenticated_identity_);
   UpdateAndVerifyXdsSecurityConfiguration(
       "fake_plugin1", "", "", "", {server_san_1_}, {} /* unauthenticated */);
-=======
-                                          "", authenticated_identity_);
-  UpdateAndVerifyXdsSecurityConfiguration("fake_plugin1", "", "", "",
-                                          {} /* unauthenticated */);
->>>>>>> d6298ed3
   g_fake1_cert_data_map = nullptr;
 }
 
@@ -5764,16 +5698,10 @@
       {"", {root_cert_, identity_pair_}}};
   g_fake1_cert_data_map = &fake1_cert_map;
   UpdateAndVerifyXdsSecurityConfiguration("fake_plugin1", "", "fake_plugin1",
-<<<<<<< HEAD
                                           "", {server_san_1_},
-                                          authenticated_identity_1_);
+                                          authenticated_identity_);
   UpdateAndVerifyXdsSecurityConfiguration("", "", "", "", {},
-                                          authenticated_identity_2_);
-=======
-                                          "", authenticated_identity_);
-  UpdateAndVerifyXdsSecurityConfiguration("", "", "", "",
                                           fallback_authenticated_identity_);
->>>>>>> d6298ed3
   g_fake1_cert_data_map = nullptr;
 }
 
@@ -5784,12 +5712,8 @@
   UpdateAndVerifyXdsSecurityConfiguration(
       "fake_plugin1", "", "", "", {server_san_1_}, {} /* unauthenticated */);
   UpdateAndVerifyXdsSecurityConfiguration("fake_plugin1", "", "fake_plugin1",
-<<<<<<< HEAD
                                           "", {server_san_1_},
-                                          authenticated_identity_1_);
-=======
-                                          "", authenticated_identity_);
->>>>>>> d6298ed3
+                                          authenticated_identity_);
   g_fake1_cert_data_map = nullptr;
 }
 
@@ -5797,17 +5721,10 @@
   FakeCertificateProvider::CertDataMap fake1_cert_map = {
       {"", {root_cert_, identity_pair_}}};
   g_fake1_cert_data_map = &fake1_cert_map;
-<<<<<<< HEAD
   UpdateAndVerifyXdsSecurityConfiguration(
       "fake_plugin1", "", "", "", {server_san_1_}, {} /* unauthenticated */);
   UpdateAndVerifyXdsSecurityConfiguration("", "", "", "", {},
-                                          authenticated_identity_2_);
-=======
-  UpdateAndVerifyXdsSecurityConfiguration("fake_plugin1", "", "", "",
-                                          {} /* unauthenticated */);
-  UpdateAndVerifyXdsSecurityConfiguration("", "", "", "",
                                           fallback_authenticated_identity_);
->>>>>>> d6298ed3
   g_fake1_cert_data_map = nullptr;
 }
 
@@ -5815,18 +5732,11 @@
   FakeCertificateProvider::CertDataMap fake1_cert_map = {
       {"", {root_cert_, identity_pair_}}};
   g_fake1_cert_data_map = &fake1_cert_map;
-<<<<<<< HEAD
   UpdateAndVerifyXdsSecurityConfiguration("", "", "", "", {},
-                                          authenticated_identity_2_);
+                                          fallback_authenticated_identity_);
   UpdateAndVerifyXdsSecurityConfiguration("fake_plugin1", "", "fake_plugin1",
                                           "", {server_san_1_},
-                                          authenticated_identity_1_);
-=======
-  UpdateAndVerifyXdsSecurityConfiguration("", "", "", "",
-                                          fallback_authenticated_identity_);
-  UpdateAndVerifyXdsSecurityConfiguration("fake_plugin1", "", "fake_plugin1",
-                                          "", authenticated_identity_);
->>>>>>> d6298ed3
+                                          authenticated_identity_);
   g_fake1_cert_data_map = nullptr;
 }
 
@@ -5834,22 +5744,16 @@
   FakeCertificateProvider::CertDataMap fake1_cert_map = {
       {"", {root_cert_, identity_pair_}}};
   g_fake1_cert_data_map = &fake1_cert_map;
-<<<<<<< HEAD
   UpdateAndVerifyXdsSecurityConfiguration("", "", "", "", {},
-                                          authenticated_identity_2_);
+                                          fallback_authenticated_identity_);
   UpdateAndVerifyXdsSecurityConfiguration(
       "fake_plugin1", "", "", "", {server_san_1_}, {} /* unauthenticated */);
-=======
-  UpdateAndVerifyXdsSecurityConfiguration("", "", "", "",
-                                          fallback_authenticated_identity_);
-  UpdateAndVerifyXdsSecurityConfiguration("fake_plugin1", "", "", "",
-                                          {} /* unauthenticated */);
->>>>>>> d6298ed3
   g_fake1_cert_data_map = nullptr;
 }
 
 TEST_P(XdsSecurityTest, TestFileWatcherCertificateProvider) {
   UpdateAndVerifyXdsSecurityConfiguration("file_plugin", "", "file_plugin", "",
+                                          {server_san_1_},
                                           authenticated_identity_);
 }
 
