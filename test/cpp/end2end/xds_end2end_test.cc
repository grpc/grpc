/*
 *
 * Copyright 2017 gRPC authors.
 *
 * Licensed under the Apache License, Version 2.0 (the "License");
 * you may not use this file except in compliance with the License.
 * You may obtain a copy of the License at
 *
 *     http://www.apache.org/licenses/LICENSE-2.0
 *
 * Unless required by applicable law or agreed to in writing, software
 * distributed under the License is distributed on an "AS IS" BASIS,
 * WITHOUT WARRANTIES OR CONDITIONS OF ANY KIND, either express or implied.
 * See the License for the specific language governing permissions and
 * limitations under the License.
 *
 */

#include <memory>
#include <mutex>
#include <numeric>
#include <set>
#include <sstream>
#include <thread>

#include <grpc/grpc.h>
#include <grpc/support/alloc.h>
#include <grpc/support/log.h>
#include <grpc/support/string_util.h>
#include <grpc/support/time.h>
#include <grpcpp/channel.h>
#include <grpcpp/client_context.h>
#include <grpcpp/create_channel.h>
#include <grpcpp/server.h>
#include <grpcpp/server_builder.h>

#include "src/core/ext/filters/client_channel/backup_poller.h"
#include "src/core/ext/filters/client_channel/parse_address.h"
#include "src/core/ext/filters/client_channel/resolver/fake/fake_resolver.h"
#include "src/core/ext/filters/client_channel/server_address.h"
#include "src/core/ext/filters/client_channel/xds/xds_api.h"
#include "src/core/lib/gpr/env.h"
#include "src/core/lib/gpr/tmpfile.h"
#include "src/core/lib/gprpp/map.h"
#include "src/core/lib/gprpp/ref_counted_ptr.h"
#include "src/core/lib/gprpp/sync.h"
#include "src/core/lib/iomgr/sockaddr.h"
#include "src/core/lib/security/credentials/fake/fake_credentials.h"
#include "src/cpp/client/secure_credentials.h"
#include "src/cpp/server/secure_server_credentials.h"

#include "test/core/util/port.h"
#include "test/core/util/test_config.h"
#include "test/cpp/end2end/test_service_impl.h"

#include "src/proto/grpc/testing/echo.grpc.pb.h"
#include "src/proto/grpc/testing/xds/ads_for_test.grpc.pb.h"
#include "src/proto/grpc/testing/xds/cds_for_test.grpc.pb.h"
#include "src/proto/grpc/testing/xds/eds_for_test.grpc.pb.h"
#include "src/proto/grpc/testing/xds/lds_rds_for_test.grpc.pb.h"
#include "src/proto/grpc/testing/xds/lrs_for_test.grpc.pb.h"

#include <gmock/gmock.h>
#include <gtest/gtest.h>

// TODO(dgq): Other scenarios in need of testing:
// - Send a serverlist with faulty ip:port addresses (port > 2^16, etc).
// - Test reception of invalid serverlist
// - Test against a non-LB server.
// - Random LB server closing the stream unexpectedly.
//
// Findings from end to end testing to be covered here:
// - Handling of LB servers restart, including reconnection after backing-off
//   retries.
// - Destruction of load balanced channel (and therefore of xds instance)
//   while:
//   1) the internal LB call is still active. This should work by virtue
//   of the weak reference the LB call holds. The call should be terminated as
//   part of the xds shutdown process.
//   2) the retry timer is active. Again, the weak reference it holds should
//   prevent a premature call to \a glb_destroy.

namespace grpc {
namespace testing {
namespace {

using std::chrono::system_clock;

using ::envoy::api::v2::Cluster;
using ::envoy::api::v2::ClusterLoadAssignment;
using ::envoy::api::v2::DiscoveryRequest;
using ::envoy::api::v2::DiscoveryResponse;
using ::envoy::api::v2::FractionalPercent;
using ::envoy::api::v2::HttpConnectionManager;
using ::envoy::api::v2::Listener;
using ::envoy::api::v2::RouteConfiguration;
using ::envoy::api::v2::VirtualHost;
using ::envoy::service::discovery::v2::AggregatedDiscoveryService;
using ::envoy::service::load_stats::v2::ClusterStats;
using ::envoy::service::load_stats::v2::LoadReportingService;
using ::envoy::service::load_stats::v2::LoadStatsRequest;
using ::envoy::service::load_stats::v2::LoadStatsResponse;
using ::envoy::service::load_stats::v2::UpstreamLocalityStats;

constexpr char kLdsTypeUrl[] = "type.googleapis.com/envoy.api.v2.Listener";
constexpr char kRdsTypeUrl[] =
    "type.googleapis.com/envoy.api.v2.RouteConfiguration";
constexpr char kCdsTypeUrl[] = "type.googleapis.com/envoy.api.v2.Cluster";
constexpr char kEdsTypeUrl[] =
    "type.googleapis.com/envoy.api.v2.ClusterLoadAssignment";
constexpr char kDefaultLocalityRegion[] = "xds_default_locality_region";
constexpr char kDefaultLocalityZone[] = "xds_default_locality_zone";
constexpr char kLbDropType[] = "lb";
constexpr char kThrottleDropType[] = "throttle";
constexpr int kDefaultLocalityWeight = 3;
constexpr int kDefaultLocalityPriority = 0;

constexpr char kBootstrapFile[] =
    "{\n"
    "  \"xds_servers\": [\n"
    "    {\n"
    "      \"server_uri\": \"fake:///lb\",\n"
    "      \"channel_creds\": [\n"
    "        {\n"
    "          \"type\": \"fake\"\n"
    "        }\n"
    "      ]\n"
    "    }\n"
    "  ],\n"
    "  \"node\": {\n"
    "    \"id\": \"xds_end2end_test\",\n"
    "    \"cluster\": \"test\",\n"
    "    \"metadata\": {\n"
    "      \"foo\": \"bar\"\n"
    "    },\n"
    "    \"locality\": {\n"
    "      \"region\": \"corp\",\n"
    "      \"zone\": \"svl\",\n"
    "      \"subzone\": \"mp3\"\n"
    "    }\n"
    "  }\n"
    "}\n";

constexpr char kBootstrapFileBad[] =
    "{\n"
    "  \"xds_servers\": [\n"
    "    {\n"
    "      \"server_uri\": \"fake:///wrong_lb\",\n"
    "      \"channel_creds\": [\n"
    "        {\n"
    "          \"type\": \"fake\"\n"
    "        }\n"
    "      ]\n"
    "    }\n"
    "  ],\n"
    "  \"node\": {\n"
    "  }\n"
    "}\n";

char* g_bootstrap_file;
char* g_bootstrap_file_bad;

void WriteBootstrapFiles() {
  char* bootstrap_file;
  FILE* out = gpr_tmpfile("xds_bootstrap", &bootstrap_file);
  fputs(kBootstrapFile, out);
  fclose(out);
  g_bootstrap_file = bootstrap_file;
  out = gpr_tmpfile("xds_bootstrap_bad", &bootstrap_file);
  fputs(kBootstrapFileBad, out);
  fclose(out);
  g_bootstrap_file_bad = bootstrap_file;
}

// Helper class to minimize the number of unique ports we use for this test.
class PortSaver {
 public:
  int GetPort() {
    if (idx_ >= ports_.size()) {
      ports_.push_back(grpc_pick_unused_port_or_die());
    }
    return ports_[idx_++];
  }

  void Reset() { idx_ = 0; }

 private:
  std::vector<int> ports_;
  size_t idx_ = 0;
};

PortSaver* g_port_saver = nullptr;

template <typename ServiceType>
class CountedService : public ServiceType {
 public:
  size_t request_count() {
    grpc_core::MutexLock lock(&mu_);
    return request_count_;
  }

  size_t response_count() {
    grpc_core::MutexLock lock(&mu_);
    return response_count_;
  }

  void IncreaseResponseCount() {
    grpc_core::MutexLock lock(&mu_);
    ++response_count_;
  }
  void IncreaseRequestCount() {
    grpc_core::MutexLock lock(&mu_);
    ++request_count_;
  }

  void ResetCounters() {
    grpc_core::MutexLock lock(&mu_);
    request_count_ = 0;
    response_count_ = 0;
  }

 protected:
  grpc_core::Mutex mu_;

 private:
  size_t request_count_ = 0;
  size_t response_count_ = 0;
};

using BackendService = CountedService<TestServiceImpl>;
using AdsService = CountedService<AggregatedDiscoveryService::Service>;
using LrsService = CountedService<LoadReportingService::Service>;

const char g_kCallCredsMdKey[] = "Balancer should not ...";
const char g_kCallCredsMdValue[] = "... receive me";

class BackendServiceImpl : public BackendService {
 public:
  BackendServiceImpl() {}

  Status Echo(ServerContext* context, const EchoRequest* request,
              EchoResponse* response) override {
    // Backend should receive the call credentials metadata.
    auto call_credentials_entry =
        context->client_metadata().find(g_kCallCredsMdKey);
    EXPECT_NE(call_credentials_entry, context->client_metadata().end());
    if (call_credentials_entry != context->client_metadata().end()) {
      EXPECT_EQ(call_credentials_entry->second, g_kCallCredsMdValue);
    }
    IncreaseRequestCount();
    const auto status = TestServiceImpl::Echo(context, request, response);
    IncreaseResponseCount();
    AddClient(context->peer());
    return status;
  }

  void Start() {}
  void Shutdown() {}

  std::set<grpc::string> clients() {
    grpc_core::MutexLock lock(&clients_mu_);
    return clients_;
  }

 private:
  void AddClient(const grpc::string& client) {
    grpc_core::MutexLock lock(&clients_mu_);
    clients_.insert(client);
  }

  grpc_core::Mutex mu_;
  grpc_core::Mutex clients_mu_;
  std::set<grpc::string> clients_;
};

class ClientStats {
 public:
  struct LocalityStats {
    // Converts from proto message class.
    LocalityStats(const UpstreamLocalityStats& upstream_locality_stats)
        : total_successful_requests(
              upstream_locality_stats.total_successful_requests()),
          total_requests_in_progress(
              upstream_locality_stats.total_requests_in_progress()),
          total_error_requests(upstream_locality_stats.total_error_requests()),
          total_issued_requests(
              upstream_locality_stats.total_issued_requests()) {}

    uint64_t total_successful_requests;
    uint64_t total_requests_in_progress;
    uint64_t total_error_requests;
    uint64_t total_issued_requests;
  };

  // Converts from proto message class.
  ClientStats(const ClusterStats& cluster_stats)
      : total_dropped_requests_(cluster_stats.total_dropped_requests()) {
    for (const auto& input_locality_stats :
         cluster_stats.upstream_locality_stats()) {
      locality_stats_.emplace(input_locality_stats.locality().sub_zone(),
                              LocalityStats(input_locality_stats));
    }
    for (const auto& input_dropped_requests :
         cluster_stats.dropped_requests()) {
      dropped_requests_.emplace(input_dropped_requests.category(),
                                input_dropped_requests.dropped_count());
    }
  }

  uint64_t total_successful_requests() const {
    uint64_t sum = 0;
    for (auto& p : locality_stats_) {
      sum += p.second.total_successful_requests;
    }
    return sum;
  }
  uint64_t total_requests_in_progress() const {
    uint64_t sum = 0;
    for (auto& p : locality_stats_) {
      sum += p.second.total_requests_in_progress;
    }
    return sum;
  }
  uint64_t total_error_requests() const {
    uint64_t sum = 0;
    for (auto& p : locality_stats_) {
      sum += p.second.total_error_requests;
    }
    return sum;
  }
  uint64_t total_issued_requests() const {
    uint64_t sum = 0;
    for (auto& p : locality_stats_) {
      sum += p.second.total_issued_requests;
    }
    return sum;
  }
  uint64_t total_dropped_requests() const { return total_dropped_requests_; }
  uint64_t dropped_requests(const grpc::string& category) const {
    auto iter = dropped_requests_.find(category);
    GPR_ASSERT(iter != dropped_requests_.end());
    return iter->second;
  }

 private:
  std::map<grpc::string, LocalityStats> locality_stats_;
  uint64_t total_dropped_requests_;
  std::map<grpc::string, uint64_t> dropped_requests_;
};

// TODO(roth): Change this service to a real fake.
class AdsServiceImpl : public AdsService {
 public:
  enum ResponseState {
    NOT_SENT,
    SENT,
    ACKED,
    NACKED,
  };

  struct ResponseArgs {
    struct Locality {
      Locality(const grpc::string& sub_zone, std::vector<int> ports,
               int lb_weight = kDefaultLocalityWeight,
               int priority = kDefaultLocalityPriority,
               std::vector<envoy::api::v2::HealthStatus> health_statuses = {})
          : sub_zone(std::move(sub_zone)),
            ports(std::move(ports)),
            lb_weight(lb_weight),
            priority(priority),
            health_statuses(std::move(health_statuses)) {}

      const grpc::string sub_zone;
      std::vector<int> ports;
      int lb_weight;
      int priority;
      std::vector<envoy::api::v2::HealthStatus> health_statuses;
    };

    ResponseArgs() = default;
    explicit ResponseArgs(std::vector<Locality> locality_list)
        : locality_list(std::move(locality_list)) {}

    std::vector<Locality> locality_list;
    std::map<grpc::string, uint32_t> drop_categories;
    FractionalPercent::DenominatorType drop_denominator =
        FractionalPercent::MILLION;
  };

  using Stream = ServerReaderWriter<DiscoveryResponse, DiscoveryRequest>;
  using ResponseDelayPair = std::pair<DiscoveryResponse, int>;

  AdsServiceImpl(bool enable_load_reporting) {
    // Construct RDS response data.
    default_route_config_.set_name("application_target_name");
    auto* virtual_host = default_route_config_.add_virtual_hosts();
    virtual_host->add_domains("*");
    auto* route = virtual_host->add_routes();
    route->mutable_match()->set_prefix("");
    route->mutable_route()->set_cluster("application_target_name");
    rds_response_data_ = {
        {"application_target_name", default_route_config_},
    };
    // Construct LDS response data (with inlined RDS result).
    default_listener_ = BuildListener(default_route_config_);
    lds_response_data_ = {
        {"application_target_name", default_listener_},
    };
    // Construct CDS response data.
    default_cluster_.set_name("application_target_name");
    default_cluster_.set_type(envoy::api::v2::Cluster::EDS);
    default_cluster_.mutable_eds_cluster_config()
        ->mutable_eds_config()
        ->mutable_ads();
    default_cluster_.set_lb_policy(envoy::api::v2::Cluster::ROUND_ROBIN);
    if (enable_load_reporting) {
      default_cluster_.mutable_lrs_server()->mutable_self();
    }
    cds_response_data_ = {
        {"application_target_name", default_cluster_},
    };
  }

  void HandleLdsRequest(DiscoveryRequest* request, Stream* stream) {
    gpr_log(GPR_INFO, "ADS[%p]: received LDS request '%s'", this,
            request->DebugString().c_str());
    const std::string version_str = "version_1";
    const std::string nonce_str = "nonce_1";
    grpc_core::MutexLock lock(&ads_mu_);
    if (lds_response_state_ == NOT_SENT) {
      DiscoveryResponse response;
      response.set_type_url(kLdsTypeUrl);
      response.set_version_info(version_str);
      response.set_nonce(nonce_str);
      for (const auto& server_name : request->resource_names()) {
        auto iter = lds_response_data_.find(server_name);
        if (iter == lds_response_data_.end()) continue;
        response.add_resources()->PackFrom(iter->second);
      }
      stream->Write(response);
      lds_response_state_ = SENT;
    } else if (lds_response_state_ == SENT) {
      GPR_ASSERT(!request->response_nonce().empty());
      lds_response_state_ =
          request->version_info() == version_str ? ACKED : NACKED;
    }
  }

  void HandleRdsRequest(DiscoveryRequest* request, Stream* stream) {
    gpr_log(GPR_INFO, "ADS[%p]: received RDS request '%s'", this,
            request->DebugString().c_str());
    const std::string version_str = "version_1";
    const std::string nonce_str = "nonce_1";
    grpc_core::MutexLock lock(&ads_mu_);
    if (rds_response_state_ == NOT_SENT) {
      DiscoveryResponse response;
      response.set_type_url(kRdsTypeUrl);
      response.set_version_info(version_str);
      response.set_nonce(nonce_str);
      for (const auto& route_config_name : request->resource_names()) {
        auto iter = rds_response_data_.find(route_config_name);
        if (iter == rds_response_data_.end()) continue;
        response.add_resources()->PackFrom(iter->second);
      }
      stream->Write(response);
      rds_response_state_ = SENT;
    } else if (rds_response_state_ == SENT) {
      GPR_ASSERT(!request->response_nonce().empty());
      rds_response_state_ =
          request->version_info() == version_str ? ACKED : NACKED;
    }
  }

  void HandleCdsRequest(DiscoveryRequest* request, Stream* stream) {
    gpr_log(GPR_INFO, "ADS[%p]: received CDS request '%s'", this,
            request->DebugString().c_str());
    const std::string version_str = "version_1";
    const std::string nonce_str = "nonce_1";
    grpc_core::MutexLock lock(&ads_mu_);
    if (cds_response_state_ == NOT_SENT) {
      DiscoveryResponse response;
      response.set_type_url(kCdsTypeUrl);
      response.set_version_info(version_str);
      response.set_nonce(nonce_str);
      for (const auto& cluster_name : request->resource_names()) {
        auto iter = cds_response_data_.find(cluster_name);
        if (iter == cds_response_data_.end()) continue;
        response.add_resources()->PackFrom(iter->second);
      }
      stream->Write(response);
      cds_response_state_ = SENT;
    } else if (cds_response_state_ == SENT) {
      GPR_ASSERT(!request->response_nonce().empty());
      cds_response_state_ =
          request->version_info() == version_str ? ACKED : NACKED;
    }
  }

  void HandleEdsRequest(DiscoveryRequest* request, Stream* stream) {
    gpr_log(GPR_INFO, "ADS[%p]: received EDS request '%s'", this,
            request->DebugString().c_str());
    IncreaseRequestCount();
    std::vector<ResponseDelayPair> responses_and_delays;
    {
      grpc_core::MutexLock lock(&ads_mu_);
      responses_and_delays = eds_responses_and_delays_;
    }
    // Send response.
    for (const auto& p : responses_and_delays) {
      const DiscoveryResponse& response = p.first;
      const int delay_ms = p.second;
      gpr_log(GPR_INFO, "ADS[%p]: sleeping for %d ms...", this, delay_ms);
      if (delay_ms > 0) {
        gpr_sleep_until(grpc_timeout_milliseconds_to_deadline(delay_ms));
      }
      gpr_log(GPR_INFO, "ADS[%p]: Woke up! Sending response '%s'", this,
              response.DebugString().c_str());
      IncreaseResponseCount();
      stream->Write(response);
    }
  }

  Status StreamAggregatedResources(ServerContext* context,
                                   Stream* stream) override {
    gpr_log(GPR_INFO, "ADS[%p]: StreamAggregatedResources starts", this);
    [&]() {
      {
        grpc_core::MutexLock lock(&ads_mu_);
        if (ads_done_) return;
      }
      // Balancer shouldn't receive the call credentials metadata.
      EXPECT_EQ(context->client_metadata().find(g_kCallCredsMdKey),
                context->client_metadata().end());
      // Keep servicing requests until the EDS response has been sent back.
      DiscoveryRequest request;
      // TODO(roth): For each supported type, we currently only handle one
      // request without replying to any new requests (for ACK/NACK or new
      // resource names). It's not causing a big problem now but should be
      // fixed.
      bool eds_sent = false;
      while (!eds_sent || cds_response_state_ == SENT) {
        if (!stream->Read(&request)) return;
        if (request.type_url() == kLdsTypeUrl) {
          HandleLdsRequest(&request, stream);
        } else if (request.type_url() == kRdsTypeUrl) {
          HandleRdsRequest(&request, stream);
        } else if (request.type_url() == kCdsTypeUrl) {
          HandleCdsRequest(&request, stream);
        } else if (request.type_url() == kEdsTypeUrl) {
          HandleEdsRequest(&request, stream);
          eds_sent = true;
        }
      }
      // Wait until notified done.
      grpc_core::MutexLock lock(&ads_mu_);
      ads_cond_.WaitUntil(&ads_mu_, [this] { return ads_done_; });
    }();
    gpr_log(GPR_INFO, "ADS[%p]: StreamAggregatedResources done", this);
    return Status::OK;
  }

  Listener default_listener() const { return default_listener_; }
  RouteConfiguration default_route_config() const {
    return default_route_config_;
  }
  Cluster default_cluster() const { return default_cluster_; }

  ResponseState lds_response_state() {
    grpc_core::MutexLock lock(&ads_mu_);
    return lds_response_state_;
  }

  ResponseState rds_response_state() {
    grpc_core::MutexLock lock(&ads_mu_);
    return rds_response_state_;
  }

  ResponseState cds_response_state() {
    grpc_core::MutexLock lock(&ads_mu_);
    return cds_response_state_;
  }

  void SetLdsResponse(
      std::map<std::string /*server_name*/, Listener> lds_response_data) {
    lds_response_data_ = std::move(lds_response_data);
  }

  void SetRdsResponse(
      std::map<std::string /*route_config_name*/, RouteConfiguration>
          rds_response_data) {
    rds_response_data_ = std::move(rds_response_data);
  }

  void SetCdsResponse(
      std::map<std::string /*cluster_name*/, Cluster> cds_response_data) {
    cds_response_data_ = std::move(cds_response_data);
  }

  void AddEdsResponse(const DiscoveryResponse& response, int send_after_ms) {
    grpc_core::MutexLock lock(&ads_mu_);
    eds_responses_and_delays_.push_back(
        std::make_pair(response, send_after_ms));
  }

  void SetLdsToUseDynamicRds() {
    auto listener = default_listener_;
    HttpConnectionManager http_connection_manager;
    http_connection_manager.mutable_rds()->set_route_config_name(
        "application_target_name");
    listener.mutable_api_listener()->mutable_api_listener()->PackFrom(
        http_connection_manager);
    SetLdsResponse({{"application_target_name", std::move(listener)}});
  }

  static Listener BuildListener(const RouteConfiguration& route_config) {
    HttpConnectionManager http_connection_manager;
<<<<<<< HEAD
    http_connection_manager.mutable_route_config()->CopyFrom(route_config);
=======
    *(http_connection_manager.mutable_route_config()) = route_config;
>>>>>>> 25d6f5f1
    Listener listener;
    listener.set_name("application_target_name");
    listener.mutable_api_listener()->mutable_api_listener()->PackFrom(
        http_connection_manager);
    return listener;
  }

  void Start() {
    grpc_core::MutexLock lock(&ads_mu_);
    ads_done_ = false;
    eds_responses_and_delays_.clear();
  }

  void Shutdown() {
    {
      grpc_core::MutexLock lock(&ads_mu_);
      NotifyDoneWithAdsCallLocked();
      eds_responses_and_delays_.clear();
    }
    gpr_log(GPR_INFO, "ADS[%p]: shut down", this);
  }

  static DiscoveryResponse BuildResponse(const ResponseArgs& args) {
    ClusterLoadAssignment assignment;
    assignment.set_cluster_name("application_target_name");
    for (const auto& locality : args.locality_list) {
      auto* endpoints = assignment.add_endpoints();
      endpoints->mutable_load_balancing_weight()->set_value(locality.lb_weight);
      endpoints->set_priority(locality.priority);
      endpoints->mutable_locality()->set_region(kDefaultLocalityRegion);
      endpoints->mutable_locality()->set_zone(kDefaultLocalityZone);
      endpoints->mutable_locality()->set_sub_zone(locality.sub_zone);
      for (size_t i = 0; i < locality.ports.size(); ++i) {
        const int& port = locality.ports[i];
        auto* lb_endpoints = endpoints->add_lb_endpoints();
        if (locality.health_statuses.size() > i &&
            locality.health_statuses[i] !=
                envoy::api::v2::HealthStatus::UNKNOWN) {
          lb_endpoints->set_health_status(locality.health_statuses[i]);
        }
        auto* endpoint = lb_endpoints->mutable_endpoint();
        auto* address = endpoint->mutable_address();
        auto* socket_address = address->mutable_socket_address();
        socket_address->set_address("127.0.0.1");
        socket_address->set_port_value(port);
      }
    }
    if (!args.drop_categories.empty()) {
      auto* policy = assignment.mutable_policy();
      for (const auto& p : args.drop_categories) {
        const grpc::string& name = p.first;
        const uint32_t parts_per_million = p.second;
        auto* drop_overload = policy->add_drop_overloads();
        drop_overload->set_category(name);
        auto* drop_percentage = drop_overload->mutable_drop_percentage();
        drop_percentage->set_numerator(parts_per_million);
        drop_percentage->set_denominator(args.drop_denominator);
      }
    }
    DiscoveryResponse response;
    response.set_type_url(kEdsTypeUrl);
    response.add_resources()->PackFrom(assignment);
    return response;
  }

  void NotifyDoneWithAdsCall() {
    grpc_core::MutexLock lock(&ads_mu_);
    NotifyDoneWithAdsCallLocked();
  }

  void NotifyDoneWithAdsCallLocked() {
    if (!ads_done_) {
      ads_done_ = true;
      ads_cond_.Broadcast();
    }
  }

 private:
  grpc_core::CondVar ads_cond_;
  // Protect the members below.
  grpc_core::Mutex ads_mu_;
  bool ads_done_ = false;
  // LDS response data.
  Listener default_listener_;
  std::map<std::string /*server_name*/, Listener> lds_response_data_;
  ResponseState lds_response_state_ = NOT_SENT;
  // RDS response data.
  RouteConfiguration default_route_config_;
  std::map<std::string /*route_config_name*/, RouteConfiguration>
      rds_response_data_;
  ResponseState rds_response_state_ = NOT_SENT;
  // CDS response data.
  Cluster default_cluster_;
  std::map<std::string /*cluster_name*/, Cluster> cds_response_data_;
  ResponseState cds_response_state_ = NOT_SENT;
  // EDS response data.
  std::vector<ResponseDelayPair> eds_responses_and_delays_;
};

class LrsServiceImpl : public LrsService {
 public:
  using Stream = ServerReaderWriter<LoadStatsResponse, LoadStatsRequest>;

  explicit LrsServiceImpl(int client_load_reporting_interval_seconds)
      : client_load_reporting_interval_seconds_(
            client_load_reporting_interval_seconds) {}

  Status StreamLoadStats(ServerContext* /*context*/, Stream* stream) override {
    gpr_log(GPR_INFO, "LRS[%p]: StreamLoadStats starts", this);
    // Read request.
    LoadStatsRequest request;
    if (stream->Read(&request)) {
      if (client_load_reporting_interval_seconds_ > 0) {
        IncreaseRequestCount();
        // Send response.
        LoadStatsResponse response;
        auto server_name = request.cluster_stats()[0].cluster_name();
        GPR_ASSERT(server_name != "");
        response.add_clusters(server_name);
        response.mutable_load_reporting_interval()->set_seconds(
            client_load_reporting_interval_seconds_);
        stream->Write(response);
        IncreaseResponseCount();
        // Wait for report.
        request.Clear();
        if (stream->Read(&request)) {
          gpr_log(GPR_INFO, "LRS[%p]: received client load report message '%s'",
                  this, request.DebugString().c_str());
          GPR_ASSERT(request.cluster_stats().size() == 1);
          const ClusterStats& cluster_stats = request.cluster_stats()[0];
          // We need to acquire the lock here in order to prevent the notify_one
          // below from firing before its corresponding wait is executed.
          grpc_core::MutexLock lock(&load_report_mu_);
          GPR_ASSERT(client_stats_ == nullptr);
          client_stats_.reset(new ClientStats(cluster_stats));
          load_report_ready_ = true;
          load_report_cond_.Signal();
        }
      }
      // Wait until notified done.
      grpc_core::MutexLock lock(&lrs_mu_);
      lrs_cv_.WaitUntil(&lrs_mu_, [this] { return lrs_done; });
    }
    gpr_log(GPR_INFO, "LRS[%p]: StreamLoadStats done", this);
    return Status::OK;
  }

  void Start() {
    lrs_done = false;
    load_report_ready_ = false;
    client_stats_.reset();
  }

  void Shutdown() {
    {
      grpc_core::MutexLock lock(&lrs_mu_);
      NotifyDoneWithLrsCallLocked();
    }
    gpr_log(GPR_INFO, "LRS[%p]: shut down", this);
  }

  ClientStats* WaitForLoadReport() {
    grpc_core::MutexLock lock(&load_report_mu_);
    load_report_cond_.WaitUntil(&load_report_mu_,
                                [this] { return load_report_ready_; });
    load_report_ready_ = false;
    return client_stats_.get();
  }

  void NotifyDoneWithLrsCall() {
    grpc_core::MutexLock lock(&lrs_mu_);
    NotifyDoneWithLrsCallLocked();
  }

  void NotifyDoneWithLrsCallLocked() {
    if (!lrs_done) {
      lrs_done = true;
      lrs_cv_.Broadcast();
    }
  }

 private:
  const int client_load_reporting_interval_seconds_;

  grpc_core::CondVar lrs_cv_;
  // Protect lrs_done.
  grpc_core::Mutex lrs_mu_;
  bool lrs_done = false;

  grpc_core::CondVar load_report_cond_;
  // Protect the members below.
  grpc_core::Mutex load_report_mu_;
  std::unique_ptr<ClientStats> client_stats_;
  bool load_report_ready_ = false;
};

class TestType {
 public:
  TestType(bool use_xds_resolver, bool enable_load_reporting)
      : use_xds_resolver_(use_xds_resolver),
        enable_load_reporting_(enable_load_reporting) {}

  bool use_xds_resolver() const { return use_xds_resolver_; }
  bool enable_load_reporting() const { return enable_load_reporting_; }

  grpc::string AsString() const {
    grpc::string retval = (use_xds_resolver_ ? "XdsResolver" : "FakeResolver");
    if (enable_load_reporting_) retval += "WithLoadReporting";
    return retval;
  }

 private:
  const bool use_xds_resolver_;
  const bool enable_load_reporting_;
};

class XdsEnd2endTest : public ::testing::TestWithParam<TestType> {
 protected:
  XdsEnd2endTest(size_t num_backends, size_t num_balancers,
                 int client_load_reporting_interval_seconds = 100)
      : server_host_("localhost"),
        num_backends_(num_backends),
        num_balancers_(num_balancers),
        client_load_reporting_interval_seconds_(
            client_load_reporting_interval_seconds) {}

  static void SetUpTestCase() {
    // Make the backup poller poll very frequently in order to pick up
    // updates from all the subchannels's FDs.
    GPR_GLOBAL_CONFIG_SET(grpc_client_channel_backup_poll_interval_ms, 1);
#if TARGET_OS_IPHONE
    // Workaround Apple CFStream bug
    gpr_setenv("grpc_cfstream", "0");
#endif
    grpc_init();
  }

  static void TearDownTestCase() { grpc_shutdown(); }

  void SetUp() override {
    gpr_setenv("GRPC_XDS_BOOTSTRAP", g_bootstrap_file);
    g_port_saver->Reset();
    response_generator_ =
        grpc_core::MakeRefCounted<grpc_core::FakeResolverResponseGenerator>();
    lb_channel_response_generator_ =
        grpc_core::MakeRefCounted<grpc_core::FakeResolverResponseGenerator>();
    // Start the backends.
    for (size_t i = 0; i < num_backends_; ++i) {
      backends_.emplace_back(new BackendServerThread);
      backends_.back()->Start(server_host_);
    }
    // Start the load balancers.
    for (size_t i = 0; i < num_balancers_; ++i) {
      balancers_.emplace_back(
          new BalancerServerThread(GetParam().enable_load_reporting()
                                       ? client_load_reporting_interval_seconds_
                                       : 0));
      balancers_.back()->Start(server_host_);
    }
    ResetStub();
  }

  void TearDown() override {
    ShutdownAllBackends();
    for (auto& balancer : balancers_) balancer->Shutdown();
  }

  void StartAllBackends() {
    for (auto& backend : backends_) backend->Start(server_host_);
  }

  void StartBackend(size_t index) { backends_[index]->Start(server_host_); }

  void ShutdownAllBackends() {
    for (auto& backend : backends_) backend->Shutdown();
  }

  void ShutdownBackend(size_t index) { backends_[index]->Shutdown(); }

  void ResetStub(int fallback_timeout = 0, int failover_timeout = 0,
                 const grpc::string& expected_targets = "") {
    ChannelArguments args;
    // TODO(juanlishen): Add setter to ChannelArguments.
    if (fallback_timeout > 0) {
      args.SetInt(GRPC_ARG_XDS_FALLBACK_TIMEOUT_MS, fallback_timeout);
    }
    if (failover_timeout > 0) {
      args.SetInt(GRPC_ARG_XDS_FAILOVER_TIMEOUT_MS, failover_timeout);
    }
    // If the parent channel is using the fake resolver, we inject the
    // response generator for the parent here, and then SetNextResolution()
    // will inject the xds channel's response generator via the parent's
    // response generator.
    //
    // In contrast, if we are using the xds resolver, then the parent
    // channel never uses a response generator, and we inject the xds
    // channel's response generator here.
    args.SetPointer(GRPC_ARG_FAKE_RESOLVER_RESPONSE_GENERATOR,
                    GetParam().use_xds_resolver()
                        ? lb_channel_response_generator_.get()
                        : response_generator_.get());
    if (!expected_targets.empty()) {
      args.SetString(GRPC_ARG_FAKE_SECURITY_EXPECTED_TARGETS, expected_targets);
    }
    grpc::string scheme =
        GetParam().use_xds_resolver() ? "xds-experimental" : "fake";
    std::ostringstream uri;
    uri << scheme << ":///" << kApplicationTargetName_;
    // TODO(dgq): templatize tests to run everything using both secure and
    // insecure channel credentials.
    grpc_channel_credentials* channel_creds =
        grpc_fake_transport_security_credentials_create();
    grpc_call_credentials* call_creds = grpc_md_only_test_credentials_create(
        g_kCallCredsMdKey, g_kCallCredsMdValue, false);
    std::shared_ptr<ChannelCredentials> creds(
        new SecureChannelCredentials(grpc_composite_channel_credentials_create(
            channel_creds, call_creds, nullptr)));
    call_creds->Unref();
    channel_creds->Unref();
    channel_ = ::grpc::CreateCustomChannel(uri.str(), creds, args);
    stub_ = grpc::testing::EchoTestService::NewStub(channel_);
  }

  void ResetBackendCounters() {
    for (auto& backend : backends_) backend->backend_service()->ResetCounters();
  }

  bool SeenAllBackends(size_t start_index = 0, size_t stop_index = 0) {
    if (stop_index == 0) stop_index = backends_.size();
    for (size_t i = start_index; i < stop_index; ++i) {
      if (backends_[i]->backend_service()->request_count() == 0) return false;
    }
    return true;
  }

  void SendRpcAndCount(int* num_total, int* num_ok, int* num_failure,
                       int* num_drops) {
    const Status status = SendRpc();
    if (status.ok()) {
      ++*num_ok;
    } else {
      if (status.error_message() == "Call dropped by load balancing policy") {
        ++*num_drops;
      } else {
        ++*num_failure;
      }
    }
    ++*num_total;
  }

  std::tuple<int, int, int> WaitForAllBackends(size_t start_index = 0,
                                               size_t stop_index = 0) {
    int num_ok = 0;
    int num_failure = 0;
    int num_drops = 0;
    int num_total = 0;
    while (!SeenAllBackends(start_index, stop_index)) {
      SendRpcAndCount(&num_total, &num_ok, &num_failure, &num_drops);
    }
    ResetBackendCounters();
    gpr_log(GPR_INFO,
            "Performed %d warm up requests against the backends. "
            "%d succeeded, %d failed, %d dropped.",
            num_total, num_ok, num_failure, num_drops);
    return std::make_tuple(num_ok, num_failure, num_drops);
  }

  void WaitForBackend(size_t backend_idx, bool reset_counters = true) {
    gpr_log(GPR_INFO, "========= WAITING FOR BACKEND %lu ==========",
            static_cast<unsigned long>(backend_idx));
    do {
      (void)SendRpc();
    } while (backends_[backend_idx]->backend_service()->request_count() == 0);
    if (reset_counters) ResetBackendCounters();
    gpr_log(GPR_INFO, "========= BACKEND %lu READY ==========",
            static_cast<unsigned long>(backend_idx));
  }

  grpc_core::ServerAddressList CreateAddressListFromPortList(
      const std::vector<int>& ports) {
    grpc_core::ServerAddressList addresses;
    for (int port : ports) {
      char* lb_uri_str;
      gpr_asprintf(&lb_uri_str, "ipv4:127.0.0.1:%d", port);
      grpc_uri* lb_uri = grpc_uri_parse(lb_uri_str, true);
      GPR_ASSERT(lb_uri != nullptr);
      grpc_resolved_address address;
      GPR_ASSERT(grpc_parse_uri(lb_uri, &address));
      addresses.emplace_back(address.addr, address.len, nullptr);
      grpc_uri_destroy(lb_uri);
      gpr_free(lb_uri_str);
    }
    return addresses;
  }

  void SetNextResolution(const std::vector<int>& ports,
                         grpc_core::FakeResolverResponseGenerator*
                             lb_channel_response_generator = nullptr) {
    if (GetParam().use_xds_resolver()) return;  // Not used with xds resolver.
    grpc_core::ExecCtx exec_ctx;
    grpc_core::Resolver::Result result;
    result.addresses = CreateAddressListFromPortList(ports);
    grpc_error* error = GRPC_ERROR_NONE;
    const char* service_config_json =
        GetParam().enable_load_reporting()
            ? kDefaultServiceConfig_
            : kDefaultServiceConfigWithoutLoadReporting_;
    result.service_config =
        grpc_core::ServiceConfig::Create(service_config_json, &error);
    GRPC_ERROR_UNREF(error);
    grpc_arg arg = grpc_core::FakeResolverResponseGenerator::MakeChannelArg(
        lb_channel_response_generator == nullptr
            ? lb_channel_response_generator_.get()
            : lb_channel_response_generator);
    result.args = grpc_channel_args_copy_and_add(nullptr, &arg, 1);
    response_generator_->SetResponse(std::move(result));
  }

  void SetNextResolutionForLbChannelAllBalancers(
      const char* service_config_json = nullptr,
      grpc_core::FakeResolverResponseGenerator* lb_channel_response_generator =
          nullptr) {
    std::vector<int> ports;
    for (size_t i = 0; i < balancers_.size(); ++i) {
      ports.emplace_back(balancers_[i]->port());
    }
    SetNextResolutionForLbChannel(ports, service_config_json,
                                  lb_channel_response_generator);
  }

  void SetNextResolutionForLbChannel(
      const std::vector<int>& ports, const char* service_config_json = nullptr,
      grpc_core::FakeResolverResponseGenerator* lb_channel_response_generator =
          nullptr) {
    grpc_core::ExecCtx exec_ctx;
    grpc_core::Resolver::Result result;
    result.addresses = CreateAddressListFromPortList(ports);
    if (service_config_json != nullptr) {
      grpc_error* error = GRPC_ERROR_NONE;
      result.service_config =
          grpc_core::ServiceConfig::Create(service_config_json, &error);
      GRPC_ERROR_UNREF(error);
    }
    if (lb_channel_response_generator == nullptr) {
      lb_channel_response_generator = lb_channel_response_generator_.get();
    }
    lb_channel_response_generator->SetResponse(std::move(result));
  }

  void SetNextReresolutionResponse(const std::vector<int>& ports) {
    grpc_core::ExecCtx exec_ctx;
    grpc_core::Resolver::Result result;
    result.addresses = CreateAddressListFromPortList(ports);
    response_generator_->SetReresolutionResponse(std::move(result));
  }

  const std::vector<int> GetBackendPorts(size_t start_index = 0,
                                         size_t stop_index = 0) const {
    if (stop_index == 0) stop_index = backends_.size();
    std::vector<int> backend_ports;
    for (size_t i = start_index; i < stop_index; ++i) {
      backend_ports.push_back(backends_[i]->port());
    }
    return backend_ports;
  }

  void ScheduleResponseForBalancer(size_t i, const DiscoveryResponse& response,
                                   int delay_ms) {
    balancers_[i]->ads_service()->AddEdsResponse(response, delay_ms);
  }

  Status SendRpc(EchoResponse* response = nullptr, int timeout_ms = 1000,
                 bool wait_for_ready = false) {
    const bool local_response = (response == nullptr);
    if (local_response) response = new EchoResponse;
    EchoRequest request;
    request.set_message(kRequestMessage_);
    ClientContext context;
    context.set_deadline(grpc_timeout_milliseconds_to_deadline(timeout_ms));
    if (wait_for_ready) context.set_wait_for_ready(true);
    Status status = stub_->Echo(&context, request, response);
    if (local_response) delete response;
    return status;
  }

  void CheckRpcSendOk(const size_t times = 1, const int timeout_ms = 1000,
                      bool wait_for_ready = false) {
    for (size_t i = 0; i < times; ++i) {
      EchoResponse response;
      const Status status = SendRpc(&response, timeout_ms, wait_for_ready);
      EXPECT_TRUE(status.ok()) << "code=" << status.error_code()
                               << " message=" << status.error_message();
      EXPECT_EQ(response.message(), kRequestMessage_);
    }
  }

  void CheckRpcSendFailure() {
    const Status status = SendRpc();
    EXPECT_FALSE(status.ok());
  }

  class ServerThread {
   public:
    ServerThread() : port_(g_port_saver->GetPort()) {}
    virtual ~ServerThread(){};

    void Start(const grpc::string& server_host) {
      gpr_log(GPR_INFO, "starting %s server on port %d", Type(), port_);
      GPR_ASSERT(!running_);
      running_ = true;
      StartAllServices();
      grpc_core::Mutex mu;
      // We need to acquire the lock here in order to prevent the notify_one
      // by ServerThread::Serve from firing before the wait below is hit.
      grpc_core::MutexLock lock(&mu);
      grpc_core::CondVar cond;
      thread_.reset(new std::thread(
          std::bind(&ServerThread::Serve, this, server_host, &mu, &cond)));
      cond.Wait(&mu);
      gpr_log(GPR_INFO, "%s server startup complete", Type());
    }

    void Serve(const grpc::string& server_host, grpc_core::Mutex* mu,
               grpc_core::CondVar* cond) {
      // We need to acquire the lock here in order to prevent the notify_one
      // below from firing before its corresponding wait is executed.
      grpc_core::MutexLock lock(mu);
      std::ostringstream server_address;
      server_address << server_host << ":" << port_;
      ServerBuilder builder;
      std::shared_ptr<ServerCredentials> creds(new SecureServerCredentials(
          grpc_fake_transport_security_server_credentials_create()));
      builder.AddListeningPort(server_address.str(), creds);
      RegisterAllServices(&builder);
      server_ = builder.BuildAndStart();
      cond->Signal();
    }

    void Shutdown() {
      if (!running_) return;
      gpr_log(GPR_INFO, "%s about to shutdown", Type());
      ShutdownAllServices();
      server_->Shutdown(grpc_timeout_milliseconds_to_deadline(0));
      thread_->join();
      gpr_log(GPR_INFO, "%s shutdown completed", Type());
      running_ = false;
    }

    int port() const { return port_; }

   private:
    virtual void RegisterAllServices(ServerBuilder* builder) = 0;
    virtual void StartAllServices() = 0;
    virtual void ShutdownAllServices() = 0;

    virtual const char* Type() = 0;

    const int port_;
    std::unique_ptr<Server> server_;
    std::unique_ptr<std::thread> thread_;
    bool running_ = false;
  };

  class BackendServerThread : public ServerThread {
   public:
    BackendServiceImpl* backend_service() { return &backend_service_; }

   private:
    void RegisterAllServices(ServerBuilder* builder) override {
      builder->RegisterService(&backend_service_);
    }

    void StartAllServices() override { backend_service_.Start(); }

    void ShutdownAllServices() override { backend_service_.Shutdown(); }

    const char* Type() override { return "Backend"; }

    BackendServiceImpl backend_service_;
  };

  class BalancerServerThread : public ServerThread {
   public:
    explicit BalancerServerThread(int client_load_reporting_interval = 0)
        : ads_service_(client_load_reporting_interval > 0),
          lrs_service_(client_load_reporting_interval) {}

    AdsServiceImpl* ads_service() { return &ads_service_; }
    LrsServiceImpl* lrs_service() { return &lrs_service_; }

   private:
    void RegisterAllServices(ServerBuilder* builder) override {
      builder->RegisterService(&ads_service_);
      builder->RegisterService(&lrs_service_);
    }

    void StartAllServices() override {
      ads_service_.Start();
      lrs_service_.Start();
    }

    void ShutdownAllServices() override {
      ads_service_.Shutdown();
      lrs_service_.Shutdown();
    }

    const char* Type() override { return "Balancer"; }

    AdsServiceImpl ads_service_;
    LrsServiceImpl lrs_service_;
  };

  const grpc::string server_host_;
  const size_t num_backends_;
  const size_t num_balancers_;
  const int client_load_reporting_interval_seconds_;
  std::shared_ptr<Channel> channel_;
  std::unique_ptr<grpc::testing::EchoTestService::Stub> stub_;
  std::vector<std::unique_ptr<BackendServerThread>> backends_;
  std::vector<std::unique_ptr<BalancerServerThread>> balancers_;
  grpc_core::RefCountedPtr<grpc_core::FakeResolverResponseGenerator>
      response_generator_;
  grpc_core::RefCountedPtr<grpc_core::FakeResolverResponseGenerator>
      lb_channel_response_generator_;
  const grpc::string kRequestMessage_ = "Live long and prosper.";
  const grpc::string kApplicationTargetName_ = "application_target_name";
  const char* kDefaultServiceConfig_ =
      "{\n"
      "  \"loadBalancingConfig\":[\n"
      "    { \"does_not_exist\":{} },\n"
      "    { \"xds_experimental\":{\n"
      "      \"lrsLoadReportingServerName\": \"\"\n"
      "    } }\n"
      "  ]\n"
      "}";
  const char* kDefaultServiceConfigWithoutLoadReporting_ =
      "{\n"
      "  \"loadBalancingConfig\":[\n"
      "    { \"does_not_exist\":{} },\n"
      "    { \"xds_experimental\":{\n"
      "    } }\n"
      "  ]\n"
      "}";
};

class BasicTest : public XdsEnd2endTest {
 public:
  BasicTest() : XdsEnd2endTest(4, 1) {}
};

// Tests that the balancer sends the correct response to the client, and the
// client sends RPCs to the backends using the default child policy.
TEST_P(BasicTest, Vanilla) {
  SetNextResolution({});
  SetNextResolutionForLbChannelAllBalancers();
  const size_t kNumRpcsPerAddress = 100;
  AdsServiceImpl::ResponseArgs args({
      {"locality0", GetBackendPorts()},
  });
  ScheduleResponseForBalancer(0, AdsServiceImpl::BuildResponse(args), 0);
  // Make sure that trying to connect works without a call.
  channel_->GetState(true /* try_to_connect */);
  // We need to wait for all backends to come online.
  WaitForAllBackends();
  // Send kNumRpcsPerAddress RPCs per server.
  CheckRpcSendOk(kNumRpcsPerAddress * num_backends_);
  // Each backend should have gotten 100 requests.
  for (size_t i = 0; i < backends_.size(); ++i) {
    EXPECT_EQ(kNumRpcsPerAddress,
              backends_[i]->backend_service()->request_count());
  }
  // The ADS service got a single request, and sent a single response.
  EXPECT_EQ(1U, balancers_[0]->ads_service()->request_count());
  EXPECT_EQ(1U, balancers_[0]->ads_service()->response_count());
  // Check LB policy name for the channel.
  EXPECT_EQ(
      (GetParam().use_xds_resolver() ? "cds_experimental" : "xds_experimental"),
      channel_->GetLoadBalancingPolicyName());
}

TEST_P(BasicTest, IgnoresUnhealthyEndpoints) {
  SetNextResolution({});
  SetNextResolutionForLbChannelAllBalancers();
  const size_t kNumRpcsPerAddress = 100;
  AdsServiceImpl::ResponseArgs args({
      {"locality0",
       GetBackendPorts(),
       kDefaultLocalityWeight,
       kDefaultLocalityPriority,
       {envoy::api::v2::HealthStatus::DRAINING}},
  });
  ScheduleResponseForBalancer(0, AdsServiceImpl::BuildResponse(args), 0);
  // Make sure that trying to connect works without a call.
  channel_->GetState(true /* try_to_connect */);
  // We need to wait for all backends to come online.
  WaitForAllBackends(/*start_index=*/1);
  // Send kNumRpcsPerAddress RPCs per server.
  CheckRpcSendOk(kNumRpcsPerAddress * (num_backends_ - 1));
  // Each backend should have gotten 100 requests.
  for (size_t i = 1; i < backends_.size(); ++i) {
    EXPECT_EQ(kNumRpcsPerAddress,
              backends_[i]->backend_service()->request_count());
  }
  // The ADS service got a single request, and sent a single response.
  EXPECT_EQ(1U, balancers_[0]->ads_service()->request_count());
  EXPECT_EQ(1U, balancers_[0]->ads_service()->response_count());
}

// Tests that subchannel sharing works when the same backend is listed multiple
// times.
TEST_P(BasicTest, SameBackendListedMultipleTimes) {
  SetNextResolution({});
  SetNextResolutionForLbChannelAllBalancers();
  // Same backend listed twice.
  std::vector<int> ports(2, backends_[0]->port());
  AdsServiceImpl::ResponseArgs args({
      {"locality0", ports},
  });
  const size_t kNumRpcsPerAddress = 10;
  ScheduleResponseForBalancer(0, AdsServiceImpl::BuildResponse(args), 0);
  // We need to wait for the backend to come online.
  WaitForBackend(0);
  // Send kNumRpcsPerAddress RPCs per server.
  CheckRpcSendOk(kNumRpcsPerAddress * ports.size());
  // Backend should have gotten 20 requests.
  EXPECT_EQ(kNumRpcsPerAddress * ports.size(),
            backends_[0]->backend_service()->request_count());
  // And they should have come from a single client port, because of
  // subchannel sharing.
  EXPECT_EQ(1UL, backends_[0]->backend_service()->clients().size());
}

// Tests that RPCs will be blocked until a non-empty serverlist is received.
TEST_P(BasicTest, InitiallyEmptyServerlist) {
  SetNextResolution({});
  SetNextResolutionForLbChannelAllBalancers();
  const int kServerlistDelayMs = 500 * grpc_test_slowdown_factor();
  const int kCallDeadlineMs = kServerlistDelayMs * 2;
  // First response is an empty serverlist, sent right away.
  AdsServiceImpl::ResponseArgs::Locality empty_locality("locality0", {});
  AdsServiceImpl::ResponseArgs args({
      empty_locality,
  });
  ScheduleResponseForBalancer(0, AdsServiceImpl::BuildResponse(args), 0);
  // Send non-empty serverlist only after kServerlistDelayMs.
  args = AdsServiceImpl::ResponseArgs({
      {"locality0", GetBackendPorts()},
  });
  ScheduleResponseForBalancer(0, AdsServiceImpl::BuildResponse(args),
                              kServerlistDelayMs);
  const auto t0 = system_clock::now();
  // Client will block: LB will initially send empty serverlist.
  CheckRpcSendOk(1, kCallDeadlineMs, true /* wait_for_ready */);
  const auto ellapsed_ms =
      std::chrono::duration_cast<std::chrono::milliseconds>(
          system_clock::now() - t0);
  // but eventually, the LB sends a serverlist update that allows the call to
  // proceed. The call delay must be larger than the delay in sending the
  // populated serverlist but under the call's deadline (which is enforced by
  // the call's deadline).
  EXPECT_GT(ellapsed_ms.count(), kServerlistDelayMs);
  // The ADS service got a single request.
  EXPECT_EQ(1U, balancers_[0]->ads_service()->request_count());
  // and sent two responses.
  EXPECT_EQ(2U, balancers_[0]->ads_service()->response_count());
}

// Tests that RPCs will fail with UNAVAILABLE instead of DEADLINE_EXCEEDED if
// all the servers are unreachable.
TEST_P(BasicTest, AllServersUnreachableFailFast) {
  SetNextResolution({});
  SetNextResolutionForLbChannelAllBalancers();
  const size_t kNumUnreachableServers = 5;
  std::vector<int> ports;
  for (size_t i = 0; i < kNumUnreachableServers; ++i) {
    ports.push_back(g_port_saver->GetPort());
  }
  AdsServiceImpl::ResponseArgs args({
      {"locality0", ports},
  });
  ScheduleResponseForBalancer(0, AdsServiceImpl::BuildResponse(args), 0);
  const Status status = SendRpc();
  // The error shouldn't be DEADLINE_EXCEEDED.
  EXPECT_EQ(StatusCode::UNAVAILABLE, status.error_code());
  // The ADS service got a single request, and sent a single response.
  EXPECT_EQ(1U, balancers_[0]->ads_service()->request_count());
  EXPECT_EQ(1U, balancers_[0]->ads_service()->response_count());
}

// Tests that RPCs fail when the backends are down, and will succeed again after
// the backends are restarted.
TEST_P(BasicTest, BackendsRestart) {
  SetNextResolution({});
  SetNextResolutionForLbChannelAllBalancers();
  AdsServiceImpl::ResponseArgs args({
      {"locality0", GetBackendPorts()},
  });
  ScheduleResponseForBalancer(0, AdsServiceImpl::BuildResponse(args), 0);
  WaitForAllBackends();
  // Stop backends.  RPCs should fail.
  ShutdownAllBackends();
  CheckRpcSendFailure();
  // Restart all backends.  RPCs should start succeeding again.
  StartAllBackends();
  CheckRpcSendOk(1 /* times */, 2000 /* timeout_ms */,
                 true /* wait_for_ready */);
}

using SecureNamingTest = BasicTest;

// Tests that secure naming check passes if target name is expected.
TEST_P(SecureNamingTest, TargetNameIsExpected) {
  // TODO(juanlishen): Use separate fake creds for the balancer channel.
  ResetStub(0, 0, kApplicationTargetName_ + ";lb");
  SetNextResolution({});
  SetNextResolutionForLbChannel({balancers_[0]->port()});
  const size_t kNumRpcsPerAddress = 100;
  AdsServiceImpl::ResponseArgs args({
      {"locality0", GetBackendPorts()},
  });
  ScheduleResponseForBalancer(0, AdsServiceImpl::BuildResponse(args), 0);
  // Make sure that trying to connect works without a call.
  channel_->GetState(true /* try_to_connect */);
  // We need to wait for all backends to come online.
  WaitForAllBackends();
  // Send kNumRpcsPerAddress RPCs per server.
  CheckRpcSendOk(kNumRpcsPerAddress * num_backends_);
  // Each backend should have gotten 100 requests.
  for (size_t i = 0; i < backends_.size(); ++i) {
    EXPECT_EQ(kNumRpcsPerAddress,
              backends_[i]->backend_service()->request_count());
  }
  // The ADS service got a single request, and sent a single response.
  EXPECT_EQ(1U, balancers_[0]->ads_service()->request_count());
  EXPECT_EQ(1U, balancers_[0]->ads_service()->response_count());
}

// Tests that secure naming check fails if target name is unexpected.
TEST_P(SecureNamingTest, TargetNameIsUnexpected) {
  gpr_setenv("GRPC_XDS_BOOTSTRAP", g_bootstrap_file_bad);
  ::testing::FLAGS_gtest_death_test_style = "threadsafe";
  // Make sure that we blow up (via abort() from the security connector) when
  // the name from the balancer doesn't match expectations.
  ASSERT_DEATH_IF_SUPPORTED(
      {
        ResetStub(0, 0, kApplicationTargetName_ + ";lb");
        SetNextResolution({});
        SetNextResolutionForLbChannel({balancers_[0]->port()});
        channel_->WaitForConnected(grpc_timeout_seconds_to_deadline(1));
      },
      "");
}

using LdsTest = BasicTest;

// Tests that LDS client should send an ACK upon correct LDS response (with
// inlined RDS result).
TEST_P(LdsTest, Vanilla) {
  SetNextResolution({});
  SetNextResolutionForLbChannelAllBalancers();
  SendRpc();
  EXPECT_EQ(balancers_[0]->ads_service()->lds_response_state(),
            AdsServiceImpl::ACKED);
}

<<<<<<< HEAD
=======
// Tests that LDS client should send a NACK if there is no API listener in the
// Listener in the LDS response.
TEST_P(LdsTest, NoApiListener) {
  auto listener = balancers_[0]->ads_service()->default_listener();
  listener.clear_api_listener();
  balancers_[0]->ads_service()->SetLdsResponse(
      {{"application_target_name", listener}});
  SetNextResolution({});
  SetNextResolutionForLbChannelAllBalancers();
  CheckRpcSendFailure();
  EXPECT_EQ(balancers_[0]->ads_service()->lds_response_state(),
            AdsServiceImpl::NACKED);
}

>>>>>>> 25d6f5f1
// Tests that LDS client should send a NACK if the route_specifier in the
// http_connection_manager is neither inlined route_config nor RDS.
TEST_P(LdsTest, WrongRouteSpecifier) {
  auto listener = balancers_[0]->ads_service()->default_listener();
  HttpConnectionManager http_connection_manager;
  http_connection_manager.mutable_scoped_routes();
  listener.mutable_api_listener()->mutable_api_listener()->PackFrom(
      http_connection_manager);
  balancers_[0]->ads_service()->SetLdsResponse(
      {{"application_target_name", std::move(listener)}});
  SetNextResolution({});
  SetNextResolutionForLbChannelAllBalancers();
<<<<<<< HEAD
  SendRpc();
=======
  CheckRpcSendFailure();
>>>>>>> 25d6f5f1
  EXPECT_EQ(balancers_[0]->ads_service()->lds_response_state(),
            AdsServiceImpl::NACKED);
}

// Tests that LDS client should send a NACK if matching domain can't be found in
// the LDS response.
TEST_P(LdsTest, NoMatchedDomain) {
  RouteConfiguration route_config =
      balancers_[0]->ads_service()->default_route_config();
  route_config.mutable_virtual_hosts(0)->clear_domains();
  route_config.mutable_virtual_hosts(0)->add_domains("unmatched_domain");
  balancers_[0]->ads_service()->SetLdsResponse(
      {{"application_target_name",
        AdsServiceImpl::BuildListener(route_config)}});
  SetNextResolution({});
  SetNextResolutionForLbChannelAllBalancers();
<<<<<<< HEAD
  SendRpc();
=======
  CheckRpcSendFailure();
>>>>>>> 25d6f5f1
  EXPECT_EQ(balancers_[0]->ads_service()->lds_response_state(),
            AdsServiceImpl::NACKED);
}

// Tests that LDS client should choose the virtual host with matching domain if
// multiple virtual hosts exist in the LDS response.
TEST_P(LdsTest, ChooseMatchedDomain) {
  RouteConfiguration route_config =
      balancers_[0]->ads_service()->default_route_config();
<<<<<<< HEAD
  route_config.add_virtual_hosts()->CopyFrom(route_config.virtual_hosts(0));
=======
  *(route_config.add_virtual_hosts()) = route_config.virtual_hosts(0);
>>>>>>> 25d6f5f1
  route_config.mutable_virtual_hosts(0)->clear_domains();
  route_config.mutable_virtual_hosts(0)->add_domains("unmatched_domain");
  route_config.mutable_virtual_hosts(0)
      ->mutable_routes(0)
      ->mutable_route()
      ->mutable_cluster_header();
  balancers_[0]->ads_service()->SetLdsResponse(
      {{"application_target_name",
        AdsServiceImpl::BuildListener(route_config)}});
  SetNextResolution({});
  SetNextResolutionForLbChannelAllBalancers();
  SendRpc();
  EXPECT_EQ(balancers_[0]->ads_service()->lds_response_state(),
            AdsServiceImpl::ACKED);
}

// Tests that LDS client should choose the last route in the virtual host if
// multiple routes exist in the LDS response.
TEST_P(LdsTest, ChooseLastRoute) {
  RouteConfiguration route_config =
      balancers_[0]->ads_service()->default_route_config();
<<<<<<< HEAD
  route_config.mutable_virtual_hosts(0)->add_routes()->CopyFrom(
      route_config.virtual_hosts(0).routes(0));
=======
  *(route_config.mutable_virtual_hosts(0)->add_routes()) =
      route_config.virtual_hosts(0).routes(0);
>>>>>>> 25d6f5f1
  route_config.mutable_virtual_hosts(0)
      ->mutable_routes(0)
      ->mutable_route()
      ->mutable_cluster_header();
  balancers_[0]->ads_service()->SetLdsResponse(
      {{"application_target_name",
        AdsServiceImpl::BuildListener(route_config)}});
  SetNextResolution({});
  SetNextResolutionForLbChannelAllBalancers();
  SendRpc();
  EXPECT_EQ(balancers_[0]->ads_service()->lds_response_state(),
            AdsServiceImpl::ACKED);
}

// Tests that LDS client should send a NACK if route match has non-empty prefix
// in the LDS response.
TEST_P(LdsTest, RouteMatchHasNonemptyPrefix) {
  RouteConfiguration route_config =
      balancers_[0]->ads_service()->default_route_config();
  route_config.mutable_virtual_hosts(0)
      ->mutable_routes(0)
      ->mutable_match()
      ->set_prefix("nonempty_prefix");
  balancers_[0]->ads_service()->SetLdsResponse(
      {{"application_target_name",
        AdsServiceImpl::BuildListener(route_config)}});
  SetNextResolution({});
  SetNextResolutionForLbChannelAllBalancers();
<<<<<<< HEAD
  SendRpc();
=======
  CheckRpcSendFailure();
>>>>>>> 25d6f5f1
  EXPECT_EQ(balancers_[0]->ads_service()->lds_response_state(),
            AdsServiceImpl::NACKED);
}

// Tests that LDS client should send a NACK if route has an action other than
// RouteAction in the LDS response.
TEST_P(LdsTest, RouteHasNoRouteAction) {
  RouteConfiguration route_config =
      balancers_[0]->ads_service()->default_route_config();
  route_config.mutable_virtual_hosts(0)->mutable_routes(0)->mutable_redirect();
  balancers_[0]->ads_service()->SetLdsResponse(
      {{"application_target_name",
        AdsServiceImpl::BuildListener(route_config)}});
  SetNextResolution({});
  SetNextResolutionForLbChannelAllBalancers();
<<<<<<< HEAD
  SendRpc();
=======
  CheckRpcSendFailure();
>>>>>>> 25d6f5f1
  EXPECT_EQ(balancers_[0]->ads_service()->lds_response_state(),
            AdsServiceImpl::NACKED);
}

// Tests that LDS client should send a NACK if RouteAction has a
// cluster_specifier other than cluster in the LDS response.
TEST_P(LdsTest, RouteActionHasNoCluster) {
  RouteConfiguration route_config =
      balancers_[0]->ads_service()->default_route_config();
  route_config.mutable_virtual_hosts(0)
      ->mutable_routes(0)
      ->mutable_route()
      ->mutable_cluster_header();
  balancers_[0]->ads_service()->SetLdsResponse(
      {{"application_target_name",
        AdsServiceImpl::BuildListener(route_config)}});
  SetNextResolution({});
  SetNextResolutionForLbChannelAllBalancers();
<<<<<<< HEAD
  SendRpc();
=======
  CheckRpcSendFailure();
>>>>>>> 25d6f5f1
  EXPECT_EQ(balancers_[0]->ads_service()->lds_response_state(),
            AdsServiceImpl::NACKED);
}

using RdsTest = BasicTest;

// Tests that RDS client should send an ACK upon correct RDS response.
TEST_P(RdsTest, Vanilla) {
  balancers_[0]->ads_service()->SetLdsToUseDynamicRds();
  SetNextResolution({});
  SetNextResolutionForLbChannelAllBalancers();
  SendRpc();
  EXPECT_EQ(balancers_[0]->ads_service()->rds_response_state(),
            AdsServiceImpl::ACKED);
}

// Tests that RDS client should send a NACK if matching domain can't be found in
// the RDS response.
TEST_P(RdsTest, NoMatchedDomain) {
  balancers_[0]->ads_service()->SetLdsToUseDynamicRds();
  RouteConfiguration route_config =
      balancers_[0]->ads_service()->default_route_config();
  route_config.mutable_virtual_hosts(0)->clear_domains();
  route_config.mutable_virtual_hosts(0)->add_domains("unmatched_domain");
  balancers_[0]->ads_service()->SetRdsResponse(
      {{"application_target_name", std::move(route_config)}});
  SetNextResolution({});
  SetNextResolutionForLbChannelAllBalancers();
<<<<<<< HEAD
  SendRpc();
=======
  CheckRpcSendFailure();
>>>>>>> 25d6f5f1
  EXPECT_EQ(balancers_[0]->ads_service()->rds_response_state(),
            AdsServiceImpl::NACKED);
}

// Tests that RDS client should choose the virtual host with matching domain if
// multiple virtual hosts exist in the RDS response.
TEST_P(RdsTest, ChooseMatchedDomain) {
  balancers_[0]->ads_service()->SetLdsToUseDynamicRds();
  RouteConfiguration route_config =
      balancers_[0]->ads_service()->default_route_config();
<<<<<<< HEAD
  route_config.add_virtual_hosts()->CopyFrom(route_config.virtual_hosts(0));
=======
  *(route_config.add_virtual_hosts()) = route_config.virtual_hosts(0);
>>>>>>> 25d6f5f1
  route_config.mutable_virtual_hosts(0)->clear_domains();
  route_config.mutable_virtual_hosts(0)->add_domains("unmatched_domain");
  route_config.mutable_virtual_hosts(0)
      ->mutable_routes(0)
      ->mutable_route()
      ->mutable_cluster_header();
  balancers_[0]->ads_service()->SetRdsResponse(
      {{"application_target_name", std::move(route_config)}});
  SetNextResolution({});
  SetNextResolutionForLbChannelAllBalancers();
  SendRpc();
  EXPECT_EQ(balancers_[0]->ads_service()->rds_response_state(),
            AdsServiceImpl::ACKED);
}

// Tests that RDS client should choose the last route in the virtual host if
// multiple routes exist in the RDS response.
TEST_P(RdsTest, ChooseLastRoute) {
  balancers_[0]->ads_service()->SetLdsToUseDynamicRds();
  RouteConfiguration route_config =
      balancers_[0]->ads_service()->default_route_config();
<<<<<<< HEAD
  route_config.mutable_virtual_hosts(0)->add_routes()->CopyFrom(
      route_config.virtual_hosts(0).routes(0));
=======
  *(route_config.mutable_virtual_hosts(0)->add_routes()) =
      route_config.virtual_hosts(0).routes(0);
>>>>>>> 25d6f5f1
  route_config.mutable_virtual_hosts(0)
      ->mutable_routes(0)
      ->mutable_route()
      ->mutable_cluster_header();
  balancers_[0]->ads_service()->SetRdsResponse(
      {{"application_target_name", std::move(route_config)}});
  SetNextResolution({});
  SetNextResolutionForLbChannelAllBalancers();
  SendRpc();
  EXPECT_EQ(balancers_[0]->ads_service()->rds_response_state(),
            AdsServiceImpl::ACKED);
}

// Tests that RDS client should send a NACK if route match has non-empty prefix
// in the RDS response.
TEST_P(RdsTest, RouteMatchHasNonemptyPrefix) {
  balancers_[0]->ads_service()->SetLdsToUseDynamicRds();
  RouteConfiguration route_config =
      balancers_[0]->ads_service()->default_route_config();
  route_config.mutable_virtual_hosts(0)
      ->mutable_routes(0)
      ->mutable_match()
      ->set_prefix("nonempty_prefix");
  balancers_[0]->ads_service()->SetRdsResponse(
      {{"application_target_name", std::move(route_config)}});
  SetNextResolution({});
  SetNextResolutionForLbChannelAllBalancers();
<<<<<<< HEAD
  SendRpc();
=======
  CheckRpcSendFailure();
>>>>>>> 25d6f5f1
  EXPECT_EQ(balancers_[0]->ads_service()->rds_response_state(),
            AdsServiceImpl::NACKED);
}

// Tests that RDS client should send a NACK if route has an action other than
// RouteAction in the RDS response.
TEST_P(RdsTest, RouteHasNoRouteAction) {
  balancers_[0]->ads_service()->SetLdsToUseDynamicRds();
  RouteConfiguration route_config =
      balancers_[0]->ads_service()->default_route_config();
  route_config.mutable_virtual_hosts(0)->mutable_routes(0)->mutable_redirect();
  balancers_[0]->ads_service()->SetRdsResponse(
      {{"application_target_name", std::move(route_config)}});
  SetNextResolution({});
  SetNextResolutionForLbChannelAllBalancers();
<<<<<<< HEAD
  SendRpc();
=======
  CheckRpcSendFailure();
>>>>>>> 25d6f5f1
  EXPECT_EQ(balancers_[0]->ads_service()->rds_response_state(),
            AdsServiceImpl::NACKED);
}

// Tests that RDS client should send a NACK if RouteAction has a
// cluster_specifier other than cluster in the RDS response.
TEST_P(RdsTest, RouteActionHasNoCluster) {
  balancers_[0]->ads_service()->SetLdsToUseDynamicRds();
  RouteConfiguration route_config =
      balancers_[0]->ads_service()->default_route_config();
  route_config.mutable_virtual_hosts(0)
      ->mutable_routes(0)
      ->mutable_route()
      ->mutable_cluster_header();
  balancers_[0]->ads_service()->SetRdsResponse(
      {{"application_target_name", std::move(route_config)}});
  SetNextResolution({});
  SetNextResolutionForLbChannelAllBalancers();
<<<<<<< HEAD
  SendRpc();
=======
  CheckRpcSendFailure();
>>>>>>> 25d6f5f1
  EXPECT_EQ(balancers_[0]->ads_service()->rds_response_state(),
            AdsServiceImpl::NACKED);
}

using CdsTest = BasicTest;

// Tests that CDS client should send an ACK upon correct CDS response.
TEST_P(CdsTest, Vanilla) {
  SetNextResolution({});
  SetNextResolutionForLbChannelAllBalancers();
  SendRpc();
  EXPECT_EQ(balancers_[0]->ads_service()->cds_response_state(),
            AdsServiceImpl::ACKED);
}

// Tests that CDS client should send a NACK if the cluster type in CDS response
// is other than EDS.
TEST_P(CdsTest, WrongClusterType) {
  auto cluster = balancers_[0]->ads_service()->default_cluster();
  cluster.set_type(envoy::api::v2::Cluster::STATIC);
  balancers_[0]->ads_service()->SetCdsResponse(
      {{"application_target_name", std::move(cluster)}});
  SetNextResolution({});
  SetNextResolutionForLbChannelAllBalancers();
  SendRpc();
  EXPECT_EQ(balancers_[0]->ads_service()->cds_response_state(),
            AdsServiceImpl::NACKED);
}

// Tests that CDS client should send a NACK if the eds_config in CDS response is
// other than ADS.
TEST_P(CdsTest, WrongEdsConfig) {
  auto cluster = balancers_[0]->ads_service()->default_cluster();
  cluster.mutable_eds_cluster_config()->mutable_eds_config()->mutable_self();
  balancers_[0]->ads_service()->SetCdsResponse(
      {{"application_target_name", std::move(cluster)}});
  SetNextResolution({});
  SetNextResolutionForLbChannelAllBalancers();
  SendRpc();
  EXPECT_EQ(balancers_[0]->ads_service()->cds_response_state(),
            AdsServiceImpl::NACKED);
}

// Tests that CDS client should send a NACK if the lb_policy in CDS response is
// other than ROUND_ROBIN.
TEST_P(CdsTest, WrongLbPolicy) {
  auto cluster = balancers_[0]->ads_service()->default_cluster();
  cluster.set_lb_policy(envoy::api::v2::Cluster::LEAST_REQUEST);
  balancers_[0]->ads_service()->SetCdsResponse(
      {{"application_target_name", std::move(cluster)}});
  SetNextResolution({});
  SetNextResolutionForLbChannelAllBalancers();
  SendRpc();
  EXPECT_EQ(balancers_[0]->ads_service()->cds_response_state(),
            AdsServiceImpl::NACKED);
}

// Tests that CDS client should send a NACK if the lrs_server in CDS response is
// other than SELF.
TEST_P(CdsTest, WrongLrsServer) {
  auto cluster = balancers_[0]->ads_service()->default_cluster();
  cluster.mutable_lrs_server()->mutable_ads();
  balancers_[0]->ads_service()->SetCdsResponse(
      {{"application_target_name", std::move(cluster)}});
  SetNextResolution({});
  SetNextResolutionForLbChannelAllBalancers();
  SendRpc();
  EXPECT_EQ(balancers_[0]->ads_service()->cds_response_state(),
            AdsServiceImpl::NACKED);
}

using LocalityMapTest = BasicTest;

// Tests that the localities in a locality map are picked according to their
// weights.
TEST_P(LocalityMapTest, WeightedRoundRobin) {
  SetNextResolution({});
  SetNextResolutionForLbChannelAllBalancers();
  const size_t kNumRpcs = 5000;
  const int kLocalityWeight0 = 2;
  const int kLocalityWeight1 = 8;
  const int kTotalLocalityWeight = kLocalityWeight0 + kLocalityWeight1;
  const double kLocalityWeightRate0 =
      static_cast<double>(kLocalityWeight0) / kTotalLocalityWeight;
  const double kLocalityWeightRate1 =
      static_cast<double>(kLocalityWeight1) / kTotalLocalityWeight;
  // ADS response contains 2 localities, each of which contains 1 backend.
  AdsServiceImpl::ResponseArgs args({
      {"locality0", GetBackendPorts(0, 1), kLocalityWeight0},
      {"locality1", GetBackendPorts(1, 2), kLocalityWeight1},
  });
  ScheduleResponseForBalancer(0, AdsServiceImpl::BuildResponse(args), 0);
  // Wait for both backends to be ready.
  WaitForAllBackends(0, 2);
  // Send kNumRpcs RPCs.
  CheckRpcSendOk(kNumRpcs);
  // The locality picking rates should be roughly equal to the expectation.
  const double locality_picked_rate_0 =
      static_cast<double>(backends_[0]->backend_service()->request_count()) /
      kNumRpcs;
  const double locality_picked_rate_1 =
      static_cast<double>(backends_[1]->backend_service()->request_count()) /
      kNumRpcs;
  const double kErrorTolerance = 0.2;
  EXPECT_THAT(locality_picked_rate_0,
              ::testing::AllOf(
                  ::testing::Ge(kLocalityWeightRate0 * (1 - kErrorTolerance)),
                  ::testing::Le(kLocalityWeightRate0 * (1 + kErrorTolerance))));
  EXPECT_THAT(locality_picked_rate_1,
              ::testing::AllOf(
                  ::testing::Ge(kLocalityWeightRate1 * (1 - kErrorTolerance)),
                  ::testing::Le(kLocalityWeightRate1 * (1 + kErrorTolerance))));
  // The ADS service got a single request, and sent a single response.
  EXPECT_EQ(1U, balancers_[0]->ads_service()->request_count());
  EXPECT_EQ(1U, balancers_[0]->ads_service()->response_count());
}

// Tests that the locality map can work properly even when it contains a large
// number of localities.
TEST_P(LocalityMapTest, StressTest) {
  SetNextResolution({});
  SetNextResolutionForLbChannelAllBalancers();
  const size_t kNumLocalities = 100;
  // The first ADS response contains kNumLocalities localities, each of which
  // contains backend 0.
  AdsServiceImpl::ResponseArgs args;
  for (size_t i = 0; i < kNumLocalities; ++i) {
    grpc::string name = "locality" + std::to_string(i);
    AdsServiceImpl::ResponseArgs::Locality locality(name,
                                                    {backends_[0]->port()});
    args.locality_list.emplace_back(std::move(locality));
  }
  ScheduleResponseForBalancer(0, AdsServiceImpl::BuildResponse(args), 0);
  // The second ADS response contains 1 locality, which contains backend 1.
  args = AdsServiceImpl::ResponseArgs({
      {"locality0", GetBackendPorts(1, 2)},
  });
  ScheduleResponseForBalancer(0, AdsServiceImpl::BuildResponse(args),
                              60 * 1000);
  // Wait until backend 0 is ready, before which kNumLocalities localities are
  // received and handled by the xds policy.
  WaitForBackend(0, /*reset_counters=*/false);
  EXPECT_EQ(0U, backends_[1]->backend_service()->request_count());
  // Wait until backend 1 is ready, before which kNumLocalities localities are
  // removed by the xds policy.
  WaitForBackend(1);
  // The ADS service got a single request.
  EXPECT_EQ(1U, balancers_[0]->ads_service()->request_count());
  // and sent two responses.
  EXPECT_EQ(2U, balancers_[0]->ads_service()->response_count());
}

// Tests that the localities in a locality map are picked correctly after update
// (addition, modification, deletion).
TEST_P(LocalityMapTest, UpdateMap) {
  SetNextResolution({});
  SetNextResolutionForLbChannelAllBalancers();
  const size_t kNumRpcs = 1000;
  // The locality weight for the first 3 localities.
  const std::vector<int> kLocalityWeights0 = {2, 3, 4};
  const double kTotalLocalityWeight0 =
      std::accumulate(kLocalityWeights0.begin(), kLocalityWeights0.end(), 0);
  std::vector<double> locality_weight_rate_0;
  for (int weight : kLocalityWeights0) {
    locality_weight_rate_0.push_back(weight / kTotalLocalityWeight0);
  }
  // Delete the first locality, keep the second locality, change the third
  // locality's weight from 4 to 2, and add a new locality with weight 6.
  const std::vector<int> kLocalityWeights1 = {3, 2, 6};
  const double kTotalLocalityWeight1 =
      std::accumulate(kLocalityWeights1.begin(), kLocalityWeights1.end(), 0);
  std::vector<double> locality_weight_rate_1 = {
      0 /* placeholder for locality 0 */};
  for (int weight : kLocalityWeights1) {
    locality_weight_rate_1.push_back(weight / kTotalLocalityWeight1);
  }
  AdsServiceImpl::ResponseArgs args({
      {"locality0", GetBackendPorts(0, 1), 2},
      {"locality1", GetBackendPorts(1, 2), 3},
      {"locality2", GetBackendPorts(2, 3), 4},
  });
  ScheduleResponseForBalancer(0, AdsServiceImpl::BuildResponse(args), 0);
  args = AdsServiceImpl::ResponseArgs({
      {"locality1", GetBackendPorts(1, 2), 3},
      {"locality2", GetBackendPorts(2, 3), 2},
      {"locality3", GetBackendPorts(3, 4), 6},
  });
  ScheduleResponseForBalancer(0, AdsServiceImpl::BuildResponse(args), 5000);
  // Wait for the first 3 backends to be ready.
  WaitForAllBackends(0, 3);
  gpr_log(GPR_INFO, "========= BEFORE FIRST BATCH ==========");
  // Send kNumRpcs RPCs.
  CheckRpcSendOk(kNumRpcs);
  gpr_log(GPR_INFO, "========= DONE WITH FIRST BATCH ==========");
  // The picking rates of the first 3 backends should be roughly equal to the
  // expectation.
  std::vector<double> locality_picked_rates;
  for (size_t i = 0; i < 3; ++i) {
    locality_picked_rates.push_back(
        static_cast<double>(backends_[i]->backend_service()->request_count()) /
        kNumRpcs);
  }
  const double kErrorTolerance = 0.2;
  for (size_t i = 0; i < 3; ++i) {
    EXPECT_THAT(
        locality_picked_rates[i],
        ::testing::AllOf(
            ::testing::Ge(locality_weight_rate_0[i] * (1 - kErrorTolerance)),
            ::testing::Le(locality_weight_rate_0[i] * (1 + kErrorTolerance))));
  }
  // Backend 3 hasn't received any request.
  EXPECT_EQ(0U, backends_[3]->backend_service()->request_count());
  // The ADS service got a single request, and sent a single response.
  EXPECT_EQ(1U, balancers_[0]->ads_service()->request_count());
  EXPECT_EQ(1U, balancers_[0]->ads_service()->response_count());
  // Wait until the locality update has been processed, as signaled by backend 3
  // receiving a request.
  WaitForBackend(3);
  gpr_log(GPR_INFO, "========= BEFORE SECOND BATCH ==========");
  // Send kNumRpcs RPCs.
  CheckRpcSendOk(kNumRpcs);
  gpr_log(GPR_INFO, "========= DONE WITH SECOND BATCH ==========");
  // Backend 0 no longer receives any request.
  EXPECT_EQ(0U, backends_[0]->backend_service()->request_count());
  // The picking rates of the last 3 backends should be roughly equal to the
  // expectation.
  locality_picked_rates = {0 /* placeholder for backend 0 */};
  for (size_t i = 1; i < 4; ++i) {
    locality_picked_rates.push_back(
        static_cast<double>(backends_[i]->backend_service()->request_count()) /
        kNumRpcs);
  }
  for (size_t i = 1; i < 4; ++i) {
    EXPECT_THAT(
        locality_picked_rates[i],
        ::testing::AllOf(
            ::testing::Ge(locality_weight_rate_1[i] * (1 - kErrorTolerance)),
            ::testing::Le(locality_weight_rate_1[i] * (1 + kErrorTolerance))));
  }
  // The ADS service got a single request.
  EXPECT_EQ(1U, balancers_[0]->ads_service()->request_count());
  // and sent two responses.
  EXPECT_EQ(2U, balancers_[0]->ads_service()->response_count());
}

class FailoverTest : public BasicTest {
 public:
  FailoverTest() { ResetStub(0, 100, ""); }
};

// Localities with the highest priority are used when multiple priority exist.
TEST_P(FailoverTest, ChooseHighestPriority) {
  SetNextResolution({});
  SetNextResolutionForLbChannelAllBalancers();
  AdsServiceImpl::ResponseArgs args({
      {"locality0", GetBackendPorts(0, 1), kDefaultLocalityWeight, 1},
      {"locality1", GetBackendPorts(1, 2), kDefaultLocalityWeight, 2},
      {"locality2", GetBackendPorts(2, 3), kDefaultLocalityWeight, 3},
      {"locality3", GetBackendPorts(3, 4), kDefaultLocalityWeight, 0},
  });
  ScheduleResponseForBalancer(0, AdsServiceImpl::BuildResponse(args), 0);
  WaitForBackend(3, false);
  for (size_t i = 0; i < 3; ++i) {
    EXPECT_EQ(0U, backends_[i]->backend_service()->request_count());
  }
  // The ADS service got a single request, and sent a single response.
  EXPECT_EQ(1U, balancers_[0]->ads_service()->request_count());
  EXPECT_EQ(1U, balancers_[0]->ads_service()->response_count());
}

// If the higher priority localities are not reachable, failover to the highest
// priority among the rest.
TEST_P(FailoverTest, Failover) {
  SetNextResolution({});
  SetNextResolutionForLbChannelAllBalancers();
  AdsServiceImpl::ResponseArgs args({
      {"locality0", GetBackendPorts(0, 1), kDefaultLocalityWeight, 1},
      {"locality1", GetBackendPorts(1, 2), kDefaultLocalityWeight, 2},
      {"locality2", GetBackendPorts(2, 3), kDefaultLocalityWeight, 3},
      {"locality3", GetBackendPorts(3, 4), kDefaultLocalityWeight, 0},
  });
  ShutdownBackend(3);
  ShutdownBackend(0);
  ScheduleResponseForBalancer(0, AdsServiceImpl::BuildResponse(args), 0);
  WaitForBackend(1, false);
  for (size_t i = 0; i < 4; ++i) {
    if (i == 1) continue;
    EXPECT_EQ(0U, backends_[i]->backend_service()->request_count());
  }
  // The ADS service got a single request, and sent a single response.
  EXPECT_EQ(1U, balancers_[0]->ads_service()->request_count());
  EXPECT_EQ(1U, balancers_[0]->ads_service()->response_count());
}

// If a locality with higher priority than the current one becomes ready,
// switch to it.
TEST_P(FailoverTest, SwitchBackToHigherPriority) {
  SetNextResolution({});
  SetNextResolutionForLbChannelAllBalancers();
  const size_t kNumRpcs = 100;
  AdsServiceImpl::ResponseArgs args({
      {"locality0", GetBackendPorts(0, 1), kDefaultLocalityWeight, 1},
      {"locality1", GetBackendPorts(1, 2), kDefaultLocalityWeight, 2},
      {"locality2", GetBackendPorts(2, 3), kDefaultLocalityWeight, 3},
      {"locality3", GetBackendPorts(3, 4), kDefaultLocalityWeight, 0},
  });
  ShutdownBackend(3);
  ShutdownBackend(0);
  ScheduleResponseForBalancer(0, AdsServiceImpl::BuildResponse(args), 0);
  WaitForBackend(1, false);
  for (size_t i = 0; i < 4; ++i) {
    if (i == 1) continue;
    EXPECT_EQ(0U, backends_[i]->backend_service()->request_count());
  }
  StartBackend(0);
  WaitForBackend(0);
  CheckRpcSendOk(kNumRpcs);
  EXPECT_EQ(kNumRpcs, backends_[0]->backend_service()->request_count());
  // The ADS service got a single request, and sent a single response.
  EXPECT_EQ(1U, balancers_[0]->ads_service()->request_count());
  EXPECT_EQ(1U, balancers_[0]->ads_service()->response_count());
}

// The first update only contains unavailable priorities. The second update
// contains available priorities.
TEST_P(FailoverTest, UpdateInitialUnavailable) {
  SetNextResolution({});
  SetNextResolutionForLbChannelAllBalancers();
  AdsServiceImpl::ResponseArgs args({
      {"locality0", GetBackendPorts(0, 1), kDefaultLocalityWeight, 0},
      {"locality1", GetBackendPorts(1, 2), kDefaultLocalityWeight, 1},
  });
  ScheduleResponseForBalancer(0, AdsServiceImpl::BuildResponse(args), 0);
  args = AdsServiceImpl::ResponseArgs({
      {"locality0", GetBackendPorts(0, 1), kDefaultLocalityWeight, 0},
      {"locality1", GetBackendPorts(1, 2), kDefaultLocalityWeight, 1},
      {"locality2", GetBackendPorts(2, 3), kDefaultLocalityWeight, 2},
      {"locality3", GetBackendPorts(3, 4), kDefaultLocalityWeight, 3},
  });
  ShutdownBackend(0);
  ShutdownBackend(1);
  ScheduleResponseForBalancer(0, AdsServiceImpl::BuildResponse(args), 1000);
  gpr_timespec deadline = gpr_time_add(gpr_now(GPR_CLOCK_REALTIME),
                                       gpr_time_from_millis(500, GPR_TIMESPAN));
  // Send 0.5 second worth of RPCs.
  do {
    CheckRpcSendFailure();
  } while (gpr_time_cmp(gpr_now(GPR_CLOCK_REALTIME), deadline) < 0);
  WaitForBackend(2, false);
  for (size_t i = 0; i < 4; ++i) {
    if (i == 2) continue;
    EXPECT_EQ(0U, backends_[i]->backend_service()->request_count());
  }
  // The ADS service got a single request, and sent a single response.
  EXPECT_EQ(1U, balancers_[0]->ads_service()->request_count());
  EXPECT_EQ(2U, balancers_[0]->ads_service()->response_count());
}

// Tests that after the localities' priorities are updated, we still choose the
// highest READY priority with the updated localities.
TEST_P(FailoverTest, UpdatePriority) {
  SetNextResolution({});
  SetNextResolutionForLbChannelAllBalancers();
  const size_t kNumRpcs = 100;
  AdsServiceImpl::ResponseArgs args({
      {"locality0", GetBackendPorts(0, 1), kDefaultLocalityWeight, 1},
      {"locality1", GetBackendPorts(1, 2), kDefaultLocalityWeight, 2},
      {"locality2", GetBackendPorts(2, 3), kDefaultLocalityWeight, 3},
      {"locality3", GetBackendPorts(3, 4), kDefaultLocalityWeight, 0},
  });
  ScheduleResponseForBalancer(0, AdsServiceImpl::BuildResponse(args), 0);
  args = AdsServiceImpl::ResponseArgs({
      {"locality0", GetBackendPorts(0, 1), kDefaultLocalityWeight, 2},
      {"locality1", GetBackendPorts(1, 2), kDefaultLocalityWeight, 0},
      {"locality2", GetBackendPorts(2, 3), kDefaultLocalityWeight, 1},
      {"locality3", GetBackendPorts(3, 4), kDefaultLocalityWeight, 3},
  });
  ScheduleResponseForBalancer(0, AdsServiceImpl::BuildResponse(args), 1000);
  WaitForBackend(3, false);
  for (size_t i = 0; i < 3; ++i) {
    EXPECT_EQ(0U, backends_[i]->backend_service()->request_count());
  }
  WaitForBackend(1);
  CheckRpcSendOk(kNumRpcs);
  EXPECT_EQ(kNumRpcs, backends_[1]->backend_service()->request_count());
  // The ADS service got a single request, and sent a single response.
  EXPECT_EQ(1U, balancers_[0]->ads_service()->request_count());
  EXPECT_EQ(2U, balancers_[0]->ads_service()->response_count());
}

using DropTest = BasicTest;

// Tests that RPCs are dropped according to the drop config.
TEST_P(DropTest, Vanilla) {
  SetNextResolution({});
  SetNextResolutionForLbChannelAllBalancers();
  const size_t kNumRpcs = 5000;
  const uint32_t kDropPerMillionForLb = 100000;
  const uint32_t kDropPerMillionForThrottle = 200000;
  const double kDropRateForLb = kDropPerMillionForLb / 1000000.0;
  const double kDropRateForThrottle = kDropPerMillionForThrottle / 1000000.0;
  const double KDropRateForLbAndThrottle =
      kDropRateForLb + (1 - kDropRateForLb) * kDropRateForThrottle;
  // The ADS response contains two drop categories.
  AdsServiceImpl::ResponseArgs args({
      {"locality0", GetBackendPorts()},
  });
  args.drop_categories = {{kLbDropType, kDropPerMillionForLb},
                          {kThrottleDropType, kDropPerMillionForThrottle}};
  ScheduleResponseForBalancer(0, AdsServiceImpl::BuildResponse(args), 0);
  WaitForAllBackends();
  // Send kNumRpcs RPCs and count the drops.
  size_t num_drops = 0;
  for (size_t i = 0; i < kNumRpcs; ++i) {
    EchoResponse response;
    const Status status = SendRpc(&response);
    if (!status.ok() &&
        status.error_message() == "Call dropped by load balancing policy") {
      ++num_drops;
    } else {
      EXPECT_TRUE(status.ok()) << "code=" << status.error_code()
                               << " message=" << status.error_message();
      EXPECT_EQ(response.message(), kRequestMessage_);
    }
  }
  // The drop rate should be roughly equal to the expectation.
  const double seen_drop_rate = static_cast<double>(num_drops) / kNumRpcs;
  const double kErrorTolerance = 0.2;
  EXPECT_THAT(
      seen_drop_rate,
      ::testing::AllOf(
          ::testing::Ge(KDropRateForLbAndThrottle * (1 - kErrorTolerance)),
          ::testing::Le(KDropRateForLbAndThrottle * (1 + kErrorTolerance))));
  // The ADS service got a single request, and sent a single response.
  EXPECT_EQ(1U, balancers_[0]->ads_service()->request_count());
  EXPECT_EQ(1U, balancers_[0]->ads_service()->response_count());
}

// Tests that drop config is converted correctly from per hundred.
TEST_P(DropTest, DropPerHundred) {
  SetNextResolution({});
  SetNextResolutionForLbChannelAllBalancers();
  const size_t kNumRpcs = 5000;
  const uint32_t kDropPerHundredForLb = 10;
  const double kDropRateForLb = kDropPerHundredForLb / 100.0;
  // The ADS response contains one drop category.
  AdsServiceImpl::ResponseArgs args({
      {"locality0", GetBackendPorts()},
  });
  args.drop_categories = {{kLbDropType, kDropPerHundredForLb}};
  args.drop_denominator = FractionalPercent::HUNDRED;
  ScheduleResponseForBalancer(0, AdsServiceImpl::BuildResponse(args), 0);
  WaitForAllBackends();
  // Send kNumRpcs RPCs and count the drops.
  size_t num_drops = 0;
  for (size_t i = 0; i < kNumRpcs; ++i) {
    EchoResponse response;
    const Status status = SendRpc(&response);
    if (!status.ok() &&
        status.error_message() == "Call dropped by load balancing policy") {
      ++num_drops;
    } else {
      EXPECT_TRUE(status.ok()) << "code=" << status.error_code()
                               << " message=" << status.error_message();
      EXPECT_EQ(response.message(), kRequestMessage_);
    }
  }
  // The drop rate should be roughly equal to the expectation.
  const double seen_drop_rate = static_cast<double>(num_drops) / kNumRpcs;
  const double kErrorTolerance = 0.2;
  EXPECT_THAT(
      seen_drop_rate,
      ::testing::AllOf(::testing::Ge(kDropRateForLb * (1 - kErrorTolerance)),
                       ::testing::Le(kDropRateForLb * (1 + kErrorTolerance))));
  // The ADS service got a single request, and sent a single response.
  EXPECT_EQ(1U, balancers_[0]->ads_service()->request_count());
  EXPECT_EQ(1U, balancers_[0]->ads_service()->response_count());
}

// Tests that drop config is converted correctly from per ten thousand.
TEST_P(DropTest, DropPerTenThousand) {
  SetNextResolution({});
  SetNextResolutionForLbChannelAllBalancers();
  const size_t kNumRpcs = 5000;
  const uint32_t kDropPerTenThousandForLb = 1000;
  const double kDropRateForLb = kDropPerTenThousandForLb / 10000.0;
  // The ADS response contains one drop category.
  AdsServiceImpl::ResponseArgs args({
      {"locality0", GetBackendPorts()},
  });
  args.drop_categories = {{kLbDropType, kDropPerTenThousandForLb}};
  args.drop_denominator = FractionalPercent::TEN_THOUSAND;
  ScheduleResponseForBalancer(0, AdsServiceImpl::BuildResponse(args), 0);
  WaitForAllBackends();
  // Send kNumRpcs RPCs and count the drops.
  size_t num_drops = 0;
  for (size_t i = 0; i < kNumRpcs; ++i) {
    EchoResponse response;
    const Status status = SendRpc(&response);
    if (!status.ok() &&
        status.error_message() == "Call dropped by load balancing policy") {
      ++num_drops;
    } else {
      EXPECT_TRUE(status.ok()) << "code=" << status.error_code()
                               << " message=" << status.error_message();
      EXPECT_EQ(response.message(), kRequestMessage_);
    }
  }
  // The drop rate should be roughly equal to the expectation.
  const double seen_drop_rate = static_cast<double>(num_drops) / kNumRpcs;
  const double kErrorTolerance = 0.2;
  EXPECT_THAT(
      seen_drop_rate,
      ::testing::AllOf(::testing::Ge(kDropRateForLb * (1 - kErrorTolerance)),
                       ::testing::Le(kDropRateForLb * (1 + kErrorTolerance))));
  // The ADS service got a single request, and sent a single response.
  EXPECT_EQ(1U, balancers_[0]->ads_service()->request_count());
  EXPECT_EQ(1U, balancers_[0]->ads_service()->response_count());
}

// Tests that drop is working correctly after update.
TEST_P(DropTest, Update) {
  SetNextResolution({});
  SetNextResolutionForLbChannelAllBalancers();
  const size_t kNumRpcs = 1000;
  const uint32_t kDropPerMillionForLb = 100000;
  const uint32_t kDropPerMillionForThrottle = 200000;
  const double kDropRateForLb = kDropPerMillionForLb / 1000000.0;
  const double kDropRateForThrottle = kDropPerMillionForThrottle / 1000000.0;
  const double KDropRateForLbAndThrottle =
      kDropRateForLb + (1 - kDropRateForLb) * kDropRateForThrottle;
  // The first ADS response contains one drop category.
  AdsServiceImpl::ResponseArgs args({
      {"locality0", GetBackendPorts()},
  });
  args.drop_categories = {{kLbDropType, kDropPerMillionForLb}};
  ScheduleResponseForBalancer(0, AdsServiceImpl::BuildResponse(args), 0);
  // The second ADS response contains two drop categories.
  // TODO(juanlishen): Change the ADS response sending to deterministic style
  // (e.g., by using condition variable) so that we can shorten the test
  // duration.
  args.drop_categories = {{kLbDropType, kDropPerMillionForLb},
                          {kThrottleDropType, kDropPerMillionForThrottle}};
  ScheduleResponseForBalancer(0, AdsServiceImpl::BuildResponse(args), 10000);
  WaitForAllBackends();
  // Send kNumRpcs RPCs and count the drops.
  size_t num_drops = 0;
  gpr_log(GPR_INFO, "========= BEFORE FIRST BATCH ==========");
  for (size_t i = 0; i < kNumRpcs; ++i) {
    EchoResponse response;
    const Status status = SendRpc(&response);
    if (!status.ok() &&
        status.error_message() == "Call dropped by load balancing policy") {
      ++num_drops;
    } else {
      EXPECT_TRUE(status.ok()) << "code=" << status.error_code()
                               << " message=" << status.error_message();
      EXPECT_EQ(response.message(), kRequestMessage_);
    }
  }
  gpr_log(GPR_INFO, "========= DONE WITH FIRST BATCH ==========");
  // The drop rate should be roughly equal to the expectation.
  double seen_drop_rate = static_cast<double>(num_drops) / kNumRpcs;
  const double kErrorTolerance = 0.3;
  EXPECT_THAT(
      seen_drop_rate,
      ::testing::AllOf(::testing::Ge(kDropRateForLb * (1 - kErrorTolerance)),
                       ::testing::Le(kDropRateForLb * (1 + kErrorTolerance))));
  // Wait until the drop rate increases to the middle of the two configs, which
  // implies that the update has been in effect.
  const double kDropRateThreshold =
      (kDropRateForLb + KDropRateForLbAndThrottle) / 2;
  size_t num_rpcs = kNumRpcs;
  while (seen_drop_rate < kDropRateThreshold) {
    EchoResponse response;
    const Status status = SendRpc(&response);
    ++num_rpcs;
    if (!status.ok() &&
        status.error_message() == "Call dropped by load balancing policy") {
      ++num_drops;
    } else {
      EXPECT_TRUE(status.ok()) << "code=" << status.error_code()
                               << " message=" << status.error_message();
      EXPECT_EQ(response.message(), kRequestMessage_);
    }
    seen_drop_rate = static_cast<double>(num_drops) / num_rpcs;
  }
  // Send kNumRpcs RPCs and count the drops.
  num_drops = 0;
  gpr_log(GPR_INFO, "========= BEFORE SECOND BATCH ==========");
  for (size_t i = 0; i < kNumRpcs; ++i) {
    EchoResponse response;
    const Status status = SendRpc(&response);
    if (!status.ok() &&
        status.error_message() == "Call dropped by load balancing policy") {
      ++num_drops;
    } else {
      EXPECT_TRUE(status.ok()) << "code=" << status.error_code()
                               << " message=" << status.error_message();
      EXPECT_EQ(response.message(), kRequestMessage_);
    }
  }
  gpr_log(GPR_INFO, "========= DONE WITH SECOND BATCH ==========");
  // The new drop rate should be roughly equal to the expectation.
  seen_drop_rate = static_cast<double>(num_drops) / kNumRpcs;
  EXPECT_THAT(
      seen_drop_rate,
      ::testing::AllOf(
          ::testing::Ge(KDropRateForLbAndThrottle * (1 - kErrorTolerance)),
          ::testing::Le(KDropRateForLbAndThrottle * (1 + kErrorTolerance))));
  // The ADS service got a single request,
  EXPECT_EQ(1U, balancers_[0]->ads_service()->request_count());
  // and sent two responses
  EXPECT_EQ(2U, balancers_[0]->ads_service()->response_count());
}

// Tests that all the RPCs are dropped if any drop category drops 100%.
TEST_P(DropTest, DropAll) {
  SetNextResolution({});
  SetNextResolutionForLbChannelAllBalancers();
  const size_t kNumRpcs = 1000;
  const uint32_t kDropPerMillionForLb = 100000;
  const uint32_t kDropPerMillionForThrottle = 1000000;
  // The ADS response contains two drop categories.
  AdsServiceImpl::ResponseArgs args({
      {"locality0", GetBackendPorts()},
  });
  args.drop_categories = {{kLbDropType, kDropPerMillionForLb},
                          {kThrottleDropType, kDropPerMillionForThrottle}};
  ScheduleResponseForBalancer(0, AdsServiceImpl::BuildResponse(args), 0);
  // Send kNumRpcs RPCs and all of them are dropped.
  for (size_t i = 0; i < kNumRpcs; ++i) {
    EchoResponse response;
    const Status status = SendRpc(&response);
    EXPECT_TRUE(!status.ok() && status.error_message() ==
                                    "Call dropped by load balancing policy");
  }
  // The ADS service got a single request, and sent a single response.
  EXPECT_EQ(1U, balancers_[0]->ads_service()->request_count());
  EXPECT_EQ(1U, balancers_[0]->ads_service()->response_count());
}

using FallbackTest = BasicTest;

// Tests that RPCs are handled by the fallback backends before the serverlist is
// received, but will be handled by the serverlist after it's received.
TEST_P(FallbackTest, Vanilla) {
  const int kFallbackTimeoutMs = 200 * grpc_test_slowdown_factor();
  const int kServerlistDelayMs = 500 * grpc_test_slowdown_factor();
  const size_t kNumBackendsInResolution = backends_.size() / 2;
  ResetStub(kFallbackTimeoutMs);
  SetNextResolution(GetBackendPorts(0, kNumBackendsInResolution));
  SetNextResolutionForLbChannelAllBalancers();
  // Send non-empty serverlist only after kServerlistDelayMs.
  AdsServiceImpl::ResponseArgs args({
      {"locality0", GetBackendPorts(kNumBackendsInResolution)},
  });
  ScheduleResponseForBalancer(0, AdsServiceImpl::BuildResponse(args),
                              kServerlistDelayMs);
  // Wait until all the fallback backends are reachable.
  WaitForAllBackends(0 /* start_index */,
                     kNumBackendsInResolution /* stop_index */);
  gpr_log(GPR_INFO, "========= BEFORE FIRST BATCH ==========");
  CheckRpcSendOk(kNumBackendsInResolution);
  gpr_log(GPR_INFO, "========= DONE WITH FIRST BATCH ==========");
  // Fallback is used: each backend returned by the resolver should have
  // gotten one request.
  for (size_t i = 0; i < kNumBackendsInResolution; ++i) {
    EXPECT_EQ(1U, backends_[i]->backend_service()->request_count());
  }
  for (size_t i = kNumBackendsInResolution; i < backends_.size(); ++i) {
    EXPECT_EQ(0U, backends_[i]->backend_service()->request_count());
  }
  // Wait until the serverlist reception has been processed and all backends
  // in the serverlist are reachable.
  WaitForAllBackends(kNumBackendsInResolution /* start_index */);
  gpr_log(GPR_INFO, "========= BEFORE SECOND BATCH ==========");
  CheckRpcSendOk(backends_.size() - kNumBackendsInResolution);
  gpr_log(GPR_INFO, "========= DONE WITH SECOND BATCH ==========");
  // Serverlist is used: each backend returned by the balancer should
  // have gotten one request.
  for (size_t i = 0; i < kNumBackendsInResolution; ++i) {
    EXPECT_EQ(0U, backends_[i]->backend_service()->request_count());
  }
  for (size_t i = kNumBackendsInResolution; i < backends_.size(); ++i) {
    EXPECT_EQ(1U, backends_[i]->backend_service()->request_count());
  }
  // The ADS service got a single request, and sent a single response.
  EXPECT_EQ(1U, balancers_[0]->ads_service()->request_count());
  EXPECT_EQ(1U, balancers_[0]->ads_service()->response_count());
}

// Tests that RPCs are handled by the updated fallback backends before
// serverlist is received,
TEST_P(FallbackTest, Update) {
  const int kFallbackTimeoutMs = 200 * grpc_test_slowdown_factor();
  const int kServerlistDelayMs = 500 * grpc_test_slowdown_factor();
  const size_t kNumBackendsInResolution = backends_.size() / 3;
  const size_t kNumBackendsInResolutionUpdate = backends_.size() / 3;
  ResetStub(kFallbackTimeoutMs);
  SetNextResolution(GetBackendPorts(0, kNumBackendsInResolution));
  SetNextResolutionForLbChannelAllBalancers();
  // Send non-empty serverlist only after kServerlistDelayMs.
  AdsServiceImpl::ResponseArgs args({
      {"locality0", GetBackendPorts(kNumBackendsInResolution +
                                    kNumBackendsInResolutionUpdate)},
  });
  ScheduleResponseForBalancer(0, AdsServiceImpl::BuildResponse(args),
                              kServerlistDelayMs);
  // Wait until all the fallback backends are reachable.
  WaitForAllBackends(0 /* start_index */,
                     kNumBackendsInResolution /* stop_index */);
  gpr_log(GPR_INFO, "========= BEFORE FIRST BATCH ==========");
  CheckRpcSendOk(kNumBackendsInResolution);
  gpr_log(GPR_INFO, "========= DONE WITH FIRST BATCH ==========");
  // Fallback is used: each backend returned by the resolver should have
  // gotten one request.
  for (size_t i = 0; i < kNumBackendsInResolution; ++i) {
    EXPECT_EQ(1U, backends_[i]->backend_service()->request_count());
  }
  for (size_t i = kNumBackendsInResolution; i < backends_.size(); ++i) {
    EXPECT_EQ(0U, backends_[i]->backend_service()->request_count());
  }
  SetNextResolution(GetBackendPorts(
      kNumBackendsInResolution,
      kNumBackendsInResolution + kNumBackendsInResolutionUpdate));
  // Wait until the resolution update has been processed and all the new
  // fallback backends are reachable.
  WaitForAllBackends(kNumBackendsInResolution /* start_index */,
                     kNumBackendsInResolution +
                         kNumBackendsInResolutionUpdate /* stop_index */);
  gpr_log(GPR_INFO, "========= BEFORE SECOND BATCH ==========");
  CheckRpcSendOk(kNumBackendsInResolutionUpdate);
  gpr_log(GPR_INFO, "========= DONE WITH SECOND BATCH ==========");
  // The resolution update is used: each backend in the resolution update should
  // have gotten one request.
  for (size_t i = 0; i < kNumBackendsInResolution; ++i) {
    EXPECT_EQ(0U, backends_[i]->backend_service()->request_count());
  }
  for (size_t i = kNumBackendsInResolution;
       i < kNumBackendsInResolution + kNumBackendsInResolutionUpdate; ++i) {
    EXPECT_EQ(1U, backends_[i]->backend_service()->request_count());
  }
  for (size_t i = kNumBackendsInResolution + kNumBackendsInResolutionUpdate;
       i < backends_.size(); ++i) {
    EXPECT_EQ(0U, backends_[i]->backend_service()->request_count());
  }
  // Wait until the serverlist reception has been processed and all backends
  // in the serverlist are reachable.
  WaitForAllBackends(kNumBackendsInResolution +
                     kNumBackendsInResolutionUpdate /* start_index */);
  gpr_log(GPR_INFO, "========= BEFORE THIRD BATCH ==========");
  CheckRpcSendOk(backends_.size() - kNumBackendsInResolution -
                 kNumBackendsInResolutionUpdate);
  gpr_log(GPR_INFO, "========= DONE WITH THIRD BATCH ==========");
  // Serverlist is used: each backend returned by the balancer should
  // have gotten one request.
  for (size_t i = 0;
       i < kNumBackendsInResolution + kNumBackendsInResolutionUpdate; ++i) {
    EXPECT_EQ(0U, backends_[i]->backend_service()->request_count());
  }
  for (size_t i = kNumBackendsInResolution + kNumBackendsInResolutionUpdate;
       i < backends_.size(); ++i) {
    EXPECT_EQ(1U, backends_[i]->backend_service()->request_count());
  }
  // The ADS service got a single request, and sent a single response.
  EXPECT_EQ(1U, balancers_[0]->ads_service()->request_count());
  EXPECT_EQ(1U, balancers_[0]->ads_service()->response_count());
}

// Tests that fallback will kick in immediately if the balancer channel fails.
TEST_P(FallbackTest, FallbackEarlyWhenBalancerChannelFails) {
  const int kFallbackTimeoutMs = 10000 * grpc_test_slowdown_factor();
  ResetStub(kFallbackTimeoutMs);
  // Return an unreachable balancer and one fallback backend.
  SetNextResolution({backends_[0]->port()});
  SetNextResolutionForLbChannel({g_port_saver->GetPort()});
  // Send RPC with deadline less than the fallback timeout and make sure it
  // succeeds.
  CheckRpcSendOk(/* times */ 1, /* timeout_ms */ 1000,
                 /* wait_for_ready */ false);
}

// Tests that fallback will kick in immediately if the balancer call fails.
TEST_P(FallbackTest, FallbackEarlyWhenBalancerCallFails) {
  const int kFallbackTimeoutMs = 10000 * grpc_test_slowdown_factor();
  ResetStub(kFallbackTimeoutMs);
  // Return one balancer and one fallback backend.
  SetNextResolution({backends_[0]->port()});
  SetNextResolutionForLbChannelAllBalancers();
  // Balancer drops call without sending a serverlist.
  balancers_[0]->ads_service()->NotifyDoneWithAdsCall();
  // Send RPC with deadline less than the fallback timeout and make sure it
  // succeeds.
  CheckRpcSendOk(/* times */ 1, /* timeout_ms */ 1000,
                 /* wait_for_ready */ false);
}

// Tests that fallback mode is entered if balancer response is received but the
// backends can't be reached.
TEST_P(FallbackTest, FallbackIfResponseReceivedButChildNotReady) {
  const int kFallbackTimeoutMs = 500 * grpc_test_slowdown_factor();
  ResetStub(kFallbackTimeoutMs);
  SetNextResolution({backends_[0]->port()});
  SetNextResolutionForLbChannelAllBalancers();
  // Send a serverlist that only contains an unreachable backend before fallback
  // timeout.
  AdsServiceImpl::ResponseArgs args({
      {"locality0", {g_port_saver->GetPort()}},
  });
  ScheduleResponseForBalancer(0, AdsServiceImpl::BuildResponse(args), 0);
  // Because no child policy is ready before fallback timeout, we enter fallback
  // mode.
  WaitForBackend(0);
}

// Tests that fallback mode is exited if the balancer tells the client to drop
// all the calls.
TEST_P(FallbackTest, FallbackModeIsExitedWhenBalancerSaysToDropAllCalls) {
  // Return an unreachable balancer and one fallback backend.
  SetNextResolution({backends_[0]->port()});
  SetNextResolutionForLbChannel({g_port_saver->GetPort()});
  // Enter fallback mode because the LB channel fails to connect.
  WaitForBackend(0);
  // Return a new balancer that sends a response to drop all calls.
  AdsServiceImpl::ResponseArgs args({
      {"locality0", GetBackendPorts()},
  });
  args.drop_categories = {{kLbDropType, 1000000}};
  ScheduleResponseForBalancer(0, AdsServiceImpl::BuildResponse(args), 0);
  SetNextResolutionForLbChannelAllBalancers();
  // Send RPCs until failure.
  gpr_timespec deadline = gpr_time_add(
      gpr_now(GPR_CLOCK_REALTIME), gpr_time_from_millis(5000, GPR_TIMESPAN));
  do {
    auto status = SendRpc();
    if (!status.ok()) break;
  } while (gpr_time_cmp(gpr_now(GPR_CLOCK_REALTIME), deadline) < 0);
  CheckRpcSendFailure();
}

// Tests that fallback mode is exited if the child policy becomes ready.
TEST_P(FallbackTest, FallbackModeIsExitedAfterChildRready) {
  // Return an unreachable balancer and one fallback backend.
  SetNextResolution({backends_[0]->port()});
  SetNextResolutionForLbChannel({g_port_saver->GetPort()});
  // Enter fallback mode because the LB channel fails to connect.
  WaitForBackend(0);
  // Return a new balancer that sends a dead backend.
  ShutdownBackend(1);
  AdsServiceImpl::ResponseArgs args({
      {"locality0", {backends_[1]->port()}},
  });
  ScheduleResponseForBalancer(0, AdsServiceImpl::BuildResponse(args), 0);
  SetNextResolutionForLbChannelAllBalancers();
  // The state (TRANSIENT_FAILURE) update from the child policy will be ignored
  // because we are still in fallback mode.
  gpr_timespec deadline = gpr_time_add(gpr_now(GPR_CLOCK_REALTIME),
                                       gpr_time_from_millis(500, GPR_TIMESPAN));
  // Send 0.5 second worth of RPCs.
  do {
    CheckRpcSendOk();
  } while (gpr_time_cmp(gpr_now(GPR_CLOCK_REALTIME), deadline) < 0);
  // After the backend is restarted, the child policy will eventually be READY,
  // and we will exit fallback mode.
  StartBackend(1);
  WaitForBackend(1);
  // We have exited fallback mode, so calls will go to the child policy
  // exclusively.
  CheckRpcSendOk(100);
  EXPECT_EQ(0U, backends_[0]->backend_service()->request_count());
  EXPECT_EQ(100U, backends_[1]->backend_service()->request_count());
}

class BalancerUpdateTest : public XdsEnd2endTest {
 public:
  BalancerUpdateTest() : XdsEnd2endTest(4, 3) {}
};

// Tests that the old LB call is still used after the balancer address update as
// long as that call is still alive.
TEST_P(BalancerUpdateTest, UpdateBalancersButKeepUsingOriginalBalancer) {
  SetNextResolution({});
  SetNextResolutionForLbChannelAllBalancers();
  AdsServiceImpl::ResponseArgs args({
      {"locality0", {backends_[0]->port()}},
  });
  ScheduleResponseForBalancer(0, AdsServiceImpl::BuildResponse(args), 0);
  args = AdsServiceImpl::ResponseArgs({
      {"locality0", {backends_[1]->port()}},
  });
  ScheduleResponseForBalancer(1, AdsServiceImpl::BuildResponse(args), 0);
  // Wait until the first backend is ready.
  WaitForBackend(0);
  // Send 10 requests.
  gpr_log(GPR_INFO, "========= BEFORE FIRST BATCH ==========");
  CheckRpcSendOk(10);
  gpr_log(GPR_INFO, "========= DONE WITH FIRST BATCH ==========");
  // All 10 requests should have gone to the first backend.
  EXPECT_EQ(10U, backends_[0]->backend_service()->request_count());
  // The ADS service of balancer 0 got a single request, and sent a single
  // response.
  EXPECT_EQ(1U, balancers_[0]->ads_service()->request_count());
  EXPECT_EQ(1U, balancers_[0]->ads_service()->response_count());
  EXPECT_EQ(0U, balancers_[1]->ads_service()->request_count());
  EXPECT_EQ(0U, balancers_[1]->ads_service()->response_count());
  EXPECT_EQ(0U, balancers_[2]->ads_service()->request_count());
  EXPECT_EQ(0U, balancers_[2]->ads_service()->response_count());
  gpr_log(GPR_INFO, "========= ABOUT TO UPDATE 1 ==========");
  SetNextResolutionForLbChannel({balancers_[1]->port()});
  gpr_log(GPR_INFO, "========= UPDATE 1 DONE ==========");
  EXPECT_EQ(0U, backends_[1]->backend_service()->request_count());
  gpr_timespec deadline = gpr_time_add(
      gpr_now(GPR_CLOCK_REALTIME), gpr_time_from_millis(10000, GPR_TIMESPAN));
  // Send 10 seconds worth of RPCs
  do {
    CheckRpcSendOk();
  } while (gpr_time_cmp(gpr_now(GPR_CLOCK_REALTIME), deadline) < 0);
  // The current LB call is still working, so xds continued using it to the
  // first balancer, which doesn't assign the second backend.
  EXPECT_EQ(0U, backends_[1]->backend_service()->request_count());
  EXPECT_EQ(1U, balancers_[0]->ads_service()->request_count());
  EXPECT_EQ(1U, balancers_[0]->ads_service()->response_count());
  EXPECT_EQ(0U, balancers_[1]->ads_service()->request_count());
  EXPECT_EQ(0U, balancers_[1]->ads_service()->response_count());
  EXPECT_EQ(0U, balancers_[2]->ads_service()->request_count());
  EXPECT_EQ(0U, balancers_[2]->ads_service()->response_count());
}

// Tests that the old LB call is still used after multiple balancer address
// updates as long as that call is still alive. Send an update with the same set
// of LBs as the one in SetUp() in order to verify that the LB channel inside
// xds keeps the initial connection (which by definition is also present in the
// update).
TEST_P(BalancerUpdateTest, Repeated) {
  SetNextResolution({});
  SetNextResolutionForLbChannelAllBalancers();
  AdsServiceImpl::ResponseArgs args({
      {"locality0", {backends_[0]->port()}},
  });
  ScheduleResponseForBalancer(0, AdsServiceImpl::BuildResponse(args), 0);
  args = AdsServiceImpl::ResponseArgs({
      {"locality0", {backends_[1]->port()}},
  });
  ScheduleResponseForBalancer(1, AdsServiceImpl::BuildResponse(args), 0);
  // Wait until the first backend is ready.
  WaitForBackend(0);
  // Send 10 requests.
  gpr_log(GPR_INFO, "========= BEFORE FIRST BATCH ==========");
  CheckRpcSendOk(10);
  gpr_log(GPR_INFO, "========= DONE WITH FIRST BATCH ==========");
  // All 10 requests should have gone to the first backend.
  EXPECT_EQ(10U, backends_[0]->backend_service()->request_count());
  // The ADS service of balancer 0 got a single request, and sent a single
  // response.
  EXPECT_EQ(1U, balancers_[0]->ads_service()->request_count());
  EXPECT_EQ(1U, balancers_[0]->ads_service()->response_count());
  EXPECT_EQ(0U, balancers_[1]->ads_service()->request_count());
  EXPECT_EQ(0U, balancers_[1]->ads_service()->response_count());
  EXPECT_EQ(0U, balancers_[2]->ads_service()->request_count());
  EXPECT_EQ(0U, balancers_[2]->ads_service()->response_count());
  std::vector<int> ports;
  ports.emplace_back(balancers_[0]->port());
  ports.emplace_back(balancers_[1]->port());
  ports.emplace_back(balancers_[2]->port());
  gpr_log(GPR_INFO, "========= ABOUT TO UPDATE 1 ==========");
  SetNextResolutionForLbChannel(ports);
  gpr_log(GPR_INFO, "========= UPDATE 1 DONE ==========");
  EXPECT_EQ(0U, backends_[1]->backend_service()->request_count());
  gpr_timespec deadline = gpr_time_add(
      gpr_now(GPR_CLOCK_REALTIME), gpr_time_from_millis(10000, GPR_TIMESPAN));
  // Send 10 seconds worth of RPCs
  do {
    CheckRpcSendOk();
  } while (gpr_time_cmp(gpr_now(GPR_CLOCK_REALTIME), deadline) < 0);
  // xds continued using the original LB call to the first balancer, which
  // doesn't assign the second backend.
  EXPECT_EQ(0U, backends_[1]->backend_service()->request_count());
  ports.clear();
  ports.emplace_back(balancers_[0]->port());
  ports.emplace_back(balancers_[1]->port());
  gpr_log(GPR_INFO, "========= ABOUT TO UPDATE 2 ==========");
  SetNextResolutionForLbChannel(ports);
  gpr_log(GPR_INFO, "========= UPDATE 2 DONE ==========");
  EXPECT_EQ(0U, backends_[1]->backend_service()->request_count());
  deadline = gpr_time_add(gpr_now(GPR_CLOCK_REALTIME),
                          gpr_time_from_millis(10000, GPR_TIMESPAN));
  // Send 10 seconds worth of RPCs
  do {
    CheckRpcSendOk();
  } while (gpr_time_cmp(gpr_now(GPR_CLOCK_REALTIME), deadline) < 0);
  // xds continued using the original LB call to the first balancer, which
  // doesn't assign the second backend.
  EXPECT_EQ(0U, backends_[1]->backend_service()->request_count());
}

// Tests that if the balancer is down, the RPCs will still be sent to the
// backends according to the last balancer response, until a new balancer is
// reachable.
TEST_P(BalancerUpdateTest, DeadUpdate) {
  SetNextResolution({});
  SetNextResolutionForLbChannel({balancers_[0]->port()});
  AdsServiceImpl::ResponseArgs args({
      {"locality0", {backends_[0]->port()}},
  });
  ScheduleResponseForBalancer(0, AdsServiceImpl::BuildResponse(args), 0);
  args = AdsServiceImpl::ResponseArgs({
      {"locality0", {backends_[1]->port()}},
  });
  ScheduleResponseForBalancer(1, AdsServiceImpl::BuildResponse(args), 0);
  // Start servers and send 10 RPCs per server.
  gpr_log(GPR_INFO, "========= BEFORE FIRST BATCH ==========");
  CheckRpcSendOk(10);
  gpr_log(GPR_INFO, "========= DONE WITH FIRST BATCH ==========");
  // All 10 requests should have gone to the first backend.
  EXPECT_EQ(10U, backends_[0]->backend_service()->request_count());
  // Kill balancer 0
  gpr_log(GPR_INFO, "********** ABOUT TO KILL BALANCER 0 *************");
  balancers_[0]->Shutdown();
  gpr_log(GPR_INFO, "********** KILLED BALANCER 0 *************");
  // This is serviced by the existing child policy.
  gpr_log(GPR_INFO, "========= BEFORE SECOND BATCH ==========");
  CheckRpcSendOk(10);
  gpr_log(GPR_INFO, "========= DONE WITH SECOND BATCH ==========");
  // All 10 requests should again have gone to the first backend.
  EXPECT_EQ(20U, backends_[0]->backend_service()->request_count());
  EXPECT_EQ(0U, backends_[1]->backend_service()->request_count());
  // The ADS service of balancer 0 got a single request, and sent a single
  // response.
  EXPECT_EQ(1U, balancers_[0]->ads_service()->request_count());
  EXPECT_EQ(1U, balancers_[0]->ads_service()->response_count());
  EXPECT_EQ(0U, balancers_[1]->ads_service()->request_count());
  EXPECT_EQ(0U, balancers_[1]->ads_service()->response_count());
  EXPECT_EQ(0U, balancers_[2]->ads_service()->request_count());
  EXPECT_EQ(0U, balancers_[2]->ads_service()->response_count());
  gpr_log(GPR_INFO, "========= ABOUT TO UPDATE 1 ==========");
  SetNextResolutionForLbChannel({balancers_[1]->port()});
  gpr_log(GPR_INFO, "========= UPDATE 1 DONE ==========");
  // Wait until update has been processed, as signaled by the second backend
  // receiving a request. In the meantime, the client continues to be serviced
  // (by the first backend) without interruption.
  EXPECT_EQ(0U, backends_[1]->backend_service()->request_count());
  WaitForBackend(1);
  // This is serviced by the updated RR policy
  backends_[1]->backend_service()->ResetCounters();
  gpr_log(GPR_INFO, "========= BEFORE THIRD BATCH ==========");
  CheckRpcSendOk(10);
  gpr_log(GPR_INFO, "========= DONE WITH THIRD BATCH ==========");
  // All 10 requests should have gone to the second backend.
  EXPECT_EQ(10U, backends_[1]->backend_service()->request_count());
  EXPECT_EQ(1U, balancers_[0]->ads_service()->request_count());
  EXPECT_EQ(1U, balancers_[0]->ads_service()->response_count());
  // The second balancer, published as part of the first update, may end up
  // getting two requests (that is, 1 <= #req <= 2) if the LB call retry timer
  // firing races with the arrival of the update containing the second
  // balancer.
  EXPECT_GE(balancers_[1]->ads_service()->request_count(), 1U);
  EXPECT_GE(balancers_[1]->ads_service()->response_count(), 1U);
  EXPECT_LE(balancers_[1]->ads_service()->request_count(), 2U);
  EXPECT_LE(balancers_[1]->ads_service()->response_count(), 2U);
  EXPECT_EQ(0U, balancers_[2]->ads_service()->request_count());
  EXPECT_EQ(0U, balancers_[2]->ads_service()->response_count());
}

// The re-resolution tests are deferred because they rely on the fallback mode,
// which hasn't been supported.

// TODO(juanlishen): Add TEST_P(BalancerUpdateTest, ReresolveDeadBackend).

// TODO(juanlishen): Add TEST_P(UpdatesWithClientLoadReportingTest,
// ReresolveDeadBalancer)

class ClientLoadReportingTest : public XdsEnd2endTest {
 public:
  ClientLoadReportingTest() : XdsEnd2endTest(4, 1, 3) {}
};

// Tests that the load report received at the balancer is correct.
TEST_P(ClientLoadReportingTest, Vanilla) {
  SetNextResolution({});
  SetNextResolutionForLbChannel({balancers_[0]->port()});
  const size_t kNumRpcsPerAddress = 100;
  // TODO(juanlishen): Partition the backends after multiple localities is
  // tested.
  AdsServiceImpl::ResponseArgs args({
      {"locality0", GetBackendPorts()},
  });
  ScheduleResponseForBalancer(0, AdsServiceImpl::BuildResponse(args), 0);
  // Wait until all backends are ready.
  int num_ok = 0;
  int num_failure = 0;
  int num_drops = 0;
  std::tie(num_ok, num_failure, num_drops) = WaitForAllBackends();
  // Send kNumRpcsPerAddress RPCs per server.
  CheckRpcSendOk(kNumRpcsPerAddress * num_backends_);
  // Each backend should have gotten 100 requests.
  for (size_t i = 0; i < backends_.size(); ++i) {
    EXPECT_EQ(kNumRpcsPerAddress,
              backends_[i]->backend_service()->request_count());
  }
  // The ADS service got a single request, and sent a single response.
  EXPECT_EQ(1U, balancers_[0]->ads_service()->request_count());
  EXPECT_EQ(1U, balancers_[0]->ads_service()->response_count());
  // The LRS service got a single request, and sent a single response.
  EXPECT_EQ(1U, balancers_[0]->lrs_service()->request_count());
  EXPECT_EQ(1U, balancers_[0]->lrs_service()->response_count());
  // The load report received at the balancer should be correct.
  ClientStats* client_stats = balancers_[0]->lrs_service()->WaitForLoadReport();
  EXPECT_EQ(kNumRpcsPerAddress * num_backends_ + num_ok,
            client_stats->total_successful_requests());
  EXPECT_EQ(0U, client_stats->total_requests_in_progress());
  EXPECT_EQ(kNumRpcsPerAddress * num_backends_ + num_ok,
            client_stats->total_issued_requests());
  EXPECT_EQ(0U, client_stats->total_error_requests());
  EXPECT_EQ(0U, client_stats->total_dropped_requests());
}

// Tests that if the balancer restarts, the client load report contains the
// stats before and after the restart correctly.
TEST_P(ClientLoadReportingTest, BalancerRestart) {
  SetNextResolution({});
  SetNextResolutionForLbChannel({balancers_[0]->port()});
  const size_t kNumBackendsFirstPass = backends_.size() / 2;
  const size_t kNumBackendsSecondPass =
      backends_.size() - kNumBackendsFirstPass;
  AdsServiceImpl::ResponseArgs args({
      {"locality0", GetBackendPorts(0, kNumBackendsFirstPass)},
  });
  ScheduleResponseForBalancer(0, AdsServiceImpl::BuildResponse(args), 0);
  // Wait until all backends returned by the balancer are ready.
  int num_ok = 0;
  int num_failure = 0;
  int num_drops = 0;
  std::tie(num_ok, num_failure, num_drops) =
      WaitForAllBackends(/* start_index */ 0,
                         /* stop_index */ kNumBackendsFirstPass);
  ClientStats* client_stats = balancers_[0]->lrs_service()->WaitForLoadReport();
  EXPECT_EQ(static_cast<size_t>(num_ok),
            client_stats->total_successful_requests());
  EXPECT_EQ(0U, client_stats->total_requests_in_progress());
  EXPECT_EQ(0U, client_stats->total_error_requests());
  EXPECT_EQ(0U, client_stats->total_dropped_requests());
  // Shut down the balancer.
  balancers_[0]->Shutdown();
  // We should continue using the last EDS response we received from the
  // balancer before it was shut down.
  // Note: We need to use WaitForAllBackends() here instead of just
  // CheckRpcSendOk(kNumBackendsFirstPass), because when the balancer
  // shuts down, the XdsClient will generate an error to the
  // ServiceConfigWatcher, which will cause the xds resolver to send a
  // no-op update to the LB policy.  When this update gets down to the
  // round_robin child policy for the locality, it will generate a new
  // subchannel list, which resets the start index randomly.  So we need
  // to be a little more permissive here to avoid spurious failures.
  ResetBackendCounters();
  int num_started = std::get<0>(WaitForAllBackends(
      /* start_index */ 0, /* stop_index */ kNumBackendsFirstPass));
  // Now restart the balancer, this time pointing to the new backends.
  balancers_[0]->Start(server_host_);
  args = AdsServiceImpl::ResponseArgs({
      {"locality0", GetBackendPorts(kNumBackendsFirstPass)},
  });
  ScheduleResponseForBalancer(0, AdsServiceImpl::BuildResponse(args), 0);
  // Wait for queries to start going to one of the new backends.
  // This tells us that we're now using the new serverlist.
  std::tie(num_ok, num_failure, num_drops) =
      WaitForAllBackends(/* start_index */ kNumBackendsFirstPass);
  num_started += num_ok + num_failure + num_drops;
  // Send one RPC per backend.
  CheckRpcSendOk(kNumBackendsSecondPass);
  num_started += kNumBackendsSecondPass;
  // Check client stats.
  client_stats = balancers_[0]->lrs_service()->WaitForLoadReport();
  EXPECT_EQ(num_started, client_stats->total_successful_requests());
  EXPECT_EQ(0U, client_stats->total_requests_in_progress());
  EXPECT_EQ(0U, client_stats->total_error_requests());
  EXPECT_EQ(0U, client_stats->total_dropped_requests());
}

class ClientLoadReportingWithDropTest : public XdsEnd2endTest {
 public:
  ClientLoadReportingWithDropTest() : XdsEnd2endTest(4, 1, 20) {}
};

// Tests that the drop stats are correctly reported by client load reporting.
TEST_P(ClientLoadReportingWithDropTest, Vanilla) {
  SetNextResolution({});
  SetNextResolutionForLbChannelAllBalancers();
  const size_t kNumRpcs = 3000;
  const uint32_t kDropPerMillionForLb = 100000;
  const uint32_t kDropPerMillionForThrottle = 200000;
  const double kDropRateForLb = kDropPerMillionForLb / 1000000.0;
  const double kDropRateForThrottle = kDropPerMillionForThrottle / 1000000.0;
  const double KDropRateForLbAndThrottle =
      kDropRateForLb + (1 - kDropRateForLb) * kDropRateForThrottle;
  // The ADS response contains two drop categories.
  AdsServiceImpl::ResponseArgs args({
      {"locality0", GetBackendPorts()},
  });
  args.drop_categories = {{kLbDropType, kDropPerMillionForLb},
                          {kThrottleDropType, kDropPerMillionForThrottle}};
  ScheduleResponseForBalancer(0, AdsServiceImpl::BuildResponse(args), 0);
  int num_ok = 0;
  int num_failure = 0;
  int num_drops = 0;
  std::tie(num_ok, num_failure, num_drops) = WaitForAllBackends();
  const size_t num_warmup = num_ok + num_failure + num_drops;
  // Send kNumRpcs RPCs and count the drops.
  for (size_t i = 0; i < kNumRpcs; ++i) {
    EchoResponse response;
    const Status status = SendRpc(&response);
    if (!status.ok() &&
        status.error_message() == "Call dropped by load balancing policy") {
      ++num_drops;
    } else {
      EXPECT_TRUE(status.ok()) << "code=" << status.error_code()
                               << " message=" << status.error_message();
      EXPECT_EQ(response.message(), kRequestMessage_);
    }
  }
  // The drop rate should be roughly equal to the expectation.
  const double seen_drop_rate = static_cast<double>(num_drops) / kNumRpcs;
  const double kErrorTolerance = 0.2;
  EXPECT_THAT(
      seen_drop_rate,
      ::testing::AllOf(
          ::testing::Ge(KDropRateForLbAndThrottle * (1 - kErrorTolerance)),
          ::testing::Le(KDropRateForLbAndThrottle * (1 + kErrorTolerance))));
  // Check client stats.
  ClientStats* client_stats = balancers_[0]->lrs_service()->WaitForLoadReport();
  EXPECT_EQ(num_drops, client_stats->total_dropped_requests());
  const size_t total_rpc = num_warmup + kNumRpcs;
  EXPECT_THAT(
      client_stats->dropped_requests(kLbDropType),
      ::testing::AllOf(
          ::testing::Ge(total_rpc * kDropRateForLb * (1 - kErrorTolerance)),
          ::testing::Le(total_rpc * kDropRateForLb * (1 + kErrorTolerance))));
  EXPECT_THAT(client_stats->dropped_requests(kThrottleDropType),
              ::testing::AllOf(
                  ::testing::Ge(total_rpc * (1 - kDropRateForLb) *
                                kDropRateForThrottle * (1 - kErrorTolerance)),
                  ::testing::Le(total_rpc * (1 - kDropRateForLb) *
                                kDropRateForThrottle * (1 + kErrorTolerance))));
  // The ADS service got a single request, and sent a single response.
  EXPECT_EQ(1U, balancers_[0]->ads_service()->request_count());
  EXPECT_EQ(1U, balancers_[0]->ads_service()->response_count());
}

grpc::string TestTypeName(const ::testing::TestParamInfo<TestType>& info) {
  return info.param.AsString();
}

INSTANTIATE_TEST_SUITE_P(XdsTest, BasicTest,
                         ::testing::Values(TestType(false, true),
                                           TestType(false, false),
                                           TestType(true, false),
                                           TestType(true, true)),
                         &TestTypeName);

INSTANTIATE_TEST_SUITE_P(XdsTest, SecureNamingTest,
                         ::testing::Values(TestType(false, true),
                                           TestType(false, false),
                                           TestType(true, false),
                                           TestType(true, true)),
                         &TestTypeName);

// LDS depends on XdsResolver.
INSTANTIATE_TEST_SUITE_P(XdsTest, LdsTest,
                         ::testing::Values(TestType(true, false),
                                           TestType(true, true)),
                         &TestTypeName);

// RDS depends on XdsResolver.
INSTANTIATE_TEST_SUITE_P(XdsTest, RdsTest,
                         ::testing::Values(TestType(true, false),
                                           TestType(true, true)),
                         &TestTypeName);

// CDS depends on XdsResolver.
INSTANTIATE_TEST_SUITE_P(XdsTest, CdsTest,
                         ::testing::Values(TestType(true, false),
                                           TestType(true, true)),
                         &TestTypeName);

INSTANTIATE_TEST_SUITE_P(XdsTest, LocalityMapTest,
                         ::testing::Values(TestType(false, true),
                                           TestType(false, false),
                                           TestType(true, false),
                                           TestType(true, true)),
                         &TestTypeName);

INSTANTIATE_TEST_SUITE_P(XdsTest, FailoverTest,
                         ::testing::Values(TestType(false, true),
                                           TestType(false, false),
                                           TestType(true, false),
                                           TestType(true, true)),
                         &TestTypeName);

INSTANTIATE_TEST_SUITE_P(XdsTest, DropTest,
                         ::testing::Values(TestType(false, true),
                                           TestType(false, false),
                                           TestType(true, false),
                                           TestType(true, true)),
                         &TestTypeName);

// Fallback does not work with xds resolver.
INSTANTIATE_TEST_SUITE_P(XdsTest, FallbackTest,
                         ::testing::Values(TestType(false, true),
                                           TestType(false, false)),
                         &TestTypeName);

INSTANTIATE_TEST_SUITE_P(XdsTest, BalancerUpdateTest,
                         ::testing::Values(TestType(false, true),
                                           TestType(false, false),
                                           TestType(true, true)),
                         &TestTypeName);

// Load reporting tests are not run with load reporting disabled.
INSTANTIATE_TEST_SUITE_P(XdsTest, ClientLoadReportingTest,
                         ::testing::Values(TestType(false, true),
                                           TestType(true, true)),
                         &TestTypeName);

// Load reporting tests are not run with load reporting disabled.
INSTANTIATE_TEST_SUITE_P(XdsTest, ClientLoadReportingWithDropTest,
                         ::testing::Values(TestType(false, true),
                                           TestType(true, true)),
                         &TestTypeName);

}  // namespace
}  // namespace testing
}  // namespace grpc

int main(int argc, char** argv) {
  grpc::testing::TestEnvironment env(argc, argv);
  ::testing::InitGoogleTest(&argc, argv);
  grpc::testing::WriteBootstrapFiles();
  grpc::testing::g_port_saver = new grpc::testing::PortSaver();
  const auto result = RUN_ALL_TESTS();
  return result;
}<|MERGE_RESOLUTION|>--- conflicted
+++ resolved
@@ -614,11 +614,7 @@
 
   static Listener BuildListener(const RouteConfiguration& route_config) {
     HttpConnectionManager http_connection_manager;
-<<<<<<< HEAD
-    http_connection_manager.mutable_route_config()->CopyFrom(route_config);
-=======
     *(http_connection_manager.mutable_route_config()) = route_config;
->>>>>>> 25d6f5f1
     Listener listener;
     listener.set_name("application_target_name");
     listener.mutable_api_listener()->mutable_api_listener()->PackFrom(
@@ -1484,8 +1480,6 @@
             AdsServiceImpl::ACKED);
 }
 
-<<<<<<< HEAD
-=======
 // Tests that LDS client should send a NACK if there is no API listener in the
 // Listener in the LDS response.
 TEST_P(LdsTest, NoApiListener) {
@@ -1500,7 +1494,6 @@
             AdsServiceImpl::NACKED);
 }
 
->>>>>>> 25d6f5f1
 // Tests that LDS client should send a NACK if the route_specifier in the
 // http_connection_manager is neither inlined route_config nor RDS.
 TEST_P(LdsTest, WrongRouteSpecifier) {
@@ -1513,11 +1506,7 @@
       {{"application_target_name", std::move(listener)}});
   SetNextResolution({});
   SetNextResolutionForLbChannelAllBalancers();
-<<<<<<< HEAD
-  SendRpc();
-=======
   CheckRpcSendFailure();
->>>>>>> 25d6f5f1
   EXPECT_EQ(balancers_[0]->ads_service()->lds_response_state(),
             AdsServiceImpl::NACKED);
 }
@@ -1534,11 +1523,7 @@
         AdsServiceImpl::BuildListener(route_config)}});
   SetNextResolution({});
   SetNextResolutionForLbChannelAllBalancers();
-<<<<<<< HEAD
-  SendRpc();
-=======
   CheckRpcSendFailure();
->>>>>>> 25d6f5f1
   EXPECT_EQ(balancers_[0]->ads_service()->lds_response_state(),
             AdsServiceImpl::NACKED);
 }
@@ -1548,11 +1533,7 @@
 TEST_P(LdsTest, ChooseMatchedDomain) {
   RouteConfiguration route_config =
       balancers_[0]->ads_service()->default_route_config();
-<<<<<<< HEAD
-  route_config.add_virtual_hosts()->CopyFrom(route_config.virtual_hosts(0));
-=======
   *(route_config.add_virtual_hosts()) = route_config.virtual_hosts(0);
->>>>>>> 25d6f5f1
   route_config.mutable_virtual_hosts(0)->clear_domains();
   route_config.mutable_virtual_hosts(0)->add_domains("unmatched_domain");
   route_config.mutable_virtual_hosts(0)
@@ -1574,13 +1555,8 @@
 TEST_P(LdsTest, ChooseLastRoute) {
   RouteConfiguration route_config =
       balancers_[0]->ads_service()->default_route_config();
-<<<<<<< HEAD
-  route_config.mutable_virtual_hosts(0)->add_routes()->CopyFrom(
-      route_config.virtual_hosts(0).routes(0));
-=======
   *(route_config.mutable_virtual_hosts(0)->add_routes()) =
       route_config.virtual_hosts(0).routes(0);
->>>>>>> 25d6f5f1
   route_config.mutable_virtual_hosts(0)
       ->mutable_routes(0)
       ->mutable_route()
@@ -1609,11 +1585,7 @@
         AdsServiceImpl::BuildListener(route_config)}});
   SetNextResolution({});
   SetNextResolutionForLbChannelAllBalancers();
-<<<<<<< HEAD
-  SendRpc();
-=======
   CheckRpcSendFailure();
->>>>>>> 25d6f5f1
   EXPECT_EQ(balancers_[0]->ads_service()->lds_response_state(),
             AdsServiceImpl::NACKED);
 }
@@ -1629,11 +1601,7 @@
         AdsServiceImpl::BuildListener(route_config)}});
   SetNextResolution({});
   SetNextResolutionForLbChannelAllBalancers();
-<<<<<<< HEAD
-  SendRpc();
-=======
   CheckRpcSendFailure();
->>>>>>> 25d6f5f1
   EXPECT_EQ(balancers_[0]->ads_service()->lds_response_state(),
             AdsServiceImpl::NACKED);
 }
@@ -1652,11 +1620,7 @@
         AdsServiceImpl::BuildListener(route_config)}});
   SetNextResolution({});
   SetNextResolutionForLbChannelAllBalancers();
-<<<<<<< HEAD
-  SendRpc();
-=======
   CheckRpcSendFailure();
->>>>>>> 25d6f5f1
   EXPECT_EQ(balancers_[0]->ads_service()->lds_response_state(),
             AdsServiceImpl::NACKED);
 }
@@ -1685,11 +1649,7 @@
       {{"application_target_name", std::move(route_config)}});
   SetNextResolution({});
   SetNextResolutionForLbChannelAllBalancers();
-<<<<<<< HEAD
-  SendRpc();
-=======
   CheckRpcSendFailure();
->>>>>>> 25d6f5f1
   EXPECT_EQ(balancers_[0]->ads_service()->rds_response_state(),
             AdsServiceImpl::NACKED);
 }
@@ -1700,11 +1660,7 @@
   balancers_[0]->ads_service()->SetLdsToUseDynamicRds();
   RouteConfiguration route_config =
       balancers_[0]->ads_service()->default_route_config();
-<<<<<<< HEAD
-  route_config.add_virtual_hosts()->CopyFrom(route_config.virtual_hosts(0));
-=======
   *(route_config.add_virtual_hosts()) = route_config.virtual_hosts(0);
->>>>>>> 25d6f5f1
   route_config.mutable_virtual_hosts(0)->clear_domains();
   route_config.mutable_virtual_hosts(0)->add_domains("unmatched_domain");
   route_config.mutable_virtual_hosts(0)
@@ -1726,13 +1682,8 @@
   balancers_[0]->ads_service()->SetLdsToUseDynamicRds();
   RouteConfiguration route_config =
       balancers_[0]->ads_service()->default_route_config();
-<<<<<<< HEAD
-  route_config.mutable_virtual_hosts(0)->add_routes()->CopyFrom(
-      route_config.virtual_hosts(0).routes(0));
-=======
   *(route_config.mutable_virtual_hosts(0)->add_routes()) =
       route_config.virtual_hosts(0).routes(0);
->>>>>>> 25d6f5f1
   route_config.mutable_virtual_hosts(0)
       ->mutable_routes(0)
       ->mutable_route()
@@ -1760,11 +1711,7 @@
       {{"application_target_name", std::move(route_config)}});
   SetNextResolution({});
   SetNextResolutionForLbChannelAllBalancers();
-<<<<<<< HEAD
-  SendRpc();
-=======
   CheckRpcSendFailure();
->>>>>>> 25d6f5f1
   EXPECT_EQ(balancers_[0]->ads_service()->rds_response_state(),
             AdsServiceImpl::NACKED);
 }
@@ -1780,11 +1727,7 @@
       {{"application_target_name", std::move(route_config)}});
   SetNextResolution({});
   SetNextResolutionForLbChannelAllBalancers();
-<<<<<<< HEAD
-  SendRpc();
-=======
   CheckRpcSendFailure();
->>>>>>> 25d6f5f1
   EXPECT_EQ(balancers_[0]->ads_service()->rds_response_state(),
             AdsServiceImpl::NACKED);
 }
@@ -1803,11 +1746,7 @@
       {{"application_target_name", std::move(route_config)}});
   SetNextResolution({});
   SetNextResolutionForLbChannelAllBalancers();
-<<<<<<< HEAD
-  SendRpc();
-=======
   CheckRpcSendFailure();
->>>>>>> 25d6f5f1
   EXPECT_EQ(balancers_[0]->ads_service()->rds_response_state(),
             AdsServiceImpl::NACKED);
 }
