--- conflicted
+++ resolved
@@ -209,11 +209,7 @@
     gpr_log(GPR_INFO, "LB[%p]: BalanceLoad", this);
     {
       std::unique_lock<std::mutex> lock(mu_);
-<<<<<<< HEAD
-      if (shutdown_) goto done;
-=======
       if (serverlist_done_) goto done;
->>>>>>> 597714b6
     }
     {
       // Balancer shouldn't receive the call credentials metadata.
@@ -291,7 +287,6 @@
 
   void Shutdown() {
     std::unique_lock<std::mutex> lock(mu_);
-    shutdown_ = true;
     NotifyDoneWithServerlistsLocked();
     responses_and_delays_.clear();
     client_stats_.Reset();
@@ -362,7 +357,6 @@
   std::condition_variable serverlist_cond_;
   bool serverlist_done_ = false;
   ClientStats client_stats_;
-  bool shutdown_ = false;
 };
 
 class XdsEnd2endTest : public ::testing::Test {
