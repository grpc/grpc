/*
 *
 * Copyright 2017 gRPC authors.
 *
 * Licensed under the Apache License, Version 2.0 (the "License");
 * you may not use this file except in compliance with the License.
 * You may obtain a copy of the License at
 *
 *     http://www.apache.org/licenses/LICENSE-2.0
 *
 * Unless required by applicable law or agreed to in writing, software
 * distributed under the License is distributed on an "AS IS" BASIS,
 * WITHOUT WARRANTIES OR CONDITIONS OF ANY KIND, either express or implied.
 * See the License for the specific language governing permissions and
 * limitations under the License.
 *
 */

#include <deque>
#include <memory>
#include <mutex>
#include <numeric>
#include <set>
#include <sstream>
#include <string>
#include <thread>
#include <vector>

#include <gmock/gmock.h>
#include <gtest/gtest.h>

#include "absl/functional/bind_front.h"
#include "absl/memory/memory.h"
#include "absl/strings/str_cat.h"
#include "absl/strings/str_join.h"
#include "absl/types/optional.h"

#include <grpc/grpc.h>
#include <grpc/grpc_security.h>
#include <grpc/support/alloc.h>
#include <grpc/support/log.h>
#include <grpc/support/time.h>
#include <grpcpp/channel.h>
#include <grpcpp/client_context.h>
#include <grpcpp/create_channel.h>
#include <grpcpp/security/tls_certificate_provider.h>
#include <grpcpp/server.h>
#include <grpcpp/server_builder.h>
#include <grpcpp/xds_server_builder.h>

#include "src/core/ext/filters/client_channel/backup_poller.h"
#include "src/core/ext/filters/client_channel/lb_policy/xds/xds_channel_args.h"
#include "src/core/ext/filters/client_channel/resolver/fake/fake_resolver.h"
#include "src/core/ext/filters/client_channel/server_address.h"
#include "src/core/ext/xds/certificate_provider_registry.h"
#include "src/core/ext/xds/xds_api.h"
#include "src/core/ext/xds/xds_channel_args.h"
#include "src/core/ext/xds/xds_client.h"
#include "src/core/lib/channel/channel_args.h"
#include "src/core/lib/gpr/env.h"
#include "src/core/lib/gpr/string.h"
#include "src/core/lib/gpr/time_precise.h"
#include "src/core/lib/gpr/tmpfile.h"
#include "src/core/lib/gprpp/ref_counted_ptr.h"
#include "src/core/lib/gprpp/sync.h"
#include "src/core/lib/gprpp/time_util.h"
#include "src/core/lib/iomgr/load_file.h"
#include "src/core/lib/iomgr/parse_address.h"
#include "src/core/lib/iomgr/sockaddr.h"
#include "src/core/lib/security/credentials/fake/fake_credentials.h"
#include "src/cpp/client/secure_credentials.h"
#include "src/cpp/server/csds/csds.h"
#include "src/cpp/server/secure_server_credentials.h"
#include "src/proto/grpc/testing/echo.grpc.pb.h"
#include "src/proto/grpc/testing/xds/ads_for_test.grpc.pb.h"
#include "src/proto/grpc/testing/xds/cds_for_test.grpc.pb.h"
#include "src/proto/grpc/testing/xds/eds_for_test.grpc.pb.h"
#include "src/proto/grpc/testing/xds/lds_rds_for_test.grpc.pb.h"
#include "src/proto/grpc/testing/xds/lrs_for_test.grpc.pb.h"
#include "src/proto/grpc/testing/xds/v3/ads.grpc.pb.h"
#include "src/proto/grpc/testing/xds/v3/aggregate_cluster.grpc.pb.h"
#include "src/proto/grpc/testing/xds/v3/cluster.grpc.pb.h"
#include "src/proto/grpc/testing/xds/v3/csds.grpc.pb.h"
#include "src/proto/grpc/testing/xds/v3/discovery.grpc.pb.h"
#include "src/proto/grpc/testing/xds/v3/endpoint.grpc.pb.h"
#include "src/proto/grpc/testing/xds/v3/fault.grpc.pb.h"
#include "src/proto/grpc/testing/xds/v3/http_connection_manager.grpc.pb.h"
#include "src/proto/grpc/testing/xds/v3/listener.grpc.pb.h"
#include "src/proto/grpc/testing/xds/v3/lrs.grpc.pb.h"
#include "src/proto/grpc/testing/xds/v3/route.grpc.pb.h"
#include "src/proto/grpc/testing/xds/v3/router.grpc.pb.h"
#include "src/proto/grpc/testing/xds/v3/tls.grpc.pb.h"
#include "test/core/util/port.h"
#include "test/core/util/resolve_localhost_ip46.h"
#include "test/core/util/test_config.h"
#include "test/cpp/end2end/test_service_impl.h"

namespace grpc {
namespace testing {
namespace {

using std::chrono::system_clock;

using ::envoy::admin::v3::ClientResourceStatus;
using ::envoy::config::cluster::v3::CircuitBreakers;
using ::envoy::config::cluster::v3::Cluster;
using ::envoy::config::cluster::v3::CustomClusterType;
using ::envoy::config::cluster::v3::RoutingPriority;
using ::envoy::config::endpoint::v3::ClusterLoadAssignment;
using ::envoy::config::endpoint::v3::HealthStatus;
using ::envoy::config::listener::v3::Listener;
using ::envoy::config::route::v3::RouteConfiguration;
using ::envoy::extensions::clusters::aggregate::v3::ClusterConfig;
using ::envoy::extensions::filters::http::fault::v3::HTTPFault;
using ::envoy::extensions::filters::network::http_connection_manager::v3::
    HttpConnectionManager;
using ::envoy::extensions::filters::network::http_connection_manager::v3::
    HttpFilter;
using ::envoy::extensions::transport_sockets::tls::v3::DownstreamTlsContext;
using ::envoy::extensions::transport_sockets::tls::v3::UpstreamTlsContext;
using ::envoy::type::matcher::v3::StringMatcher;
using ::envoy::type::v3::FractionalPercent;

constexpr char kLdsTypeUrl[] =
    "type.googleapis.com/envoy.config.listener.v3.Listener";
constexpr char kRdsTypeUrl[] =
    "type.googleapis.com/envoy.config.route.v3.RouteConfiguration";
constexpr char kCdsTypeUrl[] =
    "type.googleapis.com/envoy.config.cluster.v3.Cluster";
constexpr char kEdsTypeUrl[] =
    "type.googleapis.com/envoy.config.endpoint.v3.ClusterLoadAssignment";

constexpr char kLdsV2TypeUrl[] = "type.googleapis.com/envoy.api.v2.Listener";
constexpr char kRdsV2TypeUrl[] =
    "type.googleapis.com/envoy.api.v2.RouteConfiguration";
constexpr char kCdsV2TypeUrl[] = "type.googleapis.com/envoy.api.v2.Cluster";
constexpr char kEdsV2TypeUrl[] =
    "type.googleapis.com/envoy.api.v2.ClusterLoadAssignment";

constexpr char kDefaultLocalityRegion[] = "xds_default_locality_region";
constexpr char kDefaultLocalityZone[] = "xds_default_locality_zone";
constexpr char kLbDropType[] = "lb";
constexpr char kThrottleDropType[] = "throttle";
constexpr char kServerName[] = "server.example.com";
constexpr char kDefaultRouteConfigurationName[] = "route_config_name";
constexpr char kDefaultClusterName[] = "cluster_name";
constexpr char kDefaultEdsServiceName[] = "eds_service_name";
constexpr int kDefaultLocalityWeight = 3;
constexpr int kDefaultLocalityPriority = 0;

constexpr char kRequestMessage[] = "Live long and prosper.";
constexpr char kDefaultServiceConfig[] =
    "{\n"
    "  \"loadBalancingConfig\":[\n"
    "    { \"does_not_exist\":{} },\n"
    "    { \"xds_cluster_resolver_experimental\":{\n"
    "      \"discoveryMechanisms\": [\n"
    "      { \"clusterName\": \"server.example.com\",\n"
    "        \"type\": \"EDS\",\n"
    "        \"lrsLoadReportingServerName\": \"\"\n"
    "      } ]\n"
    "    } }\n"
    "  ]\n"
    "}";
constexpr char kDefaultServiceConfigWithoutLoadReporting[] =
    "{\n"
    "  \"loadBalancingConfig\":[\n"
    "    { \"does_not_exist\":{} },\n"
    "    { \"xds_cluster_resolver_experimental\":{\n"
    "      \"discoveryMechanisms\": [\n"
    "      { \"clusterName\": \"server.example.com\",\n"
    "        \"type\": \"EDS\"\n"
    "      } ]\n"
    "    } }\n"
    "  ]\n"
    "}";

constexpr char kBootstrapFileV3[] =
    "{\n"
    "  \"xds_servers\": [\n"
    "    {\n"
    "      \"server_uri\": \"fake:///xds_server\",\n"
    "      \"channel_creds\": [\n"
    "        {\n"
    "          \"type\": \"fake\"\n"
    "        }\n"
    "      ],\n"
    "      \"server_features\": [\"xds_v3\"]\n"
    "    }\n"
    "  ],\n"
    "  \"node\": {\n"
    "    \"id\": \"xds_end2end_test\",\n"
    "    \"cluster\": \"test\",\n"
    "    \"metadata\": {\n"
    "      \"foo\": \"bar\"\n"
    "    },\n"
    "    \"locality\": {\n"
    "      \"region\": \"corp\",\n"
    "      \"zone\": \"svl\",\n"
    "      \"sub_zone\": \"mp3\"\n"
    "    }\n"
    "  },\n"
    "  \"certificate_providers\": {\n"
    "    \"fake_plugin1\": {\n"
    "      \"plugin_name\": \"fake1\"\n"
    "    },\n"
    "    \"fake_plugin2\": {\n"
    "      \"plugin_name\": \"fake2\"\n"
    "    },\n"
    "    \"file_plugin\": {\n"
    "      \"plugin_name\": \"file_watcher\",\n"
    "      \"config\": {\n"
    "        \"certificate_file\": \"src/core/tsi/test_creds/client.pem\",\n"
    "        \"private_key_file\": \"src/core/tsi/test_creds/client.key\",\n"
    "        \"ca_certificate_file\": \"src/core/tsi/test_creds/ca.pem\"\n"
    "      }"
    "    }\n"
    "  }\n"
    "}\n";

constexpr char kBootstrapFileV2[] =
    "{\n"
    "  \"xds_servers\": [\n"
    "    {\n"
    "      \"server_uri\": \"fake:///xds_server\",\n"
    "      \"channel_creds\": [\n"
    "        {\n"
    "          \"type\": \"fake\"\n"
    "        }\n"
    "      ]\n"
    "    }\n"
    "  ],\n"
    "  \"node\": {\n"
    "    \"id\": \"xds_end2end_test\",\n"
    "    \"cluster\": \"test\",\n"
    "    \"metadata\": {\n"
    "      \"foo\": \"bar\"\n"
    "    },\n"
    "    \"locality\": {\n"
    "      \"region\": \"corp\",\n"
    "      \"zone\": \"svl\",\n"
    "      \"sub_zone\": \"mp3\"\n"
    "    }\n"
    "  }\n"
    "}\n";
constexpr char kCaCertPath[] = "src/core/tsi/test_creds/ca.pem";
constexpr char kServerCertPath[] = "src/core/tsi/test_creds/server1.pem";
constexpr char kServerKeyPath[] = "src/core/tsi/test_creds/server1.key";
constexpr char kClientCertPath[] = "src/core/tsi/test_creds/client.pem";
constexpr char kClientKeyPath[] = "src/core/tsi/test_creds/client.key";
constexpr char kBadClientCertPath[] = "src/core/tsi/test_creds/badclient.pem";
constexpr char kBadClientKeyPath[] = "src/core/tsi/test_creds/badclient.key";

char* g_bootstrap_file_v3;
char* g_bootstrap_file_v2;

void WriteBootstrapFiles() {
  char* bootstrap_file;
  FILE* out = gpr_tmpfile("xds_bootstrap_v3", &bootstrap_file);
  fputs(kBootstrapFileV3, out);
  fclose(out);
  g_bootstrap_file_v3 = bootstrap_file;
  out = gpr_tmpfile("xds_bootstrap_v2", &bootstrap_file);
  fputs(kBootstrapFileV2, out);
  fclose(out);
  g_bootstrap_file_v2 = bootstrap_file;
}

template <typename ServiceType>
class CountedService : public ServiceType {
 public:
  size_t request_count() {
    grpc_core::MutexLock lock(&mu_);
    return request_count_;
  }

  size_t response_count() {
    grpc_core::MutexLock lock(&mu_);
    return response_count_;
  }

  void IncreaseResponseCount() {
    grpc_core::MutexLock lock(&mu_);
    ++response_count_;
  }
  void IncreaseRequestCount() {
    grpc_core::MutexLock lock(&mu_);
    ++request_count_;
  }

  void ResetCounters() {
    grpc_core::MutexLock lock(&mu_);
    request_count_ = 0;
    response_count_ = 0;
  }

 private:
  grpc_core::Mutex mu_;
  size_t request_count_ = 0;
  size_t response_count_ = 0;
};

template <typename RpcService>
class BackendServiceImpl
    : public CountedService<TestMultipleServiceImpl<RpcService>> {
 public:
  BackendServiceImpl() {}

  Status Echo(ServerContext* context, const EchoRequest* request,
              EchoResponse* response) override {
    auto peer_identity = context->auth_context()->GetPeerIdentity();
    CountedService<TestMultipleServiceImpl<RpcService>>::IncreaseRequestCount();
    const auto status =
        TestMultipleServiceImpl<RpcService>::Echo(context, request, response);
    CountedService<
        TestMultipleServiceImpl<RpcService>>::IncreaseResponseCount();
    {
      grpc_core::MutexLock lock(&mu_);
      clients_.insert(context->peer());
      last_peer_identity_.clear();
      for (const auto& entry : peer_identity) {
        last_peer_identity_.emplace_back(entry.data(), entry.size());
      }
    }
    return status;
  }

  Status Echo1(ServerContext* context, const EchoRequest* request,
               EchoResponse* response) override {
    return Echo(context, request, response);
  }

  Status Echo2(ServerContext* context, const EchoRequest* request,
               EchoResponse* response) override {
    return Echo(context, request, response);
  }

  void Start() {}
  void Shutdown() {}

  std::set<std::string> clients() {
    grpc_core::MutexLock lock(&mu_);
    return clients_;
  }

  const std::vector<std::string>& last_peer_identity() {
    grpc_core::MutexLock lock(&mu_);
    return last_peer_identity_;
  }

 private:
  grpc_core::Mutex mu_;
  std::set<std::string> clients_;
  std::vector<std::string> last_peer_identity_;
};

class ClientStats {
 public:
  struct LocalityStats {
    LocalityStats() {}

    // Converts from proto message class.
    template <class UpstreamLocalityStats>
    explicit LocalityStats(const UpstreamLocalityStats& upstream_locality_stats)
        : total_successful_requests(
              upstream_locality_stats.total_successful_requests()),
          total_requests_in_progress(
              upstream_locality_stats.total_requests_in_progress()),
          total_error_requests(upstream_locality_stats.total_error_requests()),
          total_issued_requests(
              upstream_locality_stats.total_issued_requests()) {}

    LocalityStats& operator+=(const LocalityStats& other) {
      total_successful_requests += other.total_successful_requests;
      total_requests_in_progress += other.total_requests_in_progress;
      total_error_requests += other.total_error_requests;
      total_issued_requests += other.total_issued_requests;
      return *this;
    }

    uint64_t total_successful_requests = 0;
    uint64_t total_requests_in_progress = 0;
    uint64_t total_error_requests = 0;
    uint64_t total_issued_requests = 0;
  };

  ClientStats() {}

  // Converts from proto message class.
  template <class ClusterStats>
  explicit ClientStats(const ClusterStats& cluster_stats)
      : cluster_name_(cluster_stats.cluster_name()),
        total_dropped_requests_(cluster_stats.total_dropped_requests()) {
    for (const auto& input_locality_stats :
         cluster_stats.upstream_locality_stats()) {
      locality_stats_.emplace(input_locality_stats.locality().sub_zone(),
                              LocalityStats(input_locality_stats));
    }
    for (const auto& input_dropped_requests :
         cluster_stats.dropped_requests()) {
      dropped_requests_.emplace(input_dropped_requests.category(),
                                input_dropped_requests.dropped_count());
    }
  }

  const std::string& cluster_name() const { return cluster_name_; }

  const std::map<std::string, LocalityStats>& locality_stats() const {
    return locality_stats_;
  }
  uint64_t total_successful_requests() const {
    uint64_t sum = 0;
    for (auto& p : locality_stats_) {
      sum += p.second.total_successful_requests;
    }
    return sum;
  }
  uint64_t total_requests_in_progress() const {
    uint64_t sum = 0;
    for (auto& p : locality_stats_) {
      sum += p.second.total_requests_in_progress;
    }
    return sum;
  }
  uint64_t total_error_requests() const {
    uint64_t sum = 0;
    for (auto& p : locality_stats_) {
      sum += p.second.total_error_requests;
    }
    return sum;
  }
  uint64_t total_issued_requests() const {
    uint64_t sum = 0;
    for (auto& p : locality_stats_) {
      sum += p.second.total_issued_requests;
    }
    return sum;
  }

  uint64_t total_dropped_requests() const { return total_dropped_requests_; }

  uint64_t dropped_requests(const std::string& category) const {
    auto iter = dropped_requests_.find(category);
    GPR_ASSERT(iter != dropped_requests_.end());
    return iter->second;
  }

  ClientStats& operator+=(const ClientStats& other) {
    for (const auto& p : other.locality_stats_) {
      locality_stats_[p.first] += p.second;
    }
    total_dropped_requests_ += other.total_dropped_requests_;
    for (const auto& p : other.dropped_requests_) {
      dropped_requests_[p.first] += p.second;
    }
    return *this;
  }

 private:
  std::string cluster_name_;
  std::map<std::string, LocalityStats> locality_stats_;
  uint64_t total_dropped_requests_ = 0;
  std::map<std::string, uint64_t> dropped_requests_;
};

class AdsServiceImpl : public std::enable_shared_from_this<AdsServiceImpl> {
 public:
  struct ResponseState {
    enum State { NOT_SENT, SENT, ACKED, NACKED };
    State state = NOT_SENT;
    std::string error_message;
  };

  struct EdsResourceArgs {
    struct Locality {
      Locality(std::string sub_zone, std::vector<int> ports,
               int lb_weight = kDefaultLocalityWeight,
               int priority = kDefaultLocalityPriority,
               std::vector<HealthStatus> health_statuses = {})
          : sub_zone(std::move(sub_zone)),
            ports(std::move(ports)),
            lb_weight(lb_weight),
            priority(priority),
            health_statuses(std::move(health_statuses)) {}

      const std::string sub_zone;
      std::vector<int> ports;
      int lb_weight;
      int priority;
      std::vector<HealthStatus> health_statuses;
    };

    EdsResourceArgs() = default;
    explicit EdsResourceArgs(std::vector<Locality> locality_list)
        : locality_list(std::move(locality_list)) {}

    std::vector<Locality> locality_list;
    std::map<std::string, uint32_t> drop_categories;
    FractionalPercent::DenominatorType drop_denominator =
        FractionalPercent::MILLION;
  };

  AdsServiceImpl()
      : v2_rpc_service_(this, /*is_v2=*/true),
        v3_rpc_service_(this, /*is_v2=*/false) {}

  bool seen_v2_client() const { return seen_v2_client_; }
  bool seen_v3_client() const { return seen_v3_client_; }

  ::envoy::service::discovery::v2::AggregatedDiscoveryService::Service*
  v2_rpc_service() {
    return &v2_rpc_service_;
  }

  ::envoy::service::discovery::v3::AggregatedDiscoveryService::Service*
  v3_rpc_service() {
    return &v3_rpc_service_;
  }

  ResponseState lds_response_state() {
    grpc_core::MutexLock lock(&ads_mu_);
    return resource_type_response_state_[kLdsTypeUrl];
  }

  ResponseState rds_response_state() {
    grpc_core::MutexLock lock(&ads_mu_);
    return resource_type_response_state_[kRdsTypeUrl];
  }

  ResponseState cds_response_state() {
    grpc_core::MutexLock lock(&ads_mu_);
    return resource_type_response_state_[kCdsTypeUrl];
  }

  ResponseState eds_response_state() {
    grpc_core::MutexLock lock(&ads_mu_);
    return resource_type_response_state_[kEdsTypeUrl];
  }

  void SetResourceIgnore(const std::string& type_url) {
    grpc_core::MutexLock lock(&ads_mu_);
    resource_types_to_ignore_.emplace(type_url);
  }

  void SetResourceMinVersion(const std::string& type_url, int version) {
    grpc_core::MutexLock lock(&ads_mu_);
    resource_type_min_versions_[type_url] = version;
  }

  void UnsetResource(const std::string& type_url, const std::string& name) {
    grpc_core::MutexLock lock(&ads_mu_);
    ResourceTypeState& resource_type_state = resource_map_[type_url];
    ++resource_type_state.resource_type_version;
    ResourceState& resource_state = resource_type_state.resource_name_map[name];
    resource_state.resource_type_version =
        resource_type_state.resource_type_version;
    resource_state.resource.reset();
    gpr_log(GPR_INFO,
            "ADS[%p]: Unsetting %s resource %s; resource_type_version now %u",
            this, type_url.c_str(), name.c_str(),
            resource_type_state.resource_type_version);
    for (SubscriptionState* subscription : resource_state.subscriptions) {
      subscription->update_queue->emplace_back(type_url, name);
    }
  }

  void SetResource(google::protobuf::Any resource, const std::string& type_url,
                   const std::string& name) {
    grpc_core::MutexLock lock(&ads_mu_);
    ResourceTypeState& resource_type_state = resource_map_[type_url];
    ++resource_type_state.resource_type_version;
    ResourceState& resource_state = resource_type_state.resource_name_map[name];
    resource_state.resource_type_version =
        resource_type_state.resource_type_version;
    resource_state.resource = std::move(resource);
    gpr_log(GPR_INFO,
            "ADS[%p]: Updating %s resource %s; resource_type_version now %u",
            this, type_url.c_str(), name.c_str(),
            resource_type_state.resource_type_version);
    for (SubscriptionState* subscription : resource_state.subscriptions) {
      subscription->update_queue->emplace_back(type_url, name);
    }
  }

  void SetLdsResource(const Listener& listener) {
    google::protobuf::Any resource;
    resource.PackFrom(listener);
    SetResource(std::move(resource), kLdsTypeUrl, listener.name());
  }

  void SetRdsResource(const RouteConfiguration& route) {
    google::protobuf::Any resource;
    resource.PackFrom(route);
    SetResource(std::move(resource), kRdsTypeUrl, route.name());
  }

  void SetCdsResource(const Cluster& cluster) {
    google::protobuf::Any resource;
    resource.PackFrom(cluster);
    SetResource(std::move(resource), kCdsTypeUrl, cluster.name());
  }

  void SetEdsResource(const ClusterLoadAssignment& assignment) {
    google::protobuf::Any resource;
    resource.PackFrom(assignment);
    SetResource(std::move(resource), kEdsTypeUrl, assignment.cluster_name());
  }

  void Start() {
    grpc_core::MutexLock lock(&ads_mu_);
    ads_done_ = false;
  }

  void Shutdown() {
    {
      grpc_core::MutexLock lock(&ads_mu_);
      NotifyDoneWithAdsCallLocked();
      resource_type_response_state_.clear();
    }
    gpr_log(GPR_INFO, "ADS[%p]: shut down", this);
  }

  void NotifyDoneWithAdsCall() {
    grpc_core::MutexLock lock(&ads_mu_);
    NotifyDoneWithAdsCallLocked();
  }

  void NotifyDoneWithAdsCallLocked() {
    if (!ads_done_) {
      ads_done_ = true;
      ads_cond_.SignalAll();
    }
  }

  std::set<std::string> clients() {
    grpc_core::MutexLock lock(&clients_mu_);
    return clients_;
  }

 private:
  // A queue of resource type/name pairs that have changed since the client
  // subscribed to them.
  using UpdateQueue = std::deque<
      std::pair<std::string /* type url */, std::string /* resource name */>>;

  // A struct representing a client's subscription to a particular resource.
  struct SubscriptionState {
    // The queue upon which to place updates when the resource is updated.
    UpdateQueue* update_queue;
  };

  // A struct representing the a client's subscription to all the resources.
  using SubscriptionNameMap =
      std::map<std::string /* resource_name */, SubscriptionState>;
  using SubscriptionMap =
      std::map<std::string /* type_url */, SubscriptionNameMap>;

  // Sent state for a given resource type.
  struct SentState {
    int nonce = 0;
    int resource_type_version = 0;
  };

  // A struct representing the current state for an individual resource.
  struct ResourceState {
    // The resource itself, if present.
    absl::optional<google::protobuf::Any> resource;
    // The resource type version that this resource was last updated in.
    int resource_type_version = 0;
    // A list of subscriptions to this resource.
    std::set<SubscriptionState*> subscriptions;
  };

  // The current state for all individual resources of a given type.
  using ResourceNameMap =
      std::map<std::string /* resource_name */, ResourceState>;

  struct ResourceTypeState {
    int resource_type_version = 0;
    ResourceNameMap resource_name_map;
  };

  using ResourceMap = std::map<std::string /* type_url */, ResourceTypeState>;

  template <class RpcApi, class DiscoveryRequest, class DiscoveryResponse>
  class RpcService : public RpcApi::Service {
   public:
    using Stream = ServerReaderWriter<DiscoveryResponse, DiscoveryRequest>;

    RpcService(AdsServiceImpl* parent, bool is_v2)
        : parent_(parent), is_v2_(is_v2) {}

    Status StreamAggregatedResources(ServerContext* context,
                                     Stream* stream) override {
      gpr_log(GPR_INFO, "ADS[%p]: StreamAggregatedResources starts", this);
      parent_->AddClient(context->peer());
      if (is_v2_) {
        parent_->seen_v2_client_ = true;
      } else {
        parent_->seen_v3_client_ = true;
      }
      // Take a reference of the AdsServiceImpl object, which will go
      // out of scope when this request handler returns.  This ensures
      // that the parent won't be destroyed until this stream is complete.
      std::shared_ptr<AdsServiceImpl> ads_service_impl =
          parent_->shared_from_this();
      // Resources (type/name pairs) that have changed since the client
      // subscribed to them.
      UpdateQueue update_queue;
      // Resources that the client will be subscribed to keyed by resource type
      // url.
      SubscriptionMap subscription_map;
      // Sent state for each resource type.
      std::map<std::string /*type_url*/, SentState> sent_state_map;
      // Spawn a thread to read requests from the stream.
      // Requests will be delivered to this thread in a queue.
      std::deque<DiscoveryRequest> requests;
      bool stream_closed = false;
      std::thread reader(std::bind(&RpcService::BlockingRead, this, stream,
                                   &requests, &stream_closed));
      // Main loop to process requests and updates.
      while (true) {
        // Boolean to keep track if the loop received any work to do: a
        // request or an update; regardless whether a response was actually
        // sent out.
        bool did_work = false;
        // Look for new requests and and decide what to handle.
        absl::optional<DiscoveryResponse> response;
        {
          grpc_core::MutexLock lock(&parent_->ads_mu_);
          // If the stream has been closed or our parent is being shut
          // down, stop immediately.
          if (stream_closed || parent_->ads_done_) break;
          // Otherwise, see if there's a request to read from the queue.
          if (!requests.empty()) {
            DiscoveryRequest request = std::move(requests.front());
            requests.pop_front();
            did_work = true;
            gpr_log(GPR_INFO,
                    "ADS[%p]: Received request for type %s with content %s",
                    this, request.type_url().c_str(),
                    request.DebugString().c_str());
            const std::string v3_resource_type =
                TypeUrlToV3(request.type_url());
            SentState& sent_state = sent_state_map[v3_resource_type];
            // Process request.
            ProcessRequest(request, v3_resource_type, &update_queue,
                           &subscription_map, &sent_state, &response);
          }
        }
        if (response.has_value()) {
          gpr_log(GPR_INFO, "ADS[%p]: Sending response: %s", this,
                  response->DebugString().c_str());
          stream->Write(response.value());
        }
        response.reset();
        // Look for updates and decide what to handle.
        {
          grpc_core::MutexLock lock(&parent_->ads_mu_);
          if (!update_queue.empty()) {
            const std::string resource_type =
                std::move(update_queue.front().first);
            const std::string resource_name =
                std::move(update_queue.front().second);
            update_queue.pop_front();
            did_work = true;
            SentState& sent_state = sent_state_map[resource_type];
            ProcessUpdate(resource_type, resource_name, &subscription_map,
                          &sent_state, &response);
          }
        }
        if (response.has_value()) {
          gpr_log(GPR_INFO, "ADS[%p]: Sending update response: %s", this,
                  response->DebugString().c_str());
          stream->Write(response.value());
        }
        // If we didn't find anything to do, delay before the next loop
        // iteration; otherwise, check whether we should exit and then
        // immediately continue.
        gpr_timespec deadline =
            grpc_timeout_milliseconds_to_deadline(did_work ? 0 : 10);
        {
          grpc_core::MutexLock lock(&parent_->ads_mu_);
          if (!grpc_core::WaitUntilWithDeadline(
                  &parent_->ads_cond_, &parent_->ads_mu_,
                  [this] { return parent_->ads_done_; },
                  grpc_core::ToAbslTime(deadline))) {
            break;
          }
        }
      }
      // Done with main loop.  Clean up before returning.
      // Join reader thread.
      reader.join();
      // Clean up any subscriptions that were still active when the call
      // finished.
      {
        grpc_core::MutexLock lock(&parent_->ads_mu_);
        for (auto& p : subscription_map) {
          const std::string& type_url = p.first;
          SubscriptionNameMap& subscription_name_map = p.second;
          for (auto& q : subscription_name_map) {
            const std::string& resource_name = q.first;
            SubscriptionState& subscription_state = q.second;
            ResourceNameMap& resource_name_map =
                parent_->resource_map_[type_url].resource_name_map;
            ResourceState& resource_state = resource_name_map[resource_name];
            resource_state.subscriptions.erase(&subscription_state);
          }
        }
      }
      gpr_log(GPR_INFO, "ADS[%p]: StreamAggregatedResources done", this);
      parent_->RemoveClient(context->peer());
      return Status::OK;
    }

   private:
    // Processes a response read from the client.
    // Populates response if needed.
    void ProcessRequest(const DiscoveryRequest& request,
                        const std::string& v3_resource_type,
                        UpdateQueue* update_queue,
                        SubscriptionMap* subscription_map,
                        SentState* sent_state,
                        absl::optional<DiscoveryResponse>* response) {
      // Check the nonce sent by the client, if any.
      // (This will be absent on the first request on a stream.)
      if (request.response_nonce().empty()) {
        int client_resource_type_version = 0;
        if (!request.version_info().empty()) {
          GPR_ASSERT(absl::SimpleAtoi(request.version_info(),
                                      &client_resource_type_version));
        }
        EXPECT_GE(client_resource_type_version,
                  parent_->resource_type_min_versions_[v3_resource_type])
            << "resource_type: " << v3_resource_type;
      } else {
        int client_nonce;
        GPR_ASSERT(absl::SimpleAtoi(request.response_nonce(), &client_nonce));
        // Ignore requests with stale nonces.
        if (client_nonce < sent_state->nonce) return;
        // Check for ACK or NACK.
        auto it = parent_->resource_type_response_state_.find(v3_resource_type);
        if (it != parent_->resource_type_response_state_.end()) {
          if (!request.has_error_detail()) {
            it->second.state = ResponseState::ACKED;
            it->second.error_message.clear();
            gpr_log(GPR_INFO,
                    "ADS[%p]: client ACKed resource_type=%s version=%s", this,
                    request.type_url().c_str(), request.version_info().c_str());
          } else {
            it->second.state = ResponseState::NACKED;
            EXPECT_EQ(request.error_detail().code(),
                      GRPC_STATUS_INVALID_ARGUMENT);
            it->second.error_message = request.error_detail().message();
            gpr_log(GPR_INFO,
                    "ADS[%p]: client NACKed resource_type=%s version=%s: %s",
                    this, request.type_url().c_str(),
                    request.version_info().c_str(),
                    it->second.error_message.c_str());
          }
        }
      }
      // Ignore resource types as requested by tests.
      if (parent_->resource_types_to_ignore_.find(v3_resource_type) !=
          parent_->resource_types_to_ignore_.end()) {
        return;
      }
      // Look at all the resource names in the request.
      auto& subscription_name_map = (*subscription_map)[v3_resource_type];
      auto& resource_type_state = parent_->resource_map_[v3_resource_type];
      auto& resource_name_map = resource_type_state.resource_name_map;
      std::set<std::string> resources_in_current_request;
      std::set<std::string> resources_added_to_response;
      for (const std::string& resource_name : request.resource_names()) {
        resources_in_current_request.emplace(resource_name);
        auto& subscription_state = subscription_name_map[resource_name];
        auto& resource_state = resource_name_map[resource_name];
        // Subscribe if needed.
        // Send the resource in the response if either (a) this is
        // a new subscription or (b) there is an updated version of
        // this resource to send.
        if (parent_->MaybeSubscribe(v3_resource_type, resource_name,
                                    &subscription_state, &resource_state,
                                    update_queue) ||
            ClientNeedsResourceUpdate(resource_type_state, resource_state,
                                      sent_state->resource_type_version)) {
          gpr_log(GPR_INFO, "ADS[%p]: Sending update for type=%s name=%s", this,
                  request.type_url().c_str(), resource_name.c_str());
          resources_added_to_response.emplace(resource_name);
          if (!response->has_value()) response->emplace();
          if (resource_state.resource.has_value()) {
            auto* resource = (*response)->add_resources();
            resource->CopyFrom(resource_state.resource.value());
            if (is_v2_) {
              resource->set_type_url(request.type_url());
            }
          }
        } else {
          gpr_log(GPR_INFO,
                  "ADS[%p]: client does not need update for type=%s name=%s",
                  this, request.type_url().c_str(), resource_name.c_str());
        }
      }
      // Process unsubscriptions for any resource no longer
      // present in the request's resource list.
      parent_->ProcessUnsubscriptions(
          v3_resource_type, resources_in_current_request,
          &subscription_name_map, &resource_name_map);
      // Construct response if needed.
      if (!resources_added_to_response.empty()) {
        CompleteBuildingDiscoveryResponse(
            v3_resource_type, request.type_url(),
            resource_type_state.resource_type_version, subscription_name_map,
            resources_added_to_response, sent_state, &response->value());
      }
    }

    // Processes a resource update from the test.
    // Populates response if needed.
    void ProcessUpdate(const std::string& resource_type,
                       const std::string& resource_name,
                       SubscriptionMap* subscription_map, SentState* sent_state,
                       absl::optional<DiscoveryResponse>* response) {
      const std::string v2_resource_type = TypeUrlToV2(resource_type);
      gpr_log(GPR_INFO, "ADS[%p]: Received update for type=%s name=%s", this,
              resource_type.c_str(), resource_name.c_str());
      auto& subscription_name_map = (*subscription_map)[resource_type];
      auto& resource_type_state = parent_->resource_map_[resource_type];
      auto& resource_name_map = resource_type_state.resource_name_map;
      auto it = subscription_name_map.find(resource_name);
      if (it != subscription_name_map.end()) {
        ResourceState& resource_state = resource_name_map[resource_name];
        if (ClientNeedsResourceUpdate(resource_type_state, resource_state,
                                      sent_state->resource_type_version)) {
          gpr_log(GPR_INFO, "ADS[%p]: Sending update for type=%s name=%s", this,
                  resource_type.c_str(), resource_name.c_str());
          response->emplace();
          if (resource_state.resource.has_value()) {
            auto* resource = (*response)->add_resources();
            resource->CopyFrom(resource_state.resource.value());
            if (is_v2_) {
              resource->set_type_url(v2_resource_type);
            }
          }
          CompleteBuildingDiscoveryResponse(
              resource_type, v2_resource_type,
              resource_type_state.resource_type_version, subscription_name_map,
              {resource_name}, sent_state, &response->value());
        }
      }
    }

    // Starting a thread to do blocking read on the stream until cancel.
    void BlockingRead(Stream* stream, std::deque<DiscoveryRequest>* requests,
                      bool* stream_closed) {
      DiscoveryRequest request;
      bool seen_first_request = false;
      while (stream->Read(&request)) {
        if (!seen_first_request) {
          EXPECT_TRUE(request.has_node());
          ASSERT_FALSE(request.node().client_features().empty());
          EXPECT_EQ(request.node().client_features(0),
                    "envoy.lb.does_not_support_overprovisioning");
          CheckBuildVersion(request);
          seen_first_request = true;
        }
        {
          grpc_core::MutexLock lock(&parent_->ads_mu_);
          requests->emplace_back(std::move(request));
        }
      }
      gpr_log(GPR_INFO, "ADS[%p]: Null read, stream closed", this);
      grpc_core::MutexLock lock(&parent_->ads_mu_);
      *stream_closed = true;
    }

    // Completing the building a DiscoveryResponse by adding common information
    // for all resources and by adding all subscribed resources for LDS and CDS.
    void CompleteBuildingDiscoveryResponse(
        const std::string& resource_type, const std::string& v2_resource_type,
        const int version, const SubscriptionNameMap& subscription_name_map,
        const std::set<std::string>& resources_added_to_response,
        SentState* sent_state, DiscoveryResponse* response) {
      auto& response_state =
          parent_->resource_type_response_state_[resource_type];
      if (response_state.state == ResponseState::NOT_SENT) {
        response_state.state = ResponseState::SENT;
      }
      response->set_type_url(is_v2_ ? v2_resource_type : resource_type);
      response->set_version_info(std::to_string(version));
      response->set_nonce(std::to_string(++sent_state->nonce));
      if (resource_type == kLdsTypeUrl || resource_type == kCdsTypeUrl) {
        // For LDS and CDS we must send back all subscribed resources
        // (even the unchanged ones)
        for (const auto& p : subscription_name_map) {
          const std::string& resource_name = p.first;
          if (resources_added_to_response.find(resource_name) ==
              resources_added_to_response.end()) {
            ResourceNameMap& resource_name_map =
                parent_->resource_map_[resource_type].resource_name_map;
            const ResourceState& resource_state =
                resource_name_map[resource_name];
            if (resource_state.resource.has_value()) {
              auto* resource = response->add_resources();
              resource->CopyFrom(resource_state.resource.value());
              if (is_v2_) {
                resource->set_type_url(v2_resource_type);
              }
            }
          }
        }
      }
      sent_state->resource_type_version = version;
    }

    static std::string TypeUrlToV2(const std::string& resource_type) {
      if (resource_type == kLdsTypeUrl) return kLdsV2TypeUrl;
      if (resource_type == kRdsTypeUrl) return kRdsV2TypeUrl;
      if (resource_type == kCdsTypeUrl) return kCdsV2TypeUrl;
      if (resource_type == kEdsTypeUrl) return kEdsV2TypeUrl;
      return resource_type;
    }

    static std::string TypeUrlToV3(const std::string& resource_type) {
      if (resource_type == kLdsV2TypeUrl) return kLdsTypeUrl;
      if (resource_type == kRdsV2TypeUrl) return kRdsTypeUrl;
      if (resource_type == kCdsV2TypeUrl) return kCdsTypeUrl;
      if (resource_type == kEdsV2TypeUrl) return kEdsTypeUrl;
      return resource_type;
    }

    static void CheckBuildVersion(
        const ::envoy::api::v2::DiscoveryRequest& request) {
      EXPECT_FALSE(request.node().build_version().empty());
    }

    static void CheckBuildVersion(
        const ::envoy::service::discovery::v3::DiscoveryRequest& /*request*/) {}

    AdsServiceImpl* parent_;
    const bool is_v2_;
  };

  // Checks whether the client needs to receive a newer version of
  // the resource.
  static bool ClientNeedsResourceUpdate(
      const ResourceTypeState& resource_type_state,
      const ResourceState& resource_state, int client_resource_type_version) {
    return client_resource_type_version <
               resource_type_state.resource_type_version &&
           resource_state.resource_type_version <=
               resource_type_state.resource_type_version;
  }

  // Subscribes to a resource if not already subscribed:
  // 1. Sets the update_queue field in subscription_state.
  // 2. Adds subscription_state to resource_state->subscriptions.
  bool MaybeSubscribe(const std::string& resource_type,
                      const std::string& resource_name,
                      SubscriptionState* subscription_state,
                      ResourceState* resource_state,
                      UpdateQueue* update_queue) {
    // The update_queue will be null if we were not previously subscribed.
    if (subscription_state->update_queue != nullptr) return false;
    subscription_state->update_queue = update_queue;
    resource_state->subscriptions.emplace(subscription_state);
    gpr_log(GPR_INFO, "ADS[%p]: subscribe to resource type %s name %s state %p",
            this, resource_type.c_str(), resource_name.c_str(),
            &subscription_state);
    return true;
  }

  // Removes subscriptions for resources no longer present in the
  // current request.
  void ProcessUnsubscriptions(
      const std::string& resource_type,
      const std::set<std::string>& resources_in_current_request,
      SubscriptionNameMap* subscription_name_map,
      ResourceNameMap* resource_name_map) {
    for (auto it = subscription_name_map->begin();
         it != subscription_name_map->end();) {
      const std::string& resource_name = it->first;
      SubscriptionState& subscription_state = it->second;
      if (resources_in_current_request.find(resource_name) !=
          resources_in_current_request.end()) {
        ++it;
        continue;
      }
      gpr_log(GPR_INFO, "ADS[%p]: Unsubscribe to type=%s name=%s state=%p",
              this, resource_type.c_str(), resource_name.c_str(),
              &subscription_state);
      auto resource_it = resource_name_map->find(resource_name);
      GPR_ASSERT(resource_it != resource_name_map->end());
      auto& resource_state = resource_it->second;
      resource_state.subscriptions.erase(&subscription_state);
      if (resource_state.subscriptions.empty() &&
          !resource_state.resource.has_value()) {
        resource_name_map->erase(resource_it);
      }
      it = subscription_name_map->erase(it);
    }
  }

  void AddClient(const std::string& client) {
    grpc_core::MutexLock lock(&clients_mu_);
    clients_.insert(client);
  }

  void RemoveClient(const std::string& client) {
    grpc_core::MutexLock lock(&clients_mu_);
    clients_.erase(client);
  }

  RpcService<::envoy::service::discovery::v2::AggregatedDiscoveryService,
             ::envoy::api::v2::DiscoveryRequest,
             ::envoy::api::v2::DiscoveryResponse>
      v2_rpc_service_;
  RpcService<::envoy::service::discovery::v3::AggregatedDiscoveryService,
             ::envoy::service::discovery::v3::DiscoveryRequest,
             ::envoy::service::discovery::v3::DiscoveryResponse>
      v3_rpc_service_;

  std::atomic_bool seen_v2_client_{false};
  std::atomic_bool seen_v3_client_{false};

  grpc_core::CondVar ads_cond_;
  // Protect the members below.
  grpc_core::Mutex ads_mu_;
  bool ads_done_ = false;
  std::map<std::string /* type_url */, ResponseState>
      resource_type_response_state_;
  std::set<std::string /*resource_type*/> resource_types_to_ignore_;
  std::map<std::string /*resource_type*/, int> resource_type_min_versions_;
  // An instance data member containing the current state of all resources.
  // Note that an entry will exist whenever either of the following is true:
  // - The resource exists (i.e., has been created by SetResource() and has not
  //   yet been destroyed by UnsetResource()).
  // - There is at least one subscription for the resource.
  ResourceMap resource_map_;

  grpc_core::Mutex clients_mu_;
  std::set<std::string> clients_;
};

class LrsServiceImpl : public std::enable_shared_from_this<LrsServiceImpl> {
 public:
  explicit LrsServiceImpl(int client_load_reporting_interval_seconds)
      : v2_rpc_service_(this),
        v3_rpc_service_(this),
        client_load_reporting_interval_seconds_(
            client_load_reporting_interval_seconds),
        cluster_names_({kDefaultClusterName}) {}

  ::envoy::service::load_stats::v2::LoadReportingService::Service*
  v2_rpc_service() {
    return &v2_rpc_service_;
  }

  ::envoy::service::load_stats::v3::LoadReportingService::Service*
  v3_rpc_service() {
    return &v3_rpc_service_;
  }

  size_t request_count() {
    return v2_rpc_service_.request_count() + v3_rpc_service_.request_count();
  }

  size_t response_count() {
    return v2_rpc_service_.response_count() + v3_rpc_service_.response_count();
  }

  // Must be called before the LRS call is started.
  void set_send_all_clusters(bool send_all_clusters) {
    send_all_clusters_ = send_all_clusters;
  }
  void set_cluster_names(const std::set<std::string>& cluster_names) {
    cluster_names_ = cluster_names;
  }

  void Start() {
    lrs_done_ = false;
    result_queue_.clear();
  }

  void Shutdown() {
    {
      grpc_core::MutexLock lock(&lrs_mu_);
      NotifyDoneWithLrsCallLocked();
    }
    gpr_log(GPR_INFO, "LRS[%p]: shut down", this);
  }

  std::vector<ClientStats> WaitForLoadReport() {
    grpc_core::MutexLock lock(&load_report_mu_);
    grpc_core::CondVar cv;
    if (result_queue_.empty()) {
      load_report_cond_ = &cv;
      grpc_core::WaitUntil(load_report_cond_, &load_report_mu_,
                           [this] { return !result_queue_.empty(); });
      load_report_cond_ = nullptr;
    }
    std::vector<ClientStats> result = std::move(result_queue_.front());
    result_queue_.pop_front();
    return result;
  }

  void NotifyDoneWithLrsCall() {
    grpc_core::MutexLock lock(&lrs_mu_);
    NotifyDoneWithLrsCallLocked();
  }

 private:
  template <class RpcApi, class LoadStatsRequest, class LoadStatsResponse>
  class RpcService : public CountedService<typename RpcApi::Service> {
   public:
    using Stream = ServerReaderWriter<LoadStatsResponse, LoadStatsRequest>;

    explicit RpcService(LrsServiceImpl* parent) : parent_(parent) {}

    Status StreamLoadStats(ServerContext* /*context*/,
                           Stream* stream) override {
      gpr_log(GPR_INFO, "LRS[%p]: StreamLoadStats starts", this);
      EXPECT_GT(parent_->client_load_reporting_interval_seconds_, 0);
      // Take a reference of the LrsServiceImpl object, reference will go
      // out of scope after this method exits.
      std::shared_ptr<LrsServiceImpl> lrs_service_impl =
          parent_->shared_from_this();
      // Read initial request.
      LoadStatsRequest request;
      if (stream->Read(&request)) {
        CountedService<typename RpcApi::Service>::IncreaseRequestCount();
        // Verify client features.
        EXPECT_THAT(
            request.node().client_features(),
            ::testing::Contains("envoy.lrs.supports_send_all_clusters"));
        // Send initial response.
        LoadStatsResponse response;
        if (parent_->send_all_clusters_) {
          response.set_send_all_clusters(true);
        } else {
          for (const std::string& cluster_name : parent_->cluster_names_) {
            response.add_clusters(cluster_name);
          }
        }
        response.mutable_load_reporting_interval()->set_seconds(
            parent_->client_load_reporting_interval_seconds_);
        stream->Write(response);
        CountedService<typename RpcApi::Service>::IncreaseResponseCount();
        // Wait for report.
        request.Clear();
        while (stream->Read(&request)) {
          gpr_log(GPR_INFO, "LRS[%p]: received client load report message: %s",
                  this, request.DebugString().c_str());
          std::vector<ClientStats> stats;
          for (const auto& cluster_stats : request.cluster_stats()) {
            stats.emplace_back(cluster_stats);
          }
          grpc_core::MutexLock lock(&parent_->load_report_mu_);
          parent_->result_queue_.emplace_back(std::move(stats));
          if (parent_->load_report_cond_ != nullptr) {
            parent_->load_report_cond_->Signal();
          }
        }
        // Wait until notified done.
        grpc_core::MutexLock lock(&parent_->lrs_mu_);
        grpc_core::WaitUntil(&parent_->lrs_cv_, &parent_->lrs_mu_,
                             [this] { return parent_->lrs_done_; });
      }
      gpr_log(GPR_INFO, "LRS[%p]: StreamLoadStats done", this);
      return Status::OK;
    }

   private:
    LrsServiceImpl* parent_;
  };

  void NotifyDoneWithLrsCallLocked() {
    if (!lrs_done_) {
      lrs_done_ = true;
      lrs_cv_.SignalAll();
    }
  }

  RpcService<::envoy::service::load_stats::v2::LoadReportingService,
             ::envoy::service::load_stats::v2::LoadStatsRequest,
             ::envoy::service::load_stats::v2::LoadStatsResponse>
      v2_rpc_service_;
  RpcService<::envoy::service::load_stats::v3::LoadReportingService,
             ::envoy::service::load_stats::v3::LoadStatsRequest,
             ::envoy::service::load_stats::v3::LoadStatsResponse>
      v3_rpc_service_;

  const int client_load_reporting_interval_seconds_;
  bool send_all_clusters_ = false;
  std::set<std::string> cluster_names_;

  grpc_core::CondVar lrs_cv_;
  grpc_core::Mutex lrs_mu_;  // Protects lrs_done_.
  bool lrs_done_ = false;

  grpc_core::Mutex load_report_mu_;  // Protects the members below.
  grpc_core::CondVar* load_report_cond_ = nullptr;
  std::deque<std::vector<ClientStats>> result_queue_;
};

class TestType {
 public:
  enum FilterConfigSetup {
    // Set the fault injection filter directly from LDS
    kHTTPConnectionManagerOriginal,
    // Enable the fault injection filter in LDS, but override the filter config
    // in route.
    kRouteOverride,
  };

  TestType& set_use_fake_resolver() {
    use_fake_resolver_ = true;
    return *this;
  }

  TestType& set_enable_load_reporting() {
    enable_load_reporting_ = true;
    return *this;
  }

  TestType& set_enable_rds_testing() {
    enable_rds_testing_ = true;
    return *this;
  }

  TestType& set_use_v2() {
    use_v2_ = true;
    return *this;
  }

  TestType& set_use_xds_credentials() {
    use_xds_credentials_ = true;
    return *this;
  }

<<<<<<< HEAD
  TestType& set_use_csds_streaming() {
    use_csds_streaming_ = true;
=======
  TestType& set_filter_config_setup(const FilterConfigSetup& setup) {
    filter_config_setup_ = setup;
>>>>>>> 35c60cd9
    return *this;
  }

  bool use_fake_resolver() const { return use_fake_resolver_; }
  bool enable_load_reporting() const { return enable_load_reporting_; }
  bool enable_rds_testing() const { return enable_rds_testing_; }
  bool use_v2() const { return use_v2_; }
  bool use_xds_credentials() const { return use_xds_credentials_; }
<<<<<<< HEAD
  bool use_csds_streaming() const { return use_csds_streaming_; }
=======
  const FilterConfigSetup& filter_config_setup() const {
    return filter_config_setup_;
  }
>>>>>>> 35c60cd9

  std::string AsString() const {
    std::string retval = (use_fake_resolver_ ? "FakeResolver" : "XdsResolver");
    retval += (use_v2_ ? "V2" : "V3");
    if (enable_load_reporting_) retval += "WithLoadReporting";
    if (enable_rds_testing_) retval += "Rds";
    if (use_xds_credentials_) retval += "XdsCreds";
<<<<<<< HEAD
    if (use_csds_streaming_) retval += "CsdsStreaming";
=======
    if (filter_config_setup_ == kRouteOverride) {
      retval += "FilterPerRouteOverride";
    }
>>>>>>> 35c60cd9
    return retval;
  }

 private:
  bool use_fake_resolver_ = false;
  bool enable_load_reporting_ = false;
  bool enable_rds_testing_ = false;
  bool use_v2_ = false;
  bool use_xds_credentials_ = false;
<<<<<<< HEAD
  bool use_csds_streaming_ = false;
=======
  FilterConfigSetup filter_config_setup_ = kHTTPConnectionManagerOriginal;
>>>>>>> 35c60cd9
};

std::string ReadFile(const char* file_path) {
  grpc_slice slice;
  GPR_ASSERT(
      GRPC_LOG_IF_ERROR("load_file", grpc_load_file(file_path, 0, &slice)));
  std::string file_contents(grpc_core::StringViewFromSlice(slice));
  grpc_slice_unref(slice);
  return file_contents;
}

grpc_core::PemKeyCertPairList ReadTlsIdentityPair(const char* key_path,
                                                  const char* cert_path) {
  return grpc_core::PemKeyCertPairList{
      grpc_core::PemKeyCertPair(ReadFile(key_path), ReadFile(cert_path))};
}

// Based on StaticDataCertificateProvider, but provides alternate certificates
// if the certificate name is not empty.
class FakeCertificateProvider final : public grpc_tls_certificate_provider {
 public:
  struct CertData {
    std::string root_certificate;
    grpc_core::PemKeyCertPairList identity_key_cert_pairs;
  };

  using CertDataMap = std::map<std::string /*cert_name */, CertData>;

  explicit FakeCertificateProvider(CertDataMap cert_data_map)
      : distributor_(
            grpc_core::MakeRefCounted<grpc_tls_certificate_distributor>()),
        cert_data_map_(std::move(cert_data_map)) {
    distributor_->SetWatchStatusCallback([this](std::string cert_name,
                                                bool root_being_watched,
                                                bool identity_being_watched) {
      if (!root_being_watched && !identity_being_watched) return;
      auto it = cert_data_map_.find(cert_name);
      if (it == cert_data_map_.end()) {
        grpc_error* error = GRPC_ERROR_CREATE_FROM_COPIED_STRING(
            absl::StrCat("No certificates available for cert_name \"",
                         cert_name, "\"")
                .c_str());
        distributor_->SetErrorForCert(cert_name, GRPC_ERROR_REF(error),
                                      GRPC_ERROR_REF(error));
        GRPC_ERROR_UNREF(error);
      } else {
        absl::optional<std::string> root_certificate;
        absl::optional<grpc_core::PemKeyCertPairList> pem_key_cert_pairs;
        if (root_being_watched) {
          root_certificate = it->second.root_certificate;
        }
        if (identity_being_watched) {
          pem_key_cert_pairs = it->second.identity_key_cert_pairs;
        }
        distributor_->SetKeyMaterials(cert_name, std::move(root_certificate),
                                      std::move(pem_key_cert_pairs));
      }
    });
  }

  ~FakeCertificateProvider() override {
    distributor_->SetWatchStatusCallback(nullptr);
  }

  grpc_core::RefCountedPtr<grpc_tls_certificate_distributor> distributor()
      const override {
    return distributor_;
  }

 private:
  grpc_core::RefCountedPtr<grpc_tls_certificate_distributor> distributor_;
  CertDataMap cert_data_map_;
};

class FakeCertificateProviderFactory
    : public grpc_core::CertificateProviderFactory {
 public:
  class Config : public grpc_core::CertificateProviderFactory::Config {
   public:
    explicit Config(const char* name) : name_(name) {}

    const char* name() const override { return name_; }

    std::string ToString() const override { return "{}"; }

   private:
    const char* name_;
  };

  FakeCertificateProviderFactory(
      const char* name, FakeCertificateProvider::CertDataMap** cert_data_map)
      : name_(name), cert_data_map_(cert_data_map) {
    GPR_ASSERT(cert_data_map != nullptr);
  }

  const char* name() const override { return name_; }

  grpc_core::RefCountedPtr<grpc_core::CertificateProviderFactory::Config>
  CreateCertificateProviderConfig(const grpc_core::Json& /*config_json*/,
                                  grpc_error** /*error*/) override {
    return grpc_core::MakeRefCounted<Config>(name_);
  }

  grpc_core::RefCountedPtr<grpc_tls_certificate_provider>
  CreateCertificateProvider(
      grpc_core::RefCountedPtr<grpc_core::CertificateProviderFactory::Config>
      /*config*/) override {
    if (*cert_data_map_ == nullptr) return nullptr;
    return grpc_core::MakeRefCounted<FakeCertificateProvider>(**cert_data_map_);
  }

 private:
  const char* name_;
  FakeCertificateProvider::CertDataMap** cert_data_map_;
};

// Global variables for each provider.
FakeCertificateProvider::CertDataMap* g_fake1_cert_data_map = nullptr;
FakeCertificateProvider::CertDataMap* g_fake2_cert_data_map = nullptr;

int ServerAuthCheckSchedule(void* /* config_user_data */,
                            grpc_tls_server_authorization_check_arg* arg) {
  arg->success = 1;
  arg->status = GRPC_STATUS_OK;
  return 0; /* synchronous check */
}

std::shared_ptr<ChannelCredentials> CreateTlsFallbackCredentials() {
  // TODO(yashykt): Switch to using C++ API once b/173823806 is fixed.
  grpc_tls_credentials_options* options = grpc_tls_credentials_options_create();
  grpc_tls_credentials_options_set_server_verification_option(
      options, GRPC_TLS_SKIP_HOSTNAME_VERIFICATION);
  grpc_tls_credentials_options_set_certificate_provider(
      options,
      grpc_core::MakeRefCounted<grpc_core::StaticDataCertificateProvider>(
          ReadFile(kCaCertPath),
          ReadTlsIdentityPair(kServerKeyPath, kServerCertPath))
          .get());
  grpc_tls_credentials_options_watch_root_certs(options);
  grpc_tls_credentials_options_watch_identity_key_cert_pairs(options);
  grpc_tls_server_authorization_check_config* check_config =
      grpc_tls_server_authorization_check_config_create(
          nullptr, ServerAuthCheckSchedule, nullptr, nullptr);
  grpc_tls_credentials_options_set_server_authorization_check_config(
      options, check_config);
  auto channel_creds = std::make_shared<SecureChannelCredentials>(
      grpc_tls_credentials_create(options));
  grpc_tls_server_authorization_check_config_release(check_config);
  return channel_creds;
}

namespace {

void* response_generator_arg_copy(void* p) {
  auto* generator = static_cast<grpc_core::FakeResolverResponseGenerator*>(p);
  generator->Ref().release();
  return p;
}

void response_generator_arg_destroy(void* p) {
  auto* generator = static_cast<grpc_core::FakeResolverResponseGenerator*>(p);
  generator->Unref();
}

int response_generator_cmp(void* a, void* b) { return GPR_ICMP(a, b); }

const grpc_arg_pointer_vtable
    kLogicalDnsClusterResolverResponseGeneratorVtable = {
        response_generator_arg_copy, response_generator_arg_destroy,
        response_generator_cmp};

// There is slight difference between time fetched by GPR and by C++ system
// clock API. It's unclear if they are using the same syscall, but we do know
// GPR round the number at millisecond-level. This creates a 1ms difference,
// which could cause flake.
grpc_millis NowFromCycleCounter() {
  gpr_cycle_counter now = gpr_get_cycle_counter();
  return grpc_cycle_counter_to_millis_round_up(now);
}

}  // namespace

class XdsEnd2endTest : public ::testing::TestWithParam<TestType> {
 protected:
  // TODO(roth): We currently set the number of backends and number of
  // balancers on a per-test-suite basis, not a per-test-case basis.
  // However, not every individual test case in a given test suite uses
  // the same number of backends or balancers, so we wind up having to
  // set the numbers for the test suite to the max number needed by any
  // one test case in that test suite.  This results in starting more
  // servers (and using more ports) than we actually need.  When we have
  // time, change each test to directly start the number of backends and
  // balancers that it needs, so that we aren't wasting resources.
  XdsEnd2endTest(size_t num_backends, size_t num_balancers,
                 int client_load_reporting_interval_seconds = 100,
                 bool use_xds_enabled_server = false,
                 bool bootstrap_contents_from_env_var = false)
      : num_backends_(num_backends),
        num_balancers_(num_balancers),
        client_load_reporting_interval_seconds_(
            client_load_reporting_interval_seconds),
        use_xds_enabled_server_(use_xds_enabled_server),
        bootstrap_contents_from_env_var_(bootstrap_contents_from_env_var) {}

  void SetUp() override {
    if (bootstrap_contents_from_env_var_) {
      gpr_setenv("GRPC_XDS_BOOTSTRAP_CONFIG",
                 GetParam().use_v2() ? kBootstrapFileV2 : kBootstrapFileV3);
    } else {
      gpr_setenv("GRPC_XDS_BOOTSTRAP", GetParam().use_v2()
                                           ? g_bootstrap_file_v2
                                           : g_bootstrap_file_v3);
    }
    bool localhost_resolves_to_ipv4 = false;
    bool localhost_resolves_to_ipv6 = false;
    grpc_core::LocalhostResolves(&localhost_resolves_to_ipv4,
                                 &localhost_resolves_to_ipv6);
    ipv6_only_ = !localhost_resolves_to_ipv4 && localhost_resolves_to_ipv6;
    // Initialize default xDS resources.
    // Construct LDS resource.
    default_listener_.set_name(kServerName);
    HttpConnectionManager http_connection_manager;
    auto* filter = http_connection_manager.add_http_filters();
    filter->set_name("router");
    filter->mutable_typed_config()->PackFrom(
        envoy::extensions::filters::http::router::v3::Router());
    default_listener_.mutable_api_listener()->mutable_api_listener()->PackFrom(
        http_connection_manager);
    // Construct RDS resource.
    default_route_config_.set_name(kDefaultRouteConfigurationName);
    auto* virtual_host = default_route_config_.add_virtual_hosts();
    virtual_host->add_domains("*");
    auto* route = virtual_host->add_routes();
    route->mutable_match()->set_prefix("");
    route->mutable_route()->set_cluster(kDefaultClusterName);
    // Construct CDS resource.
    default_cluster_.set_name(kDefaultClusterName);
    default_cluster_.set_type(Cluster::EDS);
    auto* eds_config = default_cluster_.mutable_eds_cluster_config();
    eds_config->mutable_eds_config()->mutable_ads();
    eds_config->set_service_name(kDefaultEdsServiceName);
    default_cluster_.set_lb_policy(Cluster::ROUND_ROBIN);
    if (GetParam().enable_load_reporting()) {
      default_cluster_.mutable_lrs_server()->mutable_self();
    }
    // Start the load balancers.
    for (size_t i = 0; i < num_balancers_; ++i) {
      balancers_.emplace_back(
          new BalancerServerThread(GetParam().enable_load_reporting()
                                       ? client_load_reporting_interval_seconds_
                                       : 0));
      balancers_.back()->Start();
      // Initialize resources.
      SetListenerAndRouteConfiguration(i, default_listener_,
                                       default_route_config_);
      balancers_.back()->ads_service()->SetCdsResource(default_cluster_);
    }
    // Initialize XdsClient state.
    response_generator_ =
        grpc_core::MakeRefCounted<grpc_core::FakeResolverResponseGenerator>();
    // Inject xDS channel response generator.
    lb_channel_response_generator_ =
        grpc_core::MakeRefCounted<grpc_core::FakeResolverResponseGenerator>();
    xds_channel_args_to_add_.emplace_back(
        grpc_core::FakeResolverResponseGenerator::MakeChannelArg(
            lb_channel_response_generator_.get()));
    // Inject xDS logical cluster resolver response generator.
    logical_dns_cluster_resolver_response_generator_ =
        grpc_core::MakeRefCounted<grpc_core::FakeResolverResponseGenerator>();
    if (xds_resource_does_not_exist_timeout_ms_ > 0) {
      xds_channel_args_to_add_.emplace_back(grpc_channel_arg_integer_create(
          const_cast<char*>(GRPC_ARG_XDS_RESOURCE_DOES_NOT_EXIST_TIMEOUT_MS),
          xds_resource_does_not_exist_timeout_ms_));
    }
    xds_channel_args_.num_args = xds_channel_args_to_add_.size();
    xds_channel_args_.args = xds_channel_args_to_add_.data();
    grpc_core::internal::SetXdsChannelArgsForTest(&xds_channel_args_);
    // Make sure each test creates a new XdsClient instance rather than
    // reusing the one from the previous test.  This avoids spurious failures
    // caused when a load reporting test runs after a non-load reporting test
    // and the XdsClient is still talking to the old LRS server, which fails
    // because it's not expecting the client to connect.  It also
    // ensures that each test can independently set the global channel
    // args for the xDS channel.
    grpc_core::internal::UnsetGlobalXdsClientForTest();
    // Start the backends.
    for (size_t i = 0; i < num_backends_; ++i) {
      backends_.emplace_back(new BackendServerThread(use_xds_enabled_server_));
      backends_.back()->Start();
    }
    // Create channel and stub.
    ResetStub();
  }

  const char* DefaultEdsServiceName() const {
    return GetParam().use_fake_resolver() ? kServerName
                                          : kDefaultEdsServiceName;
  }

  void TearDown() override {
    ShutdownAllBackends();
    for (auto& balancer : balancers_) balancer->Shutdown();
    // Clear global xDS channel args, since they will go out of scope
    // when this test object is destroyed.
    grpc_core::internal::SetXdsChannelArgsForTest(nullptr);
    gpr_unsetenv("GRPC_XDS_BOOTSTRAP");
    gpr_unsetenv("GRPC_XDS_BOOTSTRAP_CONFIG");
  }

  void StartAllBackends() {
    for (auto& backend : backends_) backend->Start();
  }

  void StartBackend(size_t index) { backends_[index]->Start(); }

  void ShutdownAllBackends() {
    for (auto& backend : backends_) backend->Shutdown();
  }

  void ShutdownBackend(size_t index) { backends_[index]->Shutdown(); }

  void ResetStub(int failover_timeout = 0) {
    channel_ = CreateChannel(failover_timeout);
    stub_ = grpc::testing::EchoTestService::NewStub(channel_);
    stub1_ = grpc::testing::EchoTest1Service::NewStub(channel_);
    stub2_ = grpc::testing::EchoTest2Service::NewStub(channel_);
  }

  std::shared_ptr<Channel> CreateChannel(
      int failover_timeout = 0, const char* server_name = kServerName,
      grpc_core::FakeResolverResponseGenerator* response_generator = nullptr) {
    ChannelArguments args;
    if (failover_timeout > 0) {
      args.SetInt(GRPC_ARG_PRIORITY_FAILOVER_TIMEOUT_MS, failover_timeout);
    }
    // If the parent channel is using the fake resolver, we inject the
    // response generator here.
    if (GetParam().use_fake_resolver()) {
      if (response_generator == nullptr) {
        response_generator = response_generator_.get();
      }
      args.SetPointer(GRPC_ARG_FAKE_RESOLVER_RESPONSE_GENERATOR,
                      response_generator);
    }
    args.SetPointerWithVtable(
        GRPC_ARG_XDS_LOGICAL_DNS_CLUSTER_FAKE_RESOLVER_RESPONSE_GENERATOR,
        logical_dns_cluster_resolver_response_generator_.get(),
        &kLogicalDnsClusterResolverResponseGeneratorVtable);
    std::string uri = absl::StrCat(
        GetParam().use_fake_resolver() ? "fake" : "xds", ":///", server_name);
    std::shared_ptr<ChannelCredentials> channel_creds =
        GetParam().use_xds_credentials()
            ? experimental::XdsCredentials(CreateTlsFallbackCredentials())
            : std::make_shared<SecureChannelCredentials>(
                  grpc_fake_transport_security_credentials_create());
    return ::grpc::CreateCustomChannel(uri, channel_creds, args);
  }

  enum RpcService {
    SERVICE_ECHO,
    SERVICE_ECHO1,
    SERVICE_ECHO2,
  };

  enum RpcMethod {
    METHOD_ECHO,
    METHOD_ECHO1,
    METHOD_ECHO2,
  };

  struct RpcOptions {
    RpcService service = SERVICE_ECHO;
    RpcMethod method = METHOD_ECHO;
    int timeout_ms = 1000;
    bool wait_for_ready = false;
    bool server_fail = false;
    std::vector<std::pair<std::string, std::string>> metadata;
    int client_cancel_after_us = 0;
    bool skip_cancelled_check = false;

    RpcOptions() {}

    RpcOptions& set_rpc_service(RpcService rpc_service) {
      service = rpc_service;
      return *this;
    }

    RpcOptions& set_rpc_method(RpcMethod rpc_method) {
      method = rpc_method;
      return *this;
    }

    RpcOptions& set_timeout_ms(int rpc_timeout_ms) {
      timeout_ms = rpc_timeout_ms;
      return *this;
    }

    RpcOptions& set_wait_for_ready(bool rpc_wait_for_ready) {
      wait_for_ready = rpc_wait_for_ready;
      return *this;
    }

    RpcOptions& set_server_fail(bool rpc_server_fail) {
      server_fail = rpc_server_fail;
      return *this;
    }

    RpcOptions& set_skip_cancelled_check(bool rpc_skip_cancelled_check) {
      skip_cancelled_check = rpc_skip_cancelled_check;
      return *this;
    }

    RpcOptions& set_metadata(
        std::vector<std::pair<std::string, std::string>> rpc_metadata) {
      metadata = std::move(rpc_metadata);
      return *this;
    }

    RpcOptions& set_client_cancel_after_us(int rpc_client_cancel_after_us) {
      client_cancel_after_us = rpc_client_cancel_after_us;
      return *this;
    }

    // Populates context and request.
    void SetupRpc(ClientContext* context, EchoRequest* request) const {
      for (const auto& item : metadata) {
        context->AddMetadata(item.first, item.second);
      }
      if (timeout_ms != 0) {
        context->set_deadline(
            grpc_timeout_milliseconds_to_deadline(timeout_ms));
      }
      if (wait_for_ready) context->set_wait_for_ready(true);
      request->set_message(kRequestMessage);
      if (server_fail) {
        request->mutable_param()->mutable_expected_error()->set_code(
            GRPC_STATUS_FAILED_PRECONDITION);
      }
      if (client_cancel_after_us != 0) {
        request->mutable_param()->set_client_cancel_after_us(
            client_cancel_after_us);
      }
      if (skip_cancelled_check) {
        request->mutable_param()->set_skip_cancelled_check(true);
      }
    }
  };

  template <typename Stub>
  Status SendRpcMethod(Stub* stub, const RpcOptions& rpc_options,
                       ClientContext* context, EchoRequest& request,
                       EchoResponse* response) {
    switch (rpc_options.method) {
      case METHOD_ECHO:
        return (*stub)->Echo(context, request, response);
      case METHOD_ECHO1:
        return (*stub)->Echo1(context, request, response);
      case METHOD_ECHO2:
        return (*stub)->Echo2(context, request, response);
    }
    GPR_UNREACHABLE_CODE();
  }

  void ResetBackendCounters(size_t start_index = 0, size_t stop_index = 0) {
    if (stop_index == 0) stop_index = backends_.size();
    for (size_t i = start_index; i < stop_index; ++i) {
      backends_[i]->backend_service()->ResetCounters();
      backends_[i]->backend_service1()->ResetCounters();
      backends_[i]->backend_service2()->ResetCounters();
    }
  }

  bool SeenAllBackends(size_t start_index = 0, size_t stop_index = 0,
                       const RpcOptions& rpc_options = RpcOptions()) {
    if (stop_index == 0) stop_index = backends_.size();
    for (size_t i = start_index; i < stop_index; ++i) {
      switch (rpc_options.service) {
        case SERVICE_ECHO:
          if (backends_[i]->backend_service()->request_count() == 0) {
            return false;
          }
          break;
        case SERVICE_ECHO1:
          if (backends_[i]->backend_service1()->request_count() == 0) {
            return false;
          }
          break;
        case SERVICE_ECHO2:
          if (backends_[i]->backend_service2()->request_count() == 0) {
            return false;
          }
          break;
      }
    }
    return true;
  }

  void SendRpcAndCount(int* num_total, int* num_ok, int* num_failure,
                       int* num_drops,
                       const RpcOptions& rpc_options = RpcOptions(),
                       const char* drop_error_message =
                           "Call dropped by load balancing policy") {
    const Status status = SendRpc(rpc_options);
    if (status.ok()) {
      ++*num_ok;
    } else {
      if (status.error_message() == drop_error_message) {
        ++*num_drops;
      } else {
        ++*num_failure;
      }
    }
    ++*num_total;
  }

  std::tuple<int, int, int> WaitForAllBackends(
      size_t start_index = 0, size_t stop_index = 0, bool reset_counters = true,
      const RpcOptions& rpc_options = RpcOptions(),
      bool allow_failures = false) {
    int num_ok = 0;
    int num_failure = 0;
    int num_drops = 0;
    int num_total = 0;
    while (!SeenAllBackends(start_index, stop_index, rpc_options)) {
      SendRpcAndCount(&num_total, &num_ok, &num_failure, &num_drops,
                      rpc_options);
    }
    if (reset_counters) ResetBackendCounters();
    gpr_log(GPR_INFO,
            "Performed %d warm up requests against the backends. "
            "%d succeeded, %d failed, %d dropped.",
            num_total, num_ok, num_failure, num_drops);
    if (!allow_failures) EXPECT_EQ(num_failure, 0);
    return std::make_tuple(num_ok, num_failure, num_drops);
  }

  void WaitForBackend(size_t backend_idx, bool reset_counters = true,
                      bool require_success = false) {
    gpr_log(GPR_INFO, "========= WAITING FOR BACKEND %lu ==========",
            static_cast<unsigned long>(backend_idx));
    do {
      Status status = SendRpc();
      if (require_success) {
        EXPECT_TRUE(status.ok()) << "code=" << status.error_code()
                                 << " message=" << status.error_message();
      }
    } while (backends_[backend_idx]->backend_service()->request_count() == 0);
    if (reset_counters) ResetBackendCounters();
    gpr_log(GPR_INFO, "========= BACKEND %lu READY ==========",
            static_cast<unsigned long>(backend_idx));
  }

  grpc_core::ServerAddressList CreateAddressListFromPortList(
      const std::vector<int>& ports) {
    grpc_core::ServerAddressList addresses;
    for (int port : ports) {
      absl::StatusOr<grpc_core::URI> lb_uri = grpc_core::URI::Parse(
          absl::StrCat(ipv6_only_ ? "ipv6:[::1]:" : "ipv4:127.0.0.1:", port));
      GPR_ASSERT(lb_uri.ok());
      grpc_resolved_address address;
      GPR_ASSERT(grpc_parse_uri(*lb_uri, &address));
      addresses.emplace_back(address.addr, address.len, nullptr);
    }
    return addresses;
  }

  void SetNextResolution(
      const std::vector<int>& ports,
      grpc_core::FakeResolverResponseGenerator* response_generator = nullptr) {
    if (!GetParam().use_fake_resolver()) return;  // Not used with xds resolver.
    grpc_core::ExecCtx exec_ctx;
    grpc_core::Resolver::Result result;
    result.addresses = CreateAddressListFromPortList(ports);
    grpc_error* error = GRPC_ERROR_NONE;
    const char* service_config_json =
        GetParam().enable_load_reporting()
            ? kDefaultServiceConfig
            : kDefaultServiceConfigWithoutLoadReporting;
    result.service_config =
        grpc_core::ServiceConfig::Create(nullptr, service_config_json, &error);
    ASSERT_EQ(error, GRPC_ERROR_NONE) << grpc_error_string(error);
    ASSERT_NE(result.service_config.get(), nullptr);
    if (response_generator == nullptr) {
      response_generator = response_generator_.get();
    }
    response_generator->SetResponse(std::move(result));
  }

  void SetNextResolutionForLbChannelAllBalancers(
      const char* service_config_json = nullptr,
      const char* expected_targets = nullptr) {
    std::vector<int> ports;
    for (size_t i = 0; i < balancers_.size(); ++i) {
      ports.emplace_back(balancers_[i]->port());
    }
    SetNextResolutionForLbChannel(ports, service_config_json, expected_targets);
  }

  void SetNextResolutionForLbChannel(const std::vector<int>& ports,
                                     const char* service_config_json = nullptr,
                                     const char* expected_targets = nullptr) {
    grpc_core::ExecCtx exec_ctx;
    grpc_core::Resolver::Result result;
    result.addresses = CreateAddressListFromPortList(ports);
    if (service_config_json != nullptr) {
      grpc_error* error = GRPC_ERROR_NONE;
      result.service_config = grpc_core::ServiceConfig::Create(
          nullptr, service_config_json, &error);
      ASSERT_NE(result.service_config.get(), nullptr);
      ASSERT_EQ(error, GRPC_ERROR_NONE) << grpc_error_string(error);
    }
    if (expected_targets != nullptr) {
      grpc_arg expected_targets_arg = grpc_channel_arg_string_create(
          const_cast<char*>(GRPC_ARG_FAKE_SECURITY_EXPECTED_TARGETS),
          const_cast<char*>(expected_targets));
      result.args =
          grpc_channel_args_copy_and_add(nullptr, &expected_targets_arg, 1);
    }
    lb_channel_response_generator_->SetResponse(std::move(result));
  }

  void SetNextReresolutionResponse(const std::vector<int>& ports) {
    grpc_core::ExecCtx exec_ctx;
    grpc_core::Resolver::Result result;
    result.addresses = CreateAddressListFromPortList(ports);
    response_generator_->SetReresolutionResponse(std::move(result));
  }

  const std::vector<int> GetBackendPorts(size_t start_index = 0,
                                         size_t stop_index = 0) const {
    if (stop_index == 0) stop_index = backends_.size();
    std::vector<int> backend_ports;
    for (size_t i = start_index; i < stop_index; ++i) {
      backend_ports.push_back(backends_[i]->port());
    }
    return backend_ports;
  }

  Status SendRpc(const RpcOptions& rpc_options = RpcOptions(),
                 EchoResponse* response = nullptr) {
    const bool local_response = (response == nullptr);
    if (local_response) response = new EchoResponse;
    ClientContext context;
    EchoRequest request;
    rpc_options.SetupRpc(&context, &request);
    Status status;
    switch (rpc_options.service) {
      case SERVICE_ECHO:
        status =
            SendRpcMethod(&stub_, rpc_options, &context, request, response);
        break;
      case SERVICE_ECHO1:
        status =
            SendRpcMethod(&stub1_, rpc_options, &context, request, response);
        break;
      case SERVICE_ECHO2:
        status =
            SendRpcMethod(&stub2_, rpc_options, &context, request, response);
        break;
    }
    if (local_response) delete response;
    return status;
  }

  void CheckRpcSendOk(const size_t times = 1,
                      const RpcOptions& rpc_options = RpcOptions()) {
    for (size_t i = 0; i < times; ++i) {
      EchoResponse response;
      const Status status = SendRpc(rpc_options, &response);
      EXPECT_TRUE(status.ok()) << "code=" << status.error_code()
                               << " message=" << status.error_message();
      EXPECT_EQ(response.message(), kRequestMessage);
    }
  }

  void CheckRpcSendFailure(
      const size_t times = 1, const RpcOptions& rpc_options = RpcOptions(),
      const StatusCode expected_error_code = StatusCode::OK) {
    for (size_t i = 0; i < times; ++i) {
      const Status status = SendRpc(rpc_options);
      EXPECT_FALSE(status.ok());
      if (expected_error_code != StatusCode::OK) {
        EXPECT_EQ(expected_error_code, status.error_code());
      }
    }
  }

  static Listener BuildListener(const RouteConfiguration& route_config) {
    HttpConnectionManager http_connection_manager;
    *(http_connection_manager.mutable_route_config()) = route_config;
    auto* filter = http_connection_manager.add_http_filters();
    filter->set_name("router");
    filter->mutable_typed_config()->PackFrom(
        envoy::extensions::filters::http::router::v3::Router());
    Listener listener;
    listener.set_name(kServerName);
    listener.mutable_api_listener()->mutable_api_listener()->PackFrom(
        http_connection_manager);
    return listener;
  }

  ClusterLoadAssignment BuildEdsResource(
      const AdsServiceImpl::EdsResourceArgs& args,
      const char* eds_service_name = kDefaultEdsServiceName) {
    ClusterLoadAssignment assignment;
    assignment.set_cluster_name(eds_service_name);
    for (const auto& locality : args.locality_list) {
      auto* endpoints = assignment.add_endpoints();
      endpoints->mutable_load_balancing_weight()->set_value(locality.lb_weight);
      endpoints->set_priority(locality.priority);
      endpoints->mutable_locality()->set_region(kDefaultLocalityRegion);
      endpoints->mutable_locality()->set_zone(kDefaultLocalityZone);
      endpoints->mutable_locality()->set_sub_zone(locality.sub_zone);
      for (size_t i = 0; i < locality.ports.size(); ++i) {
        const int& port = locality.ports[i];
        auto* lb_endpoints = endpoints->add_lb_endpoints();
        if (locality.health_statuses.size() > i &&
            locality.health_statuses[i] != HealthStatus::UNKNOWN) {
          lb_endpoints->set_health_status(locality.health_statuses[i]);
        }
        auto* endpoint = lb_endpoints->mutable_endpoint();
        auto* address = endpoint->mutable_address();
        auto* socket_address = address->mutable_socket_address();
        socket_address->set_address(ipv6_only_ ? "::1" : "127.0.0.1");
        socket_address->set_port_value(port);
      }
    }
    if (!args.drop_categories.empty()) {
      auto* policy = assignment.mutable_policy();
      for (const auto& p : args.drop_categories) {
        const std::string& name = p.first;
        const uint32_t parts_per_million = p.second;
        auto* drop_overload = policy->add_drop_overloads();
        drop_overload->set_category(name);
        auto* drop_percentage = drop_overload->mutable_drop_percentage();
        drop_percentage->set_numerator(parts_per_million);
        drop_percentage->set_denominator(args.drop_denominator);
      }
    }
    return assignment;
  }

  void SetListenerAndRouteConfiguration(
      int idx, Listener listener, const RouteConfiguration& route_config) {
    auto* api_listener =
        listener.mutable_api_listener()->mutable_api_listener();
    HttpConnectionManager http_connection_manager;
    api_listener->UnpackTo(&http_connection_manager);
    if (GetParam().enable_rds_testing()) {
      auto* rds = http_connection_manager.mutable_rds();
      rds->set_route_config_name(kDefaultRouteConfigurationName);
      rds->mutable_config_source()->mutable_ads();
      balancers_[idx]->ads_service()->SetRdsResource(route_config);
    } else {
      *http_connection_manager.mutable_route_config() = route_config;
    }
    api_listener->PackFrom(http_connection_manager);
    balancers_[idx]->ads_service()->SetLdsResource(listener);
  }

  void SetRouteConfiguration(int idx, const RouteConfiguration& route_config) {
    if (GetParam().enable_rds_testing()) {
      balancers_[idx]->ads_service()->SetRdsResource(route_config);
    } else {
      balancers_[idx]->ads_service()->SetLdsResource(
          BuildListener(route_config));
    }
  }

  AdsServiceImpl::ResponseState RouteConfigurationResponseState(int idx) const {
    AdsServiceImpl* ads_service = balancers_[idx]->ads_service();
    if (GetParam().enable_rds_testing()) {
      return ads_service->rds_response_state();
    }
    return ads_service->lds_response_state();
  }

 public:
  // This method could benefit test subclasses; to make it accessible
  // via bind with a qualified name, it needs to be public.
  void SetEdsResourceWithDelay(size_t i,
                               const ClusterLoadAssignment& assignment,
                               int delay_ms) {
    GPR_ASSERT(delay_ms > 0);
    gpr_sleep_until(grpc_timeout_milliseconds_to_deadline(delay_ms));
    balancers_[i]->ads_service()->SetEdsResource(assignment);
  }

 protected:
  class XdsServingStatusNotifier
      : public grpc::experimental::XdsServerServingStatusNotifierInterface {
   public:
    void OnServingStatusChange(std::string uri, grpc::Status status) override {
      grpc_core::MutexLock lock(&mu_);
      status_map[uri] = status;
      cond_.Signal();
    }

    void WaitOnServingStatusChange(std::string uri,
                                   grpc::StatusCode expected_status) {
      grpc_core::MutexLock lock(&mu_);
      std::map<std::string, grpc::Status>::iterator it;
      while ((it = status_map.find(uri)) == status_map.end() ||
             it->second.error_code() != expected_status) {
        cond_.Wait(&mu_);
      }
    }

   private:
    grpc_core::Mutex mu_;
    grpc_core::CondVar cond_;
    std::map<std::string, grpc::Status> status_map;
  };

  class ServerThread {
   public:
    explicit ServerThread(bool use_xds_enabled_server = false)
        : port_(grpc_pick_unused_port_or_die()),
          use_xds_enabled_server_(use_xds_enabled_server) {}
    virtual ~ServerThread(){};

    void Start() {
      gpr_log(GPR_INFO, "starting %s server on port %d", Type(), port_);
      GPR_ASSERT(!running_);
      running_ = true;
      StartAllServices();
      grpc_core::Mutex mu;
      // We need to acquire the lock here in order to prevent the notify_one
      // by ServerThread::Serve from firing before the wait below is hit.
      grpc_core::MutexLock lock(&mu);
      grpc_core::CondVar cond;
      thread_ = absl::make_unique<std::thread>(
          std::bind(&ServerThread::Serve, this, &mu, &cond));
      cond.Wait(&mu);
      gpr_log(GPR_INFO, "%s server startup complete", Type());
    }

    void Serve(grpc_core::Mutex* mu, grpc_core::CondVar* cond) {
      // We need to acquire the lock here in order to prevent the notify_one
      // below from firing before its corresponding wait is executed.
      grpc_core::MutexLock lock(mu);
      std::ostringstream server_address;
      server_address << "localhost:" << port_;
      if (use_xds_enabled_server_) {
        experimental::XdsServerBuilder builder;
        builder.set_status_notifier(&notifier_);
        builder.AddListeningPort(server_address.str(), Credentials());
        RegisterAllServices(&builder);
        server_ = builder.BuildAndStart();
      } else {
        ServerBuilder builder;
        builder.AddListeningPort(server_address.str(), Credentials());
        RegisterAllServices(&builder);
        server_ = builder.BuildAndStart();
      }
      cond->Signal();
    }

    void Shutdown() {
      if (!running_) return;
      gpr_log(GPR_INFO, "%s about to shutdown", Type());
      ShutdownAllServices();
      server_->Shutdown(grpc_timeout_milliseconds_to_deadline(0));
      thread_->join();
      gpr_log(GPR_INFO, "%s shutdown completed", Type());
      running_ = false;
    }

    virtual std::shared_ptr<ServerCredentials> Credentials() {
      return std::make_shared<SecureServerCredentials>(
          grpc_fake_transport_security_server_credentials_create());
    }

    int port() const { return port_; }

    bool use_xds_enabled_server() const { return use_xds_enabled_server_; }

    XdsServingStatusNotifier* notifier() { return &notifier_; }

   private:
    virtual void RegisterAllServices(ServerBuilder* builder) = 0;
    virtual void StartAllServices() = 0;
    virtual void ShutdownAllServices() = 0;

    virtual const char* Type() = 0;

    const int port_;
    std::unique_ptr<Server> server_;
    XdsServingStatusNotifier notifier_;
    std::unique_ptr<std::thread> thread_;
    bool running_ = false;
    const bool use_xds_enabled_server_;
  };

  class BackendServerThread : public ServerThread {
   public:
    explicit BackendServerThread(bool use_xds_enabled_server)
        : ServerThread(use_xds_enabled_server) {}

    BackendServiceImpl<::grpc::testing::EchoTestService::Service>*
    backend_service() {
      return &backend_service_;
    }
    BackendServiceImpl<::grpc::testing::EchoTest1Service::Service>*
    backend_service1() {
      return &backend_service1_;
    }
    BackendServiceImpl<::grpc::testing::EchoTest2Service::Service>*
    backend_service2() {
      return &backend_service2_;
    }

    std::shared_ptr<ServerCredentials> Credentials() override {
      if (GetParam().use_xds_credentials()) {
        if (use_xds_enabled_server()) {
          // We are testing server's use of XdsServerCredentials
          return experimental::XdsServerCredentials(
              InsecureServerCredentials());
        } else {
          // We are testing client's use of XdsCredentials
          std::string root_cert = ReadFile(kCaCertPath);
          std::string identity_cert = ReadFile(kServerCertPath);
          std::string private_key = ReadFile(kServerKeyPath);
          std::vector<experimental::IdentityKeyCertPair>
              identity_key_cert_pairs = {{private_key, identity_cert}};
          auto certificate_provider = std::make_shared<
              grpc::experimental::StaticDataCertificateProvider>(
              root_cert, identity_key_cert_pairs);
          grpc::experimental::TlsServerCredentialsOptions options(
              certificate_provider);
          options.watch_root_certs();
          options.watch_identity_key_cert_pairs();
          options.set_cert_request_type(
              GRPC_SSL_REQUEST_CLIENT_CERTIFICATE_AND_VERIFY);
          return grpc::experimental::TlsServerCredentials(options);
        }
      }
      return ServerThread::Credentials();
    }

   private:
    void RegisterAllServices(ServerBuilder* builder) override {
      builder->RegisterService(&backend_service_);
      builder->RegisterService(&backend_service1_);
      builder->RegisterService(&backend_service2_);
    }

    void StartAllServices() override {
      backend_service_.Start();
      backend_service1_.Start();
      backend_service2_.Start();
    }

    void ShutdownAllServices() override {
      backend_service_.Shutdown();
      backend_service1_.Shutdown();
      backend_service2_.Shutdown();
    }

    const char* Type() override { return "Backend"; }

    BackendServiceImpl<::grpc::testing::EchoTestService::Service>
        backend_service_;
    BackendServiceImpl<::grpc::testing::EchoTest1Service::Service>
        backend_service1_;
    BackendServiceImpl<::grpc::testing::EchoTest2Service::Service>
        backend_service2_;
  };

  class BalancerServerThread : public ServerThread {
   public:
    explicit BalancerServerThread(int client_load_reporting_interval = 0)
        : ads_service_(new AdsServiceImpl()),
          lrs_service_(new LrsServiceImpl(client_load_reporting_interval)) {}

    AdsServiceImpl* ads_service() { return ads_service_.get(); }
    LrsServiceImpl* lrs_service() { return lrs_service_.get(); }

   private:
    void RegisterAllServices(ServerBuilder* builder) override {
      builder->RegisterService(ads_service_->v2_rpc_service());
      builder->RegisterService(ads_service_->v3_rpc_service());
      builder->RegisterService(lrs_service_->v2_rpc_service());
      builder->RegisterService(lrs_service_->v3_rpc_service());
    }

    void StartAllServices() override {
      ads_service_->Start();
      lrs_service_->Start();
    }

    void ShutdownAllServices() override {
      ads_service_->Shutdown();
      lrs_service_->Shutdown();
    }

    const char* Type() override { return "Balancer"; }

    std::shared_ptr<AdsServiceImpl> ads_service_;
    std::shared_ptr<LrsServiceImpl> lrs_service_;
  };

  class AdminServerThread : public ServerThread {
   private:
    void RegisterAllServices(ServerBuilder* builder) override {
      builder->RegisterService(&csds_service_);
    }
    void StartAllServices() override {}
    void ShutdownAllServices() override {}

    const char* Type() override { return "Admin"; }

    grpc::xds::experimental::ClientStatusDiscoveryService csds_service_;
  };

  class LongRunningRpc {
   public:
    void StartRpc(grpc::testing::EchoTestService::Stub* stub,
                  const RpcOptions& rpc_options =
                      RpcOptions().set_client_cancel_after_us(1 * 1000 *
                                                              1000)) {
      sender_thread_ = std::thread([this, stub, rpc_options]() {
        EchoRequest request;
        EchoResponse response;
        rpc_options.SetupRpc(&context_, &request);
        status_ = stub->Echo(&context_, request, &response);
      });
    }

    void CancelRpc() {
      context_.TryCancel();
      if (sender_thread_.joinable()) sender_thread_.join();
    }

    Status GetStatus() {
      if (sender_thread_.joinable()) sender_thread_.join();
      return status_;
    }

   private:
    std::thread sender_thread_;
    ClientContext context_;
    Status status_;
  };

  const size_t num_backends_;
  const size_t num_balancers_;
  const int client_load_reporting_interval_seconds_;
  bool ipv6_only_ = false;
  std::shared_ptr<Channel> channel_;
  std::unique_ptr<grpc::testing::EchoTestService::Stub> stub_;
  std::unique_ptr<grpc::testing::EchoTest1Service::Stub> stub1_;
  std::unique_ptr<grpc::testing::EchoTest2Service::Stub> stub2_;
  std::vector<std::unique_ptr<BackendServerThread>> backends_;
  std::vector<std::unique_ptr<BalancerServerThread>> balancers_;
  grpc_core::RefCountedPtr<grpc_core::FakeResolverResponseGenerator>
      response_generator_;
  grpc_core::RefCountedPtr<grpc_core::FakeResolverResponseGenerator>
      lb_channel_response_generator_;
  grpc_core::RefCountedPtr<grpc_core::FakeResolverResponseGenerator>
      logical_dns_cluster_resolver_response_generator_;
  int xds_resource_does_not_exist_timeout_ms_ = 0;
  absl::InlinedVector<grpc_arg, 2> xds_channel_args_to_add_;
  grpc_channel_args xds_channel_args_;

  Listener default_listener_;
  RouteConfiguration default_route_config_;
  Cluster default_cluster_;
  bool use_xds_enabled_server_;
  bool bootstrap_contents_from_env_var_;
};

class BasicTest : public XdsEnd2endTest {
 public:
  BasicTest() : XdsEnd2endTest(4, 1) {}
};

// Tests that the balancer sends the correct response to the client, and the
// client sends RPCs to the backends using the default child policy.
TEST_P(BasicTest, Vanilla) {
  SetNextResolution({});
  SetNextResolutionForLbChannelAllBalancers();
  const size_t kNumRpcsPerAddress = 100;
  AdsServiceImpl::EdsResourceArgs args({
      {"locality0", GetBackendPorts()},
  });
  balancers_[0]->ads_service()->SetEdsResource(
      BuildEdsResource(args, DefaultEdsServiceName()));
  // Make sure that trying to connect works without a call.
  channel_->GetState(true /* try_to_connect */);
  // We need to wait for all backends to come online.
  WaitForAllBackends();
  // Send kNumRpcsPerAddress RPCs per server.
  CheckRpcSendOk(kNumRpcsPerAddress * num_backends_);
  // Each backend should have gotten 100 requests.
  for (size_t i = 0; i < backends_.size(); ++i) {
    EXPECT_EQ(kNumRpcsPerAddress,
              backends_[i]->backend_service()->request_count());
  }
  // Check LB policy name for the channel.
  EXPECT_EQ(
      (GetParam().use_fake_resolver() ? "xds_cluster_resolver_experimental"
                                      : "xds_cluster_manager_experimental"),
      channel_->GetLoadBalancingPolicyName());
}

TEST_P(BasicTest, IgnoresUnhealthyEndpoints) {
  SetNextResolution({});
  SetNextResolutionForLbChannelAllBalancers();
  const size_t kNumRpcsPerAddress = 100;
  AdsServiceImpl::EdsResourceArgs args({
      {"locality0",
       GetBackendPorts(),
       kDefaultLocalityWeight,
       kDefaultLocalityPriority,
       {HealthStatus::DRAINING}},
  });
  balancers_[0]->ads_service()->SetEdsResource(
      BuildEdsResource(args, DefaultEdsServiceName()));
  // Make sure that trying to connect works without a call.
  channel_->GetState(true /* try_to_connect */);
  // We need to wait for all backends to come online.
  WaitForAllBackends(/*start_index=*/1);
  // Send kNumRpcsPerAddress RPCs per server.
  CheckRpcSendOk(kNumRpcsPerAddress * (num_backends_ - 1));
  // Each backend should have gotten 100 requests.
  for (size_t i = 1; i < backends_.size(); ++i) {
    EXPECT_EQ(kNumRpcsPerAddress,
              backends_[i]->backend_service()->request_count());
  }
}

// Tests that subchannel sharing works when the same backend is listed multiple
// times.
TEST_P(BasicTest, SameBackendListedMultipleTimes) {
  SetNextResolution({});
  SetNextResolutionForLbChannelAllBalancers();
  // Same backend listed twice.
  std::vector<int> ports(2, backends_[0]->port());
  AdsServiceImpl::EdsResourceArgs args({
      {"locality0", ports},
  });
  const size_t kNumRpcsPerAddress = 10;
  balancers_[0]->ads_service()->SetEdsResource(
      BuildEdsResource(args, DefaultEdsServiceName()));
  // We need to wait for the backend to come online.
  WaitForBackend(0);
  // Send kNumRpcsPerAddress RPCs per server.
  CheckRpcSendOk(kNumRpcsPerAddress * ports.size());
  // Backend should have gotten 20 requests.
  EXPECT_EQ(kNumRpcsPerAddress * ports.size(),
            backends_[0]->backend_service()->request_count());
  // And they should have come from a single client port, because of
  // subchannel sharing.
  EXPECT_EQ(1UL, backends_[0]->backend_service()->clients().size());
}

// Tests that RPCs will be blocked until a non-empty serverlist is received.
TEST_P(BasicTest, InitiallyEmptyServerlist) {
  SetNextResolution({});
  SetNextResolutionForLbChannelAllBalancers();
  const int kServerlistDelayMs = 500 * grpc_test_slowdown_factor();
  const int kCallDeadlineMs = kServerlistDelayMs * 2;
  // First response is an empty serverlist, sent right away.
  AdsServiceImpl::EdsResourceArgs::Locality empty_locality("locality0", {});
  AdsServiceImpl::EdsResourceArgs args({
      empty_locality,
  });
  balancers_[0]->ads_service()->SetEdsResource(
      BuildEdsResource(args, DefaultEdsServiceName()));
  // Send non-empty serverlist only after kServerlistDelayMs.
  args = AdsServiceImpl::EdsResourceArgs({
      {"locality0", GetBackendPorts()},
  });
  std::thread delayed_resource_setter(std::bind(
      &BasicTest::SetEdsResourceWithDelay, this, 0,
      BuildEdsResource(args, DefaultEdsServiceName()), kServerlistDelayMs));
  const auto t0 = system_clock::now();
  // Client will block: LB will initially send empty serverlist.
  CheckRpcSendOk(
      1, RpcOptions().set_timeout_ms(kCallDeadlineMs).set_wait_for_ready(true));
  const auto ellapsed_ms =
      std::chrono::duration_cast<std::chrono::milliseconds>(
          system_clock::now() - t0);
  // but eventually, the LB sends a serverlist update that allows the call to
  // proceed. The call delay must be larger than the delay in sending the
  // populated serverlist but under the call's deadline (which is enforced by
  // the call's deadline).
  EXPECT_GT(ellapsed_ms.count(), kServerlistDelayMs);
  delayed_resource_setter.join();
}

// Tests that RPCs will fail with UNAVAILABLE instead of DEADLINE_EXCEEDED if
// all the servers are unreachable.
TEST_P(BasicTest, AllServersUnreachableFailFast) {
  SetNextResolution({});
  SetNextResolutionForLbChannelAllBalancers();
  const size_t kNumUnreachableServers = 5;
  std::vector<int> ports;
  for (size_t i = 0; i < kNumUnreachableServers; ++i) {
    ports.push_back(grpc_pick_unused_port_or_die());
  }
  AdsServiceImpl::EdsResourceArgs args({
      {"locality0", ports},
  });
  balancers_[0]->ads_service()->SetEdsResource(
      BuildEdsResource(args, DefaultEdsServiceName()));
  const Status status = SendRpc();
  // The error shouldn't be DEADLINE_EXCEEDED.
  EXPECT_EQ(StatusCode::UNAVAILABLE, status.error_code());
}

// Tests that RPCs fail when the backends are down, and will succeed again after
// the backends are restarted.
TEST_P(BasicTest, BackendsRestart) {
  SetNextResolution({});
  SetNextResolutionForLbChannelAllBalancers();
  AdsServiceImpl::EdsResourceArgs args({
      {"locality0", GetBackendPorts()},
  });
  balancers_[0]->ads_service()->SetEdsResource(
      BuildEdsResource(args, DefaultEdsServiceName()));
  WaitForAllBackends();
  // Stop backends.  RPCs should fail.
  ShutdownAllBackends();
  // Sending multiple failed requests instead of just one to ensure that the
  // client notices that all backends are down before we restart them. If we
  // didn't do this, then a single RPC could fail here due to the race condition
  // between the LB pick and the GOAWAY from the chosen backend being shut down,
  // which would not actually prove that the client noticed that all of the
  // backends are down. Then, when we send another request below (which we
  // expect to succeed), if the callbacks happen in the wrong order, the same
  // race condition could happen again due to the client not yet having noticed
  // that the backends were all down.
  CheckRpcSendFailure(num_backends_);
  // Restart all backends.  RPCs should start succeeding again.
  StartAllBackends();
  CheckRpcSendOk(1, RpcOptions().set_timeout_ms(2000).set_wait_for_ready(true));
}

TEST_P(BasicTest, IgnoresDuplicateUpdates) {
  const size_t kNumRpcsPerAddress = 100;
  SetNextResolution({});
  SetNextResolutionForLbChannelAllBalancers();
  AdsServiceImpl::EdsResourceArgs args({
      {"locality0", GetBackendPorts()},
  });
  balancers_[0]->ads_service()->SetEdsResource(
      BuildEdsResource(args, DefaultEdsServiceName()));
  // Wait for all backends to come online.
  WaitForAllBackends();
  // Send kNumRpcsPerAddress RPCs per server, but send an EDS update in
  // between.  If the update is not ignored, this will cause the
  // round_robin policy to see an update, which will randomly reset its
  // position in the address list.
  for (size_t i = 0; i < kNumRpcsPerAddress; ++i) {
    CheckRpcSendOk(2);
    balancers_[0]->ads_service()->SetEdsResource(
        BuildEdsResource(args, DefaultEdsServiceName()));
    CheckRpcSendOk(2);
  }
  // Each backend should have gotten the right number of requests.
  for (size_t i = 1; i < backends_.size(); ++i) {
    EXPECT_EQ(kNumRpcsPerAddress,
              backends_[i]->backend_service()->request_count());
  }
}

using XdsResolverOnlyTest = BasicTest;

TEST_P(XdsResolverOnlyTest, ResourceTypeVersionPersistsAcrossStreamRestarts) {
  SetNextResolution({});
  SetNextResolutionForLbChannelAllBalancers();
  AdsServiceImpl::EdsResourceArgs args({
      {"locality0", GetBackendPorts(0, 1)},
  });
  balancers_[0]->ads_service()->SetEdsResource(BuildEdsResource(args));
  // Wait for backends to come online.
  WaitForAllBackends(0, 1);
  // Stop balancer.
  balancers_[0]->Shutdown();
  // Tell balancer to require minimum version 1 for all resource types.
  balancers_[0]->ads_service()->SetResourceMinVersion(kLdsTypeUrl, 1);
  balancers_[0]->ads_service()->SetResourceMinVersion(kRdsTypeUrl, 1);
  balancers_[0]->ads_service()->SetResourceMinVersion(kCdsTypeUrl, 1);
  balancers_[0]->ads_service()->SetResourceMinVersion(kEdsTypeUrl, 1);
  // Update backend, just so we can be sure that the client has
  // reconnected to the balancer.
  AdsServiceImpl::EdsResourceArgs args2({
      {"locality0", GetBackendPorts(1, 2)},
  });
  balancers_[0]->ads_service()->SetEdsResource(BuildEdsResource(args2));
  // Restart balancer.
  balancers_[0]->Start();
  // Make sure client has reconnected.
  WaitForAllBackends(1, 2);
}

// Tests switching over from one cluster to another.
TEST_P(XdsResolverOnlyTest, ChangeClusters) {
  const char* kNewClusterName = "new_cluster_name";
  const char* kNewEdsServiceName = "new_eds_service_name";
  SetNextResolution({});
  SetNextResolutionForLbChannelAllBalancers();
  AdsServiceImpl::EdsResourceArgs args({
      {"locality0", GetBackendPorts(0, 2)},
  });
  balancers_[0]->ads_service()->SetEdsResource(BuildEdsResource(args));
  // We need to wait for all backends to come online.
  WaitForAllBackends(0, 2);
  // Populate new EDS resource.
  AdsServiceImpl::EdsResourceArgs args2({
      {"locality0", GetBackendPorts(2, 4)},
  });
  balancers_[0]->ads_service()->SetEdsResource(
      BuildEdsResource(args2, kNewEdsServiceName));
  // Populate new CDS resource.
  Cluster new_cluster = default_cluster_;
  new_cluster.set_name(kNewClusterName);
  new_cluster.mutable_eds_cluster_config()->set_service_name(
      kNewEdsServiceName);
  balancers_[0]->ads_service()->SetCdsResource(new_cluster);
  // Change RDS resource to point to new cluster.
  RouteConfiguration new_route_config = default_route_config_;
  new_route_config.mutable_virtual_hosts(0)
      ->mutable_routes(0)
      ->mutable_route()
      ->set_cluster(kNewClusterName);
  SetListenerAndRouteConfiguration(0, default_listener_, new_route_config);
  // Wait for all new backends to be used.
  std::tuple<int, int, int> counts = WaitForAllBackends(2, 4);
  // Make sure no RPCs failed in the transition.
  EXPECT_EQ(0, std::get<1>(counts));
}

// Tests that we go into TRANSIENT_FAILURE if the Cluster disappears.
TEST_P(XdsResolverOnlyTest, ClusterRemoved) {
  SetNextResolution({});
  SetNextResolutionForLbChannelAllBalancers();
  AdsServiceImpl::EdsResourceArgs args({
      {"locality0", GetBackendPorts()},
  });
  balancers_[0]->ads_service()->SetEdsResource(BuildEdsResource(args));
  // We need to wait for all backends to come online.
  WaitForAllBackends();
  // Unset CDS resource.
  balancers_[0]->ads_service()->UnsetResource(kCdsTypeUrl, kDefaultClusterName);
  // Wait for RPCs to start failing.
  do {
  } while (SendRpc(RpcOptions(), nullptr).ok());
  // Make sure RPCs are still failing.
  CheckRpcSendFailure(1000);
  // Make sure we ACK'ed the update.
  EXPECT_EQ(balancers_[0]->ads_service()->cds_response_state().state,
            AdsServiceImpl::ResponseState::ACKED);
}

// Tests that we restart all xDS requests when we reestablish the ADS call.
TEST_P(XdsResolverOnlyTest, RestartsRequestsUponReconnection) {
  // Manually configure use of RDS.
  auto listener = default_listener_;
  HttpConnectionManager http_connection_manager;
  listener.mutable_api_listener()->mutable_api_listener()->UnpackTo(
      &http_connection_manager);
  auto* rds = http_connection_manager.mutable_rds();
  rds->set_route_config_name(kDefaultRouteConfigurationName);
  rds->mutable_config_source()->mutable_ads();
  listener.mutable_api_listener()->mutable_api_listener()->PackFrom(
      http_connection_manager);
  balancers_[0]->ads_service()->SetLdsResource(listener);
  balancers_[0]->ads_service()->SetRdsResource(default_route_config_);
  const char* kNewClusterName = "new_cluster_name";
  const char* kNewEdsServiceName = "new_eds_service_name";
  SetNextResolution({});
  SetNextResolutionForLbChannelAllBalancers();
  AdsServiceImpl::EdsResourceArgs args({
      {"locality0", GetBackendPorts(0, 2)},
  });
  balancers_[0]->ads_service()->SetEdsResource(BuildEdsResource(args));
  // We need to wait for all backends to come online.
  WaitForAllBackends(0, 2);
  // Now shut down and restart the balancer.  When the client
  // reconnects, it should automatically restart the requests for all
  // resource types.
  balancers_[0]->Shutdown();
  balancers_[0]->Start();
  // Make sure things are still working.
  CheckRpcSendOk(100);
  // Populate new EDS resource.
  AdsServiceImpl::EdsResourceArgs args2({
      {"locality0", GetBackendPorts(2, 4)},
  });
  balancers_[0]->ads_service()->SetEdsResource(
      BuildEdsResource(args2, kNewEdsServiceName));
  // Populate new CDS resource.
  Cluster new_cluster = default_cluster_;
  new_cluster.set_name(kNewClusterName);
  new_cluster.mutable_eds_cluster_config()->set_service_name(
      kNewEdsServiceName);
  balancers_[0]->ads_service()->SetCdsResource(new_cluster);
  // Change RDS resource to point to new cluster.
  RouteConfiguration new_route_config = default_route_config_;
  new_route_config.mutable_virtual_hosts(0)
      ->mutable_routes(0)
      ->mutable_route()
      ->set_cluster(kNewClusterName);
  balancers_[0]->ads_service()->SetRdsResource(new_route_config);
  // Wait for all new backends to be used.
  std::tuple<int, int, int> counts = WaitForAllBackends(2, 4);
  // Make sure no RPCs failed in the transition.
  EXPECT_EQ(0, std::get<1>(counts));
}

TEST_P(XdsResolverOnlyTest, DefaultRouteSpecifiesSlashPrefix) {
  RouteConfiguration route_config = default_route_config_;
  route_config.mutable_virtual_hosts(0)
      ->mutable_routes(0)
      ->mutable_match()
      ->set_prefix("/");
  SetListenerAndRouteConfiguration(0, default_listener_, route_config);
  SetNextResolution({});
  SetNextResolutionForLbChannelAllBalancers();
  AdsServiceImpl::EdsResourceArgs args({
      {"locality0", GetBackendPorts()},
  });
  balancers_[0]->ads_service()->SetEdsResource(BuildEdsResource(args));
  // We need to wait for all backends to come online.
  WaitForAllBackends();
}

TEST_P(XdsResolverOnlyTest, CircuitBreaking) {
  gpr_setenv("GRPC_XDS_EXPERIMENTAL_CIRCUIT_BREAKING", "true");
  constexpr size_t kMaxConcurrentRequests = 10;
  SetNextResolution({});
  SetNextResolutionForLbChannelAllBalancers();
  // Populate new EDS resources.
  AdsServiceImpl::EdsResourceArgs args({
      {"locality0", GetBackendPorts(0, 1)},
  });
  balancers_[0]->ads_service()->SetEdsResource(BuildEdsResource(args));
  // Update CDS resource to set max concurrent request.
  CircuitBreakers circuit_breaks;
  Cluster cluster = default_cluster_;
  auto* threshold = cluster.mutable_circuit_breakers()->add_thresholds();
  threshold->set_priority(RoutingPriority::DEFAULT);
  threshold->mutable_max_requests()->set_value(kMaxConcurrentRequests);
  balancers_[0]->ads_service()->SetCdsResource(cluster);
  // Send exactly max_concurrent_requests long RPCs.
  LongRunningRpc rpcs[kMaxConcurrentRequests];
  for (size_t i = 0; i < kMaxConcurrentRequests; ++i) {
    rpcs[i].StartRpc(stub_.get());
  }
  // Wait for all RPCs to be in flight.
  while (backends_[0]->backend_service()->RpcsWaitingForClientCancel() <
         kMaxConcurrentRequests) {
    gpr_sleep_until(gpr_time_add(gpr_now(GPR_CLOCK_REALTIME),
                                 gpr_time_from_micros(1 * 1000, GPR_TIMESPAN)));
  }
  // Sending a RPC now should fail, the error message should tell us
  // we hit the max concurrent requests limit and got dropped.
  Status status = SendRpc();
  EXPECT_FALSE(status.ok());
  EXPECT_EQ(status.error_message(), "Call dropped by load balancing policy");
  // Cancel one RPC to allow another one through
  rpcs[0].CancelRpc();
  status = SendRpc();
  EXPECT_TRUE(status.ok());
  for (size_t i = 1; i < kMaxConcurrentRequests; ++i) {
    rpcs[i].CancelRpc();
  }
  // Make sure RPCs go to the correct backend:
  EXPECT_EQ(kMaxConcurrentRequests + 1,
            backends_[0]->backend_service()->request_count());
  gpr_unsetenv("GRPC_XDS_EXPERIMENTAL_CIRCUIT_BREAKING");
}

TEST_P(XdsResolverOnlyTest, CircuitBreakingMultipleChannelsShareCallCounter) {
  gpr_setenv("GRPC_XDS_EXPERIMENTAL_CIRCUIT_BREAKING", "true");
  constexpr size_t kMaxConcurrentRequests = 10;
  // Populate new EDS resources.
  AdsServiceImpl::EdsResourceArgs args({
      {"locality0", GetBackendPorts(0, 1)},
  });
  balancers_[0]->ads_service()->SetEdsResource(BuildEdsResource(args));
  // Update CDS resource to set max concurrent request.
  CircuitBreakers circuit_breaks;
  Cluster cluster = default_cluster_;
  auto* threshold = cluster.mutable_circuit_breakers()->add_thresholds();
  threshold->set_priority(RoutingPriority::DEFAULT);
  threshold->mutable_max_requests()->set_value(kMaxConcurrentRequests);
  balancers_[0]->ads_service()->SetCdsResource(cluster);
  // Create second channel.
  auto response_generator2 =
      grpc_core::MakeRefCounted<grpc_core::FakeResolverResponseGenerator>();
  auto channel2 = CreateChannel(
      /*failover_timeout=*/0, /*server_name=*/kServerName,
      response_generator2.get());
  auto stub2 = grpc::testing::EchoTestService::NewStub(channel2);
  // Set resolution results for both channels and for the xDS channel.
  SetNextResolution({});
  SetNextResolution({}, response_generator2.get());
  SetNextResolutionForLbChannelAllBalancers();
  // Send exactly max_concurrent_requests long RPCs, alternating between
  // the two channels.
  LongRunningRpc rpcs[kMaxConcurrentRequests];
  for (size_t i = 0; i < kMaxConcurrentRequests; ++i) {
    rpcs[i].StartRpc(i % 2 == 0 ? stub_.get() : stub2.get());
  }
  // Wait for all RPCs to be in flight.
  while (backends_[0]->backend_service()->RpcsWaitingForClientCancel() <
         kMaxConcurrentRequests) {
    gpr_sleep_until(gpr_time_add(gpr_now(GPR_CLOCK_REALTIME),
                                 gpr_time_from_micros(1 * 1000, GPR_TIMESPAN)));
  }
  // Sending a RPC now should fail, the error message should tell us
  // we hit the max concurrent requests limit and got dropped.
  Status status = SendRpc();
  EXPECT_FALSE(status.ok());
  EXPECT_EQ(status.error_message(), "Call dropped by load balancing policy");
  // Cancel one RPC to allow another one through
  rpcs[0].CancelRpc();
  status = SendRpc();
  EXPECT_TRUE(status.ok());
  for (size_t i = 1; i < kMaxConcurrentRequests; ++i) {
    rpcs[i].CancelRpc();
  }
  // Make sure RPCs go to the correct backend:
  EXPECT_EQ(kMaxConcurrentRequests + 1,
            backends_[0]->backend_service()->request_count());
  gpr_unsetenv("GRPC_XDS_EXPERIMENTAL_CIRCUIT_BREAKING");
}

TEST_P(XdsResolverOnlyTest, CircuitBreakingDisabled) {
  constexpr size_t kMaxConcurrentRequests = 10;
  SetNextResolution({});
  SetNextResolutionForLbChannelAllBalancers();
  // Populate new EDS resources.
  AdsServiceImpl::EdsResourceArgs args({
      {"locality0", GetBackendPorts(0, 1)},
  });
  balancers_[0]->ads_service()->SetEdsResource(BuildEdsResource(args));
  // Update CDS resource to set max concurrent request.
  CircuitBreakers circuit_breaks;
  Cluster cluster = default_cluster_;
  auto* threshold = cluster.mutable_circuit_breakers()->add_thresholds();
  threshold->set_priority(RoutingPriority::DEFAULT);
  threshold->mutable_max_requests()->set_value(kMaxConcurrentRequests);
  balancers_[0]->ads_service()->SetCdsResource(cluster);
  // Send exactly max_concurrent_requests long RPCs.
  LongRunningRpc rpcs[kMaxConcurrentRequests];
  for (size_t i = 0; i < kMaxConcurrentRequests; ++i) {
    rpcs[i].StartRpc(stub_.get());
  }
  // Wait for all RPCs to be in flight.
  while (backends_[0]->backend_service()->RpcsWaitingForClientCancel() <
         kMaxConcurrentRequests) {
    gpr_sleep_until(gpr_time_add(gpr_now(GPR_CLOCK_REALTIME),
                                 gpr_time_from_micros(1 * 1000, GPR_TIMESPAN)));
  }
  // Sending a RPC now should not fail as circuit breaking is disabled.
  Status status = SendRpc();
  EXPECT_TRUE(status.ok());
  for (size_t i = 0; i < kMaxConcurrentRequests; ++i) {
    rpcs[i].CancelRpc();
  }
  // Make sure RPCs go to the correct backend:
  EXPECT_EQ(kMaxConcurrentRequests + 1,
            backends_[0]->backend_service()->request_count());
}

TEST_P(XdsResolverOnlyTest, MultipleChannelsShareXdsClient) {
  const char* kNewServerName = "new-server.example.com";
  Listener listener = default_listener_;
  listener.set_name(kNewServerName);
  SetListenerAndRouteConfiguration(0, listener, default_route_config_);
  SetNextResolution({});
  SetNextResolutionForLbChannelAllBalancers();
  AdsServiceImpl::EdsResourceArgs args({
      {"locality0", GetBackendPorts()},
  });
  balancers_[0]->ads_service()->SetEdsResource(BuildEdsResource(args));
  WaitForAllBackends();
  // Create second channel and tell it to connect to kNewServerName.
  auto channel2 = CreateChannel(/*failover_timeout=*/0, kNewServerName);
  channel2->GetState(/*try_to_connect=*/true);
  ASSERT_TRUE(
      channel2->WaitForConnected(grpc_timeout_milliseconds_to_deadline(100)));
  // Make sure there's only one client connected.
  EXPECT_EQ(1UL, balancers_[0]->ads_service()->clients().size());
}

class XdsResolverLoadReportingOnlyTest : public XdsEnd2endTest {
 public:
  XdsResolverLoadReportingOnlyTest() : XdsEnd2endTest(4, 1, 3) {}
};

// Tests load reporting when switching over from one cluster to another.
TEST_P(XdsResolverLoadReportingOnlyTest, ChangeClusters) {
  const char* kNewClusterName = "new_cluster_name";
  const char* kNewEdsServiceName = "new_eds_service_name";
  balancers_[0]->lrs_service()->set_cluster_names(
      {kDefaultClusterName, kNewClusterName});
  SetNextResolution({});
  SetNextResolutionForLbChannelAllBalancers();
  // cluster kDefaultClusterName -> locality0 -> backends 0 and 1
  AdsServiceImpl::EdsResourceArgs args({
      {"locality0", GetBackendPorts(0, 2)},
  });
  balancers_[0]->ads_service()->SetEdsResource(BuildEdsResource(args));
  // cluster kNewClusterName -> locality1 -> backends 2 and 3
  AdsServiceImpl::EdsResourceArgs args2({
      {"locality1", GetBackendPorts(2, 4)},
  });
  balancers_[0]->ads_service()->SetEdsResource(
      BuildEdsResource(args2, kNewEdsServiceName));
  // CDS resource for kNewClusterName.
  Cluster new_cluster = default_cluster_;
  new_cluster.set_name(kNewClusterName);
  new_cluster.mutable_eds_cluster_config()->set_service_name(
      kNewEdsServiceName);
  balancers_[0]->ads_service()->SetCdsResource(new_cluster);
  // Wait for all backends to come online.
  int num_ok = 0;
  int num_failure = 0;
  int num_drops = 0;
  std::tie(num_ok, num_failure, num_drops) = WaitForAllBackends(0, 2);
  // The load report received at the balancer should be correct.
  std::vector<ClientStats> load_report =
      balancers_[0]->lrs_service()->WaitForLoadReport();
  EXPECT_THAT(
      load_report,
      ::testing::ElementsAre(::testing::AllOf(
          ::testing::Property(&ClientStats::cluster_name, kDefaultClusterName),
          ::testing::Property(
              &ClientStats::locality_stats,
              ::testing::ElementsAre(::testing::Pair(
                  "locality0",
                  ::testing::AllOf(
                      ::testing::Field(&ClientStats::LocalityStats::
                                           total_successful_requests,
                                       num_ok),
                      ::testing::Field(&ClientStats::LocalityStats::
                                           total_requests_in_progress,
                                       0UL),
                      ::testing::Field(
                          &ClientStats::LocalityStats::total_error_requests,
                          num_failure),
                      ::testing::Field(
                          &ClientStats::LocalityStats::total_issued_requests,
                          num_failure + num_ok))))),
          ::testing::Property(&ClientStats::total_dropped_requests,
                              num_drops))));
  // Change RDS resource to point to new cluster.
  RouteConfiguration new_route_config = default_route_config_;
  new_route_config.mutable_virtual_hosts(0)
      ->mutable_routes(0)
      ->mutable_route()
      ->set_cluster(kNewClusterName);
  SetListenerAndRouteConfiguration(0, default_listener_, new_route_config);
  // Wait for all new backends to be used.
  std::tie(num_ok, num_failure, num_drops) = WaitForAllBackends(2, 4);
  // The load report received at the balancer should be correct.
  load_report = balancers_[0]->lrs_service()->WaitForLoadReport();
  EXPECT_THAT(
      load_report,
      ::testing::ElementsAre(
          ::testing::AllOf(
              ::testing::Property(&ClientStats::cluster_name,
                                  kDefaultClusterName),
              ::testing::Property(
                  &ClientStats::locality_stats,
                  ::testing::ElementsAre(::testing::Pair(
                      "locality0",
                      ::testing::AllOf(
                          ::testing::Field(&ClientStats::LocalityStats::
                                               total_successful_requests,
                                           ::testing::Lt(num_ok)),
                          ::testing::Field(&ClientStats::LocalityStats::
                                               total_requests_in_progress,
                                           0UL),
                          ::testing::Field(
                              &ClientStats::LocalityStats::total_error_requests,
                              ::testing::Le(num_failure)),
                          ::testing::Field(
                              &ClientStats::LocalityStats::
                                  total_issued_requests,
                              ::testing::Le(num_failure + num_ok)))))),
              ::testing::Property(&ClientStats::total_dropped_requests,
                                  num_drops)),
          ::testing::AllOf(
              ::testing::Property(&ClientStats::cluster_name, kNewClusterName),
              ::testing::Property(
                  &ClientStats::locality_stats,
                  ::testing::ElementsAre(::testing::Pair(
                      "locality1",
                      ::testing::AllOf(
                          ::testing::Field(&ClientStats::LocalityStats::
                                               total_successful_requests,
                                           ::testing::Le(num_ok)),
                          ::testing::Field(&ClientStats::LocalityStats::
                                               total_requests_in_progress,
                                           0UL),
                          ::testing::Field(
                              &ClientStats::LocalityStats::total_error_requests,
                              ::testing::Le(num_failure)),
                          ::testing::Field(
                              &ClientStats::LocalityStats::
                                  total_issued_requests,
                              ::testing::Le(num_failure + num_ok)))))),
              ::testing::Property(&ClientStats::total_dropped_requests,
                                  num_drops))));
  int total_ok = 0;
  int total_failure = 0;
  for (const ClientStats& client_stats : load_report) {
    total_ok += client_stats.total_successful_requests();
    total_failure += client_stats.total_error_requests();
  }
  EXPECT_EQ(total_ok, num_ok);
  EXPECT_EQ(total_failure, num_failure);
  // The LRS service got a single request, and sent a single response.
  EXPECT_EQ(1U, balancers_[0]->lrs_service()->request_count());
  EXPECT_EQ(1U, balancers_[0]->lrs_service()->response_count());
}

using SecureNamingTest = BasicTest;

// Tests that secure naming check passes if target name is expected.
TEST_P(SecureNamingTest, TargetNameIsExpected) {
  SetNextResolution({});
  SetNextResolutionForLbChannel({balancers_[0]->port()}, nullptr, "xds_server");
  AdsServiceImpl::EdsResourceArgs args({
      {"locality0", GetBackendPorts()},
  });
  balancers_[0]->ads_service()->SetEdsResource(
      BuildEdsResource(args, DefaultEdsServiceName()));
  CheckRpcSendOk();
}

// Tests that secure naming check fails if target name is unexpected.
TEST_P(SecureNamingTest, TargetNameIsUnexpected) {
  ::testing::FLAGS_gtest_death_test_style = "threadsafe";
  SetNextResolution({});
  SetNextResolutionForLbChannel({balancers_[0]->port()}, nullptr,
                                "incorrect_server_name");
  AdsServiceImpl::EdsResourceArgs args({
      {"locality0", GetBackendPorts()},
  });
  balancers_[0]->ads_service()->SetEdsResource(
      BuildEdsResource(args, DefaultEdsServiceName()));
  // Make sure that we blow up (via abort() from the security connector) when
  // the name from the balancer doesn't match expectations.
  ASSERT_DEATH_IF_SUPPORTED({ CheckRpcSendOk(); }, "");
}

using LdsTest = BasicTest;

// Tests that LDS client should send a NACK if there is no API listener in the
// Listener in the LDS response.
TEST_P(LdsTest, NoApiListener) {
  auto listener = default_listener_;
  listener.clear_api_listener();
  balancers_[0]->ads_service()->SetLdsResource(listener);
  SetNextResolution({});
  SetNextResolutionForLbChannelAllBalancers();
  CheckRpcSendFailure();
  const auto response_state =
      balancers_[0]->ads_service()->lds_response_state();
  EXPECT_EQ(response_state.state, AdsServiceImpl::ResponseState::NACKED);
  EXPECT_THAT(
      response_state.error_message,
      ::testing::HasSubstr("Listener has neither address nor ApiListener"));
}

// Tests that LDS client should send a NACK if the route_specifier in the
// http_connection_manager is neither inlined route_config nor RDS.
TEST_P(LdsTest, WrongRouteSpecifier) {
  auto listener = default_listener_;
  HttpConnectionManager http_connection_manager;
  listener.mutable_api_listener()->mutable_api_listener()->UnpackTo(
      &http_connection_manager);
  http_connection_manager.mutable_scoped_routes();
  listener.mutable_api_listener()->mutable_api_listener()->PackFrom(
      http_connection_manager);
  balancers_[0]->ads_service()->SetLdsResource(listener);
  SetNextResolution({});
  SetNextResolutionForLbChannelAllBalancers();
  CheckRpcSendFailure();
  const auto response_state =
      balancers_[0]->ads_service()->lds_response_state();
  EXPECT_EQ(response_state.state, AdsServiceImpl::ResponseState::NACKED);
  EXPECT_THAT(
      response_state.error_message,
      ::testing::HasSubstr(
          "HttpConnectionManager neither has inlined route_config nor RDS."));
}

// Tests that LDS client should send a NACK if the rds message in the
// http_connection_manager is missing the config_source field.
TEST_P(LdsTest, RdsMissingConfigSource) {
  auto listener = default_listener_;
  HttpConnectionManager http_connection_manager;
  listener.mutable_api_listener()->mutable_api_listener()->UnpackTo(
      &http_connection_manager);
  http_connection_manager.mutable_rds()->set_route_config_name(
      kDefaultRouteConfigurationName);
  listener.mutable_api_listener()->mutable_api_listener()->PackFrom(
      http_connection_manager);
  balancers_[0]->ads_service()->SetLdsResource(listener);
  SetNextResolution({});
  SetNextResolutionForLbChannelAllBalancers();
  CheckRpcSendFailure();
  const auto response_state =
      balancers_[0]->ads_service()->lds_response_state();
  EXPECT_EQ(response_state.state, AdsServiceImpl::ResponseState::NACKED);
  EXPECT_THAT(response_state.error_message,
              ::testing::HasSubstr(
                  "HttpConnectionManager missing config_source for RDS."));
}

// Tests that LDS client should send a NACK if the rds message in the
// http_connection_manager has a config_source field that does not specify ADS.
TEST_P(LdsTest, RdsConfigSourceDoesNotSpecifyAds) {
  auto listener = default_listener_;
  HttpConnectionManager http_connection_manager;
  listener.mutable_api_listener()->mutable_api_listener()->UnpackTo(
      &http_connection_manager);
  auto* rds = http_connection_manager.mutable_rds();
  rds->set_route_config_name(kDefaultRouteConfigurationName);
  rds->mutable_config_source()->mutable_self();
  listener.mutable_api_listener()->mutable_api_listener()->PackFrom(
      http_connection_manager);
  balancers_[0]->ads_service()->SetLdsResource(listener);
  SetNextResolution({});
  SetNextResolutionForLbChannelAllBalancers();
  CheckRpcSendFailure();
  const auto response_state =
      balancers_[0]->ads_service()->lds_response_state();
  EXPECT_EQ(response_state.state, AdsServiceImpl::ResponseState::NACKED);
  EXPECT_THAT(
      response_state.error_message,
      ::testing::HasSubstr(
          "HttpConnectionManager ConfigSource for RDS does not specify ADS."));
}

// Tests that the NACK for multiple bad LDS resources includes both errors.
TEST_P(LdsTest, MultipleBadResources) {
  constexpr char kServerName2[] = "server.other.com";
  auto listener = default_listener_;
  listener.clear_api_listener();
  balancers_[0]->ads_service()->SetLdsResource(listener);
  listener.set_name(kServerName2);
  balancers_[0]->ads_service()->SetLdsResource(listener);
  SetNextResolutionForLbChannelAllBalancers();
  CheckRpcSendFailure();
  // Need to create a second channel to subscribe to a second LDS resource.
  auto channel2 = CreateChannel(0, kServerName2);
  auto stub2 = grpc::testing::EchoTestService::NewStub(channel2);
  ClientContext context;
  EchoRequest request;
  request.set_message(kRequestMessage);
  EchoResponse response;
  grpc::Status status = stub2->Echo(&context, request, &response);
  EXPECT_FALSE(status.ok());
  const auto response_state =
      balancers_[0]->ads_service()->lds_response_state();
  EXPECT_EQ(response_state.state, AdsServiceImpl::ResponseState::NACKED);
  EXPECT_THAT(
      response_state.error_message,
      ::testing::AllOf(
          ::testing::HasSubstr(absl::StrCat(
              kServerName, ": Listener has neither address nor ApiListener")),
          ::testing::HasSubstr(
              absl::StrCat(kServerName2,
                           ": Listener has neither address nor ApiListener"))));
}

// TODO(roth): Remove this test when we remove the
// GRPC_XDS_EXPERIMENTAL_FAULT_INJECTION environment variable guard.
TEST_P(LdsTest, HttpFiltersEnabled) {
  gpr_setenv("GRPC_XDS_EXPERIMENTAL_FAULT_INJECTION", "true");
  SetNextResolutionForLbChannelAllBalancers();
  AdsServiceImpl::EdsResourceArgs args({
      {"locality0", GetBackendPorts()},
  });
  balancers_[0]->ads_service()->SetEdsResource(
      BuildEdsResource(args, DefaultEdsServiceName()));
  WaitForAllBackends();
  gpr_unsetenv("GRPC_XDS_EXPERIMENTAL_FAULT_INJECTION");
}

// Test that we fail RPCs if there is no router filter.
TEST_P(LdsTest, FailRpcsIfNoHttpRouterFilter) {
  gpr_setenv("GRPC_XDS_EXPERIMENTAL_FAULT_INJECTION", "true");
  SetNextResolutionForLbChannelAllBalancers();
  auto listener = default_listener_;
  HttpConnectionManager http_connection_manager;
  listener.mutable_api_listener()->mutable_api_listener()->UnpackTo(
      &http_connection_manager);
  http_connection_manager.clear_http_filters();
  listener.mutable_api_listener()->mutable_api_listener()->PackFrom(
      http_connection_manager);
  SetListenerAndRouteConfiguration(0, listener, default_route_config_);
  AdsServiceImpl::EdsResourceArgs args({
      {"locality0", GetBackendPorts()},
  });
  balancers_[0]->ads_service()->SetEdsResource(
      BuildEdsResource(args, DefaultEdsServiceName()));
  Status status = SendRpc();
  EXPECT_EQ(status.error_code(), StatusCode::UNAVAILABLE);
  EXPECT_EQ(status.error_message(), "no xDS HTTP router filter configured");
  // Wait until xDS server sees ACK.
  while (balancers_[0]->ads_service()->lds_response_state().state ==
         AdsServiceImpl::ResponseState::SENT) {
    CheckRpcSendFailure();
  }
  const auto response_state =
      balancers_[0]->ads_service()->lds_response_state();
  EXPECT_EQ(response_state.state, AdsServiceImpl::ResponseState::ACKED);
  gpr_unsetenv("GRPC_XDS_EXPERIMENTAL_FAULT_INJECTION");
}

// TODO(lidiz): As part of adding the fault injection filter, add a test
// that we ignore filters after the router filter.

// Test that we NACK empty filter names.
TEST_P(LdsTest, RejectsEmptyHttpFilterName) {
  gpr_setenv("GRPC_XDS_EXPERIMENTAL_FAULT_INJECTION", "true");
  auto listener = default_listener_;
  HttpConnectionManager http_connection_manager;
  listener.mutable_api_listener()->mutable_api_listener()->UnpackTo(
      &http_connection_manager);
  auto* filter = http_connection_manager.add_http_filters();
  filter->mutable_typed_config()->PackFrom(Listener());
  listener.mutable_api_listener()->mutable_api_listener()->PackFrom(
      http_connection_manager);
  SetListenerAndRouteConfiguration(0, listener, default_route_config_);
  SetNextResolution({});
  SetNextResolutionForLbChannelAllBalancers();
  // Wait until xDS server sees NACK.
  do {
    CheckRpcSendFailure();
  } while (balancers_[0]->ads_service()->lds_response_state().state ==
           AdsServiceImpl::ResponseState::SENT);
  const auto response_state =
      balancers_[0]->ads_service()->lds_response_state();
  EXPECT_EQ(response_state.state, AdsServiceImpl::ResponseState::NACKED);
  EXPECT_THAT(response_state.error_message,
              ::testing::HasSubstr("empty filter name at index 1"));
  gpr_unsetenv("GRPC_XDS_EXPERIMENTAL_FAULT_INJECTION");
}

// Test that we NACK duplicate HTTP filter names.
TEST_P(LdsTest, RejectsDuplicateHttpFilterName) {
  gpr_setenv("GRPC_XDS_EXPERIMENTAL_FAULT_INJECTION", "true");
  auto listener = default_listener_;
  HttpConnectionManager http_connection_manager;
  listener.mutable_api_listener()->mutable_api_listener()->UnpackTo(
      &http_connection_manager);
  *http_connection_manager.add_http_filters() =
      http_connection_manager.http_filters(0);
  listener.mutable_api_listener()->mutable_api_listener()->PackFrom(
      http_connection_manager);
  SetListenerAndRouteConfiguration(0, listener, default_route_config_);
  SetNextResolution({});
  SetNextResolutionForLbChannelAllBalancers();
  // Wait until xDS server sees NACK.
  do {
    CheckRpcSendFailure();
  } while (balancers_[0]->ads_service()->lds_response_state().state ==
           AdsServiceImpl::ResponseState::SENT);
  const auto response_state =
      balancers_[0]->ads_service()->lds_response_state();
  EXPECT_EQ(response_state.state, AdsServiceImpl::ResponseState::NACKED);
  EXPECT_THAT(response_state.error_message,
              ::testing::HasSubstr("duplicate HTTP filter name: router"));
  gpr_unsetenv("GRPC_XDS_EXPERIMENTAL_FAULT_INJECTION");
}

// Test that we NACK unknown filter types.
TEST_P(LdsTest, RejectsUnknownHttpFilterType) {
  gpr_setenv("GRPC_XDS_EXPERIMENTAL_FAULT_INJECTION", "true");
  auto listener = default_listener_;
  HttpConnectionManager http_connection_manager;
  listener.mutable_api_listener()->mutable_api_listener()->UnpackTo(
      &http_connection_manager);
  auto* filter = http_connection_manager.add_http_filters();
  filter->set_name("unknown");
  filter->mutable_typed_config()->PackFrom(Listener());
  listener.mutable_api_listener()->mutable_api_listener()->PackFrom(
      http_connection_manager);
  SetListenerAndRouteConfiguration(0, listener, default_route_config_);
  SetNextResolution({});
  SetNextResolutionForLbChannelAllBalancers();
  // Wait until xDS server sees NACK.
  do {
    CheckRpcSendFailure();
  } while (balancers_[0]->ads_service()->lds_response_state().state ==
           AdsServiceImpl::ResponseState::SENT);
  const auto response_state =
      balancers_[0]->ads_service()->lds_response_state();
  EXPECT_EQ(response_state.state, AdsServiceImpl::ResponseState::NACKED);
  EXPECT_THAT(response_state.error_message,
              ::testing::HasSubstr("no filter registered for config type "
                                   "envoy.config.listener.v3.Listener"));
  gpr_unsetenv("GRPC_XDS_EXPERIMENTAL_FAULT_INJECTION");
}

// Test that we ignore optional unknown filter types.
TEST_P(LdsTest, IgnoresOptionalUnknownHttpFilterType) {
  gpr_setenv("GRPC_XDS_EXPERIMENTAL_FAULT_INJECTION", "true");
  auto listener = default_listener_;
  HttpConnectionManager http_connection_manager;
  listener.mutable_api_listener()->mutable_api_listener()->UnpackTo(
      &http_connection_manager);
  auto* filter = http_connection_manager.add_http_filters();
  filter->set_name("unknown");
  filter->mutable_typed_config()->PackFrom(Listener());
  filter->set_is_optional(true);
  listener.mutable_api_listener()->mutable_api_listener()->PackFrom(
      http_connection_manager);
  SetListenerAndRouteConfiguration(0, listener, default_route_config_);
  AdsServiceImpl::EdsResourceArgs args({
      {"locality0", GetBackendPorts()},
  });
  balancers_[0]->ads_service()->SetEdsResource(
      BuildEdsResource(args, DefaultEdsServiceName()));
  SetNextResolutionForLbChannelAllBalancers();
  WaitForAllBackends();
  EXPECT_EQ(balancers_[0]->ads_service()->lds_response_state().state,
            AdsServiceImpl::ResponseState::ACKED);
  gpr_unsetenv("GRPC_XDS_EXPERIMENTAL_FAULT_INJECTION");
}

// Test that we NACK filters without configs.
TEST_P(LdsTest, RejectsHttpFilterWithoutConfig) {
  gpr_setenv("GRPC_XDS_EXPERIMENTAL_FAULT_INJECTION", "true");
  auto listener = default_listener_;
  HttpConnectionManager http_connection_manager;
  listener.mutable_api_listener()->mutable_api_listener()->UnpackTo(
      &http_connection_manager);
  auto* filter = http_connection_manager.add_http_filters();
  filter->set_name("unknown");
  listener.mutable_api_listener()->mutable_api_listener()->PackFrom(
      http_connection_manager);
  SetListenerAndRouteConfiguration(0, listener, default_route_config_);
  SetNextResolution({});
  SetNextResolutionForLbChannelAllBalancers();
  // Wait until xDS server sees NACK.
  do {
    CheckRpcSendFailure();
  } while (balancers_[0]->ads_service()->lds_response_state().state ==
           AdsServiceImpl::ResponseState::SENT);
  const auto response_state =
      balancers_[0]->ads_service()->lds_response_state();
  EXPECT_EQ(response_state.state, AdsServiceImpl::ResponseState::NACKED);
  EXPECT_THAT(response_state.error_message,
              ::testing::HasSubstr(
                  "no filter config specified for filter name unknown"));
  gpr_unsetenv("GRPC_XDS_EXPERIMENTAL_FAULT_INJECTION");
}

// Test that we ignore optional filters without configs.
TEST_P(LdsTest, IgnoresOptionalHttpFilterWithoutConfig) {
  gpr_setenv("GRPC_XDS_EXPERIMENTAL_FAULT_INJECTION", "true");
  auto listener = default_listener_;
  HttpConnectionManager http_connection_manager;
  listener.mutable_api_listener()->mutable_api_listener()->UnpackTo(
      &http_connection_manager);
  auto* filter = http_connection_manager.add_http_filters();
  filter->set_name("unknown");
  filter->set_is_optional(true);
  listener.mutable_api_listener()->mutable_api_listener()->PackFrom(
      http_connection_manager);
  SetListenerAndRouteConfiguration(0, listener, default_route_config_);
  AdsServiceImpl::EdsResourceArgs args({
      {"locality0", GetBackendPorts()},
  });
  balancers_[0]->ads_service()->SetEdsResource(
      BuildEdsResource(args, DefaultEdsServiceName()));
  SetNextResolutionForLbChannelAllBalancers();
  WaitForAllBackends();
  EXPECT_EQ(balancers_[0]->ads_service()->lds_response_state().state,
            AdsServiceImpl::ResponseState::ACKED);
  gpr_unsetenv("GRPC_XDS_EXPERIMENTAL_FAULT_INJECTION");
}

// Test that we NACK unparseable filter configs.
TEST_P(LdsTest, RejectsUnparseableHttpFilterType) {
  gpr_setenv("GRPC_XDS_EXPERIMENTAL_FAULT_INJECTION", "true");
  auto listener = default_listener_;
  HttpConnectionManager http_connection_manager;
  listener.mutable_api_listener()->mutable_api_listener()->UnpackTo(
      &http_connection_manager);
  auto* filter = http_connection_manager.add_http_filters();
  filter->set_name("unknown");
  filter->mutable_typed_config()->PackFrom(listener);
  filter->mutable_typed_config()->set_type_url(
      "type.googleapis.com/envoy.extensions.filters.http.router.v3.Router");
  listener.mutable_api_listener()->mutable_api_listener()->PackFrom(
      http_connection_manager);
  SetListenerAndRouteConfiguration(0, listener, default_route_config_);
  SetNextResolution({});
  SetNextResolutionForLbChannelAllBalancers();
  // Wait until xDS server sees NACK.
  do {
    CheckRpcSendFailure();
  } while (balancers_[0]->ads_service()->lds_response_state().state ==
           AdsServiceImpl::ResponseState::SENT);
  const auto response_state =
      balancers_[0]->ads_service()->lds_response_state();
  EXPECT_EQ(response_state.state, AdsServiceImpl::ResponseState::NACKED);
  EXPECT_THAT(
      response_state.error_message,
      ::testing::HasSubstr(
          "filter config for type "
          "envoy.extensions.filters.http.router.v3.Router failed to parse"));
  gpr_unsetenv("GRPC_XDS_EXPERIMENTAL_FAULT_INJECTION");
}

using LdsRdsTest = BasicTest;

// Tests that LDS client should send an ACK upon correct LDS response (with
// inlined RDS result).
TEST_P(LdsRdsTest, Vanilla) {
  SetNextResolution({});
  SetNextResolutionForLbChannelAllBalancers();
  (void)SendRpc();
  EXPECT_EQ(RouteConfigurationResponseState(0).state,
            AdsServiceImpl::ResponseState::ACKED);
  // Make sure we actually used the RPC service for the right version of xDS.
  EXPECT_EQ(balancers_[0]->ads_service()->seen_v2_client(),
            GetParam().use_v2());
  EXPECT_NE(balancers_[0]->ads_service()->seen_v3_client(),
            GetParam().use_v2());
}

// Tests that we go into TRANSIENT_FAILURE if the Listener is removed.
TEST_P(LdsRdsTest, ListenerRemoved) {
  SetNextResolution({});
  SetNextResolutionForLbChannelAllBalancers();
  AdsServiceImpl::EdsResourceArgs args({
      {"locality0", GetBackendPorts()},
  });
  balancers_[0]->ads_service()->SetEdsResource(BuildEdsResource(args));
  // We need to wait for all backends to come online.
  WaitForAllBackends();
  // Unset LDS resource.
  balancers_[0]->ads_service()->UnsetResource(kLdsTypeUrl, kServerName);
  // Wait for RPCs to start failing.
  do {
  } while (SendRpc(RpcOptions(), nullptr).ok());
  // Make sure RPCs are still failing.
  CheckRpcSendFailure(1000);
  // Make sure we ACK'ed the update.
  EXPECT_EQ(balancers_[0]->ads_service()->lds_response_state().state,
            AdsServiceImpl::ResponseState::ACKED);
}

// Tests that LDS client ACKs but fails if matching domain can't be found in
// the LDS response.
TEST_P(LdsRdsTest, NoMatchedDomain) {
  RouteConfiguration route_config = default_route_config_;
  route_config.mutable_virtual_hosts(0)->clear_domains();
  route_config.mutable_virtual_hosts(0)->add_domains("unmatched_domain");
  SetRouteConfiguration(0, route_config);
  SetNextResolution({});
  SetNextResolutionForLbChannelAllBalancers();
  CheckRpcSendFailure();
  // Do a bit of polling, to allow the ACK to get to the ADS server.
  channel_->WaitForConnected(grpc_timeout_milliseconds_to_deadline(100));
  const auto response_state = RouteConfigurationResponseState(0);
  EXPECT_EQ(response_state.state, AdsServiceImpl::ResponseState::ACKED);
}

// Tests that LDS client should choose the virtual host with matching domain if
// multiple virtual hosts exist in the LDS response.
TEST_P(LdsRdsTest, ChooseMatchedDomain) {
  RouteConfiguration route_config = default_route_config_;
  *(route_config.add_virtual_hosts()) = route_config.virtual_hosts(0);
  route_config.mutable_virtual_hosts(0)->clear_domains();
  route_config.mutable_virtual_hosts(0)->add_domains("unmatched_domain");
  SetRouteConfiguration(0, route_config);
  SetNextResolution({});
  SetNextResolutionForLbChannelAllBalancers();
  (void)SendRpc();
  EXPECT_EQ(RouteConfigurationResponseState(0).state,
            AdsServiceImpl::ResponseState::ACKED);
}

// Tests that LDS client should choose the last route in the virtual host if
// multiple routes exist in the LDS response.
TEST_P(LdsRdsTest, ChooseLastRoute) {
  RouteConfiguration route_config = default_route_config_;
  *(route_config.mutable_virtual_hosts(0)->add_routes()) =
      route_config.virtual_hosts(0).routes(0);
  route_config.mutable_virtual_hosts(0)
      ->mutable_routes(0)
      ->mutable_route()
      ->mutable_cluster_header();
  SetRouteConfiguration(0, route_config);
  SetNextResolution({});
  SetNextResolutionForLbChannelAllBalancers();
  (void)SendRpc();
  EXPECT_EQ(RouteConfigurationResponseState(0).state,
            AdsServiceImpl::ResponseState::ACKED);
}

// Tests that LDS client should ignore route which has query_parameters.
TEST_P(LdsRdsTest, RouteMatchHasQueryParameters) {
  RouteConfiguration route_config = default_route_config_;
  auto* route1 = route_config.mutable_virtual_hosts(0)->mutable_routes(0);
  route1->mutable_match()->set_prefix("/grpc.testing.EchoTest1Service/");
  route1->mutable_match()->add_query_parameters();
  SetRouteConfiguration(0, route_config);
  SetNextResolution({});
  SetNextResolutionForLbChannelAllBalancers();
  CheckRpcSendFailure();
  const auto response_state = RouteConfigurationResponseState(0);
  EXPECT_EQ(response_state.state, AdsServiceImpl::ResponseState::NACKED);
  EXPECT_THAT(response_state.error_message,
              ::testing::HasSubstr("No valid routes specified."));
}

// Tests that LDS client should send a ACK if route match has a prefix
// that is either empty or a single slash
TEST_P(LdsRdsTest, RouteMatchHasValidPrefixEmptyOrSingleSlash) {
  RouteConfiguration route_config = default_route_config_;
  auto* route1 = route_config.mutable_virtual_hosts(0)->mutable_routes(0);
  route1->mutable_match()->set_prefix("");
  auto* default_route = route_config.mutable_virtual_hosts(0)->add_routes();
  default_route->mutable_match()->set_prefix("/");
  default_route->mutable_route()->set_cluster(kDefaultClusterName);
  SetRouteConfiguration(0, route_config);
  SetNextResolution({});
  SetNextResolutionForLbChannelAllBalancers();
  (void)SendRpc();
  const auto response_state = RouteConfigurationResponseState(0);
  EXPECT_EQ(response_state.state, AdsServiceImpl::ResponseState::ACKED);
}

// Tests that LDS client should ignore route which has a path
// prefix string does not start with "/".
TEST_P(LdsRdsTest, RouteMatchHasInvalidPrefixNoLeadingSlash) {
  RouteConfiguration route_config = default_route_config_;
  auto* route1 = route_config.mutable_virtual_hosts(0)->mutable_routes(0);
  route1->mutable_match()->set_prefix("grpc.testing.EchoTest1Service/");
  SetRouteConfiguration(0, route_config);
  SetNextResolution({});
  SetNextResolutionForLbChannelAllBalancers();
  CheckRpcSendFailure();
  const auto response_state = RouteConfigurationResponseState(0);
  EXPECT_EQ(response_state.state, AdsServiceImpl::ResponseState::NACKED);
  EXPECT_THAT(response_state.error_message,
              ::testing::HasSubstr("No valid routes specified."));
}

// Tests that LDS client should ignore route which has a prefix
// string with more than 2 slashes.
TEST_P(LdsRdsTest, RouteMatchHasInvalidPrefixExtraContent) {
  RouteConfiguration route_config = default_route_config_;
  auto* route1 = route_config.mutable_virtual_hosts(0)->mutable_routes(0);
  route1->mutable_match()->set_prefix("/grpc.testing.EchoTest1Service/Echo1/");
  SetRouteConfiguration(0, route_config);
  SetNextResolution({});
  SetNextResolutionForLbChannelAllBalancers();
  CheckRpcSendFailure();
  const auto response_state = RouteConfigurationResponseState(0);
  EXPECT_EQ(response_state.state, AdsServiceImpl::ResponseState::NACKED);
  EXPECT_THAT(response_state.error_message,
              ::testing::HasSubstr("No valid routes specified."));
}

// Tests that LDS client should ignore route which has a prefix
// string "//".
TEST_P(LdsRdsTest, RouteMatchHasInvalidPrefixDoubleSlash) {
  RouteConfiguration route_config = default_route_config_;
  auto* route1 = route_config.mutable_virtual_hosts(0)->mutable_routes(0);
  route1->mutable_match()->set_prefix("//");
  SetRouteConfiguration(0, route_config);
  SetNextResolution({});
  SetNextResolutionForLbChannelAllBalancers();
  CheckRpcSendFailure();
  const auto response_state = RouteConfigurationResponseState(0);
  EXPECT_EQ(response_state.state, AdsServiceImpl::ResponseState::NACKED);
  EXPECT_THAT(response_state.error_message,
              ::testing::HasSubstr("No valid routes specified."));
}

// Tests that LDS client should ignore route which has path
// but it's empty.
TEST_P(LdsRdsTest, RouteMatchHasInvalidPathEmptyPath) {
  RouteConfiguration route_config = default_route_config_;
  auto* route1 = route_config.mutable_virtual_hosts(0)->mutable_routes(0);
  route1->mutable_match()->set_path("");
  SetRouteConfiguration(0, route_config);
  SetNextResolution({});
  SetNextResolutionForLbChannelAllBalancers();
  CheckRpcSendFailure();
  const auto response_state = RouteConfigurationResponseState(0);
  EXPECT_EQ(response_state.state, AdsServiceImpl::ResponseState::NACKED);
  EXPECT_THAT(response_state.error_message,
              ::testing::HasSubstr("No valid routes specified."));
}

// Tests that LDS client should ignore route which has path
// string does not start with "/".
TEST_P(LdsRdsTest, RouteMatchHasInvalidPathNoLeadingSlash) {
  RouteConfiguration route_config = default_route_config_;
  auto* route1 = route_config.mutable_virtual_hosts(0)->mutable_routes(0);
  route1->mutable_match()->set_path("grpc.testing.EchoTest1Service/Echo1");
  SetRouteConfiguration(0, route_config);
  SetNextResolution({});
  SetNextResolutionForLbChannelAllBalancers();
  CheckRpcSendFailure();
  const auto response_state = RouteConfigurationResponseState(0);
  EXPECT_EQ(response_state.state, AdsServiceImpl::ResponseState::NACKED);
  EXPECT_THAT(response_state.error_message,
              ::testing::HasSubstr("No valid routes specified."));
}

// Tests that LDS client should ignore route which has path
// string that has too many slashes; for example, ends with "/".
TEST_P(LdsRdsTest, RouteMatchHasInvalidPathTooManySlashes) {
  RouteConfiguration route_config = default_route_config_;
  auto* route1 = route_config.mutable_virtual_hosts(0)->mutable_routes(0);
  route1->mutable_match()->set_path("/grpc.testing.EchoTest1Service/Echo1/");
  SetRouteConfiguration(0, route_config);
  SetNextResolution({});
  SetNextResolutionForLbChannelAllBalancers();
  CheckRpcSendFailure();
  const auto response_state = RouteConfigurationResponseState(0);
  EXPECT_EQ(response_state.state, AdsServiceImpl::ResponseState::NACKED);
  EXPECT_THAT(response_state.error_message,
              ::testing::HasSubstr("No valid routes specified."));
}

// Tests that LDS client should ignore route which has path
// string that has only 1 slash: missing "/" between service and method.
TEST_P(LdsRdsTest, RouteMatchHasInvalidPathOnlyOneSlash) {
  RouteConfiguration route_config = default_route_config_;
  auto* route1 = route_config.mutable_virtual_hosts(0)->mutable_routes(0);
  route1->mutable_match()->set_path("/grpc.testing.EchoTest1Service.Echo1");
  SetRouteConfiguration(0, route_config);
  SetNextResolution({});
  SetNextResolutionForLbChannelAllBalancers();
  CheckRpcSendFailure();
  const auto response_state = RouteConfigurationResponseState(0);
  EXPECT_EQ(response_state.state, AdsServiceImpl::ResponseState::NACKED);
  EXPECT_THAT(response_state.error_message,
              ::testing::HasSubstr("No valid routes specified."));
}

// Tests that LDS client should ignore route which has path
// string that is missing service.
TEST_P(LdsRdsTest, RouteMatchHasInvalidPathMissingService) {
  RouteConfiguration route_config = default_route_config_;
  auto* route1 = route_config.mutable_virtual_hosts(0)->mutable_routes(0);
  route1->mutable_match()->set_path("//Echo1");
  SetRouteConfiguration(0, route_config);
  SetNextResolution({});
  SetNextResolutionForLbChannelAllBalancers();
  CheckRpcSendFailure();
  const auto response_state = RouteConfigurationResponseState(0);
  EXPECT_EQ(response_state.state, AdsServiceImpl::ResponseState::NACKED);
  EXPECT_THAT(response_state.error_message,
              ::testing::HasSubstr("No valid routes specified."));
}

// Tests that LDS client should ignore route which has path
// string that is missing method.
TEST_P(LdsRdsTest, RouteMatchHasInvalidPathMissingMethod) {
  RouteConfiguration route_config = default_route_config_;
  auto* route1 = route_config.mutable_virtual_hosts(0)->mutable_routes(0);
  route1->mutable_match()->set_path("/grpc.testing.EchoTest1Service/");
  SetRouteConfiguration(0, route_config);
  SetNextResolution({});
  SetNextResolutionForLbChannelAllBalancers();
  CheckRpcSendFailure();
  const auto response_state = RouteConfigurationResponseState(0);
  EXPECT_EQ(response_state.state, AdsServiceImpl::ResponseState::NACKED);
  EXPECT_THAT(response_state.error_message,
              ::testing::HasSubstr("No valid routes specified."));
}

// Test that LDS client should reject route which has invalid path regex.
TEST_P(LdsRdsTest, RouteMatchHasInvalidPathRegex) {
  const char* kNewCluster1Name = "new_cluster_1";
  RouteConfiguration route_config = default_route_config_;
  auto* route1 = route_config.mutable_virtual_hosts(0)->mutable_routes(0);
  route1->mutable_match()->mutable_safe_regex()->set_regex("a[z-a]");
  route1->mutable_route()->set_cluster(kNewCluster1Name);
  SetRouteConfiguration(0, route_config);
  SetNextResolution({});
  SetNextResolutionForLbChannelAllBalancers();
  CheckRpcSendFailure();
  const auto response_state = RouteConfigurationResponseState(0);
  EXPECT_EQ(response_state.state, AdsServiceImpl::ResponseState::NACKED);
  EXPECT_THAT(response_state.error_message,
              ::testing::HasSubstr(
                  "path matcher: Invalid regex string specified in matcher."));
}

// Tests that LDS client should send a NACK if route has an action other than
// RouteAction in the LDS response.
TEST_P(LdsRdsTest, RouteHasNoRouteAction) {
  RouteConfiguration route_config = default_route_config_;
  route_config.mutable_virtual_hosts(0)->mutable_routes(0)->mutable_redirect();
  SetRouteConfiguration(0, route_config);
  SetNextResolution({});
  SetNextResolutionForLbChannelAllBalancers();
  CheckRpcSendFailure();
  const auto response_state = RouteConfigurationResponseState(0);
  EXPECT_EQ(response_state.state, AdsServiceImpl::ResponseState::NACKED);
  EXPECT_THAT(response_state.error_message,
              ::testing::HasSubstr("No RouteAction found in route."));
}

TEST_P(LdsRdsTest, RouteActionClusterHasEmptyClusterName) {
  RouteConfiguration route_config = default_route_config_;
  auto* route1 = route_config.mutable_virtual_hosts(0)->mutable_routes(0);
  route1->mutable_match()->set_prefix("/grpc.testing.EchoTest1Service/");
  route1->mutable_route()->set_cluster("");
  auto* default_route = route_config.mutable_virtual_hosts(0)->add_routes();
  default_route->mutable_match()->set_prefix("");
  default_route->mutable_route()->set_cluster(kDefaultClusterName);
  SetRouteConfiguration(0, route_config);
  SetNextResolution({});
  SetNextResolutionForLbChannelAllBalancers();
  CheckRpcSendFailure();
  const auto response_state = RouteConfigurationResponseState(0);
  EXPECT_EQ(response_state.state, AdsServiceImpl::ResponseState::NACKED);
  EXPECT_THAT(
      response_state.error_message,
      ::testing::HasSubstr("RouteAction cluster contains empty cluster name."));
}

TEST_P(LdsRdsTest, RouteActionWeightedTargetHasIncorrectTotalWeightSet) {
  const size_t kWeight75 = 75;
  const char* kNewCluster1Name = "new_cluster_1";
  RouteConfiguration route_config = default_route_config_;
  auto* route1 = route_config.mutable_virtual_hosts(0)->mutable_routes(0);
  route1->mutable_match()->set_prefix("/grpc.testing.EchoTest1Service/");
  auto* weighted_cluster1 =
      route1->mutable_route()->mutable_weighted_clusters()->add_clusters();
  weighted_cluster1->set_name(kNewCluster1Name);
  weighted_cluster1->mutable_weight()->set_value(kWeight75);
  route1->mutable_route()
      ->mutable_weighted_clusters()
      ->mutable_total_weight()
      ->set_value(kWeight75 + 1);
  auto* default_route = route_config.mutable_virtual_hosts(0)->add_routes();
  default_route->mutable_match()->set_prefix("");
  default_route->mutable_route()->set_cluster(kDefaultClusterName);
  SetRouteConfiguration(0, route_config);
  SetNextResolution({});
  SetNextResolutionForLbChannelAllBalancers();
  CheckRpcSendFailure();
  const auto response_state = RouteConfigurationResponseState(0);
  EXPECT_EQ(response_state.state, AdsServiceImpl::ResponseState::NACKED);
  EXPECT_THAT(response_state.error_message,
              ::testing::HasSubstr(
                  "RouteAction weighted_cluster has incorrect total weight"));
}

TEST_P(LdsRdsTest, RouteActionWeightedClusterHasZeroTotalWeight) {
  const char* kNewCluster1Name = "new_cluster_1";
  RouteConfiguration route_config = default_route_config_;
  auto* route1 = route_config.mutable_virtual_hosts(0)->mutable_routes(0);
  route1->mutable_match()->set_prefix("/grpc.testing.EchoTest1Service/");
  auto* weighted_cluster1 =
      route1->mutable_route()->mutable_weighted_clusters()->add_clusters();
  weighted_cluster1->set_name(kNewCluster1Name);
  weighted_cluster1->mutable_weight()->set_value(0);
  route1->mutable_route()
      ->mutable_weighted_clusters()
      ->mutable_total_weight()
      ->set_value(0);
  auto* default_route = route_config.mutable_virtual_hosts(0)->add_routes();
  default_route->mutable_match()->set_prefix("");
  default_route->mutable_route()->set_cluster(kDefaultClusterName);
  SetRouteConfiguration(0, route_config);
  SetNextResolution({});
  SetNextResolutionForLbChannelAllBalancers();
  CheckRpcSendFailure();
  const auto response_state = RouteConfigurationResponseState(0);
  EXPECT_EQ(response_state.state, AdsServiceImpl::ResponseState::NACKED);
  EXPECT_THAT(
      response_state.error_message,
      ::testing::HasSubstr(
          "RouteAction weighted_cluster has no valid clusters specified."));
}

TEST_P(LdsRdsTest, RouteActionWeightedTargetClusterHasEmptyClusterName) {
  const size_t kWeight75 = 75;
  RouteConfiguration route_config = default_route_config_;
  auto* route1 = route_config.mutable_virtual_hosts(0)->mutable_routes(0);
  route1->mutable_match()->set_prefix("/grpc.testing.EchoTest1Service/");
  auto* weighted_cluster1 =
      route1->mutable_route()->mutable_weighted_clusters()->add_clusters();
  weighted_cluster1->set_name("");
  weighted_cluster1->mutable_weight()->set_value(kWeight75);
  route1->mutable_route()
      ->mutable_weighted_clusters()
      ->mutable_total_weight()
      ->set_value(kWeight75);
  auto* default_route = route_config.mutable_virtual_hosts(0)->add_routes();
  default_route->mutable_match()->set_prefix("");
  default_route->mutable_route()->set_cluster(kDefaultClusterName);
  SetRouteConfiguration(0, route_config);
  SetNextResolution({});
  SetNextResolutionForLbChannelAllBalancers();
  CheckRpcSendFailure();
  const auto response_state = RouteConfigurationResponseState(0);
  EXPECT_EQ(response_state.state, AdsServiceImpl::ResponseState::NACKED);
  EXPECT_THAT(
      response_state.error_message,
      ::testing::HasSubstr(
          "RouteAction weighted_cluster cluster contains empty cluster name."));
}

TEST_P(LdsRdsTest, RouteActionWeightedTargetClusterHasNoWeight) {
  const size_t kWeight75 = 75;
  const char* kNewCluster1Name = "new_cluster_1";
  RouteConfiguration route_config = default_route_config_;
  auto* route1 = route_config.mutable_virtual_hosts(0)->mutable_routes(0);
  route1->mutable_match()->set_prefix("/grpc.testing.EchoTest1Service/");
  auto* weighted_cluster1 =
      route1->mutable_route()->mutable_weighted_clusters()->add_clusters();
  weighted_cluster1->set_name(kNewCluster1Name);
  route1->mutable_route()
      ->mutable_weighted_clusters()
      ->mutable_total_weight()
      ->set_value(kWeight75);
  auto* default_route = route_config.mutable_virtual_hosts(0)->add_routes();
  default_route->mutable_match()->set_prefix("");
  default_route->mutable_route()->set_cluster(kDefaultClusterName);
  SetRouteConfiguration(0, route_config);
  SetNextResolution({});
  SetNextResolutionForLbChannelAllBalancers();
  CheckRpcSendFailure();
  const auto response_state = RouteConfigurationResponseState(0);
  EXPECT_EQ(response_state.state, AdsServiceImpl::ResponseState::NACKED);
  EXPECT_THAT(response_state.error_message,
              ::testing::HasSubstr(
                  "RouteAction weighted_cluster cluster missing weight"));
}

TEST_P(LdsRdsTest, RouteHeaderMatchInvalidRegex) {
  const char* kNewCluster1Name = "new_cluster_1";
  RouteConfiguration route_config = default_route_config_;
  auto* route1 = route_config.mutable_virtual_hosts(0)->mutable_routes(0);
  route1->mutable_match()->set_prefix("/grpc.testing.EchoTest1Service/");
  auto* header_matcher1 = route1->mutable_match()->add_headers();
  header_matcher1->set_name("header1");
  header_matcher1->mutable_safe_regex_match()->set_regex("a[z-a]");
  route1->mutable_route()->set_cluster(kNewCluster1Name);
  SetRouteConfiguration(0, route_config);
  SetNextResolution({});
  SetNextResolutionForLbChannelAllBalancers();
  CheckRpcSendFailure();
  const auto response_state = RouteConfigurationResponseState(0);
  EXPECT_EQ(response_state.state, AdsServiceImpl::ResponseState::NACKED);
  EXPECT_THAT(
      response_state.error_message,
      ::testing::HasSubstr(
          "header matcher: Invalid regex string specified in matcher."));
}

TEST_P(LdsRdsTest, RouteHeaderMatchInvalidRange) {
  const char* kNewCluster1Name = "new_cluster_1";
  RouteConfiguration route_config = default_route_config_;
  auto* route1 = route_config.mutable_virtual_hosts(0)->mutable_routes(0);
  route1->mutable_match()->set_prefix("/grpc.testing.EchoTest1Service/");
  auto* header_matcher1 = route1->mutable_match()->add_headers();
  header_matcher1->set_name("header1");
  header_matcher1->mutable_range_match()->set_start(1001);
  header_matcher1->mutable_range_match()->set_end(1000);
  route1->mutable_route()->set_cluster(kNewCluster1Name);
  SetRouteConfiguration(0, route_config);
  SetNextResolution({});
  SetNextResolutionForLbChannelAllBalancers();
  CheckRpcSendFailure();
  const auto response_state = RouteConfigurationResponseState(0);
  EXPECT_EQ(response_state.state, AdsServiceImpl::ResponseState::NACKED);
  EXPECT_THAT(
      response_state.error_message,
      ::testing::HasSubstr(
          "header matcher: Invalid range specifier specified: end cannot be "
          "smaller than start."));
}

// Tests that LDS client should choose the default route (with no matching
// specified) after unable to find a match with previous routes.
TEST_P(LdsRdsTest, XdsRoutingPathMatching) {
  const char* kNewCluster1Name = "new_cluster_1";
  const char* kNewEdsService1Name = "new_eds_service_name_1";
  const char* kNewCluster2Name = "new_cluster_2";
  const char* kNewEdsService2Name = "new_eds_service_name_2";
  const size_t kNumEcho1Rpcs = 10;
  const size_t kNumEcho2Rpcs = 20;
  const size_t kNumEchoRpcs = 30;
  SetNextResolution({});
  SetNextResolutionForLbChannelAllBalancers();
  // Populate new EDS resources.
  AdsServiceImpl::EdsResourceArgs args({
      {"locality0", GetBackendPorts(0, 2)},
  });
  AdsServiceImpl::EdsResourceArgs args1({
      {"locality0", GetBackendPorts(2, 3)},
  });
  AdsServiceImpl::EdsResourceArgs args2({
      {"locality0", GetBackendPorts(3, 4)},
  });
  balancers_[0]->ads_service()->SetEdsResource(BuildEdsResource(args));
  balancers_[0]->ads_service()->SetEdsResource(
      BuildEdsResource(args1, kNewEdsService1Name));
  balancers_[0]->ads_service()->SetEdsResource(
      BuildEdsResource(args2, kNewEdsService2Name));
  // Populate new CDS resources.
  Cluster new_cluster1 = default_cluster_;
  new_cluster1.set_name(kNewCluster1Name);
  new_cluster1.mutable_eds_cluster_config()->set_service_name(
      kNewEdsService1Name);
  balancers_[0]->ads_service()->SetCdsResource(new_cluster1);
  Cluster new_cluster2 = default_cluster_;
  new_cluster2.set_name(kNewCluster2Name);
  new_cluster2.mutable_eds_cluster_config()->set_service_name(
      kNewEdsService2Name);
  balancers_[0]->ads_service()->SetCdsResource(new_cluster2);
  // Populating Route Configurations for LDS.
  RouteConfiguration new_route_config = default_route_config_;
  auto* route1 = new_route_config.mutable_virtual_hosts(0)->mutable_routes(0);
  route1->mutable_match()->set_path("/grpc.testing.EchoTest1Service/Echo1");
  route1->mutable_route()->set_cluster(kNewCluster1Name);
  auto* route2 = new_route_config.mutable_virtual_hosts(0)->add_routes();
  route2->mutable_match()->set_path("/grpc.testing.EchoTest2Service/Echo2");
  route2->mutable_route()->set_cluster(kNewCluster2Name);
  auto* route3 = new_route_config.mutable_virtual_hosts(0)->add_routes();
  route3->mutable_match()->set_path("/grpc.testing.EchoTest3Service/Echo3");
  route3->mutable_route()->set_cluster(kDefaultClusterName);
  auto* default_route = new_route_config.mutable_virtual_hosts(0)->add_routes();
  default_route->mutable_match()->set_prefix("");
  default_route->mutable_route()->set_cluster(kDefaultClusterName);
  SetRouteConfiguration(0, new_route_config);
  WaitForAllBackends(0, 2);
  CheckRpcSendOk(kNumEchoRpcs, RpcOptions().set_wait_for_ready(true));
  CheckRpcSendOk(kNumEcho1Rpcs, RpcOptions()
                                    .set_rpc_service(SERVICE_ECHO1)
                                    .set_rpc_method(METHOD_ECHO1)
                                    .set_wait_for_ready(true));
  CheckRpcSendOk(kNumEcho2Rpcs, RpcOptions()
                                    .set_rpc_service(SERVICE_ECHO2)
                                    .set_rpc_method(METHOD_ECHO2)
                                    .set_wait_for_ready(true));
  // Make sure RPCs all go to the correct backend.
  for (size_t i = 0; i < 2; ++i) {
    EXPECT_EQ(kNumEchoRpcs / 2,
              backends_[i]->backend_service()->request_count());
    EXPECT_EQ(0, backends_[i]->backend_service1()->request_count());
    EXPECT_EQ(0, backends_[i]->backend_service2()->request_count());
  }
  EXPECT_EQ(0, backends_[2]->backend_service()->request_count());
  EXPECT_EQ(kNumEcho1Rpcs, backends_[2]->backend_service1()->request_count());
  EXPECT_EQ(0, backends_[2]->backend_service2()->request_count());
  EXPECT_EQ(0, backends_[3]->backend_service()->request_count());
  EXPECT_EQ(0, backends_[3]->backend_service1()->request_count());
  EXPECT_EQ(kNumEcho2Rpcs, backends_[3]->backend_service2()->request_count());
}

TEST_P(LdsRdsTest, XdsRoutingPathMatchingCaseInsensitive) {
  const char* kNewCluster1Name = "new_cluster_1";
  const char* kNewEdsService1Name = "new_eds_service_name_1";
  const char* kNewCluster2Name = "new_cluster_2";
  const char* kNewEdsService2Name = "new_eds_service_name_2";
  const size_t kNumEcho1Rpcs = 10;
  const size_t kNumEchoRpcs = 30;
  SetNextResolution({});
  SetNextResolutionForLbChannelAllBalancers();
  // Populate new EDS resources.
  AdsServiceImpl::EdsResourceArgs args({
      {"locality0", GetBackendPorts(0, 1)},
  });
  AdsServiceImpl::EdsResourceArgs args1({
      {"locality0", GetBackendPorts(1, 2)},
  });
  AdsServiceImpl::EdsResourceArgs args2({
      {"locality0", GetBackendPorts(2, 3)},
  });
  balancers_[0]->ads_service()->SetEdsResource(BuildEdsResource(args));
  balancers_[0]->ads_service()->SetEdsResource(
      BuildEdsResource(args1, kNewEdsService1Name));
  balancers_[0]->ads_service()->SetEdsResource(
      BuildEdsResource(args2, kNewEdsService2Name));
  // Populate new CDS resources.
  Cluster new_cluster1 = default_cluster_;
  new_cluster1.set_name(kNewCluster1Name);
  new_cluster1.mutable_eds_cluster_config()->set_service_name(
      kNewEdsService1Name);
  balancers_[0]->ads_service()->SetCdsResource(new_cluster1);
  Cluster new_cluster2 = default_cluster_;
  new_cluster2.set_name(kNewCluster2Name);
  new_cluster2.mutable_eds_cluster_config()->set_service_name(
      kNewEdsService2Name);
  balancers_[0]->ads_service()->SetCdsResource(new_cluster2);
  // Populating Route Configurations for LDS.
  RouteConfiguration new_route_config = default_route_config_;
  // First route will not match, since it's case-sensitive.
  // Second route will match with same path.
  auto* route1 = new_route_config.mutable_virtual_hosts(0)->mutable_routes(0);
  route1->mutable_match()->set_path("/GrPc.TeStInG.EcHoTeSt1SErViCe/EcHo1");
  route1->mutable_route()->set_cluster(kNewCluster1Name);
  auto* route2 = new_route_config.mutable_virtual_hosts(0)->add_routes();
  route2->mutable_match()->set_path("/GrPc.TeStInG.EcHoTeSt1SErViCe/EcHo1");
  route2->mutable_match()->mutable_case_sensitive()->set_value(false);
  route2->mutable_route()->set_cluster(kNewCluster2Name);
  auto* default_route = new_route_config.mutable_virtual_hosts(0)->add_routes();
  default_route->mutable_match()->set_prefix("");
  default_route->mutable_route()->set_cluster(kDefaultClusterName);
  SetRouteConfiguration(0, new_route_config);
  CheckRpcSendOk(kNumEchoRpcs, RpcOptions().set_wait_for_ready(true));
  CheckRpcSendOk(kNumEcho1Rpcs, RpcOptions()
                                    .set_rpc_service(SERVICE_ECHO1)
                                    .set_rpc_method(METHOD_ECHO1)
                                    .set_wait_for_ready(true));
  // Make sure RPCs all go to the correct backend.
  EXPECT_EQ(kNumEchoRpcs, backends_[0]->backend_service()->request_count());
  EXPECT_EQ(0, backends_[0]->backend_service1()->request_count());
  EXPECT_EQ(0, backends_[1]->backend_service()->request_count());
  EXPECT_EQ(0, backends_[1]->backend_service1()->request_count());
  EXPECT_EQ(0, backends_[2]->backend_service()->request_count());
  EXPECT_EQ(kNumEcho1Rpcs, backends_[2]->backend_service1()->request_count());
}

TEST_P(LdsRdsTest, XdsRoutingPrefixMatching) {
  const char* kNewCluster1Name = "new_cluster_1";
  const char* kNewEdsService1Name = "new_eds_service_name_1";
  const char* kNewCluster2Name = "new_cluster_2";
  const char* kNewEdsService2Name = "new_eds_service_name_2";
  const size_t kNumEcho1Rpcs = 10;
  const size_t kNumEcho2Rpcs = 20;
  const size_t kNumEchoRpcs = 30;
  SetNextResolution({});
  SetNextResolutionForLbChannelAllBalancers();
  // Populate new EDS resources.
  AdsServiceImpl::EdsResourceArgs args({
      {"locality0", GetBackendPorts(0, 2)},
  });
  AdsServiceImpl::EdsResourceArgs args1({
      {"locality0", GetBackendPorts(2, 3)},
  });
  AdsServiceImpl::EdsResourceArgs args2({
      {"locality0", GetBackendPorts(3, 4)},
  });
  balancers_[0]->ads_service()->SetEdsResource(BuildEdsResource(args));
  balancers_[0]->ads_service()->SetEdsResource(
      BuildEdsResource(args1, kNewEdsService1Name));
  balancers_[0]->ads_service()->SetEdsResource(
      BuildEdsResource(args2, kNewEdsService2Name));
  // Populate new CDS resources.
  Cluster new_cluster1 = default_cluster_;
  new_cluster1.set_name(kNewCluster1Name);
  new_cluster1.mutable_eds_cluster_config()->set_service_name(
      kNewEdsService1Name);
  balancers_[0]->ads_service()->SetCdsResource(new_cluster1);
  Cluster new_cluster2 = default_cluster_;
  new_cluster2.set_name(kNewCluster2Name);
  new_cluster2.mutable_eds_cluster_config()->set_service_name(
      kNewEdsService2Name);
  balancers_[0]->ads_service()->SetCdsResource(new_cluster2);
  // Populating Route Configurations for LDS.
  RouteConfiguration new_route_config = default_route_config_;
  auto* route1 = new_route_config.mutable_virtual_hosts(0)->mutable_routes(0);
  route1->mutable_match()->set_prefix("/grpc.testing.EchoTest1Service/");
  route1->mutable_route()->set_cluster(kNewCluster1Name);
  auto* route2 = new_route_config.mutable_virtual_hosts(0)->add_routes();
  route2->mutable_match()->set_prefix("/grpc.testing.EchoTest2Service/");
  route2->mutable_route()->set_cluster(kNewCluster2Name);
  auto* default_route = new_route_config.mutable_virtual_hosts(0)->add_routes();
  default_route->mutable_match()->set_prefix("");
  default_route->mutable_route()->set_cluster(kDefaultClusterName);
  SetRouteConfiguration(0, new_route_config);
  WaitForAllBackends(0, 2);
  CheckRpcSendOk(kNumEchoRpcs, RpcOptions().set_wait_for_ready(true));
  CheckRpcSendOk(
      kNumEcho1Rpcs,
      RpcOptions().set_rpc_service(SERVICE_ECHO1).set_wait_for_ready(true));
  CheckRpcSendOk(
      kNumEcho2Rpcs,
      RpcOptions().set_rpc_service(SERVICE_ECHO2).set_wait_for_ready(true));
  // Make sure RPCs all go to the correct backend.
  for (size_t i = 0; i < 2; ++i) {
    EXPECT_EQ(kNumEchoRpcs / 2,
              backends_[i]->backend_service()->request_count());
    EXPECT_EQ(0, backends_[i]->backend_service1()->request_count());
    EXPECT_EQ(0, backends_[i]->backend_service2()->request_count());
  }
  EXPECT_EQ(0, backends_[2]->backend_service()->request_count());
  EXPECT_EQ(kNumEcho1Rpcs, backends_[2]->backend_service1()->request_count());
  EXPECT_EQ(0, backends_[2]->backend_service2()->request_count());
  EXPECT_EQ(0, backends_[3]->backend_service()->request_count());
  EXPECT_EQ(0, backends_[3]->backend_service1()->request_count());
  EXPECT_EQ(kNumEcho2Rpcs, backends_[3]->backend_service2()->request_count());
}

TEST_P(LdsRdsTest, XdsRoutingPrefixMatchingCaseInsensitive) {
  const char* kNewCluster1Name = "new_cluster_1";
  const char* kNewEdsService1Name = "new_eds_service_name_1";
  const char* kNewCluster2Name = "new_cluster_2";
  const char* kNewEdsService2Name = "new_eds_service_name_2";
  const size_t kNumEcho1Rpcs = 10;
  const size_t kNumEchoRpcs = 30;
  SetNextResolution({});
  SetNextResolutionForLbChannelAllBalancers();
  // Populate new EDS resources.
  AdsServiceImpl::EdsResourceArgs args({
      {"locality0", GetBackendPorts(0, 1)},
  });
  AdsServiceImpl::EdsResourceArgs args1({
      {"locality0", GetBackendPorts(1, 2)},
  });
  AdsServiceImpl::EdsResourceArgs args2({
      {"locality0", GetBackendPorts(2, 3)},
  });
  balancers_[0]->ads_service()->SetEdsResource(BuildEdsResource(args));
  balancers_[0]->ads_service()->SetEdsResource(
      BuildEdsResource(args1, kNewEdsService1Name));
  balancers_[0]->ads_service()->SetEdsResource(
      BuildEdsResource(args2, kNewEdsService2Name));
  // Populate new CDS resources.
  Cluster new_cluster1 = default_cluster_;
  new_cluster1.set_name(kNewCluster1Name);
  new_cluster1.mutable_eds_cluster_config()->set_service_name(
      kNewEdsService1Name);
  balancers_[0]->ads_service()->SetCdsResource(new_cluster1);
  Cluster new_cluster2 = default_cluster_;
  new_cluster2.set_name(kNewCluster2Name);
  new_cluster2.mutable_eds_cluster_config()->set_service_name(
      kNewEdsService2Name);
  balancers_[0]->ads_service()->SetCdsResource(new_cluster2);
  // Populating Route Configurations for LDS.
  RouteConfiguration new_route_config = default_route_config_;
  // First route will not match, since it's case-sensitive.
  // Second route will match with same path.
  auto* route1 = new_route_config.mutable_virtual_hosts(0)->mutable_routes(0);
  route1->mutable_match()->set_prefix("/GrPc.TeStInG.EcHoTeSt1SErViCe");
  route1->mutable_route()->set_cluster(kNewCluster1Name);
  auto* route2 = new_route_config.mutable_virtual_hosts(0)->add_routes();
  route2->mutable_match()->set_prefix("/GrPc.TeStInG.EcHoTeSt1SErViCe");
  route2->mutable_match()->mutable_case_sensitive()->set_value(false);
  route2->mutable_route()->set_cluster(kNewCluster2Name);
  auto* default_route = new_route_config.mutable_virtual_hosts(0)->add_routes();
  default_route->mutable_match()->set_prefix("");
  default_route->mutable_route()->set_cluster(kDefaultClusterName);
  SetRouteConfiguration(0, new_route_config);
  CheckRpcSendOk(kNumEchoRpcs, RpcOptions().set_wait_for_ready(true));
  CheckRpcSendOk(kNumEcho1Rpcs, RpcOptions()
                                    .set_rpc_service(SERVICE_ECHO1)
                                    .set_rpc_method(METHOD_ECHO1)
                                    .set_wait_for_ready(true));
  // Make sure RPCs all go to the correct backend.
  EXPECT_EQ(kNumEchoRpcs, backends_[0]->backend_service()->request_count());
  EXPECT_EQ(0, backends_[0]->backend_service1()->request_count());
  EXPECT_EQ(0, backends_[1]->backend_service()->request_count());
  EXPECT_EQ(0, backends_[1]->backend_service1()->request_count());
  EXPECT_EQ(0, backends_[2]->backend_service()->request_count());
  EXPECT_EQ(kNumEcho1Rpcs, backends_[2]->backend_service1()->request_count());
}

TEST_P(LdsRdsTest, XdsRoutingPathRegexMatching) {
  const char* kNewCluster1Name = "new_cluster_1";
  const char* kNewEdsService1Name = "new_eds_service_name_1";
  const char* kNewCluster2Name = "new_cluster_2";
  const char* kNewEdsService2Name = "new_eds_service_name_2";
  const size_t kNumEcho1Rpcs = 10;
  const size_t kNumEcho2Rpcs = 20;
  const size_t kNumEchoRpcs = 30;
  SetNextResolution({});
  SetNextResolutionForLbChannelAllBalancers();
  // Populate new EDS resources.
  AdsServiceImpl::EdsResourceArgs args({
      {"locality0", GetBackendPorts(0, 2)},
  });
  AdsServiceImpl::EdsResourceArgs args1({
      {"locality0", GetBackendPorts(2, 3)},
  });
  AdsServiceImpl::EdsResourceArgs args2({
      {"locality0", GetBackendPorts(3, 4)},
  });
  balancers_[0]->ads_service()->SetEdsResource(BuildEdsResource(args));
  balancers_[0]->ads_service()->SetEdsResource(
      BuildEdsResource(args1, kNewEdsService1Name));
  balancers_[0]->ads_service()->SetEdsResource(
      BuildEdsResource(args2, kNewEdsService2Name));
  // Populate new CDS resources.
  Cluster new_cluster1 = default_cluster_;
  new_cluster1.set_name(kNewCluster1Name);
  new_cluster1.mutable_eds_cluster_config()->set_service_name(
      kNewEdsService1Name);
  balancers_[0]->ads_service()->SetCdsResource(new_cluster1);
  Cluster new_cluster2 = default_cluster_;
  new_cluster2.set_name(kNewCluster2Name);
  new_cluster2.mutable_eds_cluster_config()->set_service_name(
      kNewEdsService2Name);
  balancers_[0]->ads_service()->SetCdsResource(new_cluster2);
  // Populating Route Configurations for LDS.
  RouteConfiguration new_route_config = default_route_config_;
  auto* route1 = new_route_config.mutable_virtual_hosts(0)->mutable_routes(0);
  // Will match "/grpc.testing.EchoTest1Service/"
  route1->mutable_match()->mutable_safe_regex()->set_regex(".*1.*");
  route1->mutable_route()->set_cluster(kNewCluster1Name);
  auto* route2 = new_route_config.mutable_virtual_hosts(0)->add_routes();
  // Will match "/grpc.testing.EchoTest2Service/"
  route2->mutable_match()->mutable_safe_regex()->set_regex(".*2.*");
  route2->mutable_route()->set_cluster(kNewCluster2Name);
  auto* default_route = new_route_config.mutable_virtual_hosts(0)->add_routes();
  default_route->mutable_match()->set_prefix("");
  default_route->mutable_route()->set_cluster(kDefaultClusterName);
  SetRouteConfiguration(0, new_route_config);
  WaitForAllBackends(0, 2);
  CheckRpcSendOk(kNumEchoRpcs, RpcOptions().set_wait_for_ready(true));
  CheckRpcSendOk(
      kNumEcho1Rpcs,
      RpcOptions().set_rpc_service(SERVICE_ECHO1).set_wait_for_ready(true));
  CheckRpcSendOk(
      kNumEcho2Rpcs,
      RpcOptions().set_rpc_service(SERVICE_ECHO2).set_wait_for_ready(true));
  // Make sure RPCs all go to the correct backend.
  for (size_t i = 0; i < 2; ++i) {
    EXPECT_EQ(kNumEchoRpcs / 2,
              backends_[i]->backend_service()->request_count());
    EXPECT_EQ(0, backends_[i]->backend_service1()->request_count());
    EXPECT_EQ(0, backends_[i]->backend_service2()->request_count());
  }
  EXPECT_EQ(0, backends_[2]->backend_service()->request_count());
  EXPECT_EQ(kNumEcho1Rpcs, backends_[2]->backend_service1()->request_count());
  EXPECT_EQ(0, backends_[2]->backend_service2()->request_count());
  EXPECT_EQ(0, backends_[3]->backend_service()->request_count());
  EXPECT_EQ(0, backends_[3]->backend_service1()->request_count());
  EXPECT_EQ(kNumEcho2Rpcs, backends_[3]->backend_service2()->request_count());
}

TEST_P(LdsRdsTest, XdsRoutingPathRegexMatchingCaseInsensitive) {
  const char* kNewCluster1Name = "new_cluster_1";
  const char* kNewEdsService1Name = "new_eds_service_name_1";
  const char* kNewCluster2Name = "new_cluster_2";
  const char* kNewEdsService2Name = "new_eds_service_name_2";
  const size_t kNumEcho1Rpcs = 10;
  const size_t kNumEchoRpcs = 30;
  SetNextResolution({});
  SetNextResolutionForLbChannelAllBalancers();
  // Populate new EDS resources.
  AdsServiceImpl::EdsResourceArgs args({
      {"locality0", GetBackendPorts(0, 1)},
  });
  AdsServiceImpl::EdsResourceArgs args1({
      {"locality0", GetBackendPorts(1, 2)},
  });
  AdsServiceImpl::EdsResourceArgs args2({
      {"locality0", GetBackendPorts(2, 3)},
  });
  balancers_[0]->ads_service()->SetEdsResource(BuildEdsResource(args));
  balancers_[0]->ads_service()->SetEdsResource(
      BuildEdsResource(args1, kNewEdsService1Name));
  balancers_[0]->ads_service()->SetEdsResource(
      BuildEdsResource(args2, kNewEdsService2Name));
  // Populate new CDS resources.
  Cluster new_cluster1 = default_cluster_;
  new_cluster1.set_name(kNewCluster1Name);
  new_cluster1.mutable_eds_cluster_config()->set_service_name(
      kNewEdsService1Name);
  balancers_[0]->ads_service()->SetCdsResource(new_cluster1);
  Cluster new_cluster2 = default_cluster_;
  new_cluster2.set_name(kNewCluster2Name);
  new_cluster2.mutable_eds_cluster_config()->set_service_name(
      kNewEdsService2Name);
  balancers_[0]->ads_service()->SetCdsResource(new_cluster2);
  // Populating Route Configurations for LDS.
  RouteConfiguration new_route_config = default_route_config_;
  // First route will not match, since it's case-sensitive.
  // Second route will match with same path.
  auto* route1 = new_route_config.mutable_virtual_hosts(0)->mutable_routes(0);
  route1->mutable_match()->mutable_safe_regex()->set_regex(
      ".*EcHoTeSt1SErViCe.*");
  route1->mutable_route()->set_cluster(kNewCluster1Name);
  auto* route2 = new_route_config.mutable_virtual_hosts(0)->add_routes();
  route2->mutable_match()->mutable_safe_regex()->set_regex(
      ".*EcHoTeSt1SErViCe.*");
  route2->mutable_match()->mutable_case_sensitive()->set_value(false);
  route2->mutable_route()->set_cluster(kNewCluster2Name);
  auto* default_route = new_route_config.mutable_virtual_hosts(0)->add_routes();
  default_route->mutable_match()->set_prefix("");
  default_route->mutable_route()->set_cluster(kDefaultClusterName);
  SetRouteConfiguration(0, new_route_config);
  CheckRpcSendOk(kNumEchoRpcs, RpcOptions().set_wait_for_ready(true));
  CheckRpcSendOk(kNumEcho1Rpcs, RpcOptions()
                                    .set_rpc_service(SERVICE_ECHO1)
                                    .set_rpc_method(METHOD_ECHO1)
                                    .set_wait_for_ready(true));
  // Make sure RPCs all go to the correct backend.
  EXPECT_EQ(kNumEchoRpcs, backends_[0]->backend_service()->request_count());
  EXPECT_EQ(0, backends_[0]->backend_service1()->request_count());
  EXPECT_EQ(0, backends_[1]->backend_service()->request_count());
  EXPECT_EQ(0, backends_[1]->backend_service1()->request_count());
  EXPECT_EQ(0, backends_[2]->backend_service()->request_count());
  EXPECT_EQ(kNumEcho1Rpcs, backends_[2]->backend_service1()->request_count());
}

TEST_P(LdsRdsTest, XdsRoutingWeightedCluster) {
  const char* kNewCluster1Name = "new_cluster_1";
  const char* kNewEdsService1Name = "new_eds_service_name_1";
  const char* kNewCluster2Name = "new_cluster_2";
  const char* kNewEdsService2Name = "new_eds_service_name_2";
  const char* kNotUsedClusterName = "not_used_cluster";
  const size_t kNumEcho1Rpcs = 1000;
  const size_t kNumEchoRpcs = 10;
  const size_t kWeight75 = 75;
  const size_t kWeight25 = 25;
  SetNextResolution({});
  SetNextResolutionForLbChannelAllBalancers();
  // Populate new EDS resources.
  AdsServiceImpl::EdsResourceArgs args({
      {"locality0", GetBackendPorts(0, 1)},
  });
  AdsServiceImpl::EdsResourceArgs args1({
      {"locality0", GetBackendPorts(1, 2)},
  });
  AdsServiceImpl::EdsResourceArgs args2({
      {"locality0", GetBackendPorts(2, 3)},
  });
  balancers_[0]->ads_service()->SetEdsResource(BuildEdsResource(args));
  balancers_[0]->ads_service()->SetEdsResource(
      BuildEdsResource(args1, kNewEdsService1Name));
  balancers_[0]->ads_service()->SetEdsResource(
      BuildEdsResource(args2, kNewEdsService2Name));
  // Populate new CDS resources.
  Cluster new_cluster1 = default_cluster_;
  new_cluster1.set_name(kNewCluster1Name);
  new_cluster1.mutable_eds_cluster_config()->set_service_name(
      kNewEdsService1Name);
  balancers_[0]->ads_service()->SetCdsResource(new_cluster1);
  Cluster new_cluster2 = default_cluster_;
  new_cluster2.set_name(kNewCluster2Name);
  new_cluster2.mutable_eds_cluster_config()->set_service_name(
      kNewEdsService2Name);
  balancers_[0]->ads_service()->SetCdsResource(new_cluster2);
  // Populating Route Configurations for LDS.
  RouteConfiguration new_route_config = default_route_config_;
  auto* route1 = new_route_config.mutable_virtual_hosts(0)->mutable_routes(0);
  route1->mutable_match()->set_prefix("/grpc.testing.EchoTest1Service/");
  auto* weighted_cluster1 =
      route1->mutable_route()->mutable_weighted_clusters()->add_clusters();
  weighted_cluster1->set_name(kNewCluster1Name);
  weighted_cluster1->mutable_weight()->set_value(kWeight75);
  auto* weighted_cluster2 =
      route1->mutable_route()->mutable_weighted_clusters()->add_clusters();
  weighted_cluster2->set_name(kNewCluster2Name);
  weighted_cluster2->mutable_weight()->set_value(kWeight25);
  // Cluster with weight 0 will not be used.
  auto* weighted_cluster3 =
      route1->mutable_route()->mutable_weighted_clusters()->add_clusters();
  weighted_cluster3->set_name(kNotUsedClusterName);
  weighted_cluster3->mutable_weight()->set_value(0);
  route1->mutable_route()
      ->mutable_weighted_clusters()
      ->mutable_total_weight()
      ->set_value(kWeight75 + kWeight25);
  auto* default_route = new_route_config.mutable_virtual_hosts(0)->add_routes();
  default_route->mutable_match()->set_prefix("");
  default_route->mutable_route()->set_cluster(kDefaultClusterName);
  SetRouteConfiguration(0, new_route_config);
  WaitForAllBackends(0, 1);
  WaitForAllBackends(1, 3, true, RpcOptions().set_rpc_service(SERVICE_ECHO1));
  CheckRpcSendOk(kNumEchoRpcs);
  CheckRpcSendOk(kNumEcho1Rpcs, RpcOptions().set_rpc_service(SERVICE_ECHO1));
  // Make sure RPCs all go to the correct backend.
  EXPECT_EQ(kNumEchoRpcs, backends_[0]->backend_service()->request_count());
  EXPECT_EQ(0, backends_[0]->backend_service1()->request_count());
  EXPECT_EQ(0, backends_[1]->backend_service()->request_count());
  const int weight_75_request_count =
      backends_[1]->backend_service1()->request_count();
  EXPECT_EQ(0, backends_[2]->backend_service()->request_count());
  const int weight_25_request_count =
      backends_[2]->backend_service1()->request_count();
  const double kErrorTolerance = 0.2;
  EXPECT_THAT(
      weight_75_request_count,
      ::testing::AllOf(::testing::Ge(static_cast<double>(kNumEcho1Rpcs) *
                                     kWeight75 / 100 * (1 - kErrorTolerance)),
                       ::testing::Le(static_cast<double>(kNumEcho1Rpcs) *
                                     kWeight75 / 100 * (1 + kErrorTolerance))));
  // TODO(@donnadionne): Reduce tolerance: increased the tolerance to keep the
  // test from flaking while debugging potential root cause.
  const double kErrorToleranceSmallLoad = 0.3;
  gpr_log(GPR_INFO, "target_75 received %d rpcs and target_25 received %d rpcs",
          weight_75_request_count, weight_25_request_count);
  EXPECT_THAT(weight_25_request_count,
              ::testing::AllOf(
                  ::testing::Ge(static_cast<double>(kNumEcho1Rpcs) * kWeight25 /
                                100 * (1 - kErrorToleranceSmallLoad)),
                  ::testing::Le(static_cast<double>(kNumEcho1Rpcs) * kWeight25 /
                                100 * (1 + kErrorToleranceSmallLoad))));
}

TEST_P(LdsRdsTest, RouteActionWeightedTargetDefaultRoute) {
  const char* kNewCluster1Name = "new_cluster_1";
  const char* kNewEdsService1Name = "new_eds_service_name_1";
  const char* kNewCluster2Name = "new_cluster_2";
  const char* kNewEdsService2Name = "new_eds_service_name_2";
  const size_t kNumEchoRpcs = 1000;
  const size_t kWeight75 = 75;
  const size_t kWeight25 = 25;
  SetNextResolution({});
  SetNextResolutionForLbChannelAllBalancers();
  // Populate new EDS resources.
  AdsServiceImpl::EdsResourceArgs args({
      {"locality0", GetBackendPorts(0, 1)},
  });
  AdsServiceImpl::EdsResourceArgs args1({
      {"locality0", GetBackendPorts(1, 2)},
  });
  AdsServiceImpl::EdsResourceArgs args2({
      {"locality0", GetBackendPorts(2, 3)},
  });
  balancers_[0]->ads_service()->SetEdsResource(BuildEdsResource(args));
  balancers_[0]->ads_service()->SetEdsResource(
      BuildEdsResource(args1, kNewEdsService1Name));
  balancers_[0]->ads_service()->SetEdsResource(
      BuildEdsResource(args2, kNewEdsService2Name));
  // Populate new CDS resources.
  Cluster new_cluster1 = default_cluster_;
  new_cluster1.set_name(kNewCluster1Name);
  new_cluster1.mutable_eds_cluster_config()->set_service_name(
      kNewEdsService1Name);
  balancers_[0]->ads_service()->SetCdsResource(new_cluster1);
  Cluster new_cluster2 = default_cluster_;
  new_cluster2.set_name(kNewCluster2Name);
  new_cluster2.mutable_eds_cluster_config()->set_service_name(
      kNewEdsService2Name);
  balancers_[0]->ads_service()->SetCdsResource(new_cluster2);
  // Populating Route Configurations for LDS.
  RouteConfiguration new_route_config = default_route_config_;
  auto* route1 = new_route_config.mutable_virtual_hosts(0)->mutable_routes(0);
  route1->mutable_match()->set_prefix("");
  auto* weighted_cluster1 =
      route1->mutable_route()->mutable_weighted_clusters()->add_clusters();
  weighted_cluster1->set_name(kNewCluster1Name);
  weighted_cluster1->mutable_weight()->set_value(kWeight75);
  auto* weighted_cluster2 =
      route1->mutable_route()->mutable_weighted_clusters()->add_clusters();
  weighted_cluster2->set_name(kNewCluster2Name);
  weighted_cluster2->mutable_weight()->set_value(kWeight25);
  route1->mutable_route()
      ->mutable_weighted_clusters()
      ->mutable_total_weight()
      ->set_value(kWeight75 + kWeight25);
  SetRouteConfiguration(0, new_route_config);
  WaitForAllBackends(1, 3);
  CheckRpcSendOk(kNumEchoRpcs);
  // Make sure RPCs all go to the correct backend.
  EXPECT_EQ(0, backends_[0]->backend_service()->request_count());
  const int weight_75_request_count =
      backends_[1]->backend_service()->request_count();
  const int weight_25_request_count =
      backends_[2]->backend_service()->request_count();
  const double kErrorTolerance = 0.2;
  EXPECT_THAT(
      weight_75_request_count,
      ::testing::AllOf(::testing::Ge(static_cast<double>(kNumEchoRpcs) *
                                     kWeight75 / 100 * (1 - kErrorTolerance)),
                       ::testing::Le(static_cast<double>(kNumEchoRpcs) *
                                     kWeight75 / 100 * (1 + kErrorTolerance))));
  // TODO(@donnadionne): Reduce tolerance: increased the tolerance to keep the
  // test from flaking while debugging potential root cause.
  const double kErrorToleranceSmallLoad = 0.3;
  gpr_log(GPR_INFO, "target_75 received %d rpcs and target_25 received %d rpcs",
          weight_75_request_count, weight_25_request_count);
  EXPECT_THAT(weight_25_request_count,
              ::testing::AllOf(
                  ::testing::Ge(static_cast<double>(kNumEchoRpcs) * kWeight25 /
                                100 * (1 - kErrorToleranceSmallLoad)),
                  ::testing::Le(static_cast<double>(kNumEchoRpcs) * kWeight25 /
                                100 * (1 + kErrorToleranceSmallLoad))));
}

TEST_P(LdsRdsTest, XdsRoutingWeightedClusterUpdateWeights) {
  const char* kNewCluster1Name = "new_cluster_1";
  const char* kNewEdsService1Name = "new_eds_service_name_1";
  const char* kNewCluster2Name = "new_cluster_2";
  const char* kNewEdsService2Name = "new_eds_service_name_2";
  const char* kNewCluster3Name = "new_cluster_3";
  const char* kNewEdsService3Name = "new_eds_service_name_3";
  const size_t kNumEcho1Rpcs = 1000;
  const size_t kNumEchoRpcs = 10;
  const size_t kWeight75 = 75;
  const size_t kWeight25 = 25;
  const size_t kWeight50 = 50;
  SetNextResolution({});
  SetNextResolutionForLbChannelAllBalancers();
  // Populate new EDS resources.
  AdsServiceImpl::EdsResourceArgs args({
      {"locality0", GetBackendPorts(0, 1)},
  });
  AdsServiceImpl::EdsResourceArgs args1({
      {"locality0", GetBackendPorts(1, 2)},
  });
  AdsServiceImpl::EdsResourceArgs args2({
      {"locality0", GetBackendPorts(2, 3)},
  });
  AdsServiceImpl::EdsResourceArgs args3({
      {"locality0", GetBackendPorts(3, 4)},
  });
  balancers_[0]->ads_service()->SetEdsResource(BuildEdsResource(args));
  balancers_[0]->ads_service()->SetEdsResource(
      BuildEdsResource(args1, kNewEdsService1Name));
  balancers_[0]->ads_service()->SetEdsResource(
      BuildEdsResource(args2, kNewEdsService2Name));
  balancers_[0]->ads_service()->SetEdsResource(
      BuildEdsResource(args3, kNewEdsService3Name));
  // Populate new CDS resources.
  Cluster new_cluster1 = default_cluster_;
  new_cluster1.set_name(kNewCluster1Name);
  new_cluster1.mutable_eds_cluster_config()->set_service_name(
      kNewEdsService1Name);
  balancers_[0]->ads_service()->SetCdsResource(new_cluster1);
  Cluster new_cluster2 = default_cluster_;
  new_cluster2.set_name(kNewCluster2Name);
  new_cluster2.mutable_eds_cluster_config()->set_service_name(
      kNewEdsService2Name);
  balancers_[0]->ads_service()->SetCdsResource(new_cluster2);
  Cluster new_cluster3 = default_cluster_;
  new_cluster3.set_name(kNewCluster3Name);
  new_cluster3.mutable_eds_cluster_config()->set_service_name(
      kNewEdsService3Name);
  balancers_[0]->ads_service()->SetCdsResource(new_cluster3);
  // Populating Route Configurations.
  RouteConfiguration new_route_config = default_route_config_;
  auto* route1 = new_route_config.mutable_virtual_hosts(0)->mutable_routes(0);
  route1->mutable_match()->set_prefix("/grpc.testing.EchoTest1Service/");
  auto* weighted_cluster1 =
      route1->mutable_route()->mutable_weighted_clusters()->add_clusters();
  weighted_cluster1->set_name(kNewCluster1Name);
  weighted_cluster1->mutable_weight()->set_value(kWeight75);
  auto* weighted_cluster2 =
      route1->mutable_route()->mutable_weighted_clusters()->add_clusters();
  weighted_cluster2->set_name(kNewCluster2Name);
  weighted_cluster2->mutable_weight()->set_value(kWeight25);
  route1->mutable_route()
      ->mutable_weighted_clusters()
      ->mutable_total_weight()
      ->set_value(kWeight75 + kWeight25);
  auto* default_route = new_route_config.mutable_virtual_hosts(0)->add_routes();
  default_route->mutable_match()->set_prefix("");
  default_route->mutable_route()->set_cluster(kDefaultClusterName);
  SetRouteConfiguration(0, new_route_config);
  WaitForAllBackends(0, 1);
  WaitForAllBackends(1, 3, true, RpcOptions().set_rpc_service(SERVICE_ECHO1));
  CheckRpcSendOk(kNumEchoRpcs);
  CheckRpcSendOk(kNumEcho1Rpcs, RpcOptions().set_rpc_service(SERVICE_ECHO1));
  // Make sure RPCs all go to the correct backend.
  EXPECT_EQ(kNumEchoRpcs, backends_[0]->backend_service()->request_count());
  EXPECT_EQ(0, backends_[0]->backend_service1()->request_count());
  EXPECT_EQ(0, backends_[1]->backend_service()->request_count());
  const int weight_75_request_count =
      backends_[1]->backend_service1()->request_count();
  EXPECT_EQ(0, backends_[1]->backend_service2()->request_count());
  EXPECT_EQ(0, backends_[2]->backend_service()->request_count());
  const int weight_25_request_count =
      backends_[2]->backend_service1()->request_count();
  EXPECT_EQ(0, backends_[3]->backend_service()->request_count());
  EXPECT_EQ(0, backends_[3]->backend_service1()->request_count());
  const double kErrorTolerance = 0.2;
  EXPECT_THAT(
      weight_75_request_count,
      ::testing::AllOf(::testing::Ge(static_cast<double>(kNumEcho1Rpcs) *
                                     kWeight75 / 100 * (1 - kErrorTolerance)),
                       ::testing::Le(static_cast<double>(kNumEcho1Rpcs) *
                                     kWeight75 / 100 * (1 + kErrorTolerance))));
  // TODO(@donnadionne): Reduce tolerance: increased the tolerance to keep the
  // test from flaking while debugging potential root cause.
  const double kErrorToleranceSmallLoad = 0.3;
  gpr_log(GPR_INFO, "target_75 received %d rpcs and target_25 received %d rpcs",
          weight_75_request_count, weight_25_request_count);
  EXPECT_THAT(weight_25_request_count,
              ::testing::AllOf(
                  ::testing::Ge(static_cast<double>(kNumEcho1Rpcs) * kWeight25 /
                                100 * (1 - kErrorToleranceSmallLoad)),
                  ::testing::Le(static_cast<double>(kNumEcho1Rpcs) * kWeight25 /
                                100 * (1 + kErrorToleranceSmallLoad))));
  // Change Route Configurations: same clusters different weights.
  weighted_cluster1->mutable_weight()->set_value(kWeight50);
  weighted_cluster2->mutable_weight()->set_value(kWeight50);
  // Change default route to a new cluster to help to identify when new polices
  // are seen by the client.
  default_route->mutable_route()->set_cluster(kNewCluster3Name);
  SetRouteConfiguration(0, new_route_config);
  ResetBackendCounters();
  WaitForAllBackends(3, 4);
  CheckRpcSendOk(kNumEchoRpcs);
  CheckRpcSendOk(kNumEcho1Rpcs, RpcOptions().set_rpc_service(SERVICE_ECHO1));
  // Make sure RPCs all go to the correct backend.
  EXPECT_EQ(0, backends_[0]->backend_service()->request_count());
  EXPECT_EQ(0, backends_[0]->backend_service1()->request_count());
  EXPECT_EQ(0, backends_[1]->backend_service()->request_count());
  const int weight_50_request_count_1 =
      backends_[1]->backend_service1()->request_count();
  EXPECT_EQ(0, backends_[2]->backend_service()->request_count());
  const int weight_50_request_count_2 =
      backends_[2]->backend_service1()->request_count();
  EXPECT_EQ(kNumEchoRpcs, backends_[3]->backend_service()->request_count());
  EXPECT_EQ(0, backends_[3]->backend_service1()->request_count());
  EXPECT_THAT(
      weight_50_request_count_1,
      ::testing::AllOf(::testing::Ge(static_cast<double>(kNumEcho1Rpcs) *
                                     kWeight50 / 100 * (1 - kErrorTolerance)),
                       ::testing::Le(static_cast<double>(kNumEcho1Rpcs) *
                                     kWeight50 / 100 * (1 + kErrorTolerance))));
  EXPECT_THAT(
      weight_50_request_count_2,
      ::testing::AllOf(::testing::Ge(static_cast<double>(kNumEcho1Rpcs) *
                                     kWeight50 / 100 * (1 - kErrorTolerance)),
                       ::testing::Le(static_cast<double>(kNumEcho1Rpcs) *
                                     kWeight50 / 100 * (1 + kErrorTolerance))));
}

TEST_P(LdsRdsTest, XdsRoutingWeightedClusterUpdateClusters) {
  const char* kNewCluster1Name = "new_cluster_1";
  const char* kNewEdsService1Name = "new_eds_service_name_1";
  const char* kNewCluster2Name = "new_cluster_2";
  const char* kNewEdsService2Name = "new_eds_service_name_2";
  const char* kNewCluster3Name = "new_cluster_3";
  const char* kNewEdsService3Name = "new_eds_service_name_3";
  const size_t kNumEcho1Rpcs = 1000;
  const size_t kNumEchoRpcs = 10;
  const size_t kWeight75 = 75;
  const size_t kWeight25 = 25;
  const size_t kWeight50 = 50;
  SetNextResolution({});
  SetNextResolutionForLbChannelAllBalancers();
  // Populate new EDS resources.
  AdsServiceImpl::EdsResourceArgs args({
      {"locality0", GetBackendPorts(0, 1)},
  });
  AdsServiceImpl::EdsResourceArgs args1({
      {"locality0", GetBackendPorts(1, 2)},
  });
  AdsServiceImpl::EdsResourceArgs args2({
      {"locality0", GetBackendPorts(2, 3)},
  });
  AdsServiceImpl::EdsResourceArgs args3({
      {"locality0", GetBackendPorts(3, 4)},
  });
  balancers_[0]->ads_service()->SetEdsResource(BuildEdsResource(args));
  balancers_[0]->ads_service()->SetEdsResource(
      BuildEdsResource(args1, kNewEdsService1Name));
  balancers_[0]->ads_service()->SetEdsResource(
      BuildEdsResource(args2, kNewEdsService2Name));
  balancers_[0]->ads_service()->SetEdsResource(
      BuildEdsResource(args3, kNewEdsService3Name));
  // Populate new CDS resources.
  Cluster new_cluster1 = default_cluster_;
  new_cluster1.set_name(kNewCluster1Name);
  new_cluster1.mutable_eds_cluster_config()->set_service_name(
      kNewEdsService1Name);
  balancers_[0]->ads_service()->SetCdsResource(new_cluster1);
  Cluster new_cluster2 = default_cluster_;
  new_cluster2.set_name(kNewCluster2Name);
  new_cluster2.mutable_eds_cluster_config()->set_service_name(
      kNewEdsService2Name);
  balancers_[0]->ads_service()->SetCdsResource(new_cluster2);
  Cluster new_cluster3 = default_cluster_;
  new_cluster3.set_name(kNewCluster3Name);
  new_cluster3.mutable_eds_cluster_config()->set_service_name(
      kNewEdsService3Name);
  balancers_[0]->ads_service()->SetCdsResource(new_cluster3);
  // Populating Route Configurations.
  RouteConfiguration new_route_config = default_route_config_;
  auto* route1 = new_route_config.mutable_virtual_hosts(0)->mutable_routes(0);
  route1->mutable_match()->set_prefix("/grpc.testing.EchoTest1Service/");
  auto* weighted_cluster1 =
      route1->mutable_route()->mutable_weighted_clusters()->add_clusters();
  weighted_cluster1->set_name(kNewCluster1Name);
  weighted_cluster1->mutable_weight()->set_value(kWeight75);
  auto* weighted_cluster2 =
      route1->mutable_route()->mutable_weighted_clusters()->add_clusters();
  weighted_cluster2->set_name(kDefaultClusterName);
  weighted_cluster2->mutable_weight()->set_value(kWeight25);
  route1->mutable_route()
      ->mutable_weighted_clusters()
      ->mutable_total_weight()
      ->set_value(kWeight75 + kWeight25);
  auto* default_route = new_route_config.mutable_virtual_hosts(0)->add_routes();
  default_route->mutable_match()->set_prefix("");
  default_route->mutable_route()->set_cluster(kDefaultClusterName);
  SetRouteConfiguration(0, new_route_config);
  WaitForAllBackends(0, 1);
  WaitForAllBackends(1, 2, true, RpcOptions().set_rpc_service(SERVICE_ECHO1));
  CheckRpcSendOk(kNumEchoRpcs);
  CheckRpcSendOk(kNumEcho1Rpcs, RpcOptions().set_rpc_service(SERVICE_ECHO1));
  // Make sure RPCs all go to the correct backend.
  EXPECT_EQ(kNumEchoRpcs, backends_[0]->backend_service()->request_count());
  int weight_25_request_count =
      backends_[0]->backend_service1()->request_count();
  EXPECT_EQ(0, backends_[1]->backend_service()->request_count());
  int weight_75_request_count =
      backends_[1]->backend_service1()->request_count();
  EXPECT_EQ(0, backends_[2]->backend_service()->request_count());
  EXPECT_EQ(0, backends_[2]->backend_service1()->request_count());
  EXPECT_EQ(0, backends_[3]->backend_service()->request_count());
  EXPECT_EQ(0, backends_[3]->backend_service1()->request_count());
  const double kErrorTolerance = 0.2;
  EXPECT_THAT(
      weight_75_request_count,
      ::testing::AllOf(::testing::Ge(static_cast<double>(kNumEcho1Rpcs) *
                                     kWeight75 / 100 * (1 - kErrorTolerance)),
                       ::testing::Le(static_cast<double>(kNumEcho1Rpcs) *
                                     kWeight75 / 100 * (1 + kErrorTolerance))));
  // TODO(@donnadionne): Reduce tolerance: increased the tolerance to keep the
  // test from flaking while debugging potential root cause.
  const double kErrorToleranceSmallLoad = 0.3;
  gpr_log(GPR_INFO, "target_75 received %d rpcs and target_25 received %d rpcs",
          weight_75_request_count, weight_25_request_count);
  EXPECT_THAT(weight_25_request_count,
              ::testing::AllOf(
                  ::testing::Ge(static_cast<double>(kNumEcho1Rpcs) * kWeight25 /
                                100 * (1 - kErrorToleranceSmallLoad)),
                  ::testing::Le(static_cast<double>(kNumEcho1Rpcs) * kWeight25 /
                                100 * (1 + kErrorToleranceSmallLoad))));
  // Change Route Configurations: new set of clusters with different weights.
  weighted_cluster1->mutable_weight()->set_value(kWeight50);
  weighted_cluster2->set_name(kNewCluster2Name);
  weighted_cluster2->mutable_weight()->set_value(kWeight50);
  SetRouteConfiguration(0, new_route_config);
  ResetBackendCounters();
  WaitForAllBackends(2, 3, true, RpcOptions().set_rpc_service(SERVICE_ECHO1));
  CheckRpcSendOk(kNumEchoRpcs);
  CheckRpcSendOk(kNumEcho1Rpcs, RpcOptions().set_rpc_service(SERVICE_ECHO1));
  // Make sure RPCs all go to the correct backend.
  EXPECT_EQ(kNumEchoRpcs, backends_[0]->backend_service()->request_count());
  EXPECT_EQ(0, backends_[0]->backend_service1()->request_count());
  EXPECT_EQ(0, backends_[1]->backend_service()->request_count());
  const int weight_50_request_count_1 =
      backends_[1]->backend_service1()->request_count();
  EXPECT_EQ(0, backends_[2]->backend_service()->request_count());
  const int weight_50_request_count_2 =
      backends_[2]->backend_service1()->request_count();
  EXPECT_EQ(0, backends_[3]->backend_service()->request_count());
  EXPECT_EQ(0, backends_[3]->backend_service1()->request_count());
  EXPECT_THAT(
      weight_50_request_count_1,
      ::testing::AllOf(::testing::Ge(static_cast<double>(kNumEcho1Rpcs) *
                                     kWeight50 / 100 * (1 - kErrorTolerance)),
                       ::testing::Le(static_cast<double>(kNumEcho1Rpcs) *
                                     kWeight50 / 100 * (1 + kErrorTolerance))));
  EXPECT_THAT(
      weight_50_request_count_2,
      ::testing::AllOf(::testing::Ge(static_cast<double>(kNumEcho1Rpcs) *
                                     kWeight50 / 100 * (1 - kErrorTolerance)),
                       ::testing::Le(static_cast<double>(kNumEcho1Rpcs) *
                                     kWeight50 / 100 * (1 + kErrorTolerance))));
  // Change Route Configurations.
  weighted_cluster1->mutable_weight()->set_value(kWeight75);
  weighted_cluster2->set_name(kNewCluster3Name);
  weighted_cluster2->mutable_weight()->set_value(kWeight25);
  SetRouteConfiguration(0, new_route_config);
  ResetBackendCounters();
  WaitForAllBackends(3, 4, true, RpcOptions().set_rpc_service(SERVICE_ECHO1));
  CheckRpcSendOk(kNumEchoRpcs);
  CheckRpcSendOk(kNumEcho1Rpcs, RpcOptions().set_rpc_service(SERVICE_ECHO1));
  // Make sure RPCs all go to the correct backend.
  EXPECT_EQ(kNumEchoRpcs, backends_[0]->backend_service()->request_count());
  EXPECT_EQ(0, backends_[0]->backend_service1()->request_count());
  EXPECT_EQ(0, backends_[1]->backend_service()->request_count());
  weight_75_request_count = backends_[1]->backend_service1()->request_count();
  EXPECT_EQ(0, backends_[2]->backend_service()->request_count());
  EXPECT_EQ(0, backends_[2]->backend_service1()->request_count());
  EXPECT_EQ(0, backends_[3]->backend_service()->request_count());
  weight_25_request_count = backends_[3]->backend_service1()->request_count();
  EXPECT_THAT(
      weight_75_request_count,
      ::testing::AllOf(::testing::Ge(static_cast<double>(kNumEcho1Rpcs) *
                                     kWeight75 / 100 * (1 - kErrorTolerance)),
                       ::testing::Le(static_cast<double>(kNumEcho1Rpcs) *
                                     kWeight75 / 100 * (1 + kErrorTolerance))));
  // TODO(@donnadionne): Reduce tolerance: increased the tolerance to keep the
  // test from flaking while debugging potential root cause.
  gpr_log(GPR_INFO, "target_75 received %d rpcs and target_25 received %d rpcs",
          weight_75_request_count, weight_25_request_count);
  EXPECT_THAT(weight_25_request_count,
              ::testing::AllOf(
                  ::testing::Ge(static_cast<double>(kNumEcho1Rpcs) * kWeight25 /
                                100 * (1 - kErrorToleranceSmallLoad)),
                  ::testing::Le(static_cast<double>(kNumEcho1Rpcs) * kWeight25 /
                                100 * (1 + kErrorToleranceSmallLoad))));
}

TEST_P(LdsRdsTest, XdsRoutingClusterUpdateClusters) {
  const char* kNewClusterName = "new_cluster";
  const char* kNewEdsServiceName = "new_eds_service_name";
  const size_t kNumEchoRpcs = 5;
  SetNextResolution({});
  SetNextResolutionForLbChannelAllBalancers();
  // Populate new EDS resources.
  AdsServiceImpl::EdsResourceArgs args({
      {"locality0", GetBackendPorts(0, 1)},
  });
  AdsServiceImpl::EdsResourceArgs args1({
      {"locality0", GetBackendPorts(1, 2)},
  });
  balancers_[0]->ads_service()->SetEdsResource(BuildEdsResource(args));
  balancers_[0]->ads_service()->SetEdsResource(
      BuildEdsResource(args1, kNewEdsServiceName));
  // Populate new CDS resources.
  Cluster new_cluster = default_cluster_;
  new_cluster.set_name(kNewClusterName);
  new_cluster.mutable_eds_cluster_config()->set_service_name(
      kNewEdsServiceName);
  balancers_[0]->ads_service()->SetCdsResource(new_cluster);
  // Send Route Configuration.
  RouteConfiguration new_route_config = default_route_config_;
  SetRouteConfiguration(0, new_route_config);
  WaitForAllBackends(0, 1);
  CheckRpcSendOk(kNumEchoRpcs);
  // Make sure RPCs all go to the correct backend.
  EXPECT_EQ(kNumEchoRpcs, backends_[0]->backend_service()->request_count());
  // Change Route Configurations: new default cluster.
  auto* default_route =
      new_route_config.mutable_virtual_hosts(0)->mutable_routes(0);
  default_route->mutable_route()->set_cluster(kNewClusterName);
  SetRouteConfiguration(0, new_route_config);
  WaitForAllBackends(1, 2);
  CheckRpcSendOk(kNumEchoRpcs);
  // Make sure RPCs all go to the correct backend.
  EXPECT_EQ(kNumEchoRpcs, backends_[1]->backend_service()->request_count());
}

TEST_P(LdsRdsTest, XdsRoutingClusterUpdateClustersWithPickingDelays) {
  const char* kNewClusterName = "new_cluster";
  const char* kNewEdsServiceName = "new_eds_service_name";
  SetNextResolution({});
  SetNextResolutionForLbChannelAllBalancers();
  // Populate new EDS resources.
  AdsServiceImpl::EdsResourceArgs args({
      {"locality0", GetBackendPorts(0, 1)},
  });
  AdsServiceImpl::EdsResourceArgs args1({
      {"locality0", GetBackendPorts(1, 2)},
  });
  balancers_[0]->ads_service()->SetEdsResource(BuildEdsResource(args));
  balancers_[0]->ads_service()->SetEdsResource(
      BuildEdsResource(args1, kNewEdsServiceName));
  // Populate new CDS resources.
  Cluster new_cluster = default_cluster_;
  new_cluster.set_name(kNewClusterName);
  new_cluster.mutable_eds_cluster_config()->set_service_name(
      kNewEdsServiceName);
  balancers_[0]->ads_service()->SetCdsResource(new_cluster);
  // Bring down the current backend: 0, this will delay route picking time,
  // resulting in un-committed RPCs.
  ShutdownBackend(0);
  // Send a RouteConfiguration with a default route that points to
  // backend 0.
  RouteConfiguration new_route_config = default_route_config_;
  SetRouteConfiguration(0, new_route_config);
  // Send exactly one RPC with no deadline and with wait_for_ready=true.
  // This RPC will not complete until after backend 0 is started.
  std::thread sending_rpc([this]() {
    CheckRpcSendOk(1, RpcOptions().set_wait_for_ready(true).set_timeout_ms(0));
  });
  // Send a non-wait_for_ready RPC which should fail, this will tell us
  // that the client has received the update and attempted to connect.
  const Status status = SendRpc(RpcOptions().set_timeout_ms(0));
  EXPECT_FALSE(status.ok());
  // Send a update RouteConfiguration to use backend 1.
  auto* default_route =
      new_route_config.mutable_virtual_hosts(0)->mutable_routes(0);
  default_route->mutable_route()->set_cluster(kNewClusterName);
  SetRouteConfiguration(0, new_route_config);
  // Wait for RPCs to go to the new backend: 1, this ensures that the client has
  // processed the update.
  WaitForAllBackends(1, 2, false, RpcOptions(), true);
  // Bring up the previous backend: 0, this will allow the delayed RPC to
  // finally call on_call_committed upon completion.
  StartBackend(0);
  sending_rpc.join();
  // Make sure RPCs go to the correct backend:
  EXPECT_EQ(1, backends_[0]->backend_service()->request_count());
  EXPECT_EQ(1, backends_[1]->backend_service()->request_count());
}

TEST_P(LdsRdsTest, XdsRoutingApplyXdsTimeout) {
  gpr_setenv("GRPC_XDS_EXPERIMENTAL_ENABLE_TIMEOUT", "true");
  const int64_t kTimeoutMillis = 500;
  const int64_t kTimeoutNano = kTimeoutMillis * 1000000;
  const int64_t kTimeoutGrpcTimeoutHeaderMaxSecond = 1;
  const int64_t kTimeoutMaxStreamDurationSecond = 2;
  const int64_t kTimeoutHttpMaxStreamDurationSecond = 3;
  const int64_t kTimeoutApplicationSecond = 4;
  const char* kNewCluster1Name = "new_cluster_1";
  const char* kNewEdsService1Name = "new_eds_service_name_1";
  const char* kNewCluster2Name = "new_cluster_2";
  const char* kNewEdsService2Name = "new_eds_service_name_2";
  const char* kNewCluster3Name = "new_cluster_3";
  const char* kNewEdsService3Name = "new_eds_service_name_3";
  SetNextResolution({});
  SetNextResolutionForLbChannelAllBalancers();
  // Populate new EDS resources.
  AdsServiceImpl::EdsResourceArgs args({
      {"locality0", {grpc_pick_unused_port_or_die()}},
  });
  AdsServiceImpl::EdsResourceArgs args1({
      {"locality0", {grpc_pick_unused_port_or_die()}},
  });
  AdsServiceImpl::EdsResourceArgs args2({
      {"locality0", {grpc_pick_unused_port_or_die()}},
  });
  AdsServiceImpl::EdsResourceArgs args3({
      {"locality0", {grpc_pick_unused_port_or_die()}},
  });
  balancers_[0]->ads_service()->SetEdsResource(BuildEdsResource(args));
  balancers_[0]->ads_service()->SetEdsResource(
      BuildEdsResource(args1, kNewEdsService1Name));
  balancers_[0]->ads_service()->SetEdsResource(
      BuildEdsResource(args2, kNewEdsService2Name));
  balancers_[0]->ads_service()->SetEdsResource(
      BuildEdsResource(args3, kNewEdsService3Name));
  // Populate new CDS resources.
  Cluster new_cluster1 = default_cluster_;
  new_cluster1.set_name(kNewCluster1Name);
  new_cluster1.mutable_eds_cluster_config()->set_service_name(
      kNewEdsService1Name);
  balancers_[0]->ads_service()->SetCdsResource(new_cluster1);
  Cluster new_cluster2 = default_cluster_;
  new_cluster2.set_name(kNewCluster2Name);
  new_cluster2.mutable_eds_cluster_config()->set_service_name(
      kNewEdsService2Name);
  balancers_[0]->ads_service()->SetCdsResource(new_cluster2);
  Cluster new_cluster3 = default_cluster_;
  new_cluster3.set_name(kNewCluster3Name);
  new_cluster3.mutable_eds_cluster_config()->set_service_name(
      kNewEdsService3Name);
  balancers_[0]->ads_service()->SetCdsResource(new_cluster3);
  // Construct listener.
  auto listener = default_listener_;
  HttpConnectionManager http_connection_manager;
  listener.mutable_api_listener()->mutable_api_listener()->UnpackTo(
      &http_connection_manager);
  // Set up HTTP max_stream_duration of 3.5 seconds
  auto* duration =
      http_connection_manager.mutable_common_http_protocol_options()
          ->mutable_max_stream_duration();
  duration->set_seconds(kTimeoutHttpMaxStreamDurationSecond);
  duration->set_nanos(kTimeoutNano);
  listener.mutable_api_listener()->mutable_api_listener()->PackFrom(
      http_connection_manager);
  // Construct route config.
  RouteConfiguration new_route_config = default_route_config_;
  // route 1: Set max_stream_duration of 2.5 seconds, Set
  // grpc_timeout_header_max of 1.5
  auto* route1 = new_route_config.mutable_virtual_hosts(0)->mutable_routes(0);
  route1->mutable_match()->set_path("/grpc.testing.EchoTest1Service/Echo1");
  route1->mutable_route()->set_cluster(kNewCluster1Name);
  auto* max_stream_duration =
      route1->mutable_route()->mutable_max_stream_duration();
  duration = max_stream_duration->mutable_max_stream_duration();
  duration->set_seconds(kTimeoutMaxStreamDurationSecond);
  duration->set_nanos(kTimeoutNano);
  duration = max_stream_duration->mutable_grpc_timeout_header_max();
  duration->set_seconds(kTimeoutGrpcTimeoutHeaderMaxSecond);
  duration->set_nanos(kTimeoutNano);
  // route 2: Set max_stream_duration of 2.5 seconds
  auto* route2 = new_route_config.mutable_virtual_hosts(0)->add_routes();
  route2->mutable_match()->set_path("/grpc.testing.EchoTest2Service/Echo2");
  route2->mutable_route()->set_cluster(kNewCluster2Name);
  max_stream_duration = route2->mutable_route()->mutable_max_stream_duration();
  duration = max_stream_duration->mutable_max_stream_duration();
  duration->set_seconds(kTimeoutMaxStreamDurationSecond);
  duration->set_nanos(kTimeoutNano);
  // route 3: No timeout values in route configuration
  auto* route3 = new_route_config.mutable_virtual_hosts(0)->add_routes();
  route3->mutable_match()->set_path("/grpc.testing.EchoTestService/Echo");
  route3->mutable_route()->set_cluster(kNewCluster3Name);
  // Set listener and route config.
  SetListenerAndRouteConfiguration(0, std::move(listener), new_route_config);
  // Test grpc_timeout_header_max of 1.5 seconds applied
  grpc_millis t0 = NowFromCycleCounter();
  grpc_millis t1 =
      t0 + kTimeoutGrpcTimeoutHeaderMaxSecond * 1000 + kTimeoutMillis;
  grpc_millis t2 = t0 + kTimeoutMaxStreamDurationSecond * 1000 + kTimeoutMillis;
  CheckRpcSendFailure(1,
                      RpcOptions()
                          .set_rpc_service(SERVICE_ECHO1)
                          .set_rpc_method(METHOD_ECHO1)
                          .set_wait_for_ready(true)
                          .set_timeout_ms(kTimeoutApplicationSecond * 1000),
                      StatusCode::DEADLINE_EXCEEDED);
  t0 = NowFromCycleCounter();
  EXPECT_GE(t0, t1);
  EXPECT_LT(t0, t2);
  // Test max_stream_duration of 2.5 seconds applied
  t0 = NowFromCycleCounter();
  t1 = t0 + kTimeoutMaxStreamDurationSecond * 1000 + kTimeoutMillis;
  t2 = t0 + kTimeoutHttpMaxStreamDurationSecond * 1000 + kTimeoutMillis;
  CheckRpcSendFailure(1,
                      RpcOptions()
                          .set_rpc_service(SERVICE_ECHO2)
                          .set_rpc_method(METHOD_ECHO2)
                          .set_wait_for_ready(true)
                          .set_timeout_ms(kTimeoutApplicationSecond * 1000),
                      StatusCode::DEADLINE_EXCEEDED);
  t0 = NowFromCycleCounter();
  EXPECT_GE(t0, t1);
  EXPECT_LT(t0, t2);
  // Test http_stream_duration of 3.5 seconds applied
  t0 = NowFromCycleCounter();
  t1 = t0 + kTimeoutHttpMaxStreamDurationSecond * 1000 + kTimeoutMillis;
  t2 = t0 + kTimeoutApplicationSecond * 1000 + kTimeoutMillis;
  CheckRpcSendFailure(1,
                      RpcOptions().set_wait_for_ready(true).set_timeout_ms(
                          kTimeoutApplicationSecond * 1000),
                      StatusCode::DEADLINE_EXCEEDED);
  t0 = NowFromCycleCounter();
  EXPECT_GE(t0, t1);
  EXPECT_LT(t0, t2);
  gpr_unsetenv("GRPC_XDS_EXPERIMENTAL_ENABLE_TIMEOUT");
}

TEST_P(LdsRdsTest, XdsRoutingXdsTimeoutDisabled) {
  const int64_t kTimeoutMillis = 500;
  const int64_t kTimeoutNano = kTimeoutMillis * 1000000;
  const int64_t kTimeoutGrpcTimeoutHeaderMaxSecond = 1;
  const int64_t kTimeoutApplicationSecond = 4;
  SetNextResolution({});
  SetNextResolutionForLbChannelAllBalancers();
  // Populate new EDS resources.
  AdsServiceImpl::EdsResourceArgs args({
      {"locality0", {grpc_pick_unused_port_or_die()}},
  });
  balancers_[0]->ads_service()->SetEdsResource(BuildEdsResource(args));
  RouteConfiguration new_route_config = default_route_config_;
  // route 1: Set grpc_timeout_header_max of 1.5
  auto* route1 = new_route_config.mutable_virtual_hosts(0)->mutable_routes(0);
  auto* max_stream_duration =
      route1->mutable_route()->mutable_max_stream_duration();
  auto* duration = max_stream_duration->mutable_grpc_timeout_header_max();
  duration->set_seconds(kTimeoutGrpcTimeoutHeaderMaxSecond);
  duration->set_nanos(kTimeoutNano);
  SetRouteConfiguration(0, new_route_config);
  // Test grpc_timeout_header_max of 1.5 seconds is not applied
  gpr_timespec t0 = gpr_now(GPR_CLOCK_MONOTONIC);
  gpr_timespec est_timeout_time = gpr_time_add(
      t0, gpr_time_from_millis(
              kTimeoutGrpcTimeoutHeaderMaxSecond * 1000 + kTimeoutMillis,
              GPR_TIMESPAN));
  CheckRpcSendFailure(1,
                      RpcOptions()
                          .set_rpc_service(SERVICE_ECHO1)
                          .set_rpc_method(METHOD_ECHO1)
                          .set_wait_for_ready(true)
                          .set_timeout_ms(kTimeoutApplicationSecond * 1000),
                      StatusCode::DEADLINE_EXCEEDED);
  gpr_timespec timeout_time = gpr_now(GPR_CLOCK_MONOTONIC);
  EXPECT_GT(gpr_time_cmp(timeout_time, est_timeout_time), 0);
}

TEST_P(LdsRdsTest, XdsRoutingHttpTimeoutDisabled) {
  const int64_t kTimeoutMillis = 500;
  const int64_t kTimeoutNano = kTimeoutMillis * 1000000;
  const int64_t kTimeoutHttpMaxStreamDurationSecond = 3;
  const int64_t kTimeoutApplicationSecond = 4;
  SetNextResolution({});
  SetNextResolutionForLbChannelAllBalancers();
  // Populate new EDS resources.
  AdsServiceImpl::EdsResourceArgs args({
      {"locality0", {grpc_pick_unused_port_or_die()}},
  });
  // Construct listener.
  auto listener = default_listener_;
  HttpConnectionManager http_connection_manager;
  listener.mutable_api_listener()->mutable_api_listener()->UnpackTo(
      &http_connection_manager);
  // Set up HTTP max_stream_duration of 3.5 seconds
  auto* duration =
      http_connection_manager.mutable_common_http_protocol_options()
          ->mutable_max_stream_duration();
  duration->set_seconds(kTimeoutHttpMaxStreamDurationSecond);
  duration->set_nanos(kTimeoutNano);
  listener.mutable_api_listener()->mutable_api_listener()->PackFrom(
      http_connection_manager);
  SetListenerAndRouteConfiguration(0, std::move(listener),
                                   default_route_config_);
  // Test http_stream_duration of 3.5 seconds is not applied
  auto t0 = gpr_now(GPR_CLOCK_MONOTONIC);
  auto est_timeout_time = gpr_time_add(
      t0, gpr_time_from_millis(
              kTimeoutHttpMaxStreamDurationSecond * 1000 + kTimeoutMillis,
              GPR_TIMESPAN));
  CheckRpcSendFailure(1,
                      RpcOptions().set_wait_for_ready(true).set_timeout_ms(
                          kTimeoutApplicationSecond * 1000),
                      StatusCode::DEADLINE_EXCEEDED);
  auto timeout_time = gpr_now(GPR_CLOCK_MONOTONIC);
  EXPECT_GT(gpr_time_cmp(timeout_time, est_timeout_time), 0);
}

TEST_P(LdsRdsTest, XdsRoutingApplyApplicationTimeoutWhenXdsTimeoutExplicit0) {
  gpr_setenv("GRPC_XDS_EXPERIMENTAL_ENABLE_TIMEOUT", "true");
  const int64_t kTimeoutNano = 500000000;
  const int64_t kTimeoutMaxStreamDurationSecond = 2;
  const int64_t kTimeoutHttpMaxStreamDurationSecond = 3;
  const int64_t kTimeoutApplicationSecond = 4;
  const char* kNewCluster1Name = "new_cluster_1";
  const char* kNewEdsService1Name = "new_eds_service_name_1";
  const char* kNewCluster2Name = "new_cluster_2";
  const char* kNewEdsService2Name = "new_eds_service_name_2";
  SetNextResolution({});
  SetNextResolutionForLbChannelAllBalancers();
  // Populate new EDS resources.
  AdsServiceImpl::EdsResourceArgs args({
      {"locality0", {grpc_pick_unused_port_or_die()}},
  });
  AdsServiceImpl::EdsResourceArgs args1({
      {"locality0", {grpc_pick_unused_port_or_die()}},
  });
  AdsServiceImpl::EdsResourceArgs args2({
      {"locality0", {grpc_pick_unused_port_or_die()}},
  });
  balancers_[0]->ads_service()->SetEdsResource(BuildEdsResource(args));
  balancers_[0]->ads_service()->SetEdsResource(
      BuildEdsResource(args1, kNewEdsService1Name));
  balancers_[0]->ads_service()->SetEdsResource(
      BuildEdsResource(args2, kNewEdsService2Name));
  // Populate new CDS resources.
  Cluster new_cluster1 = default_cluster_;
  new_cluster1.set_name(kNewCluster1Name);
  new_cluster1.mutable_eds_cluster_config()->set_service_name(
      kNewEdsService1Name);
  balancers_[0]->ads_service()->SetCdsResource(new_cluster1);
  Cluster new_cluster2 = default_cluster_;
  new_cluster2.set_name(kNewCluster2Name);
  new_cluster2.mutable_eds_cluster_config()->set_service_name(
      kNewEdsService2Name);
  balancers_[0]->ads_service()->SetCdsResource(new_cluster2);
  // Construct listener.
  auto listener = default_listener_;
  HttpConnectionManager http_connection_manager;
  listener.mutable_api_listener()->mutable_api_listener()->UnpackTo(
      &http_connection_manager);
  // Set up HTTP max_stream_duration of 3.5 seconds
  auto* duration =
      http_connection_manager.mutable_common_http_protocol_options()
          ->mutable_max_stream_duration();
  duration->set_seconds(kTimeoutHttpMaxStreamDurationSecond);
  duration->set_nanos(kTimeoutNano);
  listener.mutable_api_listener()->mutable_api_listener()->PackFrom(
      http_connection_manager);
  // Construct route config.
  RouteConfiguration new_route_config = default_route_config_;
  // route 1: Set max_stream_duration of 2.5 seconds, Set
  // grpc_timeout_header_max of 0
  auto* route1 = new_route_config.mutable_virtual_hosts(0)->mutable_routes(0);
  route1->mutable_match()->set_path("/grpc.testing.EchoTest1Service/Echo1");
  route1->mutable_route()->set_cluster(kNewCluster1Name);
  auto* max_stream_duration =
      route1->mutable_route()->mutable_max_stream_duration();
  duration = max_stream_duration->mutable_max_stream_duration();
  duration->set_seconds(kTimeoutMaxStreamDurationSecond);
  duration->set_nanos(kTimeoutNano);
  duration = max_stream_duration->mutable_grpc_timeout_header_max();
  duration->set_seconds(0);
  duration->set_nanos(0);
  // route 2: Set max_stream_duration to 0
  auto* route2 = new_route_config.mutable_virtual_hosts(0)->add_routes();
  route2->mutable_match()->set_path("/grpc.testing.EchoTest2Service/Echo2");
  route2->mutable_route()->set_cluster(kNewCluster2Name);
  max_stream_duration = route2->mutable_route()->mutable_max_stream_duration();
  duration = max_stream_duration->mutable_max_stream_duration();
  duration->set_seconds(0);
  duration->set_nanos(0);
  // Set listener and route config.
  SetListenerAndRouteConfiguration(0, std::move(listener), new_route_config);
  // Test application timeout is applied for route 1
  auto t0 = system_clock::now();
  CheckRpcSendFailure(1,
                      RpcOptions()
                          .set_rpc_service(SERVICE_ECHO1)
                          .set_rpc_method(METHOD_ECHO1)
                          .set_wait_for_ready(true)
                          .set_timeout_ms(kTimeoutApplicationSecond * 1000),
                      StatusCode::DEADLINE_EXCEEDED);
  auto ellapsed_nano_seconds =
      std::chrono::duration_cast<std::chrono::nanoseconds>(system_clock::now() -
                                                           t0);
  EXPECT_GT(ellapsed_nano_seconds.count(),
            kTimeoutApplicationSecond * 1000000000);
  // Test application timeout is applied for route 2
  t0 = system_clock::now();
  CheckRpcSendFailure(1,
                      RpcOptions()
                          .set_rpc_service(SERVICE_ECHO2)
                          .set_rpc_method(METHOD_ECHO2)
                          .set_wait_for_ready(true)
                          .set_timeout_ms(kTimeoutApplicationSecond * 1000),
                      StatusCode::DEADLINE_EXCEEDED);
  ellapsed_nano_seconds = std::chrono::duration_cast<std::chrono::nanoseconds>(
      system_clock::now() - t0);
  EXPECT_GT(ellapsed_nano_seconds.count(),
            kTimeoutApplicationSecond * 1000000000);
  gpr_unsetenv("GRPC_XDS_EXPERIMENTAL_ENABLE_TIMEOUT");
}

TEST_P(LdsRdsTest, XdsRoutingApplyApplicationTimeoutWhenHttpTimeoutExplicit0) {
  gpr_setenv("GRPC_XDS_EXPERIMENTAL_ENABLE_TIMEOUT", "true");
  const int64_t kTimeoutApplicationSecond = 4;
  SetNextResolution({});
  SetNextResolutionForLbChannelAllBalancers();
  // Populate new EDS resources.
  AdsServiceImpl::EdsResourceArgs args({
      {"locality0", {grpc_pick_unused_port_or_die()}},
  });
  balancers_[0]->ads_service()->SetEdsResource(BuildEdsResource(args));
  auto listener = default_listener_;
  HttpConnectionManager http_connection_manager;
  listener.mutable_api_listener()->mutable_api_listener()->UnpackTo(
      &http_connection_manager);
  // Set up HTTP max_stream_duration to be explicit 0
  auto* duration =
      http_connection_manager.mutable_common_http_protocol_options()
          ->mutable_max_stream_duration();
  duration->set_seconds(0);
  duration->set_nanos(0);
  listener.mutable_api_listener()->mutable_api_listener()->PackFrom(
      http_connection_manager);
  // Set listener and route config.
  SetListenerAndRouteConfiguration(0, std::move(listener),
                                   default_route_config_);
  // Test application timeout is applied for route 1
  auto t0 = system_clock::now();
  CheckRpcSendFailure(1,
                      RpcOptions().set_wait_for_ready(true).set_timeout_ms(
                          kTimeoutApplicationSecond * 1000),
                      StatusCode::DEADLINE_EXCEEDED);
  auto ellapsed_nano_seconds =
      std::chrono::duration_cast<std::chrono::nanoseconds>(system_clock::now() -
                                                           t0);
  EXPECT_GT(ellapsed_nano_seconds.count(),
            kTimeoutApplicationSecond * 1000000000);
  gpr_unsetenv("GRPC_XDS_EXPERIMENTAL_ENABLE_TIMEOUT");
}

// Test to ensure application-specified deadline won't be affected when
// the xDS config does not specify a timeout.
TEST_P(LdsRdsTest, XdsRoutingWithOnlyApplicationTimeout) {
  gpr_setenv("GRPC_XDS_EXPERIMENTAL_ENABLE_TIMEOUT", "true");
  const int64_t kTimeoutApplicationSecond = 4;
  SetNextResolution({});
  SetNextResolutionForLbChannelAllBalancers();
  // Populate new EDS resources.
  AdsServiceImpl::EdsResourceArgs args({
      {"locality0", {grpc_pick_unused_port_or_die()}},
  });
  balancers_[0]->ads_service()->SetEdsResource(BuildEdsResource(args));
  auto t0 = system_clock::now();
  CheckRpcSendFailure(1,
                      RpcOptions().set_wait_for_ready(true).set_timeout_ms(
                          kTimeoutApplicationSecond * 1000),
                      StatusCode::DEADLINE_EXCEEDED);
  auto ellapsed_nano_seconds =
      std::chrono::duration_cast<std::chrono::nanoseconds>(system_clock::now() -
                                                           t0);
  EXPECT_GT(ellapsed_nano_seconds.count(),
            kTimeoutApplicationSecond * 1000000000);
  gpr_unsetenv("GRPC_XDS_EXPERIMENTAL_ENABLE_TIMEOUT");
}

TEST_P(LdsRdsTest, XdsRoutingHeadersMatching) {
  const char* kNewClusterName = "new_cluster";
  const char* kNewEdsServiceName = "new_eds_service_name";
  const size_t kNumEcho1Rpcs = 100;
  const size_t kNumEchoRpcs = 5;
  SetNextResolution({});
  SetNextResolutionForLbChannelAllBalancers();
  // Populate new EDS resources.
  AdsServiceImpl::EdsResourceArgs args({
      {"locality0", GetBackendPorts(0, 1)},
  });
  AdsServiceImpl::EdsResourceArgs args1({
      {"locality0", GetBackendPorts(1, 2)},
  });
  balancers_[0]->ads_service()->SetEdsResource(BuildEdsResource(args));
  balancers_[0]->ads_service()->SetEdsResource(
      BuildEdsResource(args1, kNewEdsServiceName));
  // Populate new CDS resources.
  Cluster new_cluster = default_cluster_;
  new_cluster.set_name(kNewClusterName);
  new_cluster.mutable_eds_cluster_config()->set_service_name(
      kNewEdsServiceName);
  balancers_[0]->ads_service()->SetCdsResource(new_cluster);
  // Populating Route Configurations for LDS.
  RouteConfiguration route_config = default_route_config_;
  auto* route1 = route_config.mutable_virtual_hosts(0)->mutable_routes(0);
  route1->mutable_match()->set_prefix("/grpc.testing.EchoTest1Service/");
  auto* header_matcher1 = route1->mutable_match()->add_headers();
  header_matcher1->set_name("header1");
  header_matcher1->set_exact_match("POST,PUT,GET");
  auto* header_matcher2 = route1->mutable_match()->add_headers();
  header_matcher2->set_name("header2");
  header_matcher2->mutable_safe_regex_match()->set_regex("[a-z]*");
  auto* header_matcher3 = route1->mutable_match()->add_headers();
  header_matcher3->set_name("header3");
  header_matcher3->mutable_range_match()->set_start(1);
  header_matcher3->mutable_range_match()->set_end(1000);
  auto* header_matcher4 = route1->mutable_match()->add_headers();
  header_matcher4->set_name("header4");
  header_matcher4->set_present_match(false);
  auto* header_matcher5 = route1->mutable_match()->add_headers();
  header_matcher5->set_name("header5");
  header_matcher5->set_present_match(true);
  auto* header_matcher6 = route1->mutable_match()->add_headers();
  header_matcher6->set_name("header6");
  header_matcher6->set_prefix_match("/grpc");
  auto* header_matcher7 = route1->mutable_match()->add_headers();
  header_matcher7->set_name("header7");
  header_matcher7->set_suffix_match(".cc");
  header_matcher7->set_invert_match(true);
  route1->mutable_route()->set_cluster(kNewClusterName);
  auto* default_route = route_config.mutable_virtual_hosts(0)->add_routes();
  default_route->mutable_match()->set_prefix("");
  default_route->mutable_route()->set_cluster(kDefaultClusterName);
  SetRouteConfiguration(0, route_config);
  std::vector<std::pair<std::string, std::string>> metadata = {
      {"header1", "POST"},
      {"header2", "blah"},
      {"header3", "1"},
      {"header5", "anything"},
      {"header6", "/grpc.testing.EchoTest1Service/"},
      {"header1", "PUT"},
      {"header7", "grpc.java"},
      {"header1", "GET"},
  };
  const auto header_match_rpc_options = RpcOptions()
                                            .set_rpc_service(SERVICE_ECHO1)
                                            .set_rpc_method(METHOD_ECHO1)
                                            .set_metadata(std::move(metadata));
  // Make sure all backends are up.
  WaitForAllBackends(0, 1);
  WaitForAllBackends(1, 2, true, header_match_rpc_options);
  // Send RPCs.
  CheckRpcSendOk(kNumEchoRpcs);
  CheckRpcSendOk(kNumEcho1Rpcs, header_match_rpc_options);
  EXPECT_EQ(kNumEchoRpcs, backends_[0]->backend_service()->request_count());
  EXPECT_EQ(0, backends_[0]->backend_service1()->request_count());
  EXPECT_EQ(0, backends_[0]->backend_service2()->request_count());
  EXPECT_EQ(0, backends_[1]->backend_service()->request_count());
  EXPECT_EQ(kNumEcho1Rpcs, backends_[1]->backend_service1()->request_count());
  EXPECT_EQ(0, backends_[1]->backend_service2()->request_count());
  const auto response_state = RouteConfigurationResponseState(0);
  EXPECT_EQ(response_state.state, AdsServiceImpl::ResponseState::ACKED);
}

TEST_P(LdsRdsTest, XdsRoutingHeadersMatchingSpecialHeaderContentType) {
  const char* kNewClusterName = "new_cluster";
  const char* kNewEdsServiceName = "new_eds_service_name";
  const size_t kNumEchoRpcs = 100;
  SetNextResolution({});
  SetNextResolutionForLbChannelAllBalancers();
  // Populate new EDS resources.
  AdsServiceImpl::EdsResourceArgs args({
      {"locality0", GetBackendPorts(0, 1)},
  });
  AdsServiceImpl::EdsResourceArgs args1({
      {"locality0", GetBackendPorts(1, 2)},
  });
  balancers_[0]->ads_service()->SetEdsResource(BuildEdsResource(args));
  balancers_[0]->ads_service()->SetEdsResource(
      BuildEdsResource(args1, kNewEdsServiceName));
  // Populate new CDS resources.
  Cluster new_cluster = default_cluster_;
  new_cluster.set_name(kNewClusterName);
  new_cluster.mutable_eds_cluster_config()->set_service_name(
      kNewEdsServiceName);
  balancers_[0]->ads_service()->SetCdsResource(new_cluster);
  // Populating Route Configurations for LDS.
  RouteConfiguration route_config = default_route_config_;
  auto* route1 = route_config.mutable_virtual_hosts(0)->mutable_routes(0);
  route1->mutable_match()->set_prefix("");
  auto* header_matcher1 = route1->mutable_match()->add_headers();
  header_matcher1->set_name("content-type");
  header_matcher1->set_exact_match("notapplication/grpc");
  route1->mutable_route()->set_cluster(kNewClusterName);
  auto* default_route = route_config.mutable_virtual_hosts(0)->add_routes();
  default_route->mutable_match()->set_prefix("");
  auto* header_matcher2 = default_route->mutable_match()->add_headers();
  header_matcher2->set_name("content-type");
  header_matcher2->set_exact_match("application/grpc");
  default_route->mutable_route()->set_cluster(kDefaultClusterName);
  SetRouteConfiguration(0, route_config);
  // Make sure the backend is up.
  WaitForAllBackends(0, 1);
  // Send RPCs.
  CheckRpcSendOk(kNumEchoRpcs);
  EXPECT_EQ(kNumEchoRpcs, backends_[0]->backend_service()->request_count());
  EXPECT_EQ(0, backends_[1]->backend_service()->request_count());
  const auto response_state = RouteConfigurationResponseState(0);
  EXPECT_EQ(response_state.state, AdsServiceImpl::ResponseState::ACKED);
}

TEST_P(LdsRdsTest, XdsRoutingHeadersMatchingSpecialCasesToIgnore) {
  const char* kNewCluster1Name = "new_cluster_1";
  const char* kNewEdsService1Name = "new_eds_service_name_1";
  const char* kNewCluster2Name = "new_cluster_2";
  const char* kNewEdsService2Name = "new_eds_service_name_2";
  const size_t kNumEchoRpcs = 100;
  SetNextResolution({});
  SetNextResolutionForLbChannelAllBalancers();
  // Populate new EDS resources.
  AdsServiceImpl::EdsResourceArgs args({
      {"locality0", GetBackendPorts(0, 1)},
  });
  AdsServiceImpl::EdsResourceArgs args1({
      {"locality0", GetBackendPorts(1, 2)},
  });
  AdsServiceImpl::EdsResourceArgs args2({
      {"locality0", GetBackendPorts(2, 3)},
  });
  balancers_[0]->ads_service()->SetEdsResource(BuildEdsResource(args));
  balancers_[0]->ads_service()->SetEdsResource(
      BuildEdsResource(args1, kNewEdsService1Name));
  balancers_[0]->ads_service()->SetEdsResource(
      BuildEdsResource(args2, kNewEdsService2Name));
  // Populate new CDS resources.
  Cluster new_cluster1 = default_cluster_;
  new_cluster1.set_name(kNewCluster1Name);
  new_cluster1.mutable_eds_cluster_config()->set_service_name(
      kNewEdsService1Name);
  balancers_[0]->ads_service()->SetCdsResource(new_cluster1);
  Cluster new_cluster2 = default_cluster_;
  new_cluster2.set_name(kNewCluster2Name);
  new_cluster2.mutable_eds_cluster_config()->set_service_name(
      kNewEdsService2Name);
  balancers_[0]->ads_service()->SetCdsResource(new_cluster2);
  // Populating Route Configurations for LDS.
  RouteConfiguration route_config = default_route_config_;
  auto* route1 = route_config.mutable_virtual_hosts(0)->mutable_routes(0);
  route1->mutable_match()->set_prefix("");
  auto* header_matcher1 = route1->mutable_match()->add_headers();
  header_matcher1->set_name("grpc-foo-bin");
  header_matcher1->set_present_match(true);
  route1->mutable_route()->set_cluster(kNewCluster1Name);
  auto route2 = route_config.mutable_virtual_hosts(0)->add_routes();
  route2->mutable_match()->set_prefix("");
  auto* header_matcher2 = route2->mutable_match()->add_headers();
  header_matcher2->set_name("grpc-previous-rpc-attempts");
  header_matcher2->set_present_match(true);
  route2->mutable_route()->set_cluster(kNewCluster2Name);
  auto* default_route = route_config.mutable_virtual_hosts(0)->add_routes();
  default_route->mutable_match()->set_prefix("");
  default_route->mutable_route()->set_cluster(kDefaultClusterName);
  SetRouteConfiguration(0, route_config);
  // Send headers which will mismatch each route
  std::vector<std::pair<std::string, std::string>> metadata = {
      {"grpc-foo-bin", "grpc-foo-bin"},
      {"grpc-previous-rpc-attempts", "grpc-previous-rpc-attempts"},
  };
  WaitForAllBackends(0, 1);
  CheckRpcSendOk(kNumEchoRpcs, RpcOptions().set_metadata(metadata));
  // Verify that only the default backend got RPCs since all previous routes
  // were mismatched.
  EXPECT_EQ(kNumEchoRpcs, backends_[0]->backend_service()->request_count());
  EXPECT_EQ(0, backends_[1]->backend_service()->request_count());
  EXPECT_EQ(0, backends_[2]->backend_service()->request_count());
  const auto response_state = RouteConfigurationResponseState(0);
  EXPECT_EQ(response_state.state, AdsServiceImpl::ResponseState::ACKED);
}

TEST_P(LdsRdsTest, XdsRoutingRuntimeFractionMatching) {
  const char* kNewClusterName = "new_cluster";
  const char* kNewEdsServiceName = "new_eds_service_name";
  const size_t kNumRpcs = 1000;
  SetNextResolution({});
  SetNextResolutionForLbChannelAllBalancers();
  // Populate new EDS resources.
  AdsServiceImpl::EdsResourceArgs args({
      {"locality0", GetBackendPorts(0, 1)},
  });
  AdsServiceImpl::EdsResourceArgs args1({
      {"locality0", GetBackendPorts(1, 2)},
  });
  balancers_[0]->ads_service()->SetEdsResource(BuildEdsResource(args));
  balancers_[0]->ads_service()->SetEdsResource(
      BuildEdsResource(args1, kNewEdsServiceName));
  // Populate new CDS resources.
  Cluster new_cluster = default_cluster_;
  new_cluster.set_name(kNewClusterName);
  new_cluster.mutable_eds_cluster_config()->set_service_name(
      kNewEdsServiceName);
  balancers_[0]->ads_service()->SetCdsResource(new_cluster);
  // Populating Route Configurations for LDS.
  RouteConfiguration route_config = default_route_config_;
  auto* route1 = route_config.mutable_virtual_hosts(0)->mutable_routes(0);
  route1->mutable_match()
      ->mutable_runtime_fraction()
      ->mutable_default_value()
      ->set_numerator(25);
  route1->mutable_route()->set_cluster(kNewClusterName);
  auto* default_route = route_config.mutable_virtual_hosts(0)->add_routes();
  default_route->mutable_match()->set_prefix("");
  default_route->mutable_route()->set_cluster(kDefaultClusterName);
  SetRouteConfiguration(0, route_config);
  WaitForAllBackends(0, 2);
  CheckRpcSendOk(kNumRpcs);
  const int default_backend_count =
      backends_[0]->backend_service()->request_count();
  const int matched_backend_count =
      backends_[1]->backend_service()->request_count();
  const double kErrorTolerance = 0.2;
  EXPECT_THAT(
      default_backend_count,
      ::testing::AllOf(::testing::Ge(static_cast<double>(kNumRpcs) * 75 / 100 *
                                     (1 - kErrorTolerance)),
                       ::testing::Le(static_cast<double>(kNumRpcs) * 75 / 100 *
                                     (1 + kErrorTolerance))));
  EXPECT_THAT(
      matched_backend_count,
      ::testing::AllOf(::testing::Ge(static_cast<double>(kNumRpcs) * 25 / 100 *
                                     (1 - kErrorTolerance)),
                       ::testing::Le(static_cast<double>(kNumRpcs) * 25 / 100 *
                                     (1 + kErrorTolerance))));
  const auto response_state = RouteConfigurationResponseState(0);
  EXPECT_EQ(response_state.state, AdsServiceImpl::ResponseState::ACKED);
}

TEST_P(LdsRdsTest, XdsRoutingHeadersMatchingUnmatchCases) {
  const char* kNewCluster1Name = "new_cluster_1";
  const char* kNewEdsService1Name = "new_eds_service_name_1";
  const char* kNewCluster2Name = "new_cluster_2";
  const char* kNewEdsService2Name = "new_eds_service_name_2";
  const char* kNewCluster3Name = "new_cluster_3";
  const char* kNewEdsService3Name = "new_eds_service_name_3";
  const size_t kNumEcho1Rpcs = 100;
  const size_t kNumEchoRpcs = 5;
  SetNextResolution({});
  SetNextResolutionForLbChannelAllBalancers();
  // Populate new EDS resources.
  AdsServiceImpl::EdsResourceArgs args({
      {"locality0", GetBackendPorts(0, 1)},
  });
  AdsServiceImpl::EdsResourceArgs args1({
      {"locality0", GetBackendPorts(1, 2)},
  });
  AdsServiceImpl::EdsResourceArgs args2({
      {"locality0", GetBackendPorts(2, 3)},
  });
  AdsServiceImpl::EdsResourceArgs args3({
      {"locality0", GetBackendPorts(3, 4)},
  });
  balancers_[0]->ads_service()->SetEdsResource(BuildEdsResource(args));
  balancers_[0]->ads_service()->SetEdsResource(
      BuildEdsResource(args1, kNewEdsService1Name));
  balancers_[0]->ads_service()->SetEdsResource(
      BuildEdsResource(args2, kNewEdsService2Name));
  balancers_[0]->ads_service()->SetEdsResource(
      BuildEdsResource(args3, kNewEdsService3Name));
  // Populate new CDS resources.
  Cluster new_cluster1 = default_cluster_;
  new_cluster1.set_name(kNewCluster1Name);
  new_cluster1.mutable_eds_cluster_config()->set_service_name(
      kNewEdsService1Name);
  balancers_[0]->ads_service()->SetCdsResource(new_cluster1);
  Cluster new_cluster2 = default_cluster_;
  new_cluster2.set_name(kNewCluster2Name);
  new_cluster2.mutable_eds_cluster_config()->set_service_name(
      kNewEdsService2Name);
  balancers_[0]->ads_service()->SetCdsResource(new_cluster2);
  Cluster new_cluster3 = default_cluster_;
  new_cluster3.set_name(kNewCluster3Name);
  new_cluster3.mutable_eds_cluster_config()->set_service_name(
      kNewEdsService3Name);
  balancers_[0]->ads_service()->SetCdsResource(new_cluster3);
  // Populating Route Configurations for LDS.
  RouteConfiguration route_config = default_route_config_;
  auto* route1 = route_config.mutable_virtual_hosts(0)->mutable_routes(0);
  route1->mutable_match()->set_prefix("/grpc.testing.EchoTest1Service/");
  auto* header_matcher1 = route1->mutable_match()->add_headers();
  header_matcher1->set_name("header1");
  header_matcher1->set_exact_match("POST");
  route1->mutable_route()->set_cluster(kNewCluster1Name);
  auto route2 = route_config.mutable_virtual_hosts(0)->add_routes();
  route2->mutable_match()->set_prefix("/grpc.testing.EchoTest1Service/");
  auto* header_matcher2 = route2->mutable_match()->add_headers();
  header_matcher2->set_name("header2");
  header_matcher2->mutable_range_match()->set_start(1);
  header_matcher2->mutable_range_match()->set_end(1000);
  route2->mutable_route()->set_cluster(kNewCluster2Name);
  auto route3 = route_config.mutable_virtual_hosts(0)->add_routes();
  route3->mutable_match()->set_prefix("/grpc.testing.EchoTest1Service/");
  auto* header_matcher3 = route3->mutable_match()->add_headers();
  header_matcher3->set_name("header3");
  header_matcher3->mutable_safe_regex_match()->set_regex("[a-z]*");
  route3->mutable_route()->set_cluster(kNewCluster3Name);
  auto* default_route = route_config.mutable_virtual_hosts(0)->add_routes();
  default_route->mutable_match()->set_prefix("");
  default_route->mutable_route()->set_cluster(kDefaultClusterName);
  SetRouteConfiguration(0, route_config);
  // Send headers which will mismatch each route
  std::vector<std::pair<std::string, std::string>> metadata = {
      {"header1", "POST"},
      {"header2", "1000"},
      {"header3", "123"},
      {"header1", "GET"},
  };
  WaitForAllBackends(0, 1);
  CheckRpcSendOk(kNumEchoRpcs, RpcOptions().set_metadata(metadata));
  CheckRpcSendOk(kNumEcho1Rpcs, RpcOptions()
                                    .set_rpc_service(SERVICE_ECHO1)
                                    .set_rpc_method(METHOD_ECHO1)
                                    .set_metadata(metadata));
  // Verify that only the default backend got RPCs since all previous routes
  // were mismatched.
  for (size_t i = 1; i < 4; ++i) {
    EXPECT_EQ(0, backends_[i]->backend_service()->request_count());
    EXPECT_EQ(0, backends_[i]->backend_service1()->request_count());
    EXPECT_EQ(0, backends_[i]->backend_service2()->request_count());
  }
  EXPECT_EQ(kNumEchoRpcs, backends_[0]->backend_service()->request_count());
  EXPECT_EQ(kNumEcho1Rpcs, backends_[0]->backend_service1()->request_count());
  EXPECT_EQ(0, backends_[0]->backend_service2()->request_count());
  const auto response_state = RouteConfigurationResponseState(0);
  EXPECT_EQ(response_state.state, AdsServiceImpl::ResponseState::ACKED);
}

TEST_P(LdsRdsTest, XdsRoutingChangeRoutesWithoutChangingClusters) {
  const char* kNewClusterName = "new_cluster";
  const char* kNewEdsServiceName = "new_eds_service_name";
  SetNextResolution({});
  SetNextResolutionForLbChannelAllBalancers();
  // Populate new EDS resources.
  AdsServiceImpl::EdsResourceArgs args({
      {"locality0", GetBackendPorts(0, 1)},
  });
  AdsServiceImpl::EdsResourceArgs args1({
      {"locality0", GetBackendPorts(1, 2)},
  });
  balancers_[0]->ads_service()->SetEdsResource(BuildEdsResource(args));
  balancers_[0]->ads_service()->SetEdsResource(
      BuildEdsResource(args1, kNewEdsServiceName));
  // Populate new CDS resources.
  Cluster new_cluster = default_cluster_;
  new_cluster.set_name(kNewClusterName);
  new_cluster.mutable_eds_cluster_config()->set_service_name(
      kNewEdsServiceName);
  balancers_[0]->ads_service()->SetCdsResource(new_cluster);
  // Populating Route Configurations for LDS.
  RouteConfiguration route_config = default_route_config_;
  auto* route1 = route_config.mutable_virtual_hosts(0)->mutable_routes(0);
  route1->mutable_match()->set_prefix("/grpc.testing.EchoTest1Service/");
  route1->mutable_route()->set_cluster(kNewClusterName);
  auto* default_route = route_config.mutable_virtual_hosts(0)->add_routes();
  default_route->mutable_match()->set_prefix("");
  default_route->mutable_route()->set_cluster(kDefaultClusterName);
  SetRouteConfiguration(0, route_config);
  // Make sure all backends are up and that requests for each RPC
  // service go to the right backends.
  WaitForAllBackends(0, 1, false);
  WaitForAllBackends(1, 2, false, RpcOptions().set_rpc_service(SERVICE_ECHO1));
  WaitForAllBackends(0, 1, false, RpcOptions().set_rpc_service(SERVICE_ECHO2));
  // Requests for services Echo and Echo2 should have gone to backend 0.
  EXPECT_EQ(1, backends_[0]->backend_service()->request_count());
  EXPECT_EQ(0, backends_[0]->backend_service1()->request_count());
  EXPECT_EQ(1, backends_[0]->backend_service2()->request_count());
  // Requests for service Echo1 should have gone to backend 1.
  EXPECT_EQ(0, backends_[1]->backend_service()->request_count());
  EXPECT_EQ(1, backends_[1]->backend_service1()->request_count());
  EXPECT_EQ(0, backends_[1]->backend_service2()->request_count());
  // Now send an update that changes the first route to match a
  // different RPC service, and wait for the client to make the change.
  route1->mutable_match()->set_prefix("/grpc.testing.EchoTest2Service/");
  SetRouteConfiguration(0, route_config);
  WaitForAllBackends(1, 2, true, RpcOptions().set_rpc_service(SERVICE_ECHO2));
  // Now repeat the earlier test, making sure all traffic goes to the
  // right place.
  WaitForAllBackends(0, 1, false);
  WaitForAllBackends(0, 1, false, RpcOptions().set_rpc_service(SERVICE_ECHO1));
  WaitForAllBackends(1, 2, false, RpcOptions().set_rpc_service(SERVICE_ECHO2));
  // Requests for services Echo and Echo1 should have gone to backend 0.
  EXPECT_EQ(1, backends_[0]->backend_service()->request_count());
  EXPECT_EQ(1, backends_[0]->backend_service1()->request_count());
  EXPECT_EQ(0, backends_[0]->backend_service2()->request_count());
  // Requests for service Echo2 should have gone to backend 1.
  EXPECT_EQ(0, backends_[1]->backend_service()->request_count());
  EXPECT_EQ(0, backends_[1]->backend_service1()->request_count());
  EXPECT_EQ(1, backends_[1]->backend_service2()->request_count());
}

// Test that we NACK unknown filter types in VirtualHost.
TEST_P(LdsRdsTest, RejectsUnknownHttpFilterTypeInVirtualHost) {
  if (GetParam().use_v2()) return;  // Filters supported in v3 only.
  gpr_setenv("GRPC_XDS_EXPERIMENTAL_FAULT_INJECTION", "true");
  RouteConfiguration route_config = default_route_config_;
  auto* per_filter_config =
      route_config.mutable_virtual_hosts(0)->mutable_typed_per_filter_config();
  (*per_filter_config)["unknown"].PackFrom(Listener());
  SetListenerAndRouteConfiguration(0, default_listener_, route_config);
  SetNextResolution({});
  SetNextResolutionForLbChannelAllBalancers();
  // Wait until xDS server sees NACK.
  do {
    CheckRpcSendFailure();
  } while (RouteConfigurationResponseState(0).state ==
           AdsServiceImpl::ResponseState::SENT);
  const auto response_state = RouteConfigurationResponseState(0);
  EXPECT_EQ(response_state.state, AdsServiceImpl::ResponseState::NACKED);
  EXPECT_THAT(response_state.error_message,
              ::testing::HasSubstr("no filter registered for config type "
                                   "envoy.config.listener.v3.Listener"));
  gpr_unsetenv("GRPC_XDS_EXPERIMENTAL_FAULT_INJECTION");
}

// Test that we ignore optional unknown filter types in VirtualHost.
TEST_P(LdsRdsTest, IgnoresOptionalUnknownHttpFilterTypeInVirtualHost) {
  if (GetParam().use_v2()) return;  // Filters supported in v3 only.
  gpr_setenv("GRPC_XDS_EXPERIMENTAL_FAULT_INJECTION", "true");
  RouteConfiguration route_config = default_route_config_;
  auto* per_filter_config =
      route_config.mutable_virtual_hosts(0)->mutable_typed_per_filter_config();
  ::envoy::config::route::v3::FilterConfig filter_config;
  filter_config.mutable_config()->PackFrom(Listener());
  filter_config.set_is_optional(true);
  (*per_filter_config)["unknown"].PackFrom(filter_config);
  SetListenerAndRouteConfiguration(0, default_listener_, route_config);
  AdsServiceImpl::EdsResourceArgs args({
      {"locality0", GetBackendPorts()},
  });
  balancers_[0]->ads_service()->SetEdsResource(
      BuildEdsResource(args, DefaultEdsServiceName()));
  SetNextResolution({});
  SetNextResolutionForLbChannelAllBalancers();
  WaitForAllBackends();
  EXPECT_EQ(RouteConfigurationResponseState(0).state,
            AdsServiceImpl::ResponseState::ACKED);
  gpr_unsetenv("GRPC_XDS_EXPERIMENTAL_FAULT_INJECTION");
}

// Test that we NACK filters without configs in VirtualHost.
TEST_P(LdsRdsTest, RejectsHttpFilterWithoutConfigInVirtualHost) {
  if (GetParam().use_v2()) return;  // Filters supported in v3 only.
  gpr_setenv("GRPC_XDS_EXPERIMENTAL_FAULT_INJECTION", "true");
  RouteConfiguration route_config = default_route_config_;
  auto* per_filter_config =
      route_config.mutable_virtual_hosts(0)->mutable_typed_per_filter_config();
  (*per_filter_config)["unknown"];
  SetListenerAndRouteConfiguration(0, default_listener_, route_config);
  SetNextResolution({});
  SetNextResolutionForLbChannelAllBalancers();
  // Wait until xDS server sees NACK.
  do {
    CheckRpcSendFailure();
  } while (RouteConfigurationResponseState(0).state ==
           AdsServiceImpl::ResponseState::SENT);
  const auto response_state = RouteConfigurationResponseState(0);
  EXPECT_EQ(response_state.state, AdsServiceImpl::ResponseState::NACKED);
  EXPECT_THAT(response_state.error_message,
              ::testing::HasSubstr(
                  "no filter config specified for filter name unknown"));
  gpr_unsetenv("GRPC_XDS_EXPERIMENTAL_FAULT_INJECTION");
}

// Test that we NACK filters without configs in FilterConfig in VirtualHost.
TEST_P(LdsRdsTest, RejectsHttpFilterWithoutConfigInFilterConfigInVirtualHost) {
  if (GetParam().use_v2()) return;  // Filters supported in v3 only.
  gpr_setenv("GRPC_XDS_EXPERIMENTAL_FAULT_INJECTION", "true");
  RouteConfiguration route_config = default_route_config_;
  auto* per_filter_config =
      route_config.mutable_virtual_hosts(0)->mutable_typed_per_filter_config();
  (*per_filter_config)["unknown"].PackFrom(
      ::envoy::config::route::v3::FilterConfig());
  SetListenerAndRouteConfiguration(0, default_listener_, route_config);
  SetNextResolution({});
  SetNextResolutionForLbChannelAllBalancers();
  // Wait until xDS server sees NACK.
  do {
    CheckRpcSendFailure();
  } while (RouteConfigurationResponseState(0).state ==
           AdsServiceImpl::ResponseState::SENT);
  const auto response_state = RouteConfigurationResponseState(0);
  EXPECT_EQ(response_state.state, AdsServiceImpl::ResponseState::NACKED);
  EXPECT_THAT(response_state.error_message,
              ::testing::HasSubstr(
                  "no filter config specified for filter name unknown"));
  gpr_unsetenv("GRPC_XDS_EXPERIMENTAL_FAULT_INJECTION");
}

// Test that we ignore optional filters without configs in VirtualHost.
TEST_P(LdsRdsTest, IgnoresOptionalHttpFilterWithoutConfigInVirtualHost) {
  if (GetParam().use_v2()) return;  // Filters supported in v3 only.
  gpr_setenv("GRPC_XDS_EXPERIMENTAL_FAULT_INJECTION", "true");
  RouteConfiguration route_config = default_route_config_;
  auto* per_filter_config =
      route_config.mutable_virtual_hosts(0)->mutable_typed_per_filter_config();
  ::envoy::config::route::v3::FilterConfig filter_config;
  filter_config.set_is_optional(true);
  (*per_filter_config)["unknown"].PackFrom(filter_config);
  SetListenerAndRouteConfiguration(0, default_listener_, route_config);
  AdsServiceImpl::EdsResourceArgs args({
      {"locality0", GetBackendPorts()},
  });
  balancers_[0]->ads_service()->SetEdsResource(
      BuildEdsResource(args, DefaultEdsServiceName()));
  SetNextResolution({});
  SetNextResolutionForLbChannelAllBalancers();
  WaitForAllBackends();
  EXPECT_EQ(RouteConfigurationResponseState(0).state,
            AdsServiceImpl::ResponseState::ACKED);
  gpr_unsetenv("GRPC_XDS_EXPERIMENTAL_FAULT_INJECTION");
}

// Test that we NACK unparseable filter types in VirtualHost.
TEST_P(LdsRdsTest, RejectsUnparseableHttpFilterTypeInVirtualHost) {
  if (GetParam().use_v2()) return;  // Filters supported in v3 only.
  gpr_setenv("GRPC_XDS_EXPERIMENTAL_FAULT_INJECTION", "true");
  RouteConfiguration route_config = default_route_config_;
  auto* per_filter_config =
      route_config.mutable_virtual_hosts(0)->mutable_typed_per_filter_config();
  (*per_filter_config)["unknown"].PackFrom(
      envoy::extensions::filters::http::router::v3::Router());
  SetListenerAndRouteConfiguration(0, default_listener_, route_config);
  SetNextResolution({});
  SetNextResolutionForLbChannelAllBalancers();
  // Wait until xDS server sees NACK.
  do {
    CheckRpcSendFailure();
  } while (RouteConfigurationResponseState(0).state ==
           AdsServiceImpl::ResponseState::SENT);
  const auto response_state = RouteConfigurationResponseState(0);
  EXPECT_EQ(response_state.state, AdsServiceImpl::ResponseState::NACKED);
  EXPECT_THAT(
      response_state.error_message,
      ::testing::HasSubstr("router filter does not support config override"));
  gpr_unsetenv("GRPC_XDS_EXPERIMENTAL_FAULT_INJECTION");
}

// Test that we NACK unknown filter types in Route.
TEST_P(LdsRdsTest, RejectsUnknownHttpFilterTypeInRoute) {
  if (GetParam().use_v2()) return;  // Filters supported in v3 only.
  gpr_setenv("GRPC_XDS_EXPERIMENTAL_FAULT_INJECTION", "true");
  RouteConfiguration route_config = default_route_config_;
  auto* per_filter_config = route_config.mutable_virtual_hosts(0)
                                ->mutable_routes(0)
                                ->mutable_typed_per_filter_config();
  (*per_filter_config)["unknown"].PackFrom(Listener());
  SetListenerAndRouteConfiguration(0, default_listener_, route_config);
  SetNextResolution({});
  SetNextResolutionForLbChannelAllBalancers();
  // Wait until xDS server sees NACK.
  do {
    CheckRpcSendFailure();
  } while (RouteConfigurationResponseState(0).state ==
           AdsServiceImpl::ResponseState::SENT);
  const auto response_state = RouteConfigurationResponseState(0);
  EXPECT_EQ(response_state.state, AdsServiceImpl::ResponseState::NACKED);
  EXPECT_THAT(response_state.error_message,
              ::testing::HasSubstr("no filter registered for config type "
                                   "envoy.config.listener.v3.Listener"));
  gpr_unsetenv("GRPC_XDS_EXPERIMENTAL_FAULT_INJECTION");
}

// Test that we ignore optional unknown filter types in Route.
TEST_P(LdsRdsTest, IgnoresOptionalUnknownHttpFilterTypeInRoute) {
  if (GetParam().use_v2()) return;  // Filters supported in v3 only.
  gpr_setenv("GRPC_XDS_EXPERIMENTAL_FAULT_INJECTION", "true");
  RouteConfiguration route_config = default_route_config_;
  auto* per_filter_config = route_config.mutable_virtual_hosts(0)
                                ->mutable_routes(0)
                                ->mutable_typed_per_filter_config();
  ::envoy::config::route::v3::FilterConfig filter_config;
  filter_config.mutable_config()->PackFrom(Listener());
  filter_config.set_is_optional(true);
  (*per_filter_config)["unknown"].PackFrom(filter_config);
  SetListenerAndRouteConfiguration(0, default_listener_, route_config);
  AdsServiceImpl::EdsResourceArgs args({
      {"locality0", GetBackendPorts()},
  });
  balancers_[0]->ads_service()->SetEdsResource(
      BuildEdsResource(args, DefaultEdsServiceName()));
  SetNextResolution({});
  SetNextResolutionForLbChannelAllBalancers();
  WaitForAllBackends();
  EXPECT_EQ(RouteConfigurationResponseState(0).state,
            AdsServiceImpl::ResponseState::ACKED);
  gpr_unsetenv("GRPC_XDS_EXPERIMENTAL_FAULT_INJECTION");
}

// Test that we NACK filters without configs in Route.
TEST_P(LdsRdsTest, RejectsHttpFilterWithoutConfigInRoute) {
  if (GetParam().use_v2()) return;  // Filters supported in v3 only.
  gpr_setenv("GRPC_XDS_EXPERIMENTAL_FAULT_INJECTION", "true");
  RouteConfiguration route_config = default_route_config_;
  auto* per_filter_config = route_config.mutable_virtual_hosts(0)
                                ->mutable_routes(0)
                                ->mutable_typed_per_filter_config();
  (*per_filter_config)["unknown"];
  SetListenerAndRouteConfiguration(0, default_listener_, route_config);
  SetNextResolution({});
  SetNextResolutionForLbChannelAllBalancers();
  // Wait until xDS server sees NACK.
  do {
    CheckRpcSendFailure();
  } while (RouteConfigurationResponseState(0).state ==
           AdsServiceImpl::ResponseState::SENT);
  const auto response_state = RouteConfigurationResponseState(0);
  EXPECT_EQ(response_state.state, AdsServiceImpl::ResponseState::NACKED);
  EXPECT_THAT(response_state.error_message,
              ::testing::HasSubstr(
                  "no filter config specified for filter name unknown"));
  gpr_unsetenv("GRPC_XDS_EXPERIMENTAL_FAULT_INJECTION");
}

// Test that we NACK filters without configs in FilterConfig in Route.
TEST_P(LdsRdsTest, RejectsHttpFilterWithoutConfigInFilterConfigInRoute) {
  if (GetParam().use_v2()) return;  // Filters supported in v3 only.
  gpr_setenv("GRPC_XDS_EXPERIMENTAL_FAULT_INJECTION", "true");
  RouteConfiguration route_config = default_route_config_;
  auto* per_filter_config = route_config.mutable_virtual_hosts(0)
                                ->mutable_routes(0)
                                ->mutable_typed_per_filter_config();
  (*per_filter_config)["unknown"].PackFrom(
      ::envoy::config::route::v3::FilterConfig());
  SetListenerAndRouteConfiguration(0, default_listener_, route_config);
  SetNextResolution({});
  SetNextResolutionForLbChannelAllBalancers();
  // Wait until xDS server sees NACK.
  do {
    CheckRpcSendFailure();
  } while (RouteConfigurationResponseState(0).state ==
           AdsServiceImpl::ResponseState::SENT);
  const auto response_state = RouteConfigurationResponseState(0);
  EXPECT_EQ(response_state.state, AdsServiceImpl::ResponseState::NACKED);
  EXPECT_THAT(response_state.error_message,
              ::testing::HasSubstr(
                  "no filter config specified for filter name unknown"));
  gpr_unsetenv("GRPC_XDS_EXPERIMENTAL_FAULT_INJECTION");
}

// Test that we ignore optional filters without configs in Route.
TEST_P(LdsRdsTest, IgnoresOptionalHttpFilterWithoutConfigInRoute) {
  if (GetParam().use_v2()) return;  // Filters supported in v3 only.
  gpr_setenv("GRPC_XDS_EXPERIMENTAL_FAULT_INJECTION", "true");
  RouteConfiguration route_config = default_route_config_;
  auto* per_filter_config = route_config.mutable_virtual_hosts(0)
                                ->mutable_routes(0)
                                ->mutable_typed_per_filter_config();
  ::envoy::config::route::v3::FilterConfig filter_config;
  filter_config.set_is_optional(true);
  (*per_filter_config)["unknown"].PackFrom(filter_config);
  SetListenerAndRouteConfiguration(0, default_listener_, route_config);
  AdsServiceImpl::EdsResourceArgs args({
      {"locality0", GetBackendPorts()},
  });
  balancers_[0]->ads_service()->SetEdsResource(
      BuildEdsResource(args, DefaultEdsServiceName()));
  SetNextResolution({});
  SetNextResolutionForLbChannelAllBalancers();
  WaitForAllBackends();
  EXPECT_EQ(RouteConfigurationResponseState(0).state,
            AdsServiceImpl::ResponseState::ACKED);
  gpr_unsetenv("GRPC_XDS_EXPERIMENTAL_FAULT_INJECTION");
}

// Test that we NACK unparseable filter types in Route.
TEST_P(LdsRdsTest, RejectsUnparseableHttpFilterTypeInRoute) {
  if (GetParam().use_v2()) return;  // Filters supported in v3 only.
  gpr_setenv("GRPC_XDS_EXPERIMENTAL_FAULT_INJECTION", "true");
  RouteConfiguration route_config = default_route_config_;
  auto* per_filter_config = route_config.mutable_virtual_hosts(0)
                                ->mutable_routes(0)
                                ->mutable_typed_per_filter_config();
  (*per_filter_config)["unknown"].PackFrom(
      envoy::extensions::filters::http::router::v3::Router());
  SetListenerAndRouteConfiguration(0, default_listener_, route_config);
  SetNextResolution({});
  SetNextResolutionForLbChannelAllBalancers();
  // Wait until xDS server sees NACK.
  do {
    CheckRpcSendFailure();
  } while (RouteConfigurationResponseState(0).state ==
           AdsServiceImpl::ResponseState::SENT);
  const auto response_state = RouteConfigurationResponseState(0);
  EXPECT_EQ(response_state.state, AdsServiceImpl::ResponseState::NACKED);
  EXPECT_THAT(
      response_state.error_message,
      ::testing::HasSubstr("router filter does not support config override"));
  gpr_unsetenv("GRPC_XDS_EXPERIMENTAL_FAULT_INJECTION");
}

// Test that we NACK unknown filter types in ClusterWeight.
TEST_P(LdsRdsTest, RejectsUnknownHttpFilterTypeInClusterWeight) {
  if (GetParam().use_v2()) return;  // Filters supported in v3 only.
  gpr_setenv("GRPC_XDS_EXPERIMENTAL_FAULT_INJECTION", "true");
  RouteConfiguration route_config = default_route_config_;
  auto* cluster_weight = route_config.mutable_virtual_hosts(0)
                             ->mutable_routes(0)
                             ->mutable_route()
                             ->mutable_weighted_clusters()
                             ->add_clusters();
  cluster_weight->set_name(kDefaultClusterName);
  cluster_weight->mutable_weight()->set_value(100);
  auto* per_filter_config = cluster_weight->mutable_typed_per_filter_config();
  (*per_filter_config)["unknown"].PackFrom(Listener());
  SetListenerAndRouteConfiguration(0, default_listener_, route_config);
  SetNextResolution({});
  SetNextResolutionForLbChannelAllBalancers();
  // Wait until xDS server sees NACK.
  do {
    CheckRpcSendFailure();
  } while (RouteConfigurationResponseState(0).state ==
           AdsServiceImpl::ResponseState::SENT);
  const auto response_state = RouteConfigurationResponseState(0);
  EXPECT_EQ(response_state.state, AdsServiceImpl::ResponseState::NACKED);
  EXPECT_THAT(response_state.error_message,
              ::testing::HasSubstr("no filter registered for config type "
                                   "envoy.config.listener.v3.Listener"));
  gpr_unsetenv("GRPC_XDS_EXPERIMENTAL_FAULT_INJECTION");
}

// Test that we ignore optional unknown filter types in ClusterWeight.
TEST_P(LdsRdsTest, IgnoresOptionalUnknownHttpFilterTypeInClusterWeight) {
  if (GetParam().use_v2()) return;  // Filters supported in v3 only.
  gpr_setenv("GRPC_XDS_EXPERIMENTAL_FAULT_INJECTION", "true");
  RouteConfiguration route_config = default_route_config_;
  auto* cluster_weight = route_config.mutable_virtual_hosts(0)
                             ->mutable_routes(0)
                             ->mutable_route()
                             ->mutable_weighted_clusters()
                             ->add_clusters();
  cluster_weight->set_name(kDefaultClusterName);
  cluster_weight->mutable_weight()->set_value(100);
  auto* per_filter_config = cluster_weight->mutable_typed_per_filter_config();
  ::envoy::config::route::v3::FilterConfig filter_config;
  filter_config.mutable_config()->PackFrom(Listener());
  filter_config.set_is_optional(true);
  (*per_filter_config)["unknown"].PackFrom(filter_config);
  SetListenerAndRouteConfiguration(0, default_listener_, route_config);
  AdsServiceImpl::EdsResourceArgs args({
      {"locality0", GetBackendPorts()},
  });
  balancers_[0]->ads_service()->SetEdsResource(
      BuildEdsResource(args, DefaultEdsServiceName()));
  SetNextResolution({});
  SetNextResolutionForLbChannelAllBalancers();
  WaitForAllBackends();
  EXPECT_EQ(RouteConfigurationResponseState(0).state,
            AdsServiceImpl::ResponseState::ACKED);
  gpr_unsetenv("GRPC_XDS_EXPERIMENTAL_FAULT_INJECTION");
}

// Test that we NACK filters without configs in ClusterWeight.
TEST_P(LdsRdsTest, RejectsHttpFilterWithoutConfigInClusterWeight) {
  if (GetParam().use_v2()) return;  // Filters supported in v3 only.
  gpr_setenv("GRPC_XDS_EXPERIMENTAL_FAULT_INJECTION", "true");
  RouteConfiguration route_config = default_route_config_;
  auto* cluster_weight = route_config.mutable_virtual_hosts(0)
                             ->mutable_routes(0)
                             ->mutable_route()
                             ->mutable_weighted_clusters()
                             ->add_clusters();
  cluster_weight->set_name(kDefaultClusterName);
  cluster_weight->mutable_weight()->set_value(100);
  auto* per_filter_config = cluster_weight->mutable_typed_per_filter_config();
  (*per_filter_config)["unknown"];
  SetListenerAndRouteConfiguration(0, default_listener_, route_config);
  SetNextResolution({});
  SetNextResolutionForLbChannelAllBalancers();
  // Wait until xDS server sees NACK.
  do {
    CheckRpcSendFailure();
  } while (RouteConfigurationResponseState(0).state ==
           AdsServiceImpl::ResponseState::SENT);
  const auto response_state = RouteConfigurationResponseState(0);
  EXPECT_EQ(response_state.state, AdsServiceImpl::ResponseState::NACKED);
  EXPECT_THAT(response_state.error_message,
              ::testing::HasSubstr(
                  "no filter config specified for filter name unknown"));
  gpr_unsetenv("GRPC_XDS_EXPERIMENTAL_FAULT_INJECTION");
}

// Test that we NACK filters without configs in FilterConfig in ClusterWeight.
TEST_P(LdsRdsTest,
       RejectsHttpFilterWithoutConfigInFilterConfigInClusterWeight) {
  if (GetParam().use_v2()) return;  // Filters supported in v3 only.
  gpr_setenv("GRPC_XDS_EXPERIMENTAL_FAULT_INJECTION", "true");
  RouteConfiguration route_config = default_route_config_;
  auto* cluster_weight = route_config.mutable_virtual_hosts(0)
                             ->mutable_routes(0)
                             ->mutable_route()
                             ->mutable_weighted_clusters()
                             ->add_clusters();
  cluster_weight->set_name(kDefaultClusterName);
  cluster_weight->mutable_weight()->set_value(100);
  auto* per_filter_config = cluster_weight->mutable_typed_per_filter_config();
  (*per_filter_config)["unknown"].PackFrom(
      ::envoy::config::route::v3::FilterConfig());
  SetListenerAndRouteConfiguration(0, default_listener_, route_config);
  SetNextResolution({});
  SetNextResolutionForLbChannelAllBalancers();
  // Wait until xDS server sees NACK.
  do {
    CheckRpcSendFailure();
  } while (RouteConfigurationResponseState(0).state ==
           AdsServiceImpl::ResponseState::SENT);
  const auto response_state = RouteConfigurationResponseState(0);
  EXPECT_EQ(response_state.state, AdsServiceImpl::ResponseState::NACKED);
  EXPECT_THAT(response_state.error_message,
              ::testing::HasSubstr(
                  "no filter config specified for filter name unknown"));
  gpr_unsetenv("GRPC_XDS_EXPERIMENTAL_FAULT_INJECTION");
}

// Test that we ignore optional filters without configs in ClusterWeight.
TEST_P(LdsRdsTest, IgnoresOptionalHttpFilterWithoutConfigInClusterWeight) {
  if (GetParam().use_v2()) return;  // Filters supported in v3 only.
  gpr_setenv("GRPC_XDS_EXPERIMENTAL_FAULT_INJECTION", "true");
  RouteConfiguration route_config = default_route_config_;
  auto* cluster_weight = route_config.mutable_virtual_hosts(0)
                             ->mutable_routes(0)
                             ->mutable_route()
                             ->mutable_weighted_clusters()
                             ->add_clusters();
  cluster_weight->set_name(kDefaultClusterName);
  cluster_weight->mutable_weight()->set_value(100);
  auto* per_filter_config = cluster_weight->mutable_typed_per_filter_config();
  ::envoy::config::route::v3::FilterConfig filter_config;
  filter_config.set_is_optional(true);
  (*per_filter_config)["unknown"].PackFrom(filter_config);
  SetListenerAndRouteConfiguration(0, default_listener_, route_config);
  AdsServiceImpl::EdsResourceArgs args({
      {"locality0", GetBackendPorts()},
  });
  balancers_[0]->ads_service()->SetEdsResource(
      BuildEdsResource(args, DefaultEdsServiceName()));
  SetNextResolution({});
  SetNextResolutionForLbChannelAllBalancers();
  WaitForAllBackends();
  EXPECT_EQ(RouteConfigurationResponseState(0).state,
            AdsServiceImpl::ResponseState::ACKED);
  gpr_unsetenv("GRPC_XDS_EXPERIMENTAL_FAULT_INJECTION");
}

// Test that we NACK unparseable filter types in ClusterWeight.
TEST_P(LdsRdsTest, RejectsUnparseableHttpFilterTypeInClusterWeight) {
  if (GetParam().use_v2()) return;  // Filters supported in v3 only.
  gpr_setenv("GRPC_XDS_EXPERIMENTAL_FAULT_INJECTION", "true");
  RouteConfiguration route_config = default_route_config_;
  auto* cluster_weight = route_config.mutable_virtual_hosts(0)
                             ->mutable_routes(0)
                             ->mutable_route()
                             ->mutable_weighted_clusters()
                             ->add_clusters();
  cluster_weight->set_name(kDefaultClusterName);
  cluster_weight->mutable_weight()->set_value(100);
  auto* per_filter_config = cluster_weight->mutable_typed_per_filter_config();
  (*per_filter_config)["unknown"].PackFrom(
      envoy::extensions::filters::http::router::v3::Router());
  SetListenerAndRouteConfiguration(0, default_listener_, route_config);
  SetNextResolution({});
  SetNextResolutionForLbChannelAllBalancers();
  // Wait until xDS server sees NACK.
  do {
    CheckRpcSendFailure();
  } while (RouteConfigurationResponseState(0).state ==
           AdsServiceImpl::ResponseState::SENT);
  const auto response_state = RouteConfigurationResponseState(0);
  EXPECT_EQ(response_state.state, AdsServiceImpl::ResponseState::NACKED);
  EXPECT_THAT(
      response_state.error_message,
      ::testing::HasSubstr("router filter does not support config override"));
  gpr_unsetenv("GRPC_XDS_EXPERIMENTAL_FAULT_INJECTION");
}

// TODO(lidiz): As part of adding the fault injection filter, add tests
// for overriding filter configs in the typed_per_filter_config fields in
// each of VirtualHost, Route, and ClusterWeight.

using CdsTest = BasicTest;

// Tests that CDS client should send an ACK upon correct CDS response.
TEST_P(CdsTest, Vanilla) {
  SetNextResolution({});
  SetNextResolutionForLbChannelAllBalancers();
  (void)SendRpc();
  EXPECT_EQ(balancers_[0]->ads_service()->cds_response_state().state,
            AdsServiceImpl::ResponseState::ACKED);
}

TEST_P(CdsTest, LogicalDNSClusterType) {
  gpr_setenv("GRPC_XDS_EXPERIMENTAL_ENABLE_AGGREGATE_AND_LOGICAL_DNS_CLUSTER",
             "true");
  SetNextResolution({});
  SetNextResolutionForLbChannelAllBalancers();
  // Create Logical DNS Cluster
  auto cluster = default_cluster_;
  cluster.set_type(Cluster::LOGICAL_DNS);
  balancers_[0]->ads_service()->SetCdsResource(cluster);
  // Set Logical DNS result
  {
    grpc_core::ExecCtx exec_ctx;
    grpc_core::Resolver::Result result;
    result.addresses = CreateAddressListFromPortList(GetBackendPorts(1, 2));
    logical_dns_cluster_resolver_response_generator_->SetResponse(
        std::move(result));
  }
  // Wait for traffic to go to backend 1.
  WaitForBackend(1);
  gpr_unsetenv(
      "GRPC_XDS_EXPERIMENTAL_ENABLE_AGGREGATE_AND_LOGICAL_DNS_CLUSTER");
}

TEST_P(CdsTest, AggregateClusterType) {
  gpr_setenv("GRPC_XDS_EXPERIMENTAL_ENABLE_AGGREGATE_AND_LOGICAL_DNS_CLUSTER",
             "true");
  const char* kNewCluster1Name = "new_cluster_1";
  const char* kNewEdsService1Name = "new_eds_service_name_1";
  const char* kNewCluster2Name = "new_cluster_2";
  const char* kNewEdsService2Name = "new_eds_service_name_2";
  SetNextResolution({});
  SetNextResolutionForLbChannelAllBalancers();
  // Populate new EDS resources.
  AdsServiceImpl::EdsResourceArgs args1({
      {"locality0", GetBackendPorts(1, 2)},
  });
  AdsServiceImpl::EdsResourceArgs args2({
      {"locality0", GetBackendPorts(2, 3)},
  });
  balancers_[0]->ads_service()->SetEdsResource(
      BuildEdsResource(args1, kNewEdsService1Name));
  balancers_[0]->ads_service()->SetEdsResource(
      BuildEdsResource(args2, kNewEdsService2Name));
  // Populate new CDS resources.
  Cluster new_cluster1 = default_cluster_;
  new_cluster1.set_name(kNewCluster1Name);
  new_cluster1.mutable_eds_cluster_config()->set_service_name(
      kNewEdsService1Name);
  balancers_[0]->ads_service()->SetCdsResource(new_cluster1);
  Cluster new_cluster2 = default_cluster_;
  new_cluster2.set_name(kNewCluster2Name);
  new_cluster2.mutable_eds_cluster_config()->set_service_name(
      kNewEdsService2Name);
  balancers_[0]->ads_service()->SetCdsResource(new_cluster2);
  // Create Aggregate Cluster
  auto cluster = default_cluster_;
  CustomClusterType* custom_cluster = cluster.mutable_cluster_type();
  custom_cluster->set_name("envoy.clusters.aggregate");
  ClusterConfig cluster_config;
  cluster_config.add_clusters(kNewCluster1Name);
  cluster_config.add_clusters(kNewCluster2Name);
  custom_cluster->mutable_typed_config()->PackFrom(cluster_config);
  balancers_[0]->ads_service()->SetCdsResource(cluster);
  // Wait for traffic to go to backend 1.
  WaitForBackend(1);
  // Shutdown backend 1 and wait for all traffic to go to backend 2.
  ShutdownBackend(1);
  WaitForBackend(2);
  EXPECT_EQ(balancers_[0]->ads_service()->cds_response_state().state,
            AdsServiceImpl::ResponseState::ACKED);
  // Bring backend 1 back and ensure all traffic go back to it.
  StartBackend(1);
  WaitForBackend(1);
  gpr_unsetenv(
      "GRPC_XDS_EXPERIMENTAL_ENABLE_AGGREGATE_AND_LOGICAL_DNS_CLUSTER");
}

TEST_P(CdsTest, AggregateClusterEdsToLogicalDns) {
  gpr_setenv("GRPC_XDS_EXPERIMENTAL_ENABLE_AGGREGATE_AND_LOGICAL_DNS_CLUSTER",
             "true");
  SetNextResolution({});
  SetNextResolutionForLbChannelAllBalancers();
  const char* kNewCluster1Name = "new_cluster_1";
  const char* kNewEdsService1Name = "new_eds_service_name_1";
  const char* kLogicalDNSClusterName = "logical_dns_cluster";
  // Populate new EDS resources.
  AdsServiceImpl::EdsResourceArgs args1({
      {"locality0", GetBackendPorts(1, 2)},
  });
  balancers_[0]->ads_service()->SetEdsResource(
      BuildEdsResource(args1, kNewEdsService1Name));
  // Populate new CDS resources.
  Cluster new_cluster1 = default_cluster_;
  new_cluster1.set_name(kNewCluster1Name);
  new_cluster1.mutable_eds_cluster_config()->set_service_name(
      kNewEdsService1Name);
  balancers_[0]->ads_service()->SetCdsResource(new_cluster1);
  // Create Logical DNS Cluster
  auto logical_dns_cluster = default_cluster_;
  logical_dns_cluster.set_name(kLogicalDNSClusterName);
  logical_dns_cluster.set_type(Cluster::LOGICAL_DNS);
  balancers_[0]->ads_service()->SetCdsResource(logical_dns_cluster);
  // Create Aggregate Cluster
  auto cluster = default_cluster_;
  CustomClusterType* custom_cluster = cluster.mutable_cluster_type();
  custom_cluster->set_name("envoy.clusters.aggregate");
  ClusterConfig cluster_config;
  cluster_config.add_clusters(kNewCluster1Name);
  cluster_config.add_clusters(kLogicalDNSClusterName);
  custom_cluster->mutable_typed_config()->PackFrom(cluster_config);
  balancers_[0]->ads_service()->SetCdsResource(cluster);
  // Set Logical DNS result
  {
    grpc_core::ExecCtx exec_ctx;
    grpc_core::Resolver::Result result;
    result.addresses = CreateAddressListFromPortList(GetBackendPorts(2, 3));
    logical_dns_cluster_resolver_response_generator_->SetResponse(
        std::move(result));
  }
  // Wait for traffic to go to backend 1.
  WaitForBackend(1);
  // Shutdown backend 1 and wait for all traffic to go to backend 2.
  ShutdownBackend(1);
  WaitForBackend(2);
  EXPECT_EQ(balancers_[0]->ads_service()->cds_response_state().state,
            AdsServiceImpl::ResponseState::ACKED);
  // Bring backend 1 back and ensure all traffic go back to it.
  StartBackend(1);
  WaitForBackend(1);
  gpr_unsetenv(
      "GRPC_XDS_EXPERIMENTAL_ENABLE_AGGREGATE_AND_LOGICAL_DNS_CLUSTER");
}

TEST_P(CdsTest, AggregateClusterLogicalDnsToEds) {
  gpr_setenv("GRPC_XDS_EXPERIMENTAL_ENABLE_AGGREGATE_AND_LOGICAL_DNS_CLUSTER",
             "true");
  SetNextResolution({});
  SetNextResolutionForLbChannelAllBalancers();
  const char* kNewCluster2Name = "new_cluster_2";
  const char* kNewEdsService2Name = "new_eds_service_name_2";
  const char* kLogicalDNSClusterName = "logical_dns_cluster";
  // Populate new EDS resources.
  AdsServiceImpl::EdsResourceArgs args2({
      {"locality0", GetBackendPorts(2, 3)},
  });
  balancers_[0]->ads_service()->SetEdsResource(
      BuildEdsResource(args2, kNewEdsService2Name));
  // Populate new CDS resources.
  Cluster new_cluster2 = default_cluster_;
  new_cluster2.set_name(kNewCluster2Name);
  new_cluster2.mutable_eds_cluster_config()->set_service_name(
      kNewEdsService2Name);
  balancers_[0]->ads_service()->SetCdsResource(new_cluster2);
  // Create Logical DNS Cluster
  auto logical_dns_cluster = default_cluster_;
  logical_dns_cluster.set_name(kLogicalDNSClusterName);
  logical_dns_cluster.set_type(Cluster::LOGICAL_DNS);
  balancers_[0]->ads_service()->SetCdsResource(logical_dns_cluster);
  // Create Aggregate Cluster
  auto cluster = default_cluster_;
  CustomClusterType* custom_cluster = cluster.mutable_cluster_type();
  custom_cluster->set_name("envoy.clusters.aggregate");
  ClusterConfig cluster_config;
  cluster_config.add_clusters(kLogicalDNSClusterName);
  cluster_config.add_clusters(kNewCluster2Name);
  custom_cluster->mutable_typed_config()->PackFrom(cluster_config);
  balancers_[0]->ads_service()->SetCdsResource(cluster);
  // Set Logical DNS result
  {
    grpc_core::ExecCtx exec_ctx;
    grpc_core::Resolver::Result result;
    result.addresses = CreateAddressListFromPortList(GetBackendPorts(1, 2));
    logical_dns_cluster_resolver_response_generator_->SetResponse(
        std::move(result));
  }
  // Wait for traffic to go to backend 1.
  WaitForBackend(1);
  // Shutdown backend 1 and wait for all traffic to go to backend 2.
  ShutdownBackend(1);
  WaitForBackend(2);
  EXPECT_EQ(balancers_[0]->ads_service()->cds_response_state().state,
            AdsServiceImpl::ResponseState::ACKED);
  // Bring backend 1 back and ensure all traffic go back to it.
  StartBackend(1);
  WaitForBackend(1);
  gpr_unsetenv(
      "GRPC_XDS_EXPERIMENTAL_ENABLE_AGGREGATE_AND_LOGICAL_DNS_CLUSTER");
}

// Test that CDS client should send a NACK if cluster type is Logical DNS but
// the feature is not yet supported.
TEST_P(CdsTest, LogicalDNSClusterTypeDisabled) {
  auto cluster = default_cluster_;
  cluster.set_type(Cluster::LOGICAL_DNS);
  balancers_[0]->ads_service()->SetCdsResource(cluster);
  SetNextResolution({});
  SetNextResolutionForLbChannelAllBalancers();
  CheckRpcSendFailure();
  const auto response_state =
      balancers_[0]->ads_service()->cds_response_state();
  EXPECT_EQ(response_state.state, AdsServiceImpl::ResponseState::NACKED);
  EXPECT_THAT(response_state.error_message,
              ::testing::HasSubstr("DiscoveryType is not valid."));
}

// Test that CDS client should send a NACK if cluster type is AGGREGATE but
// the feature is not yet supported.
TEST_P(CdsTest, AggregateClusterTypeDisabled) {
  auto cluster = default_cluster_;
  CustomClusterType* custom_cluster = cluster.mutable_cluster_type();
  custom_cluster->set_name("envoy.clusters.aggregate");
  ClusterConfig cluster_config;
  cluster_config.add_clusters("cluster1");
  cluster_config.add_clusters("cluster2");
  custom_cluster->mutable_typed_config()->PackFrom(cluster_config);
  cluster.set_type(Cluster::LOGICAL_DNS);
  balancers_[0]->ads_service()->SetCdsResource(cluster);
  SetNextResolution({});
  SetNextResolutionForLbChannelAllBalancers();
  CheckRpcSendFailure();
  const auto response_state =
      balancers_[0]->ads_service()->cds_response_state();
  EXPECT_EQ(response_state.state, AdsServiceImpl::ResponseState::NACKED);
  EXPECT_THAT(response_state.error_message,
              ::testing::HasSubstr("DiscoveryType is not valid."));
}

// Tests that CDS client should send a NACK if the cluster type in CDS response
// is unsupported.
TEST_P(CdsTest, UnsupportedClusterType) {
  auto cluster = default_cluster_;
  cluster.set_type(Cluster::STATIC);
  balancers_[0]->ads_service()->SetCdsResource(cluster);
  SetNextResolution({});
  SetNextResolutionForLbChannelAllBalancers();
  CheckRpcSendFailure();
  const auto response_state =
      balancers_[0]->ads_service()->cds_response_state();
  EXPECT_EQ(response_state.state, AdsServiceImpl::ResponseState::NACKED);
  EXPECT_THAT(response_state.error_message,
              ::testing::HasSubstr("DiscoveryType is not valid."));
}

// Tests that the NACK for multiple bad resources includes both errors.
TEST_P(CdsTest, MultipleBadResources) {
  constexpr char kClusterName2[] = "cluster_name_2";
  // Use unsupported type for default cluster.
  auto cluster = default_cluster_;
  cluster.set_type(Cluster::STATIC);
  balancers_[0]->ads_service()->SetCdsResource(cluster);
  // Add second cluster with the same error.
  cluster.set_name(kClusterName2);
  balancers_[0]->ads_service()->SetCdsResource(cluster);
  // Change RouteConfig to point to both clusters.
  RouteConfiguration route_config = default_route_config_;
  auto* route = route_config.mutable_virtual_hosts(0)->add_routes();
  route->mutable_match()->set_prefix("");
  route->mutable_route()->set_cluster(kClusterName2);
  SetRouteConfiguration(0, route_config);
  // Send RPC.
  SetNextResolution({});
  SetNextResolutionForLbChannelAllBalancers();
  CheckRpcSendFailure();
  const auto response_state =
      balancers_[0]->ads_service()->cds_response_state();
  EXPECT_EQ(response_state.state, AdsServiceImpl::ResponseState::NACKED);
  EXPECT_THAT(response_state.error_message,
              ::testing::AllOf(
                  ::testing::HasSubstr(absl::StrCat(
                      kDefaultClusterName, ": DiscoveryType is not valid.")),
                  ::testing::HasSubstr(absl::StrCat(
                      kClusterName2, ": DiscoveryType is not valid."))));
}

// Tests that CDS client should send a NACK if the eds_config in CDS response is
// other than ADS.
TEST_P(CdsTest, WrongEdsConfig) {
  auto cluster = default_cluster_;
  cluster.mutable_eds_cluster_config()->mutable_eds_config()->mutable_self();
  balancers_[0]->ads_service()->SetCdsResource(cluster);
  SetNextResolution({});
  SetNextResolutionForLbChannelAllBalancers();
  CheckRpcSendFailure();
  const auto response_state =
      balancers_[0]->ads_service()->cds_response_state();
  EXPECT_EQ(response_state.state, AdsServiceImpl::ResponseState::NACKED);
  EXPECT_THAT(response_state.error_message,
              ::testing::HasSubstr("EDS ConfigSource is not ADS."));
}

// Tests that CDS client should send a NACK if the lb_policy in CDS response is
// other than ROUND_ROBIN.
TEST_P(CdsTest, WrongLbPolicy) {
  auto cluster = default_cluster_;
  cluster.set_lb_policy(Cluster::LEAST_REQUEST);
  balancers_[0]->ads_service()->SetCdsResource(cluster);
  SetNextResolution({});
  SetNextResolutionForLbChannelAllBalancers();
  CheckRpcSendFailure();
  const auto response_state =
      balancers_[0]->ads_service()->cds_response_state();
  EXPECT_EQ(response_state.state, AdsServiceImpl::ResponseState::NACKED);
  EXPECT_THAT(response_state.error_message,
              ::testing::HasSubstr("LB policy is not supported."));
}

// Tests that CDS client should send a NACK if the lrs_server in CDS response is
// other than SELF.
TEST_P(CdsTest, WrongLrsServer) {
  auto cluster = default_cluster_;
  cluster.mutable_lrs_server()->mutable_ads();
  balancers_[0]->ads_service()->SetCdsResource(cluster);
  SetNextResolution({});
  SetNextResolutionForLbChannelAllBalancers();
  CheckRpcSendFailure();
  const auto response_state =
      balancers_[0]->ads_service()->cds_response_state();
  EXPECT_EQ(response_state.state, AdsServiceImpl::ResponseState::NACKED);
  EXPECT_THAT(response_state.error_message,
              ::testing::HasSubstr("LRS ConfigSource is not self."));
}

class XdsSecurityTest : public BasicTest {
 protected:
  static void SetUpTestCase() {
    gpr_setenv("GRPC_XDS_EXPERIMENTAL_SECURITY_SUPPORT", "true");
    BasicTest::SetUpTestCase();
  }

  static void TearDownTestCase() {
    BasicTest::TearDownTestCase();
    gpr_unsetenv("GRPC_XDS_EXPERIMENTAL_SECURITY_SUPPORT");
  }

  void SetUp() override {
    BasicTest::SetUp();
    root_cert_ = ReadFile(kCaCertPath);
    bad_root_cert_ = ReadFile(kBadClientCertPath);
    identity_pair_ = ReadTlsIdentityPair(kClientKeyPath, kClientCertPath);
    // TODO(yashykt): Use different client certs here instead of reusing server
    // certs after https://github.com/grpc/grpc/pull/24876 is merged
    fallback_identity_pair_ =
        ReadTlsIdentityPair(kServerKeyPath, kServerCertPath);
    bad_identity_pair_ =
        ReadTlsIdentityPair(kBadClientKeyPath, kBadClientCertPath);
    server_san_exact_.set_exact("*.test.google.fr");
    server_san_prefix_.set_prefix("waterzooi.test.google");
    server_san_suffix_.set_suffix("google.fr");
    server_san_contains_.set_contains("google");
    server_san_regex_.mutable_safe_regex()->mutable_google_re2();
    server_san_regex_.mutable_safe_regex()->set_regex(
        "(foo|waterzooi).test.google.(fr|be)");
    bad_san_1_.set_exact("192.168.1.4");
    bad_san_2_.set_exact("foo.test.google.in");
    authenticated_identity_ = {"testclient"};
    fallback_authenticated_identity_ = {"*.test.google.fr",
                                        "waterzooi.test.google.be",
                                        "*.test.youtube.com", "192.168.1.3"};
    AdsServiceImpl::EdsResourceArgs args({
        {"locality0", GetBackendPorts(0, 1)},
    });
    balancers_[0]->ads_service()->SetEdsResource(
        BuildEdsResource(args, DefaultEdsServiceName()));
    SetNextResolutionForLbChannelAllBalancers();
  }

  void TearDown() override {
    g_fake1_cert_data_map = nullptr;
    g_fake2_cert_data_map = nullptr;
    BasicTest::TearDown();
  }

  // Sends CDS updates with the new security configuration and verifies that
  // after propagation, this new configuration is used for connections. If \a
  // identity_instance_name and \a root_instance_name are both empty,
  // connections are expected to use fallback credentials.
  void UpdateAndVerifyXdsSecurityConfiguration(
      absl::string_view root_instance_name,
      absl::string_view root_certificate_name,
      absl::string_view identity_instance_name,
      absl::string_view identity_certificate_name,
      const std::vector<StringMatcher>& san_matchers,
      const std::vector<std::string>& expected_authenticated_identity,
      bool test_expects_failure = false) {
    auto cluster = default_cluster_;
    if (!identity_instance_name.empty() || !root_instance_name.empty()) {
      auto* transport_socket = cluster.mutable_transport_socket();
      transport_socket->set_name("envoy.transport_sockets.tls");
      UpstreamTlsContext upstream_tls_context;
      if (!identity_instance_name.empty()) {
        upstream_tls_context.mutable_common_tls_context()
            ->mutable_tls_certificate_certificate_provider_instance()
            ->set_instance_name(std::string(identity_instance_name));
        upstream_tls_context.mutable_common_tls_context()
            ->mutable_tls_certificate_certificate_provider_instance()
            ->set_certificate_name(std::string(identity_certificate_name));
      }
      if (!root_instance_name.empty()) {
        upstream_tls_context.mutable_common_tls_context()
            ->mutable_combined_validation_context()
            ->mutable_validation_context_certificate_provider_instance()
            ->set_instance_name(std::string(root_instance_name));
        upstream_tls_context.mutable_common_tls_context()
            ->mutable_combined_validation_context()
            ->mutable_validation_context_certificate_provider_instance()
            ->set_certificate_name(std::string(root_certificate_name));
      }
      if (!san_matchers.empty()) {
        auto* validation_context =
            upstream_tls_context.mutable_common_tls_context()
                ->mutable_combined_validation_context()
                ->mutable_default_validation_context();
        for (const auto& san_matcher : san_matchers) {
          *validation_context->add_match_subject_alt_names() = san_matcher;
        }
      }
      transport_socket->mutable_typed_config()->PackFrom(upstream_tls_context);
    }
    balancers_[0]->ads_service()->SetCdsResource(cluster);
    // The updates might take time to have an effect, so use a retry loop.
    constexpr int kRetryCount = 100;
    int num_tries = 0;
    for (; num_tries < kRetryCount; num_tries++) {
      // Give some time for the updates to propagate.
      gpr_sleep_until(grpc_timeout_milliseconds_to_deadline(100));
      if (test_expects_failure) {
        // Restart the servers to force a reconnection so that previously
        // connected subchannels are not used for the RPC.
        ShutdownBackend(0);
        StartBackend(0);
        if (SendRpc().ok()) {
          gpr_log(GPR_ERROR, "RPC succeeded. Failure expected. Trying again.");
          continue;
        }
      } else {
        WaitForBackend(0);
        Status status = SendRpc();
        if (!status.ok()) {
          gpr_log(GPR_ERROR, "RPC failed. code=%d message=%s Trying again.",
                  status.error_code(), status.error_message().c_str());
          continue;
        }
        if (backends_[0]->backend_service()->last_peer_identity() !=
            expected_authenticated_identity) {
          gpr_log(
              GPR_ERROR,
              "Expected client identity does not match. (actual) %s vs "
              "(expected) %s Trying again.",
              absl::StrJoin(
                  backends_[0]->backend_service()->last_peer_identity(), ",")
                  .c_str(),
              absl::StrJoin(expected_authenticated_identity, ",").c_str());
          continue;
        }
      }
      break;
    }
    EXPECT_LT(num_tries, kRetryCount);
  }

  std::string root_cert_;
  std::string bad_root_cert_;
  grpc_core::PemKeyCertPairList identity_pair_;
  grpc_core::PemKeyCertPairList fallback_identity_pair_;
  grpc_core::PemKeyCertPairList bad_identity_pair_;
  StringMatcher server_san_exact_;
  StringMatcher server_san_prefix_;
  StringMatcher server_san_suffix_;
  StringMatcher server_san_contains_;
  StringMatcher server_san_regex_;
  StringMatcher bad_san_1_;
  StringMatcher bad_san_2_;
  std::vector<std::string> authenticated_identity_;
  std::vector<std::string> fallback_authenticated_identity_;
};

TEST_P(XdsSecurityTest,
       TLSConfigurationWithoutValidationContextCertificateProviderInstance) {
  auto cluster = default_cluster_;
  auto* transport_socket = cluster.mutable_transport_socket();
  transport_socket->set_name("envoy.transport_sockets.tls");
  balancers_[0]->ads_service()->SetCdsResource(cluster);
  CheckRpcSendFailure();
  const auto response_state =
      balancers_[0]->ads_service()->cds_response_state();
  EXPECT_EQ(response_state.state, AdsServiceImpl::ResponseState::NACKED);
  EXPECT_THAT(response_state.error_message,
              ::testing::HasSubstr(
                  "TLS configuration provided but no "
                  "validation_context_certificate_provider_instance found."));
}

TEST_P(
    XdsSecurityTest,
    MatchSubjectAltNamesProvidedWithoutValidationContextCertificateProviderInstance) {
  auto cluster = default_cluster_;
  auto* transport_socket = cluster.mutable_transport_socket();
  transport_socket->set_name("envoy.transport_sockets.tls");
  UpstreamTlsContext upstream_tls_context;
  auto* validation_context = upstream_tls_context.mutable_common_tls_context()
                                 ->mutable_combined_validation_context()
                                 ->mutable_default_validation_context();
  *validation_context->add_match_subject_alt_names() = server_san_exact_;
  transport_socket->mutable_typed_config()->PackFrom(upstream_tls_context);
  balancers_[0]->ads_service()->SetCdsResource(cluster);
  CheckRpcSendFailure();
  const auto response_state =
      balancers_[0]->ads_service()->cds_response_state();
  EXPECT_EQ(response_state.state, AdsServiceImpl::ResponseState::NACKED);
  EXPECT_THAT(response_state.error_message,
              ::testing::HasSubstr(
                  "TLS configuration provided but no "
                  "validation_context_certificate_provider_instance found."));
}

TEST_P(
    XdsSecurityTest,
    TlsCertificateCertificateProviderInstanceWithoutValidationContextCertificateProviderInstance) {
  auto cluster = default_cluster_;
  auto* transport_socket = cluster.mutable_transport_socket();
  transport_socket->set_name("envoy.transport_sockets.tls");
  UpstreamTlsContext upstream_tls_context;
  upstream_tls_context.mutable_common_tls_context()
      ->mutable_tls_certificate_certificate_provider_instance()
      ->set_instance_name(std::string("instance_name"));
  transport_socket->mutable_typed_config()->PackFrom(upstream_tls_context);
  balancers_[0]->ads_service()->SetCdsResource(cluster);
  CheckRpcSendFailure();
  const auto response_state =
      balancers_[0]->ads_service()->cds_response_state();
  EXPECT_EQ(response_state.state, AdsServiceImpl::ResponseState::NACKED);
  EXPECT_THAT(response_state.error_message,
              ::testing::HasSubstr(
                  "TLS configuration provided but no "
                  "validation_context_certificate_provider_instance found."));
}

TEST_P(XdsSecurityTest, RegexSanMatcherDoesNotAllowIgnoreCase) {
  auto cluster = default_cluster_;
  auto* transport_socket = cluster.mutable_transport_socket();
  transport_socket->set_name("envoy.transport_sockets.tls");
  UpstreamTlsContext upstream_tls_context;
  upstream_tls_context.mutable_common_tls_context()
      ->mutable_combined_validation_context()
      ->mutable_validation_context_certificate_provider_instance()
      ->set_instance_name(std::string("fake_plugin1"));
  auto* validation_context = upstream_tls_context.mutable_common_tls_context()
                                 ->mutable_combined_validation_context()
                                 ->mutable_default_validation_context();
  StringMatcher matcher;
  matcher.mutable_safe_regex()->mutable_google_re2();
  matcher.mutable_safe_regex()->set_regex(
      "(foo|waterzooi).test.google.(fr|be)");
  matcher.set_ignore_case(true);
  *validation_context->add_match_subject_alt_names() = matcher;
  transport_socket->mutable_typed_config()->PackFrom(upstream_tls_context);
  balancers_[0]->ads_service()->SetCdsResource(cluster);
  CheckRpcSendFailure();
  const auto response_state =
      balancers_[0]->ads_service()->cds_response_state();
  EXPECT_EQ(response_state.state, AdsServiceImpl::ResponseState::NACKED);
  EXPECT_THAT(response_state.error_message,
              ::testing::HasSubstr(
                  "StringMatcher: ignore_case has no effect for SAFE_REGEX."));
}

TEST_P(XdsSecurityTest, UnknownRootCertificateProvider) {
  auto cluster = default_cluster_;
  auto* transport_socket = cluster.mutable_transport_socket();
  transport_socket->set_name("envoy.transport_sockets.tls");
  UpstreamTlsContext upstream_tls_context;
  upstream_tls_context.mutable_common_tls_context()
      ->mutable_combined_validation_context()
      ->mutable_validation_context_certificate_provider_instance()
      ->set_instance_name("unknown");
  transport_socket->mutable_typed_config()->PackFrom(upstream_tls_context);
  balancers_[0]->ads_service()->SetCdsResource(cluster);
  CheckRpcSendFailure(1, RpcOptions(), StatusCode::UNAVAILABLE);
}

TEST_P(XdsSecurityTest, UnknownIdentityCertificateProvider) {
  FakeCertificateProvider::CertDataMap fake1_cert_map = {
      {"", {root_cert_, identity_pair_}}};
  g_fake1_cert_data_map = &fake1_cert_map;
  auto cluster = default_cluster_;
  auto* transport_socket = cluster.mutable_transport_socket();
  transport_socket->set_name("envoy.transport_sockets.tls");
  UpstreamTlsContext upstream_tls_context;
  upstream_tls_context.mutable_common_tls_context()
      ->mutable_tls_certificate_certificate_provider_instance()
      ->set_instance_name("unknown");
  upstream_tls_context.mutable_common_tls_context()
      ->mutable_combined_validation_context()
      ->mutable_validation_context_certificate_provider_instance()
      ->set_instance_name("fake_plugin1");
  transport_socket->mutable_typed_config()->PackFrom(upstream_tls_context);
  balancers_[0]->ads_service()->SetCdsResource(cluster);
  CheckRpcSendFailure(1, RpcOptions(), StatusCode::UNAVAILABLE);
  g_fake1_cert_data_map = nullptr;
}

TEST_P(XdsSecurityTest, TestMtlsConfigurationWithNoSanMatchers) {
  FakeCertificateProvider::CertDataMap fake1_cert_map = {
      {"", {root_cert_, identity_pair_}}};
  g_fake1_cert_data_map = &fake1_cert_map;
  UpdateAndVerifyXdsSecurityConfiguration("fake_plugin1", "", "fake_plugin1",
                                          "", {}, authenticated_identity_);
  g_fake1_cert_data_map = nullptr;
}

TEST_P(XdsSecurityTest, TestMtlsConfigurationWithExactSanMatcher) {
  FakeCertificateProvider::CertDataMap fake1_cert_map = {
      {"", {root_cert_, identity_pair_}}};
  g_fake1_cert_data_map = &fake1_cert_map;
  UpdateAndVerifyXdsSecurityConfiguration("fake_plugin1", "", "fake_plugin1",
                                          "", {server_san_exact_},
                                          authenticated_identity_);
  g_fake1_cert_data_map = nullptr;
}

TEST_P(XdsSecurityTest, TestMtlsConfigurationWithPrefixSanMatcher) {
  FakeCertificateProvider::CertDataMap fake1_cert_map = {
      {"", {root_cert_, identity_pair_}}};
  g_fake1_cert_data_map = &fake1_cert_map;
  UpdateAndVerifyXdsSecurityConfiguration("fake_plugin1", "", "fake_plugin1",
                                          "", {server_san_prefix_},
                                          authenticated_identity_);
  g_fake1_cert_data_map = nullptr;
}

TEST_P(XdsSecurityTest, TestMtlsConfigurationWithSuffixSanMatcher) {
  FakeCertificateProvider::CertDataMap fake1_cert_map = {
      {"", {root_cert_, identity_pair_}}};
  g_fake1_cert_data_map = &fake1_cert_map;
  UpdateAndVerifyXdsSecurityConfiguration("fake_plugin1", "", "fake_plugin1",
                                          "", {server_san_suffix_},
                                          authenticated_identity_);
  g_fake1_cert_data_map = nullptr;
}

TEST_P(XdsSecurityTest, TestMtlsConfigurationWithContainsSanMatcher) {
  FakeCertificateProvider::CertDataMap fake1_cert_map = {
      {"", {root_cert_, identity_pair_}}};
  g_fake1_cert_data_map = &fake1_cert_map;
  UpdateAndVerifyXdsSecurityConfiguration("fake_plugin1", "", "fake_plugin1",
                                          "", {server_san_contains_},
                                          authenticated_identity_);
  g_fake1_cert_data_map = nullptr;
}

TEST_P(XdsSecurityTest, TestMtlsConfigurationWithRegexSanMatcher) {
  FakeCertificateProvider::CertDataMap fake1_cert_map = {
      {"", {root_cert_, identity_pair_}}};
  g_fake1_cert_data_map = &fake1_cert_map;
  UpdateAndVerifyXdsSecurityConfiguration("fake_plugin1", "", "fake_plugin1",
                                          "", {server_san_regex_},
                                          authenticated_identity_);
  g_fake1_cert_data_map = nullptr;
}

TEST_P(XdsSecurityTest, TestMtlsConfigurationWithSanMatchersUpdate) {
  FakeCertificateProvider::CertDataMap fake1_cert_map = {
      {"", {root_cert_, identity_pair_}}};
  g_fake1_cert_data_map = &fake1_cert_map;
  UpdateAndVerifyXdsSecurityConfiguration(
      "fake_plugin1", "", "fake_plugin1", "",
      {server_san_exact_, server_san_prefix_}, authenticated_identity_);
  UpdateAndVerifyXdsSecurityConfiguration("fake_plugin1", "", "fake_plugin1",
                                          "", {bad_san_1_, bad_san_2_}, {},
                                          true /* failure */);
  UpdateAndVerifyXdsSecurityConfiguration(
      "fake_plugin1", "", "fake_plugin1", "",
      {server_san_prefix_, server_san_regex_}, authenticated_identity_);
  g_fake1_cert_data_map = nullptr;
}

TEST_P(XdsSecurityTest, TestMtlsConfigurationWithRootPluginUpdate) {
  FakeCertificateProvider::CertDataMap fake1_cert_map = {
      {"", {root_cert_, identity_pair_}}};
  g_fake1_cert_data_map = &fake1_cert_map;
  FakeCertificateProvider::CertDataMap fake2_cert_map = {
      {"", {bad_root_cert_, bad_identity_pair_}}};
  g_fake2_cert_data_map = &fake2_cert_map;
  UpdateAndVerifyXdsSecurityConfiguration("fake_plugin1", "", "fake_plugin1",
                                          "", {server_san_exact_},
                                          authenticated_identity_);
  UpdateAndVerifyXdsSecurityConfiguration("fake_plugin2" /* bad root */, "",
                                          "fake_plugin1", "", {}, {},
                                          true /* failure */);
  UpdateAndVerifyXdsSecurityConfiguration("fake_plugin1", "", "fake_plugin1",
                                          "", {server_san_exact_},
                                          authenticated_identity_);
  g_fake1_cert_data_map = nullptr;
  g_fake2_cert_data_map = nullptr;
}

TEST_P(XdsSecurityTest, TestMtlsConfigurationWithIdentityPluginUpdate) {
  FakeCertificateProvider::CertDataMap fake1_cert_map = {
      {"", {root_cert_, identity_pair_}}};
  g_fake1_cert_data_map = &fake1_cert_map;
  FakeCertificateProvider::CertDataMap fake2_cert_map = {
      {"", {root_cert_, fallback_identity_pair_}}};
  g_fake2_cert_data_map = &fake2_cert_map;
  UpdateAndVerifyXdsSecurityConfiguration("fake_plugin1", "", "fake_plugin1",
                                          "", {server_san_exact_},
                                          authenticated_identity_);
  UpdateAndVerifyXdsSecurityConfiguration("fake_plugin1", "", "fake_plugin2",
                                          "", {server_san_exact_},
                                          fallback_authenticated_identity_);
  g_fake1_cert_data_map = nullptr;
  g_fake2_cert_data_map = nullptr;
}

TEST_P(XdsSecurityTest, TestMtlsConfigurationWithBothPluginsUpdated) {
  FakeCertificateProvider::CertDataMap fake1_cert_map = {
      {"", {root_cert_, identity_pair_}}};
  g_fake1_cert_data_map = &fake1_cert_map;
  FakeCertificateProvider::CertDataMap fake2_cert_map = {
      {"", {bad_root_cert_, bad_identity_pair_}},
      {"good", {root_cert_, fallback_identity_pair_}}};
  g_fake2_cert_data_map = &fake2_cert_map;
  UpdateAndVerifyXdsSecurityConfiguration("fake_plugin2", "", "fake_plugin2",
                                          "", {}, {}, true /* failure */);
  UpdateAndVerifyXdsSecurityConfiguration("fake_plugin1", "", "fake_plugin1",
                                          "", {server_san_prefix_},
                                          authenticated_identity_);
  UpdateAndVerifyXdsSecurityConfiguration(
      "fake_plugin2", "good", "fake_plugin2", "good", {server_san_prefix_},
      fallback_authenticated_identity_);
  g_fake1_cert_data_map = nullptr;
  g_fake2_cert_data_map = nullptr;
}

TEST_P(XdsSecurityTest, TestMtlsConfigurationWithRootCertificateNameUpdate) {
  FakeCertificateProvider::CertDataMap fake1_cert_map = {
      {"", {root_cert_, identity_pair_}},
      {"bad", {bad_root_cert_, bad_identity_pair_}}};
  g_fake1_cert_data_map = &fake1_cert_map;
  UpdateAndVerifyXdsSecurityConfiguration("fake_plugin1", "", "fake_plugin1",
                                          "", {server_san_regex_},
                                          authenticated_identity_);
  UpdateAndVerifyXdsSecurityConfiguration("fake_plugin1", "bad", "fake_plugin1",
                                          "", {server_san_regex_}, {},
                                          true /* failure */);
  g_fake1_cert_data_map = nullptr;
}

TEST_P(XdsSecurityTest,
       TestMtlsConfigurationWithIdentityCertificateNameUpdate) {
  FakeCertificateProvider::CertDataMap fake1_cert_map = {
      {"", {root_cert_, identity_pair_}},
      {"bad", {bad_root_cert_, bad_identity_pair_}}};
  g_fake1_cert_data_map = &fake1_cert_map;
  UpdateAndVerifyXdsSecurityConfiguration("fake_plugin1", "", "fake_plugin1",
                                          "", {server_san_exact_},
                                          authenticated_identity_);
  UpdateAndVerifyXdsSecurityConfiguration("fake_plugin1", "", "fake_plugin1",
                                          "bad", {server_san_exact_}, {},
                                          true /* failure */);
  g_fake1_cert_data_map = nullptr;
}

TEST_P(XdsSecurityTest,
       TestMtlsConfigurationWithIdentityCertificateNameUpdateGoodCerts) {
  FakeCertificateProvider::CertDataMap fake1_cert_map = {
      {"", {root_cert_, identity_pair_}},
      {"good", {root_cert_, fallback_identity_pair_}}};
  g_fake1_cert_data_map = &fake1_cert_map;
  UpdateAndVerifyXdsSecurityConfiguration("fake_plugin1", "", "fake_plugin1",
                                          "", {server_san_exact_},
                                          authenticated_identity_);
  UpdateAndVerifyXdsSecurityConfiguration("fake_plugin1", "", "fake_plugin1",
                                          "good", {server_san_exact_},
                                          fallback_authenticated_identity_);
  g_fake1_cert_data_map = nullptr;
}

TEST_P(XdsSecurityTest, TestMtlsConfigurationWithBothCertificateNamesUpdated) {
  FakeCertificateProvider::CertDataMap fake1_cert_map = {
      {"", {root_cert_, identity_pair_}},
      {"bad", {bad_root_cert_, bad_identity_pair_}}};
  g_fake1_cert_data_map = &fake1_cert_map;
  UpdateAndVerifyXdsSecurityConfiguration("fake_plugin1", "bad", "fake_plugin1",
                                          "bad", {server_san_prefix_}, {},
                                          true /* failure */);
  UpdateAndVerifyXdsSecurityConfiguration("fake_plugin1", "", "fake_plugin1",
                                          "", {server_san_prefix_},
                                          authenticated_identity_);
  g_fake1_cert_data_map = nullptr;
}

TEST_P(XdsSecurityTest, TestTlsConfigurationWithNoSanMatchers) {
  FakeCertificateProvider::CertDataMap fake1_cert_map = {
      {"", {root_cert_, identity_pair_}}};
  g_fake1_cert_data_map = &fake1_cert_map;
  UpdateAndVerifyXdsSecurityConfiguration("fake_plugin1", "", "", "", {},
                                          {} /* unauthenticated */);
  g_fake1_cert_data_map = nullptr;
}

TEST_P(XdsSecurityTest, TestTlsConfigurationWithSanMatchers) {
  FakeCertificateProvider::CertDataMap fake1_cert_map = {
      {"", {root_cert_, identity_pair_}}};
  g_fake1_cert_data_map = &fake1_cert_map;
  UpdateAndVerifyXdsSecurityConfiguration(
      "fake_plugin1", "", "", "",
      {server_san_exact_, server_san_prefix_, server_san_regex_},
      {} /* unauthenticated */);
  g_fake1_cert_data_map = nullptr;
}

TEST_P(XdsSecurityTest, TestTlsConfigurationWithSanMatchersUpdate) {
  FakeCertificateProvider::CertDataMap fake1_cert_map = {
      {"", {root_cert_, identity_pair_}}};
  g_fake1_cert_data_map = &fake1_cert_map;
  UpdateAndVerifyXdsSecurityConfiguration(
      "fake_plugin1", "", "", "", {server_san_exact_, server_san_prefix_},
      {} /* unauthenticated */);
  UpdateAndVerifyXdsSecurityConfiguration(
      "fake_plugin1", "", "", "", {bad_san_1_, bad_san_2_},
      {} /* unauthenticated */, true /* failure */);
  UpdateAndVerifyXdsSecurityConfiguration(
      "fake_plugin1", "", "", "", {server_san_prefix_, server_san_regex_},
      {} /* unauthenticated */);
  g_fake1_cert_data_map = nullptr;
}

TEST_P(XdsSecurityTest, TestTlsConfigurationWithRootCertificateNameUpdate) {
  FakeCertificateProvider::CertDataMap fake1_cert_map = {
      {"", {root_cert_, identity_pair_}},
      {"bad", {bad_root_cert_, bad_identity_pair_}}};
  g_fake1_cert_data_map = &fake1_cert_map;
  UpdateAndVerifyXdsSecurityConfiguration("fake_plugin1", "", "", "",
                                          {server_san_exact_},
                                          {} /* unauthenticated */);
  UpdateAndVerifyXdsSecurityConfiguration("fake_plugin1", "bad", "", "",
                                          {server_san_exact_}, {},
                                          true /* failure */);
  g_fake1_cert_data_map = nullptr;
}

TEST_P(XdsSecurityTest, TestTlsConfigurationWithRootPluginUpdate) {
  FakeCertificateProvider::CertDataMap fake1_cert_map = {
      {"", {root_cert_, identity_pair_}}};
  g_fake1_cert_data_map = &fake1_cert_map;
  FakeCertificateProvider::CertDataMap fake2_cert_map = {
      {"", {bad_root_cert_, bad_identity_pair_}}};
  g_fake2_cert_data_map = &fake2_cert_map;
  UpdateAndVerifyXdsSecurityConfiguration("fake_plugin1", "", "", "",
                                          {server_san_exact_},
                                          {} /* unauthenticated */);
  UpdateAndVerifyXdsSecurityConfiguration(
      "fake_plugin2", "", "", "", {server_san_exact_}, {}, true /* failure */);
  g_fake1_cert_data_map = nullptr;
  g_fake2_cert_data_map = nullptr;
}

TEST_P(XdsSecurityTest, TestFallbackConfiguration) {
  UpdateAndVerifyXdsSecurityConfiguration("", "", "", "", {},
                                          fallback_authenticated_identity_);
  g_fake1_cert_data_map = nullptr;
}

TEST_P(XdsSecurityTest, TestMtlsToTls) {
  FakeCertificateProvider::CertDataMap fake1_cert_map = {
      {"", {root_cert_, identity_pair_}}};
  g_fake1_cert_data_map = &fake1_cert_map;
  UpdateAndVerifyXdsSecurityConfiguration("fake_plugin1", "", "fake_plugin1",
                                          "", {server_san_exact_},
                                          authenticated_identity_);
  UpdateAndVerifyXdsSecurityConfiguration("fake_plugin1", "", "", "",
                                          {server_san_exact_},
                                          {} /* unauthenticated */);
  g_fake1_cert_data_map = nullptr;
}

TEST_P(XdsSecurityTest, TestMtlsToFallback) {
  FakeCertificateProvider::CertDataMap fake1_cert_map = {
      {"", {root_cert_, identity_pair_}}};
  g_fake1_cert_data_map = &fake1_cert_map;
  UpdateAndVerifyXdsSecurityConfiguration("fake_plugin1", "", "fake_plugin1",
                                          "", {server_san_exact_},
                                          authenticated_identity_);
  UpdateAndVerifyXdsSecurityConfiguration("", "", "", "", {},
                                          fallback_authenticated_identity_);
  g_fake1_cert_data_map = nullptr;
}

TEST_P(XdsSecurityTest, TestTlsToMtls) {
  FakeCertificateProvider::CertDataMap fake1_cert_map = {
      {"", {root_cert_, identity_pair_}}};
  g_fake1_cert_data_map = &fake1_cert_map;
  UpdateAndVerifyXdsSecurityConfiguration("fake_plugin1", "", "", "",
                                          {server_san_exact_},
                                          {} /* unauthenticated */);
  UpdateAndVerifyXdsSecurityConfiguration("fake_plugin1", "", "fake_plugin1",
                                          "", {server_san_exact_},
                                          authenticated_identity_);
  g_fake1_cert_data_map = nullptr;
}

TEST_P(XdsSecurityTest, TestTlsToFallback) {
  FakeCertificateProvider::CertDataMap fake1_cert_map = {
      {"", {root_cert_, identity_pair_}}};
  g_fake1_cert_data_map = &fake1_cert_map;
  UpdateAndVerifyXdsSecurityConfiguration("fake_plugin1", "", "", "",
                                          {server_san_exact_},
                                          {} /* unauthenticated */);
  UpdateAndVerifyXdsSecurityConfiguration("", "", "", "", {},
                                          fallback_authenticated_identity_);
  g_fake1_cert_data_map = nullptr;
}

TEST_P(XdsSecurityTest, TestFallbackToMtls) {
  FakeCertificateProvider::CertDataMap fake1_cert_map = {
      {"", {root_cert_, identity_pair_}}};
  g_fake1_cert_data_map = &fake1_cert_map;
  UpdateAndVerifyXdsSecurityConfiguration("", "", "", "", {},
                                          fallback_authenticated_identity_);
  UpdateAndVerifyXdsSecurityConfiguration("fake_plugin1", "", "fake_plugin1",
                                          "", {server_san_exact_},
                                          authenticated_identity_);
  g_fake1_cert_data_map = nullptr;
}

TEST_P(XdsSecurityTest, TestFallbackToTls) {
  FakeCertificateProvider::CertDataMap fake1_cert_map = {
      {"", {root_cert_, identity_pair_}}};
  g_fake1_cert_data_map = &fake1_cert_map;
  UpdateAndVerifyXdsSecurityConfiguration("", "", "", "", {},
                                          fallback_authenticated_identity_);
  UpdateAndVerifyXdsSecurityConfiguration("fake_plugin1", "", "", "",
                                          {server_san_exact_},
                                          {} /* unauthenticated */);
  g_fake1_cert_data_map = nullptr;
}

TEST_P(XdsSecurityTest, TestFileWatcherCertificateProvider) {
  UpdateAndVerifyXdsSecurityConfiguration("file_plugin", "", "file_plugin", "",
                                          {server_san_exact_},
                                          authenticated_identity_);
}

class XdsEnabledServerTest : public XdsEnd2endTest {
 protected:
  XdsEnabledServerTest()
      : XdsEnd2endTest(1, 1, 100, true /* use_xds_enabled_server */) {}

  void SetUp() override {
    XdsEnd2endTest::SetUp();
    AdsServiceImpl::EdsResourceArgs args({
        {"locality0", GetBackendPorts(0, 1)},
    });
    balancers_[0]->ads_service()->SetEdsResource(
        BuildEdsResource(args, DefaultEdsServiceName()));
    SetNextResolution({});
    SetNextResolutionForLbChannelAllBalancers();
  }
};

TEST_P(XdsEnabledServerTest, Basic) {
  Listener listener;
  listener.set_name(
      absl::StrCat("grpc/server?xds.resource.listening_address=",
                   ipv6_only_ ? "[::1]:" : "127.0.0.1:", backends_[0]->port()));
  listener.mutable_address()->mutable_socket_address()->set_address(
      ipv6_only_ ? "::1" : "127.0.0.1");
  listener.mutable_address()->mutable_socket_address()->set_port_value(
      backends_[0]->port());
  listener.add_filter_chains();
  balancers_[0]->ads_service()->SetLdsResource(listener);
  listener.set_name(
      absl::StrCat("grpc/server?xds.resource.listening_address=[::1]:",
                   backends_[0]->port()));
  balancers_[0]->ads_service()->SetLdsResource(listener);
  WaitForBackend(0);
  CheckRpcSendOk();
}

TEST_P(XdsEnabledServerTest, BadLdsUpdateNoApiListenerNorAddress) {
  Listener listener;
  listener.set_name(
      absl::StrCat("grpc/server?xds.resource.listening_address=",
                   ipv6_only_ ? "[::1]:" : "127.0.0.1:", backends_[0]->port()));
  listener.add_filter_chains();
  balancers_[0]->ads_service()->SetLdsResource(listener);
  CheckRpcSendFailure(1, RpcOptions().set_wait_for_ready(true));
  const auto response_state =
      balancers_[0]->ads_service()->lds_response_state();
  EXPECT_EQ(response_state.state, AdsServiceImpl::ResponseState::NACKED);
  EXPECT_THAT(
      response_state.error_message,
      ::testing::HasSubstr("Listener has neither address nor ApiListener"));
}

TEST_P(XdsEnabledServerTest, BadLdsUpdateBothApiListenerAndAddress) {
  Listener listener;
  listener.set_name(
      absl::StrCat("grpc/server?xds.resource.listening_address=",
                   ipv6_only_ ? "[::1]:" : "127.0.0.1:", backends_[0]->port()));
  balancers_[0]->ads_service()->SetLdsResource(listener);
  listener.mutable_address()->mutable_socket_address()->set_address(
      ipv6_only_ ? "::1" : "127.0.0.1");
  listener.mutable_address()->mutable_socket_address()->set_port_value(
      backends_[0]->port());
  auto* filter_chain = listener.add_filter_chains();
  auto* transport_socket = filter_chain->mutable_transport_socket();
  transport_socket->set_name("envoy.transport_sockets.tls");
  listener.mutable_api_listener();
  balancers_[0]->ads_service()->SetLdsResource(listener);
  CheckRpcSendFailure(1, RpcOptions().set_wait_for_ready(true));
  const auto response_state =
      balancers_[0]->ads_service()->lds_response_state();
  EXPECT_EQ(response_state.state, AdsServiceImpl::ResponseState::NACKED);
  EXPECT_THAT(
      response_state.error_message,
      ::testing::HasSubstr("Listener has both address and ApiListener"));
}

class XdsServerSecurityTest : public XdsEnd2endTest {
 protected:
  XdsServerSecurityTest()
      : XdsEnd2endTest(1, 1, 100, true /* use_xds_enabled_server */) {}

  static void SetUpTestCase() {
    gpr_setenv("GRPC_XDS_EXPERIMENTAL_SECURITY_SUPPORT", "true");
    XdsEnd2endTest::SetUpTestCase();
  }

  static void TearDownTestCase() {
    XdsEnd2endTest::TearDownTestCase();
    gpr_unsetenv("GRPC_XDS_EXPERIMENTAL_SECURITY_SUPPORT");
  }

  void SetUp() override {
    XdsEnd2endTest::SetUp();
    root_cert_ = ReadFile(kCaCertPath);
    bad_root_cert_ = ReadFile(kBadClientCertPath);
    identity_pair_ = ReadTlsIdentityPair(kServerKeyPath, kServerCertPath);
    bad_identity_pair_ =
        ReadTlsIdentityPair(kBadClientKeyPath, kBadClientCertPath);
    identity_pair_2_ = ReadTlsIdentityPair(kClientKeyPath, kClientCertPath);
    server_authenticated_identity_ = {"*.test.google.fr",
                                      "waterzooi.test.google.be",
                                      "*.test.youtube.com", "192.168.1.3"};
    server_authenticated_identity_2_ = {"testclient"};
    client_authenticated_identity_ = {"*.test.google.fr",
                                      "waterzooi.test.google.be",
                                      "*.test.youtube.com", "192.168.1.3"};
    AdsServiceImpl::EdsResourceArgs args({
        {"locality0", GetBackendPorts(0, 1)},
    });
    balancers_[0]->ads_service()->SetEdsResource(
        BuildEdsResource(args, DefaultEdsServiceName()));
    SetNextResolution({});
    SetNextResolutionForLbChannelAllBalancers();
  }

  void TearDown() override {
    g_fake1_cert_data_map = nullptr;
    g_fake2_cert_data_map = nullptr;
    XdsEnd2endTest::TearDown();
  }

  void SetLdsUpdate(absl::string_view root_instance_name,
                    absl::string_view root_certificate_name,
                    absl::string_view identity_instance_name,
                    absl::string_view identity_certificate_name,
                    bool require_client_certificates) {
    Listener listener;
    listener.set_name(
        absl::StrCat("grpc/server?xds.resource.listening_address=127.0.0.1:",
                     backends_[0]->port()));
    listener.mutable_address()->mutable_socket_address()->set_address(
        "127.0.0.1");
    listener.mutable_address()->mutable_socket_address()->set_port_value(
        backends_[0]->port());
    auto* filter_chain = listener.add_filter_chains();
    if (!identity_instance_name.empty()) {
      auto* transport_socket = filter_chain->mutable_transport_socket();
      transport_socket->set_name("envoy.transport_sockets.tls");
      DownstreamTlsContext downstream_tls_context;
      downstream_tls_context.mutable_common_tls_context()
          ->mutable_tls_certificate_certificate_provider_instance()
          ->set_instance_name(std::string(identity_instance_name));
      downstream_tls_context.mutable_common_tls_context()
          ->mutable_tls_certificate_certificate_provider_instance()
          ->set_certificate_name(std::string(identity_certificate_name));
      if (!root_instance_name.empty()) {
        downstream_tls_context.mutable_common_tls_context()
            ->mutable_combined_validation_context()
            ->mutable_validation_context_certificate_provider_instance()
            ->set_instance_name(std::string(root_instance_name));
        downstream_tls_context.mutable_common_tls_context()
            ->mutable_combined_validation_context()
            ->mutable_validation_context_certificate_provider_instance()
            ->set_certificate_name(std::string(root_certificate_name));
        downstream_tls_context.mutable_require_client_certificate()->set_value(
            require_client_certificates);
      }
      transport_socket->mutable_typed_config()->PackFrom(
          downstream_tls_context);
    }
    balancers_[0]->ads_service()->SetLdsResource(listener);
    listener.set_name(
        absl::StrCat("grpc/server?xds.resource.listening_address=[::1]:",
                     backends_[0]->port()));
    listener.mutable_address()->mutable_socket_address()->set_address("[::1]");
    balancers_[0]->ads_service()->SetLdsResource(listener);
  }

  std::shared_ptr<grpc::Channel> CreateMtlsChannel() {
    ChannelArguments args;
    // Override target name for host name check
    args.SetString(GRPC_SSL_TARGET_NAME_OVERRIDE_ARG,
                   ipv6_only_ ? "::1" : "127.0.0.1");
    args.SetInt(GRPC_ARG_USE_LOCAL_SUBCHANNEL_POOL, 1);
    std::string uri = absl::StrCat(
        ipv6_only_ ? "ipv6:[::1]:" : "ipv4:127.0.0.1:", backends_[0]->port());
    // TODO(yashykt): Switch to using C++ API once b/173823806 is fixed.
    grpc_tls_credentials_options* options =
        grpc_tls_credentials_options_create();
    grpc_tls_credentials_options_set_server_verification_option(
        options, GRPC_TLS_SKIP_HOSTNAME_VERIFICATION);
    grpc_tls_credentials_options_set_certificate_provider(
        options,
        grpc_core::MakeRefCounted<grpc_core::StaticDataCertificateProvider>(
            ReadFile(kCaCertPath),
            ReadTlsIdentityPair(kServerKeyPath, kServerCertPath))
            .get());
    grpc_tls_credentials_options_watch_root_certs(options);
    grpc_tls_credentials_options_watch_identity_key_cert_pairs(options);
    grpc_tls_server_authorization_check_config* check_config =
        grpc_tls_server_authorization_check_config_create(
            nullptr, ServerAuthCheckSchedule, nullptr, nullptr);
    grpc_tls_credentials_options_set_server_authorization_check_config(
        options, check_config);
    auto channel_creds = std::make_shared<SecureChannelCredentials>(
        grpc_tls_credentials_create(options));
    grpc_tls_server_authorization_check_config_release(check_config);
    return CreateCustomChannel(uri, channel_creds, args);
  }

  std::shared_ptr<grpc::Channel> CreateTlsChannel() {
    ChannelArguments args;
    // Override target name for host name check
    args.SetString(GRPC_SSL_TARGET_NAME_OVERRIDE_ARG,
                   ipv6_only_ ? "::1" : "127.0.0.1");
    args.SetInt(GRPC_ARG_USE_LOCAL_SUBCHANNEL_POOL, 1);
    std::string uri = absl::StrCat(
        ipv6_only_ ? "ipv6:[::1]:" : "ipv4:127.0.0.1:", backends_[0]->port());
    // TODO(yashykt): Switch to using C++ API once b/173823806 is fixed.
    grpc_tls_credentials_options* options =
        grpc_tls_credentials_options_create();
    grpc_tls_credentials_options_set_server_verification_option(
        options, GRPC_TLS_SKIP_HOSTNAME_VERIFICATION);
    grpc_tls_credentials_options_set_certificate_provider(
        options,
        grpc_core::MakeRefCounted<grpc_core::StaticDataCertificateProvider>(
            ReadFile(kCaCertPath),
            ReadTlsIdentityPair(kServerKeyPath, kServerCertPath))
            .get());
    grpc_tls_credentials_options_watch_root_certs(options);
    grpc_tls_server_authorization_check_config* check_config =
        grpc_tls_server_authorization_check_config_create(
            nullptr, ServerAuthCheckSchedule, nullptr, nullptr);
    grpc_tls_credentials_options_set_server_authorization_check_config(
        options, check_config);
    auto channel_creds = std::make_shared<SecureChannelCredentials>(
        grpc_tls_credentials_create(options));
    grpc_tls_server_authorization_check_config_release(check_config);
    return CreateCustomChannel(uri, channel_creds, args);
  }

  std::shared_ptr<grpc::Channel> CreateInsecureChannel() {
    ChannelArguments args;
    // Override target name for host name check
    args.SetString(GRPC_SSL_TARGET_NAME_OVERRIDE_ARG,
                   ipv6_only_ ? "::1" : "127.0.0.1");
    args.SetInt(GRPC_ARG_USE_LOCAL_SUBCHANNEL_POOL, 1);
    std::string uri = absl::StrCat(
        ipv6_only_ ? "ipv6:[::1]:" : "ipv4:127.0.0.1:", backends_[0]->port());
    return CreateCustomChannel(uri, InsecureChannelCredentials(), args);
  }

  void SendRpc(std::function<std::shared_ptr<grpc::Channel>()> channel_creator,
               std::vector<std::string> expected_server_identity,
               std::vector<std::string> expected_client_identity,
               bool test_expects_failure = false) {
    gpr_log(GPR_INFO, "Sending RPC");
    int num_tries = 0;
    constexpr int kRetryCount = 10;
    for (; num_tries < kRetryCount; num_tries++) {
      auto channel = channel_creator();
      auto stub = grpc::testing::EchoTestService::NewStub(channel);
      ClientContext context;
      context.set_wait_for_ready(true);
      context.set_deadline(grpc_timeout_milliseconds_to_deadline(2000));
      EchoRequest request;
      request.set_message(kRequestMessage);
      EchoResponse response;
      Status status = stub->Echo(&context, request, &response);
      if (test_expects_failure) {
        if (status.ok()) {
          gpr_log(GPR_ERROR, "RPC succeeded. Failure expected. Trying again.");
          continue;
        }
      } else {
        if (!status.ok()) {
          gpr_log(GPR_ERROR, "RPC failed. code=%d message=%s Trying again.",
                  status.error_code(), status.error_message().c_str());
          continue;
        }
        EXPECT_EQ(response.message(), kRequestMessage);
        std::vector<std::string> peer_identity;
        for (const auto& entry : context.auth_context()->GetPeerIdentity()) {
          peer_identity.emplace_back(
              std::string(entry.data(), entry.size()).c_str());
        }
        if (peer_identity != expected_server_identity) {
          gpr_log(GPR_ERROR,
                  "Expected server identity does not match. (actual) %s vs "
                  "(expected) %s Trying again.",
                  absl::StrJoin(peer_identity, ",").c_str(),
                  absl::StrJoin(expected_server_identity, ",").c_str());
          continue;
        }
        if (backends_[0]->backend_service()->last_peer_identity() !=
            expected_client_identity) {
          gpr_log(
              GPR_ERROR,
              "Expected client identity does not match. (actual) %s vs "
              "(expected) %s Trying again.",
              absl::StrJoin(
                  backends_[0]->backend_service()->last_peer_identity(), ",")
                  .c_str(),
              absl::StrJoin(expected_client_identity, ",").c_str());
          continue;
        }
      }
      break;
    }
    EXPECT_LT(num_tries, kRetryCount);
  }

  std::string root_cert_;
  std::string bad_root_cert_;
  grpc_core::PemKeyCertPairList identity_pair_;
  grpc_core::PemKeyCertPairList bad_identity_pair_;
  grpc_core::PemKeyCertPairList identity_pair_2_;
  std::vector<std::string> server_authenticated_identity_;
  std::vector<std::string> server_authenticated_identity_2_;
  std::vector<std::string> client_authenticated_identity_;
};

TEST_P(XdsServerSecurityTest, TlsConfigurationWithoutRootProviderInstance) {
  Listener listener;
  listener.set_name(
      absl::StrCat("grpc/server?xds.resource.listening_address=",
                   ipv6_only_ ? "[::1]:" : "127.0.0.1:", backends_[0]->port()));
  balancers_[0]->ads_service()->SetLdsResource(listener);
  auto* socket_address = listener.mutable_address()->mutable_socket_address();
  socket_address->set_address(ipv6_only_ ? "::1" : "127.0.0.1");
  socket_address->set_port_value(backends_[0]->port());
  auto* filter_chain = listener.add_filter_chains();
  auto* transport_socket = filter_chain->mutable_transport_socket();
  transport_socket->set_name("envoy.transport_sockets.tls");
  DownstreamTlsContext downstream_tls_context;
  transport_socket->mutable_typed_config()->PackFrom(downstream_tls_context);
  balancers_[0]->ads_service()->SetLdsResource(listener);
  CheckRpcSendFailure(1, RpcOptions().set_wait_for_ready(true));
  const auto response_state =
      balancers_[0]->ads_service()->lds_response_state();
  EXPECT_EQ(response_state.state, AdsServiceImpl::ResponseState::NACKED);
  EXPECT_THAT(response_state.error_message,
              ::testing::HasSubstr(
                  "TLS configuration provided but no "
                  "tls_certificate_certificate_provider_instance found."));
}

TEST_P(XdsServerSecurityTest, UnknownIdentityCertificateProvider) {
  SetLdsUpdate("", "", "unknown", "", false);
  SendRpc([this]() { return CreateTlsChannel(); }, {}, {},
          true /* test_expects_failure */);
}

TEST_P(XdsServerSecurityTest, UnknownRootCertificateProvider) {
  FakeCertificateProvider::CertDataMap fake1_cert_map = {
      {"", {root_cert_, identity_pair_}}};
  SetLdsUpdate("unknown", "", "fake_plugin1", "", false);
  SendRpc([this]() { return CreateTlsChannel(); }, {}, {},
          true /* test_expects_failure */);
}

TEST_P(XdsServerSecurityTest, TestMtls) {
  FakeCertificateProvider::CertDataMap fake1_cert_map = {
      {"", {root_cert_, identity_pair_}}};
  g_fake1_cert_data_map = &fake1_cert_map;
  SetLdsUpdate("fake_plugin1", "", "fake_plugin1", "", true);
  SendRpc([this]() { return CreateMtlsChannel(); },
          server_authenticated_identity_, client_authenticated_identity_);
}

TEST_P(XdsServerSecurityTest, TestMtlsWithRootPluginUpdate) {
  FakeCertificateProvider::CertDataMap fake1_cert_map = {
      {"", {root_cert_, identity_pair_}}};
  g_fake1_cert_data_map = &fake1_cert_map;
  FakeCertificateProvider::CertDataMap fake2_cert_map = {
      {"", {bad_root_cert_, bad_identity_pair_}}};
  g_fake2_cert_data_map = &fake2_cert_map;
  SetLdsUpdate("fake_plugin1", "", "fake_plugin1", "", true);
  SendRpc([this]() { return CreateMtlsChannel(); },
          server_authenticated_identity_, client_authenticated_identity_);
  SetLdsUpdate("fake_plugin2", "", "fake_plugin1", "", true);
  SendRpc([this]() { return CreateMtlsChannel(); }, {}, {},
          true /* test_expects_failure */);
}

TEST_P(XdsServerSecurityTest, TestMtlsWithIdentityPluginUpdate) {
  FakeCertificateProvider::CertDataMap fake1_cert_map = {
      {"", {root_cert_, identity_pair_}}};
  g_fake1_cert_data_map = &fake1_cert_map;
  FakeCertificateProvider::CertDataMap fake2_cert_map = {
      {"", {root_cert_, identity_pair_2_}}};
  g_fake2_cert_data_map = &fake2_cert_map;
  SetLdsUpdate("fake_plugin1", "", "fake_plugin1", "", true);
  SendRpc([this]() { return CreateMtlsChannel(); },
          server_authenticated_identity_, client_authenticated_identity_);
  SetLdsUpdate("fake_plugin1", "", "fake_plugin2", "", true);
  SendRpc([this]() { return CreateMtlsChannel(); },
          server_authenticated_identity_2_, client_authenticated_identity_);
}

TEST_P(XdsServerSecurityTest, TestMtlsWithBothPluginsUpdated) {
  FakeCertificateProvider::CertDataMap fake1_cert_map = {
      {"", {root_cert_, identity_pair_}}};
  g_fake1_cert_data_map = &fake1_cert_map;
  FakeCertificateProvider::CertDataMap fake2_cert_map = {
      {"good", {root_cert_, identity_pair_2_}},
      {"", {bad_root_cert_, bad_identity_pair_}}};
  g_fake2_cert_data_map = &fake2_cert_map;
  SetLdsUpdate("fake_plugin2", "", "fake_plugin2", "", true);
  SendRpc([this]() { return CreateMtlsChannel(); }, {}, {},
          true /* test_expects_failure */);
  SetLdsUpdate("fake_plugin1", "", "fake_plugin1", "", true);
  SendRpc([this]() { return CreateMtlsChannel(); },
          server_authenticated_identity_, client_authenticated_identity_);
  SetLdsUpdate("fake_plugin2", "good", "fake_plugin2", "good", true);
  SendRpc([this]() { return CreateMtlsChannel(); },
          server_authenticated_identity_2_, client_authenticated_identity_);
}

TEST_P(XdsServerSecurityTest, TestMtlsWithRootCertificateNameUpdate) {
  FakeCertificateProvider::CertDataMap fake1_cert_map = {
      {"", {root_cert_, identity_pair_}},
      {"bad", {bad_root_cert_, bad_identity_pair_}}};
  g_fake1_cert_data_map = &fake1_cert_map;
  SetLdsUpdate("fake_plugin1", "", "fake_plugin1", "", true);
  SendRpc([this]() { return CreateMtlsChannel(); },
          server_authenticated_identity_, client_authenticated_identity_);
  SetLdsUpdate("fake_plugin1", "bad", "fake_plugin1", "", true);
  SendRpc([this]() { return CreateMtlsChannel(); }, {}, {},
          true /* test_expects_failure */);
}

TEST_P(XdsServerSecurityTest, TestMtlsWithIdentityCertificateNameUpdate) {
  FakeCertificateProvider::CertDataMap fake1_cert_map = {
      {"", {root_cert_, identity_pair_}},
      {"good", {root_cert_, identity_pair_2_}}};
  g_fake1_cert_data_map = &fake1_cert_map;
  SetLdsUpdate("fake_plugin1", "", "fake_plugin1", "", true);
  SendRpc([this]() { return CreateMtlsChannel(); },
          server_authenticated_identity_, client_authenticated_identity_);
  SetLdsUpdate("fake_plugin1", "", "fake_plugin1", "good", true);
  SendRpc([this]() { return CreateMtlsChannel(); },
          server_authenticated_identity_2_, client_authenticated_identity_);
}

TEST_P(XdsServerSecurityTest, TestMtlsWithBothCertificateNamesUpdated) {
  FakeCertificateProvider::CertDataMap fake1_cert_map = {
      {"", {root_cert_, identity_pair_}},
      {"good", {root_cert_, identity_pair_2_}}};
  g_fake1_cert_data_map = &fake1_cert_map;
  SetLdsUpdate("fake_plugin1", "", "fake_plugin1", "", true);
  SendRpc([this]() { return CreateMtlsChannel(); },
          server_authenticated_identity_, client_authenticated_identity_);
  SetLdsUpdate("fake_plugin1", "good", "fake_plugin1", "good", true);
  SendRpc([this]() { return CreateMtlsChannel(); },
          server_authenticated_identity_2_, client_authenticated_identity_);
}

TEST_P(XdsServerSecurityTest, TestMtlsNotRequiringButProvidingClientCerts) {
  FakeCertificateProvider::CertDataMap fake1_cert_map = {
      {"", {root_cert_, identity_pair_}}};
  g_fake1_cert_data_map = &fake1_cert_map;
  SetLdsUpdate("fake_plugin1", "", "fake_plugin1", "", false);
  SendRpc([this]() { return CreateMtlsChannel(); },
          server_authenticated_identity_, client_authenticated_identity_);
}

TEST_P(XdsServerSecurityTest, TestMtlsNotRequiringAndNotProvidingClientCerts) {
  FakeCertificateProvider::CertDataMap fake1_cert_map = {
      {"", {root_cert_, identity_pair_}}};
  g_fake1_cert_data_map = &fake1_cert_map;
  SetLdsUpdate("fake_plugin1", "", "fake_plugin1", "", false);
  SendRpc([this]() { return CreateTlsChannel(); },
          server_authenticated_identity_, {});
}

TEST_P(XdsServerSecurityTest, TestTls) {
  FakeCertificateProvider::CertDataMap fake1_cert_map = {
      {"", {root_cert_, identity_pair_}}};
  g_fake1_cert_data_map = &fake1_cert_map;
  SetLdsUpdate("", "", "fake_plugin1", "", false);
  SendRpc([this]() { return CreateTlsChannel(); },
          server_authenticated_identity_, {});
}

TEST_P(XdsServerSecurityTest, TestTlsWithIdentityPluginUpdate) {
  FakeCertificateProvider::CertDataMap fake1_cert_map = {
      {"", {root_cert_, identity_pair_}}};
  g_fake1_cert_data_map = &fake1_cert_map;
  FakeCertificateProvider::CertDataMap fake2_cert_map = {
      {"", {root_cert_, identity_pair_2_}}};
  g_fake2_cert_data_map = &fake2_cert_map;
  SetLdsUpdate("", "", "fake_plugin1", "", false);
  SendRpc([this]() { return CreateTlsChannel(); },
          server_authenticated_identity_, {});
  SetLdsUpdate("", "", "fake_plugin2", "", false);
  SendRpc([this]() { return CreateTlsChannel(); },
          server_authenticated_identity_2_, {});
}

TEST_P(XdsServerSecurityTest, TestTlsWithIdentityCertificateNameUpdate) {
  FakeCertificateProvider::CertDataMap fake1_cert_map = {
      {"", {root_cert_, identity_pair_}},
      {"good", {root_cert_, identity_pair_2_}}};
  g_fake1_cert_data_map = &fake1_cert_map;
  SetLdsUpdate("", "", "fake_plugin1", "", false);
  SendRpc([this]() { return CreateTlsChannel(); },
          server_authenticated_identity_, {});
  SetLdsUpdate("", "", "fake_plugin1", "good", false);
  SendRpc([this]() { return CreateTlsChannel(); },
          server_authenticated_identity_2_, {});
}

TEST_P(XdsServerSecurityTest, TestFallback) {
  FakeCertificateProvider::CertDataMap fake1_cert_map = {
      {"", {root_cert_, identity_pair_}}};
  g_fake1_cert_data_map = &fake1_cert_map;
  SetLdsUpdate("", "", "", "", false);
  SendRpc([this]() { return CreateInsecureChannel(); }, {}, {});
}

TEST_P(XdsServerSecurityTest, TestMtlsToTls) {
  FakeCertificateProvider::CertDataMap fake1_cert_map = {
      {"", {root_cert_, identity_pair_}}};
  g_fake1_cert_data_map = &fake1_cert_map;
  SetLdsUpdate("fake_plugin1", "", "fake_plugin1", "", true);
  SendRpc([this]() { return CreateTlsChannel(); }, {}, {},
          true /* test_expects_failure */);
  SetLdsUpdate("", "", "fake_plugin1", "", false);
  SendRpc([this]() { return CreateTlsChannel(); },
          server_authenticated_identity_, {});
}

TEST_P(XdsServerSecurityTest, TestTlsToMtls) {
  FakeCertificateProvider::CertDataMap fake1_cert_map = {
      {"", {root_cert_, identity_pair_}}};
  g_fake1_cert_data_map = &fake1_cert_map;
  SetLdsUpdate("", "", "fake_plugin1", "", false);
  SendRpc([this]() { return CreateTlsChannel(); },
          server_authenticated_identity_, {});
  SetLdsUpdate("fake_plugin1", "", "fake_plugin1", "", true);
  SendRpc([this]() { return CreateTlsChannel(); }, {}, {},
          true /* test_expects_failure */);
}

TEST_P(XdsServerSecurityTest, TestMtlsToFallback) {
  FakeCertificateProvider::CertDataMap fake1_cert_map = {
      {"", {root_cert_, identity_pair_}}};
  g_fake1_cert_data_map = &fake1_cert_map;
  SetLdsUpdate("fake_plugin1", "", "fake_plugin1", "", false);
  SendRpc([this]() { return CreateMtlsChannel(); },
          server_authenticated_identity_, client_authenticated_identity_);
  SetLdsUpdate("", "", "", "", false);
  SendRpc([this]() { return CreateInsecureChannel(); }, {}, {});
}

TEST_P(XdsServerSecurityTest, TestFallbackToMtls) {
  FakeCertificateProvider::CertDataMap fake1_cert_map = {
      {"", {root_cert_, identity_pair_}}};
  g_fake1_cert_data_map = &fake1_cert_map;
  SetLdsUpdate("", "", "", "", false);
  SendRpc([this]() { return CreateInsecureChannel(); }, {}, {});
  SetLdsUpdate("fake_plugin1", "", "fake_plugin1", "", true);
  SendRpc([this]() { return CreateMtlsChannel(); },
          server_authenticated_identity_, client_authenticated_identity_);
}

TEST_P(XdsServerSecurityTest, TestTlsToFallback) {
  FakeCertificateProvider::CertDataMap fake1_cert_map = {
      {"", {root_cert_, identity_pair_}}};
  g_fake1_cert_data_map = &fake1_cert_map;
  SetLdsUpdate("", "", "fake_plugin1", "", false);
  SendRpc([this]() { return CreateTlsChannel(); },
          server_authenticated_identity_, {});
  SetLdsUpdate("", "", "", "", false);
  SendRpc([this]() { return CreateInsecureChannel(); }, {}, {});
}

TEST_P(XdsServerSecurityTest, TestFallbackToTls) {
  FakeCertificateProvider::CertDataMap fake1_cert_map = {
      {"", {root_cert_, identity_pair_}}};
  g_fake1_cert_data_map = &fake1_cert_map;
  SetLdsUpdate("", "", "", "", false);
  SendRpc([this]() { return CreateInsecureChannel(); }, {}, {});
  SetLdsUpdate("", "", "fake_plugin1", "", false);
  SendRpc([this]() { return CreateTlsChannel(); },
          server_authenticated_identity_, {});
}

class XdsEnabledServerStatusNotificationTest : public XdsServerSecurityTest {
 protected:
  void SetValidLdsUpdate() { SetLdsUpdate("", "", "", "", false); }

  void SetInvalidLdsUpdate() {
    // Set LDS update without root provider instance.
    Listener listener;
    listener.set_name(absl::StrCat(
        "grpc/server?xds.resource.listening_address=",
        ipv6_only_ ? "[::1]:" : "127.0.0.1:", backends_[0]->port()));
    auto* socket_address = listener.mutable_address()->mutable_socket_address();
    socket_address->set_address(ipv6_only_ ? "::1" : "127.0.0.1");
    socket_address->set_port_value(backends_[0]->port());
    auto* filter_chain = listener.add_filter_chains();
    auto* transport_socket = filter_chain->mutable_transport_socket();
    transport_socket->set_name("envoy.transport_sockets.tls");
    DownstreamTlsContext downstream_tls_context;
    transport_socket->mutable_typed_config()->PackFrom(downstream_tls_context);
    balancers_[0]->ads_service()->SetLdsResource(listener);
  }

  void UnsetLdsUpdate() {
    balancers_[0]->ads_service()->UnsetResource(
        kLdsTypeUrl, absl::StrCat("grpc/server?xds.resource.listening_address=",
                                  ipv6_only_ ? "[::1]:" : "127.0.0.1:",
                                  backends_[0]->port()));
  }
};

TEST_P(XdsEnabledServerStatusNotificationTest, ServingStatus) {
  SetValidLdsUpdate();
  backends_[0]->notifier()->WaitOnServingStatusChange(
      absl::StrCat(ipv6_only_ ? "[::1]:" : "127.0.0.1:", backends_[0]->port()),
      grpc::StatusCode::OK);
  SendRpc([this]() { return CreateInsecureChannel(); }, {}, {});
}

TEST_P(XdsEnabledServerStatusNotificationTest, NotServingStatus) {
  SetInvalidLdsUpdate();
  backends_[0]->notifier()->WaitOnServingStatusChange(
      absl::StrCat(ipv6_only_ ? "[::1]:" : "127.0.0.1:", backends_[0]->port()),
      grpc::StatusCode::UNAVAILABLE);
  SendRpc([this]() { return CreateInsecureChannel(); }, {}, {},
          true /* test_expects_failure */);
}

TEST_P(XdsEnabledServerStatusNotificationTest, ErrorUpdateWhenAlreadyServing) {
  SetValidLdsUpdate();
  backends_[0]->notifier()->WaitOnServingStatusChange(
      absl::StrCat(ipv6_only_ ? "[::1]:" : "127.0.0.1:", backends_[0]->port()),
      grpc::StatusCode::OK);
  SendRpc([this]() { return CreateInsecureChannel(); }, {}, {});
  // Invalid update does not lead to a change in the serving status.
  SetInvalidLdsUpdate();
  constexpr int kRetryCount = 100;
  auto response_state = balancers_[0]->ads_service()->lds_response_state();
  for (int i = 0; i < kRetryCount &&
                  response_state.state != AdsServiceImpl::ResponseState::NACKED;
       i++) {
    SendRpc([this]() { return CreateInsecureChannel(); }, {}, {});
    response_state = balancers_[0]->ads_service()->lds_response_state();
  }
  EXPECT_EQ(response_state.state, AdsServiceImpl::ResponseState::NACKED);
  backends_[0]->notifier()->WaitOnServingStatusChange(
      absl::StrCat(ipv6_only_ ? "[::1]:" : "127.0.0.1:", backends_[0]->port()),
      grpc::StatusCode::OK);
  SendRpc([this]() { return CreateInsecureChannel(); }, {}, {});
}

TEST_P(XdsEnabledServerStatusNotificationTest,
       NotServingStatusToServingStatusTransition) {
  SetInvalidLdsUpdate();
  backends_[0]->notifier()->WaitOnServingStatusChange(
      absl::StrCat(ipv6_only_ ? "[::1]:" : "127.0.0.1:", backends_[0]->port()),
      grpc::StatusCode::UNAVAILABLE);
  SendRpc([this]() { return CreateInsecureChannel(); }, {}, {},
          true /* test_expects_failure */);
  // Send a valid LDS update to change to serving status
  SetValidLdsUpdate();
  backends_[0]->notifier()->WaitOnServingStatusChange(
      absl::StrCat(ipv6_only_ ? "[::1]:" : "127.0.0.1:", backends_[0]->port()),
      grpc::StatusCode::OK);
  SendRpc([this]() { return CreateInsecureChannel(); }, {}, {});
}

// This test verifies that the resource getting deleted when already serving
// results in future connections being dropped.
TEST_P(XdsEnabledServerStatusNotificationTest,
       ServingStatusToNonServingStatusTransition) {
  SetValidLdsUpdate();
  backends_[0]->notifier()->WaitOnServingStatusChange(
      absl::StrCat(ipv6_only_ ? "[::1]:" : "127.0.0.1:", backends_[0]->port()),
      grpc::StatusCode::OK);
  SendRpc([this]() { return CreateInsecureChannel(); }, {}, {});
  // Deleting the resource should result in a non-serving status.
  UnsetLdsUpdate();
  backends_[0]->notifier()->WaitOnServingStatusChange(
      absl::StrCat(ipv6_only_ ? "[::1]:" : "127.0.0.1:", backends_[0]->port()),
      grpc::StatusCode::NOT_FOUND);
  SendRpc([this]() { return CreateInsecureChannel(); }, {}, {},
          true /* test_expects_failure */);
}

TEST_P(XdsEnabledServerStatusNotificationTest, RepeatedServingStatusChanges) {
  for (int i = 0; i < 5; i++) {
    // Send a valid LDS update to get the server to start listening
    SetValidLdsUpdate();
    backends_[0]->notifier()->WaitOnServingStatusChange(
        absl::StrCat(ipv6_only_ ? "[::1]:" : "127.0.0.1:",
                     backends_[0]->port()),
        grpc::StatusCode::OK);
    SendRpc([this]() { return CreateInsecureChannel(); }, {}, {});
    // Deleting the resource will make the server start rejecting connections
    UnsetLdsUpdate();
    backends_[0]->notifier()->WaitOnServingStatusChange(
        absl::StrCat(ipv6_only_ ? "[::1]:" : "127.0.0.1:",
                     backends_[0]->port()),
        grpc::StatusCode::NOT_FOUND);
    SendRpc([this]() { return CreateInsecureChannel(); }, {}, {},
            true /* test_expects_failure */);
  }
}

TEST_P(XdsEnabledServerStatusNotificationTest, ExistingRpcsOnResourceDeletion) {
  // Send a valid LDS update to get the server to start listening
  SetValidLdsUpdate();
  backends_[0]->notifier()->WaitOnServingStatusChange(
      absl::StrCat(ipv6_only_ ? "[::1]:" : "127.0.0.1:", backends_[0]->port()),
      grpc::StatusCode::OK);
  constexpr int kNumChannels = 10;
  struct StreamingRpc {
    std::shared_ptr<Channel> channel;
    std::unique_ptr<grpc::testing::EchoTestService::Stub> stub;
    ClientContext context;
    std::unique_ptr<ClientWriter<EchoRequest>> writer;
  } streaming_rpcs[kNumChannels];
  EchoRequest request;
  EchoResponse response;
  request.set_message("Hello");
  for (int i = 0; i < kNumChannels; i++) {
    streaming_rpcs[i].channel = CreateInsecureChannel();
    streaming_rpcs[i].stub =
        grpc::testing::EchoTestService::NewStub(streaming_rpcs[i].channel);
    streaming_rpcs[i].context.set_wait_for_ready(true);
    streaming_rpcs[i].writer = streaming_rpcs[i].stub->RequestStream(
        &streaming_rpcs[i].context, &response);
    EXPECT_TRUE(streaming_rpcs[i].writer->Write(request));
  }
  // Deleting the resource will make the server start rejecting connections
  UnsetLdsUpdate();
  backends_[0]->notifier()->WaitOnServingStatusChange(
      absl::StrCat(ipv6_only_ ? "[::1]:" : "127.0.0.1:", backends_[0]->port()),
      grpc::StatusCode::NOT_FOUND);
  SendRpc([this]() { return CreateInsecureChannel(); }, {}, {},
          true /* test_expects_failure */);
  for (int i = 0; i < kNumChannels; i++) {
    EXPECT_TRUE(streaming_rpcs[i].writer->Write(request));
    EXPECT_TRUE(streaming_rpcs[i].writer->WritesDone());
    EXPECT_TRUE(streaming_rpcs[i].writer->Finish().ok());
    // New RPCs on the existing channels should fail.
    ClientContext new_context;
    new_context.set_deadline(grpc_timeout_milliseconds_to_deadline(1000));
    EXPECT_FALSE(
        streaming_rpcs[i].stub->Echo(&new_context, request, &response).ok());
  }
}

using EdsTest = BasicTest;

// Tests that EDS client should send a NACK if the EDS update contains
// sparse priorities.
TEST_P(EdsTest, NacksSparsePriorityList) {
  SetNextResolution({});
  SetNextResolutionForLbChannelAllBalancers();
  AdsServiceImpl::EdsResourceArgs args({
      {"locality0", GetBackendPorts(), kDefaultLocalityWeight, 1},
  });
  balancers_[0]->ads_service()->SetEdsResource(BuildEdsResource(args));
  CheckRpcSendFailure();
  const auto response_state =
      balancers_[0]->ads_service()->eds_response_state();
  EXPECT_EQ(response_state.state, AdsServiceImpl::ResponseState::NACKED);
  EXPECT_THAT(response_state.error_message,
              ::testing::HasSubstr("sparse priority list"));
}

// In most of our tests, we use different names for different resource
// types, to make sure that there are no cut-and-paste errors in the code
// that cause us to look at data for the wrong resource type.  So we add
// this test to make sure that the EDS resource name defaults to the
// cluster name if not specified in the CDS resource.
TEST_P(EdsTest, EdsServiceNameDefaultsToClusterName) {
  AdsServiceImpl::EdsResourceArgs args({
      {"locality0", GetBackendPorts()},
  });
  balancers_[0]->ads_service()->SetEdsResource(
      BuildEdsResource(args, kDefaultClusterName));
  Cluster cluster = default_cluster_;
  cluster.mutable_eds_cluster_config()->clear_service_name();
  balancers_[0]->ads_service()->SetCdsResource(cluster);
  SetNextResolution({});
  SetNextResolutionForLbChannelAllBalancers();
  CheckRpcSendOk();
}

class TimeoutTest : public BasicTest {
 protected:
  void SetUp() override {
    xds_resource_does_not_exist_timeout_ms_ = 500;
    BasicTest::SetUp();
  }
};

// Tests that LDS client times out when no response received.
TEST_P(TimeoutTest, Lds) {
  balancers_[0]->ads_service()->SetResourceIgnore(kLdsTypeUrl);
  SetNextResolution({});
  SetNextResolutionForLbChannelAllBalancers();
  CheckRpcSendFailure();
}

TEST_P(TimeoutTest, Rds) {
  balancers_[0]->ads_service()->SetResourceIgnore(kRdsTypeUrl);
  SetNextResolution({});
  SetNextResolutionForLbChannelAllBalancers();
  CheckRpcSendFailure();
}

// Tests that CDS client times out when no response received.
TEST_P(TimeoutTest, Cds) {
  balancers_[0]->ads_service()->SetResourceIgnore(kCdsTypeUrl);
  SetNextResolution({});
  SetNextResolutionForLbChannelAllBalancers();
  CheckRpcSendFailure();
}

TEST_P(TimeoutTest, Eds) {
  balancers_[0]->ads_service()->SetResourceIgnore(kEdsTypeUrl);
  SetNextResolution({});
  SetNextResolutionForLbChannelAllBalancers();
  CheckRpcSendFailure();
}

using LocalityMapTest = BasicTest;

// Tests that the localities in a locality map are picked according to their
// weights.
TEST_P(LocalityMapTest, WeightedRoundRobin) {
  SetNextResolution({});
  SetNextResolutionForLbChannelAllBalancers();
  const size_t kNumRpcs = 5000;
  const int kLocalityWeight0 = 2;
  const int kLocalityWeight1 = 8;
  const int kTotalLocalityWeight = kLocalityWeight0 + kLocalityWeight1;
  const double kLocalityWeightRate0 =
      static_cast<double>(kLocalityWeight0) / kTotalLocalityWeight;
  const double kLocalityWeightRate1 =
      static_cast<double>(kLocalityWeight1) / kTotalLocalityWeight;
  // ADS response contains 2 localities, each of which contains 1 backend.
  AdsServiceImpl::EdsResourceArgs args({
      {"locality0", GetBackendPorts(0, 1), kLocalityWeight0},
      {"locality1", GetBackendPorts(1, 2), kLocalityWeight1},
  });
  balancers_[0]->ads_service()->SetEdsResource(
      BuildEdsResource(args, DefaultEdsServiceName()));
  // Wait for both backends to be ready.
  WaitForAllBackends(0, 2);
  // Send kNumRpcs RPCs.
  CheckRpcSendOk(kNumRpcs);
  // The locality picking rates should be roughly equal to the expectation.
  const double locality_picked_rate_0 =
      static_cast<double>(backends_[0]->backend_service()->request_count()) /
      kNumRpcs;
  const double locality_picked_rate_1 =
      static_cast<double>(backends_[1]->backend_service()->request_count()) /
      kNumRpcs;
  const double kErrorTolerance = 0.2;
  EXPECT_THAT(locality_picked_rate_0,
              ::testing::AllOf(
                  ::testing::Ge(kLocalityWeightRate0 * (1 - kErrorTolerance)),
                  ::testing::Le(kLocalityWeightRate0 * (1 + kErrorTolerance))));
  EXPECT_THAT(locality_picked_rate_1,
              ::testing::AllOf(
                  ::testing::Ge(kLocalityWeightRate1 * (1 - kErrorTolerance)),
                  ::testing::Le(kLocalityWeightRate1 * (1 + kErrorTolerance))));
}

// Tests that we correctly handle a locality containing no endpoints.
TEST_P(LocalityMapTest, LocalityContainingNoEndpoints) {
  SetNextResolution({});
  SetNextResolutionForLbChannelAllBalancers();
  const size_t kNumRpcs = 5000;
  // EDS response contains 2 localities, one with no endpoints.
  AdsServiceImpl::EdsResourceArgs args({
      {"locality0", GetBackendPorts()},
      {"locality1", {}},
  });
  balancers_[0]->ads_service()->SetEdsResource(
      BuildEdsResource(args, DefaultEdsServiceName()));
  // Wait for both backends to be ready.
  WaitForAllBackends();
  // Send kNumRpcs RPCs.
  CheckRpcSendOk(kNumRpcs);
  // All traffic should go to the reachable locality.
  EXPECT_EQ(backends_[0]->backend_service()->request_count(),
            kNumRpcs / backends_.size());
  EXPECT_EQ(backends_[1]->backend_service()->request_count(),
            kNumRpcs / backends_.size());
  EXPECT_EQ(backends_[2]->backend_service()->request_count(),
            kNumRpcs / backends_.size());
  EXPECT_EQ(backends_[3]->backend_service()->request_count(),
            kNumRpcs / backends_.size());
}

// EDS update with no localities.
TEST_P(LocalityMapTest, NoLocalities) {
  SetNextResolution({});
  SetNextResolutionForLbChannelAllBalancers();
  balancers_[0]->ads_service()->SetEdsResource(
      BuildEdsResource({}, DefaultEdsServiceName()));
  Status status = SendRpc();
  EXPECT_FALSE(status.ok());
  EXPECT_EQ(status.error_code(), StatusCode::UNAVAILABLE);
}

// Tests that the locality map can work properly even when it contains a large
// number of localities.
TEST_P(LocalityMapTest, StressTest) {
  SetNextResolution({});
  SetNextResolutionForLbChannelAllBalancers();
  const size_t kNumLocalities = 100;
  // The first ADS response contains kNumLocalities localities, each of which
  // contains backend 0.
  AdsServiceImpl::EdsResourceArgs args;
  for (size_t i = 0; i < kNumLocalities; ++i) {
    std::string name = absl::StrCat("locality", i);
    AdsServiceImpl::EdsResourceArgs::Locality locality(name,
                                                       {backends_[0]->port()});
    args.locality_list.emplace_back(std::move(locality));
  }
  balancers_[0]->ads_service()->SetEdsResource(
      BuildEdsResource(args, DefaultEdsServiceName()));
  // The second ADS response contains 1 locality, which contains backend 1.
  args = AdsServiceImpl::EdsResourceArgs({
      {"locality0", GetBackendPorts(1, 2)},
  });
  std::thread delayed_resource_setter(
      std::bind(&BasicTest::SetEdsResourceWithDelay, this, 0,
                BuildEdsResource(args, DefaultEdsServiceName()), 60 * 1000));
  // Wait until backend 0 is ready, before which kNumLocalities localities are
  // received and handled by the xds policy.
  WaitForBackend(0, /*reset_counters=*/false);
  EXPECT_EQ(0U, backends_[1]->backend_service()->request_count());
  // Wait until backend 1 is ready, before which kNumLocalities localities are
  // removed by the xds policy.
  WaitForBackend(1);
  delayed_resource_setter.join();
}

// Tests that the localities in a locality map are picked correctly after update
// (addition, modification, deletion).
TEST_P(LocalityMapTest, UpdateMap) {
  SetNextResolution({});
  SetNextResolutionForLbChannelAllBalancers();
  const size_t kNumRpcs = 3000;
  // The locality weight for the first 3 localities.
  const std::vector<int> kLocalityWeights0 = {2, 3, 4};
  const double kTotalLocalityWeight0 =
      std::accumulate(kLocalityWeights0.begin(), kLocalityWeights0.end(), 0);
  std::vector<double> locality_weight_rate_0;
  locality_weight_rate_0.reserve(kLocalityWeights0.size());
  for (int weight : kLocalityWeights0) {
    locality_weight_rate_0.push_back(weight / kTotalLocalityWeight0);
  }
  // Delete the first locality, keep the second locality, change the third
  // locality's weight from 4 to 2, and add a new locality with weight 6.
  const std::vector<int> kLocalityWeights1 = {3, 2, 6};
  const double kTotalLocalityWeight1 =
      std::accumulate(kLocalityWeights1.begin(), kLocalityWeights1.end(), 0);
  std::vector<double> locality_weight_rate_1 = {
      0 /* placeholder for locality 0 */};
  for (int weight : kLocalityWeights1) {
    locality_weight_rate_1.push_back(weight / kTotalLocalityWeight1);
  }
  AdsServiceImpl::EdsResourceArgs args({
      {"locality0", GetBackendPorts(0, 1), 2},
      {"locality1", GetBackendPorts(1, 2), 3},
      {"locality2", GetBackendPorts(2, 3), 4},
  });
  balancers_[0]->ads_service()->SetEdsResource(
      BuildEdsResource(args, DefaultEdsServiceName()));
  // Wait for the first 3 backends to be ready.
  WaitForAllBackends(0, 3);
  gpr_log(GPR_INFO, "========= BEFORE FIRST BATCH ==========");
  // Send kNumRpcs RPCs.
  CheckRpcSendOk(kNumRpcs);
  gpr_log(GPR_INFO, "========= DONE WITH FIRST BATCH ==========");
  // The picking rates of the first 3 backends should be roughly equal to the
  // expectation.
  std::vector<double> locality_picked_rates;
  for (size_t i = 0; i < 3; ++i) {
    locality_picked_rates.push_back(
        static_cast<double>(backends_[i]->backend_service()->request_count()) /
        kNumRpcs);
  }
  const double kErrorTolerance = 0.2;
  for (size_t i = 0; i < 3; ++i) {
    gpr_log(GPR_INFO, "Locality %" PRIuPTR " rate %f", i,
            locality_picked_rates[i]);
    EXPECT_THAT(
        locality_picked_rates[i],
        ::testing::AllOf(
            ::testing::Ge(locality_weight_rate_0[i] * (1 - kErrorTolerance)),
            ::testing::Le(locality_weight_rate_0[i] * (1 + kErrorTolerance))));
  }
  args = AdsServiceImpl::EdsResourceArgs({
      {"locality1", GetBackendPorts(1, 2), 3},
      {"locality2", GetBackendPorts(2, 3), 2},
      {"locality3", GetBackendPorts(3, 4), 6},
  });
  balancers_[0]->ads_service()->SetEdsResource(
      BuildEdsResource(args, DefaultEdsServiceName()));
  // Backend 3 hasn't received any request.
  EXPECT_EQ(0U, backends_[3]->backend_service()->request_count());
  // Wait until the locality update has been processed, as signaled by backend 3
  // receiving a request.
  WaitForAllBackends(3, 4);
  gpr_log(GPR_INFO, "========= BEFORE SECOND BATCH ==========");
  // Send kNumRpcs RPCs.
  CheckRpcSendOk(kNumRpcs);
  gpr_log(GPR_INFO, "========= DONE WITH SECOND BATCH ==========");
  // Backend 0 no longer receives any request.
  EXPECT_EQ(0U, backends_[0]->backend_service()->request_count());
  // The picking rates of the last 3 backends should be roughly equal to the
  // expectation.
  locality_picked_rates = {0 /* placeholder for backend 0 */};
  for (size_t i = 1; i < 4; ++i) {
    locality_picked_rates.push_back(
        static_cast<double>(backends_[i]->backend_service()->request_count()) /
        kNumRpcs);
  }
  for (size_t i = 1; i < 4; ++i) {
    gpr_log(GPR_INFO, "Locality %" PRIuPTR " rate %f", i,
            locality_picked_rates[i]);
    EXPECT_THAT(
        locality_picked_rates[i],
        ::testing::AllOf(
            ::testing::Ge(locality_weight_rate_1[i] * (1 - kErrorTolerance)),
            ::testing::Le(locality_weight_rate_1[i] * (1 + kErrorTolerance))));
  }
}

// Tests that we don't fail RPCs when replacing all of the localities in
// a given priority.
TEST_P(LocalityMapTest, ReplaceAllLocalitiesInPriority) {
  SetNextResolution({});
  SetNextResolutionForLbChannelAllBalancers();
  AdsServiceImpl::EdsResourceArgs args({
      {"locality0", GetBackendPorts(0, 1)},
  });
  balancers_[0]->ads_service()->SetEdsResource(
      BuildEdsResource(args, DefaultEdsServiceName()));
  args = AdsServiceImpl::EdsResourceArgs({
      {"locality1", GetBackendPorts(1, 2)},
  });
  std::thread delayed_resource_setter(
      std::bind(&BasicTest::SetEdsResourceWithDelay, this, 0,
                BuildEdsResource(args, DefaultEdsServiceName()), 5000));
  // Wait for the first backend to be ready.
  WaitForBackend(0);
  // Keep sending RPCs until we switch over to backend 1, which tells us
  // that we received the update.  No RPCs should fail during this
  // transition.
  WaitForBackend(1, /*reset_counters=*/true, /*require_success=*/true);
  delayed_resource_setter.join();
}

class FailoverTest : public BasicTest {
 public:
  void SetUp() override {
    BasicTest::SetUp();
    ResetStub(500);
  }
};

// Localities with the highest priority are used when multiple priority exist.
TEST_P(FailoverTest, ChooseHighestPriority) {
  SetNextResolution({});
  SetNextResolutionForLbChannelAllBalancers();
  AdsServiceImpl::EdsResourceArgs args({
      {"locality0", GetBackendPorts(0, 1), kDefaultLocalityWeight, 1},
      {"locality1", GetBackendPorts(1, 2), kDefaultLocalityWeight, 2},
      {"locality2", GetBackendPorts(2, 3), kDefaultLocalityWeight, 3},
      {"locality3", GetBackendPorts(3, 4), kDefaultLocalityWeight, 0},
  });
  balancers_[0]->ads_service()->SetEdsResource(
      BuildEdsResource(args, DefaultEdsServiceName()));
  WaitForBackend(3, false);
  for (size_t i = 0; i < 3; ++i) {
    EXPECT_EQ(0U, backends_[i]->backend_service()->request_count());
  }
}

// Does not choose priority with no endpoints.
TEST_P(FailoverTest, DoesNotUsePriorityWithNoEndpoints) {
  SetNextResolution({});
  SetNextResolutionForLbChannelAllBalancers();
  AdsServiceImpl::EdsResourceArgs args({
      {"locality0", GetBackendPorts(0, 1), kDefaultLocalityWeight, 1},
      {"locality1", GetBackendPorts(1, 2), kDefaultLocalityWeight, 2},
      {"locality2", GetBackendPorts(2, 3), kDefaultLocalityWeight, 3},
      {"locality3", {}, kDefaultLocalityWeight, 0},
  });
  balancers_[0]->ads_service()->SetEdsResource(
      BuildEdsResource(args, DefaultEdsServiceName()));
  WaitForBackend(0, false);
  for (size_t i = 1; i < 3; ++i) {
    EXPECT_EQ(0U, backends_[i]->backend_service()->request_count());
  }
}

// Does not choose locality with no endpoints.
TEST_P(FailoverTest, DoesNotUseLocalityWithNoEndpoints) {
  SetNextResolution({});
  SetNextResolutionForLbChannelAllBalancers();
  AdsServiceImpl::EdsResourceArgs args({
      {"locality0", {}, kDefaultLocalityWeight, 0},
      {"locality1", GetBackendPorts(), kDefaultLocalityWeight, 0},
  });
  balancers_[0]->ads_service()->SetEdsResource(
      BuildEdsResource(args, DefaultEdsServiceName()));
  // Wait for all backends to be used.
  std::tuple<int, int, int> counts = WaitForAllBackends();
  // Make sure no RPCs failed in the transition.
  EXPECT_EQ(0, std::get<1>(counts));
}

// If the higher priority localities are not reachable, failover to the highest
// priority among the rest.
TEST_P(FailoverTest, Failover) {
  SetNextResolution({});
  SetNextResolutionForLbChannelAllBalancers();
  AdsServiceImpl::EdsResourceArgs args({
      {"locality0", GetBackendPorts(0, 1), kDefaultLocalityWeight, 1},
      {"locality1", GetBackendPorts(1, 2), kDefaultLocalityWeight, 2},
      {"locality2", GetBackendPorts(2, 3), kDefaultLocalityWeight, 3},
      {"locality3", GetBackendPorts(3, 4), kDefaultLocalityWeight, 0},
  });
  ShutdownBackend(3);
  ShutdownBackend(0);
  balancers_[0]->ads_service()->SetEdsResource(
      BuildEdsResource(args, DefaultEdsServiceName()));
  WaitForBackend(1, false);
  for (size_t i = 0; i < 4; ++i) {
    if (i == 1) continue;
    EXPECT_EQ(0U, backends_[i]->backend_service()->request_count());
  }
}

// If a locality with higher priority than the current one becomes ready,
// switch to it.
TEST_P(FailoverTest, SwitchBackToHigherPriority) {
  SetNextResolution({});
  SetNextResolutionForLbChannelAllBalancers();
  const size_t kNumRpcs = 100;
  AdsServiceImpl::EdsResourceArgs args({
      {"locality0", GetBackendPorts(0, 1), kDefaultLocalityWeight, 1},
      {"locality1", GetBackendPorts(1, 2), kDefaultLocalityWeight, 2},
      {"locality2", GetBackendPorts(2, 3), kDefaultLocalityWeight, 3},
      {"locality3", GetBackendPorts(3, 4), kDefaultLocalityWeight, 0},
  });
  balancers_[0]->ads_service()->SetEdsResource(
      BuildEdsResource(args, DefaultEdsServiceName()));
  WaitForBackend(3);
  ShutdownBackend(3);
  ShutdownBackend(0);
  WaitForBackend(1, false);
  for (size_t i = 0; i < 4; ++i) {
    if (i == 1) continue;
    EXPECT_EQ(0U, backends_[i]->backend_service()->request_count());
  }
  StartBackend(0);
  WaitForBackend(0);
  CheckRpcSendOk(kNumRpcs);
  EXPECT_EQ(kNumRpcs, backends_[0]->backend_service()->request_count());
}

// The first update only contains unavailable priorities. The second update
// contains available priorities.
TEST_P(FailoverTest, UpdateInitialUnavailable) {
  SetNextResolution({});
  SetNextResolutionForLbChannelAllBalancers();
  AdsServiceImpl::EdsResourceArgs args({
      {"locality0", GetBackendPorts(0, 1), kDefaultLocalityWeight, 0},
      {"locality1", GetBackendPorts(1, 2), kDefaultLocalityWeight, 1},
  });
  balancers_[0]->ads_service()->SetEdsResource(
      BuildEdsResource(args, DefaultEdsServiceName()));
  args = AdsServiceImpl::EdsResourceArgs({
      {"locality0", GetBackendPorts(0, 1), kDefaultLocalityWeight, 0},
      {"locality1", GetBackendPorts(1, 2), kDefaultLocalityWeight, 1},
      {"locality2", GetBackendPorts(2, 3), kDefaultLocalityWeight, 2},
      {"locality3", GetBackendPorts(3, 4), kDefaultLocalityWeight, 3},
  });
  ShutdownBackend(0);
  ShutdownBackend(1);
  std::thread delayed_resource_setter(
      std::bind(&BasicTest::SetEdsResourceWithDelay, this, 0,
                BuildEdsResource(args, DefaultEdsServiceName()), 1000));
  gpr_timespec deadline = gpr_time_add(gpr_now(GPR_CLOCK_REALTIME),
                                       gpr_time_from_millis(500, GPR_TIMESPAN));
  // Send 0.5 second worth of RPCs.
  do {
    CheckRpcSendFailure();
  } while (gpr_time_cmp(gpr_now(GPR_CLOCK_REALTIME), deadline) < 0);
  WaitForBackend(2, false);
  for (size_t i = 0; i < 4; ++i) {
    if (i == 2) continue;
    EXPECT_EQ(0U, backends_[i]->backend_service()->request_count());
  }
  delayed_resource_setter.join();
}

// Tests that after the localities' priorities are updated, we still choose the
// highest READY priority with the updated localities.
TEST_P(FailoverTest, UpdatePriority) {
  SetNextResolution({});
  SetNextResolutionForLbChannelAllBalancers();
  const size_t kNumRpcs = 100;
  AdsServiceImpl::EdsResourceArgs args({
      {"locality0", GetBackendPorts(0, 1), kDefaultLocalityWeight, 1},
      {"locality1", GetBackendPorts(1, 2), kDefaultLocalityWeight, 2},
      {"locality2", GetBackendPorts(2, 3), kDefaultLocalityWeight, 3},
      {"locality3", GetBackendPorts(3, 4), kDefaultLocalityWeight, 0},
  });
  balancers_[0]->ads_service()->SetEdsResource(
      BuildEdsResource(args, DefaultEdsServiceName()));
  args = AdsServiceImpl::EdsResourceArgs({
      {"locality0", GetBackendPorts(0, 1), kDefaultLocalityWeight, 2},
      {"locality1", GetBackendPorts(1, 2), kDefaultLocalityWeight, 0},
      {"locality2", GetBackendPorts(2, 3), kDefaultLocalityWeight, 1},
      {"locality3", GetBackendPorts(3, 4), kDefaultLocalityWeight, 3},
  });
  std::thread delayed_resource_setter(
      std::bind(&BasicTest::SetEdsResourceWithDelay, this, 0,
                BuildEdsResource(args, DefaultEdsServiceName()), 1000));
  WaitForBackend(3, false);
  for (size_t i = 0; i < 3; ++i) {
    EXPECT_EQ(0U, backends_[i]->backend_service()->request_count());
  }
  WaitForBackend(1);
  CheckRpcSendOk(kNumRpcs);
  EXPECT_EQ(kNumRpcs, backends_[1]->backend_service()->request_count());
  delayed_resource_setter.join();
}

// Moves all localities in the current priority to a higher priority.
TEST_P(FailoverTest, MoveAllLocalitiesInCurrentPriorityToHigherPriority) {
  SetNextResolution({});
  SetNextResolutionForLbChannelAllBalancers();
  // First update:
  // - Priority 0 is locality 0, containing backend 0, which is down.
  // - Priority 1 is locality 1, containing backends 1 and 2, which are up.
  ShutdownBackend(0);
  AdsServiceImpl::EdsResourceArgs args({
      {"locality0", GetBackendPorts(0, 1), kDefaultLocalityWeight, 0},
      {"locality1", GetBackendPorts(1, 3), kDefaultLocalityWeight, 1},
  });
  balancers_[0]->ads_service()->SetEdsResource(
      BuildEdsResource(args, DefaultEdsServiceName()));
  // Second update:
  // - Priority 0 contains both localities 0 and 1.
  // - Priority 1 is not present.
  // - We add backend 3 to locality 1, just so we have a way to know
  //   when the update has been seen by the client.
  args = AdsServiceImpl::EdsResourceArgs({
      {"locality0", GetBackendPorts(0, 1), kDefaultLocalityWeight, 0},
      {"locality1", GetBackendPorts(1, 4), kDefaultLocalityWeight, 0},
  });
  std::thread delayed_resource_setter(
      std::bind(&BasicTest::SetEdsResourceWithDelay, this, 0,
                BuildEdsResource(args, DefaultEdsServiceName()), 1000));
  // When we get the first update, all backends in priority 0 are down,
  // so we will create priority 1.  Backends 1 and 2 should have traffic,
  // but backend 3 should not.
  WaitForAllBackends(1, 3, false);
  EXPECT_EQ(0UL, backends_[3]->backend_service()->request_count());
  // When backend 3 gets traffic, we know the second update has been seen.
  WaitForBackend(3);
  // The ADS service of balancer 0 got at least 1 response.
  EXPECT_GT(balancers_[0]->ads_service()->eds_response_state().state,
            AdsServiceImpl::ResponseState::NOT_SENT);
  delayed_resource_setter.join();
}

using DropTest = BasicTest;

// Tests that RPCs are dropped according to the drop config.
TEST_P(DropTest, Vanilla) {
  SetNextResolution({});
  SetNextResolutionForLbChannelAllBalancers();
  const size_t kNumRpcs = 5000;
  const uint32_t kDropPerMillionForLb = 100000;
  const uint32_t kDropPerMillionForThrottle = 200000;
  const double kDropRateForLb = kDropPerMillionForLb / 1000000.0;
  const double kDropRateForThrottle = kDropPerMillionForThrottle / 1000000.0;
  const double KDropRateForLbAndThrottle =
      kDropRateForLb + (1 - kDropRateForLb) * kDropRateForThrottle;
  // The ADS response contains two drop categories.
  AdsServiceImpl::EdsResourceArgs args({
      {"locality0", GetBackendPorts()},
  });
  args.drop_categories = {{kLbDropType, kDropPerMillionForLb},
                          {kThrottleDropType, kDropPerMillionForThrottle}};
  balancers_[0]->ads_service()->SetEdsResource(
      BuildEdsResource(args, DefaultEdsServiceName()));
  WaitForAllBackends();
  // Send kNumRpcs RPCs and count the drops.
  size_t num_drops = 0;
  for (size_t i = 0; i < kNumRpcs; ++i) {
    EchoResponse response;
    const Status status = SendRpc(RpcOptions(), &response);
    if (!status.ok() &&
        status.error_message() == "Call dropped by load balancing policy") {
      ++num_drops;
    } else {
      EXPECT_TRUE(status.ok()) << "code=" << status.error_code()
                               << " message=" << status.error_message();
      EXPECT_EQ(response.message(), kRequestMessage);
    }
  }
  // The drop rate should be roughly equal to the expectation.
  const double seen_drop_rate = static_cast<double>(num_drops) / kNumRpcs;
  const double kErrorTolerance = 0.2;
  EXPECT_THAT(
      seen_drop_rate,
      ::testing::AllOf(
          ::testing::Ge(KDropRateForLbAndThrottle * (1 - kErrorTolerance)),
          ::testing::Le(KDropRateForLbAndThrottle * (1 + kErrorTolerance))));
}

// Tests that drop config is converted correctly from per hundred.
TEST_P(DropTest, DropPerHundred) {
  SetNextResolution({});
  SetNextResolutionForLbChannelAllBalancers();
  const size_t kNumRpcs = 5000;
  const uint32_t kDropPerHundredForLb = 10;
  const double kDropRateForLb = kDropPerHundredForLb / 100.0;
  // The ADS response contains one drop category.
  AdsServiceImpl::EdsResourceArgs args({
      {"locality0", GetBackendPorts()},
  });
  args.drop_categories = {{kLbDropType, kDropPerHundredForLb}};
  args.drop_denominator = FractionalPercent::HUNDRED;
  balancers_[0]->ads_service()->SetEdsResource(
      BuildEdsResource(args, DefaultEdsServiceName()));
  WaitForAllBackends();
  // Send kNumRpcs RPCs and count the drops.
  size_t num_drops = 0;
  for (size_t i = 0; i < kNumRpcs; ++i) {
    EchoResponse response;
    const Status status = SendRpc(RpcOptions(), &response);
    if (!status.ok() &&
        status.error_message() == "Call dropped by load balancing policy") {
      ++num_drops;
    } else {
      EXPECT_TRUE(status.ok()) << "code=" << status.error_code()
                               << " message=" << status.error_message();
      EXPECT_EQ(response.message(), kRequestMessage);
    }
  }
  // The drop rate should be roughly equal to the expectation.
  const double seen_drop_rate = static_cast<double>(num_drops) / kNumRpcs;
  const double kErrorTolerance = 0.2;
  EXPECT_THAT(
      seen_drop_rate,
      ::testing::AllOf(::testing::Ge(kDropRateForLb * (1 - kErrorTolerance)),
                       ::testing::Le(kDropRateForLb * (1 + kErrorTolerance))));
}

// Tests that drop config is converted correctly from per ten thousand.
TEST_P(DropTest, DropPerTenThousand) {
  SetNextResolution({});
  SetNextResolutionForLbChannelAllBalancers();
  const size_t kNumRpcs = 5000;
  const uint32_t kDropPerTenThousandForLb = 1000;
  const double kDropRateForLb = kDropPerTenThousandForLb / 10000.0;
  // The ADS response contains one drop category.
  AdsServiceImpl::EdsResourceArgs args({
      {"locality0", GetBackendPorts()},
  });
  args.drop_categories = {{kLbDropType, kDropPerTenThousandForLb}};
  args.drop_denominator = FractionalPercent::TEN_THOUSAND;
  balancers_[0]->ads_service()->SetEdsResource(
      BuildEdsResource(args, DefaultEdsServiceName()));
  WaitForAllBackends();
  // Send kNumRpcs RPCs and count the drops.
  size_t num_drops = 0;
  for (size_t i = 0; i < kNumRpcs; ++i) {
    EchoResponse response;
    const Status status = SendRpc(RpcOptions(), &response);
    if (!status.ok() &&
        status.error_message() == "Call dropped by load balancing policy") {
      ++num_drops;
    } else {
      EXPECT_TRUE(status.ok()) << "code=" << status.error_code()
                               << " message=" << status.error_message();
      EXPECT_EQ(response.message(), kRequestMessage);
    }
  }
  // The drop rate should be roughly equal to the expectation.
  const double seen_drop_rate = static_cast<double>(num_drops) / kNumRpcs;
  const double kErrorTolerance = 0.2;
  EXPECT_THAT(
      seen_drop_rate,
      ::testing::AllOf(::testing::Ge(kDropRateForLb * (1 - kErrorTolerance)),
                       ::testing::Le(kDropRateForLb * (1 + kErrorTolerance))));
}

// Tests that drop is working correctly after update.
TEST_P(DropTest, Update) {
  SetNextResolution({});
  SetNextResolutionForLbChannelAllBalancers();
  const size_t kNumRpcs = 3000;
  const uint32_t kDropPerMillionForLb = 100000;
  const uint32_t kDropPerMillionForThrottle = 200000;
  const double kDropRateForLb = kDropPerMillionForLb / 1000000.0;
  const double kDropRateForThrottle = kDropPerMillionForThrottle / 1000000.0;
  const double KDropRateForLbAndThrottle =
      kDropRateForLb + (1 - kDropRateForLb) * kDropRateForThrottle;
  // The first ADS response contains one drop category.
  AdsServiceImpl::EdsResourceArgs args({
      {"locality0", GetBackendPorts()},
  });
  args.drop_categories = {{kLbDropType, kDropPerMillionForLb}};
  balancers_[0]->ads_service()->SetEdsResource(
      BuildEdsResource(args, DefaultEdsServiceName()));
  WaitForAllBackends();
  // Send kNumRpcs RPCs and count the drops.
  size_t num_drops = 0;
  gpr_log(GPR_INFO, "========= BEFORE FIRST BATCH ==========");
  for (size_t i = 0; i < kNumRpcs; ++i) {
    EchoResponse response;
    const Status status = SendRpc(RpcOptions(), &response);
    if (!status.ok() &&
        status.error_message() == "Call dropped by load balancing policy") {
      ++num_drops;
    } else {
      EXPECT_TRUE(status.ok()) << "code=" << status.error_code()
                               << " message=" << status.error_message();
      EXPECT_EQ(response.message(), kRequestMessage);
    }
  }
  gpr_log(GPR_INFO, "========= DONE WITH FIRST BATCH ==========");
  // The drop rate should be roughly equal to the expectation.
  double seen_drop_rate = static_cast<double>(num_drops) / kNumRpcs;
  gpr_log(GPR_INFO, "First batch drop rate %f", seen_drop_rate);
  const double kErrorTolerance = 0.3;
  EXPECT_THAT(
      seen_drop_rate,
      ::testing::AllOf(::testing::Ge(kDropRateForLb * (1 - kErrorTolerance)),
                       ::testing::Le(kDropRateForLb * (1 + kErrorTolerance))));
  // The second ADS response contains two drop categories, send an update EDS
  // response.
  args.drop_categories = {{kLbDropType, kDropPerMillionForLb},
                          {kThrottleDropType, kDropPerMillionForThrottle}};
  balancers_[0]->ads_service()->SetEdsResource(
      BuildEdsResource(args, DefaultEdsServiceName()));
  // Wait until the drop rate increases to the middle of the two configs, which
  // implies that the update has been in effect.
  const double kDropRateThreshold =
      (kDropRateForLb + KDropRateForLbAndThrottle) / 2;
  size_t num_rpcs = kNumRpcs;
  while (seen_drop_rate < kDropRateThreshold) {
    EchoResponse response;
    const Status status = SendRpc(RpcOptions(), &response);
    ++num_rpcs;
    if (!status.ok() &&
        status.error_message() == "Call dropped by load balancing policy") {
      ++num_drops;
    } else {
      EXPECT_TRUE(status.ok()) << "code=" << status.error_code()
                               << " message=" << status.error_message();
      EXPECT_EQ(response.message(), kRequestMessage);
    }
    seen_drop_rate = static_cast<double>(num_drops) / num_rpcs;
  }
  // Send kNumRpcs RPCs and count the drops.
  num_drops = 0;
  gpr_log(GPR_INFO, "========= BEFORE SECOND BATCH ==========");
  for (size_t i = 0; i < kNumRpcs; ++i) {
    EchoResponse response;
    const Status status = SendRpc(RpcOptions(), &response);
    if (!status.ok() &&
        status.error_message() == "Call dropped by load balancing policy") {
      ++num_drops;
    } else {
      EXPECT_TRUE(status.ok()) << "code=" << status.error_code()
                               << " message=" << status.error_message();
      EXPECT_EQ(response.message(), kRequestMessage);
    }
  }
  gpr_log(GPR_INFO, "========= DONE WITH SECOND BATCH ==========");
  // The new drop rate should be roughly equal to the expectation.
  seen_drop_rate = static_cast<double>(num_drops) / kNumRpcs;
  gpr_log(GPR_INFO, "Second batch drop rate %f", seen_drop_rate);
  EXPECT_THAT(
      seen_drop_rate,
      ::testing::AllOf(
          ::testing::Ge(KDropRateForLbAndThrottle * (1 - kErrorTolerance)),
          ::testing::Le(KDropRateForLbAndThrottle * (1 + kErrorTolerance))));
}

// Tests that all the RPCs are dropped if any drop category drops 100%.
TEST_P(DropTest, DropAll) {
  SetNextResolution({});
  SetNextResolutionForLbChannelAllBalancers();
  const size_t kNumRpcs = 1000;
  const uint32_t kDropPerMillionForLb = 100000;
  const uint32_t kDropPerMillionForThrottle = 1000000;
  // The ADS response contains two drop categories.
  AdsServiceImpl::EdsResourceArgs args;
  args.drop_categories = {{kLbDropType, kDropPerMillionForLb},
                          {kThrottleDropType, kDropPerMillionForThrottle}};
  balancers_[0]->ads_service()->SetEdsResource(
      BuildEdsResource(args, DefaultEdsServiceName()));
  // Send kNumRpcs RPCs and all of them are dropped.
  for (size_t i = 0; i < kNumRpcs; ++i) {
    EchoResponse response;
    const Status status = SendRpc(RpcOptions(), &response);
    EXPECT_EQ(status.error_code(), StatusCode::UNAVAILABLE);
    EXPECT_EQ(status.error_message(), "Call dropped by load balancing policy");
  }
}

class BalancerUpdateTest : public XdsEnd2endTest {
 public:
  BalancerUpdateTest() : XdsEnd2endTest(4, 3) {}
};

// Tests that the old LB call is still used after the balancer address update as
// long as that call is still alive.
TEST_P(BalancerUpdateTest, UpdateBalancersButKeepUsingOriginalBalancer) {
  SetNextResolution({});
  SetNextResolutionForLbChannelAllBalancers();
  AdsServiceImpl::EdsResourceArgs args({
      {"locality0", {backends_[0]->port()}},
  });
  balancers_[0]->ads_service()->SetEdsResource(
      BuildEdsResource(args, DefaultEdsServiceName()));
  args = AdsServiceImpl::EdsResourceArgs({
      {"locality0", {backends_[1]->port()}},
  });
  balancers_[1]->ads_service()->SetEdsResource(
      BuildEdsResource(args, DefaultEdsServiceName()));
  // Wait until the first backend is ready.
  WaitForBackend(0);
  // Send 10 requests.
  gpr_log(GPR_INFO, "========= BEFORE FIRST BATCH ==========");
  CheckRpcSendOk(10);
  gpr_log(GPR_INFO, "========= DONE WITH FIRST BATCH ==========");
  // All 10 requests should have gone to the first backend.
  EXPECT_EQ(10U, backends_[0]->backend_service()->request_count());
  // The ADS service of balancer 0 sent at least 1 response.
  EXPECT_GT(balancers_[0]->ads_service()->eds_response_state().state,
            AdsServiceImpl::ResponseState::NOT_SENT);
  EXPECT_EQ(balancers_[1]->ads_service()->eds_response_state().state,
            AdsServiceImpl::ResponseState::NOT_SENT)
      << "Error Message:"
      << balancers_[1]->ads_service()->eds_response_state().error_message;
  EXPECT_EQ(balancers_[2]->ads_service()->eds_response_state().state,
            AdsServiceImpl::ResponseState::NOT_SENT)
      << "Error Message:"
      << balancers_[2]->ads_service()->eds_response_state().error_message;
  gpr_log(GPR_INFO, "========= ABOUT TO UPDATE 1 ==========");
  SetNextResolutionForLbChannel({balancers_[1]->port()});
  gpr_log(GPR_INFO, "========= UPDATE 1 DONE ==========");
  EXPECT_EQ(0U, backends_[1]->backend_service()->request_count());
  gpr_timespec deadline = gpr_time_add(
      gpr_now(GPR_CLOCK_REALTIME), gpr_time_from_millis(10000, GPR_TIMESPAN));
  // Send 10 seconds worth of RPCs
  do {
    CheckRpcSendOk();
  } while (gpr_time_cmp(gpr_now(GPR_CLOCK_REALTIME), deadline) < 0);
  // The current LB call is still working, so xds continued using it to the
  // first balancer, which doesn't assign the second backend.
  EXPECT_EQ(0U, backends_[1]->backend_service()->request_count());
  // The ADS service of balancer 0 sent at least 1 response.
  EXPECT_GT(balancers_[0]->ads_service()->eds_response_state().state,
            AdsServiceImpl::ResponseState::NOT_SENT);
  EXPECT_EQ(balancers_[1]->ads_service()->eds_response_state().state,
            AdsServiceImpl::ResponseState::NOT_SENT)
      << "Error Message:"
      << balancers_[1]->ads_service()->eds_response_state().error_message;
  EXPECT_EQ(balancers_[2]->ads_service()->eds_response_state().state,
            AdsServiceImpl::ResponseState::NOT_SENT)
      << "Error Message:"
      << balancers_[2]->ads_service()->eds_response_state().error_message;
}

// Tests that the old LB call is still used after multiple balancer address
// updates as long as that call is still alive. Send an update with the same set
// of LBs as the one in SetUp() in order to verify that the LB channel inside
// xds keeps the initial connection (which by definition is also present in the
// update).
TEST_P(BalancerUpdateTest, Repeated) {
  SetNextResolution({});
  SetNextResolutionForLbChannelAllBalancers();
  AdsServiceImpl::EdsResourceArgs args({
      {"locality0", {backends_[0]->port()}},
  });
  balancers_[0]->ads_service()->SetEdsResource(
      BuildEdsResource(args, DefaultEdsServiceName()));
  args = AdsServiceImpl::EdsResourceArgs({
      {"locality0", {backends_[1]->port()}},
  });
  balancers_[1]->ads_service()->SetEdsResource(
      BuildEdsResource(args, DefaultEdsServiceName()));
  // Wait until the first backend is ready.
  WaitForBackend(0);
  // Send 10 requests.
  gpr_log(GPR_INFO, "========= BEFORE FIRST BATCH ==========");
  CheckRpcSendOk(10);
  gpr_log(GPR_INFO, "========= DONE WITH FIRST BATCH ==========");
  // All 10 requests should have gone to the first backend.
  EXPECT_EQ(10U, backends_[0]->backend_service()->request_count());
  // The ADS service of balancer 0 sent at least 1 response.
  EXPECT_GT(balancers_[0]->ads_service()->eds_response_state().state,
            AdsServiceImpl::ResponseState::NOT_SENT);
  EXPECT_EQ(balancers_[1]->ads_service()->eds_response_state().state,
            AdsServiceImpl::ResponseState::NOT_SENT)
      << "Error Message:"
      << balancers_[1]->ads_service()->eds_response_state().error_message;
  EXPECT_EQ(balancers_[2]->ads_service()->eds_response_state().state,
            AdsServiceImpl::ResponseState::NOT_SENT)
      << "Error Message:"
      << balancers_[2]->ads_service()->eds_response_state().error_message;
  std::vector<int> ports;
  ports.emplace_back(balancers_[0]->port());
  ports.emplace_back(balancers_[1]->port());
  ports.emplace_back(balancers_[2]->port());
  gpr_log(GPR_INFO, "========= ABOUT TO UPDATE 1 ==========");
  SetNextResolutionForLbChannel(ports);
  gpr_log(GPR_INFO, "========= UPDATE 1 DONE ==========");
  EXPECT_EQ(0U, backends_[1]->backend_service()->request_count());
  gpr_timespec deadline = gpr_time_add(
      gpr_now(GPR_CLOCK_REALTIME), gpr_time_from_millis(10000, GPR_TIMESPAN));
  // Send 10 seconds worth of RPCs
  do {
    CheckRpcSendOk();
  } while (gpr_time_cmp(gpr_now(GPR_CLOCK_REALTIME), deadline) < 0);
  // xds continued using the original LB call to the first balancer, which
  // doesn't assign the second backend.
  EXPECT_EQ(0U, backends_[1]->backend_service()->request_count());
  ports.clear();
  ports.emplace_back(balancers_[0]->port());
  ports.emplace_back(balancers_[1]->port());
  gpr_log(GPR_INFO, "========= ABOUT TO UPDATE 2 ==========");
  SetNextResolutionForLbChannel(ports);
  gpr_log(GPR_INFO, "========= UPDATE 2 DONE ==========");
  EXPECT_EQ(0U, backends_[1]->backend_service()->request_count());
  deadline = gpr_time_add(gpr_now(GPR_CLOCK_REALTIME),
                          gpr_time_from_millis(10000, GPR_TIMESPAN));
  // Send 10 seconds worth of RPCs
  do {
    CheckRpcSendOk();
  } while (gpr_time_cmp(gpr_now(GPR_CLOCK_REALTIME), deadline) < 0);
  // xds continued using the original LB call to the first balancer, which
  // doesn't assign the second backend.
  EXPECT_EQ(0U, backends_[1]->backend_service()->request_count());
}

// Tests that if the balancer is down, the RPCs will still be sent to the
// backends according to the last balancer response, until a new balancer is
// reachable.
TEST_P(BalancerUpdateTest, DeadUpdate) {
  SetNextResolution({});
  SetNextResolutionForLbChannel({balancers_[0]->port()});
  AdsServiceImpl::EdsResourceArgs args({
      {"locality0", {backends_[0]->port()}},
  });
  balancers_[0]->ads_service()->SetEdsResource(
      BuildEdsResource(args, DefaultEdsServiceName()));
  args = AdsServiceImpl::EdsResourceArgs({
      {"locality0", {backends_[1]->port()}},
  });
  balancers_[1]->ads_service()->SetEdsResource(
      BuildEdsResource(args, DefaultEdsServiceName()));
  // Start servers and send 10 RPCs per server.
  gpr_log(GPR_INFO, "========= BEFORE FIRST BATCH ==========");
  CheckRpcSendOk(10);
  gpr_log(GPR_INFO, "========= DONE WITH FIRST BATCH ==========");
  // All 10 requests should have gone to the first backend.
  EXPECT_EQ(10U, backends_[0]->backend_service()->request_count());
  // The ADS service of balancer 0 sent at least 1 response.
  EXPECT_GT(balancers_[0]->ads_service()->eds_response_state().state,
            AdsServiceImpl::ResponseState::NOT_SENT);
  EXPECT_EQ(balancers_[1]->ads_service()->eds_response_state().state,
            AdsServiceImpl::ResponseState::NOT_SENT)
      << "Error Message:"
      << balancers_[1]->ads_service()->eds_response_state().error_message;
  EXPECT_EQ(balancers_[2]->ads_service()->eds_response_state().state,
            AdsServiceImpl::ResponseState::NOT_SENT)
      << "Error Message:"
      << balancers_[2]->ads_service()->eds_response_state().error_message;
  // Kill balancer 0
  gpr_log(GPR_INFO, "********** ABOUT TO KILL BALANCER 0 *************");
  balancers_[0]->Shutdown();
  gpr_log(GPR_INFO, "********** KILLED BALANCER 0 *************");
  // This is serviced by the existing child policy.
  gpr_log(GPR_INFO, "========= BEFORE SECOND BATCH ==========");
  CheckRpcSendOk(10);
  gpr_log(GPR_INFO, "========= DONE WITH SECOND BATCH ==========");
  // All 10 requests should again have gone to the first backend.
  EXPECT_EQ(20U, backends_[0]->backend_service()->request_count());
  EXPECT_EQ(0U, backends_[1]->backend_service()->request_count());
  // The ADS service of no balancers sent anything
  EXPECT_EQ(balancers_[0]->ads_service()->eds_response_state().state,
            AdsServiceImpl::ResponseState::NOT_SENT)
      << "Error Message:"
      << balancers_[0]->ads_service()->eds_response_state().error_message;
  EXPECT_EQ(balancers_[1]->ads_service()->eds_response_state().state,
            AdsServiceImpl::ResponseState::NOT_SENT)
      << "Error Message:"
      << balancers_[1]->ads_service()->eds_response_state().error_message;
  EXPECT_EQ(balancers_[2]->ads_service()->eds_response_state().state,
            AdsServiceImpl::ResponseState::NOT_SENT)
      << "Error Message:"
      << balancers_[2]->ads_service()->eds_response_state().error_message;
  gpr_log(GPR_INFO, "========= ABOUT TO UPDATE 1 ==========");
  SetNextResolutionForLbChannel({balancers_[1]->port()});
  gpr_log(GPR_INFO, "========= UPDATE 1 DONE ==========");
  // Wait until update has been processed, as signaled by the second backend
  // receiving a request. In the meantime, the client continues to be serviced
  // (by the first backend) without interruption.
  EXPECT_EQ(0U, backends_[1]->backend_service()->request_count());
  WaitForBackend(1);
  // This is serviced by the updated RR policy
  backends_[1]->backend_service()->ResetCounters();
  gpr_log(GPR_INFO, "========= BEFORE THIRD BATCH ==========");
  CheckRpcSendOk(10);
  gpr_log(GPR_INFO, "========= DONE WITH THIRD BATCH ==========");
  // All 10 requests should have gone to the second backend.
  EXPECT_EQ(10U, backends_[1]->backend_service()->request_count());
  // The ADS service of balancer 1 sent at least 1 response.
  EXPECT_EQ(balancers_[0]->ads_service()->eds_response_state().state,
            AdsServiceImpl::ResponseState::NOT_SENT)
      << "Error Message:"
      << balancers_[0]->ads_service()->eds_response_state().error_message;
  EXPECT_GT(balancers_[1]->ads_service()->eds_response_state().state,
            AdsServiceImpl::ResponseState::NOT_SENT);
  EXPECT_EQ(balancers_[2]->ads_service()->eds_response_state().state,
            AdsServiceImpl::ResponseState::NOT_SENT)
      << "Error Message:"
      << balancers_[2]->ads_service()->eds_response_state().error_message;
}

class ClientLoadReportingTest : public XdsEnd2endTest {
 public:
  ClientLoadReportingTest() : XdsEnd2endTest(4, 1, 3) {}
};

// Tests that the load report received at the balancer is correct.
TEST_P(ClientLoadReportingTest, Vanilla) {
  if (GetParam().use_fake_resolver()) {
    balancers_[0]->lrs_service()->set_cluster_names({kServerName});
  }
  SetNextResolution({});
  SetNextResolutionForLbChannel({balancers_[0]->port()});
  const size_t kNumRpcsPerAddress = 10;
  const size_t kNumFailuresPerAddress = 3;
  // TODO(juanlishen): Partition the backends after multiple localities is
  // tested.
  AdsServiceImpl::EdsResourceArgs args({
      {"locality0", GetBackendPorts()},
  });
  balancers_[0]->ads_service()->SetEdsResource(
      BuildEdsResource(args, DefaultEdsServiceName()));
  // Wait until all backends are ready.
  int num_ok = 0;
  int num_failure = 0;
  int num_drops = 0;
  std::tie(num_ok, num_failure, num_drops) = WaitForAllBackends();
  // Send kNumRpcsPerAddress RPCs per server.
  CheckRpcSendOk(kNumRpcsPerAddress * num_backends_);
  CheckRpcSendFailure(kNumFailuresPerAddress * num_backends_,
                      RpcOptions().set_server_fail(true));
  // Check that each backend got the right number of requests.
  for (size_t i = 0; i < backends_.size(); ++i) {
    EXPECT_EQ(kNumRpcsPerAddress + kNumFailuresPerAddress,
              backends_[i]->backend_service()->request_count());
  }
  // The load report received at the balancer should be correct.
  std::vector<ClientStats> load_report =
      balancers_[0]->lrs_service()->WaitForLoadReport();
  ASSERT_EQ(load_report.size(), 1UL);
  ClientStats& client_stats = load_report.front();
  EXPECT_EQ(kNumRpcsPerAddress * num_backends_ + num_ok,
            client_stats.total_successful_requests());
  EXPECT_EQ(0U, client_stats.total_requests_in_progress());
  EXPECT_EQ((kNumRpcsPerAddress + kNumFailuresPerAddress) * num_backends_ +
                num_ok + num_failure,
            client_stats.total_issued_requests());
  EXPECT_EQ(kNumFailuresPerAddress * num_backends_ + num_failure,
            client_stats.total_error_requests());
  EXPECT_EQ(0U, client_stats.total_dropped_requests());
  // The LRS service got a single request, and sent a single response.
  EXPECT_EQ(1U, balancers_[0]->lrs_service()->request_count());
  EXPECT_EQ(1U, balancers_[0]->lrs_service()->response_count());
}

// Tests send_all_clusters.
TEST_P(ClientLoadReportingTest, SendAllClusters) {
  balancers_[0]->lrs_service()->set_send_all_clusters(true);
  SetNextResolution({});
  SetNextResolutionForLbChannel({balancers_[0]->port()});
  const size_t kNumRpcsPerAddress = 10;
  const size_t kNumFailuresPerAddress = 3;
  // TODO(juanlishen): Partition the backends after multiple localities is
  // tested.
  AdsServiceImpl::EdsResourceArgs args({
      {"locality0", GetBackendPorts()},
  });
  balancers_[0]->ads_service()->SetEdsResource(
      BuildEdsResource(args, DefaultEdsServiceName()));
  // Wait until all backends are ready.
  int num_ok = 0;
  int num_failure = 0;
  int num_drops = 0;
  std::tie(num_ok, num_failure, num_drops) = WaitForAllBackends();
  // Send kNumRpcsPerAddress RPCs per server.
  CheckRpcSendOk(kNumRpcsPerAddress * num_backends_);
  CheckRpcSendFailure(kNumFailuresPerAddress * num_backends_,
                      RpcOptions().set_server_fail(true));
  // Check that each backend got the right number of requests.
  for (size_t i = 0; i < backends_.size(); ++i) {
    EXPECT_EQ(kNumRpcsPerAddress + kNumFailuresPerAddress,
              backends_[i]->backend_service()->request_count());
  }
  // The load report received at the balancer should be correct.
  std::vector<ClientStats> load_report =
      balancers_[0]->lrs_service()->WaitForLoadReport();
  ASSERT_EQ(load_report.size(), 1UL);
  ClientStats& client_stats = load_report.front();
  EXPECT_EQ(kNumRpcsPerAddress * num_backends_ + num_ok,
            client_stats.total_successful_requests());
  EXPECT_EQ(0U, client_stats.total_requests_in_progress());
  EXPECT_EQ((kNumRpcsPerAddress + kNumFailuresPerAddress) * num_backends_ +
                num_ok + num_failure,
            client_stats.total_issued_requests());
  EXPECT_EQ(kNumFailuresPerAddress * num_backends_ + num_failure,
            client_stats.total_error_requests());
  EXPECT_EQ(0U, client_stats.total_dropped_requests());
  // The LRS service got a single request, and sent a single response.
  EXPECT_EQ(1U, balancers_[0]->lrs_service()->request_count());
  EXPECT_EQ(1U, balancers_[0]->lrs_service()->response_count());
}

// Tests that we don't include stats for clusters that are not requested
// by the LRS server.
TEST_P(ClientLoadReportingTest, HonorsClustersRequestedByLrsServer) {
  balancers_[0]->lrs_service()->set_cluster_names({"bogus"});
  SetNextResolution({});
  SetNextResolutionForLbChannel({balancers_[0]->port()});
  const size_t kNumRpcsPerAddress = 100;
  AdsServiceImpl::EdsResourceArgs args({
      {"locality0", GetBackendPorts()},
  });
  balancers_[0]->ads_service()->SetEdsResource(
      BuildEdsResource(args, DefaultEdsServiceName()));
  // Wait until all backends are ready.
  int num_ok = 0;
  int num_failure = 0;
  int num_drops = 0;
  std::tie(num_ok, num_failure, num_drops) = WaitForAllBackends();
  // Send kNumRpcsPerAddress RPCs per server.
  CheckRpcSendOk(kNumRpcsPerAddress * num_backends_);
  // Each backend should have gotten 100 requests.
  for (size_t i = 0; i < backends_.size(); ++i) {
    EXPECT_EQ(kNumRpcsPerAddress,
              backends_[i]->backend_service()->request_count());
  }
  // The LRS service got a single request, and sent a single response.
  EXPECT_EQ(1U, balancers_[0]->lrs_service()->request_count());
  EXPECT_EQ(1U, balancers_[0]->lrs_service()->response_count());
  // The load report received at the balancer should be correct.
  std::vector<ClientStats> load_report =
      balancers_[0]->lrs_service()->WaitForLoadReport();
  ASSERT_EQ(load_report.size(), 0UL);
}

// Tests that if the balancer restarts, the client load report contains the
// stats before and after the restart correctly.
TEST_P(ClientLoadReportingTest, BalancerRestart) {
  if (GetParam().use_fake_resolver()) {
    balancers_[0]->lrs_service()->set_cluster_names({kServerName});
  }
  SetNextResolution({});
  SetNextResolutionForLbChannel({balancers_[0]->port()});
  const size_t kNumBackendsFirstPass = backends_.size() / 2;
  const size_t kNumBackendsSecondPass =
      backends_.size() - kNumBackendsFirstPass;
  AdsServiceImpl::EdsResourceArgs args({
      {"locality0", GetBackendPorts(0, kNumBackendsFirstPass)},
  });
  balancers_[0]->ads_service()->SetEdsResource(
      BuildEdsResource(args, DefaultEdsServiceName()));
  // Wait until all backends returned by the balancer are ready.
  int num_ok = 0;
  int num_failure = 0;
  int num_drops = 0;
  std::tie(num_ok, num_failure, num_drops) =
      WaitForAllBackends(/* start_index */ 0,
                         /* stop_index */ kNumBackendsFirstPass);
  std::vector<ClientStats> load_report =
      balancers_[0]->lrs_service()->WaitForLoadReport();
  ASSERT_EQ(load_report.size(), 1UL);
  ClientStats client_stats = std::move(load_report.front());
  EXPECT_EQ(static_cast<size_t>(num_ok),
            client_stats.total_successful_requests());
  EXPECT_EQ(0U, client_stats.total_requests_in_progress());
  EXPECT_EQ(0U, client_stats.total_error_requests());
  EXPECT_EQ(0U, client_stats.total_dropped_requests());
  // Shut down the balancer.
  balancers_[0]->Shutdown();
  // We should continue using the last EDS response we received from the
  // balancer before it was shut down.
  // Note: We need to use WaitForAllBackends() here instead of just
  // CheckRpcSendOk(kNumBackendsFirstPass), because when the balancer
  // shuts down, the XdsClient will generate an error to the
  // ServiceConfigWatcher, which will cause the xds resolver to send a
  // no-op update to the LB policy.  When this update gets down to the
  // round_robin child policy for the locality, it will generate a new
  // subchannel list, which resets the start index randomly.  So we need
  // to be a little more permissive here to avoid spurious failures.
  ResetBackendCounters();
  int num_started = std::get<0>(WaitForAllBackends(
      /* start_index */ 0, /* stop_index */ kNumBackendsFirstPass));
  // Now restart the balancer, this time pointing to the new backends.
  balancers_[0]->Start();
  args = AdsServiceImpl::EdsResourceArgs({
      {"locality0", GetBackendPorts(kNumBackendsFirstPass)},
  });
  balancers_[0]->ads_service()->SetEdsResource(
      BuildEdsResource(args, DefaultEdsServiceName()));
  // Wait for queries to start going to one of the new backends.
  // This tells us that we're now using the new serverlist.
  std::tie(num_ok, num_failure, num_drops) =
      WaitForAllBackends(/* start_index */ kNumBackendsFirstPass);
  num_started += num_ok + num_failure + num_drops;
  // Send one RPC per backend.
  CheckRpcSendOk(kNumBackendsSecondPass);
  num_started += kNumBackendsSecondPass;
  // Check client stats.
  load_report = balancers_[0]->lrs_service()->WaitForLoadReport();
  ASSERT_EQ(load_report.size(), 1UL);
  client_stats = std::move(load_report.front());
  EXPECT_EQ(num_started, client_stats.total_successful_requests());
  EXPECT_EQ(0U, client_stats.total_requests_in_progress());
  EXPECT_EQ(0U, client_stats.total_error_requests());
  EXPECT_EQ(0U, client_stats.total_dropped_requests());
}

class ClientLoadReportingWithDropTest : public XdsEnd2endTest {
 public:
  ClientLoadReportingWithDropTest() : XdsEnd2endTest(4, 1, 20) {}
};

// Tests that the drop stats are correctly reported by client load reporting.
TEST_P(ClientLoadReportingWithDropTest, Vanilla) {
  if (GetParam().use_fake_resolver()) {
    balancers_[0]->lrs_service()->set_cluster_names({kServerName});
  }
  SetNextResolution({});
  SetNextResolutionForLbChannelAllBalancers();
  const size_t kNumRpcs = 3000;
  const uint32_t kDropPerMillionForLb = 100000;
  const uint32_t kDropPerMillionForThrottle = 200000;
  const double kDropRateForLb = kDropPerMillionForLb / 1000000.0;
  const double kDropRateForThrottle = kDropPerMillionForThrottle / 1000000.0;
  const double KDropRateForLbAndThrottle =
      kDropRateForLb + (1 - kDropRateForLb) * kDropRateForThrottle;
  // The ADS response contains two drop categories.
  AdsServiceImpl::EdsResourceArgs args({
      {"locality0", GetBackendPorts()},
  });
  args.drop_categories = {{kLbDropType, kDropPerMillionForLb},
                          {kThrottleDropType, kDropPerMillionForThrottle}};
  balancers_[0]->ads_service()->SetEdsResource(
      BuildEdsResource(args, DefaultEdsServiceName()));
  int num_ok = 0;
  int num_failure = 0;
  int num_drops = 0;
  std::tie(num_ok, num_failure, num_drops) = WaitForAllBackends();
  const size_t num_warmup = num_ok + num_failure + num_drops;
  // Send kNumRpcs RPCs and count the drops.
  for (size_t i = 0; i < kNumRpcs; ++i) {
    EchoResponse response;
    const Status status = SendRpc(RpcOptions(), &response);
    if (!status.ok() &&
        status.error_message() == "Call dropped by load balancing policy") {
      ++num_drops;
    } else {
      EXPECT_TRUE(status.ok()) << "code=" << status.error_code()
                               << " message=" << status.error_message();
      EXPECT_EQ(response.message(), kRequestMessage);
    }
  }
  // The drop rate should be roughly equal to the expectation.
  const double seen_drop_rate = static_cast<double>(num_drops) / kNumRpcs;
  const double kErrorTolerance = 0.2;
  EXPECT_THAT(
      seen_drop_rate,
      ::testing::AllOf(
          ::testing::Ge(KDropRateForLbAndThrottle * (1 - kErrorTolerance)),
          ::testing::Le(KDropRateForLbAndThrottle * (1 + kErrorTolerance))));
  // Check client stats.
  const size_t total_rpc = num_warmup + kNumRpcs;
  ClientStats client_stats;
  do {
    std::vector<ClientStats> load_reports =
        balancers_[0]->lrs_service()->WaitForLoadReport();
    for (const auto& load_report : load_reports) {
      client_stats += load_report;
    }
  } while (client_stats.total_issued_requests() +
               client_stats.total_dropped_requests() <
           total_rpc);
  EXPECT_EQ(num_drops, client_stats.total_dropped_requests());
  EXPECT_THAT(
      client_stats.dropped_requests(kLbDropType),
      ::testing::AllOf(
          ::testing::Ge(total_rpc * kDropRateForLb * (1 - kErrorTolerance)),
          ::testing::Le(total_rpc * kDropRateForLb * (1 + kErrorTolerance))));
  EXPECT_THAT(client_stats.dropped_requests(kThrottleDropType),
              ::testing::AllOf(
                  ::testing::Ge(total_rpc * (1 - kDropRateForLb) *
                                kDropRateForThrottle * (1 - kErrorTolerance)),
                  ::testing::Le(total_rpc * (1 - kDropRateForLb) *
                                kDropRateForThrottle * (1 + kErrorTolerance))));
}

class FaultInjectionTest : public XdsEnd2endTest {
 public:
  FaultInjectionTest() : XdsEnd2endTest(1, 1) {}

  // Builds a Listener with Fault Injection filter config. If the http_fault is
  // nullptr, then assign an empty filter config. This filter config is required
  // to enable the fault injection features.
  static Listener BuildListenerWithFaultInjection(
      const HTTPFault& http_fault = HTTPFault()) {
    HttpConnectionManager http_connection_manager;
    Listener listener;
    listener.set_name(kServerName);
    HttpFilter* fault_filter = http_connection_manager.add_http_filters();
    fault_filter->set_name("envoy.fault");
    fault_filter->mutable_typed_config()->PackFrom(http_fault);
    HttpFilter* router_filter = http_connection_manager.add_http_filters();
    router_filter->set_name("router");
    router_filter->mutable_typed_config()->PackFrom(
        envoy::extensions::filters::http::router::v3::Router());
    listener.mutable_api_listener()->mutable_api_listener()->PackFrom(
        http_connection_manager);
    return listener;
  }

  RouteConfiguration BuildRouteConfigurationWithFaultInjection(
      const HTTPFault& http_fault) {
    // Package as Any
    google::protobuf::Any filter_config;
    filter_config.PackFrom(http_fault);
    // Plug into the RouteConfiguration
    RouteConfiguration new_route_config = default_route_config_;
    auto* config_map = new_route_config.mutable_virtual_hosts(0)
                           ->mutable_routes(0)
                           ->mutable_typed_per_filter_config();
    (*config_map)["envoy.fault"] = std::move(filter_config);
    return new_route_config;
  }

  void SetFilterConfig(HTTPFault& http_fault) {
    switch (GetParam().filter_config_setup()) {
      case TestType::FilterConfigSetup::kRouteOverride: {
        Listener listener = BuildListenerWithFaultInjection();
        RouteConfiguration route =
            BuildRouteConfigurationWithFaultInjection(http_fault);
        SetListenerAndRouteConfiguration(0, listener, route);
        break;
      }
      case TestType::FilterConfigSetup::kHTTPConnectionManagerOriginal: {
        Listener listener = BuildListenerWithFaultInjection(http_fault);
        SetListenerAndRouteConfiguration(0, listener, default_route_config_);
      }
    };
  }
};

// Test to ensure the most basic fault injection config works.
TEST_P(FaultInjectionTest, XdsFaultInjectionAlwaysAbort) {
  gpr_setenv("GRPC_XDS_EXPERIMENTAL_FAULT_INJECTION", "true");
  const uint32_t kAbortPercentagePerHundred = 100;
  SetNextResolution({});
  SetNextResolutionForLbChannelAllBalancers();
  // Construct the fault injection filter config
  HTTPFault http_fault;
  auto* abort_percentage = http_fault.mutable_abort()->mutable_percentage();
  abort_percentage->set_numerator(kAbortPercentagePerHundred);
  abort_percentage->set_denominator(FractionalPercent::HUNDRED);
  http_fault.mutable_abort()->set_grpc_status(
      static_cast<uint32_t>(StatusCode::ABORTED));
  // Config fault injection via different setup
  SetFilterConfig(http_fault);
  // Fire several RPCs, and expect all of them to be aborted.
  CheckRpcSendFailure(5, RpcOptions().set_wait_for_ready(true),
                      StatusCode::ABORTED);
  gpr_unsetenv("GRPC_XDS_EXPERIMENTAL_FAULT_INJECTION");
}

// Without the env, the fault injection won't be enabled.
TEST_P(FaultInjectionTest, XdsFaultInjectionWithoutEnv) {
  const uint32_t kAbortPercentagePerHundred = 100;
  SetNextResolution({});
  SetNextResolutionForLbChannelAllBalancers();
  // Create an EDS resource
  AdsServiceImpl::EdsResourceArgs args({
      {"locality0", GetBackendPorts()},
  });
  balancers_[0]->ads_service()->SetEdsResource(
      BuildEdsResource(args, DefaultEdsServiceName()));
  // Construct the fault injection filter config
  HTTPFault http_fault;
  auto* abort_percentage = http_fault.mutable_abort()->mutable_percentage();
  abort_percentage->set_numerator(kAbortPercentagePerHundred);
  abort_percentage->set_denominator(FractionalPercent::HUNDRED);
  http_fault.mutable_abort()->set_grpc_status(
      static_cast<uint32_t>(StatusCode::ABORTED));
  // Config fault injection via different setup
  SetFilterConfig(http_fault);
  // Fire several RPCs, and expect all of them to pass.
  CheckRpcSendOk(5, RpcOptions().set_wait_for_ready(true));
}

// Without the listener config, the fault injection won't be enabled.
TEST_P(FaultInjectionTest, XdsFaultInjectionWithoutListenerFilter) {
  gpr_setenv("GRPC_XDS_EXPERIMENTAL_FAULT_INJECTION", "true");
  const uint32_t kAbortPercentagePerHundred = 100;
  SetNextResolution({});
  SetNextResolutionForLbChannelAllBalancers();
  // Create an EDS resource
  AdsServiceImpl::EdsResourceArgs args({
      {"locality0", GetBackendPorts()},
  });
  balancers_[0]->ads_service()->SetEdsResource(
      BuildEdsResource(args, DefaultEdsServiceName()));
  // Construct the fault injection filter config
  HTTPFault http_fault;
  auto* abort_percentage = http_fault.mutable_abort()->mutable_percentage();
  abort_percentage->set_numerator(kAbortPercentagePerHundred);
  abort_percentage->set_denominator(FractionalPercent::HUNDRED);
  http_fault.mutable_abort()->set_grpc_status(
      static_cast<uint32_t>(StatusCode::ABORTED));
  // Turn on fault injection
  RouteConfiguration route =
      BuildRouteConfigurationWithFaultInjection(http_fault);
  SetListenerAndRouteConfiguration(0, default_listener_, route);
  // Fire several RPCs, and expect all of them to be pass.
  CheckRpcSendOk(5, RpcOptions().set_wait_for_ready(true));
  gpr_unsetenv("GRPC_XDS_EXPERIMENTAL_FAULT_INJECTION");
}

TEST_P(FaultInjectionTest, XdsFaultInjectionPercentageAbort) {
  gpr_setenv("GRPC_XDS_EXPERIMENTAL_FAULT_INJECTION", "true");
  const size_t kNumRpcs = 100;
  const uint32_t kAbortPercentagePerHundred = 50;
  const double kAbortRate = kAbortPercentagePerHundred / 100.0;
  const double kErrorTolerance = 0.2;
  SetNextResolution({});
  SetNextResolutionForLbChannelAllBalancers();
  // Create an EDS resource
  AdsServiceImpl::EdsResourceArgs args({
      {"locality0", GetBackendPorts()},
  });
  balancers_[0]->ads_service()->SetEdsResource(
      BuildEdsResource(args, DefaultEdsServiceName()));
  // Construct the fault injection filter config
  HTTPFault http_fault;
  auto* abort_percentage = http_fault.mutable_abort()->mutable_percentage();
  abort_percentage->set_numerator(kAbortPercentagePerHundred);
  abort_percentage->set_denominator(FractionalPercent::HUNDRED);
  http_fault.mutable_abort()->set_grpc_status(
      static_cast<uint32_t>(StatusCode::ABORTED));
  // Config fault injection via different setup
  SetFilterConfig(http_fault);
  // Send kNumRpcs RPCs and count the aborts.
  int num_total = 0, num_ok = 0, num_failure = 0, num_aborted = 0;
  for (size_t i = 0; i < kNumRpcs; ++i) {
    SendRpcAndCount(&num_total, &num_ok, &num_failure, &num_aborted,
                    RpcOptions(), "Fault injected");
  }
  EXPECT_EQ(kNumRpcs, num_total);
  EXPECT_EQ(0, num_failure);
  // The abort rate should be roughly equal to the expectation.
  const double seen_abort_rate = static_cast<double>(num_aborted) / kNumRpcs;
  EXPECT_THAT(seen_abort_rate,
              ::testing::AllOf(::testing::Ge(kAbortRate - kErrorTolerance),
                               ::testing::Le(kAbortRate + kErrorTolerance)));
  gpr_unsetenv("GRPC_XDS_EXPERIMENTAL_FAULT_INJECTION");
}

TEST_P(FaultInjectionTest, XdsFaultInjectionPercentageAbortViaHeaders) {
  gpr_setenv("GRPC_XDS_EXPERIMENTAL_FAULT_INJECTION", "true");
  const size_t kNumRpcs = 100;
  const uint32_t kAbortPercentageCap = 100;
  const uint32_t kAbortPercentage = 50;
  const double kAbortRate = kAbortPercentage / 100.0;
  const double kErrorTolerance = 0.2;
  SetNextResolution({});
  SetNextResolutionForLbChannelAllBalancers();
  // Create an EDS resource
  AdsServiceImpl::EdsResourceArgs args({
      {"locality0", GetBackendPorts()},
  });
  balancers_[0]->ads_service()->SetEdsResource(
      BuildEdsResource(args, DefaultEdsServiceName()));
  // Construct the fault injection filter config
  HTTPFault http_fault;
  http_fault.mutable_abort()->mutable_header_abort();
  http_fault.mutable_abort()->mutable_percentage()->set_numerator(
      kAbortPercentageCap);
  // Config fault injection via different setup
  SetFilterConfig(http_fault);
  // Send kNumRpcs RPCs and count the aborts.
  std::vector<std::pair<std::string, std::string>> metadata = {
      {"x-envoy-fault-abort-grpc-request", "10"},
      {"x-envoy-fault-abort-percentage", std::to_string(kAbortPercentage)},
  };
  int num_total = 0, num_ok = 0, num_failure = 0, num_aborted = 0;
  RpcOptions options = RpcOptions().set_metadata(metadata);
  for (size_t i = 0; i < kNumRpcs; ++i) {
    SendRpcAndCount(&num_total, &num_ok, &num_failure, &num_aborted, options,
                    "Fault injected");
  }
  EXPECT_EQ(kNumRpcs, num_total);
  EXPECT_EQ(0, num_failure);
  // The abort rate should be roughly equal to the expectation.
  const double seen_abort_rate = static_cast<double>(num_aborted) / kNumRpcs;
  EXPECT_THAT(seen_abort_rate,
              ::testing::AllOf(::testing::Ge(kAbortRate - kErrorTolerance),
                               ::testing::Le(kAbortRate + kErrorTolerance)));
  gpr_unsetenv("GRPC_XDS_EXPERIMENTAL_FAULT_INJECTION");
}

// TODO(lidiz) reduce the error tolerance to a lower level without dramatically
// increase the duration of fault injection tests.
TEST_P(FaultInjectionTest, XdsFaultInjectionPercentageDelay) {
  gpr_setenv("GRPC_XDS_EXPERIMENTAL_FAULT_INJECTION", "true");
  const size_t kNumRpcs = 100;
  const uint32_t kFixedDelaySeconds = 100;
  const uint32_t kRpcTimeoutMilliseconds = 10;  // 10 ms
  const uint32_t kDelayPercentagePerHundred = 95;
  const double kDelayRate = kDelayPercentagePerHundred / 100.0;
  const double kErrorTolerance = 0.2;
  SetNextResolution({});
  SetNextResolutionForLbChannelAllBalancers();
  // Create an EDS resource
  AdsServiceImpl::EdsResourceArgs args({
      {"locality0", GetBackendPorts()},
  });
  balancers_[0]->ads_service()->SetEdsResource(
      BuildEdsResource(args, DefaultEdsServiceName()));
  // Construct the fault injection filter config
  HTTPFault http_fault;
  auto* delay_percentage = http_fault.mutable_delay()->mutable_percentage();
  delay_percentage->set_numerator(kDelayPercentagePerHundred);
  delay_percentage->set_denominator(FractionalPercent::HUNDRED);
  auto* fixed_delay = http_fault.mutable_delay()->mutable_fixed_delay();
  fixed_delay->set_seconds(kFixedDelaySeconds);
  // Config fault injection via different setup
  SetFilterConfig(http_fault);
  // Send kNumRpcs RPCs and count the delays.
  int num_total = 0, num_ok = 0, num_delayed = 0, num_dropped = 0;
  RpcOptions options = RpcOptions()
                           .set_timeout_ms(kRpcTimeoutMilliseconds)
                           .set_skip_cancelled_check(true);
  for (size_t i = 0; i < kNumRpcs; ++i) {
    SendRpcAndCount(&num_total, &num_ok, &num_delayed, &num_dropped, options);
  }
  EXPECT_EQ(kNumRpcs, num_total);
  EXPECT_EQ(0, num_dropped);
  // The delay rate should be roughly equal to the expectation.
  const double seen_delay_rate = static_cast<double>(num_delayed) / kNumRpcs;
  EXPECT_THAT(seen_delay_rate,
              ::testing::AllOf(::testing::Ge(kDelayRate - kErrorTolerance),
                               ::testing::Le(kDelayRate + kErrorTolerance)));
  gpr_unsetenv("GRPC_XDS_EXPERIMENTAL_FAULT_INJECTION");
}

TEST_P(FaultInjectionTest, XdsFaultInjectionPercentageDelayViaHeaders) {
  gpr_setenv("GRPC_XDS_EXPERIMENTAL_FAULT_INJECTION", "true");
  const size_t kNumRpcs = 100;
  const uint32_t kFixedDelayMilliseconds = 100000;  // 100 seconds
  const uint32_t kRpcTimeoutMilliseconds = 10;      // 10 ms
  const uint32_t kDelayPercentageCap = 100;
  const uint32_t kDelayPercentage = 50;
  const double kDelayRate = kDelayPercentage / 100.0;
  const double kErrorTolerance = 0.2;
  SetNextResolution({});
  SetNextResolutionForLbChannelAllBalancers();
  // Create an EDS resource
  AdsServiceImpl::EdsResourceArgs args({
      {"locality0", GetBackendPorts()},
  });
  balancers_[0]->ads_service()->SetEdsResource(
      BuildEdsResource(args, DefaultEdsServiceName()));
  // Construct the fault injection filter config
  HTTPFault http_fault;
  http_fault.mutable_delay()->mutable_header_delay();
  http_fault.mutable_delay()->mutable_percentage()->set_numerator(
      kDelayPercentageCap);
  // Config fault injection via different setup
  SetFilterConfig(http_fault);
  // Send kNumRpcs RPCs and count the delays.
  std::vector<std::pair<std::string, std::string>> metadata = {
      {"x-envoy-fault-delay-request", std::to_string(kFixedDelayMilliseconds)},
      {"x-envoy-fault-delay-request-percentage",
       std::to_string(kDelayPercentage)},
  };
  int num_total = 0, num_ok = 0, num_delayed = 0, num_dropped = 0;
  RpcOptions options = RpcOptions()
                           .set_metadata(metadata)
                           .set_timeout_ms(kRpcTimeoutMilliseconds)
                           .set_skip_cancelled_check(true);
  for (size_t i = 0; i < kNumRpcs; ++i) {
    SendRpcAndCount(&num_total, &num_ok, &num_delayed, &num_dropped, options);
  }
  // The delay rate should be roughly equal to the expectation.
  const double seen_delay_rate = static_cast<double>(num_delayed) / kNumRpcs;
  EXPECT_THAT(seen_delay_rate,
              ::testing::AllOf(::testing::Ge(kDelayRate - kErrorTolerance),
                               ::testing::Le(kDelayRate + kErrorTolerance)));
  gpr_unsetenv("GRPC_XDS_EXPERIMENTAL_FAULT_INJECTION");
}

TEST_P(FaultInjectionTest, XdsFaultInjectionAlwaysDelayPercentageAbort) {
  gpr_setenv("GRPC_XDS_EXPERIMENTAL_FAULT_INJECTION", "true");
  const size_t kNumRpcs = 100;
  const uint32_t kAbortPercentagePerHundred = 50;
  const double kAbortRate = kAbortPercentagePerHundred / 100.0;
  const uint32_t kFixedDelayNanos = 10 * 1000 * 1000;  // 10 ms
  const double kErrorTolerance = 0.2;
  SetNextResolution({});
  SetNextResolutionForLbChannelAllBalancers();
  // Create an EDS resource
  AdsServiceImpl::EdsResourceArgs args({
      {"locality0", GetBackendPorts()},
  });
  balancers_[0]->ads_service()->SetEdsResource(
      BuildEdsResource(args, DefaultEdsServiceName()));
  // Construct the fault injection filter config
  HTTPFault http_fault;
  auto* abort_percentage = http_fault.mutable_abort()->mutable_percentage();
  abort_percentage->set_numerator(kAbortPercentagePerHundred);
  abort_percentage->set_denominator(FractionalPercent::HUNDRED);
  http_fault.mutable_abort()->set_grpc_status(
      static_cast<uint32_t>(StatusCode::ABORTED));
  auto* delay_percentage = http_fault.mutable_delay()->mutable_percentage();
  delay_percentage->set_numerator(100);  // Always inject DELAY!
  delay_percentage->set_denominator(FractionalPercent::HUNDRED);
  auto* fixed_delay = http_fault.mutable_delay()->mutable_fixed_delay();
  fixed_delay->set_nanos(kFixedDelayNanos);
  // Config fault injection via different setup
  SetFilterConfig(http_fault);
  // Send kNumRpcs RPCs and count the aborts.
  int num_total = 0, num_ok = 0, num_failure = 0, num_aborted = 0;
  for (size_t i = 0; i < kNumRpcs; ++i) {
    grpc_millis t0 = NowFromCycleCounter();
    SendRpcAndCount(&num_total, &num_ok, &num_failure, &num_aborted,
                    RpcOptions(), "Fault injected");
    grpc_millis t1 = NowFromCycleCounter();
    EXPECT_GE(t1, t0 + kFixedDelayNanos / 1000 / 1000);
  }
  EXPECT_EQ(kNumRpcs, num_total);
  EXPECT_EQ(0, num_failure);
  // The abort rate should be roughly equal to the expectation.
  const double seen_abort_rate = static_cast<double>(num_aborted) / kNumRpcs;
  EXPECT_THAT(seen_abort_rate,
              ::testing::AllOf(::testing::Ge(kAbortRate - kErrorTolerance),
                               ::testing::Le(kAbortRate + kErrorTolerance)));
  gpr_unsetenv("GRPC_XDS_EXPERIMENTAL_FAULT_INJECTION");
}

TEST_P(FaultInjectionTest, XdsFaultInjectionMaxFault) {
  gpr_setenv("GRPC_XDS_EXPERIMENTAL_FAULT_INJECTION", "true");
  const uint32_t kMaxFault = 10;
  const uint32_t kNumRpcs = 30;  // kNumRpcs should be bigger than kMaxFault
  const uint32_t kRpcTimeoutMs = 2000;     // 2 seconds
  const uint32_t kLongDelaySeconds = 100;  // 100 seconds
  const uint32_t kAlwaysDelayPercentage = 100;
  SetNextResolution({});
  SetNextResolutionForLbChannelAllBalancers();
  // Create an EDS resource
  AdsServiceImpl::EdsResourceArgs args({
      {"locality0", GetBackendPorts()},
  });
  balancers_[0]->ads_service()->SetEdsResource(
      BuildEdsResource(args, DefaultEdsServiceName()));
  // Construct the fault injection filter config
  HTTPFault http_fault;
  auto* delay_percentage = http_fault.mutable_delay()->mutable_percentage();
  delay_percentage->set_numerator(
      kAlwaysDelayPercentage);  // Always inject DELAY!
  delay_percentage->set_denominator(FractionalPercent::HUNDRED);
  auto* fixed_delay = http_fault.mutable_delay()->mutable_fixed_delay();
  fixed_delay->set_seconds(kLongDelaySeconds);
  http_fault.mutable_max_active_faults()->set_value(kMaxFault);
  // Config fault injection via different setup
  SetFilterConfig(http_fault);
  // Sends a batch of long running RPCs with long timeout to consume all
  // active faults quota.
  int num_ok = 0, num_delayed = 0;
  LongRunningRpc rpcs[kNumRpcs];
  RpcOptions rpc_options = RpcOptions().set_timeout_ms(kRpcTimeoutMs);
  for (size_t i = 0; i < kNumRpcs; ++i) {
    rpcs[i].StartRpc(stub_.get(), rpc_options);
  }
  for (size_t i = 0; i < kNumRpcs; ++i) {
    Status status = rpcs[i].GetStatus();
    if (status.ok()) {
      ++num_ok;
    } else {
      EXPECT_EQ(StatusCode::DEADLINE_EXCEEDED, status.error_code());
      ++num_delayed;
    }
  }
  // Only kMaxFault number of RPC should be fault injected..
  EXPECT_EQ(kMaxFault, num_delayed);
  // Other RPCs should be ok.
  EXPECT_EQ(kNumRpcs - kMaxFault, num_ok);
  gpr_unsetenv("GRPC_XDS_EXPERIMENTAL_FAULT_INJECTION");
}

class BootstrapContentsFromEnvVarTest : public XdsEnd2endTest {
 public:
  BootstrapContentsFromEnvVarTest() : XdsEnd2endTest(4, 1, 100, false, true) {}
};

TEST_P(BootstrapContentsFromEnvVarTest, Vanilla) {
  SetNextResolution({});
  SetNextResolutionForLbChannelAllBalancers();
  AdsServiceImpl::EdsResourceArgs args({
      {"locality0", GetBackendPorts()},
  });
  balancers_[0]->ads_service()->SetEdsResource(
      BuildEdsResource(args, DefaultEdsServiceName()));
  WaitForAllBackends();
}

class ClientStatusDiscoveryServiceTest : public XdsEnd2endTest {
 public:
  ClientStatusDiscoveryServiceTest() : XdsEnd2endTest(1, 1) {}

  void SetUp() override {
    if (absl::StrContains(
            ::testing::UnitTest::GetInstance()->current_test_info()->name(),
            "DoesNotExist")) {
      // Shorten the ADS subscription timeout to speed up the test run.
      xds_resource_does_not_exist_timeout_ms_ = 500;
    }
    XdsEnd2endTest::SetUp();
    // The ServerThread picks port using PortSaver, but PortSaver will be reset
    // in XdsEnd2endTest::SetUp(). So, the admin server thread must be created
    // after the XdsEnd2endTest::SetUp().
    admin_server_thread_ = absl::make_unique<AdminServerThread>();
    admin_server_thread_->Start();
    std::string admin_server_address = absl::StrCat(
        ipv6_only_ ? "[::1]:" : "127.0.0.1:", admin_server_thread_->port());
    admin_channel_ = grpc::CreateChannel(
        admin_server_address,
        std::make_shared<SecureChannelCredentials>(
            grpc_fake_transport_security_credentials_create()));
    csds_stub_ =
        envoy::service::status::v3::ClientStatusDiscoveryService::NewStub(
            admin_channel_);
    if (GetParam().use_csds_streaming()) {
      stream_ = csds_stub_->StreamClientStatus(&stream_context_);
    }
  }

  void TearDown() override {
    if (stream_ != nullptr) {
      EXPECT_TRUE(stream_->WritesDone());
      Status status = stream_->Finish();
      EXPECT_TRUE(status.ok()) << "code=" << status.error_code()
                               << " message=" << status.error_message();
    }
    admin_server_thread_->Shutdown();
    XdsEnd2endTest::TearDown();
  }

  envoy::service::status::v3::ClientStatusResponse FetchCsdsResponse() {
    envoy::service::status::v3::ClientStatusResponse response;
    if (!GetParam().use_csds_streaming()) {
      // Fetch through unary pulls
      ClientContext context;
      Status status = csds_stub_->FetchClientStatus(
          &context, envoy::service::status::v3::ClientStatusRequest(),
          &response);
      EXPECT_TRUE(status.ok()) << "code=" << status.error_code()
                               << " message=" << status.error_message();
    } else {
      // Fetch through streaming pulls
      EXPECT_TRUE(
          stream_->Write(envoy::service::status::v3::ClientStatusRequest()));
      EXPECT_TRUE(stream_->Read(&response));
    }
    return response;
  }

 private:
  std::unique_ptr<AdminServerThread> admin_server_thread_;
  std::shared_ptr<Channel> admin_channel_;
  std::unique_ptr<
      envoy::service::status::v3::ClientStatusDiscoveryService::Stub>
      csds_stub_;
  ClientContext stream_context_;
  std::unique_ptr<
      ClientReaderWriter<envoy::service::status::v3::ClientStatusRequest,
                         envoy::service::status::v3::ClientStatusResponse>>
      stream_;
};

MATCHER_P(UnpackListener, matcher, "is a Listener") {
  Listener config;
  arg.UnpackTo(&config);
  return ::testing::ExplainMatchResult(matcher, config, result_listener);
}

MATCHER_P(UnpackRouteConfiguration, matcher, "is a RouteConfiguration") {
  RouteConfiguration config;
  arg.UnpackTo(&config);
  return ::testing::ExplainMatchResult(matcher, config, result_listener);
}

MATCHER_P(UnpackHttpConnectionManager, matcher, "is a HttpConnectionManager") {
  HttpConnectionManager config;
  arg.UnpackTo(&config);
  return ::testing::ExplainMatchResult(matcher, config, result_listener);
}

MATCHER_P(UnpackCluster, matcher, "is a Cluster") {
  Cluster config;
  arg.UnpackTo(&config);
  return ::testing::ExplainMatchResult(matcher, config, result_listener);
}

MATCHER_P(
    EqRouteConfigCluster, cluster_name,
    absl::StrCat("is a RouteConfiguration and has a virtual host pointing to ",
                 cluster_name)) {
  return arg.virtual_hosts(0).routes(0).route().cluster() == cluster_name;
}

MATCHER_P(EqClusterName, name,
          absl::StrCat("is a Cluster and has a name equal to ", name)) {
  Cluster cluster;
  arg.UnpackTo(&cluster);
  return cluster.name() == name;
}

MATCHER_P(
    EqEndpointName, name,
    absl::StrCat("is a ClusterLoadAssignment and has a cluster name equal to ",
                 name)) {
  ClusterLoadAssignment cluster_load_assignment;
  arg.UnpackTo(&cluster_load_assignment);
  return cluster_load_assignment.cluster_name() == name;
}

MATCHER_P(
    EqEndpointPort, port,
    absl::StrCat("is a ClusterLoadAssignment and has a port value equal to ",
                 port)) {
  ClusterLoadAssignment cluster_load_assignment;
  arg.UnpackTo(&cluster_load_assignment);
  return static_cast<uint32_t>(cluster_load_assignment.endpoints(0)
                                   .lb_endpoints(0)
                                   .endpoint()
                                   .address()
                                   .socket_address()
                                   .port_value()) ==
         static_cast<uint32_t>(port);
}

MATCHER_P(EqEndpointWeight, weight,
          absl::StrCat("is a ClusterLoadAssignment and has a weight equal to ",
                       weight)) {
  ClusterLoadAssignment cluster_load_assignment;
  arg.UnpackTo(&cluster_load_assignment);
  return static_cast<uint32_t>(cluster_load_assignment.endpoints(0)
                                   .load_balancing_weight()
                                   .value()) == static_cast<uint32_t>(weight);
}

TEST_P(ClientStatusDiscoveryServiceTest, XdsConfigDumpVanilla) {
  const size_t kNumRpcs = 5;
  SetNextResolution({});
  SetNextResolutionForLbChannelAllBalancers();
  AdsServiceImpl::EdsResourceArgs args({
      {"locality0", {backends_[0]->port()}},
  });
  balancers_[0]->ads_service()->SetEdsResource(
      BuildEdsResource(args, DefaultEdsServiceName()));
  // Send several RPCs to ensure the xDS setup works
  CheckRpcSendOk(kNumRpcs);
  // Fetches the client config
  auto csds_response = FetchCsdsResponse();
  gpr_log(GPR_INFO, "xDS config dump: %s", csds_response.DebugString().c_str());
  EXPECT_EQ(1, csds_response.config_size());
  const auto& client_config = csds_response.config(0);
  // Validate the Node information
  EXPECT_THAT(
      client_config.node(),
      ::testing::AllOf(
          ::testing::Property(&envoy::config::core::v3::Node::id,
                              ::testing::Eq("xds_end2end_test")),
          ::testing::Property(&envoy::config::core::v3::Node::user_agent_name,
                              ::testing::HasSubstr("C-core")),
          ::testing::Property(
              &envoy::config::core::v3::Node::user_agent_version,
              ::testing::HasSubstr(grpc_version_string())),
          ::testing::Property(
              &envoy::config::core::v3::Node::client_features,
              ::testing::ElementsAre(::testing::Eq(
                  "envoy.lb.does_not_support_overprovisioning")))));
  // Validate the listener config
  EXPECT_THAT(
      client_config.xds_config(),
      ::testing::Contains(::testing::Property(
          &envoy::service::status::v3::PerXdsConfig::listener_config,
          ::testing::AllOf(
              ::testing::Property(
                  &envoy::admin::v3::ListenersConfigDump::version_info,
                  ::testing::Eq("1")),
              ::testing::Property(
                  &envoy::admin::v3::ListenersConfigDump::static_listeners_size,
                  ::testing::Eq(0)),
              ::testing::Property(
                  &envoy::admin::v3::ListenersConfigDump::dynamic_listeners,
                  ::testing::ElementsAre(::testing::AllOf(
                      ::testing::Property(
                          &envoy::admin::v3::ListenersConfigDump::
                              DynamicListener::name,
                          ::testing::Eq(kServerName)),
                      ::testing::Property(
                          &envoy::admin::v3::ListenersConfigDump::
                              DynamicListener::has_warming_state,
                          ::testing::Eq(false)),
                      ::testing::Property(
                          &envoy::admin::v3::ListenersConfigDump::
                              DynamicListener::has_draining_state,
                          ::testing::Eq(false)),
                      ::testing::Property(
                          &envoy::admin::v3::ListenersConfigDump::
                              DynamicListener::has_error_state,
                          ::testing::Eq(false)),
                      ::testing::Property(
                          &envoy::admin::v3::ListenersConfigDump::
                              DynamicListener::client_status,
                          ::testing::Eq(ClientResourceStatus::ACKED)),
                      ::testing::Property(
                          &envoy::admin::v3::ListenersConfigDump::
                              DynamicListener::active_state,
                          ::testing::AllOf(
                              ::testing::Property(
                                  &envoy::admin::v3::ListenersConfigDump::
                                      DynamicListenerState::version_info,
                                  ::testing::Eq("1")),
                              ::testing::Property(
                                  &envoy::admin::v3::ListenersConfigDump::
                                      DynamicListenerState::listener,
                                  UnpackListener(::testing::Property(
                                      &envoy::config::listener::v3::Listener::
                                          name,
                                      ::testing::Eq(kServerName)))))))))))));
  // Validate route config
  if (GetParam().enable_rds_testing()) {
    EXPECT_THAT(
        client_config.xds_config(),
        ::testing::Contains(::testing::Property(
            &envoy::service::status::v3::PerXdsConfig::route_config,
            ::testing::AllOf(
                ::testing::Property(&envoy::admin::v3::RoutesConfigDump::
                                        static_route_configs_size,
                                    ::testing::Eq(0)),
                ::testing::Property(
                    &envoy::admin::v3::RoutesConfigDump::dynamic_route_configs,
                    ::testing::ElementsAre(::testing::AllOf(
                        ::testing::Property(
                            &envoy::admin::v3::RoutesConfigDump::
                                DynamicRouteConfig::version_info,
                            ::testing::Eq("1")),
                        ::testing::Property(
                            &envoy::admin::v3::RoutesConfigDump::
                                DynamicRouteConfig::client_status,
                            ::testing::Eq(ClientResourceStatus::ACKED)),
                        ::testing::Property(
                            &envoy::admin::v3::RoutesConfigDump::
                                DynamicRouteConfig::route_config,
                            UnpackRouteConfiguration(::testing::AllOf(
                                ::testing::Property(
                                    &RouteConfiguration::name,
                                    kDefaultRouteConfigurationName),
                                EqRouteConfigCluster(
                                    kDefaultClusterName)))))))))));
  } else {
    EXPECT_THAT(
        client_config.xds_config(),
        ::testing::Contains(::testing::Property(
            &envoy::service::status::v3::PerXdsConfig::listener_config,
            ::testing::Property(
                &envoy::admin::v3::ListenersConfigDump::dynamic_listeners,
                ::testing::ElementsAre(::testing::Property(
                    &envoy::admin::v3::ListenersConfigDump::DynamicListener::
                        active_state,
                    ::testing::Property(
                        &envoy::admin::v3::ListenersConfigDump::
                            DynamicListenerState::listener,
                        UnpackListener(::testing::Property(
                            &envoy::config::listener::v3::Listener::
                                api_listener,
                            ::testing::Property(
                                &envoy::config::listener::v3::ApiListener::
                                    api_listener,
                                UnpackHttpConnectionManager(::testing::Property(
                                    &HttpConnectionManager::route_config,
                                    ::testing::AllOf(
                                        ::testing::Property(
                                            &RouteConfiguration::name,
                                            kDefaultRouteConfigurationName),
                                        EqRouteConfigCluster(
                                            kDefaultClusterName))))))))))))));
  }
  // Validate the cluster config
  EXPECT_THAT(
      client_config.xds_config(),
      ::testing::Contains(::testing::Property(
          &envoy::service::status::v3::PerXdsConfig::cluster_config,
          ::testing::AllOf(
              ::testing::Property(
                  &envoy::admin::v3::ClustersConfigDump::version_info,
                  ::testing::Eq("1")),
              ::testing::Property(
                  &envoy::admin::v3::ClustersConfigDump::static_clusters_size,
                  ::testing::Eq(0)),
              ::testing::Property(
                  &envoy::admin::v3::ClustersConfigDump::
                      dynamic_active_clusters,
                  ::testing::ElementsAre(::testing::AllOf(
                      ::testing::Property(
                          &envoy::admin::v3::ClustersConfigDump::
                              DynamicCluster::version_info,
                          ::testing::Eq("1")),
                      ::testing::Property(
                          &envoy::admin::v3::ClustersConfigDump::
                              DynamicCluster::client_status,
                          ::testing::Eq(ClientResourceStatus::ACKED)),
                      ::testing::Property(
                          &envoy::admin::v3::ClustersConfigDump::
                              DynamicCluster::cluster,
                          UnpackCluster(::testing::Property(
                              &envoy::config::cluster::v3::Cluster::name,
                              ::testing::Eq(kDefaultClusterName)))))))))));
  // Validate the endpoint config
  EXPECT_THAT(
      client_config.xds_config(),
      ::testing::Contains(::testing::Property(
          &envoy::service::status::v3::PerXdsConfig::endpoint_config,
          ::testing::AllOf(
              ::testing::Property(&envoy::admin::v3::EndpointsConfigDump::
                                      static_endpoint_configs_size,
                                  ::testing::Eq(0)),
              ::testing::Property(
                  &envoy::admin::v3::EndpointsConfigDump::
                      dynamic_endpoint_configs,
                  ::testing::ElementsAre(::testing::AllOf(
                      ::testing::Property(
                          &envoy::admin::v3::EndpointsConfigDump::
                              DynamicEndpointConfig::version_info,
                          ::testing::Eq("1")),
                      ::testing::Property(
                          &envoy::admin::v3::EndpointsConfigDump::
                              DynamicEndpointConfig::client_status,
                          ::testing::Eq(ClientResourceStatus::ACKED)),
                      ::testing::Property(
                          &envoy::admin::v3::EndpointsConfigDump::
                              DynamicEndpointConfig::endpoint_config,
                          ::testing::AllOf(
                              EqEndpointName(kDefaultEdsServiceName),
                              EqEndpointWeight(kDefaultLocalityWeight),
                              EqEndpointPort(backends_[0]->port()))))))))));
}

TEST_P(ClientStatusDiscoveryServiceTest, XdsConfigDumpEmpty) {
  // The CSDS service should not fail if XdsClient is not initialized or there
  // is no working xDS configs.
  FetchCsdsResponse();
}

TEST_P(ClientStatusDiscoveryServiceTest, XdsConfigDumpListenerError) {
  int kFetchConfigRetries = 3;
  int kFetchIntervalMilliseconds = 200;
  SetNextResolution({});
  SetNextResolutionForLbChannelAllBalancers();
  AdsServiceImpl::EdsResourceArgs args({
      {"locality0", {backends_[0]->port()}},
  });
  balancers_[0]->ads_service()->SetEdsResource(
      BuildEdsResource(args, DefaultEdsServiceName()));
  // Ensure the xDS resolver has working configs.
  CheckRpcSendOk();
  // Bad Listener should be rejected.
  Listener listener;
  listener.set_name(kServerName);
  balancers_[0]->ads_service()->SetLdsResource(listener);
  // The old xDS configs should still be effective.
  SetNextResolution({});
  SetNextResolutionForLbChannelAllBalancers();
  CheckRpcSendOk();
  for (int o = 0; o < kFetchConfigRetries; o++) {
    auto csds_response = FetchCsdsResponse();
    for (int i = 0; i < csds_response.config(0).xds_config_size(); i++) {
      const auto& xds_config = csds_response.config(0).xds_config(i);
      // Validate error_state in listener config
      if (xds_config.has_listener_config()) {
        const auto& dynamic_listener =
            xds_config.listener_config().dynamic_listeners(0);
        EXPECT_EQ(kServerName, dynamic_listener.name());
        // There might be delay before the new listener is rejected. Try again
        // soon if the error state is not here yet.
        if (dynamic_listener.has_error_state()) {
          EXPECT_EQ(ClientResourceStatus::NACKED,
                    dynamic_listener.client_status());
          EXPECT_EQ("2", dynamic_listener.error_state().version_info());
          EXPECT_THAT(dynamic_listener.error_state().details(),
                      ::testing::HasSubstr(
                          "Listener has neither address nor ApiListener"));
          return;  // TEST PASS
        } else {
          EXPECT_EQ(ClientResourceStatus::ACKED,
                    dynamic_listener.client_status());
        }
      }
    }
    gpr_sleep_until(
        grpc_timeout_milliseconds_to_deadline(kFetchIntervalMilliseconds));
  }
  FAIL() << "error_state not seen in CSDS responses";
}

TEST_P(ClientStatusDiscoveryServiceTest, XdsConfigDumpRouteError) {
  int kFetchConfigRetries = 3;
  int kFetchIntervalMilliseconds = 200;
  SetNextResolution({});
  SetNextResolutionForLbChannelAllBalancers();
  AdsServiceImpl::EdsResourceArgs args({
      {"locality0", {backends_[0]->port()}},
  });
  balancers_[0]->ads_service()->SetEdsResource(
      BuildEdsResource(args, DefaultEdsServiceName()));
  // Ensure the xDS resolver has working configs.
  CheckRpcSendOk();
  // Bad route config will be rejected.
  RouteConfiguration route_config;
  route_config.set_name(kDefaultRouteConfigurationName);
  route_config.add_virtual_hosts();
  SetRouteConfiguration(0, route_config);
  // The old xDS configs should still be effective.
  SetNextResolution({});
  SetNextResolutionForLbChannelAllBalancers();
  CheckRpcSendOk();
  for (int o = 0; o < kFetchConfigRetries; o++) {
    auto csds_response = FetchCsdsResponse();
    for (int i = 0; i < csds_response.config(0).xds_config_size(); i++) {
      const auto& xds_config = csds_response.config(0).xds_config(i);
      // Validate error_state in route config
      if (GetParam().enable_rds_testing() && xds_config.has_route_config()) {
        // If RDS is enabled, treat route config as independent xDS resources.
        const auto& route_config_dump = xds_config.route_config();
        const auto& dynamic_route = route_config_dump.dynamic_route_configs(0);
        if (dynamic_route.has_error_state()) {
          EXPECT_EQ(ClientResourceStatus::NACKED,
                    dynamic_route.client_status());
          EXPECT_EQ("2", dynamic_route.error_state().version_info());
          EXPECT_THAT(dynamic_route.error_state().details(),
                      ::testing::HasSubstr("VirtualHost has no domains"));
          EXPECT_THAT(dynamic_route.route_config(),
                      UnpackRouteConfiguration(::testing::Property(
                          &RouteConfiguration::name,
                          ::testing::Eq(kDefaultRouteConfigurationName))));
          return;  // TEST PASS
        } else {
          EXPECT_EQ(ClientResourceStatus::ACKED, dynamic_route.client_status());
        }
      } else if (!GetParam().enable_rds_testing() &&
                 xds_config.has_listener_config()) {
        const auto& dynamic_listener =
            xds_config.listener_config().dynamic_listeners(0);
        // If route config is part of listener, the listener update should be
        // rejected.
        if (dynamic_listener.has_error_state()) {
          EXPECT_EQ(ClientResourceStatus::NACKED,
                    dynamic_listener.client_status());
          EXPECT_EQ("2", dynamic_listener.error_state().version_info());
          EXPECT_THAT(dynamic_listener.error_state().details(),
                      ::testing::HasSubstr("VirtualHost has no domains"));
          EXPECT_THAT(
              dynamic_listener.active_state().listener(),
              UnpackListener(::testing::Property(
                  &envoy::config::listener::v3::Listener::api_listener,
                  ::testing::Property(
                      &envoy::config::listener::v3::ApiListener::api_listener,
                      UnpackHttpConnectionManager(::testing::Property(
                          &HttpConnectionManager::route_config,
                          ::testing::Property(
                              &RouteConfiguration::name,
                              kDefaultRouteConfigurationName)))))));
          return;  // TEST PASS
        } else {
          EXPECT_EQ(ClientResourceStatus::ACKED,
                    dynamic_listener.client_status());
        }
      }
      EXPECT_EQ(kDefaultRouteConfigurationName, route_config.name());
    }
    gpr_sleep_until(
        grpc_timeout_milliseconds_to_deadline(kFetchIntervalMilliseconds));
  }
  FAIL() << "error_state not seen in CSDS responses";
}

TEST_P(ClientStatusDiscoveryServiceTest, XdsConfigDumpClusterError) {
  int kFetchConfigRetries = 3;
  int kFetchIntervalMilliseconds = 200;
  SetNextResolution({});
  SetNextResolutionForLbChannelAllBalancers();
  AdsServiceImpl::EdsResourceArgs args({
      {"locality0", {backends_[0]->port()}},
  });
  balancers_[0]->ads_service()->SetEdsResource(
      BuildEdsResource(args, DefaultEdsServiceName()));
  // Ensure the xDS resolver has working configs.
  CheckRpcSendOk();
  // Listener without any route, will be rejected.
  Cluster cluster;
  cluster.set_name(kDefaultClusterName);
  balancers_[0]->ads_service()->SetCdsResource(cluster);
  // The old xDS configs should still be effective.
  SetNextResolution({});
  SetNextResolutionForLbChannelAllBalancers();
  CheckRpcSendOk();
  for (int o = 0; o < kFetchConfigRetries; o++) {
    auto csds_response = FetchCsdsResponse();
    for (int i = 0; i < csds_response.config(0).xds_config_size(); i++) {
      const auto& xds_config = csds_response.config(0).xds_config(i);
      // Validate error_state in cluster config
      if (xds_config.has_cluster_config()) {
        const auto& dynamic_active_cluster =
            xds_config.cluster_config().dynamic_active_clusters(0);
        if (dynamic_active_cluster.has_error_state()) {
          EXPECT_EQ(ClientResourceStatus::NACKED,
                    dynamic_active_cluster.client_status());
          EXPECT_EQ("2", dynamic_active_cluster.error_state().version_info());
          EXPECT_THAT(dynamic_active_cluster.error_state().details(),
                      ::testing::HasSubstr("DiscoveryType not found"));
          EXPECT_THAT(dynamic_active_cluster.cluster(),
                      EqClusterName(kDefaultClusterName));
          return;  // TEST PASS
        } else {
          EXPECT_EQ(ClientResourceStatus::ACKED,
                    dynamic_active_cluster.client_status());
        }
      }
    }
    gpr_sleep_until(
        grpc_timeout_milliseconds_to_deadline(kFetchIntervalMilliseconds));
  }
  FAIL() << "error_state not seen in CSDS responses";
}

TEST_P(ClientStatusDiscoveryServiceTest, XdsConfigDumpEndpointError) {
  int kFetchConfigRetries = 3;
  int kFetchIntervalMilliseconds = 200;
  SetNextResolution({});
  SetNextResolutionForLbChannelAllBalancers();
  AdsServiceImpl::EdsResourceArgs args({
      {"locality0", {backends_[0]->port()}},
  });
  balancers_[0]->ads_service()->SetEdsResource(
      BuildEdsResource(args, DefaultEdsServiceName()));
  // Ensure the xDS resolver has working configs.
  CheckRpcSendOk();
  // Bad endpoint config will be rejected.
  ClusterLoadAssignment cluster_load_assignment;
  cluster_load_assignment.set_cluster_name(kDefaultEdsServiceName);
  auto* endpoints = cluster_load_assignment.add_endpoints();
  endpoints->mutable_load_balancing_weight()->set_value(1);
  auto* endpoint = endpoints->add_lb_endpoints()->mutable_endpoint();
  endpoint->mutable_address()->mutable_socket_address()->set_port_value(1 << 1);
  balancers_[0]->ads_service()->SetEdsResource(cluster_load_assignment);
  // The old xDS configs should still be effective.
  SetNextResolution({});
  SetNextResolutionForLbChannelAllBalancers();
  CheckRpcSendOk();
  for (int o = 0; o < kFetchConfigRetries; o++) {
    auto csds_response = FetchCsdsResponse();
    for (int i = 0; i < csds_response.config(0).xds_config_size(); i++) {
      const auto& xds_config = csds_response.config(0).xds_config(i);
      // Validate error_state in endpoint config
      if (xds_config.has_endpoint_config()) {
        const auto& dynamic_endpoint_config =
            xds_config.endpoint_config().dynamic_endpoint_configs(0);
        if (dynamic_endpoint_config.has_error_state()) {
          EXPECT_EQ(ClientResourceStatus::NACKED,
                    dynamic_endpoint_config.client_status());
          EXPECT_EQ("2", dynamic_endpoint_config.error_state().version_info());
          EXPECT_THAT(dynamic_endpoint_config.error_state().details(),
                      ::testing::HasSubstr("Empty locality"));
          EXPECT_THAT(dynamic_endpoint_config.endpoint_config(),
                      EqEndpointName(kDefaultEdsServiceName));
          return;  // TEST PASS
        } else {
          EXPECT_EQ(ClientResourceStatus::ACKED,
                    dynamic_endpoint_config.client_status());
        }
      }
    }
    gpr_sleep_until(
        grpc_timeout_milliseconds_to_deadline(kFetchIntervalMilliseconds));
  }
  FAIL() << "error_state not seen in CSDS responses";
}

TEST_P(ClientStatusDiscoveryServiceTest, XdsConfigDumpListenerRequested) {
  int kTimeoutMillisecond = 1000;
  balancers_[0]->ads_service()->UnsetResource(kLdsTypeUrl, kServerName);
  CheckRpcSendFailure(1, RpcOptions().set_timeout_ms(kTimeoutMillisecond),
                      grpc::DEADLINE_EXCEEDED);
  auto csds_response = FetchCsdsResponse();
  EXPECT_THAT(csds_response.config(0).xds_config(),
              ::testing::Contains(::testing::Property(
                  &envoy::service::status::v3::PerXdsConfig::listener_config,
                  ::testing::Property(
                      &envoy::admin::v3::ListenersConfigDump::dynamic_listeners,
                      ::testing::ElementsAre(::testing::Property(
                          &envoy::admin::v3::ListenersConfigDump::
                              DynamicListener::client_status,
                          ::testing::Eq(ClientResourceStatus::REQUESTED)))))));
}

TEST_P(ClientStatusDiscoveryServiceTest, XdsConfigDumpClusterRequested) {
  int kTimeoutMillisecond = 1000;
  std::string kClusterName1 = "cluster-1";
  std::string kClusterName2 = "cluster-2";
  SetNextResolution({});
  SetNextResolutionForLbChannelAllBalancers();
  // Create a route config requesting two non-existing clusters
  RouteConfiguration route_config;
  route_config.set_name(kDefaultRouteConfigurationName);
  auto* vh = route_config.add_virtual_hosts();
  // The VirtualHost must match the domain name, otherwise will cause resolver
  // transient failure.
  vh->add_domains("*");
  auto* routes1 = vh->add_routes();
  routes1->mutable_match()->set_prefix("");
  routes1->mutable_route()->set_cluster(kClusterName1);
  auto* routes2 = vh->add_routes();
  routes2->mutable_match()->set_prefix("");
  routes2->mutable_route()->set_cluster(kClusterName2);
  SetRouteConfiguration(0, route_config);
  // Try to get the configs plumb through
  CheckRpcSendFailure(1, RpcOptions().set_timeout_ms(kTimeoutMillisecond),
                      grpc::DEADLINE_EXCEEDED);
  auto csds_response = FetchCsdsResponse();
  EXPECT_THAT(
      csds_response.config(0).xds_config(),
      ::testing::Contains(::testing::Property(
          &envoy::service::status::v3::PerXdsConfig::cluster_config,
          ::testing::Property(
              &envoy::admin::v3::ClustersConfigDump::dynamic_active_clusters,
              ::testing::UnorderedElementsAre(
                  ::testing::AllOf(
                      ::testing::Property(
                          &envoy::admin::v3::ClustersConfigDump::
                              DynamicCluster::client_status,
                          ::testing::Eq(ClientResourceStatus::REQUESTED)),
                      ::testing::Property(
                          &envoy::admin::v3::ClustersConfigDump::
                              DynamicCluster::cluster,
                          EqClusterName(kClusterName1))),
                  ::testing::AllOf(
                      ::testing::Property(
                          &envoy::admin::v3::ClustersConfigDump::
                              DynamicCluster::client_status,
                          ::testing::Eq(ClientResourceStatus::REQUESTED)),
                      ::testing::Property(
                          &envoy::admin::v3::ClustersConfigDump::
                              DynamicCluster::cluster,
                          EqClusterName(kClusterName2))))))));
}

TEST_P(ClientStatusDiscoveryServiceTest, XdsConfigDumpDoesNotExist) {
  int kTimeoutMillisecond = 1000000;  // 1000s wait for the transient failure.
  balancers_[0]->ads_service()->UnsetResource(kLdsTypeUrl, kServerName);
  CheckRpcSendFailure(1, RpcOptions().set_timeout_ms(kTimeoutMillisecond),
                      grpc::UNAVAILABLE);
  auto csds_response = FetchCsdsResponse();
  EXPECT_THAT(
      csds_response.config(0).xds_config(),
      ::testing::Contains(::testing::Property(
          &envoy::service::status::v3::PerXdsConfig::listener_config,
          ::testing::Property(
              &envoy::admin::v3::ListenersConfigDump::dynamic_listeners,
              ::testing::ElementsAre(::testing::Property(
                  &envoy::admin::v3::ListenersConfigDump::DynamicListener::
                      client_status,
                  ::testing::Eq(ClientResourceStatus::DOES_NOT_EXIST)))))));
}

std::string TestTypeName(const ::testing::TestParamInfo<TestType>& info) {
  return info.param.AsString();
}

// Run with all combinations of xds/fake resolver and enabling load reporting.
INSTANTIATE_TEST_SUITE_P(
    XdsTest, BasicTest,
    ::testing::Values(
        TestType(), TestType().set_enable_load_reporting(),
        TestType().set_use_fake_resolver(),
        TestType().set_use_fake_resolver().set_enable_load_reporting()),
    &TestTypeName);

// Run with both fake resolver and xds resolver.
// Don't run with load reporting or v2 or RDS, since they are irrelevant to
// the tests.
INSTANTIATE_TEST_SUITE_P(XdsTest, SecureNamingTest,
                         ::testing::Values(TestType(),
                                           TestType().set_use_fake_resolver()),
                         &TestTypeName);

// LDS depends on XdsResolver.
INSTANTIATE_TEST_SUITE_P(XdsTest, LdsTest, ::testing::Values(TestType()),
                         &TestTypeName);

// LDS/RDS commmon tests depend on XdsResolver.
INSTANTIATE_TEST_SUITE_P(
    XdsTest, LdsRdsTest,
    ::testing::Values(TestType(), TestType().set_enable_rds_testing(),
                      // Also test with xDS v2.
                      TestType().set_enable_rds_testing().set_use_v2()),
    &TestTypeName);

// CDS depends on XdsResolver.
INSTANTIATE_TEST_SUITE_P(
    XdsTest, CdsTest,
    ::testing::Values(TestType(), TestType().set_enable_load_reporting()),
    &TestTypeName);

// CDS depends on XdsResolver.
// Security depends on v3.
// Not enabling load reporting or RDS, since those are irrelevant to these
// tests.
INSTANTIATE_TEST_SUITE_P(
    XdsTest, XdsSecurityTest,
    ::testing::Values(TestType().set_use_xds_credentials()), &TestTypeName);

// We are only testing the server here.
INSTANTIATE_TEST_SUITE_P(XdsTest, XdsEnabledServerTest,
                         ::testing::Values(TestType()), &TestTypeName);

// We are only testing the server here.
INSTANTIATE_TEST_SUITE_P(XdsTest, XdsServerSecurityTest,
                         ::testing::Values(TestType()
                                               .set_use_fake_resolver()
                                               .set_use_xds_credentials()),
                         &TestTypeName);

// We are only testing the server here.
INSTANTIATE_TEST_SUITE_P(XdsTest, XdsEnabledServerStatusNotificationTest,
                         ::testing::Values(TestType()
                                               .set_use_fake_resolver()
                                               .set_use_xds_credentials()),
                         &TestTypeName);

// EDS could be tested with or without XdsResolver, but the tests would
// be the same either way, so we test it only with XdsResolver.
INSTANTIATE_TEST_SUITE_P(
    XdsTest, EdsTest,
    ::testing::Values(TestType(), TestType().set_enable_load_reporting()),
    &TestTypeName);

// Test initial resource timeouts for each resource type.
// Do this only for XdsResolver with RDS enabled, so that we can test
// all resource types.
// Run with V3 only, since the functionality is no different in V2.
INSTANTIATE_TEST_SUITE_P(XdsTest, TimeoutTest,
                         ::testing::Values(TestType().set_enable_rds_testing()),
                         &TestTypeName);

// XdsResolverOnlyTest depends on XdsResolver.
INSTANTIATE_TEST_SUITE_P(
    XdsTest, XdsResolverOnlyTest,
    ::testing::Values(TestType(), TestType().set_enable_load_reporting()),
    &TestTypeName);

// XdsResolverLoadReprtingOnlyTest depends on XdsResolver and load reporting.
INSTANTIATE_TEST_SUITE_P(
    XdsTest, XdsResolverLoadReportingOnlyTest,
    ::testing::Values(TestType().set_enable_load_reporting()), &TestTypeName);

INSTANTIATE_TEST_SUITE_P(
    XdsTest, LocalityMapTest,
    ::testing::Values(
        TestType(), TestType().set_enable_load_reporting(),
        TestType().set_use_fake_resolver(),
        TestType().set_use_fake_resolver().set_enable_load_reporting()),
    &TestTypeName);

INSTANTIATE_TEST_SUITE_P(
    XdsTest, FailoverTest,
    ::testing::Values(
        TestType(), TestType().set_enable_load_reporting(),
        TestType().set_use_fake_resolver(),
        TestType().set_use_fake_resolver().set_enable_load_reporting()),
    &TestTypeName);

INSTANTIATE_TEST_SUITE_P(
    XdsTest, DropTest,
    ::testing::Values(
        TestType(), TestType().set_enable_load_reporting(),
        TestType().set_use_fake_resolver(),
        TestType().set_use_fake_resolver().set_enable_load_reporting()),
    &TestTypeName);

INSTANTIATE_TEST_SUITE_P(
    XdsTest, BalancerUpdateTest,
    ::testing::Values(
        TestType().set_use_fake_resolver(),
        TestType().set_use_fake_resolver().set_enable_load_reporting(),
        TestType().set_enable_load_reporting()),
    &TestTypeName);

// Load reporting tests are not run with load reporting disabled.
INSTANTIATE_TEST_SUITE_P(
    XdsTest, ClientLoadReportingTest,
    ::testing::Values(
        TestType().set_enable_load_reporting(),
        TestType().set_enable_load_reporting().set_use_fake_resolver()),
    &TestTypeName);

// Load reporting tests are not run with load reporting disabled.
INSTANTIATE_TEST_SUITE_P(
    XdsTest, ClientLoadReportingWithDropTest,
    ::testing::Values(
        TestType().set_enable_load_reporting(),
        TestType().set_enable_load_reporting().set_use_fake_resolver()),
    &TestTypeName);

INSTANTIATE_TEST_SUITE_P(
    XdsTest, FaultInjectionTest,
    ::testing::Values(
        TestType(), TestType().set_enable_rds_testing(),
        TestType().set_filter_config_setup(
            TestType::FilterConfigSetup::kRouteOverride),
        TestType().set_enable_rds_testing().set_filter_config_setup(
            TestType::FilterConfigSetup::kRouteOverride)),
    &TestTypeName);

INSTANTIATE_TEST_SUITE_P(XdsTest, BootstrapContentsFromEnvVarTest,
                         ::testing::Values(TestType()), &TestTypeName);

// Run CSDS tests with RDS enabled and disabled.
INSTANTIATE_TEST_SUITE_P(
    XdsTest, ClientStatusDiscoveryServiceTest,
    ::testing::Values(
        TestType(), TestType().set_enable_rds_testing(),
        TestType().set_use_csds_streaming(),
        TestType().set_enable_rds_testing().set_use_csds_streaming()),
    &TestTypeName);

}  // namespace
}  // namespace testing
}  // namespace grpc

int main(int argc, char** argv) {
  grpc::testing::TestEnvironment env(argc, argv);
  ::testing::InitGoogleTest(&argc, argv);
  grpc::testing::WriteBootstrapFiles();
  // Make the backup poller poll very frequently in order to pick up
  // updates from all the subchannels's FDs.
  GPR_GLOBAL_CONFIG_SET(grpc_client_channel_backup_poll_interval_ms, 1);
#if TARGET_OS_IPHONE
  // Workaround Apple CFStream bug
  gpr_setenv("grpc_cfstream", "0");
#endif
  grpc_core::CertificateProviderRegistry::RegisterCertificateProviderFactory(
      absl::make_unique<grpc::testing::FakeCertificateProviderFactory>(
          "fake1", &grpc::testing::g_fake1_cert_data_map));
  grpc_core::CertificateProviderRegistry::RegisterCertificateProviderFactory(
      absl::make_unique<grpc::testing::FakeCertificateProviderFactory>(
          "fake2", &grpc::testing::g_fake2_cert_data_map));
  grpc_init();
  const auto result = RUN_ALL_TESTS();
  grpc_shutdown();
  return result;
}<|MERGE_RESOLUTION|>--- conflicted
+++ resolved
@@ -1339,13 +1339,13 @@
     return *this;
   }
 
-<<<<<<< HEAD
   TestType& set_use_csds_streaming() {
     use_csds_streaming_ = true;
-=======
+    return *this;
+  }
+  
   TestType& set_filter_config_setup(const FilterConfigSetup& setup) {
     filter_config_setup_ = setup;
->>>>>>> 35c60cd9
     return *this;
   }
 
@@ -1354,13 +1354,10 @@
   bool enable_rds_testing() const { return enable_rds_testing_; }
   bool use_v2() const { return use_v2_; }
   bool use_xds_credentials() const { return use_xds_credentials_; }
-<<<<<<< HEAD
   bool use_csds_streaming() const { return use_csds_streaming_; }
-=======
   const FilterConfigSetup& filter_config_setup() const {
     return filter_config_setup_;
   }
->>>>>>> 35c60cd9
 
   std::string AsString() const {
     std::string retval = (use_fake_resolver_ ? "FakeResolver" : "XdsResolver");
@@ -1368,13 +1365,10 @@
     if (enable_load_reporting_) retval += "WithLoadReporting";
     if (enable_rds_testing_) retval += "Rds";
     if (use_xds_credentials_) retval += "XdsCreds";
-<<<<<<< HEAD
     if (use_csds_streaming_) retval += "CsdsStreaming";
-=======
     if (filter_config_setup_ == kRouteOverride) {
       retval += "FilterPerRouteOverride";
     }
->>>>>>> 35c60cd9
     return retval;
   }
 
@@ -1384,11 +1378,8 @@
   bool enable_rds_testing_ = false;
   bool use_v2_ = false;
   bool use_xds_credentials_ = false;
-<<<<<<< HEAD
   bool use_csds_streaming_ = false;
-=======
   FilterConfigSetup filter_config_setup_ = kHTTPConnectionManagerOriginal;
->>>>>>> 35c60cd9
 };
 
 std::string ReadFile(const char* file_path) {
