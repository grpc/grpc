--- conflicted
+++ resolved
@@ -342,34 +342,13 @@
     gpr_log(GPR_INFO, "LB[%p]: shut down", this);
   }
 
-<<<<<<< HEAD
-  // TODO(juanlishen): Put the args into a struct.
-  static DiscoveryResponse BuildResponse(
-      const std::vector<std::vector<int>>& backend_ports,
-      const std::vector<int>& lb_weights = {},
-      size_t first_locality_name_index = 0,
-      const std::map<grpc::string, uint32_t>& drop_categories = {},
-      const FractionalPercent::DenominatorType denominator =
-          FractionalPercent::MILLION,
-      const std::vector<int>& priorities = {}) {
-=======
   static DiscoveryResponse BuildResponse(const ResponseArgs& args) {
->>>>>>> e68ce116
     ClusterLoadAssignment assignment;
     assignment.set_cluster_name("service name");
     for (const auto& locality : args.locality_list) {
       auto* endpoints = assignment.add_endpoints();
-<<<<<<< HEAD
-      const int lb_weight =
-          lb_weights.empty() ? kDefaultLocalityWeight : lb_weights[i];
-      endpoints->mutable_load_balancing_weight()->set_value(lb_weight);
-      const int priority =
-          priorities.empty() ? kDefaultLocalityPriority : priorities[i];
-      endpoints->set_priority(priority);
-=======
       endpoints->mutable_load_balancing_weight()->set_value(locality.lb_weight);
       endpoints->set_priority(locality.priority);
->>>>>>> e68ce116
       endpoints->mutable_locality()->set_region(kDefaultLocalityRegion);
       endpoints->mutable_locality()->set_zone(kDefaultLocalityZone);
       endpoints->mutable_locality()->set_sub_zone(locality.sub_zone);
@@ -1305,8 +1284,7 @@
   EXPECT_EQ(2U, balancers_[0]->eds_service()->response_count());
 }
 
-<<<<<<< HEAD
-class FailoverTest : public SingleBalancerTest {
+class FailoverTest : public BasicTest {
  public:
   FailoverTest() { ResetStub(0, "", "", 1); }
 };
@@ -1378,13 +1356,10 @@
   EXPECT_EQ(1U, balancers_[0]->eds_service()->response_count());
 }
 
-TEST_F(SingleBalancerTest, Drop) {
-=======
 using DropTest = BasicTest;
 
 // Tests that RPCs are dropped according to the drop config.
 TEST_F(DropTest, Vanilla) {
->>>>>>> e68ce116
   SetNextResolution({}, kDefaultServiceConfig_.c_str());
   SetNextResolutionForLbChannelAllBalancers();
   const size_t kNumRpcs = 5000;
