# Copyright 2017 gRPC authors.
#
# Licensed under the Apache License, Version 2.0 (the "License");
# you may not use this file except in compliance with the License.
# You may obtain a copy of the License at
#
#     http://www.apache.org/licenses/LICENSE-2.0
#
# Unless required by applicable law or agreed to in writing, software
# distributed under the License is distributed on an "AS IS" BASIS,
# WITHOUT WARRANTIES OR CONDITIONS OF ANY KIND, either express or implied.
# See the License for the specific language governing permissions and
# limitations under the License.

load("//bazel:grpc_build_system.bzl", "grpc_cc_binary", "grpc_cc_library", "grpc_cc_test", "grpc_package")

licenses(["notice"])

grpc_package(
    name = "test/cpp/end2end",
    visibility = "public",
)  # Allows external users to implement end2end tests.

grpc_cc_library(
    name = "test_service_impl",
    testonly = True,
    srcs = ["test_service_impl.cc"],
    hdrs = ["test_service_impl.h"],
    external_deps = [
        "gtest",
        "absl/log:check",
        "absl/synchronization",
    ],
    deps = [
        "//src/proto/grpc/testing:echo_cc_grpc",
        "//test/core/test_util:grpc_test_util",
        "//test/cpp/util:test_util",
    ],
)

grpc_cc_library(
    name = "test_health_check_service_impl",
    testonly = True,
    srcs = ["test_health_check_service_impl.cc"],
    hdrs = ["test_health_check_service_impl.h"],
    deps = [
        "//:grpc",
        "//:grpc++",
        "//src/proto/grpc/health/v1:health_cc_grpc",
    ],
)

grpc_cc_library(
    name = "counted_service",
    hdrs = ["counted_service.h"],
    deps = [
        "//:grpc",
    ],
)

grpc_cc_library(
    name = "connection_attempt_injector",
    testonly = True,
    srcs = ["connection_attempt_injector.cc"],
    hdrs = ["connection_attempt_injector.h"],
    external_deps = [
        "absl/log:check",
    ],
    deps = [
        "//:grpc",
    ],
)

grpc_cc_library(
    name = "interceptors_util",
    testonly = True,
    srcs = ["interceptors_util.cc"],
    hdrs = ["interceptors_util.h"],
    external_deps = [
        "absl/log:check",
        "gtest",
    ],
    deps = [
        "//src/proto/grpc/testing:echo_cc_grpc",
        "//test/cpp/util:test_util",
    ],
)

grpc_cc_library(
    name = "rls_server",
    testonly = True,
    srcs = ["rls_server.cc"],
    hdrs = ["rls_server.h"],
    external_deps = [
        "gtest",
    ],
    deps = [
        ":counted_service",
        "//src/proto/grpc/lookup/v1:rls_cc_grpc",
        "//test/core/test_util:grpc_test_util",
    ],
)

grpc_cc_test(
    name = "async_end2end_test",
    srcs = ["async_end2end_test.cc"],
    external_deps = [
        "absl/log:check",
        "gtest",
    ],
    shard_count = 10,
    tags = [
        "cpp_end2end_test",
        "no_test_ios",
        "thready_tsan",
    ],
    deps = [
        "//:gpr",
        "//:grpc",
        "//:grpc++",
<<<<<<< HEAD
        "//src/proto/grpc/health/v1:health_proto",
=======
        "//src/proto/grpc/health/v1:health_cc_grpc",
>>>>>>> aa954fbb
        "//src/proto/grpc/testing:echo_cc_grpc",
        "//src/proto/grpc/testing:echo_messages_cc_proto",
        "//src/proto/grpc/testing/duplicate:echo_duplicate_cc_grpc",
        "//test/core/test_util:grpc_test_util",
        "//test/cpp/util:test_util",
    ],
)

grpc_cc_test(
    name = "time_change_test",
    srcs = ["time_change_test.cc"],
    data = [
        ":client_crash_test_server",
    ],
    external_deps = [
        "absl/log:check",
        "gtest",
    ],
    tags = [
        "cpp_end2end_test",
        "no_test_android",  # android_cc_test doesn't work with data dependency.
        "no_test_ios",
        "no_windows",
    ],
    deps = [
        ":test_service_impl",
        "//:gpr",
        "//:grpc",
        "//:grpc++",
        "//src/proto/grpc/testing:echo_cc_grpc",
        "//src/proto/grpc/testing:echo_messages_cc_proto",
        "//test/core/test_util:grpc_test_util",
        "//test/cpp/util:test_util",
    ],
)

grpc_cc_test(
    name = "client_crash_test",
    srcs = ["client_crash_test.cc"],
    data = [
        ":client_crash_test_server",
    ],
    external_deps = [
        "absl/log:check",
        "gtest",
    ],
    tags = [
        "no_test_android",  # android_cc_test doesn't work with data dependency.
        "no_test_ios",
        "no_windows",
    ],
    deps = [
        "//:gpr",
        "//:grpc",
        "//:grpc++",
        "//src/proto/grpc/testing:echo_cc_grpc",
        "//src/proto/grpc/testing:echo_messages_cc_proto",
        "//src/proto/grpc/testing/duplicate:echo_duplicate_cc_grpc",
        "//test/core/test_util:grpc_test_util",
        "//test/cpp/util:test_util",
    ],
)

grpc_cc_binary(
    name = "client_crash_test_server",
    testonly = True,
    srcs = ["client_crash_test_server.cc"],
    external_deps = [
        "absl/flags:flag",
        "gtest",
    ],
    deps = [
        ":test_service_impl",
        "//:gpr",
        "//:grpc",
        "//:grpc++",
        "//src/proto/grpc/testing:echo_cc_grpc",
        "//src/proto/grpc/testing:echo_messages_cc_proto",
        "//src/proto/grpc/testing/duplicate:echo_duplicate_cc_grpc",
        "//test/core/test_util:grpc_test_util",
        "//test/cpp/util:test_config",
        "//test/cpp/util:test_util",
    ],
)

grpc_cc_test(
    name = "client_fork_test",
    srcs = ["client_fork_test.cc"],
    external_deps = [
        "absl/strings",
        "gtest",
    ],
    tags = [
        "fork_test",
        "no_test_ios",
        "no_windows",
    ],
    deps = [
        "//:gpr",
        "//:grpc",
        "//:grpc++",
        "//src/proto/grpc/testing:echo_cc_grpc",
        "//src/proto/grpc/testing:echo_messages_cc_proto",
        "//src/proto/grpc/testing/duplicate:echo_duplicate_cc_grpc",
        "//test/core/test_util:grpc_test_util",
        "//test/cpp/util:test_config",
    ],
)

grpc_cc_test(
    name = "client_callback_end2end_test",
    srcs = ["client_callback_end2end_test.cc"],
    external_deps = [
        "absl/log:check",
        "gtest",
    ],
    tags = ["cpp_end2end_test"],
    deps = [
        ":interceptors_util",
        ":test_service_impl",
        "//:gpr",
        "//:grpc",
        "//:grpc++",
        "//src/proto/grpc/testing:echo_cc_grpc",
        "//src/proto/grpc/testing:echo_messages_cc_proto",
        "//src/proto/grpc/testing:simple_messages_cc_proto",
        "//test/core/test_util:grpc_test_util",
        "//test/cpp/util:test_util",
    ],
)

grpc_cc_test(
    name = "delegating_channel_test",
    srcs = ["delegating_channel_test.cc"],
    external_deps = [
        "gtest",
    ],
    tags = ["cpp_end2end_test"],
    deps = [
        ":test_service_impl",
        "//:gpr",
        "//:grpc",
        "//:grpc++",
        "//src/proto/grpc/testing:echo_cc_grpc",
        "//src/proto/grpc/testing:echo_messages_cc_proto",
        "//test/core/test_util:grpc_test_util",
        "//test/cpp/util:test_util",
    ],
)

grpc_cc_test(
    name = "client_interceptors_end2end_test",
    srcs = ["client_interceptors_end2end_test.cc"],
    external_deps = [
        "absl/log:check",
        "gtest",
    ],
    tags = ["cpp_end2end_test"],
    deps = [
        ":interceptors_util",
        ":test_service_impl",
        "//:gpr",
        "//:grpc",
        "//:grpc++",
        "//src/proto/grpc/testing:echo_cc_grpc",
        "//src/proto/grpc/testing:echo_messages_cc_proto",
        "//test/core/test_util:grpc_test_util",
        "//test/cpp/util:test_util",
    ],
)

grpc_cc_library(
    name = "end2end_test_lib",
    testonly = True,
    srcs = ["end2end_test.cc"],
    external_deps = [
        "absl/log:check",
        "gtest",
    ],
    linkstatic = True,
    deps = [
        ":interceptors_util",
        ":test_service_impl",
        "//:gpr",
        "//:grpc",
        "//:grpc++",
        "//:grpc++_test",
        "//src/proto/grpc/testing:echo_cc_grpc",
        "//src/proto/grpc/testing:echo_messages_cc_proto",
        "//src/proto/grpc/testing/duplicate:echo_duplicate_cc_grpc",
        "//test/core/test_util:grpc_test_util",
        "//test/cpp/util:test_util",
    ],
    alwayslink = 1,
)

grpc_cc_test(
    name = "channelz_service_test",
    srcs = ["channelz_service_test.cc"],
    data = [
        "//src/core/tsi/test_creds:ca.pem",
        "//src/core/tsi/test_creds:client.key",
        "//src/core/tsi/test_creds:client.pem",
        "//src/core/tsi/test_creds:server1.key",
        "//src/core/tsi/test_creds:server1.pem",
    ],
    external_deps = [
        "absl/log:check",
        "gtest",
    ],
    # TODO(yulin-liang): The test is not able to load the certificate files on
    # iOS. Figure out why.
    tags = [
        "cpp_end2end_test",
        "no_test_ios",
    ],
    deps = [
        ":test_service_impl",
        "//:gpr",
        "//:grpc",
        "//:grpc++",
        "//:grpcpp_channelz",
        "//src/core:slice",
<<<<<<< HEAD
        "//src/proto/grpc/channelz:channelz_proto",
=======
        "//src/proto/grpc/channelz:channelz_cc_grpc",
>>>>>>> aa954fbb
        "//src/proto/grpc/testing:echo_cc_grpc",
        "//src/proto/grpc/testing:echo_messages_cc_proto",
        "//test/core/event_engine:event_engine_test_utils",
        "//test/core/test_util:grpc_test_util",
        "//test/cpp/util:test_util",
    ],
)

grpc_cc_test(
    name = "server_early_return_test",
    srcs = ["server_early_return_test.cc"],
    external_deps = [
        "gtest",
    ],
    tags = ["cpp_end2end_test"],
    deps = [
        "//:gpr",
        "//:grpc",
        "//:grpc++",
        "//src/proto/grpc/testing:echo_cc_grpc",
        "//src/proto/grpc/testing:echo_messages_cc_proto",
        "//test/core/test_util:grpc_test_util",
        "//test/cpp/util:test_util",
    ],
)

grpc_cc_test(
    name = "end2end_test",
    size = "large",
    flaky = True,  # TODO(b/151704375)
    shard_count = 30,
    tags = [
        "cpp_end2end_test",
        "no_test_ios",
    ],
    deps = [
        ":end2end_test_lib",
        # DO NOT REMOVE THE grpc++ dependence below since the internal build
        # system uses it to specialize targets
        "//:grpc++",
    ],
)

grpc_cc_test(
    name = "exception_test",
    srcs = ["exception_test.cc"],
    external_deps = [
        "gtest",
    ],
    deps = [
        "//:gpr",
        "//:grpc",
        "//:grpc++",
        "//src/proto/grpc/testing:echo_cc_grpc",
        "//src/proto/grpc/testing:echo_messages_cc_proto",
        "//test/core/test_util:grpc_test_util",
        "//test/cpp/util:test_util",
    ],
)

grpc_cc_test(
    name = "generic_end2end_test",
    srcs = ["generic_end2end_test.cc"],
    external_deps = [
        "gtest",
    ],
    tags = ["cpp_end2end_test"],
    deps = [
        "//:gpr",
        "//:grpc",
        "//:grpc++",
        "//src/proto/grpc/testing:echo_cc_grpc",
        "//src/proto/grpc/testing:echo_messages_cc_proto",
        "//src/proto/grpc/testing/duplicate:echo_duplicate_cc_grpc",
        "//test/core/test_util:grpc_test_util",
        "//test/cpp/util:test_util",
    ],
)

grpc_cc_test(
    name = "health_service_end2end_test",
    srcs = ["health_service_end2end_test.cc"],
    external_deps = [
        "gtest",
    ],
    tags = ["cpp_end2end_test"],
    deps = [
        ":test_health_check_service_impl",
        ":test_service_impl",
        "//:gpr",
        "//:grpc",
        "//:grpc++",
<<<<<<< HEAD
        "//src/proto/grpc/health/v1:health_proto",
=======
        "//src/proto/grpc/health/v1:health_cc_grpc",
>>>>>>> aa954fbb
        "//src/proto/grpc/testing:echo_cc_grpc",
        "//src/proto/grpc/testing:echo_messages_cc_proto",
        "//src/proto/grpc/testing/duplicate:echo_duplicate_cc_grpc",
        "//test/core/test_util:grpc_test_util",
        "//test/cpp/util:test_util",
    ],
)

grpc_cc_test(
    name = "hybrid_end2end_test",
    srcs = ["hybrid_end2end_test.cc"],
    external_deps = [
        "absl/log:check",
        "gtest",
    ],
    tags = ["cpp_end2end_test"],
    deps = [
        ":test_service_impl",
        "//:gpr",
        "//:grpc",
        "//:grpc++",
        "//src/proto/grpc/testing:echo_cc_grpc",
        "//src/proto/grpc/testing:echo_messages_cc_proto",
        "//src/proto/grpc/testing/duplicate:echo_duplicate_cc_grpc",
        "//test/core/test_util:grpc_test_util",
        "//test/cpp/util:test_util",
    ],
)

grpc_cc_test(
    name = "raw_end2end_test",
    srcs = ["raw_end2end_test.cc"],
    external_deps = [
        "absl/log:check",
        "gtest",
    ],
    tags = ["cpp_end2end_test"],
    deps = [
        ":test_service_impl",
        "//:gpr",
        "//:grpc",
        "//:grpc++",
        "//src/proto/grpc/testing:echo_cc_grpc",
        "//src/proto/grpc/testing:echo_messages_cc_proto",
        "//src/proto/grpc/testing/duplicate:echo_duplicate_cc_grpc",
        "//test/core/test_util:grpc_test_util",
        "//test/cpp/util:test_util",
    ],
)

grpc_cc_test(
    name = "mock_test",
    srcs = ["mock_test.cc"],
    external_deps = [
        "gtest",
    ],
    tags = ["cpp_end2end_test"],
    deps = [
        "//:gpr",
        "//:grpc",
        "//:grpc++",
        "//:grpc++_test",
        "//src/proto/grpc/testing:echo_cc_grpc",
        "//src/proto/grpc/testing:echo_messages_cc_proto",
        "//src/proto/grpc/testing/duplicate:echo_duplicate_cc_grpc",
        "//test/core/test_util:grpc_test_util",
        "//test/cpp/util:test_util",
    ],
)

grpc_cc_test(
    name = "nonblocking_test",
    srcs = ["nonblocking_test.cc"],
    external_deps = [
        "absl/log:check",
        "gtest",
    ],
    tags = ["cpp_end2end_test"],
    deps = [
        "//:gpr",
        "//:grpc",
        "//:grpc++",
        "//src/proto/grpc/testing:echo_cc_grpc",
        "//src/proto/grpc/testing:echo_messages_cc_proto",
        "//test/core/test_util:grpc_test_util",
        "//test/cpp/util:test_util",
    ],
)

grpc_cc_test(
    name = "client_lb_end2end_test",
    srcs = ["client_lb_end2end_test.cc"],
    external_deps = [
        "absl/log:check",
        "absl/log:log",
        "gtest",
    ],
    flaky = True,  # TODO(b/151315347)
    tags = [
        "cpp_end2end_test",
        "cpp_lb_end2end_test",
        "no_windows",
    ],  # TODO(jtattermusch): fix test on windows
    deps = [
        ":connection_attempt_injector",
        ":test_service_impl",
        "//:gpr",
        "//:grpc",
        "//:grpc++",
        "//:grpcpp_backend_metric_recorder",
        "//:grpcpp_call_metric_recorder",
        "//:grpcpp_orca_service",
        "//src/core:channel_args",
        "//src/core:config_selector",
<<<<<<< HEAD
        "//src/proto/grpc/health/v1:health_proto",
        "//src/proto/grpc/testing:echo_cc_grpc",
        "//src/proto/grpc/testing:echo_messages_cc_proto",
        "//src/proto/grpc/testing/duplicate:echo_duplicate_cc_grpc",
=======
        "//src/proto/grpc/health/v1:health_cc_grpc",
        "//src/proto/grpc/testing:echo_cc_grpc",
        "//src/proto/grpc/testing:echo_messages_cc_proto",
        "//src/proto/grpc/testing/duplicate:echo_duplicate_cc_grpc",
        "//src/proto/grpc/testing/xds/v3:orca_load_report_cc_proto",
>>>>>>> aa954fbb
        "//test/core/test_util:grpc_test_util",
        "//test/core/test_util:test_lb_policies",
        "//test/cpp/util:test_util",
        "@com_github_cncf_xds//xds/data/orca/v3:pkg_cc_proto",
    ],
)

grpc_cc_test(
    name = "rls_end2end_test",
    srcs = ["rls_end2end_test.cc"],
    external_deps = [
        "absl/log:check",
        "absl/types:optional",
        "gtest",
    ],
    flaky = True,
    tags = [
        "cpp_end2end_test",
        "no_test_ios",
    ],
    deps = [
        ":counted_service",
        ":rls_server",
        ":test_service_impl",
        "//:gpr",
        "//:grpc",
        "//:grpc++",
        "//src/core:channel_args",
<<<<<<< HEAD
        "//src/proto/grpc/lookup/v1:rls_proto",
=======
        "//src/proto/grpc/lookup/v1:rls_cc_grpc",
>>>>>>> aa954fbb
        "//src/proto/grpc/testing:echo_cc_grpc",
        "//src/proto/grpc/testing:echo_messages_cc_proto",
        "//src/proto/grpc/testing/duplicate:echo_duplicate_cc_grpc",
        "//test/core/event_engine:event_engine_test_utils",
        "//test/core/test_util:fake_stats_plugin",
        "//test/core/test_util:grpc_test_util",
        "//test/core/test_util:test_lb_policies",
        "//test/cpp/util:test_config",
        "//test/cpp/util:test_util",
    ],
)

grpc_cc_test(
    name = "service_config_end2end_test",
    srcs = ["service_config_end2end_test.cc"],
    external_deps = [
        "absl/log:check",
        "gtest",
    ],
    tags = ["cpp_end2end_test"],
    deps = [
        ":test_service_impl",
        "//:gpr",
        "//:grpc",
        "//:grpc++",
        "//src/core:channel_args",
        "//src/proto/grpc/testing:echo_cc_grpc",
        "//src/proto/grpc/testing:echo_messages_cc_proto",
        "//src/proto/grpc/testing/duplicate:echo_duplicate_cc_grpc",
        "//test/core/test_util:grpc_test_util",
        "//test/cpp/util:test_util",
    ],
)

grpc_cc_test(
    name = "grpclb_end2end_test",
    srcs = ["grpclb_end2end_test.cc"],
    external_deps = [
        "absl/log:check",
        "absl/log:log",
        "gtest",
    ],
    flaky = True,  # TODO(b/150567713)
    shard_count = 20,
    tags = [
        "cpp_end2end_test",
        "cpp_lb_end2end_test",
        "no_windows",
    ],  # TODO(jtattermusch): fix test on windows
    deps = [
        ":counted_service",
        ":test_service_impl",
        "//:gpr",
        "//:grpc",
        "//:grpc++",
        "//:grpc_resolver_fake",
        "//src/core:channel_args",
<<<<<<< HEAD
        "//src/proto/grpc/lb/v1:load_balancer_proto",
=======
        "//src/proto/grpc/lb/v1:load_balancer_cc_grpc",
>>>>>>> aa954fbb
        "//src/proto/grpc/testing:echo_cc_grpc",
        "//src/proto/grpc/testing:echo_messages_cc_proto",
        "//src/proto/grpc/testing/duplicate:echo_duplicate_cc_grpc",
        "//test/core/test_util:grpc_test_util",
        "//test/cpp/util:test_config",
        "//test/cpp/util:test_util",
    ],
)

grpc_cc_test(
    name = "proto_server_reflection_test",
    srcs = ["proto_server_reflection_test.cc"],
    external_deps = [
        "gtest",
    ],
    tags = ["cpp_end2end_test"],
    deps = [
        ":test_service_impl",
        "//:gpr",
        "//:grpc",
        "//:grpc++",
        "//:grpc++_reflection",
        "//src/proto/grpc/testing:echo_cc_grpc",
        "//src/proto/grpc/testing:echo_messages_cc_proto",
        "//src/proto/grpc/testing/duplicate:echo_duplicate_cc_grpc",
        "//test/core/test_util:grpc_test_util",
        "//test/cpp/util:grpc++_proto_reflection_desc_db",
        "//test/cpp/util:test_util",
    ],
)

grpc_cc_test(
    name = "server_builder_plugin_test",
    srcs = ["server_builder_plugin_test.cc"],
    external_deps = [
        "gtest",
    ],
    tags = ["cpp_end2end_test"],
    deps = [
        ":test_service_impl",
        "//:gpr",
        "//:grpc",
        "//:grpc++",
        "//src/proto/grpc/testing:echo_cc_grpc",
        "//src/proto/grpc/testing:echo_messages_cc_proto",
        "//src/proto/grpc/testing/duplicate:echo_duplicate_cc_grpc",
        "//test/core/test_util:grpc_test_util",
        "//test/cpp/util:test_util",
    ],
)

grpc_cc_test(
    name = "server_crash_test",
    srcs = ["server_crash_test.cc"],
    data = [
        ":server_crash_test_client",
    ],
    external_deps = [
        "absl/log:check",
        "gtest",
    ],
    tags = [
        "no_test_android",  # android_cc_test doesn't work with data dependency.
        "no_test_ios",
        "no_windows",
    ],
    deps = [
        "//:gpr",
        "//:grpc",
        "//:grpc++",
        "//src/proto/grpc/testing:echo_cc_grpc",
        "//src/proto/grpc/testing:echo_messages_cc_proto",
        "//src/proto/grpc/testing/duplicate:echo_duplicate_cc_grpc",
        "//test/core/test_util:grpc_test_util",
        "//test/cpp/util:test_util",
    ],
)

grpc_cc_binary(
    name = "server_crash_test_client",
    testonly = True,
    srcs = ["server_crash_test_client.cc"],
    external_deps = [
        "absl/flags:flag",
        "absl/log:check",
        "gtest",
    ],
    deps = [
        "//:gpr",
        "//:grpc",
        "//:grpc++",
        "//src/proto/grpc/testing:echo_cc_grpc",
        "//src/proto/grpc/testing:echo_messages_cc_proto",
        "//src/proto/grpc/testing/duplicate:echo_duplicate_cc_grpc",
        "//test/core/test_util:grpc_test_util",
        "//test/cpp/util:test_config",
        "//test/cpp/util:test_util",
    ],
)

grpc_cc_test(
    name = "server_interceptors_end2end_test",
    srcs = ["server_interceptors_end2end_test.cc"],
    external_deps = [
        "gtest",
    ],
    tags = ["cpp_end2end_test"],
    deps = [
        ":interceptors_util",
        ":test_service_impl",
        "//:gpr",
        "//:grpc",
        "//:grpc++",
        "//src/proto/grpc/testing:echo_cc_grpc",
        "//src/proto/grpc/testing:echo_messages_cc_proto",
        "//test/core/test_util:grpc_test_util",
        "//test/cpp/util:test_util",
    ],
)

grpc_cc_test(
    name = "server_load_reporting_end2end_test",
    srcs = ["server_load_reporting_end2end_test.cc"],
    external_deps = [
        "gtest",
    ],
    tags = [
        "cpp_end2end_test",
        "no_test_ios",
        "no_windows",
    ],
    deps = [
        "//:grpcpp_server_load_reporting",
        "//src/proto/grpc/testing:echo_cc_grpc",
        "//test/cpp/util:test_util",
    ],
)

grpc_cc_test(
    name = "flaky_network_test",
    srcs = ["flaky_network_test.cc"],
    external_deps = [
        "gtest",
    ],
    tags = [
        # Test manipulates network settings (e.g. using iptables) while running so it is only
        # run on demand ("manual") and when no other tests are running ("exclusive").
        # It also means that the test won't work with setups like bazel RBE.
        "manual",
        "exclusive",
        "no_test_ios",
    ],
    deps = [
        ":test_service_impl",
        "//:gpr",
        "//:grpc",
        "//:grpc++",
        "//src/proto/grpc/testing:echo_cc_grpc",
        "//src/proto/grpc/testing:echo_messages_cc_proto",
        "//test/core/test_util:grpc_test_util",
        "//test/cpp/util:test_util",
    ],
)

grpc_cc_test(
    name = "shutdown_test",
    srcs = ["shutdown_test.cc"],
    external_deps = [
        "absl/log:check",
        "gtest",
    ],
    tags = ["cpp_end2end_test"],
    deps = [
        "//:gpr",
        "//:grpc",
        "//:grpc++",
        "//src/proto/grpc/testing:echo_cc_grpc",
        "//src/proto/grpc/testing:echo_messages_cc_proto",
        "//src/proto/grpc/testing/duplicate:echo_duplicate_cc_grpc",
        "//test/core/test_util:grpc_test_util",
        "//test/cpp/util:test_util",
    ],
)

grpc_cc_test(
    name = "streaming_throughput_test",
    srcs = ["streaming_throughput_test.cc"],
    external_deps = [
        "gtest",
    ],
    tags = [
        "cpp_end2end_test",
        "no_windows",
    ],
    deps = [
        "//:gpr",
        "//:grpc",
        "//:grpc++",
        "//src/proto/grpc/testing:echo_cc_grpc",
        "//src/proto/grpc/testing:echo_messages_cc_proto",
        "//src/proto/grpc/testing/duplicate:echo_duplicate_cc_grpc",
        "//test/core/test_util:grpc_test_util",
        "//test/cpp/util:test_util",
    ],
)

grpc_cc_test(
    name = "thread_stress_test",
    size = "large",
    srcs = ["thread_stress_test.cc"],
    external_deps = [
        "gtest",
    ],
    shard_count = 5,
    tags = [
        "cpp_end2end_test",
        "no_windows",
    ],  # TODO(jtattermusch): fix test on windows
    deps = [
        "//:gpr",
        "//:grpc",
        "//:grpc++",
        "//src/proto/grpc/testing:echo_cc_grpc",
        "//src/proto/grpc/testing:echo_messages_cc_proto",
        "//src/proto/grpc/testing/duplicate:echo_duplicate_cc_grpc",
        "//test/core/test_util:grpc_test_util",
        "//test/cpp/util:test_util",
    ],
)

grpc_cc_test(
    name = "cfstream_test",
    srcs = ["cfstream_test.cc"],
    external_deps = [
        "absl/log:check",
        "gtest",
    ],
    tags = [
        # Test requires root and manipulates network settings while running so it is only
        # run on demand ("manual") and when no other tests are running ("exclusive").
        # It also means that the test won't work with setups like bazel RBE.
        "manual",
        "exclusive",
        "no_test_android",
        "no_test_ios",
    ],
    deps = [
        ":test_service_impl",
        "//:gpr",
        "//:grpc",
        "//:grpc++",
        "//src/proto/grpc/testing:echo_cc_grpc",
        "//src/proto/grpc/testing:echo_messages_cc_proto",
        "//src/proto/grpc/testing:simple_messages_cc_proto",
        "//test/core/test_util:grpc_test_util",
        "//test/cpp/util:test_util",
    ],
)

grpc_cc_test(
    name = "message_allocator_end2end_test",
    srcs = ["message_allocator_end2end_test.cc"],
    external_deps = [
        "absl/log:check",
        "gtest",
    ],
    tags = ["cpp_end2end_test"],
    deps = [
        ":test_service_impl",
        "//:gpr",
        "//:grpc",
        "//:grpc++",
        "//src/proto/grpc/testing:echo_cc_grpc",
        "//src/proto/grpc/testing:echo_messages_cc_proto",
        "//src/proto/grpc/testing:simple_messages_cc_proto",
        "//test/core/test_util:grpc_test_util",
        "//test/cpp/util:test_util",
    ],
)

grpc_cc_test(
    name = "context_allocator_end2end_test",
    srcs = ["context_allocator_end2end_test.cc"],
    external_deps = [
        "absl/log:check",
        "gtest",
    ],
    tags = ["cpp_end2end_test"],
    deps = [
        ":test_service_impl",
        "//:gpr",
        "//:grpc",
        "//:grpc++",
        "//src/proto/grpc/testing:echo_cc_grpc",
        "//src/proto/grpc/testing:echo_messages_cc_proto",
        "//src/proto/grpc/testing:simple_messages_cc_proto",
        "//test/core/test_util:grpc_test_util",
        "//test/cpp/util:test_util",
    ],
)

grpc_cc_test(
    name = "port_sharing_end2end_test",
    srcs = ["port_sharing_end2end_test.cc"],
    external_deps = [
        "absl/log:check",
        "gtest",
    ],
    tags = ["cpp_end2end_test"],
    deps = [
        ":test_service_impl",
        "//:gpr",
        "//:grpc",
        "//:grpc++",
        "//src/proto/grpc/testing:echo_cc_grpc",
        "//src/proto/grpc/testing:echo_messages_cc_proto",
        "//test/core/test_util:grpc_test_util",
        "//test/cpp/util:test_util",
    ],
)

grpc_cc_test(
    name = "admin_services_end2end_test",
    srcs = ["admin_services_end2end_test.cc"],
    external_deps = [
        "gtest",
    ],
    tags = ["cpp_end2end_test"],
    deps = [
        "//:grpc++",
        "//:grpc++_reflection",
        "//:grpcpp_admin",
        "//test/core/test_util:grpc_test_util",
        "//test/cpp/util:test_util",
    ],
)

grpc_cc_test(
    name = "grpc_authz_end2end_test",
    srcs = ["grpc_authz_end2end_test.cc"],
    data = [
        "//src/core/tsi/test_creds:ca.pem",
        "//src/core/tsi/test_creds:client-with-spiffe.key",
        "//src/core/tsi/test_creds:client-with-spiffe.pem",
        "//src/core/tsi/test_creds:server1.key",
        "//src/core/tsi/test_creds:server1.pem",
    ],
    external_deps = [
        "gtest",
    ],
    tags = ["cpp_end2end_test"],
    deps = [
        ":test_service_impl",
        "//:gpr",
        "//:grpc",
        "//:grpc++",
        "//:grpc++_authorization_provider",
        "//src/proto/grpc/testing:echo_cc_grpc",
        "//src/proto/grpc/testing:echo_messages_cc_proto",
        "//test/core/test_util:audit_logging_utils",
        "//test/core/test_util:grpc_test_util",
        "//test/cpp/util:test_util",
    ],
)

grpc_cc_test(
    name = "tls_key_export_test",
    srcs = ["tls_key_export_test.cc"],
    data = [
        "//src/core/tsi/test_creds:ca.pem",
        "//src/core/tsi/test_creds:client.key",
        "//src/core/tsi/test_creds:client.pem",
        "//src/core/tsi/test_creds:server0.key",
        "//src/core/tsi/test_creds:server0.pem",
    ],
    external_deps = [
        "absl/log:check",
        "gtest",
    ],
    tags = ["cpp_end2end_test"],
    deps = [
        "//:gpr",
        "//:grpc",
        "//:grpc++",
        "//src/proto/grpc/testing:echo_cc_grpc",
        "//src/proto/grpc/testing:echo_messages_cc_proto",
        "//test/core/test_util:grpc_test_util",
        "//test/cpp/util:test_util",
    ],
)

grpc_cc_test(
    name = "orca_service_end2end_test",
    srcs = ["orca_service_end2end_test.cc"],
    external_deps = [
        "gtest",
    ],
    tags = ["cpp_end2end_test"],
    deps = [
        "//:grpc++",
        "//:grpcpp_backend_metric_recorder",
        "//:grpcpp_call_metric_recorder",
        "//:grpcpp_orca_service",
        "//src/proto/grpc/testing/xds/v3:orca_service_cc_grpc",
        "//test/core/test_util:grpc_test_util",
        "//test/cpp/util:test_util",
    ],
)

grpc_cc_test(
    name = "resource_quota_end2end_stress_test",
    srcs = ["resource_quota_end2end_stress_test.cc"],
    external_deps = [
        "gtest",
        "absl/strings",
        "absl/time",
    ],
    deps = [
        "//:grpc++",
        "//src/core:event_engine_tcp_socket_utils",
        "//src/core:experiments",
        "//src/core:grpc_fake_credentials",
        "//src/proto/grpc/testing:echo_cc_grpc",
        "//src/proto/grpc/testing:echo_messages_cc_proto",
        "//test/core/test_util:grpc_test_util",
        "//test/cpp/util:test_util",
    ],
)

grpc_cc_test(
    name = "ssl_credentials_test",
    srcs = ["ssl_credentials_test.cc"],
    data = [
        "//src/core/tsi/test_creds:ca.pem",
        "//src/core/tsi/test_creds:client.key",
        "//src/core/tsi/test_creds:client.pem",
        "//src/core/tsi/test_creds:server1.key",
        "//src/core/tsi/test_creds:server1.pem",
    ],
    external_deps = [
        "gtest",
    ],
    tags = ["ssl_credentials_test"],
    deps = [
        ":test_service_impl",
        "//:gpr",
        "//:grpc",
        "//:grpc++",
        "//src/proto/grpc/testing:echo_cc_grpc",
        "//src/proto/grpc/testing:echo_messages_cc_proto",
        "//test/core/test_util:grpc_test_util",
        "//test/cpp/util:test_util",
    ],
)

grpc_cc_test(
    name = "tls_credentials_test",
    srcs = ["tls_credentials_test.cc"],
    data = [
        "//src/core/tsi/test_creds:ca.pem",
        "//src/core/tsi/test_creds:client.key",
        "//src/core/tsi/test_creds:client.pem",
        "//src/core/tsi/test_creds:server1.key",
        "//src/core/tsi/test_creds:server1.pem",
    ],
    external_deps = [
        "gtest",
    ],
    tags = ["tls_credentials_test"],
    deps = [
        ":test_service_impl",
        "//:gpr",
        "//:grpc",
        "//:grpc++",
        "//src/proto/grpc/testing:echo_cc_grpc",
        "//src/proto/grpc/testing:echo_messages_cc_proto",
        "//test/core/test_util:grpc_test_util",
        "//test/cpp/util:test_util",
    ],
)

grpc_cc_test(
    name = "crl_provider_test",
    srcs = ["crl_provider_test.cc"],
    data = [
        "//test/core/tsi/test_creds/crl_data:ca.pem",
        "//test/core/tsi/test_creds/crl_data:revoked.key",
        "//test/core/tsi/test_creds/crl_data:revoked.pem",
        "//test/core/tsi/test_creds/crl_data:valid.key",
        "//test/core/tsi/test_creds/crl_data:valid.pem",
        "//test/core/tsi/test_creds/crl_data/crls:current.crl",
    ],
    external_deps = [
        "absl/log:check",
        "gtest",
    ],
    tags = ["crl_provider_test"],
    deps = [
        ":test_service_impl",
        "//:gpr",
        "//:grpc",
        "//:grpc++",
        "//src/proto/grpc/testing:echo_cc_grpc",
        "//src/proto/grpc/testing:echo_messages_cc_proto",
        "//test/core/test_util:grpc_test_util",
        "//test/cpp/util:test_util",
    ],
)<|MERGE_RESOLUTION|>--- conflicted
+++ resolved
@@ -118,11 +118,7 @@
         "//:gpr",
         "//:grpc",
         "//:grpc++",
-<<<<<<< HEAD
-        "//src/proto/grpc/health/v1:health_proto",
-=======
         "//src/proto/grpc/health/v1:health_cc_grpc",
->>>>>>> aa954fbb
         "//src/proto/grpc/testing:echo_cc_grpc",
         "//src/proto/grpc/testing:echo_messages_cc_proto",
         "//src/proto/grpc/testing/duplicate:echo_duplicate_cc_grpc",
@@ -346,11 +342,7 @@
         "//:grpc++",
         "//:grpcpp_channelz",
         "//src/core:slice",
-<<<<<<< HEAD
-        "//src/proto/grpc/channelz:channelz_proto",
-=======
         "//src/proto/grpc/channelz:channelz_cc_grpc",
->>>>>>> aa954fbb
         "//src/proto/grpc/testing:echo_cc_grpc",
         "//src/proto/grpc/testing:echo_messages_cc_proto",
         "//test/core/event_engine:event_engine_test_utils",
@@ -443,11 +435,7 @@
         "//:gpr",
         "//:grpc",
         "//:grpc++",
-<<<<<<< HEAD
-        "//src/proto/grpc/health/v1:health_proto",
-=======
         "//src/proto/grpc/health/v1:health_cc_grpc",
->>>>>>> aa954fbb
         "//src/proto/grpc/testing:echo_cc_grpc",
         "//src/proto/grpc/testing:echo_messages_cc_proto",
         "//src/proto/grpc/testing/duplicate:echo_duplicate_cc_grpc",
@@ -562,18 +550,10 @@
         "//:grpcpp_orca_service",
         "//src/core:channel_args",
         "//src/core:config_selector",
-<<<<<<< HEAD
-        "//src/proto/grpc/health/v1:health_proto",
-        "//src/proto/grpc/testing:echo_cc_grpc",
-        "//src/proto/grpc/testing:echo_messages_cc_proto",
-        "//src/proto/grpc/testing/duplicate:echo_duplicate_cc_grpc",
-=======
         "//src/proto/grpc/health/v1:health_cc_grpc",
         "//src/proto/grpc/testing:echo_cc_grpc",
         "//src/proto/grpc/testing:echo_messages_cc_proto",
         "//src/proto/grpc/testing/duplicate:echo_duplicate_cc_grpc",
-        "//src/proto/grpc/testing/xds/v3:orca_load_report_cc_proto",
->>>>>>> aa954fbb
         "//test/core/test_util:grpc_test_util",
         "//test/core/test_util:test_lb_policies",
         "//test/cpp/util:test_util",
@@ -602,11 +582,7 @@
         "//:grpc",
         "//:grpc++",
         "//src/core:channel_args",
-<<<<<<< HEAD
-        "//src/proto/grpc/lookup/v1:rls_proto",
-=======
         "//src/proto/grpc/lookup/v1:rls_cc_grpc",
->>>>>>> aa954fbb
         "//src/proto/grpc/testing:echo_cc_grpc",
         "//src/proto/grpc/testing:echo_messages_cc_proto",
         "//src/proto/grpc/testing/duplicate:echo_duplicate_cc_grpc",
@@ -664,11 +640,7 @@
         "//:grpc++",
         "//:grpc_resolver_fake",
         "//src/core:channel_args",
-<<<<<<< HEAD
-        "//src/proto/grpc/lb/v1:load_balancer_proto",
-=======
         "//src/proto/grpc/lb/v1:load_balancer_cc_grpc",
->>>>>>> aa954fbb
         "//src/proto/grpc/testing:echo_cc_grpc",
         "//src/proto/grpc/testing:echo_messages_cc_proto",
         "//src/proto/grpc/testing/duplicate:echo_duplicate_cc_grpc",
