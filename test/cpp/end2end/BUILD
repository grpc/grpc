--- conflicted
+++ resolved
@@ -893,7 +893,25 @@
 )
 
 grpc_cc_test(
-<<<<<<< HEAD
+    name = "sdk_authz_end2end_test",
+    srcs = ["sdk_authz_end2end_test.cc"],
+    external_deps = [
+        "gtest",
+    ],
+    deps = [
+        ":test_service_impl",
+        "//:gpr",
+        "//:grpc",
+        "//:grpc++",
+        "//:grpc++_authorization_provider",
+        "//src/proto/grpc/testing:echo_messages_proto",
+        "//src/proto/grpc/testing:echo_proto",
+        "//test/core/util:grpc_test_util",
+        "//test/cpp/util:test_util",
+    ],
+)
+
+grpc_cc_test(
     name = "tls_key_export_test",
     srcs = ["tls_key_export_test.cc"],
     data = [
@@ -903,25 +921,13 @@
         "//src/core/tsi/test_creds:server0.key",
         "//src/core/tsi/test_creds:server0.pem",
     ],
-=======
-    name = "sdk_authz_end2end_test",
-    srcs = ["sdk_authz_end2end_test.cc"],
->>>>>>> 96a7b357
-    external_deps = [
-        "gtest",
-    ],
-    deps = [
-<<<<<<< HEAD
-        "//:gpr",
-        "//:grpc",
-        "//:grpc++",
-=======
-        ":test_service_impl",
-        "//:gpr",
-        "//:grpc",
-        "//:grpc++",
-        "//:grpc++_authorization_provider",
->>>>>>> 96a7b357
+    external_deps = [
+        "gtest",
+    ],
+    deps = [
+        "//:gpr",
+        "//:grpc",
+        "//:grpc++",
         "//src/proto/grpc/testing:echo_messages_proto",
         "//src/proto/grpc/testing:echo_proto",
         "//test/core/util:grpc_test_util",
