--- conflicted
+++ resolved
@@ -492,11 +492,8 @@
         "//:grpc++",
         "//:grpc_resolver_fake",
         "//src/proto/grpc/lb/v1:load_balancer_proto",
-<<<<<<< HEAD
-        "//src/proto/grpc/lb/v2:eds_proto",
-=======
-        "//src/proto/grpc/lb/v2:xds_for_test_proto",
->>>>>>> fb21394c
+        "//src/proto/grpc/lb/v2:eds_for_test_proto",
+        "//src/proto/grpc/lb/v2:lrs_for_test_proto",
         "//src/proto/grpc/testing:echo_messages_proto",
         "//src/proto/grpc/testing:echo_proto",
         "//src/proto/grpc/testing/duplicate:echo_duplicate_proto",
