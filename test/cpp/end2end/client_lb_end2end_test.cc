--- conflicted
+++ resolved
@@ -77,7 +77,6 @@
 
 using grpc::testing::EchoRequest;
 using grpc::testing::EchoResponse;
-using ::grpc_event_engine::experimental::EndpointConfig;
 
 namespace grpc {
 namespace testing {
@@ -85,135 +84,6 @@
 
 constexpr char kRequestMessage[] = "Live long and prosper.";
 
-<<<<<<< HEAD
-// A connection attempt injector that allows us to control timing of
-// connection attempts.
-class ConnectionInjector : public ConnectionAttemptInjector {
- private:
-  grpc_core::Mutex mu_;  // Needs to be declared up front.
-
- public:
-  class Hold {
-   public:
-    Hold(ConnectionInjector* injector, int port, bool intercept_completion)
-        : injector_(injector),
-          port_(port),
-          intercept_completion_(intercept_completion) {}
-
-    void Wait() {
-      gpr_log(GPR_INFO,
-              "=== WAITING FOR CONNECTION ATTEMPT ON PORT %d ===", port_);
-      grpc_core::MutexLock lock(&injector_->mu_);
-      while (queued_attempt_ == nullptr) {
-        start_cv_.Wait(&injector_->mu_);
-      }
-      gpr_log(GPR_INFO, "=== CONNECTION ATTEMPT STARTED ON PORT %d ===", port_);
-    }
-
-    void Resume() {
-      gpr_log(GPR_INFO,
-              "=== RESUMING CONNECTION ATTEMPT ON PORT %d ===", port_);
-      grpc_core::ExecCtx exec_ctx;
-      std::unique_ptr<QueuedAttempt> attempt;
-      {
-        grpc_core::MutexLock lock(&injector_->mu_);
-        attempt = std::move(queued_attempt_);
-      }
-      attempt->Resume();
-    }
-
-    void Fail(grpc_error_handle error) {
-      gpr_log(GPR_INFO, "=== FAILING CONNECTION ATTEMPT ON PORT %d ===", port_);
-      grpc_core::ExecCtx exec_ctx;
-      std::unique_ptr<QueuedAttempt> attempt;
-      {
-        grpc_core::MutexLock lock(&injector_->mu_);
-        attempt = std::move(queued_attempt_);
-      }
-      attempt->Fail(error);
-    }
-
-    void WaitForCompletion() {
-      gpr_log(GPR_INFO,
-              "=== WAITING FOR CONNECTION COMPLETION ON PORT %d ===", port_);
-      grpc_core::MutexLock lock(&injector_->mu_);
-      while (original_on_complete_ != nullptr) {
-        complete_cv_.Wait(&injector_->mu_);
-      }
-      gpr_log(GPR_INFO, "=== CONNECTION COMPLETED ON PORT %d ===", port_);
-    }
-
-   private:
-    friend class ConnectionInjector;
-
-    static void OnComplete(void* arg, grpc_error_handle error) {
-      auto* self = static_cast<Hold*>(arg);
-      grpc_closure* on_complete;
-      {
-        grpc_core::MutexLock lock(&self->injector_->mu_);
-        on_complete = self->original_on_complete_;
-        self->original_on_complete_ = nullptr;
-        self->complete_cv_.Signal();
-      }
-      grpc_core::Closure::Run(DEBUG_LOCATION, on_complete,
-                              GRPC_ERROR_REF(error));
-    }
-
-    ConnectionInjector* injector_;
-    const int port_;
-    const bool intercept_completion_;
-    std::unique_ptr<QueuedAttempt> queued_attempt_
-        ABSL_GUARDED_BY(&ConnectionInjector::mu_);
-    grpc_core::CondVar start_cv_;
-    grpc_closure on_complete_;
-    grpc_closure* original_on_complete_;
-    grpc_core::CondVar complete_cv_;
-  };
-
-  std::unique_ptr<Hold> AddHold(int port, bool intercept_completion = false) {
-    grpc_core::MutexLock lock(&mu_);
-    auto hold = absl::make_unique<Hold>(this, port, intercept_completion);
-    holds_.push_back(hold.get());
-    return hold;
-  }
-
-  void HandleConnection(grpc_closure* closure, grpc_endpoint** ep,
-                        grpc_pollset_set* interested_parties,
-                        const EndpointConfig& config,
-                        const grpc_resolved_address* addr,
-                        grpc_core::Timestamp deadline) override {
-    const int port = grpc_sockaddr_get_port(addr);
-    gpr_log(GPR_INFO, "==> HandleConnection(): port=%d", port);
-    {
-      grpc_core::MutexLock lock(&mu_);
-      for (auto it = holds_.begin(); it != holds_.end(); ++it) {
-        Hold* hold = *it;
-        if (port == hold->port_) {
-          gpr_log(GPR_INFO, "*** INTERCEPTING CONNECTION ATTEMPT");
-          if (hold->intercept_completion_) {
-            hold->original_on_complete_ = closure;
-            closure = GRPC_CLOSURE_INIT(&hold->on_complete_, Hold::OnComplete,
-                                        hold, nullptr);
-          }
-          hold->queued_attempt_ = absl::make_unique<QueuedAttempt>(
-              closure, ep, interested_parties,
-              TcpOptionsFromEndpointConfig(config), addr, deadline);
-          hold->start_cv_.Signal();
-          holds_.erase(it);
-          return;
-        }
-      }
-    }
-    // Anything we're not holding should proceed normally.
-    AttemptConnection(closure, ep, interested_parties, config, addr, deadline);
-  }
-
- private:
-  std::vector<Hold*> holds_;
-};
-
-=======
->>>>>>> 7671fb40
 // Subclass of TestServiceImpl that increments a request counter for
 // every call to the Echo RPC.
 class MyTestServiceImpl : public TestServiceImpl {
