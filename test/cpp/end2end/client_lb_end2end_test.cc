--- conflicted
+++ resolved
@@ -470,14 +470,11 @@
       builder.AddListeningPort(server_address.str(), std::move(creds));
       builder.RegisterService(&service_);
       builder.RegisterService(&orca_service_);
-<<<<<<< HEAD
       if (enable_noop_health_check_service_) {
         builder.RegisterService(&noop_health_check_service_impl_);
       }
-=======
       grpc::ServerBuilder::experimental_type(&builder)
           .EnableCallMetricRecording(server_metric_recorder_.get());
->>>>>>> a500d244
       server_ = builder.BuildAndStart();
       grpc_core::MutexLock lock(&mu_);
       server_ready_ = true;
