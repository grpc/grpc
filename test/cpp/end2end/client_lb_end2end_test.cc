/*
 *
 * Copyright 2016 gRPC authors.
 *
 * Licensed under the Apache License, Version 2.0 (the "License");
 * you may not use this file except in compliance with the License.
 * You may obtain a copy of the License at
 *
 *     http://www.apache.org/licenses/LICENSE-2.0
 *
 * Unless required by applicable law or agreed to in writing, software
 * distributed under the License is distributed on an "AS IS" BASIS,
 * WITHOUT WARRANTIES OR CONDITIONS OF ANY KIND, either express or implied.
 * See the License for the specific language governing permissions and
 * limitations under the License.
 *
 */

#include <algorithm>
#include <memory>
#include <mutex>
#include <random>
#include <set>
#include <thread>

#include <grpc/grpc.h>
#include <grpc/support/alloc.h>
#include <grpc/support/atm.h>
#include <grpc/support/log.h>
#include <grpc/support/string_util.h>
#include <grpc/support/time.h>
#include <grpcpp/channel.h>
#include <grpcpp/client_context.h>
#include <grpcpp/create_channel.h>
#include <grpcpp/health_check_service_interface.h>
#include <grpcpp/server.h>
#include <grpcpp/server_builder.h>

#include "src/core/ext/filters/client_channel/global_subchannel_pool.h"
#include "src/core/ext/filters/client_channel/parse_address.h"
#include "src/core/ext/filters/client_channel/resolver/fake/fake_resolver.h"
#include "src/core/ext/filters/client_channel/server_address.h"
#include "src/core/lib/backoff/backoff.h"
#include "src/core/lib/gpr/env.h"
#include "src/core/lib/gprpp/debug_location.h"
#include "src/core/lib/gprpp/ref_counted_ptr.h"
#include "src/core/lib/iomgr/tcp_client.h"
#include "src/core/lib/security/credentials/fake/fake_credentials.h"
#include "src/cpp/client/secure_credentials.h"
#include "src/cpp/server/secure_server_credentials.h"

#include "src/proto/grpc/testing/echo.grpc.pb.h"
#include "test/core/util/port.h"
#include "test/core/util/test_config.h"
#include "test/cpp/end2end/test_service_impl.h"

#include <gtest/gtest.h>

using grpc::testing::EchoRequest;
using grpc::testing::EchoResponse;
using std::chrono::system_clock;

// defined in tcp_client.cc
extern grpc_tcp_client_vtable* grpc_tcp_client_impl;

static grpc_tcp_client_vtable* default_client_impl;

namespace grpc {
namespace testing {
namespace {

gpr_atm g_connection_delay_ms;

void tcp_client_connect_with_delay(grpc_closure* closure, grpc_endpoint** ep,
                                   grpc_pollset_set* interested_parties,
                                   const grpc_channel_args* channel_args,
                                   const grpc_resolved_address* addr,
                                   grpc_millis deadline) {
  const int delay_ms = gpr_atm_acq_load(&g_connection_delay_ms);
  if (delay_ms > 0) {
    gpr_sleep_until(grpc_timeout_milliseconds_to_deadline(delay_ms));
  }
  default_client_impl->connect(closure, ep, interested_parties, channel_args,
                               addr, deadline + delay_ms);
}

grpc_tcp_client_vtable delayed_connect = {tcp_client_connect_with_delay};

// Subclass of TestServiceImpl that increments a request counter for
// every call to the Echo RPC.
class MyTestServiceImpl : public TestServiceImpl {
 public:
  MyTestServiceImpl() : request_count_(0) {}

  Status Echo(ServerContext* context, const EchoRequest* request,
              EchoResponse* response) override {
    {
      std::unique_lock<std::mutex> lock(mu_);
      ++request_count_;
    }
    AddClient(context->peer());
    return TestServiceImpl::Echo(context, request, response);
  }

  int request_count() {
    std::unique_lock<std::mutex> lock(mu_);
    return request_count_;
  }

  void ResetCounters() {
    std::unique_lock<std::mutex> lock(mu_);
    request_count_ = 0;
  }

  std::set<grpc::string> clients() {
    std::unique_lock<std::mutex> lock(clients_mu_);
    return clients_;
  }

 private:
  void AddClient(const grpc::string& client) {
    std::unique_lock<std::mutex> lock(clients_mu_);
    clients_.insert(client);
  }

  std::mutex mu_;
  int request_count_;
  std::mutex clients_mu_;
  std::set<grpc::string> clients_;
};

class ClientLbEnd2endTest : public ::testing::Test {
 protected:
  ClientLbEnd2endTest()
      : server_host_("localhost"),
        kRequestMessage_("Live long and prosper."),
        creds_(new SecureChannelCredentials(
            grpc_fake_transport_security_credentials_create())) {
    // Make the backup poller poll very frequently in order to pick up
    // updates from all the subchannels's FDs.
    gpr_setenv("GRPC_CLIENT_CHANNEL_BACKUP_POLL_INTERVAL_MS", "1");
  }

  void SetUp() override {
    grpc_init();
    response_generator_ =
        grpc_core::MakeRefCounted<grpc_core::FakeResolverResponseGenerator>();
  }

  void TearDown() override {
    for (size_t i = 0; i < servers_.size(); ++i) {
      servers_[i]->Shutdown();
    }
    grpc_shutdown();
  }

  void CreateServers(size_t num_servers,
                     std::vector<int> ports = std::vector<int>()) {
    servers_.clear();
    for (size_t i = 0; i < num_servers; ++i) {
      int port = 0;
      if (ports.size() == num_servers) port = ports[i];
      servers_.emplace_back(new ServerData(port));
    }
  }

  void StartServer(size_t index) { servers_[index]->Start(server_host_); }

  void StartServers(size_t num_servers,
                    std::vector<int> ports = std::vector<int>()) {
    CreateServers(num_servers, std::move(ports));
    for (size_t i = 0; i < num_servers; ++i) {
      StartServer(i);
    }
  }

  grpc_channel_args* BuildFakeResults(const std::vector<int>& ports) {
    grpc_core::ServerAddressList addresses;
    for (const int& port : ports) {
      char* lb_uri_str;
      gpr_asprintf(&lb_uri_str, "ipv4:127.0.0.1:%d", port);
      grpc_uri* lb_uri = grpc_uri_parse(lb_uri_str, true);
      GPR_ASSERT(lb_uri != nullptr);
      grpc_resolved_address address;
      GPR_ASSERT(grpc_parse_uri(lb_uri, &address));
      addresses.emplace_back(address.addr, address.len, nullptr /* args */);
      grpc_uri_destroy(lb_uri);
      gpr_free(lb_uri_str);
    }
    const grpc_arg fake_addresses =
        CreateServerAddressListChannelArg(&addresses);
    grpc_channel_args* fake_results =
        grpc_channel_args_copy_and_add(nullptr, &fake_addresses, 1);
    return fake_results;
  }

  void SetNextResolution(const std::vector<int>& ports) {
    grpc_core::ExecCtx exec_ctx;
    grpc_channel_args* fake_results = BuildFakeResults(ports);
    response_generator_->SetResponse(fake_results);
    grpc_channel_args_destroy(fake_results);
  }

  void SetNextResolutionUponError(const std::vector<int>& ports) {
    grpc_core::ExecCtx exec_ctx;
    grpc_channel_args* fake_results = BuildFakeResults(ports);
    response_generator_->SetReresolutionResponse(fake_results);
    grpc_channel_args_destroy(fake_results);
  }

  void SetFailureOnReresolution() {
    grpc_core::ExecCtx exec_ctx;
    response_generator_->SetFailureOnReresolution();
  }

  std::vector<int> GetServersPorts() {
    std::vector<int> ports;
    for (const auto& server : servers_) ports.push_back(server->port_);
    return ports;
  }

  std::unique_ptr<grpc::testing::EchoTestService::Stub> BuildStub(
      const std::shared_ptr<Channel>& channel) {
    return grpc::testing::EchoTestService::NewStub(channel);
  }

  std::shared_ptr<Channel> BuildChannel(
      const grpc::string& lb_policy_name,
      ChannelArguments args = ChannelArguments()) {
    if (lb_policy_name.size() > 0) {
      args.SetLoadBalancingPolicyName(lb_policy_name);
    }  // else, default to pick first
    args.SetPointer(GRPC_ARG_FAKE_RESOLVER_RESPONSE_GENERATOR,
                    response_generator_.get());
    return CreateCustomChannel("fake:///", creds_, args);
  }

  bool SendRpc(
      const std::unique_ptr<grpc::testing::EchoTestService::Stub>& stub,
      EchoResponse* response = nullptr, int timeout_ms = 1000,
      Status* result = nullptr, bool wait_for_ready = false) {
    const bool local_response = (response == nullptr);
    if (local_response) response = new EchoResponse;
    EchoRequest request;
    request.set_message(kRequestMessage_);
    ClientContext context;
    context.set_deadline(grpc_timeout_milliseconds_to_deadline(timeout_ms));
    if (wait_for_ready) context.set_wait_for_ready(true);
    Status status = stub->Echo(&context, request, response);
    if (result != nullptr) *result = status;
    if (local_response) delete response;
    return status.ok();
  }

  void CheckRpcSendOk(
      const std::unique_ptr<grpc::testing::EchoTestService::Stub>& stub,
      const grpc_core::DebugLocation& location, bool wait_for_ready = false) {
    EchoResponse response;
    Status status;
    const bool success =
        SendRpc(stub, &response, 2000, &status, wait_for_ready);
    ASSERT_TRUE(success) << "From " << location.file() << ":" << location.line()
                         << "\n"
                         << "Error: " << status.error_message() << " "
                         << status.error_details();
    ASSERT_EQ(response.message(), kRequestMessage_)
        << "From " << location.file() << ":" << location.line();
    if (!success) abort();
  }

  void CheckRpcSendFailure(
      const std::unique_ptr<grpc::testing::EchoTestService::Stub>& stub) {
    const bool success = SendRpc(stub);
    EXPECT_FALSE(success);
  }

  struct ServerData {
    int port_;
    std::unique_ptr<Server> server_;
    MyTestServiceImpl service_;
    std::unique_ptr<std::thread> thread_;
    bool server_ready_ = false;
    bool started_ = false;

    explicit ServerData(int port = 0) {
      port_ = port > 0 ? port : grpc_pick_unused_port_or_die();
    }

    void Start(const grpc::string& server_host) {
      gpr_log(GPR_INFO, "starting server on port %d", port_);
      started_ = true;
      std::mutex mu;
      std::unique_lock<std::mutex> lock(mu);
      std::condition_variable cond;
      thread_.reset(new std::thread(
          std::bind(&ServerData::Serve, this, server_host, &mu, &cond)));
      cond.wait(lock, [this] { return server_ready_; });
      server_ready_ = false;
      gpr_log(GPR_INFO, "server startup complete");
    }

    void Serve(const grpc::string& server_host, std::mutex* mu,
               std::condition_variable* cond) {
      std::ostringstream server_address;
      server_address << server_host << ":" << port_;
      ServerBuilder builder;
      std::shared_ptr<ServerCredentials> creds(new SecureServerCredentials(
          grpc_fake_transport_security_server_credentials_create()));
      builder.AddListeningPort(server_address.str(), std::move(creds));
      builder.RegisterService(&service_);
      server_ = builder.BuildAndStart();
      std::lock_guard<std::mutex> lock(*mu);
      server_ready_ = true;
      cond->notify_one();
    }

    void Shutdown() {
      if (!started_) return;
      server_->Shutdown(grpc_timeout_milliseconds_to_deadline(0));
      thread_->join();
      started_ = false;
    }

    void SetServingStatus(const grpc::string& service, bool serving) {
      server_->GetHealthCheckService()->SetServingStatus(service, serving);
    }
  };

  void ResetCounters() {
    for (const auto& server : servers_) server->service_.ResetCounters();
  }

  void WaitForServer(
      const std::unique_ptr<grpc::testing::EchoTestService::Stub>& stub,
      size_t server_idx, const grpc_core::DebugLocation& location,
      bool ignore_failure = false) {
    do {
      if (ignore_failure) {
        SendRpc(stub);
      } else {
        CheckRpcSendOk(stub, location, true);
      }
    } while (servers_[server_idx]->service_.request_count() == 0);
    ResetCounters();
  }

  bool WaitForChannelNotReady(Channel* channel, int timeout_seconds = 5) {
    const gpr_timespec deadline =
        grpc_timeout_seconds_to_deadline(timeout_seconds);
    grpc_connectivity_state state;
    while ((state = channel->GetState(false /* try_to_connect */)) ==
           GRPC_CHANNEL_READY) {
      if (!channel->WaitForStateChange(state, deadline)) return false;
    }
    return true;
  }

  bool WaitForChannelReady(Channel* channel, int timeout_seconds = 5) {
    const gpr_timespec deadline =
        grpc_timeout_seconds_to_deadline(timeout_seconds);
    grpc_connectivity_state state;
    while ((state = channel->GetState(true /* try_to_connect */)) !=
           GRPC_CHANNEL_READY) {
      if (!channel->WaitForStateChange(state, deadline)) return false;
    }
    return true;
  }

  bool SeenAllServers() {
    for (const auto& server : servers_) {
      if (server->service_.request_count() == 0) return false;
    }
    return true;
  }

  // Updates \a connection_order by appending to it the index of the newly
  // connected server. Must be called after every single RPC.
  void UpdateConnectionOrder(
      const std::vector<std::unique_ptr<ServerData>>& servers,
      std::vector<int>* connection_order) {
    for (size_t i = 0; i < servers.size(); ++i) {
      if (servers[i]->service_.request_count() == 1) {
        // Was the server index known? If not, update connection_order.
        const auto it =
            std::find(connection_order->begin(), connection_order->end(), i);
        if (it == connection_order->end()) {
          connection_order->push_back(i);
          return;
        }
      }
    }
  }

  const grpc::string server_host_;
  std::unique_ptr<grpc::testing::EchoTestService::Stub> stub_;
  std::vector<std::unique_ptr<ServerData>> servers_;
  grpc_core::RefCountedPtr<grpc_core::FakeResolverResponseGenerator>
      response_generator_;
  const grpc::string kRequestMessage_;
  std::shared_ptr<ChannelCredentials> creds_;
};

TEST_F(ClientLbEnd2endTest, PickFirst) {
  // Start servers and send one RPC per server.
  const int kNumServers = 3;
  StartServers(kNumServers);
  auto channel = BuildChannel("");  // test that pick first is the default.
  auto stub = BuildStub(channel);
  SetNextResolution(GetServersPorts());
  for (size_t i = 0; i < servers_.size(); ++i) {
    CheckRpcSendOk(stub, DEBUG_LOCATION);
  }
  // All requests should have gone to a single server.
  bool found = false;
  for (size_t i = 0; i < servers_.size(); ++i) {
    const int request_count = servers_[i]->service_.request_count();
    if (request_count == kNumServers) {
      found = true;
    } else {
      EXPECT_EQ(0, request_count);
    }
  }
  EXPECT_TRUE(found);
  // Check LB policy name for the channel.
  EXPECT_EQ("pick_first", channel->GetLoadBalancingPolicyName());
}

TEST_F(ClientLbEnd2endTest, PickFirstProcessPending) {
  StartServers(1);                  // Single server
  auto channel = BuildChannel("");  // test that pick first is the default.
  auto stub = BuildStub(channel);
  SetNextResolution({servers_[0]->port_});
  WaitForServer(stub, 0, DEBUG_LOCATION);
  // Create a new channel and its corresponding PF LB policy, which will pick
  // the subchannels in READY state from the previous RPC against the same
  // target (even if it happened over a different channel, because subchannels
  // are globally reused). Progress should happen without any transition from
  // this READY state.
  auto second_channel = BuildChannel("");
  auto second_stub = BuildStub(second_channel);
  SetNextResolution({servers_[0]->port_});
  CheckRpcSendOk(second_stub, DEBUG_LOCATION);
}

TEST_F(ClientLbEnd2endTest, PickFirstSelectsReadyAtStartup) {
  ChannelArguments args;
  constexpr int kInitialBackOffMs = 5000;
  args.SetInt(GRPC_ARG_INITIAL_RECONNECT_BACKOFF_MS, kInitialBackOffMs);
  // Create 2 servers, but start only the second one.
  std::vector<int> ports = {grpc_pick_unused_port_or_die(),
                            grpc_pick_unused_port_or_die()};
  CreateServers(2, ports);
  StartServer(1);
  auto channel1 = BuildChannel("pick_first", args);
  auto stub1 = BuildStub(channel1);
  SetNextResolution(ports);
  // Wait for second server to be ready.
  WaitForServer(stub1, 1, DEBUG_LOCATION);
  // Create a second channel with the same addresses.  Its PF instance
  // should immediately pick the second subchannel, since it's already
  // in READY state.
  auto channel2 = BuildChannel("pick_first", args);
  SetNextResolution(ports);
  // Check that the channel reports READY without waiting for the
  // initial backoff.
  EXPECT_TRUE(WaitForChannelReady(channel2.get(), 1 /* timeout_seconds */));
}

TEST_F(ClientLbEnd2endTest, PickFirstBackOffInitialReconnect) {
  ChannelArguments args;
  constexpr int kInitialBackOffMs = 100;
  args.SetInt(GRPC_ARG_INITIAL_RECONNECT_BACKOFF_MS, kInitialBackOffMs);
  const std::vector<int> ports = {grpc_pick_unused_port_or_die()};
  const gpr_timespec t0 = gpr_now(GPR_CLOCK_MONOTONIC);
  auto channel = BuildChannel("pick_first", args);
  auto stub = BuildStub(channel);
  SetNextResolution(ports);
  // The channel won't become connected (there's no server).
  ASSERT_FALSE(channel->WaitForConnected(
      grpc_timeout_milliseconds_to_deadline(kInitialBackOffMs * 2)));
  // Bring up a server on the chosen port.
  StartServers(1, ports);
  // Now it will.
  ASSERT_TRUE(channel->WaitForConnected(
      grpc_timeout_milliseconds_to_deadline(kInitialBackOffMs * 2)));
  const gpr_timespec t1 = gpr_now(GPR_CLOCK_MONOTONIC);
  const grpc_millis waited_ms = gpr_time_to_millis(gpr_time_sub(t1, t0));
  gpr_log(GPR_DEBUG, "Waited %" PRId64 " milliseconds", waited_ms);
  // We should have waited at least kInitialBackOffMs. We substract one to
  // account for test and precision accuracy drift.
  EXPECT_GE(waited_ms, kInitialBackOffMs - 1);
  // But not much more.
  EXPECT_GT(
      gpr_time_cmp(
          grpc_timeout_milliseconds_to_deadline(kInitialBackOffMs * 1.10), t1),
      0);
}

TEST_F(ClientLbEnd2endTest, PickFirstBackOffMinReconnect) {
  ChannelArguments args;
  constexpr int kMinReconnectBackOffMs = 1000;
  args.SetInt(GRPC_ARG_MIN_RECONNECT_BACKOFF_MS, kMinReconnectBackOffMs);
  const std::vector<int> ports = {grpc_pick_unused_port_or_die()};
  auto channel = BuildChannel("pick_first", args);
  auto stub = BuildStub(channel);
  SetNextResolution(ports);
  // Make connection delay a 10% longer than it's willing to in order to make
  // sure we are hitting the codepath that waits for the min reconnect backoff.
  gpr_atm_rel_store(&g_connection_delay_ms, kMinReconnectBackOffMs * 1.10);
  default_client_impl = grpc_tcp_client_impl;
  grpc_set_tcp_client_impl(&delayed_connect);
  const gpr_timespec t0 = gpr_now(GPR_CLOCK_MONOTONIC);
  channel->WaitForConnected(
      grpc_timeout_milliseconds_to_deadline(kMinReconnectBackOffMs * 2));
  const gpr_timespec t1 = gpr_now(GPR_CLOCK_MONOTONIC);
  const grpc_millis waited_ms = gpr_time_to_millis(gpr_time_sub(t1, t0));
  gpr_log(GPR_DEBUG, "Waited %" PRId64 " ms", waited_ms);
  // We should have waited at least kMinReconnectBackOffMs. We substract one to
  // account for test and precision accuracy drift.
  EXPECT_GE(waited_ms, kMinReconnectBackOffMs - 1);
  gpr_atm_rel_store(&g_connection_delay_ms, 0);
}

TEST_F(ClientLbEnd2endTest, PickFirstResetConnectionBackoff) {
  ChannelArguments args;
  constexpr int kInitialBackOffMs = 1000;
  args.SetInt(GRPC_ARG_INITIAL_RECONNECT_BACKOFF_MS, kInitialBackOffMs);
  const std::vector<int> ports = {grpc_pick_unused_port_or_die()};
  auto channel = BuildChannel("pick_first", args);
  auto stub = BuildStub(channel);
  SetNextResolution(ports);
  // The channel won't become connected (there's no server).
  EXPECT_FALSE(
      channel->WaitForConnected(grpc_timeout_milliseconds_to_deadline(10)));
  // Bring up a server on the chosen port.
  StartServers(1, ports);
  const gpr_timespec t0 = gpr_now(GPR_CLOCK_MONOTONIC);
  // Wait for connect, but not long enough.  This proves that we're
  // being throttled by initial backoff.
  EXPECT_FALSE(
      channel->WaitForConnected(grpc_timeout_milliseconds_to_deadline(10)));
  // Reset connection backoff.
  experimental::ChannelResetConnectionBackoff(channel.get());
  // Wait for connect.  Should happen ~immediately.
  EXPECT_TRUE(
      channel->WaitForConnected(grpc_timeout_milliseconds_to_deadline(10)));
  const gpr_timespec t1 = gpr_now(GPR_CLOCK_MONOTONIC);
  const grpc_millis waited_ms = gpr_time_to_millis(gpr_time_sub(t1, t0));
  gpr_log(GPR_DEBUG, "Waited %" PRId64 " milliseconds", waited_ms);
  // We should have waited less than kInitialBackOffMs.
  EXPECT_LT(waited_ms, kInitialBackOffMs);
}

TEST_F(ClientLbEnd2endTest,
       PickFirstResetConnectionBackoffNextAttemptStartsImmediately) {
  ChannelArguments args;
  constexpr int kInitialBackOffMs = 1000;
  args.SetInt(GRPC_ARG_INITIAL_RECONNECT_BACKOFF_MS, kInitialBackOffMs);
  const std::vector<int> ports = {grpc_pick_unused_port_or_die()};
  auto channel = BuildChannel("pick_first", args);
  auto stub = BuildStub(channel);
  SetNextResolution(ports);
  // Wait for connect, which should fail ~immediately, because the server
  // is not up.
  gpr_log(GPR_INFO, "=== INITIAL CONNECTION ATTEMPT");
  EXPECT_FALSE(
      channel->WaitForConnected(grpc_timeout_milliseconds_to_deadline(10)));
  // Reset connection backoff.
  // Note that the time at which the third attempt will be started is
  // actually computed at this point, so we record the start time here.
  gpr_log(GPR_INFO, "=== RESETTING BACKOFF");
  const gpr_timespec t0 = gpr_now(GPR_CLOCK_MONOTONIC);
  experimental::ChannelResetConnectionBackoff(channel.get());
  // Trigger a second connection attempt.  This should also fail
  // ~immediately, but the retry should be scheduled for
  // kInitialBackOffMs instead of applying the multiplier.
  gpr_log(GPR_INFO, "=== POLLING FOR SECOND CONNECTION ATTEMPT");
  EXPECT_FALSE(
      channel->WaitForConnected(grpc_timeout_milliseconds_to_deadline(10)));
  // Bring up a server on the chosen port.
  gpr_log(GPR_INFO, "=== STARTING BACKEND");
  StartServers(1, ports);
  // Wait for connect.  Should happen within kInitialBackOffMs.
  // Give an extra 100ms to account for the time spent in the second and
  // third connection attempts themselves (since what we really want to
  // measure is the time between the two).  As long as this is less than
  // the 1.6x increase we would see if the backoff state was not reset
  // properly, the test is still proving that the backoff was reset.
  constexpr int kWaitMs = kInitialBackOffMs + 100;
  gpr_log(GPR_INFO, "=== POLLING FOR THIRD CONNECTION ATTEMPT");
  EXPECT_TRUE(channel->WaitForConnected(
      grpc_timeout_milliseconds_to_deadline(kWaitMs)));
  const gpr_timespec t1 = gpr_now(GPR_CLOCK_MONOTONIC);
  const grpc_millis waited_ms = gpr_time_to_millis(gpr_time_sub(t1, t0));
  gpr_log(GPR_DEBUG, "Waited %" PRId64 " milliseconds", waited_ms);
  EXPECT_LT(waited_ms, kWaitMs);
}

TEST_F(ClientLbEnd2endTest, PickFirstUpdates) {
  // Start servers and send one RPC per server.
  const int kNumServers = 3;
  StartServers(kNumServers);
  auto channel = BuildChannel("pick_first");
  auto stub = BuildStub(channel);

  std::vector<int> ports;

  // Perform one RPC against the first server.
  ports.emplace_back(servers_[0]->port_);
  SetNextResolution(ports);
  gpr_log(GPR_INFO, "****** SET [0] *******");
  CheckRpcSendOk(stub, DEBUG_LOCATION);
  EXPECT_EQ(servers_[0]->service_.request_count(), 1);

  // An empty update will result in the channel going into TRANSIENT_FAILURE.
  ports.clear();
  SetNextResolution(ports);
  gpr_log(GPR_INFO, "****** SET none *******");
  grpc_connectivity_state channel_state;
  do {
    channel_state = channel->GetState(true /* try to connect */);
  } while (channel_state == GRPC_CHANNEL_READY);
  ASSERT_NE(channel_state, GRPC_CHANNEL_READY);
  servers_[0]->service_.ResetCounters();

  // Next update introduces servers_[1], making the channel recover.
  ports.clear();
  ports.emplace_back(servers_[1]->port_);
  SetNextResolution(ports);
  gpr_log(GPR_INFO, "****** SET [1] *******");
  WaitForServer(stub, 1, DEBUG_LOCATION);
  EXPECT_EQ(servers_[0]->service_.request_count(), 0);

  // And again for servers_[2]
  ports.clear();
  ports.emplace_back(servers_[2]->port_);
  SetNextResolution(ports);
  gpr_log(GPR_INFO, "****** SET [2] *******");
  WaitForServer(stub, 2, DEBUG_LOCATION);
  EXPECT_EQ(servers_[0]->service_.request_count(), 0);
  EXPECT_EQ(servers_[1]->service_.request_count(), 0);

  // Check LB policy name for the channel.
  EXPECT_EQ("pick_first", channel->GetLoadBalancingPolicyName());
}

TEST_F(ClientLbEnd2endTest, PickFirstUpdateSuperset) {
  // Start servers and send one RPC per server.
  const int kNumServers = 3;
  StartServers(kNumServers);
  auto channel = BuildChannel("pick_first");
  auto stub = BuildStub(channel);

  std::vector<int> ports;

  // Perform one RPC against the first server.
  ports.emplace_back(servers_[0]->port_);
  SetNextResolution(ports);
  gpr_log(GPR_INFO, "****** SET [0] *******");
  CheckRpcSendOk(stub, DEBUG_LOCATION);
  EXPECT_EQ(servers_[0]->service_.request_count(), 1);
  servers_[0]->service_.ResetCounters();

  // Send and superset update
  ports.clear();
  ports.emplace_back(servers_[1]->port_);
  ports.emplace_back(servers_[0]->port_);
  SetNextResolution(ports);
  gpr_log(GPR_INFO, "****** SET superset *******");
  CheckRpcSendOk(stub, DEBUG_LOCATION);
  // We stick to the previously connected server.
  WaitForServer(stub, 0, DEBUG_LOCATION);
  EXPECT_EQ(0, servers_[1]->service_.request_count());

  // Check LB policy name for the channel.
  EXPECT_EQ("pick_first", channel->GetLoadBalancingPolicyName());
}

<<<<<<< HEAD
TEST_F(ClientLbEnd2endTest, PickFirstGlobalSubchannelPool) {
  // Start one server.
  const int kNumServers = 1;
  StartServers(kNumServers);
  std::vector<int> ports = GetServersPorts();
  // Create two channels that (by default) use the global subchannel pool.
  auto channel1 = BuildChannel("pick_first");
  auto stub1 = BuildStub(channel1);
  SetNextResolution(ports);
  auto channel2 = BuildChannel("pick_first");
  auto stub2 = BuildStub(channel2);
  SetNextResolution(ports);
  WaitForServer(stub1, 0, DEBUG_LOCATION);
  // Send one RPC on each channel.
  CheckRpcSendOk(stub1, DEBUG_LOCATION);
  CheckRpcSendOk(stub2, DEBUG_LOCATION);
  // The server receives two requests.
  EXPECT_EQ(2, servers_[0]->service_.request_count());
  // The two requests are from the same client port, because the two channels
  // share subchannels via the global subchannel pool.
  EXPECT_EQ(1UL, servers_[0]->service_.clients().size());
}

TEST_F(ClientLbEnd2endTest, PickFirstLocalSubchannelPool) {
  // Start one server.
  const int kNumServers = 1;
  StartServers(kNumServers);
  std::vector<int> ports = GetServersPorts();
  // Create two channels that use local subchannel pool.
  ChannelArguments args;
  args.SetInt(GRPC_ARG_USE_LOCAL_SUBCHANNEL_POOL, 1);
  auto channel1 = BuildChannel("pick_first", args);
  auto stub1 = BuildStub(channel1);
  SetNextResolution(ports);
  auto channel2 = BuildChannel("pick_first", args);
  auto stub2 = BuildStub(channel2);
  SetNextResolution(ports);
  WaitForServer(stub1, 0, DEBUG_LOCATION);
  // Send one RPC on each channel.
  CheckRpcSendOk(stub1, DEBUG_LOCATION);
  CheckRpcSendOk(stub2, DEBUG_LOCATION);
  // The server receives two requests.
  EXPECT_EQ(2, servers_[0]->service_.request_count());
  // The two requests are from two client ports, because the two channels didn't
  // share subchannels with each other.
  EXPECT_EQ(2UL, servers_[0]->service_.clients().size());
}

// The first parameter determines whether all the subchannel keys are considered
// different, hence new subchannels are always created. The second parameter
// determines whether to use local subchannel pool.
class ClientLbEnd2endWithParamTest
    : public ClientLbEnd2endTest,
      public ::testing::WithParamInterface<std::tuple<bool, bool>> {
 protected:
  void SetUp() override {
    grpc_core::SubchannelKey::TestOnlySetForceDifferent(
        std::get<0>(GetParam()));
    ClientLbEnd2endTest::SetUp();
  }

  void TearDown() override {
    ClientLbEnd2endTest::TearDown();
    grpc_core::SubchannelKey::TestOnlySetForceDifferent(false);
  }
};

TEST_P(ClientLbEnd2endWithParamTest, PickFirstManyUpdates) {
  gpr_log(GPR_INFO, "subchannel key force different: %d",
          std::get<0>(GetParam()));
  gpr_log(GPR_INFO, "use local subchannel pool: %d", std::get<1>(GetParam()));
  // Start servers and send one RPC per server.
=======
TEST_F(ClientLbEnd2endTest, PickFirstManyUpdates) {
  const int kNumUpdates = 1000;
>>>>>>> d816294c
  const int kNumServers = 3;
  StartServers(kNumServers);
  ChannelArguments args;
  args.SetInt(GRPC_ARG_USE_LOCAL_SUBCHANNEL_POOL, std::get<1>(GetParam()));
  auto channel = BuildChannel("pick_first", args);
  auto stub = BuildStub(channel);
  std::vector<int> ports = GetServersPorts();
  for (size_t i = 0; i < kNumUpdates; ++i) {
    std::shuffle(ports.begin(), ports.end(),
                 std::mt19937(std::random_device()()));
    SetNextResolution(ports);
    // We should re-enter core at the end of the loop to give the resolution
    // setting closure a chance to run.
    if ((i + 1) % 10 == 0) CheckRpcSendOk(stub, DEBUG_LOCATION);
  }
  // Check LB policy name for the channel.
  EXPECT_EQ("pick_first", channel->GetLoadBalancingPolicyName());
}

<<<<<<< HEAD
INSTANTIATE_TEST_CASE_P(SubchannelForceCreation, ClientLbEnd2endWithParamTest,
                        ::testing::Combine(::testing::Bool(),
                                           ::testing::Bool()));

=======
>>>>>>> d816294c
TEST_F(ClientLbEnd2endTest, PickFirstReresolutionNoSelected) {
  // Prepare the ports for up servers and down servers.
  const int kNumServers = 3;
  const int kNumAliveServers = 1;
  StartServers(kNumAliveServers);
  std::vector<int> alive_ports, dead_ports;
  for (size_t i = 0; i < kNumServers; ++i) {
    if (i < kNumAliveServers) {
      alive_ports.emplace_back(servers_[i]->port_);
    } else {
      dead_ports.emplace_back(grpc_pick_unused_port_or_die());
    }
  }
  auto channel = BuildChannel("pick_first");
  auto stub = BuildStub(channel);
  // The initial resolution only contains dead ports. There won't be any
  // selected subchannel. Re-resolution will return the same result.
  SetNextResolution(dead_ports);
  gpr_log(GPR_INFO, "****** INITIAL RESOLUTION SET *******");
  for (size_t i = 0; i < 10; ++i) CheckRpcSendFailure(stub);
  // Set a re-resolution result that contains reachable ports, so that the
  // pick_first LB policy can recover soon.
  SetNextResolutionUponError(alive_ports);
  gpr_log(GPR_INFO, "****** RE-RESOLUTION SET *******");
  WaitForServer(stub, 0, DEBUG_LOCATION, true /* ignore_failure */);
  CheckRpcSendOk(stub, DEBUG_LOCATION);
  EXPECT_EQ(servers_[0]->service_.request_count(), 1);
  // Check LB policy name for the channel.
  EXPECT_EQ("pick_first", channel->GetLoadBalancingPolicyName());
}

TEST_F(ClientLbEnd2endTest, PickFirstReconnectWithoutNewResolverResult) {
  std::vector<int> ports = {grpc_pick_unused_port_or_die()};
  StartServers(1, ports);
  auto channel = BuildChannel("pick_first");
  auto stub = BuildStub(channel);
  SetNextResolution(ports);
  gpr_log(GPR_INFO, "****** INITIAL CONNECTION *******");
  WaitForServer(stub, 0, DEBUG_LOCATION);
  gpr_log(GPR_INFO, "****** STOPPING SERVER ******");
  servers_[0]->Shutdown();
  EXPECT_TRUE(WaitForChannelNotReady(channel.get()));
  gpr_log(GPR_INFO, "****** RESTARTING SERVER ******");
  StartServers(1, ports);
  WaitForServer(stub, 0, DEBUG_LOCATION);
}

TEST_F(ClientLbEnd2endTest,
       PickFirstReconnectWithoutNewResolverResultStartsFromTopOfList) {
  std::vector<int> ports = {grpc_pick_unused_port_or_die(),
                            grpc_pick_unused_port_or_die()};
  CreateServers(2, ports);
  StartServer(1);
  auto channel = BuildChannel("pick_first");
  auto stub = BuildStub(channel);
  SetNextResolution(ports);
  gpr_log(GPR_INFO, "****** INITIAL CONNECTION *******");
  WaitForServer(stub, 1, DEBUG_LOCATION);
  gpr_log(GPR_INFO, "****** STOPPING SERVER ******");
  servers_[1]->Shutdown();
  EXPECT_TRUE(WaitForChannelNotReady(channel.get()));
  gpr_log(GPR_INFO, "****** STARTING BOTH SERVERS ******");
  StartServers(2, ports);
  WaitForServer(stub, 0, DEBUG_LOCATION);
}

TEST_F(ClientLbEnd2endTest, PickFirstCheckStateBeforeStartWatch) {
  std::vector<int> ports = {grpc_pick_unused_port_or_die()};
  StartServers(1, ports);
  auto channel_1 = BuildChannel("pick_first");
  auto stub_1 = BuildStub(channel_1);
  SetNextResolution(ports);
  gpr_log(GPR_INFO, "****** RESOLUTION SET FOR CHANNEL 1 *******");
  WaitForServer(stub_1, 0, DEBUG_LOCATION);
  gpr_log(GPR_INFO, "****** CHANNEL 1 CONNECTED *******");
  servers_[0]->Shutdown();
  // Channel 1 will receive a re-resolution containing the same server. It will
  // create a new subchannel and hold a ref to it.
  StartServers(1, ports);
  gpr_log(GPR_INFO, "****** SERVER RESTARTED *******");
  auto channel_2 = BuildChannel("pick_first");
  auto stub_2 = BuildStub(channel_2);
  // TODO(juanlishen): This resolution result will only be visible to channel 2
  // since the response generator is only associated with channel 2 now. We
  // should change the response generator to be able to deliver updates to
  // multiple channels at once.
  SetNextResolution(ports);
  gpr_log(GPR_INFO, "****** RESOLUTION SET FOR CHANNEL 2 *******");
  WaitForServer(stub_2, 0, DEBUG_LOCATION, true);
  gpr_log(GPR_INFO, "****** CHANNEL 2 CONNECTED *******");
  servers_[0]->Shutdown();
  // Wait until the disconnection has triggered the connectivity notification.
  // Otherwise, the subchannel may be picked for next call but will fail soon.
  EXPECT_TRUE(WaitForChannelNotReady(channel_2.get()));
  // Channel 2 will also receive a re-resolution containing the same server.
  // Both channels will ref the same subchannel that failed.
  StartServers(1, ports);
  gpr_log(GPR_INFO, "****** SERVER RESTARTED AGAIN *******");
  gpr_log(GPR_INFO, "****** CHANNEL 2 STARTING A CALL *******");
  // The first call after the server restart will succeed.
  CheckRpcSendOk(stub_2, DEBUG_LOCATION);
  gpr_log(GPR_INFO, "****** CHANNEL 2 FINISHED A CALL *******");
  // Check LB policy name for the channel.
  EXPECT_EQ("pick_first", channel_1->GetLoadBalancingPolicyName());
  // Check LB policy name for the channel.
  EXPECT_EQ("pick_first", channel_2->GetLoadBalancingPolicyName());
}

TEST_F(ClientLbEnd2endTest, PickFirstIdleOnDisconnect) {
  // Start server, send RPC, and make sure channel is READY.
  const int kNumServers = 1;
  StartServers(kNumServers);
  auto channel = BuildChannel("");  // pick_first is the default.
  auto stub = BuildStub(channel);
  SetNextResolution(GetServersPorts());
  CheckRpcSendOk(stub, DEBUG_LOCATION);
  EXPECT_EQ(channel->GetState(false), GRPC_CHANNEL_READY);
  // Stop server.  Channel should go into state IDLE.
  SetFailureOnReresolution();
  servers_[0]->Shutdown();
  EXPECT_TRUE(WaitForChannelNotReady(channel.get()));
  EXPECT_EQ(channel->GetState(false), GRPC_CHANNEL_IDLE);
  servers_.clear();
}

TEST_F(ClientLbEnd2endTest, RoundRobin) {
  // Start servers and send one RPC per server.
  const int kNumServers = 3;
  StartServers(kNumServers);
  auto channel = BuildChannel("round_robin");
  auto stub = BuildStub(channel);
  SetNextResolution(GetServersPorts());
  // Wait until all backends are ready.
  do {
    CheckRpcSendOk(stub, DEBUG_LOCATION);
  } while (!SeenAllServers());
  ResetCounters();
  // "Sync" to the end of the list. Next sequence of picks will start at the
  // first server (index 0).
  WaitForServer(stub, servers_.size() - 1, DEBUG_LOCATION);
  std::vector<int> connection_order;
  for (size_t i = 0; i < servers_.size(); ++i) {
    CheckRpcSendOk(stub, DEBUG_LOCATION);
    UpdateConnectionOrder(servers_, &connection_order);
  }
  // Backends should be iterated over in the order in which the addresses were
  // given.
  const auto expected = std::vector<int>{0, 1, 2};
  EXPECT_EQ(expected, connection_order);
  // Check LB policy name for the channel.
  EXPECT_EQ("round_robin", channel->GetLoadBalancingPolicyName());
}

TEST_F(ClientLbEnd2endTest, RoundRobinProcessPending) {
  StartServers(1);  // Single server
  auto channel = BuildChannel("round_robin");
  auto stub = BuildStub(channel);
  SetNextResolution({servers_[0]->port_});
  WaitForServer(stub, 0, DEBUG_LOCATION);
  // Create a new channel and its corresponding RR LB policy, which will pick
  // the subchannels in READY state from the previous RPC against the same
  // target (even if it happened over a different channel, because subchannels
  // are globally reused). Progress should happen without any transition from
  // this READY state.
  auto second_channel = BuildChannel("round_robin");
  auto second_stub = BuildStub(second_channel);
  SetNextResolution({servers_[0]->port_});
  CheckRpcSendOk(second_stub, DEBUG_LOCATION);
}

TEST_F(ClientLbEnd2endTest, RoundRobinUpdates) {
  // Start servers and send one RPC per server.
  const int kNumServers = 3;
  StartServers(kNumServers);
  auto channel = BuildChannel("round_robin");
  auto stub = BuildStub(channel);
  std::vector<int> ports;

  // Start with a single server.
  ports.emplace_back(servers_[0]->port_);
  SetNextResolution(ports);
  WaitForServer(stub, 0, DEBUG_LOCATION);
  // Send RPCs. They should all go servers_[0]
  for (size_t i = 0; i < 10; ++i) CheckRpcSendOk(stub, DEBUG_LOCATION);
  EXPECT_EQ(10, servers_[0]->service_.request_count());
  EXPECT_EQ(0, servers_[1]->service_.request_count());
  EXPECT_EQ(0, servers_[2]->service_.request_count());
  servers_[0]->service_.ResetCounters();

  // And now for the second server.
  ports.clear();
  ports.emplace_back(servers_[1]->port_);
  SetNextResolution(ports);

  // Wait until update has been processed, as signaled by the second backend
  // receiving a request.
  EXPECT_EQ(0, servers_[1]->service_.request_count());
  WaitForServer(stub, 1, DEBUG_LOCATION);

  for (size_t i = 0; i < 10; ++i) CheckRpcSendOk(stub, DEBUG_LOCATION);
  EXPECT_EQ(0, servers_[0]->service_.request_count());
  EXPECT_EQ(10, servers_[1]->service_.request_count());
  EXPECT_EQ(0, servers_[2]->service_.request_count());
  servers_[1]->service_.ResetCounters();

  // ... and for the last server.
  ports.clear();
  ports.emplace_back(servers_[2]->port_);
  SetNextResolution(ports);
  WaitForServer(stub, 2, DEBUG_LOCATION);

  for (size_t i = 0; i < 10; ++i) CheckRpcSendOk(stub, DEBUG_LOCATION);
  EXPECT_EQ(0, servers_[0]->service_.request_count());
  EXPECT_EQ(0, servers_[1]->service_.request_count());
  EXPECT_EQ(10, servers_[2]->service_.request_count());
  servers_[2]->service_.ResetCounters();

  // Back to all servers.
  ports.clear();
  ports.emplace_back(servers_[0]->port_);
  ports.emplace_back(servers_[1]->port_);
  ports.emplace_back(servers_[2]->port_);
  SetNextResolution(ports);
  WaitForServer(stub, 0, DEBUG_LOCATION);
  WaitForServer(stub, 1, DEBUG_LOCATION);
  WaitForServer(stub, 2, DEBUG_LOCATION);

  // Send three RPCs, one per server.
  for (size_t i = 0; i < 3; ++i) CheckRpcSendOk(stub, DEBUG_LOCATION);
  EXPECT_EQ(1, servers_[0]->service_.request_count());
  EXPECT_EQ(1, servers_[1]->service_.request_count());
  EXPECT_EQ(1, servers_[2]->service_.request_count());

  // An empty update will result in the channel going into TRANSIENT_FAILURE.
  ports.clear();
  SetNextResolution(ports);
  grpc_connectivity_state channel_state;
  do {
    channel_state = channel->GetState(true /* try to connect */);
  } while (channel_state == GRPC_CHANNEL_READY);
  ASSERT_NE(channel_state, GRPC_CHANNEL_READY);
  servers_[0]->service_.ResetCounters();

  // Next update introduces servers_[1], making the channel recover.
  ports.clear();
  ports.emplace_back(servers_[1]->port_);
  SetNextResolution(ports);
  WaitForServer(stub, 1, DEBUG_LOCATION);
  channel_state = channel->GetState(false /* try to connect */);
  ASSERT_EQ(channel_state, GRPC_CHANNEL_READY);

  // Check LB policy name for the channel.
  EXPECT_EQ("round_robin", channel->GetLoadBalancingPolicyName());
}

TEST_F(ClientLbEnd2endTest, RoundRobinUpdateInError) {
  const int kNumServers = 3;
  StartServers(kNumServers);
  auto channel = BuildChannel("round_robin");
  auto stub = BuildStub(channel);
  std::vector<int> ports;

  // Start with a single server.
  ports.emplace_back(servers_[0]->port_);
  SetNextResolution(ports);
  WaitForServer(stub, 0, DEBUG_LOCATION);
  // Send RPCs. They should all go to servers_[0]
  for (size_t i = 0; i < 10; ++i) SendRpc(stub);
  EXPECT_EQ(10, servers_[0]->service_.request_count());
  EXPECT_EQ(0, servers_[1]->service_.request_count());
  EXPECT_EQ(0, servers_[2]->service_.request_count());
  servers_[0]->service_.ResetCounters();

  // Shutdown one of the servers to be sent in the update.
  servers_[1]->Shutdown();
  ports.emplace_back(servers_[1]->port_);
  ports.emplace_back(servers_[2]->port_);
  SetNextResolution(ports);
  WaitForServer(stub, 0, DEBUG_LOCATION);
  WaitForServer(stub, 2, DEBUG_LOCATION);

  // Send three RPCs, one per server.
  for (size_t i = 0; i < kNumServers; ++i) SendRpc(stub);
  // The server in shutdown shouldn't receive any.
  EXPECT_EQ(0, servers_[1]->service_.request_count());
}

TEST_F(ClientLbEnd2endTest, RoundRobinManyUpdates) {
  // Start servers and send one RPC per server.
  const int kNumServers = 3;
  StartServers(kNumServers);
  auto channel = BuildChannel("round_robin");
  auto stub = BuildStub(channel);
  std::vector<int> ports = GetServersPorts();
  for (size_t i = 0; i < 1000; ++i) {
    std::shuffle(ports.begin(), ports.end(),
                 std::mt19937(std::random_device()()));
    SetNextResolution(ports);
    if (i % 10 == 0) CheckRpcSendOk(stub, DEBUG_LOCATION);
  }
  // Check LB policy name for the channel.
  EXPECT_EQ("round_robin", channel->GetLoadBalancingPolicyName());
}

TEST_F(ClientLbEnd2endTest, RoundRobinConcurrentUpdates) {
  // TODO(dgq): replicate the way internal testing exercises the concurrent
  // update provisions of RR.
}

TEST_F(ClientLbEnd2endTest, RoundRobinReresolve) {
  // Start servers and send one RPC per server.
  const int kNumServers = 3;
  std::vector<int> first_ports;
  std::vector<int> second_ports;
  first_ports.reserve(kNumServers);
  for (int i = 0; i < kNumServers; ++i) {
    first_ports.push_back(grpc_pick_unused_port_or_die());
  }
  second_ports.reserve(kNumServers);
  for (int i = 0; i < kNumServers; ++i) {
    second_ports.push_back(grpc_pick_unused_port_or_die());
  }
  StartServers(kNumServers, first_ports);
  auto channel = BuildChannel("round_robin");
  auto stub = BuildStub(channel);
  SetNextResolution(first_ports);
  // Send a number of RPCs, which succeed.
  for (size_t i = 0; i < 100; ++i) {
    CheckRpcSendOk(stub, DEBUG_LOCATION);
  }
  // Kill all servers
  gpr_log(GPR_INFO, "****** ABOUT TO KILL SERVERS *******");
  for (size_t i = 0; i < servers_.size(); ++i) {
    servers_[i]->Shutdown();
  }
  gpr_log(GPR_INFO, "****** SERVERS KILLED *******");
  gpr_log(GPR_INFO, "****** SENDING DOOMED REQUESTS *******");
  // Client requests should fail. Send enough to tickle all subchannels.
  for (size_t i = 0; i < servers_.size(); ++i) CheckRpcSendFailure(stub);
  gpr_log(GPR_INFO, "****** DOOMED REQUESTS SENT *******");
  // Bring servers back up on a different set of ports. We need to do this to be
  // sure that the eventual success is *not* due to subchannel reconnection
  // attempts and that an actual re-resolution has happened as a result of the
  // RR policy going into transient failure when all its subchannels become
  // unavailable (in transient failure as well).
  gpr_log(GPR_INFO, "****** RESTARTING SERVERS *******");
  StartServers(kNumServers, second_ports);
  // Don't notify of the update. Wait for the LB policy's re-resolution to
  // "pull" the new ports.
  SetNextResolutionUponError(second_ports);
  gpr_log(GPR_INFO, "****** SERVERS RESTARTED *******");
  gpr_log(GPR_INFO, "****** SENDING REQUEST TO SUCCEED *******");
  // Client request should eventually (but still fairly soon) succeed.
  const gpr_timespec deadline = grpc_timeout_seconds_to_deadline(5);
  gpr_timespec now = gpr_now(GPR_CLOCK_MONOTONIC);
  while (gpr_time_cmp(deadline, now) > 0) {
    if (SendRpc(stub)) break;
    now = gpr_now(GPR_CLOCK_MONOTONIC);
  }
  ASSERT_GT(gpr_time_cmp(deadline, now), 0);
}

TEST_F(ClientLbEnd2endTest, RoundRobinSingleReconnect) {
  const int kNumServers = 3;
  StartServers(kNumServers);
  const auto ports = GetServersPorts();
  auto channel = BuildChannel("round_robin");
  auto stub = BuildStub(channel);
  SetNextResolution(ports);
  for (size_t i = 0; i < kNumServers; ++i)
    WaitForServer(stub, i, DEBUG_LOCATION);
  for (size_t i = 0; i < servers_.size(); ++i) {
    CheckRpcSendOk(stub, DEBUG_LOCATION);
    EXPECT_EQ(1, servers_[i]->service_.request_count()) << "for backend #" << i;
  }
  // One request should have gone to each server.
  for (size_t i = 0; i < servers_.size(); ++i) {
    EXPECT_EQ(1, servers_[i]->service_.request_count());
  }
  const auto pre_death = servers_[0]->service_.request_count();
  // Kill the first server.
  servers_[0]->Shutdown();
  // Client request still succeed. May need retrying if RR had returned a pick
  // before noticing the change in the server's connectivity.
  while (!SendRpc(stub)) {
  }  // Retry until success.
  // Send a bunch of RPCs that should succeed.
  for (int i = 0; i < 10 * kNumServers; ++i) {
    CheckRpcSendOk(stub, DEBUG_LOCATION);
  }
  const auto post_death = servers_[0]->service_.request_count();
  // No requests have gone to the deceased server.
  EXPECT_EQ(pre_death, post_death);
  // Bring the first server back up.
  servers_[0].reset(new ServerData(ports[0]));
  StartServer(0);
  // Requests should start arriving at the first server either right away (if
  // the server managed to start before the RR policy retried the subchannel) or
  // after the subchannel retry delay otherwise (RR's subchannel retried before
  // the server was fully back up).
  WaitForServer(stub, 0, DEBUG_LOCATION);
}

// If health checking is required by client but health checking service
// is not running on the server, the channel should be treated as healthy.
TEST_F(ClientLbEnd2endTest,
       RoundRobinServersHealthCheckingUnimplementedTreatedAsHealthy) {
  StartServers(1);  // Single server
  ChannelArguments args;
  args.SetServiceConfigJSON(
      "{\"healthCheckConfig\": "
      "{\"serviceName\": \"health_check_service_name\"}}");
  auto channel = BuildChannel("round_robin", args);
  auto stub = BuildStub(channel);
  SetNextResolution({servers_[0]->port_});
  EXPECT_TRUE(WaitForChannelReady(channel.get()));
  CheckRpcSendOk(stub, DEBUG_LOCATION);
}

TEST_F(ClientLbEnd2endTest, RoundRobinWithHealthChecking) {
  EnableDefaultHealthCheckService(true);
  // Start servers.
  const int kNumServers = 3;
  StartServers(kNumServers);
  ChannelArguments args;
  args.SetServiceConfigJSON(
      "{\"healthCheckConfig\": "
      "{\"serviceName\": \"health_check_service_name\"}}");
  auto channel = BuildChannel("round_robin", args);
  auto stub = BuildStub(channel);
  SetNextResolution(GetServersPorts());
  // Channel should not become READY, because health checks should be failing.
  gpr_log(GPR_INFO,
          "*** initial state: unknown health check service name for "
          "all servers");
  EXPECT_FALSE(WaitForChannelReady(channel.get(), 1));
  // Now set one of the servers to be healthy.
  // The channel should become healthy and all requests should go to
  // the healthy server.
  gpr_log(GPR_INFO, "*** server 0 healthy");
  servers_[0]->SetServingStatus("health_check_service_name", true);
  EXPECT_TRUE(WaitForChannelReady(channel.get()));
  for (int i = 0; i < 10; ++i) {
    CheckRpcSendOk(stub, DEBUG_LOCATION);
  }
  EXPECT_EQ(10, servers_[0]->service_.request_count());
  EXPECT_EQ(0, servers_[1]->service_.request_count());
  EXPECT_EQ(0, servers_[2]->service_.request_count());
  // Now set a second server to be healthy.
  gpr_log(GPR_INFO, "*** server 2 healthy");
  servers_[2]->SetServingStatus("health_check_service_name", true);
  WaitForServer(stub, 2, DEBUG_LOCATION);
  for (int i = 0; i < 10; ++i) {
    CheckRpcSendOk(stub, DEBUG_LOCATION);
  }
  EXPECT_EQ(5, servers_[0]->service_.request_count());
  EXPECT_EQ(0, servers_[1]->service_.request_count());
  EXPECT_EQ(5, servers_[2]->service_.request_count());
  // Now set the remaining server to be healthy.
  gpr_log(GPR_INFO, "*** server 1 healthy");
  servers_[1]->SetServingStatus("health_check_service_name", true);
  WaitForServer(stub, 1, DEBUG_LOCATION);
  for (int i = 0; i < 9; ++i) {
    CheckRpcSendOk(stub, DEBUG_LOCATION);
  }
  EXPECT_EQ(3, servers_[0]->service_.request_count());
  EXPECT_EQ(3, servers_[1]->service_.request_count());
  EXPECT_EQ(3, servers_[2]->service_.request_count());
  // Now set one server to be unhealthy again.  Then wait until the
  // unhealthiness has hit the client.  We know that the client will see
  // this when we send kNumServers requests and one of the remaining servers
  // sees two of the requests.
  gpr_log(GPR_INFO, "*** server 0 unhealthy");
  servers_[0]->SetServingStatus("health_check_service_name", false);
  do {
    ResetCounters();
    for (int i = 0; i < kNumServers; ++i) {
      CheckRpcSendOk(stub, DEBUG_LOCATION);
    }
  } while (servers_[1]->service_.request_count() != 2 &&
           servers_[2]->service_.request_count() != 2);
  // Now set the remaining two servers to be unhealthy.  Make sure the
  // channel leaves READY state and that RPCs fail.
  gpr_log(GPR_INFO, "*** all servers unhealthy");
  servers_[1]->SetServingStatus("health_check_service_name", false);
  servers_[2]->SetServingStatus("health_check_service_name", false);
  EXPECT_TRUE(WaitForChannelNotReady(channel.get()));
  CheckRpcSendFailure(stub);
  // Clean up.
  EnableDefaultHealthCheckService(false);
}

TEST_F(ClientLbEnd2endTest, RoundRobinWithHealthCheckingInhibitPerChannel) {
  EnableDefaultHealthCheckService(true);
  // Start server.
  const int kNumServers = 1;
  StartServers(kNumServers);
  // Create a channel with health-checking enabled.
  ChannelArguments args;
  args.SetServiceConfigJSON(
      "{\"healthCheckConfig\": "
      "{\"serviceName\": \"health_check_service_name\"}}");
  auto channel1 = BuildChannel("round_robin", args);
  auto stub1 = BuildStub(channel1);
  std::vector<int> ports = GetServersPorts();
  SetNextResolution(ports);
  // Create a channel with health checking enabled but inhibited.
  args.SetInt(GRPC_ARG_INHIBIT_HEALTH_CHECKING, 1);
  auto channel2 = BuildChannel("round_robin", args);
  auto stub2 = BuildStub(channel2);
  SetNextResolution(ports);
  // First channel should not become READY, because health checks should be
  // failing.
  EXPECT_FALSE(WaitForChannelReady(channel1.get(), 1));
  CheckRpcSendFailure(stub1);
  // Second channel should be READY.
  EXPECT_TRUE(WaitForChannelReady(channel2.get(), 1));
  CheckRpcSendOk(stub2, DEBUG_LOCATION);
  // Clean up.
  EnableDefaultHealthCheckService(false);
}

}  // namespace
}  // namespace testing
}  // namespace grpc

int main(int argc, char** argv) {
  ::testing::InitGoogleTest(&argc, argv);
  grpc::testing::TestEnvironment env(argc, argv);
  const auto result = RUN_ALL_TESTS();
  return result;
}<|MERGE_RESOLUTION|>--- conflicted
+++ resolved
@@ -676,7 +676,6 @@
   EXPECT_EQ("pick_first", channel->GetLoadBalancingPolicyName());
 }
 
-<<<<<<< HEAD
 TEST_F(ClientLbEnd2endTest, PickFirstGlobalSubchannelPool) {
   // Start one server.
   const int kNumServers = 1;
@@ -725,34 +724,8 @@
   EXPECT_EQ(2UL, servers_[0]->service_.clients().size());
 }
 
-// The first parameter determines whether all the subchannel keys are considered
-// different, hence new subchannels are always created. The second parameter
-// determines whether to use local subchannel pool.
-class ClientLbEnd2endWithParamTest
-    : public ClientLbEnd2endTest,
-      public ::testing::WithParamInterface<std::tuple<bool, bool>> {
- protected:
-  void SetUp() override {
-    grpc_core::SubchannelKey::TestOnlySetForceDifferent(
-        std::get<0>(GetParam()));
-    ClientLbEnd2endTest::SetUp();
-  }
-
-  void TearDown() override {
-    ClientLbEnd2endTest::TearDown();
-    grpc_core::SubchannelKey::TestOnlySetForceDifferent(false);
-  }
-};
-
-TEST_P(ClientLbEnd2endWithParamTest, PickFirstManyUpdates) {
-  gpr_log(GPR_INFO, "subchannel key force different: %d",
-          std::get<0>(GetParam()));
-  gpr_log(GPR_INFO, "use local subchannel pool: %d", std::get<1>(GetParam()));
-  // Start servers and send one RPC per server.
-=======
 TEST_F(ClientLbEnd2endTest, PickFirstManyUpdates) {
   const int kNumUpdates = 1000;
->>>>>>> d816294c
   const int kNumServers = 3;
   StartServers(kNumServers);
   ChannelArguments args;
@@ -772,13 +745,6 @@
   EXPECT_EQ("pick_first", channel->GetLoadBalancingPolicyName());
 }
 
-<<<<<<< HEAD
-INSTANTIATE_TEST_CASE_P(SubchannelForceCreation, ClientLbEnd2endWithParamTest,
-                        ::testing::Combine(::testing::Bool(),
-                                           ::testing::Bool()));
-
-=======
->>>>>>> d816294c
 TEST_F(ClientLbEnd2endTest, PickFirstReresolutionNoSelected) {
   // Prepare the ports for up servers and down servers.
   const int kNumServers = 3;
