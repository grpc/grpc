// Copyright 2016 gRPC authors.
//
// Licensed under the Apache License, Version 2.0 (the "License");
// you may not use this file except in compliance with the License.
// You may obtain a copy of the License at
//
//     http://www.apache.org/licenses/LICENSE-2.0
//
// Unless required by applicable law or agreed to in writing, software
// distributed under the License is distributed on an "AS IS" BASIS,
// WITHOUT WARRANTIES OR CONDITIONS OF ANY KIND, either express or implied.
// See the License for the specific language governing permissions and
// limitations under the License.

#include <algorithm>
#include <chrono>
#include <deque>
#include <memory>
#include <mutex>
#include <random>
#include <set>
#include <string>
#include <thread>

#include <gmock/gmock.h>
#include <gtest/gtest.h>

#include "absl/memory/memory.h"
#include "absl/strings/str_cat.h"
#include "absl/strings/str_format.h"
#include "absl/strings/str_join.h"
#include "absl/strings/string_view.h"

#include <grpc/event_engine/endpoint_config.h>
#include <grpc/grpc.h>
#include <grpc/support/alloc.h>
#include <grpc/support/atm.h>
#include <grpc/support/log.h>
#include <grpc/support/time.h>
#include <grpcpp/channel.h>
#include <grpcpp/client_context.h>
#include <grpcpp/create_channel.h>
#include <grpcpp/ext/call_metric_recorder.h>
#include <grpcpp/ext/orca_service.h>
#include <grpcpp/ext/server_metric_recorder.h>
#include <grpcpp/health_check_service_interface.h>
#include <grpcpp/impl/sync.h>
#include <grpcpp/server.h>
#include <grpcpp/server_builder.h>

#include "src/core/ext/filters/client_channel/backup_poller.h"
#include "src/core/ext/filters/client_channel/config_selector.h"
#include "src/core/ext/filters/client_channel/global_subchannel_pool.h"
#include "src/core/ext/filters/client_channel/resolver/fake/fake_resolver.h"
#include "src/core/lib/address_utils/parse_address.h"
#include "src/core/lib/address_utils/sockaddr_utils.h"
#include "src/core/lib/backoff/backoff.h"
#include "src/core/lib/channel/channel_args.h"
#include "src/core/lib/config/config_vars.h"
#include "src/core/lib/experiments/experiments.h"
#include "src/core/lib/gprpp/crash.h"
#include "src/core/lib/gprpp/debug_location.h"
#include "src/core/lib/gprpp/env.h"
#include "src/core/lib/gprpp/notification.h"
#include "src/core/lib/gprpp/ref_counted_ptr.h"
#include "src/core/lib/gprpp/time.h"
#include "src/core/lib/iomgr/tcp_client.h"
#include "src/core/lib/resolver/endpoint_addresses.h"
#include "src/core/lib/security/credentials/fake/fake_credentials.h"
#include "src/core/lib/service_config/service_config.h"
#include "src/core/lib/service_config/service_config_impl.h"
#include "src/core/lib/surface/server.h"
#include "src/core/lib/transport/connectivity_state.h"
#include "src/cpp/client/secure_credentials.h"
#include "src/cpp/server/secure_server_credentials.h"
#include "src/proto/grpc/health/v1/health.grpc.pb.h"
#include "src/proto/grpc/testing/echo.grpc.pb.h"
#include "src/proto/grpc/testing/xds/v3/orca_load_report.pb.h"
#include "test/core/util/port.h"
#include "test/core/util/resolve_localhost_ip46.h"
#include "test/core/util/test_config.h"
#include "test/core/util/test_lb_policies.h"
#include "test/cpp/end2end/connection_attempt_injector.h"
#include "test/cpp/end2end/test_service_impl.h"

namespace grpc {
namespace testing {
namespace {

using xds::data::orca::v3::OrcaLoadReport;
constexpr char kRequestMessage[] = "Live long and prosper.";

// A noop health check service that just terminates the call and returns OK
// status in its methods. This is used to test the retry mechanism in
// SubchannelStreamClient.
class NoopHealthCheckServiceImpl : public health::v1::Health::Service {
 public:
  ~NoopHealthCheckServiceImpl() override = default;
  Status Check(ServerContext*, const health::v1::HealthCheckRequest*,
               health::v1::HealthCheckResponse*) override {
    return Status::OK;
  }
  Status Watch(ServerContext*, const health::v1::HealthCheckRequest*,
               ServerWriter<health::v1::HealthCheckResponse>*) override {
    grpc_core::MutexLock lock(&mu_);
    request_count_++;
    return Status::OK;
  }
  int request_count() {
    grpc_core::MutexLock lock(&mu_);
    return request_count_;
  }

 private:
  grpc_core::Mutex mu_;
  int request_count_ ABSL_GUARDED_BY(&mu_) = 0;
};

// Subclass of TestServiceImpl that increments a request counter for
// every call to the Echo RPC.
class MyTestServiceImpl : public TestServiceImpl {
 public:
  Status Echo(ServerContext* context, const EchoRequest* request,
              EchoResponse* response) override {
    {
      grpc_core::MutexLock lock(&mu_);
      ++request_count_;
    }
    AddClient(context->peer());
    if (request->has_param() && request->param().has_backend_metrics()) {
      const auto& request_metrics = request->param().backend_metrics();
      auto* recorder = context->ExperimentalGetCallMetricRecorder();
      EXPECT_NE(recorder, nullptr);
      // Do not record when zero since it indicates no test per-call report.
      if (request_metrics.application_utilization() > 0) {
        recorder->RecordApplicationUtilizationMetric(
            request_metrics.application_utilization());
      }
      if (request_metrics.cpu_utilization() > 0) {
        recorder->RecordCpuUtilizationMetric(request_metrics.cpu_utilization());
      }
      if (request_metrics.mem_utilization() > 0) {
        recorder->RecordMemoryUtilizationMetric(
            request_metrics.mem_utilization());
      }
      if (request_metrics.rps_fractional() > 0) {
        recorder->RecordQpsMetric(request_metrics.rps_fractional());
      }
      if (request_metrics.eps() > 0) {
        recorder->RecordEpsMetric(request_metrics.eps());
      }
      for (const auto& p : request_metrics.request_cost()) {
        char* key = static_cast<char*>(
            grpc_call_arena_alloc(context->c_call(), p.first.size() + 1));
        strncpy(key, p.first.data(), p.first.size());
        key[p.first.size()] = '\0';
        recorder->RecordRequestCostMetric(key, p.second);
      }
      for (const auto& p : request_metrics.utilization()) {
        char* key = static_cast<char*>(
            grpc_call_arena_alloc(context->c_call(), p.first.size() + 1));
        strncpy(key, p.first.data(), p.first.size());
        key[p.first.size()] = '\0';
        recorder->RecordUtilizationMetric(key, p.second);
      }
      for (const auto& p : request_metrics.named_metrics()) {
        char* key = static_cast<char*>(
            grpc_call_arena_alloc(context->c_call(), p.first.size() + 1));
        strncpy(key, p.first.data(), p.first.size());
        key[p.first.size()] = '\0';
        recorder->RecordNamedMetric(key, p.second);
      }
    }
    return TestServiceImpl::Echo(context, request, response);
  }

  size_t request_count() {
    grpc_core::MutexLock lock(&mu_);
    return request_count_;
  }

  void ResetCounters() {
    grpc_core::MutexLock lock(&mu_);
    request_count_ = 0;
  }

  std::set<std::string> clients() {
    grpc_core::MutexLock lock(&clients_mu_);
    return clients_;
  }

 private:
  void AddClient(const std::string& client) {
    grpc_core::MutexLock lock(&clients_mu_);
    clients_.insert(client);
  }

  grpc_core::Mutex mu_;
  size_t request_count_ ABSL_GUARDED_BY(&mu_) = 0;

  grpc_core::Mutex clients_mu_;
  std::set<std::string> clients_ ABSL_GUARDED_BY(&clients_mu_);
};

class FakeResolverResponseGeneratorWrapper {
 public:
  FakeResolverResponseGeneratorWrapper()
      : response_generator_(grpc_core::MakeRefCounted<
                            grpc_core::FakeResolverResponseGenerator>()) {}

  FakeResolverResponseGeneratorWrapper(
      FakeResolverResponseGeneratorWrapper&& other) noexcept {
    response_generator_ = std::move(other.response_generator_);
  }

  void SetNextResolution(const std::vector<int>& ports,
                         const char* service_config_json = nullptr,
                         const grpc_core::ChannelArgs& per_address_args =
                             grpc_core::ChannelArgs()) {
    grpc_core::ExecCtx exec_ctx;
    response_generator_->SetResponseSynchronously(
        BuildFakeResults(ports, service_config_json, per_address_args));
  }

  void SetNextResolutionUponError(const std::vector<int>& ports) {
    grpc_core::ExecCtx exec_ctx;
    response_generator_->SetReresolutionResponseSynchronously(
        BuildFakeResults(ports));
  }

  void SetFailureOnReresolution() {
    grpc_core::ExecCtx exec_ctx;
    response_generator_->SetFailureOnReresolution();
  }

  void SetResponse(grpc_core::Resolver::Result result) {
    grpc_core::ExecCtx exec_ctx;
    response_generator_->SetResponseSynchronously(std::move(result));
  }

  grpc_core::FakeResolverResponseGenerator* Get() const {
    return response_generator_.get();
  }

 private:
  static grpc_core::Resolver::Result BuildFakeResults(
      const std::vector<int>& ports, const char* service_config_json = nullptr,
      const grpc_core::ChannelArgs& per_address_args =
          grpc_core::ChannelArgs()) {
    grpc_core::Resolver::Result result;
    result.addresses = grpc_core::EndpointAddressesList();
    for (const int& port : ports) {
      absl::StatusOr<grpc_core::URI> lb_uri =
          grpc_core::URI::Parse(grpc_core::LocalIpUri(port));
      GPR_ASSERT(lb_uri.ok());
      grpc_resolved_address address;
      GPR_ASSERT(grpc_parse_uri(*lb_uri, &address));
      result.addresses->emplace_back(address, per_address_args);
    }
    if (result.addresses->empty()) {
      result.resolution_note = "fake resolver empty address list";
    }
    if (service_config_json != nullptr) {
      result.service_config = grpc_core::ServiceConfigImpl::Create(
          grpc_core::ChannelArgs(), service_config_json);
      EXPECT_TRUE(result.service_config.ok()) << result.service_config.status();
    }
    return result;
  }

  grpc_core::RefCountedPtr<grpc_core::FakeResolverResponseGenerator>
      response_generator_;
};

class ClientLbEnd2endTest : public ::testing::Test {
 protected:
  ClientLbEnd2endTest()
      : server_host_("localhost"),
        creds_(new SecureChannelCredentials(
            grpc_fake_transport_security_credentials_create())) {}

  void SetUp() override { grpc_init(); }

  void TearDown() override {
    for (size_t i = 0; i < servers_.size(); ++i) {
      servers_[i]->Shutdown();
    }
    servers_.clear();
    creds_.reset();
    grpc_shutdown();
  }

  void CreateServers(size_t num_servers,
                     std::vector<int> ports = std::vector<int>()) {
    servers_.clear();
    for (size_t i = 0; i < num_servers; ++i) {
      int port = 0;
      if (ports.size() == num_servers) port = ports[i];
      servers_.emplace_back(new ServerData(port));
    }
  }

  void StartServer(size_t index) { servers_[index]->Start(server_host_); }

  void StartServers(size_t num_servers,
                    std::vector<int> ports = std::vector<int>()) {
    CreateServers(num_servers, std::move(ports));
    for (size_t i = 0; i < num_servers; ++i) {
      StartServer(i);
    }
  }

  std::vector<int> GetServersPorts(size_t start_index = 0,
                                   size_t stop_index = 0) {
    if (stop_index == 0) stop_index = servers_.size();
    std::vector<int> ports;
    for (size_t i = start_index; i < stop_index; ++i) {
      ports.push_back(servers_[i]->port_);
    }
    return ports;
  }

  std::unique_ptr<grpc::testing::EchoTestService::Stub> BuildStub(
      const std::shared_ptr<Channel>& channel) {
    return grpc::testing::EchoTestService::NewStub(channel);
  }

  std::shared_ptr<Channel> BuildChannel(
      const std::string& lb_policy_name,
      const FakeResolverResponseGeneratorWrapper& response_generator,
      ChannelArguments args = ChannelArguments()) {
    if (!lb_policy_name.empty()) {
      args.SetLoadBalancingPolicyName(lb_policy_name);
    }  // else, default to pick first
    args.SetPointer(GRPC_ARG_FAKE_RESOLVER_RESPONSE_GENERATOR,
                    response_generator.Get());
    return grpc::CreateCustomChannel("fake:default.example.com", creds_, args);
  }

  Status SendRpc(
      const std::unique_ptr<grpc::testing::EchoTestService::Stub>& stub,
      EchoResponse* response = nullptr, int timeout_ms = 1000,
      bool wait_for_ready = false, EchoRequest* request = nullptr) {
    EchoResponse local_response;
    if (response == nullptr) response = &local_response;
    EchoRequest local_request;
    if (request == nullptr) request = &local_request;
    request->set_message(kRequestMessage);
    request->mutable_param()->set_echo_metadata(true);
    ClientContext context;
    context.set_deadline(grpc_timeout_milliseconds_to_deadline(timeout_ms));
    if (wait_for_ready) context.set_wait_for_ready(true);
    context.AddMetadata("foo", "1");
    context.AddMetadata("bar", "2");
    context.AddMetadata("baz", "3");
    return stub->Echo(&context, *request, response);
  }

  void CheckRpcSendOk(
      const grpc_core::DebugLocation& location,
      const std::unique_ptr<grpc::testing::EchoTestService::Stub>& stub,
      bool wait_for_ready = false, const OrcaLoadReport* load_report = nullptr,
      int timeout_ms = 2000) {
    EchoResponse response;
    EchoRequest request;
    EchoRequest* request_ptr = nullptr;
    if (load_report != nullptr) {
      request_ptr = &request;
      auto params = request.mutable_param();
      auto backend_metrics = params->mutable_backend_metrics();
      *backend_metrics = *load_report;
    }
    Status status =
        SendRpc(stub, &response, timeout_ms, wait_for_ready, request_ptr);
    ASSERT_TRUE(status.ok())
        << "From " << location.file() << ":" << location.line()
        << "\nError: " << status.error_message() << " "
        << status.error_details();
    ASSERT_EQ(response.message(), kRequestMessage)
        << "From " << location.file() << ":" << location.line();
  }

  void CheckRpcSendFailure(
      const grpc_core::DebugLocation& location,
      const std::unique_ptr<grpc::testing::EchoTestService::Stub>& stub,
      StatusCode expected_status, absl::string_view expected_message_regex) {
    Status status = SendRpc(stub);
    EXPECT_FALSE(status.ok());
    EXPECT_EQ(expected_status, status.error_code())
        << location.file() << ":" << location.line();
    EXPECT_THAT(status.error_message(),
                ::testing::MatchesRegex(expected_message_regex))
        << location.file() << ":" << location.line();
  }

  void SendRpcsUntil(
      const grpc_core::DebugLocation& debug_location,
      const std::unique_ptr<grpc::testing::EchoTestService::Stub>& stub,
      absl::AnyInvocable<bool(const Status&)> continue_predicate,
      EchoRequest* request_ptr = nullptr, int timeout_ms = 15000) {
    absl::Time deadline = absl::InfiniteFuture();
    if (timeout_ms != 0) {
      deadline = absl::Now() +
                 (absl::Milliseconds(timeout_ms) * grpc_test_slowdown_factor());
    }
    while (true) {
      Status status =
          SendRpc(stub, /*response=*/nullptr, /*timeout_ms=*/1000,
                  /*wait_for_ready=*/false, /*request=*/request_ptr);
      if (!continue_predicate(status)) return;
      EXPECT_LE(absl::Now(), deadline)
          << debug_location.file() << ":" << debug_location.line();
      if (absl::Now() >= deadline) break;
    }
  }

  struct ServerData {
    const int port_;
    std::unique_ptr<Server> server_;
    MyTestServiceImpl service_;
    std::unique_ptr<experimental::ServerMetricRecorder> server_metric_recorder_;
    experimental::OrcaService orca_service_;
    std::unique_ptr<std::thread> thread_;
    bool enable_noop_health_check_service_ = false;
    NoopHealthCheckServiceImpl noop_health_check_service_impl_;

    grpc_core::Mutex mu_;
    grpc_core::CondVar cond_;
    bool server_ready_ ABSL_GUARDED_BY(mu_) = false;
    bool started_ ABSL_GUARDED_BY(mu_) = false;

    explicit ServerData(int port = 0)
        : port_(port > 0 ? port : grpc_pick_unused_port_or_die()),
          server_metric_recorder_(experimental::ServerMetricRecorder::Create()),
          orca_service_(
              server_metric_recorder_.get(),
              experimental::OrcaService::Options().set_min_report_duration(
                  absl::Seconds(0.1))) {}

    void Start(const std::string& server_host) {
      gpr_log(GPR_INFO, "starting server on port %d", port_);
      grpc_core::MutexLock lock(&mu_);
      started_ = true;
      thread_ = std::make_unique<std::thread>(
          std::bind(&ServerData::Serve, this, server_host));
      while (!server_ready_) {
        cond_.Wait(&mu_);
      }
      server_ready_ = false;
      gpr_log(GPR_INFO, "server startup complete");
    }

    void Serve(const std::string& server_host) {
      std::ostringstream server_address;
      server_address << server_host << ":" << port_;
      ServerBuilder builder;
      std::shared_ptr<ServerCredentials> creds(new SecureServerCredentials(
          grpc_fake_transport_security_server_credentials_create()));
      builder.AddListeningPort(server_address.str(), std::move(creds));
      builder.RegisterService(&service_);
      builder.RegisterService(&orca_service_);
      if (enable_noop_health_check_service_) {
        builder.RegisterService(&noop_health_check_service_impl_);
      }
      grpc::ServerBuilder::experimental_type(&builder)
          .EnableCallMetricRecording(server_metric_recorder_.get());
      server_ = builder.BuildAndStart();
      grpc_core::MutexLock lock(&mu_);
      server_ready_ = true;
      cond_.Signal();
    }

    void Shutdown() {
      grpc_core::MutexLock lock(&mu_);
      if (!started_) return;
      server_->Shutdown(grpc_timeout_milliseconds_to_deadline(0));
      thread_->join();
      started_ = false;
    }

    void StopListeningAndSendGoaways() {
      grpc_core::ExecCtx exec_ctx;
      auto* server = grpc_core::Server::FromC(server_->c_server());
      server->StopListening();
      server->SendGoaways();
    }

    void SetServingStatus(const std::string& service, bool serving) {
      server_->GetHealthCheckService()->SetServingStatus(service, serving);
    }
  };

  void ResetCounters() {
    for (const auto& server : servers_) server->service_.ResetCounters();
  }

  bool SeenAllServers(size_t start_index = 0, size_t stop_index = 0) {
    if (stop_index == 0) stop_index = servers_.size();
    for (size_t i = start_index; i < stop_index; ++i) {
      if (servers_[i]->service_.request_count() == 0) return false;
    }
    return true;
  }

  // If status_check is null, all RPCs must succeed.
  // If status_check is non-null, it will be called for all non-OK RPCs.
  void WaitForServers(
      const grpc_core::DebugLocation& location,
      const std::unique_ptr<grpc::testing::EchoTestService::Stub>& stub,
      size_t start_index = 0, size_t stop_index = 0,
      absl::AnyInvocable<void(const Status&)> status_check = nullptr,
      absl::Duration timeout = absl::Seconds(30)) {
    if (stop_index == 0) stop_index = servers_.size();
    auto deadline = absl::Now() + (timeout * grpc_test_slowdown_factor());
    gpr_log(GPR_INFO,
            "========= WAITING FOR BACKENDS [%" PRIuPTR ", %" PRIuPTR
            ") ==========",
            start_index, stop_index);
    while (!SeenAllServers(start_index, stop_index)) {
      Status status = SendRpc(stub);
      if (status_check != nullptr) {
        if (!status.ok()) status_check(status);
      } else {
        EXPECT_TRUE(status.ok())
            << " code=" << status.error_code() << " message=\""
            << status.error_message() << "\" at " << location.file() << ":"
            << location.line();
      }
      EXPECT_LE(absl::Now(), deadline)
          << " at " << location.file() << ":" << location.line();
      if (absl::Now() >= deadline) break;
    }
    ResetCounters();
  }

  void WaitForServer(
      const grpc_core::DebugLocation& location,
      const std::unique_ptr<grpc::testing::EchoTestService::Stub>& stub,
      size_t server_index,
      absl::AnyInvocable<void(const Status&)> status_check = nullptr) {
    WaitForServers(location, stub, server_index, server_index + 1,
                   std::move(status_check));
  }

  bool WaitForChannelState(
      Channel* channel,
      absl::AnyInvocable<bool(grpc_connectivity_state)> predicate,
      bool try_to_connect = false, int timeout_seconds = 5) {
    const gpr_timespec deadline =
        grpc_timeout_seconds_to_deadline(timeout_seconds);
    while (true) {
      grpc_connectivity_state state = channel->GetState(try_to_connect);
      if (predicate(state)) break;
      if (!channel->WaitForStateChange(state, deadline)) return false;
    }
    return true;
  }

  bool WaitForChannelNotReady(Channel* channel, int timeout_seconds = 5) {
    auto predicate = [](grpc_connectivity_state state) {
      return state != GRPC_CHANNEL_READY;
    };
    return WaitForChannelState(channel, predicate, false, timeout_seconds);
  }

  bool WaitForChannelReady(Channel* channel, int timeout_seconds = 5) {
    auto predicate = [](grpc_connectivity_state state) {
      return state == GRPC_CHANNEL_READY;
    };
    return WaitForChannelState(channel, predicate, true, timeout_seconds);
  }

  // Updates \a connection_order by appending to it the index of the newly
  // connected server. Must be called after every single RPC.
  void UpdateConnectionOrder(
      const std::vector<std::unique_ptr<ServerData>>& servers,
      std::vector<int>* connection_order) {
    for (size_t i = 0; i < servers.size(); ++i) {
      if (servers[i]->service_.request_count() == 1) {
        // Was the server index known? If not, update connection_order.
        const auto it =
            std::find(connection_order->begin(), connection_order->end(), i);
        if (it == connection_order->end()) {
          connection_order->push_back(i);
          return;
        }
      }
    }
  }

  void EnableNoopHealthCheckService() {
    for (auto& server : servers_) {
      server->enable_noop_health_check_service_ = true;
    }
  }

  static std::string MakeConnectionFailureRegex(absl::string_view prefix) {
    return absl::StrCat(prefix,
                        "; last error: (UNKNOWN|UNAVAILABLE): "
                        "(ipv6:%5B::1%5D|ipv4:127.0.0.1):[0-9]+: "
                        "(Failed to connect to remote host: )?"
                        "(Connection refused|Connection reset by peer|"
                        "recvmsg:Connection reset by peer|"
                        "getsockopt\\(SO\\_ERROR\\): Connection reset by peer|"
                        "Socket closed|FD shutdown)");
  }

  const std::string server_host_;
  std::vector<std::unique_ptr<ServerData>> servers_;
  std::shared_ptr<ChannelCredentials> creds_;
};

TEST_F(ClientLbEnd2endTest, ChannelStateConnectingWhenResolving) {
  const int kNumServers = 3;
  StartServers(kNumServers);
  FakeResolverResponseGeneratorWrapper response_generator;
  auto channel = BuildChannel("", response_generator);
  auto stub = BuildStub(channel);
  // Initial state should be IDLE.
  EXPECT_EQ(channel->GetState(false /* try_to_connect */), GRPC_CHANNEL_IDLE);
  // Tell the channel to try to connect.
  // Note that this call also returns IDLE, since the state change has
  // not yet occurred; it just gets triggered by this call.
  EXPECT_EQ(channel->GetState(true /* try_to_connect */), GRPC_CHANNEL_IDLE);
  // Now that the channel is trying to connect, we should get to state
  // CONNECTING.
  ASSERT_TRUE(
      WaitForChannelState(channel.get(), [&](grpc_connectivity_state state) {
        if (state == GRPC_CHANNEL_IDLE) return false;
        EXPECT_EQ(state, GRPC_CHANNEL_CONNECTING);
        return true;
      }));
  // Return a resolver result, which allows the connection attempt to proceed.
  response_generator.SetNextResolution(GetServersPorts());
  // We should eventually transition into state READY.
  EXPECT_TRUE(WaitForChannelReady(channel.get()));
}

TEST_F(ClientLbEnd2endTest, ChannelIdleness) {
  // Start server.
  const int kNumServers = 1;
  StartServers(kNumServers);
  // Set max idle time and build the channel.
  ChannelArguments args;
  args.SetInt(GRPC_ARG_CLIENT_IDLE_TIMEOUT_MS,
              1000 * grpc_test_slowdown_factor());
  FakeResolverResponseGeneratorWrapper response_generator;
  auto channel = BuildChannel("", response_generator, args);
  auto stub = BuildStub(channel);
  // The initial channel state should be IDLE.
  EXPECT_EQ(channel->GetState(false), GRPC_CHANNEL_IDLE);
  // After sending RPC, channel state should be READY.
  gpr_log(GPR_INFO, "*** SENDING RPC, CHANNEL SHOULD CONNECT ***");
  response_generator.SetNextResolution(GetServersPorts());
  CheckRpcSendOk(DEBUG_LOCATION, stub);
  EXPECT_EQ(channel->GetState(false), GRPC_CHANNEL_READY);
  // After a period time not using the channel, the channel state should switch
  // to IDLE.
  gpr_log(GPR_INFO, "*** WAITING FOR CHANNEL TO GO IDLE ***");
  gpr_sleep_until(grpc_timeout_milliseconds_to_deadline(1200));
  EXPECT_EQ(channel->GetState(false), GRPC_CHANNEL_IDLE);
  // Sending a new RPC should awake the IDLE channel.
  gpr_log(GPR_INFO, "*** SENDING ANOTHER RPC, CHANNEL SHOULD RECONNECT ***");
  response_generator.SetNextResolution(GetServersPorts());
  CheckRpcSendOk(DEBUG_LOCATION, stub);
  EXPECT_EQ(channel->GetState(false), GRPC_CHANNEL_READY);
}

TEST_F(ClientLbEnd2endTest, AuthorityOverrideOnChannel) {
  StartServers(1);
  // Set authority via channel arg.
  FakeResolverResponseGeneratorWrapper response_generator;
  ChannelArguments args;
  args.SetString(GRPC_ARG_DEFAULT_AUTHORITY, "foo.example.com");
  auto channel = BuildChannel("", response_generator, args);
  auto stub = BuildStub(channel);
  response_generator.SetNextResolution(GetServersPorts());
  // Send an RPC.
  EchoRequest request;
  request.mutable_param()->set_echo_host_from_authority_header(true);
  EchoResponse response;
  Status status = SendRpc(stub, &response, /*timeout_ms=*/1000,
                          /*wait_for_ready=*/false, &request);
  EXPECT_TRUE(status.ok()) << "code=" << status.error_code()
                           << " message=" << status.error_message();
  // Check that the right authority was seen by the server.
  EXPECT_EQ("foo.example.com", response.param().host());
}

TEST_F(ClientLbEnd2endTest, AuthorityOverrideFromResolver) {
  StartServers(1);
  FakeResolverResponseGeneratorWrapper response_generator;
  auto channel = BuildChannel("", response_generator);
  auto stub = BuildStub(channel);
  // Inject resolver result that sets the per-address authority to a
  // different value.
  response_generator.SetNextResolution(
      GetServersPorts(), /*service_config_json=*/nullptr,
      grpc_core::ChannelArgs().Set(GRPC_ARG_DEFAULT_AUTHORITY,
                                   "foo.example.com"));
  // Send an RPC.
  EchoRequest request;
  request.mutable_param()->set_echo_host_from_authority_header(true);
  EchoResponse response;
  Status status = SendRpc(stub, &response, /*timeout_ms=*/1000,
                          /*wait_for_ready=*/false, &request);
  EXPECT_TRUE(status.ok()) << "code=" << status.error_code()
                           << " message=" << status.error_message();
  // Check that the right authority was seen by the server.
  EXPECT_EQ("foo.example.com", response.param().host());
}

TEST_F(ClientLbEnd2endTest, AuthorityOverridePrecedence) {
  StartServers(1);
  // Set authority via channel arg.
  FakeResolverResponseGeneratorWrapper response_generator;
  ChannelArguments args;
  args.SetString(GRPC_ARG_DEFAULT_AUTHORITY, "foo.example.com");
  auto channel = BuildChannel("", response_generator, args);
  auto stub = BuildStub(channel);
  // Inject resolver result that sets the per-address authority to a
  // different value.
  response_generator.SetNextResolution(
      GetServersPorts(), /*service_config_json=*/nullptr,
      grpc_core::ChannelArgs().Set(GRPC_ARG_DEFAULT_AUTHORITY,
                                   "bar.example.com"));
  // Send an RPC.
  EchoRequest request;
  request.mutable_param()->set_echo_host_from_authority_header(true);
  EchoResponse response;
  Status status = SendRpc(stub, &response, /*timeout_ms=*/1000,
                          /*wait_for_ready=*/false, &request);
  EXPECT_TRUE(status.ok()) << "code=" << status.error_code()
                           << " message=" << status.error_message();
  // Check that the right authority was seen by the server.
  EXPECT_EQ("foo.example.com", response.param().host());
}

//
// pick_first tests
//

using PickFirstTest = ClientLbEnd2endTest;

TEST_F(PickFirstTest, Basic) {
  // Start servers and send one RPC per server.
  const int kNumServers = 3;
  StartServers(kNumServers);
  FakeResolverResponseGeneratorWrapper response_generator;
  auto channel = BuildChannel(
      "", response_generator);  // test that pick first is the default.
  auto stub = BuildStub(channel);
  response_generator.SetNextResolution(GetServersPorts());
  for (size_t i = 0; i < servers_.size(); ++i) {
    CheckRpcSendOk(DEBUG_LOCATION, stub);
  }
  // All requests should have gone to a single server.
  bool found = false;
  for (size_t i = 0; i < servers_.size(); ++i) {
    const int request_count = servers_[i]->service_.request_count();
    if (request_count == kNumServers) {
      found = true;
    } else {
      EXPECT_EQ(0, request_count);
    }
  }
  EXPECT_TRUE(found);
  // Check LB policy name for the channel.
  EXPECT_EQ("pick_first", channel->GetLoadBalancingPolicyName());
}

TEST_F(PickFirstTest, ProcessPending) {
  StartServers(1);  // Single server
  FakeResolverResponseGeneratorWrapper response_generator;
  auto channel = BuildChannel(
      "", response_generator);  // test that pick first is the default.
  auto stub = BuildStub(channel);
  response_generator.SetNextResolution({servers_[0]->port_});
  WaitForServer(DEBUG_LOCATION, stub, 0);
  // Create a new channel and its corresponding PF LB policy, which will pick
  // the subchannels in READY state from the previous RPC against the same
  // target (even if it happened over a different channel, because subchannels
  // are globally reused). Progress should happen without any transition from
  // this READY state.
  FakeResolverResponseGeneratorWrapper second_response_generator;
  auto second_channel = BuildChannel("", second_response_generator);
  auto second_stub = BuildStub(second_channel);
  second_response_generator.SetNextResolution({servers_[0]->port_});
  CheckRpcSendOk(DEBUG_LOCATION, second_stub);
}

TEST_F(PickFirstTest, SelectsReadyAtStartup) {
  ChannelArguments args;
  constexpr int kInitialBackOffMs = 5000;
  args.SetInt(GRPC_ARG_INITIAL_RECONNECT_BACKOFF_MS,
              kInitialBackOffMs * grpc_test_slowdown_factor());
  // Create 2 servers, but start only the second one.
  std::vector<int> ports = {grpc_pick_unused_port_or_die(),
                            grpc_pick_unused_port_or_die()};
  CreateServers(2, ports);
  StartServer(1);
  FakeResolverResponseGeneratorWrapper response_generator1;
  auto channel1 = BuildChannel("pick_first", response_generator1, args);
  auto stub1 = BuildStub(channel1);
  response_generator1.SetNextResolution(ports);
  // Wait for second server to be ready.
  WaitForServer(DEBUG_LOCATION, stub1, 1);
  // Create a second channel with the same addresses.  Its PF instance
  // should immediately pick the second subchannel, since it's already
  // in READY state.
  FakeResolverResponseGeneratorWrapper response_generator2;
  auto channel2 = BuildChannel("pick_first", response_generator2, args);
  response_generator2.SetNextResolution(ports);
  // Check that the channel reports READY without waiting for the
  // initial backoff.
  EXPECT_TRUE(WaitForChannelReady(channel2.get(), 1 /* timeout_seconds */));
}

TEST_F(PickFirstTest, BackOffInitialReconnect) {
  ChannelArguments args;
  constexpr int kInitialBackOffMs = 100;
  args.SetInt(GRPC_ARG_INITIAL_RECONNECT_BACKOFF_MS,
              kInitialBackOffMs * grpc_test_slowdown_factor());
  const std::vector<int> ports = {grpc_pick_unused_port_or_die()};
  FakeResolverResponseGeneratorWrapper response_generator;
  auto channel = BuildChannel("pick_first", response_generator, args);
  auto stub = BuildStub(channel);
  response_generator.SetNextResolution(ports);
  // Start trying to connect.  The channel will report
  // TRANSIENT_FAILURE, because the server is not reachable.
  const grpc_core::Timestamp t0 = grpc_core::Timestamp::Now();
  ASSERT_TRUE(WaitForChannelState(
      channel.get(),
      [&](grpc_connectivity_state state) {
        if (state == GRPC_CHANNEL_TRANSIENT_FAILURE) return true;
        EXPECT_THAT(state, ::testing::AnyOf(GRPC_CHANNEL_IDLE,
                                            GRPC_CHANNEL_CONNECTING));
        return false;
      },
      /*try_to_connect=*/true));
  // Bring up a server on the chosen port.
  StartServers(1, ports);
  // Now the channel will become connected.
  ASSERT_TRUE(WaitForChannelReady(channel.get()));
  // Check how long it took.
  const grpc_core::Duration waited = grpc_core::Timestamp::Now() - t0;
  gpr_log(GPR_DEBUG, "Waited %" PRId64 " milliseconds", waited.millis());
  // We should have waited at least kInitialBackOffMs. We substract one to
  // account for test and precision accuracy drift.
  EXPECT_GE(waited.millis(),
            (kInitialBackOffMs * grpc_test_slowdown_factor()) - 1);
  // But not much more.
  EXPECT_LE(waited.millis(),
            (kInitialBackOffMs * grpc_test_slowdown_factor()) * 1.3);
}

TEST_F(PickFirstTest, BackOffMinReconnect) {
  ChannelArguments args;
  constexpr int kMinReconnectBackOffMs = 1000;
  args.SetInt(GRPC_ARG_MIN_RECONNECT_BACKOFF_MS,
              kMinReconnectBackOffMs * grpc_test_slowdown_factor());
  const std::vector<int> ports = {grpc_pick_unused_port_or_die()};
  FakeResolverResponseGeneratorWrapper response_generator;
  auto channel = BuildChannel("pick_first", response_generator, args);
  auto stub = BuildStub(channel);
  response_generator.SetNextResolution(ports);
  // Make connection delay a 10% longer than it's willing to in order to make
  // sure we are hitting the codepath that waits for the min reconnect backoff.
  ConnectionAttemptInjector injector;
  injector.SetDelay(grpc_core::Duration::Milliseconds(
      kMinReconnectBackOffMs * grpc_test_slowdown_factor() * 1.10));
  const gpr_timespec t0 = gpr_now(GPR_CLOCK_MONOTONIC);
  channel->WaitForConnected(
      grpc_timeout_milliseconds_to_deadline(kMinReconnectBackOffMs * 2));
  const gpr_timespec t1 = gpr_now(GPR_CLOCK_MONOTONIC);
  const grpc_core::Duration waited =
      grpc_core::Duration::FromTimespec(gpr_time_sub(t1, t0));
  gpr_log(GPR_DEBUG, "Waited %" PRId64 " milliseconds", waited.millis());
  // We should have waited at least kMinReconnectBackOffMs. We substract one to
  // account for test and precision accuracy drift.
  EXPECT_GE(waited.millis(),
            (kMinReconnectBackOffMs * grpc_test_slowdown_factor()) - 1);
}

TEST_F(PickFirstTest, ResetConnectionBackoff) {
  ChannelArguments args;
  constexpr int kInitialBackOffMs = 1000;
  args.SetInt(GRPC_ARG_INITIAL_RECONNECT_BACKOFF_MS,
              kInitialBackOffMs * grpc_test_slowdown_factor());
  const std::vector<int> ports = {grpc_pick_unused_port_or_die()};
  FakeResolverResponseGeneratorWrapper response_generator;
  auto channel = BuildChannel("pick_first", response_generator, args);
  auto stub = BuildStub(channel);
  response_generator.SetNextResolution(ports);
  // The channel won't become connected (there's no server).
  EXPECT_FALSE(
      channel->WaitForConnected(grpc_timeout_milliseconds_to_deadline(10)));
  // Bring up a server on the chosen port.
  StartServers(1, ports);
  const gpr_timespec t0 = gpr_now(GPR_CLOCK_MONOTONIC);
  // Wait for connect, but not long enough.  This proves that we're
  // being throttled by initial backoff.
  EXPECT_FALSE(
      channel->WaitForConnected(grpc_timeout_milliseconds_to_deadline(10)));
  // Reset connection backoff.
  experimental::ChannelResetConnectionBackoff(channel.get());
  // Wait for connect.  Should happen as soon as the client connects to
  // the newly started server, which should be before the initial
  // backoff timeout elapses.
  EXPECT_TRUE(channel->WaitForConnected(
      grpc_timeout_milliseconds_to_deadline(kInitialBackOffMs)));
  const gpr_timespec t1 = gpr_now(GPR_CLOCK_MONOTONIC);
  const grpc_core::Duration waited =
      grpc_core::Duration::FromTimespec(gpr_time_sub(t1, t0));
  gpr_log(GPR_DEBUG, "Waited %" PRId64 " milliseconds", waited.millis());
  // We should have waited less than kInitialBackOffMs.
  EXPECT_LT(waited.millis(), kInitialBackOffMs * grpc_test_slowdown_factor());
}

TEST_F(ClientLbEnd2endTest,
       ResetConnectionBackoffNextAttemptStartsImmediately) {
  // Start connection injector.
  ConnectionAttemptInjector injector;
  // Create client.
  const int port = grpc_pick_unused_port_or_die();
  ChannelArguments args;
  const int kInitialBackOffMs = 5000;
  args.SetInt(GRPC_ARG_INITIAL_RECONNECT_BACKOFF_MS,
              kInitialBackOffMs * grpc_test_slowdown_factor());
  FakeResolverResponseGeneratorWrapper response_generator;
  auto channel = BuildChannel("pick_first", response_generator, args);
  auto stub = BuildStub(channel);
  response_generator.SetNextResolution({port});
  // Intercept initial connection attempt.
  auto hold1 = injector.AddHold(port);
  gpr_log(GPR_INFO, "=== TRIGGERING INITIAL CONNECTION ATTEMPT");
  EXPECT_EQ(GRPC_CHANNEL_IDLE, channel->GetState(/*try_to_connect=*/true));
  hold1->Wait();
  EXPECT_EQ(GRPC_CHANNEL_CONNECTING,
            channel->GetState(/*try_to_connect=*/false));
  // Reset backoff.
  gpr_log(GPR_INFO, "=== RESETTING BACKOFF");
  experimental::ChannelResetConnectionBackoff(channel.get());
  // Intercept next attempt.  Do this before resuming the first attempt,
  // just in case the client makes progress faster than this thread.
  auto hold2 = injector.AddHold(port);
  // Fail current attempt and wait for next one to start.
  gpr_log(GPR_INFO, "=== RESUMING INITIAL ATTEMPT");
  const gpr_timespec t0 = gpr_now(GPR_CLOCK_MONOTONIC);
  hold1->Resume();
  gpr_log(GPR_INFO, "=== WAITING FOR SECOND ATTEMPT");
  // This WaitForStateChange() call just makes sure we're doing some polling.
  EXPECT_TRUE(channel->WaitForStateChange(GRPC_CHANNEL_CONNECTING,
                                          grpc_timeout_seconds_to_deadline(1)));
  hold2->Wait();
  const gpr_timespec t1 = gpr_now(GPR_CLOCK_MONOTONIC);
  gpr_log(GPR_INFO, "=== RESUMING SECOND ATTEMPT");
  hold2->Resume();
  // Elapsed time should be very short, much less than kInitialBackOffMs.
  const grpc_core::Duration waited =
      grpc_core::Duration::FromTimespec(gpr_time_sub(t1, t0));
  gpr_log(GPR_DEBUG, "Waited %" PRId64 " milliseconds", waited.millis());
  EXPECT_LT(waited.millis(), 1000 * grpc_test_slowdown_factor());
}

TEST_F(PickFirstTest, Updates) {
  // Start servers and send one RPC per server.
  const int kNumServers = 3;
  StartServers(kNumServers);
  FakeResolverResponseGeneratorWrapper response_generator;
  auto channel = BuildChannel("pick_first", response_generator);
  auto stub = BuildStub(channel);
  // Perform one RPC against the first server.
  response_generator.SetNextResolution(GetServersPorts(0, 1));
  gpr_log(GPR_INFO, "****** SET [0] *******");
  CheckRpcSendOk(DEBUG_LOCATION, stub);
  EXPECT_EQ(servers_[0]->service_.request_count(), 1);
  // An empty update will result in the channel going into TRANSIENT_FAILURE.
  response_generator.SetNextResolution({});
  gpr_log(GPR_INFO, "****** SET none *******");
  WaitForChannelNotReady(channel.get());
  // Next update introduces servers_[1], making the channel recover.
  response_generator.SetNextResolution(GetServersPorts(1, 2));
  gpr_log(GPR_INFO, "****** SET [1] *******");
  WaitForChannelReady(channel.get());
  WaitForServer(DEBUG_LOCATION, stub, 1);
  // And again for servers_[2]
  response_generator.SetNextResolution(GetServersPorts(2, 3));
  gpr_log(GPR_INFO, "****** SET [2] *******");
  WaitForServer(DEBUG_LOCATION, stub, 2);
  // Check LB policy name for the channel.
  EXPECT_EQ("pick_first", channel->GetLoadBalancingPolicyName());
}

TEST_F(PickFirstTest, UpdateSuperset) {
  // Start servers and send one RPC per server.
  const int kNumServers = 3;
  StartServers(kNumServers);
  FakeResolverResponseGeneratorWrapper response_generator;
  auto channel = BuildChannel("pick_first", response_generator);
  auto stub = BuildStub(channel);

  std::vector<int> ports;

  // Perform one RPC against the first server.
  ports.emplace_back(servers_[0]->port_);
  response_generator.SetNextResolution(ports);
  gpr_log(GPR_INFO, "****** SET [0] *******");
  CheckRpcSendOk(DEBUG_LOCATION, stub);
  EXPECT_EQ(servers_[0]->service_.request_count(), 1);
  servers_[0]->service_.ResetCounters();

  // Send and superset update
  ports.clear();
  ports.emplace_back(servers_[1]->port_);
  ports.emplace_back(servers_[0]->port_);
  response_generator.SetNextResolution(ports);
  gpr_log(GPR_INFO, "****** SET superset *******");
  CheckRpcSendOk(DEBUG_LOCATION, stub);
  // We stick to the previously connected server.
  WaitForServer(DEBUG_LOCATION, stub, 0);
  EXPECT_EQ(0, servers_[1]->service_.request_count());

  // Check LB policy name for the channel.
  EXPECT_EQ("pick_first", channel->GetLoadBalancingPolicyName());
}

TEST_F(PickFirstTest, UpdateToUnconnected) {
  const int kNumServers = 2;
  CreateServers(kNumServers);
  StartServer(0);
  FakeResolverResponseGeneratorWrapper response_generator;
  auto channel = BuildChannel("pick_first", response_generator);
  auto stub = BuildStub(channel);

  std::vector<int> ports;

  // Try to send rpcs against a list where the server is available.
  ports.emplace_back(servers_[0]->port_);
  response_generator.SetNextResolution(ports);
  gpr_log(GPR_INFO, "****** SET [0] *******");
  CheckRpcSendOk(DEBUG_LOCATION, stub);

  // Send resolution for which all servers are currently unavailable. Eventually
  // this triggers replacing the existing working subchannel_list with the new
  // currently unresponsive list.
  ports.clear();
  ports.emplace_back(grpc_pick_unused_port_or_die());
  ports.emplace_back(servers_[1]->port_);
  response_generator.SetNextResolution(ports);
  gpr_log(GPR_INFO, "****** SET [unavailable] *******");
  EXPECT_TRUE(WaitForChannelNotReady(channel.get()));

  // Ensure that the last resolution was installed correctly by verifying that
  // the channel becomes ready once one of if its endpoints becomes available.
  gpr_log(GPR_INFO, "****** StartServer(1) *******");
  StartServer(1);
  EXPECT_TRUE(WaitForChannelReady(channel.get()));
}

TEST_F(PickFirstTest, GlobalSubchannelPool) {
  // Start one server.
  const int kNumServers = 1;
  StartServers(kNumServers);
  std::vector<int> ports = GetServersPorts();
  // Create two channels that (by default) use the global subchannel pool.
  FakeResolverResponseGeneratorWrapper response_generator1;
  auto channel1 = BuildChannel("pick_first", response_generator1);
  auto stub1 = BuildStub(channel1);
  response_generator1.SetNextResolution(ports);
  FakeResolverResponseGeneratorWrapper response_generator2;
  auto channel2 = BuildChannel("pick_first", response_generator2);
  auto stub2 = BuildStub(channel2);
  response_generator2.SetNextResolution(ports);
  WaitForServer(DEBUG_LOCATION, stub1, 0);
  // Send one RPC on each channel.
  CheckRpcSendOk(DEBUG_LOCATION, stub1);
  CheckRpcSendOk(DEBUG_LOCATION, stub2);
  // The server receives two requests.
  EXPECT_EQ(2, servers_[0]->service_.request_count());
  // The two requests are from the same client port, because the two channels
  // share subchannels via the global subchannel pool.
  EXPECT_EQ(1UL, servers_[0]->service_.clients().size());
}

TEST_F(PickFirstTest, LocalSubchannelPool) {
  // Start one server.
  const int kNumServers = 1;
  StartServers(kNumServers);
  std::vector<int> ports = GetServersPorts();
  // Create two channels that use local subchannel pool.
  ChannelArguments args;
  args.SetInt(GRPC_ARG_USE_LOCAL_SUBCHANNEL_POOL, 1);
  FakeResolverResponseGeneratorWrapper response_generator1;
  auto channel1 = BuildChannel("pick_first", response_generator1, args);
  auto stub1 = BuildStub(channel1);
  response_generator1.SetNextResolution(ports);
  FakeResolverResponseGeneratorWrapper response_generator2;
  auto channel2 = BuildChannel("pick_first", response_generator2, args);
  auto stub2 = BuildStub(channel2);
  response_generator2.SetNextResolution(ports);
  WaitForServer(DEBUG_LOCATION, stub1, 0);
  // Send one RPC on each channel.
  CheckRpcSendOk(DEBUG_LOCATION, stub1);
  CheckRpcSendOk(DEBUG_LOCATION, stub2);
  // The server receives two requests.
  EXPECT_EQ(2, servers_[0]->service_.request_count());
  // The two requests are from two client ports, because the two channels didn't
  // share subchannels with each other.
  EXPECT_EQ(2UL, servers_[0]->service_.clients().size());
}

TEST_F(PickFirstTest, ManyUpdates) {
  const int kNumUpdates = 1000;
  const int kNumServers = 3;
  StartServers(kNumServers);
  FakeResolverResponseGeneratorWrapper response_generator;
  auto channel = BuildChannel("pick_first", response_generator);
  auto stub = BuildStub(channel);
  std::vector<int> ports = GetServersPorts();
  for (size_t i = 0; i < kNumUpdates; ++i) {
    std::shuffle(ports.begin(), ports.end(),
                 std::mt19937(std::random_device()()));
    response_generator.SetNextResolution(ports);
    // We should re-enter core at the end of the loop to give the resolution
    // setting closure a chance to run.
    if ((i + 1) % 10 == 0) CheckRpcSendOk(DEBUG_LOCATION, stub);
  }
  // Check LB policy name for the channel.
  EXPECT_EQ("pick_first", channel->GetLoadBalancingPolicyName());
}

TEST_F(PickFirstTest, ReresolutionNoSelected) {
  // Prepare the ports for up servers and down servers.
  const int kNumServers = 3;
  const int kNumAliveServers = 1;
  StartServers(kNumAliveServers);
  std::vector<int> alive_ports, dead_ports;
  for (size_t i = 0; i < kNumServers; ++i) {
    if (i < kNumAliveServers) {
      alive_ports.emplace_back(servers_[i]->port_);
    } else {
      dead_ports.emplace_back(grpc_pick_unused_port_or_die());
    }
  }
  FakeResolverResponseGeneratorWrapper response_generator;
  auto channel = BuildChannel("pick_first", response_generator);
  auto stub = BuildStub(channel);
  // The initial resolution only contains dead ports. There won't be any
  // selected subchannel. Re-resolution will return the same result.
  response_generator.SetNextResolution(dead_ports);
  gpr_log(GPR_INFO, "****** INITIAL RESOLUTION SET *******");
  for (size_t i = 0; i < 10; ++i) {
    CheckRpcSendFailure(
        DEBUG_LOCATION, stub, StatusCode::UNAVAILABLE,
        MakeConnectionFailureRegex("failed to connect to all addresses"));
  }
  // Set a re-resolution result that contains reachable ports, so that the
  // pick_first LB policy can recover soon.
  response_generator.SetNextResolutionUponError(alive_ports);
  gpr_log(GPR_INFO, "****** RE-RESOLUTION SET *******");
  WaitForServer(DEBUG_LOCATION, stub, 0, [](const Status& status) {
    EXPECT_EQ(StatusCode::UNAVAILABLE, status.error_code());
    EXPECT_THAT(status.error_message(),
                ::testing::ContainsRegex(MakeConnectionFailureRegex(
                    "failed to connect to all addresses")));
  });
  CheckRpcSendOk(DEBUG_LOCATION, stub);
  EXPECT_EQ(servers_[0]->service_.request_count(), 1);
  // Check LB policy name for the channel.
  EXPECT_EQ("pick_first", channel->GetLoadBalancingPolicyName());
}

TEST_F(PickFirstTest, ReconnectWithoutNewResolverResult) {
  std::vector<int> ports = {grpc_pick_unused_port_or_die()};
  StartServers(1, ports);
  FakeResolverResponseGeneratorWrapper response_generator;
  auto channel = BuildChannel("pick_first", response_generator);
  auto stub = BuildStub(channel);
  response_generator.SetNextResolution(ports);
  gpr_log(GPR_INFO, "****** INITIAL CONNECTION *******");
  WaitForServer(DEBUG_LOCATION, stub, 0);
  gpr_log(GPR_INFO, "****** STOPPING SERVER ******");
  servers_[0]->Shutdown();
  EXPECT_TRUE(WaitForChannelNotReady(channel.get()));
  gpr_log(GPR_INFO, "****** RESTARTING SERVER ******");
  StartServers(1, ports);
  WaitForServer(DEBUG_LOCATION, stub, 0);
}

TEST_F(PickFirstTest, ReconnectWithoutNewResolverResultStartsFromTopOfList) {
  std::vector<int> ports = {grpc_pick_unused_port_or_die(),
                            grpc_pick_unused_port_or_die()};
  CreateServers(2, ports);
  StartServer(1);
  FakeResolverResponseGeneratorWrapper response_generator;
  auto channel = BuildChannel("pick_first", response_generator);
  auto stub = BuildStub(channel);
  response_generator.SetNextResolution(ports);
  gpr_log(GPR_INFO, "****** INITIAL CONNECTION *******");
  WaitForServer(DEBUG_LOCATION, stub, 1);
  gpr_log(GPR_INFO, "****** STOPPING SERVER ******");
  servers_[1]->Shutdown();
  EXPECT_TRUE(WaitForChannelNotReady(channel.get()));
  gpr_log(GPR_INFO, "****** STARTING BOTH SERVERS ******");
  StartServers(2, ports);
  WaitForServer(DEBUG_LOCATION, stub, 0);
}

TEST_F(PickFirstTest, FailsEmptyResolverUpdate) {
  FakeResolverResponseGeneratorWrapper response_generator;
  auto channel = BuildChannel("pick_first", response_generator);
  auto stub = BuildStub(channel);
  gpr_log(GPR_INFO, "****** SENDING INITIAL RESOLVER RESULT *******");
  // Send a resolver result with an empty address list and a callback
  // that triggers a notification.
  grpc_core::Notification notification;
  grpc_core::Resolver::Result result;
  result.addresses.emplace();
  result.result_health_callback = [&](absl::Status status) {
    gpr_log(GPR_INFO, "****** RESULT HEALTH CALLBACK *******");
    EXPECT_EQ(absl::StatusCode::kUnavailable, status.code());
    EXPECT_EQ("address list must not be empty", status.message()) << status;
    notification.Notify();
  };
  response_generator.SetResponse(std::move(result));
  // Wait for channel to report TRANSIENT_FAILURE.
  gpr_log(GPR_INFO, "****** TELLING CHANNEL TO CONNECT *******");
  auto predicate = [](grpc_connectivity_state state) {
    return state == GRPC_CHANNEL_TRANSIENT_FAILURE;
  };
  EXPECT_TRUE(
      WaitForChannelState(channel.get(), predicate, /*try_to_connect=*/true));
  // Callback should run.
  notification.WaitForNotification();
  // Return a valid address.
  gpr_log(GPR_INFO, "****** SENDING NEXT RESOLVER RESULT *******");
  StartServers(1);
  response_generator.SetNextResolution(GetServersPorts());
  gpr_log(GPR_INFO, "****** SENDING WAIT_FOR_READY RPC *******");
  CheckRpcSendOk(DEBUG_LOCATION, stub, /*wait_for_ready=*/true);
}

TEST_F(PickFirstTest, CheckStateBeforeStartWatch) {
  std::vector<int> ports = {grpc_pick_unused_port_or_die()};
  StartServers(1, ports);
  FakeResolverResponseGeneratorWrapper response_generator;
  auto channel_1 = BuildChannel("pick_first", response_generator);
  auto stub_1 = BuildStub(channel_1);
  response_generator.SetNextResolution(ports);
  gpr_log(GPR_INFO, "****** RESOLUTION SET FOR CHANNEL 1 *******");
  WaitForServer(DEBUG_LOCATION, stub_1, 0);
  gpr_log(GPR_INFO, "****** CHANNEL 1 CONNECTED *******");
  servers_[0]->Shutdown();
  EXPECT_TRUE(WaitForChannelNotReady(channel_1.get()));
  // Channel 1 will receive a re-resolution containing the same server. It will
  // create a new subchannel and hold a ref to it.
  StartServers(1, ports);
  gpr_log(GPR_INFO, "****** SERVER RESTARTED *******");
  FakeResolverResponseGeneratorWrapper response_generator_2;
  auto channel_2 = BuildChannel("pick_first", response_generator_2);
  auto stub_2 = BuildStub(channel_2);
  response_generator_2.SetNextResolution(ports);
  gpr_log(GPR_INFO, "****** RESOLUTION SET FOR CHANNEL 2 *******");
  WaitForServer(DEBUG_LOCATION, stub_2, 0);
  gpr_log(GPR_INFO, "****** CHANNEL 2 CONNECTED *******");
  servers_[0]->Shutdown();
  // Wait until the disconnection has triggered the connectivity notification.
  // Otherwise, the subchannel may be picked for next call but will fail soon.
  EXPECT_TRUE(WaitForChannelNotReady(channel_2.get()));
  // Channel 2 will also receive a re-resolution containing the same server.
  // Both channels will ref the same subchannel that failed.
  StartServers(1, ports);
  gpr_log(GPR_INFO, "****** SERVER RESTARTED AGAIN *******");
  gpr_log(GPR_INFO, "****** CHANNEL 2 STARTING A CALL *******");
  // The first call after the server restart will succeed.
  CheckRpcSendOk(DEBUG_LOCATION, stub_2);
  gpr_log(GPR_INFO, "****** CHANNEL 2 FINISHED A CALL *******");
  // Check LB policy name for the channel.
  EXPECT_EQ("pick_first", channel_1->GetLoadBalancingPolicyName());
  // Check LB policy name for the channel.
  EXPECT_EQ("pick_first", channel_2->GetLoadBalancingPolicyName());
}

TEST_F(PickFirstTest, IdleOnDisconnect) {
  // Start server, send RPC, and make sure channel is READY.
  const int kNumServers = 1;
  StartServers(kNumServers);
  FakeResolverResponseGeneratorWrapper response_generator;
  auto channel =
      BuildChannel("", response_generator);  // pick_first is the default.
  auto stub = BuildStub(channel);
  response_generator.SetNextResolution(GetServersPorts());
  CheckRpcSendOk(DEBUG_LOCATION, stub);
  EXPECT_EQ(channel->GetState(false), GRPC_CHANNEL_READY);
  // Stop server.  Channel should go into state IDLE.
  response_generator.SetFailureOnReresolution();
  servers_[0]->Shutdown();
  EXPECT_TRUE(WaitForChannelNotReady(channel.get()));
  EXPECT_EQ(channel->GetState(false), GRPC_CHANNEL_IDLE);
  servers_.clear();
}

<<<<<<< HEAD
=======
TEST_F(PickFirstTest, PendingUpdateAndSelectedSubchannelFails) {
  FakeResolverResponseGeneratorWrapper response_generator;
  auto channel =
      BuildChannel("", response_generator);  // pick_first is the default.
  auto stub = BuildStub(channel);
  StartServers(2);
  // Initially resolve to first server and make sure it connects.
  gpr_log(GPR_INFO, "Phase 1: Connect to first server.");
  response_generator.SetNextResolution({servers_[0]->port_});
  CheckRpcSendOk(DEBUG_LOCATION, stub, true /* wait_for_ready */);
  EXPECT_EQ(channel->GetState(false), GRPC_CHANNEL_READY);
  ConnectionAttemptInjector injector;
  auto hold = injector.AddHold(servers_[1]->port_);
  // Send a resolution update with the remaining servers, none of which are
  // running yet, so the update will stay pending.
  gpr_log(GPR_INFO,
          "Phase 2: Resolver update pointing to remaining "
          "(not started) servers.");
  response_generator.SetNextResolution(GetServersPorts(1 /* start_index */));
  // Add hold before connection attempt to ensure RPCs will be sent to first
  // server. Otherwise, pending subchannel list might already have gone into
  // TRANSIENT_FAILURE due to hitting the end of the server list by the time
  // we check the state.
  hold->Wait();
  // RPCs will continue to be sent to the first server.
  CheckRpcSendOk(DEBUG_LOCATION, stub);
  // Now stop the first server, so that the current subchannel list
  // fails.  This should cause us to immediately swap over to the
  // pending list, even though it's not yet connected.  The state should
  // be set to CONNECTING, since that's what the pending subchannel list
  // was doing when we swapped over.
  gpr_log(GPR_INFO, "Phase 3: Stopping first server.");
  servers_[0]->Shutdown();
  WaitForChannelNotReady(channel.get());
  EXPECT_EQ(channel->GetState(false), GRPC_CHANNEL_CONNECTING);
  // Resume connection attempt to second server now that first server is down.
  // The channel should go to READY state and RPCs should go to the second
  // server.
  gpr_log(GPR_INFO, "Phase 4: Resuming connection attempt to second server.");
  hold->Resume();
  WaitForChannelReady(channel.get());
  WaitForServer(DEBUG_LOCATION, stub, 1);
}

>>>>>>> fb5a3fad
TEST_F(PickFirstTest, StaysIdleUponEmptyUpdate) {
  // Start server, send RPC, and make sure channel is READY.
  const int kNumServers = 1;
  StartServers(kNumServers);
  FakeResolverResponseGeneratorWrapper response_generator;
  auto channel =
      BuildChannel("", response_generator);  // pick_first is the default.
  auto stub = BuildStub(channel);
  response_generator.SetNextResolution(GetServersPorts());
  CheckRpcSendOk(DEBUG_LOCATION, stub);
  EXPECT_EQ(channel->GetState(false), GRPC_CHANNEL_READY);
  // Stop server.  Channel should go into state IDLE.
  servers_[0]->Shutdown();
  EXPECT_TRUE(WaitForChannelNotReady(channel.get()));
  EXPECT_EQ(channel->GetState(false), GRPC_CHANNEL_IDLE);
  // Now send resolver update that includes no addresses.  Channel
  // should stay in state IDLE.
  response_generator.SetNextResolution({});
  EXPECT_FALSE(channel->WaitForStateChange(
      GRPC_CHANNEL_IDLE, grpc_timeout_seconds_to_deadline(3)));
  // Now bring the backend back up and send a non-empty resolver update,
  // and then try to send an RPC.  Channel should go back into state READY.
  StartServer(0);
  response_generator.SetNextResolution(GetServersPorts());
  CheckRpcSendOk(DEBUG_LOCATION, stub);
  EXPECT_EQ(channel->GetState(false), GRPC_CHANNEL_READY);
}

TEST_F(PickFirstTest,
       StaysTransientFailureOnFailedConnectionAttemptUntilReady) {
  // Allocate 3 ports, with no servers running.
  std::vector<int> ports = {grpc_pick_unused_port_or_die(),
                            grpc_pick_unused_port_or_die(),
                            grpc_pick_unused_port_or_die()};
  // Create channel with a 1-second backoff.
  ChannelArguments args;
  args.SetInt(GRPC_ARG_INITIAL_RECONNECT_BACKOFF_MS,
              1000 * grpc_test_slowdown_factor());
  FakeResolverResponseGeneratorWrapper response_generator;
  auto channel = BuildChannel("", response_generator, args);
  auto stub = BuildStub(channel);
  response_generator.SetNextResolution(ports);
  EXPECT_EQ(GRPC_CHANNEL_IDLE, channel->GetState(false));
  // Send an RPC, which should fail.
  CheckRpcSendFailure(
      DEBUG_LOCATION, stub, StatusCode::UNAVAILABLE,
      MakeConnectionFailureRegex("failed to connect to all addresses"));
  // Channel should be in TRANSIENT_FAILURE.
  EXPECT_EQ(GRPC_CHANNEL_TRANSIENT_FAILURE, channel->GetState(false));
  // Now start a server on the last port.
  StartServers(1, {ports.back()});
  // Channel should remain in TRANSIENT_FAILURE until it transitions to READY.
  EXPECT_TRUE(channel->WaitForStateChange(GRPC_CHANNEL_TRANSIENT_FAILURE,
                                          grpc_timeout_seconds_to_deadline(4)));
  EXPECT_EQ(GRPC_CHANNEL_READY, channel->GetState(false));
  CheckRpcSendOk(DEBUG_LOCATION, stub);
}

//
// round_robin tests
//

using RoundRobinTest = ClientLbEnd2endTest;

TEST_F(RoundRobinTest, Basic) {
  // Start servers and send one RPC per server.
  const int kNumServers = 3;
  StartServers(kNumServers);
  FakeResolverResponseGeneratorWrapper response_generator;
  auto channel = BuildChannel("round_robin", response_generator);
  auto stub = BuildStub(channel);
  response_generator.SetNextResolution(GetServersPorts());
  // Wait until all backends are ready.
  do {
    CheckRpcSendOk(DEBUG_LOCATION, stub);
  } while (!SeenAllServers());
  ResetCounters();
  // "Sync" to the end of the list. Next sequence of picks will start at the
  // first server (index 0).
  WaitForServer(DEBUG_LOCATION, stub, servers_.size() - 1);
  std::vector<int> connection_order;
  for (size_t i = 0; i < servers_.size(); ++i) {
    CheckRpcSendOk(DEBUG_LOCATION, stub);
    UpdateConnectionOrder(servers_, &connection_order);
  }
  // Backends should be iterated over in the order in which the addresses were
  // given.
  const auto expected = std::vector<int>{0, 1, 2};
  EXPECT_EQ(expected, connection_order);
  // Check LB policy name for the channel.
  EXPECT_EQ("round_robin", channel->GetLoadBalancingPolicyName());
}

TEST_F(RoundRobinTest, ProcessPending) {
  StartServers(1);  // Single server
  FakeResolverResponseGeneratorWrapper response_generator;
  auto channel = BuildChannel("round_robin", response_generator);
  auto stub = BuildStub(channel);
  response_generator.SetNextResolution({servers_[0]->port_});
  WaitForServer(DEBUG_LOCATION, stub, 0);
  // Create a new channel and its corresponding RR LB policy, which will pick
  // the subchannels in READY state from the previous RPC against the same
  // target (even if it happened over a different channel, because subchannels
  // are globally reused). Progress should happen without any transition from
  // this READY state.
  FakeResolverResponseGeneratorWrapper second_response_generator;
  auto second_channel = BuildChannel("round_robin", second_response_generator);
  auto second_stub = BuildStub(second_channel);
  second_response_generator.SetNextResolution({servers_[0]->port_});
  CheckRpcSendOk(DEBUG_LOCATION, second_stub);
}

TEST_F(RoundRobinTest, Updates) {
  // Start servers.
  const int kNumServers = 3;
  StartServers(kNumServers);
  FakeResolverResponseGeneratorWrapper response_generator;
  auto channel = BuildChannel("round_robin", response_generator);
  auto stub = BuildStub(channel);
  // Start with a single server.
  gpr_log(GPR_INFO, "*** FIRST BACKEND ***");
  std::vector<int> ports = {servers_[0]->port_};
  response_generator.SetNextResolution(ports);
  WaitForServer(DEBUG_LOCATION, stub, 0);
  // Send RPCs. They should all go servers_[0]
  for (size_t i = 0; i < 10; ++i) CheckRpcSendOk(DEBUG_LOCATION, stub);
  EXPECT_EQ(10, servers_[0]->service_.request_count());
  EXPECT_EQ(0, servers_[1]->service_.request_count());
  EXPECT_EQ(0, servers_[2]->service_.request_count());
  ResetCounters();
  // And now for the second server.
  gpr_log(GPR_INFO, "*** SECOND BACKEND ***");
  ports.clear();
  ports.emplace_back(servers_[1]->port_);
  response_generator.SetNextResolution(ports);
  // Wait until update has been processed, as signaled by the second backend
  // receiving a request.
  EXPECT_EQ(0, servers_[1]->service_.request_count());
  WaitForServer(DEBUG_LOCATION, stub, 1);
  for (size_t i = 0; i < 10; ++i) CheckRpcSendOk(DEBUG_LOCATION, stub);
  EXPECT_EQ(0, servers_[0]->service_.request_count());
  EXPECT_EQ(10, servers_[1]->service_.request_count());
  EXPECT_EQ(0, servers_[2]->service_.request_count());
  ResetCounters();
  // ... and for the last server.
  gpr_log(GPR_INFO, "*** THIRD BACKEND ***");
  ports.clear();
  ports.emplace_back(servers_[2]->port_);
  response_generator.SetNextResolution(ports);
  WaitForServer(DEBUG_LOCATION, stub, 2);
  for (size_t i = 0; i < 10; ++i) CheckRpcSendOk(DEBUG_LOCATION, stub);
  EXPECT_EQ(0, servers_[0]->service_.request_count());
  EXPECT_EQ(0, servers_[1]->service_.request_count());
  EXPECT_EQ(10, servers_[2]->service_.request_count());
  ResetCounters();
  // Back to all servers.
  gpr_log(GPR_INFO, "*** ALL BACKENDS ***");
  ports.clear();
  ports.emplace_back(servers_[0]->port_);
  ports.emplace_back(servers_[1]->port_);
  ports.emplace_back(servers_[2]->port_);
  response_generator.SetNextResolution(ports);
  WaitForServers(DEBUG_LOCATION, stub);
  // Send three RPCs, one per server.
  for (size_t i = 0; i < 3; ++i) CheckRpcSendOk(DEBUG_LOCATION, stub);
  EXPECT_EQ(1, servers_[0]->service_.request_count());
  EXPECT_EQ(1, servers_[1]->service_.request_count());
  EXPECT_EQ(1, servers_[2]->service_.request_count());
  ResetCounters();
  // An empty update will result in the channel going into TRANSIENT_FAILURE.
  gpr_log(GPR_INFO, "*** NO BACKENDS ***");
  ports.clear();
  response_generator.SetNextResolution(ports);
  WaitForChannelNotReady(channel.get());
  CheckRpcSendFailure(DEBUG_LOCATION, stub, StatusCode::UNAVAILABLE,
                      "empty address list: fake resolver empty address list");
  servers_[0]->service_.ResetCounters();
  // Next update introduces servers_[1], making the channel recover.
  gpr_log(GPR_INFO, "*** BACK TO SECOND BACKEND ***");
  ports.clear();
  ports.emplace_back(servers_[1]->port_);
  response_generator.SetNextResolution(ports);
  WaitForChannelReady(channel.get());
  WaitForServer(DEBUG_LOCATION, stub, 1);
  EXPECT_EQ(GRPC_CHANNEL_READY, channel->GetState(/*try_to_connect=*/false));
  // Check LB policy name for the channel.
  EXPECT_EQ("round_robin", channel->GetLoadBalancingPolicyName());
}

TEST_F(RoundRobinTest, UpdateInError) {
  StartServers(2);
  FakeResolverResponseGeneratorWrapper response_generator;
  auto channel = BuildChannel("round_robin", response_generator);
  auto stub = BuildStub(channel);
  // Start with a single server.
  response_generator.SetNextResolution(GetServersPorts(0, 1));
  // Send RPCs. They should all go to server 0.
  for (size_t i = 0; i < 10; ++i) {
    CheckRpcSendOk(DEBUG_LOCATION, stub, /*wait_for_ready=*/false,
                   /*load_report=*/nullptr, /*timeout_ms=*/4000);
  }
  EXPECT_EQ(10, servers_[0]->service_.request_count());
  EXPECT_EQ(0, servers_[1]->service_.request_count());
  servers_[0]->service_.ResetCounters();
  // Send an update adding an unreachable server and server 1.
  std::vector<int> ports = {servers_[0]->port_, grpc_pick_unused_port_or_die(),
                            servers_[1]->port_};
  response_generator.SetNextResolution(ports);
  WaitForServers(DEBUG_LOCATION, stub, 0, 2, /*status_check=*/nullptr,
                 /*timeout=*/absl::Seconds(60));
  // Send a bunch more RPCs.  They should all succeed and should be
  // split evenly between the two servers.
  // Note: The split may be slightly uneven because of an extra picker
  // update that can happen if the subchannels for servers 0 and 1
  // report READY before the subchannel for the unreachable server
  // transitions from CONNECTING to TRANSIENT_FAILURE.
  for (size_t i = 0; i < 10; ++i) {
    CheckRpcSendOk(DEBUG_LOCATION, stub, /*wait_for_ready=*/false,
                   /*load_report=*/nullptr, /*timeout_ms=*/4000);
  }
  EXPECT_THAT(servers_[0]->service_.request_count(),
              ::testing::AllOf(::testing::Ge(4), ::testing::Le(6)));
  EXPECT_THAT(servers_[1]->service_.request_count(),
              ::testing::AllOf(::testing::Ge(4), ::testing::Le(6)));
  EXPECT_EQ(10, servers_[0]->service_.request_count() +
                    servers_[1]->service_.request_count());
}

TEST_F(RoundRobinTest, ManyUpdates) {
  // Start servers and send one RPC per server.
  const int kNumServers = 3;
  StartServers(kNumServers);
  FakeResolverResponseGeneratorWrapper response_generator;
  auto channel = BuildChannel("round_robin", response_generator);
  auto stub = BuildStub(channel);
  std::vector<int> ports = GetServersPorts();
  for (size_t i = 0; i < 1000; ++i) {
    std::shuffle(ports.begin(), ports.end(),
                 std::mt19937(std::random_device()()));
    response_generator.SetNextResolution(ports);
    if (i % 10 == 0) CheckRpcSendOk(DEBUG_LOCATION, stub);
  }
  // Check LB policy name for the channel.
  EXPECT_EQ("round_robin", channel->GetLoadBalancingPolicyName());
}

TEST_F(RoundRobinTest, ReresolveOnSubchannelConnectionFailure) {
  // Start 3 servers.
  StartServers(3);
  // Create channel.
  FakeResolverResponseGeneratorWrapper response_generator;
  auto channel = BuildChannel("round_robin", response_generator);
  auto stub = BuildStub(channel);
  // Initially, tell the channel about only the first two servers.
  std::vector<int> ports = {servers_[0]->port_, servers_[1]->port_};
  response_generator.SetNextResolution(ports);
  // Wait for both servers to be seen.
  WaitForServers(DEBUG_LOCATION, stub, 0, 2);
  // Tell the fake resolver to send an update that adds the last server, but
  // only when the LB policy requests re-resolution.
  ports.push_back(servers_[2]->port_);
  response_generator.SetNextResolutionUponError(ports);
  // Have server 0 send a GOAWAY.  This should trigger a re-resolution.
  gpr_log(GPR_INFO, "****** SENDING GOAWAY FROM SERVER 0 *******");
  {
    grpc_core::ExecCtx exec_ctx;
    grpc_core::Server::FromC(servers_[0]->server_->c_server())->SendGoaways();
  }
  // Wait for the client to see server 2.
  WaitForServer(DEBUG_LOCATION, stub, 2);
}

TEST_F(RoundRobinTest, FailsEmptyResolverUpdate) {
  FakeResolverResponseGeneratorWrapper response_generator;
  auto channel = BuildChannel("round_robin", response_generator);
  auto stub = BuildStub(channel);
  gpr_log(GPR_INFO, "****** SENDING INITIAL RESOLVER RESULT *******");
  // Send a resolver result with an empty address list and a callback
  // that triggers a notification.
  grpc_core::Notification notification;
  grpc_core::Resolver::Result result;
  result.addresses.emplace();
  result.resolution_note = "injected error";
  result.result_health_callback = [&](absl::Status status) {
    EXPECT_EQ(absl::StatusCode::kUnavailable, status.code());
    EXPECT_EQ("empty address list: injected error", status.message()) << status;
    notification.Notify();
  };
  response_generator.SetResponse(std::move(result));
  // Wait for channel to report TRANSIENT_FAILURE.
  gpr_log(GPR_INFO, "****** TELLING CHANNEL TO CONNECT *******");
  auto predicate = [](grpc_connectivity_state state) {
    return state == GRPC_CHANNEL_TRANSIENT_FAILURE;
  };
  EXPECT_TRUE(
      WaitForChannelState(channel.get(), predicate, /*try_to_connect=*/true));
  // Callback should have been run.
  notification.WaitForNotification();
  // Return a valid address.
  gpr_log(GPR_INFO, "****** SENDING NEXT RESOLVER RESULT *******");
  StartServers(1);
  response_generator.SetNextResolution(GetServersPorts());
  gpr_log(GPR_INFO, "****** SENDING WAIT_FOR_READY RPC *******");
  CheckRpcSendOk(DEBUG_LOCATION, stub, /*wait_for_ready=*/true);
}

TEST_F(RoundRobinTest, TransientFailure) {
  // Start servers and create channel.  Channel should go to READY state.
  const int kNumServers = 3;
  StartServers(kNumServers);
  FakeResolverResponseGeneratorWrapper response_generator;
  auto channel = BuildChannel("round_robin", response_generator);
  auto stub = BuildStub(channel);
  response_generator.SetNextResolution(GetServersPorts());
  EXPECT_TRUE(WaitForChannelReady(channel.get()));
  // Now kill the servers.  The channel should transition to TRANSIENT_FAILURE.
  for (size_t i = 0; i < servers_.size(); ++i) {
    servers_[i]->Shutdown();
  }
  auto predicate = [](grpc_connectivity_state state) {
    return state == GRPC_CHANNEL_TRANSIENT_FAILURE;
  };
  EXPECT_TRUE(WaitForChannelState(channel.get(), predicate));
  CheckRpcSendFailure(
      DEBUG_LOCATION, stub, StatusCode::UNAVAILABLE,
      MakeConnectionFailureRegex("connections to all backends failing"));
}

TEST_F(RoundRobinTest, TransientFailureAtStartup) {
  // Create channel and return servers that don't exist.  Channel should
  // quickly transition into TRANSIENT_FAILURE.
  FakeResolverResponseGeneratorWrapper response_generator;
  auto channel = BuildChannel("round_robin", response_generator);
  auto stub = BuildStub(channel);
  response_generator.SetNextResolution({
      grpc_pick_unused_port_or_die(),
      grpc_pick_unused_port_or_die(),
      grpc_pick_unused_port_or_die(),
  });
  for (size_t i = 0; i < servers_.size(); ++i) {
    servers_[i]->Shutdown();
  }
  auto predicate = [](grpc_connectivity_state state) {
    return state == GRPC_CHANNEL_TRANSIENT_FAILURE;
  };
  EXPECT_TRUE(WaitForChannelState(channel.get(), predicate, true));
  CheckRpcSendFailure(
      DEBUG_LOCATION, stub, StatusCode::UNAVAILABLE,
      MakeConnectionFailureRegex("connections to all backends failing"));
}

TEST_F(RoundRobinTest, StaysInTransientFailureInSubsequentConnecting) {
  // Start connection injector.
  ConnectionAttemptInjector injector;
  // Get port.
  const int port = grpc_pick_unused_port_or_die();
  // Create channel.
  FakeResolverResponseGeneratorWrapper response_generator;
  auto channel = BuildChannel("round_robin", response_generator);
  auto stub = BuildStub(channel);
  response_generator.SetNextResolution({port});
  // Allow first connection attempt to fail normally, and wait for
  // channel to report TRANSIENT_FAILURE.
  gpr_log(GPR_INFO, "=== WAITING FOR CHANNEL TO REPORT TF ===");
  auto predicate = [](grpc_connectivity_state state) {
    return state == GRPC_CHANNEL_TRANSIENT_FAILURE;
  };
  EXPECT_TRUE(
      WaitForChannelState(channel.get(), predicate, /*try_to_connect=*/true));
  // Wait for next connection attempt to start.
  auto hold = injector.AddHold(port);
  hold->Wait();
  // Now the subchannel should be reporting CONNECTING.  Make sure the
  // channel is still in TRANSIENT_FAILURE and is still reporting the
  // right status.
  EXPECT_EQ(GRPC_CHANNEL_TRANSIENT_FAILURE, channel->GetState(false));
  // Send a few RPCs, just to give the channel a chance to propagate a
  // new picker, in case it was going to incorrectly do so.
  gpr_log(GPR_INFO, "=== EXPECTING RPCs TO FAIL ===");
  for (size_t i = 0; i < 5; ++i) {
    CheckRpcSendFailure(
        DEBUG_LOCATION, stub, StatusCode::UNAVAILABLE,
        MakeConnectionFailureRegex("connections to all backends failing"));
  }
  // Clean up.
  hold->Resume();
}

TEST_F(RoundRobinTest, ReportsLatestStatusInTransientFailure) {
  // Start connection injector.
  ConnectionAttemptInjector injector;
  // Get ports.
  const std::vector<int> ports = {grpc_pick_unused_port_or_die(),
                                  grpc_pick_unused_port_or_die()};
  // Create channel.
  FakeResolverResponseGeneratorWrapper response_generator;
  auto channel = BuildChannel("round_robin", response_generator);
  auto stub = BuildStub(channel);
  response_generator.SetNextResolution(ports);
  // Allow first connection attempts to fail normally, and check that
  // the RPC fails with the right status message.
  CheckRpcSendFailure(
      DEBUG_LOCATION, stub, StatusCode::UNAVAILABLE,
      MakeConnectionFailureRegex("connections to all backends failing"));
  // Now intercept the next connection attempt for each port.
  auto hold1 = injector.AddHold(ports[0]);
  auto hold2 = injector.AddHold(ports[1]);
  hold1->Wait();
  hold2->Wait();
  // Inject a custom failure message.
  hold1->Fail(GRPC_ERROR_CREATE("Survey says... Bzzzzt!"));
  // Wait until RPC fails with the right message.
  absl::Time deadline =
      absl::Now() + (absl::Seconds(5) * grpc_test_slowdown_factor());
  while (true) {
    Status status = SendRpc(stub);
    EXPECT_EQ(StatusCode::UNAVAILABLE, status.error_code());
    if (::testing::Matches(::testing::MatchesRegex(
            "connections to all backends failing; last error: "
            "UNKNOWN: (ipv6:%5B::1%5D|ipv4:127.0.0.1):[0-9]+: "
            "Survey says... Bzzzzt!"))(status.error_message())) {
      break;
    }
    gpr_log(GPR_INFO, "STATUS MESSAGE: %s", status.error_message().c_str());
    EXPECT_THAT(status.error_message(),
                ::testing::MatchesRegex(MakeConnectionFailureRegex(
                    "connections to all backends failing")));
    EXPECT_LT(absl::Now(), deadline);
    if (absl::Now() >= deadline) break;
  }
  // Clean up.
  hold2->Resume();
}

TEST_F(RoundRobinTest, DoesNotFailRpcsUponDisconnection) {
  // Start connection injector.
  ConnectionAttemptInjector injector;
  // Start server.
  StartServers(1);
  // Create channel.
  FakeResolverResponseGeneratorWrapper response_generator;
  auto channel = BuildChannel("round_robin", response_generator);
  auto stub = BuildStub(channel);
  response_generator.SetNextResolution(GetServersPorts());
  // Start a thread constantly sending RPCs in a loop.
  gpr_log(GPR_INFO, "=== STARTING CLIENT THREAD ===");
  std::atomic<bool> shutdown{false};
  gpr_event ev;
  gpr_event_init(&ev);
  std::thread thd([&]() {
    gpr_log(GPR_INFO, "sending first RPC");
    CheckRpcSendOk(DEBUG_LOCATION, stub);
    gpr_event_set(&ev, reinterpret_cast<void*>(1));
    while (!shutdown.load()) {
      gpr_log(GPR_INFO, "sending RPC");
      CheckRpcSendOk(DEBUG_LOCATION, stub);
    }
  });
  // Wait for first RPC to complete.
  gpr_log(GPR_INFO, "=== WAITING FOR FIRST RPC TO COMPLETE ===");
  ASSERT_EQ(reinterpret_cast<void*>(1),
            gpr_event_wait(&ev, grpc_timeout_seconds_to_deadline(1)));
  // Channel should now be READY.
  ASSERT_EQ(GRPC_CHANNEL_READY, channel->GetState(false));
  // Tell injector to intercept the next connection attempt.
  auto hold1 =
      injector.AddHold(servers_[0]->port_, /*intercept_completion=*/true);
  // Now kill the server.  The subchannel should report IDLE and be
  // immediately reconnected to, but this should not cause any test
  // failures.
  gpr_log(GPR_INFO, "=== SHUTTING DOWN SERVER ===");
  {
    grpc_core::ExecCtx exec_ctx;
    grpc_core::Server::FromC(servers_[0]->server_->c_server())->SendGoaways();
  }
  gpr_sleep_until(grpc_timeout_seconds_to_deadline(1));
  servers_[0]->Shutdown();
  // Wait for next attempt to start.
  gpr_log(GPR_INFO, "=== WAITING FOR RECONNECTION ATTEMPT ===");
  hold1->Wait();
  // Start server and allow attempt to continue.
  gpr_log(GPR_INFO, "=== RESTARTING SERVER ===");
  StartServer(0);
  hold1->Resume();
  // Wait for next attempt to complete.
  gpr_log(GPR_INFO, "=== WAITING FOR RECONNECTION ATTEMPT TO COMPLETE ===");
  hold1->WaitForCompletion();
  // Now shut down the thread.
  gpr_log(GPR_INFO, "=== SHUTTING DOWN CLIENT THREAD ===");
  shutdown.store(true);
  thd.join();
}

TEST_F(RoundRobinTest, SingleReconnect) {
  const int kNumServers = 3;
  StartServers(kNumServers);
  const auto ports = GetServersPorts();
  FakeResolverResponseGeneratorWrapper response_generator;
  auto channel = BuildChannel("round_robin", response_generator);
  auto stub = BuildStub(channel);
  response_generator.SetNextResolution(ports);
  WaitForServers(DEBUG_LOCATION, stub);
  // Sync to end of list.
  WaitForServer(DEBUG_LOCATION, stub, servers_.size() - 1);
  for (size_t i = 0; i < servers_.size(); ++i) {
    CheckRpcSendOk(DEBUG_LOCATION, stub);
    EXPECT_EQ(1, servers_[i]->service_.request_count()) << "for backend #" << i;
  }
  // One request should have gone to each server.
  for (size_t i = 0; i < servers_.size(); ++i) {
    EXPECT_EQ(1, servers_[i]->service_.request_count());
  }
  // Kill the first server.
  servers_[0]->StopListeningAndSendGoaways();
  // Wait for client to notice that the backend is down.  We know that's
  // happened when we see kNumServers RPCs that do not go to backend 0.
  ResetCounters();
  SendRpcsUntil(
      DEBUG_LOCATION, stub,
      [&, num_rpcs_not_on_backend_0 = 0](const Status& status) mutable {
        EXPECT_TRUE(status.ok()) << "code=" << status.error_code()
                                 << " message=" << status.error_message();
        if (servers_[0]->service_.request_count() == 1) {
          num_rpcs_not_on_backend_0 = 0;
        } else {
          ++num_rpcs_not_on_backend_0;
        }
        ResetCounters();
        return num_rpcs_not_on_backend_0 < kNumServers;
      });
  // Send a bunch of RPCs.
  for (int i = 0; i < 10 * kNumServers; ++i) {
    CheckRpcSendOk(DEBUG_LOCATION, stub);
  }
  // No requests have gone to the deceased server.
  EXPECT_EQ(0UL, servers_[0]->service_.request_count());
  // Bring the first server back up.
  servers_[0]->Shutdown();
  StartServer(0);
  // Requests should start arriving at the first server either right away (if
  // the server managed to start before the RR policy retried the subchannel) or
  // after the subchannel retry delay otherwise (RR's subchannel retried before
  // the server was fully back up).
  WaitForServer(DEBUG_LOCATION, stub, 0);
}

// If health checking is required by client but health checking service
// is not running on the server, the channel should be treated as healthy.
TEST_F(RoundRobinTest, ServersHealthCheckingUnimplementedTreatedAsHealthy) {
  StartServers(1);  // Single server
  ChannelArguments args;
  args.SetServiceConfigJSON(
      "{\"healthCheckConfig\": "
      "{\"serviceName\": \"health_check_service_name\"}}");
  FakeResolverResponseGeneratorWrapper response_generator;
  auto channel = BuildChannel("round_robin", response_generator, args);
  auto stub = BuildStub(channel);
  response_generator.SetNextResolution({servers_[0]->port_});
  EXPECT_TRUE(WaitForChannelReady(channel.get()));
  CheckRpcSendOk(DEBUG_LOCATION, stub);
}

TEST_F(RoundRobinTest, HealthChecking) {
  EnableDefaultHealthCheckService(true);
  // Start servers.
  const int kNumServers = 3;
  StartServers(kNumServers);
  ChannelArguments args;
  args.SetServiceConfigJSON(
      "{\"healthCheckConfig\": "
      "{\"serviceName\": \"health_check_service_name\"}}");
  FakeResolverResponseGeneratorWrapper response_generator;
  auto channel = BuildChannel("round_robin", response_generator, args);
  auto stub = BuildStub(channel);
  response_generator.SetNextResolution(GetServersPorts());
  // Channel should not become READY, because health checks should be failing.
  gpr_log(GPR_INFO,
          "*** initial state: unknown health check service name for "
          "all servers");
  EXPECT_FALSE(WaitForChannelReady(channel.get(), 1));
  // Now set one of the servers to be healthy.
  // The channel should become healthy and all requests should go to
  // the healthy server.
  gpr_log(GPR_INFO, "*** server 0 healthy");
  servers_[0]->SetServingStatus("health_check_service_name", true);
  EXPECT_TRUE(WaitForChannelReady(channel.get()));
  // New channel state may be reported before the picker is updated, so
  // wait for the server before proceeding.
  WaitForServer(DEBUG_LOCATION, stub, 0);
  for (int i = 0; i < 10; ++i) {
    CheckRpcSendOk(DEBUG_LOCATION, stub);
  }
  EXPECT_EQ(10, servers_[0]->service_.request_count());
  EXPECT_EQ(0, servers_[1]->service_.request_count());
  EXPECT_EQ(0, servers_[2]->service_.request_count());
  // Now set a second server to be healthy.
  gpr_log(GPR_INFO, "*** server 2 healthy");
  servers_[2]->SetServingStatus("health_check_service_name", true);
  WaitForServer(DEBUG_LOCATION, stub, 2);
  for (int i = 0; i < 10; ++i) {
    CheckRpcSendOk(DEBUG_LOCATION, stub);
  }
  EXPECT_EQ(5, servers_[0]->service_.request_count());
  EXPECT_EQ(0, servers_[1]->service_.request_count());
  EXPECT_EQ(5, servers_[2]->service_.request_count());
  // Now set the remaining server to be healthy.
  gpr_log(GPR_INFO, "*** server 1 healthy");
  servers_[1]->SetServingStatus("health_check_service_name", true);
  WaitForServer(DEBUG_LOCATION, stub, 1);
  for (int i = 0; i < 9; ++i) {
    CheckRpcSendOk(DEBUG_LOCATION, stub);
  }
  EXPECT_EQ(3, servers_[0]->service_.request_count());
  EXPECT_EQ(3, servers_[1]->service_.request_count());
  EXPECT_EQ(3, servers_[2]->service_.request_count());
  // Now set one server to be unhealthy again.  Then wait until the
  // unhealthiness has hit the client.  We know that the client will see
  // this when we send kNumServers requests and one of the remaining servers
  // sees two of the requests.
  gpr_log(GPR_INFO, "*** server 0 unhealthy");
  servers_[0]->SetServingStatus("health_check_service_name", false);
  do {
    ResetCounters();
    for (int i = 0; i < kNumServers; ++i) {
      CheckRpcSendOk(DEBUG_LOCATION, stub);
    }
  } while (servers_[1]->service_.request_count() != 2 &&
           servers_[2]->service_.request_count() != 2);
  // Now set the remaining two servers to be unhealthy.  Make sure the
  // channel leaves READY state and that RPCs fail.
  gpr_log(GPR_INFO, "*** all servers unhealthy");
  servers_[1]->SetServingStatus("health_check_service_name", false);
  servers_[2]->SetServingStatus("health_check_service_name", false);
  EXPECT_TRUE(WaitForChannelNotReady(channel.get()));
  // New channel state may be reported before the picker is updated, so
  // one or two more RPCs may succeed before we see a failure.
  SendRpcsUntil(DEBUG_LOCATION, stub, [&](const Status& status) {
    if (status.ok()) return true;
    EXPECT_EQ(status.error_code(), StatusCode::UNAVAILABLE);
    EXPECT_THAT(
        status.error_message(),
        ::testing::MatchesRegex(
            grpc_core::IsRoundRobinDelegateToPickFirstEnabled()
                ? "connections to all backends failing; last error: "
                  "(ipv6:%5B::1%5D|ipv4:127.0.0.1):[0-9]+: "
                  "backend unhealthy"
                : "connections to all backends failing; last error: "
                  "UNAVAILABLE: (ipv6:%5B::1%5D|ipv4:127.0.0.1):[0-9]+: "
                  "backend unhealthy"));
    return false;
  });
  // Clean up.
  EnableDefaultHealthCheckService(false);
}

TEST_F(RoundRobinTest, HealthCheckingHandlesSubchannelFailure) {
  EnableDefaultHealthCheckService(true);
  // Start servers.
  const int kNumServers = 3;
  StartServers(kNumServers);
  servers_[0]->SetServingStatus("health_check_service_name", true);
  servers_[1]->SetServingStatus("health_check_service_name", true);
  servers_[2]->SetServingStatus("health_check_service_name", true);
  ChannelArguments args;
  args.SetServiceConfigJSON(
      "{\"healthCheckConfig\": "
      "{\"serviceName\": \"health_check_service_name\"}}");
  FakeResolverResponseGeneratorWrapper response_generator;
  auto channel = BuildChannel("round_robin", response_generator, args);
  auto stub = BuildStub(channel);
  response_generator.SetNextResolution(GetServersPorts());
  WaitForServer(DEBUG_LOCATION, stub, 0);
  // Stop server 0 and send a new resolver result to ensure that RR
  // checks each subchannel's state.
  servers_[0]->StopListeningAndSendGoaways();
  response_generator.SetNextResolution(GetServersPorts());
  // Send a bunch more RPCs.
  for (size_t i = 0; i < 100; i++) {
    CheckRpcSendOk(DEBUG_LOCATION, stub);
  }
}

TEST_F(RoundRobinTest, WithHealthCheckingInhibitPerChannel) {
  EnableDefaultHealthCheckService(true);
  // Start server.
  const int kNumServers = 1;
  StartServers(kNumServers);
  // Create a channel with health-checking enabled.
  ChannelArguments args;
  args.SetServiceConfigJSON(
      "{\"healthCheckConfig\": "
      "{\"serviceName\": \"health_check_service_name\"}}");
  FakeResolverResponseGeneratorWrapper response_generator1;
  auto channel1 = BuildChannel("round_robin", response_generator1, args);
  auto stub1 = BuildStub(channel1);
  std::vector<int> ports = GetServersPorts();
  response_generator1.SetNextResolution(ports);
  // Create a channel with health checking enabled but inhibited.
  args.SetInt(GRPC_ARG_INHIBIT_HEALTH_CHECKING, 1);
  FakeResolverResponseGeneratorWrapper response_generator2;
  auto channel2 = BuildChannel("round_robin", response_generator2, args);
  auto stub2 = BuildStub(channel2);
  response_generator2.SetNextResolution(ports);
  // First channel should not become READY, because health checks should be
  // failing.
  EXPECT_FALSE(WaitForChannelReady(channel1.get(), 1));
  CheckRpcSendFailure(
      DEBUG_LOCATION, stub1, StatusCode::UNAVAILABLE,
      grpc_core::IsRoundRobinDelegateToPickFirstEnabled()
          ? "connections to all backends failing; last error: "
            "(ipv6:%5B::1%5D|ipv4:127.0.0.1):[0-9]+: "
            "backend unhealthy"
          : "connections to all backends failing; last error: "
            "UNAVAILABLE: (ipv6:%5B::1%5D|ipv4:127.0.0.1):[0-9]+: "
            "backend unhealthy");
  // Second channel should be READY.
  EXPECT_TRUE(WaitForChannelReady(channel2.get(), 1));
  CheckRpcSendOk(DEBUG_LOCATION, stub2);
  // Enable health checks on the backend and wait for channel 1 to succeed.
  servers_[0]->SetServingStatus("health_check_service_name", true);
  CheckRpcSendOk(DEBUG_LOCATION, stub1, true /* wait_for_ready */);
  // Check that we created only one subchannel to the backend.
  EXPECT_EQ(1UL, servers_[0]->service_.clients().size());
  // Clean up.
  EnableDefaultHealthCheckService(false);
}

TEST_F(RoundRobinTest, HealthCheckingServiceNamePerChannel) {
  EnableDefaultHealthCheckService(true);
  // Start server.
  const int kNumServers = 1;
  StartServers(kNumServers);
  // Create a channel with health-checking enabled.
  ChannelArguments args;
  args.SetServiceConfigJSON(
      "{\"healthCheckConfig\": "
      "{\"serviceName\": \"health_check_service_name\"}}");
  FakeResolverResponseGeneratorWrapper response_generator1;
  auto channel1 = BuildChannel("round_robin", response_generator1, args);
  auto stub1 = BuildStub(channel1);
  std::vector<int> ports = GetServersPorts();
  response_generator1.SetNextResolution(ports);
  // Create a channel with health-checking enabled with a different
  // service name.
  ChannelArguments args2;
  args2.SetServiceConfigJSON(
      "{\"healthCheckConfig\": "
      "{\"serviceName\": \"health_check_service_name2\"}}");
  FakeResolverResponseGeneratorWrapper response_generator2;
  auto channel2 = BuildChannel("round_robin", response_generator2, args2);
  auto stub2 = BuildStub(channel2);
  response_generator2.SetNextResolution(ports);
  // Allow health checks from channel 2 to succeed.
  servers_[0]->SetServingStatus("health_check_service_name2", true);
  // First channel should not become READY, because health checks should be
  // failing.
  EXPECT_FALSE(WaitForChannelReady(channel1.get(), 1));
  CheckRpcSendFailure(
      DEBUG_LOCATION, stub1, StatusCode::UNAVAILABLE,
      grpc_core::IsRoundRobinDelegateToPickFirstEnabled()
          ? "connections to all backends failing; last error: "
            "(ipv6:%5B::1%5D|ipv4:127.0.0.1):[0-9]+: "
            "backend unhealthy"
          : "connections to all backends failing; last error: "
            "UNAVAILABLE: (ipv6:%5B::1%5D|ipv4:127.0.0.1):[0-9]+: "
            "backend unhealthy");
  // Second channel should be READY.
  EXPECT_TRUE(WaitForChannelReady(channel2.get(), 1));
  CheckRpcSendOk(DEBUG_LOCATION, stub2);
  // Enable health checks for channel 1 and wait for it to succeed.
  servers_[0]->SetServingStatus("health_check_service_name", true);
  CheckRpcSendOk(DEBUG_LOCATION, stub1, true /* wait_for_ready */);
  // Check that we created only one subchannel to the backend.
  EXPECT_EQ(1UL, servers_[0]->service_.clients().size());
  // Clean up.
  EnableDefaultHealthCheckService(false);
}

TEST_F(RoundRobinTest,
       HealthCheckingServiceNameChangesAfterSubchannelsCreated) {
  EnableDefaultHealthCheckService(true);
  // Start server.
  const int kNumServers = 1;
  StartServers(kNumServers);
  // Create a channel with health-checking enabled.
  const char* kServiceConfigJson =
      "{\"healthCheckConfig\": "
      "{\"serviceName\": \"health_check_service_name\"}}";
  FakeResolverResponseGeneratorWrapper response_generator;
  auto channel = BuildChannel("round_robin", response_generator);
  auto stub = BuildStub(channel);
  std::vector<int> ports = GetServersPorts();
  response_generator.SetNextResolution(ports, kServiceConfigJson);
  servers_[0]->SetServingStatus("health_check_service_name", true);
  EXPECT_TRUE(WaitForChannelReady(channel.get(), 1 /* timeout_seconds */));
  // Send an update on the channel to change it to use a health checking
  // service name that is not being reported as healthy.
  const char* kServiceConfigJson2 =
      "{\"healthCheckConfig\": "
      "{\"serviceName\": \"health_check_service_name2\"}}";
  response_generator.SetNextResolution(ports, kServiceConfigJson2);
  EXPECT_TRUE(WaitForChannelNotReady(channel.get()));
  // Clean up.
  EnableDefaultHealthCheckService(false);
}

TEST_F(RoundRobinTest, HealthCheckingRetryOnStreamEnd) {
  // Start servers.
  const int kNumServers = 2;
  CreateServers(kNumServers);
  EnableNoopHealthCheckService();
  StartServer(0);
  StartServer(1);
  ChannelArguments args;
  // Create a channel with health-checking enabled.
  args.SetServiceConfigJSON(
      "{\"healthCheckConfig\": "
      "{\"serviceName\": \"health_check_service_name\"}}");
  FakeResolverResponseGeneratorWrapper response_generator;
  auto channel = BuildChannel("round_robin", response_generator, args);
  response_generator.SetNextResolution(GetServersPorts());
  EXPECT_FALSE(WaitForChannelReady(channel.get()));
  EXPECT_GT(servers_[0]->noop_health_check_service_impl_.request_count(), 1);
  EXPECT_GT(servers_[1]->noop_health_check_service_impl_.request_count(), 1);
}

//
// LB policy pick args
//

class ClientLbPickArgsTest : public ClientLbEnd2endTest {
 protected:
  void SetUp() override {
    ClientLbEnd2endTest::SetUp();
    current_test_instance_ = this;
  }

  static void SetUpTestSuite() {
    grpc_core::CoreConfiguration::Reset();
    grpc_core::CoreConfiguration::RegisterBuilder(
        [](grpc_core::CoreConfiguration::Builder* builder) {
          grpc_core::RegisterTestPickArgsLoadBalancingPolicy(builder,
                                                             SavePickArgs);
        });
    grpc_init();
  }

  static void TearDownTestSuite() {
    grpc_shutdown();
    grpc_core::CoreConfiguration::Reset();
  }

  std::vector<grpc_core::PickArgsSeen> args_seen_list() {
    grpc_core::MutexLock lock(&mu_);
    return args_seen_list_;
  }

  static std::string ArgsSeenListString(
      const std::vector<grpc_core::PickArgsSeen>& args_seen_list) {
    std::vector<std::string> entries;
    for (const auto& args_seen : args_seen_list) {
      std::vector<std::string> metadata;
      for (const auto& p : args_seen.metadata) {
        metadata.push_back(absl::StrCat(p.first, "=", p.second));
      }
      entries.push_back(absl::StrFormat("{path=\"%s\", metadata=[%s]}",
                                        args_seen.path,
                                        absl::StrJoin(metadata, ", ")));
    }
    return absl::StrCat("[", absl::StrJoin(entries, ", "), "]");
  }

 private:
  static void SavePickArgs(const grpc_core::PickArgsSeen& args_seen) {
    ClientLbPickArgsTest* self = current_test_instance_;
    grpc_core::MutexLock lock(&self->mu_);
    self->args_seen_list_.emplace_back(args_seen);
  }

  static ClientLbPickArgsTest* current_test_instance_;
  grpc_core::Mutex mu_;
  std::vector<grpc_core::PickArgsSeen> args_seen_list_;
};

ClientLbPickArgsTest* ClientLbPickArgsTest::current_test_instance_ = nullptr;

TEST_F(ClientLbPickArgsTest, Basic) {
  const int kNumServers = 1;
  StartServers(kNumServers);
  FakeResolverResponseGeneratorWrapper response_generator;
  auto channel = BuildChannel("test_pick_args_lb", response_generator);
  auto stub = BuildStub(channel);
  response_generator.SetNextResolution(GetServersPorts());
  // Proactively connect the channel, so that the LB policy will always
  // be connected before it sees the pick.  Otherwise, the test would be
  // flaky because sometimes the pick would be seen twice (once in
  // CONNECTING and again in READY) and other times only once (in READY).
  ASSERT_TRUE(channel->WaitForConnected(gpr_inf_future(GPR_CLOCK_MONOTONIC)));
  // Check LB policy name for the channel.
  EXPECT_EQ("test_pick_args_lb", channel->GetLoadBalancingPolicyName());
  // Now send an RPC and check that the picker sees the expected data.
  CheckRpcSendOk(DEBUG_LOCATION, stub, /*wait_for_ready=*/true);
  auto pick_args_seen_list = args_seen_list();
  EXPECT_THAT(pick_args_seen_list,
              ::testing::ElementsAre(::testing::AllOf(
                  ::testing::Field(&grpc_core::PickArgsSeen::path,
                                   "/grpc.testing.EchoTestService/Echo"),
                  ::testing::Field(&grpc_core::PickArgsSeen::metadata,
                                   ::testing::UnorderedElementsAre(
                                       ::testing::Pair("foo", "1"),
                                       ::testing::Pair("bar", "2"),
                                       ::testing::Pair("baz", "3"))))))
      << ArgsSeenListString(pick_args_seen_list);
}

class OrcaLoadReportBuilder {
 public:
  OrcaLoadReportBuilder() = default;
  explicit OrcaLoadReportBuilder(const OrcaLoadReport& report)
      : report_(report) {}
  OrcaLoadReportBuilder& SetApplicationUtilization(double v) {
    report_.set_application_utilization(v);
    return *this;
  }
  OrcaLoadReportBuilder& SetCpuUtilization(double v) {
    report_.set_cpu_utilization(v);
    return *this;
  }
  OrcaLoadReportBuilder& SetMemUtilization(double v) {
    report_.set_mem_utilization(v);
    return *this;
  }
  OrcaLoadReportBuilder& SetQps(double v) {
    report_.set_rps_fractional(v);
    return *this;
  }
  OrcaLoadReportBuilder& SetEps(double v) {
    report_.set_eps(v);
    return *this;
  }
  OrcaLoadReportBuilder& SetRequestCost(absl::string_view n, double v) {
    (*report_.mutable_request_cost())[n] = v;
    return *this;
  }
  OrcaLoadReportBuilder& SetUtilization(absl::string_view n, double v) {
    (*report_.mutable_utilization())[n] = v;
    return *this;
  }
  OrcaLoadReportBuilder& SetNamedMetrics(absl::string_view n, double v) {
    (*report_.mutable_named_metrics())[n] = v;
    return *this;
  }
  OrcaLoadReport Build() { return std::move(report_); }

 private:
  OrcaLoadReport report_;
};

//
// tests that LB policies can get the call's trailing metadata
//

OrcaLoadReport BackendMetricDataToOrcaLoadReport(
    const grpc_core::BackendMetricData& backend_metric_data) {
  auto builder = OrcaLoadReportBuilder()
                     .SetApplicationUtilization(
                         backend_metric_data.application_utilization)
                     .SetCpuUtilization(backend_metric_data.cpu_utilization)
                     .SetMemUtilization(backend_metric_data.mem_utilization)
                     .SetQps(backend_metric_data.qps)
                     .SetEps(backend_metric_data.eps);
  for (const auto& p : backend_metric_data.request_cost) {
    builder.SetRequestCost(std::string(p.first), p.second);
  }
  for (const auto& p : backend_metric_data.utilization) {
    builder.SetUtilization(std::string(p.first), p.second);
  }
  for (const auto& p : backend_metric_data.named_metrics) {
    builder.SetNamedMetrics(std::string(p.first), p.second);
  }
  return builder.Build();
}

// TODO(roth): Change this to use EqualsProto() once that becomes available in
// OSS.
void CheckLoadReportAsExpected(const OrcaLoadReport& actual,
                               const OrcaLoadReport& expected) {
  EXPECT_EQ(actual.application_utilization(),
            expected.application_utilization());
  EXPECT_EQ(actual.cpu_utilization(), expected.cpu_utilization());
  EXPECT_EQ(actual.mem_utilization(), expected.mem_utilization());
  EXPECT_EQ(actual.rps_fractional(), expected.rps_fractional());
  EXPECT_EQ(actual.eps(), expected.eps());
  EXPECT_EQ(actual.request_cost().size(), expected.request_cost().size());
  for (const auto& p : actual.request_cost()) {
    auto it = expected.request_cost().find(p.first);
    ASSERT_NE(it, expected.request_cost().end());
    EXPECT_EQ(it->second, p.second);
  }
  EXPECT_EQ(actual.utilization().size(), expected.utilization().size());
  for (const auto& p : actual.utilization()) {
    auto it = expected.utilization().find(p.first);
    ASSERT_NE(it, expected.utilization().end());
    EXPECT_EQ(it->second, p.second);
  }
  EXPECT_EQ(actual.named_metrics().size(), expected.named_metrics().size());
  for (const auto& p : actual.named_metrics()) {
    auto it = expected.named_metrics().find(p.first);
    ASSERT_NE(it, expected.named_metrics().end());
    EXPECT_EQ(it->second, p.second);
  }
}

class ClientLbInterceptTrailingMetadataTest : public ClientLbEnd2endTest {
 protected:
  void SetUp() override {
    ClientLbEnd2endTest::SetUp();
    current_test_instance_ = this;
  }

  static void SetUpTestSuite() {
    grpc_core::CoreConfiguration::Reset();
    grpc_core::CoreConfiguration::RegisterBuilder(
        [](grpc_core::CoreConfiguration::Builder* builder) {
          grpc_core::RegisterInterceptRecvTrailingMetadataLoadBalancingPolicy(
              builder, ReportTrailerIntercepted);
        });
    grpc_init();
  }

  static void TearDownTestSuite() {
    grpc_shutdown();
    grpc_core::CoreConfiguration::Reset();
  }

  int num_trailers_intercepted() {
    grpc_core::MutexLock lock(&mu_);
    return num_trailers_intercepted_;
  }

  absl::Status last_status() {
    grpc_core::MutexLock lock(&mu_);
    return last_status_;
  }

  grpc_core::MetadataVector trailing_metadata() {
    grpc_core::MutexLock lock(&mu_);
    return std::move(trailing_metadata_);
  }

  absl::optional<OrcaLoadReport> backend_load_report() {
    grpc_core::MutexLock lock(&mu_);
    return std::move(load_report_);
  }

  // Returns true if received callback within deadline.
  bool WaitForLbCallback() {
    grpc_core::MutexLock lock(&mu_);
    while (!trailer_intercepted_) {
      if (cond_.WaitWithTimeout(&mu_, absl::Seconds(3))) return false;
    }
    trailer_intercepted_ = false;
    return true;
  }

  void RunPerRpcMetricReportingTest(const OrcaLoadReport& reported,
                                    const OrcaLoadReport& expected) {
    const int kNumServers = 1;
    const int kNumRpcs = 10;
    StartServers(kNumServers);
    FakeResolverResponseGeneratorWrapper response_generator;
    auto channel =
        BuildChannel("intercept_trailing_metadata_lb", response_generator);
    auto stub = BuildStub(channel);
    response_generator.SetNextResolution(GetServersPorts());
    for (size_t i = 0; i < kNumRpcs; ++i) {
      CheckRpcSendOk(DEBUG_LOCATION, stub, false, &reported);
      auto actual = backend_load_report();
      ASSERT_TRUE(actual.has_value());
      CheckLoadReportAsExpected(*actual, expected);
    }
    // Check LB policy name for the channel.
    EXPECT_EQ("intercept_trailing_metadata_lb",
              channel->GetLoadBalancingPolicyName());
    EXPECT_EQ(kNumRpcs, num_trailers_intercepted());
  }

 private:
  static void ReportTrailerIntercepted(
      const grpc_core::TrailingMetadataArgsSeen& args_seen) {
    const auto* backend_metric_data = args_seen.backend_metric_data;
    ClientLbInterceptTrailingMetadataTest* self = current_test_instance_;
    grpc_core::MutexLock lock(&self->mu_);
    self->last_status_ = args_seen.status;
    self->num_trailers_intercepted_++;
    self->trailer_intercepted_ = true;
    self->trailing_metadata_ = args_seen.metadata;
    if (backend_metric_data != nullptr) {
      self->load_report_ =
          BackendMetricDataToOrcaLoadReport(*backend_metric_data);
    }
    self->cond_.Signal();
  }

  static ClientLbInterceptTrailingMetadataTest* current_test_instance_;
  int num_trailers_intercepted_ = 0;
  bool trailer_intercepted_ = false;
  grpc_core::Mutex mu_;
  grpc_core::CondVar cond_;
  absl::Status last_status_;
  grpc_core::MetadataVector trailing_metadata_;
  absl::optional<OrcaLoadReport> load_report_;
};

ClientLbInterceptTrailingMetadataTest*
    ClientLbInterceptTrailingMetadataTest::current_test_instance_ = nullptr;

TEST_F(ClientLbInterceptTrailingMetadataTest, StatusOk) {
  StartServers(1);
  FakeResolverResponseGeneratorWrapper response_generator;
  auto channel =
      BuildChannel("intercept_trailing_metadata_lb", response_generator);
  auto stub = BuildStub(channel);
  response_generator.SetNextResolution(GetServersPorts());
  // Send an OK RPC.
  CheckRpcSendOk(DEBUG_LOCATION, stub);
  // Check LB policy name for the channel.
  EXPECT_EQ("intercept_trailing_metadata_lb",
            channel->GetLoadBalancingPolicyName());
  EXPECT_EQ(1, num_trailers_intercepted());
  EXPECT_EQ(absl::OkStatus(), last_status());
}

TEST_F(ClientLbInterceptTrailingMetadataTest, StatusFailed) {
  StartServers(1);
  FakeResolverResponseGeneratorWrapper response_generator;
  auto channel =
      BuildChannel("intercept_trailing_metadata_lb", response_generator);
  auto stub = BuildStub(channel);
  response_generator.SetNextResolution(GetServersPorts());
  EchoRequest request;
  auto* expected_error = request.mutable_param()->mutable_expected_error();
  expected_error->set_code(GRPC_STATUS_PERMISSION_DENIED);
  expected_error->set_error_message("bummer, man");
  Status status = SendRpc(stub, /*response=*/nullptr, /*timeout_ms=*/1000,
                          /*wait_for_ready=*/false, &request);
  EXPECT_EQ(status.error_code(), StatusCode::PERMISSION_DENIED);
  EXPECT_EQ(status.error_message(), "bummer, man");
  absl::Status status_seen_by_lb = last_status();
  EXPECT_EQ(status_seen_by_lb.code(), absl::StatusCode::kPermissionDenied);
  EXPECT_EQ(status_seen_by_lb.message(), "bummer, man");
}

TEST_F(ClientLbInterceptTrailingMetadataTest,
       StatusCancelledWithoutStartingRecvTrailingMetadata) {
  StartServers(1);
  FakeResolverResponseGeneratorWrapper response_generator;
  auto channel =
      BuildChannel("intercept_trailing_metadata_lb", response_generator);
  response_generator.SetNextResolution(GetServersPorts());
  auto stub = BuildStub(channel);
  {
    // Start a stream (sends initial metadata) and then cancel without
    // calling Finish().
    ClientContext ctx;
    auto stream = stub->BidiStream(&ctx);
    ctx.TryCancel();
  }
  // Wait for stream to be cancelled.
  ASSERT_TRUE(WaitForLbCallback());
  // Check status seen by LB policy.
  EXPECT_EQ(1, num_trailers_intercepted());
  absl::Status status_seen_by_lb = last_status();
  EXPECT_EQ(status_seen_by_lb.code(), absl::StatusCode::kCancelled);
  EXPECT_EQ(status_seen_by_lb.message(), "call cancelled");
}

TEST_F(ClientLbInterceptTrailingMetadataTest, InterceptsRetriesDisabled) {
  const int kNumServers = 1;
  const int kNumRpcs = 10;
  StartServers(kNumServers);
  FakeResolverResponseGeneratorWrapper response_generator;
  ChannelArguments channel_args;
  channel_args.SetInt(GRPC_ARG_ENABLE_RETRIES, 0);
  auto channel = BuildChannel("intercept_trailing_metadata_lb",
                              response_generator, channel_args);
  auto stub = BuildStub(channel);
  response_generator.SetNextResolution(GetServersPorts());
  for (size_t i = 0; i < kNumRpcs; ++i) {
    CheckRpcSendOk(DEBUG_LOCATION, stub);
  }
  // Check LB policy name for the channel.
  EXPECT_EQ("intercept_trailing_metadata_lb",
            channel->GetLoadBalancingPolicyName());
  EXPECT_EQ(kNumRpcs, num_trailers_intercepted());
  EXPECT_THAT(trailing_metadata(),
              ::testing::UnorderedElementsAre(
                  // TODO(roth): Should grpc-status be visible here?
                  ::testing::Pair("grpc-status", "0"),
                  ::testing::Pair("user-agent", ::testing::_),
                  ::testing::Pair("foo", "1"), ::testing::Pair("bar", "2"),
                  ::testing::Pair("baz", "3")));
  EXPECT_FALSE(backend_load_report().has_value());
}

TEST_F(ClientLbInterceptTrailingMetadataTest, InterceptsRetriesEnabled) {
  const int kNumServers = 1;
  const int kNumRpcs = 10;
  StartServers(kNumServers);
  ChannelArguments args;
  args.SetServiceConfigJSON(
      "{\n"
      "  \"methodConfig\": [ {\n"
      "    \"name\": [\n"
      "      { \"service\": \"grpc.testing.EchoTestService\" }\n"
      "    ],\n"
      "    \"retryPolicy\": {\n"
      "      \"maxAttempts\": 3,\n"
      "      \"initialBackoff\": \"1s\",\n"
      "      \"maxBackoff\": \"120s\",\n"
      "      \"backoffMultiplier\": 1.6,\n"
      "      \"retryableStatusCodes\": [ \"ABORTED\" ]\n"
      "    }\n"
      "  } ]\n"
      "}");
  FakeResolverResponseGeneratorWrapper response_generator;
  auto channel =
      BuildChannel("intercept_trailing_metadata_lb", response_generator, args);
  auto stub = BuildStub(channel);
  response_generator.SetNextResolution(GetServersPorts());
  for (size_t i = 0; i < kNumRpcs; ++i) {
    CheckRpcSendOk(DEBUG_LOCATION, stub);
  }
  // Check LB policy name for the channel.
  EXPECT_EQ("intercept_trailing_metadata_lb",
            channel->GetLoadBalancingPolicyName());
  EXPECT_EQ(kNumRpcs, num_trailers_intercepted());
  EXPECT_THAT(trailing_metadata(),
              ::testing::UnorderedElementsAre(
                  // TODO(roth): Should grpc-status be visible here?
                  ::testing::Pair("grpc-status", "0"),
                  ::testing::Pair("user-agent", ::testing::_),
                  ::testing::Pair("foo", "1"), ::testing::Pair("bar", "2"),
                  ::testing::Pair("baz", "3")));
  EXPECT_FALSE(backend_load_report().has_value());
}

TEST_F(ClientLbInterceptTrailingMetadataTest, Valid) {
  RunPerRpcMetricReportingTest(OrcaLoadReportBuilder()
                                   .SetApplicationUtilization(0.25)
                                   .SetCpuUtilization(0.5)
                                   .SetMemUtilization(0.75)
                                   .SetQps(0.25)
                                   .SetEps(0.1)
                                   .SetRequestCost("foo", -0.8)
                                   .SetRequestCost("bar", 1.4)
                                   .SetUtilization("baz", 1.0)
                                   .SetUtilization("quux", 0.9)
                                   .SetNamedMetrics("metric0", 3.0)
                                   .SetNamedMetrics("metric1", -1.0)
                                   .Build(),
                               OrcaLoadReportBuilder()
                                   .SetApplicationUtilization(0.25)
                                   .SetCpuUtilization(0.5)
                                   .SetMemUtilization(0.75)
                                   .SetQps(0.25)
                                   .SetEps(0.1)
                                   .SetRequestCost("foo", -0.8)
                                   .SetRequestCost("bar", 1.4)
                                   .SetUtilization("baz", 1.0)
                                   .SetUtilization("quux", 0.9)
                                   .SetNamedMetrics("metric0", 3.0)
                                   .SetNamedMetrics("metric1", -1.0)
                                   .Build());
}

TEST_F(ClientLbInterceptTrailingMetadataTest, NegativeValues) {
  RunPerRpcMetricReportingTest(OrcaLoadReportBuilder()
                                   .SetApplicationUtilization(-0.3)
                                   .SetCpuUtilization(-0.1)
                                   .SetMemUtilization(-0.2)
                                   .SetQps(-3)
                                   .SetEps(-4)
                                   .SetRequestCost("foo", -5)
                                   .SetUtilization("bar", -0.6)
                                   .SetNamedMetrics("baz", -0.7)
                                   .Build(),
                               OrcaLoadReportBuilder()
                                   .SetRequestCost("foo", -5)
                                   .SetNamedMetrics("baz", -0.7)
                                   .Build());
}

TEST_F(ClientLbInterceptTrailingMetadataTest, AboveOneUtilization) {
  RunPerRpcMetricReportingTest(OrcaLoadReportBuilder()
                                   .SetApplicationUtilization(1.9)
                                   .SetCpuUtilization(1.1)
                                   .SetMemUtilization(2)
                                   .SetQps(3)
                                   .SetEps(4)
                                   .SetUtilization("foo", 5)
                                   .Build(),
                               OrcaLoadReportBuilder()
                                   .SetApplicationUtilization(1.9)
                                   .SetCpuUtilization(1.1)
                                   .SetQps(3)
                                   .SetEps(4)
                                   .Build());
}

TEST_F(ClientLbInterceptTrailingMetadataTest, BackendMetricDataMerge) {
  const int kNumServers = 1;
  const int kNumRpcs = 10;
  StartServers(kNumServers);
  servers_[0]->server_metric_recorder_->SetApplicationUtilization(0.99);
  servers_[0]->server_metric_recorder_->SetCpuUtilization(0.99);
  servers_[0]->server_metric_recorder_->SetMemoryUtilization(0.99);
  servers_[0]->server_metric_recorder_->SetQps(0.99);
  servers_[0]->server_metric_recorder_->SetEps(0.99);
  servers_[0]->server_metric_recorder_->SetNamedUtilization("foo", 0.99);
  servers_[0]->server_metric_recorder_->SetNamedUtilization("bar", 0.1);
  OrcaLoadReport per_server_load = OrcaLoadReportBuilder()
                                       .SetApplicationUtilization(0.99)
                                       .SetCpuUtilization(0.99)
                                       .SetMemUtilization(0.99)
                                       .SetQps(0.99)
                                       .SetEps(0.99)
                                       .SetUtilization("foo", 0.99)
                                       .SetUtilization("bar", 0.1)
                                       .Build();
  FakeResolverResponseGeneratorWrapper response_generator;
  auto channel =
      BuildChannel("intercept_trailing_metadata_lb", response_generator);
  auto stub = BuildStub(channel);
  response_generator.SetNextResolution(GetServersPorts());
  size_t total_num_rpcs = 0;
  {
    OrcaLoadReport load_report =
        OrcaLoadReportBuilder().SetApplicationUtilization(0.5).Build();
    OrcaLoadReport expected = OrcaLoadReportBuilder(per_server_load)
                                  .SetApplicationUtilization(0.5)
                                  .Build();
    for (size_t i = 0; i < kNumRpcs; ++i) {
      CheckRpcSendOk(DEBUG_LOCATION, stub, false, &load_report);
      auto actual = backend_load_report();
      ASSERT_TRUE(actual.has_value());
      CheckLoadReportAsExpected(*actual, expected);
      ++total_num_rpcs;
    }
  }
  {
    OrcaLoadReport load_report =
        OrcaLoadReportBuilder().SetMemUtilization(0.5).Build();
    OrcaLoadReport expected =
        OrcaLoadReportBuilder(per_server_load).SetMemUtilization(0.5).Build();
    for (size_t i = 0; i < kNumRpcs; ++i) {
      CheckRpcSendOk(DEBUG_LOCATION, stub, false, &load_report);
      auto actual = backend_load_report();
      ASSERT_TRUE(actual.has_value());
      CheckLoadReportAsExpected(*actual, expected);
      ++total_num_rpcs;
    }
  }
  {
    OrcaLoadReport load_report = OrcaLoadReportBuilder().SetQps(0.5).Build();
    OrcaLoadReport expected =
        OrcaLoadReportBuilder(per_server_load).SetQps(0.5).Build();
    for (size_t i = 0; i < kNumRpcs; ++i) {
      CheckRpcSendOk(DEBUG_LOCATION, stub, false, &load_report);
      auto actual = backend_load_report();
      ASSERT_TRUE(actual.has_value());
      CheckLoadReportAsExpected(*actual, expected);
      ++total_num_rpcs;
    }
  }
  {
    OrcaLoadReport load_report = OrcaLoadReportBuilder().SetEps(0.5).Build();
    OrcaLoadReport expected =
        OrcaLoadReportBuilder(per_server_load).SetEps(0.5).Build();
    for (size_t i = 0; i < kNumRpcs; ++i) {
      CheckRpcSendOk(DEBUG_LOCATION, stub, false, &load_report);
      auto actual = backend_load_report();
      ASSERT_TRUE(actual.has_value());
      CheckLoadReportAsExpected(*actual, expected);
      ++total_num_rpcs;
    }
  }
  {
    OrcaLoadReport load_report =
        OrcaLoadReportBuilder()
            .SetUtilization("foo", 0.5)
            .SetUtilization("bar", 1.1)  // Out of range.
            .SetUtilization("baz", 1.0)
            .Build();
    auto expected = OrcaLoadReportBuilder(per_server_load)
                        .SetUtilization("foo", 0.5)
                        .SetUtilization("baz", 1.0)
                        .Build();
    for (size_t i = 0; i < kNumRpcs; ++i) {
      CheckRpcSendOk(DEBUG_LOCATION, stub, false, &load_report);
      auto actual = backend_load_report();
      ASSERT_TRUE(actual.has_value());
      CheckLoadReportAsExpected(*actual, expected);
      ++total_num_rpcs;
    }
  }
  // Check LB policy name for the channel.
  EXPECT_EQ("intercept_trailing_metadata_lb",
            channel->GetLoadBalancingPolicyName());
  EXPECT_EQ(total_num_rpcs, num_trailers_intercepted());
}

//
// tests that address args from the resolver are visible to the LB policy
//

class ClientLbAddressTest : public ClientLbEnd2endTest {
 protected:
  void SetUp() override {
    ClientLbEnd2endTest::SetUp();
    current_test_instance_ = this;
  }

  static void SetUpTestSuite() {
    grpc_core::CoreConfiguration::Reset();
    grpc_core::CoreConfiguration::RegisterBuilder(
        [](grpc_core::CoreConfiguration::Builder* builder) {
          grpc_core::RegisterAddressTestLoadBalancingPolicy(builder,
                                                            SaveAddress);
        });
    grpc_init();
  }

  static void TearDownTestSuite() {
    grpc_shutdown();
    grpc_core::CoreConfiguration::Reset();
  }

  const std::vector<std::string>& addresses_seen() {
    grpc_core::MutexLock lock(&mu_);
    return addresses_seen_;
  }

 private:
  static void SaveAddress(const grpc_core::EndpointAddresses& address) {
    ClientLbAddressTest* self = current_test_instance_;
    grpc_core::MutexLock lock(&self->mu_);
    self->addresses_seen_.emplace_back(address.ToString());
  }

  static ClientLbAddressTest* current_test_instance_;
  grpc_core::Mutex mu_;
  std::vector<std::string> addresses_seen_;
};

ClientLbAddressTest* ClientLbAddressTest::current_test_instance_ = nullptr;

TEST_F(ClientLbAddressTest, Basic) {
  const int kNumServers = 1;
  StartServers(kNumServers);
  FakeResolverResponseGeneratorWrapper response_generator;
  auto channel = BuildChannel("address_test_lb", response_generator);
  auto stub = BuildStub(channel);
  // Addresses returned by the resolver will have attached args.
  response_generator.SetNextResolution(
      GetServersPorts(), nullptr,
      grpc_core::ChannelArgs().Set("test_key", "test_value"));
  CheckRpcSendOk(DEBUG_LOCATION, stub);
  // Check LB policy name for the channel.
  EXPECT_EQ("address_test_lb", channel->GetLoadBalancingPolicyName());
  // Make sure that the attributes wind up on the subchannels.
  std::vector<std::string> expected;
  for (const int port : GetServersPorts()) {
    expected.emplace_back(absl::StrCat("addrs=[", grpc_core::LocalIp(), ":",
                                       port, "] args={test_key=test_value}"));
  }
  EXPECT_EQ(addresses_seen(), expected);
}

//
// tests OOB backend metric API
//

class OobBackendMetricTest : public ClientLbEnd2endTest {
 protected:
  using BackendMetricReport = std::pair<int /*port*/, OrcaLoadReport>;

  void SetUp() override {
    ClientLbEnd2endTest::SetUp();
    current_test_instance_ = this;
  }

  static void SetUpTestSuite() {
    grpc_core::CoreConfiguration::Reset();
    grpc_core::CoreConfiguration::RegisterBuilder(
        [](grpc_core::CoreConfiguration::Builder* builder) {
          grpc_core::RegisterOobBackendMetricTestLoadBalancingPolicy(
              builder, BackendMetricCallback);
        });
    grpc_init();
  }

  static void TearDownTestSuite() {
    grpc_shutdown();
    grpc_core::CoreConfiguration::Reset();
  }

  absl::optional<BackendMetricReport> GetBackendMetricReport() {
    grpc_core::MutexLock lock(&mu_);
    if (backend_metric_reports_.empty()) return absl::nullopt;
    auto result = std::move(backend_metric_reports_.front());
    backend_metric_reports_.pop_front();
    return result;
  }

 private:
  static void BackendMetricCallback(
      const grpc_core::EndpointAddresses& address,
      const grpc_core::BackendMetricData& backend_metric_data) {
    auto load_report = BackendMetricDataToOrcaLoadReport(backend_metric_data);
    int port = grpc_sockaddr_get_port(&address.address());
    grpc_core::MutexLock lock(&current_test_instance_->mu_);
    current_test_instance_->backend_metric_reports_.push_back(
        {port, std::move(load_report)});
  }

  static OobBackendMetricTest* current_test_instance_;
  grpc_core::Mutex mu_;
  std::deque<BackendMetricReport> backend_metric_reports_ ABSL_GUARDED_BY(&mu_);
};

OobBackendMetricTest* OobBackendMetricTest::current_test_instance_ = nullptr;

TEST_F(OobBackendMetricTest, Basic) {
  StartServers(1);
  // Set initial backend metric data on server.
  constexpr char kMetricName[] = "foo";
  servers_[0]->server_metric_recorder_->SetApplicationUtilization(0.5);
  servers_[0]->server_metric_recorder_->SetCpuUtilization(0.1);
  servers_[0]->server_metric_recorder_->SetMemoryUtilization(0.2);
  servers_[0]->server_metric_recorder_->SetEps(0.3);
  servers_[0]->server_metric_recorder_->SetQps(0.4);
  servers_[0]->server_metric_recorder_->SetNamedUtilization(kMetricName, 0.4);
  // Start client.
  FakeResolverResponseGeneratorWrapper response_generator;
  auto channel = BuildChannel("oob_backend_metric_test_lb", response_generator);
  auto stub = BuildStub(channel);
  response_generator.SetNextResolution(GetServersPorts());
  // Send an OK RPC.
  CheckRpcSendOk(DEBUG_LOCATION, stub);
  // Check LB policy name for the channel.
  EXPECT_EQ("oob_backend_metric_test_lb",
            channel->GetLoadBalancingPolicyName());
  // Check report seen by client.
  bool report_seen = false;
  for (size_t i = 0; i < 5; ++i) {
    auto report = GetBackendMetricReport();
    if (report.has_value()) {
      EXPECT_EQ(report->first, servers_[0]->port_);
      EXPECT_EQ(report->second.application_utilization(), 0.5);
      EXPECT_EQ(report->second.cpu_utilization(), 0.1);
      EXPECT_EQ(report->second.mem_utilization(), 0.2);
      EXPECT_EQ(report->second.eps(), 0.3);
      EXPECT_EQ(report->second.rps_fractional(), 0.4);
      EXPECT_THAT(
          report->second.utilization(),
          ::testing::UnorderedElementsAre(::testing::Pair(kMetricName, 0.4)));
      report_seen = true;
      break;
    }
    gpr_sleep_until(grpc_timeout_seconds_to_deadline(1));
  }
  ASSERT_TRUE(report_seen);
  // Now update the utilization data on the server.
  // Note that the server may send a new report while we're updating these,
  // so we set them in reverse order, so that we know we'll get all new
  // data once we see a report with the new app utilization value.
  servers_[0]->server_metric_recorder_->SetNamedUtilization(kMetricName, 0.7);
  servers_[0]->server_metric_recorder_->SetQps(0.8);
  servers_[0]->server_metric_recorder_->SetEps(0.6);
  servers_[0]->server_metric_recorder_->SetMemoryUtilization(0.5);
  servers_[0]->server_metric_recorder_->SetCpuUtilization(2.4);
  servers_[0]->server_metric_recorder_->SetApplicationUtilization(1.2);
  // Wait for client to see new report.
  report_seen = false;
  for (size_t i = 0; i < 5; ++i) {
    auto report = GetBackendMetricReport();
    if (report.has_value()) {
      EXPECT_EQ(report->first, servers_[0]->port_);
      if (report->second.application_utilization() != 0.5) {
        EXPECT_EQ(report->second.application_utilization(), 1.2);
        EXPECT_EQ(report->second.cpu_utilization(), 2.4);
        EXPECT_EQ(report->second.mem_utilization(), 0.5);
        EXPECT_EQ(report->second.eps(), 0.6);
        EXPECT_EQ(report->second.rps_fractional(), 0.8);
        EXPECT_THAT(
            report->second.utilization(),
            ::testing::UnorderedElementsAre(::testing::Pair(kMetricName, 0.7)));
        report_seen = true;
        break;
      }
    }
    gpr_sleep_until(grpc_timeout_seconds_to_deadline(1));
  }
  ASSERT_TRUE(report_seen);
}

//
// tests rewriting of control plane status codes
//

class ControlPlaneStatusRewritingTest : public ClientLbEnd2endTest {
 protected:
  static void SetUpTestSuite() {
    grpc_core::CoreConfiguration::Reset();
    grpc_core::CoreConfiguration::RegisterBuilder(
        [](grpc_core::CoreConfiguration::Builder* builder) {
          grpc_core::RegisterFailLoadBalancingPolicy(
              builder, absl::AbortedError("nope"));
        });
    grpc_init();
  }

  static void TearDownTestSuite() {
    grpc_shutdown();
    grpc_core::CoreConfiguration::Reset();
  }
};

TEST_F(ControlPlaneStatusRewritingTest, RewritesFromLb) {
  // Start client.
  FakeResolverResponseGeneratorWrapper response_generator;
  auto channel = BuildChannel("fail_lb", response_generator);
  auto stub = BuildStub(channel);
  response_generator.SetNextResolution(GetServersPorts());
  // Send an RPC, verify that status was rewritten.
  CheckRpcSendFailure(
      DEBUG_LOCATION, stub, StatusCode::INTERNAL,
      "Illegal status code from LB pick; original status: ABORTED: nope");
}

TEST_F(ControlPlaneStatusRewritingTest, RewritesFromResolver) {
  // Start client.
  FakeResolverResponseGeneratorWrapper response_generator;
  auto channel = BuildChannel("pick_first", response_generator);
  auto stub = BuildStub(channel);
  grpc_core::Resolver::Result result;
  result.service_config = absl::AbortedError("nope");
  result.addresses.emplace();
  response_generator.SetResponse(std::move(result));
  // Send an RPC, verify that status was rewritten.
  CheckRpcSendFailure(
      DEBUG_LOCATION, stub, StatusCode::INTERNAL,
      "Illegal status code from resolver; original status: ABORTED: nope");
}

TEST_F(ControlPlaneStatusRewritingTest, RewritesFromConfigSelector) {
  class FailConfigSelector : public grpc_core::ConfigSelector {
   public:
    explicit FailConfigSelector(absl::Status status)
        : status_(std::move(status)) {}
    const char* name() const override { return "FailConfigSelector"; }
    bool Equals(const ConfigSelector* other) const override {
      return status_ == static_cast<const FailConfigSelector*>(other)->status_;
    }
    absl::Status GetCallConfig(GetCallConfigArgs /*args*/) override {
      return status_;
    }

   private:
    absl::Status status_;
  };
  // Start client.
  FakeResolverResponseGeneratorWrapper response_generator;
  auto channel = BuildChannel("pick_first", response_generator);
  auto stub = BuildStub(channel);
  auto config_selector =
      grpc_core::MakeRefCounted<FailConfigSelector>(absl::AbortedError("nope"));
  grpc_core::Resolver::Result result;
  result.addresses.emplace();
  result.service_config =
      grpc_core::ServiceConfigImpl::Create(grpc_core::ChannelArgs(), "{}");
  ASSERT_TRUE(result.service_config.ok()) << result.service_config.status();
  result.args = grpc_core::ChannelArgs().SetObject(config_selector);
  response_generator.SetResponse(std::move(result));
  // Send an RPC, verify that status was rewritten.
  CheckRpcSendFailure(
      DEBUG_LOCATION, stub, StatusCode::INTERNAL,
      "Illegal status code from ConfigSelector; original status: "
      "ABORTED: nope");
}

//
// WeightedRoundRobinTest
//

const char kServiceConfigPerCall[] =
    "{\n"
    "  \"loadBalancingConfig\": [\n"
    "    {\"weighted_round_robin\": {\n"
    "      \"blackoutPeriod\": \"0s\",\n"
    "      \"weightUpdatePeriod\": \"0.1s\"\n"
    "    }}\n"
    "  ]\n"
    "}";

const char kServiceConfigOob[] =
    "{\n"
    "  \"loadBalancingConfig\": [\n"
    "    {\"weighted_round_robin\": {\n"
    "      \"blackoutPeriod\": \"0s\",\n"
    "      \"weightUpdatePeriod\": \"0.1s\",\n"
    "      \"enableOobLoadReport\": true\n"
    "    }}\n"
    "  ]\n"
    "}";

const char kServiceConfigWithOutlierDetection[] =
    "{\n"
    "  \"loadBalancingConfig\": [\n"
    "    {\"outlier_detection_experimental\": {\n"
    "      \"childPolicy\": [\n"
    "        {\"weighted_round_robin\": {\n"
    "          \"blackoutPeriod\": \"%ds\",\n"
    "          \"weightUpdatePeriod\": \"0.1s\"\n"
    "        }}\n"
    "      ]\n"
    "    }}\n"
    "  ]\n"
    "}";

class WeightedRoundRobinTest : public ClientLbEnd2endTest {
 protected:
  void ExpectWeightedRoundRobinPicks(
      const grpc_core::DebugLocation& location,
      const std::unique_ptr<grpc::testing::EchoTestService::Stub>& stub,
      const std::vector<size_t>& expected_weights, size_t total_passes = 3,
      EchoRequest* request_ptr = nullptr, int timeout_ms = 15000) {
    GPR_ASSERT(expected_weights.size() == servers_.size());
    size_t total_picks_per_pass = 0;
    for (size_t picks : expected_weights) {
      total_picks_per_pass += picks;
    }
    size_t num_picks = 0;
    size_t num_passes = 0;
    SendRpcsUntil(
        location, stub,
        [&](const Status&) {
          if (++num_picks == total_picks_per_pass) {
            bool match = true;
            for (size_t i = 0; i < expected_weights.size(); ++i) {
              if (servers_[i]->service_.request_count() !=
                  expected_weights[i]) {
                match = false;
                break;
              }
            }
            if (match) {
              if (++num_passes == total_passes) return false;
            } else {
              num_passes = 0;
            }
            num_picks = 0;
            ResetCounters();
          }
          return true;
        },
        request_ptr, timeout_ms);
  }
};

TEST_F(WeightedRoundRobinTest, CallAndServerMetric) {
  const int kNumServers = 3;
  StartServers(kNumServers);
  // Report server metrics that should give 6:4:3 WRR picks.
  // weights = qps / (util + (eps/qps)) =
  //   1/(0.2+0.2) : 1/(0.3+0.3) : 2/(1.5+0.1) = 6:4:3
  // where util is app_util if set, or cpu_util.
  servers_[0]->server_metric_recorder_->SetApplicationUtilization(0.2);
  servers_[0]->server_metric_recorder_->SetEps(20);
  servers_[0]->server_metric_recorder_->SetQps(100);
  servers_[1]->server_metric_recorder_->SetApplicationUtilization(0.3);
  servers_[1]->server_metric_recorder_->SetEps(30);
  servers_[1]->server_metric_recorder_->SetQps(100);
  servers_[2]->server_metric_recorder_->SetApplicationUtilization(1.5);
  servers_[2]->server_metric_recorder_->SetEps(20);
  servers_[2]->server_metric_recorder_->SetQps(200);
  // Create channel.
  FakeResolverResponseGeneratorWrapper response_generator;
  auto channel = BuildChannel("", response_generator);
  auto stub = BuildStub(channel);
  response_generator.SetNextResolution(GetServersPorts(),
                                       kServiceConfigPerCall);
  // Send requests with per-call reported EPS/QPS set to 0/100.
  // This should give 1/2:1/3:1/15 = 15:10:2 WRR picks.
  EchoRequest request;
  // We cannot override with 0 with proto3, so setting it to almost 0.
  request.mutable_param()->mutable_backend_metrics()->set_eps(
      std::numeric_limits<double>::min());
  request.mutable_param()->mutable_backend_metrics()->set_rps_fractional(100);
  ExpectWeightedRoundRobinPicks(DEBUG_LOCATION, stub,
                                /*expected_weights=*/{15, 10, 2},
                                /*total_passes=*/3, &request);
  // Now send requests without per-call reported QPS.
  // This should change WRR picks back to 6:4:3.
  ExpectWeightedRoundRobinPicks(DEBUG_LOCATION, stub,
                                /*expected_weights=*/{6, 4, 3});
  // Check LB policy name for the channel.
  EXPECT_EQ("weighted_round_robin", channel->GetLoadBalancingPolicyName());
}

// This tests a bug seen in production where the outlier_detection
// policy would incorrectly generate a duplicate READY notification on
// all of its subchannels every time it saw an update, thus causing the
// WRR policy to re-enter the blackout period for that address.
TEST_F(WeightedRoundRobinTest, WithOutlierDetection) {
  const int kBlackoutPeriodSeconds = 5;
  const int kNumServers = 3;
  StartServers(kNumServers);
  // Report server metrics that should give 6:4:3 WRR picks.
  // weights = qps / (util + (eps/qps)) =
  //   1/(0.2+0.2) : 1/(0.3+0.3) : 2/(1.5+0.1) = 6:4:3
  // where util is app_util if set, or cpu_util.
  servers_[0]->server_metric_recorder_->SetApplicationUtilization(0.2);
  servers_[0]->server_metric_recorder_->SetEps(20);
  servers_[0]->server_metric_recorder_->SetQps(100);
  servers_[1]->server_metric_recorder_->SetApplicationUtilization(0.3);
  servers_[1]->server_metric_recorder_->SetEps(30);
  servers_[1]->server_metric_recorder_->SetQps(100);
  servers_[2]->server_metric_recorder_->SetApplicationUtilization(1.5);
  servers_[2]->server_metric_recorder_->SetEps(20);
  servers_[2]->server_metric_recorder_->SetQps(200);
  // Create channel.
  // Initial blackout period is 0, so that we start seeing traffic in
  // the right proportions right away.
  FakeResolverResponseGeneratorWrapper response_generator;
  auto channel = BuildChannel("", response_generator);
  auto stub = BuildStub(channel);
  response_generator.SetNextResolution(
      GetServersPorts(),
      absl::StrFormat(kServiceConfigWithOutlierDetection, 0).c_str());
  // Send requests with per-call reported EPS/QPS set to 0/100.
  // This should give 1/2:1/3:1/15 = 15:10:2 WRR picks.
  // Keep sending RPCs long enough to go past the new blackout period
  // that we're going to add later.
  absl::Time deadline =
      absl::Now() +
      absl::Seconds(kBlackoutPeriodSeconds * grpc_test_slowdown_factor());
  EchoRequest request;
  // We cannot override with 0 with proto3, so setting it to almost 0.
  request.mutable_param()->mutable_backend_metrics()->set_eps(
      std::numeric_limits<double>::min());
  request.mutable_param()->mutable_backend_metrics()->set_rps_fractional(100);
  do {
    ExpectWeightedRoundRobinPicks(DEBUG_LOCATION, stub,
                                  /*expected_weights=*/{15, 10, 2},
                                  /*total_passes=*/3, &request);
  } while (absl::Now() < deadline);
  // Send a new resolver response that increases blackout period.
  response_generator.SetNextResolution(
      GetServersPorts(),
      absl::StrFormat(kServiceConfigWithOutlierDetection,
                      kBlackoutPeriodSeconds * grpc_test_slowdown_factor())
          .c_str());
  // Weights should be the same before the blackout period expires.
  ExpectWeightedRoundRobinPicks(
      DEBUG_LOCATION, stub, /*expected_weights=*/{15, 10, 2},
      /*total_passes=*/3, &request,
      /*timeout_ms=*/(kBlackoutPeriodSeconds - 1) * 1000);
}

class WeightedRoundRobinParamTest
    : public WeightedRoundRobinTest,
      public ::testing::WithParamInterface<const char*> {};

INSTANTIATE_TEST_SUITE_P(WeightedRoundRobin, WeightedRoundRobinParamTest,
                         ::testing::Values(kServiceConfigPerCall,
                                           kServiceConfigOob));

TEST_P(WeightedRoundRobinParamTest, Basic) {
  const int kNumServers = 3;
  StartServers(kNumServers);
  // Report server metrics that should give 1:2:4 WRR picks.
  // weights = qps / (util + (eps/qps)) =
  //   1/(0.4+0.4) : 1/(0.2+0.2) : 2/(0.3+0.1) = 1:2:4
  // where util is app_util if set, or cpu_util.
  servers_[0]->server_metric_recorder_->SetApplicationUtilization(0.4);
  servers_[0]->server_metric_recorder_->SetEps(40);
  servers_[0]->server_metric_recorder_->SetQps(100);
  servers_[1]->server_metric_recorder_->SetApplicationUtilization(0.2);
  servers_[1]->server_metric_recorder_->SetEps(20);
  servers_[1]->server_metric_recorder_->SetQps(100);
  servers_[2]->server_metric_recorder_->SetApplicationUtilization(0.3);
  servers_[2]->server_metric_recorder_->SetEps(5);
  servers_[2]->server_metric_recorder_->SetQps(200);
  // Create channel.
  FakeResolverResponseGeneratorWrapper response_generator;
  auto channel = BuildChannel("", response_generator);
  auto stub = BuildStub(channel);
  response_generator.SetNextResolution(GetServersPorts(), GetParam());
  // Wait for the right set of WRR picks.
  ExpectWeightedRoundRobinPicks(DEBUG_LOCATION, stub,
                                /*expected_weights=*/{1, 2, 4});
  // Check LB policy name for the channel.
  EXPECT_EQ("weighted_round_robin", channel->GetLoadBalancingPolicyName());
}

}  // namespace
}  // namespace testing
}  // namespace grpc

int main(int argc, char** argv) {
  ::testing::InitGoogleTest(&argc, argv);
  grpc::testing::TestEnvironment env(&argc, argv);
  // Make the backup poller poll very frequently in order to pick up
  // updates from all the subchannels's FDs.
  grpc_core::ConfigVars::Overrides overrides;
  overrides.client_channel_backup_poll_interval_ms = 1;
  grpc_core::ConfigVars::SetOverrides(overrides);
#if TARGET_OS_IPHONE
  // Workaround Apple CFStream bug
  grpc_core::SetEnv("grpc_cfstream", "0");
#endif
  grpc_init();
  grpc::testing::ConnectionAttemptInjector::Init();
  const auto result = RUN_ALL_TESTS();
  grpc_shutdown();
  return result;
}<|MERGE_RESOLUTION|>--- conflicted
+++ resolved
@@ -1301,53 +1301,6 @@
   servers_.clear();
 }
 
-<<<<<<< HEAD
-=======
-TEST_F(PickFirstTest, PendingUpdateAndSelectedSubchannelFails) {
-  FakeResolverResponseGeneratorWrapper response_generator;
-  auto channel =
-      BuildChannel("", response_generator);  // pick_first is the default.
-  auto stub = BuildStub(channel);
-  StartServers(2);
-  // Initially resolve to first server and make sure it connects.
-  gpr_log(GPR_INFO, "Phase 1: Connect to first server.");
-  response_generator.SetNextResolution({servers_[0]->port_});
-  CheckRpcSendOk(DEBUG_LOCATION, stub, true /* wait_for_ready */);
-  EXPECT_EQ(channel->GetState(false), GRPC_CHANNEL_READY);
-  ConnectionAttemptInjector injector;
-  auto hold = injector.AddHold(servers_[1]->port_);
-  // Send a resolution update with the remaining servers, none of which are
-  // running yet, so the update will stay pending.
-  gpr_log(GPR_INFO,
-          "Phase 2: Resolver update pointing to remaining "
-          "(not started) servers.");
-  response_generator.SetNextResolution(GetServersPorts(1 /* start_index */));
-  // Add hold before connection attempt to ensure RPCs will be sent to first
-  // server. Otherwise, pending subchannel list might already have gone into
-  // TRANSIENT_FAILURE due to hitting the end of the server list by the time
-  // we check the state.
-  hold->Wait();
-  // RPCs will continue to be sent to the first server.
-  CheckRpcSendOk(DEBUG_LOCATION, stub);
-  // Now stop the first server, so that the current subchannel list
-  // fails.  This should cause us to immediately swap over to the
-  // pending list, even though it's not yet connected.  The state should
-  // be set to CONNECTING, since that's what the pending subchannel list
-  // was doing when we swapped over.
-  gpr_log(GPR_INFO, "Phase 3: Stopping first server.");
-  servers_[0]->Shutdown();
-  WaitForChannelNotReady(channel.get());
-  EXPECT_EQ(channel->GetState(false), GRPC_CHANNEL_CONNECTING);
-  // Resume connection attempt to second server now that first server is down.
-  // The channel should go to READY state and RPCs should go to the second
-  // server.
-  gpr_log(GPR_INFO, "Phase 4: Resuming connection attempt to second server.");
-  hold->Resume();
-  WaitForChannelReady(channel.get());
-  WaitForServer(DEBUG_LOCATION, stub, 1);
-}
-
->>>>>>> fb5a3fad
 TEST_F(PickFirstTest, StaysIdleUponEmptyUpdate) {
   // Start server, send RPC, and make sure channel is READY.
   const int kNumServers = 1;
