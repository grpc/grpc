--- conflicted
+++ resolved
@@ -144,11 +144,6 @@
     response_generator_ = std::move(other.response_generator_);
   }
 
-<<<<<<< HEAD
-  ~FakeResolverResponseGeneratorWrapper() {}
-
-=======
->>>>>>> 0da6fcfa
   void SetNextResolution(const std::vector<int>& ports) {
     grpc_core::ExecCtx exec_ctx;
     response_generator_->SetResponse(BuildFakeResults(ports));
