/*
 *
 * Copyright 2016 gRPC authors.
 *
 * Licensed under the Apache License, Version 2.0 (the "License");
 * you may not use this file except in compliance with the License.
 * You may obtain a copy of the License at
 *
 *     http://www.apache.org/licenses/LICENSE-2.0
 *
 * Unless required by applicable law or agreed to in writing, software
 * distributed under the License is distributed on an "AS IS" BASIS,
 * WITHOUT WARRANTIES OR CONDITIONS OF ANY KIND, either express or implied.
 * See the License for the specific language governing permissions and
 * limitations under the License.
 *
 */

#include <algorithm>
#include <memory>
#include <mutex>
#include <random>
#include <set>
#include <thread>

#include <grpc/grpc.h>
#include <grpc/support/alloc.h>
#include <grpc/support/atm.h>
#include <grpc/support/log.h>
#include <grpc/support/string_util.h>
#include <grpc/support/time.h>
#include <grpcpp/channel.h>
#include <grpcpp/client_context.h>
#include <grpcpp/create_channel.h>
#include <grpcpp/health_check_service_interface.h>
#include <grpcpp/impl/codegen/sync.h>
#include <grpcpp/server.h>
#include <grpcpp/server_builder.h>

#include "src/core/ext/filters/client_channel/backup_poller.h"
#include "src/core/ext/filters/client_channel/global_subchannel_pool.h"
#include "src/core/ext/filters/client_channel/parse_address.h"
#include "src/core/ext/filters/client_channel/resolver/fake/fake_resolver.h"
#include "src/core/ext/filters/client_channel/server_address.h"
#include "src/core/lib/backoff/backoff.h"
#include "src/core/lib/channel/channel_args.h"
#include "src/core/lib/gprpp/debug_location.h"
#include "src/core/lib/gprpp/ref_counted_ptr.h"
#include "src/core/lib/iomgr/tcp_client.h"
#include "src/core/lib/security/credentials/fake/fake_credentials.h"
#include "src/cpp/client/secure_credentials.h"
#include "src/cpp/server/secure_server_credentials.h"

#include "src/proto/grpc/testing/echo.grpc.pb.h"
#include "test/core/util/port.h"
#include "test/core/util/test_config.h"
#include "test/core/util/test_lb_policies.h"
#include "test/cpp/end2end/test_service_impl.h"

#include <gmock/gmock.h>
#include <gtest/gtest.h>

using grpc::testing::EchoRequest;
using grpc::testing::EchoResponse;
using std::chrono::system_clock;

// defined in tcp_client.cc
extern grpc_tcp_client_vtable* grpc_tcp_client_impl;

static grpc_tcp_client_vtable* default_client_impl;

namespace grpc {
namespace testing {
namespace {

gpr_atm g_connection_delay_ms;

void tcp_client_connect_with_delay(grpc_closure* closure, grpc_endpoint** ep,
                                   grpc_pollset_set* interested_parties,
                                   const grpc_channel_args* channel_args,
                                   const grpc_resolved_address* addr,
                                   grpc_millis deadline) {
  const int delay_ms = gpr_atm_acq_load(&g_connection_delay_ms);
  if (delay_ms > 0) {
    gpr_sleep_until(grpc_timeout_milliseconds_to_deadline(delay_ms));
  }
  default_client_impl->connect(closure, ep, interested_parties, channel_args,
                               addr, deadline + delay_ms);
}

grpc_tcp_client_vtable delayed_connect = {tcp_client_connect_with_delay};

// Subclass of TestServiceImpl that increments a request counter for
// every call to the Echo RPC.
class MyTestServiceImpl : public TestServiceImpl {
 public:
  MyTestServiceImpl() : request_count_(0) {}

  Status Echo(ServerContext* context, const EchoRequest* request,
              EchoResponse* response) override {
    {
      grpc::internal::MutexLock lock(&mu_);
      ++request_count_;
    }
    AddClient(context->peer());
    return TestServiceImpl::Echo(context, request, response);
  }

  int request_count() {
    grpc::internal::MutexLock lock(&mu_);
    return request_count_;
  }

  void ResetCounters() {
    grpc::internal::MutexLock lock(&mu_);
    request_count_ = 0;
  }

  std::set<grpc::string> clients() {
    grpc::internal::MutexLock lock(&clients_mu_);
    return clients_;
  }

 private:
  void AddClient(const grpc::string& client) {
    grpc::internal::MutexLock lock(&clients_mu_);
    clients_.insert(client);
  }

  grpc::internal::Mutex mu_;
  int request_count_;
  grpc::internal::Mutex clients_mu_;
  std::set<grpc::string> clients_;
};

class ClientLbEnd2endTest : public ::testing::Test {
 protected:
  ClientLbEnd2endTest()
      : server_host_("localhost"),
        kRequestMessage_("Live long and prosper."),
        creds_(new SecureChannelCredentials(
<<<<<<< HEAD
            grpc_fake_transport_security_credentials_create())) {}
=======
            grpc_fake_transport_security_credentials_create())) {
    // Make the backup poller poll very frequently in order to pick up
    // updates from all the subchannels's FDs.
    GPR_GLOBAL_CONFIG_SET(grpc_client_channel_backup_poll_interval_ms, 1);
  }
>>>>>>> a8ac2e61

  void SetUp() override {
    grpc_init();
    response_generator_ =
        grpc_core::MakeRefCounted<grpc_core::FakeResolverResponseGenerator>();
  }

  void TearDown() override {
    for (size_t i = 0; i < servers_.size(); ++i) {
      servers_[i]->Shutdown();
    }
    // Explicitly destroy all the members so that we can make sure grpc_shutdown
    // has finished by the end of this function, and thus all the registered
    // LB policy factories are removed.
    stub_.reset();
    servers_.clear();
    creds_.reset();
    grpc_shutdown_blocking();
  }

  void CreateServers(size_t num_servers,
                     std::vector<int> ports = std::vector<int>()) {
    servers_.clear();
    for (size_t i = 0; i < num_servers; ++i) {
      int port = 0;
      if (ports.size() == num_servers) port = ports[i];
      servers_.emplace_back(new ServerData(port));
    }
  }

  void StartServer(size_t index) { servers_[index]->Start(server_host_); }

  void StartServers(size_t num_servers,
                    std::vector<int> ports = std::vector<int>()) {
    CreateServers(num_servers, std::move(ports));
    for (size_t i = 0; i < num_servers; ++i) {
      StartServer(i);
    }
  }

  grpc_core::Resolver::Result BuildFakeResults(const std::vector<int>& ports) {
    grpc_core::Resolver::Result result;
    for (const int& port : ports) {
      char* lb_uri_str;
      gpr_asprintf(&lb_uri_str, "ipv4:127.0.0.1:%d", port);
      grpc_uri* lb_uri = grpc_uri_parse(lb_uri_str, true);
      GPR_ASSERT(lb_uri != nullptr);
      grpc_resolved_address address;
      GPR_ASSERT(grpc_parse_uri(lb_uri, &address));
      result.addresses.emplace_back(address.addr, address.len,
                                    nullptr /* args */);
      grpc_uri_destroy(lb_uri);
      gpr_free(lb_uri_str);
    }
    return result;
  }

  void SetNextResolution(const std::vector<int>& ports) {
    grpc_core::ExecCtx exec_ctx;
    response_generator_->SetResponse(BuildFakeResults(ports));
  }

  void SetNextResolutionUponError(const std::vector<int>& ports) {
    grpc_core::ExecCtx exec_ctx;
    response_generator_->SetReresolutionResponse(BuildFakeResults(ports));
  }

  void SetFailureOnReresolution() {
    grpc_core::ExecCtx exec_ctx;
    response_generator_->SetFailureOnReresolution();
  }

  std::vector<int> GetServersPorts(size_t start_index = 0) {
    std::vector<int> ports;
    for (size_t i = start_index; i < servers_.size(); ++i) {
      ports.push_back(servers_[i]->port_);
    }
    return ports;
  }

  std::unique_ptr<grpc::testing::EchoTestService::Stub> BuildStub(
      const std::shared_ptr<Channel>& channel) {
    return grpc::testing::EchoTestService::NewStub(channel);
  }

  std::shared_ptr<Channel> BuildChannel(
      const grpc::string& lb_policy_name,
      ChannelArguments args = ChannelArguments()) {
    if (lb_policy_name.size() > 0) {
      args.SetLoadBalancingPolicyName(lb_policy_name);
    }  // else, default to pick first
    args.SetPointer(GRPC_ARG_FAKE_RESOLVER_RESPONSE_GENERATOR,
                    response_generator_.get());
    return ::grpc::CreateCustomChannel("fake:///", creds_, args);
  }

  bool SendRpc(
      const std::unique_ptr<grpc::testing::EchoTestService::Stub>& stub,
      EchoResponse* response = nullptr, int timeout_ms = 1000,
      Status* result = nullptr, bool wait_for_ready = false) {
    const bool local_response = (response == nullptr);
    if (local_response) response = new EchoResponse;
    EchoRequest request;
    request.set_message(kRequestMessage_);
    ClientContext context;
    context.set_deadline(grpc_timeout_milliseconds_to_deadline(timeout_ms));
    if (wait_for_ready) context.set_wait_for_ready(true);
    Status status = stub->Echo(&context, request, response);
    if (result != nullptr) *result = status;
    if (local_response) delete response;
    return status.ok();
  }

  void CheckRpcSendOk(
      const std::unique_ptr<grpc::testing::EchoTestService::Stub>& stub,
      const grpc_core::DebugLocation& location, bool wait_for_ready = false) {
    EchoResponse response;
    Status status;
    const bool success =
        SendRpc(stub, &response, 2000, &status, wait_for_ready);
    ASSERT_TRUE(success) << "From " << location.file() << ":" << location.line()
                         << "\n"
                         << "Error: " << status.error_message() << " "
                         << status.error_details();
    ASSERT_EQ(response.message(), kRequestMessage_)
        << "From " << location.file() << ":" << location.line();
    if (!success) abort();
  }

  void CheckRpcSendFailure(
      const std::unique_ptr<grpc::testing::EchoTestService::Stub>& stub) {
    const bool success = SendRpc(stub);
    EXPECT_FALSE(success);
  }

  struct ServerData {
    int port_;
    std::unique_ptr<Server> server_;
    MyTestServiceImpl service_;
    std::unique_ptr<std::thread> thread_;
    bool server_ready_ = false;
    bool started_ = false;

    explicit ServerData(int port = 0) {
      port_ = port > 0 ? port : grpc_pick_unused_port_or_die();
    }

    void Start(const grpc::string& server_host) {
      gpr_log(GPR_INFO, "starting server on port %d", port_);
      started_ = true;
      grpc::internal::Mutex mu;
      grpc::internal::MutexLock lock(&mu);
      grpc::internal::CondVar cond;
      thread_.reset(new std::thread(
          std::bind(&ServerData::Serve, this, server_host, &mu, &cond)));
      cond.WaitUntil(&mu, [this] { return server_ready_; });
      server_ready_ = false;
      gpr_log(GPR_INFO, "server startup complete");
    }

    void Serve(const grpc::string& server_host, grpc::internal::Mutex* mu,
               grpc::internal::CondVar* cond) {
      std::ostringstream server_address;
      server_address << server_host << ":" << port_;
      ServerBuilder builder;
      std::shared_ptr<ServerCredentials> creds(new SecureServerCredentials(
          grpc_fake_transport_security_server_credentials_create()));
      builder.AddListeningPort(server_address.str(), std::move(creds));
      builder.RegisterService(&service_);
      server_ = builder.BuildAndStart();
      grpc::internal::MutexLock lock(mu);
      server_ready_ = true;
      cond->Signal();
    }

    void Shutdown() {
      if (!started_) return;
      server_->Shutdown(grpc_timeout_milliseconds_to_deadline(0));
      thread_->join();
      started_ = false;
    }

    void SetServingStatus(const grpc::string& service, bool serving) {
      server_->GetHealthCheckService()->SetServingStatus(service, serving);
    }
  };

  void ResetCounters() {
    for (const auto& server : servers_) server->service_.ResetCounters();
  }

  void WaitForServer(
      const std::unique_ptr<grpc::testing::EchoTestService::Stub>& stub,
      size_t server_idx, const grpc_core::DebugLocation& location,
      bool ignore_failure = false) {
    do {
      if (ignore_failure) {
        SendRpc(stub);
      } else {
        CheckRpcSendOk(stub, location, true);
      }
    } while (servers_[server_idx]->service_.request_count() == 0);
    ResetCounters();
  }

  bool WaitForChannelNotReady(Channel* channel, int timeout_seconds = 5) {
    const gpr_timespec deadline =
        grpc_timeout_seconds_to_deadline(timeout_seconds);
    grpc_connectivity_state state;
    while ((state = channel->GetState(false /* try_to_connect */)) ==
           GRPC_CHANNEL_READY) {
      if (!channel->WaitForStateChange(state, deadline)) return false;
    }
    return true;
  }

  bool WaitForChannelReady(Channel* channel, int timeout_seconds = 5) {
    const gpr_timespec deadline =
        grpc_timeout_seconds_to_deadline(timeout_seconds);
    grpc_connectivity_state state;
    while ((state = channel->GetState(true /* try_to_connect */)) !=
           GRPC_CHANNEL_READY) {
      if (!channel->WaitForStateChange(state, deadline)) return false;
    }
    return true;
  }

  bool SeenAllServers() {
    for (const auto& server : servers_) {
      if (server->service_.request_count() == 0) return false;
    }
    return true;
  }

  // Updates \a connection_order by appending to it the index of the newly
  // connected server. Must be called after every single RPC.
  void UpdateConnectionOrder(
      const std::vector<std::unique_ptr<ServerData>>& servers,
      std::vector<int>* connection_order) {
    for (size_t i = 0; i < servers.size(); ++i) {
      if (servers[i]->service_.request_count() == 1) {
        // Was the server index known? If not, update connection_order.
        const auto it =
            std::find(connection_order->begin(), connection_order->end(), i);
        if (it == connection_order->end()) {
          connection_order->push_back(i);
          return;
        }
      }
    }
  }

  const grpc::string server_host_;
  std::unique_ptr<grpc::testing::EchoTestService::Stub> stub_;
  std::vector<std::unique_ptr<ServerData>> servers_;
  grpc_core::RefCountedPtr<grpc_core::FakeResolverResponseGenerator>
      response_generator_;
  const grpc::string kRequestMessage_;
  std::shared_ptr<ChannelCredentials> creds_;
};

TEST_F(ClientLbEnd2endTest, ChannelStateConnectingWhenResolving) {
  const int kNumServers = 3;
  StartServers(kNumServers);
  auto channel = BuildChannel("");
  auto stub = BuildStub(channel);
  // Initial state should be IDLE.
  EXPECT_EQ(channel->GetState(false /* try_to_connect */), GRPC_CHANNEL_IDLE);
  // Tell the channel to try to connect.
  // Note that this call also returns IDLE, since the state change has
  // not yet occurred; it just gets triggered by this call.
  EXPECT_EQ(channel->GetState(true /* try_to_connect */), GRPC_CHANNEL_IDLE);
  // Now that the channel is trying to connect, we should be in state
  // CONNECTING.
  EXPECT_EQ(channel->GetState(false /* try_to_connect */),
            GRPC_CHANNEL_CONNECTING);
  // Return a resolver result, which allows the connection attempt to proceed.
  SetNextResolution(GetServersPorts());
  // We should eventually transition into state READY.
  EXPECT_TRUE(WaitForChannelReady(channel.get()));
}

TEST_F(ClientLbEnd2endTest, PickFirst) {
  // Start servers and send one RPC per server.
  const int kNumServers = 3;
  StartServers(kNumServers);
  auto channel = BuildChannel("");  // test that pick first is the default.
  auto stub = BuildStub(channel);
  SetNextResolution(GetServersPorts());
  for (size_t i = 0; i < servers_.size(); ++i) {
    CheckRpcSendOk(stub, DEBUG_LOCATION);
  }
  // All requests should have gone to a single server.
  bool found = false;
  for (size_t i = 0; i < servers_.size(); ++i) {
    const int request_count = servers_[i]->service_.request_count();
    if (request_count == kNumServers) {
      found = true;
    } else {
      EXPECT_EQ(0, request_count);
    }
  }
  EXPECT_TRUE(found);
  // Check LB policy name for the channel.
  EXPECT_EQ("pick_first", channel->GetLoadBalancingPolicyName());
}

TEST_F(ClientLbEnd2endTest, PickFirstProcessPending) {
  StartServers(1);                  // Single server
  auto channel = BuildChannel("");  // test that pick first is the default.
  auto stub = BuildStub(channel);
  SetNextResolution({servers_[0]->port_});
  WaitForServer(stub, 0, DEBUG_LOCATION);
  // Create a new channel and its corresponding PF LB policy, which will pick
  // the subchannels in READY state from the previous RPC against the same
  // target (even if it happened over a different channel, because subchannels
  // are globally reused). Progress should happen without any transition from
  // this READY state.
  auto second_channel = BuildChannel("");
  auto second_stub = BuildStub(second_channel);
  SetNextResolution({servers_[0]->port_});
  CheckRpcSendOk(second_stub, DEBUG_LOCATION);
}

TEST_F(ClientLbEnd2endTest, PickFirstSelectsReadyAtStartup) {
  ChannelArguments args;
  constexpr int kInitialBackOffMs = 5000;
  args.SetInt(GRPC_ARG_INITIAL_RECONNECT_BACKOFF_MS, kInitialBackOffMs);
  // Create 2 servers, but start only the second one.
  std::vector<int> ports = {grpc_pick_unused_port_or_die(),
                            grpc_pick_unused_port_or_die()};
  CreateServers(2, ports);
  StartServer(1);
  auto channel1 = BuildChannel("pick_first", args);
  auto stub1 = BuildStub(channel1);
  SetNextResolution(ports);
  // Wait for second server to be ready.
  WaitForServer(stub1, 1, DEBUG_LOCATION);
  // Create a second channel with the same addresses.  Its PF instance
  // should immediately pick the second subchannel, since it's already
  // in READY state.
  auto channel2 = BuildChannel("pick_first", args);
  SetNextResolution(ports);
  // Check that the channel reports READY without waiting for the
  // initial backoff.
  EXPECT_TRUE(WaitForChannelReady(channel2.get(), 1 /* timeout_seconds */));
}

TEST_F(ClientLbEnd2endTest, PickFirstBackOffInitialReconnect) {
  ChannelArguments args;
  constexpr int kInitialBackOffMs = 100;
  args.SetInt(GRPC_ARG_INITIAL_RECONNECT_BACKOFF_MS, kInitialBackOffMs);
  const std::vector<int> ports = {grpc_pick_unused_port_or_die()};
  const gpr_timespec t0 = gpr_now(GPR_CLOCK_MONOTONIC);
  auto channel = BuildChannel("pick_first", args);
  auto stub = BuildStub(channel);
  SetNextResolution(ports);
  // The channel won't become connected (there's no server).
  ASSERT_FALSE(channel->WaitForConnected(
      grpc_timeout_milliseconds_to_deadline(kInitialBackOffMs * 2)));
  // Bring up a server on the chosen port.
  StartServers(1, ports);
  // Now it will.
  ASSERT_TRUE(channel->WaitForConnected(
      grpc_timeout_milliseconds_to_deadline(kInitialBackOffMs * 2)));
  const gpr_timespec t1 = gpr_now(GPR_CLOCK_MONOTONIC);
  const grpc_millis waited_ms = gpr_time_to_millis(gpr_time_sub(t1, t0));
  gpr_log(GPR_DEBUG, "Waited %" PRId64 " milliseconds", waited_ms);
  // We should have waited at least kInitialBackOffMs. We substract one to
  // account for test and precision accuracy drift.
  EXPECT_GE(waited_ms, kInitialBackOffMs - 1);
  // But not much more.
  EXPECT_GT(
      gpr_time_cmp(
          grpc_timeout_milliseconds_to_deadline(kInitialBackOffMs * 1.10), t1),
      0);
}

TEST_F(ClientLbEnd2endTest, PickFirstBackOffMinReconnect) {
  ChannelArguments args;
  constexpr int kMinReconnectBackOffMs = 1000;
  args.SetInt(GRPC_ARG_MIN_RECONNECT_BACKOFF_MS, kMinReconnectBackOffMs);
  const std::vector<int> ports = {grpc_pick_unused_port_or_die()};
  auto channel = BuildChannel("pick_first", args);
  auto stub = BuildStub(channel);
  SetNextResolution(ports);
  // Make connection delay a 10% longer than it's willing to in order to make
  // sure we are hitting the codepath that waits for the min reconnect backoff.
  gpr_atm_rel_store(&g_connection_delay_ms, kMinReconnectBackOffMs * 1.10);
  default_client_impl = grpc_tcp_client_impl;
  grpc_set_tcp_client_impl(&delayed_connect);
  const gpr_timespec t0 = gpr_now(GPR_CLOCK_MONOTONIC);
  channel->WaitForConnected(
      grpc_timeout_milliseconds_to_deadline(kMinReconnectBackOffMs * 2));
  const gpr_timespec t1 = gpr_now(GPR_CLOCK_MONOTONIC);
  const grpc_millis waited_ms = gpr_time_to_millis(gpr_time_sub(t1, t0));
  gpr_log(GPR_DEBUG, "Waited %" PRId64 " ms", waited_ms);
  // We should have waited at least kMinReconnectBackOffMs. We substract one to
  // account for test and precision accuracy drift.
  EXPECT_GE(waited_ms, kMinReconnectBackOffMs - 1);
  gpr_atm_rel_store(&g_connection_delay_ms, 0);
}

TEST_F(ClientLbEnd2endTest, PickFirstResetConnectionBackoff) {
  ChannelArguments args;
  constexpr int kInitialBackOffMs = 1000;
  args.SetInt(GRPC_ARG_INITIAL_RECONNECT_BACKOFF_MS, kInitialBackOffMs);
  const std::vector<int> ports = {grpc_pick_unused_port_or_die()};
  auto channel = BuildChannel("pick_first", args);
  auto stub = BuildStub(channel);
  SetNextResolution(ports);
  // The channel won't become connected (there's no server).
  EXPECT_FALSE(
      channel->WaitForConnected(grpc_timeout_milliseconds_to_deadline(10)));
  // Bring up a server on the chosen port.
  StartServers(1, ports);
  const gpr_timespec t0 = gpr_now(GPR_CLOCK_MONOTONIC);
  // Wait for connect, but not long enough.  This proves that we're
  // being throttled by initial backoff.
  EXPECT_FALSE(
      channel->WaitForConnected(grpc_timeout_milliseconds_to_deadline(10)));
  // Reset connection backoff.
  experimental::ChannelResetConnectionBackoff(channel.get());
  // Wait for connect.  Should happen ~immediately.
  EXPECT_TRUE(
      channel->WaitForConnected(grpc_timeout_milliseconds_to_deadline(10)));
  const gpr_timespec t1 = gpr_now(GPR_CLOCK_MONOTONIC);
  const grpc_millis waited_ms = gpr_time_to_millis(gpr_time_sub(t1, t0));
  gpr_log(GPR_DEBUG, "Waited %" PRId64 " milliseconds", waited_ms);
  // We should have waited less than kInitialBackOffMs.
  EXPECT_LT(waited_ms, kInitialBackOffMs);
}

TEST_F(ClientLbEnd2endTest,
       PickFirstResetConnectionBackoffNextAttemptStartsImmediately) {
  ChannelArguments args;
  constexpr int kInitialBackOffMs = 1000;
  args.SetInt(GRPC_ARG_INITIAL_RECONNECT_BACKOFF_MS, kInitialBackOffMs);
  const std::vector<int> ports = {grpc_pick_unused_port_or_die()};
  auto channel = BuildChannel("pick_first", args);
  auto stub = BuildStub(channel);
  SetNextResolution(ports);
  // Wait for connect, which should fail ~immediately, because the server
  // is not up.
  gpr_log(GPR_INFO, "=== INITIAL CONNECTION ATTEMPT");
  EXPECT_FALSE(
      channel->WaitForConnected(grpc_timeout_milliseconds_to_deadline(10)));
  // Reset connection backoff.
  // Note that the time at which the third attempt will be started is
  // actually computed at this point, so we record the start time here.
  gpr_log(GPR_INFO, "=== RESETTING BACKOFF");
  const gpr_timespec t0 = gpr_now(GPR_CLOCK_MONOTONIC);
  experimental::ChannelResetConnectionBackoff(channel.get());
  // Trigger a second connection attempt.  This should also fail
  // ~immediately, but the retry should be scheduled for
  // kInitialBackOffMs instead of applying the multiplier.
  gpr_log(GPR_INFO, "=== POLLING FOR SECOND CONNECTION ATTEMPT");
  EXPECT_FALSE(
      channel->WaitForConnected(grpc_timeout_milliseconds_to_deadline(10)));
  // Bring up a server on the chosen port.
  gpr_log(GPR_INFO, "=== STARTING BACKEND");
  StartServers(1, ports);
  // Wait for connect.  Should happen within kInitialBackOffMs.
  // Give an extra 100ms to account for the time spent in the second and
  // third connection attempts themselves (since what we really want to
  // measure is the time between the two).  As long as this is less than
  // the 1.6x increase we would see if the backoff state was not reset
  // properly, the test is still proving that the backoff was reset.
  constexpr int kWaitMs = kInitialBackOffMs + 100;
  gpr_log(GPR_INFO, "=== POLLING FOR THIRD CONNECTION ATTEMPT");
  EXPECT_TRUE(channel->WaitForConnected(
      grpc_timeout_milliseconds_to_deadline(kWaitMs)));
  const gpr_timespec t1 = gpr_now(GPR_CLOCK_MONOTONIC);
  const grpc_millis waited_ms = gpr_time_to_millis(gpr_time_sub(t1, t0));
  gpr_log(GPR_DEBUG, "Waited %" PRId64 " milliseconds", waited_ms);
  EXPECT_LT(waited_ms, kWaitMs);
}

TEST_F(ClientLbEnd2endTest, PickFirstUpdates) {
  // Start servers and send one RPC per server.
  const int kNumServers = 3;
  StartServers(kNumServers);
  auto channel = BuildChannel("pick_first");
  auto stub = BuildStub(channel);

  std::vector<int> ports;

  // Perform one RPC against the first server.
  ports.emplace_back(servers_[0]->port_);
  SetNextResolution(ports);
  gpr_log(GPR_INFO, "****** SET [0] *******");
  CheckRpcSendOk(stub, DEBUG_LOCATION);
  EXPECT_EQ(servers_[0]->service_.request_count(), 1);

  // An empty update will result in the channel going into TRANSIENT_FAILURE.
  ports.clear();
  SetNextResolution(ports);
  gpr_log(GPR_INFO, "****** SET none *******");
  grpc_connectivity_state channel_state;
  do {
    channel_state = channel->GetState(true /* try to connect */);
  } while (channel_state == GRPC_CHANNEL_READY);
  ASSERT_NE(channel_state, GRPC_CHANNEL_READY);
  servers_[0]->service_.ResetCounters();

  // Next update introduces servers_[1], making the channel recover.
  ports.clear();
  ports.emplace_back(servers_[1]->port_);
  SetNextResolution(ports);
  gpr_log(GPR_INFO, "****** SET [1] *******");
  WaitForServer(stub, 1, DEBUG_LOCATION);
  EXPECT_EQ(servers_[0]->service_.request_count(), 0);

  // And again for servers_[2]
  ports.clear();
  ports.emplace_back(servers_[2]->port_);
  SetNextResolution(ports);
  gpr_log(GPR_INFO, "****** SET [2] *******");
  WaitForServer(stub, 2, DEBUG_LOCATION);
  EXPECT_EQ(servers_[0]->service_.request_count(), 0);
  EXPECT_EQ(servers_[1]->service_.request_count(), 0);

  // Check LB policy name for the channel.
  EXPECT_EQ("pick_first", channel->GetLoadBalancingPolicyName());
}

TEST_F(ClientLbEnd2endTest, PickFirstUpdateSuperset) {
  // Start servers and send one RPC per server.
  const int kNumServers = 3;
  StartServers(kNumServers);
  auto channel = BuildChannel("pick_first");
  auto stub = BuildStub(channel);

  std::vector<int> ports;

  // Perform one RPC against the first server.
  ports.emplace_back(servers_[0]->port_);
  SetNextResolution(ports);
  gpr_log(GPR_INFO, "****** SET [0] *******");
  CheckRpcSendOk(stub, DEBUG_LOCATION);
  EXPECT_EQ(servers_[0]->service_.request_count(), 1);
  servers_[0]->service_.ResetCounters();

  // Send and superset update
  ports.clear();
  ports.emplace_back(servers_[1]->port_);
  ports.emplace_back(servers_[0]->port_);
  SetNextResolution(ports);
  gpr_log(GPR_INFO, "****** SET superset *******");
  CheckRpcSendOk(stub, DEBUG_LOCATION);
  // We stick to the previously connected server.
  WaitForServer(stub, 0, DEBUG_LOCATION);
  EXPECT_EQ(0, servers_[1]->service_.request_count());

  // Check LB policy name for the channel.
  EXPECT_EQ("pick_first", channel->GetLoadBalancingPolicyName());
}

TEST_F(ClientLbEnd2endTest, PickFirstGlobalSubchannelPool) {
  // Start one server.
  const int kNumServers = 1;
  StartServers(kNumServers);
  std::vector<int> ports = GetServersPorts();
  // Create two channels that (by default) use the global subchannel pool.
  auto channel1 = BuildChannel("pick_first");
  auto stub1 = BuildStub(channel1);
  SetNextResolution(ports);
  auto channel2 = BuildChannel("pick_first");
  auto stub2 = BuildStub(channel2);
  SetNextResolution(ports);
  WaitForServer(stub1, 0, DEBUG_LOCATION);
  // Send one RPC on each channel.
  CheckRpcSendOk(stub1, DEBUG_LOCATION);
  CheckRpcSendOk(stub2, DEBUG_LOCATION);
  // The server receives two requests.
  EXPECT_EQ(2, servers_[0]->service_.request_count());
  // The two requests are from the same client port, because the two channels
  // share subchannels via the global subchannel pool.
  EXPECT_EQ(1UL, servers_[0]->service_.clients().size());
}

TEST_F(ClientLbEnd2endTest, PickFirstLocalSubchannelPool) {
  // Start one server.
  const int kNumServers = 1;
  StartServers(kNumServers);
  std::vector<int> ports = GetServersPorts();
  // Create two channels that use local subchannel pool.
  ChannelArguments args;
  args.SetInt(GRPC_ARG_USE_LOCAL_SUBCHANNEL_POOL, 1);
  auto channel1 = BuildChannel("pick_first", args);
  auto stub1 = BuildStub(channel1);
  SetNextResolution(ports);
  auto channel2 = BuildChannel("pick_first", args);
  auto stub2 = BuildStub(channel2);
  SetNextResolution(ports);
  WaitForServer(stub1, 0, DEBUG_LOCATION);
  // Send one RPC on each channel.
  CheckRpcSendOk(stub1, DEBUG_LOCATION);
  CheckRpcSendOk(stub2, DEBUG_LOCATION);
  // The server receives two requests.
  EXPECT_EQ(2, servers_[0]->service_.request_count());
  // The two requests are from two client ports, because the two channels didn't
  // share subchannels with each other.
  EXPECT_EQ(2UL, servers_[0]->service_.clients().size());
}

TEST_F(ClientLbEnd2endTest, PickFirstManyUpdates) {
  const int kNumUpdates = 1000;
  const int kNumServers = 3;
  StartServers(kNumServers);
  auto channel = BuildChannel("pick_first");
  auto stub = BuildStub(channel);
  std::vector<int> ports = GetServersPorts();
  for (size_t i = 0; i < kNumUpdates; ++i) {
    std::shuffle(ports.begin(), ports.end(),
                 std::mt19937(std::random_device()()));
    SetNextResolution(ports);
    // We should re-enter core at the end of the loop to give the resolution
    // setting closure a chance to run.
    if ((i + 1) % 10 == 0) CheckRpcSendOk(stub, DEBUG_LOCATION);
  }
  // Check LB policy name for the channel.
  EXPECT_EQ("pick_first", channel->GetLoadBalancingPolicyName());
}

TEST_F(ClientLbEnd2endTest, PickFirstReresolutionNoSelected) {
  // Prepare the ports for up servers and down servers.
  const int kNumServers = 3;
  const int kNumAliveServers = 1;
  StartServers(kNumAliveServers);
  std::vector<int> alive_ports, dead_ports;
  for (size_t i = 0; i < kNumServers; ++i) {
    if (i < kNumAliveServers) {
      alive_ports.emplace_back(servers_[i]->port_);
    } else {
      dead_ports.emplace_back(grpc_pick_unused_port_or_die());
    }
  }
  auto channel = BuildChannel("pick_first");
  auto stub = BuildStub(channel);
  // The initial resolution only contains dead ports. There won't be any
  // selected subchannel. Re-resolution will return the same result.
  SetNextResolution(dead_ports);
  gpr_log(GPR_INFO, "****** INITIAL RESOLUTION SET *******");
  for (size_t i = 0; i < 10; ++i) CheckRpcSendFailure(stub);
  // Set a re-resolution result that contains reachable ports, so that the
  // pick_first LB policy can recover soon.
  SetNextResolutionUponError(alive_ports);
  gpr_log(GPR_INFO, "****** RE-RESOLUTION SET *******");
  WaitForServer(stub, 0, DEBUG_LOCATION, true /* ignore_failure */);
  CheckRpcSendOk(stub, DEBUG_LOCATION);
  EXPECT_EQ(servers_[0]->service_.request_count(), 1);
  // Check LB policy name for the channel.
  EXPECT_EQ("pick_first", channel->GetLoadBalancingPolicyName());
}

TEST_F(ClientLbEnd2endTest, PickFirstReconnectWithoutNewResolverResult) {
  std::vector<int> ports = {grpc_pick_unused_port_or_die()};
  StartServers(1, ports);
  auto channel = BuildChannel("pick_first");
  auto stub = BuildStub(channel);
  SetNextResolution(ports);
  gpr_log(GPR_INFO, "****** INITIAL CONNECTION *******");
  WaitForServer(stub, 0, DEBUG_LOCATION);
  gpr_log(GPR_INFO, "****** STOPPING SERVER ******");
  servers_[0]->Shutdown();
  EXPECT_TRUE(WaitForChannelNotReady(channel.get()));
  gpr_log(GPR_INFO, "****** RESTARTING SERVER ******");
  StartServers(1, ports);
  WaitForServer(stub, 0, DEBUG_LOCATION);
}

TEST_F(ClientLbEnd2endTest, PickFirstRestartedUnusedSubchannel) {
  // Stops subchannel sweeping so that the unused subchannel can remain in the
  // subchannel pool.
  grpc_core::GlobalSubchannelPool::TestOnlyStopSweep();
  std::vector<int> ports = {grpc_pick_unused_port_or_die()};
  StartServers(1, ports);
  {
    auto channel = BuildChannel("pick_first");
    auto stub = BuildStub(channel);
    SetNextResolution(ports);
    gpr_log(GPR_INFO, "****** INITIAL CONNECTION *******");
    CheckRpcSendOk(stub, DEBUG_LOCATION);
  }
  // The subchannel is now unused. But its I/O should be polled by the backup
  // poller.
  gpr_log(GPR_INFO, "****** STOPPING SERVER ******");
  servers_[0]->Shutdown();
  // Wait longer than backup polling interval.
  gpr_sleep_until(grpc_timeout_milliseconds_to_deadline(1000));
  // The subchannel should be IDLE now.
  gpr_log(GPR_INFO, "****** RESTARTING SERVER ******");
  StartServers(1, ports);
  // Wait longer than backup polling interval.
  gpr_sleep_until(grpc_timeout_milliseconds_to_deadline(1000));
  auto channel = BuildChannel("pick_first");
  auto stub = BuildStub(channel);
  SetNextResolution(ports);
  gpr_log(GPR_INFO, "****** SECOND CONNECTION *******");
  CheckRpcSendOk(stub, DEBUG_LOCATION);
  grpc_core::GlobalSubchannelPool::TestOnlyStartSweep();
}

TEST_F(ClientLbEnd2endTest,
       PickFirstReconnectWithoutNewResolverResultStartsFromTopOfList) {
  std::vector<int> ports = {grpc_pick_unused_port_or_die(),
                            grpc_pick_unused_port_or_die()};
  CreateServers(2, ports);
  StartServer(1);
  auto channel = BuildChannel("pick_first");
  auto stub = BuildStub(channel);
  SetNextResolution(ports);
  gpr_log(GPR_INFO, "****** INITIAL CONNECTION *******");
  WaitForServer(stub, 1, DEBUG_LOCATION);
  gpr_log(GPR_INFO, "****** STOPPING SERVER ******");
  servers_[1]->Shutdown();
  EXPECT_TRUE(WaitForChannelNotReady(channel.get()));
  gpr_log(GPR_INFO, "****** STARTING BOTH SERVERS ******");
  StartServers(2, ports);
  WaitForServer(stub, 0, DEBUG_LOCATION);
}

TEST_F(ClientLbEnd2endTest, PickFirstCheckStateBeforeStartWatch) {
  std::vector<int> ports = {grpc_pick_unused_port_or_die()};
  StartServers(1, ports);
  auto channel_1 = BuildChannel("pick_first");
  auto stub_1 = BuildStub(channel_1);
  SetNextResolution(ports);
  gpr_log(GPR_INFO, "****** RESOLUTION SET FOR CHANNEL 1 *******");
  WaitForServer(stub_1, 0, DEBUG_LOCATION);
  gpr_log(GPR_INFO, "****** CHANNEL 1 CONNECTED *******");
  servers_[0]->Shutdown();
  // Channel 1 will receive a re-resolution containing the same server. It will
  // create a new subchannel and hold a ref to it.
  StartServers(1, ports);
  gpr_log(GPR_INFO, "****** SERVER RESTARTED *******");
  auto channel_2 = BuildChannel("pick_first");
  auto stub_2 = BuildStub(channel_2);
  // TODO(juanlishen): This resolution result will only be visible to channel 2
  // since the response generator is only associated with channel 2 now. We
  // should change the response generator to be able to deliver updates to
  // multiple channels at once.
  SetNextResolution(ports);
  gpr_log(GPR_INFO, "****** RESOLUTION SET FOR CHANNEL 2 *******");
  WaitForServer(stub_2, 0, DEBUG_LOCATION, true);
  gpr_log(GPR_INFO, "****** CHANNEL 2 CONNECTED *******");
  servers_[0]->Shutdown();
  // Wait until the disconnection has triggered the connectivity notification.
  // Otherwise, the subchannel may be picked for next call but will fail soon.
  EXPECT_TRUE(WaitForChannelNotReady(channel_2.get()));
  // Channel 2 will also receive a re-resolution containing the same server.
  // Both channels will ref the same subchannel that failed.
  StartServers(1, ports);
  gpr_log(GPR_INFO, "****** SERVER RESTARTED AGAIN *******");
  gpr_log(GPR_INFO, "****** CHANNEL 2 STARTING A CALL *******");
  // The first call after the server restart will succeed.
  CheckRpcSendOk(stub_2, DEBUG_LOCATION);
  gpr_log(GPR_INFO, "****** CHANNEL 2 FINISHED A CALL *******");
  // Check LB policy name for the channel.
  EXPECT_EQ("pick_first", channel_1->GetLoadBalancingPolicyName());
  // Check LB policy name for the channel.
  EXPECT_EQ("pick_first", channel_2->GetLoadBalancingPolicyName());
}

TEST_F(ClientLbEnd2endTest, PickFirstIdleOnDisconnect) {
  // Start server, send RPC, and make sure channel is READY.
  const int kNumServers = 1;
  StartServers(kNumServers);
  auto channel = BuildChannel("");  // pick_first is the default.
  auto stub = BuildStub(channel);
  SetNextResolution(GetServersPorts());
  CheckRpcSendOk(stub, DEBUG_LOCATION);
  EXPECT_EQ(channel->GetState(false), GRPC_CHANNEL_READY);
  // Stop server.  Channel should go into state IDLE.
  SetFailureOnReresolution();
  servers_[0]->Shutdown();
  EXPECT_TRUE(WaitForChannelNotReady(channel.get()));
  EXPECT_EQ(channel->GetState(false), GRPC_CHANNEL_IDLE);
  servers_.clear();
}

TEST_F(ClientLbEnd2endTest, PickFirstPendingUpdateAndSelectedSubchannelFails) {
  auto channel = BuildChannel("");  // pick_first is the default.
  auto stub = BuildStub(channel);
  // Create a number of servers, but only start 1 of them.
  CreateServers(10);
  StartServer(0);
  // Initially resolve to first server and make sure it connects.
  gpr_log(GPR_INFO, "Phase 1: Connect to first server.");
  SetNextResolution({servers_[0]->port_});
  CheckRpcSendOk(stub, DEBUG_LOCATION, true /* wait_for_ready */);
  EXPECT_EQ(channel->GetState(false), GRPC_CHANNEL_READY);
  // Send a resolution update with the remaining servers, none of which are
  // running yet, so the update will stay pending.  Note that it's important
  // to have multiple servers here, or else the test will be flaky; with only
  // one server, the pending subchannel list has already gone into
  // TRANSIENT_FAILURE due to hitting the end of the list by the time we
  // check the state.
  gpr_log(GPR_INFO,
          "Phase 2: Resolver update pointing to remaining "
          "(not started) servers.");
  SetNextResolution(GetServersPorts(1 /* start_index */));
  // RPCs will continue to be sent to the first server.
  CheckRpcSendOk(stub, DEBUG_LOCATION);
  // Now stop the first server, so that the current subchannel list
  // fails.  This should cause us to immediately swap over to the
  // pending list, even though it's not yet connected.  The state should
  // be set to CONNECTING, since that's what the pending subchannel list
  // was doing when we swapped over.
  gpr_log(GPR_INFO, "Phase 3: Stopping first server.");
  servers_[0]->Shutdown();
  WaitForChannelNotReady(channel.get());
  // TODO(roth): This should always return CONNECTING, but it's flaky
  // between that and TRANSIENT_FAILURE.  I suspect that this problem
  // will go away once we move the backoff code out of the subchannel
  // and into the LB policies.
  EXPECT_THAT(channel->GetState(false),
              ::testing::AnyOf(GRPC_CHANNEL_CONNECTING,
                               GRPC_CHANNEL_TRANSIENT_FAILURE));
  // Now start the second server.
  gpr_log(GPR_INFO, "Phase 4: Starting second server.");
  StartServer(1);
  // The channel should go to READY state and RPCs should go to the
  // second server.
  WaitForChannelReady(channel.get());
  WaitForServer(stub, 1, DEBUG_LOCATION, true /* ignore_failure */);
}

TEST_F(ClientLbEnd2endTest, PickFirstStaysIdleUponEmptyUpdate) {
  // Start server, send RPC, and make sure channel is READY.
  const int kNumServers = 1;
  StartServers(kNumServers);
  auto channel = BuildChannel("");  // pick_first is the default.
  auto stub = BuildStub(channel);
  SetNextResolution(GetServersPorts());
  CheckRpcSendOk(stub, DEBUG_LOCATION);
  EXPECT_EQ(channel->GetState(false), GRPC_CHANNEL_READY);
  // Stop server.  Channel should go into state IDLE.
  servers_[0]->Shutdown();
  EXPECT_TRUE(WaitForChannelNotReady(channel.get()));
  EXPECT_EQ(channel->GetState(false), GRPC_CHANNEL_IDLE);
  // Now send resolver update that includes no addresses.  Channel
  // should stay in state IDLE.
  SetNextResolution({});
  EXPECT_FALSE(channel->WaitForStateChange(
      GRPC_CHANNEL_IDLE, grpc_timeout_seconds_to_deadline(3)));
  // Now bring the backend back up and send a non-empty resolver update,
  // and then try to send an RPC.  Channel should go back into state READY.
  StartServer(0);
  SetNextResolution(GetServersPorts());
  CheckRpcSendOk(stub, DEBUG_LOCATION);
  EXPECT_EQ(channel->GetState(false), GRPC_CHANNEL_READY);
}

TEST_F(ClientLbEnd2endTest, RoundRobin) {
  // Start servers and send one RPC per server.
  const int kNumServers = 3;
  StartServers(kNumServers);
  auto channel = BuildChannel("round_robin");
  auto stub = BuildStub(channel);
  SetNextResolution(GetServersPorts());
  // Wait until all backends are ready.
  do {
    CheckRpcSendOk(stub, DEBUG_LOCATION);
  } while (!SeenAllServers());
  ResetCounters();
  // "Sync" to the end of the list. Next sequence of picks will start at the
  // first server (index 0).
  WaitForServer(stub, servers_.size() - 1, DEBUG_LOCATION);
  std::vector<int> connection_order;
  for (size_t i = 0; i < servers_.size(); ++i) {
    CheckRpcSendOk(stub, DEBUG_LOCATION);
    UpdateConnectionOrder(servers_, &connection_order);
  }
  // Backends should be iterated over in the order in which the addresses were
  // given.
  const auto expected = std::vector<int>{0, 1, 2};
  EXPECT_EQ(expected, connection_order);
  // Check LB policy name for the channel.
  EXPECT_EQ("round_robin", channel->GetLoadBalancingPolicyName());
}

TEST_F(ClientLbEnd2endTest, RoundRobinProcessPending) {
  StartServers(1);  // Single server
  auto channel = BuildChannel("round_robin");
  auto stub = BuildStub(channel);
  SetNextResolution({servers_[0]->port_});
  WaitForServer(stub, 0, DEBUG_LOCATION);
  // Create a new channel and its corresponding RR LB policy, which will pick
  // the subchannels in READY state from the previous RPC against the same
  // target (even if it happened over a different channel, because subchannels
  // are globally reused). Progress should happen without any transition from
  // this READY state.
  auto second_channel = BuildChannel("round_robin");
  auto second_stub = BuildStub(second_channel);
  SetNextResolution({servers_[0]->port_});
  CheckRpcSendOk(second_stub, DEBUG_LOCATION);
}

TEST_F(ClientLbEnd2endTest, RoundRobinUpdates) {
  // Start servers and send one RPC per server.
  const int kNumServers = 3;
  StartServers(kNumServers);
  auto channel = BuildChannel("round_robin");
  auto stub = BuildStub(channel);
  std::vector<int> ports;
  // Start with a single server.
  gpr_log(GPR_INFO, "*** FIRST BACKEND ***");
  ports.emplace_back(servers_[0]->port_);
  SetNextResolution(ports);
  WaitForServer(stub, 0, DEBUG_LOCATION);
  // Send RPCs. They should all go servers_[0]
  for (size_t i = 0; i < 10; ++i) CheckRpcSendOk(stub, DEBUG_LOCATION);
  EXPECT_EQ(10, servers_[0]->service_.request_count());
  EXPECT_EQ(0, servers_[1]->service_.request_count());
  EXPECT_EQ(0, servers_[2]->service_.request_count());
  servers_[0]->service_.ResetCounters();
  // And now for the second server.
  gpr_log(GPR_INFO, "*** SECOND BACKEND ***");
  ports.clear();
  ports.emplace_back(servers_[1]->port_);
  SetNextResolution(ports);
  // Wait until update has been processed, as signaled by the second backend
  // receiving a request.
  EXPECT_EQ(0, servers_[1]->service_.request_count());
  WaitForServer(stub, 1, DEBUG_LOCATION);
  for (size_t i = 0; i < 10; ++i) CheckRpcSendOk(stub, DEBUG_LOCATION);
  EXPECT_EQ(0, servers_[0]->service_.request_count());
  EXPECT_EQ(10, servers_[1]->service_.request_count());
  EXPECT_EQ(0, servers_[2]->service_.request_count());
  servers_[1]->service_.ResetCounters();
  // ... and for the last server.
  gpr_log(GPR_INFO, "*** THIRD BACKEND ***");
  ports.clear();
  ports.emplace_back(servers_[2]->port_);
  SetNextResolution(ports);
  WaitForServer(stub, 2, DEBUG_LOCATION);
  for (size_t i = 0; i < 10; ++i) CheckRpcSendOk(stub, DEBUG_LOCATION);
  EXPECT_EQ(0, servers_[0]->service_.request_count());
  EXPECT_EQ(0, servers_[1]->service_.request_count());
  EXPECT_EQ(10, servers_[2]->service_.request_count());
  servers_[2]->service_.ResetCounters();
  // Back to all servers.
  gpr_log(GPR_INFO, "*** ALL BACKENDS ***");
  ports.clear();
  ports.emplace_back(servers_[0]->port_);
  ports.emplace_back(servers_[1]->port_);
  ports.emplace_back(servers_[2]->port_);
  SetNextResolution(ports);
  WaitForServer(stub, 0, DEBUG_LOCATION);
  WaitForServer(stub, 1, DEBUG_LOCATION);
  WaitForServer(stub, 2, DEBUG_LOCATION);
  // Send three RPCs, one per server.
  for (size_t i = 0; i < 3; ++i) CheckRpcSendOk(stub, DEBUG_LOCATION);
  EXPECT_EQ(1, servers_[0]->service_.request_count());
  EXPECT_EQ(1, servers_[1]->service_.request_count());
  EXPECT_EQ(1, servers_[2]->service_.request_count());
  // An empty update will result in the channel going into TRANSIENT_FAILURE.
  gpr_log(GPR_INFO, "*** NO BACKENDS ***");
  ports.clear();
  SetNextResolution(ports);
  grpc_connectivity_state channel_state;
  do {
    channel_state = channel->GetState(true /* try to connect */);
  } while (channel_state == GRPC_CHANNEL_READY);
  ASSERT_NE(channel_state, GRPC_CHANNEL_READY);
  servers_[0]->service_.ResetCounters();
  // Next update introduces servers_[1], making the channel recover.
  gpr_log(GPR_INFO, "*** BACK TO SECOND BACKEND ***");
  ports.clear();
  ports.emplace_back(servers_[1]->port_);
  SetNextResolution(ports);
  WaitForServer(stub, 1, DEBUG_LOCATION);
  channel_state = channel->GetState(false /* try to connect */);
  ASSERT_EQ(channel_state, GRPC_CHANNEL_READY);
  // Check LB policy name for the channel.
  EXPECT_EQ("round_robin", channel->GetLoadBalancingPolicyName());
}

TEST_F(ClientLbEnd2endTest, RoundRobinUpdateInError) {
  const int kNumServers = 3;
  StartServers(kNumServers);
  auto channel = BuildChannel("round_robin");
  auto stub = BuildStub(channel);
  std::vector<int> ports;

  // Start with a single server.
  ports.emplace_back(servers_[0]->port_);
  SetNextResolution(ports);
  WaitForServer(stub, 0, DEBUG_LOCATION);
  // Send RPCs. They should all go to servers_[0]
  for (size_t i = 0; i < 10; ++i) SendRpc(stub);
  EXPECT_EQ(10, servers_[0]->service_.request_count());
  EXPECT_EQ(0, servers_[1]->service_.request_count());
  EXPECT_EQ(0, servers_[2]->service_.request_count());
  servers_[0]->service_.ResetCounters();

  // Shutdown one of the servers to be sent in the update.
  servers_[1]->Shutdown();
  ports.emplace_back(servers_[1]->port_);
  ports.emplace_back(servers_[2]->port_);
  SetNextResolution(ports);
  WaitForServer(stub, 0, DEBUG_LOCATION);
  WaitForServer(stub, 2, DEBUG_LOCATION);

  // Send three RPCs, one per server.
  for (size_t i = 0; i < kNumServers; ++i) SendRpc(stub);
  // The server in shutdown shouldn't receive any.
  EXPECT_EQ(0, servers_[1]->service_.request_count());
}

TEST_F(ClientLbEnd2endTest, RoundRobinManyUpdates) {
  // Start servers and send one RPC per server.
  const int kNumServers = 3;
  StartServers(kNumServers);
  auto channel = BuildChannel("round_robin");
  auto stub = BuildStub(channel);
  std::vector<int> ports = GetServersPorts();
  for (size_t i = 0; i < 1000; ++i) {
    std::shuffle(ports.begin(), ports.end(),
                 std::mt19937(std::random_device()()));
    SetNextResolution(ports);
    if (i % 10 == 0) CheckRpcSendOk(stub, DEBUG_LOCATION);
  }
  // Check LB policy name for the channel.
  EXPECT_EQ("round_robin", channel->GetLoadBalancingPolicyName());
}

TEST_F(ClientLbEnd2endTest, RoundRobinConcurrentUpdates) {
  // TODO(dgq): replicate the way internal testing exercises the concurrent
  // update provisions of RR.
}

TEST_F(ClientLbEnd2endTest, RoundRobinReresolve) {
  // Start servers and send one RPC per server.
  const int kNumServers = 3;
  std::vector<int> first_ports;
  std::vector<int> second_ports;
  first_ports.reserve(kNumServers);
  for (int i = 0; i < kNumServers; ++i) {
    first_ports.push_back(grpc_pick_unused_port_or_die());
  }
  second_ports.reserve(kNumServers);
  for (int i = 0; i < kNumServers; ++i) {
    second_ports.push_back(grpc_pick_unused_port_or_die());
  }
  StartServers(kNumServers, first_ports);
  auto channel = BuildChannel("round_robin");
  auto stub = BuildStub(channel);
  SetNextResolution(first_ports);
  // Send a number of RPCs, which succeed.
  for (size_t i = 0; i < 100; ++i) {
    CheckRpcSendOk(stub, DEBUG_LOCATION);
  }
  // Kill all servers
  gpr_log(GPR_INFO, "****** ABOUT TO KILL SERVERS *******");
  for (size_t i = 0; i < servers_.size(); ++i) {
    servers_[i]->Shutdown();
  }
  gpr_log(GPR_INFO, "****** SERVERS KILLED *******");
  gpr_log(GPR_INFO, "****** SENDING DOOMED REQUESTS *******");
  // Client requests should fail. Send enough to tickle all subchannels.
  for (size_t i = 0; i < servers_.size(); ++i) CheckRpcSendFailure(stub);
  gpr_log(GPR_INFO, "****** DOOMED REQUESTS SENT *******");
  // Bring servers back up on a different set of ports. We need to do this to be
  // sure that the eventual success is *not* due to subchannel reconnection
  // attempts and that an actual re-resolution has happened as a result of the
  // RR policy going into transient failure when all its subchannels become
  // unavailable (in transient failure as well).
  gpr_log(GPR_INFO, "****** RESTARTING SERVERS *******");
  StartServers(kNumServers, second_ports);
  // Don't notify of the update. Wait for the LB policy's re-resolution to
  // "pull" the new ports.
  SetNextResolutionUponError(second_ports);
  gpr_log(GPR_INFO, "****** SERVERS RESTARTED *******");
  gpr_log(GPR_INFO, "****** SENDING REQUEST TO SUCCEED *******");
  // Client request should eventually (but still fairly soon) succeed.
  const gpr_timespec deadline = grpc_timeout_seconds_to_deadline(5);
  gpr_timespec now = gpr_now(GPR_CLOCK_MONOTONIC);
  while (gpr_time_cmp(deadline, now) > 0) {
    if (SendRpc(stub)) break;
    now = gpr_now(GPR_CLOCK_MONOTONIC);
  }
  ASSERT_GT(gpr_time_cmp(deadline, now), 0);
}

TEST_F(ClientLbEnd2endTest, RoundRobinSingleReconnect) {
  const int kNumServers = 3;
  StartServers(kNumServers);
  const auto ports = GetServersPorts();
  auto channel = BuildChannel("round_robin");
  auto stub = BuildStub(channel);
  SetNextResolution(ports);
  for (size_t i = 0; i < kNumServers; ++i) {
    WaitForServer(stub, i, DEBUG_LOCATION);
  }
  for (size_t i = 0; i < servers_.size(); ++i) {
    CheckRpcSendOk(stub, DEBUG_LOCATION);
    EXPECT_EQ(1, servers_[i]->service_.request_count()) << "for backend #" << i;
  }
  // One request should have gone to each server.
  for (size_t i = 0; i < servers_.size(); ++i) {
    EXPECT_EQ(1, servers_[i]->service_.request_count());
  }
  const auto pre_death = servers_[0]->service_.request_count();
  // Kill the first server.
  servers_[0]->Shutdown();
  // Client request still succeed. May need retrying if RR had returned a pick
  // before noticing the change in the server's connectivity.
  while (!SendRpc(stub)) {
  }  // Retry until success.
  // Send a bunch of RPCs that should succeed.
  for (int i = 0; i < 10 * kNumServers; ++i) {
    CheckRpcSendOk(stub, DEBUG_LOCATION);
  }
  const auto post_death = servers_[0]->service_.request_count();
  // No requests have gone to the deceased server.
  EXPECT_EQ(pre_death, post_death);
  // Bring the first server back up.
  StartServer(0);
  // Requests should start arriving at the first server either right away (if
  // the server managed to start before the RR policy retried the subchannel) or
  // after the subchannel retry delay otherwise (RR's subchannel retried before
  // the server was fully back up).
  WaitForServer(stub, 0, DEBUG_LOCATION);
}

// If health checking is required by client but health checking service
// is not running on the server, the channel should be treated as healthy.
TEST_F(ClientLbEnd2endTest,
       RoundRobinServersHealthCheckingUnimplementedTreatedAsHealthy) {
  StartServers(1);  // Single server
  ChannelArguments args;
  args.SetServiceConfigJSON(
      "{\"healthCheckConfig\": "
      "{\"serviceName\": \"health_check_service_name\"}}");
  auto channel = BuildChannel("round_robin", args);
  auto stub = BuildStub(channel);
  SetNextResolution({servers_[0]->port_});
  EXPECT_TRUE(WaitForChannelReady(channel.get()));
  CheckRpcSendOk(stub, DEBUG_LOCATION);
}

TEST_F(ClientLbEnd2endTest, RoundRobinWithHealthChecking) {
  EnableDefaultHealthCheckService(true);
  // Start servers.
  const int kNumServers = 3;
  StartServers(kNumServers);
  ChannelArguments args;
  args.SetServiceConfigJSON(
      "{\"healthCheckConfig\": "
      "{\"serviceName\": \"health_check_service_name\"}}");
  auto channel = BuildChannel("round_robin", args);
  auto stub = BuildStub(channel);
  SetNextResolution(GetServersPorts());
  // Channel should not become READY, because health checks should be failing.
  gpr_log(GPR_INFO,
          "*** initial state: unknown health check service name for "
          "all servers");
  EXPECT_FALSE(WaitForChannelReady(channel.get(), 1));
  // Now set one of the servers to be healthy.
  // The channel should become healthy and all requests should go to
  // the healthy server.
  gpr_log(GPR_INFO, "*** server 0 healthy");
  servers_[0]->SetServingStatus("health_check_service_name", true);
  EXPECT_TRUE(WaitForChannelReady(channel.get()));
  for (int i = 0; i < 10; ++i) {
    CheckRpcSendOk(stub, DEBUG_LOCATION);
  }
  EXPECT_EQ(10, servers_[0]->service_.request_count());
  EXPECT_EQ(0, servers_[1]->service_.request_count());
  EXPECT_EQ(0, servers_[2]->service_.request_count());
  // Now set a second server to be healthy.
  gpr_log(GPR_INFO, "*** server 2 healthy");
  servers_[2]->SetServingStatus("health_check_service_name", true);
  WaitForServer(stub, 2, DEBUG_LOCATION);
  for (int i = 0; i < 10; ++i) {
    CheckRpcSendOk(stub, DEBUG_LOCATION);
  }
  EXPECT_EQ(5, servers_[0]->service_.request_count());
  EXPECT_EQ(0, servers_[1]->service_.request_count());
  EXPECT_EQ(5, servers_[2]->service_.request_count());
  // Now set the remaining server to be healthy.
  gpr_log(GPR_INFO, "*** server 1 healthy");
  servers_[1]->SetServingStatus("health_check_service_name", true);
  WaitForServer(stub, 1, DEBUG_LOCATION);
  for (int i = 0; i < 9; ++i) {
    CheckRpcSendOk(stub, DEBUG_LOCATION);
  }
  EXPECT_EQ(3, servers_[0]->service_.request_count());
  EXPECT_EQ(3, servers_[1]->service_.request_count());
  EXPECT_EQ(3, servers_[2]->service_.request_count());
  // Now set one server to be unhealthy again.  Then wait until the
  // unhealthiness has hit the client.  We know that the client will see
  // this when we send kNumServers requests and one of the remaining servers
  // sees two of the requests.
  gpr_log(GPR_INFO, "*** server 0 unhealthy");
  servers_[0]->SetServingStatus("health_check_service_name", false);
  do {
    ResetCounters();
    for (int i = 0; i < kNumServers; ++i) {
      CheckRpcSendOk(stub, DEBUG_LOCATION);
    }
  } while (servers_[1]->service_.request_count() != 2 &&
           servers_[2]->service_.request_count() != 2);
  // Now set the remaining two servers to be unhealthy.  Make sure the
  // channel leaves READY state and that RPCs fail.
  gpr_log(GPR_INFO, "*** all servers unhealthy");
  servers_[1]->SetServingStatus("health_check_service_name", false);
  servers_[2]->SetServingStatus("health_check_service_name", false);
  EXPECT_TRUE(WaitForChannelNotReady(channel.get()));
  CheckRpcSendFailure(stub);
  // Clean up.
  EnableDefaultHealthCheckService(false);
}

TEST_F(ClientLbEnd2endTest, RoundRobinWithHealthCheckingInhibitPerChannel) {
  EnableDefaultHealthCheckService(true);
  // Start server.
  const int kNumServers = 1;
  StartServers(kNumServers);
  // Create a channel with health-checking enabled.
  ChannelArguments args;
  args.SetServiceConfigJSON(
      "{\"healthCheckConfig\": "
      "{\"serviceName\": \"health_check_service_name\"}}");
  auto channel1 = BuildChannel("round_robin", args);
  auto stub1 = BuildStub(channel1);
  std::vector<int> ports = GetServersPorts();
  SetNextResolution(ports);
  // Create a channel with health checking enabled but inhibited.
  args.SetInt(GRPC_ARG_INHIBIT_HEALTH_CHECKING, 1);
  auto channel2 = BuildChannel("round_robin", args);
  auto stub2 = BuildStub(channel2);
  SetNextResolution(ports);
  // First channel should not become READY, because health checks should be
  // failing.
  EXPECT_FALSE(WaitForChannelReady(channel1.get(), 1));
  CheckRpcSendFailure(stub1);
  // Second channel should be READY.
  EXPECT_TRUE(WaitForChannelReady(channel2.get(), 1));
  CheckRpcSendOk(stub2, DEBUG_LOCATION);
  // Enable health checks on the backend and wait for channel 1 to succeed.
  servers_[0]->SetServingStatus("health_check_service_name", true);
  CheckRpcSendOk(stub1, DEBUG_LOCATION, true /* wait_for_ready */);
  // Check that we created only one subchannel to the backend.
  EXPECT_EQ(1UL, servers_[0]->service_.clients().size());
  // Clean up.
  EnableDefaultHealthCheckService(false);
}

TEST_F(ClientLbEnd2endTest, RoundRobinWithHealthCheckingServiceNamePerChannel) {
  EnableDefaultHealthCheckService(true);
  // Start server.
  const int kNumServers = 1;
  StartServers(kNumServers);
  // Create a channel with health-checking enabled.
  ChannelArguments args;
  args.SetServiceConfigJSON(
      "{\"healthCheckConfig\": "
      "{\"serviceName\": \"health_check_service_name\"}}");
  auto channel1 = BuildChannel("round_robin", args);
  auto stub1 = BuildStub(channel1);
  std::vector<int> ports = GetServersPorts();
  SetNextResolution(ports);
  // Create a channel with health-checking enabled with a different
  // service name.
  ChannelArguments args2;
  args2.SetServiceConfigJSON(
      "{\"healthCheckConfig\": "
      "{\"serviceName\": \"health_check_service_name2\"}}");
  auto channel2 = BuildChannel("round_robin", args2);
  auto stub2 = BuildStub(channel2);
  SetNextResolution(ports);
  // Allow health checks from channel 2 to succeed.
  servers_[0]->SetServingStatus("health_check_service_name2", true);
  // First channel should not become READY, because health checks should be
  // failing.
  EXPECT_FALSE(WaitForChannelReady(channel1.get(), 1));
  CheckRpcSendFailure(stub1);
  // Second channel should be READY.
  EXPECT_TRUE(WaitForChannelReady(channel2.get(), 1));
  CheckRpcSendOk(stub2, DEBUG_LOCATION);
  // Enable health checks for channel 1 and wait for it to succeed.
  servers_[0]->SetServingStatus("health_check_service_name", true);
  CheckRpcSendOk(stub1, DEBUG_LOCATION, true /* wait_for_ready */);
  // Check that we created only one subchannel to the backend.
  EXPECT_EQ(1UL, servers_[0]->service_.clients().size());
  // Clean up.
  EnableDefaultHealthCheckService(false);
}

class ClientLbInterceptTrailingMetadataTest : public ClientLbEnd2endTest {
 protected:
  void SetUp() override {
    ClientLbEnd2endTest::SetUp();
    grpc_core::RegisterInterceptRecvTrailingMetadataLoadBalancingPolicy(
        ReportTrailerIntercepted, this);
  }

  void TearDown() override { ClientLbEnd2endTest::TearDown(); }

  int trailers_intercepted() {
    grpc::internal::MutexLock lock(&mu_);
    return trailers_intercepted_;
  }

 private:
  static void ReportTrailerIntercepted(void* arg) {
    ClientLbInterceptTrailingMetadataTest* self =
        static_cast<ClientLbInterceptTrailingMetadataTest*>(arg);
    grpc::internal::MutexLock lock(&self->mu_);
    self->trailers_intercepted_++;
  }

  grpc::internal::Mutex mu_;
  int trailers_intercepted_ = 0;
};

TEST_F(ClientLbInterceptTrailingMetadataTest, InterceptsRetriesDisabled) {
  const int kNumServers = 1;
  const int kNumRpcs = 10;
  StartServers(kNumServers);
  auto channel = BuildChannel("intercept_trailing_metadata_lb");
  auto stub = BuildStub(channel);
  SetNextResolution(GetServersPorts());
  for (size_t i = 0; i < kNumRpcs; ++i) {
    CheckRpcSendOk(stub, DEBUG_LOCATION);
  }
  // Check LB policy name for the channel.
  EXPECT_EQ("intercept_trailing_metadata_lb",
            channel->GetLoadBalancingPolicyName());
  EXPECT_EQ(kNumRpcs, trailers_intercepted());
}

TEST_F(ClientLbInterceptTrailingMetadataTest, InterceptsRetriesEnabled) {
  const int kNumServers = 1;
  const int kNumRpcs = 10;
  StartServers(kNumServers);
  ChannelArguments args;
  args.SetServiceConfigJSON(
      "{\n"
      "  \"methodConfig\": [ {\n"
      "    \"name\": [\n"
      "      { \"service\": \"grpc.testing.EchoTestService\" }\n"
      "    ],\n"
      "    \"retryPolicy\": {\n"
      "      \"maxAttempts\": 3,\n"
      "      \"initialBackoff\": \"1s\",\n"
      "      \"maxBackoff\": \"120s\",\n"
      "      \"backoffMultiplier\": 1.6,\n"
      "      \"retryableStatusCodes\": [ \"ABORTED\" ]\n"
      "    }\n"
      "  } ]\n"
      "}");
  auto channel = BuildChannel("intercept_trailing_metadata_lb", args);
  auto stub = BuildStub(channel);
  SetNextResolution(GetServersPorts());
  for (size_t i = 0; i < kNumRpcs; ++i) {
    CheckRpcSendOk(stub, DEBUG_LOCATION);
  }
  // Check LB policy name for the channel.
  EXPECT_EQ("intercept_trailing_metadata_lb",
            channel->GetLoadBalancingPolicyName());
  EXPECT_EQ(kNumRpcs, trailers_intercepted());
}

}  // namespace
}  // namespace testing
}  // namespace grpc

int main(int argc, char** argv) {
  ::testing::InitGoogleTest(&argc, argv);
  grpc::testing::TestEnvironment env(argc, argv);
  // Make the backup poller poll very frequently in order to pick up
  // updates from all the subchannels's FDs.
  gpr_setenv("GRPC_CLIENT_CHANNEL_BACKUP_POLL_INTERVAL_MS", "1");
  const auto result = RUN_ALL_TESTS();
  return result;
}<|MERGE_RESOLUTION|>--- conflicted
+++ resolved
@@ -139,15 +139,7 @@
       : server_host_("localhost"),
         kRequestMessage_("Live long and prosper."),
         creds_(new SecureChannelCredentials(
-<<<<<<< HEAD
             grpc_fake_transport_security_credentials_create())) {}
-=======
-            grpc_fake_transport_security_credentials_create())) {
-    // Make the backup poller poll very frequently in order to pick up
-    // updates from all the subchannels's FDs.
-    GPR_GLOBAL_CONFIG_SET(grpc_client_channel_backup_poll_interval_ms, 1);
-  }
->>>>>>> a8ac2e61
 
   void SetUp() override {
     grpc_init();
