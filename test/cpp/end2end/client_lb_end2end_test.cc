--- conflicted
+++ resolved
@@ -2894,15 +2894,9 @@
   // Make sure that the attributes wind up on the subchannels.
   std::vector<std::string> expected;
   for (const int port : GetServersPorts()) {
-<<<<<<< HEAD
     expected.emplace_back(absl::StrCat(
         "addrs=[", ipv6_only_ ? "[::1]:" : "127.0.0.1:", port,
-        "] args={grpc.internal.no_subchannel.outlier_detection_disable=1, "
-        "test_key=test_value}"));
-=======
-    expected.emplace_back(absl::StrCat(ipv6_only_ ? "[::1]:" : "127.0.0.1:",
-                                       port, " args={test_key=test_value}"));
->>>>>>> 7b1b63d2
+        "] args={test_key=test_value}"));
   }
   EXPECT_EQ(addresses_seen(), expected);
 }
