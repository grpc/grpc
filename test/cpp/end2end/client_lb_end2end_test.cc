--- conflicted
+++ resolved
@@ -650,18 +650,12 @@
   for (int i = 0; i < kNumServers; ++i) {
     first_ports.push_back(grpc_pick_unused_port_or_die());
   }
-<<<<<<< HEAD
   for (int i = 0; i < kNumServers; ++i) {
     second_ports.push_back(grpc_pick_unused_port_or_die());
   }
   StartServers(kNumServers, first_ports);
-  ResetStub(GetServersPorts(), "round_robin");
+  ResetStub("round_robin");
   SetNextResolution(first_ports);
-=======
-  StartServers(kNumServers, ports);
-  ResetStub("round_robin");
-  SetNextResolution(ports);
->>>>>>> e5b0a504
   // Send a number of RPCs, which succeed.
   for (size_t i = 0; i < 100; ++i) {
     CheckRpcSendOk();
