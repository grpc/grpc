--- conflicted
+++ resolved
@@ -588,31 +588,19 @@
   for (size_t i = 0; i < servers_.size(); ++i) {
     ports.emplace_back(servers_[i]->port_);
   }
-<<<<<<< HEAD
-  for (const bool force_creation : {true, false}) {
-    grpc_subchannel_index_test_only_set_force_creation(force_creation);
-    gpr_log(GPR_INFO, "Force subchannel creation: %d", force_creation);
-    // If we force creating new subchannels, the subchannel index can be very
-    // large because of subchannel retention, which slows down the test. If we
-    // make the subchannel sweeping more frequent, the subchannel registration
-    // can still be slow because of more likely data race of the subchannel
-    // index thus registration retry.
-    const size_t update_nums = force_creation ? 200 : 1000;
-    for (size_t i = 0; i < update_nums; ++i) {
-      std::shuffle(ports.begin(), ports.end(),
-                   std::mt19937(std::random_device()()));
-      SetNextResolution(ports);
-      if (i % 10 == 0) CheckRpcSendOk(stub, DEBUG_LOCATION);
-    }
-=======
-  for (size_t i = 0; i < 1000; ++i) {
+  // If we force creating new subchannels, the subchannel index can be very
+  // large because of subchannel retention, which slows down the test. If we
+  // make the subchannel sweeping more frequent, the subchannel registration
+  // can still be slow because of more likely data race of the subchannel
+  // index thus registration retry.
+  const size_t update_nums = force_creation ? 200 : 1000;
+  for (size_t i = 0; i < update_nums; ++i) {
     std::shuffle(ports.begin(), ports.end(),
                  std::mt19937(std::random_device()()));
     SetNextResolution(ports);
     // We should re-enter core at the end of the loop to give the resolution
     // setting closure a chance to run.
     if ((i + 1) % 10 == 0) CheckRpcSendOk(stub, DEBUG_LOCATION);
->>>>>>> f6e7b778
   }
   // Check LB policy name for the channel.
   EXPECT_EQ("pick_first", channel->GetLoadBalancingPolicyName());
