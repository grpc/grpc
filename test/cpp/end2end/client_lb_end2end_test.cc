/*
 *
 * Copyright 2016 gRPC authors.
 *
 * Licensed under the Apache License, Version 2.0 (the "License");
 * you may not use this file except in compliance with the License.
 * You may obtain a copy of the License at
 *
 *     http://www.apache.org/licenses/LICENSE-2.0
 *
 * Unless required by applicable law or agreed to in writing, software
 * distributed under the License is distributed on an "AS IS" BASIS,
 * WITHOUT WARRANTIES OR CONDITIONS OF ANY KIND, either express or implied.
 * See the License for the specific language governing permissions and
 * limitations under the License.
 *
 */

#include <algorithm>
#include <memory>
#include <mutex>
#include <random>
#include <set>
#include <thread>

#include <grpc/grpc.h>
#include <grpc/support/alloc.h>
#include <grpc/support/atm.h>
#include <grpc/support/log.h>
#include <grpc/support/string_util.h>
#include <grpc/support/time.h>
#include <grpcpp/channel.h>
#include <grpcpp/client_context.h>
#include <grpcpp/create_channel.h>
#include <grpcpp/health_check_service_interface.h>
#include <grpcpp/impl/codegen/sync.h>
#include <grpcpp/server.h>
#include <grpcpp/server_builder.h>

#include "src/core/ext/filters/client_channel/backup_poller.h"
#include "src/core/ext/filters/client_channel/global_subchannel_pool.h"
#include "src/core/ext/filters/client_channel/parse_address.h"
#include "src/core/ext/filters/client_channel/resolver/fake/fake_resolver.h"
#include "src/core/ext/filters/client_channel/server_address.h"
#include "src/core/lib/backoff/backoff.h"
#include "src/core/lib/channel/channel_args.h"
#include "src/core/lib/gprpp/debug_location.h"
#include "src/core/lib/gprpp/ref_counted_ptr.h"
#include "src/core/lib/iomgr/tcp_client.h"
#include "src/core/lib/security/credentials/fake/fake_credentials.h"
#include "src/cpp/client/secure_credentials.h"
#include "src/cpp/server/secure_server_credentials.h"

#include "src/proto/grpc/testing/echo.grpc.pb.h"
#include "test/core/util/port.h"
#include "test/core/util/test_config.h"
#include "test/core/util/test_lb_policies.h"
#include "test/cpp/end2end/test_service_impl.h"

#include <gmock/gmock.h>
#include <gtest/gtest.h>

using grpc::testing::EchoRequest;
using grpc::testing::EchoResponse;
using std::chrono::system_clock;

// defined in tcp_client.cc
extern grpc_tcp_client_vtable* grpc_tcp_client_impl;

static grpc_tcp_client_vtable* default_client_impl;

namespace grpc {
namespace testing {
namespace {

gpr_atm g_connection_delay_ms;

void tcp_client_connect_with_delay(grpc_closure* closure, grpc_endpoint** ep,
                                   grpc_pollset_set* interested_parties,
                                   const grpc_channel_args* channel_args,
                                   const grpc_resolved_address* addr,
                                   grpc_millis deadline) {
  const int delay_ms = gpr_atm_acq_load(&g_connection_delay_ms);
  if (delay_ms > 0) {
    gpr_sleep_until(grpc_timeout_milliseconds_to_deadline(delay_ms));
  }
  default_client_impl->connect(closure, ep, interested_parties, channel_args,
                               addr, deadline + delay_ms);
}

grpc_tcp_client_vtable delayed_connect = {tcp_client_connect_with_delay};

// Subclass of TestServiceImpl that increments a request counter for
// every call to the Echo RPC.
class MyTestServiceImpl : public TestServiceImpl {
 public:
  MyTestServiceImpl() : request_count_(0) {}

  Status Echo(ServerContext* context, const EchoRequest* request,
              EchoResponse* response) override {
    {
      grpc::internal::MutexLock lock(&mu_);
      ++request_count_;
    }
    AddClient(context->peer());
    return TestServiceImpl::Echo(context, request, response);
  }

  int request_count() {
    grpc::internal::MutexLock lock(&mu_);
    return request_count_;
  }

  void ResetCounters() {
    grpc::internal::MutexLock lock(&mu_);
    request_count_ = 0;
  }

  std::set<grpc::string> clients() {
    grpc::internal::MutexLock lock(&clients_mu_);
    return clients_;
  }

 private:
  void AddClient(const grpc::string& client) {
    grpc::internal::MutexLock lock(&clients_mu_);
    clients_.insert(client);
  }

  grpc::internal::Mutex mu_;
  int request_count_;
  grpc::internal::Mutex clients_mu_;
  std::set<grpc::string> clients_;
};

class FakeResolverResponseGeneratorWrapper {
 public:
  FakeResolverResponseGeneratorWrapper() {
    response_generator_ =
        grpc_core::MakeRefCounted<grpc_core::FakeResolverResponseGenerator>();
  }

  ~FakeResolverResponseGeneratorWrapper() {}

  void SetNextResolution(const std::vector<int>& ports) {
    grpc_core::ExecCtx exec_ctx;
    response_generator_->SetResponse(BuildFakeResults(ports));
  }

  void SetNextResolutionUponError(const std::vector<int>& ports) {
    grpc_core::ExecCtx exec_ctx;
    response_generator_->SetReresolutionResponse(BuildFakeResults(ports));
  }

  void SetFailureOnReresolution() {
    grpc_core::ExecCtx exec_ctx;
    response_generator_->SetFailureOnReresolution();
  }

  grpc_core::FakeResolverResponseGenerator* Get() {
    return response_generator_.get();
  }

 private:
  static grpc_core::Resolver::Result BuildFakeResults(
      const std::vector<int>& ports) {
    grpc_core::Resolver::Result result;
    for (const int& port : ports) {
      char* lb_uri_str;
      gpr_asprintf(&lb_uri_str, "ipv4:127.0.0.1:%d", port);
      grpc_uri* lb_uri = grpc_uri_parse(lb_uri_str, true);
      GPR_ASSERT(lb_uri != nullptr);
      grpc_resolved_address address;
      GPR_ASSERT(grpc_parse_uri(lb_uri, &address));
      result.addresses.emplace_back(address.addr, address.len,
                                    nullptr /* args */);
      grpc_uri_destroy(lb_uri);
      gpr_free(lb_uri_str);
    }
    return result;
  }

  grpc_core::RefCountedPtr<grpc_core::FakeResolverResponseGenerator>
      response_generator_;
};

class ClientLbEnd2endTest : public ::testing::Test {
 protected:
  ClientLbEnd2endTest()
      : server_host_("localhost"),
        kRequestMessage_("Live long and prosper."),
        creds_(new SecureChannelCredentials(
            grpc_fake_transport_security_credentials_create())) {}

<<<<<<< HEAD
  void SetUp() override { grpc_init(); }
=======
  static void SetUpTestCase() {
    // Make the backup poller poll very frequently in order to pick up
    // updates from all the subchannels's FDs.
    GPR_GLOBAL_CONFIG_SET(grpc_client_channel_backup_poll_interval_ms, 1);
  }

  void SetUp() override {
    grpc_init();
    response_generator_ =
        grpc_core::MakeRefCounted<grpc_core::FakeResolverResponseGenerator>();
  }
>>>>>>> 39e982a2

  void TearDown() override {
    for (size_t i = 0; i < servers_.size(); ++i) {
      servers_[i]->Shutdown();
    }
    // Explicitly destroy all the members so that we can make sure grpc_shutdown
    // has finished by the end of this function, and thus all the registered
    // LB policy factories are removed.
    stub_.reset();
    servers_.clear();
    creds_.reset();
    grpc_shutdown_blocking();
  }

  void CreateServers(size_t num_servers,
                     std::vector<int> ports = std::vector<int>()) {
    servers_.clear();
    for (size_t i = 0; i < num_servers; ++i) {
      int port = 0;
      if (ports.size() == num_servers) port = ports[i];
      servers_.emplace_back(new ServerData(port));
    }
  }

  void StartServer(size_t index) { servers_[index]->Start(server_host_); }

  void StartServers(size_t num_servers,
                    std::vector<int> ports = std::vector<int>()) {
    CreateServers(num_servers, std::move(ports));
    for (size_t i = 0; i < num_servers; ++i) {
      StartServer(i);
    }
  }

  std::vector<int> GetServersPorts(size_t start_index = 0) {
    std::vector<int> ports;
    for (size_t i = start_index; i < servers_.size(); ++i) {
      ports.push_back(servers_[i]->port_);
    }
    return ports;
  }

  std::unique_ptr<FakeResolverResponseGeneratorWrapper>
  BuildResolverResponseGenerator() {
    return std::unique_ptr<FakeResolverResponseGeneratorWrapper>(
        new FakeResolverResponseGeneratorWrapper());
  }

  std::unique_ptr<grpc::testing::EchoTestService::Stub> BuildStub(
      const std::shared_ptr<Channel>& channel) {
    return grpc::testing::EchoTestService::NewStub(channel);
  }

  std::shared_ptr<Channel> BuildChannel(
      const grpc::string& lb_policy_name,
      grpc_core::FakeResolverResponseGenerator* response_generator,
      ChannelArguments args = ChannelArguments()) {
    if (lb_policy_name.size() > 0) {
      args.SetLoadBalancingPolicyName(lb_policy_name);
    }  // else, default to pick first
    args.SetPointer(GRPC_ARG_FAKE_RESOLVER_RESPONSE_GENERATOR,
                    response_generator);
    return ::grpc::CreateCustomChannel("fake:///", creds_, args);
  }

  bool SendRpc(
      const std::unique_ptr<grpc::testing::EchoTestService::Stub>& stub,
      EchoResponse* response = nullptr, int timeout_ms = 1000,
      Status* result = nullptr, bool wait_for_ready = false) {
    const bool local_response = (response == nullptr);
    if (local_response) response = new EchoResponse;
    EchoRequest request;
    request.set_message(kRequestMessage_);
    ClientContext context;
    context.set_deadline(grpc_timeout_milliseconds_to_deadline(timeout_ms));
    if (wait_for_ready) context.set_wait_for_ready(true);
    Status status = stub->Echo(&context, request, response);
    if (result != nullptr) *result = status;
    if (local_response) delete response;
    return status.ok();
  }

  void CheckRpcSendOk(
      const std::unique_ptr<grpc::testing::EchoTestService::Stub>& stub,
      const grpc_core::DebugLocation& location, bool wait_for_ready = false) {
    EchoResponse response;
    Status status;
    const bool success =
        SendRpc(stub, &response, 2000, &status, wait_for_ready);
    ASSERT_TRUE(success) << "From " << location.file() << ":" << location.line()
                         << "\n"
                         << "Error: " << status.error_message() << " "
                         << status.error_details();
    ASSERT_EQ(response.message(), kRequestMessage_)
        << "From " << location.file() << ":" << location.line();
    if (!success) abort();
  }

  void CheckRpcSendFailure(
      const std::unique_ptr<grpc::testing::EchoTestService::Stub>& stub) {
    const bool success = SendRpc(stub);
    EXPECT_FALSE(success);
  }

  struct ServerData {
    int port_;
    std::unique_ptr<Server> server_;
    MyTestServiceImpl service_;
    std::unique_ptr<std::thread> thread_;
    bool server_ready_ = false;
    bool started_ = false;

    explicit ServerData(int port = 0) {
      port_ = port > 0 ? port : grpc_pick_unused_port_or_die();
    }

    void Start(const grpc::string& server_host) {
      gpr_log(GPR_INFO, "starting server on port %d", port_);
      started_ = true;
      grpc::internal::Mutex mu;
      grpc::internal::MutexLock lock(&mu);
      grpc::internal::CondVar cond;
      thread_.reset(new std::thread(
          std::bind(&ServerData::Serve, this, server_host, &mu, &cond)));
      cond.WaitUntil(&mu, [this] { return server_ready_; });
      server_ready_ = false;
      gpr_log(GPR_INFO, "server startup complete");
    }

    void Serve(const grpc::string& server_host, grpc::internal::Mutex* mu,
               grpc::internal::CondVar* cond) {
      std::ostringstream server_address;
      server_address << server_host << ":" << port_;
      ServerBuilder builder;
      std::shared_ptr<ServerCredentials> creds(new SecureServerCredentials(
          grpc_fake_transport_security_server_credentials_create()));
      builder.AddListeningPort(server_address.str(), std::move(creds));
      builder.RegisterService(&service_);
      server_ = builder.BuildAndStart();
      grpc::internal::MutexLock lock(mu);
      server_ready_ = true;
      cond->Signal();
    }

    void Shutdown() {
      if (!started_) return;
      server_->Shutdown(grpc_timeout_milliseconds_to_deadline(0));
      thread_->join();
      started_ = false;
    }

    void SetServingStatus(const grpc::string& service, bool serving) {
      server_->GetHealthCheckService()->SetServingStatus(service, serving);
    }
  };

  void ResetCounters() {
    for (const auto& server : servers_) server->service_.ResetCounters();
  }

  void WaitForServer(
      const std::unique_ptr<grpc::testing::EchoTestService::Stub>& stub,
      size_t server_idx, const grpc_core::DebugLocation& location,
      bool ignore_failure = false) {
    do {
      if (ignore_failure) {
        SendRpc(stub);
      } else {
        CheckRpcSendOk(stub, location, true);
      }
    } while (servers_[server_idx]->service_.request_count() == 0);
    ResetCounters();
  }

  bool WaitForChannelNotReady(Channel* channel, int timeout_seconds = 5) {
    const gpr_timespec deadline =
        grpc_timeout_seconds_to_deadline(timeout_seconds);
    grpc_connectivity_state state;
    while ((state = channel->GetState(false /* try_to_connect */)) ==
           GRPC_CHANNEL_READY) {
      if (!channel->WaitForStateChange(state, deadline)) return false;
    }
    return true;
  }

  bool WaitForChannelReady(Channel* channel, int timeout_seconds = 5) {
    const gpr_timespec deadline =
        grpc_timeout_seconds_to_deadline(timeout_seconds);
    grpc_connectivity_state state;
    while ((state = channel->GetState(true /* try_to_connect */)) !=
           GRPC_CHANNEL_READY) {
      if (!channel->WaitForStateChange(state, deadline)) return false;
    }
    return true;
  }

  bool SeenAllServers() {
    for (const auto& server : servers_) {
      if (server->service_.request_count() == 0) return false;
    }
    return true;
  }

  // Updates \a connection_order by appending to it the index of the newly
  // connected server. Must be called after every single RPC.
  void UpdateConnectionOrder(
      const std::vector<std::unique_ptr<ServerData>>& servers,
      std::vector<int>* connection_order) {
    for (size_t i = 0; i < servers.size(); ++i) {
      if (servers[i]->service_.request_count() == 1) {
        // Was the server index known? If not, update connection_order.
        const auto it =
            std::find(connection_order->begin(), connection_order->end(), i);
        if (it == connection_order->end()) {
          connection_order->push_back(i);
          return;
        }
      }
    }
  }

  const grpc::string server_host_;
  std::unique_ptr<grpc::testing::EchoTestService::Stub> stub_;
  std::vector<std::unique_ptr<ServerData>> servers_;
  const grpc::string kRequestMessage_;
  std::shared_ptr<ChannelCredentials> creds_;
};

TEST_F(ClientLbEnd2endTest, ChannelStateConnectingWhenResolving) {
  const int kNumServers = 3;
  StartServers(kNumServers);
  auto rg = BuildResolverResponseGenerator();
  auto channel = BuildChannel("", rg->Get());
  auto stub = BuildStub(channel);
  // Initial state should be IDLE.
  EXPECT_EQ(channel->GetState(false /* try_to_connect */), GRPC_CHANNEL_IDLE);
  // Tell the channel to try to connect.
  // Note that this call also returns IDLE, since the state change has
  // not yet occurred; it just gets triggered by this call.
  EXPECT_EQ(channel->GetState(true /* try_to_connect */), GRPC_CHANNEL_IDLE);
  // Now that the channel is trying to connect, we should be in state
  // CONNECTING.
  EXPECT_EQ(channel->GetState(false /* try_to_connect */),
            GRPC_CHANNEL_CONNECTING);
  // Return a resolver result, which allows the connection attempt to proceed.
  rg->SetNextResolution(GetServersPorts());
  // We should eventually transition into state READY.
  EXPECT_TRUE(WaitForChannelReady(channel.get()));
}

TEST_F(ClientLbEnd2endTest, PickFirst) {
  // Start servers and send one RPC per server.
  const int kNumServers = 3;
  StartServers(kNumServers);
  auto rg = BuildResolverResponseGenerator();
  auto channel =
      BuildChannel("", rg->Get());  // test that pick first is the default.
  auto stub = BuildStub(channel);
  rg->SetNextResolution(GetServersPorts());
  for (size_t i = 0; i < servers_.size(); ++i) {
    CheckRpcSendOk(stub, DEBUG_LOCATION);
  }
  // All requests should have gone to a single server.
  bool found = false;
  for (size_t i = 0; i < servers_.size(); ++i) {
    const int request_count = servers_[i]->service_.request_count();
    if (request_count == kNumServers) {
      found = true;
    } else {
      EXPECT_EQ(0, request_count);
    }
  }
  EXPECT_TRUE(found);
  // Check LB policy name for the channel.
  EXPECT_EQ("pick_first", channel->GetLoadBalancingPolicyName());
}

TEST_F(ClientLbEnd2endTest, PickFirstProcessPending) {
  StartServers(1);  // Single server
  auto rg = BuildResolverResponseGenerator();
  auto channel =
      BuildChannel("", rg->Get());  // test that pick first is the default.
  auto stub = BuildStub(channel);
  rg->SetNextResolution({servers_[0]->port_});
  WaitForServer(stub, 0, DEBUG_LOCATION);
  // Create a new channel and its corresponding PF LB policy, which will pick
  // the subchannels in READY state from the previous RPC against the same
  // target (even if it happened over a different channel, because subchannels
  // are globally reused). Progress should happen without any transition from
  // this READY state.
  auto second_rg = BuildResolverResponseGenerator();
  auto second_channel = BuildChannel("", second_rg->Get());
  auto second_stub = BuildStub(second_channel);
  second_rg->SetNextResolution({servers_[0]->port_});
  CheckRpcSendOk(second_stub, DEBUG_LOCATION);
}

TEST_F(ClientLbEnd2endTest, PickFirstSelectsReadyAtStartup) {
  ChannelArguments args;
  constexpr int kInitialBackOffMs = 5000;
  args.SetInt(GRPC_ARG_INITIAL_RECONNECT_BACKOFF_MS, kInitialBackOffMs);
  // Create 2 servers, but start only the second one.
  std::vector<int> ports = {grpc_pick_unused_port_or_die(),
                            grpc_pick_unused_port_or_die()};
  CreateServers(2, ports);
  StartServer(1);
  auto rg1 = BuildResolverResponseGenerator();
  auto channel1 = BuildChannel("pick_first", rg1->Get(), args);
  auto stub1 = BuildStub(channel1);
  rg1->SetNextResolution(ports);
  // Wait for second server to be ready.
  WaitForServer(stub1, 1, DEBUG_LOCATION);
  // Create a second channel with the same addresses.  Its PF instance
  // should immediately pick the second subchannel, since it's already
  // in READY state.
  auto rg2 = BuildResolverResponseGenerator();
  auto channel2 = BuildChannel("pick_first", rg2->Get(), args);
  rg2->SetNextResolution(ports);
  // Check that the channel reports READY without waiting for the
  // initial backoff.
  EXPECT_TRUE(WaitForChannelReady(channel2.get(), 1 /* timeout_seconds */));
}

TEST_F(ClientLbEnd2endTest, PickFirstBackOffInitialReconnect) {
  ChannelArguments args;
  constexpr int kInitialBackOffMs = 100;
  args.SetInt(GRPC_ARG_INITIAL_RECONNECT_BACKOFF_MS, kInitialBackOffMs);
  const std::vector<int> ports = {grpc_pick_unused_port_or_die()};
  const gpr_timespec t0 = gpr_now(GPR_CLOCK_MONOTONIC);
  auto rg = BuildResolverResponseGenerator();
  auto channel = BuildChannel("pick_first", rg->Get(), args);
  auto stub = BuildStub(channel);
  rg->SetNextResolution(ports);
  // The channel won't become connected (there's no server).
  ASSERT_FALSE(channel->WaitForConnected(
      grpc_timeout_milliseconds_to_deadline(kInitialBackOffMs * 2)));
  // Bring up a server on the chosen port.
  StartServers(1, ports);
  // Now it will.
  ASSERT_TRUE(channel->WaitForConnected(
      grpc_timeout_milliseconds_to_deadline(kInitialBackOffMs * 2)));
  const gpr_timespec t1 = gpr_now(GPR_CLOCK_MONOTONIC);
  const grpc_millis waited_ms = gpr_time_to_millis(gpr_time_sub(t1, t0));
  gpr_log(GPR_DEBUG, "Waited %" PRId64 " milliseconds", waited_ms);
  // We should have waited at least kInitialBackOffMs. We substract one to
  // account for test and precision accuracy drift.
  EXPECT_GE(waited_ms, kInitialBackOffMs - 1);
  // But not much more.
  EXPECT_GT(
      gpr_time_cmp(
          grpc_timeout_milliseconds_to_deadline(kInitialBackOffMs * 1.10), t1),
      0);
}

TEST_F(ClientLbEnd2endTest, PickFirstBackOffMinReconnect) {
  ChannelArguments args;
  constexpr int kMinReconnectBackOffMs = 1000;
  args.SetInt(GRPC_ARG_MIN_RECONNECT_BACKOFF_MS, kMinReconnectBackOffMs);
  const std::vector<int> ports = {grpc_pick_unused_port_or_die()};
  auto rg = BuildResolverResponseGenerator();
  auto channel = BuildChannel("pick_first", rg->Get(), args);
  auto stub = BuildStub(channel);
  rg->SetNextResolution(ports);
  // Make connection delay a 10% longer than it's willing to in order to make
  // sure we are hitting the codepath that waits for the min reconnect backoff.
  gpr_atm_rel_store(&g_connection_delay_ms, kMinReconnectBackOffMs * 1.10);
  default_client_impl = grpc_tcp_client_impl;
  grpc_set_tcp_client_impl(&delayed_connect);
  const gpr_timespec t0 = gpr_now(GPR_CLOCK_MONOTONIC);
  channel->WaitForConnected(
      grpc_timeout_milliseconds_to_deadline(kMinReconnectBackOffMs * 2));
  const gpr_timespec t1 = gpr_now(GPR_CLOCK_MONOTONIC);
  const grpc_millis waited_ms = gpr_time_to_millis(gpr_time_sub(t1, t0));
  gpr_log(GPR_DEBUG, "Waited %" PRId64 " ms", waited_ms);
  // We should have waited at least kMinReconnectBackOffMs. We substract one to
  // account for test and precision accuracy drift.
  EXPECT_GE(waited_ms, kMinReconnectBackOffMs - 1);
  gpr_atm_rel_store(&g_connection_delay_ms, 0);
}

TEST_F(ClientLbEnd2endTest, PickFirstResetConnectionBackoff) {
  ChannelArguments args;
  constexpr int kInitialBackOffMs = 1000;
  args.SetInt(GRPC_ARG_INITIAL_RECONNECT_BACKOFF_MS, kInitialBackOffMs);
  const std::vector<int> ports = {grpc_pick_unused_port_or_die()};
  auto rg = BuildResolverResponseGenerator();
  auto channel = BuildChannel("pick_first", rg->Get(), args);
  auto stub = BuildStub(channel);
  rg->SetNextResolution(ports);
  // The channel won't become connected (there's no server).
  EXPECT_FALSE(
      channel->WaitForConnected(grpc_timeout_milliseconds_to_deadline(10)));
  // Bring up a server on the chosen port.
  StartServers(1, ports);
  const gpr_timespec t0 = gpr_now(GPR_CLOCK_MONOTONIC);
  // Wait for connect, but not long enough.  This proves that we're
  // being throttled by initial backoff.
  EXPECT_FALSE(
      channel->WaitForConnected(grpc_timeout_milliseconds_to_deadline(10)));
  // Reset connection backoff.
  experimental::ChannelResetConnectionBackoff(channel.get());
  // Wait for connect.  Should happen ~immediately.
  EXPECT_TRUE(
      channel->WaitForConnected(grpc_timeout_milliseconds_to_deadline(10)));
  const gpr_timespec t1 = gpr_now(GPR_CLOCK_MONOTONIC);
  const grpc_millis waited_ms = gpr_time_to_millis(gpr_time_sub(t1, t0));
  gpr_log(GPR_DEBUG, "Waited %" PRId64 " milliseconds", waited_ms);
  // We should have waited less than kInitialBackOffMs.
  EXPECT_LT(waited_ms, kInitialBackOffMs);
}

TEST_F(ClientLbEnd2endTest,
       PickFirstResetConnectionBackoffNextAttemptStartsImmediately) {
  ChannelArguments args;
  constexpr int kInitialBackOffMs = 1000;
  args.SetInt(GRPC_ARG_INITIAL_RECONNECT_BACKOFF_MS, kInitialBackOffMs);
  const std::vector<int> ports = {grpc_pick_unused_port_or_die()};
  auto rg = BuildResolverResponseGenerator();
  auto channel = BuildChannel("pick_first", rg->Get(), args);
  auto stub = BuildStub(channel);
  rg->SetNextResolution(ports);
  // Wait for connect, which should fail ~immediately, because the server
  // is not up.
  gpr_log(GPR_INFO, "=== INITIAL CONNECTION ATTEMPT");
  EXPECT_FALSE(
      channel->WaitForConnected(grpc_timeout_milliseconds_to_deadline(10)));
  // Reset connection backoff.
  // Note that the time at which the third attempt will be started is
  // actually computed at this point, so we record the start time here.
  gpr_log(GPR_INFO, "=== RESETTING BACKOFF");
  const gpr_timespec t0 = gpr_now(GPR_CLOCK_MONOTONIC);
  experimental::ChannelResetConnectionBackoff(channel.get());
  // Trigger a second connection attempt.  This should also fail
  // ~immediately, but the retry should be scheduled for
  // kInitialBackOffMs instead of applying the multiplier.
  gpr_log(GPR_INFO, "=== POLLING FOR SECOND CONNECTION ATTEMPT");
  EXPECT_FALSE(
      channel->WaitForConnected(grpc_timeout_milliseconds_to_deadline(10)));
  // Bring up a server on the chosen port.
  gpr_log(GPR_INFO, "=== STARTING BACKEND");
  StartServers(1, ports);
  // Wait for connect.  Should happen within kInitialBackOffMs.
  // Give an extra 100ms to account for the time spent in the second and
  // third connection attempts themselves (since what we really want to
  // measure is the time between the two).  As long as this is less than
  // the 1.6x increase we would see if the backoff state was not reset
  // properly, the test is still proving that the backoff was reset.
  constexpr int kWaitMs = kInitialBackOffMs + 100;
  gpr_log(GPR_INFO, "=== POLLING FOR THIRD CONNECTION ATTEMPT");
  EXPECT_TRUE(channel->WaitForConnected(
      grpc_timeout_milliseconds_to_deadline(kWaitMs)));
  const gpr_timespec t1 = gpr_now(GPR_CLOCK_MONOTONIC);
  const grpc_millis waited_ms = gpr_time_to_millis(gpr_time_sub(t1, t0));
  gpr_log(GPR_DEBUG, "Waited %" PRId64 " milliseconds", waited_ms);
  EXPECT_LT(waited_ms, kWaitMs);
}

TEST_F(ClientLbEnd2endTest, PickFirstUpdates) {
  // Start servers and send one RPC per server.
  const int kNumServers = 3;
  StartServers(kNumServers);
  auto rg = BuildResolverResponseGenerator();
  auto channel = BuildChannel("pick_first", rg->Get());
  auto stub = BuildStub(channel);

  std::vector<int> ports;

  // Perform one RPC against the first server.
  ports.emplace_back(servers_[0]->port_);
  rg->SetNextResolution(ports);
  gpr_log(GPR_INFO, "****** SET [0] *******");
  CheckRpcSendOk(stub, DEBUG_LOCATION);
  EXPECT_EQ(servers_[0]->service_.request_count(), 1);

  // An empty update will result in the channel going into TRANSIENT_FAILURE.
  ports.clear();
  rg->SetNextResolution(ports);
  gpr_log(GPR_INFO, "****** SET none *******");
  grpc_connectivity_state channel_state;
  do {
    channel_state = channel->GetState(true /* try to connect */);
  } while (channel_state == GRPC_CHANNEL_READY);
  ASSERT_NE(channel_state, GRPC_CHANNEL_READY);
  servers_[0]->service_.ResetCounters();

  // Next update introduces servers_[1], making the channel recover.
  ports.clear();
  ports.emplace_back(servers_[1]->port_);
  rg->SetNextResolution(ports);
  gpr_log(GPR_INFO, "****** SET [1] *******");
  WaitForServer(stub, 1, DEBUG_LOCATION);
  EXPECT_EQ(servers_[0]->service_.request_count(), 0);

  // And again for servers_[2]
  ports.clear();
  ports.emplace_back(servers_[2]->port_);
  rg->SetNextResolution(ports);
  gpr_log(GPR_INFO, "****** SET [2] *******");
  WaitForServer(stub, 2, DEBUG_LOCATION);
  EXPECT_EQ(servers_[0]->service_.request_count(), 0);
  EXPECT_EQ(servers_[1]->service_.request_count(), 0);

  // Check LB policy name for the channel.
  EXPECT_EQ("pick_first", channel->GetLoadBalancingPolicyName());
}

TEST_F(ClientLbEnd2endTest, PickFirstUpdateSuperset) {
  // Start servers and send one RPC per server.
  const int kNumServers = 3;
  StartServers(kNumServers);
  auto rg = BuildResolverResponseGenerator();
  auto channel = BuildChannel("pick_first", rg->Get());
  auto stub = BuildStub(channel);

  std::vector<int> ports;

  // Perform one RPC against the first server.
  ports.emplace_back(servers_[0]->port_);
  rg->SetNextResolution(ports);
  gpr_log(GPR_INFO, "****** SET [0] *******");
  CheckRpcSendOk(stub, DEBUG_LOCATION);
  EXPECT_EQ(servers_[0]->service_.request_count(), 1);
  servers_[0]->service_.ResetCounters();

  // Send and superset update
  ports.clear();
  ports.emplace_back(servers_[1]->port_);
  ports.emplace_back(servers_[0]->port_);
  rg->SetNextResolution(ports);
  gpr_log(GPR_INFO, "****** SET superset *******");
  CheckRpcSendOk(stub, DEBUG_LOCATION);
  // We stick to the previously connected server.
  WaitForServer(stub, 0, DEBUG_LOCATION);
  EXPECT_EQ(0, servers_[1]->service_.request_count());

  // Check LB policy name for the channel.
  EXPECT_EQ("pick_first", channel->GetLoadBalancingPolicyName());
}

TEST_F(ClientLbEnd2endTest, PickFirstGlobalSubchannelPool) {
  // Start one server.
  const int kNumServers = 1;
  StartServers(kNumServers);
  std::vector<int> ports = GetServersPorts();
  // Create two channels that (by default) use the global subchannel pool.
  auto rg1 = BuildResolverResponseGenerator();
  auto channel1 = BuildChannel("pick_first", rg1->Get());
  auto stub1 = BuildStub(channel1);
  rg1->SetNextResolution(ports);
  auto rg2 = BuildResolverResponseGenerator();
  auto channel2 = BuildChannel("pick_first", rg2->Get());
  auto stub2 = BuildStub(channel2);
  rg2->SetNextResolution(ports);
  WaitForServer(stub1, 0, DEBUG_LOCATION);
  gpr_log(GPR_INFO, "*** test point 1 ***");
  // Send one RPC on each channel.
  gpr_log(GPR_INFO, "*** test point 2 ***");
  CheckRpcSendOk(stub1, DEBUG_LOCATION);
  gpr_log(GPR_INFO, "*** test point 3 ***");
  CheckRpcSendOk(stub2, DEBUG_LOCATION);
  // The server receives two requests.
  EXPECT_EQ(2, servers_[0]->service_.request_count());
  // The two requests are from the same client port, because the two channels
  // share subchannels via the global subchannel pool.
  EXPECT_EQ(1UL, servers_[0]->service_.clients().size());
}

TEST_F(ClientLbEnd2endTest, PickFirstLocalSubchannelPool) {
  // Start one server.
  const int kNumServers = 1;
  StartServers(kNumServers);
  std::vector<int> ports = GetServersPorts();
  // Create two channels that use local subchannel pool.
  ChannelArguments args;
  args.SetInt(GRPC_ARG_USE_LOCAL_SUBCHANNEL_POOL, 1);
  auto rg1 = BuildResolverResponseGenerator();
  auto channel1 = BuildChannel("pick_first", rg1->Get(), args);
  auto stub1 = BuildStub(channel1);
  rg1->SetNextResolution(ports);
  auto rg2 = BuildResolverResponseGenerator();
  auto channel2 = BuildChannel("pick_first", rg2->Get(), args);
  auto stub2 = BuildStub(channel2);
  rg2->SetNextResolution(ports);
  WaitForServer(stub1, 0, DEBUG_LOCATION);
  // Send one RPC on each channel.
  CheckRpcSendOk(stub1, DEBUG_LOCATION);
  CheckRpcSendOk(stub2, DEBUG_LOCATION);
  // The server receives two requests.
  EXPECT_EQ(2, servers_[0]->service_.request_count());
  // The two requests are from two client ports, because the two channels didn't
  // share subchannels with each other.
  EXPECT_EQ(2UL, servers_[0]->service_.clients().size());
}

TEST_F(ClientLbEnd2endTest, PickFirstManyUpdates) {
  const int kNumUpdates = 1000;
  const int kNumServers = 3;
  StartServers(kNumServers);
  auto rg = BuildResolverResponseGenerator();
  auto channel = BuildChannel("pick_first", rg->Get());
  auto stub = BuildStub(channel);
  std::vector<int> ports = GetServersPorts();
  for (size_t i = 0; i < kNumUpdates; ++i) {
    std::shuffle(ports.begin(), ports.end(),
                 std::mt19937(std::random_device()()));
    rg->SetNextResolution(ports);
    // We should re-enter core at the end of the loop to give the resolution
    // setting closure a chance to run.
    if ((i + 1) % 10 == 0) CheckRpcSendOk(stub, DEBUG_LOCATION);
  }
  // Check LB policy name for the channel.
  EXPECT_EQ("pick_first", channel->GetLoadBalancingPolicyName());
}

TEST_F(ClientLbEnd2endTest, PickFirstReresolutionNoSelected) {
  // Prepare the ports for up servers and down servers.
  const int kNumServers = 3;
  const int kNumAliveServers = 1;
  StartServers(kNumAliveServers);
  std::vector<int> alive_ports, dead_ports;
  for (size_t i = 0; i < kNumServers; ++i) {
    if (i < kNumAliveServers) {
      alive_ports.emplace_back(servers_[i]->port_);
    } else {
      dead_ports.emplace_back(grpc_pick_unused_port_or_die());
    }
  }
  auto rg = BuildResolverResponseGenerator();
  auto channel = BuildChannel("pick_first", rg->Get());
  auto stub = BuildStub(channel);
  // The initial resolution only contains dead ports. There won't be any
  // selected subchannel. Re-resolution will return the same result.
  rg->SetNextResolution(dead_ports);
  gpr_log(GPR_INFO, "****** INITIAL RESOLUTION SET *******");
  for (size_t i = 0; i < 10; ++i) CheckRpcSendFailure(stub);
  // Set a re-resolution result that contains reachable ports, so that the
  // pick_first LB policy can recover soon.
  rg->SetNextResolutionUponError(alive_ports);
  gpr_log(GPR_INFO, "****** RE-RESOLUTION SET *******");
  WaitForServer(stub, 0, DEBUG_LOCATION, true /* ignore_failure */);
  CheckRpcSendOk(stub, DEBUG_LOCATION);
  EXPECT_EQ(servers_[0]->service_.request_count(), 1);
  // Check LB policy name for the channel.
  EXPECT_EQ("pick_first", channel->GetLoadBalancingPolicyName());
}

TEST_F(ClientLbEnd2endTest, PickFirstReconnectWithoutNewResolverResult) {
  std::vector<int> ports = {grpc_pick_unused_port_or_die()};
  StartServers(1, ports);
  auto rg = BuildResolverResponseGenerator();
  auto channel = BuildChannel("pick_first", rg->Get());
  auto stub = BuildStub(channel);
  rg->SetNextResolution(ports);
  gpr_log(GPR_INFO, "****** INITIAL CONNECTION *******");
  WaitForServer(stub, 0, DEBUG_LOCATION);
  gpr_log(GPR_INFO, "****** STOPPING SERVER ******");
  servers_[0]->Shutdown();
  EXPECT_TRUE(WaitForChannelNotReady(channel.get()));
  gpr_log(GPR_INFO, "****** RESTARTING SERVER ******");
  StartServers(1, ports);
  WaitForServer(stub, 0, DEBUG_LOCATION);
}

TEST_F(ClientLbEnd2endTest,
       PickFirstReconnectWithoutNewResolverResultStartsFromTopOfList) {
  std::vector<int> ports = {grpc_pick_unused_port_or_die(),
                            grpc_pick_unused_port_or_die()};
  CreateServers(2, ports);
  StartServer(1);
  auto rg = BuildResolverResponseGenerator();
  auto channel = BuildChannel("pick_first", rg->Get());
  auto stub = BuildStub(channel);
  rg->SetNextResolution(ports);
  gpr_log(GPR_INFO, "****** INITIAL CONNECTION *******");
  WaitForServer(stub, 1, DEBUG_LOCATION);
  gpr_log(GPR_INFO, "****** STOPPING SERVER ******");
  servers_[1]->Shutdown();
  EXPECT_TRUE(WaitForChannelNotReady(channel.get()));
  gpr_log(GPR_INFO, "****** STARTING BOTH SERVERS ******");
  StartServers(2, ports);
  WaitForServer(stub, 0, DEBUG_LOCATION);
}

TEST_F(ClientLbEnd2endTest, PickFirstCheckStateBeforeStartWatch) {
  std::vector<int> ports = {grpc_pick_unused_port_or_die()};
  StartServers(1, ports);
  auto rg = BuildResolverResponseGenerator();
  auto channel_1 = BuildChannel("pick_first", rg->Get());
  auto stub_1 = BuildStub(channel_1);
  rg->SetNextResolution(ports);
  gpr_log(GPR_INFO, "****** RESOLUTION SET FOR CHANNEL 1 *******");
  WaitForServer(stub_1, 0, DEBUG_LOCATION);
  gpr_log(GPR_INFO, "****** CHANNEL 1 CONNECTED *******");
  servers_[0]->Shutdown();
  // Channel 1 will receive a re-resolution containing the same server. It will
  // create a new subchannel and hold a ref to it.
  StartServers(1, ports);
  gpr_log(GPR_INFO, "****** SERVER RESTARTED *******");
  auto rg_2 = BuildResolverResponseGenerator();
  auto channel_2 = BuildChannel("pick_first", rg_2->Get());
  auto stub_2 = BuildStub(channel_2);
  // TODO(juanlishen): This resolution result will only be visible to channel 2
  // since the response generator is only associated with channel 2 now. We
  // should change the response generator to be able to deliver updates to
  // multiple channels at once.
  rg_2->SetNextResolution(ports);
  gpr_log(GPR_INFO, "****** RESOLUTION SET FOR CHANNEL 2 *******");
  WaitForServer(stub_2, 0, DEBUG_LOCATION, true);
  gpr_log(GPR_INFO, "****** CHANNEL 2 CONNECTED *******");
  servers_[0]->Shutdown();
  // Wait until the disconnection has triggered the connectivity notification.
  // Otherwise, the subchannel may be picked for next call but will fail soon.
  EXPECT_TRUE(WaitForChannelNotReady(channel_2.get()));
  // Channel 2 will also receive a re-resolution containing the same server.
  // Both channels will ref the same subchannel that failed.
  StartServers(1, ports);
  gpr_log(GPR_INFO, "****** SERVER RESTARTED AGAIN *******");
  gpr_log(GPR_INFO, "****** CHANNEL 2 STARTING A CALL *******");
  // The first call after the server restart will succeed.
  CheckRpcSendOk(stub_2, DEBUG_LOCATION);
  gpr_log(GPR_INFO, "****** CHANNEL 2 FINISHED A CALL *******");
  // Check LB policy name for the channel.
  EXPECT_EQ("pick_first", channel_1->GetLoadBalancingPolicyName());
  // Check LB policy name for the channel.
  EXPECT_EQ("pick_first", channel_2->GetLoadBalancingPolicyName());
}

TEST_F(ClientLbEnd2endTest, PickFirstIdleOnDisconnect) {
  // Start server, send RPC, and make sure channel is READY.
  const int kNumServers = 1;
  StartServers(kNumServers);
  auto rg = BuildResolverResponseGenerator();
  auto channel = BuildChannel("", rg->Get());  // pick_first is the default.
  auto stub = BuildStub(channel);
  rg->SetNextResolution(GetServersPorts());
  CheckRpcSendOk(stub, DEBUG_LOCATION);
  EXPECT_EQ(channel->GetState(false), GRPC_CHANNEL_READY);
  // Stop server.  Channel should go into state IDLE.
  rg->SetFailureOnReresolution();
  servers_[0]->Shutdown();
  EXPECT_TRUE(WaitForChannelNotReady(channel.get()));
  EXPECT_EQ(channel->GetState(false), GRPC_CHANNEL_IDLE);
  servers_.clear();
}

TEST_F(ClientLbEnd2endTest, PickFirstPendingUpdateAndSelectedSubchannelFails) {
  auto rg = BuildResolverResponseGenerator();
  auto channel = BuildChannel("", rg->Get());  // pick_first is the default.
  auto stub = BuildStub(channel);
  // Create a number of servers, but only start 1 of them.
  CreateServers(10);
  StartServer(0);
  // Initially resolve to first server and make sure it connects.
  gpr_log(GPR_INFO, "Phase 1: Connect to first server.");
  rg->SetNextResolution({servers_[0]->port_});
  CheckRpcSendOk(stub, DEBUG_LOCATION, true /* wait_for_ready */);
  EXPECT_EQ(channel->GetState(false), GRPC_CHANNEL_READY);
  // Send a resolution update with the remaining servers, none of which are
  // running yet, so the update will stay pending.  Note that it's important
  // to have multiple servers here, or else the test will be flaky; with only
  // one server, the pending subchannel list has already gone into
  // TRANSIENT_FAILURE due to hitting the end of the list by the time we
  // check the state.
  gpr_log(GPR_INFO,
          "Phase 2: Resolver update pointing to remaining "
          "(not started) servers.");
  rg->SetNextResolution(GetServersPorts(1 /* start_index */));
  // RPCs will continue to be sent to the first server.
  CheckRpcSendOk(stub, DEBUG_LOCATION);
  // Now stop the first server, so that the current subchannel list
  // fails.  This should cause us to immediately swap over to the
  // pending list, even though it's not yet connected.  The state should
  // be set to CONNECTING, since that's what the pending subchannel list
  // was doing when we swapped over.
  gpr_log(GPR_INFO, "Phase 3: Stopping first server.");
  servers_[0]->Shutdown();
  WaitForChannelNotReady(channel.get());
  // TODO(roth): This should always return CONNECTING, but it's flaky
  // between that and TRANSIENT_FAILURE.  I suspect that this problem
  // will go away once we move the backoff code out of the subchannel
  // and into the LB policies.
  EXPECT_THAT(channel->GetState(false),
              ::testing::AnyOf(GRPC_CHANNEL_CONNECTING,
                               GRPC_CHANNEL_TRANSIENT_FAILURE));
  // Now start the second server.
  gpr_log(GPR_INFO, "Phase 4: Starting second server.");
  StartServer(1);
  // The channel should go to READY state and RPCs should go to the
  // second server.
  WaitForChannelReady(channel.get());
  WaitForServer(stub, 1, DEBUG_LOCATION, true /* ignore_failure */);
}

TEST_F(ClientLbEnd2endTest, PickFirstStaysIdleUponEmptyUpdate) {
  // Start server, send RPC, and make sure channel is READY.
  const int kNumServers = 1;
  StartServers(kNumServers);
  auto rg = BuildResolverResponseGenerator();
  auto channel = BuildChannel("", rg->Get());  // pick_first is the default.
  auto stub = BuildStub(channel);
  rg->SetNextResolution(GetServersPorts());
  CheckRpcSendOk(stub, DEBUG_LOCATION);
  EXPECT_EQ(channel->GetState(false), GRPC_CHANNEL_READY);
  // Stop server.  Channel should go into state IDLE.
  servers_[0]->Shutdown();
  EXPECT_TRUE(WaitForChannelNotReady(channel.get()));
  EXPECT_EQ(channel->GetState(false), GRPC_CHANNEL_IDLE);
  // Now send resolver update that includes no addresses.  Channel
  // should stay in state IDLE.
  rg->SetNextResolution({});
  EXPECT_FALSE(channel->WaitForStateChange(
      GRPC_CHANNEL_IDLE, grpc_timeout_seconds_to_deadline(3)));
  // Now bring the backend back up and send a non-empty resolver update,
  // and then try to send an RPC.  Channel should go back into state READY.
  StartServer(0);
  rg->SetNextResolution(GetServersPorts());
  CheckRpcSendOk(stub, DEBUG_LOCATION);
  EXPECT_EQ(channel->GetState(false), GRPC_CHANNEL_READY);
}

TEST_F(ClientLbEnd2endTest, RoundRobin) {
  // Start servers and send one RPC per server.
  const int kNumServers = 3;
  StartServers(kNumServers);
  auto rg = BuildResolverResponseGenerator();
  auto channel = BuildChannel("round_robin", rg->Get());
  auto stub = BuildStub(channel);
  rg->SetNextResolution(GetServersPorts());
  // Wait until all backends are ready.
  do {
    CheckRpcSendOk(stub, DEBUG_LOCATION);
  } while (!SeenAllServers());
  ResetCounters();
  // "Sync" to the end of the list. Next sequence of picks will start at the
  // first server (index 0).
  WaitForServer(stub, servers_.size() - 1, DEBUG_LOCATION);
  std::vector<int> connection_order;
  for (size_t i = 0; i < servers_.size(); ++i) {
    CheckRpcSendOk(stub, DEBUG_LOCATION);
    UpdateConnectionOrder(servers_, &connection_order);
  }
  // Backends should be iterated over in the order in which the addresses were
  // given.
  const auto expected = std::vector<int>{0, 1, 2};
  EXPECT_EQ(expected, connection_order);
  // Check LB policy name for the channel.
  EXPECT_EQ("round_robin", channel->GetLoadBalancingPolicyName());
}

TEST_F(ClientLbEnd2endTest, RoundRobinProcessPending) {
  StartServers(1);  // Single server
  auto rg = BuildResolverResponseGenerator();
  auto channel = BuildChannel("round_robin", rg->Get());
  auto stub = BuildStub(channel);
  rg->SetNextResolution({servers_[0]->port_});
  WaitForServer(stub, 0, DEBUG_LOCATION);
  // Create a new channel and its corresponding RR LB policy, which will pick
  // the subchannels in READY state from the previous RPC against the same
  // target (even if it happened over a different channel, because subchannels
  // are globally reused). Progress should happen without any transition from
  // this READY state.
  auto second_rg = BuildResolverResponseGenerator();
  auto second_channel = BuildChannel("round_robin", second_rg->Get());
  auto second_stub = BuildStub(second_channel);
  second_rg->SetNextResolution({servers_[0]->port_});
  CheckRpcSendOk(second_stub, DEBUG_LOCATION);
}

TEST_F(ClientLbEnd2endTest, RoundRobinUpdates) {
  // Start servers and send one RPC per server.
  const int kNumServers = 3;
  StartServers(kNumServers);
  auto rg = BuildResolverResponseGenerator();
  auto channel = BuildChannel("round_robin", rg->Get());
  auto stub = BuildStub(channel);
  std::vector<int> ports;
  // Start with a single server.
  gpr_log(GPR_INFO, "*** FIRST BACKEND ***");
  ports.emplace_back(servers_[0]->port_);
  rg->SetNextResolution(ports);
  WaitForServer(stub, 0, DEBUG_LOCATION);
  // Send RPCs. They should all go servers_[0]
  for (size_t i = 0; i < 10; ++i) CheckRpcSendOk(stub, DEBUG_LOCATION);
  EXPECT_EQ(10, servers_[0]->service_.request_count());
  EXPECT_EQ(0, servers_[1]->service_.request_count());
  EXPECT_EQ(0, servers_[2]->service_.request_count());
  servers_[0]->service_.ResetCounters();
  // And now for the second server.
  gpr_log(GPR_INFO, "*** SECOND BACKEND ***");
  ports.clear();
  ports.emplace_back(servers_[1]->port_);
  rg->SetNextResolution(ports);
  // Wait until update has been processed, as signaled by the second backend
  // receiving a request.
  EXPECT_EQ(0, servers_[1]->service_.request_count());
  WaitForServer(stub, 1, DEBUG_LOCATION);
  for (size_t i = 0; i < 10; ++i) CheckRpcSendOk(stub, DEBUG_LOCATION);
  EXPECT_EQ(0, servers_[0]->service_.request_count());
  EXPECT_EQ(10, servers_[1]->service_.request_count());
  EXPECT_EQ(0, servers_[2]->service_.request_count());
  servers_[1]->service_.ResetCounters();
  // ... and for the last server.
  gpr_log(GPR_INFO, "*** THIRD BACKEND ***");
  ports.clear();
  ports.emplace_back(servers_[2]->port_);
  rg->SetNextResolution(ports);
  WaitForServer(stub, 2, DEBUG_LOCATION);
  for (size_t i = 0; i < 10; ++i) CheckRpcSendOk(stub, DEBUG_LOCATION);
  EXPECT_EQ(0, servers_[0]->service_.request_count());
  EXPECT_EQ(0, servers_[1]->service_.request_count());
  EXPECT_EQ(10, servers_[2]->service_.request_count());
  servers_[2]->service_.ResetCounters();
  // Back to all servers.
  gpr_log(GPR_INFO, "*** ALL BACKENDS ***");
  ports.clear();
  ports.emplace_back(servers_[0]->port_);
  ports.emplace_back(servers_[1]->port_);
  ports.emplace_back(servers_[2]->port_);
  rg->SetNextResolution(ports);
  WaitForServer(stub, 0, DEBUG_LOCATION);
  WaitForServer(stub, 1, DEBUG_LOCATION);
  WaitForServer(stub, 2, DEBUG_LOCATION);
  // Send three RPCs, one per server.
  for (size_t i = 0; i < 3; ++i) CheckRpcSendOk(stub, DEBUG_LOCATION);
  EXPECT_EQ(1, servers_[0]->service_.request_count());
  EXPECT_EQ(1, servers_[1]->service_.request_count());
  EXPECT_EQ(1, servers_[2]->service_.request_count());
  // An empty update will result in the channel going into TRANSIENT_FAILURE.
  gpr_log(GPR_INFO, "*** NO BACKENDS ***");
  ports.clear();
  rg->SetNextResolution(ports);
  grpc_connectivity_state channel_state;
  do {
    channel_state = channel->GetState(true /* try to connect */);
  } while (channel_state == GRPC_CHANNEL_READY);
  ASSERT_NE(channel_state, GRPC_CHANNEL_READY);
  servers_[0]->service_.ResetCounters();
  // Next update introduces servers_[1], making the channel recover.
  gpr_log(GPR_INFO, "*** BACK TO SECOND BACKEND ***");
  ports.clear();
  ports.emplace_back(servers_[1]->port_);
  rg->SetNextResolution(ports);
  WaitForServer(stub, 1, DEBUG_LOCATION);
  channel_state = channel->GetState(false /* try to connect */);
  ASSERT_EQ(channel_state, GRPC_CHANNEL_READY);
  // Check LB policy name for the channel.
  EXPECT_EQ("round_robin", channel->GetLoadBalancingPolicyName());
}

TEST_F(ClientLbEnd2endTest, RoundRobinUpdateInError) {
  const int kNumServers = 3;
  StartServers(kNumServers);
  auto rg = BuildResolverResponseGenerator();
  auto channel = BuildChannel("round_robin", rg->Get());
  auto stub = BuildStub(channel);
  std::vector<int> ports;

  // Start with a single server.
  ports.emplace_back(servers_[0]->port_);
  rg->SetNextResolution(ports);
  WaitForServer(stub, 0, DEBUG_LOCATION);
  // Send RPCs. They should all go to servers_[0]
  for (size_t i = 0; i < 10; ++i) SendRpc(stub);
  EXPECT_EQ(10, servers_[0]->service_.request_count());
  EXPECT_EQ(0, servers_[1]->service_.request_count());
  EXPECT_EQ(0, servers_[2]->service_.request_count());
  servers_[0]->service_.ResetCounters();

  // Shutdown one of the servers to be sent in the update.
  servers_[1]->Shutdown();
  ports.emplace_back(servers_[1]->port_);
  ports.emplace_back(servers_[2]->port_);
  rg->SetNextResolution(ports);
  WaitForServer(stub, 0, DEBUG_LOCATION);
  WaitForServer(stub, 2, DEBUG_LOCATION);

  // Send three RPCs, one per server.
  for (size_t i = 0; i < kNumServers; ++i) SendRpc(stub);
  // The server in shutdown shouldn't receive any.
  EXPECT_EQ(0, servers_[1]->service_.request_count());
}

TEST_F(ClientLbEnd2endTest, RoundRobinManyUpdates) {
  // Start servers and send one RPC per server.
  const int kNumServers = 3;
  StartServers(kNumServers);
  auto rg = BuildResolverResponseGenerator();
  auto channel = BuildChannel("round_robin", rg->Get());
  auto stub = BuildStub(channel);
  std::vector<int> ports = GetServersPorts();
  for (size_t i = 0; i < 1000; ++i) {
    std::shuffle(ports.begin(), ports.end(),
                 std::mt19937(std::random_device()()));
    rg->SetNextResolution(ports);
    if (i % 10 == 0) CheckRpcSendOk(stub, DEBUG_LOCATION);
  }
  // Check LB policy name for the channel.
  EXPECT_EQ("round_robin", channel->GetLoadBalancingPolicyName());
}

TEST_F(ClientLbEnd2endTest, RoundRobinConcurrentUpdates) {
  // TODO(dgq): replicate the way internal testing exercises the concurrent
  // update provisions of RR.
}

TEST_F(ClientLbEnd2endTest, RoundRobinReresolve) {
  // Start servers and send one RPC per server.
  const int kNumServers = 3;
  std::vector<int> first_ports;
  std::vector<int> second_ports;
  first_ports.reserve(kNumServers);
  for (int i = 0; i < kNumServers; ++i) {
    first_ports.push_back(grpc_pick_unused_port_or_die());
  }
  second_ports.reserve(kNumServers);
  for (int i = 0; i < kNumServers; ++i) {
    second_ports.push_back(grpc_pick_unused_port_or_die());
  }
  StartServers(kNumServers, first_ports);
  auto rg = BuildResolverResponseGenerator();
  auto channel = BuildChannel("round_robin", rg->Get());
  auto stub = BuildStub(channel);
  rg->SetNextResolution(first_ports);
  // Send a number of RPCs, which succeed.
  for (size_t i = 0; i < 100; ++i) {
    CheckRpcSendOk(stub, DEBUG_LOCATION);
  }
  // Kill all servers
  gpr_log(GPR_INFO, "****** ABOUT TO KILL SERVERS *******");
  for (size_t i = 0; i < servers_.size(); ++i) {
    servers_[i]->Shutdown();
  }
  gpr_log(GPR_INFO, "****** SERVERS KILLED *******");
  gpr_log(GPR_INFO, "****** SENDING DOOMED REQUESTS *******");
  // Client requests should fail. Send enough to tickle all subchannels.
  for (size_t i = 0; i < servers_.size(); ++i) CheckRpcSendFailure(stub);
  gpr_log(GPR_INFO, "****** DOOMED REQUESTS SENT *******");
  // Bring servers back up on a different set of ports. We need to do this to be
  // sure that the eventual success is *not* due to subchannel reconnection
  // attempts and that an actual re-resolution has happened as a result of the
  // RR policy going into transient failure when all its subchannels become
  // unavailable (in transient failure as well).
  gpr_log(GPR_INFO, "****** RESTARTING SERVERS *******");
  StartServers(kNumServers, second_ports);
  // Don't notify of the update. Wait for the LB policy's re-resolution to
  // "pull" the new ports.
  rg->SetNextResolutionUponError(second_ports);
  gpr_log(GPR_INFO, "****** SERVERS RESTARTED *******");
  gpr_log(GPR_INFO, "****** SENDING REQUEST TO SUCCEED *******");
  // Client request should eventually (but still fairly soon) succeed.
  const gpr_timespec deadline = grpc_timeout_seconds_to_deadline(5);
  gpr_timespec now = gpr_now(GPR_CLOCK_MONOTONIC);
  while (gpr_time_cmp(deadline, now) > 0) {
    if (SendRpc(stub)) break;
    now = gpr_now(GPR_CLOCK_MONOTONIC);
  }
  ASSERT_GT(gpr_time_cmp(deadline, now), 0);
}

TEST_F(ClientLbEnd2endTest, RoundRobinSingleReconnect) {
  const int kNumServers = 3;
  StartServers(kNumServers);
  const auto ports = GetServersPorts();
  auto rg = BuildResolverResponseGenerator();
  auto channel = BuildChannel("round_robin", rg->Get());
  auto stub = BuildStub(channel);
  rg->SetNextResolution(ports);
  for (size_t i = 0; i < kNumServers; ++i) {
    WaitForServer(stub, i, DEBUG_LOCATION);
  }
  for (size_t i = 0; i < servers_.size(); ++i) {
    CheckRpcSendOk(stub, DEBUG_LOCATION);
    EXPECT_EQ(1, servers_[i]->service_.request_count()) << "for backend #" << i;
  }
  // One request should have gone to each server.
  for (size_t i = 0; i < servers_.size(); ++i) {
    EXPECT_EQ(1, servers_[i]->service_.request_count());
  }
  const auto pre_death = servers_[0]->service_.request_count();
  // Kill the first server.
  servers_[0]->Shutdown();
  // Client request still succeed. May need retrying if RR had returned a pick
  // before noticing the change in the server's connectivity.
  while (!SendRpc(stub)) {
  }  // Retry until success.
  // Send a bunch of RPCs that should succeed.
  for (int i = 0; i < 10 * kNumServers; ++i) {
    CheckRpcSendOk(stub, DEBUG_LOCATION);
  }
  const auto post_death = servers_[0]->service_.request_count();
  // No requests have gone to the deceased server.
  EXPECT_EQ(pre_death, post_death);
  // Bring the first server back up.
  StartServer(0);
  // Requests should start arriving at the first server either right away (if
  // the server managed to start before the RR policy retried the subchannel) or
  // after the subchannel retry delay otherwise (RR's subchannel retried before
  // the server was fully back up).
  WaitForServer(stub, 0, DEBUG_LOCATION);
}

// If health checking is required by client but health checking service
// is not running on the server, the channel should be treated as healthy.
TEST_F(ClientLbEnd2endTest,
       RoundRobinServersHealthCheckingUnimplementedTreatedAsHealthy) {
  StartServers(1);  // Single server
  ChannelArguments args;
  args.SetServiceConfigJSON(
      "{\"healthCheckConfig\": "
      "{\"serviceName\": \"health_check_service_name\"}}");
  auto rg = BuildResolverResponseGenerator();
  auto channel = BuildChannel("round_robin", rg->Get(), args);
  auto stub = BuildStub(channel);
  rg->SetNextResolution({servers_[0]->port_});
  EXPECT_TRUE(WaitForChannelReady(channel.get()));
  CheckRpcSendOk(stub, DEBUG_LOCATION);
}

TEST_F(ClientLbEnd2endTest, RoundRobinWithHealthChecking) {
  EnableDefaultHealthCheckService(true);
  // Start servers.
  const int kNumServers = 3;
  StartServers(kNumServers);
  ChannelArguments args;
  args.SetServiceConfigJSON(
      "{\"healthCheckConfig\": "
      "{\"serviceName\": \"health_check_service_name\"}}");
  auto rg = BuildResolverResponseGenerator();
  auto channel = BuildChannel("round_robin", rg->Get(), args);
  auto stub = BuildStub(channel);
  rg->SetNextResolution(GetServersPorts());
  // Channel should not become READY, because health checks should be failing.
  gpr_log(GPR_INFO,
          "*** initial state: unknown health check service name for "
          "all servers");
  EXPECT_FALSE(WaitForChannelReady(channel.get(), 1));
  // Now set one of the servers to be healthy.
  // The channel should become healthy and all requests should go to
  // the healthy server.
  gpr_log(GPR_INFO, "*** server 0 healthy");
  servers_[0]->SetServingStatus("health_check_service_name", true);
  EXPECT_TRUE(WaitForChannelReady(channel.get()));
  for (int i = 0; i < 10; ++i) {
    CheckRpcSendOk(stub, DEBUG_LOCATION);
  }
  EXPECT_EQ(10, servers_[0]->service_.request_count());
  EXPECT_EQ(0, servers_[1]->service_.request_count());
  EXPECT_EQ(0, servers_[2]->service_.request_count());
  // Now set a second server to be healthy.
  gpr_log(GPR_INFO, "*** server 2 healthy");
  servers_[2]->SetServingStatus("health_check_service_name", true);
  WaitForServer(stub, 2, DEBUG_LOCATION);
  for (int i = 0; i < 10; ++i) {
    CheckRpcSendOk(stub, DEBUG_LOCATION);
  }
  EXPECT_EQ(5, servers_[0]->service_.request_count());
  EXPECT_EQ(0, servers_[1]->service_.request_count());
  EXPECT_EQ(5, servers_[2]->service_.request_count());
  // Now set the remaining server to be healthy.
  gpr_log(GPR_INFO, "*** server 1 healthy");
  servers_[1]->SetServingStatus("health_check_service_name", true);
  WaitForServer(stub, 1, DEBUG_LOCATION);
  for (int i = 0; i < 9; ++i) {
    CheckRpcSendOk(stub, DEBUG_LOCATION);
  }
  EXPECT_EQ(3, servers_[0]->service_.request_count());
  EXPECT_EQ(3, servers_[1]->service_.request_count());
  EXPECT_EQ(3, servers_[2]->service_.request_count());
  // Now set one server to be unhealthy again.  Then wait until the
  // unhealthiness has hit the client.  We know that the client will see
  // this when we send kNumServers requests and one of the remaining servers
  // sees two of the requests.
  gpr_log(GPR_INFO, "*** server 0 unhealthy");
  servers_[0]->SetServingStatus("health_check_service_name", false);
  do {
    ResetCounters();
    for (int i = 0; i < kNumServers; ++i) {
      CheckRpcSendOk(stub, DEBUG_LOCATION);
    }
  } while (servers_[1]->service_.request_count() != 2 &&
           servers_[2]->service_.request_count() != 2);
  // Now set the remaining two servers to be unhealthy.  Make sure the
  // channel leaves READY state and that RPCs fail.
  gpr_log(GPR_INFO, "*** all servers unhealthy");
  servers_[1]->SetServingStatus("health_check_service_name", false);
  servers_[2]->SetServingStatus("health_check_service_name", false);
  EXPECT_TRUE(WaitForChannelNotReady(channel.get()));
  CheckRpcSendFailure(stub);
  // Clean up.
  EnableDefaultHealthCheckService(false);
}

TEST_F(ClientLbEnd2endTest, RoundRobinWithHealthCheckingInhibitPerChannel) {
  EnableDefaultHealthCheckService(true);
  // Start server.
  const int kNumServers = 1;
  StartServers(kNumServers);
  // Create a channel with health-checking enabled.
  ChannelArguments args;
  args.SetServiceConfigJSON(
      "{\"healthCheckConfig\": "
      "{\"serviceName\": \"health_check_service_name\"}}");
  auto rg1 = BuildResolverResponseGenerator();
  auto channel1 = BuildChannel("round_robin", rg1->Get(), args);
  auto stub1 = BuildStub(channel1);
  std::vector<int> ports = GetServersPorts();
  rg1->SetNextResolution(ports);
  // Create a channel with health checking enabled but inhibited.
  args.SetInt(GRPC_ARG_INHIBIT_HEALTH_CHECKING, 1);
  auto rg2 = BuildResolverResponseGenerator();
  auto channel2 = BuildChannel("round_robin", rg2->Get(), args);
  auto stub2 = BuildStub(channel2);
  rg2->SetNextResolution(ports);
  // First channel should not become READY, because health checks should be
  // failing.
  EXPECT_FALSE(WaitForChannelReady(channel1.get(), 1));
  CheckRpcSendFailure(stub1);
  // Second channel should be READY.
  EXPECT_TRUE(WaitForChannelReady(channel2.get(), 1));
  CheckRpcSendOk(stub2, DEBUG_LOCATION);
  // Enable health checks on the backend and wait for channel 1 to succeed.
  servers_[0]->SetServingStatus("health_check_service_name", true);
  CheckRpcSendOk(stub1, DEBUG_LOCATION, true /* wait_for_ready */);
  // Check that we created only one subchannel to the backend.
  EXPECT_EQ(1UL, servers_[0]->service_.clients().size());
  // Clean up.
  EnableDefaultHealthCheckService(false);
}

TEST_F(ClientLbEnd2endTest, RoundRobinWithHealthCheckingServiceNamePerChannel) {
  EnableDefaultHealthCheckService(true);
  // Start server.
  const int kNumServers = 1;
  StartServers(kNumServers);
  // Create a channel with health-checking enabled.
  ChannelArguments args;
  args.SetServiceConfigJSON(
      "{\"healthCheckConfig\": "
      "{\"serviceName\": \"health_check_service_name\"}}");
  auto rg1 = BuildResolverResponseGenerator();
  auto channel1 = BuildChannel("round_robin", rg1->Get(), args);
  auto stub1 = BuildStub(channel1);
  std::vector<int> ports = GetServersPorts();
  rg1->SetNextResolution(ports);
  // Create a channel with health-checking enabled with a different
  // service name.
  ChannelArguments args2;
  args2.SetServiceConfigJSON(
      "{\"healthCheckConfig\": "
      "{\"serviceName\": \"health_check_service_name2\"}}");
  auto rg2 = BuildResolverResponseGenerator();
  auto channel2 = BuildChannel("round_robin", rg2->Get(), args2);
  auto stub2 = BuildStub(channel2);
  rg2->SetNextResolution(ports);
  // Allow health checks from channel 2 to succeed.
  servers_[0]->SetServingStatus("health_check_service_name2", true);
  // First channel should not become READY, because health checks should be
  // failing.
  EXPECT_FALSE(WaitForChannelReady(channel1.get(), 1));
  CheckRpcSendFailure(stub1);
  // Second channel should be READY.
  EXPECT_TRUE(WaitForChannelReady(channel2.get(), 1));
  CheckRpcSendOk(stub2, DEBUG_LOCATION);
  // Enable health checks for channel 1 and wait for it to succeed.
  servers_[0]->SetServingStatus("health_check_service_name", true);
  CheckRpcSendOk(stub1, DEBUG_LOCATION, true /* wait_for_ready */);
  // Check that we created only one subchannel to the backend.
  EXPECT_EQ(1UL, servers_[0]->service_.clients().size());
  // Clean up.
  EnableDefaultHealthCheckService(false);
}

class ClientLbInterceptTrailingMetadataTest : public ClientLbEnd2endTest {
 protected:
  void SetUp() override {
    ClientLbEnd2endTest::SetUp();
    grpc_core::RegisterInterceptRecvTrailingMetadataLoadBalancingPolicy(
        ReportTrailerIntercepted, this);
  }

  void TearDown() override { ClientLbEnd2endTest::TearDown(); }

  int trailers_intercepted() {
    grpc::internal::MutexLock lock(&mu_);
    return trailers_intercepted_;
  }

 private:
  static void ReportTrailerIntercepted(void* arg) {
    ClientLbInterceptTrailingMetadataTest* self =
        static_cast<ClientLbInterceptTrailingMetadataTest*>(arg);
    grpc::internal::MutexLock lock(&self->mu_);
    self->trailers_intercepted_++;
  }

  grpc::internal::Mutex mu_;
  int trailers_intercepted_ = 0;
};

TEST_F(ClientLbInterceptTrailingMetadataTest, InterceptsRetriesDisabled) {
  const int kNumServers = 1;
  const int kNumRpcs = 10;
  StartServers(kNumServers);
  auto rg = BuildResolverResponseGenerator();
  auto channel = BuildChannel("intercept_trailing_metadata_lb", rg->Get());
  auto stub = BuildStub(channel);
  rg->SetNextResolution(GetServersPorts());
  for (size_t i = 0; i < kNumRpcs; ++i) {
    CheckRpcSendOk(stub, DEBUG_LOCATION);
  }
  // Check LB policy name for the channel.
  EXPECT_EQ("intercept_trailing_metadata_lb",
            channel->GetLoadBalancingPolicyName());
  EXPECT_EQ(kNumRpcs, trailers_intercepted());
}

TEST_F(ClientLbInterceptTrailingMetadataTest, InterceptsRetriesEnabled) {
  const int kNumServers = 1;
  const int kNumRpcs = 10;
  StartServers(kNumServers);
  ChannelArguments args;
  args.SetServiceConfigJSON(
      "{\n"
      "  \"methodConfig\": [ {\n"
      "    \"name\": [\n"
      "      { \"service\": \"grpc.testing.EchoTestService\" }\n"
      "    ],\n"
      "    \"retryPolicy\": {\n"
      "      \"maxAttempts\": 3,\n"
      "      \"initialBackoff\": \"1s\",\n"
      "      \"maxBackoff\": \"120s\",\n"
      "      \"backoffMultiplier\": 1.6,\n"
      "      \"retryableStatusCodes\": [ \"ABORTED\" ]\n"
      "    }\n"
      "  } ]\n"
      "}");
  auto rg = BuildResolverResponseGenerator();
  auto channel =
      BuildChannel("intercept_trailing_metadata_lb", rg->Get(), args);
  auto stub = BuildStub(channel);
  rg->SetNextResolution(GetServersPorts());
  for (size_t i = 0; i < kNumRpcs; ++i) {
    CheckRpcSendOk(stub, DEBUG_LOCATION);
  }
  // Check LB policy name for the channel.
  EXPECT_EQ("intercept_trailing_metadata_lb",
            channel->GetLoadBalancingPolicyName());
  EXPECT_EQ(kNumRpcs, trailers_intercepted());
}

}  // namespace
}  // namespace testing
}  // namespace grpc

int main(int argc, char** argv) {
  ::testing::InitGoogleTest(&argc, argv);
  grpc::testing::TestEnvironment env(argc, argv);
  const auto result = RUN_ALL_TESTS();
  return result;
}<|MERGE_RESOLUTION|>--- conflicted
+++ resolved
@@ -192,21 +192,13 @@
         creds_(new SecureChannelCredentials(
             grpc_fake_transport_security_credentials_create())) {}
 
-<<<<<<< HEAD
-  void SetUp() override { grpc_init(); }
-=======
   static void SetUpTestCase() {
     // Make the backup poller poll very frequently in order to pick up
     // updates from all the subchannels's FDs.
     GPR_GLOBAL_CONFIG_SET(grpc_client_channel_backup_poll_interval_ms, 1);
   }
 
-  void SetUp() override {
-    grpc_init();
-    response_generator_ =
-        grpc_core::MakeRefCounted<grpc_core::FakeResolverResponseGenerator>();
-  }
->>>>>>> 39e982a2
+  void SetUp() override { grpc_init(); }
 
   void TearDown() override {
     for (size_t i = 0; i < servers_.size(); ++i) {
