// Copyright 2021 gRPC authors.
//
// Licensed under the Apache License, Version 2.0 (the "License");
// you may not use this file except in compliance with the License.
// You may obtain a copy of the License at
//
//     http://www.apache.org/licenses/LICENSE-2.0
//
// Unless required by applicable law or agreed to in writing, software
// distributed under the License is distributed on an "AS IS" BASIS,
// WITHOUT WARRANTIES OR CONDITIONS OF ANY KIND, either express or implied.
// See the License for the specific language governing permissions and
// limitations under the License.

#include <gmock/gmock.h>
#include <gtest/gtest.h>

#include <grpcpp/channel.h>
#include <grpcpp/client_context.h>
#include <grpcpp/create_channel.h>
#include <grpcpp/security/authorization_policy_provider.h>
#include <grpcpp/server.h>
#include <grpcpp/server_builder.h>

#include "src/core/lib/iomgr/load_file.h"
#include "src/core/lib/security/authorization/grpc_authorization_policy_provider.h"
#include "src/core/lib/security/credentials/fake/fake_credentials.h"
#include "src/core/lib/security/util/file_util.h"
#include "src/cpp/client/secure_credentials.h"
#include "src/cpp/server/secure_server_credentials.h"
#include "src/proto/grpc/testing/echo.grpc.pb.h"
#include "test/core/util/port.h"
#include "test/core/util/test_config.h"
#include "test/core/util/tls_utils.h"
#include "test/cpp/end2end/test_service_impl.h"

namespace grpc {
namespace testing {
namespace {

constexpr char kCaCertPath[] = "src/core/tsi/test_creds/ca.pem";
constexpr char kServerCertPath[] = "src/core/tsi/test_creds/server1.pem";
constexpr char kServerKeyPath[] = "src/core/tsi/test_creds/server1.key";
constexpr char kClientCertPath[] = "src/core/tsi/test_creds/client.pem";
constexpr char kClientKeyPath[] = "src/core/tsi/test_creds/client.key";

constexpr char kMessage[] = "Hello";

std::string ReadFile(const char* file_path) {
  grpc_slice slice;
  GPR_ASSERT(
      GRPC_LOG_IF_ERROR("load_file", grpc_load_file(file_path, 0, &slice)));
  std::string file_contents(grpc_core::StringViewFromSlice(slice));
  grpc_slice_unref(slice);
  return file_contents;
}

class GrpcAuthzEnd2EndTest : public ::testing::Test {
 protected:
  GrpcAuthzEnd2EndTest()
      : server_address_(
            absl::StrCat("localhost:", grpc_pick_unused_port_or_die())) {
    std::string root_cert = ReadFile(kCaCertPath);
    std::string identity_cert = ReadFile(kServerCertPath);
    std::string private_key = ReadFile(kServerKeyPath);
    std::vector<experimental::IdentityKeyCertPair>
        server_identity_key_cert_pairs = {{private_key, identity_cert}};
    grpc::experimental::TlsServerCredentialsOptions server_options(
        std::make_shared<grpc::experimental::StaticDataCertificateProvider>(
            root_cert, server_identity_key_cert_pairs));
    server_options.watch_root_certs();
    server_options.watch_identity_key_cert_pairs();
    server_options.set_cert_request_type(
        GRPC_SSL_REQUEST_CLIENT_CERTIFICATE_AND_VERIFY);
    server_creds_ = grpc::experimental::TlsServerCredentials(server_options);
    std::vector<experimental::IdentityKeyCertPair>
        channel_identity_key_cert_pairs = {
            {ReadFile(kClientKeyPath), ReadFile(kClientCertPath)}};
    grpc::experimental::TlsChannelCredentialsOptions channel_options;
    channel_options.set_certificate_provider(
        std::make_shared<grpc::experimental::StaticDataCertificateProvider>(
            ReadFile(kCaCertPath), channel_identity_key_cert_pairs));
    channel_options.watch_identity_key_cert_pairs();
    channel_options.watch_root_certs();
    channel_creds_ = grpc::experimental::TlsCredentials(channel_options);
  }

  ~GrpcAuthzEnd2EndTest() override { server_->Shutdown(); }

  // Replaces existing credentials with insecure credentials.
  void UseInsecureCredentials() {
    server_creds_ = InsecureServerCredentials();
    channel_creds_ = InsecureChannelCredentials();
  }

  // Creates server with gRPC authorization enabled when provider is not null.
  void InitServer(
      std::shared_ptr<experimental::AuthorizationPolicyProviderInterface>
          provider) {
    ServerBuilder builder;
    builder.AddListeningPort(server_address_, std::move(server_creds_));
    builder.experimental().SetAuthorizationPolicyProvider(std::move(provider));
    builder.RegisterService(&service_);
    server_ = builder.BuildAndStart();
  }

  std::shared_ptr<experimental::AuthorizationPolicyProviderInterface>
  CreateStaticAuthzPolicyProvider(const std::string& policy) {
    grpc::Status status;
    auto provider = experimental::StaticDataAuthorizationPolicyProvider::Create(
        policy, &status);
    EXPECT_TRUE(status.ok());
    return provider;
  }

  std::shared_ptr<experimental::AuthorizationPolicyProviderInterface>
  CreateFileWatcherAuthzPolicyProvider(const std::string& policy_path,
                                       unsigned int refresh_interval_sec) {
    grpc::Status status;
    auto provider =
        experimental::FileWatcherAuthorizationPolicyProvider::Create(
            policy_path, refresh_interval_sec, &status);
    EXPECT_TRUE(status.ok());
    return provider;
  }

  std::shared_ptr<Channel> BuildChannel() {
    ChannelArguments args;
    // Override target name for host name check
    args.SetSslTargetNameOverride("foo.test.google.fr");
    return grpc::CreateCustomChannel(server_address_, channel_creds_, args);
  }

  grpc::Status SendRpc(const std::shared_ptr<Channel>& channel,
                       ClientContext* context,
                       grpc::testing::EchoResponse* response = nullptr) {
    auto stub = grpc::testing::EchoTestService::NewStub(channel);
    grpc::testing::EchoRequest request;
    request.set_message(kMessage);
    return stub->Echo(context, request, response);
  }

  std::string server_address_;
  TestServiceImpl service_;
  std::unique_ptr<Server> server_;
  std::shared_ptr<ServerCredentials> server_creds_;
  std::shared_ptr<ChannelCredentials> channel_creds_;
};

TEST_F(GrpcAuthzEnd2EndTest,
       StaticInitAllowsRpcRequestNoMatchInDenyMatchInAllow) {
  std::string policy =
      "{"
      "  \"name\": \"authz\","
      "  \"allow_rules\": ["
      "    {"
      "      \"name\": \"allow_echo\","
      "      \"request\": {"
      "        \"paths\": ["
      "          \"*/Echo\""
      "        ],"
      "        \"headers\": ["
      "          {"
      "            \"key\": \"key-foo\","
      "            \"values\": [\"foo1\", \"foo2\"]"
      "          },"
      "          {"
      "            \"key\": \"key-bar\","
      "            \"values\": [\"bar1\"]"
      "          }"
      "        ]"
      "      }"
      "    }"
      "  ],"
      "  \"deny_rules\": ["
      "    {"
      "      \"name\": \"deny_clientstreamingecho\","
      "      \"request\": {"
      "        \"paths\": ["
      "          \"*/ClientStreamingEcho\""
      "        ]"
      "      }"
      "    }"
      "  ]"
      "}";
  InitServer(CreateStaticAuthzPolicyProvider(policy));
  auto channel = BuildChannel();
  ClientContext context;
  context.AddMetadata("key-foo", "foo2");
  context.AddMetadata("key-bar", "bar1");
  context.AddMetadata("key-baz", "baz1");
  grpc::testing::EchoResponse resp;
  grpc::Status status = SendRpc(channel, &context, &resp);
  EXPECT_TRUE(status.ok());
  EXPECT_EQ(resp.message(), kMessage);
}

TEST_F(GrpcAuthzEnd2EndTest, StaticInitDeniesRpcRequestNoMatchInAllowAndDeny) {
  std::string policy =
      "{"
      "  \"name\": \"authz\","
      "  \"allow_rules\": ["
      "    {"
      "      \"name\": \"allow_foo\","
      "      \"request\": {"
      "        \"paths\": ["
      "          \"*/foo\""
      "        ]"
      "      }"
      "    }"
      "  ],"
      "  \"deny_rules\": ["
      "    {"
      "      \"name\": \"deny_bar\","
      "      \"source\": {"
      "        \"principals\": ["
      "          \"bar\""
      "        ]"
      "      }"
      "    }"
      "  ]"
      "}";
  InitServer(CreateStaticAuthzPolicyProvider(policy));
  auto channel = BuildChannel();
  ClientContext context;
  grpc::testing::EchoResponse resp;
  grpc::Status status = SendRpc(channel, &context, &resp);
  EXPECT_EQ(status.error_code(), grpc::StatusCode::PERMISSION_DENIED);
  EXPECT_EQ(status.error_message(), "Unauthorized RPC request rejected.");
  EXPECT_TRUE(resp.message().empty());
}

TEST_F(GrpcAuthzEnd2EndTest,
       StaticInitDeniesRpcRequestMatchInDenyMatchInAllow) {
  std::string policy =
      "{"
      "  \"name\": \"authz\","
      "  \"allow_rules\": ["
      "    {"
      "      \"name\": \"allow_all\""
      "    }"
      "  ],"
      "  \"deny_rules\": ["
      "    {"
      "      \"name\": \"deny_echo\","
      "      \"request\": {"
      "        \"paths\": ["
      "          \"*/Echo\""
      "        ]"
      "      }"
      "    }"
      "  ]"
      "}";
  InitServer(CreateStaticAuthzPolicyProvider(policy));
  auto channel = BuildChannel();
  ClientContext context;
  grpc::testing::EchoResponse resp;
  grpc::Status status = SendRpc(channel, &context, &resp);
  EXPECT_EQ(status.error_code(), grpc::StatusCode::PERMISSION_DENIED);
  EXPECT_EQ(status.error_message(), "Unauthorized RPC request rejected.");
  EXPECT_TRUE(resp.message().empty());
}

TEST_F(GrpcAuthzEnd2EndTest,
       StaticInitDeniesRpcRequestMatchInDenyNoMatchInAllow) {
  std::string policy =
      "{"
      "  \"name\": \"authz\","
      "  \"allow_rules\": ["
      "    {"
      "      \"name\": \"allow_clientstreamingecho\","
      "      \"request\": {"
      "        \"paths\": ["
      "          \"*/ClientStreamingEcho\""
      "        ]"
      "      }"
      "    }"
      "  ],"
      "  \"deny_rules\": ["
      "    {"
      "      \"name\": \"deny_echo\","
      "      \"request\": {"
      "        \"paths\": ["
      "          \"*/Echo\""
      "        ]"
      "      }"
      "    }"
      "  ]"
      "}";
  InitServer(CreateStaticAuthzPolicyProvider(policy));
  auto channel = BuildChannel();
  ClientContext context;
  grpc::testing::EchoResponse resp;
  grpc::Status status = SendRpc(channel, &context, &resp);
  EXPECT_EQ(status.error_code(), grpc::StatusCode::PERMISSION_DENIED);
  EXPECT_EQ(status.error_message(), "Unauthorized RPC request rejected.");
  EXPECT_TRUE(resp.message().empty());
}

TEST_F(GrpcAuthzEnd2EndTest, StaticInitAllowsRpcRequestEmptyDenyMatchInAllow) {
  std::string policy =
      "{"
      "  \"name\": \"authz\","
      "  \"allow_rules\": ["
      "    {"
      "      \"name\": \"allow_echo\","
      "      \"request\": {"
      "        \"paths\": ["
      "          \"*\""
      "        ],"
      "        \"headers\": ["
      "          {"
      "            \"key\": \"key-foo\","
      "            \"values\": [\"foo1\", \"foo2\"]"
      "          },"
      "          {"
      "            \"key\": \"key-bar\","
      "            \"values\": [\"bar1\"]"
      "          }"
      "        ]"
      "      }"
      "    }"
      "  ]"
      "}";
  InitServer(CreateStaticAuthzPolicyProvider(policy));
  auto channel = BuildChannel();
  ClientContext context;
  context.AddMetadata("key-foo", "foo2");
  context.AddMetadata("key-bar", "bar1");
  context.AddMetadata("key-baz", "baz1");
  grpc::testing::EchoResponse resp;
  grpc::Status status = SendRpc(channel, &context, &resp);
  EXPECT_TRUE(status.ok());
  EXPECT_EQ(resp.message(), kMessage);
}

TEST_F(GrpcAuthzEnd2EndTest,
       StaticInitDeniesRpcRequestEmptyDenyNoMatchInAllow) {
  std::string policy =
      "{"
      "  \"name\": \"authz\","
      "  \"allow_rules\": ["
      "    {"
      "      \"name\": \"allow_echo\","
      "      \"request\": {"
      "        \"paths\": ["
      "          \"*/Echo\""
      "        ],"
      "        \"headers\": ["
      "          {"
      "            \"key\": \"key-foo\","
      "            \"values\": [\"foo1\"]"
      "          }"
      "        ]"
      "      }"
      "    }"
      "  ]"
      "}";
  InitServer(CreateStaticAuthzPolicyProvider(policy));
  auto channel = BuildChannel();
  ClientContext context;
  context.AddMetadata("key-bar", "bar1");
  grpc::testing::EchoResponse resp;
  grpc::Status status = SendRpc(channel, &context, &resp);
  EXPECT_EQ(status.error_code(), grpc::StatusCode::PERMISSION_DENIED);
  EXPECT_EQ(status.error_message(), "Unauthorized RPC request rejected.");
  EXPECT_TRUE(resp.message().empty());
}

TEST_F(
    GrpcAuthzEnd2EndTest,
    StaticInitDeniesRpcRequestWithPrincipalsFieldOnUnauthenticatedConnection) {
  std::string policy =
      "{"
      "  \"name\": \"authz\","
      "  \"allow_rules\": ["
      "    {"
      "      \"name\": \"allow_mtls\","
      "      \"source\": {"
      "        \"principals\": [\"*\"]"
      "      }"
      "    }"
      "  ]"
      "}";
  UseInsecureCredentials();
  InitServer(CreateStaticAuthzPolicyProvider(policy));
  auto channel = BuildChannel();
  ClientContext context;
  grpc::testing::EchoResponse resp;
  grpc::Status status = SendRpc(channel, &context, &resp);
  EXPECT_EQ(status.error_code(), grpc::StatusCode::PERMISSION_DENIED);
  EXPECT_EQ(status.error_message(), "Unauthorized RPC request rejected.");
  EXPECT_TRUE(resp.message().empty());
}

TEST_F(GrpcAuthzEnd2EndTest,
       StaticInitAllowsRpcRequestWithPrincipalsFieldOnAuthenticatedConnection) {
  std::string policy =
      "{"
      "  \"name\": \"authz\","
      "  \"allow_rules\": ["
      "    {"
      "      \"name\": \"allow_mtls\","
      "      \"source\": {"
      "        \"principals\": [\"*\"]"
      "      }"
      "    }"
      "  ]"
      "}";
  InitServer(CreateStaticAuthzPolicyProvider(policy));
  auto channel = BuildChannel();
  ClientContext context;
  grpc::testing::EchoResponse resp;
  grpc::Status status = SendRpc(channel, &context, &resp);
  EXPECT_TRUE(status.ok());
  EXPECT_EQ(resp.message(), kMessage);
}

TEST_F(GrpcAuthzEnd2EndTest,
       FileWatcherInitAllowsRpcRequestNoMatchInDenyMatchInAllow) {
  std::string policy =
      "{"
      "  \"name\": \"authz\","
      "  \"allow_rules\": ["
      "    {"
      "      \"name\": \"allow_echo\","
      "      \"request\": {"
      "        \"paths\": ["
      "          \"*/Echo\""
      "        ],"
      "        \"headers\": ["
      "          {"
      "            \"key\": \"key-foo\","
      "            \"values\": [\"foo1\", \"foo2\"]"
      "          },"
      "          {"
      "            \"key\": \"key-bar\","
      "            \"values\": [\"bar1\"]"
      "          }"
      "        ]"
      "      }"
      "    }"
      "  ],"
      "  \"deny_rules\": ["
      "    {"
      "      \"name\": \"deny_clientstreamingecho\","
      "      \"request\": {"
      "        \"paths\": ["
      "          \"*/ClientStreamingEcho\""
      "        ]"
      "      }"
      "    }"
      "  ]"
      "}";
  grpc_core::testing::TmpFile tmp_policy(policy);
  InitServer(CreateFileWatcherAuthzPolicyProvider(tmp_policy.name(), 5));
  auto channel = BuildChannel();
  ClientContext context;
  context.AddMetadata("key-foo", "foo2");
  context.AddMetadata("key-bar", "bar1");
  context.AddMetadata("key-baz", "baz1");
  grpc::testing::EchoResponse resp;
  grpc::Status status = SendRpc(channel, &context, &resp);
  EXPECT_TRUE(status.ok());
  EXPECT_EQ(resp.message(), kMessage);
}

TEST_F(GrpcAuthzEnd2EndTest,
       FileWatcherInitDeniesRpcRequestNoMatchInAllowAndDeny) {
  std::string policy =
      "{"
      "  \"name\": \"authz\","
      "  \"allow_rules\": ["
      "    {"
      "      \"name\": \"allow_foo\","
      "      \"request\": {"
      "        \"paths\": ["
      "          \"*/foo\""
      "        ]"
      "      }"
      "    }"
      "  ],"
      "  \"deny_rules\": ["
      "    {"
      "      \"name\": \"deny_bar\","
      "      \"source\": {"
      "        \"principals\": ["
      "          \"bar\""
      "        ]"
      "      }"
      "    }"
      "  ]"
      "}";
  grpc_core::testing::TmpFile tmp_policy(policy);
  InitServer(CreateFileWatcherAuthzPolicyProvider(tmp_policy.name(), 5));
  auto channel = BuildChannel();
  ClientContext context;
  grpc::testing::EchoResponse resp;
  grpc::Status status = SendRpc(channel, &context, &resp);
  EXPECT_EQ(status.error_code(), grpc::StatusCode::PERMISSION_DENIED);
  EXPECT_EQ(status.error_message(), "Unauthorized RPC request rejected.");
  EXPECT_TRUE(resp.message().empty());
}

TEST_F(GrpcAuthzEnd2EndTest,
       FileWatcherInitDeniesRpcRequestMatchInDenyMatchInAllow) {
  std::string policy =
      "{"
      "  \"name\": \"authz\","
      "  \"allow_rules\": ["
      "    {"
      "      \"name\": \"allow_all\""
      "    }"
      "  ],"
      "  \"deny_rules\": ["
      "    {"
      "      \"name\": \"deny_echo\","
      "      \"request\": {"
      "        \"paths\": ["
      "          \"*/Echo\""
      "        ]"
      "      }"
      "    }"
      "  ]"
      "}";
  grpc_core::testing::TmpFile tmp_policy(policy);
  InitServer(CreateFileWatcherAuthzPolicyProvider(tmp_policy.name(), 5));
  auto channel = BuildChannel();
  ClientContext context;
  grpc::testing::EchoResponse resp;
  grpc::Status status = SendRpc(channel, &context, &resp);
  EXPECT_EQ(status.error_code(), grpc::StatusCode::PERMISSION_DENIED);
  EXPECT_EQ(status.error_message(), "Unauthorized RPC request rejected.");
  EXPECT_TRUE(resp.message().empty());
}

TEST_F(GrpcAuthzEnd2EndTest,
       FileWatcherInitDeniesRpcRequestMatchInDenyNoMatchInAllow) {
  std::string policy =
      "{"
      "  \"name\": \"authz\","
      "  \"allow_rules\": ["
      "    {"
      "      \"name\": \"allow_clientstreamingecho\","
      "      \"request\": {"
      "        \"paths\": ["
      "          \"*/ClientStreamingEcho\""
      "        ]"
      "      }"
      "    }"
      "  ],"
      "  \"deny_rules\": ["
      "    {"
      "      \"name\": \"deny_echo\","
      "      \"request\": {"
      "        \"paths\": ["
      "          \"*/Echo\""
      "        ]"
      "      }"
      "    }"
      "  ]"
      "}";
  grpc_core::testing::TmpFile tmp_policy(policy);
  InitServer(CreateFileWatcherAuthzPolicyProvider(tmp_policy.name(), 5));
  auto channel = BuildChannel();
  ClientContext context;
  grpc::testing::EchoResponse resp;
  grpc::Status status = SendRpc(channel, &context, &resp);
  EXPECT_EQ(status.error_code(), grpc::StatusCode::PERMISSION_DENIED);
  EXPECT_EQ(status.error_message(), "Unauthorized RPC request rejected.");
  EXPECT_TRUE(resp.message().empty());
}

TEST_F(GrpcAuthzEnd2EndTest,
       FileWatcherInitAllowsRpcRequestEmptyDenyMatchInAllow) {
  std::string policy =
      "{"
      "  \"name\": \"authz\","
      "  \"allow_rules\": ["
      "    {"
      "      \"name\": \"allow_echo\","
      "      \"request\": {"
      "        \"paths\": ["
      "          \"*/Echo\""
      "        ],"
      "        \"headers\": ["
      "          {"
      "            \"key\": \"key-foo\","
      "            \"values\": [\"foo1\", \"foo2\"]"
      "          },"
      "          {"
      "            \"key\": \"key-bar\","
      "            \"values\": [\"bar1\"]"
      "          }"
      "        ]"
      "      }"
      "    }"
      "  ]"
      "}";
  grpc_core::testing::TmpFile tmp_policy(policy);
  InitServer(CreateFileWatcherAuthzPolicyProvider(tmp_policy.name(), 5));
  auto channel = BuildChannel();
  ClientContext context;
  context.AddMetadata("key-foo", "foo2");
  context.AddMetadata("key-bar", "bar1");
  context.AddMetadata("key-baz", "baz1");
  grpc::testing::EchoResponse resp;
  grpc::Status status = SendRpc(channel, &context, &resp);
  EXPECT_TRUE(status.ok());
  EXPECT_EQ(resp.message(), kMessage);
}

TEST_F(GrpcAuthzEnd2EndTest,
       FileWatcherInitDeniesRpcRequestEmptyDenyNoMatchInAllow) {
  std::string policy =
      "{"
      "  \"name\": \"authz\","
      "  \"allow_rules\": ["
      "    {"
      "      \"name\": \"allow_echo\","
      "      \"request\": {"
      "        \"paths\": ["
      "          \"*/Echo\""
      "        ],"
      "        \"headers\": ["
      "          {"
      "            \"key\": \"key-foo\","
      "            \"values\": [\"foo1\"]"
      "          }"
      "        ]"
      "      }"
      "    }"
      "  ]"
      "}";
  grpc_core::testing::TmpFile tmp_policy(policy);
  InitServer(CreateFileWatcherAuthzPolicyProvider(tmp_policy.name(), 5));
  auto channel = BuildChannel();
  ClientContext context;
  context.AddMetadata("key-bar", "bar1");
  grpc::testing::EchoResponse resp;
  grpc::Status status = SendRpc(channel, &context, &resp);
  EXPECT_EQ(status.error_code(), grpc::StatusCode::PERMISSION_DENIED);
  EXPECT_EQ(status.error_message(), "Unauthorized RPC request rejected.");
  EXPECT_TRUE(resp.message().empty());
}

TEST_F(GrpcAuthzEnd2EndTest, FileWatcherValidPolicyRefresh) {
  std::string policy =
      "{"
      "  \"name\": \"authz\","
      "  \"allow_rules\": ["
      "    {"
      "      \"name\": \"allow_echo\","
      "      \"request\": {"
      "        \"paths\": ["
      "          \"*/Echo\""
      "        ]"
      "      }"
      "    }"
      "  ]"
      "}";
<<<<<<< HEAD
  grpc_core::TmpFile tmp_policy(policy);
  auto provider = CreateFileWatcherAuthzPolicyProvider(tmp_policy.name(), 1);
  auto* fw_provider =
      dynamic_cast<grpc_core::FileWatcherAuthorizationPolicyProvider*>(
          provider->c_provider());
=======
  grpc_core::testing::TmpFile tmp_policy(policy);
  auto provider = CreateFileWatcherAuthzPolicyProvider(tmp_policy.name(), 1);
>>>>>>> 0e16835f
  InitServer(provider);
  auto channel = BuildChannel();
  ClientContext context1;
  grpc::testing::EchoResponse resp1;
  grpc::Status status = SendRpc(channel, &context1, &resp1);
  EXPECT_TRUE(status.ok());
  EXPECT_EQ(resp1.message(), kMessage);
  gpr_event on_reload_done;
  gpr_event_init(&on_reload_done);
  std::function<void(bool contents_changed, absl::Status status)> callback =
      [&on_reload_done](bool contents_changed, absl::Status status) {
        if (contents_changed) {
          EXPECT_TRUE(status.ok());
          gpr_event_set(&on_reload_done, reinterpret_cast<void*>(1));
        }
      };
  dynamic_cast<grpc_core::FileWatcherAuthorizationPolicyProvider*>(
      provider->c_provider())
      ->SetCallbackForTesting(std::move(callback));
  // Replace the existing policy with a new authorization policy.
  policy =
      "{"
      "  \"name\": \"authz\","
      "  \"allow_rules\": ["
      "    {"
      "      \"name\": \"allow_foo\","
      "      \"request\": {"
      "        \"paths\": ["
      "          \"*/foo\""
      "        ]"
      "      }"
      "    }"
      "  ],"
      "  \"deny_rules\": ["
      "    {"
      "      \"name\": \"deny_echo\","
      "      \"request\": {"
      "        \"paths\": ["
      "          \"*/Echo\""
      "        ]"
      "      }"
      "    }"
      "  ]"
      "}";
<<<<<<< HEAD
  fw_provider->RewriteFileForTesting(tmp_policy, policy);
  // Wait 2 seconds for the provider's refresh thread to read the updated files.
  gpr_sleep_until(grpc_timeout_seconds_to_deadline(2));
=======
  tmp_policy.RewriteFile(policy);
  // Wait for the provider's refresh thread to read the updated files.
  ASSERT_EQ(
      gpr_event_wait(&on_reload_done, gpr_inf_future(GPR_CLOCK_MONOTONIC)),
      reinterpret_cast<void*>(1));
>>>>>>> 0e16835f
  ClientContext context2;
  grpc::testing::EchoResponse resp2;
  status = SendRpc(channel, &context2, &resp2);
  EXPECT_EQ(status.error_code(), grpc::StatusCode::PERMISSION_DENIED);
  EXPECT_EQ(status.error_message(), "Unauthorized RPC request rejected.");
  EXPECT_TRUE(resp2.message().empty());
  dynamic_cast<grpc_core::FileWatcherAuthorizationPolicyProvider*>(
      provider->c_provider())
      ->SetCallbackForTesting(nullptr);
}

TEST_F(GrpcAuthzEnd2EndTest, FileWatcherInvalidPolicyRefreshSkipsReload) {
  std::string policy =
      "{"
      "  \"name\": \"authz\","
      "  \"allow_rules\": ["
      "    {"
      "      \"name\": \"allow_echo\","
      "      \"request\": {"
      "        \"paths\": ["
      "          \"*/Echo\""
      "        ]"
      "      }"
      "    }"
      "  ]"
      "}";
<<<<<<< HEAD
  grpc_core::TmpFile tmp_policy(policy);
  auto provider = CreateFileWatcherAuthzPolicyProvider(tmp_policy.name(), 1);
  auto* fw_provider =
      dynamic_cast<grpc_core::FileWatcherAuthorizationPolicyProvider*>(
          provider->c_provider());
=======
  grpc_core::testing::TmpFile tmp_policy(policy);
  auto provider = CreateFileWatcherAuthzPolicyProvider(tmp_policy.name(), 1);
>>>>>>> 0e16835f
  InitServer(provider);
  auto channel = BuildChannel();
  ClientContext context1;
  grpc::testing::EchoResponse resp1;
  grpc::Status status = SendRpc(channel, &context1, &resp1);
  EXPECT_TRUE(status.ok());
  EXPECT_EQ(resp1.message(), kMessage);
  gpr_event on_reload_done;
  gpr_event_init(&on_reload_done);
  std::function<void(bool contents_changed, absl::Status status)> callback =
      [&on_reload_done](bool contents_changed, absl::Status status) {
        if (contents_changed) {
          EXPECT_EQ(status.code(), absl::StatusCode::kInvalidArgument);
          EXPECT_EQ(status.message(), "\"name\" field is not present.");
          gpr_event_set(&on_reload_done, reinterpret_cast<void*>(1));
        }
      };
  dynamic_cast<grpc_core::FileWatcherAuthorizationPolicyProvider*>(
      provider->c_provider())
      ->SetCallbackForTesting(std::move(callback));
  // Replaces existing policy with an invalid authorization policy.
  policy = "{}";
<<<<<<< HEAD
  fw_provider->RewriteFileForTesting(tmp_policy, policy);
  // Wait 2 seconds for the provider's refresh thread to read the updated files.
  gpr_sleep_until(grpc_timeout_seconds_to_deadline(2));
=======
  tmp_policy.RewriteFile(policy);
  // Wait for the provider's refresh thread to read the updated files.
  ASSERT_EQ(
      gpr_event_wait(&on_reload_done, gpr_inf_future(GPR_CLOCK_MONOTONIC)),
      reinterpret_cast<void*>(1));
>>>>>>> 0e16835f
  ClientContext context2;
  grpc::testing::EchoResponse resp2;
  status = SendRpc(channel, &context2, &resp2);
  EXPECT_TRUE(status.ok());
  EXPECT_EQ(resp2.message(), kMessage);
  dynamic_cast<grpc_core::FileWatcherAuthorizationPolicyProvider*>(
      provider->c_provider())
      ->SetCallbackForTesting(nullptr);
}

TEST_F(GrpcAuthzEnd2EndTest, FileWatcherRecoversFromFailure) {
  std::string policy =
      "{"
      "  \"name\": \"authz\","
      "  \"allow_rules\": ["
      "    {"
      "      \"name\": \"allow_echo\","
      "      \"request\": {"
      "        \"paths\": ["
      "          \"*/Echo\""
      "        ]"
      "      }"
      "    }"
      "  ]"
      "}";
<<<<<<< HEAD
  grpc_core::TmpFile tmp_policy(policy);
  auto provider = CreateFileWatcherAuthzPolicyProvider(tmp_policy.name(), 1);
  auto* fw_provider =
      dynamic_cast<grpc_core::FileWatcherAuthorizationPolicyProvider*>(
          provider->c_provider());
=======
  grpc_core::testing::TmpFile tmp_policy(policy);
  auto provider = CreateFileWatcherAuthzPolicyProvider(tmp_policy.name(), 1);
>>>>>>> 0e16835f
  InitServer(provider);
  auto channel = BuildChannel();
  ClientContext context1;
  grpc::testing::EchoResponse resp1;
  grpc::Status status = SendRpc(channel, &context1, &resp1);
  EXPECT_TRUE(status.ok());
  EXPECT_EQ(resp1.message(), kMessage);
  gpr_event on_first_reload_done;
  gpr_event_init(&on_first_reload_done);
  std::function<void(bool contents_changed, absl::Status status)> callback1 =
      [&on_first_reload_done](bool contents_changed, absl::Status status) {
        if (contents_changed) {
          EXPECT_EQ(status.code(), absl::StatusCode::kInvalidArgument);
          EXPECT_EQ(status.message(), "\"name\" field is not present.");
          gpr_event_set(&on_first_reload_done, reinterpret_cast<void*>(1));
        }
      };
  dynamic_cast<grpc_core::FileWatcherAuthorizationPolicyProvider*>(
      provider->c_provider())
      ->SetCallbackForTesting(std::move(callback1));
  // Replaces existing policy with an invalid authorization policy.
  policy = "{}";
<<<<<<< HEAD
  fw_provider->RewriteFileForTesting(tmp_policy, policy);
  // Wait 2 seconds for the provider's refresh thread to read the updated files.
  gpr_sleep_until(grpc_timeout_seconds_to_deadline(2));
=======
  tmp_policy.RewriteFile(policy);
  // Wait for the provider's refresh thread to read the updated files.
  ASSERT_EQ(gpr_event_wait(&on_first_reload_done,
                           gpr_inf_future(GPR_CLOCK_MONOTONIC)),
            reinterpret_cast<void*>(1));
>>>>>>> 0e16835f
  ClientContext context2;
  grpc::testing::EchoResponse resp2;
  status = SendRpc(channel, &context2, &resp2);
  EXPECT_TRUE(status.ok());
  EXPECT_EQ(resp2.message(), kMessage);
  gpr_event on_second_reload_done;
  gpr_event_init(&on_second_reload_done);
  std::function<void(bool contents_changed, absl::Status status)> callback2 =
      [&on_second_reload_done](bool contents_changed, absl::Status status) {
        if (contents_changed) {
          EXPECT_TRUE(status.ok());
          gpr_event_set(&on_second_reload_done, reinterpret_cast<void*>(1));
        }
      };
  dynamic_cast<grpc_core::FileWatcherAuthorizationPolicyProvider*>(
      provider->c_provider())
      ->SetCallbackForTesting(std::move(callback2));
  // Replace the existing invalid policy with a valid authorization policy.
  policy =
      "{"
      "  \"name\": \"authz\","
      "  \"allow_rules\": ["
      "    {"
      "      \"name\": \"allow_foo\","
      "      \"request\": {"
      "        \"paths\": ["
      "          \"*/foo\""
      "        ]"
      "      }"
      "    }"
      "  ],"
      "  \"deny_rules\": ["
      "    {"
      "      \"name\": \"deny_echo\","
      "      \"request\": {"
      "        \"paths\": ["
      "          \"*/Echo\""
      "        ]"
      "      }"
      "    }"
      "  ]"
      "}";
<<<<<<< HEAD
  fw_provider->RewriteFileForTesting(tmp_policy, policy);
  // Wait 2 seconds for the provider's refresh thread to read the updated files.
  gpr_sleep_until(grpc_timeout_seconds_to_deadline(2));
=======
  tmp_policy.RewriteFile(policy);
  // Wait for the provider's refresh thread to read the updated files.
  ASSERT_EQ(gpr_event_wait(&on_second_reload_done,
                           gpr_inf_future(GPR_CLOCK_MONOTONIC)),
            reinterpret_cast<void*>(1));
>>>>>>> 0e16835f
  ClientContext context3;
  grpc::testing::EchoResponse resp3;
  status = SendRpc(channel, &context3, &resp3);
  EXPECT_EQ(status.error_code(), grpc::StatusCode::PERMISSION_DENIED);
  EXPECT_EQ(status.error_message(), "Unauthorized RPC request rejected.");
  EXPECT_TRUE(resp3.message().empty());
  dynamic_cast<grpc_core::FileWatcherAuthorizationPolicyProvider*>(
      provider->c_provider())
      ->SetCallbackForTesting(nullptr);
}

}  // namespace
}  // namespace testing
}  // namespace grpc

int main(int argc, char** argv) {
  ::testing::InitGoogleTest(&argc, argv);
  grpc::testing::TestEnvironment env(&argc, argv);
  const auto result = RUN_ALL_TESTS();
  return result;
}<|MERGE_RESOLUTION|>--- conflicted
+++ resolved
@@ -659,16 +659,11 @@
       "    }"
       "  ]"
       "}";
-<<<<<<< HEAD
   grpc_core::TmpFile tmp_policy(policy);
   auto provider = CreateFileWatcherAuthzPolicyProvider(tmp_policy.name(), 1);
   auto* fw_provider =
       dynamic_cast<grpc_core::FileWatcherAuthorizationPolicyProvider*>(
           provider->c_provider());
-=======
-  grpc_core::testing::TmpFile tmp_policy(policy);
-  auto provider = CreateFileWatcherAuthzPolicyProvider(tmp_policy.name(), 1);
->>>>>>> 0e16835f
   InitServer(provider);
   auto channel = BuildChannel();
   ClientContext context1;
@@ -713,17 +708,11 @@
       "    }"
       "  ]"
       "}";
-<<<<<<< HEAD
   fw_provider->RewriteFileForTesting(tmp_policy, policy);
-  // Wait 2 seconds for the provider's refresh thread to read the updated files.
-  gpr_sleep_until(grpc_timeout_seconds_to_deadline(2));
-=======
-  tmp_policy.RewriteFile(policy);
   // Wait for the provider's refresh thread to read the updated files.
   ASSERT_EQ(
       gpr_event_wait(&on_reload_done, gpr_inf_future(GPR_CLOCK_MONOTONIC)),
       reinterpret_cast<void*>(1));
->>>>>>> 0e16835f
   ClientContext context2;
   grpc::testing::EchoResponse resp2;
   status = SendRpc(channel, &context2, &resp2);
@@ -750,16 +739,11 @@
       "    }"
       "  ]"
       "}";
-<<<<<<< HEAD
   grpc_core::TmpFile tmp_policy(policy);
   auto provider = CreateFileWatcherAuthzPolicyProvider(tmp_policy.name(), 1);
   auto* fw_provider =
       dynamic_cast<grpc_core::FileWatcherAuthorizationPolicyProvider*>(
           provider->c_provider());
-=======
-  grpc_core::testing::TmpFile tmp_policy(policy);
-  auto provider = CreateFileWatcherAuthzPolicyProvider(tmp_policy.name(), 1);
->>>>>>> 0e16835f
   InitServer(provider);
   auto channel = BuildChannel();
   ClientContext context1;
@@ -782,17 +766,11 @@
       ->SetCallbackForTesting(std::move(callback));
   // Replaces existing policy with an invalid authorization policy.
   policy = "{}";
-<<<<<<< HEAD
   fw_provider->RewriteFileForTesting(tmp_policy, policy);
-  // Wait 2 seconds for the provider's refresh thread to read the updated files.
-  gpr_sleep_until(grpc_timeout_seconds_to_deadline(2));
-=======
-  tmp_policy.RewriteFile(policy);
   // Wait for the provider's refresh thread to read the updated files.
   ASSERT_EQ(
       gpr_event_wait(&on_reload_done, gpr_inf_future(GPR_CLOCK_MONOTONIC)),
       reinterpret_cast<void*>(1));
->>>>>>> 0e16835f
   ClientContext context2;
   grpc::testing::EchoResponse resp2;
   status = SendRpc(channel, &context2, &resp2);
@@ -818,16 +796,11 @@
       "    }"
       "  ]"
       "}";
-<<<<<<< HEAD
   grpc_core::TmpFile tmp_policy(policy);
   auto provider = CreateFileWatcherAuthzPolicyProvider(tmp_policy.name(), 1);
   auto* fw_provider =
       dynamic_cast<grpc_core::FileWatcherAuthorizationPolicyProvider*>(
           provider->c_provider());
-=======
-  grpc_core::testing::TmpFile tmp_policy(policy);
-  auto provider = CreateFileWatcherAuthzPolicyProvider(tmp_policy.name(), 1);
->>>>>>> 0e16835f
   InitServer(provider);
   auto channel = BuildChannel();
   ClientContext context1;
@@ -850,17 +823,11 @@
       ->SetCallbackForTesting(std::move(callback1));
   // Replaces existing policy with an invalid authorization policy.
   policy = "{}";
-<<<<<<< HEAD
   fw_provider->RewriteFileForTesting(tmp_policy, policy);
-  // Wait 2 seconds for the provider's refresh thread to read the updated files.
-  gpr_sleep_until(grpc_timeout_seconds_to_deadline(2));
-=======
-  tmp_policy.RewriteFile(policy);
   // Wait for the provider's refresh thread to read the updated files.
   ASSERT_EQ(gpr_event_wait(&on_first_reload_done,
                            gpr_inf_future(GPR_CLOCK_MONOTONIC)),
             reinterpret_cast<void*>(1));
->>>>>>> 0e16835f
   ClientContext context2;
   grpc::testing::EchoResponse resp2;
   status = SendRpc(channel, &context2, &resp2);
@@ -903,17 +870,11 @@
       "    }"
       "  ]"
       "}";
-<<<<<<< HEAD
   fw_provider->RewriteFileForTesting(tmp_policy, policy);
-  // Wait 2 seconds for the provider's refresh thread to read the updated files.
-  gpr_sleep_until(grpc_timeout_seconds_to_deadline(2));
-=======
-  tmp_policy.RewriteFile(policy);
   // Wait for the provider's refresh thread to read the updated files.
   ASSERT_EQ(gpr_event_wait(&on_second_reload_done,
                            gpr_inf_future(GPR_CLOCK_MONOTONIC)),
             reinterpret_cast<void*>(1));
->>>>>>> 0e16835f
   ClientContext context3;
   grpc::testing::EchoResponse resp3;
   status = SendRpc(channel, &context3, &resp3);
