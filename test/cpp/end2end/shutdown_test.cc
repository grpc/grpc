/*
 *
 * Copyright 2015-2016, Google Inc.
 * All rights reserved.
 *
 * Redistribution and use in source and binary forms, with or without
 * modification, are permitted provided that the following conditions are
 * met:
 *
 *     * Redistributions of source code must retain the above copyright
 * notice, this list of conditions and the following disclaimer.
 *     * Redistributions in binary form must reproduce the above
 * copyright notice, this list of conditions and the following disclaimer
 * in the documentation and/or other materials provided with the
 * distribution.
 *     * Neither the name of Google Inc. nor the names of its
 * contributors may be used to endorse or promote products derived from
 * this software without specific prior written permission.
 *
 * THIS SOFTWARE IS PROVIDED BY THE COPYRIGHT HOLDERS AND CONTRIBUTORS
 * "AS IS" AND ANY EXPRESS OR IMPLIED WARRANTIES, INCLUDING, BUT NOT
 * LIMITED TO, THE IMPLIED WARRANTIES OF MERCHANTABILITY AND FITNESS FOR
 * A PARTICULAR PURPOSE ARE DISCLAIMED. IN NO EVENT SHALL THE COPYRIGHT
 * OWNER OR CONTRIBUTORS BE LIABLE FOR ANY DIRECT, INDIRECT, INCIDENTAL,
 * SPECIAL, EXEMPLARY, OR CONSEQUENTIAL DAMAGES (INCLUDING, BUT NOT
 * LIMITED TO, PROCUREMENT OF SUBSTITUTE GOODS OR SERVICES; LOSS OF USE,
 * DATA, OR PROFITS; OR BUSINESS INTERRUPTION) HOWEVER CAUSED AND ON ANY
 * THEORY OF LIABILITY, WHETHER IN CONTRACT, STRICT LIABILITY, OR TORT
 * (INCLUDING NEGLIGENCE OR OTHERWISE) ARISING IN ANY WAY OUT OF THE USE
 * OF THIS SOFTWARE, EVEN IF ADVISED OF THE POSSIBILITY OF SUCH DAMAGE.
 *
 */

#include <thread>

#include <grpc++/channel.h>
#include <grpc++/client_context.h>
#include <grpc++/create_channel.h>
#include <grpc++/server.h>
#include <grpc++/server_builder.h>
#include <grpc++/server_context.h>
#include <grpc/grpc.h>
#include <grpc/support/sync.h>
#include <gtest/gtest.h>

#include "src/core/support/env.h"
#include "src/proto/grpc/testing/echo.grpc.pb.h"
#include "test/core/util/port.h"
<<<<<<< HEAD
#include "src/proto/grpc/testing/echo.grpc.pb.h"
=======
#include "test/core/util/test_config.h"
>>>>>>> 1df08606

using grpc::testing::EchoRequest;
using grpc::testing::EchoResponse;

namespace grpc {
namespace testing {

<<<<<<< HEAD
class TestServiceImpl : public ::grpc::testing::TestService::Service {
=======
class TestServiceImpl : public ::grpc::testing::EchoTestService::Service {
>>>>>>> 1df08606
 public:
  explicit TestServiceImpl(gpr_event* ev) : ev_(ev) {}

  Status Echo(ServerContext* context, const EchoRequest* request,
              EchoResponse* response) GRPC_OVERRIDE {
    gpr_event_set(ev_, (void*)1);
    while (!context->IsCancelled()) {
    }
    return Status::OK;
  }

 private:
  gpr_event* ev_;
};

class ShutdownTest : public ::testing::Test {
 public:
  ShutdownTest() : shutdown_(false), service_(&ev_) { gpr_event_init(&ev_); }

  void SetUp() GRPC_OVERRIDE {
    port_ = grpc_pick_unused_port_or_die();
    server_ = SetUpServer(port_);
  }

  std::unique_ptr<Server> SetUpServer(const int port) {
    grpc::string server_address = "localhost:" + to_string(port);

    ServerBuilder builder;
    builder.AddListeningPort(server_address, InsecureServerCredentials());
    builder.RegisterService(&service_);
    std::unique_ptr<Server> server = builder.BuildAndStart();
    return server;
  }

  void TearDown() GRPC_OVERRIDE { GPR_ASSERT(shutdown_); }

  void ResetStub() {
    string target = "dns:localhost:" + to_string(port_);
    channel_ = CreateChannel(target, InsecureChannelCredentials());
<<<<<<< HEAD
    stub_ = grpc::testing::TestService::NewStub(channel_);
=======
    stub_ = grpc::testing::EchoTestService::NewStub(channel_);
>>>>>>> 1df08606
  }

  string to_string(const int number) {
    std::stringstream strs;
    strs << number;
    return strs.str();
  }

  void SendRequest() {
    EchoRequest request;
    EchoResponse response;
    request.set_message("Hello");
    ClientContext context;
    GPR_ASSERT(!shutdown_);
    Status s = stub_->Echo(&context, request, &response);
    GPR_ASSERT(shutdown_);
  }

 protected:
  std::shared_ptr<Channel> channel_;
<<<<<<< HEAD
  std::unique_ptr<grpc::testing::TestService::Stub> stub_;
=======
  std::unique_ptr<grpc::testing::EchoTestService::Stub> stub_;
>>>>>>> 1df08606
  std::unique_ptr<Server> server_;
  bool shutdown_;
  int port_;
  gpr_event ev_;
  TestServiceImpl service_;
};

// Tests zookeeper state change between two RPCs
// TODO(ctiller): leaked objects in this test
TEST_F(ShutdownTest, ShutdownTest) {
  ResetStub();

  // send the request in a background thread
  std::thread thr(std::bind(&ShutdownTest::SendRequest, this));

  // wait for the server to get the event
  gpr_event_wait(&ev_, gpr_inf_future(GPR_CLOCK_MONOTONIC));

  shutdown_ = true;

  // shutdown should trigger cancellation causing everything to shutdown
  auto deadline =
      std::chrono::system_clock::now() + std::chrono::microseconds(100);
  server_->Shutdown(deadline);
  EXPECT_GE(std::chrono::system_clock::now(), deadline);

  thr.join();
}

}  // namespace testing
}  // namespace grpc

int main(int argc, char** argv) {
  grpc_test_init(argc, argv);
  ::testing::InitGoogleTest(&argc, argv);
  return RUN_ALL_TESTS();
}<|MERGE_RESOLUTION|>--- conflicted
+++ resolved
@@ -46,11 +46,7 @@
 #include "src/core/support/env.h"
 #include "src/proto/grpc/testing/echo.grpc.pb.h"
 #include "test/core/util/port.h"
-<<<<<<< HEAD
-#include "src/proto/grpc/testing/echo.grpc.pb.h"
-=======
 #include "test/core/util/test_config.h"
->>>>>>> 1df08606
 
 using grpc::testing::EchoRequest;
 using grpc::testing::EchoResponse;
@@ -58,11 +54,7 @@
 namespace grpc {
 namespace testing {
 
-<<<<<<< HEAD
-class TestServiceImpl : public ::grpc::testing::TestService::Service {
-=======
 class TestServiceImpl : public ::grpc::testing::EchoTestService::Service {
->>>>>>> 1df08606
  public:
   explicit TestServiceImpl(gpr_event* ev) : ev_(ev) {}
 
@@ -102,11 +94,7 @@
   void ResetStub() {
     string target = "dns:localhost:" + to_string(port_);
     channel_ = CreateChannel(target, InsecureChannelCredentials());
-<<<<<<< HEAD
-    stub_ = grpc::testing::TestService::NewStub(channel_);
-=======
     stub_ = grpc::testing::EchoTestService::NewStub(channel_);
->>>>>>> 1df08606
   }
 
   string to_string(const int number) {
@@ -127,11 +115,7 @@
 
  protected:
   std::shared_ptr<Channel> channel_;
-<<<<<<< HEAD
-  std::unique_ptr<grpc::testing::TestService::Stub> stub_;
-=======
   std::unique_ptr<grpc::testing::EchoTestService::Stub> stub_;
->>>>>>> 1df08606
   std::unique_ptr<Server> server_;
   bool shutdown_;
   int port_;
