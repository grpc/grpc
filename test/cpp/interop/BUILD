--- conflicted
+++ resolved
@@ -483,15 +483,12 @@
         "otel/exporters/prometheus:prometheus_exporter",
         "otel/sdk/src/metrics",
     ],
-<<<<<<< HEAD
-    tags = ["nobuilder","use_openssl"],
-=======
     tags = [
         "nobuilder",
         # TODO(stanleycheung): the following will only work if :grpcpp_gcp_observability works
         "grpc:broken-internally",
-    ],
->>>>>>> dc9b2403
+        "use_openssl",
+    ],
     deps = [
         ":client_helper_lib",
         "//:grpcpp_gcp_observability",
