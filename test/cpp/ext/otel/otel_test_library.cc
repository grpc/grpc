//
//
// Copyright 2023 gRPC authors.
//
// Licensed under the Apache License, Version 2.0 (the "License");
// you may not use this file except in compliance with the License.
// You may obtain a copy of the License at
//
//     http://www.apache.org/licenses/LICENSE-2.0
//
// Unless required by applicable law or agreed to in writing, software
// distributed under the License is distributed on an "AS IS" BASIS,
// WITHOUT WARRANTIES OR CONDITIONS OF ANY KIND, either express or implied.
// See the License for the specific language governing permissions and
// limitations under the License.
//
//

#include "test/cpp/ext/otel/otel_test_library.h"

#include "absl/functional/any_invocable.h"
#include "api/include/opentelemetry/metrics/provider.h"
#include "gmock/gmock.h"
#include "gtest/gtest.h"
#include "opentelemetry/sdk/metrics/meter_provider.h"
#include "opentelemetry/sdk/metrics/metric_reader.h"

#include <grpcpp/grpcpp.h>

#include "src/core/lib/channel/call_tracer.h"
#include "src/core/lib/config/core_configuration.h"
#include "test/core/util/test_config.h"
#include "test/cpp/end2end/test_service_impl.h"

namespace grpc {
namespace testing {

void OTelPluginEnd2EndTest::Init(
    const absl::flat_hash_set<absl::string_view>& metric_names,
    opentelemetry::sdk::resource::Resource resource,
    std::unique_ptr<grpc::internal::LabelsInjector> labels_injector,
    bool test_no_meter_provider,
    absl::AnyInvocable<bool(absl::string_view /*target*/) const>
<<<<<<< HEAD
        target_attribute_filter) {
=======
        target_selector) {
>>>>>>> d4ca41d2
  // We are resetting the MeterProvider and OpenTelemetry plugin at the start
  // of each test to avoid test results from one test carrying over to another
  // test. (Some measurements can get arbitrarily delayed.)
  auto meter_provider =
      std::make_shared<opentelemetry::sdk::metrics::MeterProvider>(
          std::make_unique<opentelemetry::sdk::metrics::ViewRegistry>(),
          std::move(resource));
  reader_.reset(new grpc::testing::MockMetricReader);
  meter_provider->AddMetricReader(reader_);
  grpc_core::CoreConfiguration::Reset();
  grpc::internal::OpenTelemetryPluginBuilder ot_builder;
  ot_builder.EnableMetrics(metric_names);
  if (!test_no_meter_provider) {
    auto meter_provider =
        std::make_shared<opentelemetry::sdk::metrics::MeterProvider>();
    reader_.reset(new grpc::testing::MockMetricReader);
    meter_provider->AddMetricReader(reader_);
    ot_builder.SetMeterProvider(std::move(meter_provider));
  }
  ot_builder.SetLabelsInjector(std::move(labels_injector));
<<<<<<< HEAD
  ot_builder.SetTargetAttributesFilter(std::move(target_attribute_filter));
=======
  ot_builder.SetTargetSelector(std::move(target_selector));
>>>>>>> d4ca41d2
  ot_builder.BuildAndRegisterGlobal();
  grpc_init();
  grpc::ServerBuilder builder;
  int port;
  // Use IPv4 here because it's less flaky than IPv6 ("[::]:0") on Travis.
  builder.AddListeningPort("0.0.0.0:0", grpc::InsecureServerCredentials(),
                           &port);
  builder.RegisterService(&service_);
  server_ = builder.BuildAndStart();
  ASSERT_NE(nullptr, server_);
  ASSERT_NE(0, port);
  server_address_ = absl::StrCat("localhost:", port);
  canonical_server_address_ = absl::StrCat("dns:///", server_address_);

  stub_ = EchoTestService::NewStub(
      grpc::CreateChannel(server_address_, grpc::InsecureChannelCredentials()));
}

void OTelPluginEnd2EndTest::TearDown() {
  server_->Shutdown();
  grpc_shutdown_blocking();
  delete grpc_core::ServerCallTracerFactory::Get(grpc_core::ChannelArgs());
  grpc_core::ServerCallTracerFactory::RegisterGlobal(nullptr);
}

void OTelPluginEnd2EndTest::ResetStub(std::shared_ptr<Channel> channel) {
  stub_ = EchoTestService::NewStub(std::move(channel));
}

void OTelPluginEnd2EndTest::SendRPC() {
  EchoRequest request;
  request.set_message("foo");
  EchoResponse response;
  grpc::ClientContext context;
  grpc::Status status = stub_->Echo(&context, request, &response);
}

absl::flat_hash_map<
    std::string, std::vector<opentelemetry::sdk::metrics::PointDataAttributes>>
OTelPluginEnd2EndTest::ReadCurrentMetricsData(
    absl::AnyInvocable<
        bool(const absl::flat_hash_map<
             std::string,
             std::vector<opentelemetry::sdk::metrics::PointDataAttributes>>&)>
        continue_predicate) {
  absl::flat_hash_map<
      std::string,
      std::vector<opentelemetry::sdk::metrics::PointDataAttributes>>
      data;
  auto deadline = absl::Now() + absl::Seconds(5);
  do {
    reader_->Collect([&](opentelemetry::sdk::metrics::ResourceMetrics& rm) {
      for (const opentelemetry::sdk::metrics::ScopeMetrics& smd :
           rm.scope_metric_data_) {
        for (const opentelemetry::sdk::metrics::MetricData& md :
             smd.metric_data_) {
          for (const opentelemetry::sdk::metrics::PointDataAttributes& dp :
               md.point_data_attr_) {
            data[md.instrument_descriptor.name_].push_back(dp);
          }
        }
      }
      return true;
    });
  } while (continue_predicate(data) && deadline > absl::Now());
  return data;
}

}  // namespace testing
}  // namespace grpc<|MERGE_RESOLUTION|>--- conflicted
+++ resolved
@@ -41,11 +41,9 @@
     std::unique_ptr<grpc::internal::LabelsInjector> labels_injector,
     bool test_no_meter_provider,
     absl::AnyInvocable<bool(absl::string_view /*target*/) const>
-<<<<<<< HEAD
+        target_selector,
+    absl::AnyInvocable<bool(absl::string_view /*target*/) const>
         target_attribute_filter) {
-=======
-        target_selector) {
->>>>>>> d4ca41d2
   // We are resetting the MeterProvider and OpenTelemetry plugin at the start
   // of each test to avoid test results from one test carrying over to another
   // test. (Some measurements can get arbitrarily delayed.)
@@ -66,11 +64,8 @@
     ot_builder.SetMeterProvider(std::move(meter_provider));
   }
   ot_builder.SetLabelsInjector(std::move(labels_injector));
-<<<<<<< HEAD
+  ot_builder.SetTargetSelector(std::move(target_selector));
   ot_builder.SetTargetAttributesFilter(std::move(target_attribute_filter));
-=======
-  ot_builder.SetTargetSelector(std::move(target_selector));
->>>>>>> d4ca41d2
   ot_builder.BuildAndRegisterGlobal();
   grpc_init();
   grpc::ServerBuilder builder;
