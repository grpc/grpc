--- conflicted
+++ resolved
@@ -43,29 +43,6 @@
 
 template <typename T>
 std::string ToString(T value) {
-<<<<<<< HEAD
-  return std::to_string(value);
-}
-
-template <>
-std::string ToString(bool value) {
-  return value ? "true" : "false";
-}
-
-template <>
-std::string ToString(std::string value) {
-  return value;
-}
-
-template <typename T>
-std::string ToString(const std::vector<T>& value) {
-  std::vector<std::string> parts;
-  parts.reserve(value.size());
-  for (const auto& item : value) {
-    parts.push_back(ToString(item));
-  }
-  return absl::StrCat("[", absl::StrJoin(parts, ", "), "]");
-=======
   return absl::StrCat("\"", std::to_string(value), "\"");
 }
 
@@ -81,7 +58,6 @@
                                       absl::StrAppend(out, ToString(item));
                                     }),
                       "]");
->>>>>>> 8060323f
 }
 
 std::string ToString(
@@ -91,18 +67,6 @@
 
 std::string ToString(
     const opentelemetry::sdk::metrics::PointAttributes& point_attributes) {
-<<<<<<< HEAD
-  std::vector<std::string> parts;
-  for (const auto& [key, value] : point_attributes.GetAttributes()) {
-    parts.push_back(absl::StrCat("{\"", key, "\", ", ToString(value), "}"));
-  }
-  return absl::StrJoin(parts, ", ");
-}
-
-std::string ToString(const opentelemetry::sdk::metrics::ValueType& value) {
-  return std::visit([](const auto& value) { return std::to_string(value); },
-                    value);
-=======
   return absl::StrCat(
       "{",
       absl::StrJoin(point_attributes.GetAttributes(), ", ",
@@ -115,7 +79,6 @@
 
 std::string ToString(const opentelemetry::sdk::metrics::ValueType& value) {
   return std::visit([](const auto& value) { return ToString(value); }, value);
->>>>>>> 8060323f
 }
 
 struct PointTypeVisitor {
@@ -145,11 +108,7 @@
   }
 
   std::string operator()(
-<<<<<<< HEAD
-      const opentelemetry::sdk::metrics::DropPointData& point) {
-=======
       const opentelemetry::sdk::metrics::DropPointData& /*point*/) {
->>>>>>> 8060323f
     return "<DropPointData>";
   }
 };
@@ -166,14 +125,8 @@
 
 void PrintTo(const PointDataAttributes& point_data_attributes,
              std::ostream* os) {
-<<<<<<< HEAD
-  *os << "{attributes = {" << ToString(point_data_attributes.attributes)
-      << "}, point_data = {" << ToString(point_data_attributes.point_data)
-      << "}}";
-=======
   *os << "{attributes = " << ToString(point_data_attributes.attributes)
       << ", point_data = " << ToString(point_data_attributes.point_data) << "}";
->>>>>>> 8060323f
 }
 
 }  // namespace metrics
@@ -277,11 +230,8 @@
 }
 
 void OpenTelemetryPluginEnd2EndTest::Init(Options config) {
-<<<<<<< HEAD
-=======
   grpc_core::CoreConfiguration::
       ResetEverythingIncludingPersistentBuildersAbsolutelyNotRecommended();
->>>>>>> 8060323f
   ChannelArguments channel_args;
   if (!config.labels_to_inject.empty()) {
     labels_to_inject_ = std::move(config.labels_to_inject);
