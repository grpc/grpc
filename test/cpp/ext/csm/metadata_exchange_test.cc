//
//
// Copyright 2023 gRPC authors.
//
// Licensed under the Apache License, Version 2.0 (the "License");
// you may not use this file except in compliance with the License.
// You may obtain a copy of the License at
//
//     http://www.apache.org/licenses/LICENSE-2.0
//
// Unless required by applicable law or agreed to in writing, software
// distributed under the License is distributed on an "AS IS" BASIS,
// WITHOUT WARRANTIES OR CONDITIONS OF ANY KIND, either express or implied.
// See the License for the specific language governing permissions and
// limitations under the License.
//
//

#include "src/cpp/ext/csm/metadata_exchange.h"

#include "absl/functional/any_invocable.h"
#include "api/include/opentelemetry/metrics/provider.h"
#include "gmock/gmock.h"
#include "google/cloud/opentelemetry/resource_detector.h"
#include "gtest/gtest.h"
#include "opentelemetry/sdk/metrics/meter_provider.h"
#include "opentelemetry/sdk/metrics/metric_reader.h"

#include <grpcpp/ext/otel_plugin.h>
#include <grpcpp/grpcpp.h>

#include "src/core/lib/channel/call_tracer.h"
#include "src/core/lib/config/core_configuration.h"
#include "src/core/lib/gpr/tmpfile.h"
#include "src/core/lib/gprpp/env.h"
#include "src/cpp/ext/csm/csm_observability.h"
#include "src/cpp/ext/otel/otel_plugin.h"
#include "test/core/util/test_config.h"
#include "test/cpp/end2end/test_service_impl.h"
#include "test/cpp/ext/otel/otel_test_library.h"

namespace grpc {
namespace testing {
namespace {

class TestScenario {
 public:
  enum class ResourceType : std::uint8_t { kGke, kGce, kUnknown };
  enum class XdsBootstrapSource : std::uint8_t { kFromFile, kFromConfig };

  explicit TestScenario(ResourceType type, XdsBootstrapSource bootstrap_source)
      : type_(type), bootstrap_source_(bootstrap_source) {}

  opentelemetry::sdk::resource::Resource GetTestResource() const {
    switch (type_) {
      case ResourceType::kGke:
        return TestGkeResource();
      case ResourceType::kGce:
        return TestGceResource();
      case ResourceType::kUnknown:
        return TestUnknownResource();
    }
  }

  static std::string Name(const ::testing::TestParamInfo<TestScenario>& info) {
    std::string ret_val;
    switch (info.param.type_) {
      case ResourceType::kGke:
        ret_val += "Gke";
        break;
      case ResourceType::kGce:
        ret_val += "Gce";
        break;
      case ResourceType::kUnknown:
        ret_val += "Unknown";
        break;
    }
    switch (info.param.bootstrap_source_) {
      case TestScenario::XdsBootstrapSource::kFromFile:
        ret_val += "BootstrapFromFile";
        break;
      case TestScenario::XdsBootstrapSource::kFromConfig:
        ret_val += "BootstrapFromConfig";
        break;
    }
    return ret_val;
  }

  ResourceType type() const { return type_; }

  XdsBootstrapSource bootstrap_source() const { return bootstrap_source_; }

 private:
  static opentelemetry::sdk::resource::Resource TestGkeResource() {
    opentelemetry::sdk::common::AttributeMap attributes;
    attributes.SetAttribute("cloud.platform", "gcp_kubernetes_engine");
    attributes.SetAttribute("k8s.pod.name", "pod");
    attributes.SetAttribute("k8s.container.name", "container");
    attributes.SetAttribute("k8s.namespace.name", "namespace");
    attributes.SetAttribute("k8s.cluster.name", "cluster");
    attributes.SetAttribute("cloud.region", "region");
    attributes.SetAttribute("cloud.account.id", "id");
    return opentelemetry::sdk::resource::Resource::Create(attributes);
  }

  static opentelemetry::sdk::resource::Resource TestGceResource() {
    opentelemetry::sdk::common::AttributeMap attributes;
    attributes.SetAttribute("cloud.platform", "gcp_compute_engine");
    attributes.SetAttribute("cloud.availability_zone", "zone");
    attributes.SetAttribute("cloud.account.id", "id");
    return opentelemetry::sdk::resource::Resource::Create(attributes);
  }

  static opentelemetry::sdk::resource::Resource TestUnknownResource() {
    opentelemetry::sdk::common::AttributeMap attributes;
    attributes.SetAttribute("cloud.platform", "random");
    return opentelemetry::sdk::resource::Resource::Create(attributes);
  }

  ResourceType type_;
  XdsBootstrapSource bootstrap_source_;
};

class MetadataExchangeTest
    : public OpenTelemetryPluginEnd2EndTest,
      public ::testing::WithParamInterface<TestScenario> {
 protected:
  void Init(const absl::flat_hash_set<absl::string_view>& metric_names,
            bool enable_client_side_injector = true,
            const std::map<std::string, std::string>& labels_to_inject = {}) {
    const char* kBootstrap =
        "{\"node\": {\"id\": "
        "\"projects/1234567890/networks/mesh:mesh-id/nodes/"
        "01234567-89ab-4def-8123-456789abcdef\"}}";
    switch (GetParam().bootstrap_source()) {
      case TestScenario::XdsBootstrapSource::kFromFile: {
        ASSERT_EQ(bootstrap_file_name_, nullptr);
        FILE* bootstrap_file =
            gpr_tmpfile("gcp_observability_config", &bootstrap_file_name_);
        fputs(kBootstrap, bootstrap_file);
        fclose(bootstrap_file);
        grpc_core::SetEnv("GRPC_XDS_BOOTSTRAP", bootstrap_file_name_);
        break;
      }
      case TestScenario::XdsBootstrapSource::kFromConfig:
        grpc_core::SetEnv("GRPC_XDS_BOOTSTRAP_CONFIG", kBootstrap);
        break;
    }
    OpenTelemetryPluginEnd2EndTest::Init(
        metric_names, /*resource=*/GetParam().GetTestResource(),
        /*labels_injector=*/
        std::make_unique<grpc::internal::ServiceMeshLabelsInjector>(
            GetParam().GetTestResource().GetAttributes()),
        /*test_no_meter_provider=*/false, labels_to_inject,
        /*target_selector=*/
        [enable_client_side_injector](absl::string_view /*target*/) {
          return enable_client_side_injector;
        });
  }

  ~MetadataExchangeTest() override {
    grpc_core::UnsetEnv("GRPC_GCP_OBSERVABILITY_CONFIG");
    grpc_core::UnsetEnv("GRPC_XDS_BOOTSTRAP");
    if (bootstrap_file_name_ != nullptr) {
      remove(bootstrap_file_name_);
      gpr_free(bootstrap_file_name_);
    }
  }

  void VerifyServiceMeshAttributes(
      const std::map<std::string,
                     opentelemetry::sdk::common::OwnedAttributeValue>&
          attributes,
      bool verify_client_only_attributes = true) {
    EXPECT_EQ(
        absl::get<std::string>(attributes.at("csm.workload_canonical_service")),
        "canonical_service");
    EXPECT_EQ(absl::get<std::string>(attributes.at("csm.mesh_id")), "mesh-id");
<<<<<<< HEAD
    EXPECT_EQ(absl::get<std::string>(
                  attributes.at("csm.remote_workload_canonical_service")),
              "canonical_service");
=======
    if (verify_client_only_attributes) {
      EXPECT_EQ(absl::get<std::string>(attributes.at("csm.service_name")),
                "unknown");
      EXPECT_EQ(
          absl::get<std::string>(attributes.at("csm.service_namespace_name")),
          "unknown");
    }
>>>>>>> 5880e05e
    switch (GetParam().type()) {
      case TestScenario::ResourceType::kGke:
        EXPECT_EQ(
            absl::get<std::string>(attributes.at("csm.remote_workload_type")),
            "gcp_kubernetes_engine");
        EXPECT_EQ(
            absl::get<std::string>(attributes.at("csm.remote_workload_name")),
            "workload");
        EXPECT_EQ(absl::get<std::string>(
                      attributes.at("csm.remote_workload_namespace_name")),
                  "namespace");
        EXPECT_EQ(absl::get<std::string>(
                      attributes.at("csm.remote_workload_cluster_name")),
                  "cluster");
        EXPECT_EQ(absl::get<std::string>(
                      attributes.at("csm.remote_workload_location")),
                  "region");
        EXPECT_EQ(absl::get<std::string>(
                      attributes.at("csm.remote_workload_project_id")),
                  "id");
        break;
      case TestScenario::ResourceType::kGce:
        EXPECT_EQ(
            absl::get<std::string>(attributes.at("csm.remote_workload_type")),
            "gcp_compute_engine");
        EXPECT_EQ(
            absl::get<std::string>(attributes.at("csm.remote_workload_name")),
            "workload");
        EXPECT_EQ(absl::get<std::string>(
                      attributes.at("csm.remote_workload_location")),
                  "zone");
        EXPECT_EQ(absl::get<std::string>(
                      attributes.at("csm.remote_workload_project_id")),
                  "id");
        break;
      case TestScenario::ResourceType::kUnknown:
        EXPECT_EQ(
            absl::get<std::string>(attributes.at("csm.remote_workload_type")),
            "random");
        break;
    }
  }

  void VerifyNoServiceMeshAttributes(
      const std::map<std::string,
                     opentelemetry::sdk::common::OwnedAttributeValue>&
          attributes) {
    EXPECT_EQ(attributes.find("csm.remote_workload_type"), attributes.end());
  }

 private:
  char* bootstrap_file_name_ = nullptr;
};

// Verify that grpc.client.attempt.started does not get service mesh attributes
TEST_P(MetadataExchangeTest, ClientAttemptStarted) {
  Init(/*metric_names=*/{
      grpc::OpenTelemetryPluginBuilder::kClientAttemptStartedInstrumentName});
  SendRPC();
  const char* kMetricName = "grpc.client.attempt.started";
  auto data = ReadCurrentMetricsData(
      [&](const absl::flat_hash_map<
          std::string,
          std::vector<opentelemetry::sdk::metrics::PointDataAttributes>>&
              data) { return !data.contains(kMetricName); });
  ASSERT_EQ(data[kMetricName].size(), 1);
  auto point_data = absl::get_if<opentelemetry::sdk::metrics::SumPointData>(
      &data[kMetricName][0].point_data);
  ASSERT_NE(point_data, nullptr);
  auto client_started_value = absl::get_if<int64_t>(&point_data->value_);
  ASSERT_NE(client_started_value, nullptr);
  EXPECT_EQ(*client_started_value, 1);
  const auto& attributes = data[kMetricName][0].attributes.GetAttributes();
  EXPECT_EQ(absl::get<std::string>(attributes.at("grpc.method")), kMethodName);
  EXPECT_EQ(absl::get<std::string>(attributes.at("grpc.target")),
            canonical_server_address_);
  VerifyNoServiceMeshAttributes(attributes);
}

TEST_P(MetadataExchangeTest, ClientAttemptDuration) {
  Init(/*metric_names=*/{
      grpc::OpenTelemetryPluginBuilder::kClientAttemptDurationInstrumentName});
  SendRPC();
  const char* kMetricName = "grpc.client.attempt.duration";
  auto data = ReadCurrentMetricsData(
      [&](const absl::flat_hash_map<
          std::string,
          std::vector<opentelemetry::sdk::metrics::PointDataAttributes>>&
              data) { return !data.contains(kMetricName); });
  ASSERT_EQ(data[kMetricName].size(), 1);
  auto point_data =
      absl::get_if<opentelemetry::sdk::metrics::HistogramPointData>(
          &data[kMetricName][0].point_data);
  ASSERT_NE(point_data, nullptr);
  ASSERT_EQ(point_data->count_, 1);
  const auto& attributes = data[kMetricName][0].attributes.GetAttributes();
  EXPECT_EQ(absl::get<std::string>(attributes.at("grpc.method")), kMethodName);
  EXPECT_EQ(absl::get<std::string>(attributes.at("grpc.target")),
            canonical_server_address_);
  EXPECT_EQ(absl::get<std::string>(attributes.at("grpc.status")), "OK");
  VerifyServiceMeshAttributes(attributes);
}

// Verify that grpc.server.call.started does not get service mesh attributes
TEST_P(MetadataExchangeTest, ServerCallStarted) {
  Init(
      /*metric_names=*/{
          grpc::OpenTelemetryPluginBuilder::kServerCallStartedInstrumentName});
  SendRPC();
  const char* kMetricName = "grpc.server.call.started";
  auto data = ReadCurrentMetricsData(
      [&](const absl::flat_hash_map<
          std::string,
          std::vector<opentelemetry::sdk::metrics::PointDataAttributes>>&
              data) { return !data.contains(kMetricName); });
  ASSERT_EQ(data[kMetricName].size(), 1);
  auto point_data = absl::get_if<opentelemetry::sdk::metrics::SumPointData>(
      &data[kMetricName][0].point_data);
  ASSERT_NE(point_data, nullptr);
  ASSERT_EQ(absl::get<int64_t>(point_data->value_), 1);
  const auto& attributes = data[kMetricName][0].attributes.GetAttributes();
  EXPECT_EQ(absl::get<std::string>(attributes.at("grpc.method")), kMethodName);
  VerifyNoServiceMeshAttributes(attributes);
}

TEST_P(MetadataExchangeTest, ServerCallDuration) {
  Init(
      /*metric_names=*/{
          grpc::OpenTelemetryPluginBuilder::kServerCallDurationInstrumentName});
  SendRPC();
  const char* kMetricName = "grpc.server.call.duration";
  auto data = ReadCurrentMetricsData(
      [&](const absl::flat_hash_map<
          std::string,
          std::vector<opentelemetry::sdk::metrics::PointDataAttributes>>&
              data) { return !data.contains(kMetricName); });
  ASSERT_EQ(data[kMetricName].size(), 1);
  auto point_data =
      absl::get_if<opentelemetry::sdk::metrics::HistogramPointData>(
          &data[kMetricName][0].point_data);
  ASSERT_NE(point_data, nullptr);
  ASSERT_EQ(point_data->count_, 1);
  const auto& attributes = data[kMetricName][0].attributes.GetAttributes();
  EXPECT_EQ(absl::get<std::string>(attributes.at("grpc.method")), kMethodName);
  EXPECT_EQ(absl::get<std::string>(attributes.at("grpc.status")), "OK");
  VerifyServiceMeshAttributes(attributes,
                              /*verify_client_only_attributes=*/false);
}

// Test that the server records unknown when the client does not send metadata
TEST_P(MetadataExchangeTest, ClientDoesNotSendMetadata) {
  Init(
      /*metric_names=*/{grpc::OpenTelemetryPluginBuilder::
                            kServerCallDurationInstrumentName},
      /*enable_client_side_injector=*/false);
  SendRPC();
  const char* kMetricName = "grpc.server.call.duration";
  auto data = ReadCurrentMetricsData(
      [&](const absl::flat_hash_map<
          std::string,
          std::vector<opentelemetry::sdk::metrics::PointDataAttributes>>&
              data) { return !data.contains(kMetricName); });
  ASSERT_EQ(data[kMetricName].size(), 1);
  auto point_data =
      absl::get_if<opentelemetry::sdk::metrics::HistogramPointData>(
          &data[kMetricName][0].point_data);
  ASSERT_NE(point_data, nullptr);
  ASSERT_EQ(point_data->count_, 1);
  const auto& attributes = data[kMetricName][0].attributes.GetAttributes();
  EXPECT_EQ(absl::get<std::string>(attributes.at("grpc.method")), kMethodName);
  EXPECT_EQ(absl::get<std::string>(attributes.at("grpc.status")), "OK");
  EXPECT_EQ(
      absl::get<std::string>(attributes.at("csm.workload_canonical_service")),
      "canonical_service");
  EXPECT_EQ(absl::get<std::string>(attributes.at("csm.mesh_id")), "mesh-id");
  EXPECT_EQ(absl::get<std::string>(attributes.at("csm.remote_workload_type")),
            "unknown");
}

TEST_P(MetadataExchangeTest, VerifyCsmServiceLabels) {
  Init(/*metric_names=*/{grpc::OpenTelemetryPluginBuilder::
                             kClientAttemptDurationInstrumentName},
       /*enable_client_side_injector=*/true,
       // Injects CSM service labels to be recorded in the call.
       {{"service_name", "myservice"}, {"service_namespace", "mynamespace"}});
  SendRPC();
  const char* kMetricName = "grpc.client.attempt.duration";
  auto data = ReadCurrentMetricsData(
      [&](const absl::flat_hash_map<
          std::string,
          std::vector<opentelemetry::sdk::metrics::PointDataAttributes>>&
              data) { return !data.contains(kMetricName); });
  ASSERT_EQ(data[kMetricName].size(), 1);
  const auto& attributes = data[kMetricName][0].attributes.GetAttributes();
  EXPECT_EQ(absl::get<std::string>(attributes.at("csm.service_name")),
            "myservice");
  EXPECT_EQ(absl::get<std::string>(attributes.at("csm.service_namespace_name")),
            "mynamespace");
}

INSTANTIATE_TEST_SUITE_P(
    MetadataExchange, MetadataExchangeTest,
    ::testing::Values(
        TestScenario(TestScenario::ResourceType::kGke,
                     TestScenario::XdsBootstrapSource::kFromConfig),
        TestScenario(TestScenario::ResourceType::kGke,
                     TestScenario::XdsBootstrapSource::kFromFile),
        TestScenario(TestScenario::ResourceType::kGce,
                     TestScenario::XdsBootstrapSource::kFromConfig),
        TestScenario(TestScenario::ResourceType::kGce,
                     TestScenario::XdsBootstrapSource::kFromFile),
        TestScenario(TestScenario::ResourceType::kUnknown,
                     TestScenario::XdsBootstrapSource::kFromConfig),
        TestScenario(TestScenario::ResourceType::kUnknown,
                     TestScenario::XdsBootstrapSource::kFromFile)),
    &TestScenario::Name);

}  // namespace
}  // namespace testing
}  // namespace grpc

int main(int argc, char** argv) {
  grpc::testing::TestEnvironment env(&argc, argv);
  ::testing::InitGoogleTest(&argc, argv);
  grpc_core::SetEnv("CSM_WORKLOAD_NAME", "workload");
  grpc_core::SetEnv("CSM_CANONICAL_SERVICE_NAME", "canonical_service");
  return RUN_ALL_TESTS();
}<|MERGE_RESOLUTION|>--- conflicted
+++ resolved
@@ -176,11 +176,9 @@
         absl::get<std::string>(attributes.at("csm.workload_canonical_service")),
         "canonical_service");
     EXPECT_EQ(absl::get<std::string>(attributes.at("csm.mesh_id")), "mesh-id");
-<<<<<<< HEAD
     EXPECT_EQ(absl::get<std::string>(
                   attributes.at("csm.remote_workload_canonical_service")),
               "canonical_service");
-=======
     if (verify_client_only_attributes) {
       EXPECT_EQ(absl::get<std::string>(attributes.at("csm.service_name")),
                 "unknown");
@@ -188,7 +186,6 @@
           absl::get<std::string>(attributes.at("csm.service_namespace_name")),
           "unknown");
     }
->>>>>>> 5880e05e
     switch (GetParam().type()) {
       case TestScenario::ResourceType::kGke:
         EXPECT_EQ(
