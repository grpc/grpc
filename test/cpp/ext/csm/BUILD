# Copyright 2023 gRPC authors.
#
# Licensed under the Apache License, Version 2.0 (the "License");
# you may not use this file except in compliance with the License.
# You may obtain a copy of the License at
#
#     http://www.apache.org/licenses/LICENSE-2.0
#
# Unless required by applicable law or agreed to in writing, software
# distributed under the License is distributed on an "AS IS" BASIS,
# WITHOUT WARRANTIES OR CONDITIONS OF ANY KIND, either express or implied.
# See the License for the specific language governing permissions and
# limitations under the License.

load("//bazel:grpc_build_system.bzl", "grpc_cc_test", "grpc_package")

licenses(["notice"])

grpc_package(
    name = "test/cpp/ext/csm",
    visibility = "tests",
)

grpc_cc_test(
    name = "csm_observability_test",
    srcs = [
        "csm_observability_test.cc",
    ],
    external_deps = [
        "google_cloud_cpp:opentelemetry",
        "gtest",
        "otel/sdk/src/metrics",
    ],
<<<<<<< HEAD
    tags = [ "use_openssl"
=======
    tags = [
        # TODO(b/398739502): Remove after fixing
        "grpc:broken-internally",
>>>>>>> 2420fb96
    ],
    deps = [
        "//:grpc++",
        "//:grpcpp_csm_observability",
        "//:grpcpp_otel_plugin",
        "//src/cpp/ext/csm:csm_observability",
        "//src/cpp/ext/otel:otel_plugin",
        "//test/core/test_util:grpc_test_util",
    ],
)

grpc_cc_test(
    name = "metadata_exchange_test",
    srcs = [
        "metadata_exchange_test.cc",
    ],
    external_deps = [
        "google_cloud_cpp:opentelemetry",
        "gtest",
        "otel/sdk/src/metrics",
    ],
<<<<<<< HEAD
    tags = [ "use_openssl"
=======
    tags = [
        # TODO(b/398739502): Remove after fixing
        "grpc:broken-internally",
>>>>>>> 2420fb96
    ],
    deps = [
        "//:grpc++",
        "//src/cpp/ext/csm:csm_observability",
        "//test/core/test_util:grpc_test_util",
        "//test/cpp/ext/otel:otel_test_library",
    ],
)<|MERGE_RESOLUTION|>--- conflicted
+++ resolved
@@ -31,13 +31,10 @@
         "gtest",
         "otel/sdk/src/metrics",
     ],
-<<<<<<< HEAD
-    tags = [ "use_openssl"
-=======
-    tags = [
+  
+    tags = [ "use_openssl",
         # TODO(b/398739502): Remove after fixing
         "grpc:broken-internally",
->>>>>>> 2420fb96
     ],
     deps = [
         "//:grpc++",
@@ -59,13 +56,10 @@
         "gtest",
         "otel/sdk/src/metrics",
     ],
-<<<<<<< HEAD
-    tags = [ "use_openssl"
-=======
-    tags = [
+
+    tags = [ "use_openssl",
         # TODO(b/398739502): Remove after fixing
         "grpc:broken-internally",
->>>>>>> 2420fb96
     ],
     deps = [
         "//:grpc++",
