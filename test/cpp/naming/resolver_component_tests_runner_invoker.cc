// Copyright 2017 The gRPC Authors.
//
// Licensed under the Apache License, Version 2.0 (the "License");
// you may not use this file except in compliance with the License.
// You may obtain a copy of the License at
//
//     http://www.apache.org/licenses/LICENSE-2.0
//
// Unless required by applicable law or agreed to in writing, software
// distributed under the License is distributed on an "AS IS" BASIS,
// WITHOUT WARRANTIES OR CONDITIONS OF ANY KIND, either express or implied.
// See the License for the specific language governing permissions and
// limitations under the License.

#include <grpc/support/port_platform.h>
#include <signal.h>
#include <string.h>

#ifndef GPR_WINDOWS
#include <unistd.h>
#endif  // GPR_WINDOWS

#include <grpc/grpc.h>
#include <grpc/support/alloc.h>
#include <grpc/support/string_util.h>

#include <memory>
#include <string>
#include <thread>
#include <vector>

#include "absl/flags/flag.h"
#include "absl/log/check.h"
#include "absl/log/log.h"
#include "absl/strings/str_format.h"
#include "src/core/util/crash.h"

#ifdef __FreeBSD__
#include <sys/wait.h>
#endif

#include "src/core/util/env.h"
#include "test/core/test_util/port.h"
#include "test/core/test_util/test_config.h"
#include "test/cpp/util/subprocess.h"
#include "test/cpp/util/test_config.h"
#ifdef GPR_WINDOWS
#include "test/cpp/util/windows/manifest_file.h"
#endif  // GPR_WINDOWS

ABSL_FLAG(
    bool, running_under_bazel, false,
    "True if this test is running under bazel. "
    "False indicates that this test is running under run_tests.py. "
    "Child process test binaries are located differently based on this flag. ");

ABSL_FLAG(std::string, test_bin_name, "",
          "Name, without the preceding path, of the test binary");

ABSL_FLAG(std::string, grpc_test_directory_relative_to_test_srcdir,
          "/com_github_grpc_grpc",
          "This flag only applies if runner_under_bazel is true. This "
          "flag is ignored if runner_under_bazel is false. "
          "Directory of the <repo-root>/test directory relative to bazel's "
          "TEST_SRCDIR environment variable");

ABSL_FLAG(std::string, extra_args, "",
          "Comma-separated list of opaque command args to plumb through to "
          "the binary pointed at by --test_bin_name");

namespace grpc {

namespace testing {

int InvokeResolverComponentTestsRunner(
    std::string test_runner_bin_path, const std::string& test_bin_path,
    const std::string& dns_server_bin_path,
    const std::string& records_config_path,
    const std::string& dns_resolver_bin_path,
    const std::string& tcp_connect_bin_path) {
  int dns_server_port = grpc_pick_unused_port_or_die();
  auto test_driver = std::make_unique<SubProcess>(std::vector<std::string>(
      {std::move(test_runner_bin_path), "--test_bin_path=" + test_bin_path,
       "--dns_server_bin_path=" + dns_server_bin_path,
       "--records_config_path=" + records_config_path,
       "--dns_server_port=" + std::to_string(dns_server_port),
       "--dns_resolver_bin_path=" + dns_resolver_bin_path,
       "--tcp_connect_bin_path=" + tcp_connect_bin_path,
       "--extra_args=" + absl::GetFlag(FLAGS_extra_args)}));
  return test_driver->Join();
}

}  // namespace testing

}  // namespace grpc

int main(int argc, char** argv) {
  grpc::testing::TestEnvironment env(&argc, argv);
  grpc::testing::InitTest(&argc, &argv, true);
  grpc_init();
  CHECK(!absl::GetFlag(FLAGS_test_bin_name).empty());
  std::string my_bin = argv[0];
  int result = 0;
  if (absl::GetFlag(FLAGS_running_under_bazel)) {
    CHECK(!absl::GetFlag(FLAGS_grpc_test_directory_relative_to_test_srcdir)
               .empty());
    // Use bazel's TEST_SRCDIR environment variable to locate the "test data"
    // binaries.
    auto test_srcdir = grpc_core::GetEnv("TEST_SRCDIR");
#ifndef GPR_WINDOWS
    std::string const bin_dir =
        test_srcdir.value() +
        absl::GetFlag(FLAGS_grpc_test_directory_relative_to_test_srcdir) +
        std::string("/test/cpp/naming");
    // Invoke bazel's executable links to the .sh and .py scripts (don't use
    // the .sh and .py suffixes) to make
    // sure that we're using bazel's test environment.
    result = grpc::testing::InvokeResolverComponentTestsRunner(
        bin_dir + "/resolver_component_tests_runner",
        bin_dir + "/" + absl::GetFlag(FLAGS_test_bin_name),
        bin_dir + "/utils/dns_server",
        bin_dir + "/resolver_test_record_groups.yaml",
        bin_dir + "/utils/dns_resolver", bin_dir + "/utils/tcp_connect");
#else
// TODO(yijiem): Misusing the GRPC_PORT_ISOLATED_RUNTIME preprocessor symbol as
// an indication whether the test is running on RBE or not. Find a better way of
// doing this.
#ifndef GRPC_PORT_ISOLATED_RUNTIME
    LOG(ERROR) << "You are invoking the test locally with Bazel, you may need "
                  "to invoke Bazel with --enable_runfiles=yes.";
#endif  // GRPC_PORT_ISOLATED_RUNTIME
    result = grpc::testing::InvokeResolverComponentTestsRunner(
        grpc::testing::NormalizeFilePath(
            test_srcdir.value() + "/com_github_grpc_grpc/test/cpp/naming/"
                                  "resolver_component_tests_runner.exe"),
        grpc::testing::NormalizeFilePath(
            test_srcdir.value() + "/com_github_grpc_grpc/test/cpp/naming/" +
            absl::GetFlag(FLAGS_test_bin_name) + ".exe"),
        grpc::testing::NormalizeFilePath(
            test_srcdir.value() +
            "/com_github_grpc_grpc/test/cpp/naming/utils/dns_server.exe"),
        grpc::testing::NormalizeFilePath(
            test_srcdir.value() + "/com_github_grpc_grpc/test/cpp/naming/"
                                  "resolver_test_record_groups.yaml"),
        grpc::testing::NormalizeFilePath(
            test_srcdir.value() +
            "/com_github_grpc_grpc/test/cpp/naming/utils/dns_resolver.exe"),
        grpc::testing::NormalizeFilePath(
            test_srcdir.value() +
            "/com_github_grpc_grpc/test/cpp/naming/utils/tcp_connect.exe"));
#endif  // GPR_WINDOWS
  } else {
#ifdef GPR_WINDOWS
    grpc_core::Crash(
        "Resolver component tests runner invoker does not support running "
        "without Bazel on Windows for now.");
#endif  // GPR_WINDOWS
    // Get the current binary's directory relative to repo root to invoke the
    // correct build config (asan/tsan/dbg, etc.).
    std::string const bin_dir = my_bin.substr(0, my_bin.rfind('/'));
    // Invoke the .sh and .py scripts directly where they are in source code.
    result = grpc::testing::InvokeResolverComponentTestsRunner(
        "test/cpp/naming/resolver_component_tests_runner.py",
        bin_dir + "/" + absl::GetFlag(FLAGS_test_bin_name),
        "test/cpp/naming/utils/dns_server.py",
        "test/cpp/naming/resolver_test_record_groups.yaml",
        "test/cpp/naming/utils/dns_resolver.py",
        "test/cpp/naming/utils/tcp_connect.py");
  }
  grpc_shutdown();
#ifndef GPR_WINDOWS
  if (WIFEXITED(result)) {
    if (WEXITSTATUS(result) != 0) {
      int error_code = WEXITSTATUS(result);
      LOG(FATAL) << "DNS test subprocess failed with code: " << error_code;
    }
  } else if (WIFSIGNALED(result)) {
    int signal = WTERMSIG(result);
    LOG(FATAL) << "DNS test subprocess killed by signal: " << signal;
  } else {
<<<<<<< HEAD
    LOG(FATAL) << "DNS test subprocess failed, neither WEXITSTATUS nor WTERMSIG is true";
=======
    LOG(FATAL) << "DNS test subprocess failed, neither WEXITSTATUS nor "
                  "WTERMSIG is true";
>>>>>>> b04d3821
  }
#endif
  return result;
}<|MERGE_RESOLUTION|>--- conflicted
+++ resolved
@@ -178,12 +178,8 @@
     int signal = WTERMSIG(result);
     LOG(FATAL) << "DNS test subprocess killed by signal: " << signal;
   } else {
-<<<<<<< HEAD
-    LOG(FATAL) << "DNS test subprocess failed, neither WEXITSTATUS nor WTERMSIG is true";
-=======
     LOG(FATAL) << "DNS test subprocess failed, neither WEXITSTATUS nor "
                   "WTERMSIG is true";
->>>>>>> b04d3821
   }
 #endif
   return result;
