#!/bin/bash
# Copyright 2015 gRPC authors.
#
# Licensed under the Apache License, Version 2.0 (the "License");
# you may not use this file except in compliance with the License.
# You may obtain a copy of the License at
#
#     http://www.apache.org/licenses/LICENSE-2.0
#
# Unless required by applicable law or agreed to in writing, software
# distributed under the License is distributed on an "AS IS" BASIS,
# WITHOUT WARRANTIES OR CONDITIONS OF ANY KIND, either express or implied.
# See the License for the specific language governing permissions and
# limitations under the License.

# This file is auto-generated

set -ex

if [[ "$GRPC_DNS_RESOLVER" == "" ]]; then
  export GRPC_DNS_RESOLVER=ares
elif [[ "$GRPC_DNS_RESOLVER" != ares ]]; then
  echo "Unexpected: GRPC_DNS_RESOLVER=$GRPC_DNS_RESOLVER. This test only works with c-ares resolver"
  exit 1
fi

cd $(dirname $0)/../../..

if [[ "$CONFIG" == "" ]]; then
  export CONFIG=opt
fi
make resolver_component_test
echo "Sanity check DNS records are resolveable with dig:"
EXIT_CODE=0

ONE_FAILED=0
<<<<<<< HEAD
dig  _grpclb._tcp.srv-ipv4-single-target.resolver-tests-version-5.grpctestingexp. | grep 'ANSWER SECTION' || ONE_FAILED=1
if [[ "$ONE_FAILED" != 0 ]]; then
  echo "Sanity check: dig  _grpclb._tcp.srv-ipv4-single-target.resolver-tests-version-5.grpctestingexp. FAILED"
=======
dig SRV _grpclb._tcp.srv-ipv4-single-target.resolver-tests-version-4.grpctestingexp. | grep 'ANSWER SECTION' || ONE_FAILED=1
if [[ "$ONE_FAILED" != 0 ]]; then
  echo "Sanity check: dig SRV _grpclb._tcp.srv-ipv4-single-target.resolver-tests-version-4.grpctestingexp. FAILED"
>>>>>>> d2136581
  exit 1
fi

ONE_FAILED=0
<<<<<<< HEAD
dig  ipv4-single-target.resolver-tests-version-5.grpctestingexp. | grep 'ANSWER SECTION' || ONE_FAILED=1
if [[ "$ONE_FAILED" != 0 ]]; then
  echo "Sanity check: dig  ipv4-single-target.resolver-tests-version-5.grpctestingexp. FAILED"
=======
dig A ipv4-single-target.resolver-tests-version-4.grpctestingexp. | grep 'ANSWER SECTION' || ONE_FAILED=1
if [[ "$ONE_FAILED" != 0 ]]; then
  echo "Sanity check: dig A ipv4-single-target.resolver-tests-version-4.grpctestingexp. FAILED"
>>>>>>> d2136581
  exit 1
fi

ONE_FAILED=0
<<<<<<< HEAD
dig  _grpclb._tcp.srv-ipv4-multi-target.resolver-tests-version-5.grpctestingexp. | grep 'ANSWER SECTION' || ONE_FAILED=1
if [[ "$ONE_FAILED" != 0 ]]; then
  echo "Sanity check: dig  _grpclb._tcp.srv-ipv4-multi-target.resolver-tests-version-5.grpctestingexp. FAILED"
=======
dig SRV _grpclb._tcp.srv-ipv4-multi-target.resolver-tests-version-4.grpctestingexp. | grep 'ANSWER SECTION' || ONE_FAILED=1
if [[ "$ONE_FAILED" != 0 ]]; then
  echo "Sanity check: dig SRV _grpclb._tcp.srv-ipv4-multi-target.resolver-tests-version-4.grpctestingexp. FAILED"
>>>>>>> d2136581
  exit 1
fi

ONE_FAILED=0
<<<<<<< HEAD
dig  ipv4-multi-target.resolver-tests-version-5.grpctestingexp. | grep 'ANSWER SECTION' || ONE_FAILED=1
if [[ "$ONE_FAILED" != 0 ]]; then
  echo "Sanity check: dig  ipv4-multi-target.resolver-tests-version-5.grpctestingexp. FAILED"
=======
dig A ipv4-multi-target.resolver-tests-version-4.grpctestingexp. | grep 'ANSWER SECTION' || ONE_FAILED=1
if [[ "$ONE_FAILED" != 0 ]]; then
  echo "Sanity check: dig A ipv4-multi-target.resolver-tests-version-4.grpctestingexp. FAILED"
>>>>>>> d2136581
  exit 1
fi

ONE_FAILED=0
<<<<<<< HEAD
dig  ipv4-multi-target.resolver-tests-version-5.grpctestingexp. | grep 'ANSWER SECTION' || ONE_FAILED=1
if [[ "$ONE_FAILED" != 0 ]]; then
  echo "Sanity check: dig  ipv4-multi-target.resolver-tests-version-5.grpctestingexp. FAILED"
=======
dig SRV _grpclb._tcp.srv-ipv6-single-target.resolver-tests-version-4.grpctestingexp. | grep 'ANSWER SECTION' || ONE_FAILED=1
if [[ "$ONE_FAILED" != 0 ]]; then
  echo "Sanity check: dig SRV _grpclb._tcp.srv-ipv6-single-target.resolver-tests-version-4.grpctestingexp. FAILED"
>>>>>>> d2136581
  exit 1
fi

ONE_FAILED=0
<<<<<<< HEAD
dig  ipv4-multi-target.resolver-tests-version-5.grpctestingexp. | grep 'ANSWER SECTION' || ONE_FAILED=1
if [[ "$ONE_FAILED" != 0 ]]; then
  echo "Sanity check: dig  ipv4-multi-target.resolver-tests-version-5.grpctestingexp. FAILED"
=======
dig AAAA ipv6-single-target.resolver-tests-version-4.grpctestingexp. | grep 'ANSWER SECTION' || ONE_FAILED=1
if [[ "$ONE_FAILED" != 0 ]]; then
  echo "Sanity check: dig AAAA ipv6-single-target.resolver-tests-version-4.grpctestingexp. FAILED"
>>>>>>> d2136581
  exit 1
fi

ONE_FAILED=0
<<<<<<< HEAD
dig  _grpclb._tcp.srv-ipv6-single-target.resolver-tests-version-5.grpctestingexp. | grep 'ANSWER SECTION' || ONE_FAILED=1
if [[ "$ONE_FAILED" != 0 ]]; then
  echo "Sanity check: dig  _grpclb._tcp.srv-ipv6-single-target.resolver-tests-version-5.grpctestingexp. FAILED"
=======
dig SRV _grpclb._tcp.srv-ipv6-multi-target.resolver-tests-version-4.grpctestingexp. | grep 'ANSWER SECTION' || ONE_FAILED=1
if [[ "$ONE_FAILED" != 0 ]]; then
  echo "Sanity check: dig SRV _grpclb._tcp.srv-ipv6-multi-target.resolver-tests-version-4.grpctestingexp. FAILED"
>>>>>>> d2136581
  exit 1
fi

ONE_FAILED=0
<<<<<<< HEAD
dig  ipv6-single-target.resolver-tests-version-5.grpctestingexp. | grep 'ANSWER SECTION' || ONE_FAILED=1
if [[ "$ONE_FAILED" != 0 ]]; then
  echo "Sanity check: dig  ipv6-single-target.resolver-tests-version-5.grpctestingexp. FAILED"
=======
dig AAAA ipv6-multi-target.resolver-tests-version-4.grpctestingexp. | grep 'ANSWER SECTION' || ONE_FAILED=1
if [[ "$ONE_FAILED" != 0 ]]; then
  echo "Sanity check: dig AAAA ipv6-multi-target.resolver-tests-version-4.grpctestingexp. FAILED"
>>>>>>> d2136581
  exit 1
fi

ONE_FAILED=0
<<<<<<< HEAD
dig  _grpclb._tcp.srv-ipv6-multi-target.resolver-tests-version-5.grpctestingexp. | grep 'ANSWER SECTION' || ONE_FAILED=1
if [[ "$ONE_FAILED" != 0 ]]; then
  echo "Sanity check: dig  _grpclb._tcp.srv-ipv6-multi-target.resolver-tests-version-5.grpctestingexp. FAILED"
=======
dig TXT _grpc_config.srv-ipv4-simple-service-config.resolver-tests-version-4.grpctestingexp. | grep 'ANSWER SECTION' || ONE_FAILED=1
if [[ "$ONE_FAILED" != 0 ]]; then
  echo "Sanity check: dig TXT _grpc_config.srv-ipv4-simple-service-config.resolver-tests-version-4.grpctestingexp. FAILED"
>>>>>>> d2136581
  exit 1
fi

ONE_FAILED=0
<<<<<<< HEAD
dig  ipv6-multi-target.resolver-tests-version-5.grpctestingexp. | grep 'ANSWER SECTION' || ONE_FAILED=1
if [[ "$ONE_FAILED" != 0 ]]; then
  echo "Sanity check: dig  ipv6-multi-target.resolver-tests-version-5.grpctestingexp. FAILED"
=======
dig SRV _grpclb._tcp.srv-ipv4-simple-service-config.resolver-tests-version-4.grpctestingexp. | grep 'ANSWER SECTION' || ONE_FAILED=1
if [[ "$ONE_FAILED" != 0 ]]; then
  echo "Sanity check: dig SRV _grpclb._tcp.srv-ipv4-simple-service-config.resolver-tests-version-4.grpctestingexp. FAILED"
>>>>>>> d2136581
  exit 1
fi

ONE_FAILED=0
<<<<<<< HEAD
dig  ipv6-multi-target.resolver-tests-version-5.grpctestingexp. | grep 'ANSWER SECTION' || ONE_FAILED=1
if [[ "$ONE_FAILED" != 0 ]]; then
  echo "Sanity check: dig  ipv6-multi-target.resolver-tests-version-5.grpctestingexp. FAILED"
=======
dig A ipv4-simple-service-config.resolver-tests-version-4.grpctestingexp. | grep 'ANSWER SECTION' || ONE_FAILED=1
if [[ "$ONE_FAILED" != 0 ]]; then
  echo "Sanity check: dig A ipv4-simple-service-config.resolver-tests-version-4.grpctestingexp. FAILED"
>>>>>>> d2136581
  exit 1
fi

ONE_FAILED=0
<<<<<<< HEAD
dig  ipv6-multi-target.resolver-tests-version-5.grpctestingexp. | grep 'ANSWER SECTION' || ONE_FAILED=1
if [[ "$ONE_FAILED" != 0 ]]; then
  echo "Sanity check: dig  ipv6-multi-target.resolver-tests-version-5.grpctestingexp. FAILED"
=======
dig A ipv4-no-srv-simple-service-config.resolver-tests-version-4.grpctestingexp. | grep 'ANSWER SECTION' || ONE_FAILED=1
if [[ "$ONE_FAILED" != 0 ]]; then
  echo "Sanity check: dig A ipv4-no-srv-simple-service-config.resolver-tests-version-4.grpctestingexp. FAILED"
>>>>>>> d2136581
  exit 1
fi

ONE_FAILED=0
<<<<<<< HEAD
dig  srv-ipv4-simple-service-config.resolver-tests-version-5.grpctestingexp. | grep 'ANSWER SECTION' || ONE_FAILED=1
if [[ "$ONE_FAILED" != 0 ]]; then
  echo "Sanity check: dig  srv-ipv4-simple-service-config.resolver-tests-version-5.grpctestingexp. FAILED"
=======
dig TXT _grpc_config.ipv4-no-srv-simple-service-config.resolver-tests-version-4.grpctestingexp. | grep 'ANSWER SECTION' || ONE_FAILED=1
if [[ "$ONE_FAILED" != 0 ]]; then
  echo "Sanity check: dig TXT _grpc_config.ipv4-no-srv-simple-service-config.resolver-tests-version-4.grpctestingexp. FAILED"
>>>>>>> d2136581
  exit 1
fi

ONE_FAILED=0
<<<<<<< HEAD
dig  ipv4-simple-service-config.resolver-tests-version-5.grpctestingexp. | grep 'ANSWER SECTION' || ONE_FAILED=1
if [[ "$ONE_FAILED" != 0 ]]; then
  echo "Sanity check: dig  ipv4-simple-service-config.resolver-tests-version-5.grpctestingexp. FAILED"
=======
dig TXT _grpc_config.ipv4-no-config-for-cpp.resolver-tests-version-4.grpctestingexp. | grep 'ANSWER SECTION' || ONE_FAILED=1
if [[ "$ONE_FAILED" != 0 ]]; then
  echo "Sanity check: dig TXT _grpc_config.ipv4-no-config-for-cpp.resolver-tests-version-4.grpctestingexp. FAILED"
>>>>>>> d2136581
  exit 1
fi

ONE_FAILED=0
<<<<<<< HEAD
dig  _grpclb._tcp.srv-ipv4-simple-service-config.resolver-tests-version-5.grpctestingexp. | grep 'ANSWER SECTION' || ONE_FAILED=1
if [[ "$ONE_FAILED" != 0 ]]; then
  echo "Sanity check: dig  _grpclb._tcp.srv-ipv4-simple-service-config.resolver-tests-version-5.grpctestingexp. FAILED"
=======
dig A ipv4-no-config-for-cpp.resolver-tests-version-4.grpctestingexp. | grep 'ANSWER SECTION' || ONE_FAILED=1
if [[ "$ONE_FAILED" != 0 ]]; then
  echo "Sanity check: dig A ipv4-no-config-for-cpp.resolver-tests-version-4.grpctestingexp. FAILED"
>>>>>>> d2136581
  exit 1
fi

ONE_FAILED=0
<<<<<<< HEAD
dig  ipv4-no-srv-simple-service-config.resolver-tests-version-5.grpctestingexp. | grep 'ANSWER SECTION' || ONE_FAILED=1
if [[ "$ONE_FAILED" != 0 ]]; then
  echo "Sanity check: dig  ipv4-no-srv-simple-service-config.resolver-tests-version-5.grpctestingexp. FAILED"
=======
dig A ipv4-cpp-config-has-zero-percentage.resolver-tests-version-4.grpctestingexp. | grep 'ANSWER SECTION' || ONE_FAILED=1
if [[ "$ONE_FAILED" != 0 ]]; then
  echo "Sanity check: dig A ipv4-cpp-config-has-zero-percentage.resolver-tests-version-4.grpctestingexp. FAILED"
>>>>>>> d2136581
  exit 1
fi

ONE_FAILED=0
<<<<<<< HEAD
dig  ipv4-no-srv-simple-service-config.resolver-tests-version-5.grpctestingexp. | grep 'ANSWER SECTION' || ONE_FAILED=1
if [[ "$ONE_FAILED" != 0 ]]; then
  echo "Sanity check: dig  ipv4-no-srv-simple-service-config.resolver-tests-version-5.grpctestingexp. FAILED"
=======
dig TXT _grpc_config.ipv4-cpp-config-has-zero-percentage.resolver-tests-version-4.grpctestingexp. | grep 'ANSWER SECTION' || ONE_FAILED=1
if [[ "$ONE_FAILED" != 0 ]]; then
  echo "Sanity check: dig TXT _grpc_config.ipv4-cpp-config-has-zero-percentage.resolver-tests-version-4.grpctestingexp. FAILED"
>>>>>>> d2136581
  exit 1
fi

ONE_FAILED=0
<<<<<<< HEAD
dig  ipv4-no-config-for-cpp.resolver-tests-version-5.grpctestingexp. | grep 'ANSWER SECTION' || ONE_FAILED=1
if [[ "$ONE_FAILED" != 0 ]]; then
  echo "Sanity check: dig  ipv4-no-config-for-cpp.resolver-tests-version-5.grpctestingexp. FAILED"
=======
dig TXT _grpc_config.ipv4-second-language-is-cpp.resolver-tests-version-4.grpctestingexp. | grep 'ANSWER SECTION' || ONE_FAILED=1
if [[ "$ONE_FAILED" != 0 ]]; then
  echo "Sanity check: dig TXT _grpc_config.ipv4-second-language-is-cpp.resolver-tests-version-4.grpctestingexp. FAILED"
>>>>>>> d2136581
  exit 1
fi

ONE_FAILED=0
<<<<<<< HEAD
dig  ipv4-no-config-for-cpp.resolver-tests-version-5.grpctestingexp. | grep 'ANSWER SECTION' || ONE_FAILED=1
if [[ "$ONE_FAILED" != 0 ]]; then
  echo "Sanity check: dig  ipv4-no-config-for-cpp.resolver-tests-version-5.grpctestingexp. FAILED"
=======
dig A ipv4-second-language-is-cpp.resolver-tests-version-4.grpctestingexp. | grep 'ANSWER SECTION' || ONE_FAILED=1
if [[ "$ONE_FAILED" != 0 ]]; then
  echo "Sanity check: dig A ipv4-second-language-is-cpp.resolver-tests-version-4.grpctestingexp. FAILED"
>>>>>>> d2136581
  exit 1
fi

ONE_FAILED=0
<<<<<<< HEAD
dig  ipv4-cpp-config-has-zero-percentage.resolver-tests-version-5.grpctestingexp. | grep 'ANSWER SECTION' || ONE_FAILED=1
if [[ "$ONE_FAILED" != 0 ]]; then
  echo "Sanity check: dig  ipv4-cpp-config-has-zero-percentage.resolver-tests-version-5.grpctestingexp. FAILED"
=======
dig A ipv4-config-with-percentages.resolver-tests-version-4.grpctestingexp. | grep 'ANSWER SECTION' || ONE_FAILED=1
if [[ "$ONE_FAILED" != 0 ]]; then
  echo "Sanity check: dig A ipv4-config-with-percentages.resolver-tests-version-4.grpctestingexp. FAILED"
>>>>>>> d2136581
  exit 1
fi

ONE_FAILED=0
<<<<<<< HEAD
dig  ipv4-cpp-config-has-zero-percentage.resolver-tests-version-5.grpctestingexp. | grep 'ANSWER SECTION' || ONE_FAILED=1
if [[ "$ONE_FAILED" != 0 ]]; then
  echo "Sanity check: dig  ipv4-cpp-config-has-zero-percentage.resolver-tests-version-5.grpctestingexp. FAILED"
=======
dig TXT _grpc_config.ipv4-config-with-percentages.resolver-tests-version-4.grpctestingexp. | grep 'ANSWER SECTION' || ONE_FAILED=1
if [[ "$ONE_FAILED" != 0 ]]; then
  echo "Sanity check: dig TXT _grpc_config.ipv4-config-with-percentages.resolver-tests-version-4.grpctestingexp. FAILED"
>>>>>>> d2136581
  exit 1
fi

ONE_FAILED=0
<<<<<<< HEAD
dig  ipv4-second-language-is-cpp.resolver-tests-version-5.grpctestingexp. | grep 'ANSWER SECTION' || ONE_FAILED=1
if [[ "$ONE_FAILED" != 0 ]]; then
  echo "Sanity check: dig  ipv4-second-language-is-cpp.resolver-tests-version-5.grpctestingexp. FAILED"
=======
dig SRV _grpclb._tcp.srv-ipv4-target-has-backend-and-balancer.resolver-tests-version-4.grpctestingexp. | grep 'ANSWER SECTION' || ONE_FAILED=1
if [[ "$ONE_FAILED" != 0 ]]; then
  echo "Sanity check: dig SRV _grpclb._tcp.srv-ipv4-target-has-backend-and-balancer.resolver-tests-version-4.grpctestingexp. FAILED"
>>>>>>> d2136581
  exit 1
fi

ONE_FAILED=0
<<<<<<< HEAD
dig  ipv4-second-language-is-cpp.resolver-tests-version-5.grpctestingexp. | grep 'ANSWER SECTION' || ONE_FAILED=1
if [[ "$ONE_FAILED" != 0 ]]; then
  echo "Sanity check: dig  ipv4-second-language-is-cpp.resolver-tests-version-5.grpctestingexp. FAILED"
=======
dig A balancer-for-ipv4-has-backend-and-balancer.resolver-tests-version-4.grpctestingexp. | grep 'ANSWER SECTION' || ONE_FAILED=1
if [[ "$ONE_FAILED" != 0 ]]; then
  echo "Sanity check: dig A balancer-for-ipv4-has-backend-and-balancer.resolver-tests-version-4.grpctestingexp. FAILED"
>>>>>>> d2136581
  exit 1
fi

ONE_FAILED=0
<<<<<<< HEAD
dig  ipv4-config-with-percentages.resolver-tests-version-5.grpctestingexp. | grep 'ANSWER SECTION' || ONE_FAILED=1
if [[ "$ONE_FAILED" != 0 ]]; then
  echo "Sanity check: dig  ipv4-config-with-percentages.resolver-tests-version-5.grpctestingexp. FAILED"
=======
dig A srv-ipv4-target-has-backend-and-balancer.resolver-tests-version-4.grpctestingexp. | grep 'ANSWER SECTION' || ONE_FAILED=1
if [[ "$ONE_FAILED" != 0 ]]; then
  echo "Sanity check: dig A srv-ipv4-target-has-backend-and-balancer.resolver-tests-version-4.grpctestingexp. FAILED"
>>>>>>> d2136581
  exit 1
fi

ONE_FAILED=0
<<<<<<< HEAD
dig  ipv4-config-with-percentages.resolver-tests-version-5.grpctestingexp. | grep 'ANSWER SECTION' || ONE_FAILED=1
if [[ "$ONE_FAILED" != 0 ]]; then
  echo "Sanity check: dig  ipv4-config-with-percentages.resolver-tests-version-5.grpctestingexp. FAILED"
=======
dig SRV _grpclb._tcp.srv-ipv6-target-has-backend-and-balancer.resolver-tests-version-4.grpctestingexp. | grep 'ANSWER SECTION' || ONE_FAILED=1
if [[ "$ONE_FAILED" != 0 ]]; then
  echo "Sanity check: dig SRV _grpclb._tcp.srv-ipv6-target-has-backend-and-balancer.resolver-tests-version-4.grpctestingexp. FAILED"
>>>>>>> d2136581
  exit 1
fi

ONE_FAILED=0
<<<<<<< HEAD
dig  _grpclb._tcp.srv-ipv4-target-has-backend-and-balancer.resolver-tests-version-5.grpctestingexp. | grep 'ANSWER SECTION' || ONE_FAILED=1
if [[ "$ONE_FAILED" != 0 ]]; then
  echo "Sanity check: dig  _grpclb._tcp.srv-ipv4-target-has-backend-and-balancer.resolver-tests-version-5.grpctestingexp. FAILED"
=======
dig AAAA balancer-for-ipv6-has-backend-and-balancer.resolver-tests-version-4.grpctestingexp. | grep 'ANSWER SECTION' || ONE_FAILED=1
if [[ "$ONE_FAILED" != 0 ]]; then
  echo "Sanity check: dig AAAA balancer-for-ipv6-has-backend-and-balancer.resolver-tests-version-4.grpctestingexp. FAILED"
>>>>>>> d2136581
  exit 1
fi

ONE_FAILED=0
<<<<<<< HEAD
dig  balancer-for-ipv4-has-backend-and-balancer.resolver-tests-version-5.grpctestingexp. | grep 'ANSWER SECTION' || ONE_FAILED=1
if [[ "$ONE_FAILED" != 0 ]]; then
  echo "Sanity check: dig  balancer-for-ipv4-has-backend-and-balancer.resolver-tests-version-5.grpctestingexp. FAILED"
  exit 1
fi

ONE_FAILED=0
dig  srv-ipv4-target-has-backend-and-balancer.resolver-tests-version-5.grpctestingexp. | grep 'ANSWER SECTION' || ONE_FAILED=1
if [[ "$ONE_FAILED" != 0 ]]; then
  echo "Sanity check: dig  srv-ipv4-target-has-backend-and-balancer.resolver-tests-version-5.grpctestingexp. FAILED"
  exit 1
fi

ONE_FAILED=0
dig  _grpclb._tcp.srv-ipv6-target-has-backend-and-balancer.resolver-tests-version-5.grpctestingexp. | grep 'ANSWER SECTION' || ONE_FAILED=1
if [[ "$ONE_FAILED" != 0 ]]; then
  echo "Sanity check: dig  _grpclb._tcp.srv-ipv6-target-has-backend-and-balancer.resolver-tests-version-5.grpctestingexp. FAILED"
  exit 1
fi

ONE_FAILED=0
dig  balancer-for-ipv6-has-backend-and-balancer.resolver-tests-version-5.grpctestingexp. | grep 'ANSWER SECTION' || ONE_FAILED=1
if [[ "$ONE_FAILED" != 0 ]]; then
  echo "Sanity check: dig  balancer-for-ipv6-has-backend-and-balancer.resolver-tests-version-5.grpctestingexp. FAILED"
  exit 1
fi

ONE_FAILED=0
dig  srv-ipv6-target-has-backend-and-balancer.resolver-tests-version-5.grpctestingexp. | grep 'ANSWER SECTION' || ONE_FAILED=1
if [[ "$ONE_FAILED" != 0 ]]; then
  echo "Sanity check: dig  srv-ipv6-target-has-backend-and-balancer.resolver-tests-version-5.grpctestingexp. FAILED"
=======
dig AAAA srv-ipv6-target-has-backend-and-balancer.resolver-tests-version-4.grpctestingexp. | grep 'ANSWER SECTION' || ONE_FAILED=1
if [[ "$ONE_FAILED" != 0 ]]; then
  echo "Sanity check: dig AAAA srv-ipv6-target-has-backend-and-balancer.resolver-tests-version-4.grpctestingexp. FAILED"
>>>>>>> d2136581
  exit 1
fi

echo "Sanity check PASSED. Run resolver tests:"

ONE_FAILED=0
bins/$CONFIG/resolver_component_test \
<<<<<<< HEAD
  --target_name='srv-ipv4-single-target.resolver-tests-version-5.grpctestingexp.' \
=======
  --target_name='srv-ipv4-single-target.resolver-tests-version-4.grpctestingexp.' \
>>>>>>> d2136581
  --expected_addrs='1.2.3.4:1234,True' \
  --expected_chosen_service_config='' \
  --expected_lb_policy='' || ONE_FAILED=1
if [[ "$ONE_FAILED" != 0 ]]; then
<<<<<<< HEAD
  echo "Test based on target record: srv-ipv4-single-target.resolver-tests-version-5.grpctestingexp. FAILED"
=======
  echo "Test based on target record: srv-ipv4-single-target.resolver-tests-version-4.grpctestingexp. FAILED"
>>>>>>> d2136581
  EXIT_CODE=1
fi

ONE_FAILED=0
bins/$CONFIG/resolver_component_test \
<<<<<<< HEAD
  --target_name='srv-ipv4-multi-target.resolver-tests-version-5.grpctestingexp.' \
=======
  --target_name='srv-ipv4-multi-target.resolver-tests-version-4.grpctestingexp.' \
>>>>>>> d2136581
  --expected_addrs='1.2.3.5:1234,True;1.2.3.6:1234,True;1.2.3.7:1234,True' \
  --expected_chosen_service_config='' \
  --expected_lb_policy='' || ONE_FAILED=1
if [[ "$ONE_FAILED" != 0 ]]; then
<<<<<<< HEAD
  echo "Test based on target record: srv-ipv4-multi-target.resolver-tests-version-5.grpctestingexp. FAILED"
=======
  echo "Test based on target record: srv-ipv4-multi-target.resolver-tests-version-4.grpctestingexp. FAILED"
>>>>>>> d2136581
  EXIT_CODE=1
fi

ONE_FAILED=0
bins/$CONFIG/resolver_component_test \
<<<<<<< HEAD
  --target_name='srv-ipv6-single-target.resolver-tests-version-5.grpctestingexp.' \
=======
  --target_name='srv-ipv6-single-target.resolver-tests-version-4.grpctestingexp.' \
>>>>>>> d2136581
  --expected_addrs='[2607:f8b0:400a:801::1001]:1234,True' \
  --expected_chosen_service_config='' \
  --expected_lb_policy='' || ONE_FAILED=1
if [[ "$ONE_FAILED" != 0 ]]; then
<<<<<<< HEAD
  echo "Test based on target record: srv-ipv6-single-target.resolver-tests-version-5.grpctestingexp. FAILED"
=======
  echo "Test based on target record: srv-ipv6-single-target.resolver-tests-version-4.grpctestingexp. FAILED"
>>>>>>> d2136581
  EXIT_CODE=1
fi

ONE_FAILED=0
bins/$CONFIG/resolver_component_test \
<<<<<<< HEAD
  --target_name='srv-ipv6-multi-target.resolver-tests-version-5.grpctestingexp.' \
=======
  --target_name='srv-ipv6-multi-target.resolver-tests-version-4.grpctestingexp.' \
>>>>>>> d2136581
  --expected_addrs='[2607:f8b0:400a:801::1002]:1234,True;[2607:f8b0:400a:801::1003]:1234,True;[2607:f8b0:400a:801::1004]:1234,True' \
  --expected_chosen_service_config='' \
  --expected_lb_policy='' || ONE_FAILED=1
if [[ "$ONE_FAILED" != 0 ]]; then
<<<<<<< HEAD
  echo "Test based on target record: srv-ipv6-multi-target.resolver-tests-version-5.grpctestingexp. FAILED"
=======
  echo "Test based on target record: srv-ipv6-multi-target.resolver-tests-version-4.grpctestingexp. FAILED"
>>>>>>> d2136581
  EXIT_CODE=1
fi

ONE_FAILED=0
bins/$CONFIG/resolver_component_test \
<<<<<<< HEAD
  --target_name='srv-ipv4-simple-service-config.resolver-tests-version-5.grpctestingexp.' \
=======
  --target_name='srv-ipv4-simple-service-config.resolver-tests-version-4.grpctestingexp.' \
>>>>>>> d2136581
  --expected_addrs='1.2.3.4:1234,True' \
  --expected_chosen_service_config='{"loadBalancingPolicy":"round_robin","methodConfig":[{"name":[{"method":"Foo","service":"SimpleService"}],"waitForReady":true}]}' \
  --expected_lb_policy='round_robin' || ONE_FAILED=1
if [[ "$ONE_FAILED" != 0 ]]; then
<<<<<<< HEAD
  echo "Test based on target record: srv-ipv4-simple-service-config.resolver-tests-version-5.grpctestingexp. FAILED"
=======
  echo "Test based on target record: srv-ipv4-simple-service-config.resolver-tests-version-4.grpctestingexp. FAILED"
>>>>>>> d2136581
  EXIT_CODE=1
fi

ONE_FAILED=0
bins/$CONFIG/resolver_component_test \
<<<<<<< HEAD
  --target_name='ipv4-no-srv-simple-service-config.resolver-tests-version-5.grpctestingexp.' \
=======
  --target_name='ipv4-no-srv-simple-service-config.resolver-tests-version-4.grpctestingexp.' \
>>>>>>> d2136581
  --expected_addrs='1.2.3.4:443,False' \
  --expected_chosen_service_config='{"loadBalancingPolicy":"round_robin","methodConfig":[{"name":[{"method":"Foo","service":"NoSrvSimpleService"}],"waitForReady":true}]}' \
  --expected_lb_policy='round_robin' || ONE_FAILED=1
if [[ "$ONE_FAILED" != 0 ]]; then
<<<<<<< HEAD
  echo "Test based on target record: ipv4-no-srv-simple-service-config.resolver-tests-version-5.grpctestingexp. FAILED"
=======
  echo "Test based on target record: ipv4-no-srv-simple-service-config.resolver-tests-version-4.grpctestingexp. FAILED"
>>>>>>> d2136581
  EXIT_CODE=1
fi

ONE_FAILED=0
bins/$CONFIG/resolver_component_test \
<<<<<<< HEAD
  --target_name='ipv4-no-config-for-cpp.resolver-tests-version-5.grpctestingexp.' \
=======
  --target_name='ipv4-no-config-for-cpp.resolver-tests-version-4.grpctestingexp.' \
>>>>>>> d2136581
  --expected_addrs='1.2.3.4:443,False' \
  --expected_chosen_service_config='' \
  --expected_lb_policy='' || ONE_FAILED=1
if [[ "$ONE_FAILED" != 0 ]]; then
<<<<<<< HEAD
  echo "Test based on target record: ipv4-no-config-for-cpp.resolver-tests-version-5.grpctestingexp. FAILED"
=======
  echo "Test based on target record: ipv4-no-config-for-cpp.resolver-tests-version-4.grpctestingexp. FAILED"
>>>>>>> d2136581
  EXIT_CODE=1
fi

ONE_FAILED=0
bins/$CONFIG/resolver_component_test \
<<<<<<< HEAD
  --target_name='ipv4-cpp-config-has-zero-percentage.resolver-tests-version-5.grpctestingexp.' \
=======
  --target_name='ipv4-cpp-config-has-zero-percentage.resolver-tests-version-4.grpctestingexp.' \
>>>>>>> d2136581
  --expected_addrs='1.2.3.4:443,False' \
  --expected_chosen_service_config='' \
  --expected_lb_policy='' || ONE_FAILED=1
if [[ "$ONE_FAILED" != 0 ]]; then
<<<<<<< HEAD
  echo "Test based on target record: ipv4-cpp-config-has-zero-percentage.resolver-tests-version-5.grpctestingexp. FAILED"
=======
  echo "Test based on target record: ipv4-cpp-config-has-zero-percentage.resolver-tests-version-4.grpctestingexp. FAILED"
>>>>>>> d2136581
  EXIT_CODE=1
fi

ONE_FAILED=0
bins/$CONFIG/resolver_component_test \
<<<<<<< HEAD
  --target_name='ipv4-second-language-is-cpp.resolver-tests-version-5.grpctestingexp.' \
=======
  --target_name='ipv4-second-language-is-cpp.resolver-tests-version-4.grpctestingexp.' \
>>>>>>> d2136581
  --expected_addrs='1.2.3.4:443,False' \
  --expected_chosen_service_config='{"loadBalancingPolicy":"round_robin","methodConfig":[{"name":[{"method":"Foo","service":"CppService","waitForReady":true}]}]}' \
  --expected_lb_policy='round_robin' || ONE_FAILED=1
if [[ "$ONE_FAILED" != 0 ]]; then
<<<<<<< HEAD
  echo "Test based on target record: ipv4-second-language-is-cpp.resolver-tests-version-5.grpctestingexp. FAILED"
=======
  echo "Test based on target record: ipv4-second-language-is-cpp.resolver-tests-version-4.grpctestingexp. FAILED"
>>>>>>> d2136581
  EXIT_CODE=1
fi

ONE_FAILED=0
bins/$CONFIG/resolver_component_test \
<<<<<<< HEAD
  --target_name='ipv4-config-with-percentages.resolver-tests-version-5.grpctestingexp.' \
=======
  --target_name='ipv4-config-with-percentages.resolver-tests-version-4.grpctestingexp.' \
>>>>>>> d2136581
  --expected_addrs='1.2.3.4:443,False' \
  --expected_chosen_service_config='{"loadBalancingPolicy":"round_robin","methodConfig":[{"name":[{"method":"Foo","service":"AlwaysPickedService"}],"waitForReady":true}]}' \
  --expected_lb_policy='round_robin' || ONE_FAILED=1
if [[ "$ONE_FAILED" != 0 ]]; then
<<<<<<< HEAD
  echo "Test based on target record: ipv4-config-with-percentages.resolver-tests-version-5.grpctestingexp. FAILED"
=======
  echo "Test based on target record: ipv4-config-with-percentages.resolver-tests-version-4.grpctestingexp. FAILED"
>>>>>>> d2136581
  EXIT_CODE=1
fi

ONE_FAILED=0
bins/$CONFIG/resolver_component_test \
<<<<<<< HEAD
  --target_name='srv-ipv4-target-has-backend-and-balancer.resolver-tests-version-5.grpctestingexp.' \
=======
  --target_name='srv-ipv4-target-has-backend-and-balancer.resolver-tests-version-4.grpctestingexp.' \
>>>>>>> d2136581
  --expected_addrs='1.2.3.4:1234,True;1.2.3.4:443,False' \
  --expected_chosen_service_config='' \
  --expected_lb_policy='' || ONE_FAILED=1
if [[ "$ONE_FAILED" != 0 ]]; then
<<<<<<< HEAD
  echo "Test based on target record: srv-ipv4-target-has-backend-and-balancer.resolver-tests-version-5.grpctestingexp. FAILED"
=======
  echo "Test based on target record: srv-ipv4-target-has-backend-and-balancer.resolver-tests-version-4.grpctestingexp. FAILED"
>>>>>>> d2136581
  EXIT_CODE=1
fi

ONE_FAILED=0
bins/$CONFIG/resolver_component_test \
<<<<<<< HEAD
  --target_name='srv-ipv6-target-has-backend-and-balancer.resolver-tests-version-5.grpctestingexp.' \
=======
  --target_name='srv-ipv6-target-has-backend-and-balancer.resolver-tests-version-4.grpctestingexp.' \
>>>>>>> d2136581
  --expected_addrs='[2607:f8b0:400a:801::1002]:1234,True;[2607:f8b0:400a:801::1002]:443,False' \
  --expected_chosen_service_config='' \
  --expected_lb_policy='' || ONE_FAILED=1
if [[ "$ONE_FAILED" != 0 ]]; then
<<<<<<< HEAD
  echo "Test based on target record: srv-ipv6-target-has-backend-and-balancer.resolver-tests-version-5.grpctestingexp. FAILED"
=======
  echo "Test based on target record: srv-ipv6-target-has-backend-and-balancer.resolver-tests-version-4.grpctestingexp. FAILED"
>>>>>>> d2136581
  EXIT_CODE=1
fi

exit $EXIT_CODE<|MERGE_RESOLUTION|>--- conflicted
+++ resolved
@@ -34,345 +34,188 @@
 EXIT_CODE=0
 
 ONE_FAILED=0
-<<<<<<< HEAD
 dig  _grpclb._tcp.srv-ipv4-single-target.resolver-tests-version-5.grpctestingexp. | grep 'ANSWER SECTION' || ONE_FAILED=1
 if [[ "$ONE_FAILED" != 0 ]]; then
   echo "Sanity check: dig  _grpclb._tcp.srv-ipv4-single-target.resolver-tests-version-5.grpctestingexp. FAILED"
-=======
-dig SRV _grpclb._tcp.srv-ipv4-single-target.resolver-tests-version-4.grpctestingexp. | grep 'ANSWER SECTION' || ONE_FAILED=1
-if [[ "$ONE_FAILED" != 0 ]]; then
-  echo "Sanity check: dig SRV _grpclb._tcp.srv-ipv4-single-target.resolver-tests-version-4.grpctestingexp. FAILED"
->>>>>>> d2136581
-  exit 1
-fi
-
-ONE_FAILED=0
-<<<<<<< HEAD
+  exit 1
+fi
+
+ONE_FAILED=0
 dig  ipv4-single-target.resolver-tests-version-5.grpctestingexp. | grep 'ANSWER SECTION' || ONE_FAILED=1
 if [[ "$ONE_FAILED" != 0 ]]; then
   echo "Sanity check: dig  ipv4-single-target.resolver-tests-version-5.grpctestingexp. FAILED"
-=======
-dig A ipv4-single-target.resolver-tests-version-4.grpctestingexp. | grep 'ANSWER SECTION' || ONE_FAILED=1
-if [[ "$ONE_FAILED" != 0 ]]; then
-  echo "Sanity check: dig A ipv4-single-target.resolver-tests-version-4.grpctestingexp. FAILED"
->>>>>>> d2136581
-  exit 1
-fi
-
-ONE_FAILED=0
-<<<<<<< HEAD
+  exit 1
+fi
+
+ONE_FAILED=0
 dig  _grpclb._tcp.srv-ipv4-multi-target.resolver-tests-version-5.grpctestingexp. | grep 'ANSWER SECTION' || ONE_FAILED=1
 if [[ "$ONE_FAILED" != 0 ]]; then
   echo "Sanity check: dig  _grpclb._tcp.srv-ipv4-multi-target.resolver-tests-version-5.grpctestingexp. FAILED"
-=======
-dig SRV _grpclb._tcp.srv-ipv4-multi-target.resolver-tests-version-4.grpctestingexp. | grep 'ANSWER SECTION' || ONE_FAILED=1
-if [[ "$ONE_FAILED" != 0 ]]; then
-  echo "Sanity check: dig SRV _grpclb._tcp.srv-ipv4-multi-target.resolver-tests-version-4.grpctestingexp. FAILED"
->>>>>>> d2136581
-  exit 1
-fi
-
-ONE_FAILED=0
-<<<<<<< HEAD
+  exit 1
+fi
+
+ONE_FAILED=0
 dig  ipv4-multi-target.resolver-tests-version-5.grpctestingexp. | grep 'ANSWER SECTION' || ONE_FAILED=1
 if [[ "$ONE_FAILED" != 0 ]]; then
   echo "Sanity check: dig  ipv4-multi-target.resolver-tests-version-5.grpctestingexp. FAILED"
-=======
-dig A ipv4-multi-target.resolver-tests-version-4.grpctestingexp. | grep 'ANSWER SECTION' || ONE_FAILED=1
-if [[ "$ONE_FAILED" != 0 ]]; then
-  echo "Sanity check: dig A ipv4-multi-target.resolver-tests-version-4.grpctestingexp. FAILED"
->>>>>>> d2136581
-  exit 1
-fi
-
-ONE_FAILED=0
-<<<<<<< HEAD
+  exit 1
+fi
+
+ONE_FAILED=0
 dig  ipv4-multi-target.resolver-tests-version-5.grpctestingexp. | grep 'ANSWER SECTION' || ONE_FAILED=1
 if [[ "$ONE_FAILED" != 0 ]]; then
   echo "Sanity check: dig  ipv4-multi-target.resolver-tests-version-5.grpctestingexp. FAILED"
-=======
-dig SRV _grpclb._tcp.srv-ipv6-single-target.resolver-tests-version-4.grpctestingexp. | grep 'ANSWER SECTION' || ONE_FAILED=1
-if [[ "$ONE_FAILED" != 0 ]]; then
-  echo "Sanity check: dig SRV _grpclb._tcp.srv-ipv6-single-target.resolver-tests-version-4.grpctestingexp. FAILED"
->>>>>>> d2136581
-  exit 1
-fi
-
-ONE_FAILED=0
-<<<<<<< HEAD
+  exit 1
+fi
+
+ONE_FAILED=0
 dig  ipv4-multi-target.resolver-tests-version-5.grpctestingexp. | grep 'ANSWER SECTION' || ONE_FAILED=1
 if [[ "$ONE_FAILED" != 0 ]]; then
   echo "Sanity check: dig  ipv4-multi-target.resolver-tests-version-5.grpctestingexp. FAILED"
-=======
-dig AAAA ipv6-single-target.resolver-tests-version-4.grpctestingexp. | grep 'ANSWER SECTION' || ONE_FAILED=1
-if [[ "$ONE_FAILED" != 0 ]]; then
-  echo "Sanity check: dig AAAA ipv6-single-target.resolver-tests-version-4.grpctestingexp. FAILED"
->>>>>>> d2136581
-  exit 1
-fi
-
-ONE_FAILED=0
-<<<<<<< HEAD
+  exit 1
+fi
+
+ONE_FAILED=0
 dig  _grpclb._tcp.srv-ipv6-single-target.resolver-tests-version-5.grpctestingexp. | grep 'ANSWER SECTION' || ONE_FAILED=1
 if [[ "$ONE_FAILED" != 0 ]]; then
   echo "Sanity check: dig  _grpclb._tcp.srv-ipv6-single-target.resolver-tests-version-5.grpctestingexp. FAILED"
-=======
-dig SRV _grpclb._tcp.srv-ipv6-multi-target.resolver-tests-version-4.grpctestingexp. | grep 'ANSWER SECTION' || ONE_FAILED=1
-if [[ "$ONE_FAILED" != 0 ]]; then
-  echo "Sanity check: dig SRV _grpclb._tcp.srv-ipv6-multi-target.resolver-tests-version-4.grpctestingexp. FAILED"
->>>>>>> d2136581
-  exit 1
-fi
-
-ONE_FAILED=0
-<<<<<<< HEAD
+  exit 1
+fi
+
+ONE_FAILED=0
 dig  ipv6-single-target.resolver-tests-version-5.grpctestingexp. | grep 'ANSWER SECTION' || ONE_FAILED=1
 if [[ "$ONE_FAILED" != 0 ]]; then
   echo "Sanity check: dig  ipv6-single-target.resolver-tests-version-5.grpctestingexp. FAILED"
-=======
-dig AAAA ipv6-multi-target.resolver-tests-version-4.grpctestingexp. | grep 'ANSWER SECTION' || ONE_FAILED=1
-if [[ "$ONE_FAILED" != 0 ]]; then
-  echo "Sanity check: dig AAAA ipv6-multi-target.resolver-tests-version-4.grpctestingexp. FAILED"
->>>>>>> d2136581
-  exit 1
-fi
-
-ONE_FAILED=0
-<<<<<<< HEAD
+  exit 1
+fi
+
+ONE_FAILED=0
 dig  _grpclb._tcp.srv-ipv6-multi-target.resolver-tests-version-5.grpctestingexp. | grep 'ANSWER SECTION' || ONE_FAILED=1
 if [[ "$ONE_FAILED" != 0 ]]; then
   echo "Sanity check: dig  _grpclb._tcp.srv-ipv6-multi-target.resolver-tests-version-5.grpctestingexp. FAILED"
-=======
-dig TXT _grpc_config.srv-ipv4-simple-service-config.resolver-tests-version-4.grpctestingexp. | grep 'ANSWER SECTION' || ONE_FAILED=1
-if [[ "$ONE_FAILED" != 0 ]]; then
-  echo "Sanity check: dig TXT _grpc_config.srv-ipv4-simple-service-config.resolver-tests-version-4.grpctestingexp. FAILED"
->>>>>>> d2136581
-  exit 1
-fi
-
-ONE_FAILED=0
-<<<<<<< HEAD
+  exit 1
+fi
+
+ONE_FAILED=0
 dig  ipv6-multi-target.resolver-tests-version-5.grpctestingexp. | grep 'ANSWER SECTION' || ONE_FAILED=1
 if [[ "$ONE_FAILED" != 0 ]]; then
   echo "Sanity check: dig  ipv6-multi-target.resolver-tests-version-5.grpctestingexp. FAILED"
-=======
-dig SRV _grpclb._tcp.srv-ipv4-simple-service-config.resolver-tests-version-4.grpctestingexp. | grep 'ANSWER SECTION' || ONE_FAILED=1
-if [[ "$ONE_FAILED" != 0 ]]; then
-  echo "Sanity check: dig SRV _grpclb._tcp.srv-ipv4-simple-service-config.resolver-tests-version-4.grpctestingexp. FAILED"
->>>>>>> d2136581
-  exit 1
-fi
-
-ONE_FAILED=0
-<<<<<<< HEAD
+  exit 1
+fi
+
+ONE_FAILED=0
 dig  ipv6-multi-target.resolver-tests-version-5.grpctestingexp. | grep 'ANSWER SECTION' || ONE_FAILED=1
 if [[ "$ONE_FAILED" != 0 ]]; then
   echo "Sanity check: dig  ipv6-multi-target.resolver-tests-version-5.grpctestingexp. FAILED"
-=======
-dig A ipv4-simple-service-config.resolver-tests-version-4.grpctestingexp. | grep 'ANSWER SECTION' || ONE_FAILED=1
-if [[ "$ONE_FAILED" != 0 ]]; then
-  echo "Sanity check: dig A ipv4-simple-service-config.resolver-tests-version-4.grpctestingexp. FAILED"
->>>>>>> d2136581
-  exit 1
-fi
-
-ONE_FAILED=0
-<<<<<<< HEAD
+  exit 1
+fi
+
+ONE_FAILED=0
 dig  ipv6-multi-target.resolver-tests-version-5.grpctestingexp. | grep 'ANSWER SECTION' || ONE_FAILED=1
 if [[ "$ONE_FAILED" != 0 ]]; then
   echo "Sanity check: dig  ipv6-multi-target.resolver-tests-version-5.grpctestingexp. FAILED"
-=======
-dig A ipv4-no-srv-simple-service-config.resolver-tests-version-4.grpctestingexp. | grep 'ANSWER SECTION' || ONE_FAILED=1
-if [[ "$ONE_FAILED" != 0 ]]; then
-  echo "Sanity check: dig A ipv4-no-srv-simple-service-config.resolver-tests-version-4.grpctestingexp. FAILED"
->>>>>>> d2136581
-  exit 1
-fi
-
-ONE_FAILED=0
-<<<<<<< HEAD
-dig  srv-ipv4-simple-service-config.resolver-tests-version-5.grpctestingexp. | grep 'ANSWER SECTION' || ONE_FAILED=1
-if [[ "$ONE_FAILED" != 0 ]]; then
-  echo "Sanity check: dig  srv-ipv4-simple-service-config.resolver-tests-version-5.grpctestingexp. FAILED"
-=======
-dig TXT _grpc_config.ipv4-no-srv-simple-service-config.resolver-tests-version-4.grpctestingexp. | grep 'ANSWER SECTION' || ONE_FAILED=1
-if [[ "$ONE_FAILED" != 0 ]]; then
-  echo "Sanity check: dig TXT _grpc_config.ipv4-no-srv-simple-service-config.resolver-tests-version-4.grpctestingexp. FAILED"
->>>>>>> d2136581
-  exit 1
-fi
-
-ONE_FAILED=0
-<<<<<<< HEAD
+  exit 1
+fi
+
+ONE_FAILED=0
+dig  _grpc_config.srv-ipv4-simple-service-config.resolver-tests-version-5.grpctestingexp. | grep 'ANSWER SECTION' || ONE_FAILED=1
+if [[ "$ONE_FAILED" != 0 ]]; then
+  echo "Sanity check: dig  _grpc_config.srv-ipv4-simple-service-config.resolver-tests-version-5.grpctestingexp. FAILED"
+  exit 1
+fi
+
+ONE_FAILED=0
+dig  _grpclb._tcp.srv-ipv4-simple-service-config.resolver-tests-version-5.grpctestingexp. | grep 'ANSWER SECTION' || ONE_FAILED=1
+if [[ "$ONE_FAILED" != 0 ]]; then
+  echo "Sanity check: dig  _grpclb._tcp.srv-ipv4-simple-service-config.resolver-tests-version-5.grpctestingexp. FAILED"
+  exit 1
+fi
+
+ONE_FAILED=0
 dig  ipv4-simple-service-config.resolver-tests-version-5.grpctestingexp. | grep 'ANSWER SECTION' || ONE_FAILED=1
 if [[ "$ONE_FAILED" != 0 ]]; then
   echo "Sanity check: dig  ipv4-simple-service-config.resolver-tests-version-5.grpctestingexp. FAILED"
-=======
-dig TXT _grpc_config.ipv4-no-config-for-cpp.resolver-tests-version-4.grpctestingexp. | grep 'ANSWER SECTION' || ONE_FAILED=1
-if [[ "$ONE_FAILED" != 0 ]]; then
-  echo "Sanity check: dig TXT _grpc_config.ipv4-no-config-for-cpp.resolver-tests-version-4.grpctestingexp. FAILED"
->>>>>>> d2136581
-  exit 1
-fi
-
-ONE_FAILED=0
-<<<<<<< HEAD
-dig  _grpclb._tcp.srv-ipv4-simple-service-config.resolver-tests-version-5.grpctestingexp. | grep 'ANSWER SECTION' || ONE_FAILED=1
-if [[ "$ONE_FAILED" != 0 ]]; then
-  echo "Sanity check: dig  _grpclb._tcp.srv-ipv4-simple-service-config.resolver-tests-version-5.grpctestingexp. FAILED"
-=======
-dig A ipv4-no-config-for-cpp.resolver-tests-version-4.grpctestingexp. | grep 'ANSWER SECTION' || ONE_FAILED=1
-if [[ "$ONE_FAILED" != 0 ]]; then
-  echo "Sanity check: dig A ipv4-no-config-for-cpp.resolver-tests-version-4.grpctestingexp. FAILED"
->>>>>>> d2136581
-  exit 1
-fi
-
-ONE_FAILED=0
-<<<<<<< HEAD
+  exit 1
+fi
+
+ONE_FAILED=0
 dig  ipv4-no-srv-simple-service-config.resolver-tests-version-5.grpctestingexp. | grep 'ANSWER SECTION' || ONE_FAILED=1
 if [[ "$ONE_FAILED" != 0 ]]; then
   echo "Sanity check: dig  ipv4-no-srv-simple-service-config.resolver-tests-version-5.grpctestingexp. FAILED"
-=======
-dig A ipv4-cpp-config-has-zero-percentage.resolver-tests-version-4.grpctestingexp. | grep 'ANSWER SECTION' || ONE_FAILED=1
-if [[ "$ONE_FAILED" != 0 ]]; then
-  echo "Sanity check: dig A ipv4-cpp-config-has-zero-percentage.resolver-tests-version-4.grpctestingexp. FAILED"
->>>>>>> d2136581
-  exit 1
-fi
-
-ONE_FAILED=0
-<<<<<<< HEAD
-dig  ipv4-no-srv-simple-service-config.resolver-tests-version-5.grpctestingexp. | grep 'ANSWER SECTION' || ONE_FAILED=1
-if [[ "$ONE_FAILED" != 0 ]]; then
-  echo "Sanity check: dig  ipv4-no-srv-simple-service-config.resolver-tests-version-5.grpctestingexp. FAILED"
-=======
-dig TXT _grpc_config.ipv4-cpp-config-has-zero-percentage.resolver-tests-version-4.grpctestingexp. | grep 'ANSWER SECTION' || ONE_FAILED=1
-if [[ "$ONE_FAILED" != 0 ]]; then
-  echo "Sanity check: dig TXT _grpc_config.ipv4-cpp-config-has-zero-percentage.resolver-tests-version-4.grpctestingexp. FAILED"
->>>>>>> d2136581
-  exit 1
-fi
-
-ONE_FAILED=0
-<<<<<<< HEAD
+  exit 1
+fi
+
+ONE_FAILED=0
+dig  _grpc_config.ipv4-no-srv-simple-service-config.resolver-tests-version-5.grpctestingexp. | grep 'ANSWER SECTION' || ONE_FAILED=1
+if [[ "$ONE_FAILED" != 0 ]]; then
+  echo "Sanity check: dig  _grpc_config.ipv4-no-srv-simple-service-config.resolver-tests-version-5.grpctestingexp. FAILED"
+  exit 1
+fi
+
+ONE_FAILED=0
+dig  _grpc_config.ipv4-no-config-for-cpp.resolver-tests-version-5.grpctestingexp. | grep 'ANSWER SECTION' || ONE_FAILED=1
+if [[ "$ONE_FAILED" != 0 ]]; then
+  echo "Sanity check: dig  _grpc_config.ipv4-no-config-for-cpp.resolver-tests-version-5.grpctestingexp. FAILED"
+  exit 1
+fi
+
+ONE_FAILED=0
 dig  ipv4-no-config-for-cpp.resolver-tests-version-5.grpctestingexp. | grep 'ANSWER SECTION' || ONE_FAILED=1
 if [[ "$ONE_FAILED" != 0 ]]; then
   echo "Sanity check: dig  ipv4-no-config-for-cpp.resolver-tests-version-5.grpctestingexp. FAILED"
-=======
-dig TXT _grpc_config.ipv4-second-language-is-cpp.resolver-tests-version-4.grpctestingexp. | grep 'ANSWER SECTION' || ONE_FAILED=1
-if [[ "$ONE_FAILED" != 0 ]]; then
-  echo "Sanity check: dig TXT _grpc_config.ipv4-second-language-is-cpp.resolver-tests-version-4.grpctestingexp. FAILED"
->>>>>>> d2136581
-  exit 1
-fi
-
-ONE_FAILED=0
-<<<<<<< HEAD
-dig  ipv4-no-config-for-cpp.resolver-tests-version-5.grpctestingexp. | grep 'ANSWER SECTION' || ONE_FAILED=1
-if [[ "$ONE_FAILED" != 0 ]]; then
-  echo "Sanity check: dig  ipv4-no-config-for-cpp.resolver-tests-version-5.grpctestingexp. FAILED"
-=======
-dig A ipv4-second-language-is-cpp.resolver-tests-version-4.grpctestingexp. | grep 'ANSWER SECTION' || ONE_FAILED=1
-if [[ "$ONE_FAILED" != 0 ]]; then
-  echo "Sanity check: dig A ipv4-second-language-is-cpp.resolver-tests-version-4.grpctestingexp. FAILED"
->>>>>>> d2136581
-  exit 1
-fi
-
-ONE_FAILED=0
-<<<<<<< HEAD
+  exit 1
+fi
+
+ONE_FAILED=0
 dig  ipv4-cpp-config-has-zero-percentage.resolver-tests-version-5.grpctestingexp. | grep 'ANSWER SECTION' || ONE_FAILED=1
 if [[ "$ONE_FAILED" != 0 ]]; then
   echo "Sanity check: dig  ipv4-cpp-config-has-zero-percentage.resolver-tests-version-5.grpctestingexp. FAILED"
-=======
-dig A ipv4-config-with-percentages.resolver-tests-version-4.grpctestingexp. | grep 'ANSWER SECTION' || ONE_FAILED=1
-if [[ "$ONE_FAILED" != 0 ]]; then
-  echo "Sanity check: dig A ipv4-config-with-percentages.resolver-tests-version-4.grpctestingexp. FAILED"
->>>>>>> d2136581
-  exit 1
-fi
-
-ONE_FAILED=0
-<<<<<<< HEAD
-dig  ipv4-cpp-config-has-zero-percentage.resolver-tests-version-5.grpctestingexp. | grep 'ANSWER SECTION' || ONE_FAILED=1
-if [[ "$ONE_FAILED" != 0 ]]; then
-  echo "Sanity check: dig  ipv4-cpp-config-has-zero-percentage.resolver-tests-version-5.grpctestingexp. FAILED"
-=======
-dig TXT _grpc_config.ipv4-config-with-percentages.resolver-tests-version-4.grpctestingexp. | grep 'ANSWER SECTION' || ONE_FAILED=1
-if [[ "$ONE_FAILED" != 0 ]]; then
-  echo "Sanity check: dig TXT _grpc_config.ipv4-config-with-percentages.resolver-tests-version-4.grpctestingexp. FAILED"
->>>>>>> d2136581
-  exit 1
-fi
-
-ONE_FAILED=0
-<<<<<<< HEAD
+  exit 1
+fi
+
+ONE_FAILED=0
+dig  _grpc_config.ipv4-cpp-config-has-zero-percentage.resolver-tests-version-5.grpctestingexp. | grep 'ANSWER SECTION' || ONE_FAILED=1
+if [[ "$ONE_FAILED" != 0 ]]; then
+  echo "Sanity check: dig  _grpc_config.ipv4-cpp-config-has-zero-percentage.resolver-tests-version-5.grpctestingexp. FAILED"
+  exit 1
+fi
+
+ONE_FAILED=0
+dig  _grpc_config.ipv4-second-language-is-cpp.resolver-tests-version-5.grpctestingexp. | grep 'ANSWER SECTION' || ONE_FAILED=1
+if [[ "$ONE_FAILED" != 0 ]]; then
+  echo "Sanity check: dig  _grpc_config.ipv4-second-language-is-cpp.resolver-tests-version-5.grpctestingexp. FAILED"
+  exit 1
+fi
+
+ONE_FAILED=0
 dig  ipv4-second-language-is-cpp.resolver-tests-version-5.grpctestingexp. | grep 'ANSWER SECTION' || ONE_FAILED=1
 if [[ "$ONE_FAILED" != 0 ]]; then
   echo "Sanity check: dig  ipv4-second-language-is-cpp.resolver-tests-version-5.grpctestingexp. FAILED"
-=======
-dig SRV _grpclb._tcp.srv-ipv4-target-has-backend-and-balancer.resolver-tests-version-4.grpctestingexp. | grep 'ANSWER SECTION' || ONE_FAILED=1
-if [[ "$ONE_FAILED" != 0 ]]; then
-  echo "Sanity check: dig SRV _grpclb._tcp.srv-ipv4-target-has-backend-and-balancer.resolver-tests-version-4.grpctestingexp. FAILED"
->>>>>>> d2136581
-  exit 1
-fi
-
-ONE_FAILED=0
-<<<<<<< HEAD
-dig  ipv4-second-language-is-cpp.resolver-tests-version-5.grpctestingexp. | grep 'ANSWER SECTION' || ONE_FAILED=1
-if [[ "$ONE_FAILED" != 0 ]]; then
-  echo "Sanity check: dig  ipv4-second-language-is-cpp.resolver-tests-version-5.grpctestingexp. FAILED"
-=======
-dig A balancer-for-ipv4-has-backend-and-balancer.resolver-tests-version-4.grpctestingexp. | grep 'ANSWER SECTION' || ONE_FAILED=1
-if [[ "$ONE_FAILED" != 0 ]]; then
-  echo "Sanity check: dig A balancer-for-ipv4-has-backend-and-balancer.resolver-tests-version-4.grpctestingexp. FAILED"
->>>>>>> d2136581
-  exit 1
-fi
-
-ONE_FAILED=0
-<<<<<<< HEAD
+  exit 1
+fi
+
+ONE_FAILED=0
 dig  ipv4-config-with-percentages.resolver-tests-version-5.grpctestingexp. | grep 'ANSWER SECTION' || ONE_FAILED=1
 if [[ "$ONE_FAILED" != 0 ]]; then
   echo "Sanity check: dig  ipv4-config-with-percentages.resolver-tests-version-5.grpctestingexp. FAILED"
-=======
-dig A srv-ipv4-target-has-backend-and-balancer.resolver-tests-version-4.grpctestingexp. | grep 'ANSWER SECTION' || ONE_FAILED=1
-if [[ "$ONE_FAILED" != 0 ]]; then
-  echo "Sanity check: dig A srv-ipv4-target-has-backend-and-balancer.resolver-tests-version-4.grpctestingexp. FAILED"
->>>>>>> d2136581
-  exit 1
-fi
-
-ONE_FAILED=0
-<<<<<<< HEAD
-dig  ipv4-config-with-percentages.resolver-tests-version-5.grpctestingexp. | grep 'ANSWER SECTION' || ONE_FAILED=1
-if [[ "$ONE_FAILED" != 0 ]]; then
-  echo "Sanity check: dig  ipv4-config-with-percentages.resolver-tests-version-5.grpctestingexp. FAILED"
-=======
-dig SRV _grpclb._tcp.srv-ipv6-target-has-backend-and-balancer.resolver-tests-version-4.grpctestingexp. | grep 'ANSWER SECTION' || ONE_FAILED=1
-if [[ "$ONE_FAILED" != 0 ]]; then
-  echo "Sanity check: dig SRV _grpclb._tcp.srv-ipv6-target-has-backend-and-balancer.resolver-tests-version-4.grpctestingexp. FAILED"
->>>>>>> d2136581
-  exit 1
-fi
-
-ONE_FAILED=0
-<<<<<<< HEAD
+  exit 1
+fi
+
+ONE_FAILED=0
+dig  _grpc_config.ipv4-config-with-percentages.resolver-tests-version-5.grpctestingexp. | grep 'ANSWER SECTION' || ONE_FAILED=1
+if [[ "$ONE_FAILED" != 0 ]]; then
+  echo "Sanity check: dig  _grpc_config.ipv4-config-with-percentages.resolver-tests-version-5.grpctestingexp. FAILED"
+  exit 1
+fi
+
+ONE_FAILED=0
 dig  _grpclb._tcp.srv-ipv4-target-has-backend-and-balancer.resolver-tests-version-5.grpctestingexp. | grep 'ANSWER SECTION' || ONE_FAILED=1
 if [[ "$ONE_FAILED" != 0 ]]; then
   echo "Sanity check: dig  _grpclb._tcp.srv-ipv4-target-has-backend-and-balancer.resolver-tests-version-5.grpctestingexp. FAILED"
-=======
-dig AAAA balancer-for-ipv6-has-backend-and-balancer.resolver-tests-version-4.grpctestingexp. | grep 'ANSWER SECTION' || ONE_FAILED=1
-if [[ "$ONE_FAILED" != 0 ]]; then
-  echo "Sanity check: dig AAAA balancer-for-ipv6-has-backend-and-balancer.resolver-tests-version-4.grpctestingexp. FAILED"
->>>>>>> d2136581
-  exit 1
-fi
-
-ONE_FAILED=0
-<<<<<<< HEAD
+  exit 1
+fi
+
+ONE_FAILED=0
 dig  balancer-for-ipv4-has-backend-and-balancer.resolver-tests-version-5.grpctestingexp. | grep 'ANSWER SECTION' || ONE_FAILED=1
 if [[ "$ONE_FAILED" != 0 ]]; then
   echo "Sanity check: dig  balancer-for-ipv4-has-backend-and-balancer.resolver-tests-version-5.grpctestingexp. FAILED"
@@ -404,11 +247,6 @@
 dig  srv-ipv6-target-has-backend-and-balancer.resolver-tests-version-5.grpctestingexp. | grep 'ANSWER SECTION' || ONE_FAILED=1
 if [[ "$ONE_FAILED" != 0 ]]; then
   echo "Sanity check: dig  srv-ipv6-target-has-backend-and-balancer.resolver-tests-version-5.grpctestingexp. FAILED"
-=======
-dig AAAA srv-ipv6-target-has-backend-and-balancer.resolver-tests-version-4.grpctestingexp. | grep 'ANSWER SECTION' || ONE_FAILED=1
-if [[ "$ONE_FAILED" != 0 ]]; then
-  echo "Sanity check: dig AAAA srv-ipv6-target-has-backend-and-balancer.resolver-tests-version-4.grpctestingexp. FAILED"
->>>>>>> d2136581
   exit 1
 fi
 
@@ -416,229 +254,133 @@
 
 ONE_FAILED=0
 bins/$CONFIG/resolver_component_test \
-<<<<<<< HEAD
   --target_name='srv-ipv4-single-target.resolver-tests-version-5.grpctestingexp.' \
-=======
-  --target_name='srv-ipv4-single-target.resolver-tests-version-4.grpctestingexp.' \
->>>>>>> d2136581
   --expected_addrs='1.2.3.4:1234,True' \
   --expected_chosen_service_config='' \
   --expected_lb_policy='' || ONE_FAILED=1
 if [[ "$ONE_FAILED" != 0 ]]; then
-<<<<<<< HEAD
   echo "Test based on target record: srv-ipv4-single-target.resolver-tests-version-5.grpctestingexp. FAILED"
-=======
-  echo "Test based on target record: srv-ipv4-single-target.resolver-tests-version-4.grpctestingexp. FAILED"
->>>>>>> d2136581
-  EXIT_CODE=1
-fi
-
-ONE_FAILED=0
-bins/$CONFIG/resolver_component_test \
-<<<<<<< HEAD
+  EXIT_CODE=1
+fi
+
+ONE_FAILED=0
+bins/$CONFIG/resolver_component_test \
   --target_name='srv-ipv4-multi-target.resolver-tests-version-5.grpctestingexp.' \
-=======
-  --target_name='srv-ipv4-multi-target.resolver-tests-version-4.grpctestingexp.' \
->>>>>>> d2136581
   --expected_addrs='1.2.3.5:1234,True;1.2.3.6:1234,True;1.2.3.7:1234,True' \
   --expected_chosen_service_config='' \
   --expected_lb_policy='' || ONE_FAILED=1
 if [[ "$ONE_FAILED" != 0 ]]; then
-<<<<<<< HEAD
   echo "Test based on target record: srv-ipv4-multi-target.resolver-tests-version-5.grpctestingexp. FAILED"
-=======
-  echo "Test based on target record: srv-ipv4-multi-target.resolver-tests-version-4.grpctestingexp. FAILED"
->>>>>>> d2136581
-  EXIT_CODE=1
-fi
-
-ONE_FAILED=0
-bins/$CONFIG/resolver_component_test \
-<<<<<<< HEAD
+  EXIT_CODE=1
+fi
+
+ONE_FAILED=0
+bins/$CONFIG/resolver_component_test \
   --target_name='srv-ipv6-single-target.resolver-tests-version-5.grpctestingexp.' \
-=======
-  --target_name='srv-ipv6-single-target.resolver-tests-version-4.grpctestingexp.' \
->>>>>>> d2136581
   --expected_addrs='[2607:f8b0:400a:801::1001]:1234,True' \
   --expected_chosen_service_config='' \
   --expected_lb_policy='' || ONE_FAILED=1
 if [[ "$ONE_FAILED" != 0 ]]; then
-<<<<<<< HEAD
   echo "Test based on target record: srv-ipv6-single-target.resolver-tests-version-5.grpctestingexp. FAILED"
-=======
-  echo "Test based on target record: srv-ipv6-single-target.resolver-tests-version-4.grpctestingexp. FAILED"
->>>>>>> d2136581
-  EXIT_CODE=1
-fi
-
-ONE_FAILED=0
-bins/$CONFIG/resolver_component_test \
-<<<<<<< HEAD
+  EXIT_CODE=1
+fi
+
+ONE_FAILED=0
+bins/$CONFIG/resolver_component_test \
   --target_name='srv-ipv6-multi-target.resolver-tests-version-5.grpctestingexp.' \
-=======
-  --target_name='srv-ipv6-multi-target.resolver-tests-version-4.grpctestingexp.' \
->>>>>>> d2136581
   --expected_addrs='[2607:f8b0:400a:801::1002]:1234,True;[2607:f8b0:400a:801::1003]:1234,True;[2607:f8b0:400a:801::1004]:1234,True' \
   --expected_chosen_service_config='' \
   --expected_lb_policy='' || ONE_FAILED=1
 if [[ "$ONE_FAILED" != 0 ]]; then
-<<<<<<< HEAD
   echo "Test based on target record: srv-ipv6-multi-target.resolver-tests-version-5.grpctestingexp. FAILED"
-=======
-  echo "Test based on target record: srv-ipv6-multi-target.resolver-tests-version-4.grpctestingexp. FAILED"
->>>>>>> d2136581
-  EXIT_CODE=1
-fi
-
-ONE_FAILED=0
-bins/$CONFIG/resolver_component_test \
-<<<<<<< HEAD
+  EXIT_CODE=1
+fi
+
+ONE_FAILED=0
+bins/$CONFIG/resolver_component_test \
   --target_name='srv-ipv4-simple-service-config.resolver-tests-version-5.grpctestingexp.' \
-=======
-  --target_name='srv-ipv4-simple-service-config.resolver-tests-version-4.grpctestingexp.' \
->>>>>>> d2136581
   --expected_addrs='1.2.3.4:1234,True' \
   --expected_chosen_service_config='{"loadBalancingPolicy":"round_robin","methodConfig":[{"name":[{"method":"Foo","service":"SimpleService"}],"waitForReady":true}]}' \
   --expected_lb_policy='round_robin' || ONE_FAILED=1
 if [[ "$ONE_FAILED" != 0 ]]; then
-<<<<<<< HEAD
   echo "Test based on target record: srv-ipv4-simple-service-config.resolver-tests-version-5.grpctestingexp. FAILED"
-=======
-  echo "Test based on target record: srv-ipv4-simple-service-config.resolver-tests-version-4.grpctestingexp. FAILED"
->>>>>>> d2136581
-  EXIT_CODE=1
-fi
-
-ONE_FAILED=0
-bins/$CONFIG/resolver_component_test \
-<<<<<<< HEAD
+  EXIT_CODE=1
+fi
+
+ONE_FAILED=0
+bins/$CONFIG/resolver_component_test \
   --target_name='ipv4-no-srv-simple-service-config.resolver-tests-version-5.grpctestingexp.' \
-=======
-  --target_name='ipv4-no-srv-simple-service-config.resolver-tests-version-4.grpctestingexp.' \
->>>>>>> d2136581
   --expected_addrs='1.2.3.4:443,False' \
   --expected_chosen_service_config='{"loadBalancingPolicy":"round_robin","methodConfig":[{"name":[{"method":"Foo","service":"NoSrvSimpleService"}],"waitForReady":true}]}' \
   --expected_lb_policy='round_robin' || ONE_FAILED=1
 if [[ "$ONE_FAILED" != 0 ]]; then
-<<<<<<< HEAD
   echo "Test based on target record: ipv4-no-srv-simple-service-config.resolver-tests-version-5.grpctestingexp. FAILED"
-=======
-  echo "Test based on target record: ipv4-no-srv-simple-service-config.resolver-tests-version-4.grpctestingexp. FAILED"
->>>>>>> d2136581
-  EXIT_CODE=1
-fi
-
-ONE_FAILED=0
-bins/$CONFIG/resolver_component_test \
-<<<<<<< HEAD
+  EXIT_CODE=1
+fi
+
+ONE_FAILED=0
+bins/$CONFIG/resolver_component_test \
   --target_name='ipv4-no-config-for-cpp.resolver-tests-version-5.grpctestingexp.' \
-=======
-  --target_name='ipv4-no-config-for-cpp.resolver-tests-version-4.grpctestingexp.' \
->>>>>>> d2136581
-  --expected_addrs='1.2.3.4:443,False' \
-  --expected_chosen_service_config='' \
-  --expected_lb_policy='' || ONE_FAILED=1
-if [[ "$ONE_FAILED" != 0 ]]; then
-<<<<<<< HEAD
+  --expected_addrs='1.2.3.4:443,False' \
+  --expected_chosen_service_config='' \
+  --expected_lb_policy='' || ONE_FAILED=1
+if [[ "$ONE_FAILED" != 0 ]]; then
   echo "Test based on target record: ipv4-no-config-for-cpp.resolver-tests-version-5.grpctestingexp. FAILED"
-=======
-  echo "Test based on target record: ipv4-no-config-for-cpp.resolver-tests-version-4.grpctestingexp. FAILED"
->>>>>>> d2136581
-  EXIT_CODE=1
-fi
-
-ONE_FAILED=0
-bins/$CONFIG/resolver_component_test \
-<<<<<<< HEAD
+  EXIT_CODE=1
+fi
+
+ONE_FAILED=0
+bins/$CONFIG/resolver_component_test \
   --target_name='ipv4-cpp-config-has-zero-percentage.resolver-tests-version-5.grpctestingexp.' \
-=======
-  --target_name='ipv4-cpp-config-has-zero-percentage.resolver-tests-version-4.grpctestingexp.' \
->>>>>>> d2136581
-  --expected_addrs='1.2.3.4:443,False' \
-  --expected_chosen_service_config='' \
-  --expected_lb_policy='' || ONE_FAILED=1
-if [[ "$ONE_FAILED" != 0 ]]; then
-<<<<<<< HEAD
+  --expected_addrs='1.2.3.4:443,False' \
+  --expected_chosen_service_config='' \
+  --expected_lb_policy='' || ONE_FAILED=1
+if [[ "$ONE_FAILED" != 0 ]]; then
   echo "Test based on target record: ipv4-cpp-config-has-zero-percentage.resolver-tests-version-5.grpctestingexp. FAILED"
-=======
-  echo "Test based on target record: ipv4-cpp-config-has-zero-percentage.resolver-tests-version-4.grpctestingexp. FAILED"
->>>>>>> d2136581
-  EXIT_CODE=1
-fi
-
-ONE_FAILED=0
-bins/$CONFIG/resolver_component_test \
-<<<<<<< HEAD
+  EXIT_CODE=1
+fi
+
+ONE_FAILED=0
+bins/$CONFIG/resolver_component_test \
   --target_name='ipv4-second-language-is-cpp.resolver-tests-version-5.grpctestingexp.' \
-=======
-  --target_name='ipv4-second-language-is-cpp.resolver-tests-version-4.grpctestingexp.' \
->>>>>>> d2136581
   --expected_addrs='1.2.3.4:443,False' \
   --expected_chosen_service_config='{"loadBalancingPolicy":"round_robin","methodConfig":[{"name":[{"method":"Foo","service":"CppService","waitForReady":true}]}]}' \
   --expected_lb_policy='round_robin' || ONE_FAILED=1
 if [[ "$ONE_FAILED" != 0 ]]; then
-<<<<<<< HEAD
   echo "Test based on target record: ipv4-second-language-is-cpp.resolver-tests-version-5.grpctestingexp. FAILED"
-=======
-  echo "Test based on target record: ipv4-second-language-is-cpp.resolver-tests-version-4.grpctestingexp. FAILED"
->>>>>>> d2136581
-  EXIT_CODE=1
-fi
-
-ONE_FAILED=0
-bins/$CONFIG/resolver_component_test \
-<<<<<<< HEAD
+  EXIT_CODE=1
+fi
+
+ONE_FAILED=0
+bins/$CONFIG/resolver_component_test \
   --target_name='ipv4-config-with-percentages.resolver-tests-version-5.grpctestingexp.' \
-=======
-  --target_name='ipv4-config-with-percentages.resolver-tests-version-4.grpctestingexp.' \
->>>>>>> d2136581
   --expected_addrs='1.2.3.4:443,False' \
   --expected_chosen_service_config='{"loadBalancingPolicy":"round_robin","methodConfig":[{"name":[{"method":"Foo","service":"AlwaysPickedService"}],"waitForReady":true}]}' \
   --expected_lb_policy='round_robin' || ONE_FAILED=1
 if [[ "$ONE_FAILED" != 0 ]]; then
-<<<<<<< HEAD
   echo "Test based on target record: ipv4-config-with-percentages.resolver-tests-version-5.grpctestingexp. FAILED"
-=======
-  echo "Test based on target record: ipv4-config-with-percentages.resolver-tests-version-4.grpctestingexp. FAILED"
->>>>>>> d2136581
-  EXIT_CODE=1
-fi
-
-ONE_FAILED=0
-bins/$CONFIG/resolver_component_test \
-<<<<<<< HEAD
+  EXIT_CODE=1
+fi
+
+ONE_FAILED=0
+bins/$CONFIG/resolver_component_test \
   --target_name='srv-ipv4-target-has-backend-and-balancer.resolver-tests-version-5.grpctestingexp.' \
-=======
-  --target_name='srv-ipv4-target-has-backend-and-balancer.resolver-tests-version-4.grpctestingexp.' \
->>>>>>> d2136581
   --expected_addrs='1.2.3.4:1234,True;1.2.3.4:443,False' \
   --expected_chosen_service_config='' \
   --expected_lb_policy='' || ONE_FAILED=1
 if [[ "$ONE_FAILED" != 0 ]]; then
-<<<<<<< HEAD
   echo "Test based on target record: srv-ipv4-target-has-backend-and-balancer.resolver-tests-version-5.grpctestingexp. FAILED"
-=======
-  echo "Test based on target record: srv-ipv4-target-has-backend-and-balancer.resolver-tests-version-4.grpctestingexp. FAILED"
->>>>>>> d2136581
-  EXIT_CODE=1
-fi
-
-ONE_FAILED=0
-bins/$CONFIG/resolver_component_test \
-<<<<<<< HEAD
+  EXIT_CODE=1
+fi
+
+ONE_FAILED=0
+bins/$CONFIG/resolver_component_test \
   --target_name='srv-ipv6-target-has-backend-and-balancer.resolver-tests-version-5.grpctestingexp.' \
-=======
-  --target_name='srv-ipv6-target-has-backend-and-balancer.resolver-tests-version-4.grpctestingexp.' \
->>>>>>> d2136581
   --expected_addrs='[2607:f8b0:400a:801::1002]:1234,True;[2607:f8b0:400a:801::1002]:443,False' \
   --expected_chosen_service_config='' \
   --expected_lb_policy='' || ONE_FAILED=1
 if [[ "$ONE_FAILED" != 0 ]]; then
-<<<<<<< HEAD
   echo "Test based on target record: srv-ipv6-target-has-backend-and-balancer.resolver-tests-version-5.grpctestingexp. FAILED"
-=======
-  echo "Test based on target record: srv-ipv6-target-has-backend-and-balancer.resolver-tests-version-4.grpctestingexp. FAILED"
->>>>>>> d2136581
   EXIT_CODE=1
 fi
 
