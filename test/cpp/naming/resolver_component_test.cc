/*
 *
 * Copyright 2017 gRPC authors.
 *
 * Licensed under the Apache License, Version 2.0 (the "License");
 * you may not use this file except in compliance with the License.
 * You may obtain a copy of the License at
 *
 *     http://www.apache.org/licenses/LICENSE-2.0
 *
 * Unless required by applicable law or agreed to in writing, software
 * distributed under the License is distributed on an "AS IS" BASIS,
 * WITHOUT WARRANTIES OR CONDITIONS OF ANY KIND, either express or implied.
 * See the License for the specific language governing permissions and
 * limitations under the License.
 *
 */

#include <grpc/grpc.h>
#include <grpc/support/alloc.h>
#include <grpc/support/host_port.h>
#include <grpc/support/log.h>
#include <grpc/support/string_util.h>
#include <grpc/support/sync.h>
#include <grpc/support/time.h>
#include <string.h>

#include <gflags/gflags.h>
#include <gmock/gmock.h>
#include <vector>

#include "test/cpp/util/subprocess.h"
#include "test/cpp/util/test_config.h"

#include "src/core/ext/filters/client_channel/client_channel.h"
#include "src/core/ext/filters/client_channel/resolver.h"
#include "src/core/ext/filters/client_channel/resolver/dns/c_ares/grpc_ares_wrapper.h"
#include "src/core/ext/filters/client_channel/resolver_registry.h"
#include "src/core/lib/channel/channel_args.h"
#include "src/core/lib/iomgr/combiner.h"
#include "src/core/lib/iomgr/executor.h"
#include "src/core/lib/iomgr/iomgr.h"
#include "src/core/lib/iomgr/resolve_address.h"
#include "src/core/lib/iomgr/sockaddr_utils.h"
#include "src/core/lib/support/env.h"
#include "src/core/lib/support/orphanable.h"
#include "src/core/lib/support/string.h"
#include "test/core/util/port.h"
#include "test/core/util/test_config.h"

using grpc::SubProcess;
using std::vector;
using testing::UnorderedElementsAreArray;

// Hack copied from "test/cpp/end2end/server_crash_test_client.cc"!
// In some distros, gflags is in the namespace google, and in some others,
// in gflags. This hack is enabling us to find both.
namespace google {}
namespace gflags {}
using namespace google;
using namespace gflags;

DEFINE_string(target_name, "", "Target name to resolve.");
DEFINE_string(expected_addrs, "",
              "List of expected backend or balancer addresses in the form "
              "'<ip0:port0>,<is_balancer0>;<ip1:port1>,<is_balancer1>;...'. "
              "'is_balancer' should be bool, i.e. true or false.");
DEFINE_string(expected_chosen_service_config, "",
              "Expected service config json string that gets chosen (no "
              "whitespace). Empty for none.");
DEFINE_string(
    local_dns_server_address, "",
    "Optional. This address is placed as the uri authority if present.");
DEFINE_string(expected_lb_policy, "",
              "Expected lb policy name that appears in resolver result channel "
              "arg. Empty for none.");

namespace {

class GrpcLBAddress final {
 public:
  GrpcLBAddress(std::string address, bool is_balancer)
      : is_balancer(is_balancer), address(address) {}

  bool operator==(const GrpcLBAddress& other) const {
    return this->is_balancer == other.is_balancer &&
           this->address == other.address;
  }

  bool operator!=(const GrpcLBAddress& other) const {
    return !(*this == other);
  }

  bool is_balancer;
  std::string address;
};

vector<GrpcLBAddress> ParseExpectedAddrs(std::string expected_addrs) {
  std::vector<GrpcLBAddress> out;
  while (expected_addrs.size() != 0) {
    // get the next <ip>,<port> (v4 or v6)
    size_t next_comma = expected_addrs.find(",");
    if (next_comma == std::string::npos) {
      gpr_log(GPR_ERROR,
              "Missing ','. Expected_addrs arg should be a semicolon-separated "
              "list of <ip-port>,<bool> pairs. Left-to-be-parsed arg is |%s|",
              expected_addrs.c_str());
      abort();
    }
    std::string next_addr = expected_addrs.substr(0, next_comma);
    expected_addrs = expected_addrs.substr(next_comma + 1, std::string::npos);
    // get the next is_balancer 'bool' associated with this address
    size_t next_semicolon = expected_addrs.find(";");
    bool is_balancer =
        gpr_is_true(expected_addrs.substr(0, next_semicolon).c_str());
    out.emplace_back(GrpcLBAddress(next_addr, is_balancer));
    if (next_semicolon == std::string::npos) {
      break;
    }
    expected_addrs =
        expected_addrs.substr(next_semicolon + 1, std::string::npos);
  }
  if (out.size() == 0) {
    gpr_log(GPR_ERROR,
            "expected_addrs arg should be a semicolon-separated list of "
            "<ip-port>,<bool> pairs");
    abort();
  }
  return out;
}

gpr_timespec TestDeadline(void) {
  return grpc_timeout_seconds_to_deadline(100);
}

struct ArgsStruct {
  gpr_event ev;
  gpr_atm done_atm;
  gpr_mu* mu;
  grpc_pollset* pollset;
  grpc_pollset_set* pollset_set;
  grpc_combiner* lock;
  grpc_channel_args* channel_args;
  vector<GrpcLBAddress> expected_addrs;
  std::string expected_service_config_string;
  std::string expected_lb_policy;
};

void ArgsInit(ArgsStruct* args) {
  gpr_event_init(&args->ev);
  args->pollset = (grpc_pollset*)gpr_zalloc(grpc_pollset_size());
  grpc_pollset_init(args->pollset, &args->mu);
  args->pollset_set = grpc_pollset_set_create();
  grpc_pollset_set_add_pollset(args->pollset_set, args->pollset);
  args->lock = grpc_combiner_create();
  gpr_atm_rel_store(&args->done_atm, 0);
  args->channel_args = nullptr;
}

void DoNothing(void* arg, grpc_error* error) {}

void ArgsFinish(ArgsStruct* args) {
  GPR_ASSERT(gpr_event_wait(&args->ev, TestDeadline()));
  grpc_pollset_set_del_pollset(args->pollset_set, args->pollset);
  grpc_pollset_set_destroy(args->pollset_set);
  grpc_closure DoNothing_cb;
  GRPC_CLOSURE_INIT(&DoNothing_cb, DoNothing, nullptr,
                    grpc_schedule_on_exec_ctx);
  grpc_pollset_shutdown(args->pollset, &DoNothing_cb);
  // exec_ctx needs to be flushed before calling grpc_pollset_destroy()
  grpc_channel_args_destroy(args->channel_args);
  grpc_core::ExecCtx::Get()->Flush();
  grpc_pollset_destroy(args->pollset);
  gpr_free(args->pollset);
  GRPC_COMBINER_UNREF(args->lock, nullptr);
}

gpr_timespec NSecondDeadline(int seconds) {
  return gpr_time_add(gpr_now(GPR_CLOCK_REALTIME),
                      gpr_time_from_seconds(seconds, GPR_TIMESPAN));
}

void PollPollsetUntilRequestDone(ArgsStruct* args) {
  gpr_timespec deadline = NSecondDeadline(10);
  while (true) {
    bool done = gpr_atm_acq_load(&args->done_atm) != 0;
    if (done) {
      break;
    }
    gpr_timespec time_left =
        gpr_time_sub(deadline, gpr_now(GPR_CLOCK_REALTIME));
    gpr_log(GPR_DEBUG, "done=%d, time_left=%" PRId64 ".%09d", done,
            time_left.tv_sec, time_left.tv_nsec);
    GPR_ASSERT(gpr_time_cmp(time_left, gpr_time_0(GPR_TIMESPAN)) >= 0);
    grpc_pollset_worker* worker = nullptr;
    grpc_core::ExecCtx exec_ctx;
    gpr_mu_lock(args->mu);
    GRPC_LOG_IF_ERROR("pollset_work",
                      grpc_pollset_work(args->pollset, &worker,
                                        grpc_timespec_to_millis_round_up(
                                            NSecondDeadline(1))));
    gpr_mu_unlock(args->mu);
  }
  gpr_event_set(&args->ev, (void*)1);
}

void CheckServiceConfigResultLocked(grpc_channel_args* channel_args,
                                    ArgsStruct* args) {
  const grpc_arg* service_config_arg =
      grpc_channel_args_find(channel_args, GRPC_ARG_SERVICE_CONFIG);
  if (args->expected_service_config_string != "") {
    GPR_ASSERT(service_config_arg != nullptr);
    GPR_ASSERT(service_config_arg->type == GRPC_ARG_STRING);
    EXPECT_EQ(service_config_arg->value.string,
              args->expected_service_config_string);
  } else {
    GPR_ASSERT(service_config_arg == nullptr);
  }
}

void CheckLBPolicyResultLocked(grpc_channel_args* channel_args,
                               ArgsStruct* args) {
  const grpc_arg* lb_policy_arg =
      grpc_channel_args_find(channel_args, GRPC_ARG_LB_POLICY_NAME);
  if (args->expected_lb_policy != "") {
    GPR_ASSERT(lb_policy_arg != nullptr);
    GPR_ASSERT(lb_policy_arg->type == GRPC_ARG_STRING);
    EXPECT_EQ(lb_policy_arg->value.string, args->expected_lb_policy);
  } else {
    GPR_ASSERT(lb_policy_arg == nullptr);
  }
}

void CheckResolverResultLocked(void* argsp, grpc_error* err) {
  ArgsStruct* args = (ArgsStruct*)argsp;
  grpc_channel_args* channel_args = args->channel_args;
  const grpc_arg* channel_arg =
      grpc_channel_args_find(channel_args, GRPC_ARG_LB_ADDRESSES);
  GPR_ASSERT(channel_arg != nullptr);
  GPR_ASSERT(channel_arg->type == GRPC_ARG_POINTER);
  grpc_lb_addresses* addresses =
      (grpc_lb_addresses*)channel_arg->value.pointer.p;
  gpr_log(GPR_INFO, "num addrs found: %" PRIdPTR ". expected %" PRIdPTR,
          addresses->num_addresses, args->expected_addrs.size());
  GPR_ASSERT(addresses->num_addresses == args->expected_addrs.size());
  std::vector<GrpcLBAddress> found_lb_addrs;
  for (size_t i = 0; i < addresses->num_addresses; i++) {
    grpc_lb_address addr = addresses->addresses[i];
    char* str;
    grpc_sockaddr_to_string(&str, &addr.address, 1 /* normalize */);
    gpr_log(GPR_INFO, "%s", str);
    found_lb_addrs.emplace_back(
        GrpcLBAddress(std::string(str), addr.is_balancer));
    gpr_free(str);
  }
  if (args->expected_addrs.size() != found_lb_addrs.size()) {
    gpr_log(GPR_DEBUG,
            "found lb addrs size is: %" PRIdPTR
            ". expected addrs size is %" PRIdPTR,
            found_lb_addrs.size(), args->expected_addrs.size());
    abort();
  }
  EXPECT_THAT(args->expected_addrs, UnorderedElementsAreArray(found_lb_addrs));
  CheckServiceConfigResultLocked(channel_args, args);
  if (args->expected_service_config_string == "") {
    CheckLBPolicyResultLocked(channel_args, args);
  }
  gpr_atm_rel_store(&args->done_atm, 1);
  gpr_mu_lock(args->mu);
  GRPC_LOG_IF_ERROR("pollset_kick", grpc_pollset_kick(args->pollset, nullptr));
  gpr_mu_unlock(args->mu);
}

TEST(ResolverComponentTest, TestResolvesRelevantRecords) {
  grpc_core::ExecCtx exec_ctx;
  ArgsStruct args;
  ArgsInit(&args);
  args.expected_addrs = ParseExpectedAddrs(FLAGS_expected_addrs);
  args.expected_service_config_string = FLAGS_expected_chosen_service_config;
  args.expected_lb_policy = FLAGS_expected_lb_policy;
  // maybe build the address with an authority
  char* whole_uri = nullptr;
  GPR_ASSERT(asprintf(&whole_uri, "dns://%s/%s",
                      FLAGS_local_dns_server_address.c_str(),
                      FLAGS_target_name.c_str()));
  // create resolver and resolve
<<<<<<< HEAD
  grpc_core::RefCountedPtr<Resolver> resolver =
      grpc_core::ResolverRegistry::Global()->CreateResolver(whole_uri, nullptr,
                                                            args.pollset_set,
                                                            args.lock);
=======
  grpc_core::OrphanablePtr<grpc_core::Resolver> resolver =
      grpc_core::ResolverRegistry::Global()->CreateResolver(
          whole_uri, nullptr, args.pollset_set, args.lock);
>>>>>>> 80dff97d
  gpr_free(whole_uri);
  grpc_closure on_resolver_result_changed;
  GRPC_CLOSURE_INIT(&on_resolver_result_changed, CheckResolverResultLocked,
                    (void*)&args, grpc_combiner_scheduler(args.lock));
  resolver->NextLocked(&args.channel_args, &on_resolver_result_changed);
  grpc_core::ExecCtx::Get()->Flush();
  PollPollsetUntilRequestDone(&args);
  ArgsFinish(&args);
}

}  // namespace

int main(int argc, char** argv) {
  grpc_init();
  grpc_test_init(argc, argv);
  ::testing::InitGoogleTest(&argc, argv);
  ParseCommandLineFlags(&argc, &argv, true);
  if (FLAGS_target_name == "") {
    gpr_log(GPR_ERROR, "Missing target_name param.");
    abort();
  }
  if (FLAGS_local_dns_server_address != "") {
    gpr_log(GPR_INFO, "Specifying authority in uris to: %s",
            FLAGS_local_dns_server_address.c_str());
  }
  auto result = RUN_ALL_TESTS();
  grpc_shutdown();
  return result;
}<|MERGE_RESOLUTION|>--- conflicted
+++ resolved
@@ -284,16 +284,9 @@
                       FLAGS_local_dns_server_address.c_str(),
                       FLAGS_target_name.c_str()));
   // create resolver and resolve
-<<<<<<< HEAD
-  grpc_core::RefCountedPtr<Resolver> resolver =
-      grpc_core::ResolverRegistry::Global()->CreateResolver(whole_uri, nullptr,
-                                                            args.pollset_set,
-                                                            args.lock);
-=======
   grpc_core::OrphanablePtr<grpc_core::Resolver> resolver =
       grpc_core::ResolverRegistry::Global()->CreateResolver(
           whole_uri, nullptr, args.pollset_set, args.lock);
->>>>>>> 80dff97d
   gpr_free(whole_uri);
   grpc_closure on_resolver_result_changed;
   GRPC_CLOSURE_INIT(&on_resolver_result_changed, CheckResolverResultLocked,
