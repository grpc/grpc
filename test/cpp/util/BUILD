# Copyright 2017 gRPC authors.
#
# Licensed under the Apache License, Version 2.0 (the "License");
# you may not use this file except in compliance with the License.
# You may obtain a copy of the License at
#
#     http://www.apache.org/licenses/LICENSE-2.0
#
# Unless required by applicable law or agreed to in writing, software
# distributed under the License is distributed on an "AS IS" BASIS,
# WITHOUT WARRANTIES OR CONDITIONS OF ANY KIND, either express or implied.
# See the License for the specific language governing permissions and
# limitations under the License.

load("//bazel:grpc_build_system.bzl", "grpc_cc_binary", "grpc_cc_library", "grpc_cc_test", "grpc_package")

licenses(["notice"])

grpc_package(
    name = "test/cpp/util",
    visibility = "public",
)

grpc_cc_library(
    name = "test_config",
    srcs = [
        "test_config_cc.cc",
    ],
    hdrs = [
        "test_config.h",
    ],
    external_deps = [
        "absl/flags:parse",
    ],
    deps = [
        "//:gpr",
    ],
)

grpc_cc_library(
    name = "grpc++_proto_reflection_desc_db",
    srcs = [
        "proto_reflection_descriptor_database.cc",
    ],
    hdrs = [
        "proto_reflection_descriptor_database.h",
    ],
    external_deps = ["absl/log:log"],
    deps = [
        "//:grpc++",
        "//:grpc++_config_proto",
        "//src/proto/grpc/reflection/v1alpha:reflection_cc_grpc",
    ],
)

GRPCXX_TESTUTIL_SRCS = [
    "byte_buffer_proto_helper.cc",
    "string_ref_helper.cc",
    "subprocess.cc",
]

GRPCXX_TESTUTIL_HDRS = [
    "byte_buffer_proto_helper.h",
    "credentials.h",
    "string_ref_helper.h",
    "subprocess.h",
]

grpc_cc_library(
    name = "test_util",
    srcs = GRPCXX_TESTUTIL_SRCS + [
        "create_test_channel.cc",
        "test_credentials_provider.cc",
    ],
    hdrs = GRPCXX_TESTUTIL_HDRS + [
        "create_test_channel.h",
        "test_credentials_provider.h",
    ],
    external_deps = [
        "absl/flags:flag",
        "absl/log:check",
        "absl/log:log",
        "protobuf",
    ],
    deps = [
        "//:grpc++",
        "//:subprocess",
        "//test/core/end2end:ssl_test_data",
        "//test/core/test_util:grpc_test_util",
        "//test/core/test_util:grpc_test_util_base",
    ],
)

grpc_cc_library(
    name = "channel_trace_proto_helper",
    testonly = 1,
    srcs = [
        "channel_trace_proto_helper.cc",
    ],
    hdrs = [
        "channel_trace_proto_helper.h",
    ],
    external_deps = [
        "gtest",
        "protobuf",
    ],
    deps = [
        "//:grpc++",
        "//src/proto/grpc/channelz:channelz_cc_proto",
    ],
)

grpc_cc_library(
    name = "test_util_unsecure",
    srcs = GRPCXX_TESTUTIL_SRCS,
    hdrs = GRPCXX_TESTUTIL_HDRS,
    external_deps = [
        "protobuf",
    ],
    deps = [
        "//:grpc++_unsecure",
        "//:subprocess",
        "//test/core/test_util:grpc_test_util_base",
        "//test/core/test_util:grpc_test_util_unsecure",
    ],
)

grpc_cc_library(
    name = "grpc_cli_utils",
    srcs = [
        "cli_call.cc",
        "cli_credentials.cc",
        "proto_file_parser.cc",
        "service_describer.cc",
    ],
    hdrs = [
        "cli_call.h",
        "cli_credentials.h",
        "config_grpc_cli.h",
        "proto_file_parser.h",
        "service_describer.h",
    ],
    external_deps = [
        "absl/flags:flag",
        "absl/log:check",
        "absl/log:log",
        "protobuf",
        "protobuf_clib",
    ],
    deps = [
        ":grpc++_proto_reflection_desc_db",
        "//:grpc++",
        "//src/proto/grpc/reflection/v1alpha:reflection_cc_grpc",
    ],
)

grpc_cc_library(
    name = "grpc_cli_libs",
    srcs = [
        "grpc_tool.cc",
    ],
    hdrs = [
        "grpc_tool.h",
    ],
    external_deps = [
        "absl/flags:flag",
    ],
    deps = [
        ":grpc_cli_utils",
    ],
)

grpc_cc_library(
    name = "metrics_server_lib",
    srcs = [
        "metrics_server.cc",
    ],
    hdrs = [
        "metrics_server.h",
    ],
    external_deps = ["absl/log:log"],
    deps = [
        "//:grpc++",
        "//src/proto/grpc/testing:metrics_cc_grpc",
    ],
)

grpc_cc_test(
    name = "grpc_tool_test",
    srcs = [
        "grpc_tool_test.cc",
    ],
    data = [
        "//src/core/tsi/test_creds:ca.pem",
        "//src/core/tsi/test_creds:server1.key",
        "//src/core/tsi/test_creds:server1.pem",
        "//src/proto/grpc/testing:echo.proto",
        "//src/proto/grpc/testing:echo_messages.proto",
        "//src/proto/grpc/testing:simple_messages.proto",
        "@com_github_cncf_xds//xds/data/orca/v3:pkg",
    ],
    external_deps = [
        "absl/flags:flag",
        "gtest",
    ],
    tags = [
        "no_mac",
        "no_test_ios",
        "no_windows",
        "nomsan",  # death tests seem to be incompatible with msan
    ],
    deps = [
        ":grpc_cli_libs",
        ":test_util",
        "//:grpc++_reflection",
        "//src/proto/grpc/testing:echo_cc_grpc",
        "//src/proto/grpc/testing:echo_messages_cc_proto",
        "//src/proto/grpc/testing:simple_messages_cc_proto",
<<<<<<< HEAD
=======
        "//src/proto/grpc/testing/xds/v3:orca_load_report_cc_proto",
>>>>>>> aa954fbb
        "//test/core/test_util:grpc_test_util",
        "//test/cpp/util:test_config",
        "@com_github_cncf_xds//xds/data/orca/v3:pkg_cc_proto",
    ],
)

grpc_cc_test(
    name = "byte_buffer_test",
    srcs = [
        "byte_buffer_test.cc",
    ],
    external_deps = [
        "gtest",
    ],
    uses_event_engine = False,
    uses_polling = False,
    deps = [
        ":test_util",
    ],
)

grpc_cc_test(
    name = "slice_test",
    srcs = [
        "slice_test.cc",
    ],
    external_deps = [
        "gtest",
    ],
    uses_event_engine = False,
    uses_polling = False,
    deps = [
        ":test_util",
    ],
)

grpc_cc_test(
    name = "string_ref_test",
    srcs = [
        "string_ref_test.cc",
    ],
    external_deps = [
        "gtest",
    ],
    uses_event_engine = False,
    uses_polling = False,
    deps = [
        "//:grpc++",
        "//test/core/test_util:grpc_test_util",
    ],
)

grpc_cc_test(
    name = "time_test",
    srcs = [
        "time_test.cc",
    ],
    external_deps = [
        "gtest",
    ],
    uses_event_engine = False,
    uses_polling = False,
    deps = [
        ":test_util",
    ],
)

grpc_cc_test(
    name = "cli_call_test",
    srcs = [
        "cli_call_test.cc",
    ],
    external_deps = [
        "gtest",
    ],
    deps = [
        ":grpc_cli_libs",
        ":test_util",
        "//src/proto/grpc/testing:echo_cc_grpc",
        "//test/core/test_util:grpc_test_util",
    ],
)

grpc_cc_test(
    name = "error_details_test",
    srcs = [
        "error_details_test.cc",
    ],
    external_deps = [
        "gtest",
    ],
    tags = ["no_test_ios"],
    deps = [
        "//:grpc++_error_details",
<<<<<<< HEAD
=======
        "//src/proto/grpc/status:status_cc_proto",
>>>>>>> aa954fbb
        "//src/proto/grpc/testing:echo_messages_cc_proto",
        "//test/core/test_util:grpc_test_util",
        "@com_google_googleapis//google/rpc:status_cc_proto",
    ],
)

grpc_cc_binary(
    name = "grpc_cli",
    srcs = [
        "grpc_cli.cc",
    ],
    external_deps = [
        "absl/flags:flag",
    ],
    visibility = [
        "@grpc:cli",
    ],
    deps = [
        ":grpc++_proto_reflection_desc_db",
        ":grpc_cli_libs",
        ":test_config",
        "//:grpc++",
        "//src/proto/grpc/reflection/v1alpha:reflection_cc_grpc",
    ],
)

grpc_cc_binary(
    name = "channelz_sampler",
    srcs = ["channelz_sampler.cc"],
    external_deps = [
        "absl/flags:flag",
        "absl/log:check",
        "absl/log:log",
        "absl/strings",
    ],
    language = "c++",
    tags = [
        "no_windows",  # unistd.h
    ],
    deps = [
        "//:gpr",
        "//:grpc++",
        "//:grpcpp_channelz",
        "//src/proto/grpc/channelz:channelz_cc_grpc",
        "//test/cpp/util:test_config",
        "//test/cpp/util:test_util",
    ],
)

grpc_cc_test(
    name = "channelz_sampler_test",
    srcs = [
        "channelz_sampler_test.cc",
    ],
    data = [
        ":channelz_sampler",
    ],
    external_deps = [
        "absl/log:check",
        "absl/log:log",
        "gtest",
    ],
    flaky = True,
    tags = [
        "no_mac",  # cmake does not build channelz_sampler in Basic Tests C/C++ MacOS test
        "no_test_android",  # android_cc_test doesn't work with data dependency.
        "no_test_ios",
        "no_windows",  # unistd.h
    ],
    deps = [
        "//:gpr",
        "//:grpc",
        "//:grpc++",
        "//:grpcpp_channelz",
        "//src/proto/grpc/channelz:channelz_cc_grpc",
        "//src/proto/grpc/testing:test_cc_grpc",
        "//test/core/test_util:grpc_test_util",
        "//test/cpp/util:test_util",
    ],
)

grpc_cc_library(
    name = "tls_test_utils",
    srcs = [
        "tls_test_utils.cc",
    ],
    hdrs = [
        "tls_test_utils.h",
    ],
    deps = [
        "//:gpr",
        "//:grpc",
        "//:grpc++",
        "//test/core/test_util:grpc_test_util",
    ],
)

grpc_cc_test(
    name = "proto_buffer_reader_test",
    srcs = [
        "proto_buffer_reader_test.cc",
    ],
    external_deps = [
        "gtest",
    ],
    uses_event_engine = False,
    uses_polling = False,
    deps = [
        ":test_util",
    ],
)

grpc_cc_test(
    name = "proto_buffer_writer_test",
    srcs = [
        "proto_buffer_writer_test.cc",
    ],
    external_deps = [
        "gtest",
    ],
    uses_event_engine = False,
    uses_polling = False,
    deps = [
        ":test_util",
    ],
)

grpc_cc_library(
    name = "get_grpc_test_runfile_dir",
    srcs = [
        "get_grpc_test_runfile_dir.cc",
    ],
    hdrs = [
        "get_grpc_test_runfile_dir.h",
    ],
    external_deps = [
        "absl/types:optional",
    ],
    deps = [
        "//src/core:env",
    ],
)<|MERGE_RESOLUTION|>--- conflicted
+++ resolved
@@ -216,10 +216,6 @@
         "//src/proto/grpc/testing:echo_cc_grpc",
         "//src/proto/grpc/testing:echo_messages_cc_proto",
         "//src/proto/grpc/testing:simple_messages_cc_proto",
-<<<<<<< HEAD
-=======
-        "//src/proto/grpc/testing/xds/v3:orca_load_report_cc_proto",
->>>>>>> aa954fbb
         "//test/core/test_util:grpc_test_util",
         "//test/cpp/util:test_config",
         "@com_github_cncf_xds//xds/data/orca/v3:pkg_cc_proto",
@@ -314,10 +310,6 @@
     tags = ["no_test_ios"],
     deps = [
         "//:grpc++_error_details",
-<<<<<<< HEAD
-=======
-        "//src/proto/grpc/status:status_cc_proto",
->>>>>>> aa954fbb
         "//src/proto/grpc/testing:echo_messages_cc_proto",
         "//test/core/test_util:grpc_test_util",
         "@com_google_googleapis//google/rpc:status_cc_proto",
