/*
 *
 * Copyright 2016 gRPC authors.
 *
 * Licensed under the Apache License, Version 2.0 (the "License");
 * you may not use this file except in compliance with the License.
 * You may obtain a copy of the License at
 *
 *     http://www.apache.org/licenses/LICENSE-2.0
 *
 * Unless required by applicable law or agreed to in writing, software
 * distributed under the License is distributed on an "AS IS" BASIS,
 * WITHOUT WARRANTIES OR CONDITIONS OF ANY KIND, either express or implied.
 * See the License for the specific language governing permissions and
 * limitations under the License.
 *
 */

#include "test/cpp/util/grpc_tool.h"

#include <cstdio>
#include <fstream>
#include <iostream>
#include <memory>
#include <sstream>
#include <string>
#include <thread>

#include <gflags/gflags.h>
#include <grpc/grpc.h>
#include <grpc/support/port_platform.h>
#include <grpcpp/channel.h>
#include <grpcpp/create_channel.h>
#include <grpcpp/grpcpp.h>
#include <grpcpp/security/credentials.h>
#include <grpcpp/support/string_ref.h>

#include "test/cpp/util/cli_call.h"
#include "test/cpp/util/proto_file_parser.h"
#include "test/cpp/util/proto_reflection_descriptor_database.h"
#include "test/cpp/util/service_describer.h"

#if GPR_WINDOWS
#include <io.h>
#else
#include <unistd.h>
#endif

namespace grpc {
namespace testing {

DEFINE_bool(l, false, "Use a long listing format");
DEFINE_bool(remotedb, true, "Use server types to parse and format messages");
DEFINE_string(metadata, "",
              "Metadata to send to server, in the form of key1:val1:key2:val2");
DEFINE_string(proto_path, ".", "Path to look for the proto file.");
DEFINE_string(protofiles, "", "Name of the proto file.");
DEFINE_bool(binary_input, false, "Input in binary format");
DEFINE_bool(binary_output, false, "Output in binary format");
DEFINE_string(
    default_service_config, "",
    "Default service config to use on the channel, if non-empty. Note "
    "that this will be ignored if the name resolver returns a service "
    "config.");
DEFINE_bool(
    display_peer_address, false,
    "Log the peer socket address of the connection that each RPC is made "
    "on to stderr.");
DEFINE_bool(json_input, false, "Input in json format");
DEFINE_bool(json_output, false, "Output in json format");
DEFINE_string(infile, "", "Input file (default is stdin)");
DEFINE_bool(batch, false,
            "Input contains multiple requests. Please do not use this to send "
            "more than a few RPCs. gRPC CLI has very different performance "
            "characteristics compared with normal RPC calls which make it "
            "unsuitable for loadtesting or significant production traffic.");
DEFINE_uint32(timeout, 0, "Call timeout in seconds (0 disables timeout)");

namespace {

class GrpcTool {
 public:
  explicit GrpcTool();
  virtual ~GrpcTool() {}

  bool Help(int argc, const char** argv, const CliCredentials& cred,
            GrpcToolOutputCallback callback);
  bool CallMethod(int argc, const char** argv, const CliCredentials& cred,
                  GrpcToolOutputCallback callback);
  bool ListServices(int argc, const char** argv, const CliCredentials& cred,
                    GrpcToolOutputCallback callback);
  bool PrintType(int argc, const char** argv, const CliCredentials& cred,
                 GrpcToolOutputCallback callback);
  // TODO(zyc): implement the following methods
  // bool ListServices(int argc, const char** argv, GrpcToolOutputCallback
  // callback);
  // bool PrintTypeId(int argc, const char** argv, GrpcToolOutputCallback
  // callback);
  bool ParseMessage(int argc, const char** argv, const CliCredentials& cred,
                    GrpcToolOutputCallback callback);
  bool ToText(int argc, const char** argv, const CliCredentials& cred,
              GrpcToolOutputCallback callback);
  bool ToJson(int argc, const char** argv, const CliCredentials& cred,
              GrpcToolOutputCallback callback);
  bool ToBinary(int argc, const char** argv, const CliCredentials& cred,
                GrpcToolOutputCallback callback);

  void SetPrintCommandMode(int exit_status) {
    print_command_usage_ = true;
    usage_exit_status_ = exit_status;
  }

 private:
  void CommandUsage(const std::string& usage) const;
  bool print_command_usage_;
  int usage_exit_status_;
  const std::string cred_usage_;
};

template <typename T>
std::function<bool(GrpcTool*, int, const char**, const CliCredentials&,
                   GrpcToolOutputCallback)>
BindWith5Args(T&& func) {
  return std::bind(std::forward<T>(func), std::placeholders::_1,
                   std::placeholders::_2, std::placeholders::_3,
                   std::placeholders::_4, std::placeholders::_5);
}

template <typename T>
size_t ArraySize(T& a) {
  return ((sizeof(a) / sizeof(*(a))) /
          static_cast<size_t>(!(sizeof(a) % sizeof(*(a)))));
}

void ParseMetadataFlag(
    std::multimap<std::string, std::string>* client_metadata) {
  if (FLAGS_metadata.empty()) {
    return;
  }
  std::vector<std::string> fields;
  const char delim = ':';
  const char escape = '\\';
  size_t cur = -1;
  std::stringstream ss;
  while (++cur < FLAGS_metadata.length()) {
    switch (FLAGS_metadata.at(cur)) {
      case escape:
        if (cur < FLAGS_metadata.length() - 1) {
          char c = FLAGS_metadata.at(++cur);
          if (c == delim || c == escape) {
            ss << c;
            continue;
          }
        }
        fprintf(stderr, "Failed to parse metadata flag.\n");
        exit(1);
      case delim:
        fields.push_back(ss.str());
        ss.str("");
        ss.clear();
        break;
      default:
        ss << FLAGS_metadata.at(cur);
    }
  }
  fields.push_back(ss.str());
  if (fields.size() % 2) {
    fprintf(stderr, "Failed to parse metadata flag.\n");
    exit(1);
  }
  for (size_t i = 0; i < fields.size(); i += 2) {
    client_metadata->insert(
        std::pair<std::string, std::string>(fields[i], fields[i + 1]));
  }
}

template <typename T>
void PrintMetadata(const T& m, const std::string& message) {
  if (m.empty()) {
    return;
  }
  fprintf(stderr, "%s\n", message.c_str());
  std::string pair;
  for (typename T::const_iterator iter = m.begin(); iter != m.end(); ++iter) {
    pair.clear();
    pair.append(iter->first.data(), iter->first.size());
    pair.append(" : ");
    pair.append(iter->second.data(), iter->second.size());
    fprintf(stderr, "%s\n", pair.c_str());
  }
}

void ReadResponse(CliCall* call, const std::string& method_name,
                  GrpcToolOutputCallback callback, ProtoFileParser* parser,
                  gpr_mu* parser_mu, bool print_mode) {
  std::string serialized_response_proto;
  std::multimap<grpc::string_ref, grpc::string_ref> server_initial_metadata;

  for (bool receive_initial_metadata = true; call->ReadAndMaybeNotifyWrite(
           &serialized_response_proto,
           receive_initial_metadata ? &server_initial_metadata : nullptr);
       receive_initial_metadata = false) {
    fprintf(stderr, "got response.\n");
    if (!FLAGS_binary_output) {
      gpr_mu_lock(parser_mu);
      serialized_response_proto = parser->GetFormattedStringFromMethod(
          method_name, serialized_response_proto, false /* is_request */,
          FLAGS_json_output);
      if (parser->HasError() && print_mode) {
        fprintf(stderr, "Failed to parse response.\n");
      }
      gpr_mu_unlock(parser_mu);
    }
    if (receive_initial_metadata) {
      PrintMetadata(server_initial_metadata,
                    "Received initial metadata from server:");
    }
    if (!callback(serialized_response_proto) && print_mode) {
      fprintf(stderr, "Failed to output response.\n");
    }
  }
}

std::shared_ptr<grpc::Channel> CreateCliChannel(
    const std::string& server_address, const CliCredentials& cred) {
  grpc::ChannelArguments args;
  if (!cred.GetSslTargetNameOverride().empty()) {
    args.SetSslTargetNameOverride(cred.GetSslTargetNameOverride());
  }
  if (!FLAGS_default_service_config.empty()) {
    args.SetString(GRPC_ARG_SERVICE_CONFIG,
                   FLAGS_default_service_config.c_str());
  }
  return ::grpc::CreateCustomChannel(server_address, cred.GetCredentials(),
                                     args);
}

struct Command {
  const char* command;
  std::function<bool(GrpcTool*, int, const char**, const CliCredentials&,
                     GrpcToolOutputCallback)>
      function;
  int min_args;
  int max_args;
};

const Command ops[] = {
    {"help", BindWith5Args(&GrpcTool::Help), 0, INT_MAX},
    {"ls", BindWith5Args(&GrpcTool::ListServices), 1, 3},
    {"list", BindWith5Args(&GrpcTool::ListServices), 1, 3},
    {"call", BindWith5Args(&GrpcTool::CallMethod), 2, 3},
    {"type", BindWith5Args(&GrpcTool::PrintType), 2, 2},
    {"parse", BindWith5Args(&GrpcTool::ParseMessage), 2, 3},
    {"totext", BindWith5Args(&GrpcTool::ToText), 2, 3},
    {"tobinary", BindWith5Args(&GrpcTool::ToBinary), 2, 3},
    {"tojson", BindWith5Args(&GrpcTool::ToJson), 2, 3},
};

void Usage(const std::string& msg) {
  fprintf(
      stderr,
      "%s\n"
      "  grpc_cli ls ...         ; List services\n"
      "  grpc_cli call ...       ; Call method\n"
      "  grpc_cli type ...       ; Print type\n"
      "  grpc_cli parse ...      ; Parse message\n"
      "  grpc_cli totext ...     ; Convert binary message to text\n"
      "  grpc_cli tojson ...     ; Convert binary message to json\n"
      "  grpc_cli tobinary ...   ; Convert text message to binary\n"
      "  grpc_cli help ...       ; Print this message, or per-command usage\n"
      "\n",
      msg.c_str());

  exit(1);
}

const Command* FindCommand(const std::string& name) {
  for (int i = 0; i < (int)ArraySize(ops); i++) {
    if (name == ops[i].command) {
      return &ops[i];
    }
  }
  return nullptr;
}
}  // namespace

int GrpcToolMainLib(int argc, const char** argv, const CliCredentials& cred,
                    GrpcToolOutputCallback callback) {
  if (argc < 2) {
    Usage("No command specified");
  }

  std::string command = argv[1];
  argc -= 2;
  argv += 2;

  const Command* cmd = FindCommand(command);
  if (cmd != nullptr) {
    GrpcTool grpc_tool;
    if (argc < cmd->min_args || argc > cmd->max_args) {
      // Force the command to print its usage message
      fprintf(stderr, "\nWrong number of arguments for %s\n", command.c_str());
      grpc_tool.SetPrintCommandMode(1);
      return cmd->function(&grpc_tool, -1, nullptr, cred, callback);
    }
    const bool ok = cmd->function(&grpc_tool, argc, argv, cred, callback);
    return ok ? 0 : 1;
  } else {
    Usage("Invalid command '" + std::string(command.c_str()) + "'");
  }
  return 1;
}

GrpcTool::GrpcTool() : print_command_usage_(false), usage_exit_status_(0) {}

void GrpcTool::CommandUsage(const std::string& usage) const {
  if (print_command_usage_) {
    fprintf(stderr, "\n%s%s\n", usage.c_str(),
            (usage.empty() || usage[usage.size() - 1] != '\n') ? "\n" : "");
    exit(usage_exit_status_);
  }
}

bool GrpcTool::Help(int argc, const char** argv, const CliCredentials& cred,
                    GrpcToolOutputCallback callback) {
  CommandUsage(
      "Print help\n"
      "  grpc_cli help [subcommand]\n");

  if (argc == 0) {
    Usage("");
  } else {
    const Command* cmd = FindCommand(argv[0]);
    if (cmd == nullptr) {
      Usage("Unknown command '" + std::string(argv[0]) + "'");
    }
    SetPrintCommandMode(0);
    cmd->function(this, -1, nullptr, cred, callback);
  }
  return true;
}

bool GrpcTool::ListServices(int argc, const char** argv,
                            const CliCredentials& cred,
                            GrpcToolOutputCallback callback) {
  CommandUsage(
      "List services\n"
      "  grpc_cli ls <address> [<service>[/<method>]]\n"
      "    <address>                ; host:port\n"
      "    <service>                ; Exported service name\n"
      "    <method>                 ; Method name\n"
      "    --l                      ; Use a long listing format\n"
      "    --outfile                ; Output filename (defaults to stdout)\n" +
      cred.GetCredentialUsage());

  std::string server_address(argv[0]);
  std::shared_ptr<grpc::Channel> channel =
      CreateCliChannel(server_address, cred);
  grpc::ProtoReflectionDescriptorDatabase desc_db(channel);
  grpc::protobuf::DescriptorPool desc_pool(&desc_db);

  std::vector<std::string> service_list;
  if (!desc_db.GetServices(&service_list)) {
    fprintf(stderr, "Received an error when querying services endpoint.\n");
    return false;
  }

  // If no service is specified, dump the list of services.
  std::string output;
  if (argc < 2) {
    // List all services, if --l is passed, then include full description,
    // otherwise include a summarized list only.
    if (FLAGS_l) {
      output = DescribeServiceList(service_list, desc_pool);
    } else {
      for (auto it = service_list.begin(); it != service_list.end(); it++) {
        auto const& service = *it;
        output.append(service);
        output.append("\n");
      }
    }
  } else {
    std::string service_name;
    std::string method_name;
    std::stringstream ss(argv[1]);

    // Remove leading slashes.
    while (ss.peek() == '/') {
      ss.get();
    }

    // Parse service and method names. Support the following patterns:
    //   Service
    //   Service Method
    //   Service.Method
    //   Service/Method
    if (argc == 3) {
      std::getline(ss, service_name, '/');
      method_name = argv[2];
    } else {
      if (std::getline(ss, service_name, '/')) {
        std::getline(ss, method_name);
      }
    }

    const grpc::protobuf::ServiceDescriptor* service =
        desc_pool.FindServiceByName(service_name);
    if (service != nullptr) {
      if (method_name.empty()) {
        output = FLAGS_l ? DescribeService(service) : SummarizeService(service);
      } else {
        method_name.insert(0, 1, '.');
        method_name.insert(0, service_name);
        const grpc::protobuf::MethodDescriptor* method =
            desc_pool.FindMethodByName(method_name);
        if (method != nullptr) {
          output = FLAGS_l ? DescribeMethod(method) : SummarizeMethod(method);
        } else {
          fprintf(stderr, "Method %s not found in service %s.\n",
                  method_name.c_str(), service_name.c_str());
          return false;
        }
      }
    } else {
      if (!method_name.empty()) {
        fprintf(stderr, "Service %s not found.\n", service_name.c_str());
        return false;
      } else {
        const grpc::protobuf::MethodDescriptor* method =
            desc_pool.FindMethodByName(service_name);
        if (method != nullptr) {
          output = FLAGS_l ? DescribeMethod(method) : SummarizeMethod(method);
        } else {
          fprintf(stderr, "Service or method %s not found.\n",
                  service_name.c_str());
          return false;
        }
      }
    }
  }
  return callback(output);
}

bool GrpcTool::PrintType(int /*argc*/, const char** argv,
                         const CliCredentials& cred,
                         GrpcToolOutputCallback callback) {
  CommandUsage(
      "Print type\n"
      "  grpc_cli type <address> <type>\n"
      "    <address>                ; host:port\n"
      "    <type>                   ; Protocol buffer type name\n" +
      cred.GetCredentialUsage());

  std::string server_address(argv[0]);
  std::shared_ptr<grpc::Channel> channel =
      CreateCliChannel(server_address, cred);
  grpc::ProtoReflectionDescriptorDatabase desc_db(channel);
  grpc::protobuf::DescriptorPool desc_pool(&desc_db);

  std::string output;
  const grpc::protobuf::Descriptor* descriptor =
      desc_pool.FindMessageTypeByName(argv[1]);
  if (descriptor != nullptr) {
    output = descriptor->DebugString();
  } else {
    fprintf(stderr, "Type %s not found.\n", argv[1]);
    return false;
  }
  return callback(output);
}

bool GrpcTool::CallMethod(int argc, const char** argv,
                          const CliCredentials& cred,
                          GrpcToolOutputCallback callback) {
  CommandUsage(
      "Call method\n"
      "  grpc_cli call <address> <service>[.<method>] <request>\n"
      "    <address>                ; host:port\n"
      "    <service>                ; Exported service name\n"
      "    <method>                 ; Method name\n"
      "    <request>                ; Text protobuffer (overrides infile)\n"
      "    --protofiles             ; Comma separated proto files used as a"
      " fallback when parsing request/response\n"
      "    --proto_path             ; The search path of proto files, valid"
      " only when --protofiles is given\n"
      "    --noremotedb             ; Don't attempt to use reflection service"
      " at all\n"
      "    --metadata               ; The metadata to be sent to the server\n"
      "    --infile                 ; Input filename (defaults to stdin)\n"
      "    --outfile                ; Output filename (defaults to stdout)\n"
      "    --binary_input           ; Input in binary format\n"
      "    --binary_output          ; Output in binary format\n"
      "    --json_input             ; Input in json format\n"
      "    --json_output            ; Output in json format\n"
      "    --timeout                ; Call timeout in seconds\n" +
      cred.GetCredentialUsage());

  std::stringstream output_ss;
  std::string request_text;
  std::string server_address(argv[0]);
  std::string method_name(argv[1]);
  std::string formatted_method_name;
  std::unique_ptr<ProtoFileParser> parser;
  std::string serialized_request_proto;
  std::unique_ptr<std::chrono::system_clock::time_point> deadline;
  bool print_mode = false;

  std::shared_ptr<grpc::Channel> channel =
      CreateCliChannel(server_address, cred);

  if (!FLAGS_binary_input || !FLAGS_binary_output) {
    parser.reset(
        new grpc::testing::ProtoFileParser(FLAGS_remotedb ? channel : nullptr,
                                           FLAGS_proto_path, FLAGS_protofiles));
    if (parser->HasError()) {
      fprintf(
          stderr,
          "Failed to find remote reflection service and local proto files.\n");
      return false;
    }
  }

  if (FLAGS_binary_input) {
    formatted_method_name = method_name;
  } else {
    formatted_method_name = parser->GetFormattedMethodName(method_name);
    if (parser->HasError()) {
      fprintf(stderr, "Failed to find method %s in proto files.\n",
              method_name.c_str());
    }
  }

  if (FLAGS_timeout > 0) {
    deadline.reset(new std::chrono::system_clock::time_point(std::chrono::system_clock::now() + std::chrono::seconds(FLAGS_timeout)));
  }

  if (argc == 3) {
    request_text = argv[2];
  }

  if (parser->IsStreaming(method_name, true /* is_request */)) {
    std::istream* input_stream;
    std::ifstream input_file;

    if (FLAGS_batch) {
      fprintf(stderr, "Batch mode for streaming RPC is not supported.\n");
      return false;
    }

    std::multimap<std::string, std::string> client_metadata;
    ParseMetadataFlag(&client_metadata);
    PrintMetadata(client_metadata, "Sending client initial metadata:");

<<<<<<< HEAD
    CliCall call(channel, formatted_method_name, client_metadata, deadline);
=======
    CliCall call(channel, formatted_method_name, client_metadata);
    if (FLAGS_display_peer_address) {
      fprintf(stderr, "New call for method_name:%s has peer address:|%s|\n",
              formatted_method_name.c_str(), call.peer().c_str());
    }
>>>>>>> 965e5401

    if (FLAGS_infile.empty()) {
      if (isatty(fileno(stdin))) {
        print_mode = true;
        fprintf(stderr, "reading streaming request message from stdin...\n");
      }
      input_stream = &std::cin;
    } else {
      input_file.open(FLAGS_infile, std::ios::in | std::ios::binary);
      input_stream = &input_file;
    }

    gpr_mu parser_mu;
    gpr_mu_init(&parser_mu);
    std::thread read_thread(ReadResponse, &call, method_name, callback,
                            parser.get(), &parser_mu, print_mode);

    std::stringstream request_ss;
    std::string line;
    while (!request_text.empty() ||
           (!input_stream->eof() && getline(*input_stream, line))) {
      if (!request_text.empty()) {
        if (FLAGS_binary_input) {
          serialized_request_proto = request_text;
          request_text.clear();
        } else {
          gpr_mu_lock(&parser_mu);
          serialized_request_proto = parser->GetSerializedProtoFromMethod(
              method_name, request_text, true /* is_request */,
              FLAGS_json_input);
          request_text.clear();
          if (parser->HasError()) {
            if (print_mode) {
              fprintf(stderr, "Failed to parse request.\n");
            }
            gpr_mu_unlock(&parser_mu);
            continue;
          }
          gpr_mu_unlock(&parser_mu);
        }

        call.WriteAndWait(serialized_request_proto);
        if (print_mode) {
          fprintf(stderr, "Request sent.\n");
        }
      } else {
        if (line.length() == 0) {
          request_text = request_ss.str();
          request_ss.str(std::string());
          request_ss.clear();
        } else {
          request_ss << line << ' ';
        }
      }
    }
    if (input_file.is_open()) {
      input_file.close();
    }

    call.WritesDoneAndWait();
    read_thread.join();
    gpr_mu_destroy(&parser_mu);

    std::multimap<grpc::string_ref, grpc::string_ref> server_trailing_metadata;
    Status status = call.Finish(&server_trailing_metadata);
    PrintMetadata(server_trailing_metadata,
                  "Received trailing metadata from server:");

    if (status.ok()) {
      fprintf(stderr, "Stream RPC succeeded with OK status\n");
      return true;
    } else {
      fprintf(stderr, "Rpc failed with status code %d, error message: %s\n",
              status.error_code(), status.error_message().c_str());
      return false;
    }

  } else {  // parser->IsStreaming(method_name, true /* is_request */)
    if (FLAGS_batch) {
      if (parser->IsStreaming(method_name, false /* is_request */)) {
        fprintf(stderr, "Batch mode for streaming RPC is not supported.\n");
        return false;
      }

      std::istream* input_stream;
      std::ifstream input_file;

      if (FLAGS_infile.empty()) {
        if (isatty(fileno(stdin))) {
          print_mode = true;
          fprintf(stderr, "reading request messages from stdin...\n");
        }
        input_stream = &std::cin;
      } else {
        input_file.open(FLAGS_infile, std::ios::in | std::ios::binary);
        input_stream = &input_file;
      }

      std::multimap<std::string, std::string> client_metadata;
      ParseMetadataFlag(&client_metadata);
      if (print_mode) {
        PrintMetadata(client_metadata, "Sending client initial metadata:");
      }

      std::stringstream request_ss;
      std::string line;
      while (!request_text.empty() ||
             (!input_stream->eof() && getline(*input_stream, line))) {
        if (!request_text.empty()) {
          if (FLAGS_binary_input) {
            serialized_request_proto = request_text;
            request_text.clear();
          } else {
            serialized_request_proto = parser->GetSerializedProtoFromMethod(
                method_name, request_text, true /* is_request */,
                FLAGS_json_input);
            request_text.clear();
            if (parser->HasError()) {
              if (print_mode) {
                fprintf(stderr, "Failed to parse request.\n");
              }
              continue;
            }
          }

          std::string serialized_response_proto;
          std::multimap<grpc::string_ref, grpc::string_ref>
              server_initial_metadata, server_trailing_metadata;
<<<<<<< HEAD
          CliCall call(channel, formatted_method_name, client_metadata, deadline);
=======
          CliCall call(channel, formatted_method_name, client_metadata);
          if (FLAGS_display_peer_address) {
            fprintf(stderr,
                    "New call for method_name:%s has peer address:|%s|\n",
                    formatted_method_name.c_str(), call.peer().c_str());
          }
>>>>>>> 965e5401
          call.Write(serialized_request_proto);
          call.WritesDone();
          if (!call.Read(&serialized_response_proto,
                         &server_initial_metadata)) {
            fprintf(stderr, "Failed to read response.\n");
          }
          Status status = call.Finish(&server_trailing_metadata);

          if (status.ok()) {
            if (print_mode) {
              fprintf(stderr, "Rpc succeeded with OK status.\n");
              PrintMetadata(server_initial_metadata,
                            "Received initial metadata from server:");
              PrintMetadata(server_trailing_metadata,
                            "Received trailing metadata from server:");
            }

            if (FLAGS_binary_output) {
              if (!callback(serialized_response_proto)) {
                break;
              }
            } else {
              std::string response_text = parser->GetFormattedStringFromMethod(
                  method_name, serialized_response_proto,
                  false /* is_request */, FLAGS_json_output);

              if (parser->HasError() && print_mode) {
                fprintf(stderr, "Failed to parse response.\n");
              } else {
                if (!callback(response_text)) {
                  break;
                }
              }
            }
          } else {
            if (print_mode) {
              fprintf(stderr,
                      "Rpc failed with status code %d, error message: %s\n",
                      status.error_code(), status.error_message().c_str());
            }
          }
        } else {
          if (line.length() == 0) {
            request_text = request_ss.str();
            request_ss.str(std::string());
            request_ss.clear();
          } else {
            request_ss << line << ' ';
          }
        }
      }

      if (input_file.is_open()) {
        input_file.close();
      }

      return true;
    }

    if (argc == 3) {
      if (!FLAGS_infile.empty()) {
        fprintf(stderr, "warning: request given in argv, ignoring --infile\n");
      }
    } else {
      std::stringstream input_stream;
      if (FLAGS_infile.empty()) {
        if (isatty(fileno(stdin))) {
          fprintf(stderr, "reading request message from stdin...\n");
        }
        input_stream << std::cin.rdbuf();
      } else {
        std::ifstream input_file(FLAGS_infile, std::ios::in | std::ios::binary);
        input_stream << input_file.rdbuf();
        input_file.close();
      }
      request_text = input_stream.str();
    }

    if (FLAGS_binary_input) {
      serialized_request_proto = request_text;
    } else {
      serialized_request_proto = parser->GetSerializedProtoFromMethod(
          method_name, request_text, true /* is_request */, FLAGS_json_input);
      if (parser->HasError()) {
        fprintf(stderr, "Failed to parse request.\n");
        return false;
      }
    }
    fprintf(stderr, "connecting to %s\n", server_address.c_str());

    std::string serialized_response_proto;
    std::multimap<std::string, std::string> client_metadata;
    std::multimap<grpc::string_ref, grpc::string_ref> server_initial_metadata,
        server_trailing_metadata;
    ParseMetadataFlag(&client_metadata);
    PrintMetadata(client_metadata, "Sending client initial metadata:");

<<<<<<< HEAD
    CliCall call(channel, formatted_method_name, client_metadata, deadline);
=======
    CliCall call(channel, formatted_method_name, client_metadata);
    if (FLAGS_display_peer_address) {
      fprintf(stderr, "New call for method_name:%s has peer address:|%s|\n",
              formatted_method_name.c_str(), call.peer().c_str());
    }
>>>>>>> 965e5401
    call.Write(serialized_request_proto);
    call.WritesDone();

    for (bool receive_initial_metadata = true; call.Read(
             &serialized_response_proto,
             receive_initial_metadata ? &server_initial_metadata : nullptr);
         receive_initial_metadata = false) {
      if (!FLAGS_binary_output) {
        serialized_response_proto = parser->GetFormattedStringFromMethod(
            method_name, serialized_response_proto, false /* is_request */,
            FLAGS_json_output);
        if (parser->HasError()) {
          fprintf(stderr, "Failed to parse response.\n");
          return false;
        }
      }

      if (receive_initial_metadata) {
        PrintMetadata(server_initial_metadata,
                      "Received initial metadata from server:");
      }
      if (!callback(serialized_response_proto)) {
        return false;
      }
    }
    Status status = call.Finish(&server_trailing_metadata);
    PrintMetadata(server_trailing_metadata,
                  "Received trailing metadata from server:");
    if (status.ok()) {
      fprintf(stderr, "Rpc succeeded with OK status\n");
      return true;
    } else {
      fprintf(stderr, "Rpc failed with status code %d, error message: %s\n",
              status.error_code(), status.error_message().c_str());
      return false;
    }
  }
  GPR_UNREACHABLE_CODE(return false);
}

bool GrpcTool::ParseMessage(int argc, const char** argv,
                            const CliCredentials& cred,
                            GrpcToolOutputCallback callback) {
  CommandUsage(
      "Parse message\n"
      "  grpc_cli parse <address> <type> [<message>]\n"
      "    <address>                ; host:port\n"
      "    <type>                   ; Protocol buffer type name\n"
      "    <message>                ; Text protobuffer (overrides --infile)\n"
      "    --protofiles             ; Comma separated proto files used as a"
      " fallback when parsing request/response\n"
      "    --proto_path             ; The search path of proto files, valid"
      " only when --protofiles is given\n"
      "    --noremotedb             ; Don't attempt to use reflection service"
      " at all\n"
      "    --infile                 ; Input filename (defaults to stdin)\n"
      "    --outfile                ; Output filename (defaults to stdout)\n"
      "    --binary_input           ; Input in binary format\n"
      "    --binary_output          ; Output in binary format\n"
      "    --json_input             ; Input in json format\n"
      "    --json_output            ; Output in json format\n" +
      cred.GetCredentialUsage());

  std::stringstream output_ss;
  std::string message_text;
  std::string server_address(argv[0]);
  std::string type_name(argv[1]);
  std::unique_ptr<grpc::testing::ProtoFileParser> parser;
  std::string serialized_request_proto;

  if (argc == 3) {
    message_text = argv[2];
    if (!FLAGS_infile.empty()) {
      fprintf(stderr, "warning: message given in argv, ignoring --infile.\n");
    }
  } else {
    std::stringstream input_stream;
    if (FLAGS_infile.empty()) {
      if (isatty(fileno(stdin))) {
        fprintf(stderr, "reading request message from stdin...\n");
      }
      input_stream << std::cin.rdbuf();
    } else {
      std::ifstream input_file(FLAGS_infile, std::ios::in | std::ios::binary);
      input_stream << input_file.rdbuf();
      input_file.close();
    }
    message_text = input_stream.str();
  }

  if (!FLAGS_binary_input || !FLAGS_binary_output) {
    std::shared_ptr<grpc::Channel> channel =
        CreateCliChannel(server_address, cred);
    parser.reset(
        new grpc::testing::ProtoFileParser(FLAGS_remotedb ? channel : nullptr,
                                           FLAGS_proto_path, FLAGS_protofiles));
    if (parser->HasError()) {
      fprintf(
          stderr,
          "Failed to find remote reflection service and local proto files.\n");
      return false;
    }
  }

  if (FLAGS_binary_input) {
    serialized_request_proto = message_text;
  } else {
    serialized_request_proto = parser->GetSerializedProtoFromMessageType(
        type_name, message_text, FLAGS_json_input);
    if (parser->HasError()) {
      fprintf(stderr, "Failed to serialize the message.\n");
      return false;
    }
  }

  if (FLAGS_binary_output) {
    output_ss << serialized_request_proto;
  } else {
    std::string output_text;
    output_text = parser->GetFormattedStringFromMessageType(
        type_name, serialized_request_proto, FLAGS_json_output);
    if (parser->HasError()) {
      fprintf(stderr, "Failed to deserialize the message.\n");
      return false;
    }

    output_ss << output_text << std::endl;
  }

  return callback(output_ss.str());
}

bool GrpcTool::ToText(int argc, const char** argv, const CliCredentials& cred,
                      GrpcToolOutputCallback callback) {
  CommandUsage(
      "Convert binary message to text\n"
      "  grpc_cli totext <protofiles> <type>\n"
      "    <protofiles>             ; Comma separated list of proto files\n"
      "    <type>                   ; Protocol buffer type name\n"
      "    --proto_path             ; The search path of proto files\n"
      "    --infile                 ; Input filename (defaults to stdin)\n"
      "    --outfile                ; Output filename (defaults to stdout)\n");

  FLAGS_protofiles = argv[0];
  FLAGS_remotedb = false;
  FLAGS_binary_input = true;
  FLAGS_binary_output = false;
  return ParseMessage(argc, argv, cred, callback);
}

bool GrpcTool::ToJson(int argc, const char** argv, const CliCredentials& cred,
                      GrpcToolOutputCallback callback) {
  CommandUsage(
      "Convert binary message to json\n"
      "  grpc_cli tojson <protofiles> <type>\n"
      "    <protofiles>             ; Comma separated list of proto files\n"
      "    <type>                   ; Protocol buffer type name\n"
      "    --proto_path             ; The search path of proto files\n"
      "    --infile                 ; Input filename (defaults to stdin)\n"
      "    --outfile                ; Output filename (defaults to stdout)\n");

  FLAGS_protofiles = argv[0];
  FLAGS_remotedb = false;
  FLAGS_binary_input = true;
  FLAGS_binary_output = false;
  FLAGS_json_output = true;
  return ParseMessage(argc, argv, cred, callback);
}

bool GrpcTool::ToBinary(int argc, const char** argv, const CliCredentials& cred,
                        GrpcToolOutputCallback callback) {
  CommandUsage(
      "Convert text message to binary\n"
      "  grpc_cli tobinary <protofiles> <type> [<message>]\n"
      "    <protofiles>             ; Comma separated list of proto files\n"
      "    <type>                   ; Protocol buffer type name\n"
      "    --proto_path             ; The search path of proto files\n"
      "    --infile                 ; Input filename (defaults to stdin)\n"
      "    --outfile                ; Output filename (defaults to stdout)\n");

  FLAGS_protofiles = argv[0];
  FLAGS_remotedb = false;
  FLAGS_binary_input = false;
  FLAGS_binary_output = true;
  return ParseMessage(argc, argv, cred, callback);
}

}  // namespace testing
}  // namespace grpc<|MERGE_RESOLUTION|>--- conflicted
+++ resolved
@@ -551,15 +551,11 @@
     ParseMetadataFlag(&client_metadata);
     PrintMetadata(client_metadata, "Sending client initial metadata:");
 
-<<<<<<< HEAD
     CliCall call(channel, formatted_method_name, client_metadata, deadline);
-=======
-    CliCall call(channel, formatted_method_name, client_metadata);
     if (FLAGS_display_peer_address) {
       fprintf(stderr, "New call for method_name:%s has peer address:|%s|\n",
               formatted_method_name.c_str(), call.peer().c_str());
     }
->>>>>>> 965e5401
 
     if (FLAGS_infile.empty()) {
       if (isatty(fileno(stdin))) {
@@ -688,16 +684,12 @@
           std::string serialized_response_proto;
           std::multimap<grpc::string_ref, grpc::string_ref>
               server_initial_metadata, server_trailing_metadata;
-<<<<<<< HEAD
           CliCall call(channel, formatted_method_name, client_metadata, deadline);
-=======
-          CliCall call(channel, formatted_method_name, client_metadata);
           if (FLAGS_display_peer_address) {
             fprintf(stderr,
                     "New call for method_name:%s has peer address:|%s|\n",
                     formatted_method_name.c_str(), call.peer().c_str());
           }
->>>>>>> 965e5401
           call.Write(serialized_request_proto);
           call.WritesDone();
           if (!call.Read(&serialized_response_proto,
@@ -795,15 +787,11 @@
     ParseMetadataFlag(&client_metadata);
     PrintMetadata(client_metadata, "Sending client initial metadata:");
 
-<<<<<<< HEAD
     CliCall call(channel, formatted_method_name, client_metadata, deadline);
-=======
-    CliCall call(channel, formatted_method_name, client_metadata);
     if (FLAGS_display_peer_address) {
       fprintf(stderr, "New call for method_name:%s has peer address:|%s|\n",
               formatted_method_name.c_str(), call.peer().c_str());
     }
->>>>>>> 965e5401
     call.Write(serialized_request_proto);
     call.WritesDone();
 
