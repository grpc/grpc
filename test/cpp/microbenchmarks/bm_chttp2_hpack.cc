--- conflicted
+++ resolved
@@ -441,8 +441,7 @@
 // Benchmark the current on_initial_header implementation
 static grpc_error_handle OnInitialHeader(void* user_data, grpc_mdelem md) {
   // Setup for benchmark. This will bloat the absolute values of this benchmark
-  grpc_chttp2_incoming_metadata_buffer buffer(
-      static_cast<grpc_core::Arena*>(user_data));
+  grpc_metadata_batch b(static_cast<grpc_core::Arena*>(user_data));
   bool seen_error = false;
 
   // Below here is the code we actually care about benchmarking
@@ -476,12 +475,10 @@
     benchmark::DoNotOptimize(timeout);
     GRPC_MDELEM_UNREF(md);
   } else {
-    const size_t new_size = buffer.size + GRPC_MDELEM_LENGTH(md);
-    if (!seen_error) {
-      buffer.size = new_size;
-    }
-    grpc_error_handle error =
-        grpc_chttp2_incoming_metadata_buffer_add(&buffer, md);
+    const size_t new_size = b.TransportSize() + GRPC_MDELEM_LENGTH(md);
+    (void)new_size;  // Unused, but we need to calculate it to be the same as
+                     // parsing.cc.
+    grpc_error_handle error = b.Append(md);
     if (error != GRPC_ERROR_NONE) {
       GPR_ASSERT(0);
     }
@@ -815,88 +812,6 @@
   }
 };
 
-<<<<<<< HEAD
-static void free_timeout(void* p) { gpr_free(p); }
-
-// Benchmark the current on_initial_header implementation
-static grpc_error_handle OnInitialHeader(void* user_data, grpc_mdelem md) {
-  // Setup for benchmark. This will bloat the absolute values of this benchmark
-  grpc_metadata_batch buffer(static_cast<grpc_core::Arena*>(user_data));
-  bool seen_error = false;
-
-  // Below here is the code we actually care about benchmarking
-  if (grpc_slice_eq(GRPC_MDKEY(md), GRPC_MDSTR_GRPC_STATUS) &&
-      !grpc_mdelem_eq(md, GRPC_MDELEM_GRPC_STATUS_0)) {
-    seen_error = true;
-  }
-  if (grpc_slice_eq(GRPC_MDKEY(md), GRPC_MDSTR_GRPC_TIMEOUT)) {
-    grpc_millis* cached_timeout =
-        static_cast<grpc_millis*>(grpc_mdelem_get_user_data(md, free_timeout));
-    grpc_millis timeout;
-    if (cached_timeout != nullptr) {
-      timeout = *cached_timeout;
-    } else {
-      if (GPR_UNLIKELY(
-              !grpc_http2_decode_timeout(GRPC_MDVALUE(md), &timeout))) {
-        char* val = grpc_slice_to_c_string(GRPC_MDVALUE(md));
-        gpr_log(GPR_ERROR, "Ignoring bad timeout value '%s'", val);
-        gpr_free(val);
-        timeout = GRPC_MILLIS_INF_FUTURE;
-      }
-      if (GRPC_MDELEM_IS_INTERNED(md)) {
-        /* not already parsed: parse it now, and store the
-         * result away */
-        cached_timeout =
-            static_cast<grpc_millis*>(gpr_malloc(sizeof(grpc_millis)));
-        *cached_timeout = timeout;
-        grpc_mdelem_set_user_data(md, free_timeout, cached_timeout);
-      }
-    }
-    benchmark::DoNotOptimize(timeout);
-    GRPC_MDELEM_UNREF(md);
-  } else {
-    grpc_error_handle error = buffer.Append(md);
-    if (error != GRPC_ERROR_NONE) {
-      GPR_ASSERT(0);
-    }
-  }
-  return GRPC_ERROR_NONE;
-}
-
-// Benchmark timeout handling
-static grpc_error_handle OnHeaderTimeout(void* /*user_data*/, grpc_mdelem md) {
-  if (grpc_slice_eq(GRPC_MDKEY(md), GRPC_MDSTR_GRPC_TIMEOUT)) {
-    grpc_millis* cached_timeout =
-        static_cast<grpc_millis*>(grpc_mdelem_get_user_data(md, free_timeout));
-    grpc_millis timeout;
-    if (cached_timeout != nullptr) {
-      timeout = *cached_timeout;
-    } else {
-      if (!grpc_http2_decode_timeout(GRPC_MDVALUE(md), &timeout)) {
-        char* val = grpc_slice_to_c_string(GRPC_MDVALUE(md));
-        gpr_log(GPR_ERROR, "Ignoring bad timeout value '%s'", val);
-        gpr_free(val);
-        timeout = GRPC_MILLIS_INF_FUTURE;
-      }
-      if (GRPC_MDELEM_IS_INTERNED(md)) {
-        /* not already parsed: parse it now, and store the
-         * result away */
-        cached_timeout =
-            static_cast<grpc_millis*>(gpr_malloc(sizeof(grpc_millis)));
-        *cached_timeout = timeout;
-        grpc_mdelem_set_user_data(md, free_timeout, cached_timeout);
-      }
-    }
-    benchmark::DoNotOptimize(timeout);
-    GRPC_MDELEM_UNREF(md);
-  } else {
-    GPR_ASSERT(0);
-  }
-  return GRPC_ERROR_NONE;
-}
-
-=======
->>>>>>> cdf59659
 // Send the same deadline repeatedly
 class SameDeadline {
  public:
