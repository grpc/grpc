--- conflicted
+++ resolved
@@ -76,25 +76,4 @@
         << grpc_stats_histo_percentile(
                &stats, static_cast<grpc_stats_histograms>(i), 99.0);
   }
-<<<<<<< HEAD
-=======
-#ifdef GPR_LOW_LEVEL_COUNTERS
-  out << " locks/iter:"
-      << ((double)(gpr_atm_no_barrier_load(&gpr_mu_locks) -
-                   mu_locks_at_start_) /
-          (double)state.iterations())
-      << " atm_cas/iter:"
-      << ((double)(gpr_atm_no_barrier_load(&gpr_counter_atm_cas) -
-                   atm_cas_at_start_) /
-          (double)state.iterations())
-      << " atm_add/iter:"
-      << ((double)(gpr_atm_no_barrier_load(&gpr_counter_atm_add) -
-                   atm_add_at_start_) /
-          (double)state.iterations())
-      << " nows/iter:"
-      << ((double)(gpr_atm_no_barrier_load(&gpr_now_call_count) -
-                   now_calls_at_start_) /
-          (double)state.iterations());
->>>>>>> 8d35fcff
-#endif
 }