/*
 *
 * Copyright 2015 gRPC authors.
 *
 * Licensed under the Apache License, Version 2.0 (the "License");
 * you may not use this file except in compliance with the License.
 * You may obtain a copy of the License at
 *
 *     http://www.apache.org/licenses/LICENSE-2.0
 *
 * Unless required by applicable law or agreed to in writing, software
 * distributed under the License is distributed on an "AS IS" BASIS,
 * WITHOUT WARRANTIES OR CONDITIONS OF ANY KIND, either express or implied.
 * See the License for the specific language governing permissions and
 * limitations under the License.
 *
 */

/* Microbenchmarks around CHTTP2 transport operations */

#include <grpc++/support/channel_arguments.h>
#include <grpc/support/alloc.h>
#include <grpc/support/log.h>
#include <grpc/support/string_util.h>
#include <string.h>
#include <memory>
#include <queue>
#include <sstream>
#include "src/core/ext/transport/chttp2/transport/chttp2_transport.h"
#include "src/core/ext/transport/chttp2/transport/internal.h"
#include "src/core/lib/iomgr/closure.h"
#include "src/core/lib/iomgr/resource_quota.h"
#include "src/core/lib/slice/slice_internal.h"
#include "src/core/lib/transport/metadata.h"
#include "test/cpp/microbenchmarks/helpers.h"
#include "third_party/benchmark/include/benchmark/benchmark.h"

auto& force_library_initialization = Library::get();

////////////////////////////////////////////////////////////////////////////////
// Helper classes
//

class DummyEndpoint : public grpc_endpoint {
 public:
  DummyEndpoint() {
    static const grpc_endpoint_vtable my_vtable = {read,
                                                   write,
                                                   add_to_pollset,
                                                   add_to_pollset_set,
                                                   delete_from_pollset_set,
                                                   shutdown,
                                                   destroy,
                                                   get_resource_user,
                                                   get_peer,
                                                   get_fd};
    grpc_endpoint::vtable = &my_vtable;
    ru_ = grpc_resource_user_create(Library::get().rq(), "dummy_endpoint");
  }

  void PushInput(grpc_slice slice) {
    if (read_cb_ == nullptr) {
      GPR_ASSERT(!have_slice_);
      buffered_slice_ = slice;
      have_slice_ = true;
      return;
    }
    grpc_slice_buffer_add(slices_, slice);
    GRPC_CLOSURE_SCHED(read_cb_, GRPC_ERROR_NONE);
    read_cb_ = nullptr;
  }

 private:
  grpc_resource_user* ru_;
  grpc_closure* read_cb_ = nullptr;
  grpc_slice_buffer* slices_ = nullptr;
  bool have_slice_ = false;
  grpc_slice buffered_slice_;

  void QueueRead(grpc_slice_buffer* slices, grpc_closure* cb) {
    GPR_ASSERT(read_cb_ == nullptr);
    if (have_slice_) {
      have_slice_ = false;
      grpc_slice_buffer_add(slices, buffered_slice_);
      GRPC_CLOSURE_SCHED(cb, GRPC_ERROR_NONE);
      return;
    }
    read_cb_ = cb;
    slices_ = slices;
  }

  static void read(grpc_endpoint* ep, grpc_slice_buffer* slices,
                   grpc_closure* cb) {
    static_cast<DummyEndpoint*>(ep)->QueueRead(slices, cb);
  }

  static void write(grpc_endpoint* ep, grpc_slice_buffer* slices,
                    grpc_closure* cb) {
    GRPC_CLOSURE_SCHED(cb, GRPC_ERROR_NONE);
  }

  static grpc_workqueue* get_workqueue(grpc_endpoint* ep) { return nullptr; }

  static void add_to_pollset(grpc_endpoint* ep, grpc_pollset* pollset) {}

  static void add_to_pollset_set(grpc_endpoint* ep, grpc_pollset_set* pollset) {
  }

  static void delete_from_pollset_set(grpc_endpoint* ep,
                                      grpc_pollset_set* pollset) {}

  static void shutdown(grpc_endpoint* ep, grpc_error* why) {
    grpc_resource_user_shutdown(static_cast<DummyEndpoint*>(ep)->ru_);
    GRPC_CLOSURE_SCHED(static_cast<DummyEndpoint*>(ep)->read_cb_, why);
  }

  static void destroy(grpc_endpoint* ep) {
    grpc_resource_user_unref(static_cast<DummyEndpoint*>(ep)->ru_);
    delete static_cast<DummyEndpoint*>(ep);
  }

  static grpc_resource_user* get_resource_user(grpc_endpoint* ep) {
    return static_cast<DummyEndpoint*>(ep)->ru_;
  }
  static char* get_peer(grpc_endpoint* ep) { return gpr_strdup("test"); }
  static int get_fd(grpc_endpoint* ep) { return 0; }
};

class Fixture {
 public:
  Fixture(const grpc::ChannelArguments& args, bool client) {
    grpc_channel_args c_args = args.c_channel_args();
    ep_ = new DummyEndpoint;
    t_ = grpc_create_chttp2_transport(&c_args, ep_, client);
<<<<<<< HEAD
    grpc_chttp2_transport_start_reading(t_, nullptr);
=======
    grpc_chttp2_transport_start_reading(t_, nullptr, nullptr);
>>>>>>> 2eb22fd6
    FlushExecCtx();
  }

  void FlushExecCtx() { grpc_core::ExecCtx::Get()->Flush(); }

  ~Fixture() { grpc_transport_destroy(t_); }

  grpc_chttp2_transport* chttp2_transport() {
    return reinterpret_cast<grpc_chttp2_transport*>(t_);
  }
  grpc_transport* transport() { return t_; }

  void PushInput(grpc_slice slice) { ep_->PushInput(slice); }

 private:
  DummyEndpoint* ep_;
  grpc_transport* t_;
};

class Closure : public grpc_closure {
 public:
  virtual ~Closure() {}
};

template <class F>
std::unique_ptr<Closure> MakeClosure(
    F f, grpc_closure_scheduler* sched = grpc_schedule_on_exec_ctx) {
  struct C : public Closure {
    C(const F& f, grpc_closure_scheduler* sched) : f_(f) {
      GRPC_CLOSURE_INIT(this, Execute, this, sched);
    }
    F f_;
    static void Execute(void* arg, grpc_error* error) {
      static_cast<C*>(arg)->f_(error);
    }
  };
  return std::unique_ptr<Closure>(new C(f, sched));
}

template <class F>
grpc_closure* MakeOnceClosure(
    F f, grpc_closure_scheduler* sched = grpc_schedule_on_exec_ctx) {
  struct C : public grpc_closure {
    C(const F& f) : f_(f) {}
    F f_;
    static void Execute(void* arg, grpc_error* error) {
      static_cast<C*>(arg)->f_(error);
      delete static_cast<C*>(arg);
    }
  };
  auto* c = new C{f};
  return GRPC_CLOSURE_INIT(c, C::Execute, c, sched);
}

class Stream {
 public:
  Stream(Fixture* f) : f_(f) {
    stream_size_ = grpc_transport_stream_size(f->transport());
    stream_ = gpr_malloc(stream_size_);
    arena_ = gpr_arena_create(4096);
  }

  ~Stream() {
    gpr_event_wait(&done_, gpr_inf_future(GPR_CLOCK_REALTIME));
    gpr_free(stream_);
    gpr_arena_destroy(arena_);
  }

  void Init(benchmark::State& state) {
    GRPC_STREAM_REF_INIT(&refcount_, 1, &Stream::FinishDestroy, this,
                         "test_stream");
    gpr_event_init(&done_);
    memset(stream_, 0, stream_size_);
    if ((state.iterations() & 0xffff) == 0) {
      gpr_arena_destroy(arena_);
      arena_ = gpr_arena_create(4096);
    }
    grpc_transport_init_stream(f_->transport(),
                               static_cast<grpc_stream*>(stream_), &refcount_,
                               nullptr, arena_);
  }

  void DestroyThen(grpc_closure* closure) {
    destroy_closure_ = closure;
#ifndef NDEBUG
    grpc_stream_unref(&refcount_, "DestroyThen");
#else
    grpc_stream_unref(&refcount_);
#endif
  }

  void Op(grpc_transport_stream_op_batch* op) {
    grpc_transport_perform_stream_op(f_->transport(),
                                     static_cast<grpc_stream*>(stream_), op);
  }

  grpc_chttp2_stream* chttp2_stream() {
    return static_cast<grpc_chttp2_stream*>(stream_);
  }

 private:
  static void FinishDestroy(void* arg, grpc_error* error) {
    auto stream = static_cast<Stream*>(arg);
    grpc_transport_destroy_stream(stream->f_->transport(),
                                  static_cast<grpc_stream*>(stream->stream_),
                                  stream->destroy_closure_);
    gpr_event_set(&stream->done_, (void*)1);
  }

  Fixture* f_;
  grpc_stream_refcount refcount_;
  gpr_arena* arena_;
  size_t stream_size_;
  void* stream_;
  grpc_closure* destroy_closure_ = nullptr;
  gpr_event done_;
};

////////////////////////////////////////////////////////////////////////////////
// Benchmarks
//

static void BM_StreamCreateDestroy(benchmark::State& state) {
  TrackCounters track_counters;
  grpc_core::ExecCtx exec_ctx;
  Fixture f(grpc::ChannelArguments(), true);
  Stream s(&f);
  grpc_transport_stream_op_batch op;
  grpc_transport_stream_op_batch_payload op_payload;
  memset(&op, 0, sizeof(op));
  op.cancel_stream = true;
  op.payload = &op_payload;
  op_payload.cancel_stream.cancel_error = GRPC_ERROR_CANCELLED;
  std::unique_ptr<Closure> next = MakeClosure([&](grpc_error* error) {
    if (!state.KeepRunning()) return;
    s.Init(state);
    s.Op(&op);
    s.DestroyThen(next.get());
  });
  GRPC_CLOSURE_RUN(next.get(), GRPC_ERROR_NONE);
  f.FlushExecCtx();
  track_counters.Finish(state);
}
BENCHMARK(BM_StreamCreateDestroy);

class RepresentativeClientInitialMetadata {
 public:
  static std::vector<grpc_mdelem> GetElems() {
    return {
        GRPC_MDELEM_SCHEME_HTTP,
        GRPC_MDELEM_METHOD_POST,
        grpc_mdelem_from_slices(
            GRPC_MDSTR_PATH,
            grpc_slice_intern(grpc_slice_from_static_string("/foo/bar"))),
        grpc_mdelem_from_slices(GRPC_MDSTR_AUTHORITY,
                                grpc_slice_intern(grpc_slice_from_static_string(
                                    "foo.test.google.fr:1234"))),
        GRPC_MDELEM_GRPC_ACCEPT_ENCODING_IDENTITY_COMMA_DEFLATE_COMMA_GZIP,
        GRPC_MDELEM_TE_TRAILERS,
        GRPC_MDELEM_CONTENT_TYPE_APPLICATION_SLASH_GRPC,
        grpc_mdelem_from_slices(
            GRPC_MDSTR_USER_AGENT,
            grpc_slice_intern(grpc_slice_from_static_string(
                "grpc-c/3.0.0-dev (linux; chttp2; green)")))};
  }
};

template <class Metadata>
static void BM_StreamCreateSendInitialMetadataDestroy(benchmark::State& state) {
  TrackCounters track_counters;
  grpc_core::ExecCtx exec_ctx;
  Fixture f(grpc::ChannelArguments(), true);
  Stream s(&f);
  grpc_transport_stream_op_batch op;
  grpc_transport_stream_op_batch_payload op_payload;
  memset(&op_payload, 0, sizeof(op_payload));
  std::unique_ptr<Closure> start;
  std::unique_ptr<Closure> done;

  auto reset_op = [&]() {
    memset(&op, 0, sizeof(op));
    op.payload = &op_payload;
  };

  grpc_metadata_batch b;
  grpc_metadata_batch_init(&b);
  b.deadline = GRPC_MILLIS_INF_FUTURE;
  std::vector<grpc_mdelem> elems = Metadata::GetElems();
  std::vector<grpc_linked_mdelem> storage(elems.size());
  for (size_t i = 0; i < elems.size(); i++) {
    GPR_ASSERT(GRPC_LOG_IF_ERROR(
        "addmd", grpc_metadata_batch_add_tail(&b, &storage[i], elems[i])));
  }

  f.FlushExecCtx();
  start = MakeClosure([&](grpc_error* error) {
    if (!state.KeepRunning()) return;
    s.Init(state);
    reset_op();
    op.on_complete = done.get();
    op.send_initial_metadata = true;
    op.payload->send_initial_metadata.send_initial_metadata = &b;
    s.Op(&op);
  });
  done = MakeClosure([&](grpc_error* error) {
    reset_op();
    op.cancel_stream = true;
    op.payload->cancel_stream.cancel_error = GRPC_ERROR_CANCELLED;
    s.Op(&op);
    s.DestroyThen(start.get());
  });
  GRPC_CLOSURE_SCHED(start.get(), GRPC_ERROR_NONE);
  f.FlushExecCtx();
  grpc_metadata_batch_destroy(&b);
  track_counters.Finish(state);
}
BENCHMARK_TEMPLATE(BM_StreamCreateSendInitialMetadataDestroy,
                   RepresentativeClientInitialMetadata);

static void BM_TransportEmptyOp(benchmark::State& state) {
  TrackCounters track_counters;
  grpc_core::ExecCtx exec_ctx;
  Fixture f(grpc::ChannelArguments(), true);
  Stream s(&f);
  s.Init(state);
  grpc_transport_stream_op_batch op;
  grpc_transport_stream_op_batch_payload op_payload;
  memset(&op_payload, 0, sizeof(op_payload));
  auto reset_op = [&]() {
    memset(&op, 0, sizeof(op));
    op.payload = &op_payload;
  };
  std::unique_ptr<Closure> c = MakeClosure([&](grpc_error* error) {
    if (!state.KeepRunning()) return;
    reset_op();
    op.on_complete = c.get();
    s.Op(&op);
  });
  GRPC_CLOSURE_SCHED(c.get(), GRPC_ERROR_NONE);
  f.FlushExecCtx();
  reset_op();
  op.cancel_stream = true;
  op_payload.cancel_stream.cancel_error = GRPC_ERROR_CANCELLED;
  s.Op(&op);
  s.DestroyThen(MakeOnceClosure([](grpc_error* error) {}));
  f.FlushExecCtx();
  track_counters.Finish(state);
}
BENCHMARK(BM_TransportEmptyOp);

std::vector<std::unique_ptr<gpr_event>> done_events;

static void BM_TransportStreamSend(benchmark::State& state) {
  TrackCounters track_counters;
  grpc_core::ExecCtx exec_ctx;
  Fixture f(grpc::ChannelArguments(), true);
  auto s = std::unique_ptr<Stream>(new Stream(&f));
  s->Init(state);
  grpc_transport_stream_op_batch op;
  grpc_transport_stream_op_batch_payload op_payload;
  memset(&op_payload, 0, sizeof(op_payload));
  auto reset_op = [&]() {
    memset(&op, 0, sizeof(op));
    op.payload = &op_payload;
  };
  grpc_slice_buffer_stream send_stream;
  grpc_slice_buffer send_buffer;
  grpc_slice_buffer_init(&send_buffer);
  grpc_slice_buffer_add(&send_buffer, gpr_slice_malloc(state.range(0)));
  memset(GRPC_SLICE_START_PTR(send_buffer.slices[0]), 0,
         GRPC_SLICE_LENGTH(send_buffer.slices[0]));

  grpc_metadata_batch b;
  grpc_metadata_batch_init(&b);
  b.deadline = GRPC_MILLIS_INF_FUTURE;
  std::vector<grpc_mdelem> elems =
      RepresentativeClientInitialMetadata::GetElems();
  std::vector<grpc_linked_mdelem> storage(elems.size());
  for (size_t i = 0; i < elems.size(); i++) {
    GPR_ASSERT(GRPC_LOG_IF_ERROR(
        "addmd", grpc_metadata_batch_add_tail(&b, &storage[i], elems[i])));
  }

  gpr_event* bm_done = new gpr_event;
  gpr_event_init(bm_done);

  std::unique_ptr<Closure> c = MakeClosure([&](grpc_error* error) {
    if (!state.KeepRunning()) {
      gpr_event_set(bm_done, (void*)1);
      return;
    }
    // force outgoing window to be yuge
    s->chttp2_stream()->flow_control->TestOnlyForceHugeWindow();
    f.chttp2_transport()->flow_control->TestOnlyForceHugeWindow();
    grpc_slice_buffer_stream_init(&send_stream, &send_buffer, 0);
    reset_op();
    op.on_complete = c.get();
    op.send_message = true;
    op.payload->send_message.send_message = &send_stream.base;
    s->Op(&op);
  });

  reset_op();
  op.send_initial_metadata = true;
  op.payload->send_initial_metadata.send_initial_metadata = &b;
  op.on_complete = c.get();
  s->Op(&op);

  f.FlushExecCtx();
  gpr_event_wait(bm_done, gpr_inf_future(GPR_CLOCK_REALTIME));
  done_events.emplace_back(bm_done);

  reset_op();
  op.cancel_stream = true;
  op.payload->cancel_stream.cancel_error = GRPC_ERROR_CANCELLED;
  s->Op(&op);
  s->DestroyThen(MakeOnceClosure([](grpc_error* error) {}));
  f.FlushExecCtx();
  s.reset();
  track_counters.Finish(state);
  grpc_metadata_batch_destroy(&b);
  grpc_slice_buffer_destroy(&send_buffer);
}
BENCHMARK(BM_TransportStreamSend)->Range(0, 128 * 1024 * 1024);

#define SLICE_FROM_BUFFER(s) grpc_slice_from_static_buffer(s, sizeof(s) - 1)

static grpc_slice CreateIncomingDataSlice(size_t length, size_t frame_size) {
  std::queue<char> unframed;

  unframed.push(static_cast<uint8_t>(0));
  unframed.push(static_cast<uint8_t>(length >> 24));
  unframed.push(static_cast<uint8_t>(length >> 16));
  unframed.push(static_cast<uint8_t>(length >> 8));
  unframed.push(static_cast<uint8_t>(length));
  for (size_t i = 0; i < length; i++) {
    unframed.push('a');
  }

  std::vector<char> framed;
  while (unframed.size() > frame_size) {
    // frame size
    framed.push_back(static_cast<uint8_t>(frame_size >> 16));
    framed.push_back(static_cast<uint8_t>(frame_size >> 8));
    framed.push_back(static_cast<uint8_t>(frame_size));
    // data frame
    framed.push_back(0);
    // no flags
    framed.push_back(0);
    // stream id
    framed.push_back(0);
    framed.push_back(0);
    framed.push_back(0);
    framed.push_back(1);
    // frame data
    for (size_t i = 0; i < frame_size; i++) {
      framed.push_back(unframed.front());
      unframed.pop();
    }
  }

  // frame size
  framed.push_back(static_cast<uint8_t>(unframed.size() >> 16));
  framed.push_back(static_cast<uint8_t>(unframed.size() >> 8));
  framed.push_back(static_cast<uint8_t>(unframed.size()));
  // data frame
  framed.push_back(0);
  // no flags
  framed.push_back(0);
  // stream id
  framed.push_back(0);
  framed.push_back(0);
  framed.push_back(0);
  framed.push_back(1);
  while (!unframed.empty()) {
    framed.push_back(unframed.front());
    unframed.pop();
  }

  return grpc_slice_from_copied_buffer(framed.data(), framed.size());
}

static void BM_TransportStreamRecv(benchmark::State& state) {
  TrackCounters track_counters;
  grpc_core::ExecCtx exec_ctx;
  Fixture f(grpc::ChannelArguments(), true);
  Stream s(&f);
  s.Init(state);
  grpc_transport_stream_op_batch_payload op_payload;
  memset(&op_payload, 0, sizeof(op_payload));
  grpc_transport_stream_op_batch op;
  grpc_byte_stream* recv_stream;
  grpc_slice incoming_data = CreateIncomingDataSlice(state.range(0), 16384);

  auto reset_op = [&]() {
    memset(&op, 0, sizeof(op));
    op.payload = &op_payload;
  };

  grpc_metadata_batch b;
  grpc_metadata_batch_init(&b);
  grpc_metadata_batch b_recv;
  grpc_metadata_batch_init(&b_recv);
  b.deadline = GRPC_MILLIS_INF_FUTURE;
  std::vector<grpc_mdelem> elems =
      RepresentativeClientInitialMetadata::GetElems();
  std::vector<grpc_linked_mdelem> storage(elems.size());
  for (size_t i = 0; i < elems.size(); i++) {
    GPR_ASSERT(GRPC_LOG_IF_ERROR(
        "addmd", grpc_metadata_batch_add_tail(&b, &storage[i], elems[i])));
  }

  std::unique_ptr<Closure> do_nothing = MakeClosure([](grpc_error* error) {});

  uint32_t received;

  std::unique_ptr<Closure> drain_start;
  std::unique_ptr<Closure> drain;
  std::unique_ptr<Closure> drain_continue;
  grpc_slice recv_slice;

  std::unique_ptr<Closure> c = MakeClosure([&](grpc_error* error) {
    if (!state.KeepRunning()) return;
    // force outgoing window to be yuge
    s.chttp2_stream()->flow_control->TestOnlyForceHugeWindow();
    f.chttp2_transport()->flow_control->TestOnlyForceHugeWindow();
    received = 0;
    reset_op();
    op.on_complete = do_nothing.get();
    op.recv_message = true;
    op.payload->recv_message.recv_message = &recv_stream;
    op.payload->recv_message.recv_message_ready = drain_start.get();
    s.Op(&op);
    f.PushInput(grpc_slice_ref(incoming_data));
  });

  drain_start = MakeClosure([&](grpc_error* error) {
    if (recv_stream == nullptr) {
      GPR_ASSERT(!state.KeepRunning());
      return;
    }
    GRPC_CLOSURE_RUN(drain.get(), GRPC_ERROR_NONE);
  });

  drain = MakeClosure([&](grpc_error* error) {
    do {
      if (received == recv_stream->length) {
        grpc_byte_stream_destroy(recv_stream);
        GRPC_CLOSURE_SCHED(c.get(), GRPC_ERROR_NONE);
        return;
      }
    } while (grpc_byte_stream_next(recv_stream, recv_stream->length - received,
                                   drain_continue.get()) &&
             GRPC_ERROR_NONE ==
                 grpc_byte_stream_pull(recv_stream, &recv_slice) &&
             (received += GRPC_SLICE_LENGTH(recv_slice),
              grpc_slice_unref_internal(recv_slice), true));
  });

  drain_continue = MakeClosure([&](grpc_error* error) {
    grpc_byte_stream_pull(recv_stream, &recv_slice);
    received += GRPC_SLICE_LENGTH(recv_slice);
    grpc_slice_unref_internal(recv_slice);
    GRPC_CLOSURE_RUN(drain.get(), GRPC_ERROR_NONE);
  });

  reset_op();
  op.send_initial_metadata = true;
  op.payload->send_initial_metadata.send_initial_metadata = &b;
  op.recv_initial_metadata = true;
  op.payload->recv_initial_metadata.recv_initial_metadata = &b_recv;
  op.payload->recv_initial_metadata.recv_initial_metadata_ready =
      do_nothing.get();
  op.on_complete = c.get();
  s.Op(&op);
  f.PushInput(SLICE_FROM_BUFFER(
      "\x00\x00\x00\x04\x00\x00\x00\x00\x00"
      // Generated using:
      // tools/codegen/core/gen_header_frame.py <
      // test/cpp/microbenchmarks/representative_server_initial_metadata.headers
      "\x00\x00X\x01\x04\x00\x00\x00\x01"
      "\x10\x07:status\x03"
      "200"
      "\x10\x0c"
      "content-type\x10"
      "application/grpc"
      "\x10\x14grpc-accept-encoding\x15identity,deflate,gzip"));

  f.FlushExecCtx();
  reset_op();
  op.cancel_stream = true;
  op.payload->cancel_stream.cancel_error = GRPC_ERROR_CANCELLED;
  s.Op(&op);
  s.DestroyThen(MakeOnceClosure([](grpc_error* error) {}));
  f.FlushExecCtx();
  track_counters.Finish(state);
  grpc_metadata_batch_destroy(&b);
  grpc_metadata_batch_destroy(&b_recv);
  grpc_slice_unref(incoming_data);
}
BENCHMARK(BM_TransportStreamRecv)->Range(0, 128 * 1024 * 1024);

BENCHMARK_MAIN();<|MERGE_RESOLUTION|>--- conflicted
+++ resolved
@@ -132,11 +132,7 @@
     grpc_channel_args c_args = args.c_channel_args();
     ep_ = new DummyEndpoint;
     t_ = grpc_create_chttp2_transport(&c_args, ep_, client);
-<<<<<<< HEAD
-    grpc_chttp2_transport_start_reading(t_, nullptr);
-=======
     grpc_chttp2_transport_start_reading(t_, nullptr, nullptr);
->>>>>>> 2eb22fd6
     FlushExecCtx();
   }
 
