--- conflicted
+++ resolved
@@ -488,14 +488,11 @@
                    Server_AddInitialMetadata<RandomAsciiMetadata<31>, 1>)
     ->Args({0, 0});
 BENCHMARK_TEMPLATE(BM_UnaryPingPong, InProcessCHTTP2, NoOpMutator,
-<<<<<<< HEAD
                    Server_AddInitialMetadata<RandomAsciiMetadata<100>, 1>)
     ->Args({0, 0});
-=======
-                   Server_AddInitialMetadata<RandomAsciiMetadata<100>, 1>);
-BENCHMARK_TEMPLATE(BM_UnaryPingPong, InProcessCHTTP2, NoOpMutator,
-                   Server_AddInitialMetadata<RandomAsciiMetadata<10>, 100>);
->>>>>>> ffc843dd
+BENCHMARK_TEMPLATE(BM_UnaryPingPong, InProcessCHTTP2, NoOpMutator,
+                   Server_AddInitialMetadata<RandomAsciiMetadata<10>, 100>)
+    ->Args({0, 0});
 
 }  // namespace testing
 }  // namespace grpc
