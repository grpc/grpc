# Copyright 2017 gRPC authors.
#
# Licensed under the Apache License, Version 2.0 (the "License");
# you may not use this file except in compliance with the License.
# You may obtain a copy of the License at
#
#     http://www.apache.org/licenses/LICENSE-2.0
#
# Unless required by applicable law or agreed to in writing, software
# distributed under the License is distributed on an "AS IS" BASIS,
# WITHOUT WARRANTIES OR CONDITIONS OF ANY KIND, either express or implied.
# See the License for the specific language governing permissions and
# limitations under the License.

load("//bazel:grpc_build_system.bzl", "grpc_cc_library", "grpc_cc_test", "grpc_package")
load("//test/cpp/microbenchmarks:grpc_benchmark_config.bzl", "grpc_benchmark_args")

licenses(["notice"])

grpc_package(name = "test/cpp/microbenchmarks")

grpc_cc_test(
    name = "noop-benchmark",
    srcs = ["noop-benchmark.cc"],
    external_deps = [
        "benchmark",
    ],
    deps = ["//test/core/util:grpc_test_util"],
)

grpc_cc_test(
    name = "bm_channel_args",
    srcs = ["bm_channel_args.cc"],
    external_deps = [
        "benchmark",
        "absl/container:btree",
    ],
    deps = [
        "//:grpc++",
        "//src/core:channel_args",
        "//test/core/util:grpc_test_util",
    ],
)

grpc_cc_test(
    name = "bm_exec_ctx",
    srcs = ["bm_exec_ctx.cc"],
    args = grpc_benchmark_args(),
    external_deps = [
        "benchmark",
    ],
    uses_event_engine = False,
    uses_polling = False,
    deps = [":helpers"],
)

grpc_cc_test(
    name = "bm_event_engine_run",
    size = "small",
    srcs = ["bm_event_engine_run.cc"],
    args = grpc_benchmark_args(),
    external_deps = [
        "absl/debugging:leak_check",
        "benchmark",
    ],
    uses_polling = False,
    deps = [
        ":helpers",
        "//src/core:common_event_engine_closures",
    ],
)

grpc_cc_test(
    name = "bm_thread_pool",
    size = "small",
    srcs = ["bm_thread_pool.cc"],
    args = grpc_benchmark_args(),
    external_deps = [
        "benchmark",
    ],
    uses_event_engine = False,
    uses_polling = False,
    deps = [
        ":helpers",
        "//src/core:common_event_engine_closures",
    ],
)

grpc_cc_library(
    name = "helpers",
    testonly = 1,
    srcs = ["helpers.cc"],
    hdrs = [
        "fullstack_context_mutators.h",
        "fullstack_fixtures.h",
        "helpers.h",
    ],
    external_deps = [
        "benchmark",
    ],
    deps = [
        "//:grpc++_unsecure",
        "//src/proto/grpc/testing:echo_proto",
        "//test/core/util:grpc_test_util_base",
        "//test/core/util:grpc_test_util_unsecure",
        "//test/cpp/util:test_config",
    ],
)

# Need a secure version of helpers to benchmark opencensus
grpc_cc_library(
    name = "helpers_secure",
    testonly = 1,
    srcs = ["helpers.cc"],
    hdrs = [
        "fullstack_context_mutators.h",
        "fullstack_fixtures.h",
        "helpers.h",
    ],
    external_deps = [
        "benchmark",
    ],
    deps = [
        "//:grpc++",
        "//src/proto/grpc/testing:echo_proto",
        "//test/core/util:grpc_test_util",
        "//test/core/util:grpc_test_util_base",
        "//test/cpp/util:test_config",
    ],
)

grpc_cc_test(
    name = "bm_closure",
    srcs = ["bm_closure.cc"],
    args = grpc_benchmark_args(),
    tags = [
        "no_mac",
        "no_windows",
    ],
    deps = [
        ":helpers",
        "//src/core:closure",
    ],
)

grpc_cc_test(
    name = "bm_huffman_decode",
    srcs = ["bm_huffman_decode.cc"],
    args = grpc_benchmark_args(),
    tags = [
        "no_mac",
        "no_windows",
    ],
    deps = [":helpers"],
)

grpc_cc_test(
    name = "bm_alarm",
    srcs = ["bm_alarm.cc"],
    args = grpc_benchmark_args(),
    tags = [
        "no_mac",
        "no_windows",
    ],
    deps = [":helpers"],
)

grpc_cc_test(
    name = "bm_arena",
    size = "large",
    srcs = ["bm_arena.cc"],
    args = grpc_benchmark_args(),
    tags = [
        "no_mac",
        "no_windows",
        "notsan",
    ],
    uses_event_engine = False,
    uses_polling = False,
    deps = [":helpers"],
)

grpc_cc_test(
    name = "bm_byte_buffer",
    srcs = ["bm_byte_buffer.cc"],
    args = grpc_benchmark_args(),
    tags = [
        "no_mac",
        "no_windows",
    ],
    uses_event_engine = False,
    uses_polling = False,
    deps = [":helpers"],
)

grpc_cc_test(
    name = "bm_channel",
    srcs = ["bm_channel.cc"],
    args = grpc_benchmark_args(),
    tags = [
        "no_mac",
        "no_windows",
    ],
    uses_event_engine = False,
    uses_polling = False,
    deps = [":helpers"],
)

grpc_cc_test(
    name = "bm_call_create",
    srcs = ["bm_call_create.cc"],
    args = grpc_benchmark_args(),
    tags = [
        "no_mac",
        "no_windows",
    ],
    uses_event_engine = False,
    uses_polling = False,
    deps = [":helpers"],
)

grpc_cc_test(
    name = "bm_cq",
    srcs = ["bm_cq.cc"],
    args = grpc_benchmark_args(),
    tags = [
        "no_mac",
        "no_windows",
    ],
    deps = [":helpers"],
)

grpc_cc_test(
    name = "bm_cq_multiple_threads",
    srcs = ["bm_cq_multiple_threads.cc"],
    args = grpc_benchmark_args(),
    tags = [
        "no_mac",
        "no_windows",
    ],
    uses_event_engine = False,
    uses_polling = False,
    deps = [":helpers"],
)

grpc_cc_library(
    name = "fullstack_streaming_ping_pong_h",
    testonly = 1,
    hdrs = [
        "fullstack_streaming_ping_pong.h",
    ],
    tags = [
        "no_mac",
        "no_windows",
    ],
    deps = [":helpers"],
)

grpc_cc_test(
    name = "bm_fullstack_streaming_ping_pong",
    size = "large",
    srcs = [
        "bm_fullstack_streaming_ping_pong.cc",
    ],
    args = grpc_benchmark_args(),
    flaky = True,
    tags = [
        "no_mac",  # to emulate "excluded_poll_engines: poll"
        "no_windows",
    ],
    deps = [":fullstack_streaming_ping_pong_h"],
)

grpc_cc_library(
    name = "fullstack_streaming_pump_h",
    testonly = 1,
    hdrs = [
        "fullstack_streaming_pump.h",
    ],
    deps = [":helpers"],
)

grpc_cc_test(
    name = "bm_fullstack_streaming_pump",
    srcs = [
        "bm_fullstack_streaming_pump.cc",
    ],
    args = grpc_benchmark_args(),
    tags = [
        "no_mac",  # to emulate "excluded_poll_engines: poll"
        "no_windows",
    ],
    deps = [":fullstack_streaming_pump_h"],
)

grpc_cc_library(
    name = "fullstack_unary_ping_pong_h",
    testonly = 1,
    hdrs = [
        "fullstack_unary_ping_pong.h",
    ],
    deps = [":helpers"],
)

grpc_cc_test(
    name = "bm_fullstack_unary_ping_pong",
    size = "large",
    srcs = [
        "bm_fullstack_unary_ping_pong.cc",
    ],
    args = grpc_benchmark_args(),
    tags = [
        "no_mac",  # to emulate "excluded_poll_engines: poll"
        "no_windows",
    ],
    deps = [":fullstack_unary_ping_pong_h"],
)

grpc_cc_test(
    name = "bm_chttp2_hpack",
    srcs = ["bm_chttp2_hpack.cc"],
    args = grpc_benchmark_args(),
    tags = [
        "no_mac",
        "no_windows",
    ],
    uses_event_engine = False,
    uses_polling = False,
    deps = [
        ":helpers",
        "//src/core:slice",
    ],
)

grpc_cc_test(
    name = "bm_chttp2_transport",
    srcs = ["bm_chttp2_transport.cc"],
    args = grpc_benchmark_args(),
    tags = [
        "no_mac",
        "no_windows",
        "nomsan",
    ],
    deps = [
        ":helpers",
<<<<<<< HEAD
        "//src/core:closure",
=======
        "//src/core:slice",
>>>>>>> 3ef817b3
    ],
)

grpc_cc_test(
    name = "bm_opencensus_plugin",
    srcs = ["bm_opencensus_plugin.cc"],
    args = grpc_benchmark_args(),
    language = "C++",
    deps = [
        ":helpers_secure",
        "//:grpc_opencensus_plugin",
        "//src/proto/grpc/testing:echo_proto",
    ],
)

grpc_cc_test(
    name = "bm_pollset",
    srcs = ["bm_pollset.cc"],
    args = grpc_benchmark_args(),
    tags = [
        "no_mac",
        "no_windows",
    ],
    deps = [
        ":helpers",
    ],
)

grpc_cc_library(
    name = "bm_callback_test_service_impl",
    testonly = 1,
    srcs = ["callback_test_service.cc"],
    hdrs = ["callback_test_service.h"],
    external_deps = [
        "benchmark",
    ],
    deps = [
        ":helpers",
        "//src/proto/grpc/testing:echo_proto",
        "//test/cpp/util:test_util_unsecure",
    ],
)

grpc_cc_library(
    name = "callback_unary_ping_pong_h",
    testonly = 1,
    hdrs = [
        "callback_unary_ping_pong.h",
    ],
    deps = [
        ":bm_callback_test_service_impl",
        ":helpers",
    ],
)

grpc_cc_test(
    name = "bm_callback_unary_ping_pong",
    size = "large",
    srcs = [
        "bm_callback_unary_ping_pong.cc",
    ],
    args = grpc_benchmark_args(),
    tags = [
        "manual",
        "no_mac",
        "no_windows",
        "notap",
    ],
    deps = [":callback_unary_ping_pong_h"],
)

grpc_cc_library(
    name = "callback_streaming_ping_pong_h",
    testonly = 1,
    hdrs = [
        "callback_streaming_ping_pong.h",
    ],
    deps = [
        ":bm_callback_test_service_impl",
        ":helpers",
    ],
)

grpc_cc_test(
    name = "bm_callback_streaming_ping_pong",
    size = "large",
    srcs = [
        "bm_callback_streaming_ping_pong.cc",
    ],
    args = grpc_benchmark_args(),
    tags = [
        "manual",
        "no_mac",
        "no_windows",
        "notap",
    ],
    deps = [":callback_streaming_ping_pong_h"],
)

grpc_cc_test(
    name = "bm_work_queue",
    srcs = ["bm_work_queue.cc"],
    args = grpc_benchmark_args(),
    external_deps = ["benchmark"],
    tags = [
        "manual",
        "no_windows",
        "notap",
    ],
    uses_event_engine = False,
    uses_polling = False,
    deps = [
        "//:gpr",
        "//src/core:common_event_engine_closures",
        "//src/core:event_engine_work_queue",
        "//test/core/util:grpc_test_util",
    ],
)<|MERGE_RESOLUTION|>--- conflicted
+++ resolved
@@ -343,11 +343,8 @@
     ],
     deps = [
         ":helpers",
-<<<<<<< HEAD
         "//src/core:closure",
-=======
         "//src/core:slice",
->>>>>>> 3ef817b3
     ],
 )
 
