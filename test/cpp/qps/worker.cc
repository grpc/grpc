//
//
// Copyright 2015 gRPC authors.
//
// Licensed under the Apache License, Version 2.0 (the "License");
// you may not use this file except in compliance with the License.
// You may obtain a copy of the License at
//
//     http://www.apache.org/licenses/LICENSE-2.0
//
// Unless required by applicable law or agreed to in writing, software
// distributed under the License is distributed on an "AS IS" BASIS,
// WITHOUT WARRANTIES OR CONDITIONS OF ANY KIND, either express or implied.
// See the License for the specific language governing permissions and
// limitations under the License.
//
//

#include <grpc/grpc.h>
#include <grpc/support/time.h>
#include <signal.h>

#include <chrono>
#include <thread>
#include <vector>

#include "absl/flags/flag.h"
<<<<<<< HEAD

#include <grpc/grpc.h>
#include <grpc/support/time.h>

#include "src/core/lib/debug/stats.h"
#include "src/core/lib/debug/stats_data.h"
#include "test/core/util/test_config.h"
=======
#include "test/core/test_util/test_config.h"
>>>>>>> 42af58b7
#include "test/cpp/qps/qps_worker.h"
#include "test/cpp/util/test_config.h"
#include "test/cpp/util/test_credentials_provider.h"

ABSL_FLAG(int32_t, driver_port, 0, "Port for communication with driver");
ABSL_FLAG(int32_t, server_port, 0,
          "Port for operation as a server, if not specified by the server "
          "config message");
ABSL_FLAG(std::string, credential_type, grpc::testing::kInsecureCredentialsType,
          "Credential type for communication with driver");

static bool got_sigint = false;

static void sigint_handler(int /*x*/) { got_sigint = true; }

namespace grpc {
namespace testing {

std::vector<grpc::testing::Server*>* g_inproc_servers = nullptr;

static void RunServer() {
  QpsWorker worker(absl::GetFlag(FLAGS_driver_port),
                   absl::GetFlag(FLAGS_server_port),
                   absl::GetFlag(FLAGS_credential_type));

  while (!got_sigint && !worker.Done()) {
    gpr_sleep_until(gpr_time_add(gpr_now(GPR_CLOCK_REALTIME),
                                 gpr_time_from_millis(500, GPR_TIMESPAN)));
  }
}

}  // namespace testing
}  // namespace grpc

int main(int argc, char** argv) {
  grpc::testing::TestEnvironment env(&argc, argv);
  grpc::testing::InitTest(&argc, &argv, true);

  signal(SIGINT, sigint_handler);

  grpc::testing::RunServer();
  gpr_log(GPR_ERROR, "Global Stats:\n%s",
          StatsAsJson(grpc_core::global_stats().Collect().get()).c_str());
  return 0;
}<|MERGE_RESOLUTION|>--- conflicted
+++ resolved
@@ -25,17 +25,8 @@
 #include <vector>
 
 #include "absl/flags/flag.h"
-<<<<<<< HEAD
-
-#include <grpc/grpc.h>
-#include <grpc/support/time.h>
-
-#include "src/core/lib/debug/stats.h"
-#include "src/core/lib/debug/stats_data.h"
-#include "test/core/util/test_config.h"
-=======
+#include "src/core/telemetry/stats.h"
 #include "test/core/test_util/test_config.h"
->>>>>>> 42af58b7
 #include "test/cpp/qps/qps_worker.h"
 #include "test/cpp/util/test_config.h"
 #include "test/cpp/util/test_credentials_provider.h"
@@ -77,7 +68,7 @@
   signal(SIGINT, sigint_handler);
 
   grpc::testing::RunServer();
-  gpr_log(GPR_ERROR, "Global Stats:\n%s",
-          StatsAsJson(grpc_core::global_stats().Collect().get()).c_str());
+  LOG(ERROR) << "Global Stats:\n"
+             << StatsAsJson(grpc_core::global_stats().Collect().get());
   return 0;
 }