//
//
// Copyright 2015 gRPC authors.
//
// Licensed under the Apache License, Version 2.0 (the "License");
// you may not use this file except in compliance with the License.
// You may obtain a copy of the License at
//
//     http://www.apache.org/licenses/LICENSE-2.0
//
// Unless required by applicable law or agreed to in writing, software
// distributed under the License is distributed on an "AS IS" BASIS,
// WITHOUT WARRANTIES OR CONDITIONS OF ANY KIND, either express or implied.
// See the License for the specific language governing permissions and
// limitations under the License.
//
//

#include "test/cpp/qps/driver.h"

#include <grpc/support/alloc.h>
#include <grpc/support/string_util.h>
#include <grpcpp/channel.h>
#include <grpcpp/client_context.h>
#include <grpcpp/create_channel.h>

#include <cinttypes>
#include <deque>
#include <fstream>
#include <list>
#include <memory>
#include <thread>
#include <unordered_map>
#include <vector>

#include "absl/log/log.h"
#include "google/protobuf/timestamp.pb.h"
#include "src/core/util/crash.h"
#include "src/core/util/env.h"
#include "src/core/util/grpc_check.h"
#include "src/core/util/host_port.h"
#include "src/cpp/latent_see/latent_see_client.h"
#include "src/proto/grpc/channelz/v2/latent_see.grpc.pb.h"
#include "src/proto/grpc/testing/worker_service.grpc.pb.h"
#include "test/core/test_util/port.h"
#include "test/core/test_util/test_config.h"
#include "test/cpp/qps/client.h"
#include "test/cpp/qps/histogram.h"
#include "test/cpp/qps/qps_worker.h"
#include "test/cpp/qps/stats.h"
#include "test/cpp/util/test_credentials_provider.h"

using std::deque;
using std::list;
using std::unique_ptr;
using std::vector;

namespace grpc {
namespace testing {
static std::string get_host(const std::string& worker) {
  absl::string_view host;
  absl::string_view port;
  grpc_core::SplitHostPort(worker.c_str(), &host, &port);
  return std::string(host.data(), host.size());
}

static deque<string> get_workers(const string& env_name) {
  deque<string> out;
  auto env = grpc_core::GetEnv(env_name.c_str()).value_or("");
  const char* p = env.c_str();
  if (!env.empty()) {
    for (;;) {
      const char* comma = strchr(p, ',');
      if (comma) {
        out.emplace_back(p, comma);
        p = comma + 1;
      } else {
        out.emplace_back(p);
        break;
      }
    }
  }
  if (out.empty()) {
    LOG(ERROR) << "Environment variable \"" << env_name
               << "\" does not contain a list of QPS "
                  "workers to use. Set it to a comma-separated list of "
                  "hostname:port pairs, starting with hosts that should act as "
                  "servers. E.g. export "
               << env_name
               << "=\"serverhost1:1234,clienthost1:1234,clienthost2:1234\"";
  }
  return out;
}

std::string GetCredType(
    const std::string& worker_addr,
    const std::map<std::string, std::string>& per_worker_credential_types,
    const std::string& credential_type) {
  auto it = per_worker_credential_types.find(worker_addr);
  if (it != per_worker_credential_types.end()) {
    return it->second;
  }
  return credential_type;
}

// helpers for postprocess_scenario_result
static double WallTime(const ClientStats& s) { return s.time_elapsed(); }
static double SystemTime(const ClientStats& s) { return s.time_system(); }
static double UserTime(const ClientStats& s) { return s.time_user(); }
static double CliPollCount(const ClientStats& s) { return s.cq_poll_count(); }
static double SvrPollCount(const ServerStats& s) { return s.cq_poll_count(); }
static double ServerSystemTime(const ServerStats& s) { return s.time_system(); }
static double ServerUserTime(const ServerStats& s) { return s.time_user(); }
static double ServerTotalCpuTime(const ServerStats& s) {
  return s.total_cpu_time();
}
static double ServerIdleCpuTime(const ServerStats& s) {
  return s.idle_cpu_time();
}
static int Cores(int n) { return n; }

static bool IsSuccess(const Status& s) {
  if (s.ok()) return true;
  // Since we shutdown servers and clients at the same time, they both can
  // observe cancellation.  Thus, we consider CANCELLED as good status.
  if (static_cast<StatusCode>(s.error_code()) == StatusCode::CANCELLED) {
    return true;
  }
  // Since we shutdown servers and clients at the same time, server can close
  // the socket before the client attempts to do that, and vice versa.  Thus
  // receiving a "Socket closed" error is fine.
  if (s.error_message() == "Socket closed") return true;
  return false;
}

// Postprocess ScenarioResult and populate result summary.
static void postprocess_scenario_result(ScenarioResult* result) {
  // Get latencies from ScenarioResult latencies histogram and populate to
  // result summary.
  Histogram histogram;
  histogram.MergeProto(result->latencies());
  result->mutable_summary()->set_latency_50(histogram.Percentile(50));
  result->mutable_summary()->set_latency_90(histogram.Percentile(90));
  result->mutable_summary()->set_latency_95(histogram.Percentile(95));
  result->mutable_summary()->set_latency_99(histogram.Percentile(99));
  result->mutable_summary()->set_latency_999(histogram.Percentile(99.9));

  // Calculate qps and cpu load for each client and then aggregate results for
  // all clients
  double qps = 0;
  double client_system_cpu_load = 0, client_user_cpu_load = 0;
  for (int i = 0; i < result->client_stats_size(); i++) {
    auto client_stat = result->client_stats(i);
    qps += client_stat.latencies().count() / client_stat.time_elapsed();
    client_system_cpu_load +=
        client_stat.time_system() / client_stat.time_elapsed();
    client_user_cpu_load +=
        client_stat.time_user() / client_stat.time_elapsed();
  }
  // Calculate cpu load for each server and then aggregate results for all
  // servers
  double server_system_cpu_load = 0, server_user_cpu_load = 0;
  for (int i = 0; i < result->server_stats_size(); i++) {
    auto server_stat = result->server_stats(i);
    server_system_cpu_load +=
        server_stat.time_system() / server_stat.time_elapsed();
    server_user_cpu_load +=
        server_stat.time_user() / server_stat.time_elapsed();
  }
  result->mutable_summary()->set_qps(qps);
  // Populate the percentage of cpu load to result summary.
  result->mutable_summary()->set_server_system_time(100 *
                                                    server_system_cpu_load);
  result->mutable_summary()->set_server_user_time(100 * server_user_cpu_load);
  result->mutable_summary()->set_client_system_time(100 *
                                                    client_system_cpu_load);
  result->mutable_summary()->set_client_user_time(100 * client_user_cpu_load);

  // For Non-linux platform, get_cpu_usage() is not implemented. Thus,
  // ServerTotalCpuTime and ServerIdleCpuTime are both 0.
  if (average(result->server_stats(), ServerTotalCpuTime) == 0) {
    result->mutable_summary()->set_server_cpu_usage(0);
  } else {
    auto server_cpu_usage =
        100 - (100 * average(result->server_stats(), ServerIdleCpuTime) /
               average(result->server_stats(), ServerTotalCpuTime));
    result->mutable_summary()->set_server_cpu_usage(server_cpu_usage);
  }

  // Calculate and populate successful request per second and failed requests
  // per seconds to result summary.
  auto time_estimate = average(result->client_stats(), WallTime);
  if (result->request_results_size() > 0) {
    int64_t successes = 0;
    int64_t failures = 0;
    for (int i = 0; i < result->request_results_size(); i++) {
      const RequestResultCount& rrc = result->request_results(i);
      if (rrc.status_code() == 0) {
        successes += rrc.count();
      } else {
        failures += rrc.count();
      }
    }
    result->mutable_summary()->set_successful_requests_per_second(
        successes / time_estimate);
    result->mutable_summary()->set_failed_requests_per_second(failures /
                                                              time_estimate);
  }

  // Fill in data for other metrics required in result summary
  auto qps_per_server_core = qps / sum(result->server_cores(), Cores);
  result->mutable_summary()->set_qps_per_server_core(qps_per_server_core);
  result->mutable_summary()->set_client_polls_per_request(
      sum(result->client_stats(), CliPollCount) / histogram.Count());
  result->mutable_summary()->set_server_polls_per_request(
      sum(result->server_stats(), SvrPollCount) / histogram.Count());

  auto server_queries_per_cpu_sec =
      histogram.Count() / (sum(result->server_stats(), ServerSystemTime) +
                           sum(result->server_stats(), ServerUserTime));
  auto client_queries_per_cpu_sec =
      histogram.Count() / (sum(result->client_stats(), SystemTime) +
                           sum(result->client_stats(), UserTime));

  result->mutable_summary()->set_server_queries_per_cpu_sec(
      server_queries_per_cpu_sec);
  result->mutable_summary()->set_client_queries_per_cpu_sec(
      client_queries_per_cpu_sec);
}

struct ClientData {
  unique_ptr<channelz::v2::LatentSee::Stub> latent_see_stub;
  unique_ptr<WorkerService::Stub> stub;
  unique_ptr<ClientReaderWriter<ClientArgs, ClientStatus>> stream;
};

struct ServerData {
  unique_ptr<channelz::v2::LatentSee::Stub> latent_see_stub;
  unique_ptr<WorkerService::Stub> stub;
  unique_ptr<ClientReaderWriter<ServerArgs, ServerStatus>> stream;
};

static void FinishClients(const std::vector<ClientData>& clients,
                          const ClientArgs& client_mark) {
  LOG(INFO) << "Finishing clients";
  for (size_t i = 0, i_end = clients.size(); i < i_end; i++) {
    auto client = &clients[i];
    if (!client->stream->Write(client_mark)) {
      grpc_core::Crash(absl::StrFormat("Couldn't write mark to client %zu", i));
    }
    if (!client->stream->WritesDone()) {
      grpc_core::Crash(absl::StrFormat("Failed WritesDone for client %zu", i));
    }
  }
}

static void ReceiveFinalStatusFromClients(
    const std::vector<ClientData>& clients, Histogram& merged_latencies,
    std::unordered_map<int, int64_t>& merged_statuses, ScenarioResult& result) {
  LOG(INFO) << "Receiving final status from clients";
  ClientStatus client_status;
  for (size_t i = 0, i_end = clients.size(); i < i_end; i++) {
    auto client = &clients[i];
    // Read the client final status
    if (client->stream->Read(&client_status)) {
      LOG(INFO) << "Received final status from client " << i;
      const auto& stats = client_status.stats();
      merged_latencies.MergeProto(stats.latencies());
      for (int i = 0; i < stats.request_results_size(); i++) {
        merged_statuses[stats.request_results(i).status_code()] +=
            stats.request_results(i).count();
      }
      result.add_client_stats()->CopyFrom(stats);
      // Check that final status was should be the last message on the client
      // stream.
      // TODO(jtattermusch): note that that waiting for Read to return can take
      // long on some scenarios (e.g. unconstrained streaming_from_server). See
      // https://github.com/grpc/grpc/blob/3bd0cd208ea549760a2daf595f79b91b247fe240/test/cpp/qps/server_async.cc#L176
      // where the shutdown delay pretty much determines the wait here.
      GRPC_CHECK(!client->stream->Read(&client_status));
    } else {
      grpc_core::Crash(
          absl::StrFormat("Couldn't get final status from client %zu", i));
    }
  }
}

static void ShutdownClients(const std::vector<ClientData>& clients,
                            ScenarioResult& result) {
  LOG(INFO) << "Shutdown clients";
  for (size_t i = 0, i_end = clients.size(); i < i_end; i++) {
    auto client = &clients[i];
    Status s = client->stream->Finish();
    // Since we shutdown servers and clients at the same time, clients can
    // observe cancellation.  Thus, we consider both OK and CANCELLED as good
    // status.
    const bool success = IsSuccess(s);
    result.add_client_success(success);
    if (!success) {
      grpc_core::Crash(absl::StrFormat("Client %zu had an error %s", i,
                                       s.error_message().c_str()));
    }
  }
}

static void FinishServers(const std::vector<ServerData>& servers,
                          const ServerArgs& server_mark) {
  LOG(INFO) << "Finishing servers";
  for (size_t i = 0, i_end = servers.size(); i < i_end; i++) {
    auto server = &servers[i];
    if (!server->stream->Write(server_mark)) {
      grpc_core::Crash(absl::StrFormat("Couldn't write mark to server %zu", i));
    }
    if (!server->stream->WritesDone()) {
      grpc_core::Crash(absl::StrFormat("Failed WritesDone for server %zu", i));
    }
  }
}

static void ReceiveFinalStatusFromServer(const std::vector<ServerData>& servers,
                                         ScenarioResult& result) {
  LOG(INFO) << "Receiving final status from servers";
  ServerStatus server_status;
  for (size_t i = 0, i_end = servers.size(); i < i_end; i++) {
    auto server = &servers[i];
    // Read the server final status
    if (server->stream->Read(&server_status)) {
      LOG(INFO) << "Received final status from server " << i;
      result.add_server_stats()->CopyFrom(server_status.stats());
      result.add_server_cores(server_status.cores());
      // That final status should be the last message on the server stream
      GRPC_CHECK(!server->stream->Read(&server_status));
    } else {
      grpc_core::Crash(
          absl::StrFormat("Couldn't get final status from server %zu", i));
    }
  }
}

static void ShutdownServers(const std::vector<ServerData>& servers,
                            ScenarioResult& result) {
  LOG(INFO) << "Shutdown servers";
  for (size_t i = 0, i_end = servers.size(); i < i_end; i++) {
    auto server = &servers[i];
    Status s = server->stream->Finish();
    // Since we shutdown servers and clients at the same time, servers can
    // observe cancellation.  Thus, we consider both OK and CANCELLED as good
    // status.
    const bool success = IsSuccess(s);
    result.add_server_success(success);
    if (!success) {
      grpc_core::Crash(absl::StrFormat("Server %zu had an error %s", i,
                                       s.error_message().c_str()));
    }
  }
}

std::vector<grpc::testing::Server*>* g_inproc_servers = nullptr;

std::unique_ptr<ScenarioResult> RunScenario(const RunScenarioOptions& options) {
  if (options.run_inproc) {
    g_inproc_servers = new std::vector<grpc::testing::Server*>;
  }

  // ClientContext allocations (all are destroyed at scope exit)
  list<ClientContext> contexts;
  auto alloc_context = [](list<ClientContext>* contexts) {
    contexts->emplace_back();
    auto context = &contexts->back();
    context->set_wait_for_ready(true);
    return context;
  };

  // To be added to the result, containing the final configuration used for
  // client and config (including host, etc.)
  ClientConfig result_client_config;

  // Get client, server lists; ignore if inproc test
  auto workers =
      (!options.run_inproc) ? get_workers("QPS_WORKERS") : deque<string>();
  ClientConfig client_config = options.client_config;

  // Spawn some local workers if desired
  vector<unique_ptr<QpsWorker>> local_workers;
  for (int i = 0; i < abs(options.spawn_local_worker_count); i++) {
    // act as if we're a new test -- gets a good rng seed
    static bool called_init = false;
    if (!called_init) {
      char args_buf[100];
      strcpy(args_buf, "some-benchmark");
      char* args[] = {args_buf};
      int argc = 1;
      grpc_test_init(&argc, args);
      called_init = true;
    }

    char addr[256];
    // we use port # of -1 to indicate inproc
    int driver_port =
        (!options.run_inproc) ? grpc_pick_unused_port_or_die() : -1;
    local_workers.emplace_back(
        new QpsWorker(driver_port, 0, options.credential_type));
    sprintf(addr, "localhost:%d", driver_port);
    if (options.spawn_local_worker_count < 0) {
      workers.push_front(addr);
    } else {
      workers.push_back(addr);
    }
  }
  GRPC_CHECK(!workers.empty());

  // if num_clients is set to <=0, do dynamic sizing: all workers
  // except for servers are clients
  size_t num_clients_to_use = options.num_clients;
  if (options.num_clients <= 0) {
    num_clients_to_use = workers.size() - options.num_servers;
  }

  // TODO(ctiller): support running multiple configurations, and binpack
  // client/server pairs
  // to available workers
<<<<<<< HEAD
  GRPC_CHECK_GE(workers.size(), num_clients + num_servers);
=======
  CHECK_GE(workers.size(), num_clients_to_use + options.num_servers);
>>>>>>> fa502592

  // Trim to just what we need
  workers.resize(num_clients_to_use + options.num_servers);

  // Start servers
  std::vector<ServerData> servers(options.num_servers);
  std::unordered_map<string, std::deque<int>> hosts_cores;
  ChannelArguments channel_args;

  for (size_t i = 0; i < options.num_servers; i++) {
    LOG(INFO) << "Starting server on " << workers[i] << " (worker #" << i
              << ")";
    std::shared_ptr<Channel> channel;
    if (!options.run_inproc) {
      channel = grpc::CreateTestChannel(
          workers[i],
          GetCredType(workers[i], options.per_worker_credential_types,
                      options.credential_type),
          nullptr /* call creds */, {} /* interceptor creators */);
    } else {
      channel = local_workers[i]->InProcessChannel(channel_args);
    }
    servers[i].stub = WorkerService::NewStub(channel);
    servers[i].latent_see_stub = channelz::v2::LatentSee::NewStub(channel);

    if (options.server_config.core_limit() != 0) {
      grpc_core::Crash("server config core limit is set but ignored by driver");
    }

    ServerArgs args;
    *args.mutable_setup() = options.server_config;
    servers[i].stream = servers[i].stub->RunServer(alloc_context(&contexts));
    if (!servers[i].stream->Write(args)) {
      grpc_core::Crash(
          absl::StrFormat("Could not write args to server %zu", i));
    }
    ServerStatus init_status;
    if (!servers[i].stream->Read(&init_status)) {
      grpc_core::Crash(
          absl::StrFormat("Server %zu did not yield initial status", i));
    }
    if (options.run_inproc) {
      std::string cli_target(INPROC_NAME_PREFIX);
      cli_target += std::to_string(i);
      client_config.add_server_targets(cli_target);
    } else {
      std::string host = get_host(workers[i]);
      std::string cli_target =
          grpc_core::JoinHostPort(host.c_str(), init_status.port());
      client_config.add_server_targets(cli_target.c_str());
    }
  }
  if (!options.qps_server_target_override.empty()) {
    // overriding the qps server target only makes since if there is <= 1
    // servers
<<<<<<< HEAD
    GRPC_CHECK_LE(num_servers, 1u);
=======
    CHECK_LE(options.num_servers, 1u);
>>>>>>> fa502592
    client_config.clear_server_targets();
    client_config.add_server_targets(options.qps_server_target_override);
  }
  client_config.set_median_latency_collection_interval_millis(
      options.median_latency_collection_interval_millis);

  // Targets are all set by now
  result_client_config = client_config;
  // Start clients
  std::vector<ClientData> clients(num_clients_to_use);
  size_t channels_allocated = 0;
  for (size_t i = 0; i < num_clients_to_use; i++) {
    const auto& worker = workers[i + options.num_servers];
    LOG(INFO) << "Starting client on " << worker << " (worker #"
              << i + options.num_servers << ")";
    std::shared_ptr<Channel> channel;
    if (!options.run_inproc) {
      channel = grpc::CreateTestChannel(
          worker,
          GetCredType(worker, options.per_worker_credential_types,
                      options.credential_type),
          nullptr /* call creds */, {} /* interceptor creators */);
    } else {
      channel = local_workers[i + options.num_servers]->InProcessChannel(
          channel_args);
    }
    clients[i].stub = WorkerService::NewStub(channel);
    clients[i].latent_see_stub = channelz::v2::LatentSee::NewStub(channel);
    ClientConfig per_client_config = client_config;

    if (options.client_config.core_limit() != 0) {
      grpc_core::Crash("client config core limit set but ignored");
    }

    // Reduce channel count so that total channels specified is held regardless
    // of the number of clients available
    size_t num_channels =
        (client_config.client_channels() - channels_allocated) /
        (num_clients_to_use - i);
    channels_allocated += num_channels;
    VLOG(2) << "Client " << i << " gets " << num_channels << " channels";
    per_client_config.set_client_channels(num_channels);

    ClientArgs args;
    *args.mutable_setup() = per_client_config;
    clients[i].stream = clients[i].stub->RunClient(alloc_context(&contexts));
    if (!clients[i].stream->Write(args)) {
      grpc_core::Crash(
          absl::StrFormat("Could not write args to client %zu", i));
    }
  }

  for (size_t i = 0; i < num_clients_to_use; i++) {
    ClientStatus init_status;
    if (!clients[i].stream->Read(&init_status)) {
      grpc_core::Crash(
          absl::StrFormat("Client %zu did not yield initial status", i));
    }
  }

  // Send an initial mark: clients can use this to know that everything is ready
  // to start
  LOG(INFO) << "Initiating";
  ServerArgs server_mark;
  server_mark.mutable_mark()->set_reset(true);
  server_mark.mutable_mark()->set_name("warmup");
  ClientArgs client_mark;
  client_mark.mutable_mark()->set_reset(true);
  client_mark.mutable_mark()->set_name("warmup");
  ServerStatus server_status;
  ClientStatus client_status;
  for (size_t i = 0; i < num_clients_to_use; i++) {
    auto client = &clients[i];
    if (!client->stream->Write(client_mark)) {
      grpc_core::Crash(absl::StrFormat("Couldn't write mark to client %zu", i));
    }
  }
  for (size_t i = 0; i < num_clients_to_use; i++) {
    auto client = &clients[i];
    if (!client->stream->Read(&client_status)) {
      grpc_core::Crash(
          absl::StrFormat("Couldn't get status from client %zu", i));
    }
  }

  // Let everything warmup
  LOG(INFO) << "Warming up";
  gpr_timespec start = gpr_now(GPR_CLOCK_REALTIME);
  gpr_sleep_until(gpr_time_add(
      start, gpr_time_from_seconds(options.warmup_seconds, GPR_TIMESPAN)));

  if (options.latent_see_directory.has_value()) {
    LOG(INFO) << "Collecting latent-see";

    client_mark.mutable_mark()->set_name("latent-see");
    server_mark.mutable_mark()->set_name("latent-see");

    for (size_t i = 0; i < options.num_servers; i++) {
      auto server = &servers[i];
      if (!server->stream->Write(server_mark)) {
        grpc_core::Crash(
            absl::StrFormat("Couldn't write mark to server %zu", i));
      }
    }
    for (size_t i = 0; i < num_clients_to_use; i++) {
      auto client = &clients[i];
      if (!client->stream->Write(client_mark)) {
        grpc_core::Crash(
            absl::StrFormat("Couldn't write mark to client %zu", i));
      }
    }
    for (size_t i = 0; i < options.num_servers; i++) {
      auto server = &servers[i];
      if (!server->stream->Read(&server_status)) {
        grpc_core::Crash(
            absl::StrFormat("Couldn't get status from server %zu", i));
      }
    }
    for (size_t i = 0; i < num_clients_to_use; i++) {
      auto client = &clients[i];
      if (!client->stream->Read(&client_status)) {
        grpc_core::Crash(
            absl::StrFormat("Couldn't get status from client %zu", i));
      }
    }

    std::vector<std::thread> threads;
    for (size_t i = 0; i < options.num_servers; i++) {
      threads.emplace_back(std::thread([&options, &servers, i]() {
        std::ofstream out(
            absl::StrCat(*options.latent_see_directory, "/server", i, ".json"));
        grpc_core::latent_see::JsonOutput json_out(out);
        FetchLatentSee(servers[i].latent_see_stub.get(), 1.0, &json_out)
            .IgnoreError();
      }));
    }
    for (size_t i = 0; i < num_clients_to_use; i++) {
      threads.emplace_back(std::thread([&options, &clients, i]() {
        std::ofstream out(
            absl::StrCat(*options.latent_see_directory, "/client", i, ".json"));
        grpc_core::latent_see::JsonOutput json_out(out);
        FetchLatentSee(clients[i].latent_see_stub.get(), 1.0, &json_out)
            .IgnoreError();
      }));
    }
    for (auto& t : threads) {
      t.join();
    }
  }

  // Start a run
  LOG(INFO) << "Starting";

  auto start_time = time(nullptr);

  client_mark.mutable_mark()->set_name("benchmark");
  server_mark.mutable_mark()->set_name("benchmark");

  for (size_t i = 0; i < options.num_servers; i++) {
    auto server = &servers[i];
    if (!server->stream->Write(server_mark)) {
      grpc_core::Crash(absl::StrFormat("Couldn't write mark to server %zu", i));
    }
  }
  for (size_t i = 0; i < num_clients_to_use; i++) {
    auto client = &clients[i];
    if (!client->stream->Write(client_mark)) {
      grpc_core::Crash(absl::StrFormat("Couldn't write mark to client %zu", i));
    }
  }
  for (size_t i = 0; i < options.num_servers; i++) {
    auto server = &servers[i];
    if (!server->stream->Read(&server_status)) {
      grpc_core::Crash(
          absl::StrFormat("Couldn't get status from server %zu", i));
    }
  }
  for (size_t i = 0; i < num_clients_to_use; i++) {
    auto client = &clients[i];
    if (!client->stream->Read(&client_status)) {
      grpc_core::Crash(
          absl::StrFormat("Couldn't get status from client %zu", i));
    }
  }

  // Wait some time
  LOG(INFO) << "Running";
  // Use gpr_sleep_until rather than this_thread::sleep_until to support
  // compilers that don't work with this_thread
  gpr_sleep_until(gpr_time_add(
      start,
      gpr_time_from_seconds(options.warmup_seconds + options.benchmark_seconds,
                            GPR_TIMESPAN)));

  client_mark.mutable_mark()->set_name("done");
  server_mark.mutable_mark()->set_name("done");

  // Finish a run
  std::unique_ptr<ScenarioResult> result(new ScenarioResult);
  Histogram merged_latencies;
  std::unordered_map<int, int64_t> merged_statuses;

  // For the case where clients lead the test such as UNARY and
  // STREAMING_FROM_CLIENT, clients need to finish completely while a server
  // is running to prevent the clients from being stuck while waiting for
  // the result.
  bool client_finish_first =
      (options.client_config.rpc_type() != STREAMING_FROM_SERVER);

  auto end_time = time(nullptr);

  FinishClients(clients, client_mark);

  if (!client_finish_first) {
    FinishServers(servers, server_mark);
  }

  ReceiveFinalStatusFromClients(clients, merged_latencies, merged_statuses,
                                *result);
  ShutdownClients(clients, *result);

  if (client_finish_first) {
    FinishServers(servers, server_mark);
  }

  ReceiveFinalStatusFromServer(servers, *result);
  ShutdownServers(servers, *result);

  delete g_inproc_servers;

  merged_latencies.FillProto(result->mutable_latencies());
  for (std::unordered_map<int, int64_t>::iterator it = merged_statuses.begin();
       it != merged_statuses.end(); ++it) {
    RequestResultCount* rrc = result->add_request_results();
    rrc->set_status_code(it->first);
    rrc->set_count(it->second);
  }

  // Fill in start and end time for the test scenario
  result->mutable_summary()->mutable_start_time()->set_seconds(start_time);
  result->mutable_summary()->mutable_end_time()->set_seconds(end_time);

  postprocess_scenario_result(result.get());
  return result;
}

bool RunQuit(
    const std::string& credential_type,
    const std::map<std::string, std::string>& per_worker_credential_types) {
  // Get client, server lists
  bool result = true;
  auto workers = get_workers("QPS_WORKERS");
  if (workers.empty()) {
    return false;
  }

  for (size_t i = 0; i < workers.size(); i++) {
    auto stub = WorkerService::NewStub(grpc::CreateTestChannel(
        workers[i],
        GetCredType(workers[i], per_worker_credential_types, credential_type),
        nullptr /* call creds */, {} /* interceptor creators */));
    Void phony;
    grpc::ClientContext ctx;
    ctx.set_wait_for_ready(true);
    Status s = stub->QuitWorker(&ctx, phony, &phony);
    if (!s.ok()) {
      LOG(ERROR) << "Worker " << i << " could not be properly quit because "
                 << s.error_message();
      result = false;
    }
  }
  return result;
}

}  // namespace testing
}  // namespace grpc<|MERGE_RESOLUTION|>--- conflicted
+++ resolved
@@ -419,11 +419,7 @@
   // TODO(ctiller): support running multiple configurations, and binpack
   // client/server pairs
   // to available workers
-<<<<<<< HEAD
-  GRPC_CHECK_GE(workers.size(), num_clients + num_servers);
-=======
-  CHECK_GE(workers.size(), num_clients_to_use + options.num_servers);
->>>>>>> fa502592
+  GRPC_CHECK_GE(workers.size(), num_clients_to_use + options.num_servers);
 
   // Trim to just what we need
   workers.resize(num_clients_to_use + options.num_servers);
@@ -479,11 +475,7 @@
   if (!options.qps_server_target_override.empty()) {
     // overriding the qps server target only makes since if there is <= 1
     // servers
-<<<<<<< HEAD
-    GRPC_CHECK_LE(num_servers, 1u);
-=======
-    CHECK_LE(options.num_servers, 1u);
->>>>>>> fa502592
+    GRPC_CHECK_LE(options.num_servers, 1u);
     client_config.clear_server_targets();
     client_config.add_server_targets(options.qps_server_target_override);
   }
