--- conflicted
+++ resolved
@@ -205,17 +205,10 @@
   list<ClientContext> contexts;
   static const int kSetupAndTeardownGraceTime = 120;
   gpr_timespec deadline_start = gpr_now(GPR_CLOCK_MONOTONIC);
-<<<<<<< HEAD
   gpr_timespec driver_deadline = gpr_time_add(gpr_time_add(
       deadline_start,
       gpr_time_from_seconds(warmup_seconds + benchmark_seconds, GPR_TIMESPAN)), 
       gpr_time_from_seconds(kSetupAndTeardownGraceTime * grpc_test_slowdown_factor(), GPR_TIMESPAN));
-=======
-  gpr_timespec driver_deadline = gpr_time_add(
-      deadline_start, gpr_time_from_seconds(warmup_seconds + benchmark_seconds +
-                                                kSetupAndTeardownGraceTime,
-                                            GPR_TIMESPAN));
->>>>>>> 6a0d73d3
   auto alloc_context = [driver_deadline, &contexts]() {
     contexts.emplace_back();
     auto context = &contexts.back();
