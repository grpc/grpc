--- conflicted
+++ resolved
@@ -388,8 +388,8 @@
               c->completed = true;
               c->cv.notify_one();
             });
+  std::unique_lock<std::mutex> l(c->mu);
   alarm.Cancel();
-  std::unique_lock<std::mutex> l(c->mu);
   EXPECT_TRUE(c->cv.wait_until(
       l, std::chrono::system_clock::now() + std::chrono::seconds(1),
       [c] { return c->completed; }));
@@ -455,7 +455,6 @@
   polling_thread.join();
 }
 
-<<<<<<< HEAD
 TEST(AlarmTest, CallbackAlarmReuse) {
   constexpr int kIterations = 5000;
   std::atomic_int counter{0};
@@ -467,8 +466,6 @@
   EXPECT_EQ(counter, kIterations);
 }
 
-=======
->>>>>>> 882555a0
 }  // namespace
 }  // namespace grpc
 
