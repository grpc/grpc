--- conflicted
+++ resolved
@@ -123,20 +123,6 @@
 
 Before running `generate_projects`, you need to complete the following preparations.
 
-<<<<<<< HEAD
-### Updating third_party/upb
-
-Since upb is vendored in the gRPC repo, you cannot use submodule to update it. Please follow the steps below;
-1. Update third_party/upb directory by running
-   - `export GRPC_ROOT=~/git/grpc`
-   - `wget https://github.com/protocolbuffers/protobuf/releases/download/v25.1/protobuf-25.1.zip`
-   - `rm -rf $GRPC_ROOT/third_party/upb`
-   - `unzip protobuf-25.1.zip -d /tmp/protobuf`
-   - `cp -r /tmp/protobuf/protobuf-25.1/upb $GRPC_ROOT/third_party/upb`
-2. Update the dependency in `grpc_deps.bzl` to the same commit
-3. Populate the bazel download mirror by running `bazel/update_mirror.sh`
-4. Run `tools/buildgen/generate_projects.sh` to regenerate the generated files
-=======
 1. Update the Protobuf Version
   - Modify `third_party/protobuf.patch` with the current version.
   - Update the `protobuf_version` field in `build_handwritten.yaml`.
@@ -152,16 +138,7 @@
 
 After `generate_projects` has finished, run the following updates.
 
-1. Update `third_party/upb`
->>>>>>> 0c9881af
-
-```
-rm -rf third_party/upb/upb
-cp -r third_party/protobuf/upb third_party/upb
-tools/codegen/core/gen_upb_api.sh
-```
-
-2. Update `third_party/utf8_range`
+1. Update `third_party/utf8_range`
 
 ```
 rm -rf third_party/utf8_range
