{
  "#1": "This file describes the list of targets and dependencies.",
  "#2": "It is used among other things to generate all of our project files.",
  "#3": "Please refer to the templates directory for more information.",
  "settings": {
    "#": "The public version number of the library.",
    "version": {
      "major": 0,
      "minor": 10,
      "micro": 1,
      "build": 0
    }
  },
  "filegroups": [
    {
      "name": "census",
      "public_headers": [
        "include/grpc/census.h"
      ],
      "headers": [
        "src/core/census/context.h",
        "src/core/census/rpc_stat_id.h"
      ],
      "src": [
        "src/core/census/context.c",
        "src/core/census/initialize.c",
        "src/core/census/record_stat.c"
      ]
    },
    {
      "name": "grpc++_base",
      "public_headers": [
        "include/grpc++/async_generic_service.h",
        "include/grpc++/async_unary_call.h",
        "include/grpc++/auth_context.h",
        "include/grpc++/byte_buffer.h",
        "include/grpc++/channel.h",
        "include/grpc++/channel_arguments.h",
        "include/grpc++/client_context.h",
        "include/grpc++/completion_queue.h",
        "include/grpc++/config.h",
        "include/grpc++/config_protobuf.h",
        "include/grpc++/create_channel.h",
        "include/grpc++/credentials.h",
        "include/grpc++/generic_stub.h",
        "include/grpc++/impl/call.h",
        "include/grpc++/impl/client_unary_call.h",
        "include/grpc++/impl/grpc_library.h",
        "include/grpc++/impl/proto_utils.h",
        "include/grpc++/impl/rpc_method.h",
        "include/grpc++/impl/rpc_service_method.h",
        "include/grpc++/impl/serialization_traits.h",
        "include/grpc++/impl/service_type.h",
        "include/grpc++/impl/sync.h",
        "include/grpc++/impl/sync_cxx11.h",
        "include/grpc++/impl/sync_no_cxx11.h",
        "include/grpc++/impl/thd.h",
        "include/grpc++/impl/thd_cxx11.h",
        "include/grpc++/impl/thd_no_cxx11.h",
        "include/grpc++/server.h",
        "include/grpc++/server_builder.h",
        "include/grpc++/server_context.h",
        "include/grpc++/server_credentials.h",
        "include/grpc++/slice.h",
        "include/grpc++/status.h",
        "include/grpc++/status_code_enum.h",
        "include/grpc++/stream.h",
        "include/grpc++/stub_options.h",
        "include/grpc++/time.h"
      ],
      "headers": [
        "src/cpp/client/create_channel_internal.h",
        "src/cpp/common/create_auth_context.h",
        "src/cpp/server/dynamic_thread_pool.h",
        "src/cpp/server/fixed_size_thread_pool.h",
        "src/cpp/server/thread_pool_interface.h"
      ],
      "src": [
        "src/cpp/client/channel.cc",
        "src/cpp/client/channel_arguments.cc",
        "src/cpp/client/client_context.cc",
        "src/cpp/client/create_channel.cc",
        "src/cpp/client/create_channel_internal.cc",
        "src/cpp/client/credentials.cc",
        "src/cpp/client/generic_stub.cc",
        "src/cpp/client/insecure_credentials.cc",
        "src/cpp/common/call.cc",
        "src/cpp/common/completion_queue.cc",
        "src/cpp/common/rpc_method.cc",
        "src/cpp/proto/proto_utils.cc",
        "src/cpp/server/async_generic_service.cc",
        "src/cpp/server/create_default_thread_pool.cc",
        "src/cpp/server/dynamic_thread_pool.cc",
        "src/cpp/server/fixed_size_thread_pool.cc",
        "src/cpp/server/insecure_server_credentials.cc",
        "src/cpp/server/server.cc",
        "src/cpp/server/server_builder.cc",
        "src/cpp/server/server_context.cc",
        "src/cpp/server/server_credentials.cc",
        "src/cpp/util/byte_buffer.cc",
        "src/cpp/util/slice.cc",
        "src/cpp/util/status.cc",
        "src/cpp/util/time.cc"
      ]
    },
    {
      "name": "grpc_base",
      "public_headers": [
        "include/grpc/byte_buffer.h",
        "include/grpc/byte_buffer_reader.h",
        "include/grpc/compression.h",
        "include/grpc/grpc.h",
        "include/grpc/status.h"
      ],
      "headers": [
        "src/core/channel/census_filter.h",
        "src/core/channel/channel_args.h",
        "src/core/channel/channel_stack.h",
        "src/core/channel/client_channel.h",
        "src/core/channel/compress_filter.h",
        "src/core/channel/connected_channel.h",
        "src/core/channel/context.h",
        "src/core/channel/http_client_filter.h",
        "src/core/channel/http_server_filter.h",
        "src/core/channel/noop_filter.h",
        "src/core/client_config/client_config.h",
        "src/core/client_config/connector.h",
        "src/core/client_config/lb_policies/pick_first.h",
        "src/core/client_config/lb_policy.h",
        "src/core/client_config/resolver.h",
        "src/core/client_config/resolver_factory.h",
        "src/core/client_config/resolver_registry.h",
        "src/core/client_config/resolvers/dns_resolver.h",
        "src/core/client_config/resolvers/sockaddr_resolver.h",
        "src/core/client_config/subchannel.h",
        "src/core/client_config/subchannel_factory.h",
        "src/core/client_config/subchannel_factory_decorators/add_channel_arg.h",
        "src/core/client_config/subchannel_factory_decorators/merge_channel_args.h",
        "src/core/client_config/uri_parser.h",
        "src/core/compression/message_compress.h",
        "src/core/debug/trace.h",
        "src/core/httpcli/format_request.h",
        "src/core/httpcli/httpcli.h",
        "src/core/httpcli/parser.h",
        "src/core/iomgr/alarm.h",
        "src/core/iomgr/alarm_heap.h",
        "src/core/iomgr/alarm_internal.h",
        "src/core/iomgr/endpoint.h",
        "src/core/iomgr/endpoint_pair.h",
        "src/core/iomgr/fd_posix.h",
        "src/core/iomgr/iocp_windows.h",
        "src/core/iomgr/iomgr.h",
        "src/core/iomgr/iomgr_internal.h",
        "src/core/iomgr/iomgr_posix.h",
        "src/core/iomgr/pollset.h",
        "src/core/iomgr/pollset_posix.h",
        "src/core/iomgr/pollset_set.h",
        "src/core/iomgr/pollset_set_posix.h",
        "src/core/iomgr/pollset_set_windows.h",
        "src/core/iomgr/pollset_windows.h",
        "src/core/iomgr/resolve_address.h",
        "src/core/iomgr/sockaddr.h",
        "src/core/iomgr/sockaddr_posix.h",
        "src/core/iomgr/sockaddr_utils.h",
        "src/core/iomgr/sockaddr_win32.h",
        "src/core/iomgr/socket_utils_posix.h",
        "src/core/iomgr/socket_windows.h",
        "src/core/iomgr/tcp_client.h",
        "src/core/iomgr/tcp_posix.h",
        "src/core/iomgr/tcp_server.h",
        "src/core/iomgr/tcp_windows.h",
        "src/core/iomgr/time_averaged_stats.h",
        "src/core/iomgr/udp_server.h",
        "src/core/iomgr/wakeup_fd_pipe.h",
        "src/core/iomgr/wakeup_fd_posix.h",
        "src/core/json/json.h",
        "src/core/json/json_common.h",
        "src/core/json/json_reader.h",
        "src/core/json/json_writer.h",
        "src/core/profiling/timers.h",
        "src/core/profiling/timers_preciseclock.h",
        "src/core/surface/byte_buffer_queue.h",
        "src/core/surface/call.h",
        "src/core/surface/channel.h",
        "src/core/surface/completion_queue.h",
        "src/core/surface/event_string.h",
        "src/core/surface/init.h",
        "src/core/surface/server.h",
        "src/core/surface/surface_trace.h",
        "src/core/transport/chttp2/alpn.h",
        "src/core/transport/chttp2/bin_encoder.h",
        "src/core/transport/chttp2/frame.h",
        "src/core/transport/chttp2/frame_data.h",
        "src/core/transport/chttp2/frame_goaway.h",
        "src/core/transport/chttp2/frame_ping.h",
        "src/core/transport/chttp2/frame_rst_stream.h",
        "src/core/transport/chttp2/frame_settings.h",
        "src/core/transport/chttp2/frame_window_update.h",
        "src/core/transport/chttp2/hpack_parser.h",
        "src/core/transport/chttp2/hpack_table.h",
        "src/core/transport/chttp2/http2_errors.h",
        "src/core/transport/chttp2/huffsyms.h",
        "src/core/transport/chttp2/incoming_metadata.h",
        "src/core/transport/chttp2/internal.h",
        "src/core/transport/chttp2/status_conversion.h",
        "src/core/transport/chttp2/stream_encoder.h",
        "src/core/transport/chttp2/stream_map.h",
        "src/core/transport/chttp2/timeout_encoding.h",
        "src/core/transport/chttp2/varint.h",
        "src/core/transport/chttp2_transport.h",
        "src/core/transport/connectivity_state.h",
        "src/core/transport/metadata.h",
        "src/core/transport/stream_op.h",
        "src/core/transport/transport.h",
        "src/core/transport/transport_impl.h"
      ],
      "src": [
        "src/core/census/grpc_context.c",
        "src/core/channel/channel_args.c",
        "src/core/channel/channel_stack.c",
        "src/core/channel/client_channel.c",
        "src/core/channel/compress_filter.c",
        "src/core/channel/connected_channel.c",
        "src/core/channel/http_client_filter.c",
        "src/core/channel/http_server_filter.c",
        "src/core/channel/noop_filter.c",
        "src/core/client_config/client_config.c",
        "src/core/client_config/connector.c",
        "src/core/client_config/lb_policies/pick_first.c",
        "src/core/client_config/lb_policy.c",
        "src/core/client_config/resolver.c",
        "src/core/client_config/resolver_factory.c",
        "src/core/client_config/resolver_registry.c",
        "src/core/client_config/resolvers/dns_resolver.c",
        "src/core/client_config/resolvers/sockaddr_resolver.c",
        "src/core/client_config/subchannel.c",
        "src/core/client_config/subchannel_factory.c",
        "src/core/client_config/subchannel_factory_decorators/add_channel_arg.c",
        "src/core/client_config/subchannel_factory_decorators/merge_channel_args.c",
        "src/core/client_config/uri_parser.c",
        "src/core/compression/algorithm.c",
        "src/core/compression/message_compress.c",
        "src/core/debug/trace.c",
        "src/core/httpcli/format_request.c",
        "src/core/httpcli/httpcli.c",
        "src/core/httpcli/parser.c",
        "src/core/iomgr/alarm.c",
        "src/core/iomgr/alarm_heap.c",
        "src/core/iomgr/endpoint.c",
        "src/core/iomgr/endpoint_pair_posix.c",
        "src/core/iomgr/endpoint_pair_windows.c",
        "src/core/iomgr/fd_posix.c",
        "src/core/iomgr/iocp_windows.c",
        "src/core/iomgr/iomgr.c",
        "src/core/iomgr/iomgr_posix.c",
        "src/core/iomgr/iomgr_windows.c",
        "src/core/iomgr/pollset_multipoller_with_epoll.c",
        "src/core/iomgr/pollset_multipoller_with_poll_posix.c",
        "src/core/iomgr/pollset_posix.c",
        "src/core/iomgr/pollset_set_posix.c",
        "src/core/iomgr/pollset_set_windows.c",
        "src/core/iomgr/pollset_windows.c",
        "src/core/iomgr/resolve_address_posix.c",
        "src/core/iomgr/resolve_address_windows.c",
        "src/core/iomgr/sockaddr_utils.c",
        "src/core/iomgr/socket_utils_common_posix.c",
        "src/core/iomgr/socket_utils_linux.c",
        "src/core/iomgr/socket_utils_posix.c",
        "src/core/iomgr/socket_windows.c",
        "src/core/iomgr/tcp_client_posix.c",
        "src/core/iomgr/tcp_client_windows.c",
        "src/core/iomgr/tcp_posix.c",
        "src/core/iomgr/tcp_server_posix.c",
        "src/core/iomgr/tcp_server_windows.c",
        "src/core/iomgr/tcp_windows.c",
        "src/core/iomgr/time_averaged_stats.c",
        "src/core/iomgr/udp_server.c",
        "src/core/iomgr/wakeup_fd_eventfd.c",
        "src/core/iomgr/wakeup_fd_nospecial.c",
        "src/core/iomgr/wakeup_fd_pipe.c",
        "src/core/iomgr/wakeup_fd_posix.c",
        "src/core/json/json.c",
        "src/core/json/json_reader.c",
        "src/core/json/json_string.c",
        "src/core/json/json_writer.c",
        "src/core/profiling/basic_timers.c",
        "src/core/profiling/stap_timers.c",
        "src/core/surface/byte_buffer.c",
        "src/core/surface/byte_buffer_queue.c",
        "src/core/surface/byte_buffer_reader.c",
        "src/core/surface/call.c",
        "src/core/surface/call_details.c",
        "src/core/surface/call_log_batch.c",
        "src/core/surface/channel.c",
        "src/core/surface/channel_connectivity.c",
        "src/core/surface/channel_create.c",
        "src/core/surface/completion_queue.c",
        "src/core/surface/event_string.c",
        "src/core/surface/init.c",
        "src/core/surface/lame_client.c",
        "src/core/surface/metadata_array.c",
        "src/core/surface/server.c",
        "src/core/surface/server_chttp2.c",
        "src/core/surface/server_create.c",
        "src/core/surface/surface_trace.c",
        "src/core/surface/version.c",
        "src/core/transport/chttp2/alpn.c",
        "src/core/transport/chttp2/bin_encoder.c",
        "src/core/transport/chttp2/frame_data.c",
        "src/core/transport/chttp2/frame_goaway.c",
        "src/core/transport/chttp2/frame_ping.c",
        "src/core/transport/chttp2/frame_rst_stream.c",
        "src/core/transport/chttp2/frame_settings.c",
        "src/core/transport/chttp2/frame_window_update.c",
        "src/core/transport/chttp2/hpack_parser.c",
        "src/core/transport/chttp2/hpack_table.c",
        "src/core/transport/chttp2/huffsyms.c",
        "src/core/transport/chttp2/incoming_metadata.c",
        "src/core/transport/chttp2/parsing.c",
        "src/core/transport/chttp2/status_conversion.c",
        "src/core/transport/chttp2/stream_encoder.c",
        "src/core/transport/chttp2/stream_lists.c",
        "src/core/transport/chttp2/stream_map.c",
        "src/core/transport/chttp2/timeout_encoding.c",
        "src/core/transport/chttp2/varint.c",
        "src/core/transport/chttp2/writing.c",
        "src/core/transport/chttp2_transport.c",
        "src/core/transport/connectivity_state.c",
        "src/core/transport/metadata.c",
        "src/core/transport/stream_op.c",
        "src/core/transport/transport.c",
        "src/core/transport/transport_op_string.c"
      ]
    },
    {
      "name": "grpc_test_util_base",
      "headers": [
        "test/core/end2end/cq_verifier.h",
        "test/core/end2end/fixtures/proxy.h",
        "test/core/iomgr/endpoint_tests.h",
        "test/core/security/oauth2_utils.h",
        "test/core/util/grpc_profiler.h",
        "test/core/util/parse_hexstring.h",
        "test/core/util/port.h",
        "test/core/util/slice_splitter.h"
      ],
      "src": [
        "test/core/end2end/cq_verifier.c",
        "test/core/end2end/fixtures/proxy.c",
        "test/core/iomgr/endpoint_tests.c",
        "test/core/security/oauth2_utils.c",
        "test/core/util/grpc_profiler.c",
        "test/core/util/parse_hexstring.c",
        "test/core/util/port_posix.c",
        "test/core/util/port_windows.c",
        "test/core/util/slice_splitter.c"
      ]
    }
  ],
  "libs": [
    {
      "name": "gpr",
      "build": "all",
      "language": "c",
      "public_headers": [
        "include/grpc/support/alloc.h",
        "include/grpc/support/atm.h",
        "include/grpc/support/atm_gcc_atomic.h",
        "include/grpc/support/atm_gcc_sync.h",
        "include/grpc/support/atm_win32.h",
        "include/grpc/support/cmdline.h",
        "include/grpc/support/cpu.h",
        "include/grpc/support/histogram.h",
        "include/grpc/support/host_port.h",
        "include/grpc/support/log.h",
        "include/grpc/support/log_win32.h",
        "include/grpc/support/port_platform.h",
        "include/grpc/support/slice.h",
        "include/grpc/support/slice_buffer.h",
        "include/grpc/support/string_util.h",
        "include/grpc/support/subprocess.h",
        "include/grpc/support/sync.h",
        "include/grpc/support/sync_generic.h",
        "include/grpc/support/sync_posix.h",
        "include/grpc/support/sync_win32.h",
        "include/grpc/support/thd.h",
        "include/grpc/support/time.h",
        "include/grpc/support/tls.h",
        "include/grpc/support/tls_gcc.h",
        "include/grpc/support/tls_msvc.h",
        "include/grpc/support/tls_pthread.h",
        "include/grpc/support/useful.h"
      ],
      "headers": [
        "src/core/support/env.h",
        "src/core/support/file.h",
        "src/core/support/murmur_hash.h",
        "src/core/support/stack_lockfree.h",
        "src/core/support/string.h",
        "src/core/support/string_win32.h",
        "src/core/support/thd_internal.h"
      ],
      "src": [
        "src/core/support/alloc.c",
        "src/core/support/cmdline.c",
        "src/core/support/cpu_iphone.c",
        "src/core/support/cpu_linux.c",
        "src/core/support/cpu_posix.c",
        "src/core/support/cpu_windows.c",
        "src/core/support/env_linux.c",
        "src/core/support/env_posix.c",
        "src/core/support/env_win32.c",
        "src/core/support/file.c",
        "src/core/support/file_posix.c",
        "src/core/support/file_win32.c",
        "src/core/support/histogram.c",
        "src/core/support/host_port.c",
        "src/core/support/log.c",
        "src/core/support/log_android.c",
        "src/core/support/log_linux.c",
        "src/core/support/log_posix.c",
        "src/core/support/log_win32.c",
        "src/core/support/murmur_hash.c",
        "src/core/support/slice.c",
        "src/core/support/slice_buffer.c",
        "src/core/support/stack_lockfree.c",
        "src/core/support/string.c",
        "src/core/support/string_posix.c",
        "src/core/support/string_win32.c",
        "src/core/support/subprocess_posix.c",
        "src/core/support/sync.c",
        "src/core/support/sync_posix.c",
        "src/core/support/sync_win32.c",
        "src/core/support/thd.c",
        "src/core/support/thd_posix.c",
        "src/core/support/thd_win32.c",
        "src/core/support/time.c",
        "src/core/support/time_posix.c",
        "src/core/support/time_win32.c",
        "src/core/support/tls_pthread.c"
      ],
      "secure": "no",
      "vs_project_guid": "{B23D3D1A-9438-4EDA-BEB6-9A0A03D17792}"
    },
    {
      "name": "gpr_test_util",
      "build": "private",
      "language": "c",
      "headers": [
        "test/core/util/test_config.h"
      ],
      "src": [
        "test/core/util/test_config.c"
      ],
      "deps": [
        "gpr"
      ],
      "secure": "no",
      "vs_project_guid": "{EAB0A629-17A9-44DB-B5FF-E91A721FE037}"
    },
    {
      "name": "grpc",
      "build": "all",
      "language": "c",
      "public_headers": [
        "include/grpc/grpc_security.h"
      ],
      "headers": [
        "src/core/security/auth_filters.h",
        "src/core/security/base64.h",
        "src/core/security/credentials.h",
        "src/core/security/json_token.h",
        "src/core/security/jwt_verifier.h",
        "src/core/security/secure_endpoint.h",
        "src/core/security/secure_transport_setup.h",
        "src/core/security/security_connector.h",
        "src/core/security/security_context.h",
        "src/core/tsi/fake_transport_security.h",
        "src/core/tsi/ssl_transport_security.h",
        "src/core/tsi/transport_security.h",
        "src/core/tsi/transport_security_interface.h"
      ],
      "src": [
        "src/core/httpcli/httpcli_security_connector.c",
        "src/core/security/base64.c",
        "src/core/security/client_auth_filter.c",
        "src/core/security/credentials.c",
        "src/core/security/credentials_metadata.c",
        "src/core/security/credentials_posix.c",
        "src/core/security/credentials_win32.c",
        "src/core/security/google_default_credentials.c",
        "src/core/security/json_token.c",
        "src/core/security/jwt_verifier.c",
        "src/core/security/secure_endpoint.c",
        "src/core/security/secure_transport_setup.c",
        "src/core/security/security_connector.c",
        "src/core/security/security_context.c",
        "src/core/security/server_auth_filter.c",
        "src/core/security/server_secure_chttp2.c",
        "src/core/surface/init_secure.c",
        "src/core/surface/secure_channel_create.c",
        "src/core/tsi/fake_transport_security.c",
        "src/core/tsi/ssl_transport_security.c",
        "src/core/tsi/transport_security.c"
      ],
      "deps": [
        "gpr"
      ],
      "baselib": true,
      "dll": "yes",
      "filegroups": [
        "grpc_base",
        "census"
      ],
      "secure": "yes",
      "vs_project_guid": "{29D16885-7228-4C31-81ED-5F9187C7F2A9}"
    },
    {
      "name": "grpc_etcd",
      "build": "all",
      "language": "c",
      "public_headers": [
        "include/grpc/grpc_etcd.h"
      ],
      "headers": [
        "src/core/client_config/resolvers/etcd_resolver.h"
      ],
      "src": [
        "src/core/client_config/resolvers/etcd_resolver.c"
      ],
      "deps": [
        "gpr",
        "grpc"
      ],
      "secure": "no",
      "vs_project_guid": "{F3089A9A-1C12-4315-A4F5-92D6736F8DDD}"
    },
    {
      "name": "grpc_test_util",
      "build": "private",
      "language": "c",
      "headers": [
        "test/core/end2end/data/ssl_test_data.h"
      ],
      "src": [
        "test/core/end2end/data/server1_cert.c",
        "test/core/end2end/data/server1_key.c",
        "test/core/end2end/data/test_root_cert.c"
      ],
      "deps": [
        "gpr",
        "gpr_test_util",
        "grpc"
      ],
      "filegroups": [
        "grpc_test_util_base"
      ],
      "vs_project_guid": "{17BCAFC0-5FDC-4C94-AEB9-95F3E220614B}"
    },
    {
      "name": "grpc_test_util_unsecure",
      "build": "private",
      "language": "c",
      "deps": [
        "gpr",
        "gpr_test_util",
        "grpc"
      ],
      "filegroups": [
        "grpc_test_util_base"
      ],
      "secure": "no",
      "vs_project_guid": "{0A7E7F92-FDEA-40F1-A9EC-3BA484F98BBF}"
    },
    {
      "name": "grpc_unsecure",
      "build": "all",
      "language": "c",
      "src": [
        "src/core/surface/init_unsecure.c"
      ],
      "deps": [
        "gpr"
      ],
      "baselib": true,
      "dll": "yes",
      "filegroups": [
        "grpc_base",
        "census"
      ],
      "secure": "no",
      "vs_project_guid": "{46CEDFFF-9692-456A-AA24-38B5D6BCF4C5}"
    },
    {
      "name": "grpc_zookeeper",
      "build": "all",
      "language": "c",
      "public_headers": [
        "include/grpc/grpc_zookeeper.h"
      ],
      "headers": [
        "src/core/client_config/resolvers/zookeeper_resolver.h"
      ],
      "src": [
        "src/core/client_config/resolvers/zookeeper_resolver.c"
      ],
      "deps": [
        "gpr",
        "grpc"
      ],
      "external_deps": [
        "zookeeper"
      ],
      "secure": "no"
    },
    {
      "name": "reconnect_server",
      "build": "private",
      "language": "c",
      "headers": [
        "test/core/util/reconnect_server.h"
      ],
      "src": [
        "test/core/util/reconnect_server.c"
      ],
      "deps": [
        "grpc_test_util",
        "grpc",
        "gpr_test_util",
        "gpr"
      ]
    },
    {
      "name": "grpc++",
      "build": "all",
      "language": "c++",
      "headers": [
        "src/cpp/client/secure_credentials.h",
        "src/cpp/common/secure_auth_context.h",
        "src/cpp/server/secure_server_credentials.h"
      ],
      "src": [
        "src/cpp/client/secure_channel_arguments.cc",
        "src/cpp/client/secure_credentials.cc",
        "src/cpp/common/auth_property_iterator.cc",
        "src/cpp/common/secure_auth_context.cc",
        "src/cpp/common/secure_create_auth_context.cc",
        "src/cpp/server/secure_server_credentials.cc"
      ],
      "deps": [
        "gpr",
        "grpc"
      ],
      "baselib": true,
      "dll": "yes",
      "filegroups": [
        "grpc++_base"
      ],
      "secure": "check",
      "vs_project_guid": "{C187A093-A0FE-489D-A40A-6E33DE0F9FEB}"
    },
    {
      "name": "grpc++_test_config",
      "build": "private",
      "language": "c++",
      "headers": [
        "test/cpp/util/test_config.h"
      ],
      "src": [
        "test/cpp/util/test_config.cc"
      ]
    },
    {
      "name": "grpc++_test_util",
      "build": "private",
      "language": "c++",
      "headers": [
        "test/cpp/util/cli_call.h",
        "test/cpp/util/create_test_channel.h",
        "test/cpp/util/subprocess.h"
      ],
      "src": [
        "test/cpp/util/messages.proto",
        "test/cpp/util/echo.proto",
        "test/cpp/util/echo_duplicate.proto",
        "test/cpp/util/cli_call.cc",
        "test/cpp/util/create_test_channel.cc",
        "test/cpp/util/subprocess.cc"
      ],
      "deps": [
        "grpc++",
        "grpc_test_util"
      ]
    },
    {
      "name": "grpc++_unsecure",
      "build": "all",
      "language": "c++",
      "src": [
        "src/cpp/common/insecure_create_auth_context.cc"
      ],
      "deps": [
        "gpr",
        "grpc_unsecure"
      ],
      "baselib": true,
      "dll": "yes",
      "filegroups": [
        "grpc++_base"
      ],
      "secure": "no",
      "vs_project_guid": "{6EE56155-DF7C-4F6E-BFC4-F6F776BEB211}"
    },
    {
      "name": "grpc_plugin_support",
      "build": "protoc",
      "language": "c++",
      "headers": [
        "include/grpc++/config.h",
        "include/grpc++/config_protobuf.h",
        "src/compiler/config.h",
        "src/compiler/cpp_generator.h",
        "src/compiler/cpp_generator_helpers.h",
        "src/compiler/csharp_generator.h",
        "src/compiler/csharp_generator_helpers.h",
        "src/compiler/generator_helpers.h",
        "src/compiler/objective_c_generator.h",
        "src/compiler/objective_c_generator_helpers.h",
        "src/compiler/python_generator.h",
        "src/compiler/ruby_generator.h",
        "src/compiler/ruby_generator_helpers-inl.h",
        "src/compiler/ruby_generator_map-inl.h",
        "src/compiler/ruby_generator_string-inl.h"
      ],
      "src": [
        "src/compiler/cpp_generator.cc",
        "src/compiler/csharp_generator.cc",
        "src/compiler/objective_c_generator.cc",
        "src/compiler/python_generator.cc",
        "src/compiler/ruby_generator.cc"
      ],
      "deps": [],
      "secure": "no",
      "vs_project_guid": "{B6E81D84-2ACB-41B8-8781-493A944C7817}"
    },
    {
      "name": "interop_client_helper",
      "build": "private",
      "language": "c++",
      "headers": [
        "test/cpp/interop/client_helper.h"
      ],
      "src": [
        "test/proto/messages.proto",
        "test/cpp/interop/client_helper.cc"
      ],
      "deps": [
        "grpc++_test_util",
        "grpc_test_util",
        "grpc++",
        "grpc",
        "gpr"
      ]
    },
    {
      "name": "interop_client_main",
      "build": "private",
      "language": "c++",
      "headers": [
        "test/cpp/interop/interop_client.h"
      ],
      "src": [
        "test/proto/empty.proto",
        "test/proto/messages.proto",
        "test/proto/test.proto",
        "test/cpp/interop/client.cc",
        "test/cpp/interop/interop_client.cc"
      ],
      "deps": [
        "interop_client_helper",
        "grpc++_test_util",
        "grpc_test_util",
        "grpc++",
        "grpc",
        "gpr_test_util",
        "gpr",
        "grpc++_test_config"
      ]
    },
    {
      "name": "interop_server_helper",
      "build": "private",
      "language": "c++",
      "headers": [
        "test/cpp/interop/server_helper.h"
      ],
      "src": [
        "test/cpp/interop/server_helper.cc"
      ],
      "deps": [
        "grpc_test_util",
        "grpc++",
        "grpc",
        "gpr"
      ]
    },
    {
      "name": "interop_server_main",
      "build": "private",
      "language": "c++",
      "src": [
        "test/proto/empty.proto",
        "test/proto/messages.proto",
        "test/proto/test.proto",
        "test/cpp/interop/server.cc"
      ],
      "deps": [
        "interop_server_helper",
        "grpc++_test_util",
        "grpc_test_util",
        "grpc++",
        "grpc",
        "gpr_test_util",
        "gpr",
        "grpc++_test_config"
      ]
    },
    {
      "name": "pubsub_client_lib",
      "build": "do_not_build",
      "language": "c++",
      "headers": [
        "examples/pubsub/publisher.h",
        "examples/pubsub/subscriber.h"
      ],
      "src": [
        "examples/pubsub/label.proto",
        "examples/pubsub/empty.proto",
        "examples/pubsub/pubsub.proto",
        "examples/pubsub/publisher.cc",
        "examples/pubsub/subscriber.cc"
      ],
      "deps": [
        "grpc++",
        "grpc",
        "gpr"
      ]
    },
    {
      "name": "qps",
      "build": "private",
      "language": "c++",
      "headers": [
        "test/cpp/qps/client.h",
        "test/cpp/qps/driver.h",
        "test/cpp/qps/histogram.h",
        "test/cpp/qps/interarrival.h",
        "test/cpp/qps/perf_db_client.h",
        "test/cpp/qps/qps_worker.h",
        "test/cpp/qps/report.h",
        "test/cpp/qps/server.h",
        "test/cpp/qps/stats.h",
        "test/cpp/qps/timer.h",
        "test/cpp/util/benchmark_config.h"
      ],
      "src": [
        "test/cpp/qps/qpstest.proto",
        "test/cpp/qps/perf_db.proto",
        "test/cpp/qps/client_async.cc",
        "test/cpp/qps/client_sync.cc",
        "test/cpp/qps/driver.cc",
        "test/cpp/qps/perf_db_client.cc",
        "test/cpp/qps/qps_worker.cc",
        "test/cpp/qps/report.cc",
        "test/cpp/qps/server_async.cc",
        "test/cpp/qps/server_sync.cc",
        "test/cpp/qps/timer.cc",
        "test/cpp/util/benchmark_config.cc"
      ],
      "deps": [
        "grpc_test_util",
        "grpc++_test_util",
        "grpc++"
      ]
    },
    {
      "name": "grpc_csharp_ext",
      "build": "all",
      "language": "csharp",
      "src": [
        "src/csharp/ext/grpc_csharp_ext.c"
      ],
      "deps": [
        "gpr",
        "grpc"
      ],
      "dll": "only",
      "vs_project_guid": "{D64C6D63-4458-4A88-AB38-35678384A7E4}"
    }
  ],
  "targets": [
    {
      "name": "alarm_heap_test",
      "build": "test",
      "language": "c",
      "src": [
        "test/core/iomgr/alarm_heap_test.c"
      ],
      "deps": [
        "grpc_test_util",
        "grpc",
        "gpr_test_util",
        "gpr"
      ]
    },
    {
      "name": "alarm_list_test",
      "build": "test",
      "language": "c",
      "src": [
        "test/core/iomgr/alarm_list_test.c"
      ],
      "deps": [
        "grpc_test_util",
        "grpc",
        "gpr_test_util",
        "gpr"
      ]
    },
    {
      "name": "alarm_test",
      "build": "test",
      "language": "c",
      "src": [
        "test/core/iomgr/alarm_test.c"
      ],
      "deps": [
        "grpc_test_util",
        "grpc",
        "gpr_test_util",
        "gpr"
      ]
    },
    {
      "name": "alpn_test",
      "build": "test",
      "language": "c",
      "src": [
        "test/core/transport/chttp2/alpn_test.c"
      ],
      "deps": [
        "grpc_test_util",
        "grpc",
        "gpr_test_util",
        "gpr"
      ]
    },
    {
      "name": "bin_encoder_test",
      "build": "test",
      "language": "c",
      "src": [
        "test/core/transport/chttp2/bin_encoder_test.c"
      ],
      "deps": [
        "grpc_test_util",
        "grpc",
        "gpr_test_util",
        "gpr"
      ]
    },
    {
      "name": "chttp2_status_conversion_test",
      "build": "test",
      "language": "c",
      "src": [
        "test/core/transport/chttp2/status_conversion_test.c"
      ],
      "deps": [
        "grpc_test_util",
        "grpc",
        "gpr_test_util",
        "gpr"
      ]
    },
    {
      "name": "chttp2_stream_encoder_test",
      "build": "test",
      "language": "c",
      "src": [
        "test/core/transport/chttp2/stream_encoder_test.c"
      ],
      "deps": [
        "grpc_test_util",
        "grpc",
        "gpr_test_util",
        "gpr"
      ]
    },
    {
      "name": "chttp2_stream_map_test",
      "build": "test",
      "language": "c",
      "src": [
        "test/core/transport/chttp2/stream_map_test.c"
      ],
      "deps": [
        "grpc_test_util",
        "grpc",
        "gpr_test_util",
        "gpr"
      ]
    },
    {
      "name": "compression_test",
      "build": "test",
      "language": "c",
      "src": [
        "test/core/compression/compression_test.c"
      ],
      "deps": [
        "grpc_test_util",
        "grpc",
        "gpr_test_util",
        "gpr"
      ]
    },
    {
      "name": "dualstack_socket_test",
      "build": "test",
      "language": "c",
      "src": [
        "test/core/end2end/dualstack_socket_test.c"
      ],
      "deps": [
        "grpc_test_util",
        "grpc",
        "gpr_test_util",
        "gpr"
      ],
      "platforms": [
        "mac",
        "linux",
        "posix"
      ]
    },
    {
      "name": "fd_conservation_posix_test",
      "build": "test",
      "language": "c",
      "src": [
        "test/core/iomgr/fd_conservation_posix_test.c"
      ],
      "deps": [
        "grpc_test_util",
        "grpc",
        "gpr_test_util",
        "gpr"
      ],
      "platforms": [
        "mac",
        "linux",
        "posix"
      ]
    },
    {
      "name": "fd_posix_test",
      "build": "test",
      "language": "c",
      "src": [
        "test/core/iomgr/fd_posix_test.c"
      ],
      "deps": [
        "grpc_test_util",
        "grpc",
        "gpr_test_util",
        "gpr"
      ],
      "platforms": [
        "mac",
        "linux",
        "posix"
      ]
    },
    {
      "name": "fling_client",
      "build": "test",
      "run": false,
      "language": "c",
      "src": [
        "test/core/fling/client.c"
      ],
      "deps": [
        "grpc_test_util",
        "grpc",
        "gpr_test_util",
        "gpr"
      ]
    },
    {
      "name": "fling_server",
      "build": "test",
      "run": false,
      "language": "c",
      "src": [
        "test/core/fling/server.c"
      ],
      "deps": [
        "grpc_test_util",
        "grpc",
        "gpr_test_util",
        "gpr"
      ]
    },
    {
      "name": "fling_stream_test",
      "build": "test",
      "language": "c",
      "src": [
        "test/core/fling/fling_stream_test.c"
      ],
      "deps": [
        "grpc_test_util",
        "grpc",
        "gpr_test_util",
        "gpr"
      ],
      "platforms": [
        "mac",
        "linux",
        "posix"
      ]
    },
    {
      "name": "fling_test",
      "build": "test",
      "language": "c",
      "src": [
        "test/core/fling/fling_test.c"
      ],
      "deps": [
        "grpc_test_util",
        "grpc",
        "gpr_test_util",
        "gpr"
      ],
      "platforms": [
        "mac",
        "linux",
        "posix"
      ]
    },
    {
      "name": "gen_hpack_tables",
      "build": "tool",
      "language": "c",
      "src": [
        "tools/codegen/core/gen_hpack_tables.c"
      ],
      "deps": [
        "gpr",
        "grpc"
      ]
    },
    {
      "name": "gpr_cmdline_test",
      "build": "test",
      "language": "c",
      "src": [
        "test/core/support/cmdline_test.c"
      ],
      "deps": [
        "gpr_test_util",
        "gpr"
      ]
    },
    {
      "name": "gpr_env_test",
      "build": "test",
      "language": "c",
      "src": [
        "test/core/support/env_test.c"
      ],
      "deps": [
        "gpr_test_util",
        "gpr"
      ]
    },
    {
      "name": "gpr_file_test",
      "build": "test",
      "language": "c",
      "src": [
        "test/core/support/file_test.c"
      ],
      "deps": [
        "gpr_test_util",
        "gpr"
      ]
    },
    {
      "name": "gpr_histogram_test",
      "build": "test",
      "language": "c",
      "src": [
        "test/core/support/histogram_test.c"
      ],
      "deps": [
        "gpr_test_util",
        "gpr"
      ]
    },
    {
      "name": "gpr_host_port_test",
      "build": "test",
      "language": "c",
      "src": [
        "test/core/support/host_port_test.c"
      ],
      "deps": [
        "gpr_test_util",
        "gpr"
      ]
    },
    {
      "name": "gpr_log_test",
      "build": "test",
      "language": "c",
      "src": [
        "test/core/support/log_test.c"
      ],
      "deps": [
        "gpr_test_util",
        "gpr"
      ]
    },
    {
      "name": "gpr_slice_buffer_test",
      "build": "test",
      "language": "c",
      "src": [
        "test/core/support/slice_buffer_test.c"
      ],
      "deps": [
        "gpr_test_util",
        "gpr"
      ]
    },
    {
      "name": "gpr_slice_test",
      "build": "test",
      "language": "c",
      "src": [
        "test/core/support/slice_test.c"
      ],
      "deps": [
        "gpr_test_util",
        "gpr"
      ]
    },
    {
      "name": "gpr_stack_lockfree_test",
      "build": "test",
      "language": "c",
      "src": [
        "test/core/support/stack_lockfree_test.c"
      ],
      "deps": [
        "gpr_test_util",
        "gpr"
      ]
    },
    {
      "name": "gpr_string_test",
      "build": "test",
      "language": "c",
      "src": [
        "test/core/support/string_test.c"
      ],
      "deps": [
        "gpr_test_util",
        "gpr"
      ]
    },
    {
      "name": "gpr_sync_test",
      "build": "test",
      "language": "c",
      "src": [
        "test/core/support/sync_test.c"
      ],
      "deps": [
        "gpr_test_util",
        "gpr"
      ]
    },
    {
      "name": "gpr_thd_test",
      "build": "test",
      "language": "c",
      "src": [
        "test/core/support/thd_test.c"
      ],
      "deps": [
        "gpr_test_util",
        "gpr"
      ]
    },
    {
      "name": "gpr_time_test",
      "build": "test",
      "language": "c",
      "src": [
        "test/core/support/time_test.c"
      ],
      "deps": [
        "gpr_test_util",
        "gpr"
      ]
    },
    {
      "name": "gpr_tls_test",
      "build": "test",
      "language": "c",
      "src": [
        "test/core/support/tls_test.c"
      ],
      "deps": [
        "gpr_test_util",
        "gpr"
      ]
    },
    {
      "name": "gpr_useful_test",
      "build": "test",
      "language": "c",
      "src": [
        "test/core/support/useful_test.c"
      ],
      "deps": [
        "gpr_test_util",
        "gpr"
      ]
    },
    {
      "name": "grpc_auth_context_test",
      "build": "test",
      "language": "c",
      "src": [
        "test/core/security/auth_context_test.c"
      ],
      "deps": [
        "grpc_test_util",
        "grpc",
        "gpr_test_util",
        "gpr"
      ]
    },
    {
      "name": "grpc_base64_test",
      "build": "test",
      "language": "c",
      "src": [
        "test/core/security/base64_test.c"
      ],
      "deps": [
        "grpc_test_util",
        "grpc",
        "gpr_test_util",
        "gpr"
      ]
    },
    {
      "name": "grpc_byte_buffer_reader_test",
      "build": "test",
      "language": "c",
      "src": [
        "test/core/surface/byte_buffer_reader_test.c"
      ],
      "deps": [
        "grpc_test_util",
        "grpc",
        "gpr_test_util",
        "gpr"
      ]
    },
    {
      "name": "grpc_channel_args_test",
      "build": "test",
      "language": "c",
      "src": [
        "test/core/channel/channel_args_test.c"
      ],
      "deps": [
        "grpc_test_util",
        "grpc",
        "gpr_test_util",
        "gpr"
      ]
    },
    {
      "name": "grpc_channel_stack_test",
      "build": "test",
      "language": "c",
      "src": [
        "test/core/channel/channel_stack_test.c"
      ],
      "deps": [
        "grpc_test_util",
        "grpc",
        "gpr_test_util",
        "gpr"
      ]
    },
    {
      "name": "grpc_completion_queue_test",
      "build": "test",
      "language": "c",
      "src": [
        "test/core/surface/completion_queue_test.c"
      ],
      "deps": [
        "grpc_test_util",
        "grpc",
        "gpr_test_util",
        "gpr"
      ]
    },
    {
      "name": "grpc_create_jwt",
      "build": "tool",
      "language": "c",
      "src": [
        "test/core/security/create_jwt.c"
      ],
      "deps": [
        "grpc_test_util",
        "grpc",
        "gpr_test_util",
        "gpr"
      ]
    },
    {
      "name": "grpc_credentials_test",
      "build": "test",
      "language": "c",
      "src": [
        "test/core/security/credentials_test.c"
      ],
      "deps": [
        "grpc_test_util",
        "grpc",
        "gpr_test_util",
        "gpr"
      ]
    },
    {
      "name": "grpc_fetch_oauth2",
      "build": "tool",
      "language": "c",
      "src": [
        "test/core/security/fetch_oauth2.c"
      ],
      "deps": [
        "grpc_test_util",
        "grpc",
        "gpr_test_util",
        "gpr"
      ]
    },
    {
      "name": "grpc_json_token_test",
      "build": "test",
      "language": "c",
      "src": [
        "test/core/security/json_token_test.c"
      ],
      "deps": [
        "grpc_test_util",
        "grpc",
        "gpr_test_util",
        "gpr"
      ]
    },
    {
      "name": "grpc_jwt_verifier_test",
      "build": "test",
      "language": "c",
      "src": [
        "test/core/security/jwt_verifier_test.c"
      ],
      "deps": [
        "grpc_test_util",
        "grpc",
        "gpr_test_util",
        "gpr"
      ]
    },
    {
      "name": "grpc_print_google_default_creds_token",
      "build": "tool",
      "language": "c",
      "src": [
        "test/core/security/print_google_default_creds_token.c"
      ],
      "deps": [
        "grpc_test_util",
        "grpc",
        "gpr_test_util",
        "gpr"
      ]
    },
    {
      "name": "grpc_security_connector_test",
      "build": "test",
      "language": "c",
      "src": [
        "test/core/security/security_connector_test.c"
      ],
      "deps": [
        "grpc_test_util",
        "grpc",
        "gpr_test_util",
        "gpr"
      ]
    },
    {
      "name": "grpc_stream_op_test",
      "build": "test",
      "language": "c",
      "src": [
        "test/core/transport/stream_op_test.c"
      ],
      "deps": [
        "grpc_test_util",
        "grpc",
        "gpr_test_util",
        "gpr"
      ]
    },
    {
      "name": "grpc_verify_jwt",
      "build": "tool",
      "language": "c",
      "src": [
        "test/core/security/verify_jwt.c"
      ],
      "deps": [
        "grpc_test_util",
        "grpc",
        "gpr_test_util",
        "gpr"
      ]
    },
    {
      "name": "hpack_parser_test",
      "build": "test",
      "language": "c",
      "src": [
        "test/core/transport/chttp2/hpack_parser_test.c"
      ],
      "deps": [
        "grpc_test_util",
        "grpc",
        "gpr_test_util",
        "gpr"
      ]
    },
    {
      "name": "hpack_table_test",
      "build": "test",
      "language": "c",
      "src": [
        "test/core/transport/chttp2/hpack_table_test.c"
      ],
      "deps": [
        "grpc_test_util",
        "grpc",
        "gpr_test_util",
        "gpr"
      ]
    },
    {
      "name": "httpcli_format_request_test",
      "build": "test",
      "language": "c",
      "src": [
        "test/core/httpcli/format_request_test.c"
      ],
      "deps": [
        "grpc_test_util",
        "grpc",
        "gpr_test_util",
        "gpr"
      ]
    },
    {
      "name": "httpcli_parser_test",
      "build": "test",
      "language": "c",
      "src": [
        "test/core/httpcli/parser_test.c"
      ],
      "deps": [
        "grpc_test_util",
        "grpc",
        "gpr_test_util",
        "gpr"
      ]
    },
    {
      "name": "httpcli_test",
      "build": "test",
      "language": "c",
      "src": [
        "test/core/httpcli/httpcli_test.c"
      ],
      "deps": [
        "grpc_test_util",
        "grpc",
        "gpr_test_util",
        "gpr"
      ],
      "platforms": [
        "mac",
        "linux",
        "posix"
      ]
    },
    {
      "name": "json_rewrite",
      "build": "test",
      "run": false,
      "language": "c",
      "src": [
        "test/core/json/json_rewrite.c"
      ],
      "deps": [
        "grpc",
        "gpr"
      ]
    },
    {
      "name": "json_rewrite_test",
      "build": "test",
      "language": "c",
      "src": [
        "test/core/json/json_rewrite_test.c"
      ],
      "deps": [
        "grpc_test_util",
        "grpc",
        "gpr_test_util",
        "gpr"
      ]
    },
    {
      "name": "json_test",
      "build": "test",
      "language": "c",
      "src": [
        "test/core/json/json_test.c"
      ],
      "deps": [
        "grpc_test_util",
        "grpc",
        "gpr_test_util",
        "gpr"
      ]
    },
    {
      "name": "lame_client_test",
      "build": "test",
      "language": "c",
      "src": [
        "test/core/surface/lame_client_test.c"
      ],
      "deps": [
        "grpc_test_util",
        "grpc",
        "gpr_test_util",
        "gpr"
      ]
    },
    {
      "name": "low_level_ping_pong_benchmark",
      "build": "benchmark",
      "language": "c",
      "src": [
        "test/core/network_benchmarks/low_level_ping_pong.c"
      ],
      "deps": [
        "grpc_test_util",
        "grpc",
        "gpr_test_util",
        "gpr"
      ]
    },
    {
      "name": "message_compress_test",
      "build": "test",
      "language": "c",
      "src": [
        "test/core/compression/message_compress_test.c"
      ],
      "deps": [
        "grpc_test_util",
        "grpc",
        "gpr_test_util",
        "gpr"
      ]
    },
    {
      "name": "multi_init_test",
      "build": "test",
      "language": "c",
      "src": [
        "test/core/surface/multi_init_test.c"
      ],
      "deps": [
        "grpc_test_util",
        "grpc",
        "gpr_test_util",
        "gpr"
      ]
    },
    {
      "name": "multiple_server_queues_test",
      "build": "test",
      "language": "c",
      "src": [
        "test/core/end2end/multiple_server_queues_test.c"
      ],
      "deps": [
        "grpc_test_util",
        "grpc",
        "gpr_test_util",
        "gpr"
      ]
    },
    {
      "name": "murmur_hash_test",
      "build": "test",
      "language": "c",
      "src": [
        "test/core/support/murmur_hash_test.c"
      ],
      "deps": [
        "gpr_test_util",
        "gpr"
      ]
    },
    {
      "name": "no_server_test",
      "build": "test",
      "language": "c",
      "src": [
        "test/core/end2end/no_server_test.c"
      ],
      "deps": [
        "grpc_test_util",
        "grpc",
        "gpr_test_util",
        "gpr"
      ]
    },
    {
      "name": "resolve_address_test",
      "build": "test",
      "language": "c",
      "src": [
        "test/core/iomgr/resolve_address_test.c"
      ],
      "deps": [
        "grpc_test_util",
        "grpc",
        "gpr_test_util",
        "gpr"
      ]
    },
    {
      "name": "secure_endpoint_test",
      "build": "test",
      "language": "c",
      "src": [
        "test/core/security/secure_endpoint_test.c"
      ],
      "deps": [
        "grpc_test_util",
        "grpc",
        "gpr_test_util",
        "gpr"
      ]
    },
    {
      "name": "sockaddr_utils_test",
      "build": "test",
      "language": "c",
      "src": [
        "test/core/iomgr/sockaddr_utils_test.c"
      ],
      "deps": [
        "grpc_test_util",
        "grpc",
        "gpr_test_util",
        "gpr"
      ]
    },
    {
      "name": "tcp_client_posix_test",
      "build": "test",
      "language": "c",
      "src": [
        "test/core/iomgr/tcp_client_posix_test.c"
      ],
      "deps": [
        "grpc_test_util",
        "grpc",
        "gpr_test_util",
        "gpr"
      ],
      "platforms": [
        "mac",
        "linux",
        "posix"
      ]
    },
    {
      "name": "tcp_posix_test",
      "build": "test",
      "language": "c",
      "src": [
        "test/core/iomgr/tcp_posix_test.c"
      ],
      "deps": [
        "grpc_test_util",
        "grpc",
        "gpr_test_util",
        "gpr"
      ],
      "platforms": [
        "mac",
        "linux",
        "posix"
      ]
    },
    {
      "name": "tcp_server_posix_test",
      "build": "test",
      "language": "c",
      "src": [
        "test/core/iomgr/tcp_server_posix_test.c"
      ],
      "deps": [
        "grpc_test_util",
        "grpc",
        "gpr_test_util",
        "gpr"
      ],
      "platforms": [
        "mac",
        "linux",
        "posix"
      ]
    },
    {
      "name": "time_averaged_stats_test",
      "build": "test",
      "language": "c",
      "src": [
        "test/core/iomgr/time_averaged_stats_test.c"
      ],
      "deps": [
        "grpc_test_util",
        "grpc",
        "gpr_test_util",
        "gpr"
      ]
    },
    {
      "name": "timeout_encoding_test",
      "build": "test",
      "language": "c",
      "src": [
        "test/core/transport/chttp2/timeout_encoding_test.c"
      ],
      "deps": [
        "grpc_test_util",
        "grpc",
        "gpr_test_util",
        "gpr"
      ]
    },
    {
      "name": "timers_test",
      "build": "test",
      "language": "c",
      "src": [
        "test/core/profiling/timers_test.c"
      ],
      "deps": [
        "grpc_test_util",
        "grpc",
        "gpr_test_util",
        "gpr"
      ]
    },
    {
      "name": "transport_metadata_test",
      "build": "test",
      "language": "c",
      "src": [
        "test/core/transport/metadata_test.c"
      ],
      "deps": [
        "grpc_test_util",
        "grpc",
        "gpr_test_util",
        "gpr"
      ]
    },
    {
      "name": "transport_security_test",
      "build": "test",
      "language": "c",
      "src": [
        "test/core/tsi/transport_security_test.c"
      ],
      "deps": [
        "grpc_test_util",
        "grpc",
        "gpr_test_util",
        "gpr"
      ]
    },
    {
      "name": "udp_server_test",
      "build": "test",
      "language": "c",
      "src": [
        "test/core/iomgr/udp_server_test.c"
      ],
      "deps": [
        "grpc_test_util",
        "grpc",
        "gpr_test_util",
        "gpr"
      ],
      "platforms": [
        "posix"
      ]
    },
    {
      "name": "uri_parser_test",
      "build": "test",
      "language": "c",
      "src": [
        "test/core/client_config/uri_parser_test.c"
      ],
      "deps": [
        "grpc_test_util",
        "grpc",
        "gpr_test_util",
        "gpr"
      ]
    },
    {
      "name": "async_end2end_test",
      "build": "test",
      "language": "c++",
      "src": [
        "test/cpp/end2end/async_end2end_test.cc"
      ],
      "deps": [
        "grpc++_test_util",
        "grpc_test_util",
        "grpc++",
        "grpc",
        "gpr_test_util",
        "gpr"
      ]
    },
    {
      "name": "async_streaming_ping_pong_test",
      "build": "test",
      "language": "c++",
      "src": [
        "test/cpp/qps/async_streaming_ping_pong_test.cc"
      ],
      "deps": [
        "qps",
        "grpc++_test_util",
        "grpc_test_util",
        "grpc++",
        "grpc",
        "gpr_test_util",
        "gpr"
      ],
      "platforms": [
        "mac",
        "linux",
        "posix"
      ]
    },
    {
      "name": "async_unary_ping_pong_test",
      "build": "test",
      "language": "c++",
      "src": [
        "test/cpp/qps/async_unary_ping_pong_test.cc"
      ],
      "deps": [
        "qps",
        "grpc++_test_util",
        "grpc_test_util",
        "grpc++",
        "grpc",
        "gpr_test_util",
        "gpr"
      ],
      "platforms": [
        "mac",
        "linux",
        "posix"
      ]
    },
    {
      "name": "auth_property_iterator_test",
      "build": "test",
      "language": "c++",
      "src": [
        "test/cpp/common/auth_property_iterator_test.cc"
      ],
      "deps": [
        "grpc++",
        "grpc",
        "gpr"
      ]
    },
    {
      "name": "channel_arguments_test",
      "build": "test",
      "language": "c++",
      "src": [
        "test/cpp/client/channel_arguments_test.cc"
      ],
      "deps": [
        "grpc++",
        "grpc",
        "gpr"
      ]
    },
    {
      "name": "cli_call_test",
      "build": "test",
      "language": "c++",
      "src": [
        "test/cpp/util/cli_call_test.cc"
      ],
      "deps": [
        "grpc++_test_util",
        "grpc_test_util",
        "grpc++",
        "grpc",
        "gpr_test_util",
        "gpr"
      ]
    },
    {
      "name": "client_crash_test",
      "build": "test",
      "language": "c++",
      "src": [
        "test/cpp/end2end/client_crash_test.cc"
      ],
      "deps": [
        "grpc++_test_util",
        "grpc_test_util",
        "grpc++",
        "grpc",
        "gpr_test_util",
        "gpr"
      ],
      "platforms": [
        "mac",
        "linux",
        "posix"
      ]
    },
    {
      "name": "client_crash_test_server",
      "build": "test",
      "run": false,
      "language": "c++",
      "src": [
        "test/cpp/end2end/client_crash_test_server.cc"
      ],
      "deps": [
        "grpc++_test_util",
        "grpc_test_util",
        "grpc++",
        "grpc",
        "gpr_test_util",
        "gpr"
      ]
    },
    {
      "name": "credentials_test",
      "build": "test",
      "language": "c++",
      "src": [
        "test/cpp/client/credentials_test.cc"
      ],
      "deps": [
        "grpc++",
        "grpc",
        "gpr"
      ]
    },
    {
      "name": "cxx_byte_buffer_test",
      "build": "test",
      "language": "c++",
      "src": [
        "test/cpp/util/byte_buffer_test.cc"
      ],
      "deps": [
        "grpc_test_util",
        "grpc++",
        "grpc",
        "gpr_test_util",
        "gpr"
      ]
    },
    {
      "name": "cxx_slice_test",
      "build": "test",
      "language": "c++",
      "src": [
        "test/cpp/util/slice_test.cc"
      ],
      "deps": [
        "grpc_test_util",
        "grpc++",
        "grpc",
        "gpr_test_util",
        "gpr"
      ]
    },
    {
      "name": "cxx_time_test",
      "build": "test",
      "language": "c++",
      "src": [
        "test/cpp/util/time_test.cc"
      ],
      "deps": [
        "grpc_test_util",
        "grpc++",
        "grpc",
        "gpr_test_util",
        "gpr"
      ]
    },
    {
      "name": "end2end_test",
      "build": "test",
      "language": "c++",
      "src": [
        "test/cpp/end2end/end2end_test.cc"
      ],
      "deps": [
        "grpc++_test_util",
        "grpc_test_util",
        "grpc++",
        "grpc",
        "gpr_test_util",
        "gpr"
      ]
    },
    {
<<<<<<< HEAD
      "name": "etcd_test",
      "build": "test",
      "language": "c++",
      "src": [
        "test/cpp/end2end/etcd_test.cc"
      ],
      "deps": [
        "grpc++_test_util",
        "grpc_test_util",
        "grpc++",
        "grpc_etcd",
        "grpc",
        "gpr_test_util",
        "gpr"
      ]
    },
    {
      "name": "fixed_size_thread_pool_test",
      "build": "test",
      "language": "c++",
      "src": [
        "test/cpp/server/fixed_size_thread_pool_test.cc"
      ],
      "deps": [
        "grpc_test_util",
        "grpc++",
        "grpc",
        "gpr_test_util",
        "gpr"
      ]
    },
    {
=======
>>>>>>> 045c12a5
      "name": "generic_end2end_test",
      "build": "test",
      "language": "c++",
      "src": [
        "test/cpp/end2end/generic_end2end_test.cc"
      ],
      "deps": [
        "grpc++_test_util",
        "grpc_test_util",
        "grpc++",
        "grpc",
        "gpr_test_util",
        "gpr"
      ]
    },
    {
      "name": "grpc_cli",
      "build": "test",
      "run": false,
      "language": "c++",
      "src": [
        "test/cpp/util/grpc_cli.cc"
      ],
      "deps": [
        "grpc++_test_util",
        "grpc_test_util",
        "grpc++",
        "grpc",
        "gpr_test_util",
        "gpr",
        "grpc++_test_config"
      ]
    },
    {
      "name": "grpc_cpp_plugin",
      "build": "protoc",
      "language": "c++",
      "src": [
        "src/compiler/cpp_plugin.cc"
      ],
      "deps": [
        "grpc_plugin_support"
      ],
      "secure": "no",
      "vs_project_guid": "{7E51A25F-AC59-488F-906C-C60FAAE706AA}"
    },
    {
      "name": "grpc_csharp_plugin",
      "build": "protoc",
      "language": "c++",
      "src": [
        "src/compiler/csharp_plugin.cc"
      ],
      "deps": [
        "grpc_plugin_support"
      ],
      "secure": "no",
      "vs_project_guid": "{3C813052-A49A-4662-B90A-1ADBEC7EE453}"
    },
    {
      "name": "grpc_objective_c_plugin",
      "build": "protoc",
      "language": "c++",
      "src": [
        "src/compiler/objective_c_plugin.cc"
      ],
      "deps": [
        "grpc_plugin_support"
      ],
      "secure": "no",
      "vs_project_guid": "{19564640-CEE6-4921-ABA5-676ED79A36F6}"
    },
    {
      "name": "grpc_python_plugin",
      "build": "protoc",
      "language": "c++",
      "src": [
        "src/compiler/python_plugin.cc"
      ],
      "deps": [
        "grpc_plugin_support"
      ],
      "secure": "no",
      "vs_project_guid": "{DF52D501-A6CF-4E6F-BA38-6EBE2E8DAFB2}"
    },
    {
      "name": "grpc_ruby_plugin",
      "build": "protoc",
      "language": "c++",
      "src": [
        "src/compiler/ruby_plugin.cc"
      ],
      "deps": [
        "grpc_plugin_support"
      ],
      "secure": "no",
      "vs_project_guid": "{069E9D05-B78B-4751-9252-D21EBAE7DE8E}"
    },
    {
      "name": "interop_client",
      "build": "test",
      "run": false,
      "language": "c++",
      "src": [],
      "deps": [
        "interop_client_main",
        "interop_client_helper",
        "grpc++_test_util",
        "grpc_test_util",
        "grpc++",
        "grpc",
        "gpr_test_util",
        "gpr",
        "grpc++_test_config"
      ],
      "platforms": [
        "mac",
        "linux",
        "posix"
      ]
    },
    {
      "name": "interop_server",
      "build": "test",
      "run": false,
      "language": "c++",
      "src": [],
      "deps": [
        "interop_server_main",
        "interop_server_helper",
        "grpc++_test_util",
        "grpc_test_util",
        "grpc++",
        "grpc",
        "gpr_test_util",
        "gpr",
        "grpc++_test_config"
      ],
      "platforms": [
        "mac",
        "linux",
        "posix"
      ]
    },
    {
      "name": "interop_test",
      "build": "test",
      "language": "c++",
      "src": [
        "test/cpp/interop/interop_test.cc"
      ],
      "deps": [
        "grpc_test_util",
        "grpc",
        "gpr_test_util",
        "gpr"
      ],
      "platforms": [
        "mac",
        "linux",
        "posix"
      ]
    },
    {
      "name": "mock_test",
      "build": "test",
      "language": "c++",
      "src": [
        "test/cpp/end2end/mock_test.cc"
      ],
      "deps": [
        "grpc++_test_util",
        "grpc_test_util",
        "grpc++",
        "grpc",
        "gpr_test_util",
        "gpr"
      ]
    },
    {
      "name": "pubsub_client",
      "build": "do_not_build",
      "run": false,
      "language": "c++",
      "src": [
        "examples/pubsub/main.cc"
      ],
      "deps": [
        "pubsub_client_lib",
        "grpc_test_util",
        "grpc++",
        "grpc",
        "gpr_test_util",
        "gpr",
        "grpc++_test_config"
      ]
    },
    {
      "name": "pubsub_publisher_test",
      "build": "do_not_build",
      "language": "c++",
      "src": [
        "examples/pubsub/publisher_test.cc"
      ],
      "deps": [
        "pubsub_client_lib",
        "grpc++_test_util",
        "grpc_test_util",
        "grpc++",
        "grpc",
        "gpr_test_util",
        "gpr"
      ]
    },
    {
      "name": "pubsub_subscriber_test",
      "build": "do_not_build",
      "language": "c++",
      "src": [
        "examples/pubsub/subscriber_test.cc"
      ],
      "deps": [
        "pubsub_client_lib",
        "grpc++_test_util",
        "grpc_test_util",
        "grpc++",
        "grpc",
        "gpr_test_util",
        "gpr"
      ]
    },
    {
      "name": "qps_driver",
      "build": "benchmark",
      "language": "c++",
      "src": [
        "test/cpp/qps/qps_driver.cc"
      ],
      "deps": [
        "qps",
        "grpc++_test_util",
        "grpc_test_util",
        "grpc++",
        "grpc",
        "gpr_test_util",
        "gpr",
        "grpc++_test_config"
      ]
    },
    {
      "name": "qps_interarrival_test",
      "build": "test",
      "run": false,
      "language": "c++",
      "src": [
        "test/cpp/qps/qps_interarrival_test.cc"
      ],
      "deps": [
        "qps",
        "grpc++_test_util",
        "grpc_test_util",
        "grpc++",
        "grpc",
        "gpr_test_util",
        "gpr"
      ],
      "platforms": [
        "mac",
        "linux",
        "posix"
      ]
    },
    {
      "name": "qps_openloop_test",
      "build": "test",
      "language": "c++",
      "src": [
        "test/cpp/qps/qps_openloop_test.cc"
      ],
      "deps": [
        "qps",
        "grpc++_test_util",
        "grpc_test_util",
        "grpc++",
        "grpc",
        "gpr_test_util",
        "gpr",
        "grpc++_test_config"
      ],
      "platforms": [
        "mac",
        "linux",
        "posix"
      ]
    },
    {
      "name": "qps_test",
      "build": "test",
      "language": "c++",
      "src": [
        "test/cpp/qps/qps_test.cc"
      ],
      "deps": [
        "qps",
        "grpc++_test_util",
        "grpc_test_util",
        "grpc++",
        "grpc",
        "gpr_test_util",
        "gpr",
        "grpc++_test_config"
      ],
      "exclude_configs": [
        "tsan"
      ],
      "platforms": [
        "mac",
        "linux",
        "posix"
      ]
    },
    {
      "name": "qps_worker",
      "build": "benchmark",
      "language": "c++",
      "headers": [
        "test/cpp/qps/client.h",
        "test/cpp/qps/server.h"
      ],
      "src": [
        "test/cpp/qps/worker.cc"
      ],
      "deps": [
        "qps",
        "grpc++_test_util",
        "grpc_test_util",
        "grpc++",
        "grpc",
        "gpr_test_util",
        "gpr",
        "grpc++_test_config"
      ]
    },
    {
      "name": "reconnect_interop_client",
      "build": "test",
      "run": false,
      "language": "c++",
      "src": [
        "test/proto/empty.proto",
        "test/proto/messages.proto",
        "test/proto/test.proto",
        "test/cpp/interop/reconnect_interop_client.cc"
      ],
      "deps": [
        "grpc++_test_util",
        "grpc_test_util",
        "grpc++",
        "grpc",
        "gpr_test_util",
        "gpr",
        "grpc++_test_config"
      ]
    },
    {
      "name": "reconnect_interop_server",
      "build": "test",
      "run": false,
      "language": "c++",
      "src": [
        "test/proto/empty.proto",
        "test/proto/messages.proto",
        "test/proto/test.proto",
        "test/cpp/interop/reconnect_interop_server.cc"
      ],
      "deps": [
        "reconnect_server",
        "grpc++_test_util",
        "grpc_test_util",
        "grpc++",
        "grpc",
        "gpr_test_util",
        "gpr",
        "grpc++_test_config"
      ]
    },
    {
      "name": "secure_auth_context_test",
      "build": "test",
      "language": "c++",
      "src": [
        "test/cpp/common/secure_auth_context_test.cc"
      ],
      "deps": [
        "grpc++",
        "grpc",
        "gpr"
      ]
    },
    {
      "name": "server_crash_test",
      "build": "test",
      "language": "c++",
      "src": [
        "test/cpp/end2end/server_crash_test.cc"
      ],
      "deps": [
        "grpc++_test_util",
        "grpc_test_util",
        "grpc++",
        "grpc",
        "gpr_test_util",
        "gpr"
      ],
      "platforms": [
        "mac",
        "linux",
        "posix"
      ]
    },
    {
      "name": "server_crash_test_client",
      "build": "test",
      "run": false,
      "language": "c++",
      "src": [
        "test/cpp/end2end/server_crash_test_client.cc"
      ],
      "deps": [
        "grpc++_test_util",
        "grpc_test_util",
        "grpc++",
        "grpc",
        "gpr_test_util",
        "gpr"
      ]
    },
    {
      "name": "shutdown_test",
      "build": "test",
      "language": "c++",
      "src": [
        "test/cpp/end2end/shutdown_test.cc"
      ],
      "deps": [
        "grpc++_test_util",
        "grpc_test_util",
        "grpc++",
        "grpc",
        "gpr_test_util",
        "gpr"
      ]
    },
    {
      "name": "status_test",
      "build": "test",
      "language": "c++",
      "src": [
        "test/cpp/util/status_test.cc"
      ],
      "deps": [
        "grpc_test_util",
        "grpc++",
        "grpc",
        "gpr_test_util",
        "gpr"
      ]
    },
    {
      "name": "sync_streaming_ping_pong_test",
      "build": "test",
      "language": "c++",
      "src": [
        "test/cpp/qps/sync_streaming_ping_pong_test.cc"
      ],
      "deps": [
        "qps",
        "grpc++_test_util",
        "grpc_test_util",
        "grpc++",
        "grpc",
        "gpr_test_util",
        "gpr"
      ],
      "platforms": [
        "mac",
        "linux",
        "posix"
      ]
    },
    {
      "name": "sync_unary_ping_pong_test",
      "build": "test",
      "language": "c++",
      "src": [
        "test/cpp/qps/sync_unary_ping_pong_test.cc"
      ],
      "deps": [
        "qps",
        "grpc++_test_util",
        "grpc_test_util",
        "grpc++",
        "grpc",
        "gpr_test_util",
        "gpr"
      ],
      "platforms": [
        "mac",
        "linux",
        "posix"
      ]
    },
    {
      "name": "thread_stress_test",
      "build": "test",
      "language": "c++",
      "src": [
        "test/cpp/end2end/thread_stress_test.cc"
      ],
      "deps": [
        "grpc++_test_util",
        "grpc_test_util",
        "grpc++",
        "grpc",
        "gpr_test_util",
        "gpr"
      ]
    },
    {
      "name": "zookeeper_test",
      "build": "test",
      "language": "c++",
      "src": [
        "test/cpp/end2end/zookeeper_test.cc"
      ],
      "deps": [
        "grpc++_test_util",
        "grpc_test_util",
        "grpc++",
        "grpc_zookeeper",
        "grpc",
        "gpr_test_util",
        "gpr"
      ],
      "external_deps": [
        "zookeeper"
      ]
    }
  ]
}<|MERGE_RESOLUTION|>--- conflicted
+++ resolved
@@ -2179,7 +2179,6 @@
       ]
     },
     {
-<<<<<<< HEAD
       "name": "etcd_test",
       "build": "test",
       "language": "c++",
@@ -2197,23 +2196,6 @@
       ]
     },
     {
-      "name": "fixed_size_thread_pool_test",
-      "build": "test",
-      "language": "c++",
-      "src": [
-        "test/cpp/server/fixed_size_thread_pool_test.cc"
-      ],
-      "deps": [
-        "grpc_test_util",
-        "grpc++",
-        "grpc",
-        "gpr_test_util",
-        "gpr"
-      ]
-    },
-    {
-=======
->>>>>>> 045c12a5
       "name": "generic_end2end_test",
       "build": "test",
       "language": "c++",
