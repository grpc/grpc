{
  "#1": "This file describes the list of targets and dependencies.",
  "#2": "It is used among other things to generate all of our project files.",
  "#3": "Please refer to the templates directory for more information.",
  "settings": {
    "#": "The public version number of the library.",
    "version": {
      "major": 0,
      "minor": 10,
      "micro": 1,
      "build": 0
    }
  },
  "filegroups": [
    {
      "name": "census",
      "public_headers": [
        "include/grpc/census.h"
      ],
      "headers": [
        "src/core/census/context.h",
        "src/core/census/rpc_metric_id.h"
      ],
      "src": [
        "src/core/census/context.c",
<<<<<<< HEAD
        "src/core/census/initialize.c"
=======
        "src/core/census/initialize.c",
        "src/core/census/operation.c",
        "src/core/census/record_stat.c",
        "src/core/census/tracing.c"
>>>>>>> 56bef17d
      ]
    },
    {
      "name": "grpc++_base",
      "public_headers": [
        "include/grpc++/channel.h",
        "include/grpc++/client_context.h",
        "include/grpc++/completion_queue.h",
        "include/grpc++/create_channel.h",
        "include/grpc++/credentials.h",
        "include/grpc++/generic/async_generic_service.h",
        "include/grpc++/generic/generic_stub.h",
        "include/grpc++/impl/call.h",
        "include/grpc++/impl/client_unary_call.h",
        "include/grpc++/impl/grpc_library.h",
        "include/grpc++/impl/proto_utils.h",
        "include/grpc++/impl/rpc_method.h",
        "include/grpc++/impl/rpc_service_method.h",
        "include/grpc++/impl/serialization_traits.h",
        "include/grpc++/impl/service_type.h",
        "include/grpc++/impl/sync.h",
        "include/grpc++/impl/sync_cxx11.h",
        "include/grpc++/impl/sync_no_cxx11.h",
        "include/grpc++/impl/thd.h",
        "include/grpc++/impl/thd_cxx11.h",
        "include/grpc++/impl/thd_no_cxx11.h",
        "include/grpc++/server.h",
        "include/grpc++/server_builder.h",
        "include/grpc++/server_context.h",
        "include/grpc++/server_credentials.h",
        "include/grpc++/support/async_stream.h",
        "include/grpc++/support/async_unary_call.h",
        "include/grpc++/support/auth_context.h",
        "include/grpc++/support/byte_buffer.h",
        "include/grpc++/support/channel_arguments.h",
        "include/grpc++/support/config.h",
        "include/grpc++/support/config_protobuf.h",
        "include/grpc++/support/slice.h",
        "include/grpc++/support/status.h",
        "include/grpc++/support/status_code_enum.h",
        "include/grpc++/support/string_ref.h",
        "include/grpc++/support/stub_options.h",
        "include/grpc++/support/sync_stream.h",
        "include/grpc++/support/time.h"
      ],
      "headers": [
        "src/cpp/client/create_channel_internal.h",
        "src/cpp/common/create_auth_context.h",
        "src/cpp/server/dynamic_thread_pool.h",
        "src/cpp/server/fixed_size_thread_pool.h",
        "src/cpp/server/thread_pool_interface.h"
      ],
      "src": [
        "src/cpp/client/channel.cc",
        "src/cpp/client/channel_arguments.cc",
        "src/cpp/client/client_context.cc",
        "src/cpp/client/create_channel.cc",
        "src/cpp/client/create_channel_internal.cc",
        "src/cpp/client/credentials.cc",
        "src/cpp/client/generic_stub.cc",
        "src/cpp/client/insecure_credentials.cc",
        "src/cpp/common/call.cc",
        "src/cpp/common/completion_queue.cc",
        "src/cpp/common/rpc_method.cc",
        "src/cpp/proto/proto_utils.cc",
        "src/cpp/server/async_generic_service.cc",
        "src/cpp/server/create_default_thread_pool.cc",
        "src/cpp/server/dynamic_thread_pool.cc",
        "src/cpp/server/fixed_size_thread_pool.cc",
        "src/cpp/server/insecure_server_credentials.cc",
        "src/cpp/server/server.cc",
        "src/cpp/server/server_builder.cc",
        "src/cpp/server/server_context.cc",
        "src/cpp/server/server_credentials.cc",
        "src/cpp/util/byte_buffer.cc",
        "src/cpp/util/slice.cc",
        "src/cpp/util/status.cc",
        "src/cpp/util/string_ref.cc",
        "src/cpp/util/time.cc"
      ]
    },
    {
      "name": "grpc_base",
      "public_headers": [
        "include/grpc/byte_buffer.h",
        "include/grpc/byte_buffer_reader.h",
        "include/grpc/compression.h",
        "include/grpc/grpc.h",
        "include/grpc/status.h"
      ],
      "headers": [
        "src/core/census/grpc_filter.h",
        "src/core/channel/channel_args.h",
        "src/core/channel/channel_stack.h",
        "src/core/channel/client_channel.h",
        "src/core/channel/compress_filter.h",
        "src/core/channel/connected_channel.h",
        "src/core/channel/context.h",
        "src/core/channel/http_client_filter.h",
        "src/core/channel/http_server_filter.h",
        "src/core/channel/noop_filter.h",
        "src/core/client_config/client_config.h",
        "src/core/client_config/connector.h",
        "src/core/client_config/lb_policies/pick_first.h",
        "src/core/client_config/lb_policy.h",
        "src/core/client_config/resolver.h",
        "src/core/client_config/resolver_factory.h",
        "src/core/client_config/resolver_registry.h",
        "src/core/client_config/resolvers/dns_resolver.h",
        "src/core/client_config/resolvers/sockaddr_resolver.h",
        "src/core/client_config/subchannel.h",
        "src/core/client_config/subchannel_factory.h",
        "src/core/client_config/subchannel_factory_decorators/add_channel_arg.h",
        "src/core/client_config/subchannel_factory_decorators/merge_channel_args.h",
        "src/core/client_config/uri_parser.h",
        "src/core/compression/message_compress.h",
        "src/core/debug/trace.h",
        "src/core/httpcli/format_request.h",
        "src/core/httpcli/httpcli.h",
        "src/core/httpcli/parser.h",
        "src/core/iomgr/alarm.h",
        "src/core/iomgr/alarm_heap.h",
        "src/core/iomgr/alarm_internal.h",
        "src/core/iomgr/endpoint.h",
        "src/core/iomgr/endpoint_pair.h",
        "src/core/iomgr/fd_posix.h",
        "src/core/iomgr/iocp_windows.h",
        "src/core/iomgr/iomgr.h",
        "src/core/iomgr/iomgr_internal.h",
        "src/core/iomgr/iomgr_posix.h",
        "src/core/iomgr/pollset.h",
        "src/core/iomgr/pollset_posix.h",
        "src/core/iomgr/pollset_set.h",
        "src/core/iomgr/pollset_set_posix.h",
        "src/core/iomgr/pollset_set_windows.h",
        "src/core/iomgr/pollset_windows.h",
        "src/core/iomgr/resolve_address.h",
        "src/core/iomgr/sockaddr.h",
        "src/core/iomgr/sockaddr_posix.h",
        "src/core/iomgr/sockaddr_utils.h",
        "src/core/iomgr/sockaddr_win32.h",
        "src/core/iomgr/socket_utils_posix.h",
        "src/core/iomgr/socket_windows.h",
        "src/core/iomgr/tcp_client.h",
        "src/core/iomgr/tcp_posix.h",
        "src/core/iomgr/tcp_server.h",
        "src/core/iomgr/tcp_windows.h",
        "src/core/iomgr/time_averaged_stats.h",
        "src/core/iomgr/udp_server.h",
        "src/core/iomgr/wakeup_fd_pipe.h",
        "src/core/iomgr/wakeup_fd_posix.h",
        "src/core/json/json.h",
        "src/core/json/json_common.h",
        "src/core/json/json_reader.h",
        "src/core/json/json_writer.h",
        "src/core/profiling/timers.h",
        "src/core/statistics/census_interface.h",
        "src/core/statistics/census_rpc_stats.h",
        "src/core/surface/byte_buffer_queue.h",
        "src/core/surface/call.h",
        "src/core/surface/channel.h",
        "src/core/surface/completion_queue.h",
        "src/core/surface/event_string.h",
        "src/core/surface/init.h",
        "src/core/surface/server.h",
        "src/core/surface/surface_trace.h",
        "src/core/transport/chttp2/alpn.h",
        "src/core/transport/chttp2/bin_encoder.h",
        "src/core/transport/chttp2/frame.h",
        "src/core/transport/chttp2/frame_data.h",
        "src/core/transport/chttp2/frame_goaway.h",
        "src/core/transport/chttp2/frame_ping.h",
        "src/core/transport/chttp2/frame_rst_stream.h",
        "src/core/transport/chttp2/frame_settings.h",
        "src/core/transport/chttp2/frame_window_update.h",
        "src/core/transport/chttp2/hpack_parser.h",
        "src/core/transport/chttp2/hpack_table.h",
        "src/core/transport/chttp2/http2_errors.h",
        "src/core/transport/chttp2/huffsyms.h",
        "src/core/transport/chttp2/incoming_metadata.h",
        "src/core/transport/chttp2/internal.h",
        "src/core/transport/chttp2/status_conversion.h",
        "src/core/transport/chttp2/stream_encoder.h",
        "src/core/transport/chttp2/stream_map.h",
        "src/core/transport/chttp2/timeout_encoding.h",
        "src/core/transport/chttp2/varint.h",
        "src/core/transport/chttp2_transport.h",
        "src/core/transport/connectivity_state.h",
        "src/core/transport/metadata.h",
        "src/core/transport/stream_op.h",
        "src/core/transport/transport.h",
        "src/core/transport/transport_impl.h"
      ],
      "src": [
        "src/core/census/grpc_context.c",
        "src/core/census/grpc_filter.c",
        "src/core/channel/channel_args.c",
        "src/core/channel/channel_stack.c",
        "src/core/channel/client_channel.c",
        "src/core/channel/compress_filter.c",
        "src/core/channel/connected_channel.c",
        "src/core/channel/http_client_filter.c",
        "src/core/channel/http_server_filter.c",
        "src/core/channel/noop_filter.c",
        "src/core/client_config/client_config.c",
        "src/core/client_config/connector.c",
        "src/core/client_config/lb_policies/pick_first.c",
        "src/core/client_config/lb_policy.c",
        "src/core/client_config/resolver.c",
        "src/core/client_config/resolver_factory.c",
        "src/core/client_config/resolver_registry.c",
        "src/core/client_config/resolvers/dns_resolver.c",
        "src/core/client_config/resolvers/sockaddr_resolver.c",
        "src/core/client_config/subchannel.c",
        "src/core/client_config/subchannel_factory.c",
        "src/core/client_config/subchannel_factory_decorators/add_channel_arg.c",
        "src/core/client_config/subchannel_factory_decorators/merge_channel_args.c",
        "src/core/client_config/uri_parser.c",
        "src/core/compression/algorithm.c",
        "src/core/compression/message_compress.c",
        "src/core/debug/trace.c",
        "src/core/httpcli/format_request.c",
        "src/core/httpcli/httpcli.c",
        "src/core/httpcli/parser.c",
        "src/core/iomgr/alarm.c",
        "src/core/iomgr/alarm_heap.c",
        "src/core/iomgr/endpoint.c",
        "src/core/iomgr/endpoint_pair_posix.c",
        "src/core/iomgr/endpoint_pair_windows.c",
        "src/core/iomgr/fd_posix.c",
        "src/core/iomgr/iocp_windows.c",
        "src/core/iomgr/iomgr.c",
        "src/core/iomgr/iomgr_posix.c",
        "src/core/iomgr/iomgr_windows.c",
        "src/core/iomgr/pollset_multipoller_with_epoll.c",
        "src/core/iomgr/pollset_multipoller_with_poll_posix.c",
        "src/core/iomgr/pollset_posix.c",
        "src/core/iomgr/pollset_set_posix.c",
        "src/core/iomgr/pollset_set_windows.c",
        "src/core/iomgr/pollset_windows.c",
        "src/core/iomgr/resolve_address_posix.c",
        "src/core/iomgr/resolve_address_windows.c",
        "src/core/iomgr/sockaddr_utils.c",
        "src/core/iomgr/socket_utils_common_posix.c",
        "src/core/iomgr/socket_utils_linux.c",
        "src/core/iomgr/socket_utils_posix.c",
        "src/core/iomgr/socket_windows.c",
        "src/core/iomgr/tcp_client_posix.c",
        "src/core/iomgr/tcp_client_windows.c",
        "src/core/iomgr/tcp_posix.c",
        "src/core/iomgr/tcp_server_posix.c",
        "src/core/iomgr/tcp_server_windows.c",
        "src/core/iomgr/tcp_windows.c",
        "src/core/iomgr/time_averaged_stats.c",
        "src/core/iomgr/udp_server.c",
        "src/core/iomgr/wakeup_fd_eventfd.c",
        "src/core/iomgr/wakeup_fd_nospecial.c",
        "src/core/iomgr/wakeup_fd_pipe.c",
        "src/core/iomgr/wakeup_fd_posix.c",
        "src/core/json/json.c",
        "src/core/json/json_reader.c",
        "src/core/json/json_string.c",
        "src/core/json/json_writer.c",
        "src/core/profiling/basic_timers.c",
        "src/core/profiling/stap_timers.c",
        "src/core/surface/byte_buffer.c",
        "src/core/surface/byte_buffer_queue.c",
        "src/core/surface/byte_buffer_reader.c",
        "src/core/surface/call.c",
        "src/core/surface/call_details.c",
        "src/core/surface/call_log_batch.c",
        "src/core/surface/channel.c",
        "src/core/surface/channel_connectivity.c",
        "src/core/surface/channel_create.c",
        "src/core/surface/completion_queue.c",
        "src/core/surface/event_string.c",
        "src/core/surface/init.c",
        "src/core/surface/lame_client.c",
        "src/core/surface/metadata_array.c",
        "src/core/surface/server.c",
        "src/core/surface/server_chttp2.c",
        "src/core/surface/server_create.c",
        "src/core/surface/surface_trace.c",
        "src/core/surface/version.c",
        "src/core/transport/chttp2/alpn.c",
        "src/core/transport/chttp2/bin_encoder.c",
        "src/core/transport/chttp2/frame_data.c",
        "src/core/transport/chttp2/frame_goaway.c",
        "src/core/transport/chttp2/frame_ping.c",
        "src/core/transport/chttp2/frame_rst_stream.c",
        "src/core/transport/chttp2/frame_settings.c",
        "src/core/transport/chttp2/frame_window_update.c",
        "src/core/transport/chttp2/hpack_parser.c",
        "src/core/transport/chttp2/hpack_table.c",
        "src/core/transport/chttp2/huffsyms.c",
        "src/core/transport/chttp2/incoming_metadata.c",
        "src/core/transport/chttp2/parsing.c",
        "src/core/transport/chttp2/status_conversion.c",
        "src/core/transport/chttp2/stream_encoder.c",
        "src/core/transport/chttp2/stream_lists.c",
        "src/core/transport/chttp2/stream_map.c",
        "src/core/transport/chttp2/timeout_encoding.c",
        "src/core/transport/chttp2/varint.c",
        "src/core/transport/chttp2/writing.c",
        "src/core/transport/chttp2_transport.c",
        "src/core/transport/connectivity_state.c",
        "src/core/transport/metadata.c",
        "src/core/transport/stream_op.c",
        "src/core/transport/transport.c",
        "src/core/transport/transport_op_string.c"
      ]
    },
    {
      "name": "grpc_test_util_base",
      "headers": [
        "test/core/end2end/cq_verifier.h",
        "test/core/end2end/fixtures/proxy.h",
        "test/core/iomgr/endpoint_tests.h",
        "test/core/security/oauth2_utils.h",
        "test/core/util/grpc_profiler.h",
        "test/core/util/parse_hexstring.h",
        "test/core/util/port.h",
        "test/core/util/slice_splitter.h"
      ],
      "src": [
        "test/core/end2end/cq_verifier.c",
        "test/core/end2end/fixtures/proxy.c",
        "test/core/iomgr/endpoint_tests.c",
        "test/core/security/oauth2_utils.c",
        "test/core/util/grpc_profiler.c",
        "test/core/util/parse_hexstring.c",
        "test/core/util/port_posix.c",
        "test/core/util/port_windows.c",
        "test/core/util/slice_splitter.c"
      ]
    }
  ],
  "libs": [
    {
      "name": "gpr",
      "build": "all",
      "language": "c",
      "public_headers": [
        "include/grpc/support/alloc.h",
        "include/grpc/support/atm.h",
        "include/grpc/support/atm_gcc_atomic.h",
        "include/grpc/support/atm_gcc_sync.h",
        "include/grpc/support/atm_win32.h",
        "include/grpc/support/cmdline.h",
        "include/grpc/support/cpu.h",
        "include/grpc/support/histogram.h",
        "include/grpc/support/host_port.h",
        "include/grpc/support/log.h",
        "include/grpc/support/log_win32.h",
        "include/grpc/support/port_platform.h",
        "include/grpc/support/slice.h",
        "include/grpc/support/slice_buffer.h",
        "include/grpc/support/string_util.h",
        "include/grpc/support/subprocess.h",
        "include/grpc/support/sync.h",
        "include/grpc/support/sync_generic.h",
        "include/grpc/support/sync_posix.h",
        "include/grpc/support/sync_win32.h",
        "include/grpc/support/thd.h",
        "include/grpc/support/time.h",
        "include/grpc/support/tls.h",
        "include/grpc/support/tls_gcc.h",
        "include/grpc/support/tls_msvc.h",
        "include/grpc/support/tls_pthread.h",
        "include/grpc/support/useful.h"
      ],
      "headers": [
        "src/core/support/env.h",
        "src/core/support/file.h",
        "src/core/support/murmur_hash.h",
        "src/core/support/stack_lockfree.h",
        "src/core/support/string.h",
        "src/core/support/string_win32.h",
        "src/core/support/thd_internal.h",
        "src/core/support/time_precise.h"
      ],
      "src": [
        "src/core/support/alloc.c",
        "src/core/support/cmdline.c",
        "src/core/support/cpu_iphone.c",
        "src/core/support/cpu_linux.c",
        "src/core/support/cpu_posix.c",
        "src/core/support/cpu_windows.c",
        "src/core/support/env_linux.c",
        "src/core/support/env_posix.c",
        "src/core/support/env_win32.c",
        "src/core/support/file.c",
        "src/core/support/file_posix.c",
        "src/core/support/file_win32.c",
        "src/core/support/histogram.c",
        "src/core/support/host_port.c",
        "src/core/support/log.c",
        "src/core/support/log_android.c",
        "src/core/support/log_linux.c",
        "src/core/support/log_posix.c",
        "src/core/support/log_win32.c",
        "src/core/support/murmur_hash.c",
        "src/core/support/slice.c",
        "src/core/support/slice_buffer.c",
        "src/core/support/stack_lockfree.c",
        "src/core/support/string.c",
        "src/core/support/string_posix.c",
        "src/core/support/string_win32.c",
        "src/core/support/subprocess_posix.c",
        "src/core/support/sync.c",
        "src/core/support/sync_posix.c",
        "src/core/support/sync_win32.c",
        "src/core/support/thd.c",
        "src/core/support/thd_posix.c",
        "src/core/support/thd_win32.c",
        "src/core/support/time.c",
        "src/core/support/time_posix.c",
        "src/core/support/time_win32.c",
        "src/core/support/tls_pthread.c"
      ],
      "secure": "no",
      "vs_project_guid": "{B23D3D1A-9438-4EDA-BEB6-9A0A03D17792}"
    },
    {
      "name": "gpr_test_util",
      "build": "private",
      "language": "c",
      "headers": [
        "test/core/util/test_config.h"
      ],
      "src": [
        "test/core/util/test_config.c"
      ],
      "deps": [
        "gpr"
      ],
      "secure": "no",
      "vs_project_guid": "{EAB0A629-17A9-44DB-B5FF-E91A721FE037}"
    },
    {
      "name": "grpc",
      "build": "all",
      "language": "c",
      "public_headers": [
        "include/grpc/grpc_security.h"
      ],
      "headers": [
        "src/core/security/auth_filters.h",
        "src/core/security/base64.h",
        "src/core/security/credentials.h",
        "src/core/security/json_token.h",
        "src/core/security/jwt_verifier.h",
        "src/core/security/secure_endpoint.h",
        "src/core/security/secure_transport_setup.h",
        "src/core/security/security_connector.h",
        "src/core/security/security_context.h",
        "src/core/tsi/fake_transport_security.h",
        "src/core/tsi/ssl_transport_security.h",
        "src/core/tsi/transport_security.h",
        "src/core/tsi/transport_security_interface.h"
      ],
      "src": [
        "src/core/httpcli/httpcli_security_connector.c",
        "src/core/security/base64.c",
        "src/core/security/client_auth_filter.c",
        "src/core/security/credentials.c",
        "src/core/security/credentials_metadata.c",
        "src/core/security/credentials_posix.c",
        "src/core/security/credentials_win32.c",
        "src/core/security/google_default_credentials.c",
        "src/core/security/json_token.c",
        "src/core/security/jwt_verifier.c",
        "src/core/security/secure_endpoint.c",
        "src/core/security/secure_transport_setup.c",
        "src/core/security/security_connector.c",
        "src/core/security/security_context.c",
        "src/core/security/server_auth_filter.c",
        "src/core/security/server_secure_chttp2.c",
        "src/core/surface/init_secure.c",
        "src/core/surface/secure_channel_create.c",
        "src/core/tsi/fake_transport_security.c",
        "src/core/tsi/ssl_transport_security.c",
        "src/core/tsi/transport_security.c"
      ],
      "deps": [
        "gpr"
      ],
      "baselib": true,
      "dll": "yes",
      "filegroups": [
        "grpc_base",
        "census"
      ],
      "secure": "yes",
      "vs_project_guid": "{29D16885-7228-4C31-81ED-5F9187C7F2A9}"
    },
    {
      "name": "grpc_test_util",
      "build": "private",
      "language": "c",
      "headers": [
        "test/core/end2end/data/ssl_test_data.h"
      ],
      "src": [
        "test/core/end2end/data/server1_cert.c",
        "test/core/end2end/data/server1_key.c",
        "test/core/end2end/data/test_root_cert.c"
      ],
      "deps": [
        "gpr",
        "gpr_test_util",
        "grpc"
      ],
      "filegroups": [
        "grpc_test_util_base"
      ],
      "vs_project_guid": "{17BCAFC0-5FDC-4C94-AEB9-95F3E220614B}"
    },
    {
      "name": "grpc_test_util_unsecure",
      "build": "private",
      "language": "c",
      "deps": [
        "gpr",
        "gpr_test_util",
        "grpc"
      ],
      "filegroups": [
        "grpc_test_util_base"
      ],
      "secure": "no",
      "vs_project_guid": "{0A7E7F92-FDEA-40F1-A9EC-3BA484F98BBF}"
    },
    {
      "name": "grpc_unsecure",
      "build": "all",
      "language": "c",
      "src": [
        "src/core/surface/init_unsecure.c"
      ],
      "deps": [
        "gpr"
      ],
      "baselib": true,
      "dll": "yes",
      "filegroups": [
        "grpc_base",
        "census"
      ],
      "secure": "no",
      "vs_project_guid": "{46CEDFFF-9692-456A-AA24-38B5D6BCF4C5}"
    },
    {
      "name": "grpc_zookeeper",
      "build": "all",
      "language": "c",
      "public_headers": [
        "include/grpc/grpc_zookeeper.h"
      ],
      "headers": [
        "src/core/client_config/resolvers/zookeeper_resolver.h"
      ],
      "src": [
        "src/core/client_config/resolvers/zookeeper_resolver.c"
      ],
      "deps": [
        "gpr",
        "grpc"
      ],
      "external_deps": [
        "zookeeper"
      ],
      "secure": "no"
    },
    {
      "name": "reconnect_server",
      "build": "private",
      "language": "c",
      "headers": [
        "test/core/util/reconnect_server.h"
      ],
      "src": [
        "test/core/util/reconnect_server.c"
      ],
      "deps": [
        "grpc_test_util",
        "grpc",
        "gpr_test_util",
        "gpr"
      ]
    },
    {
      "name": "grpc++",
      "build": "all",
      "language": "c++",
      "headers": [
        "src/cpp/client/secure_credentials.h",
        "src/cpp/common/secure_auth_context.h",
        "src/cpp/server/secure_server_credentials.h"
      ],
      "src": [
        "src/cpp/client/secure_channel_arguments.cc",
        "src/cpp/client/secure_credentials.cc",
        "src/cpp/common/auth_property_iterator.cc",
        "src/cpp/common/secure_auth_context.cc",
        "src/cpp/common/secure_create_auth_context.cc",
        "src/cpp/server/secure_server_credentials.cc"
      ],
      "deps": [
        "gpr",
        "grpc"
      ],
      "baselib": true,
      "dll": "yes",
      "filegroups": [
        "grpc++_base"
      ],
      "secure": "check",
      "vs_project_guid": "{C187A093-A0FE-489D-A40A-6E33DE0F9FEB}"
    },
    {
      "name": "grpc++_test_config",
      "build": "private",
      "language": "c++",
      "headers": [
        "test/cpp/util/test_config.h"
      ],
      "src": [
        "test/cpp/util/test_config.cc"
      ]
    },
    {
      "name": "grpc++_test_util",
      "build": "private",
      "language": "c++",
      "headers": [
        "test/cpp/util/cli_call.h",
        "test/cpp/util/create_test_channel.h",
        "test/cpp/util/string_ref_helper.h",
        "test/cpp/util/subprocess.h"
      ],
      "src": [
        "test/cpp/util/messages.proto",
        "test/cpp/util/echo.proto",
        "test/cpp/util/echo_duplicate.proto",
        "test/cpp/util/cli_call.cc",
        "test/cpp/util/create_test_channel.cc",
        "test/cpp/util/string_ref_helper.cc",
        "test/cpp/util/subprocess.cc"
      ],
      "deps": [
        "grpc++",
        "grpc_test_util"
      ]
    },
    {
      "name": "grpc++_unsecure",
      "build": "all",
      "language": "c++",
      "src": [
        "src/cpp/common/insecure_create_auth_context.cc"
      ],
      "deps": [
        "gpr",
        "grpc_unsecure"
      ],
      "baselib": true,
      "dll": "yes",
      "filegroups": [
        "grpc++_base"
      ],
      "secure": "no",
      "vs_project_guid": "{6EE56155-DF7C-4F6E-BFC4-F6F776BEB211}"
    },
    {
      "name": "grpc_plugin_support",
      "build": "protoc",
      "language": "c++",
      "headers": [
        "include/grpc++/support/config.h",
        "include/grpc++/support/config_protobuf.h",
        "src/compiler/config.h",
        "src/compiler/cpp_generator.h",
        "src/compiler/cpp_generator_helpers.h",
        "src/compiler/csharp_generator.h",
        "src/compiler/csharp_generator_helpers.h",
        "src/compiler/generator_helpers.h",
        "src/compiler/objective_c_generator.h",
        "src/compiler/objective_c_generator_helpers.h",
        "src/compiler/python_generator.h",
        "src/compiler/ruby_generator.h",
        "src/compiler/ruby_generator_helpers-inl.h",
        "src/compiler/ruby_generator_map-inl.h",
        "src/compiler/ruby_generator_string-inl.h"
      ],
      "src": [
        "src/compiler/cpp_generator.cc",
        "src/compiler/csharp_generator.cc",
        "src/compiler/objective_c_generator.cc",
        "src/compiler/python_generator.cc",
        "src/compiler/ruby_generator.cc"
      ],
      "deps": [],
      "secure": "no",
      "vs_project_guid": "{B6E81D84-2ACB-41B8-8781-493A944C7817}"
    },
    {
      "name": "interop_client_helper",
      "build": "private",
      "language": "c++",
      "headers": [
        "test/cpp/interop/client_helper.h"
      ],
      "src": [
        "test/proto/messages.proto",
        "test/cpp/interop/client_helper.cc"
      ],
      "deps": [
        "grpc++_test_util",
        "grpc_test_util",
        "grpc++",
        "grpc",
        "gpr"
      ]
    },
    {
      "name": "interop_client_main",
      "build": "private",
      "language": "c++",
      "headers": [
        "test/cpp/interop/interop_client.h"
      ],
      "src": [
        "test/proto/empty.proto",
        "test/proto/messages.proto",
        "test/proto/test.proto",
        "test/cpp/interop/client.cc",
        "test/cpp/interop/interop_client.cc"
      ],
      "deps": [
        "interop_client_helper",
        "grpc++_test_util",
        "grpc_test_util",
        "grpc++",
        "grpc",
        "gpr_test_util",
        "gpr",
        "grpc++_test_config"
      ]
    },
    {
      "name": "interop_server_helper",
      "build": "private",
      "language": "c++",
      "headers": [
        "test/cpp/interop/server_helper.h"
      ],
      "src": [
        "test/cpp/interop/server_helper.cc"
      ],
      "deps": [
        "grpc_test_util",
        "grpc++",
        "grpc",
        "gpr"
      ]
    },
    {
      "name": "interop_server_main",
      "build": "private",
      "language": "c++",
      "src": [
        "test/proto/empty.proto",
        "test/proto/messages.proto",
        "test/proto/test.proto",
        "test/cpp/interop/server.cc"
      ],
      "deps": [
        "interop_server_helper",
        "grpc++_test_util",
        "grpc_test_util",
        "grpc++",
        "grpc",
        "gpr_test_util",
        "gpr",
        "grpc++_test_config"
      ]
    },
    {
      "name": "qps",
      "build": "private",
      "language": "c++",
      "headers": [
        "test/cpp/qps/client.h",
        "test/cpp/qps/driver.h",
        "test/cpp/qps/histogram.h",
        "test/cpp/qps/interarrival.h",
        "test/cpp/qps/perf_db_client.h",
        "test/cpp/qps/qps_worker.h",
        "test/cpp/qps/report.h",
        "test/cpp/qps/server.h",
        "test/cpp/qps/stats.h",
        "test/cpp/qps/timer.h",
        "test/cpp/util/benchmark_config.h"
      ],
      "src": [
        "test/cpp/qps/qpstest.proto",
        "test/cpp/qps/perf_db.proto",
        "test/cpp/qps/client_async.cc",
        "test/cpp/qps/client_sync.cc",
        "test/cpp/qps/driver.cc",
        "test/cpp/qps/perf_db_client.cc",
        "test/cpp/qps/qps_worker.cc",
        "test/cpp/qps/report.cc",
        "test/cpp/qps/server_async.cc",
        "test/cpp/qps/server_sync.cc",
        "test/cpp/qps/timer.cc",
        "test/cpp/util/benchmark_config.cc"
      ],
      "deps": [
        "grpc_test_util",
        "grpc++_test_util",
        "grpc++"
      ]
    },
    {
      "name": "grpc_csharp_ext",
      "build": "all",
      "language": "csharp",
      "src": [
        "src/csharp/ext/grpc_csharp_ext.c"
      ],
      "deps": [
        "gpr",
        "grpc"
      ],
      "dll": "only",
      "vs_project_guid": "{D64C6D63-4458-4A88-AB38-35678384A7E4}"
    }
  ],
  "targets": [
    {
      "name": "alarm_heap_test",
      "build": "test",
      "language": "c",
      "src": [
        "test/core/iomgr/alarm_heap_test.c"
      ],
      "deps": [
        "grpc_test_util",
        "grpc",
        "gpr_test_util",
        "gpr"
      ]
    },
    {
      "name": "alarm_list_test",
      "build": "test",
      "language": "c",
      "src": [
        "test/core/iomgr/alarm_list_test.c"
      ],
      "deps": [
        "grpc_test_util",
        "grpc",
        "gpr_test_util",
        "gpr"
      ]
    },
    {
      "name": "alarm_test",
      "build": "test",
      "language": "c",
      "src": [
        "test/core/iomgr/alarm_test.c"
      ],
      "deps": [
        "grpc_test_util",
        "grpc",
        "gpr_test_util",
        "gpr"
      ]
    },
    {
      "name": "alpn_test",
      "build": "test",
      "language": "c",
      "src": [
        "test/core/transport/chttp2/alpn_test.c"
      ],
      "deps": [
        "grpc_test_util",
        "grpc",
        "gpr_test_util",
        "gpr"
      ]
    },
    {
      "name": "bin_encoder_test",
      "build": "test",
      "language": "c",
      "src": [
        "test/core/transport/chttp2/bin_encoder_test.c"
      ],
      "deps": [
        "grpc_test_util",
        "grpc",
        "gpr_test_util",
        "gpr"
      ]
    },
    {
      "name": "chttp2_status_conversion_test",
      "build": "test",
      "language": "c",
      "src": [
        "test/core/transport/chttp2/status_conversion_test.c"
      ],
      "deps": [
        "grpc_test_util",
        "grpc",
        "gpr_test_util",
        "gpr"
      ]
    },
    {
      "name": "chttp2_stream_encoder_test",
      "build": "test",
      "language": "c",
      "src": [
        "test/core/transport/chttp2/stream_encoder_test.c"
      ],
      "deps": [
        "grpc_test_util",
        "grpc",
        "gpr_test_util",
        "gpr"
      ]
    },
    {
      "name": "chttp2_stream_map_test",
      "build": "test",
      "language": "c",
      "src": [
        "test/core/transport/chttp2/stream_map_test.c"
      ],
      "deps": [
        "grpc_test_util",
        "grpc",
        "gpr_test_util",
        "gpr"
      ]
    },
    {
      "name": "compression_test",
      "build": "test",
      "language": "c",
      "src": [
        "test/core/compression/compression_test.c"
      ],
      "deps": [
        "grpc_test_util",
        "grpc",
        "gpr_test_util",
        "gpr"
      ]
    },
    {
      "name": "dualstack_socket_test",
      "build": "test",
      "language": "c",
      "src": [
        "test/core/end2end/dualstack_socket_test.c"
      ],
      "deps": [
        "grpc_test_util",
        "grpc",
        "gpr_test_util",
        "gpr"
      ],
      "platforms": [
        "mac",
        "linux",
        "posix"
      ]
    },
    {
      "name": "fd_conservation_posix_test",
      "build": "test",
      "language": "c",
      "src": [
        "test/core/iomgr/fd_conservation_posix_test.c"
      ],
      "deps": [
        "grpc_test_util",
        "grpc",
        "gpr_test_util",
        "gpr"
      ],
      "platforms": [
        "mac",
        "linux",
        "posix"
      ]
    },
    {
      "name": "fd_posix_test",
      "build": "test",
      "language": "c",
      "src": [
        "test/core/iomgr/fd_posix_test.c"
      ],
      "deps": [
        "grpc_test_util",
        "grpc",
        "gpr_test_util",
        "gpr"
      ],
      "platforms": [
        "mac",
        "linux",
        "posix"
      ]
    },
    {
      "name": "fling_client",
      "build": "test",
      "run": false,
      "language": "c",
      "src": [
        "test/core/fling/client.c"
      ],
      "deps": [
        "grpc_test_util",
        "grpc",
        "gpr_test_util",
        "gpr"
      ]
    },
    {
      "name": "fling_server",
      "build": "test",
      "run": false,
      "language": "c",
      "src": [
        "test/core/fling/server.c"
      ],
      "deps": [
        "grpc_test_util",
        "grpc",
        "gpr_test_util",
        "gpr"
      ]
    },
    {
      "name": "fling_stream_test",
      "build": "test",
      "language": "c",
      "src": [
        "test/core/fling/fling_stream_test.c"
      ],
      "deps": [
        "grpc_test_util",
        "grpc",
        "gpr_test_util",
        "gpr"
      ],
      "platforms": [
        "mac",
        "linux",
        "posix"
      ]
    },
    {
      "name": "fling_test",
      "build": "test",
      "language": "c",
      "src": [
        "test/core/fling/fling_test.c"
      ],
      "deps": [
        "grpc_test_util",
        "grpc",
        "gpr_test_util",
        "gpr"
      ],
      "platforms": [
        "mac",
        "linux",
        "posix"
      ]
    },
    {
      "name": "gen_hpack_tables",
      "build": "tool",
      "language": "c",
      "src": [
        "tools/codegen/core/gen_hpack_tables.c"
      ],
      "deps": [
        "gpr",
        "grpc"
      ]
    },
    {
      "name": "gen_legal_metadata_characters",
      "build": "tool",
      "language": "c",
      "src": [
        "tools/codegen/core/gen_legal_metadata_characters.c"
      ],
      "deps": []
    },
    {
      "name": "gpr_cmdline_test",
      "build": "test",
      "language": "c",
      "src": [
        "test/core/support/cmdline_test.c"
      ],
      "deps": [
        "gpr_test_util",
        "gpr"
      ]
    },
    {
      "name": "gpr_env_test",
      "build": "test",
      "language": "c",
      "src": [
        "test/core/support/env_test.c"
      ],
      "deps": [
        "gpr_test_util",
        "gpr"
      ]
    },
    {
      "name": "gpr_file_test",
      "build": "test",
      "language": "c",
      "src": [
        "test/core/support/file_test.c"
      ],
      "deps": [
        "gpr_test_util",
        "gpr"
      ]
    },
    {
      "name": "gpr_histogram_test",
      "build": "test",
      "language": "c",
      "src": [
        "test/core/support/histogram_test.c"
      ],
      "deps": [
        "gpr_test_util",
        "gpr"
      ]
    },
    {
      "name": "gpr_host_port_test",
      "build": "test",
      "language": "c",
      "src": [
        "test/core/support/host_port_test.c"
      ],
      "deps": [
        "gpr_test_util",
        "gpr"
      ]
    },
    {
      "name": "gpr_log_test",
      "build": "test",
      "language": "c",
      "src": [
        "test/core/support/log_test.c"
      ],
      "deps": [
        "gpr_test_util",
        "gpr"
      ]
    },
    {
      "name": "gpr_slice_buffer_test",
      "build": "test",
      "language": "c",
      "src": [
        "test/core/support/slice_buffer_test.c"
      ],
      "deps": [
        "gpr_test_util",
        "gpr"
      ]
    },
    {
      "name": "gpr_slice_test",
      "build": "test",
      "language": "c",
      "src": [
        "test/core/support/slice_test.c"
      ],
      "deps": [
        "gpr_test_util",
        "gpr"
      ]
    },
    {
      "name": "gpr_stack_lockfree_test",
      "build": "test",
      "language": "c",
      "src": [
        "test/core/support/stack_lockfree_test.c"
      ],
      "deps": [
        "gpr_test_util",
        "gpr"
      ]
    },
    {
      "name": "gpr_string_test",
      "build": "test",
      "language": "c",
      "src": [
        "test/core/support/string_test.c"
      ],
      "deps": [
        "gpr_test_util",
        "gpr"
      ]
    },
    {
      "name": "gpr_sync_test",
      "build": "test",
      "language": "c",
      "src": [
        "test/core/support/sync_test.c"
      ],
      "deps": [
        "gpr_test_util",
        "gpr"
      ]
    },
    {
      "name": "gpr_thd_test",
      "build": "test",
      "language": "c",
      "src": [
        "test/core/support/thd_test.c"
      ],
      "deps": [
        "gpr_test_util",
        "gpr"
      ]
    },
    {
      "name": "gpr_time_test",
      "build": "test",
      "language": "c",
      "src": [
        "test/core/support/time_test.c"
      ],
      "deps": [
        "gpr_test_util",
        "gpr"
      ]
    },
    {
      "name": "gpr_tls_test",
      "build": "test",
      "language": "c",
      "src": [
        "test/core/support/tls_test.c"
      ],
      "deps": [
        "gpr_test_util",
        "gpr"
      ]
    },
    {
      "name": "gpr_useful_test",
      "build": "test",
      "language": "c",
      "src": [
        "test/core/support/useful_test.c"
      ],
      "deps": [
        "gpr_test_util",
        "gpr"
      ]
    },
    {
      "name": "grpc_auth_context_test",
      "build": "test",
      "language": "c",
      "src": [
        "test/core/security/auth_context_test.c"
      ],
      "deps": [
        "grpc_test_util",
        "grpc",
        "gpr_test_util",
        "gpr"
      ]
    },
    {
      "name": "grpc_base64_test",
      "build": "test",
      "language": "c",
      "src": [
        "test/core/security/base64_test.c"
      ],
      "deps": [
        "grpc_test_util",
        "grpc",
        "gpr_test_util",
        "gpr"
      ]
    },
    {
      "name": "grpc_byte_buffer_reader_test",
      "build": "test",
      "language": "c",
      "src": [
        "test/core/surface/byte_buffer_reader_test.c"
      ],
      "deps": [
        "grpc_test_util",
        "grpc",
        "gpr_test_util",
        "gpr"
      ]
    },
    {
      "name": "grpc_channel_args_test",
      "build": "test",
      "language": "c",
      "src": [
        "test/core/channel/channel_args_test.c"
      ],
      "deps": [
        "grpc_test_util",
        "grpc",
        "gpr_test_util",
        "gpr"
      ]
    },
    {
      "name": "grpc_channel_stack_test",
      "build": "test",
      "language": "c",
      "src": [
        "test/core/channel/channel_stack_test.c"
      ],
      "deps": [
        "grpc_test_util",
        "grpc",
        "gpr_test_util",
        "gpr"
      ]
    },
    {
      "name": "grpc_completion_queue_test",
      "build": "test",
      "language": "c",
      "src": [
        "test/core/surface/completion_queue_test.c"
      ],
      "deps": [
        "grpc_test_util",
        "grpc",
        "gpr_test_util",
        "gpr"
      ]
    },
    {
      "name": "grpc_create_jwt",
      "build": "tool",
      "language": "c",
      "src": [
        "test/core/security/create_jwt.c"
      ],
      "deps": [
        "grpc_test_util",
        "grpc",
        "gpr_test_util",
        "gpr"
      ]
    },
    {
      "name": "grpc_credentials_test",
      "build": "test",
      "language": "c",
      "src": [
        "test/core/security/credentials_test.c"
      ],
      "deps": [
        "grpc_test_util",
        "grpc",
        "gpr_test_util",
        "gpr"
      ]
    },
    {
      "name": "grpc_fetch_oauth2",
      "build": "tool",
      "language": "c",
      "src": [
        "test/core/security/fetch_oauth2.c"
      ],
      "deps": [
        "grpc_test_util",
        "grpc",
        "gpr_test_util",
        "gpr"
      ]
    },
    {
      "name": "grpc_json_token_test",
      "build": "test",
      "language": "c",
      "src": [
        "test/core/security/json_token_test.c"
      ],
      "deps": [
        "grpc_test_util",
        "grpc",
        "gpr_test_util",
        "gpr"
      ]
    },
    {
      "name": "grpc_jwt_verifier_test",
      "build": "test",
      "language": "c",
      "src": [
        "test/core/security/jwt_verifier_test.c"
      ],
      "deps": [
        "grpc_test_util",
        "grpc",
        "gpr_test_util",
        "gpr"
      ]
    },
    {
      "name": "grpc_print_google_default_creds_token",
      "build": "tool",
      "language": "c",
      "src": [
        "test/core/security/print_google_default_creds_token.c"
      ],
      "deps": [
        "grpc_test_util",
        "grpc",
        "gpr_test_util",
        "gpr"
      ]
    },
    {
      "name": "grpc_security_connector_test",
      "build": "test",
      "language": "c",
      "src": [
        "test/core/security/security_connector_test.c"
      ],
      "deps": [
        "grpc_test_util",
        "grpc",
        "gpr_test_util",
        "gpr"
      ]
    },
    {
      "name": "grpc_stream_op_test",
      "build": "test",
      "language": "c",
      "src": [
        "test/core/transport/stream_op_test.c"
      ],
      "deps": [
        "grpc_test_util",
        "grpc",
        "gpr_test_util",
        "gpr"
      ]
    },
    {
      "name": "grpc_verify_jwt",
      "build": "tool",
      "language": "c",
      "src": [
        "test/core/security/verify_jwt.c"
      ],
      "deps": [
        "grpc_test_util",
        "grpc",
        "gpr_test_util",
        "gpr"
      ]
    },
    {
      "name": "hpack_parser_test",
      "build": "test",
      "language": "c",
      "src": [
        "test/core/transport/chttp2/hpack_parser_test.c"
      ],
      "deps": [
        "grpc_test_util",
        "grpc",
        "gpr_test_util",
        "gpr"
      ]
    },
    {
      "name": "hpack_table_test",
      "build": "test",
      "language": "c",
      "src": [
        "test/core/transport/chttp2/hpack_table_test.c"
      ],
      "deps": [
        "grpc_test_util",
        "grpc",
        "gpr_test_util",
        "gpr"
      ]
    },
    {
      "name": "httpcli_format_request_test",
      "build": "test",
      "language": "c",
      "src": [
        "test/core/httpcli/format_request_test.c"
      ],
      "deps": [
        "grpc_test_util",
        "grpc",
        "gpr_test_util",
        "gpr"
      ]
    },
    {
      "name": "httpcli_parser_test",
      "build": "test",
      "language": "c",
      "src": [
        "test/core/httpcli/parser_test.c"
      ],
      "deps": [
        "grpc_test_util",
        "grpc",
        "gpr_test_util",
        "gpr"
      ]
    },
    {
      "name": "httpcli_test",
      "build": "test",
      "language": "c",
      "src": [
        "test/core/httpcli/httpcli_test.c"
      ],
      "deps": [
        "grpc_test_util",
        "grpc",
        "gpr_test_util",
        "gpr"
      ],
      "platforms": [
        "mac",
        "linux",
        "posix"
      ]
    },
    {
      "name": "json_rewrite",
      "build": "test",
      "run": false,
      "language": "c",
      "src": [
        "test/core/json/json_rewrite.c"
      ],
      "deps": [
        "grpc",
        "gpr"
      ]
    },
    {
      "name": "json_rewrite_test",
      "build": "test",
      "language": "c",
      "src": [
        "test/core/json/json_rewrite_test.c"
      ],
      "deps": [
        "grpc_test_util",
        "grpc",
        "gpr_test_util",
        "gpr"
      ]
    },
    {
      "name": "json_test",
      "build": "test",
      "language": "c",
      "src": [
        "test/core/json/json_test.c"
      ],
      "deps": [
        "grpc_test_util",
        "grpc",
        "gpr_test_util",
        "gpr"
      ]
    },
    {
      "name": "lame_client_test",
      "build": "test",
      "language": "c",
      "src": [
        "test/core/surface/lame_client_test.c"
      ],
      "deps": [
        "grpc_test_util",
        "grpc",
        "gpr_test_util",
        "gpr"
      ]
    },
    {
      "name": "low_level_ping_pong_benchmark",
      "build": "benchmark",
      "language": "c",
      "src": [
        "test/core/network_benchmarks/low_level_ping_pong.c"
      ],
      "deps": [
        "grpc_test_util",
        "grpc",
        "gpr_test_util",
        "gpr"
      ]
    },
    {
      "name": "message_compress_test",
      "build": "test",
      "language": "c",
      "src": [
        "test/core/compression/message_compress_test.c"
      ],
      "deps": [
        "grpc_test_util",
        "grpc",
        "gpr_test_util",
        "gpr"
      ]
    },
    {
      "name": "multi_init_test",
      "build": "test",
      "language": "c",
      "src": [
        "test/core/surface/multi_init_test.c"
      ],
      "deps": [
        "grpc_test_util",
        "grpc",
        "gpr_test_util",
        "gpr"
      ]
    },
    {
      "name": "multiple_server_queues_test",
      "build": "test",
      "language": "c",
      "src": [
        "test/core/end2end/multiple_server_queues_test.c"
      ],
      "deps": [
        "grpc_test_util",
        "grpc",
        "gpr_test_util",
        "gpr"
      ]
    },
    {
      "name": "murmur_hash_test",
      "build": "test",
      "language": "c",
      "src": [
        "test/core/support/murmur_hash_test.c"
      ],
      "deps": [
        "gpr_test_util",
        "gpr"
      ]
    },
    {
      "name": "no_server_test",
      "build": "test",
      "language": "c",
      "src": [
        "test/core/end2end/no_server_test.c"
      ],
      "deps": [
        "grpc_test_util",
        "grpc",
        "gpr_test_util",
        "gpr"
      ]
    },
    {
      "name": "resolve_address_test",
      "build": "test",
      "language": "c",
      "src": [
        "test/core/iomgr/resolve_address_test.c"
      ],
      "deps": [
        "grpc_test_util",
        "grpc",
        "gpr_test_util",
        "gpr"
      ]
    },
    {
      "name": "secure_endpoint_test",
      "build": "test",
      "language": "c",
      "src": [
        "test/core/security/secure_endpoint_test.c"
      ],
      "deps": [
        "grpc_test_util",
        "grpc",
        "gpr_test_util",
        "gpr"
      ]
    },
    {
      "name": "sockaddr_utils_test",
      "build": "test",
      "language": "c",
      "src": [
        "test/core/iomgr/sockaddr_utils_test.c"
      ],
      "deps": [
        "grpc_test_util",
        "grpc",
        "gpr_test_util",
        "gpr"
      ]
    },
    {
      "name": "tcp_client_posix_test",
      "build": "test",
      "language": "c",
      "src": [
        "test/core/iomgr/tcp_client_posix_test.c"
      ],
      "deps": [
        "grpc_test_util",
        "grpc",
        "gpr_test_util",
        "gpr"
      ],
      "platforms": [
        "mac",
        "linux",
        "posix"
      ]
    },
    {
      "name": "tcp_posix_test",
      "build": "test",
      "language": "c",
      "src": [
        "test/core/iomgr/tcp_posix_test.c"
      ],
      "deps": [
        "grpc_test_util",
        "grpc",
        "gpr_test_util",
        "gpr"
      ],
      "platforms": [
        "mac",
        "linux",
        "posix"
      ]
    },
    {
      "name": "tcp_server_posix_test",
      "build": "test",
      "language": "c",
      "src": [
        "test/core/iomgr/tcp_server_posix_test.c"
      ],
      "deps": [
        "grpc_test_util",
        "grpc",
        "gpr_test_util",
        "gpr"
      ],
      "platforms": [
        "mac",
        "linux",
        "posix"
      ]
    },
    {
      "name": "time_averaged_stats_test",
      "build": "test",
      "language": "c",
      "src": [
        "test/core/iomgr/time_averaged_stats_test.c"
      ],
      "deps": [
        "grpc_test_util",
        "grpc",
        "gpr_test_util",
        "gpr"
      ]
    },
    {
      "name": "timeout_encoding_test",
      "build": "test",
      "language": "c",
      "src": [
        "test/core/transport/chttp2/timeout_encoding_test.c"
      ],
      "deps": [
        "grpc_test_util",
        "grpc",
        "gpr_test_util",
        "gpr"
      ]
    },
    {
      "name": "timers_test",
      "build": "test",
      "language": "c",
      "src": [
        "test/core/profiling/timers_test.c"
      ],
      "deps": [
        "grpc_test_util",
        "grpc",
        "gpr_test_util",
        "gpr"
      ]
    },
    {
      "name": "transport_metadata_test",
      "build": "test",
      "language": "c",
      "src": [
        "test/core/transport/metadata_test.c"
      ],
      "deps": [
        "grpc_test_util",
        "grpc",
        "gpr_test_util",
        "gpr"
      ]
    },
    {
      "name": "transport_security_test",
      "build": "test",
      "language": "c",
      "src": [
        "test/core/tsi/transport_security_test.c"
      ],
      "deps": [
        "grpc_test_util",
        "grpc",
        "gpr_test_util",
        "gpr"
      ]
    },
    {
      "name": "udp_server_test",
      "build": "test",
      "language": "c",
      "src": [
        "test/core/iomgr/udp_server_test.c"
      ],
      "deps": [
        "grpc_test_util",
        "grpc",
        "gpr_test_util",
        "gpr"
      ],
      "platforms": [
        "posix"
      ]
    },
    {
      "name": "uri_parser_test",
      "build": "test",
      "language": "c",
      "src": [
        "test/core/client_config/uri_parser_test.c"
      ],
      "deps": [
        "grpc_test_util",
        "grpc",
        "gpr_test_util",
        "gpr"
      ]
    },
    {
      "name": "async_end2end_test",
      "build": "test",
      "language": "c++",
      "src": [
        "test/cpp/end2end/async_end2end_test.cc"
      ],
      "deps": [
        "grpc++_test_util",
        "grpc_test_util",
        "grpc++",
        "grpc",
        "gpr_test_util",
        "gpr"
      ]
    },
    {
      "name": "async_streaming_ping_pong_test",
      "build": "test",
      "language": "c++",
      "src": [
        "test/cpp/qps/async_streaming_ping_pong_test.cc"
      ],
      "deps": [
        "qps",
        "grpc++_test_util",
        "grpc_test_util",
        "grpc++",
        "grpc",
        "gpr_test_util",
        "gpr"
      ],
      "platforms": [
        "mac",
        "linux",
        "posix"
      ]
    },
    {
      "name": "async_unary_ping_pong_test",
      "build": "test",
      "language": "c++",
      "src": [
        "test/cpp/qps/async_unary_ping_pong_test.cc"
      ],
      "deps": [
        "qps",
        "grpc++_test_util",
        "grpc_test_util",
        "grpc++",
        "grpc",
        "gpr_test_util",
        "gpr"
      ],
      "platforms": [
        "mac",
        "linux",
        "posix"
      ]
    },
    {
      "name": "auth_property_iterator_test",
      "build": "test",
      "language": "c++",
      "src": [
        "test/cpp/common/auth_property_iterator_test.cc"
      ],
      "deps": [
        "grpc++_test_util",
        "grpc_test_util",
        "grpc++",
        "grpc",
        "gpr_test_util",
        "gpr"
      ]
    },
    {
      "name": "channel_arguments_test",
      "build": "test",
      "language": "c++",
      "src": [
        "test/cpp/client/channel_arguments_test.cc"
      ],
      "deps": [
        "grpc++",
        "grpc",
        "gpr"
      ]
    },
    {
      "name": "cli_call_test",
      "build": "test",
      "language": "c++",
      "src": [
        "test/cpp/util/cli_call_test.cc"
      ],
      "deps": [
        "grpc++_test_util",
        "grpc_test_util",
        "grpc++",
        "grpc",
        "gpr_test_util",
        "gpr"
      ]
    },
    {
      "name": "client_crash_test",
      "build": "test",
      "language": "c++",
      "src": [
        "test/cpp/end2end/client_crash_test.cc"
      ],
      "deps": [
        "grpc++_test_util",
        "grpc_test_util",
        "grpc++",
        "grpc",
        "gpr_test_util",
        "gpr"
      ],
      "platforms": [
        "mac",
        "linux",
        "posix"
      ]
    },
    {
      "name": "client_crash_test_server",
      "build": "test",
      "run": false,
      "language": "c++",
      "src": [
        "test/cpp/end2end/client_crash_test_server.cc"
      ],
      "deps": [
        "grpc++_test_util",
        "grpc_test_util",
        "grpc++",
        "grpc",
        "gpr_test_util",
        "gpr"
      ]
    },
    {
      "name": "credentials_test",
      "build": "test",
      "language": "c++",
      "src": [
        "test/cpp/client/credentials_test.cc"
      ],
      "deps": [
        "grpc++",
        "grpc",
        "gpr"
      ]
    },
    {
      "name": "cxx_byte_buffer_test",
      "build": "test",
      "language": "c++",
      "src": [
        "test/cpp/util/byte_buffer_test.cc"
      ],
      "deps": [
        "grpc_test_util",
        "grpc++",
        "grpc",
        "gpr_test_util",
        "gpr"
      ]
    },
    {
      "name": "cxx_slice_test",
      "build": "test",
      "language": "c++",
      "src": [
        "test/cpp/util/slice_test.cc"
      ],
      "deps": [
        "grpc_test_util",
        "grpc++",
        "grpc",
        "gpr_test_util",
        "gpr"
      ]
    },
    {
      "name": "cxx_string_ref_test",
      "build": "test",
      "language": "c++",
      "src": [
        "test/cpp/util/string_ref_test.cc"
      ],
      "deps": [
        "grpc++"
      ]
    },
    {
      "name": "cxx_time_test",
      "build": "test",
      "language": "c++",
      "src": [
        "test/cpp/util/time_test.cc"
      ],
      "deps": [
        "grpc_test_util",
        "grpc++",
        "grpc",
        "gpr_test_util",
        "gpr"
      ]
    },
    {
      "name": "end2end_test",
      "build": "test",
      "language": "c++",
      "src": [
        "test/cpp/end2end/end2end_test.cc"
      ],
      "deps": [
        "grpc++_test_util",
        "grpc_test_util",
        "grpc++",
        "grpc",
        "gpr_test_util",
        "gpr"
      ]
    },
    {
      "name": "generic_end2end_test",
      "build": "test",
      "language": "c++",
      "src": [
        "test/cpp/end2end/generic_end2end_test.cc"
      ],
      "deps": [
        "grpc++_test_util",
        "grpc_test_util",
        "grpc++",
        "grpc",
        "gpr_test_util",
        "gpr"
      ]
    },
    {
      "name": "grpc_cli",
      "build": "test",
      "run": false,
      "language": "c++",
      "src": [
        "test/cpp/util/grpc_cli.cc"
      ],
      "deps": [
        "grpc++_test_util",
        "grpc_test_util",
        "grpc++",
        "grpc",
        "gpr_test_util",
        "gpr",
        "grpc++_test_config"
      ]
    },
    {
      "name": "grpc_cpp_plugin",
      "build": "protoc",
      "language": "c++",
      "src": [
        "src/compiler/cpp_plugin.cc"
      ],
      "deps": [
        "grpc_plugin_support"
      ],
      "secure": "no",
      "vs_project_guid": "{7E51A25F-AC59-488F-906C-C60FAAE706AA}"
    },
    {
      "name": "grpc_csharp_plugin",
      "build": "protoc",
      "language": "c++",
      "src": [
        "src/compiler/csharp_plugin.cc"
      ],
      "deps": [
        "grpc_plugin_support"
      ],
      "secure": "no",
      "vs_project_guid": "{3C813052-A49A-4662-B90A-1ADBEC7EE453}"
    },
    {
      "name": "grpc_objective_c_plugin",
      "build": "protoc",
      "language": "c++",
      "src": [
        "src/compiler/objective_c_plugin.cc"
      ],
      "deps": [
        "grpc_plugin_support"
      ],
      "secure": "no",
      "vs_project_guid": "{19564640-CEE6-4921-ABA5-676ED79A36F6}"
    },
    {
      "name": "grpc_python_plugin",
      "build": "protoc",
      "language": "c++",
      "src": [
        "src/compiler/python_plugin.cc"
      ],
      "deps": [
        "grpc_plugin_support"
      ],
      "secure": "no",
      "vs_project_guid": "{DF52D501-A6CF-4E6F-BA38-6EBE2E8DAFB2}"
    },
    {
      "name": "grpc_ruby_plugin",
      "build": "protoc",
      "language": "c++",
      "src": [
        "src/compiler/ruby_plugin.cc"
      ],
      "deps": [
        "grpc_plugin_support"
      ],
      "secure": "no",
      "vs_project_guid": "{069E9D05-B78B-4751-9252-D21EBAE7DE8E}"
    },
    {
      "name": "interop_client",
      "build": "test",
      "run": false,
      "language": "c++",
      "src": [],
      "deps": [
        "interop_client_main",
        "interop_client_helper",
        "grpc++_test_util",
        "grpc_test_util",
        "grpc++",
        "grpc",
        "gpr_test_util",
        "gpr",
        "grpc++_test_config"
      ],
      "platforms": [
        "mac",
        "linux",
        "posix"
      ]
    },
    {
      "name": "interop_server",
      "build": "test",
      "run": false,
      "language": "c++",
      "src": [],
      "deps": [
        "interop_server_main",
        "interop_server_helper",
        "grpc++_test_util",
        "grpc_test_util",
        "grpc++",
        "grpc",
        "gpr_test_util",
        "gpr",
        "grpc++_test_config"
      ],
      "platforms": [
        "mac",
        "linux",
        "posix"
      ]
    },
    {
      "name": "interop_test",
      "build": "test",
      "language": "c++",
      "src": [
        "test/cpp/interop/interop_test.cc"
      ],
      "deps": [
        "grpc_test_util",
        "grpc",
        "gpr_test_util",
        "gpr"
      ],
      "platforms": [
        "mac",
        "linux",
        "posix"
      ]
    },
    {
      "name": "mock_test",
      "build": "test",
      "language": "c++",
      "src": [
        "test/cpp/end2end/mock_test.cc"
      ],
      "deps": [
        "grpc++_test_util",
        "grpc_test_util",
        "grpc++",
        "grpc",
        "gpr_test_util",
        "gpr"
      ]
    },
    {
      "name": "qps_driver",
      "build": "benchmark",
      "language": "c++",
      "src": [
        "test/cpp/qps/qps_driver.cc"
      ],
      "deps": [
        "qps",
        "grpc++_test_util",
        "grpc_test_util",
        "grpc++",
        "grpc",
        "gpr_test_util",
        "gpr",
        "grpc++_test_config"
      ]
    },
    {
      "name": "qps_interarrival_test",
      "build": "test",
      "run": false,
      "language": "c++",
      "src": [
        "test/cpp/qps/qps_interarrival_test.cc"
      ],
      "deps": [
        "qps",
        "grpc++_test_util",
        "grpc_test_util",
        "grpc++",
        "grpc",
        "gpr_test_util",
        "gpr"
      ],
      "platforms": [
        "mac",
        "linux",
        "posix"
      ]
    },
    {
      "name": "qps_openloop_test",
      "build": "test",
      "language": "c++",
      "src": [
        "test/cpp/qps/qps_openloop_test.cc"
      ],
      "deps": [
        "qps",
        "grpc++_test_util",
        "grpc_test_util",
        "grpc++",
        "grpc",
        "gpr_test_util",
        "gpr",
        "grpc++_test_config"
      ],
      "platforms": [
        "mac",
        "linux",
        "posix"
      ]
    },
    {
      "name": "qps_test",
      "build": "test",
      "language": "c++",
      "src": [
        "test/cpp/qps/qps_test.cc"
      ],
      "deps": [
        "qps",
        "grpc++_test_util",
        "grpc_test_util",
        "grpc++",
        "grpc",
        "gpr_test_util",
        "gpr",
        "grpc++_test_config"
      ],
      "exclude_configs": [
        "tsan"
      ],
      "platforms": [
        "mac",
        "linux",
        "posix"
      ]
    },
    {
      "name": "qps_worker",
      "build": "benchmark",
      "language": "c++",
      "headers": [
        "test/cpp/qps/client.h",
        "test/cpp/qps/server.h"
      ],
      "src": [
        "test/cpp/qps/worker.cc"
      ],
      "deps": [
        "qps",
        "grpc++_test_util",
        "grpc_test_util",
        "grpc++",
        "grpc",
        "gpr_test_util",
        "gpr",
        "grpc++_test_config"
      ]
    },
    {
      "name": "reconnect_interop_client",
      "build": "test",
      "run": false,
      "language": "c++",
      "src": [
        "test/proto/empty.proto",
        "test/proto/messages.proto",
        "test/proto/test.proto",
        "test/cpp/interop/reconnect_interop_client.cc"
      ],
      "deps": [
        "grpc++_test_util",
        "grpc_test_util",
        "grpc++",
        "grpc",
        "gpr_test_util",
        "gpr",
        "grpc++_test_config"
      ]
    },
    {
      "name": "reconnect_interop_server",
      "build": "test",
      "run": false,
      "language": "c++",
      "src": [
        "test/proto/empty.proto",
        "test/proto/messages.proto",
        "test/proto/test.proto",
        "test/cpp/interop/reconnect_interop_server.cc"
      ],
      "deps": [
        "reconnect_server",
        "grpc++_test_util",
        "grpc_test_util",
        "grpc++",
        "grpc",
        "gpr_test_util",
        "gpr",
        "grpc++_test_config"
      ]
    },
    {
      "name": "secure_auth_context_test",
      "build": "test",
      "language": "c++",
      "src": [
        "test/cpp/common/secure_auth_context_test.cc"
      ],
      "deps": [
        "grpc++_test_util",
        "grpc_test_util",
        "grpc++",
        "grpc",
        "gpr_test_util",
        "gpr"
      ]
    },
    {
      "name": "server_crash_test",
      "build": "test",
      "language": "c++",
      "src": [
        "test/cpp/end2end/server_crash_test.cc"
      ],
      "deps": [
        "grpc++_test_util",
        "grpc_test_util",
        "grpc++",
        "grpc",
        "gpr_test_util",
        "gpr"
      ],
      "platforms": [
        "mac",
        "linux",
        "posix"
      ]
    },
    {
      "name": "server_crash_test_client",
      "build": "test",
      "run": false,
      "language": "c++",
      "src": [
        "test/cpp/end2end/server_crash_test_client.cc"
      ],
      "deps": [
        "grpc++_test_util",
        "grpc_test_util",
        "grpc++",
        "grpc",
        "gpr_test_util",
        "gpr"
      ]
    },
    {
      "name": "shutdown_test",
      "build": "test",
      "language": "c++",
      "src": [
        "test/cpp/end2end/shutdown_test.cc"
      ],
      "deps": [
        "grpc++_test_util",
        "grpc_test_util",
        "grpc++",
        "grpc",
        "gpr_test_util",
        "gpr"
      ]
    },
    {
      "name": "status_test",
      "build": "test",
      "language": "c++",
      "src": [
        "test/cpp/util/status_test.cc"
      ],
      "deps": [
        "grpc_test_util",
        "grpc++",
        "grpc",
        "gpr_test_util",
        "gpr"
      ]
    },
    {
      "name": "sync_streaming_ping_pong_test",
      "build": "test",
      "language": "c++",
      "src": [
        "test/cpp/qps/sync_streaming_ping_pong_test.cc"
      ],
      "deps": [
        "qps",
        "grpc++_test_util",
        "grpc_test_util",
        "grpc++",
        "grpc",
        "gpr_test_util",
        "gpr"
      ],
      "platforms": [
        "mac",
        "linux",
        "posix"
      ]
    },
    {
      "name": "sync_unary_ping_pong_test",
      "build": "test",
      "language": "c++",
      "src": [
        "test/cpp/qps/sync_unary_ping_pong_test.cc"
      ],
      "deps": [
        "qps",
        "grpc++_test_util",
        "grpc_test_util",
        "grpc++",
        "grpc",
        "gpr_test_util",
        "gpr"
      ],
      "platforms": [
        "mac",
        "linux",
        "posix"
      ]
    },
    {
      "name": "thread_stress_test",
      "build": "test",
      "language": "c++",
      "src": [
        "test/cpp/end2end/thread_stress_test.cc"
      ],
      "deps": [
        "grpc++_test_util",
        "grpc_test_util",
        "grpc++",
        "grpc",
        "gpr_test_util",
        "gpr"
      ]
    },
    {
      "name": "zookeeper_test",
      "build": "test",
      "language": "c++",
      "src": [
        "test/cpp/end2end/zookeeper_test.cc"
      ],
      "deps": [
        "grpc++_test_util",
        "grpc_test_util",
        "grpc++",
        "grpc_zookeeper",
        "grpc",
        "gpr_test_util",
        "gpr"
      ],
      "external_deps": [
        "zookeeper"
      ]
    }
  ]
}<|MERGE_RESOLUTION|>--- conflicted
+++ resolved
@@ -23,14 +23,9 @@
       ],
       "src": [
         "src/core/census/context.c",
-<<<<<<< HEAD
-        "src/core/census/initialize.c"
-=======
         "src/core/census/initialize.c",
         "src/core/census/operation.c",
-        "src/core/census/record_stat.c",
         "src/core/census/tracing.c"
->>>>>>> 56bef17d
       ]
     },
     {
