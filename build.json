{
  "#1": "This file describes the list of targets and dependencies.",
  "#2": "It is used among other things to generate all of our project files.",
  "#3": "Please refer to the templates directory for more information.",
  "settings": {
    "#": "The public version number of the library.",
    "version": {
      "major": 0,
      "minor": 10,
      "micro": 1,
      "build": 0
    }
  },
  "filegroups": [
    {
      "name": "census",
      "public_headers": [
        "include/grpc/census.h"
      ],
      "headers": [
        "src/core/census/context.h",
        "src/core/census/rpc_stat_id.h"
      ],
      "src": [
        "src/core/census/context.c",
        "src/core/census/initialize.c",
        "src/core/census/record_stat.c"
      ]
    },
    {
      "name": "grpc++_base",
      "public_headers": [
        "include/grpc++/channel.h",
        "include/grpc++/client_context.h",
        "include/grpc++/completion_queue.h",
        "include/grpc++/create_channel.h",
        "include/grpc++/credentials.h",
<<<<<<< HEAD
        "include/grpc++/generic/async_generic_service.h",
        "include/grpc++/generic/generic_stub.h",
=======
        "include/grpc++/generic_stub.h",
>>>>>>> 8c4549ae
        "include/grpc++/impl/call.h",
        "include/grpc++/impl/client_unary_call.h",
        "include/grpc++/impl/grpc_library.h",
        "include/grpc++/impl/proto_utils.h",
        "include/grpc++/impl/rpc_method.h",
        "include/grpc++/impl/rpc_service_method.h",
        "include/grpc++/impl/serialization_traits.h",
        "include/grpc++/impl/service_type.h",
        "include/grpc++/impl/sync.h",
        "include/grpc++/impl/sync_cxx11.h",
        "include/grpc++/impl/sync_no_cxx11.h",
        "include/grpc++/impl/thd.h",
        "include/grpc++/impl/thd_cxx11.h",
        "include/grpc++/impl/thd_no_cxx11.h",
        "include/grpc++/server.h",
        "include/grpc++/server_builder.h",
        "include/grpc++/server_context.h",
        "include/grpc++/server_credentials.h",
<<<<<<< HEAD
        "include/grpc++/support/async_stream.h",
        "include/grpc++/support/async_unary_call.h",
        "include/grpc++/support/auth_context.h",
        "include/grpc++/support/byte_buffer.h",
        "include/grpc++/support/channel_arguments.h",
        "include/grpc++/support/config.h",
        "include/grpc++/support/config_protobuf.h",
        "include/grpc++/support/dynamic_thread_pool.h",
        "include/grpc++/support/fixed_size_thread_pool.h",
        "include/grpc++/support/slice.h",
        "include/grpc++/support/status.h",
        "include/grpc++/support/status_code_enum.h",
        "include/grpc++/support/stub_options.h",
        "include/grpc++/support/sync_stream.h",
        "include/grpc++/support/thread_pool_interface.h",
        "include/grpc++/support/time.h"
      ],
      "headers": [
        "src/cpp/client/create_channel_internal.h",
        "src/cpp/common/create_auth_context.h"
=======
        "include/grpc++/slice.h",
        "include/grpc++/status.h",
        "include/grpc++/status_code_enum.h",
        "include/grpc++/stream.h",
        "include/grpc++/stub_options.h",
        "include/grpc++/time.h"
      ],
      "headers": [
        "src/cpp/client/channel.h",
        "src/cpp/common/create_auth_context.h",
        "src/cpp/server/dynamic_thread_pool.h",
        "src/cpp/server/fixed_size_thread_pool.h",
        "src/cpp/server/thread_pool_interface.h"
>>>>>>> 8c4549ae
      ],
      "src": [
        "src/cpp/client/channel.cc",
        "src/cpp/client/channel_arguments.cc",
        "src/cpp/client/client_context.cc",
        "src/cpp/client/create_channel.cc",
        "src/cpp/client/create_channel_internal.cc",
        "src/cpp/client/credentials.cc",
        "src/cpp/client/generic_stub.cc",
        "src/cpp/client/insecure_credentials.cc",
        "src/cpp/common/call.cc",
        "src/cpp/common/completion_queue.cc",
        "src/cpp/common/rpc_method.cc",
        "src/cpp/proto/proto_utils.cc",
        "src/cpp/server/async_generic_service.cc",
        "src/cpp/server/create_default_thread_pool.cc",
        "src/cpp/server/dynamic_thread_pool.cc",
        "src/cpp/server/fixed_size_thread_pool.cc",
        "src/cpp/server/insecure_server_credentials.cc",
        "src/cpp/server/server.cc",
        "src/cpp/server/server_builder.cc",
        "src/cpp/server/server_context.cc",
        "src/cpp/server/server_credentials.cc",
        "src/cpp/util/byte_buffer.cc",
        "src/cpp/util/slice.cc",
        "src/cpp/util/status.cc",
        "src/cpp/util/time.cc"
      ]
    },
    {
      "name": "grpc_base",
      "public_headers": [
        "include/grpc/byte_buffer.h",
        "include/grpc/byte_buffer_reader.h",
        "include/grpc/compression.h",
        "include/grpc/grpc.h",
        "include/grpc/status.h"
      ],
      "headers": [
        "src/core/channel/census_filter.h",
        "src/core/channel/channel_args.h",
        "src/core/channel/channel_stack.h",
        "src/core/channel/client_channel.h",
        "src/core/channel/compress_filter.h",
        "src/core/channel/connected_channel.h",
        "src/core/channel/context.h",
        "src/core/channel/http_client_filter.h",
        "src/core/channel/http_server_filter.h",
        "src/core/channel/noop_filter.h",
        "src/core/client_config/client_config.h",
        "src/core/client_config/connector.h",
        "src/core/client_config/lb_policies/pick_first.h",
        "src/core/client_config/lb_policy.h",
        "src/core/client_config/resolver.h",
        "src/core/client_config/resolver_factory.h",
        "src/core/client_config/resolver_registry.h",
        "src/core/client_config/resolvers/dns_resolver.h",
        "src/core/client_config/resolvers/sockaddr_resolver.h",
        "src/core/client_config/subchannel.h",
        "src/core/client_config/subchannel_factory.h",
        "src/core/client_config/subchannel_factory_decorators/add_channel_arg.h",
        "src/core/client_config/subchannel_factory_decorators/merge_channel_args.h",
        "src/core/client_config/uri_parser.h",
        "src/core/compression/message_compress.h",
        "src/core/debug/trace.h",
        "src/core/httpcli/format_request.h",
        "src/core/httpcli/httpcli.h",
        "src/core/httpcli/parser.h",
        "src/core/iomgr/alarm.h",
        "src/core/iomgr/alarm_heap.h",
        "src/core/iomgr/alarm_internal.h",
        "src/core/iomgr/endpoint.h",
        "src/core/iomgr/endpoint_pair.h",
        "src/core/iomgr/fd_posix.h",
        "src/core/iomgr/iocp_windows.h",
        "src/core/iomgr/iomgr.h",
        "src/core/iomgr/iomgr_internal.h",
        "src/core/iomgr/iomgr_posix.h",
        "src/core/iomgr/pollset.h",
        "src/core/iomgr/pollset_posix.h",
        "src/core/iomgr/pollset_set.h",
        "src/core/iomgr/pollset_set_posix.h",
        "src/core/iomgr/pollset_set_windows.h",
        "src/core/iomgr/pollset_windows.h",
        "src/core/iomgr/resolve_address.h",
        "src/core/iomgr/sockaddr.h",
        "src/core/iomgr/sockaddr_posix.h",
        "src/core/iomgr/sockaddr_utils.h",
        "src/core/iomgr/sockaddr_win32.h",
        "src/core/iomgr/socket_utils_posix.h",
        "src/core/iomgr/socket_windows.h",
        "src/core/iomgr/tcp_client.h",
        "src/core/iomgr/tcp_posix.h",
        "src/core/iomgr/tcp_server.h",
        "src/core/iomgr/tcp_windows.h",
        "src/core/iomgr/time_averaged_stats.h",
        "src/core/iomgr/udp_server.h",
        "src/core/iomgr/wakeup_fd_pipe.h",
        "src/core/iomgr/wakeup_fd_posix.h",
        "src/core/json/json.h",
        "src/core/json/json_common.h",
        "src/core/json/json_reader.h",
        "src/core/json/json_writer.h",
        "src/core/profiling/timers.h",
        "src/core/profiling/timers_preciseclock.h",
        "src/core/surface/byte_buffer_queue.h",
        "src/core/surface/call.h",
        "src/core/surface/channel.h",
        "src/core/surface/completion_queue.h",
        "src/core/surface/event_string.h",
        "src/core/surface/init.h",
        "src/core/surface/server.h",
        "src/core/surface/surface_trace.h",
        "src/core/transport/chttp2/alpn.h",
        "src/core/transport/chttp2/bin_encoder.h",
        "src/core/transport/chttp2/frame.h",
        "src/core/transport/chttp2/frame_data.h",
        "src/core/transport/chttp2/frame_goaway.h",
        "src/core/transport/chttp2/frame_ping.h",
        "src/core/transport/chttp2/frame_rst_stream.h",
        "src/core/transport/chttp2/frame_settings.h",
        "src/core/transport/chttp2/frame_window_update.h",
        "src/core/transport/chttp2/hpack_parser.h",
        "src/core/transport/chttp2/hpack_table.h",
        "src/core/transport/chttp2/http2_errors.h",
        "src/core/transport/chttp2/huffsyms.h",
        "src/core/transport/chttp2/incoming_metadata.h",
        "src/core/transport/chttp2/internal.h",
        "src/core/transport/chttp2/status_conversion.h",
        "src/core/transport/chttp2/stream_encoder.h",
        "src/core/transport/chttp2/stream_map.h",
        "src/core/transport/chttp2/timeout_encoding.h",
        "src/core/transport/chttp2/varint.h",
        "src/core/transport/chttp2_transport.h",
        "src/core/transport/connectivity_state.h",
        "src/core/transport/metadata.h",
        "src/core/transport/stream_op.h",
        "src/core/transport/transport.h",
        "src/core/transport/transport_impl.h"
      ],
      "src": [
        "src/core/census/grpc_context.c",
        "src/core/channel/channel_args.c",
        "src/core/channel/channel_stack.c",
        "src/core/channel/client_channel.c",
        "src/core/channel/compress_filter.c",
        "src/core/channel/connected_channel.c",
        "src/core/channel/http_client_filter.c",
        "src/core/channel/http_server_filter.c",
        "src/core/channel/noop_filter.c",
        "src/core/client_config/client_config.c",
        "src/core/client_config/connector.c",
        "src/core/client_config/lb_policies/pick_first.c",
        "src/core/client_config/lb_policy.c",
        "src/core/client_config/resolver.c",
        "src/core/client_config/resolver_factory.c",
        "src/core/client_config/resolver_registry.c",
        "src/core/client_config/resolvers/dns_resolver.c",
        "src/core/client_config/resolvers/sockaddr_resolver.c",
        "src/core/client_config/subchannel.c",
        "src/core/client_config/subchannel_factory.c",
        "src/core/client_config/subchannel_factory_decorators/add_channel_arg.c",
        "src/core/client_config/subchannel_factory_decorators/merge_channel_args.c",
        "src/core/client_config/uri_parser.c",
        "src/core/compression/algorithm.c",
        "src/core/compression/message_compress.c",
        "src/core/debug/trace.c",
        "src/core/httpcli/format_request.c",
        "src/core/httpcli/httpcli.c",
        "src/core/httpcli/parser.c",
        "src/core/iomgr/alarm.c",
        "src/core/iomgr/alarm_heap.c",
        "src/core/iomgr/endpoint.c",
        "src/core/iomgr/endpoint_pair_posix.c",
        "src/core/iomgr/endpoint_pair_windows.c",
        "src/core/iomgr/fd_posix.c",
        "src/core/iomgr/iocp_windows.c",
        "src/core/iomgr/iomgr.c",
        "src/core/iomgr/iomgr_posix.c",
        "src/core/iomgr/iomgr_windows.c",
        "src/core/iomgr/pollset_multipoller_with_epoll.c",
        "src/core/iomgr/pollset_multipoller_with_poll_posix.c",
        "src/core/iomgr/pollset_posix.c",
        "src/core/iomgr/pollset_set_posix.c",
        "src/core/iomgr/pollset_set_windows.c",
        "src/core/iomgr/pollset_windows.c",
        "src/core/iomgr/resolve_address_posix.c",
        "src/core/iomgr/resolve_address_windows.c",
        "src/core/iomgr/sockaddr_utils.c",
        "src/core/iomgr/socket_utils_common_posix.c",
        "src/core/iomgr/socket_utils_linux.c",
        "src/core/iomgr/socket_utils_posix.c",
        "src/core/iomgr/socket_windows.c",
        "src/core/iomgr/tcp_client_posix.c",
        "src/core/iomgr/tcp_client_windows.c",
        "src/core/iomgr/tcp_posix.c",
        "src/core/iomgr/tcp_server_posix.c",
        "src/core/iomgr/tcp_server_windows.c",
        "src/core/iomgr/tcp_windows.c",
        "src/core/iomgr/time_averaged_stats.c",
        "src/core/iomgr/udp_server.c",
        "src/core/iomgr/wakeup_fd_eventfd.c",
        "src/core/iomgr/wakeup_fd_nospecial.c",
        "src/core/iomgr/wakeup_fd_pipe.c",
        "src/core/iomgr/wakeup_fd_posix.c",
        "src/core/json/json.c",
        "src/core/json/json_reader.c",
        "src/core/json/json_string.c",
        "src/core/json/json_writer.c",
        "src/core/profiling/basic_timers.c",
        "src/core/profiling/stap_timers.c",
        "src/core/surface/byte_buffer.c",
        "src/core/surface/byte_buffer_queue.c",
        "src/core/surface/byte_buffer_reader.c",
        "src/core/surface/call.c",
        "src/core/surface/call_details.c",
        "src/core/surface/call_log_batch.c",
        "src/core/surface/channel.c",
        "src/core/surface/channel_connectivity.c",
        "src/core/surface/channel_create.c",
        "src/core/surface/completion_queue.c",
        "src/core/surface/event_string.c",
        "src/core/surface/init.c",
        "src/core/surface/lame_client.c",
        "src/core/surface/metadata_array.c",
        "src/core/surface/server.c",
        "src/core/surface/server_chttp2.c",
        "src/core/surface/server_create.c",
        "src/core/surface/surface_trace.c",
        "src/core/surface/version.c",
        "src/core/transport/chttp2/alpn.c",
        "src/core/transport/chttp2/bin_encoder.c",
        "src/core/transport/chttp2/frame_data.c",
        "src/core/transport/chttp2/frame_goaway.c",
        "src/core/transport/chttp2/frame_ping.c",
        "src/core/transport/chttp2/frame_rst_stream.c",
        "src/core/transport/chttp2/frame_settings.c",
        "src/core/transport/chttp2/frame_window_update.c",
        "src/core/transport/chttp2/hpack_parser.c",
        "src/core/transport/chttp2/hpack_table.c",
        "src/core/transport/chttp2/huffsyms.c",
        "src/core/transport/chttp2/incoming_metadata.c",
        "src/core/transport/chttp2/parsing.c",
        "src/core/transport/chttp2/status_conversion.c",
        "src/core/transport/chttp2/stream_encoder.c",
        "src/core/transport/chttp2/stream_lists.c",
        "src/core/transport/chttp2/stream_map.c",
        "src/core/transport/chttp2/timeout_encoding.c",
        "src/core/transport/chttp2/varint.c",
        "src/core/transport/chttp2/writing.c",
        "src/core/transport/chttp2_transport.c",
        "src/core/transport/connectivity_state.c",
        "src/core/transport/metadata.c",
        "src/core/transport/stream_op.c",
        "src/core/transport/transport.c",
        "src/core/transport/transport_op_string.c"
      ]
    },
    {
      "name": "grpc_test_util_base",
      "headers": [
        "test/core/end2end/cq_verifier.h",
        "test/core/end2end/fixtures/proxy.h",
        "test/core/iomgr/endpoint_tests.h",
        "test/core/security/oauth2_utils.h",
        "test/core/util/grpc_profiler.h",
        "test/core/util/parse_hexstring.h",
        "test/core/util/port.h",
        "test/core/util/slice_splitter.h"
      ],
      "src": [
        "test/core/end2end/cq_verifier.c",
        "test/core/end2end/fixtures/proxy.c",
        "test/core/iomgr/endpoint_tests.c",
        "test/core/security/oauth2_utils.c",
        "test/core/util/grpc_profiler.c",
        "test/core/util/parse_hexstring.c",
        "test/core/util/port_posix.c",
        "test/core/util/port_windows.c",
        "test/core/util/slice_splitter.c"
      ]
    }
  ],
  "libs": [
    {
      "name": "gpr",
      "build": "all",
      "language": "c",
      "public_headers": [
        "include/grpc/support/alloc.h",
        "include/grpc/support/atm.h",
        "include/grpc/support/atm_gcc_atomic.h",
        "include/grpc/support/atm_gcc_sync.h",
        "include/grpc/support/atm_win32.h",
        "include/grpc/support/cmdline.h",
        "include/grpc/support/cpu.h",
        "include/grpc/support/histogram.h",
        "include/grpc/support/host_port.h",
        "include/grpc/support/log.h",
        "include/grpc/support/log_win32.h",
        "include/grpc/support/port_platform.h",
        "include/grpc/support/slice.h",
        "include/grpc/support/slice_buffer.h",
        "include/grpc/support/string_util.h",
        "include/grpc/support/subprocess.h",
        "include/grpc/support/sync.h",
        "include/grpc/support/sync_generic.h",
        "include/grpc/support/sync_posix.h",
        "include/grpc/support/sync_win32.h",
        "include/grpc/support/thd.h",
        "include/grpc/support/time.h",
        "include/grpc/support/tls.h",
        "include/grpc/support/tls_gcc.h",
        "include/grpc/support/tls_msvc.h",
        "include/grpc/support/tls_pthread.h",
        "include/grpc/support/useful.h"
      ],
      "headers": [
        "src/core/support/env.h",
        "src/core/support/file.h",
        "src/core/support/murmur_hash.h",
        "src/core/support/stack_lockfree.h",
        "src/core/support/string.h",
        "src/core/support/string_win32.h",
        "src/core/support/thd_internal.h"
      ],
      "src": [
        "src/core/support/alloc.c",
        "src/core/support/cmdline.c",
        "src/core/support/cpu_iphone.c",
        "src/core/support/cpu_linux.c",
        "src/core/support/cpu_posix.c",
        "src/core/support/cpu_windows.c",
        "src/core/support/env_linux.c",
        "src/core/support/env_posix.c",
        "src/core/support/env_win32.c",
        "src/core/support/file.c",
        "src/core/support/file_posix.c",
        "src/core/support/file_win32.c",
        "src/core/support/histogram.c",
        "src/core/support/host_port.c",
        "src/core/support/log.c",
        "src/core/support/log_android.c",
        "src/core/support/log_linux.c",
        "src/core/support/log_posix.c",
        "src/core/support/log_win32.c",
        "src/core/support/murmur_hash.c",
        "src/core/support/slice.c",
        "src/core/support/slice_buffer.c",
        "src/core/support/stack_lockfree.c",
        "src/core/support/string.c",
        "src/core/support/string_posix.c",
        "src/core/support/string_win32.c",
        "src/core/support/subprocess_posix.c",
        "src/core/support/sync.c",
        "src/core/support/sync_posix.c",
        "src/core/support/sync_win32.c",
        "src/core/support/thd.c",
        "src/core/support/thd_posix.c",
        "src/core/support/thd_win32.c",
        "src/core/support/time.c",
        "src/core/support/time_posix.c",
        "src/core/support/time_win32.c",
        "src/core/support/tls_pthread.c"
      ],
      "secure": "no",
      "vs_project_guid": "{B23D3D1A-9438-4EDA-BEB6-9A0A03D17792}"
    },
    {
      "name": "gpr_test_util",
      "build": "private",
      "language": "c",
      "headers": [
        "test/core/util/test_config.h"
      ],
      "src": [
        "test/core/util/test_config.c"
      ],
      "deps": [
        "gpr"
      ],
      "secure": "no",
      "vs_project_guid": "{EAB0A629-17A9-44DB-B5FF-E91A721FE037}"
    },
    {
      "name": "grpc",
      "build": "all",
      "language": "c",
      "public_headers": [
        "include/grpc/grpc_security.h"
      ],
      "headers": [
        "src/core/security/auth_filters.h",
        "src/core/security/base64.h",
        "src/core/security/credentials.h",
        "src/core/security/json_token.h",
        "src/core/security/jwt_verifier.h",
        "src/core/security/secure_endpoint.h",
        "src/core/security/secure_transport_setup.h",
        "src/core/security/security_connector.h",
        "src/core/security/security_context.h",
        "src/core/tsi/fake_transport_security.h",
        "src/core/tsi/ssl_transport_security.h",
        "src/core/tsi/transport_security.h",
        "src/core/tsi/transport_security_interface.h"
      ],
      "src": [
        "src/core/httpcli/httpcli_security_connector.c",
        "src/core/security/base64.c",
        "src/core/security/client_auth_filter.c",
        "src/core/security/credentials.c",
        "src/core/security/credentials_metadata.c",
        "src/core/security/credentials_posix.c",
        "src/core/security/credentials_win32.c",
        "src/core/security/google_default_credentials.c",
        "src/core/security/json_token.c",
        "src/core/security/jwt_verifier.c",
        "src/core/security/secure_endpoint.c",
        "src/core/security/secure_transport_setup.c",
        "src/core/security/security_connector.c",
        "src/core/security/security_context.c",
        "src/core/security/server_auth_filter.c",
        "src/core/security/server_secure_chttp2.c",
        "src/core/surface/init_secure.c",
        "src/core/surface/secure_channel_create.c",
        "src/core/tsi/fake_transport_security.c",
        "src/core/tsi/ssl_transport_security.c",
        "src/core/tsi/transport_security.c"
      ],
      "deps": [
        "gpr"
      ],
      "baselib": true,
      "dll": "yes",
      "filegroups": [
        "grpc_base",
        "census"
      ],
      "secure": "yes",
      "vs_project_guid": "{29D16885-7228-4C31-81ED-5F9187C7F2A9}"
    },
    {
      "name": "grpc_test_util",
      "build": "private",
      "language": "c",
      "headers": [
        "test/core/end2end/data/ssl_test_data.h"
      ],
      "src": [
        "test/core/end2end/data/server1_cert.c",
        "test/core/end2end/data/server1_key.c",
        "test/core/end2end/data/test_root_cert.c"
      ],
      "deps": [
        "gpr",
        "gpr_test_util",
        "grpc"
      ],
      "filegroups": [
        "grpc_test_util_base"
      ],
      "vs_project_guid": "{17BCAFC0-5FDC-4C94-AEB9-95F3E220614B}"
    },
    {
      "name": "grpc_test_util_unsecure",
      "build": "private",
      "language": "c",
      "deps": [
        "gpr",
        "gpr_test_util",
        "grpc"
      ],
      "filegroups": [
        "grpc_test_util_base"
      ],
      "secure": "no",
      "vs_project_guid": "{0A7E7F92-FDEA-40F1-A9EC-3BA484F98BBF}"
    },
    {
      "name": "grpc_unsecure",
      "build": "all",
      "language": "c",
      "src": [
        "src/core/surface/init_unsecure.c"
      ],
      "deps": [
        "gpr"
      ],
      "baselib": true,
      "dll": "yes",
      "filegroups": [
        "grpc_base",
        "census"
      ],
      "secure": "no",
      "vs_project_guid": "{46CEDFFF-9692-456A-AA24-38B5D6BCF4C5}"
    },
    {
      "name": "grpc_zookeeper",
      "build": "all",
      "language": "c",
      "public_headers": [
        "include/grpc/grpc_zookeeper.h"
      ],
      "headers": [
        "src/core/client_config/resolvers/zookeeper_resolver.h"
      ],
      "src": [
        "src/core/client_config/resolvers/zookeeper_resolver.c"
      ],
      "deps": [
        "gpr",
        "grpc"
      ],
      "external_deps": [
        "zookeeper"
      ],
      "secure": "no"
    },
    {
      "name": "reconnect_server",
      "build": "private",
      "language": "c",
      "headers": [
        "test/core/util/reconnect_server.h"
      ],
      "src": [
        "test/core/util/reconnect_server.c"
      ],
      "deps": [
        "grpc_test_util",
        "grpc",
        "gpr_test_util",
        "gpr"
      ]
    },
    {
      "name": "grpc++",
      "build": "all",
      "language": "c++",
      "headers": [
        "src/cpp/client/secure_credentials.h",
        "src/cpp/common/secure_auth_context.h",
        "src/cpp/server/secure_server_credentials.h"
      ],
      "src": [
        "src/cpp/client/secure_channel_arguments.cc",
        "src/cpp/client/secure_credentials.cc",
        "src/cpp/common/auth_property_iterator.cc",
        "src/cpp/common/secure_auth_context.cc",
        "src/cpp/common/secure_create_auth_context.cc",
        "src/cpp/server/secure_server_credentials.cc"
      ],
      "deps": [
        "gpr",
        "grpc"
      ],
      "baselib": true,
      "dll": "yes",
      "filegroups": [
        "grpc++_base"
      ],
      "secure": "check",
      "vs_project_guid": "{C187A093-A0FE-489D-A40A-6E33DE0F9FEB}"
    },
    {
      "name": "grpc++_test_config",
      "build": "private",
      "language": "c++",
      "headers": [
        "test/cpp/util/test_config.h"
      ],
      "src": [
        "test/cpp/util/test_config.cc"
      ]
    },
    {
      "name": "grpc++_test_util",
      "build": "private",
      "language": "c++",
      "headers": [
        "test/cpp/util/cli_call.h",
        "test/cpp/util/create_test_channel.h",
        "test/cpp/util/subprocess.h"
      ],
      "src": [
        "test/cpp/util/messages.proto",
        "test/cpp/util/echo.proto",
        "test/cpp/util/echo_duplicate.proto",
        "test/cpp/util/cli_call.cc",
        "test/cpp/util/create_test_channel.cc",
        "test/cpp/util/subprocess.cc"
      ],
      "deps": [
        "grpc++",
        "grpc_test_util"
      ]
    },
    {
      "name": "grpc++_unsecure",
      "build": "all",
      "language": "c++",
      "src": [
        "src/cpp/common/insecure_create_auth_context.cc"
      ],
      "deps": [
        "gpr",
        "grpc_unsecure"
      ],
      "baselib": true,
      "dll": "yes",
      "filegroups": [
        "grpc++_base"
      ],
      "secure": "no",
      "vs_project_guid": "{6EE56155-DF7C-4F6E-BFC4-F6F776BEB211}"
    },
    {
      "name": "grpc_plugin_support",
      "build": "protoc",
      "language": "c++",
      "headers": [
        "include/grpc++/config.h",
        "include/grpc++/config_protobuf.h",
        "src/compiler/config.h",
        "src/compiler/cpp_generator.h",
        "src/compiler/cpp_generator_helpers.h",
        "src/compiler/csharp_generator.h",
        "src/compiler/csharp_generator_helpers.h",
        "src/compiler/generator_helpers.h",
        "src/compiler/objective_c_generator.h",
        "src/compiler/objective_c_generator_helpers.h",
        "src/compiler/python_generator.h",
        "src/compiler/ruby_generator.h",
        "src/compiler/ruby_generator_helpers-inl.h",
        "src/compiler/ruby_generator_map-inl.h",
        "src/compiler/ruby_generator_string-inl.h"
      ],
      "src": [
        "src/compiler/cpp_generator.cc",
        "src/compiler/csharp_generator.cc",
        "src/compiler/objective_c_generator.cc",
        "src/compiler/python_generator.cc",
        "src/compiler/ruby_generator.cc"
      ],
      "deps": [],
      "secure": "no",
      "vs_project_guid": "{B6E81D84-2ACB-41B8-8781-493A944C7817}"
    },
    {
      "name": "interop_client_helper",
      "build": "private",
      "language": "c++",
      "headers": [
        "test/cpp/interop/client_helper.h"
      ],
      "src": [
        "test/proto/messages.proto",
        "test/cpp/interop/client_helper.cc"
      ],
      "deps": [
        "grpc++_test_util",
        "grpc_test_util",
        "grpc++",
        "grpc",
        "gpr"
      ]
    },
    {
      "name": "interop_client_main",
      "build": "private",
      "language": "c++",
      "headers": [
        "test/cpp/interop/interop_client.h"
      ],
      "src": [
        "test/proto/empty.proto",
        "test/proto/messages.proto",
        "test/proto/test.proto",
        "test/cpp/interop/client.cc",
        "test/cpp/interop/interop_client.cc"
      ],
      "deps": [
        "interop_client_helper",
        "grpc++_test_util",
        "grpc_test_util",
        "grpc++",
        "grpc",
        "gpr_test_util",
        "gpr",
        "grpc++_test_config"
      ]
    },
    {
      "name": "interop_server_helper",
      "build": "private",
      "language": "c++",
      "headers": [
        "test/cpp/interop/server_helper.h"
      ],
      "src": [
        "test/cpp/interop/server_helper.cc"
      ],
      "deps": [
        "grpc_test_util",
        "grpc++",
        "grpc",
        "gpr"
      ]
    },
    {
      "name": "interop_server_main",
      "build": "private",
      "language": "c++",
      "src": [
        "test/proto/empty.proto",
        "test/proto/messages.proto",
        "test/proto/test.proto",
        "test/cpp/interop/server.cc"
      ],
      "deps": [
        "interop_server_helper",
        "grpc++_test_util",
        "grpc_test_util",
        "grpc++",
        "grpc",
        "gpr_test_util",
        "gpr",
        "grpc++_test_config"
      ]
    },
    {
      "name": "pubsub_client_lib",
      "build": "do_not_build",
      "language": "c++",
      "headers": [
        "examples/pubsub/publisher.h",
        "examples/pubsub/subscriber.h"
      ],
      "src": [
        "examples/pubsub/label.proto",
        "examples/pubsub/empty.proto",
        "examples/pubsub/pubsub.proto",
        "examples/pubsub/publisher.cc",
        "examples/pubsub/subscriber.cc"
      ],
      "deps": [
        "grpc++",
        "grpc",
        "gpr"
      ]
    },
    {
      "name": "qps",
      "build": "private",
      "language": "c++",
      "headers": [
        "test/cpp/qps/client.h",
        "test/cpp/qps/driver.h",
        "test/cpp/qps/histogram.h",
        "test/cpp/qps/interarrival.h",
        "test/cpp/qps/perf_db_client.h",
        "test/cpp/qps/qps_worker.h",
        "test/cpp/qps/report.h",
        "test/cpp/qps/server.h",
        "test/cpp/qps/stats.h",
        "test/cpp/qps/timer.h",
        "test/cpp/util/benchmark_config.h"
      ],
      "src": [
        "test/cpp/qps/qpstest.proto",
        "test/cpp/qps/perf_db.proto",
        "test/cpp/qps/client_async.cc",
        "test/cpp/qps/client_sync.cc",
        "test/cpp/qps/driver.cc",
        "test/cpp/qps/perf_db_client.cc",
        "test/cpp/qps/qps_worker.cc",
        "test/cpp/qps/report.cc",
        "test/cpp/qps/server_async.cc",
        "test/cpp/qps/server_sync.cc",
        "test/cpp/qps/timer.cc",
        "test/cpp/util/benchmark_config.cc"
      ],
      "deps": [
        "grpc_test_util",
        "grpc++_test_util",
        "grpc++"
      ]
    },
    {
      "name": "grpc_csharp_ext",
      "build": "all",
      "language": "csharp",
      "src": [
        "src/csharp/ext/grpc_csharp_ext.c"
      ],
      "deps": [
        "gpr",
        "grpc"
      ],
      "dll": "only",
      "vs_project_guid": "{D64C6D63-4458-4A88-AB38-35678384A7E4}"
    }
  ],
  "targets": [
    {
      "name": "alarm_heap_test",
      "build": "test",
      "language": "c",
      "src": [
        "test/core/iomgr/alarm_heap_test.c"
      ],
      "deps": [
        "grpc_test_util",
        "grpc",
        "gpr_test_util",
        "gpr"
      ]
    },
    {
      "name": "alarm_list_test",
      "build": "test",
      "language": "c",
      "src": [
        "test/core/iomgr/alarm_list_test.c"
      ],
      "deps": [
        "grpc_test_util",
        "grpc",
        "gpr_test_util",
        "gpr"
      ]
    },
    {
      "name": "alarm_test",
      "build": "test",
      "language": "c",
      "src": [
        "test/core/iomgr/alarm_test.c"
      ],
      "deps": [
        "grpc_test_util",
        "grpc",
        "gpr_test_util",
        "gpr"
      ]
    },
    {
      "name": "alpn_test",
      "build": "test",
      "language": "c",
      "src": [
        "test/core/transport/chttp2/alpn_test.c"
      ],
      "deps": [
        "grpc_test_util",
        "grpc",
        "gpr_test_util",
        "gpr"
      ]
    },
    {
      "name": "bin_encoder_test",
      "build": "test",
      "language": "c",
      "src": [
        "test/core/transport/chttp2/bin_encoder_test.c"
      ],
      "deps": [
        "grpc_test_util",
        "grpc",
        "gpr_test_util",
        "gpr"
      ]
    },
    {
      "name": "chttp2_status_conversion_test",
      "build": "test",
      "language": "c",
      "src": [
        "test/core/transport/chttp2/status_conversion_test.c"
      ],
      "deps": [
        "grpc_test_util",
        "grpc",
        "gpr_test_util",
        "gpr"
      ]
    },
    {
      "name": "chttp2_stream_encoder_test",
      "build": "test",
      "language": "c",
      "src": [
        "test/core/transport/chttp2/stream_encoder_test.c"
      ],
      "deps": [
        "grpc_test_util",
        "grpc",
        "gpr_test_util",
        "gpr"
      ]
    },
    {
      "name": "chttp2_stream_map_test",
      "build": "test",
      "language": "c",
      "src": [
        "test/core/transport/chttp2/stream_map_test.c"
      ],
      "deps": [
        "grpc_test_util",
        "grpc",
        "gpr_test_util",
        "gpr"
      ]
    },
    {
      "name": "compression_test",
      "build": "test",
      "language": "c",
      "src": [
        "test/core/compression/compression_test.c"
      ],
      "deps": [
        "grpc_test_util",
        "grpc",
        "gpr_test_util",
        "gpr"
      ]
    },
    {
      "name": "dualstack_socket_test",
      "build": "test",
      "language": "c",
      "src": [
        "test/core/end2end/dualstack_socket_test.c"
      ],
      "deps": [
        "grpc_test_util",
        "grpc",
        "gpr_test_util",
        "gpr"
      ],
      "platforms": [
        "mac",
        "linux",
        "posix"
      ]
    },
    {
      "name": "fd_conservation_posix_test",
      "build": "test",
      "language": "c",
      "src": [
        "test/core/iomgr/fd_conservation_posix_test.c"
      ],
      "deps": [
        "grpc_test_util",
        "grpc",
        "gpr_test_util",
        "gpr"
      ],
      "platforms": [
        "mac",
        "linux",
        "posix"
      ]
    },
    {
      "name": "fd_posix_test",
      "build": "test",
      "language": "c",
      "src": [
        "test/core/iomgr/fd_posix_test.c"
      ],
      "deps": [
        "grpc_test_util",
        "grpc",
        "gpr_test_util",
        "gpr"
      ],
      "platforms": [
        "mac",
        "linux",
        "posix"
      ]
    },
    {
      "name": "fling_client",
      "build": "test",
      "run": false,
      "language": "c",
      "src": [
        "test/core/fling/client.c"
      ],
      "deps": [
        "grpc_test_util",
        "grpc",
        "gpr_test_util",
        "gpr"
      ]
    },
    {
      "name": "fling_server",
      "build": "test",
      "run": false,
      "language": "c",
      "src": [
        "test/core/fling/server.c"
      ],
      "deps": [
        "grpc_test_util",
        "grpc",
        "gpr_test_util",
        "gpr"
      ]
    },
    {
      "name": "fling_stream_test",
      "build": "test",
      "language": "c",
      "src": [
        "test/core/fling/fling_stream_test.c"
      ],
      "deps": [
        "grpc_test_util",
        "grpc",
        "gpr_test_util",
        "gpr"
      ],
      "platforms": [
        "mac",
        "linux",
        "posix"
      ]
    },
    {
      "name": "fling_test",
      "build": "test",
      "language": "c",
      "src": [
        "test/core/fling/fling_test.c"
      ],
      "deps": [
        "grpc_test_util",
        "grpc",
        "gpr_test_util",
        "gpr"
      ],
      "platforms": [
        "mac",
        "linux",
        "posix"
      ]
    },
    {
      "name": "gen_hpack_tables",
      "build": "tool",
      "language": "c",
      "src": [
        "tools/codegen/core/gen_hpack_tables.c"
      ],
      "deps": [
        "gpr",
        "grpc"
      ]
    },
    {
      "name": "gpr_cmdline_test",
      "build": "test",
      "language": "c",
      "src": [
        "test/core/support/cmdline_test.c"
      ],
      "deps": [
        "gpr_test_util",
        "gpr"
      ]
    },
    {
      "name": "gpr_env_test",
      "build": "test",
      "language": "c",
      "src": [
        "test/core/support/env_test.c"
      ],
      "deps": [
        "gpr_test_util",
        "gpr"
      ]
    },
    {
      "name": "gpr_file_test",
      "build": "test",
      "language": "c",
      "src": [
        "test/core/support/file_test.c"
      ],
      "deps": [
        "gpr_test_util",
        "gpr"
      ]
    },
    {
      "name": "gpr_histogram_test",
      "build": "test",
      "language": "c",
      "src": [
        "test/core/support/histogram_test.c"
      ],
      "deps": [
        "gpr_test_util",
        "gpr"
      ]
    },
    {
      "name": "gpr_host_port_test",
      "build": "test",
      "language": "c",
      "src": [
        "test/core/support/host_port_test.c"
      ],
      "deps": [
        "gpr_test_util",
        "gpr"
      ]
    },
    {
      "name": "gpr_log_test",
      "build": "test",
      "language": "c",
      "src": [
        "test/core/support/log_test.c"
      ],
      "deps": [
        "gpr_test_util",
        "gpr"
      ]
    },
    {
      "name": "gpr_slice_buffer_test",
      "build": "test",
      "language": "c",
      "src": [
        "test/core/support/slice_buffer_test.c"
      ],
      "deps": [
        "gpr_test_util",
        "gpr"
      ]
    },
    {
      "name": "gpr_slice_test",
      "build": "test",
      "language": "c",
      "src": [
        "test/core/support/slice_test.c"
      ],
      "deps": [
        "gpr_test_util",
        "gpr"
      ]
    },
    {
      "name": "gpr_stack_lockfree_test",
      "build": "test",
      "language": "c",
      "src": [
        "test/core/support/stack_lockfree_test.c"
      ],
      "deps": [
        "gpr_test_util",
        "gpr"
      ]
    },
    {
      "name": "gpr_string_test",
      "build": "test",
      "language": "c",
      "src": [
        "test/core/support/string_test.c"
      ],
      "deps": [
        "gpr_test_util",
        "gpr"
      ]
    },
    {
      "name": "gpr_sync_test",
      "build": "test",
      "language": "c",
      "src": [
        "test/core/support/sync_test.c"
      ],
      "deps": [
        "gpr_test_util",
        "gpr"
      ]
    },
    {
      "name": "gpr_thd_test",
      "build": "test",
      "language": "c",
      "src": [
        "test/core/support/thd_test.c"
      ],
      "deps": [
        "gpr_test_util",
        "gpr"
      ]
    },
    {
      "name": "gpr_time_test",
      "build": "test",
      "language": "c",
      "src": [
        "test/core/support/time_test.c"
      ],
      "deps": [
        "gpr_test_util",
        "gpr"
      ]
    },
    {
      "name": "gpr_tls_test",
      "build": "test",
      "language": "c",
      "src": [
        "test/core/support/tls_test.c"
      ],
      "deps": [
        "gpr_test_util",
        "gpr"
      ]
    },
    {
      "name": "gpr_useful_test",
      "build": "test",
      "language": "c",
      "src": [
        "test/core/support/useful_test.c"
      ],
      "deps": [
        "gpr_test_util",
        "gpr"
      ]
    },
    {
      "name": "grpc_auth_context_test",
      "build": "test",
      "language": "c",
      "src": [
        "test/core/security/auth_context_test.c"
      ],
      "deps": [
        "grpc_test_util",
        "grpc",
        "gpr_test_util",
        "gpr"
      ]
    },
    {
      "name": "grpc_base64_test",
      "build": "test",
      "language": "c",
      "src": [
        "test/core/security/base64_test.c"
      ],
      "deps": [
        "grpc_test_util",
        "grpc",
        "gpr_test_util",
        "gpr"
      ]
    },
    {
      "name": "grpc_byte_buffer_reader_test",
      "build": "test",
      "language": "c",
      "src": [
        "test/core/surface/byte_buffer_reader_test.c"
      ],
      "deps": [
        "grpc_test_util",
        "grpc",
        "gpr_test_util",
        "gpr"
      ]
    },
    {
      "name": "grpc_channel_args_test",
      "build": "test",
      "language": "c",
      "src": [
        "test/core/channel/channel_args_test.c"
      ],
      "deps": [
        "grpc_test_util",
        "grpc",
        "gpr_test_util",
        "gpr"
      ]
    },
    {
      "name": "grpc_channel_stack_test",
      "build": "test",
      "language": "c",
      "src": [
        "test/core/channel/channel_stack_test.c"
      ],
      "deps": [
        "grpc_test_util",
        "grpc",
        "gpr_test_util",
        "gpr"
      ]
    },
    {
      "name": "grpc_completion_queue_test",
      "build": "test",
      "language": "c",
      "src": [
        "test/core/surface/completion_queue_test.c"
      ],
      "deps": [
        "grpc_test_util",
        "grpc",
        "gpr_test_util",
        "gpr"
      ]
    },
    {
      "name": "grpc_create_jwt",
      "build": "tool",
      "language": "c",
      "src": [
        "test/core/security/create_jwt.c"
      ],
      "deps": [
        "grpc_test_util",
        "grpc",
        "gpr_test_util",
        "gpr"
      ]
    },
    {
      "name": "grpc_credentials_test",
      "build": "test",
      "language": "c",
      "src": [
        "test/core/security/credentials_test.c"
      ],
      "deps": [
        "grpc_test_util",
        "grpc",
        "gpr_test_util",
        "gpr"
      ]
    },
    {
      "name": "grpc_fetch_oauth2",
      "build": "tool",
      "language": "c",
      "src": [
        "test/core/security/fetch_oauth2.c"
      ],
      "deps": [
        "grpc_test_util",
        "grpc",
        "gpr_test_util",
        "gpr"
      ]
    },
    {
      "name": "grpc_json_token_test",
      "build": "test",
      "language": "c",
      "src": [
        "test/core/security/json_token_test.c"
      ],
      "deps": [
        "grpc_test_util",
        "grpc",
        "gpr_test_util",
        "gpr"
      ]
    },
    {
      "name": "grpc_jwt_verifier_test",
      "build": "test",
      "language": "c",
      "src": [
        "test/core/security/jwt_verifier_test.c"
      ],
      "deps": [
        "grpc_test_util",
        "grpc",
        "gpr_test_util",
        "gpr"
      ]
    },
    {
      "name": "grpc_print_google_default_creds_token",
      "build": "tool",
      "language": "c",
      "src": [
        "test/core/security/print_google_default_creds_token.c"
      ],
      "deps": [
        "grpc_test_util",
        "grpc",
        "gpr_test_util",
        "gpr"
      ]
    },
    {
      "name": "grpc_security_connector_test",
      "build": "test",
      "language": "c",
      "src": [
        "test/core/security/security_connector_test.c"
      ],
      "deps": [
        "grpc_test_util",
        "grpc",
        "gpr_test_util",
        "gpr"
      ]
    },
    {
      "name": "grpc_stream_op_test",
      "build": "test",
      "language": "c",
      "src": [
        "test/core/transport/stream_op_test.c"
      ],
      "deps": [
        "grpc_test_util",
        "grpc",
        "gpr_test_util",
        "gpr"
      ]
    },
    {
      "name": "grpc_verify_jwt",
      "build": "tool",
      "language": "c",
      "src": [
        "test/core/security/verify_jwt.c"
      ],
      "deps": [
        "grpc_test_util",
        "grpc",
        "gpr_test_util",
        "gpr"
      ]
    },
    {
      "name": "hpack_parser_test",
      "build": "test",
      "language": "c",
      "src": [
        "test/core/transport/chttp2/hpack_parser_test.c"
      ],
      "deps": [
        "grpc_test_util",
        "grpc",
        "gpr_test_util",
        "gpr"
      ]
    },
    {
      "name": "hpack_table_test",
      "build": "test",
      "language": "c",
      "src": [
        "test/core/transport/chttp2/hpack_table_test.c"
      ],
      "deps": [
        "grpc_test_util",
        "grpc",
        "gpr_test_util",
        "gpr"
      ]
    },
    {
      "name": "httpcli_format_request_test",
      "build": "test",
      "language": "c",
      "src": [
        "test/core/httpcli/format_request_test.c"
      ],
      "deps": [
        "grpc_test_util",
        "grpc",
        "gpr_test_util",
        "gpr"
      ]
    },
    {
      "name": "httpcli_parser_test",
      "build": "test",
      "language": "c",
      "src": [
        "test/core/httpcli/parser_test.c"
      ],
      "deps": [
        "grpc_test_util",
        "grpc",
        "gpr_test_util",
        "gpr"
      ]
    },
    {
      "name": "httpcli_test",
      "build": "test",
      "language": "c",
      "src": [
        "test/core/httpcli/httpcli_test.c"
      ],
      "deps": [
        "grpc_test_util",
        "grpc",
        "gpr_test_util",
        "gpr"
      ],
      "platforms": [
        "mac",
        "linux",
        "posix"
      ]
    },
    {
      "name": "json_rewrite",
      "build": "test",
      "run": false,
      "language": "c",
      "src": [
        "test/core/json/json_rewrite.c"
      ],
      "deps": [
        "grpc",
        "gpr"
      ]
    },
    {
      "name": "json_rewrite_test",
      "build": "test",
      "language": "c",
      "src": [
        "test/core/json/json_rewrite_test.c"
      ],
      "deps": [
        "grpc_test_util",
        "grpc",
        "gpr_test_util",
        "gpr"
      ]
    },
    {
      "name": "json_test",
      "build": "test",
      "language": "c",
      "src": [
        "test/core/json/json_test.c"
      ],
      "deps": [
        "grpc_test_util",
        "grpc",
        "gpr_test_util",
        "gpr"
      ]
    },
    {
      "name": "lame_client_test",
      "build": "test",
      "language": "c",
      "src": [
        "test/core/surface/lame_client_test.c"
      ],
      "deps": [
        "grpc_test_util",
        "grpc",
        "gpr_test_util",
        "gpr"
      ]
    },
    {
      "name": "low_level_ping_pong_benchmark",
      "build": "benchmark",
      "language": "c",
      "src": [
        "test/core/network_benchmarks/low_level_ping_pong.c"
      ],
      "deps": [
        "grpc_test_util",
        "grpc",
        "gpr_test_util",
        "gpr"
      ]
    },
    {
      "name": "message_compress_test",
      "build": "test",
      "language": "c",
      "src": [
        "test/core/compression/message_compress_test.c"
      ],
      "deps": [
        "grpc_test_util",
        "grpc",
        "gpr_test_util",
        "gpr"
      ]
    },
    {
      "name": "multi_init_test",
      "build": "test",
      "language": "c",
      "src": [
        "test/core/surface/multi_init_test.c"
      ],
      "deps": [
        "grpc_test_util",
        "grpc",
        "gpr_test_util",
        "gpr"
      ]
    },
    {
      "name": "multiple_server_queues_test",
      "build": "test",
      "language": "c",
      "src": [
        "test/core/end2end/multiple_server_queues_test.c"
      ],
      "deps": [
        "grpc_test_util",
        "grpc",
        "gpr_test_util",
        "gpr"
      ]
    },
    {
      "name": "murmur_hash_test",
      "build": "test",
      "language": "c",
      "src": [
        "test/core/support/murmur_hash_test.c"
      ],
      "deps": [
        "gpr_test_util",
        "gpr"
      ]
    },
    {
      "name": "no_server_test",
      "build": "test",
      "language": "c",
      "src": [
        "test/core/end2end/no_server_test.c"
      ],
      "deps": [
        "grpc_test_util",
        "grpc",
        "gpr_test_util",
        "gpr"
      ]
    },
    {
      "name": "resolve_address_test",
      "build": "test",
      "language": "c",
      "src": [
        "test/core/iomgr/resolve_address_test.c"
      ],
      "deps": [
        "grpc_test_util",
        "grpc",
        "gpr_test_util",
        "gpr"
      ]
    },
    {
      "name": "secure_endpoint_test",
      "build": "test",
      "language": "c",
      "src": [
        "test/core/security/secure_endpoint_test.c"
      ],
      "deps": [
        "grpc_test_util",
        "grpc",
        "gpr_test_util",
        "gpr"
      ]
    },
    {
      "name": "sockaddr_utils_test",
      "build": "test",
      "language": "c",
      "src": [
        "test/core/iomgr/sockaddr_utils_test.c"
      ],
      "deps": [
        "grpc_test_util",
        "grpc",
        "gpr_test_util",
        "gpr"
      ]
    },
    {
      "name": "tcp_client_posix_test",
      "build": "test",
      "language": "c",
      "src": [
        "test/core/iomgr/tcp_client_posix_test.c"
      ],
      "deps": [
        "grpc_test_util",
        "grpc",
        "gpr_test_util",
        "gpr"
      ],
      "platforms": [
        "mac",
        "linux",
        "posix"
      ]
    },
    {
      "name": "tcp_posix_test",
      "build": "test",
      "language": "c",
      "src": [
        "test/core/iomgr/tcp_posix_test.c"
      ],
      "deps": [
        "grpc_test_util",
        "grpc",
        "gpr_test_util",
        "gpr"
      ],
      "platforms": [
        "mac",
        "linux",
        "posix"
      ]
    },
    {
      "name": "tcp_server_posix_test",
      "build": "test",
      "language": "c",
      "src": [
        "test/core/iomgr/tcp_server_posix_test.c"
      ],
      "deps": [
        "grpc_test_util",
        "grpc",
        "gpr_test_util",
        "gpr"
      ],
      "platforms": [
        "mac",
        "linux",
        "posix"
      ]
    },
    {
      "name": "time_averaged_stats_test",
      "build": "test",
      "language": "c",
      "src": [
        "test/core/iomgr/time_averaged_stats_test.c"
      ],
      "deps": [
        "grpc_test_util",
        "grpc",
        "gpr_test_util",
        "gpr"
      ]
    },
    {
      "name": "timeout_encoding_test",
      "build": "test",
      "language": "c",
      "src": [
        "test/core/transport/chttp2/timeout_encoding_test.c"
      ],
      "deps": [
        "grpc_test_util",
        "grpc",
        "gpr_test_util",
        "gpr"
      ]
    },
    {
      "name": "timers_test",
      "build": "test",
      "language": "c",
      "src": [
        "test/core/profiling/timers_test.c"
      ],
      "deps": [
        "grpc_test_util",
        "grpc",
        "gpr_test_util",
        "gpr"
      ]
    },
    {
      "name": "transport_metadata_test",
      "build": "test",
      "language": "c",
      "src": [
        "test/core/transport/metadata_test.c"
      ],
      "deps": [
        "grpc_test_util",
        "grpc",
        "gpr_test_util",
        "gpr"
      ]
    },
    {
      "name": "transport_security_test",
      "build": "test",
      "language": "c",
      "src": [
        "test/core/tsi/transport_security_test.c"
      ],
      "deps": [
        "grpc_test_util",
        "grpc",
        "gpr_test_util",
        "gpr"
      ]
    },
    {
      "name": "udp_server_test",
      "build": "test",
      "language": "c",
      "src": [
        "test/core/iomgr/udp_server_test.c"
      ],
      "deps": [
        "grpc_test_util",
        "grpc",
        "gpr_test_util",
        "gpr"
      ],
      "platforms": [
        "posix"
      ]
    },
    {
      "name": "uri_parser_test",
      "build": "test",
      "language": "c",
      "src": [
        "test/core/client_config/uri_parser_test.c"
      ],
      "deps": [
        "grpc_test_util",
        "grpc",
        "gpr_test_util",
        "gpr"
      ]
    },
    {
      "name": "async_end2end_test",
      "build": "test",
      "language": "c++",
      "src": [
        "test/cpp/end2end/async_end2end_test.cc"
      ],
      "deps": [
        "grpc++_test_util",
        "grpc_test_util",
        "grpc++",
        "grpc",
        "gpr_test_util",
        "gpr"
      ]
    },
    {
      "name": "async_streaming_ping_pong_test",
      "build": "test",
      "language": "c++",
      "src": [
        "test/cpp/qps/async_streaming_ping_pong_test.cc"
      ],
      "deps": [
        "qps",
        "grpc++_test_util",
        "grpc_test_util",
        "grpc++",
        "grpc",
        "gpr_test_util",
        "gpr"
      ],
      "platforms": [
        "mac",
        "linux",
        "posix"
      ]
    },
    {
      "name": "async_unary_ping_pong_test",
      "build": "test",
      "language": "c++",
      "src": [
        "test/cpp/qps/async_unary_ping_pong_test.cc"
      ],
      "deps": [
        "qps",
        "grpc++_test_util",
        "grpc_test_util",
        "grpc++",
        "grpc",
        "gpr_test_util",
        "gpr"
      ],
      "platforms": [
        "mac",
        "linux",
        "posix"
      ]
    },
    {
      "name": "auth_property_iterator_test",
      "build": "test",
      "language": "c++",
      "src": [
        "test/cpp/common/auth_property_iterator_test.cc"
      ],
      "deps": [
        "grpc++",
        "grpc",
        "gpr"
      ]
    },
    {
      "name": "channel_arguments_test",
      "build": "test",
      "language": "c++",
      "src": [
        "test/cpp/client/channel_arguments_test.cc"
      ],
      "deps": [
        "grpc++",
        "grpc",
        "gpr"
      ]
    },
    {
      "name": "cli_call_test",
      "build": "test",
      "language": "c++",
      "src": [
        "test/cpp/util/cli_call_test.cc"
      ],
      "deps": [
        "grpc++_test_util",
        "grpc_test_util",
        "grpc++",
        "grpc",
        "gpr_test_util",
        "gpr"
      ]
    },
    {
      "name": "client_crash_test",
      "build": "test",
      "language": "c++",
      "src": [
        "test/cpp/end2end/client_crash_test.cc"
      ],
      "deps": [
        "grpc++_test_util",
        "grpc_test_util",
        "grpc++",
        "grpc",
        "gpr_test_util",
        "gpr"
      ],
      "platforms": [
        "mac",
        "linux",
        "posix"
      ]
    },
    {
      "name": "client_crash_test_server",
      "build": "test",
      "run": false,
      "language": "c++",
      "src": [
        "test/cpp/end2end/client_crash_test_server.cc"
      ],
      "deps": [
        "grpc++_test_util",
        "grpc_test_util",
        "grpc++",
        "grpc",
        "gpr_test_util",
        "gpr"
      ]
    },
    {
      "name": "credentials_test",
      "build": "test",
      "language": "c++",
      "src": [
        "test/cpp/client/credentials_test.cc"
      ],
      "deps": [
        "grpc++",
        "grpc",
        "gpr"
      ]
    },
    {
      "name": "cxx_byte_buffer_test",
      "build": "test",
      "language": "c++",
      "src": [
        "test/cpp/util/byte_buffer_test.cc"
      ],
      "deps": [
        "grpc_test_util",
        "grpc++",
        "grpc",
        "gpr_test_util",
        "gpr"
      ]
    },
    {
      "name": "cxx_slice_test",
      "build": "test",
      "language": "c++",
      "src": [
        "test/cpp/util/slice_test.cc"
      ],
      "deps": [
        "grpc_test_util",
        "grpc++",
        "grpc",
        "gpr_test_util",
        "gpr"
      ]
    },
    {
      "name": "cxx_time_test",
      "build": "test",
      "language": "c++",
      "src": [
        "test/cpp/util/time_test.cc"
      ],
      "deps": [
        "grpc_test_util",
        "grpc++",
        "grpc",
        "gpr_test_util",
        "gpr"
      ]
    },
    {
      "name": "end2end_test",
      "build": "test",
      "language": "c++",
      "src": [
        "test/cpp/end2end/end2end_test.cc"
      ],
      "deps": [
        "grpc++_test_util",
        "grpc_test_util",
        "grpc++",
        "grpc",
        "gpr_test_util",
        "gpr"
      ]
    },
    {
      "name": "generic_end2end_test",
      "build": "test",
      "language": "c++",
      "src": [
        "test/cpp/end2end/generic_end2end_test.cc"
      ],
      "deps": [
        "grpc++_test_util",
        "grpc_test_util",
        "grpc++",
        "grpc",
        "gpr_test_util",
        "gpr"
      ]
    },
    {
      "name": "grpc_cli",
      "build": "test",
      "run": false,
      "language": "c++",
      "src": [
        "test/cpp/util/grpc_cli.cc"
      ],
      "deps": [
        "grpc++_test_util",
        "grpc_test_util",
        "grpc++",
        "grpc",
        "gpr_test_util",
        "gpr",
        "grpc++_test_config"
      ]
    },
    {
      "name": "grpc_cpp_plugin",
      "build": "protoc",
      "language": "c++",
      "src": [
        "src/compiler/cpp_plugin.cc"
      ],
      "deps": [
        "grpc_plugin_support"
      ],
      "secure": "no",
      "vs_project_guid": "{7E51A25F-AC59-488F-906C-C60FAAE706AA}"
    },
    {
      "name": "grpc_csharp_plugin",
      "build": "protoc",
      "language": "c++",
      "src": [
        "src/compiler/csharp_plugin.cc"
      ],
      "deps": [
        "grpc_plugin_support"
      ],
      "secure": "no",
      "vs_project_guid": "{3C813052-A49A-4662-B90A-1ADBEC7EE453}"
    },
    {
      "name": "grpc_objective_c_plugin",
      "build": "protoc",
      "language": "c++",
      "src": [
        "src/compiler/objective_c_plugin.cc"
      ],
      "deps": [
        "grpc_plugin_support"
      ],
      "secure": "no",
      "vs_project_guid": "{19564640-CEE6-4921-ABA5-676ED79A36F6}"
    },
    {
      "name": "grpc_python_plugin",
      "build": "protoc",
      "language": "c++",
      "src": [
        "src/compiler/python_plugin.cc"
      ],
      "deps": [
        "grpc_plugin_support"
      ],
      "secure": "no",
      "vs_project_guid": "{DF52D501-A6CF-4E6F-BA38-6EBE2E8DAFB2}"
    },
    {
      "name": "grpc_ruby_plugin",
      "build": "protoc",
      "language": "c++",
      "src": [
        "src/compiler/ruby_plugin.cc"
      ],
      "deps": [
        "grpc_plugin_support"
      ],
      "secure": "no",
      "vs_project_guid": "{069E9D05-B78B-4751-9252-D21EBAE7DE8E}"
    },
    {
      "name": "interop_client",
      "build": "test",
      "run": false,
      "language": "c++",
      "src": [],
      "deps": [
        "interop_client_main",
        "interop_client_helper",
        "grpc++_test_util",
        "grpc_test_util",
        "grpc++",
        "grpc",
        "gpr_test_util",
        "gpr",
        "grpc++_test_config"
      ],
      "platforms": [
        "mac",
        "linux",
        "posix"
      ]
    },
    {
      "name": "interop_server",
      "build": "test",
      "run": false,
      "language": "c++",
      "src": [],
      "deps": [
        "interop_server_main",
        "interop_server_helper",
        "grpc++_test_util",
        "grpc_test_util",
        "grpc++",
        "grpc",
        "gpr_test_util",
        "gpr",
        "grpc++_test_config"
      ],
      "platforms": [
        "mac",
        "linux",
        "posix"
      ]
    },
    {
      "name": "interop_test",
      "build": "test",
      "language": "c++",
      "src": [
        "test/cpp/interop/interop_test.cc"
      ],
      "deps": [
        "grpc_test_util",
        "grpc",
        "gpr_test_util",
        "gpr"
      ],
      "platforms": [
        "mac",
        "linux",
        "posix"
      ]
    },
    {
      "name": "mock_test",
      "build": "test",
      "language": "c++",
      "src": [
        "test/cpp/end2end/mock_test.cc"
      ],
      "deps": [
        "grpc++_test_util",
        "grpc_test_util",
        "grpc++",
        "grpc",
        "gpr_test_util",
        "gpr"
      ]
    },
    {
      "name": "pubsub_client",
      "build": "do_not_build",
      "run": false,
      "language": "c++",
      "src": [
        "examples/pubsub/main.cc"
      ],
      "deps": [
        "pubsub_client_lib",
        "grpc_test_util",
        "grpc++",
        "grpc",
        "gpr_test_util",
        "gpr",
        "grpc++_test_config"
      ]
    },
    {
      "name": "pubsub_publisher_test",
      "build": "do_not_build",
      "language": "c++",
      "src": [
        "examples/pubsub/publisher_test.cc"
      ],
      "deps": [
        "pubsub_client_lib",
        "grpc++_test_util",
        "grpc_test_util",
        "grpc++",
        "grpc",
        "gpr_test_util",
        "gpr"
      ]
    },
    {
      "name": "pubsub_subscriber_test",
      "build": "do_not_build",
      "language": "c++",
      "src": [
        "examples/pubsub/subscriber_test.cc"
      ],
      "deps": [
        "pubsub_client_lib",
        "grpc++_test_util",
        "grpc_test_util",
        "grpc++",
        "grpc",
        "gpr_test_util",
        "gpr"
      ]
    },
    {
      "name": "qps_driver",
      "build": "benchmark",
      "language": "c++",
      "src": [
        "test/cpp/qps/qps_driver.cc"
      ],
      "deps": [
        "qps",
        "grpc++_test_util",
        "grpc_test_util",
        "grpc++",
        "grpc",
        "gpr_test_util",
        "gpr",
        "grpc++_test_config"
      ]
    },
    {
      "name": "qps_interarrival_test",
      "build": "test",
      "run": false,
      "language": "c++",
      "src": [
        "test/cpp/qps/qps_interarrival_test.cc"
      ],
      "deps": [
        "qps",
        "grpc++_test_util",
        "grpc_test_util",
        "grpc++",
        "grpc",
        "gpr_test_util",
        "gpr"
      ],
      "platforms": [
        "mac",
        "linux",
        "posix"
      ]
    },
    {
      "name": "qps_openloop_test",
      "build": "test",
      "language": "c++",
      "src": [
        "test/cpp/qps/qps_openloop_test.cc"
      ],
      "deps": [
        "qps",
        "grpc++_test_util",
        "grpc_test_util",
        "grpc++",
        "grpc",
        "gpr_test_util",
        "gpr",
        "grpc++_test_config"
      ],
      "platforms": [
        "mac",
        "linux",
        "posix"
      ]
    },
    {
      "name": "qps_test",
      "build": "test",
      "language": "c++",
      "src": [
        "test/cpp/qps/qps_test.cc"
      ],
      "deps": [
        "qps",
        "grpc++_test_util",
        "grpc_test_util",
        "grpc++",
        "grpc",
        "gpr_test_util",
        "gpr",
        "grpc++_test_config"
      ],
      "exclude_configs": [
        "tsan"
      ],
      "platforms": [
        "mac",
        "linux",
        "posix"
      ]
    },
    {
      "name": "qps_worker",
      "build": "benchmark",
      "language": "c++",
      "headers": [
        "test/cpp/qps/client.h",
        "test/cpp/qps/server.h"
      ],
      "src": [
        "test/cpp/qps/worker.cc"
      ],
      "deps": [
        "qps",
        "grpc++_test_util",
        "grpc_test_util",
        "grpc++",
        "grpc",
        "gpr_test_util",
        "gpr",
        "grpc++_test_config"
      ]
    },
    {
      "name": "reconnect_interop_client",
      "build": "test",
      "run": false,
      "language": "c++",
      "src": [
        "test/proto/empty.proto",
        "test/proto/messages.proto",
        "test/proto/test.proto",
        "test/cpp/interop/reconnect_interop_client.cc"
      ],
      "deps": [
        "grpc++_test_util",
        "grpc_test_util",
        "grpc++",
        "grpc",
        "gpr_test_util",
        "gpr",
        "grpc++_test_config"
      ]
    },
    {
      "name": "reconnect_interop_server",
      "build": "test",
      "run": false,
      "language": "c++",
      "src": [
        "test/proto/empty.proto",
        "test/proto/messages.proto",
        "test/proto/test.proto",
        "test/cpp/interop/reconnect_interop_server.cc"
      ],
      "deps": [
        "reconnect_server",
        "grpc++_test_util",
        "grpc_test_util",
        "grpc++",
        "grpc",
        "gpr_test_util",
        "gpr",
        "grpc++_test_config"
      ]
    },
    {
      "name": "secure_auth_context_test",
      "build": "test",
      "language": "c++",
      "src": [
        "test/cpp/common/secure_auth_context_test.cc"
      ],
      "deps": [
        "grpc++",
        "grpc",
        "gpr"
      ]
    },
    {
      "name": "server_crash_test",
      "build": "test",
      "language": "c++",
      "src": [
        "test/cpp/end2end/server_crash_test.cc"
      ],
      "deps": [
        "grpc++_test_util",
        "grpc_test_util",
        "grpc++",
        "grpc",
        "gpr_test_util",
        "gpr"
      ],
      "platforms": [
        "mac",
        "linux",
        "posix"
      ]
    },
    {
      "name": "server_crash_test_client",
      "build": "test",
      "run": false,
      "language": "c++",
      "src": [
        "test/cpp/end2end/server_crash_test_client.cc"
      ],
      "deps": [
        "grpc++_test_util",
        "grpc_test_util",
        "grpc++",
        "grpc",
        "gpr_test_util",
        "gpr"
      ]
    },
    {
      "name": "shutdown_test",
      "build": "test",
      "language": "c++",
      "src": [
        "test/cpp/end2end/shutdown_test.cc"
      ],
      "deps": [
        "grpc++_test_util",
        "grpc_test_util",
        "grpc++",
        "grpc",
        "gpr_test_util",
        "gpr"
      ]
    },
    {
      "name": "status_test",
      "build": "test",
      "language": "c++",
      "src": [
        "test/cpp/util/status_test.cc"
      ],
      "deps": [
        "grpc_test_util",
        "grpc++",
        "grpc",
        "gpr_test_util",
        "gpr"
      ]
    },
    {
      "name": "sync_streaming_ping_pong_test",
      "build": "test",
      "language": "c++",
      "src": [
        "test/cpp/qps/sync_streaming_ping_pong_test.cc"
      ],
      "deps": [
        "qps",
        "grpc++_test_util",
        "grpc_test_util",
        "grpc++",
        "grpc",
        "gpr_test_util",
        "gpr"
      ],
      "platforms": [
        "mac",
        "linux",
        "posix"
      ]
    },
    {
      "name": "sync_unary_ping_pong_test",
      "build": "test",
      "language": "c++",
      "src": [
        "test/cpp/qps/sync_unary_ping_pong_test.cc"
      ],
      "deps": [
        "qps",
        "grpc++_test_util",
        "grpc_test_util",
        "grpc++",
        "grpc",
        "gpr_test_util",
        "gpr"
      ],
      "platforms": [
        "mac",
        "linux",
        "posix"
      ]
    },
    {
      "name": "thread_stress_test",
      "build": "test",
      "language": "c++",
      "src": [
        "test/cpp/end2end/thread_stress_test.cc"
      ],
      "deps": [
        "grpc++_test_util",
        "grpc_test_util",
        "grpc++",
        "grpc",
        "gpr_test_util",
        "gpr"
      ]
    },
    {
      "name": "zookeeper_test",
      "build": "test",
      "language": "c++",
      "src": [
        "test/cpp/end2end/zookeeper_test.cc"
      ],
      "deps": [
        "grpc++_test_util",
        "grpc_test_util",
        "grpc++",
        "grpc_zookeeper",
        "grpc",
        "gpr_test_util",
        "gpr"
      ],
      "external_deps": [
        "zookeeper"
      ]
    }
  ]
}<|MERGE_RESOLUTION|>--- conflicted
+++ resolved
@@ -35,12 +35,8 @@
         "include/grpc++/completion_queue.h",
         "include/grpc++/create_channel.h",
         "include/grpc++/credentials.h",
-<<<<<<< HEAD
         "include/grpc++/generic/async_generic_service.h",
         "include/grpc++/generic/generic_stub.h",
-=======
-        "include/grpc++/generic_stub.h",
->>>>>>> 8c4549ae
         "include/grpc++/impl/call.h",
         "include/grpc++/impl/client_unary_call.h",
         "include/grpc++/impl/grpc_library.h",
@@ -59,7 +55,6 @@
         "include/grpc++/server_builder.h",
         "include/grpc++/server_context.h",
         "include/grpc++/server_credentials.h",
-<<<<<<< HEAD
         "include/grpc++/support/async_stream.h",
         "include/grpc++/support/async_unary_call.h",
         "include/grpc++/support/auth_context.h",
@@ -67,34 +62,19 @@
         "include/grpc++/support/channel_arguments.h",
         "include/grpc++/support/config.h",
         "include/grpc++/support/config_protobuf.h",
-        "include/grpc++/support/dynamic_thread_pool.h",
-        "include/grpc++/support/fixed_size_thread_pool.h",
         "include/grpc++/support/slice.h",
         "include/grpc++/support/status.h",
         "include/grpc++/support/status_code_enum.h",
         "include/grpc++/support/stub_options.h",
         "include/grpc++/support/sync_stream.h",
-        "include/grpc++/support/thread_pool_interface.h",
         "include/grpc++/support/time.h"
       ],
       "headers": [
         "src/cpp/client/create_channel_internal.h",
-        "src/cpp/common/create_auth_context.h"
-=======
-        "include/grpc++/slice.h",
-        "include/grpc++/status.h",
-        "include/grpc++/status_code_enum.h",
-        "include/grpc++/stream.h",
-        "include/grpc++/stub_options.h",
-        "include/grpc++/time.h"
-      ],
-      "headers": [
-        "src/cpp/client/channel.h",
         "src/cpp/common/create_auth_context.h",
         "src/cpp/server/dynamic_thread_pool.h",
         "src/cpp/server/fixed_size_thread_pool.h",
         "src/cpp/server/thread_pool_interface.h"
->>>>>>> 8c4549ae
       ],
       "src": [
         "src/cpp/client/channel.cc",
