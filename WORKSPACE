--- conflicted
+++ resolved
@@ -1,129 +1,5 @@
 workspace(name = "com_github_grpc_grpc")
 
-<<<<<<< HEAD
+
 load("//bazel:grpc_deps.bzl", "grpc_deps")
-grpc_deps()
-=======
-bind(
-    name = "libssl",
-    actual = "@boringssl//:ssl",
-)
-
-bind(
-    name = "zlib",
-    actual = "@com_github_madler_zlib//:z",
-)
-
-bind(
-    name = "protobuf",
-    actual = "@com_google_protobuf//:protobuf",
-)
-
-bind(
-    name = "protobuf_clib",
-    actual = "@com_google_protobuf//:protoc_lib",
-)
-
-bind(
-    name = "protobuf_headers",
-    actual = "@com_google_protobuf//:protobuf_headers",
-)
-
-bind(
-    name = "protocol_compiler",
-    actual = "@com_google_protobuf//:protoc",
-)
-
-bind(
-    name = "cares",
-    actual = "@com_github_cares_cares//:ares",
-)
-
-bind(
-    name = "gtest",
-    actual = "@com_github_google_googletest//:gtest",
-)
-
-bind(
-    name = "gmock",
-    actual = "@com_github_google_googletest//:gmock",
-)
-
-bind(
-    name = "benchmark",
-    actual = "@com_github_google_benchmark//:benchmark",
-)
-
-bind(
-    name = "gflags",
-    actual = "@com_github_gflags_gflags//:gflags",
-)
-
-http_archive(
-    name = "boringssl",
-    # on the master-with-bazel branch
-    url = "https://boringssl.googlesource.com/boringssl/+archive/886e7d75368e3f4fab3f4d0d3584e4abfc557755.tar.gz",
-)
-
-new_http_archive(
-    name = "com_github_madler_zlib",
-    build_file = "third_party/zlib.BUILD",
-    strip_prefix = "zlib-cacf7f1d4e3d44d871b605da3b647f07d718623f",
-    url = "https://github.com/madler/zlib/archive/cacf7f1d4e3d44d871b605da3b647f07d718623f.tar.gz",
-)
-
-http_archive(
-    name = "com_google_protobuf",
-    strip_prefix = "protobuf-2761122b810fe8861004ae785cc3ab39f384d342",
-    url = "https://github.com/google/protobuf/archive/2761122b810fe8861004ae785cc3ab39f384d342.tar.gz",
-)
-
-new_http_archive(
-    name = "com_github_google_googletest",
-    build_file = "third_party/gtest.BUILD",
-    strip_prefix = "googletest-ec44c6c1675c25b9827aacd08c02433cccde7780",
-    url = "https://github.com/google/googletest/archive/ec44c6c1675c25b9827aacd08c02433cccde7780.tar.gz",
-)
-
-http_archive(
-    name = "com_github_gflags_gflags",
-    strip_prefix = "gflags-30dbc81fb5ffdc98ea9b14b1918bfe4e8779b26e",
-    url = "https://github.com/gflags/gflags/archive/30dbc81fb5ffdc98ea9b14b1918bfe4e8779b26e.tar.gz",
-)
-
-new_http_archive(
-    name = "com_github_google_benchmark",
-    build_file = "third_party/benchmark.BUILD",
-    strip_prefix = "benchmark-5b7683f49e1e9223cf9927b24f6fd3d6bd82e3f8",
-    url = "https://github.com/google/benchmark/archive/5b7683f49e1e9223cf9927b24f6fd3d6bd82e3f8.tar.gz",
-)
-
-new_local_repository(
-    name = "cares_local_files",
-    build_file = "third_party/cares/cares_local_files.BUILD",
-    path = "third_party/cares",
-)
-
-new_http_archive(
-    name = "com_github_cares_cares",
-    build_file = "third_party/cares/cares.BUILD",
-    strip_prefix = "c-ares-3be1924221e1326df520f8498d704a5c4c8d0cce",
-    url = "https://github.com/c-ares/c-ares/archive/3be1924221e1326df520f8498d704a5c4c8d0cce.tar.gz",
-)
-
-http_archive(
-    name = "com_google_absl",
-    strip_prefix = "abseil-cpp-cc4bed2d74f7c8717e31f9579214ab52a9c9c610",
-    url = "https://github.com/abseil/abseil-cpp/archive/cc4bed2d74f7c8717e31f9579214ab52a9c9c610.tar.gz",
-)
-
-http_archive(
-    name = "bazel_toolchains",
-    urls = [
-        "https://mirror.bazel.build/github.com/bazelbuild/bazel-toolchains/archive/af4681c3d19f063f090222ec3d04108c4e0ca255.tar.gz",
-        "https://github.com/bazelbuild/bazel-toolchains/archive/af4681c3d19f063f090222ec3d04108c4e0ca255.tar.gz",
-    ],
-    strip_prefix = "bazel-toolchains-af4681c3d19f063f090222ec3d04108c4e0ca255",
-    sha256 = "d58bb2d6c8603f600d522b6104d6192a65339aa26cbba9f11ff5c4b36dedb928",
-)
->>>>>>> 32275712
+grpc_deps()