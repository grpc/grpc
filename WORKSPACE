--- conflicted
+++ resolved
@@ -5,15 +5,6 @@
 grpc_test_only_deps()
 
 new_http_archive(
-<<<<<<< HEAD
-    name = "cython",
-    sha256 = "d68138a2381afbdd0876c3cb2a22389043fa01c4badede1228ee073032b07a27",
-    urls = [
-        "https://github.com/cython/cython/archive/c2b80d87658a8525ce091cbe146cb7eaa29fed5c.tar.gz",
-    ],
-    strip_prefix = "cython-c2b80d87658a8525ce091cbe146cb7eaa29fed5c",
-    build_file = "//third_party:cython.BUILD",
-=======
     name="cython",
     sha256="d68138a2381afbdd0876c3cb2a22389043fa01c4badede1228ee073032b07a27",
     urls=[
@@ -21,55 +12,33 @@
     ],
     strip_prefix="cython-c2b80d87658a8525ce091cbe146cb7eaa29fed5c",
     build_file="//third_party:cython.BUILD",
->>>>>>> a6b6c215
 )
 
 load("//third_party/py:python_configure.bzl", "python_configure")
 python_configure(name="local_config_python")
 
 git_repository(
-<<<<<<< HEAD
-    name = "io_bazel_rules_python",
-    remote = "https://github.com/bazelbuild/rules_python.git",
-    commit = "8b5d0683a7d878b28fffe464779c8a53659fc645",
-=======
     name="io_bazel_rules_python",
     remote="https://github.com/bazelbuild/rules_python.git",
     commit="8b5d0683a7d878b28fffe464779c8a53659fc645",
->>>>>>> a6b6c215
 )
 
 load("@io_bazel_rules_python//python:pip.bzl", "pip_repositories", "pip_import")
 
 pip_repositories()
 pip_import(
-<<<<<<< HEAD
-    name = "grpc_python_dependencies",
-    requirements = "//:requirements.bazel.txt",
-=======
     name="grpc_python_dependencies",
     requirements="//:requirements.bazel.txt",
->>>>>>> a6b6c215
 )
 
 load("@grpc_python_dependencies//:requirements.bzl", "pip_install")
 pip_install()
 
 git_repository(
-<<<<<<< HEAD
-  name = "org_pubref_rules_protobuf",
-  remote = "https://github.com/pubref/rules_protobuf",
-  tag = "v0.8.2",
-)
-
-load("@org_pubref_rules_protobuf//python:rules.bzl", "py_proto_repositories")
-py_proto_repositories()
-=======
     name="org_pubref_rules_protobuf",
     remote="https://github.com/pubref/rules_protobuf",
     tag="v0.8.2",
 )
 
 load("@org_pubref_rules_protobuf//python:rules.bzl", "py_proto_repositories")
-py_proto_repositories()
->>>>>>> a6b6c215
+py_proto_repositories()