--- conflicted
+++ resolved
@@ -5,7 +5,6 @@
   import os
 
   def proto_headers(src):
-<<<<<<< HEAD
     out = []
     for f in src:
       name, ext = os.path.splitext(f)
@@ -13,32 +12,18 @@
         out.extend(fmt % name for fmt in ['%s.grpc.pb.h', '%s.pb.h'])
     return out
 
-  def no_protos(src):
-    out = []
-    for f in src:
-      if os.path.splitext(f)[1] != '.proto':
-        out.append(f)
-    return out
-
   def all_targets(targets, libs):
     for tgt in targets:
       yield ('target', tgt)
     for tgt in libs:
       yield ('lib', tgt)
-=======
-  	out = []
-  	for f in src:
-  		name, ext = os.path.splitext(f)
-  		if ext == '.proto':
-  			out.extend(fmt % name for fmt in ['%s.grpc.pb.h', '%s.pb.h'])
-  	return out
-  
+
   def no_protos_filter(src):
   	return os.path.splitext(src)[1] != '.proto'
 
   def no_third_party_filter(src):
   	return not src.startswith('third_party/')
-  
+
   def filter_srcs(srcs, filters):
   	out = []
   	for s in srcs:
@@ -46,7 +31,6 @@
   		if all(filter_passes):
   			out.append(s)
   	return out
->>>>>>> 0c24f974
   %>
 
   ${json.dumps([{"name": tgt.name,
@@ -54,15 +38,9 @@
                  "language": tgt.language,
                  "third_party": tgt.boringssl or tgt.zlib,
                  "src": sorted(
-<<<<<<< HEAD
-                     no_protos(tgt.src) +
-                     tgt.get('public_headers', []) +
-                     tgt.get('headers', [])),
-=======
-                     filter_srcs(tgt.src, (no_protos_filter, no_third_party_filter)) + 
-                     filter_srcs(tgt.get('public_headers', []), (no_protos_filter, no_third_party_filter)) + 
+                     filter_srcs(tgt.src, (no_protos_filter, no_third_party_filter)) +
+                     filter_srcs(tgt.get('public_headers', []), (no_protos_filter, no_third_party_filter)) +
                      filter_srcs(tgt.get('headers', []), (no_third_party_filter,))),
->>>>>>> 0c24f974
                  "headers": sorted(
                      tgt.get('public_headers', []) +
                      tgt.get('headers', []) +
