--- conflicted
+++ resolved
@@ -1,11 +1,13 @@
 %YAML 1.2
 --- |
   <%!
-<<<<<<< HEAD
-    import subprocess, base64
-    import gzip, shutil, os
-
-    boringssl_commit = subprocess.check_output(['git', 'rev-parse', 'HEAD'], cwd='third_party/boringssl').decode().strip()
+    def expand_symbol_list(symbol_list):
+        return ',\n    '.join("'#define %s GRPC_SHADOW_%s'" % (symbol, symbol) for symbol in symbol_list)
+
+    import subprocess
+    boringssl_commit = subprocess.check_output(['git', 'rev-parse', 'HEAD'], cwd='third_party/boringssl-with-bazel').decode().strip()
+
+    import gzip, shutil, os, base64
     # TODO(mxyan): move to python3 style gzip compression when possible
     with open('src/boringssl/boringssl_prefix_symbols.h', 'rb') as f_in, gzip.open('src/boringssl/boringssl_prefix_symbols.h.gz', 'wb') as f_out:
       shutil.copyfileobj(f_in, f_out)
@@ -13,12 +15,6 @@
       prefix_gz = f_in.read()
     os.remove('src/boringssl/boringssl_prefix_symbols.h.gz')
     prefix_gz_b64 = base64.b64encode(prefix_gz)
-=======
-    def expand_symbol_list(symbol_list):
-        return ',\n    '.join("'#define %s GRPC_SHADOW_%s'" % (symbol, symbol) for symbol in symbol_list)
-    import subprocess
-    boringssl_commit = subprocess.check_output(['git', 'rev-parse', 'HEAD'], cwd='third_party/boringssl-with-bazel').decode().strip()
->>>>>>> 77c10eee
   %>
 
   # This file has been automatically generated from a template file.
@@ -223,21 +219,6 @@
         }
       EOF
 
-<<<<<<< HEAD
-      # To build boringssl, we need the generated file err_data.c, which is normally generated
-      # by boringssl's err_data_generate.go, but we already have a copy of err_data.c checked into the
-      # grpc/grpc repository that gets regenerated whenever we update the third_party/boringssl submodule.
-      # To make the podspec independent of the grpc repository, the .podspec.template just copies
-      # the contents of err_data.c directly into the .podspec.
-      # TODO(jtattermusch): avoid needing to run tools/buildgen/generate_projects.sh twice on update
-      # TODO(jtattermusch): another pre-generated copy of err_data.c is under third_party/boringssl-with-bazel
-      # investigate if we could use it.
-      cat > err_data.c <<EOF
-      % for err_data in open("src/boringssl/err_data.c", "r").readlines():
-        ${err_data.replace('\\0', '\\\\0')}\
-      % endfor
-      EOF
-
       # To avoid symbol conflict with OpenSSL, gRPC needs to rename all the BoringSSL symbols with a 
       # prefix. This is done with BoringSSL's BORINGSSL_PREFIX mechanism
       # (https://github.com/google/boringssl/blob/75148d7abf12bdd1797fec3c5da9a21963703516/BUILDING.md#building-with-prefixed-symbols).
@@ -251,19 +232,6 @@
       base64 -D <<EOF | gunzip > include/openssl/boringssl_prefix_symbols.h
         ${prefix_gz_b64}
       EOF
-=======
-      # The symbol prefixing mechanism is performed by redefining BoringSSL symbols with "#define
-      # SOME_BORINGSSL_SYMBOL GRPC_SHADOW_SOME_BORINGSSL_SYMBOL". Unfortunately, some symbols are
-      # already redefined as macros in BoringSSL headers in the form "#define SOME_BORINGSSL_SYMBOL
-      # SOME_BORINGSSL_SYMBOL" Such type of redefinition will cause "SOME_BORINGSSL_SYMBOL redefined"
-      # error when using together with our prefix header. So the workaround in the below lines removes
-      # all such type of #define directives.
-      sed -i'.back' '/^#define \\([A-Za-z0-9_]*\\) \\1/d' src/include/openssl/*.h
-      # Remove lines of the format below for the same reason above
-      #     #define SOME_BORINGSSL_SYMBOL ${"\\"}
-      #         SOME_BORINGSSL_SYMBOL
-      sed -i'.back' '/^#define.*\\\\$/{N;/^#define \\([A-Za-z0-9_]*\\) *\\\\\\n *\\1/d;}' src/include/openssl/*.h
->>>>>>> 77c10eee
 
       # We are renaming openssl to openssl_grpc so that there is no conflict with openssl if it exists
       find . -type f \\( -path '*.h' -or -path '*.cc' -or -path '*.c' \\) -print0 | xargs -0 -L1 sed -E -i'.grpc_back' 's;#include <openssl/;#include <openssl_grpc/;g'
