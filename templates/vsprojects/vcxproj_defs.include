﻿<%namespace file="packages.include" import="gen_package_props,gen_package_targets,gen_package_ensure"/>\
<%def name="to_windows_path(path)">${path.replace('/','\\')}</%def>\
<%def name="get_subsystem(is_library)">${'Windows' if is_library else 'Console'}</%def>\
<%def name="item_definition_group(project, target, debug, dll, _64bit)">\
  <ItemDefinitionGroup Condition="'$(Configuration)|$(Platform)'=='${'%s%s|%s' % ('Debug' if debug else 'Release', '-DLL' if dll else '', 'x64' if _64bit else 'Win32')}'">
    <ClCompile>
      <PrecompiledHeader>NotUsing</PrecompiledHeader>
      <WarningLevel>Level3</WarningLevel>
      <Optimization>${'Disabled' if debug else 'MaxSpeed'}</Optimization>
      <PreprocessorDefinitions>WIN32;${'_DEBUG' if debug else 'NDEBUG'};_LIB;%(PreprocessorDefinitions)</PreprocessorDefinitions>
% if not debug:
      <FunctionLevelLinking>true</FunctionLevelLinking>
      <IntrinsicFunctions>true</IntrinsicFunctions>
% endif
      <SDLCheck>true</SDLCheck>
      <RuntimeLibrary>${'MultiThreadedDebug' if debug else 'Multithreaded'}</RuntimeLibrary>
      <TreatWarningAsError>${'false' if target.boringssl else 'true'}</TreatWarningAsError>
      <DebugInformationFormat Condition="$(Jenkins)">None</DebugInformationFormat>
    </ClCompile>
    <Link>
      <SubSystem>${get_subsystem(project.is_library)}</SubSystem>
      <GenerateDebugInformation Condition="!$(Jenkins)">true</GenerateDebugInformation>
      <GenerateDebugInformation Condition="$(Jenkins)">false</GenerateDebugInformation>
% if not debug:
      <EnableCOMDATFolding>true</EnableCOMDATFolding>
      <OptimizeReferences>true</OptimizeReferences>
% endif
    </Link>
  </ItemDefinitionGroup>
</%def>\
<%def name="gen_project(name, collection)">\
<%
  target = None
  for p in vsprojects:
    if p.name == name:
      project = p
  for t in collection:
    if t.name == name:
      target = t
  props = project.vs_props
  packages = project.vs_packages
  configuration_type = project.vs_config_type
  project_guid = project.vs_project_guid
  if target.build == 'test' and target.language == 'c++':
    props.extend(['cpptest'])
  if configuration_type == 'Application':
    if target.build == 'protoc':
      props.extend(['protoc', 'protobuf'])
    else:
      if target.language == 'c++':
        props.extend(['protobuf'])
      props.extend(['winsock', 'zlib'])
      packages.extend(['grpc.dependencies.zlib'])
      if target.get('secure', 'check'):
        props.extend(['openssl'])
        packages.extend(['grpc.dependencies.openssl'])
  else:
    props.extend(['winsock'])
  props.extend(['global'])
  props = sorted(list(set(props)))
  packages = sorted(list(set(packages)))
  dll = project.get('dll', False)
  repo_root = '..\..\..' + ('\..' if project.vs_proj_dir != '.' else '')
%>\
<?xml version="1.0" encoding="utf-8"?>
<Project DefaultTargets="Build" ToolsVersion="12.0" xmlns="http://schemas.microsoft.com/developer/msbuild/2003">
${gen_package_props(packages, repo_root)}\
  <ItemGroup Label="ProjectConfigurations">
% if dll and dll != 'only':
    <ProjectConfiguration Include="Debug-DLL|Win32">
      <Configuration>Debug-DLL</Configuration>
      <Platform>Win32</Platform>
    </ProjectConfiguration>
    <ProjectConfiguration Include="Debug-DLL|x64">
      <Configuration>Debug-DLL</Configuration>
      <Platform>x64</Platform>
    </ProjectConfiguration>
    <ProjectConfiguration Include="Release-DLL|Win32">
      <Configuration>Release-DLL</Configuration>
      <Platform>Win32</Platform>
    </ProjectConfiguration>
    <ProjectConfiguration Include="Release-DLL|x64">
      <Configuration>Release-DLL</Configuration>
      <Platform>x64</Platform>
    </ProjectConfiguration>
% endif
    <ProjectConfiguration Include="Debug|Win32">
      <Configuration>Debug</Configuration>
      <Platform>Win32</Platform>
    </ProjectConfiguration>
    <ProjectConfiguration Include="Debug|x64">
      <Configuration>Debug</Configuration>
      <Platform>x64</Platform>
    </ProjectConfiguration>
    <ProjectConfiguration Include="Release|Win32">
      <Configuration>Release</Configuration>
      <Platform>Win32</Platform>
    </ProjectConfiguration>
    <ProjectConfiguration Include="Release|x64">
      <Configuration>Release</Configuration>
      <Platform>x64</Platform>
    </ProjectConfiguration>
  </ItemGroup>
  <PropertyGroup Label="Globals">
    <ProjectGuid>${project_guid if project_guid else project.vs_project_guid}</ProjectGuid>
## Silence MSB8029 warning. See #4506
    <IgnoreWarnIntDirInTempDetected>true</IgnoreWarnIntDirInTempDetected>
  </PropertyGroup>
  <Import Project="$(VCTargetsPath)\Microsoft.Cpp.Default.props" />
  <PropertyGroup Condition="'$(VisualStudioVersion)' == '10.0'" Label="Configuration">
    <PlatformToolset>v100</PlatformToolset>
  </PropertyGroup>
  <PropertyGroup Condition="'$(VisualStudioVersion)' == '11.0'" Label="Configuration">
    <PlatformToolset>v110</PlatformToolset>
  </PropertyGroup>
  <PropertyGroup Condition="'$(VisualStudioVersion)' == '12.0'" Label="Configuration">
    <PlatformToolset>v120</PlatformToolset>
  </PropertyGroup>
  <PropertyGroup Condition="'$(VisualStudioVersion)' == '14.0'" Label="Configuration">
    <PlatformToolset>v140</PlatformToolset>
  </PropertyGroup>
  <PropertyGroup Condition="'$(Configuration)'=='Debug'" Label="Configuration">
    <ConfigurationType>${configuration_type}</ConfigurationType>
    <UseDebugLibraries>true</UseDebugLibraries>
    <CharacterSet>Unicode</CharacterSet>
  </PropertyGroup>
  <PropertyGroup Condition="'$(Configuration)'=='Release'" Label="Configuration">
    <ConfigurationType>${configuration_type}</ConfigurationType>
    <UseDebugLibraries>false</UseDebugLibraries>
    <WholeProgramOptimization>true</WholeProgramOptimization>
    <CharacterSet>Unicode</CharacterSet>
  </PropertyGroup>
% if dll and dll != 'only':
  <PropertyGroup Condition="'$(Configuration)'=='Debug-DLL'" Label="Configuration">
    <ConfigurationType>${configuration_type}</ConfigurationType>
    <UseDebugLibraries>true</UseDebugLibraries>
    <CharacterSet>Unicode</CharacterSet>
  </PropertyGroup>
  <PropertyGroup Condition="'$(Configuration)'=='Release-DLL'" Label="Configuration">
    <ConfigurationType>${configuration_type}</ConfigurationType>
    <UseDebugLibraries>false</UseDebugLibraries>
    <WholeProgramOptimization>true</WholeProgramOptimization>
    <CharacterSet>Unicode</CharacterSet>
  </PropertyGroup>
% endif
  <Import Project="$(VCTargetsPath)\Microsoft.Cpp.props" />
  <ImportGroup Label="ExtensionSettings">
  </ImportGroup>
  <ImportGroup Label="PropertySheets">
    <Import Project="$(UserRootDir)\Microsoft.Cpp.$(Platform).user.props" Condition="exists('$(UserRootDir)\Microsoft.Cpp.$(Platform).user.props')" Label="LocalAppDataPlatform" />
    % for prop in props:
    <Import Project="${repo_root}\vsprojects\${prop}.props" />
    % endfor
  </ImportGroup>
  <PropertyGroup Label="UserMacros" />
% for config in ['Debug', 'Release']:# + (['Debug-DLL', 'Release-DLL'] if dll and dll != 'only' else []):
  <PropertyGroup Condition="'$(Configuration)'=='${config}'">
    <TargetName>${name}</TargetName>
    % for package in vspackages:
    %  if packages == 'all' or package.name in packages:
    %   if package.get('linkage', None) is not None:
    <Linkage-${package.name.replace('.', '_')}>${package.linkage}</Linkage-${package.name.replace('.', '_')}>
    %   endif
    <Configuration-${package.name.replace('.', '_')}>${config}</Configuration-${package.name.replace('.', '_')}>
    %  endif
    % endfor
  </PropertyGroup>
% endfor
<<<<<<< HEAD
% if dll and dll != 'only':
  ${item_definition_group(project, target, False, True, False)}
  ${item_definition_group(project, target, False, True, True)}
  ${item_definition_group(project, target, True, True, False)}
  ${item_definition_group(project, target, True, True, True)}
% endif
  ${item_definition_group(project, target, False, False, False)}
  ${item_definition_group(project, target, False, False, True)}
  ${item_definition_group(project, target, True, False, False)}
  ${item_definition_group(project, target, True, False, True)}
=======
  % if dll and dll != 'only':
  <ItemDefinitionGroup Condition="'$(Configuration)|$(Platform)'=='Debug-DLL|Win32'">
    <ClCompile>
      <PrecompiledHeader>NotUsing</PrecompiledHeader>
      <WarningLevel>Level3</WarningLevel>
      <Optimization>Disabled</Optimization>
      <PreprocessorDefinitions>WIN32;_DEBUG;_LIB;%(PreprocessorDefinitions)</PreprocessorDefinitions>
      <SDLCheck>true</SDLCheck>
      <RuntimeLibrary>MultiThreadedDebug</RuntimeLibrary>
      <TreatWarningAsError>true</TreatWarningAsError>
      <DebugInformationFormat Condition="$(Jenkins)">None</DebugInformationFormat>
## Silence D9007 warning. See #4508
      <MinimalRebuild Condition="$(Jenkins)">false</MinimalRebuild>
    </ClCompile>
    <Link>
      <SubSystem>${get_subsystem(project.is_library)}</SubSystem>
      <GenerateDebugInformation Condition="!$(Jenkins)">true</GenerateDebugInformation>
      <GenerateDebugInformation Condition="$(Jenkins)">false</GenerateDebugInformation>
    </Link>
  </ItemDefinitionGroup>
  <ItemDefinitionGroup Condition="'$(Configuration)|$(Platform)'=='Debug-DLL|x64'">
    <ClCompile>
      <PrecompiledHeader>NotUsing</PrecompiledHeader>
      <WarningLevel>Level3</WarningLevel>
      <Optimization>Disabled</Optimization>
      <PreprocessorDefinitions>WIN32;_DEBUG;_LIB;%(PreprocessorDefinitions)</PreprocessorDefinitions>
      <SDLCheck>true</SDLCheck>
      <RuntimeLibrary>MultiThreadedDebug</RuntimeLibrary>
      <TreatWarningAsError>true</TreatWarningAsError>
      <DebugInformationFormat Condition="$(Jenkins)">None</DebugInformationFormat>
      <MinimalRebuild Condition="$(Jenkins)">false</MinimalRebuild>
    </ClCompile>
    <Link>
      <SubSystem>${get_subsystem(project.is_library)}</SubSystem>
      <GenerateDebugInformation Condition="!$(Jenkins)">true</GenerateDebugInformation>
      <GenerateDebugInformation Condition="$(Jenkins)">false</GenerateDebugInformation>
    </Link>
  </ItemDefinitionGroup>
  <ItemDefinitionGroup Condition="'$(Configuration)|$(Platform)'=='Release-DLL|Win32'">
    <ClCompile>
      <WarningLevel>Level3</WarningLevel>
      <PrecompiledHeader>NotUsing</PrecompiledHeader>
      <Optimization>MaxSpeed</Optimization>
      <FunctionLevelLinking>true</FunctionLevelLinking>
      <IntrinsicFunctions>true</IntrinsicFunctions>
      <PreprocessorDefinitions>WIN32;NDEBUG;_LIB;%(PreprocessorDefinitions)</PreprocessorDefinitions>
      <SDLCheck>true</SDLCheck>
      <RuntimeLibrary>MultiThreaded</RuntimeLibrary>
      <TreatWarningAsError>true</TreatWarningAsError>
      <DebugInformationFormat Condition="$(Jenkins)">None</DebugInformationFormat>
      <MinimalRebuild Condition="$(Jenkins)">false</MinimalRebuild>
    </ClCompile>
    <Link>
      <SubSystem>${get_subsystem(project.is_library)}</SubSystem>
      <GenerateDebugInformation Condition="!$(Jenkins)">true</GenerateDebugInformation>
      <GenerateDebugInformation Condition="$(Jenkins)">false</GenerateDebugInformation>
      <EnableCOMDATFolding>true</EnableCOMDATFolding>
      <OptimizeReferences>true</OptimizeReferences>
    </Link>
  </ItemDefinitionGroup>
  <ItemDefinitionGroup Condition="'$(Configuration)|$(Platform)'=='Release-DLL|x64'">
    <ClCompile>
      <WarningLevel>Level3</WarningLevel>
      <PrecompiledHeader>NotUsing</PrecompiledHeader>
      <Optimization>MaxSpeed</Optimization>
      <FunctionLevelLinking>true</FunctionLevelLinking>
      <IntrinsicFunctions>true</IntrinsicFunctions>
      <PreprocessorDefinitions>WIN32;NDEBUG;_LIB;%(PreprocessorDefinitions)</PreprocessorDefinitions>
      <SDLCheck>true</SDLCheck>
      <RuntimeLibrary>MultiThreaded</RuntimeLibrary>
      <TreatWarningAsError>true</TreatWarningAsError>
      <DebugInformationFormat Condition="$(Jenkins)">None</DebugInformationFormat>
      <MinimalRebuild Condition="$(Jenkins)">false</MinimalRebuild>
    </ClCompile>
    <Link>
      <SubSystem>${get_subsystem(project.is_library)}</SubSystem>
      <GenerateDebugInformation Condition="!$(Jenkins)">true</GenerateDebugInformation>
      <GenerateDebugInformation Condition="$(Jenkins)">false</GenerateDebugInformation>
      <EnableCOMDATFolding>true</EnableCOMDATFolding>
      <OptimizeReferences>true</OptimizeReferences>
    </Link>
  </ItemDefinitionGroup>
  % endif
  <ItemDefinitionGroup Condition="'$(Configuration)|$(Platform)'=='Debug|Win32'">
    <ClCompile>
      <PrecompiledHeader>NotUsing</PrecompiledHeader>
      <WarningLevel>Level3</WarningLevel>
      <Optimization>Disabled</Optimization>
      <PreprocessorDefinitions>WIN32;_DEBUG;_LIB;%(PreprocessorDefinitions)</PreprocessorDefinitions>
      <SDLCheck>true</SDLCheck>
      <RuntimeLibrary>MultiThreadedDebug</RuntimeLibrary>
      <TreatWarningAsError>true</TreatWarningAsError>
      <DebugInformationFormat Condition="$(Jenkins)">None</DebugInformationFormat>
      <MinimalRebuild Condition="$(Jenkins)">false</MinimalRebuild>
    </ClCompile>
    <Link>
      <SubSystem>${get_subsystem(project.is_library)}</SubSystem>
      <GenerateDebugInformation Condition="!$(Jenkins)">true</GenerateDebugInformation>
      <GenerateDebugInformation Condition="$(Jenkins)">false</GenerateDebugInformation>
    </Link>
  </ItemDefinitionGroup>
  <ItemDefinitionGroup Condition="'$(Configuration)|$(Platform)'=='Debug|x64'">
    <ClCompile>
      <PrecompiledHeader>NotUsing</PrecompiledHeader>
      <WarningLevel>Level3</WarningLevel>
      <Optimization>Disabled</Optimization>
      <PreprocessorDefinitions>WIN32;_DEBUG;_LIB;%(PreprocessorDefinitions)</PreprocessorDefinitions>
      <SDLCheck>true</SDLCheck>
      <RuntimeLibrary>MultiThreadedDebug</RuntimeLibrary>
      <TreatWarningAsError>true</TreatWarningAsError>
      <DebugInformationFormat Condition="$(Jenkins)">None</DebugInformationFormat>
      <MinimalRebuild Condition="$(Jenkins)">false</MinimalRebuild>
    </ClCompile>
    <Link>
      <SubSystem>${get_subsystem(project.is_library)}</SubSystem>
      <GenerateDebugInformation Condition="!$(Jenkins)">true</GenerateDebugInformation>
      <GenerateDebugInformation Condition="$(Jenkins)">false</GenerateDebugInformation>
    </Link>
  </ItemDefinitionGroup>
  <ItemDefinitionGroup Condition="'$(Configuration)|$(Platform)'=='Release|Win32'">
    <ClCompile>
      <WarningLevel>Level3</WarningLevel>
      <PrecompiledHeader>NotUsing</PrecompiledHeader>
      <Optimization>MaxSpeed</Optimization>
      <FunctionLevelLinking>true</FunctionLevelLinking>
      <IntrinsicFunctions>true</IntrinsicFunctions>
      <PreprocessorDefinitions>WIN32;NDEBUG;_LIB;%(PreprocessorDefinitions)</PreprocessorDefinitions>
      <SDLCheck>true</SDLCheck>
      <RuntimeLibrary>MultiThreaded</RuntimeLibrary>
      <TreatWarningAsError>true</TreatWarningAsError>
      <DebugInformationFormat Condition="$(Jenkins)">None</DebugInformationFormat>
      <MinimalRebuild Condition="$(Jenkins)">false</MinimalRebuild>
    </ClCompile>
    <Link>
      <SubSystem>${get_subsystem(project.is_library)}</SubSystem>
      <GenerateDebugInformation Condition="!$(Jenkins)">true</GenerateDebugInformation>
      <GenerateDebugInformation Condition="$(Jenkins)">false</GenerateDebugInformation>
      <EnableCOMDATFolding>true</EnableCOMDATFolding>
      <OptimizeReferences>true</OptimizeReferences>
    </Link>
  </ItemDefinitionGroup>
  <ItemDefinitionGroup Condition="'$(Configuration)|$(Platform)'=='Release|x64'">
    <ClCompile>
      <WarningLevel>Level3</WarningLevel>
      <PrecompiledHeader>NotUsing</PrecompiledHeader>
      <Optimization>MaxSpeed</Optimization>
      <FunctionLevelLinking>true</FunctionLevelLinking>
      <IntrinsicFunctions>true</IntrinsicFunctions>
      <PreprocessorDefinitions>WIN32;NDEBUG;_LIB;%(PreprocessorDefinitions)</PreprocessorDefinitions>
      <SDLCheck>true</SDLCheck>
      <RuntimeLibrary>MultiThreaded</RuntimeLibrary>
      <TreatWarningAsError>true</TreatWarningAsError>
      <DebugInformationFormat Condition="$(Jenkins)">None</DebugInformationFormat>
      <MinimalRebuild Condition="$(Jenkins)">false</MinimalRebuild>
    </ClCompile>
    <Link>
      <SubSystem>${get_subsystem(project.is_library)}</SubSystem>
      <GenerateDebugInformation Condition="!$(Jenkins)">true</GenerateDebugInformation>
      <GenerateDebugInformation Condition="$(Jenkins)">false</GenerateDebugInformation>
      <EnableCOMDATFolding>true</EnableCOMDATFolding>
      <OptimizeReferences>true</OptimizeReferences>
    </Link>
  </ItemDefinitionGroup>
>>>>>>> 7bd86e18
  % if project.get('public_headers',[]):
  <ItemGroup>
    % for public_header in project.public_headers:
    <ClInclude Include="${repo_root}\${to_windows_path(public_header)}" />
    % endfor
  </ItemGroup>
  % endif
  % if project.get('headers',[]):
  <ItemGroup>
    % for header in project.headers:
    <ClInclude Include="${repo_root}\${to_windows_path(header)}" />
    % endfor
  </ItemGroup>
  % endif
  % if project.get('src',[]):
  <ItemGroup>
    % for src_name in project.src:
      % if src_name.endswith(".proto"):
<% src_name_parts = src_name.split(".") %>\
    <ClCompile Include="${repo_root}\${to_windows_path(src_name_parts[0] + ".pb.cc")}">
    </ClCompile>
    <ClInclude Include="${repo_root}\${to_windows_path(src_name_parts[0] + ".pb.h")}">
    </ClInclude>
    <ClCompile Include="${repo_root}\${to_windows_path(src_name_parts[0] + ".grpc.pb.cc")}">
    </ClCompile>
    <ClInclude Include="${repo_root}\${to_windows_path(src_name_parts[0] + ".grpc.pb.h")}">
    </ClInclude>
      % else:
    <ClCompile Include="${repo_root}\${to_windows_path(src_name)}">
    </ClCompile>
      % endif
    % endfor
  </ItemGroup>
  % elif configuration_type != 'StaticLibrary':
  <ItemGroup>
    <ClCompile Include="${repo_root}\${to_windows_path('vsprojects/dummy.c')}">
    </ClCompile>
  </ItemGroup>
  % endif
  % if project.get('deps',[]):
  <ItemGroup>
    % for dep in project.deps:
    <ProjectReference Include="${repo_root}\vsprojects\vcxproj\${vsproject_dict[dep].vs_proj_dir}\${dep}\${dep}.vcxproj">
      <Project>${vsproject_dict[dep].vs_project_guid}</Project>
    </ProjectReference>
    % endfor
  </ItemGroup>
  % endif
  %if packages:
  <ItemGroup>
    <None Include="packages.config" />
  </ItemGroup>
  %endif
  <Import Project="$(VCTargetsPath)\Microsoft.Cpp.targets" />
  <ImportGroup Label="ExtensionTargets">
${gen_package_targets(packages, repo_root)}\
  </ImportGroup>
${gen_package_ensure(packages, repo_root)}\
</Project>
</%def>\<|MERGE_RESOLUTION|>--- conflicted
+++ resolved
@@ -16,6 +16,8 @@
       <RuntimeLibrary>${'MultiThreadedDebug' if debug else 'Multithreaded'}</RuntimeLibrary>
       <TreatWarningAsError>${'false' if target.boringssl else 'true'}</TreatWarningAsError>
       <DebugInformationFormat Condition="$(Jenkins)">None</DebugInformationFormat>
+## Silence D9007 warning. See #4508
+      <MinimalRebuild Condition="$(Jenkins)">false</MinimalRebuild>
     </ClCompile>
     <Link>
       <SubSystem>${get_subsystem(project.is_library)}</SubSystem>
@@ -166,7 +168,6 @@
     % endfor
   </PropertyGroup>
 % endfor
-<<<<<<< HEAD
 % if dll and dll != 'only':
   ${item_definition_group(project, target, False, True, False)}
   ${item_definition_group(project, target, False, True, True)}
@@ -177,171 +178,6 @@
   ${item_definition_group(project, target, False, False, True)}
   ${item_definition_group(project, target, True, False, False)}
   ${item_definition_group(project, target, True, False, True)}
-=======
-  % if dll and dll != 'only':
-  <ItemDefinitionGroup Condition="'$(Configuration)|$(Platform)'=='Debug-DLL|Win32'">
-    <ClCompile>
-      <PrecompiledHeader>NotUsing</PrecompiledHeader>
-      <WarningLevel>Level3</WarningLevel>
-      <Optimization>Disabled</Optimization>
-      <PreprocessorDefinitions>WIN32;_DEBUG;_LIB;%(PreprocessorDefinitions)</PreprocessorDefinitions>
-      <SDLCheck>true</SDLCheck>
-      <RuntimeLibrary>MultiThreadedDebug</RuntimeLibrary>
-      <TreatWarningAsError>true</TreatWarningAsError>
-      <DebugInformationFormat Condition="$(Jenkins)">None</DebugInformationFormat>
-## Silence D9007 warning. See #4508
-      <MinimalRebuild Condition="$(Jenkins)">false</MinimalRebuild>
-    </ClCompile>
-    <Link>
-      <SubSystem>${get_subsystem(project.is_library)}</SubSystem>
-      <GenerateDebugInformation Condition="!$(Jenkins)">true</GenerateDebugInformation>
-      <GenerateDebugInformation Condition="$(Jenkins)">false</GenerateDebugInformation>
-    </Link>
-  </ItemDefinitionGroup>
-  <ItemDefinitionGroup Condition="'$(Configuration)|$(Platform)'=='Debug-DLL|x64'">
-    <ClCompile>
-      <PrecompiledHeader>NotUsing</PrecompiledHeader>
-      <WarningLevel>Level3</WarningLevel>
-      <Optimization>Disabled</Optimization>
-      <PreprocessorDefinitions>WIN32;_DEBUG;_LIB;%(PreprocessorDefinitions)</PreprocessorDefinitions>
-      <SDLCheck>true</SDLCheck>
-      <RuntimeLibrary>MultiThreadedDebug</RuntimeLibrary>
-      <TreatWarningAsError>true</TreatWarningAsError>
-      <DebugInformationFormat Condition="$(Jenkins)">None</DebugInformationFormat>
-      <MinimalRebuild Condition="$(Jenkins)">false</MinimalRebuild>
-    </ClCompile>
-    <Link>
-      <SubSystem>${get_subsystem(project.is_library)}</SubSystem>
-      <GenerateDebugInformation Condition="!$(Jenkins)">true</GenerateDebugInformation>
-      <GenerateDebugInformation Condition="$(Jenkins)">false</GenerateDebugInformation>
-    </Link>
-  </ItemDefinitionGroup>
-  <ItemDefinitionGroup Condition="'$(Configuration)|$(Platform)'=='Release-DLL|Win32'">
-    <ClCompile>
-      <WarningLevel>Level3</WarningLevel>
-      <PrecompiledHeader>NotUsing</PrecompiledHeader>
-      <Optimization>MaxSpeed</Optimization>
-      <FunctionLevelLinking>true</FunctionLevelLinking>
-      <IntrinsicFunctions>true</IntrinsicFunctions>
-      <PreprocessorDefinitions>WIN32;NDEBUG;_LIB;%(PreprocessorDefinitions)</PreprocessorDefinitions>
-      <SDLCheck>true</SDLCheck>
-      <RuntimeLibrary>MultiThreaded</RuntimeLibrary>
-      <TreatWarningAsError>true</TreatWarningAsError>
-      <DebugInformationFormat Condition="$(Jenkins)">None</DebugInformationFormat>
-      <MinimalRebuild Condition="$(Jenkins)">false</MinimalRebuild>
-    </ClCompile>
-    <Link>
-      <SubSystem>${get_subsystem(project.is_library)}</SubSystem>
-      <GenerateDebugInformation Condition="!$(Jenkins)">true</GenerateDebugInformation>
-      <GenerateDebugInformation Condition="$(Jenkins)">false</GenerateDebugInformation>
-      <EnableCOMDATFolding>true</EnableCOMDATFolding>
-      <OptimizeReferences>true</OptimizeReferences>
-    </Link>
-  </ItemDefinitionGroup>
-  <ItemDefinitionGroup Condition="'$(Configuration)|$(Platform)'=='Release-DLL|x64'">
-    <ClCompile>
-      <WarningLevel>Level3</WarningLevel>
-      <PrecompiledHeader>NotUsing</PrecompiledHeader>
-      <Optimization>MaxSpeed</Optimization>
-      <FunctionLevelLinking>true</FunctionLevelLinking>
-      <IntrinsicFunctions>true</IntrinsicFunctions>
-      <PreprocessorDefinitions>WIN32;NDEBUG;_LIB;%(PreprocessorDefinitions)</PreprocessorDefinitions>
-      <SDLCheck>true</SDLCheck>
-      <RuntimeLibrary>MultiThreaded</RuntimeLibrary>
-      <TreatWarningAsError>true</TreatWarningAsError>
-      <DebugInformationFormat Condition="$(Jenkins)">None</DebugInformationFormat>
-      <MinimalRebuild Condition="$(Jenkins)">false</MinimalRebuild>
-    </ClCompile>
-    <Link>
-      <SubSystem>${get_subsystem(project.is_library)}</SubSystem>
-      <GenerateDebugInformation Condition="!$(Jenkins)">true</GenerateDebugInformation>
-      <GenerateDebugInformation Condition="$(Jenkins)">false</GenerateDebugInformation>
-      <EnableCOMDATFolding>true</EnableCOMDATFolding>
-      <OptimizeReferences>true</OptimizeReferences>
-    </Link>
-  </ItemDefinitionGroup>
-  % endif
-  <ItemDefinitionGroup Condition="'$(Configuration)|$(Platform)'=='Debug|Win32'">
-    <ClCompile>
-      <PrecompiledHeader>NotUsing</PrecompiledHeader>
-      <WarningLevel>Level3</WarningLevel>
-      <Optimization>Disabled</Optimization>
-      <PreprocessorDefinitions>WIN32;_DEBUG;_LIB;%(PreprocessorDefinitions)</PreprocessorDefinitions>
-      <SDLCheck>true</SDLCheck>
-      <RuntimeLibrary>MultiThreadedDebug</RuntimeLibrary>
-      <TreatWarningAsError>true</TreatWarningAsError>
-      <DebugInformationFormat Condition="$(Jenkins)">None</DebugInformationFormat>
-      <MinimalRebuild Condition="$(Jenkins)">false</MinimalRebuild>
-    </ClCompile>
-    <Link>
-      <SubSystem>${get_subsystem(project.is_library)}</SubSystem>
-      <GenerateDebugInformation Condition="!$(Jenkins)">true</GenerateDebugInformation>
-      <GenerateDebugInformation Condition="$(Jenkins)">false</GenerateDebugInformation>
-    </Link>
-  </ItemDefinitionGroup>
-  <ItemDefinitionGroup Condition="'$(Configuration)|$(Platform)'=='Debug|x64'">
-    <ClCompile>
-      <PrecompiledHeader>NotUsing</PrecompiledHeader>
-      <WarningLevel>Level3</WarningLevel>
-      <Optimization>Disabled</Optimization>
-      <PreprocessorDefinitions>WIN32;_DEBUG;_LIB;%(PreprocessorDefinitions)</PreprocessorDefinitions>
-      <SDLCheck>true</SDLCheck>
-      <RuntimeLibrary>MultiThreadedDebug</RuntimeLibrary>
-      <TreatWarningAsError>true</TreatWarningAsError>
-      <DebugInformationFormat Condition="$(Jenkins)">None</DebugInformationFormat>
-      <MinimalRebuild Condition="$(Jenkins)">false</MinimalRebuild>
-    </ClCompile>
-    <Link>
-      <SubSystem>${get_subsystem(project.is_library)}</SubSystem>
-      <GenerateDebugInformation Condition="!$(Jenkins)">true</GenerateDebugInformation>
-      <GenerateDebugInformation Condition="$(Jenkins)">false</GenerateDebugInformation>
-    </Link>
-  </ItemDefinitionGroup>
-  <ItemDefinitionGroup Condition="'$(Configuration)|$(Platform)'=='Release|Win32'">
-    <ClCompile>
-      <WarningLevel>Level3</WarningLevel>
-      <PrecompiledHeader>NotUsing</PrecompiledHeader>
-      <Optimization>MaxSpeed</Optimization>
-      <FunctionLevelLinking>true</FunctionLevelLinking>
-      <IntrinsicFunctions>true</IntrinsicFunctions>
-      <PreprocessorDefinitions>WIN32;NDEBUG;_LIB;%(PreprocessorDefinitions)</PreprocessorDefinitions>
-      <SDLCheck>true</SDLCheck>
-      <RuntimeLibrary>MultiThreaded</RuntimeLibrary>
-      <TreatWarningAsError>true</TreatWarningAsError>
-      <DebugInformationFormat Condition="$(Jenkins)">None</DebugInformationFormat>
-      <MinimalRebuild Condition="$(Jenkins)">false</MinimalRebuild>
-    </ClCompile>
-    <Link>
-      <SubSystem>${get_subsystem(project.is_library)}</SubSystem>
-      <GenerateDebugInformation Condition="!$(Jenkins)">true</GenerateDebugInformation>
-      <GenerateDebugInformation Condition="$(Jenkins)">false</GenerateDebugInformation>
-      <EnableCOMDATFolding>true</EnableCOMDATFolding>
-      <OptimizeReferences>true</OptimizeReferences>
-    </Link>
-  </ItemDefinitionGroup>
-  <ItemDefinitionGroup Condition="'$(Configuration)|$(Platform)'=='Release|x64'">
-    <ClCompile>
-      <WarningLevel>Level3</WarningLevel>
-      <PrecompiledHeader>NotUsing</PrecompiledHeader>
-      <Optimization>MaxSpeed</Optimization>
-      <FunctionLevelLinking>true</FunctionLevelLinking>
-      <IntrinsicFunctions>true</IntrinsicFunctions>
-      <PreprocessorDefinitions>WIN32;NDEBUG;_LIB;%(PreprocessorDefinitions)</PreprocessorDefinitions>
-      <SDLCheck>true</SDLCheck>
-      <RuntimeLibrary>MultiThreaded</RuntimeLibrary>
-      <TreatWarningAsError>true</TreatWarningAsError>
-      <DebugInformationFormat Condition="$(Jenkins)">None</DebugInformationFormat>
-      <MinimalRebuild Condition="$(Jenkins)">false</MinimalRebuild>
-    </ClCompile>
-    <Link>
-      <SubSystem>${get_subsystem(project.is_library)}</SubSystem>
-      <GenerateDebugInformation Condition="!$(Jenkins)">true</GenerateDebugInformation>
-      <GenerateDebugInformation Condition="$(Jenkins)">false</GenerateDebugInformation>
-      <EnableCOMDATFolding>true</EnableCOMDATFolding>
-      <OptimizeReferences>true</OptimizeReferences>
-    </Link>
-  </ItemDefinitionGroup>
->>>>>>> 7bd86e18
   % if project.get('public_headers',[]):
   <ItemGroup>
     % for public_header in project.public_headers:
