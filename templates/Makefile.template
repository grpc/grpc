%YAML 1.2
--- |
  # GRPC global makefile
  # This currently builds C and C++ code.
  # This file has been automatically generated from a template file.
  # Please look at the templates directory instead.
  # This file can be regenerated from the template by running
  # tools/buildgen/generate_projects.sh

  # Copyright 2015 gRPC authors.
  #
  # Licensed under the Apache License, Version 2.0 (the "License");
  # you may not use this file except in compliance with the License.
  # You may obtain a copy of the License at
  #
  #     http://www.apache.org/licenses/LICENSE-2.0
  #
  # Unless required by applicable law or agreed to in writing, software
  # distributed under the License is distributed on an "AS IS" BASIS,
  # WITHOUT WARRANTIES OR CONDITIONS OF ANY KIND, either express or implied.
  # See the License for the specific language governing permissions and
  # limitations under the License.
  <%!
    import re
    import os

    def is_absl_lib(target_name):
      return target_name.startswith("absl/");

    sources_that_need_openssl = set()
    sources_that_don_t_need_openssl = set()

    # warnings we'd like, but that don't exist in all compilers
    PREFERRED_WARNINGS=['extra-semi']
    CHECK_WARNINGS=PREFERRED_WARNINGS + ['no-shift-negative-value', 'no-unused-but-set-variable', 'no-maybe-uninitialized', 'no-unknown-warning-option']

    def warning_var(fmt, warning):
      return fmt % warning.replace('-', '_').replace('+', 'X').upper()

    def neg_warning(warning):
      if warning[0:3] == 'no-':
        return warning[3:]
      else:
        return 'no-' + warning

    lang_to_var = {
      'c': 'CORE',
      'c++': 'CPP',
      'csharp': 'CSHARP'
    }
  %>
  <%
    # Makefile is only intended for internal needs (building distribution artifacts etc.)
    # so we can restrict the number of libraries/targets that are buildable using the Makefile.
    # Other targets can be built with cmake or bazel.
    # TODO(jtattermusch): Figure out how to avoid the need to list the dependencies explicitly.
    # Currently it is necessary because some dependencies are marked as "build: private" in build.yaml
    # (which itself is correct, as they are not "public" libraries from our perspective and cmake
    # needs to have them marked as such)
    filtered_libs = [lib for lib in libs if (lib.build in ['all'] and lib.language != 'c++') or lib.name in ['ares', 'boringssl', 're2', 'upb', 'uv', 'z']]
    filtered_targets = [tgt for tgt in targets if tgt.build in ['all'] and lib.language != 'c++']
  %>

  comma := ,


  # Basic platform detection
  HOST_SYSTEM = $(shell uname | cut -f 1 -d_)
  SYSTEM ?= $(HOST_SYSTEM)
  ifeq ($(SYSTEM),MSYS)
  SYSTEM = MINGW32
  endif
  ifeq ($(SYSTEM),MINGW64)
  SYSTEM = MINGW32
  endif

  MAKEFILE_PATH := $(abspath $(lastword $(MAKEFILE_LIST)))
  ifndef BUILDDIR
  BUILDDIR_ABSOLUTE = $(patsubst %/,%,$(dir $(MAKEFILE_PATH)))
  else
  BUILDDIR_ABSOLUTE = $(abspath $(BUILDDIR))
  endif

  HAS_GCC = $(shell which gcc > /dev/null 2> /dev/null && echo true || echo false)
  HAS_CC = $(shell which cc > /dev/null 2> /dev/null && echo true || echo false)
  HAS_CLANG = $(shell which clang > /dev/null 2> /dev/null && echo true || echo false)

  ifeq ($(HAS_CC),true)
  DEFAULT_CC = cc
  DEFAULT_CXX = c++
  else
  ifeq ($(HAS_GCC),true)
  DEFAULT_CC = gcc
  DEFAULT_CXX = g++
  else
  ifeq ($(HAS_CLANG),true)
  DEFAULT_CC = clang
  DEFAULT_CXX = clang++
  else
  DEFAULT_CC = no_c_compiler
  DEFAULT_CXX = no_c++_compiler
  endif
  endif
  endif


  BINDIR = $(BUILDDIR_ABSOLUTE)/bins
  OBJDIR = $(BUILDDIR_ABSOLUTE)/objs
  LIBDIR = $(BUILDDIR_ABSOLUTE)/libs
  GENDIR = $(BUILDDIR_ABSOLUTE)/gens

  # Configurations (as defined under "configs" section in build_handwritten.yaml)

  % for name, args in configs.items():
  VALID_CONFIG_${name} = 1
  %  if args.get('compile_the_world', False):
  REQUIRE_CUSTOM_LIBRARIES_${name} = 1
  %  endif
  %  for tool, default in [('CC', 'CC'), ('CXX', 'CXX'), ('LD', 'CC'), ('LDXX', 'CXX')]:
  ${tool}_${name} = ${args.get(tool, '$(DEFAULT_%s)' % default)}
  %  endfor
  %  for arg in ['CFLAGS', 'CXXFLAGS', 'CPPFLAGS', 'LDFLAGS', 'DEFINES']:
  %   if args.get(arg, None) is not None:
  ${arg}_${name} = ${args.get(arg)}
  %   endif
  %  endfor

  % endfor


  # General settings.
  # You may want to change these depending on your system.

  prefix ?= /usr/local

  DTRACE ?= dtrace
  CONFIG ?= opt
  # Doing X ?= Y is the same as:
  # ifeq ($(origin X), undefined)
  #  X = Y
  # endif
  # but some variables, such as CC, CXX, LD or AR, have defaults.
  # So instead of using ?= on them, we need to check their origin.
  # See:
  #  https://www.gnu.org/software/make/manual/html_node/Implicit-Variables.html
  #  https://www.gnu.org/software/make/manual/html_node/Flavors.html#index-_003f_003d
  #  https://www.gnu.org/software/make/manual/html_node/Origin-Function.html
  ifeq ($(origin CC), default)
  CC = $(CC_$(CONFIG))
  endif
  ifeq ($(origin CXX), default)
  CXX = $(CXX_$(CONFIG))
  endif
  ifeq ($(origin LD), default)
  LD = $(LD_$(CONFIG))
  endif
  LDXX ?= $(LDXX_$(CONFIG))
  ARFLAGS ?= rcs
  ifeq ($(SYSTEM),Linux)
  ifeq ($(origin AR), default)
  AR = ar
  endif
  STRIP ?= strip --strip-unneeded
  else
  ifeq ($(SYSTEM),Darwin)
  ifeq ($(origin AR), default)
  AR = libtool
  ARFLAGS = -no_warning_for_no_symbols -o
  endif
  STRIP ?= strip -x
  else
  ifeq ($(SYSTEM),MINGW32)
  ifeq ($(origin AR), default)
  AR = ar
  endif
  STRIP ?= strip --strip-unneeded
  else
  ifeq ($(origin AR), default)
  AR = ar
  endif
  STRIP ?= strip
  endif
  endif
  endif
  INSTALL ?= install
  RM ?= rm -f
  PKG_CONFIG ?= pkg-config

  ifndef VALID_CONFIG_$(CONFIG)
  $(error Invalid CONFIG value '$(CONFIG)')
  endif

  ifeq ($(SYSTEM),Linux)
  TMPOUT = /dev/null
  else
  TMPOUT = `mktemp /tmp/test-out-XXXXXX`
  endif

  CHECK_NO_CXX14_COMPAT_WORKS_CMD = $(CC) -std=c++11 -Werror -Wno-c++14-compat -o $(TMPOUT) -c test/build/no-c++14-compat.cc
  HAS_WORKING_NO_CXX14_COMPAT = $(shell $(CHECK_NO_CXX14_COMPAT_WORKS_CMD) 2> /dev/null && echo true || echo false)
  ifeq ($(HAS_WORKING_NO_CXX14_COMPAT),true)
  W_NO_CXX14_COMPAT=-Wno-c++14-compat
  endif

  ifeq ($(SYSTEM),Linux)
  C99 = 'gnu99'
  else
  C99 = 'c99'
  endif

  %for warning in CHECK_WARNINGS:
  ${warning_var('CHECK_%s_WORKS_CMD', warning)} = $(CC) -std=$(C99) -Werror -W${warning} -o $(TMPOUT) -c test/build/${warning}.c
  ${warning_var('HAS_WORKING_%s', warning)} = $(shell $(${warning_var('CHECK_%s_WORKS_CMD', warning)}) 2> /dev/null && echo true || echo false)
  ifeq ($(${warning_var('HAS_WORKING_%s', warning)}),true)
  ${warning_var('W_%s', warning)}=-W${warning}
  ${warning_var('NO_W_%s', warning)}=-W${neg_warning(warning)}
  endif
  %endfor

  # The HOST compiler settings are used to compile the protoc plugins.
  # In most cases, you won't have to change anything, but if you are
  # cross-compiling, you can override these variables from GNU make's
  # command line: make CC=cross-gcc HOST_CC=gcc

  HOST_CC ?= $(CC)
  HOST_CXX ?= $(CXX)
  HOST_LD ?= $(LD)
  HOST_LDXX ?= $(LDXX)

  CFLAGS += -std=$(C99) ${' '.join(warning_var('$(W_%s)', warning) for warning in PREFERRED_WARNINGS)}
  CXXFLAGS += -std=c++11
  ifeq ($(SYSTEM),Darwin)
  CXXFLAGS += -stdlib=libc++
  LDFLAGS += -framework CoreFoundation
  endif
  % for arg in ['CFLAGS', 'CXXFLAGS', 'CPPFLAGS', 'COREFLAGS', 'LDFLAGS', 'DEFINES']:
  %  if defaults.get('global', []).get(arg, None) is not None:
  ${arg} += ${defaults.get('global').get(arg)}
  %  endif
  % endfor

  CPPFLAGS += $(CPPFLAGS_$(CONFIG))
  CFLAGS += $(CFLAGS_$(CONFIG))
  CXXFLAGS += $(CXXFLAGS_$(CONFIG))
  DEFINES += $(DEFINES_$(CONFIG)) INSTALL_PREFIX=\"$(prefix)\"
  LDFLAGS += $(LDFLAGS_$(CONFIG))

  ifneq ($(SYSTEM),MINGW32)
  PIC_CPPFLAGS = -fPIC
  CPPFLAGS += -fPIC
  LDFLAGS += -fPIC
  endif

  INCLUDES = . include $(GENDIR)
  LDFLAGS += -Llibs/$(CONFIG)

  ifeq ($(SYSTEM),Darwin)
  ifneq ($(wildcard /usr/local/ssl/include),)
  INCLUDES += /usr/local/ssl/include
  endif
  ifneq ($(wildcard /opt/local/include),)
  INCLUDES += /opt/local/include
  endif
  ifneq ($(wildcard /usr/local/include),)
  INCLUDES += /usr/local/include
  endif
  LIBS = m z
  ifneq ($(wildcard /usr/local/ssl/lib),)
  LDFLAGS += -L/usr/local/ssl/lib
  endif
  ifneq ($(wildcard /opt/local/lib),)
  LDFLAGS += -L/opt/local/lib
  endif
  ifneq ($(wildcard /usr/local/lib),)
  LDFLAGS += -L/usr/local/lib
  endif
  endif

  ifeq ($(SYSTEM),Linux)
  LIBS = dl rt m pthread
  LDFLAGS += -pthread
  endif

  ifeq ($(SYSTEM),MINGW32)
<<<<<<< HEAD
  LIBS = m pthread ws2_32 dbghelp psapi iphlpapi user32 userenv
=======
  LIBS = m pthread ws2_32 dbghelp bcrypt
>>>>>>> eb8af70e
  LDFLAGS += -pthread
  endif

  #
  # The steps for cross-compiling are as follows:
  # First, clone and make install of grpc using the native compilers for the host.
  # Also, install protoc (e.g., from a package like apt-get)
  # Then clone a fresh grpc for the actual cross-compiled build
  # Set the environment variable GRPC_CROSS_COMPILE to true
  # Set CC, CXX, LD, LDXX, AR, and STRIP to the cross-compiling binaries
  # Also set PROTOBUF_CONFIG_OPTS to indicate cross-compilation to protobuf (e.g.,
  #  PROTOBUF_CONFIG_OPTS="--host=arm-linux --with-protoc=/usr/local/bin/protoc" )
  # Set HAS_PKG_CONFIG=false
  # To build tests, go to third_party/gflags and follow its ccmake instructions
  # Make sure that you enable building shared libraries and set your prefix to
  # something useful like /usr/local/cross
  # You will also need to set GRPC_CROSS_LDOPTS and GRPC_CROSS_AROPTS to hold
  # additional required arguments for LD and AR (examples below)
  # Then you can do a make from the cross-compiling fresh clone!
  #
  ifeq ($(GRPC_CROSS_COMPILE),true)
  LDFLAGS += $(GRPC_CROSS_LDOPTS) # e.g. -L/usr/local/lib -L/usr/local/cross/lib
  ARFLAGS += $(GRPC_CROSS_AROPTS) # e.g., rc --target=elf32-little
  USE_BUILT_PROTOC = false
  endif

  # V=1 can be used to print commands run by make
  #ifeq ($(V),1)
  E = @:
  Q =
  #else
  #E = @echo
  #Q = @
  #endif

  CORE_VERSION = ${settings.core_version}
  CPP_VERSION = ${settings.cpp_version}
  CSHARP_VERSION = ${settings.csharp_version}

  CPPFLAGS_NO_ARCH += $(addprefix -I, $(INCLUDES)) $(addprefix -D, $(DEFINES))
  CPPFLAGS += $(CPPFLAGS_NO_ARCH) $(ARCH_FLAGS)

  LDFLAGS += $(ARCH_FLAGS)
  LDLIBS += $(addprefix -l, $(LIBS))
  LDLIBSXX += $(addprefix -l, $(LIBSXX))


  % for arg in ['CFLAGS', 'CXXFLAGS', 'CPPFLAGS', 'LDFLAGS', 'DEFINES', 'LDLIBS']:
  ${arg} += $(EXTRA_${arg})
  % endfor

  HOST_CPPFLAGS += $(CPPFLAGS)
  HOST_CFLAGS += $(CFLAGS)
  HOST_CXXFLAGS += $(CXXFLAGS)
  HOST_LDFLAGS += $(LDFLAGS)
  HOST_LDLIBS += $(LDLIBS)

  # These are automatically computed variables.
  # There shouldn't be any need to change anything from now on.

  -include cache.mk

  CACHE_MK =

  ifeq ($(SYSTEM),MINGW32)
  EXECUTABLE_SUFFIX = .exe
  SHARED_EXT_CORE = dll
  SHARED_EXT_CPP = dll
  SHARED_EXT_CSHARP = dll
  SHARED_PREFIX =
  SHARED_VERSION_CORE = -${settings.core_version.major}
  SHARED_VERSION_CPP = -${settings.cpp_version.major}
  SHARED_VERSION_CSHARP = -${settings.csharp_version.major}
  else ifeq ($(SYSTEM),Darwin)
  EXECUTABLE_SUFFIX =
  SHARED_EXT_CORE = dylib
  SHARED_EXT_CPP = dylib
  SHARED_EXT_CSHARP = dylib
  SHARED_PREFIX = lib
  SHARED_VERSION_CORE =
  SHARED_VERSION_CPP =
  SHARED_VERSION_CSHARP =
  else
  EXECUTABLE_SUFFIX =
  SHARED_EXT_CORE = so.$(CORE_VERSION)
  SHARED_EXT_CPP = so.$(CPP_VERSION)
  SHARED_EXT_CSHARP = so.$(CSHARP_VERSION)
  SHARED_PREFIX = lib
  SHARED_VERSION_CORE =
  SHARED_VERSION_CPP =
  SHARED_VERSION_CSHARP =
  endif

  ifeq ($(wildcard .git),)
  IS_GIT_FOLDER = false
  else
  IS_GIT_FOLDER = true
  endif

  # Setup zlib dependency

  ifeq ($(wildcard third_party/zlib/zlib.h),)
  HAS_EMBEDDED_ZLIB = false
  else
  HAS_EMBEDDED_ZLIB = true
  endif

  # for zlib, we support building both from submodule
  # and from system-installed zlib. In some builds,
  # embedding zlib is not desirable.
  # By default we use the system zlib (to match legacy behavior)
  EMBED_ZLIB ?= false

  ifeq ($(EMBED_ZLIB),true)
  ZLIB_DEP = $(LIBDIR)/$(CONFIG)/libz.a
  ZLIB_MERGE_LIBS = $(LIBDIR)/$(CONFIG)/libz.a
  ZLIB_MERGE_OBJS = $(LIBZ_OBJS)
  CPPFLAGS += -Ithird_party/zlib
  else
  LIBS += z
  endif

  # Setup c-ares dependency

  ifeq ($(wildcard third_party/cares/cares/include/ares.h),)
  HAS_EMBEDDED_CARES = false
  else
  HAS_EMBEDDED_CARES = true
  endif

  ifeq ($(HAS_EMBEDDED_CARES),true)
  EMBED_CARES ?= true
  else
  # only building with c-ares from submodule is supported
  DEP_MISSING += cares
  EMBED_CARES ?= broken
  endif

  ifeq ($(EMBED_CARES),true)
  CARES_DEP = $(LIBDIR)/$(CONFIG)/libares.a
  CARES_MERGE_OBJS = $(LIBARES_OBJS)
  CARES_MERGE_LIBS = $(LIBDIR)/$(CONFIG)/libares.a
  CPPFLAGS := -Ithird_party/cares/cares/include -Ithird_party/cares -Ithird_party/cares/cares $(CPPFLAGS)
  endif

  # Setup address_sorting dependency

  ADDRESS_SORTING_DEP = $(LIBDIR)/$(CONFIG)/libaddress_sorting.a
  ADDRESS_SORTING_MERGE_OBJS = $(LIBADDRESS_SORTING_OBJS)
  ADDRESS_SORTING_MERGE_LIBS = $(LIBDIR)/$(CONFIG)/libaddress_sorting.a
  CPPFLAGS := -Ithird_party/address_sorting/include $(CPPFLAGS)

  # Setup abseil dependency

  GRPC_ABSEIL_DEP = $(LIBDIR)/$(CONFIG)/libgrpc_abseil.a
  GRPC_ABSEIL_MERGE_LIBS = $(LIBDIR)/$(CONFIG)/libgrpc_abseil.a

  # Setup re2 dependency

  RE2_DEP = $(LIBDIR)/$(CONFIG)/libre2.a
  RE2_MERGE_OBJS = $(LIBRE2_OBJS)
  RE2_MERGE_LIBS = $(LIBDIR)/$(CONFIG)/libre2.a

  # Setup upb dependency

  UPB_DEP = $(LIBDIR)/$(CONFIG)/libupb.a
  UPB_MERGE_OBJS = $(LIBUPB_OBJS)
  UPB_MERGE_LIBS = $(LIBDIR)/$(CONFIG)/libupb.a

  # Setup libuv dependency

  LIBUV_DEP = $(LIBDIR)/$(CONFIG)/libuv.a
  LIBUV_MERGE_OBJS = $(LIBUV_OBJS)
  LIBUV_MERGE_LIBS = $(LIBDIR)/$(CONFIG)/libuv.a
  CPPFLAGS := -Ithird_party/libuv/src -Ithird_party/libuv/include $(CPPFLAGS)

  # Setup boringssl dependency

  ifeq ($(wildcard third_party/boringssl-with-bazel/src/include/openssl/ssl.h),)
  HAS_EMBEDDED_OPENSSL = false
  else
  HAS_EMBEDDED_OPENSSL = true
  endif

  ifeq ($(HAS_EMBEDDED_OPENSSL),true)
  EMBED_OPENSSL ?= true
  else
  # only support building boringssl from submodule
  DEP_MISSING += openssl
  EMBED_OPENSSL ?= broken
  endif

  ifeq ($(EMBED_OPENSSL),true)
  OPENSSL_DEP += $(LIBDIR)/$(CONFIG)/libboringssl.a
  OPENSSL_MERGE_LIBS += $(LIBDIR)/$(CONFIG)/libboringssl.a
  OPENSSL_MERGE_OBJS += $(LIBBORINGSSL_OBJS)
  # need to prefix these to ensure overriding system libraries
  CPPFLAGS := -Ithird_party/boringssl-with-bazel/src/include $(CPPFLAGS)
  ifeq ($(DISABLE_ALPN),true)
  CPPFLAGS += -DTSI_OPENSSL_ALPN_SUPPORT=0
  LIBS_SECURE = $(OPENSSL_LIBS)
  endif # DISABLE_ALPN
  endif # EMBED_OPENSSL

  LDLIBS_SECURE += $(addprefix -l, $(LIBS_SECURE))

  ifeq ($(MAKECMDGOALS),clean)
  NO_DEPS = true
  endif

  .SECONDARY = %.pb.h %.pb.cc

  ifeq ($(DEP_MISSING),)
  all: static shared\
  % for tgt in filtered_targets:
  % if tgt.build == 'all':
   $(BINDIR)/$(CONFIG)/${tgt.name}\
  % endif
  % endfor

  dep_error:
  	@echo "You shouldn't see this message - all of your dependencies are correct."
  else
  all: dep_error git_update stop

  dep_error:
  	@echo
  	@echo "DEPENDENCY ERROR"
  	@echo
  	@echo "You are missing system dependencies that are essential to build grpc,"
  	@echo "and the third_party directory doesn't have them:"
  	@echo
  	@echo "  $(DEP_MISSING)"
  	@echo
  	@echo "Installing the development packages for your system will solve"
  	@echo "this issue. Please consult INSTALL to get more information."
  	@echo
  	@echo "If you need information about why these tests failed, run:"
  	@echo
  	@echo "  make run_dep_checks"
  	@echo
  endif

  git_update:
  ifeq ($(IS_GIT_FOLDER),true)
  	@echo "Additionally, since you are in a git clone, you can download the"
  	@echo "missing dependencies in third_party by running the following command:"
  	@echo
  	@echo "  git submodule update --init"
  	@echo
  endif

  openssl_dep_error: openssl_dep_message git_update stop

  openssl_dep_message:
  	@echo
  	@echo "DEPENDENCY ERROR"
  	@echo
  	@echo "The target you are trying to run requires an OpenSSL implementation."
  	@echo "Your system doesn't have one, and either the third_party directory"
  	@echo "doesn't have it, or your compiler can't build BoringSSL."
  	@echo
  	@echo "Please consult BUILDING.md to get more information."
  	@echo
  	@echo "If you need information about why these tests failed, run:"
  	@echo
  	@echo "  make run_dep_checks"
  	@echo

  systemtap_dep_error:
  	@echo
  	@echo "DEPENDENCY ERROR"
  	@echo
  	@echo "Under the '$(CONFIG)' configutation, the target you are trying "
  	@echo "to build requires systemtap 2.7+ (on Linux) or dtrace (on other "
  	@echo "platforms such as Solaris and *BSD). "
  	@echo
  	@echo "Please consult BUILDING.md to get more information."
  	@echo

  install_not_supported_message:
  	@echo
  	@echo "Installing via 'make' is no longer supported. Use cmake or bazel instead."
  	@echo
  	@echo "Please consult BUILDING.md to get more information."
  	@echo

  install_not_supported_error: install_not_supported_message stop

  stop:
  	@false

  % for tgt in filtered_targets:
  ${tgt.name}: $(BINDIR)/$(CONFIG)/${tgt.name}
  % endfor

  run_dep_checks:
  	@echo "run_dep_checks target has been deprecated."

  static: static_c static_cxx

  static_c: cache.mk \
  % for lib in filtered_libs:
  % if 'Makefile' in lib.get('build_system', ['Makefile']):
  % if lib.build == 'all' and lib.language == 'c' and not lib.get('external_deps', None):
   $(LIBDIR)/$(CONFIG)/lib${lib.name}.a\
  % endif
  % endif
  % endfor


  static_cxx: cache.mk \
  % for lib in filtered_libs:
  % if 'Makefile' in lib.get('build_system', ['Makefile']):
  % if lib.build == 'all' and lib.language == 'c++':
   $(LIBDIR)/$(CONFIG)/lib${lib.name}.a\
  % endif
  % endif
  % endfor


  static_csharp: static_c \
  % for lib in filtered_libs:
  % if 'Makefile' in lib.get('build_system', ['Makefile']):
  % if lib.build == 'all' and lib.language == 'csharp':
   $(LIBDIR)/$(CONFIG)/lib${lib.name}.a\
  % endif
  % endif
  % endfor


  shared: shared_c shared_cxx

  shared_c: cache.mk\
  % for lib in filtered_libs:
  % if 'Makefile' in lib.get('build_system', ['Makefile']):
  % if lib.build == 'all' and lib.language == 'c' and not lib.get('external_deps', None):
   $(LIBDIR)/$(CONFIG)/$(SHARED_PREFIX)${lib.name}$(SHARED_VERSION_CORE).$(SHARED_EXT_CORE)\
  % endif
  % endif
  % endfor

  shared_cxx: cache.mk\
  % for lib in filtered_libs:
  % if 'Makefile' in lib.get('build_system', ['Makefile']):
  % if lib.build == 'all' and lib.language == 'c++':
   $(LIBDIR)/$(CONFIG)/$(SHARED_PREFIX)${lib.name}$(SHARED_VERSION_CPP).$(SHARED_EXT_CPP)\
  % endif
  % endif
  % endfor


  shared_csharp: shared_c \
  % for lib in filtered_libs:
  % if 'Makefile' in lib.get('build_system', ['Makefile']):
  % if lib.build == 'all' and lib.language == 'csharp':
   $(LIBDIR)/$(CONFIG)/$(SHARED_PREFIX)${lib.name}$(SHARED_VERSION_CSHARP).$(SHARED_EXT_CSHARP)\
  % endif
  % endif
  % endfor

  grpc_csharp_ext: shared_csharp

  privatelibs: privatelibs_c privatelibs_cxx

  privatelibs_c: \
  % for lib in filtered_libs:
  % if 'Makefile' in lib.get('build_system', ['Makefile']):
  % if lib.build == 'private' and lib.language == 'c' and not lib.get('external_deps', None) and not lib.boringssl:
   $(LIBDIR)/$(CONFIG)/lib${lib.name}.a\
  % endif
  % endif
  % endfor

  ifeq ($(EMBED_OPENSSL),true)
  privatelibs_cxx: \
  % for lib in filtered_libs:
  % if 'Makefile' in lib.get('build_system', ['Makefile']):
  % if lib.build == 'private' and lib.language == 'c++' and not lib.get('external_deps', None):
   $(LIBDIR)/$(CONFIG)/lib${lib.name}.a\
  % endif
  % endif
  % endfor

  else
  privatelibs_cxx: \
  % for lib in filtered_libs:
  % if 'Makefile' in lib.get('build_system', ['Makefile']):
  % if lib.build == 'private' and lib.language == 'c++' and not lib.get('external_deps', None) and not lib.boringssl:
   $(LIBDIR)/$(CONFIG)/lib${lib.name}.a\
  % endif
  % endif
  % endfor

  endif


  strip: strip-static strip-shared

  strip-static: strip-static_c strip-static_cxx

  strip-shared: strip-shared_c strip-shared_cxx

  strip-static_c: static_c
  ifeq ($(CONFIG),opt)
  % for lib in filtered_libs:
  % if 'Makefile' in lib.get('build_system', ['Makefile']):
  % if lib.language == "c":
  % if lib.build == "all":
  % if not lib.get('external_deps', None):
  	$(E) "[STRIP]   Stripping lib${lib.name}.a"
  	$(Q) $(STRIP) $(LIBDIR)/$(CONFIG)/lib${lib.name}.a
  % endif
  % endif
  % endif
  % endif
  % endfor
  endif

  strip-static_cxx: static_cxx
  ifeq ($(CONFIG),opt)
  % for lib in filtered_libs:
  % if 'Makefile' in lib.get('build_system', ['Makefile']):
  % if lib.language == "c++":
  % if lib.build == "all":
  	$(E) "[STRIP]   Stripping lib${lib.name}.a"
  	$(Q) $(STRIP) $(LIBDIR)/$(CONFIG)/lib${lib.name}.a
  % endif
  % endif
  % endif
  % endfor
  endif

  strip-shared_c: shared_c
  ifeq ($(CONFIG),opt)
  % for lib in filtered_libs:
  % if 'Makefile' in lib.get('build_system', ['Makefile']):
  % if lib.language == "c":
  % if lib.build == "all":
  % if not lib.get('external_deps', None):
  	$(E) "[STRIP]   Stripping $(SHARED_PREFIX)${lib.name}$(SHARED_VERSION_CORE).$(SHARED_EXT_CORE)"
  	$(Q) $(STRIP) $(LIBDIR)/$(CONFIG)/$(SHARED_PREFIX)${lib.name}$(SHARED_VERSION_CORE).$(SHARED_EXT_CORE)
  % endif
  % endif
  % endif
  % endif
  % endfor
  endif

  strip-shared_cxx: shared_cxx
  ifeq ($(CONFIG),opt)
  % for lib in filtered_libs:
  % if 'Makefile' in lib.get('build_system', ['Makefile']):
  % if lib.language == "c++":
  % if lib.build == "all":
  	$(E) "[STRIP]   Stripping $(SHARED_PREFIX)${lib.name}$(SHARED_VERSION_CPP).$(SHARED_EXT_CPP)"
  	$(Q) $(STRIP) $(LIBDIR)/$(CONFIG)/$(SHARED_PREFIX)${lib.name}$(SHARED_VERSION_CPP).$(SHARED_EXT_CPP)
  % endif
  % endif
  % endif
  % endfor
  endif

  strip-shared_csharp: shared_csharp
  ifeq ($(CONFIG),opt)
  % for lib in filtered_libs:
  % if 'Makefile' in lib.get('build_system', ['Makefile']):
  % if lib.language == "csharp":
  % if lib.build == "all":
  	$(E) "[STRIP]   Stripping $(SHARED_PREFIX)${lib.name}$(SHARED_VERSION_CSHARP).$(SHARED_EXT_CSHARP)"
  	$(Q) $(STRIP) $(LIBDIR)/$(CONFIG)/$(SHARED_PREFIX)${lib.name}$(SHARED_VERSION_CSHARP).$(SHARED_EXT_CSHARP)
  % endif
  % endif
  % endif
  % endfor
  endif

  cache.mk::
  	$(E) "[MAKE]    Generating $@"
  	$(Q) echo "$(CACHE_MK)" | tr , '\n' >$@

  ifeq ($(CONFIG),stapprof)
  src/core/profiling/stap_timers.c: $(GENDIR)/src/core/profiling/stap_probes.h
  ifeq ($(HAS_SYSTEMTAP),true)
  $(GENDIR)/src/core/profiling/stap_probes.h: src/core/profiling/stap_probes.d
  	$(E) "[DTRACE]  Compiling $<"
  	$(Q) mkdir -p `dirname $@`
  	$(Q) $(DTRACE) -C -h -s $< -o $@
  else
  $(GENDIR)/src/core/profiling/stap_probes.h: systemtap_dep_error stop
  endif
  endif

  $(OBJDIR)/$(CONFIG)/%.o : %.c
  	$(E) "[C]       Compiling $<"
  	$(Q) mkdir -p `dirname $@`
  	$(Q) $(CC) $(CPPFLAGS) $(CFLAGS) -MMD -MF $(addsuffix .dep, $(basename $@)) -c -o $@ $<

  $(OBJDIR)/$(CONFIG)/%.o : $(GENDIR)/%.pb.cc
  	$(E) "[CXX]     Compiling $<"
  	$(Q) mkdir -p `dirname $@`
  	$(Q) $(CXX) $(CPPFLAGS) $(CXXFLAGS) -MMD -MF $(addsuffix .dep, $(basename $@)) -c -o $@ $<

  $(OBJDIR)/$(CONFIG)/src/compiler/%.o : src/compiler/%.cc
  	$(E) "[HOSTCXX] Compiling $<"
  	$(Q) mkdir -p `dirname $@`
  	$(Q) $(HOST_CXX) $(HOST_CXXFLAGS) $(HOST_CPPFLAGS) -MMD -MF $(addsuffix .dep, $(basename $@)) -c -o $@ $<

  $(OBJDIR)/$(CONFIG)/src/core/%.o : src/core/%.cc
  	$(E) "[CXX]     Compiling $<"
  	$(Q) mkdir -p `dirname $@`
  	$(Q) $(CXX) $(CPPFLAGS) $(CXXFLAGS) $(COREFLAGS) -MMD -MF $(addsuffix .dep, $(basename $@)) -c -o $@ $<

  $(OBJDIR)/$(CONFIG)/test/core/%.o : test/core/%.cc
  	$(E) "[CXX]     Compiling $<"
  	$(Q) mkdir -p `dirname $@`
  	$(Q) $(CXX) $(CPPFLAGS) $(CXXFLAGS) $(COREFLAGS) -MMD -MF $(addsuffix .dep, $(basename $@)) -c -o $@ $<

  $(OBJDIR)/$(CONFIG)/%.o : %.cc
  	$(E) "[CXX]     Compiling $<"
  	$(Q) mkdir -p `dirname $@`
  	$(Q) $(CXX) $(CPPFLAGS) $(CXXFLAGS) -MMD -MF $(addsuffix .dep, $(basename $@)) -c -o $@ $<

  $(OBJDIR)/$(CONFIG)/%.o : %.cpp
  	$(E) "[CXX]     Compiling $<"
  	$(Q) mkdir -p `dirname $@`
  	$(Q) $(CXX) $(CPPFLAGS) $(CXXFLAGS) -MMD -MF $(addsuffix .dep, $(basename $@)) -c -o $@ $<

  install: install_not_supported_error

  install_c: install_not_supported_error

  install_cxx: install_not_supported_error

  install_csharp: install_not_supported_error

  install-static: install_not_supported_error

  install-certs: install_not_supported_error

  clean:
  	$(E) "[CLEAN]   Cleaning build directories."
  	$(Q) $(RM) -rf $(OBJDIR) $(LIBDIR) $(BINDIR) $(GENDIR) cache.mk


  # The various libraries

  % for lib in filtered_libs:
  % if 'Makefile' in lib.get('build_system', ['Makefile']):
  ${makelib(lib)}
  % endif
  % endfor

  # Add private ABSEIL target which contains all sources used by all baselib libraries.
  <%
    # Collect all abseil source and header files used by gpr, grpc, so on.
    used_abseil_rules = set()
    for lib in libs:
      if lib.get("baselib"):
        for dep in lib.transitive_deps:
          if is_absl_lib(dep):
            used_abseil_rules.add(dep)
    used_abseil_srcs = []
    used_abseil_hdrs = []
    for lib in libs:
      if lib.name in used_abseil_rules:
        used_abseil_srcs.extend(lib.get("src", []))
        used_abseil_hdrs.extend(lib.get("hdr", []))
    # Create `grpc_abseil` rule with collected files.
    lib_type = type(libs[0])
    grpc_abseil_lib = lib_type({
      "name": "grpc_abseil",
      "build": "private",
      "language": "c",
      "defaults": "abseil",
      "src": sorted(used_abseil_srcs),
      "hdr": sorted(used_abseil_hdrs),
    })
  %>
  ${makelib(grpc_abseil_lib)}

  <%def name="makelib(lib)">
  # start of build recipe for library "${lib.name}" (generated by makelib(lib) template function)
  LIB${lib.name.upper()}_SRC = \\

  % for src in lib.src:
      ${src} \\

  % endfor

  % if "public_headers" in lib:
  % if lib.language == "c++":
  PUBLIC_HEADERS_CXX += \\

  % else:
  PUBLIC_HEADERS_C += \\

  % endif
  % for hdr in lib.public_headers:
      ${hdr} \\

  % endfor
  % endif

  LIB${lib.name.upper()}_OBJS = $(addprefix $(OBJDIR)/$(CONFIG)/, $(addsuffix .o, $(basename $(LIB${lib.name.upper()}_SRC))))

  % if lib.get('defaults', None):
  %  for name, value in defaults.get(lib.defaults).items():
  $(LIB${lib.name.upper()}_OBJS): ${name} += ${value}
  %  endfor
  % endif

  ## If the library requires OpenSSL, let's add some restrictions.
  % if 'libssl' in lib.get('deps', []):
  ifeq ($(NO_SECURE),true)

  # You can't build secure libraries if you don't have OpenSSL.

  $(LIBDIR)/$(CONFIG)/lib${lib.name}.a: openssl_dep_error

  % if lib.build == "all":
  $(LIBDIR)/$(CONFIG)/$(SHARED_PREFIX)${lib.name}$(SHARED_VERSION_${lang_to_var[lib.language]}).$(SHARED_EXT_${lang_to_var[lib.language]}): openssl_dep_error
  % endif

  else

  $(LIBDIR)/$(CONFIG)/lib${lib.name}.a: $(ZLIB_DEP) $(OPENSSL_DEP) $(CARES_DEP) $(ADDRESS_SORTING_DEP) $(LIBUV_DEP) $(RE2_DEP) $(UPB_DEP) $(GRPC_ABSEIL_DEP) \
  ## The else here corresponds to the if secure earlier.
  % else:
  $(LIBDIR)/$(CONFIG)/lib${lib.name}.a: \
  % if lib.name not in ['z', 'ares', 'address_sorting', 're2', 'upb', 'uv', 'grpc_abseil']:
  $(ZLIB_DEP) \
  $(CARES_DEP) \
  $(ADDRESS_SORTING_DEP) \
  $(LIBUV_DEP) \
  $(RE2_DEP) \
  $(UPB_DEP) \
  $(GRPC_ABSEIL_DEP) \
  % endif
  % endif
   $(LIB${lib.name.upper()}_OBJS) \
  % if lib.get('baselib', False):
   $(LIBGPR_OBJS) \
   $(LIBGRPC_ABSEIL_OBJS) \
   $(ZLIB_MERGE_OBJS) \
   $(CARES_MERGE_OBJS) \
   $(ADDRESS_SORTING_MERGE_OBJS) \
   $(LIBUV_MERGE_OBJS) \
   $(RE2_MERGE_OBJS) \
   $(UPB_MERGE_OBJS) \
  % if 'libssl' in lib.get('deps', []):
   $(OPENSSL_MERGE_OBJS) \
  % endif
  % endif

  	$(E) "[AR]      Creating $@"
  	$(Q) mkdir -p `dirname $@`
  	$(Q) rm -f $(LIBDIR)/$(CONFIG)/lib${lib.name}.a
  	$(Q) $(AR) $(ARFLAGS) $(LIBDIR)/$(CONFIG)/lib${lib.name}.a $(LIB${lib.name.upper()}_OBJS) \
  % if lib.get('baselib', False):
   $(LIBGPR_OBJS) \
   $(LIBGRPC_ABSEIL_OBJS) \
   $(ZLIB_MERGE_OBJS) \
   $(CARES_MERGE_OBJS) \
   $(ADDRESS_SORTING_MERGE_OBJS) \
   $(LIBUV_MERGE_OBJS) \
   $(RE2_MERGE_OBJS) \
   $(UPB_MERGE_OBJS) \
  % if 'libssl' in lib.get('deps', []):
   $(OPENSSL_MERGE_OBJS) \
  % endif
  % endif

  ifeq ($(SYSTEM),Darwin)
  	$(Q) ranlib -no_warning_for_no_symbols $(LIBDIR)/$(CONFIG)/lib${lib.name}.a
  endif

  <%
    ld = '$(LDXX)'

    out_mingbase = '$(LIBDIR)/$(CONFIG)/' + lib.name + '$(SHARED_VERSION_' + lang_to_var[lib.language] + ')'
    out_libbase = '$(LIBDIR)/$(CONFIG)/lib' + lib.name + '$(SHARED_VERSION_' + lang_to_var[lib.language] + ')'

    common = '$(LIB' + lib.name.upper() + '_OBJS)'

    link_libs = ''
    lib_deps = ' $(ZLIB_DEP) $(CARES_DEP) $(ADDRESS_SORTING_DEP) $(LIBUV_DEP) $(RE2_DEP) $(UPB_DEP) $(GRPC_ABSEIL_DEP)'
    mingw_libs = ''
    mingw_lib_deps = ' $(ZLIB_DEP) $(CARES_DEP) $(ADDRESS_SORTING_DEP) $(LIBUV_DEP) $(RE2_DEP) $(UPB_DEP) $(GRPC_ABSEIL_DEP)'
    for dep in lib.get('deps', []):
      if is_absl_lib(dep): continue
      if 'libssl' == dep: continue
      lib_archive = '$(LIBDIR)/$(CONFIG)/lib' + dep + '.a'
      common = common + ' ' + lib_archive
      lib_deps = lib_deps + ' ' + lib_archive
      mingw_lib_deps = mingw_lib_deps + ' ' + lib_archive

    security = 'libssl' in lib.get('deps', [])
    if security == True:
      common = common + ' $(OPENSSL_MERGE_LIBS) $(LDLIBS_SECURE)'
    common = common + ' $(ZLIB_MERGE_LIBS) $(CARES_MERGE_LIBS) $(ADDRESS_SORTING_MERGE_LIBS) $(LIBUV_MERGE_LIBS) $(RE2_MERGE_LIBS) $(UPB_MERGE_LIBS) $(GRPC_ABSEIL_MERGE_LIBS)'

    if security in [True, 'check']:
      for src in lib.src:
        sources_that_need_openssl.add(src)
    else:
      for src in lib.src:
        sources_that_don_t_need_openssl.add(src)

    if 'libssl' in lib.get('deps', []):
      lib_deps = lib_deps + ' $(OPENSSL_DEP)'
      mingw_lib_deps = mingw_lib_deps + ' $(OPENSSL_DEP)'

    ldflags = '$(LDFLAGS)'
    if lib.get('LDFLAGS', None):
      ldflags += ' ' + lib['LDFLAGS']

    common = common + ' $(LDLIBS)'
  %>

  % if lib.build == "all":
  ifeq ($(SYSTEM),MINGW32)
  ${out_mingbase}.$(SHARED_EXT_${lang_to_var[lib.language]}): $(LIB${lib.name.upper()}_OBJS) ${mingw_lib_deps}
  	$(E) "[LD]      Linking $@"
  	$(Q) mkdir -p `dirname $@`
  	$(Q) ${ld} ${ldflags} -L$(LIBDIR)/$(CONFIG) -shared -Wl,--output-def=${out_mingbase}.def -Wl,--out-implib=${out_libbase}-dll.a -o ${out_mingbase}.$(SHARED_EXT_${lang_to_var[lib.language]}) ${common}${mingw_libs}
  else
  ${out_libbase}.$(SHARED_EXT_${lang_to_var[lib.language]}): $(LIB${lib.name.upper()}_OBJS) ${lib_deps}
  	$(E) "[LD]      Linking $@"
  	$(Q) mkdir -p `dirname $@`
  ifeq ($(SYSTEM),Darwin)
  	$(Q) ${ld} ${ldflags} -L$(LIBDIR)/$(CONFIG) -install_name $(SHARED_PREFIX)${lib.name}$(SHARED_VERSION_${lang_to_var[lib.language]}).$(SHARED_EXT_${lang_to_var[lib.language]}) -dynamiclib -o ${out_libbase}.$(SHARED_EXT_${lang_to_var[lib.language]}) ${common}${link_libs}
  else
  	$(Q) ${ld} ${ldflags} -L$(LIBDIR)/$(CONFIG) -shared -Wl,-soname,lib${lib.name}.so.${settings.get(lang_to_var[lib.language].lower() + '_version').major} -o ${out_libbase}.$(SHARED_EXT_${lang_to_var[lib.language]}) ${common}${link_libs}
  	$(Q) ln -sf $(SHARED_PREFIX)${lib.name}$(SHARED_VERSION_${lang_to_var[lib.language]}).$(SHARED_EXT_${lang_to_var[lib.language]}) ${out_libbase}.so.${settings.get(lang_to_var[lib.language].lower() + '_version').major}
  	$(Q) ln -sf $(SHARED_PREFIX)${lib.name}$(SHARED_VERSION_${lang_to_var[lib.language]}).$(SHARED_EXT_${lang_to_var[lib.language]}) ${out_libbase}.so
  endif
  endif
  % endif
  % if 'libssl' in lib.get('deps', []):
  ## If the lib was secure, we have to close the Makefile's if that tested
  ## the presence of OpenSSL.

  endif
  % endif

  % if 'libssl' in lib.get('deps', []):
  ifneq ($(NO_SECURE),true)
  % endif
  ifneq ($(NO_DEPS),true)
  -include $(LIB${lib.name.upper()}_OBJS:.o=.dep)
  endif
  % if 'libssl' in lib.get('deps', []):
  endif
  % endif
  # end of build recipe for library "${lib.name}"
  </%def>

  # TODO(jtattermusch): is there a way to get around this hack?
  ifneq ($(OPENSSL_DEP),)
  # This is to ensure the embedded OpenSSL is built beforehand, properly
  # installing headers to their final destination on the drive. We need this
  # otherwise parallel compilation will fail if a source is compiled first.
  % for src in sorted(sources_that_need_openssl):
  % if src not in sources_that_don_t_need_openssl:
  ${src}: $(OPENSSL_DEP)
  % endif
  % endfor
  endif

  .PHONY: all strip tools \
  dep_error openssl_dep_error openssl_dep_message git_update stop \
  buildtests buildtests_c buildtests_cxx \
  test test_c test_cxx \
  install install_c install_cxx install_csharp install-static install-certs \
  strip strip-shared strip-static \
  strip_c strip-shared_c strip-static_c \
  strip_cxx strip-shared_cxx strip-static_cxx \
  dep_c dep_cxx bins_dep_c bins_dep_cxx \
  clean

  .PHONY: printvars
  printvars:
  	@$(foreach V,$(sort $(.VARIABLES)),                 \
  	  $(if $(filter-out environment% default automatic, \
  	  $(origin $V)),$(warning $V=$($V) ($(value $V)))))<|MERGE_RESOLUTION|>--- conflicted
+++ resolved
@@ -282,11 +282,7 @@
   endif
 
   ifeq ($(SYSTEM),MINGW32)
-<<<<<<< HEAD
-  LIBS = m pthread ws2_32 dbghelp psapi iphlpapi user32 userenv
-=======
-  LIBS = m pthread ws2_32 dbghelp bcrypt
->>>>>>> eb8af70e
+  LIBS = m pthread ws2_32 dbghelp bcrypt psapi iphlpapi user32 userenv
   LDFLAGS += -pthread
   endif
 
