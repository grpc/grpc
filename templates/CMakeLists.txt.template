%YAML 1.2
--- |
  # GRPC global cmake file
  # This currently builds C and C++ code.
  # This file has been automatically generated from a template file.
  # Please look at the templates directory instead.
  # This file can be regenerated from the template by running
  # tools/buildgen/generate_projects.sh
  #
  # Additionally, this is currently very experimental, and unsupported.
  # Further work will happen on that file.
  #
  # Copyright 2015, Google Inc.
  # All rights reserved.
  #
  # Redistribution and use in source and binary forms, with or without
  # modification, are permitted provided that the following conditions are
  # met:
  #
  #     * Redistributions of source code must retain the above copyright
  # notice, this list of conditions and the following disclaimer.
  #     * Redistributions in binary form must reproduce the above
  # copyright notice, this list of conditions and the following disclaimer
  # in the documentation and/or other materials provided with the
  # distribution.
  #     * Neither the name of Google Inc. nor the names of its
  # contributors may be used to endorse or promote products derived from
  # this software without specific prior written permission.
  #
  # THIS SOFTWARE IS PROVIDED BY THE COPYRIGHT HOLDERS AND CONTRIBUTORS
  # "AS IS" AND ANY EXPRESS OR IMPLIED WARRANTIES, INCLUDING, BUT NOT
  # LIMITED TO, THE IMPLIED WARRANTIES OF MERCHANTABILITY AND FITNESS FOR
  # A PARTICULAR PURPOSE ARE DISCLAIMED. IN NO EVENT SHALL THE COPYRIGHT
  # OWNER OR CONTRIBUTORS BE LIABLE FOR ANY DIRECT, INDIRECT, INCIDENTAL,
  # SPECIAL, EXEMPLARY, OR CONSEQUENTIAL DAMAGES (INCLUDING, BUT NOT
  # LIMITED TO, PROCUREMENT OF SUBSTITUTE GOODS OR SERVICES; LOSS OF USE,
  # DATA, OR PROFITS; OR BUSINESS INTERRUPTION) HOWEVER CAUSED AND ON ANY
  # THEORY OF LIABILITY, WHETHER IN CONTRACT, STRICT LIABILITY, OR TORT
  # (INCLUDING NEGLIGENCE OR OTHERWISE) ARISING IN ANY WAY OUT OF THE USE
  # OF THIS SOFTWARE, EVEN IF ADVISED OF THE POSSIBILITY OF SUCH DAMAGE.

  <%!

  import re

  proto_re = re.compile('(.*)\\.proto')

  def proto_replace_ext(filename, ext):
      m = proto_re.match(filename)
      if not m:
        return filename
      return '${_gRPC_PROTO_GENS_DIR}/' + m.group(1) + ext

  def get_deps(target_dict):
    deps = []
    if target_dict.get('baselib', False):
      deps.append("${_gRPC_BASELIB_LIBRARIES}")
    if target_dict.get('build', None) in ['protoc']:
      deps.append("${_gRPC_PROTOBUF_PROTOC_LIBRARIES}")
    if target_dict.get('secure', False):
      deps.append("${_gRPC_SSL_LIBRARIES}")
    if target_dict.language == 'c++':
      deps.append("${_gRPC_PROTOBUF_LIBRARIES}")
    if target_dict['name'] in ['grpc']:
      deps.append("${_gRPC_ZLIB_LIBRARIES}")
<<<<<<< HEAD
      deps.append("${_gRPC_CARES_LIBRARIES}")
=======
    deps.append("${_gRPC_ALLTARGETS_LIBRARIES}")
>>>>>>> 26623b3d
    for d in target_dict.get('deps', []):
      deps.append(d)
    if target_dict.build == 'test' and target_dict.language == 'c++':
      deps.append("${_gRPC_GFLAGS_LIBRARIES}")
    return deps
  
  def get_platforms_condition_begin(platforms):
    if all(platform in platforms for platform in ['linux', 'mac', 'posix', 'windows']):
      return ''
    cond = ' OR '.join(['_gRPC_PLATFORM_%s' % platform.upper() for platform in platforms])
    return 'if(%s)\n' % cond
  
  def get_platforms_condition_end(platforms):
    if not get_platforms_condition_begin(platforms):
      return ''
    return 'endif()\n'
  %>

  cmake_minimum_required(VERSION 2.8)

  set(PACKAGE_NAME      "grpc")
  set(PACKAGE_VERSION   "${settings.cpp_version}")
  set(PACKAGE_STRING    "<%text>${PACKAGE_NAME} ${PACKAGE_VERSION}</%text>")
  set(PACKAGE_TARNAME   "<%text>${PACKAGE_NAME}-${PACKAGE_VERSION}</%text>")
  set(PACKAGE_BUGREPORT "https://github.com/grpc/grpc/issues/")
  project(<%text>${PACKAGE_NAME}</%text> C CXX)

  # Options
  option(gRPC_BUILD_TESTS "Build tests" OFF)

  if (NOT MSVC)
    set(gRPC_INSTALL ON CACHE BOOL "Generate installation target")
  else()
    set(gRPC_INSTALL OFF CACHE BOOL "Generate installation target")
  endif()

  set(gRPC_ZLIB_PROVIDER "module" CACHE STRING "Provider of zlib library")
  set_property(CACHE gRPC_ZLIB_PROVIDER PROPERTY STRINGS "module" "package")

  set(gRPC_CARES_PROVIDER "module" CACHE STRING "Provider of c-ares library")
  set_property(CACHE gRPC_CARES_PROVIDER PROPERTY STRINGS "module" "package")

  set(gRPC_SSL_PROVIDER "module" CACHE STRING "Provider of ssl library")
  set_property(CACHE gRPC_SSL_PROVIDER PROPERTY STRINGS "module" "package")

  set(gRPC_PROTOBUF_PROVIDER "module" CACHE STRING "Provider of protobuf library")
  set_property(CACHE gRPC_PROTOBUF_PROVIDER PROPERTY STRINGS "module" "package")

  set(gRPC_GFLAGS_PROVIDER "module" CACHE STRING "Provider of gflags library")
  set_property(CACHE gRPC_GFLAGS_PROVIDER PROPERTY STRINGS "module" "package")
<<<<<<< HEAD

=======
  
  set(gRPC_BENCHMARK_PROVIDER "module" CACHE STRING "Provider of benchmark library")
  set_property(CACHE gRPC_BENCHMARK_PROVIDER PROPERTY STRINGS "module" "package")
  
>>>>>>> 26623b3d
  set(gRPC_USE_PROTO_LITE OFF CACHE BOOL "Use the protobuf-lite library")

  if(UNIX)
    if(<%text>${CMAKE_SYSTEM_NAME}</%text> MATCHES "Linux")
      set(_gRPC_PLATFORM_LINUX ON)
    elseif(<%text>${CMAKE_SYSTEM_NAME}</%text> MATCHES "Darwin")
      set(_gRPC_PLATFORM_MAC ON)
    else()
      set(_gRPC_PLATFORM_POSIX ON)
    endif()
  endif()
  if(WIN32)
    set(_gRPC_PLATFORM_WINDOWS ON)
  endif()

  if (MSVC)
    add_definitions(-D_WIN32_WINNT=0x600 -D_SCL_SECURE_NO_WARNINGS -D_CRT_SECURE_NO_WARNINGS -D_WINSOCK_DEPRECATED_NO_WARNINGS)
    # needed to compile boringssl
    add_definitions(/wd4464 /wd4623 /wd4668 /wd4701 /wd4702 /wd4777 /wd5027)
    # needed to compile protobuf
    add_definitions(/wd4065 /wd4506)
    # TODO(jtattermusch): revisit C4267 occurrences throughout the code
    add_definitions(/wd4267)
  endif()

  if (gRPC_USE_PROTO_LITE)
    set(_gRPC_PROTOBUF_LIBRARY_NAME "libprotobuf-lite")
    add_definitions("-DGRPC_USE_PROTO_LITE")
  else()
    set(_gRPC_PROTOBUF_LIBRARY_NAME "libprotobuf")
  endif()

  if("<%text>${gRPC_ZLIB_PROVIDER}</%text>" STREQUAL "module")
    if(NOT ZLIB_ROOT_DIR)
      set(ZLIB_ROOT_DIR <%text>${CMAKE_CURRENT_SOURCE_DIR}</%text>/third_party/zlib)
    endif()
    set(ZLIB_INCLUDE_DIR "<%text>${ZLIB_ROOT_DIR}</%text>")
    if(EXISTS "<%text>${ZLIB_ROOT_DIR}</%text>/CMakeLists.txt")
        add_subdirectory(<%text>${ZLIB_ROOT_DIR}</%text> third_party/zlib)
        if(TARGET zlibstatic)
            set(_gRPC_ZLIB_LIBRARIES zlibstatic)
        endif()
    else()
        message(WARNING "gRPC_ZLIB_PROVIDER is \"module\" but ZLIB_ROOT_DIR is wrong")
    endif()
  elseif("<%text>${gRPC_ZLIB_PROVIDER}</%text>" STREQUAL "package")
    find_package(ZLIB)
    if(TARGET ZLIB::ZLIB)
      set(_gRPC_ZLIB_LIBRARIES ZLIB::ZLIB)
    endif()
    set(_gRPC_FIND_ZLIB "if(NOT ZLIB_FOUND)\n  find_package(ZLIB)\nendif()")
  endif()

  if("<%text>${gRPC_CARES_PROVIDER}</%text>" STREQUAL "module")
    if(NOT CARES_ROOT_DIR)
      set(CARES_ROOT_DIR <%text>${CMAKE_CURRENT_SOURCE_DIR}</%text>/third_party/c-ares)
    endif()
    set(CARES_INCLUDE_DIR "<%text>${CMAKE_CURRENT_SOURCE_DIR}</%text>/src/c-ares")
    if(EXISTS "<%text>${CMAKE_CURRENT_SOURCE_DIR}</%text>/src/c-ares/CMakeLists.txt")
        add_subdirectory(src/c-ares third_party/c-ares)
        if(TARGET cares)
            set(_gRPC_CARES_LIBRARIES cares)
        endif()
    else()
        message(WARNING "gRPC_CARES_PROVIDER is \"module\" but CARES_ROOT_DIR is wrong")
    endif()
  elseif("<%text>${gRPC_CARES_PROVIDER}</%text>" STREQUAL "package")
    find_package(CARES)
    if(TARGET CARES::CARES)
      set(_gRPC_CARES_LIBRARIES CARES::CARES)
    endif()
    set(_gRPC_FIND_CARES "if(NOT CARES_FOUND)\n  find_package(CARES)\nendif()")
  endif()

  if("<%text>${gRPC_PROTOBUF_PROVIDER}</%text>" STREQUAL "module")
    # Building the protobuf tests require gmock what is not part of a standard protobuf checkout.
    # Disable them unless they are explicitly requested from the cmake command line (when we assume
    # gmock is downloaded to the right location inside protobuf).
    if(NOT protobuf_BUILD_TESTS)
      set(protobuf_BUILD_TESTS OFF CACHE BOOL "Build protobuf tests")
    endif()
    if(NOT PROTOBUF_ROOT_DIR)
      set(PROTOBUF_ROOT_DIR <%text>${CMAKE_CURRENT_SOURCE_DIR}</%text>/third_party/protobuf)
    endif()
    if(EXISTS "<%text>${PROTOBUF_ROOT_DIR}</%text>/cmake/CMakeLists.txt")
      set(protobuf_MSVC_STATIC_RUNTIME OFF CACHE BOOL "Link static runtime libraries")
      add_subdirectory(<%text>${PROTOBUF_ROOT_DIR}</%text>/cmake third_party/protobuf)
      if(TARGET <%text>${_gRPC_PROTOBUF_LIBRARY_NAME}</%text>)
        set(_gRPC_PROTOBUF_LIBRARIES <%text>${_gRPC_PROTOBUF_LIBRARY_NAME}</%text>)
      endif()
      if(TARGET libprotoc)
        set(_gRPC_PROTOBUF_PROTOC_LIBRARIES libprotoc)
      endif()
      if(TARGET protoc)
        set(_gRPC_PROTOBUF_PROTOC protoc)
      endif()
    else()
        message(WARNING "gRPC_PROTOBUF_PROVIDER is \"module\" but PROTOBUF_ROOT_DIR is wrong")
    endif()
  elseif("<%text>${gRPC_PROTOBUF_PROVIDER}</%text>" STREQUAL "package")
    find_package(protobuf CONFIG)
    if(protobuf_FOUND)
      if(TARGET protobuf::<%text>${_gRPC_PROTOBUF_LIBRARY_NAME}</%text>)
        set(_gRPC_PROTOBUF_LIBRARIES protobuf::<%text>${_gRPC_PROTOBUF_LIBRARY_NAME}</%text>)
      endif()
      if(TARGET protobuf::libprotoc)
        set(_gRPC_PROTOBUF_PROTOC_LIBRARIES protobuf::libprotoc)
      endif()
      if(TARGET protobuf::protoc)
        set(_gRPC_PROTOBUF_PROTOC protobuf::protoc)
      endif()
      set(_gRPC_FIND_PROTOBUF "if(NOT protobuf_FOUND)\n  find_package(protobuf CONFIG)\nendif()")
    else()
      find_package(Protobuf MODULE)
      set(_gRPC_FIND_PROTOBUF "if(NOT Protobuf_FOUND)\n  find_package(Protobuf)\nendif()")
    endif()
  endif()

  if("<%text>${gRPC_SSL_PROVIDER}</%text>" STREQUAL "module")
    if(NOT BORINGSSL_ROOT_DIR)
      set(BORINGSSL_ROOT_DIR <%text>${CMAKE_CURRENT_SOURCE_DIR}</%text>/third_party/boringssl)
    endif()
    if(EXISTS "<%text>${BORINGSSL_ROOT_DIR}</%text>/CMakeLists.txt")
      set(OPENSSL_NO_ASM ON)  # make boringssl buildable with Visual Studio
      add_subdirectory(<%text>${BORINGSSL_ROOT_DIR}</%text> third_party/boringssl)
      if(TARGET ssl)
        set(_gRPC_SSL_LIBRARIES ssl)
      endif()
    else()
        message(WARNING "gRPC_SSL_PROVIDER is \"module\" but BORINGSSL_ROOT_DIR is wrong")
    endif()
  elseif("<%text>${gRPC_SSL_PROVIDER}</%text>" STREQUAL "package")
    find_package(OpenSSL)
    if(TARGET OpenSSL::SSL)
      set(_gRPC_SSL_LIBRARIES OpenSSL::SSL)
    endif()
    set(_gRPC_FIND_SSL "if(NOT OpenSSL_FOUND)\n  find_package(OpenSSL)\nendif()")
  endif()

  if("<%text>${gRPC_GFLAGS_PROVIDER}</%text>" STREQUAL "module")
    if(NOT GFLAGS_ROOT_DIR)
      set(GFLAGS_ROOT_DIR <%text>${CMAKE_CURRENT_SOURCE_DIR}</%text>/third_party/gflags)
    endif()
    if(EXISTS "<%text>${GFLAGS_ROOT_DIR}</%text>/CMakeLists.txt")
        add_subdirectory(<%text>${GFLAGS_ROOT_DIR}</%text> third_party/gflags)
        if(TARGET gflags_static)
            set(_gRPC_GFLAGS_LIBRARIES gflags_static)
        endif()
    else()
        message(WARNING "gRPC_GFLAGS_PROVIDER is \"module\" but GFLAGS_ROOT_DIR is wrong")
    endif()
  elseif("<%text>${gRPC_GFLAGS_PROVIDER}</%text>" STREQUAL "package")
    find_package(gflags)
    if(TARGET gflags::gflags)
      set(_gRPC_GFLAGS_LIBRARIES gflags::gflags)
    endif()
    set(_gRPC_FIND_GFLAGS "if(NOT gflags_FOUND)\n  find_package(gflags)\nendif()")
  endif()
  
  if("<%text>${gRPC_BENCHMARK_PROVIDER}</%text>" STREQUAL "module")
    if(NOT BENCHMARK_ROOT_DIR)
      set(BENCHMARK_ROOT_DIR <%text>${CMAKE_CURRENT_SOURCE_DIR}</%text>/third_party/benchmark)
    endif()
    if(EXISTS "<%text>${BENCHMARK_ROOT_DIR}</%text>/CMakeLists.txt")
        add_subdirectory(<%text>${BENCHMARK_ROOT_DIR}</%text> third_party/benchmark)
        if(TARGET benchmark)
            set(_gRPC_BENCHMARK_LIBRARIES benchmark)
        endif()
    else()
        message(WARNING "gRPC_BENCHMARK_PROVIDER is \"module\" but BENCHMARK_ROOT_DIR is wrong")
    endif()
  elseif("<%text>${gRPC_BENCHMARK_PROVIDER}</%text>" STREQUAL "package")
    find_package(benchmark)
    if(TARGET benchmark::benchmark)
      set(_gRPC_BENCHMARK_LIBRARIES benchmark::benchmark)
    endif()
    set(_gRPC_FIND_BENCHMARK "if(NOT benchmark_FOUND)\n  find_package(benchmark)\nendif()")
  endif()

  if(NOT MSVC)
    set(CMAKE_C_FLAGS   "<%text>${CMAKE_C_FLAGS}</%text> -std=c99")
    set(CMAKE_CXX_FLAGS "<%text>${CMAKE_CXX_FLAGS}</%text> -std=c++11")
  endif()

  if(UNIX)
    set(_gRPC_ALLTARGETS_LIBRARIES dl rt m pthread)
  endif()

  if(WIN32 AND MSVC)
    set(_gRPC_BASELIB_LIBRARIES wsock32 ws2_32)
  endif()

  include(GNUInstallDirs)
  if(NOT DEFINED CMAKE_INSTALL_CMAKEDIR)
    set(CMAKE_INSTALL_CMAKEDIR "<%text>${CMAKE_INSTALL_LIBDIR}</%text>/cmake/gRPC")
  endif()

  # Create directory for generated .proto files
  set(_gRPC_PROTO_GENS_DIR <%text>${CMAKE_BINARY_DIR}/gens</%text>)
  file(MAKE_DIRECTORY <%text>${_gRPC_PROTO_GENS_DIR}</%text>)

  #  protobuf_generate_grpc_cpp
  #  --------------------------
  #
  #   Add custom commands to process ``.proto`` files to C++ using protoc and
  #   GRPC plugin::
  #
  #     protobuf_generate_grpc_cpp [<ARGN>...]
  #
  #   ``ARGN``
  #     ``.proto`` files
  #
  function(protobuf_generate_grpc_cpp)
    if(NOT ARGN)
      message(SEND_ERROR "Error: PROTOBUF_GENERATE_GRPC_CPP() called without any proto files")
      return()
    endif()

    set(_protobuf_include_path -I .)
    foreach(FIL <%text>${ARGN}</%text>)
      get_filename_component(ABS_FIL <%text>${FIL}</%text> ABSOLUTE)
      get_filename_component(FIL_WE <%text>${FIL}</%text> NAME_WE)
      file(RELATIVE_PATH REL_FIL <%text>${CMAKE_SOURCE_DIR}</%text> <%text>${ABS_FIL}</%text>)
      get_filename_component(REL_DIR <%text>${REL_FIL}</%text> DIRECTORY)
      set(RELFIL_WE "<%text>${REL_DIR}/${FIL_WE}</%text>")

      add_custom_command(
        OUTPUT <%text>"${_gRPC_PROTO_GENS_DIR}/${RELFIL_WE}.grpc.pb.cc"</%text>
               <%text>"${_gRPC_PROTO_GENS_DIR}/${RELFIL_WE}.grpc.pb.h"</%text>
               <%text>"${_gRPC_PROTO_GENS_DIR}/${RELFIL_WE}.pb.cc"</%text>
               <%text>"${_gRPC_PROTO_GENS_DIR}/${RELFIL_WE}.pb.h"</%text>
        COMMAND <%text>${_gRPC_PROTOBUF_PROTOC}</%text>
        ARGS --grpc_out=<%text>${_gRPC_PROTO_GENS_DIR}</%text>
             --cpp_out=<%text>${_gRPC_PROTO_GENS_DIR}</%text>
             --plugin=protoc-gen-grpc=$<TARGET_FILE:grpc_cpp_plugin>
             <%text>${_protobuf_include_path}</%text>
             <%text>${REL_FIL}</%text>
        DEPENDS <%text>${ABS_FIL}</%text> <%text>${_gRPC_PROTOBUF_PROTOC}</%text> grpc_cpp_plugin
        WORKING_DIRECTORY <%text>${CMAKE_SOURCE_DIR}</%text>
        COMMENT "Running gRPC C++ protocol buffer compiler on <%text>${FIL}</%text>"
        VERBATIM)

        <%text>set_source_files_properties("${_gRPC_PROTO_GENS_DIR}/${RELFIL_WE}.grpc.pb.cc" "${_gRPC_PROTO_GENS_DIR}/${RELFIL_WE}.grpc.pb.h" "${_gRPC_PROTO_GENS_DIR}/${RELFIL_WE}.pb.cc" "${_gRPC_PROTO_GENS_DIR}/${RELFIL_WE}.pb.h" PROPERTIES GENERATED TRUE)</%text>
    endforeach()
  endfunction()
<<<<<<< HEAD

=======
  
  add_custom_target(plugins
    DEPENDS
  % for tgt in targets:
  % if tgt.build == 'protoc':
    ${tgt.name}
  % endif
  % endfor
  )
  
  add_custom_target(tools_c
    DEPENDS
  % for tgt in targets:
  % if tgt.build == 'tool' and not tgt.language == 'c++':
    ${tgt.name}
  % endif
  % endfor
  )
  
  add_custom_target(tools_cxx
    DEPENDS
  % for tgt in targets:
  % if tgt.build == 'tool' and tgt.language == 'c++':
    ${tgt.name}
  % endif
  % endfor
  )
  
  add_custom_target(tools
    DEPENDS tools_c tools_cxx)
  
  if (gRPC_BUILD_TESTS)
  add_custom_target(buildtests_c)
  % for tgt in targets:
  % if tgt.build == 'test' and not tgt.language == 'c++' and not tgt.get('external_deps', None) and not tgt.boringssl:
  ${get_platforms_condition_begin(tgt.platforms)}\
  add_dependencies(buildtests_c ${tgt.name})
  ${get_platforms_condition_end(tgt.platforms)}\
  % endif
  % endfor
  
  add_custom_target(buildtests_cxx)
  % for tgt in targets:
  % if tgt.build == 'test' and tgt.language == 'c++' and not tgt.get('external_deps', None) and not tgt.boringssl:
  ${get_platforms_condition_begin(tgt.platforms)}\
  add_dependencies(buildtests_cxx ${tgt.name})
  ${get_platforms_condition_end(tgt.platforms)}\
  % endif
  % endfor
  
  add_custom_target(buildtests
    DEPENDS buildtests_c buildtests_cxx)
  endif (gRPC_BUILD_TESTS)
  
>>>>>>> 26623b3d
  % for lib in libs:
  % if lib.build in ["all", "protoc", "tool", "test", "private"] and not lib.boringssl:
  % if not lib.get('build_system', []) or 'cmake' in lib.get('build_system', []):
  % if not lib.name in ['benchmark', 'z']:  # we build these using CMake instead
  % if lib.build in ["test", "private"]:
  if (gRPC_BUILD_TESTS)
  ${cc_library(lib)}
  endif (gRPC_BUILD_TESTS)
  % else:
  ${cc_library(lib)}
  ${cc_install(lib)}
  % endif
  % endif
  % endif
  % endif
  % endfor

  % for tgt in targets:
  % if tgt.build in ["all", "protoc", "tool", "test", "private"] and not tgt.boringssl:
  % if tgt.build in ["test", "private"]:
  if (gRPC_BUILD_TESTS)
  ${get_platforms_condition_begin(tgt.platforms)}\
  ${cc_binary(tgt)}
  ${get_platforms_condition_end(tgt.platforms)}\
  endif (gRPC_BUILD_TESTS)
  % else:
  ${get_platforms_condition_begin(tgt.platforms)}\
  ${cc_binary(tgt)}
  ${cc_install(tgt)}
  ${get_platforms_condition_end(tgt.platforms)}\
  % endif
  % endif
  % endfor

  <%def name="cc_library(lib)">
  add_library(${lib.name}
  % for src in lib.src:
  % if not proto_re.match(src):
    ${src}
  % else:
    ${proto_replace_ext(src, '.pb.cc')}
    ${proto_replace_ext(src, '.grpc.pb.cc')}
    ${proto_replace_ext(src, '.pb.h')}
    ${proto_replace_ext(src, '.grpc.pb.h')}
  % endif
  % endfor
  )

  % for src in lib.src:
  % if proto_re.match(src):
  protobuf_generate_grpc_cpp(
    ${src}
  )
  % endif
  % endfor

  target_include_directories(${lib.name}
    PRIVATE <%text>${CMAKE_CURRENT_SOURCE_DIR}</%text>
    PRIVATE <%text>${CMAKE_CURRENT_SOURCE_DIR}</%text>/include
    PRIVATE <%text>${BORINGSSL_ROOT_DIR}</%text>/include
    PRIVATE <%text>${PROTOBUF_ROOT_DIR}</%text>/src
    PRIVATE <%text>${ZLIB_INCLUDE_DIR}</%text>
    PRIVATE <%text>${BENCHMARK}</%text>/include
    PRIVATE <%text>${CMAKE_CURRENT_BINARY_DIR}</%text>/third_party/zlib
    PRIVATE <%text>${CARES_INCLUDE_DIR}</%text>
    PRIVATE <%text>${CMAKE_CURRENT_BINARY_DIR}</%text>/third_party/c-ares
    PRIVATE <%text>${CMAKE_CURRENT_BINARY_DIR}</%text>/third_party/gflags/include
  % if lib.build in ['test', 'private'] and lib.language == 'c++':
    PRIVATE third_party/googletest/include
    PRIVATE third_party/googletest
  % endif
  % if lib.language == 'c++':
    PRIVATE <%text>${_gRPC_PROTO_GENS_DIR}</%text>
  % endif
  )

  % if len(get_deps(lib)) > 0:
  target_link_libraries(${lib.name}
  % for dep in get_deps(lib):
    ${dep}
  % endfor
  )
  % endif

  % if len(lib.get('public_headers', [])) > 0:
  foreach(_hdr
  % for hdr in lib.get('public_headers', []):
    ${hdr}
  % endfor
  )
    string(REPLACE "include/" "" _path <%text>${_hdr}</%text>)
    get_filename_component(_path <%text>${_path}</%text> PATH)
    install(FILES <%text>${_hdr}</%text>
      DESTINATION "<%text>${CMAKE_INSTALL_INCLUDEDIR}/${_path}</%text>"
    )
  endforeach()
  % endif
  </%def>

  <%def name="cc_binary(tgt)">
  add_executable(${tgt.name}
  % for src in tgt.src:
  % if not proto_re.match(src):
    ${src}
  % else:
    ${proto_replace_ext(src, '.pb.cc')}
    ${proto_replace_ext(src, '.grpc.pb.cc')}
    ${proto_replace_ext(src, '.pb.h')}
    ${proto_replace_ext(src, '.grpc.pb.h')}
  % endif
  % endfor
  % if tgt.build == 'test' and tgt.language == 'c++':
    third_party/googletest/src/gtest-all.cc
  % endif
  )
  
  % for src in tgt.src:
  % if proto_re.match(src):
  protobuf_generate_grpc_cpp(
    ${src}
  )
  % endif
  % endfor

  target_include_directories(${tgt.name}
    PRIVATE <%text>${CMAKE_CURRENT_SOURCE_DIR}</%text>
    PRIVATE <%text>${CMAKE_CURRENT_SOURCE_DIR}</%text>/include
    PRIVATE <%text>${BORINGSSL_ROOT_DIR}</%text>/include
    PRIVATE <%text>${PROTOBUF_ROOT_DIR}</%text>/src
    PRIVATE <%text>${BENCHMARK_ROOT_DIR}</%text>/include
    PRIVATE <%text>${ZLIB_ROOT_DIR}</%text>
    PRIVATE <%text>${CMAKE_CURRENT_BINARY_DIR}</%text>/third_party/zlib
    PRIVATE <%text>${CARES_ROOT_DIR}</%text>
    PRIVATE <%text>${CMAKE_CURRENT_BINARY_DIR}</%text>/third_party/c-ares
    PRIVATE <%text>${CMAKE_CURRENT_BINARY_DIR}</%text>/third_party/gflags/include
  % if tgt.build in ['test', 'private'] and tgt.language == 'c++':
    PRIVATE third_party/googletest/include
    PRIVATE third_party/googletest
  % endif
  % if tgt.language == 'c++':
    PRIVATE <%text>${_gRPC_PROTO_GENS_DIR}</%text>
  % endif
  )

  % if len(get_deps(tgt)) > 0:
  target_link_libraries(${tgt.name}
  % for dep in get_deps(tgt):
    ${dep}
  % endfor
  )
  % endif
  </%def>

  <%def name="cc_install(tgt)">
  if (gRPC_INSTALL)
    install(TARGETS ${tgt.name} EXPORT gRPCTargets
      RUNTIME DESTINATION <%text>${CMAKE_INSTALL_BINDIR}</%text>
      LIBRARY DESTINATION <%text>${CMAKE_INSTALL_LIBDIR}</%text>
      ARCHIVE DESTINATION <%text>${CMAKE_INSTALL_LIBDIR}</%text>
    )
  endif()
  </%def>

  if (gRPC_INSTALL)
    install(EXPORT gRPCTargets
      DESTINATION <%text>${CMAKE_INSTALL_CMAKEDIR}</%text>
      NAMESPACE gRPC::
    )
  endif()

  foreach(_config gRPCConfig gRPCConfigVersion)
    configure_file(tools/cmake/<%text>${_config}</%text>.cmake.in
      <%text>${_config}</%text>.cmake @ONLY)
    install(FILES <%text>${CMAKE_CURRENT_BINARY_DIR}/${_config}</%text>.cmake
      DESTINATION <%text>${CMAKE_INSTALL_CMAKEDIR}</%text>
    )
  endforeach()<|MERGE_RESOLUTION|>--- conflicted
+++ resolved
@@ -63,23 +63,20 @@
       deps.append("${_gRPC_PROTOBUF_LIBRARIES}")
     if target_dict['name'] in ['grpc']:
       deps.append("${_gRPC_ZLIB_LIBRARIES}")
-<<<<<<< HEAD
       deps.append("${_gRPC_CARES_LIBRARIES}")
-=======
     deps.append("${_gRPC_ALLTARGETS_LIBRARIES}")
->>>>>>> 26623b3d
     for d in target_dict.get('deps', []):
       deps.append(d)
     if target_dict.build == 'test' and target_dict.language == 'c++':
       deps.append("${_gRPC_GFLAGS_LIBRARIES}")
     return deps
-  
+
   def get_platforms_condition_begin(platforms):
     if all(platform in platforms for platform in ['linux', 'mac', 'posix', 'windows']):
       return ''
     cond = ' OR '.join(['_gRPC_PLATFORM_%s' % platform.upper() for platform in platforms])
     return 'if(%s)\n' % cond
-  
+
   def get_platforms_condition_end(platforms):
     if not get_platforms_condition_begin(platforms):
       return ''
@@ -118,14 +115,10 @@
 
   set(gRPC_GFLAGS_PROVIDER "module" CACHE STRING "Provider of gflags library")
   set_property(CACHE gRPC_GFLAGS_PROVIDER PROPERTY STRINGS "module" "package")
-<<<<<<< HEAD
-
-=======
-  
+
   set(gRPC_BENCHMARK_PROVIDER "module" CACHE STRING "Provider of benchmark library")
   set_property(CACHE gRPC_BENCHMARK_PROVIDER PROPERTY STRINGS "module" "package")
-  
->>>>>>> 26623b3d
+
   set(gRPC_USE_PROTO_LITE OFF CACHE BOOL "Use the protobuf-lite library")
 
   if(UNIX)
@@ -284,7 +277,7 @@
     endif()
     set(_gRPC_FIND_GFLAGS "if(NOT gflags_FOUND)\n  find_package(gflags)\nendif()")
   endif()
-  
+
   if("<%text>${gRPC_BENCHMARK_PROVIDER}</%text>" STREQUAL "module")
     if(NOT BENCHMARK_ROOT_DIR)
       set(BENCHMARK_ROOT_DIR <%text>${CMAKE_CURRENT_SOURCE_DIR}</%text>/third_party/benchmark)
@@ -371,10 +364,7 @@
         <%text>set_source_files_properties("${_gRPC_PROTO_GENS_DIR}/${RELFIL_WE}.grpc.pb.cc" "${_gRPC_PROTO_GENS_DIR}/${RELFIL_WE}.grpc.pb.h" "${_gRPC_PROTO_GENS_DIR}/${RELFIL_WE}.pb.cc" "${_gRPC_PROTO_GENS_DIR}/${RELFIL_WE}.pb.h" PROPERTIES GENERATED TRUE)</%text>
     endforeach()
   endfunction()
-<<<<<<< HEAD
-
-=======
-  
+
   add_custom_target(plugins
     DEPENDS
   % for tgt in targets:
@@ -383,7 +373,7 @@
   % endif
   % endfor
   )
-  
+
   add_custom_target(tools_c
     DEPENDS
   % for tgt in targets:
@@ -392,7 +382,7 @@
   % endif
   % endfor
   )
-  
+
   add_custom_target(tools_cxx
     DEPENDS
   % for tgt in targets:
@@ -401,10 +391,10 @@
   % endif
   % endfor
   )
-  
+
   add_custom_target(tools
     DEPENDS tools_c tools_cxx)
-  
+
   if (gRPC_BUILD_TESTS)
   add_custom_target(buildtests_c)
   % for tgt in targets:
@@ -414,7 +404,7 @@
   ${get_platforms_condition_end(tgt.platforms)}\
   % endif
   % endfor
-  
+
   add_custom_target(buildtests_cxx)
   % for tgt in targets:
   % if tgt.build == 'test' and tgt.language == 'c++' and not tgt.get('external_deps', None) and not tgt.boringssl:
@@ -423,12 +413,11 @@
   ${get_platforms_condition_end(tgt.platforms)}\
   % endif
   % endfor
-  
+
   add_custom_target(buildtests
     DEPENDS buildtests_c buildtests_cxx)
   endif (gRPC_BUILD_TESTS)
-  
->>>>>>> 26623b3d
+
   % for lib in libs:
   % if lib.build in ["all", "protoc", "tool", "test", "private"] and not lib.boringssl:
   % if not lib.get('build_system', []) or 'cmake' in lib.get('build_system', []):
@@ -544,7 +533,7 @@
     third_party/googletest/src/gtest-all.cc
   % endif
   )
-  
+
   % for src in tgt.src:
   % if proto_re.match(src):
   protobuf_generate_grpc_cpp(
