--- conflicted
+++ resolved
@@ -8311,7 +8311,6 @@
   - linux
   - posix
   - mac
-<<<<<<< HEAD
 - name: posix_engine_listener_utils_test
   gtest: true
   build: test
@@ -8328,8 +8327,6 @@
   - posix
   - mac
   uses_polling: false
-=======
->>>>>>> 1c5805ff
 - name: posix_event_engine_connect_test
   gtest: true
   build: test
