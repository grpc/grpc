--- conflicted
+++ resolved
@@ -5145,13 +5145,9 @@
   src:
   - test/core/event_engine/common_closures_test.cc
   deps:
-<<<<<<< HEAD
-  - grpc
-=======
   - absl/functional:any_invocable
   - absl/status:statusor
   - gpr
->>>>>>> ebc4f236
 - name: completion_queue_threading_test
   gtest: true
   build: test
