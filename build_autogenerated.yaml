filegroups: []
libs:
- name: address_sorting
  build: all
  language: c
  public_headers: []
  headers:
  - third_party/address_sorting/address_sorting_internal.h
  - third_party/address_sorting/include/address_sorting/address_sorting.h
  src:
  - third_party/address_sorting/address_sorting.c
  - third_party/address_sorting/address_sorting_posix.c
  - third_party/address_sorting/address_sorting_windows.c
  deps: []
- name: end2end_tests
  build: private
  language: c
  public_headers:
  - include/grpc/byte_buffer.h
  - include/grpc/byte_buffer_reader.h
  - include/grpc/compression.h
  - include/grpc/fork.h
  - include/grpc/grpc.h
  - include/grpc/grpc_posix.h
  - include/grpc/grpc_security.h
  - include/grpc/grpc_security_constants.h
  - include/grpc/load_reporting.h
  - include/grpc/slice.h
  - include/grpc/slice_buffer.h
  - include/grpc/status.h
  - include/grpc/support/workaround_list.h
  headers:
  - src/core/lib/security/authorization/grpc_authorization_policy_provider.h
  - src/core/lib/security/authorization/rbac_translator.h
  - test/core/compression/args_utils.h
  - test/core/end2end/cq_verifier.h
  - test/core/end2end/data/ssl_test_data.h
  - test/core/end2end/end2end_tests.h
  - test/core/end2end/fixtures/http_proxy_fixture.h
  - test/core/end2end/fixtures/local_util.h
  - test/core/end2end/fixtures/proxy.h
  - test/core/end2end/tests/cancel_test_helpers.h
  - test/core/util/test_lb_policies.h
  src:
  - src/core/lib/security/authorization/grpc_authorization_policy_provider.cc
  - src/core/lib/security/authorization/rbac_translator.cc
  - test/core/compression/args_utils.cc
  - test/core/end2end/cq_verifier.cc
  - test/core/end2end/data/client_certs.cc
  - test/core/end2end/data/server1_cert.cc
  - test/core/end2end/data/server1_key.cc
  - test/core/end2end/data/test_root_cert.cc
  - test/core/end2end/end2end_test_utils.cc
  - test/core/end2end/end2end_tests.cc
  - test/core/end2end/fixtures/http_proxy_fixture.cc
  - test/core/end2end/fixtures/local_util.cc
  - test/core/end2end/fixtures/proxy.cc
  - test/core/end2end/tests/authority_not_supported.cc
  - test/core/end2end/tests/bad_hostname.cc
  - test/core/end2end/tests/bad_ping.cc
  - test/core/end2end/tests/binary_metadata.cc
  - test/core/end2end/tests/call_creds.cc
  - test/core/end2end/tests/call_host_override.cc
  - test/core/end2end/tests/cancel_after_accept.cc
  - test/core/end2end/tests/cancel_after_client_done.cc
  - test/core/end2end/tests/cancel_after_invoke.cc
  - test/core/end2end/tests/cancel_after_round_trip.cc
  - test/core/end2end/tests/cancel_before_invoke.cc
  - test/core/end2end/tests/cancel_in_a_vacuum.cc
  - test/core/end2end/tests/cancel_with_status.cc
  - test/core/end2end/tests/channelz.cc
  - test/core/end2end/tests/client_streaming.cc
  - test/core/end2end/tests/compressed_payload.cc
  - test/core/end2end/tests/connectivity.cc
  - test/core/end2end/tests/default_host.cc
  - test/core/end2end/tests/disappearing_server.cc
  - test/core/end2end/tests/empty_batch.cc
  - test/core/end2end/tests/filter_causes_close.cc
  - test/core/end2end/tests/filter_context.cc
  - test/core/end2end/tests/filter_init_fails.cc
  - test/core/end2end/tests/filter_latency.cc
  - test/core/end2end/tests/filter_status_code.cc
  - test/core/end2end/tests/filtered_metadata.cc
  - test/core/end2end/tests/graceful_server_shutdown.cc
  - test/core/end2end/tests/grpc_authz.cc
  - test/core/end2end/tests/high_initial_seqno.cc
  - test/core/end2end/tests/hpack_size.cc
  - test/core/end2end/tests/invoke_large_request.cc
  - test/core/end2end/tests/keepalive_timeout.cc
  - test/core/end2end/tests/large_metadata.cc
  - test/core/end2end/tests/max_concurrent_streams.cc
  - test/core/end2end/tests/max_connection_age.cc
  - test/core/end2end/tests/max_connection_idle.cc
  - test/core/end2end/tests/max_message_length.cc
  - test/core/end2end/tests/negative_deadline.cc
  - test/core/end2end/tests/no_error_on_hotpath.cc
  - test/core/end2end/tests/no_logging.cc
  - test/core/end2end/tests/no_op.cc
  - test/core/end2end/tests/payload.cc
  - test/core/end2end/tests/ping.cc
  - test/core/end2end/tests/ping_pong_streaming.cc
  - test/core/end2end/tests/proxy_auth.cc
  - test/core/end2end/tests/registered_call.cc
  - test/core/end2end/tests/request_with_flags.cc
  - test/core/end2end/tests/request_with_payload.cc
  - test/core/end2end/tests/resource_quota_server.cc
  - test/core/end2end/tests/retry.cc
  - test/core/end2end/tests/retry_cancel_after_first_attempt_starts.cc
  - test/core/end2end/tests/retry_cancel_during_delay.cc
  - test/core/end2end/tests/retry_cancel_with_multiple_send_batches.cc
  - test/core/end2end/tests/retry_cancellation.cc
  - test/core/end2end/tests/retry_disabled.cc
  - test/core/end2end/tests/retry_exceeds_buffer_size_in_delay.cc
  - test/core/end2end/tests/retry_exceeds_buffer_size_in_initial_batch.cc
  - test/core/end2end/tests/retry_exceeds_buffer_size_in_subsequent_batch.cc
  - test/core/end2end/tests/retry_lb_drop.cc
  - test/core/end2end/tests/retry_lb_fail.cc
  - test/core/end2end/tests/retry_non_retriable_status.cc
  - test/core/end2end/tests/retry_non_retriable_status_before_recv_trailing_metadata_started.cc
  - test/core/end2end/tests/retry_per_attempt_recv_timeout.cc
  - test/core/end2end/tests/retry_per_attempt_recv_timeout_on_last_attempt.cc
  - test/core/end2end/tests/retry_recv_initial_metadata.cc
  - test/core/end2end/tests/retry_recv_message.cc
  - test/core/end2end/tests/retry_recv_message_replay.cc
  - test/core/end2end/tests/retry_recv_trailing_metadata_error.cc
  - test/core/end2end/tests/retry_send_initial_metadata_refs.cc
  - test/core/end2end/tests/retry_send_op_fails.cc
  - test/core/end2end/tests/retry_send_recv_batch.cc
  - test/core/end2end/tests/retry_server_pushback_delay.cc
  - test/core/end2end/tests/retry_server_pushback_disabled.cc
  - test/core/end2end/tests/retry_streaming.cc
  - test/core/end2end/tests/retry_streaming_after_commit.cc
  - test/core/end2end/tests/retry_streaming_succeeds_before_replay_finished.cc
  - test/core/end2end/tests/retry_throttled.cc
  - test/core/end2end/tests/retry_too_many_attempts.cc
  - test/core/end2end/tests/retry_transparent_goaway.cc
  - test/core/end2end/tests/retry_transparent_max_concurrent_streams.cc
  - test/core/end2end/tests/retry_transparent_not_sent_on_wire.cc
  - test/core/end2end/tests/retry_unref_before_finish.cc
  - test/core/end2end/tests/retry_unref_before_recv.cc
  - test/core/end2end/tests/server_finishes_request.cc
  - test/core/end2end/tests/server_streaming.cc
  - test/core/end2end/tests/shutdown_finishes_calls.cc
  - test/core/end2end/tests/shutdown_finishes_tags.cc
  - test/core/end2end/tests/simple_delayed_request.cc
  - test/core/end2end/tests/simple_metadata.cc
  - test/core/end2end/tests/simple_request.cc
  - test/core/end2end/tests/streaming_error_response.cc
  - test/core/end2end/tests/trailing_metadata.cc
  - test/core/end2end/tests/write_buffering.cc
  - test/core/end2end/tests/write_buffering_at_end.cc
  - test/core/util/test_lb_policies.cc
  deps:
  - grpc_test_util
- name: gpr
  build: all
  language: c
  public_headers:
  - include/grpc/impl/codegen/atm.h
  - include/grpc/impl/codegen/atm_gcc_atomic.h
  - include/grpc/impl/codegen/atm_gcc_sync.h
  - include/grpc/impl/codegen/atm_windows.h
  - include/grpc/impl/codegen/byte_buffer.h
  - include/grpc/impl/codegen/byte_buffer_reader.h
  - include/grpc/impl/codegen/compression_types.h
  - include/grpc/impl/codegen/connectivity_state.h
  - include/grpc/impl/codegen/fork.h
  - include/grpc/impl/codegen/gpr_slice.h
  - include/grpc/impl/codegen/gpr_types.h
  - include/grpc/impl/codegen/grpc_types.h
  - include/grpc/impl/codegen/log.h
  - include/grpc/impl/codegen/port_platform.h
  - include/grpc/impl/codegen/propagation_bits.h
  - include/grpc/impl/codegen/slice.h
  - include/grpc/impl/codegen/status.h
  - include/grpc/impl/codegen/sync.h
  - include/grpc/impl/codegen/sync_abseil.h
  - include/grpc/impl/codegen/sync_custom.h
  - include/grpc/impl/codegen/sync_generic.h
  - include/grpc/impl/codegen/sync_posix.h
  - include/grpc/impl/codegen/sync_windows.h
  - include/grpc/support/alloc.h
  - include/grpc/support/atm.h
  - include/grpc/support/atm_gcc_atomic.h
  - include/grpc/support/atm_gcc_sync.h
  - include/grpc/support/atm_windows.h
  - include/grpc/support/cpu.h
  - include/grpc/support/log.h
  - include/grpc/support/log_windows.h
  - include/grpc/support/port_platform.h
  - include/grpc/support/string_util.h
  - include/grpc/support/sync.h
  - include/grpc/support/sync_abseil.h
  - include/grpc/support/sync_custom.h
  - include/grpc/support/sync_generic.h
  - include/grpc/support/sync_posix.h
  - include/grpc/support/sync_windows.h
  - include/grpc/support/thd_id.h
  - include/grpc/support/time.h
  headers:
  - src/core/lib/gpr/alloc.h
  - src/core/lib/gpr/env.h
  - src/core/lib/gpr/murmur_hash.h
  - src/core/lib/gpr/spinlock.h
  - src/core/lib/gpr/string.h
  - src/core/lib/gpr/string_windows.h
  - src/core/lib/gpr/time_precise.h
  - src/core/lib/gpr/tls.h
  - src/core/lib/gpr/tmpfile.h
  - src/core/lib/gpr/useful.h
  - src/core/lib/gprpp/construct_destruct.h
  - src/core/lib/gprpp/debug_location.h
  - src/core/lib/gprpp/examine_stack.h
  - src/core/lib/gprpp/fork.h
  - src/core/lib/gprpp/global_config.h
  - src/core/lib/gprpp/global_config_custom.h
  - src/core/lib/gprpp/global_config_env.h
  - src/core/lib/gprpp/global_config_generic.h
  - src/core/lib/gprpp/host_port.h
  - src/core/lib/gprpp/manual_constructor.h
  - src/core/lib/gprpp/memory.h
  - src/core/lib/gprpp/mpscq.h
  - src/core/lib/gprpp/stat.h
  - src/core/lib/gprpp/sync.h
  - src/core/lib/gprpp/thd.h
  - src/core/lib/gprpp/time_util.h
  - src/core/lib/profiling/timers.h
  src:
  - src/core/lib/gpr/alloc.cc
  - src/core/lib/gpr/atm.cc
  - src/core/lib/gpr/cpu_iphone.cc
  - src/core/lib/gpr/cpu_linux.cc
  - src/core/lib/gpr/cpu_posix.cc
  - src/core/lib/gpr/cpu_windows.cc
  - src/core/lib/gpr/env_linux.cc
  - src/core/lib/gpr/env_posix.cc
  - src/core/lib/gpr/env_windows.cc
  - src/core/lib/gpr/log.cc
  - src/core/lib/gpr/log_android.cc
  - src/core/lib/gpr/log_linux.cc
  - src/core/lib/gpr/log_posix.cc
  - src/core/lib/gpr/log_windows.cc
  - src/core/lib/gpr/murmur_hash.cc
  - src/core/lib/gpr/string.cc
  - src/core/lib/gpr/string_posix.cc
  - src/core/lib/gpr/string_util_windows.cc
  - src/core/lib/gpr/string_windows.cc
  - src/core/lib/gpr/sync.cc
  - src/core/lib/gpr/sync_abseil.cc
  - src/core/lib/gpr/sync_posix.cc
  - src/core/lib/gpr/sync_windows.cc
  - src/core/lib/gpr/time.cc
  - src/core/lib/gpr/time_posix.cc
  - src/core/lib/gpr/time_precise.cc
  - src/core/lib/gpr/time_windows.cc
  - src/core/lib/gpr/tmpfile_msys.cc
  - src/core/lib/gpr/tmpfile_posix.cc
  - src/core/lib/gpr/tmpfile_windows.cc
  - src/core/lib/gpr/wrap_memcpy.cc
  - src/core/lib/gprpp/examine_stack.cc
  - src/core/lib/gprpp/fork.cc
  - src/core/lib/gprpp/global_config_env.cc
  - src/core/lib/gprpp/host_port.cc
  - src/core/lib/gprpp/mpscq.cc
  - src/core/lib/gprpp/stat_posix.cc
  - src/core/lib/gprpp/stat_windows.cc
  - src/core/lib/gprpp/thd_posix.cc
  - src/core/lib/gprpp/thd_windows.cc
  - src/core/lib/gprpp/time_util.cc
  - src/core/lib/profiling/basic_timers.cc
  - src/core/lib/profiling/stap_timers.cc
  deps:
  - absl/base:base
  - absl/base:core_headers
  - absl/memory:memory
  - absl/random:random
  - absl/status:status
  - absl/strings:cord
  - absl/strings:str_format
  - absl/strings:strings
  - absl/synchronization:synchronization
  - absl/time:time
  - absl/types:optional
- name: grpc
  build: all
  language: c
  public_headers:
  - include/grpc/byte_buffer.h
  - include/grpc/byte_buffer_reader.h
  - include/grpc/census.h
  - include/grpc/compression.h
  - include/grpc/event_engine/endpoint_config.h
  - include/grpc/event_engine/event_engine.h
  - include/grpc/event_engine/internal/memory_allocator_impl.h
  - include/grpc/event_engine/memory_allocator.h
  - include/grpc/event_engine/memory_request.h
  - include/grpc/event_engine/port.h
  - include/grpc/event_engine/slice.h
  - include/grpc/event_engine/slice_buffer.h
  - include/grpc/fork.h
  - include/grpc/grpc.h
  - include/grpc/grpc_posix.h
  - include/grpc/grpc_security.h
  - include/grpc/grpc_security_constants.h
  - include/grpc/load_reporting.h
  - include/grpc/slice.h
  - include/grpc/slice_buffer.h
  - include/grpc/status.h
  - include/grpc/support/alloc.h
  - include/grpc/support/atm.h
  - include/grpc/support/atm_gcc_atomic.h
  - include/grpc/support/atm_gcc_sync.h
  - include/grpc/support/atm_windows.h
  - include/grpc/support/cpu.h
  - include/grpc/support/log.h
  - include/grpc/support/log_windows.h
  - include/grpc/support/port_platform.h
  - include/grpc/support/string_util.h
  - include/grpc/support/sync.h
  - include/grpc/support/sync_abseil.h
  - include/grpc/support/sync_custom.h
  - include/grpc/support/sync_generic.h
  - include/grpc/support/sync_posix.h
  - include/grpc/support/sync_windows.h
  - include/grpc/support/thd_id.h
  - include/grpc/support/time.h
  - include/grpc/support/workaround_list.h
  headers:
  - src/core/ext/filters/channel_idle/channel_idle_filter.h
  - src/core/ext/filters/channel_idle/idle_filter_state.h
  - src/core/ext/filters/client_channel/backend_metric.h
  - src/core/ext/filters/client_channel/backup_poller.h
  - src/core/ext/filters/client_channel/client_channel.h
  - src/core/ext/filters/client_channel/client_channel_channelz.h
  - src/core/ext/filters/client_channel/client_channel_factory.h
  - src/core/ext/filters/client_channel/config_selector.h
  - src/core/ext/filters/client_channel/connector.h
  - src/core/ext/filters/client_channel/dynamic_filters.h
  - src/core/ext/filters/client_channel/global_subchannel_pool.h
  - src/core/ext/filters/client_channel/health/health_check_client.h
  - src/core/ext/filters/client_channel/http_proxy.h
  - src/core/ext/filters/client_channel/lb_policy.h
  - src/core/ext/filters/client_channel/lb_policy/address_filtering.h
  - src/core/ext/filters/client_channel/lb_policy/backend_metric_data.h
  - src/core/ext/filters/client_channel/lb_policy/child_policy_handler.h
  - src/core/ext/filters/client_channel/lb_policy/grpclb/client_load_reporting_filter.h
  - src/core/ext/filters/client_channel/lb_policy/grpclb/grpclb.h
  - src/core/ext/filters/client_channel/lb_policy/grpclb/grpclb_balancer_addresses.h
  - src/core/ext/filters/client_channel/lb_policy/grpclb/grpclb_client_stats.h
  - src/core/ext/filters/client_channel/lb_policy/grpclb/load_balancer_api.h
  - src/core/ext/filters/client_channel/lb_policy/oob_backend_metric.h
  - src/core/ext/filters/client_channel/lb_policy/outlier_detection/outlier_detection.h
  - src/core/ext/filters/client_channel/lb_policy/ring_hash/ring_hash.h
  - src/core/ext/filters/client_channel/lb_policy/subchannel_list.h
  - src/core/ext/filters/client_channel/lb_policy/xds/xds.h
  - src/core/ext/filters/client_channel/lb_policy/xds/xds_channel_args.h
  - src/core/ext/filters/client_channel/lb_policy_factory.h
  - src/core/ext/filters/client_channel/lb_policy_registry.h
  - src/core/ext/filters/client_channel/local_subchannel_pool.h
  - src/core/ext/filters/client_channel/proxy_mapper.h
  - src/core/ext/filters/client_channel/proxy_mapper_registry.h
  - src/core/ext/filters/client_channel/resolver/dns/c_ares/grpc_ares_ev_driver.h
  - src/core/ext/filters/client_channel/resolver/dns/c_ares/grpc_ares_wrapper.h
  - src/core/ext/filters/client_channel/resolver/dns/dns_resolver_selection.h
  - src/core/ext/filters/client_channel/resolver/fake/fake_resolver.h
  - src/core/ext/filters/client_channel/resolver/polling_resolver.h
  - src/core/ext/filters/client_channel/resolver/xds/xds_resolver.h
  - src/core/ext/filters/client_channel/resolver_result_parsing.h
  - src/core/ext/filters/client_channel/retry_filter.h
  - src/core/ext/filters/client_channel/retry_service_config.h
  - src/core/ext/filters/client_channel/retry_throttle.h
  - src/core/ext/filters/client_channel/subchannel.h
  - src/core/ext/filters/client_channel/subchannel_interface.h
  - src/core/ext/filters/client_channel/subchannel_interface_internal.h
  - src/core/ext/filters/client_channel/subchannel_pool_interface.h
  - src/core/ext/filters/client_channel/subchannel_stream_client.h
  - src/core/ext/filters/deadline/deadline_filter.h
  - src/core/ext/filters/fault_injection/fault_injection_filter.h
  - src/core/ext/filters/fault_injection/service_config_parser.h
  - src/core/ext/filters/http/client/http_client_filter.h
  - src/core/ext/filters/http/client_authority_filter.h
  - src/core/ext/filters/http/message_compress/message_compress_filter.h
  - src/core/ext/filters/http/message_compress/message_decompress_filter.h
  - src/core/ext/filters/http/server/http_server_filter.h
  - src/core/ext/filters/message_size/message_size_filter.h
  - src/core/ext/filters/rbac/rbac_filter.h
  - src/core/ext/filters/rbac/rbac_service_config_parser.h
  - src/core/ext/filters/server_config_selector/server_config_selector.h
  - src/core/ext/filters/server_config_selector/server_config_selector_filter.h
  - src/core/ext/transport/chttp2/alpn/alpn.h
  - src/core/ext/transport/chttp2/client/chttp2_connector.h
  - src/core/ext/transport/chttp2/server/chttp2_server.h
  - src/core/ext/transport/chttp2/transport/bin_decoder.h
  - src/core/ext/transport/chttp2/transport/bin_encoder.h
  - src/core/ext/transport/chttp2/transport/chttp2_transport.h
  - src/core/ext/transport/chttp2/transport/context_list.h
  - src/core/ext/transport/chttp2/transport/flow_control.h
  - src/core/ext/transport/chttp2/transport/frame.h
  - src/core/ext/transport/chttp2/transport/frame_data.h
  - src/core/ext/transport/chttp2/transport/frame_goaway.h
  - src/core/ext/transport/chttp2/transport/frame_ping.h
  - src/core/ext/transport/chttp2/transport/frame_rst_stream.h
  - src/core/ext/transport/chttp2/transport/frame_settings.h
  - src/core/ext/transport/chttp2/transport/frame_window_update.h
  - src/core/ext/transport/chttp2/transport/hpack_constants.h
  - src/core/ext/transport/chttp2/transport/hpack_encoder.h
  - src/core/ext/transport/chttp2/transport/hpack_encoder_table.h
  - src/core/ext/transport/chttp2/transport/hpack_parser.h
  - src/core/ext/transport/chttp2/transport/hpack_parser_table.h
  - src/core/ext/transport/chttp2/transport/http2_settings.h
  - src/core/ext/transport/chttp2/transport/huffsyms.h
  - src/core/ext/transport/chttp2/transport/internal.h
  - src/core/ext/transport/chttp2/transport/stream_map.h
  - src/core/ext/transport/chttp2/transport/varint.h
  - src/core/ext/transport/inproc/inproc_transport.h
  - src/core/ext/upb-generated/envoy/admin/v3/certs.upb.h
  - src/core/ext/upb-generated/envoy/admin/v3/clusters.upb.h
  - src/core/ext/upb-generated/envoy/admin/v3/config_dump.upb.h
  - src/core/ext/upb-generated/envoy/admin/v3/init_dump.upb.h
  - src/core/ext/upb-generated/envoy/admin/v3/listeners.upb.h
  - src/core/ext/upb-generated/envoy/admin/v3/memory.upb.h
  - src/core/ext/upb-generated/envoy/admin/v3/metrics.upb.h
  - src/core/ext/upb-generated/envoy/admin/v3/mutex_stats.upb.h
  - src/core/ext/upb-generated/envoy/admin/v3/server_info.upb.h
  - src/core/ext/upb-generated/envoy/admin/v3/tap.upb.h
  - src/core/ext/upb-generated/envoy/annotations/deprecation.upb.h
  - src/core/ext/upb-generated/envoy/annotations/resource.upb.h
  - src/core/ext/upb-generated/envoy/config/accesslog/v3/accesslog.upb.h
  - src/core/ext/upb-generated/envoy/config/bootstrap/v3/bootstrap.upb.h
  - src/core/ext/upb-generated/envoy/config/cluster/v3/circuit_breaker.upb.h
  - src/core/ext/upb-generated/envoy/config/cluster/v3/cluster.upb.h
  - src/core/ext/upb-generated/envoy/config/cluster/v3/filter.upb.h
  - src/core/ext/upb-generated/envoy/config/cluster/v3/outlier_detection.upb.h
  - src/core/ext/upb-generated/envoy/config/common/matcher/v3/matcher.upb.h
  - src/core/ext/upb-generated/envoy/config/core/v3/address.upb.h
  - src/core/ext/upb-generated/envoy/config/core/v3/backoff.upb.h
  - src/core/ext/upb-generated/envoy/config/core/v3/base.upb.h
  - src/core/ext/upb-generated/envoy/config/core/v3/config_source.upb.h
  - src/core/ext/upb-generated/envoy/config/core/v3/event_service_config.upb.h
  - src/core/ext/upb-generated/envoy/config/core/v3/extension.upb.h
  - src/core/ext/upb-generated/envoy/config/core/v3/grpc_method_list.upb.h
  - src/core/ext/upb-generated/envoy/config/core/v3/grpc_service.upb.h
  - src/core/ext/upb-generated/envoy/config/core/v3/health_check.upb.h
  - src/core/ext/upb-generated/envoy/config/core/v3/http_uri.upb.h
  - src/core/ext/upb-generated/envoy/config/core/v3/protocol.upb.h
  - src/core/ext/upb-generated/envoy/config/core/v3/proxy_protocol.upb.h
  - src/core/ext/upb-generated/envoy/config/core/v3/resolver.upb.h
  - src/core/ext/upb-generated/envoy/config/core/v3/socket_option.upb.h
  - src/core/ext/upb-generated/envoy/config/core/v3/substitution_format_string.upb.h
  - src/core/ext/upb-generated/envoy/config/core/v3/udp_socket_config.upb.h
  - src/core/ext/upb-generated/envoy/config/endpoint/v3/endpoint.upb.h
  - src/core/ext/upb-generated/envoy/config/endpoint/v3/endpoint_components.upb.h
  - src/core/ext/upb-generated/envoy/config/endpoint/v3/load_report.upb.h
  - src/core/ext/upb-generated/envoy/config/listener/v3/api_listener.upb.h
  - src/core/ext/upb-generated/envoy/config/listener/v3/listener.upb.h
  - src/core/ext/upb-generated/envoy/config/listener/v3/listener_components.upb.h
  - src/core/ext/upb-generated/envoy/config/listener/v3/quic_config.upb.h
  - src/core/ext/upb-generated/envoy/config/listener/v3/udp_listener_config.upb.h
  - src/core/ext/upb-generated/envoy/config/metrics/v3/metrics_service.upb.h
  - src/core/ext/upb-generated/envoy/config/metrics/v3/stats.upb.h
  - src/core/ext/upb-generated/envoy/config/overload/v3/overload.upb.h
  - src/core/ext/upb-generated/envoy/config/rbac/v3/rbac.upb.h
  - src/core/ext/upb-generated/envoy/config/route/v3/route.upb.h
  - src/core/ext/upb-generated/envoy/config/route/v3/route_components.upb.h
  - src/core/ext/upb-generated/envoy/config/route/v3/scoped_route.upb.h
  - src/core/ext/upb-generated/envoy/config/tap/v3/common.upb.h
  - src/core/ext/upb-generated/envoy/config/trace/v3/datadog.upb.h
  - src/core/ext/upb-generated/envoy/config/trace/v3/dynamic_ot.upb.h
  - src/core/ext/upb-generated/envoy/config/trace/v3/http_tracer.upb.h
  - src/core/ext/upb-generated/envoy/config/trace/v3/lightstep.upb.h
  - src/core/ext/upb-generated/envoy/config/trace/v3/opencensus.upb.h
  - src/core/ext/upb-generated/envoy/config/trace/v3/service.upb.h
  - src/core/ext/upb-generated/envoy/config/trace/v3/skywalking.upb.h
  - src/core/ext/upb-generated/envoy/config/trace/v3/trace.upb.h
  - src/core/ext/upb-generated/envoy/config/trace/v3/xray.upb.h
  - src/core/ext/upb-generated/envoy/config/trace/v3/zipkin.upb.h
  - src/core/ext/upb-generated/envoy/extensions/clusters/aggregate/v3/cluster.upb.h
  - src/core/ext/upb-generated/envoy/extensions/filters/common/fault/v3/fault.upb.h
  - src/core/ext/upb-generated/envoy/extensions/filters/http/fault/v3/fault.upb.h
  - src/core/ext/upb-generated/envoy/extensions/filters/http/rbac/v3/rbac.upb.h
  - src/core/ext/upb-generated/envoy/extensions/filters/http/router/v3/router.upb.h
  - src/core/ext/upb-generated/envoy/extensions/filters/network/http_connection_manager/v3/http_connection_manager.upb.h
  - src/core/ext/upb-generated/envoy/extensions/load_balancing_policies/ring_hash/v3/ring_hash.upb.h
  - src/core/ext/upb-generated/envoy/extensions/load_balancing_policies/wrr_locality/v3/wrr_locality.upb.h
  - src/core/ext/upb-generated/envoy/extensions/transport_sockets/tls/v3/cert.upb.h
  - src/core/ext/upb-generated/envoy/extensions/transport_sockets/tls/v3/common.upb.h
  - src/core/ext/upb-generated/envoy/extensions/transport_sockets/tls/v3/secret.upb.h
  - src/core/ext/upb-generated/envoy/extensions/transport_sockets/tls/v3/tls.upb.h
  - src/core/ext/upb-generated/envoy/extensions/transport_sockets/tls/v3/tls_spiffe_validator_config.upb.h
  - src/core/ext/upb-generated/envoy/service/discovery/v3/ads.upb.h
  - src/core/ext/upb-generated/envoy/service/discovery/v3/discovery.upb.h
  - src/core/ext/upb-generated/envoy/service/load_stats/v3/lrs.upb.h
  - src/core/ext/upb-generated/envoy/service/status/v3/csds.upb.h
  - src/core/ext/upb-generated/envoy/type/http/v3/cookie.upb.h
  - src/core/ext/upb-generated/envoy/type/http/v3/path_transformation.upb.h
  - src/core/ext/upb-generated/envoy/type/matcher/v3/http_inputs.upb.h
  - src/core/ext/upb-generated/envoy/type/matcher/v3/metadata.upb.h
  - src/core/ext/upb-generated/envoy/type/matcher/v3/node.upb.h
  - src/core/ext/upb-generated/envoy/type/matcher/v3/number.upb.h
  - src/core/ext/upb-generated/envoy/type/matcher/v3/path.upb.h
  - src/core/ext/upb-generated/envoy/type/matcher/v3/regex.upb.h
  - src/core/ext/upb-generated/envoy/type/matcher/v3/string.upb.h
  - src/core/ext/upb-generated/envoy/type/matcher/v3/struct.upb.h
  - src/core/ext/upb-generated/envoy/type/matcher/v3/value.upb.h
  - src/core/ext/upb-generated/envoy/type/metadata/v3/metadata.upb.h
  - src/core/ext/upb-generated/envoy/type/tracing/v3/custom_tag.upb.h
  - src/core/ext/upb-generated/envoy/type/v3/hash_policy.upb.h
  - src/core/ext/upb-generated/envoy/type/v3/http.upb.h
  - src/core/ext/upb-generated/envoy/type/v3/http_status.upb.h
  - src/core/ext/upb-generated/envoy/type/v3/percent.upb.h
  - src/core/ext/upb-generated/envoy/type/v3/range.upb.h
  - src/core/ext/upb-generated/envoy/type/v3/ratelimit_unit.upb.h
  - src/core/ext/upb-generated/envoy/type/v3/semantic_version.upb.h
  - src/core/ext/upb-generated/envoy/type/v3/token_bucket.upb.h
  - src/core/ext/upb-generated/google/api/annotations.upb.h
  - src/core/ext/upb-generated/google/api/expr/v1alpha1/checked.upb.h
  - src/core/ext/upb-generated/google/api/expr/v1alpha1/syntax.upb.h
  - src/core/ext/upb-generated/google/api/http.upb.h
  - src/core/ext/upb-generated/google/api/httpbody.upb.h
  - src/core/ext/upb-generated/google/protobuf/any.upb.h
  - src/core/ext/upb-generated/google/protobuf/descriptor.upb.h
  - src/core/ext/upb-generated/google/protobuf/duration.upb.h
  - src/core/ext/upb-generated/google/protobuf/empty.upb.h
  - src/core/ext/upb-generated/google/protobuf/struct.upb.h
  - src/core/ext/upb-generated/google/protobuf/timestamp.upb.h
  - src/core/ext/upb-generated/google/protobuf/wrappers.upb.h
  - src/core/ext/upb-generated/google/rpc/status.upb.h
  - src/core/ext/upb-generated/opencensus/proto/trace/v1/trace_config.upb.h
  - src/core/ext/upb-generated/src/proto/grpc/gcp/altscontext.upb.h
  - src/core/ext/upb-generated/src/proto/grpc/gcp/handshaker.upb.h
  - src/core/ext/upb-generated/src/proto/grpc/gcp/transport_security_common.upb.h
  - src/core/ext/upb-generated/src/proto/grpc/health/v1/health.upb.h
  - src/core/ext/upb-generated/src/proto/grpc/lb/v1/load_balancer.upb.h
  - src/core/ext/upb-generated/src/proto/grpc/lookup/v1/rls.upb.h
  - src/core/ext/upb-generated/src/proto/grpc/lookup/v1/rls_config.upb.h
  - src/core/ext/upb-generated/udpa/annotations/migrate.upb.h
  - src/core/ext/upb-generated/udpa/annotations/security.upb.h
  - src/core/ext/upb-generated/udpa/annotations/sensitive.upb.h
  - src/core/ext/upb-generated/udpa/annotations/status.upb.h
  - src/core/ext/upb-generated/udpa/annotations/versioning.upb.h
  - src/core/ext/upb-generated/validate/validate.upb.h
  - src/core/ext/upb-generated/xds/annotations/v3/migrate.upb.h
  - src/core/ext/upb-generated/xds/annotations/v3/security.upb.h
  - src/core/ext/upb-generated/xds/annotations/v3/sensitive.upb.h
  - src/core/ext/upb-generated/xds/annotations/v3/status.upb.h
  - src/core/ext/upb-generated/xds/annotations/v3/versioning.upb.h
  - src/core/ext/upb-generated/xds/core/v3/authority.upb.h
  - src/core/ext/upb-generated/xds/core/v3/collection_entry.upb.h
  - src/core/ext/upb-generated/xds/core/v3/context_params.upb.h
  - src/core/ext/upb-generated/xds/core/v3/extension.upb.h
  - src/core/ext/upb-generated/xds/core/v3/resource.upb.h
  - src/core/ext/upb-generated/xds/core/v3/resource_locator.upb.h
  - src/core/ext/upb-generated/xds/core/v3/resource_name.upb.h
  - src/core/ext/upb-generated/xds/data/orca/v3/orca_load_report.upb.h
  - src/core/ext/upb-generated/xds/service/orca/v3/orca.upb.h
  - src/core/ext/upb-generated/xds/type/matcher/v3/matcher.upb.h
  - src/core/ext/upb-generated/xds/type/matcher/v3/regex.upb.h
  - src/core/ext/upb-generated/xds/type/matcher/v3/string.upb.h
  - src/core/ext/upb-generated/xds/type/v3/typed_struct.upb.h
  - src/core/ext/upbdefs-generated/envoy/admin/v3/certs.upbdefs.h
  - src/core/ext/upbdefs-generated/envoy/admin/v3/clusters.upbdefs.h
  - src/core/ext/upbdefs-generated/envoy/admin/v3/config_dump.upbdefs.h
  - src/core/ext/upbdefs-generated/envoy/admin/v3/init_dump.upbdefs.h
  - src/core/ext/upbdefs-generated/envoy/admin/v3/listeners.upbdefs.h
  - src/core/ext/upbdefs-generated/envoy/admin/v3/memory.upbdefs.h
  - src/core/ext/upbdefs-generated/envoy/admin/v3/metrics.upbdefs.h
  - src/core/ext/upbdefs-generated/envoy/admin/v3/mutex_stats.upbdefs.h
  - src/core/ext/upbdefs-generated/envoy/admin/v3/server_info.upbdefs.h
  - src/core/ext/upbdefs-generated/envoy/admin/v3/tap.upbdefs.h
  - src/core/ext/upbdefs-generated/envoy/annotations/deprecation.upbdefs.h
  - src/core/ext/upbdefs-generated/envoy/annotations/resource.upbdefs.h
  - src/core/ext/upbdefs-generated/envoy/config/accesslog/v3/accesslog.upbdefs.h
  - src/core/ext/upbdefs-generated/envoy/config/bootstrap/v3/bootstrap.upbdefs.h
  - src/core/ext/upbdefs-generated/envoy/config/cluster/v3/circuit_breaker.upbdefs.h
  - src/core/ext/upbdefs-generated/envoy/config/cluster/v3/cluster.upbdefs.h
  - src/core/ext/upbdefs-generated/envoy/config/cluster/v3/filter.upbdefs.h
  - src/core/ext/upbdefs-generated/envoy/config/cluster/v3/outlier_detection.upbdefs.h
  - src/core/ext/upbdefs-generated/envoy/config/common/matcher/v3/matcher.upbdefs.h
  - src/core/ext/upbdefs-generated/envoy/config/core/v3/address.upbdefs.h
  - src/core/ext/upbdefs-generated/envoy/config/core/v3/backoff.upbdefs.h
  - src/core/ext/upbdefs-generated/envoy/config/core/v3/base.upbdefs.h
  - src/core/ext/upbdefs-generated/envoy/config/core/v3/config_source.upbdefs.h
  - src/core/ext/upbdefs-generated/envoy/config/core/v3/event_service_config.upbdefs.h
  - src/core/ext/upbdefs-generated/envoy/config/core/v3/extension.upbdefs.h
  - src/core/ext/upbdefs-generated/envoy/config/core/v3/grpc_method_list.upbdefs.h
  - src/core/ext/upbdefs-generated/envoy/config/core/v3/grpc_service.upbdefs.h
  - src/core/ext/upbdefs-generated/envoy/config/core/v3/health_check.upbdefs.h
  - src/core/ext/upbdefs-generated/envoy/config/core/v3/http_uri.upbdefs.h
  - src/core/ext/upbdefs-generated/envoy/config/core/v3/protocol.upbdefs.h
  - src/core/ext/upbdefs-generated/envoy/config/core/v3/proxy_protocol.upbdefs.h
  - src/core/ext/upbdefs-generated/envoy/config/core/v3/resolver.upbdefs.h
  - src/core/ext/upbdefs-generated/envoy/config/core/v3/socket_option.upbdefs.h
  - src/core/ext/upbdefs-generated/envoy/config/core/v3/substitution_format_string.upbdefs.h
  - src/core/ext/upbdefs-generated/envoy/config/core/v3/udp_socket_config.upbdefs.h
  - src/core/ext/upbdefs-generated/envoy/config/endpoint/v3/endpoint.upbdefs.h
  - src/core/ext/upbdefs-generated/envoy/config/endpoint/v3/endpoint_components.upbdefs.h
  - src/core/ext/upbdefs-generated/envoy/config/endpoint/v3/load_report.upbdefs.h
  - src/core/ext/upbdefs-generated/envoy/config/listener/v3/api_listener.upbdefs.h
  - src/core/ext/upbdefs-generated/envoy/config/listener/v3/listener.upbdefs.h
  - src/core/ext/upbdefs-generated/envoy/config/listener/v3/listener_components.upbdefs.h
  - src/core/ext/upbdefs-generated/envoy/config/listener/v3/quic_config.upbdefs.h
  - src/core/ext/upbdefs-generated/envoy/config/listener/v3/udp_listener_config.upbdefs.h
  - src/core/ext/upbdefs-generated/envoy/config/metrics/v3/metrics_service.upbdefs.h
  - src/core/ext/upbdefs-generated/envoy/config/metrics/v3/stats.upbdefs.h
  - src/core/ext/upbdefs-generated/envoy/config/overload/v3/overload.upbdefs.h
  - src/core/ext/upbdefs-generated/envoy/config/rbac/v3/rbac.upbdefs.h
  - src/core/ext/upbdefs-generated/envoy/config/route/v3/route.upbdefs.h
  - src/core/ext/upbdefs-generated/envoy/config/route/v3/route_components.upbdefs.h
  - src/core/ext/upbdefs-generated/envoy/config/route/v3/scoped_route.upbdefs.h
  - src/core/ext/upbdefs-generated/envoy/config/tap/v3/common.upbdefs.h
  - src/core/ext/upbdefs-generated/envoy/config/trace/v3/datadog.upbdefs.h
  - src/core/ext/upbdefs-generated/envoy/config/trace/v3/dynamic_ot.upbdefs.h
  - src/core/ext/upbdefs-generated/envoy/config/trace/v3/http_tracer.upbdefs.h
  - src/core/ext/upbdefs-generated/envoy/config/trace/v3/lightstep.upbdefs.h
  - src/core/ext/upbdefs-generated/envoy/config/trace/v3/opencensus.upbdefs.h
  - src/core/ext/upbdefs-generated/envoy/config/trace/v3/service.upbdefs.h
  - src/core/ext/upbdefs-generated/envoy/config/trace/v3/skywalking.upbdefs.h
  - src/core/ext/upbdefs-generated/envoy/config/trace/v3/trace.upbdefs.h
  - src/core/ext/upbdefs-generated/envoy/config/trace/v3/xray.upbdefs.h
  - src/core/ext/upbdefs-generated/envoy/config/trace/v3/zipkin.upbdefs.h
  - src/core/ext/upbdefs-generated/envoy/extensions/clusters/aggregate/v3/cluster.upbdefs.h
  - src/core/ext/upbdefs-generated/envoy/extensions/filters/common/fault/v3/fault.upbdefs.h
  - src/core/ext/upbdefs-generated/envoy/extensions/filters/http/fault/v3/fault.upbdefs.h
  - src/core/ext/upbdefs-generated/envoy/extensions/filters/http/rbac/v3/rbac.upbdefs.h
  - src/core/ext/upbdefs-generated/envoy/extensions/filters/http/router/v3/router.upbdefs.h
  - src/core/ext/upbdefs-generated/envoy/extensions/filters/network/http_connection_manager/v3/http_connection_manager.upbdefs.h
  - src/core/ext/upbdefs-generated/envoy/extensions/transport_sockets/tls/v3/cert.upbdefs.h
  - src/core/ext/upbdefs-generated/envoy/extensions/transport_sockets/tls/v3/common.upbdefs.h
  - src/core/ext/upbdefs-generated/envoy/extensions/transport_sockets/tls/v3/secret.upbdefs.h
  - src/core/ext/upbdefs-generated/envoy/extensions/transport_sockets/tls/v3/tls.upbdefs.h
  - src/core/ext/upbdefs-generated/envoy/extensions/transport_sockets/tls/v3/tls_spiffe_validator_config.upbdefs.h
  - src/core/ext/upbdefs-generated/envoy/service/discovery/v3/ads.upbdefs.h
  - src/core/ext/upbdefs-generated/envoy/service/discovery/v3/discovery.upbdefs.h
  - src/core/ext/upbdefs-generated/envoy/service/load_stats/v3/lrs.upbdefs.h
  - src/core/ext/upbdefs-generated/envoy/service/status/v3/csds.upbdefs.h
  - src/core/ext/upbdefs-generated/envoy/type/http/v3/cookie.upbdefs.h
  - src/core/ext/upbdefs-generated/envoy/type/http/v3/path_transformation.upbdefs.h
  - src/core/ext/upbdefs-generated/envoy/type/matcher/v3/http_inputs.upbdefs.h
  - src/core/ext/upbdefs-generated/envoy/type/matcher/v3/metadata.upbdefs.h
  - src/core/ext/upbdefs-generated/envoy/type/matcher/v3/node.upbdefs.h
  - src/core/ext/upbdefs-generated/envoy/type/matcher/v3/number.upbdefs.h
  - src/core/ext/upbdefs-generated/envoy/type/matcher/v3/path.upbdefs.h
  - src/core/ext/upbdefs-generated/envoy/type/matcher/v3/regex.upbdefs.h
  - src/core/ext/upbdefs-generated/envoy/type/matcher/v3/string.upbdefs.h
  - src/core/ext/upbdefs-generated/envoy/type/matcher/v3/struct.upbdefs.h
  - src/core/ext/upbdefs-generated/envoy/type/matcher/v3/value.upbdefs.h
  - src/core/ext/upbdefs-generated/envoy/type/metadata/v3/metadata.upbdefs.h
  - src/core/ext/upbdefs-generated/envoy/type/tracing/v3/custom_tag.upbdefs.h
  - src/core/ext/upbdefs-generated/envoy/type/v3/hash_policy.upbdefs.h
  - src/core/ext/upbdefs-generated/envoy/type/v3/http.upbdefs.h
  - src/core/ext/upbdefs-generated/envoy/type/v3/http_status.upbdefs.h
  - src/core/ext/upbdefs-generated/envoy/type/v3/percent.upbdefs.h
  - src/core/ext/upbdefs-generated/envoy/type/v3/range.upbdefs.h
  - src/core/ext/upbdefs-generated/envoy/type/v3/ratelimit_unit.upbdefs.h
  - src/core/ext/upbdefs-generated/envoy/type/v3/semantic_version.upbdefs.h
  - src/core/ext/upbdefs-generated/envoy/type/v3/token_bucket.upbdefs.h
  - src/core/ext/upbdefs-generated/google/api/annotations.upbdefs.h
  - src/core/ext/upbdefs-generated/google/api/expr/v1alpha1/checked.upbdefs.h
  - src/core/ext/upbdefs-generated/google/api/expr/v1alpha1/syntax.upbdefs.h
  - src/core/ext/upbdefs-generated/google/api/http.upbdefs.h
  - src/core/ext/upbdefs-generated/google/api/httpbody.upbdefs.h
  - src/core/ext/upbdefs-generated/google/protobuf/any.upbdefs.h
  - src/core/ext/upbdefs-generated/google/protobuf/descriptor.upbdefs.h
  - src/core/ext/upbdefs-generated/google/protobuf/duration.upbdefs.h
  - src/core/ext/upbdefs-generated/google/protobuf/empty.upbdefs.h
  - src/core/ext/upbdefs-generated/google/protobuf/struct.upbdefs.h
  - src/core/ext/upbdefs-generated/google/protobuf/timestamp.upbdefs.h
  - src/core/ext/upbdefs-generated/google/protobuf/wrappers.upbdefs.h
  - src/core/ext/upbdefs-generated/google/rpc/status.upbdefs.h
  - src/core/ext/upbdefs-generated/opencensus/proto/trace/v1/trace_config.upbdefs.h
  - src/core/ext/upbdefs-generated/src/proto/grpc/lookup/v1/rls_config.upbdefs.h
  - src/core/ext/upbdefs-generated/udpa/annotations/migrate.upbdefs.h
  - src/core/ext/upbdefs-generated/udpa/annotations/security.upbdefs.h
  - src/core/ext/upbdefs-generated/udpa/annotations/sensitive.upbdefs.h
  - src/core/ext/upbdefs-generated/udpa/annotations/status.upbdefs.h
  - src/core/ext/upbdefs-generated/udpa/annotations/versioning.upbdefs.h
  - src/core/ext/upbdefs-generated/validate/validate.upbdefs.h
  - src/core/ext/upbdefs-generated/xds/annotations/v3/migrate.upbdefs.h
  - src/core/ext/upbdefs-generated/xds/annotations/v3/security.upbdefs.h
  - src/core/ext/upbdefs-generated/xds/annotations/v3/sensitive.upbdefs.h
  - src/core/ext/upbdefs-generated/xds/annotations/v3/status.upbdefs.h
  - src/core/ext/upbdefs-generated/xds/annotations/v3/versioning.upbdefs.h
  - src/core/ext/upbdefs-generated/xds/core/v3/authority.upbdefs.h
  - src/core/ext/upbdefs-generated/xds/core/v3/collection_entry.upbdefs.h
  - src/core/ext/upbdefs-generated/xds/core/v3/context_params.upbdefs.h
  - src/core/ext/upbdefs-generated/xds/core/v3/extension.upbdefs.h
  - src/core/ext/upbdefs-generated/xds/core/v3/resource.upbdefs.h
  - src/core/ext/upbdefs-generated/xds/core/v3/resource_locator.upbdefs.h
  - src/core/ext/upbdefs-generated/xds/core/v3/resource_name.upbdefs.h
  - src/core/ext/upbdefs-generated/xds/type/matcher/v3/matcher.upbdefs.h
  - src/core/ext/upbdefs-generated/xds/type/matcher/v3/regex.upbdefs.h
  - src/core/ext/upbdefs-generated/xds/type/matcher/v3/string.upbdefs.h
  - src/core/ext/upbdefs-generated/xds/type/v3/typed_struct.upbdefs.h
  - src/core/ext/xds/certificate_provider_factory.h
  - src/core/ext/xds/certificate_provider_registry.h
  - src/core/ext/xds/certificate_provider_store.h
  - src/core/ext/xds/file_watcher_certificate_provider_factory.h
  - src/core/ext/xds/upb_utils.h
  - src/core/ext/xds/xds_api.h
  - src/core/ext/xds/xds_bootstrap.h
  - src/core/ext/xds/xds_certificate_provider.h
  - src/core/ext/xds/xds_channel_args.h
  - src/core/ext/xds/xds_channel_stack_modifier.h
  - src/core/ext/xds/xds_client.h
  - src/core/ext/xds/xds_client_grpc.h
  - src/core/ext/xds/xds_client_stats.h
  - src/core/ext/xds/xds_cluster.h
  - src/core/ext/xds/xds_cluster_specifier_plugin.h
  - src/core/ext/xds/xds_common_types.h
  - src/core/ext/xds/xds_endpoint.h
  - src/core/ext/xds/xds_http_fault_filter.h
  - src/core/ext/xds/xds_http_filters.h
  - src/core/ext/xds/xds_http_rbac_filter.h
  - src/core/ext/xds/xds_lb_policy_registry.h
  - src/core/ext/xds/xds_listener.h
  - src/core/ext/xds/xds_resource_type.h
  - src/core/ext/xds/xds_resource_type_impl.h
  - src/core/ext/xds/xds_route_config.h
  - src/core/ext/xds/xds_routing.h
  - src/core/ext/xds/xds_transport.h
  - src/core/ext/xds/xds_transport_grpc.h
  - src/core/lib/address_utils/parse_address.h
  - src/core/lib/address_utils/sockaddr_utils.h
  - src/core/lib/avl/avl.h
  - src/core/lib/backoff/backoff.h
  - src/core/lib/channel/call_finalization.h
  - src/core/lib/channel/call_tracer.h
  - src/core/lib/channel/channel_args.h
  - src/core/lib/channel/channel_args_preconditioning.h
  - src/core/lib/channel/channel_fwd.h
  - src/core/lib/channel/channel_stack.h
  - src/core/lib/channel/channel_stack_builder.h
  - src/core/lib/channel/channel_stack_builder_impl.h
  - src/core/lib/channel/channel_trace.h
  - src/core/lib/channel/channelz.h
  - src/core/lib/channel/channelz_registry.h
  - src/core/lib/channel/connected_channel.h
  - src/core/lib/channel/context.h
  - src/core/lib/channel/promise_based_filter.h
  - src/core/lib/channel/status_util.h
  - src/core/lib/compression/compression_internal.h
  - src/core/lib/compression/message_compress.h
  - src/core/lib/config/core_configuration.h
  - src/core/lib/debug/stats.h
  - src/core/lib/debug/stats_data.h
  - src/core/lib/debug/trace.h
  - src/core/lib/event_engine/channel_args_endpoint_config.h
  - src/core/lib/event_engine/default_event_engine_factory.h
  - src/core/lib/event_engine/event_engine_factory.h
  - src/core/lib/event_engine/handle_containers.h
  - src/core/lib/event_engine/iomgr_engine/iomgr_engine.h
  - src/core/lib/event_engine/iomgr_engine/thread_pool.h
  - src/core/lib/event_engine/iomgr_engine/timer.h
  - src/core/lib/event_engine/iomgr_engine/timer_heap.h
  - src/core/lib/event_engine/iomgr_engine/timer_manager.h
  - src/core/lib/event_engine/promise.h
  - src/core/lib/event_engine/trace.h
  - src/core/lib/gprpp/atomic_utils.h
  - src/core/lib/gprpp/bitset.h
  - src/core/lib/gprpp/chunked_vector.h
  - src/core/lib/gprpp/cpp_impl_of.h
  - src/core/lib/gprpp/dual_ref_counted.h
  - src/core/lib/gprpp/match.h
  - src/core/lib/gprpp/orphanable.h
  - src/core/lib/gprpp/overload.h
  - src/core/lib/gprpp/ref_counted.h
  - src/core/lib/gprpp/ref_counted_ptr.h
  - src/core/lib/gprpp/single_set_ptr.h
  - src/core/lib/gprpp/status_helper.h
  - src/core/lib/gprpp/table.h
  - src/core/lib/gprpp/time.h
  - src/core/lib/gprpp/time_averaged_stats.h
  - src/core/lib/gprpp/unique_type_name.h
  - src/core/lib/gprpp/work_serializer.h
  - src/core/lib/http/format_request.h
  - src/core/lib/http/httpcli.h
  - src/core/lib/http/httpcli_ssl_credentials.h
  - src/core/lib/http/parser.h
  - src/core/lib/iomgr/block_annotate.h
  - src/core/lib/iomgr/buffer_list.h
  - src/core/lib/iomgr/call_combiner.h
  - src/core/lib/iomgr/cfstream_handle.h
  - src/core/lib/iomgr/closure.h
  - src/core/lib/iomgr/combiner.h
  - src/core/lib/iomgr/dynamic_annotations.h
  - src/core/lib/iomgr/endpoint.h
  - src/core/lib/iomgr/endpoint_cfstream.h
  - src/core/lib/iomgr/endpoint_pair.h
  - src/core/lib/iomgr/error.h
  - src/core/lib/iomgr/error_cfstream.h
  - src/core/lib/iomgr/error_internal.h
  - src/core/lib/iomgr/ev_apple.h
  - src/core/lib/iomgr/ev_epoll1_linux.h
  - src/core/lib/iomgr/ev_poll_posix.h
  - src/core/lib/iomgr/ev_posix.h
  - src/core/lib/iomgr/exec_ctx.h
  - src/core/lib/iomgr/executor.h
  - src/core/lib/iomgr/gethostname.h
  - src/core/lib/iomgr/grpc_if_nametoindex.h
  - src/core/lib/iomgr/internal_errqueue.h
  - src/core/lib/iomgr/iocp_windows.h
  - src/core/lib/iomgr/iomgr.h
  - src/core/lib/iomgr/iomgr_fwd.h
  - src/core/lib/iomgr/iomgr_internal.h
  - src/core/lib/iomgr/load_file.h
  - src/core/lib/iomgr/lockfree_event.h
  - src/core/lib/iomgr/nameser.h
  - src/core/lib/iomgr/polling_entity.h
  - src/core/lib/iomgr/pollset.h
  - src/core/lib/iomgr/pollset_set.h
  - src/core/lib/iomgr/pollset_set_windows.h
  - src/core/lib/iomgr/pollset_windows.h
  - src/core/lib/iomgr/port.h
  - src/core/lib/iomgr/python_util.h
  - src/core/lib/iomgr/resolve_address.h
  - src/core/lib/iomgr/resolve_address_impl.h
  - src/core/lib/iomgr/resolve_address_posix.h
  - src/core/lib/iomgr/resolve_address_windows.h
  - src/core/lib/iomgr/resolved_address.h
  - src/core/lib/iomgr/sockaddr.h
  - src/core/lib/iomgr/sockaddr_posix.h
  - src/core/lib/iomgr/sockaddr_windows.h
  - src/core/lib/iomgr/socket_factory_posix.h
  - src/core/lib/iomgr/socket_mutator.h
  - src/core/lib/iomgr/socket_utils.h
  - src/core/lib/iomgr/socket_utils_posix.h
  - src/core/lib/iomgr/socket_windows.h
  - src/core/lib/iomgr/tcp_client.h
  - src/core/lib/iomgr/tcp_client_posix.h
  - src/core/lib/iomgr/tcp_posix.h
  - src/core/lib/iomgr/tcp_server.h
  - src/core/lib/iomgr/tcp_server_utils_posix.h
  - src/core/lib/iomgr/tcp_windows.h
  - src/core/lib/iomgr/timer.h
  - src/core/lib/iomgr/timer_generic.h
  - src/core/lib/iomgr/timer_heap.h
  - src/core/lib/iomgr/timer_manager.h
  - src/core/lib/iomgr/unix_sockets_posix.h
  - src/core/lib/iomgr/wakeup_fd_pipe.h
  - src/core/lib/iomgr/wakeup_fd_posix.h
  - src/core/lib/json/json.h
  - src/core/lib/json/json_util.h
  - src/core/lib/matchers/matchers.h
  - src/core/lib/promise/activity.h
  - src/core/lib/promise/arena_promise.h
  - src/core/lib/promise/call_push_pull.h
  - src/core/lib/promise/context.h
  - src/core/lib/promise/detail/basic_seq.h
  - src/core/lib/promise/detail/promise_factory.h
  - src/core/lib/promise/detail/promise_like.h
  - src/core/lib/promise/detail/status.h
  - src/core/lib/promise/detail/switch.h
  - src/core/lib/promise/exec_ctx_wakeup_scheduler.h
  - src/core/lib/promise/intra_activity_waiter.h
  - src/core/lib/promise/latch.h
  - src/core/lib/promise/loop.h
  - src/core/lib/promise/map.h
  - src/core/lib/promise/poll.h
  - src/core/lib/promise/promise.h
  - src/core/lib/promise/race.h
  - src/core/lib/promise/seq.h
  - src/core/lib/promise/sleep.h
  - src/core/lib/promise/try_seq.h
  - src/core/lib/resolver/resolver.h
  - src/core/lib/resolver/resolver_factory.h
  - src/core/lib/resolver/resolver_registry.h
  - src/core/lib/resolver/server_address.h
  - src/core/lib/resource_quota/api.h
  - src/core/lib/resource_quota/arena.h
  - src/core/lib/resource_quota/memory_quota.h
  - src/core/lib/resource_quota/resource_quota.h
  - src/core/lib/resource_quota/thread_quota.h
  - src/core/lib/resource_quota/trace.h
  - src/core/lib/security/authorization/authorization_engine.h
  - src/core/lib/security/authorization/authorization_policy_provider.h
  - src/core/lib/security/authorization/evaluate_args.h
  - src/core/lib/security/authorization/grpc_authorization_engine.h
  - src/core/lib/security/authorization/grpc_server_authz_filter.h
  - src/core/lib/security/authorization/matchers.h
  - src/core/lib/security/authorization/rbac_policy.h
  - src/core/lib/security/context/security_context.h
  - src/core/lib/security/credentials/alts/alts_credentials.h
  - src/core/lib/security/credentials/alts/check_gcp_environment.h
  - src/core/lib/security/credentials/alts/grpc_alts_credentials_options.h
  - src/core/lib/security/credentials/call_creds_util.h
  - src/core/lib/security/credentials/channel_creds_registry.h
  - src/core/lib/security/credentials/composite/composite_credentials.h
  - src/core/lib/security/credentials/credentials.h
  - src/core/lib/security/credentials/external/aws_external_account_credentials.h
  - src/core/lib/security/credentials/external/aws_request_signer.h
  - src/core/lib/security/credentials/external/external_account_credentials.h
  - src/core/lib/security/credentials/external/file_external_account_credentials.h
  - src/core/lib/security/credentials/external/url_external_account_credentials.h
  - src/core/lib/security/credentials/fake/fake_credentials.h
  - src/core/lib/security/credentials/google_default/google_default_credentials.h
  - src/core/lib/security/credentials/iam/iam_credentials.h
  - src/core/lib/security/credentials/insecure/insecure_credentials.h
  - src/core/lib/security/credentials/jwt/json_token.h
  - src/core/lib/security/credentials/jwt/jwt_credentials.h
  - src/core/lib/security/credentials/jwt/jwt_verifier.h
  - src/core/lib/security/credentials/local/local_credentials.h
  - src/core/lib/security/credentials/oauth2/oauth2_credentials.h
  - src/core/lib/security/credentials/plugin/plugin_credentials.h
  - src/core/lib/security/credentials/ssl/ssl_credentials.h
  - src/core/lib/security/credentials/tls/grpc_tls_certificate_distributor.h
  - src/core/lib/security/credentials/tls/grpc_tls_certificate_provider.h
  - src/core/lib/security/credentials/tls/grpc_tls_certificate_verifier.h
  - src/core/lib/security/credentials/tls/grpc_tls_credentials_options.h
  - src/core/lib/security/credentials/tls/tls_credentials.h
  - src/core/lib/security/credentials/tls/tls_utils.h
  - src/core/lib/security/credentials/xds/xds_credentials.h
  - src/core/lib/security/security_connector/alts/alts_security_connector.h
  - src/core/lib/security/security_connector/fake/fake_security_connector.h
  - src/core/lib/security/security_connector/insecure/insecure_security_connector.h
  - src/core/lib/security/security_connector/load_system_roots.h
  - src/core/lib/security/security_connector/load_system_roots_supported.h
  - src/core/lib/security/security_connector/local/local_security_connector.h
  - src/core/lib/security/security_connector/security_connector.h
  - src/core/lib/security/security_connector/ssl/ssl_security_connector.h
  - src/core/lib/security/security_connector/ssl_utils.h
  - src/core/lib/security/security_connector/ssl_utils_config.h
  - src/core/lib/security/security_connector/tls/tls_security_connector.h
  - src/core/lib/security/transport/auth_filters.h
  - src/core/lib/security/transport/secure_endpoint.h
  - src/core/lib/security/transport/security_handshaker.h
  - src/core/lib/security/transport/tsi_error.h
  - src/core/lib/security/util/json_util.h
  - src/core/lib/service_config/service_config.h
  - src/core/lib/service_config/service_config_call_data.h
  - src/core/lib/service_config/service_config_impl.h
  - src/core/lib/service_config/service_config_parser.h
  - src/core/lib/slice/b64.h
  - src/core/lib/slice/percent_encoding.h
  - src/core/lib/slice/slice.h
  - src/core/lib/slice/slice_buffer.h
  - src/core/lib/slice/slice_internal.h
  - src/core/lib/slice/slice_refcount.h
  - src/core/lib/slice/slice_refcount_base.h
  - src/core/lib/slice/slice_string_helpers.h
  - src/core/lib/surface/api_trace.h
  - src/core/lib/surface/builtins.h
  - src/core/lib/surface/call.h
  - src/core/lib/surface/call_test_only.h
  - src/core/lib/surface/channel.h
  - src/core/lib/surface/channel_init.h
  - src/core/lib/surface/channel_stack_type.h
  - src/core/lib/surface/completion_queue.h
  - src/core/lib/surface/completion_queue_factory.h
  - src/core/lib/surface/event_string.h
  - src/core/lib/surface/init.h
  - src/core/lib/surface/lame_client.h
  - src/core/lib/surface/server.h
  - src/core/lib/surface/validate_metadata.h
  - src/core/lib/transport/bdp_estimator.h
  - src/core/lib/transport/connectivity_state.h
  - src/core/lib/transport/error_utils.h
  - src/core/lib/transport/handshaker.h
  - src/core/lib/transport/handshaker_factory.h
  - src/core/lib/transport/handshaker_registry.h
  - src/core/lib/transport/http2_errors.h
  - src/core/lib/transport/http_connect_handshaker.h
  - src/core/lib/transport/metadata_batch.h
  - src/core/lib/transport/parsed_metadata.h
  - src/core/lib/transport/pid_controller.h
  - src/core/lib/transport/status_conversion.h
  - src/core/lib/transport/tcp_connect_handshaker.h
  - src/core/lib/transport/timeout_encoding.h
  - src/core/lib/transport/transport.h
  - src/core/lib/transport/transport_fwd.h
  - src/core/lib/transport/transport_impl.h
  - src/core/lib/uri/uri_parser.h
  - src/core/tsi/alts/crypt/gsec.h
  - src/core/tsi/alts/frame_protector/alts_counter.h
  - src/core/tsi/alts/frame_protector/alts_crypter.h
  - src/core/tsi/alts/frame_protector/alts_frame_protector.h
  - src/core/tsi/alts/frame_protector/alts_record_protocol_crypter_common.h
  - src/core/tsi/alts/frame_protector/frame_handler.h
  - src/core/tsi/alts/handshaker/alts_handshaker_client.h
  - src/core/tsi/alts/handshaker/alts_shared_resource.h
  - src/core/tsi/alts/handshaker/alts_tsi_handshaker.h
  - src/core/tsi/alts/handshaker/alts_tsi_handshaker_private.h
  - src/core/tsi/alts/handshaker/alts_tsi_utils.h
  - src/core/tsi/alts/handshaker/transport_security_common_api.h
  - src/core/tsi/alts/zero_copy_frame_protector/alts_grpc_integrity_only_record_protocol.h
  - src/core/tsi/alts/zero_copy_frame_protector/alts_grpc_privacy_integrity_record_protocol.h
  - src/core/tsi/alts/zero_copy_frame_protector/alts_grpc_record_protocol.h
  - src/core/tsi/alts/zero_copy_frame_protector/alts_grpc_record_protocol_common.h
  - src/core/tsi/alts/zero_copy_frame_protector/alts_iovec_record_protocol.h
  - src/core/tsi/alts/zero_copy_frame_protector/alts_zero_copy_grpc_protector.h
  - src/core/tsi/fake_transport_security.h
  - src/core/tsi/local_transport_security.h
  - src/core/tsi/ssl/key_logging/ssl_key_logging.h
  - src/core/tsi/ssl/session_cache/ssl_session.h
  - src/core/tsi/ssl/session_cache/ssl_session_cache.h
  - src/core/tsi/ssl_transport_security.h
  - src/core/tsi/ssl_types.h
  - src/core/tsi/transport_security.h
  - src/core/tsi/transport_security_grpc.h
  - src/core/tsi/transport_security_interface.h
  - third_party/xxhash/xxhash.h
  src:
  - src/core/ext/filters/census/grpc_context.cc
  - src/core/ext/filters/channel_idle/channel_idle_filter.cc
  - src/core/ext/filters/channel_idle/idle_filter_state.cc
  - src/core/ext/filters/client_channel/backend_metric.cc
  - src/core/ext/filters/client_channel/backup_poller.cc
  - src/core/ext/filters/client_channel/channel_connectivity.cc
  - src/core/ext/filters/client_channel/client_channel.cc
  - src/core/ext/filters/client_channel/client_channel_channelz.cc
  - src/core/ext/filters/client_channel/client_channel_factory.cc
  - src/core/ext/filters/client_channel/client_channel_plugin.cc
  - src/core/ext/filters/client_channel/config_selector.cc
  - src/core/ext/filters/client_channel/dynamic_filters.cc
  - src/core/ext/filters/client_channel/global_subchannel_pool.cc
  - src/core/ext/filters/client_channel/health/health_check_client.cc
  - src/core/ext/filters/client_channel/http_proxy.cc
  - src/core/ext/filters/client_channel/lb_policy.cc
  - src/core/ext/filters/client_channel/lb_policy/address_filtering.cc
  - src/core/ext/filters/client_channel/lb_policy/child_policy_handler.cc
  - src/core/ext/filters/client_channel/lb_policy/grpclb/client_load_reporting_filter.cc
  - src/core/ext/filters/client_channel/lb_policy/grpclb/grpclb.cc
  - src/core/ext/filters/client_channel/lb_policy/grpclb/grpclb_balancer_addresses.cc
  - src/core/ext/filters/client_channel/lb_policy/grpclb/grpclb_client_stats.cc
  - src/core/ext/filters/client_channel/lb_policy/grpclb/load_balancer_api.cc
  - src/core/ext/filters/client_channel/lb_policy/oob_backend_metric.cc
  - src/core/ext/filters/client_channel/lb_policy/outlier_detection/outlier_detection.cc
  - src/core/ext/filters/client_channel/lb_policy/pick_first/pick_first.cc
  - src/core/ext/filters/client_channel/lb_policy/priority/priority.cc
  - src/core/ext/filters/client_channel/lb_policy/ring_hash/ring_hash.cc
  - src/core/ext/filters/client_channel/lb_policy/rls/rls.cc
  - src/core/ext/filters/client_channel/lb_policy/round_robin/round_robin.cc
  - src/core/ext/filters/client_channel/lb_policy/weighted_target/weighted_target.cc
  - src/core/ext/filters/client_channel/lb_policy/xds/cds.cc
  - src/core/ext/filters/client_channel/lb_policy/xds/xds_cluster_impl.cc
  - src/core/ext/filters/client_channel/lb_policy/xds/xds_cluster_manager.cc
  - src/core/ext/filters/client_channel/lb_policy/xds/xds_cluster_resolver.cc
  - src/core/ext/filters/client_channel/lb_policy_registry.cc
  - src/core/ext/filters/client_channel/local_subchannel_pool.cc
  - src/core/ext/filters/client_channel/proxy_mapper_registry.cc
  - src/core/ext/filters/client_channel/resolver/binder/binder_resolver.cc
  - src/core/ext/filters/client_channel/resolver/dns/c_ares/dns_resolver_ares.cc
  - src/core/ext/filters/client_channel/resolver/dns/c_ares/grpc_ares_ev_driver_posix.cc
  - src/core/ext/filters/client_channel/resolver/dns/c_ares/grpc_ares_ev_driver_windows.cc
  - src/core/ext/filters/client_channel/resolver/dns/c_ares/grpc_ares_wrapper.cc
  - src/core/ext/filters/client_channel/resolver/dns/c_ares/grpc_ares_wrapper_posix.cc
  - src/core/ext/filters/client_channel/resolver/dns/c_ares/grpc_ares_wrapper_windows.cc
  - src/core/ext/filters/client_channel/resolver/dns/dns_resolver_selection.cc
  - src/core/ext/filters/client_channel/resolver/dns/native/dns_resolver.cc
  - src/core/ext/filters/client_channel/resolver/fake/fake_resolver.cc
  - src/core/ext/filters/client_channel/resolver/google_c2p/google_c2p_resolver.cc
  - src/core/ext/filters/client_channel/resolver/polling_resolver.cc
  - src/core/ext/filters/client_channel/resolver/sockaddr/sockaddr_resolver.cc
  - src/core/ext/filters/client_channel/resolver/xds/xds_resolver.cc
  - src/core/ext/filters/client_channel/resolver_result_parsing.cc
  - src/core/ext/filters/client_channel/retry_filter.cc
  - src/core/ext/filters/client_channel/retry_service_config.cc
  - src/core/ext/filters/client_channel/retry_throttle.cc
  - src/core/ext/filters/client_channel/service_config_channel_arg_filter.cc
  - src/core/ext/filters/client_channel/subchannel.cc
  - src/core/ext/filters/client_channel/subchannel_pool_interface.cc
  - src/core/ext/filters/client_channel/subchannel_stream_client.cc
  - src/core/ext/filters/deadline/deadline_filter.cc
  - src/core/ext/filters/fault_injection/fault_injection_filter.cc
  - src/core/ext/filters/fault_injection/service_config_parser.cc
  - src/core/ext/filters/http/client/http_client_filter.cc
  - src/core/ext/filters/http/client_authority_filter.cc
  - src/core/ext/filters/http/http_filters_plugin.cc
  - src/core/ext/filters/http/message_compress/message_compress_filter.cc
  - src/core/ext/filters/http/message_compress/message_decompress_filter.cc
  - src/core/ext/filters/http/server/http_server_filter.cc
  - src/core/ext/filters/message_size/message_size_filter.cc
  - src/core/ext/filters/rbac/rbac_filter.cc
  - src/core/ext/filters/rbac/rbac_service_config_parser.cc
  - src/core/ext/filters/server_config_selector/server_config_selector.cc
  - src/core/ext/filters/server_config_selector/server_config_selector_filter.cc
  - src/core/ext/transport/chttp2/alpn/alpn.cc
  - src/core/ext/transport/chttp2/client/chttp2_connector.cc
  - src/core/ext/transport/chttp2/server/chttp2_server.cc
  - src/core/ext/transport/chttp2/transport/bin_decoder.cc
  - src/core/ext/transport/chttp2/transport/bin_encoder.cc
  - src/core/ext/transport/chttp2/transport/chttp2_transport.cc
  - src/core/ext/transport/chttp2/transport/context_list.cc
  - src/core/ext/transport/chttp2/transport/flow_control.cc
  - src/core/ext/transport/chttp2/transport/frame_data.cc
  - src/core/ext/transport/chttp2/transport/frame_goaway.cc
  - src/core/ext/transport/chttp2/transport/frame_ping.cc
  - src/core/ext/transport/chttp2/transport/frame_rst_stream.cc
  - src/core/ext/transport/chttp2/transport/frame_settings.cc
  - src/core/ext/transport/chttp2/transport/frame_window_update.cc
  - src/core/ext/transport/chttp2/transport/hpack_encoder.cc
  - src/core/ext/transport/chttp2/transport/hpack_encoder_table.cc
  - src/core/ext/transport/chttp2/transport/hpack_parser.cc
  - src/core/ext/transport/chttp2/transport/hpack_parser_table.cc
  - src/core/ext/transport/chttp2/transport/http2_settings.cc
  - src/core/ext/transport/chttp2/transport/huffsyms.cc
  - src/core/ext/transport/chttp2/transport/parsing.cc
  - src/core/ext/transport/chttp2/transport/stream_lists.cc
  - src/core/ext/transport/chttp2/transport/stream_map.cc
  - src/core/ext/transport/chttp2/transport/varint.cc
  - src/core/ext/transport/chttp2/transport/writing.cc
  - src/core/ext/transport/inproc/inproc_plugin.cc
  - src/core/ext/transport/inproc/inproc_transport.cc
  - src/core/ext/upb-generated/envoy/admin/v3/certs.upb.c
  - src/core/ext/upb-generated/envoy/admin/v3/clusters.upb.c
  - src/core/ext/upb-generated/envoy/admin/v3/config_dump.upb.c
  - src/core/ext/upb-generated/envoy/admin/v3/init_dump.upb.c
  - src/core/ext/upb-generated/envoy/admin/v3/listeners.upb.c
  - src/core/ext/upb-generated/envoy/admin/v3/memory.upb.c
  - src/core/ext/upb-generated/envoy/admin/v3/metrics.upb.c
  - src/core/ext/upb-generated/envoy/admin/v3/mutex_stats.upb.c
  - src/core/ext/upb-generated/envoy/admin/v3/server_info.upb.c
  - src/core/ext/upb-generated/envoy/admin/v3/tap.upb.c
  - src/core/ext/upb-generated/envoy/annotations/deprecation.upb.c
  - src/core/ext/upb-generated/envoy/annotations/resource.upb.c
  - src/core/ext/upb-generated/envoy/config/accesslog/v3/accesslog.upb.c
  - src/core/ext/upb-generated/envoy/config/bootstrap/v3/bootstrap.upb.c
  - src/core/ext/upb-generated/envoy/config/cluster/v3/circuit_breaker.upb.c
  - src/core/ext/upb-generated/envoy/config/cluster/v3/cluster.upb.c
  - src/core/ext/upb-generated/envoy/config/cluster/v3/filter.upb.c
  - src/core/ext/upb-generated/envoy/config/cluster/v3/outlier_detection.upb.c
  - src/core/ext/upb-generated/envoy/config/common/matcher/v3/matcher.upb.c
  - src/core/ext/upb-generated/envoy/config/core/v3/address.upb.c
  - src/core/ext/upb-generated/envoy/config/core/v3/backoff.upb.c
  - src/core/ext/upb-generated/envoy/config/core/v3/base.upb.c
  - src/core/ext/upb-generated/envoy/config/core/v3/config_source.upb.c
  - src/core/ext/upb-generated/envoy/config/core/v3/event_service_config.upb.c
  - src/core/ext/upb-generated/envoy/config/core/v3/extension.upb.c
  - src/core/ext/upb-generated/envoy/config/core/v3/grpc_method_list.upb.c
  - src/core/ext/upb-generated/envoy/config/core/v3/grpc_service.upb.c
  - src/core/ext/upb-generated/envoy/config/core/v3/health_check.upb.c
  - src/core/ext/upb-generated/envoy/config/core/v3/http_uri.upb.c
  - src/core/ext/upb-generated/envoy/config/core/v3/protocol.upb.c
  - src/core/ext/upb-generated/envoy/config/core/v3/proxy_protocol.upb.c
  - src/core/ext/upb-generated/envoy/config/core/v3/resolver.upb.c
  - src/core/ext/upb-generated/envoy/config/core/v3/socket_option.upb.c
  - src/core/ext/upb-generated/envoy/config/core/v3/substitution_format_string.upb.c
  - src/core/ext/upb-generated/envoy/config/core/v3/udp_socket_config.upb.c
  - src/core/ext/upb-generated/envoy/config/endpoint/v3/endpoint.upb.c
  - src/core/ext/upb-generated/envoy/config/endpoint/v3/endpoint_components.upb.c
  - src/core/ext/upb-generated/envoy/config/endpoint/v3/load_report.upb.c
  - src/core/ext/upb-generated/envoy/config/listener/v3/api_listener.upb.c
  - src/core/ext/upb-generated/envoy/config/listener/v3/listener.upb.c
  - src/core/ext/upb-generated/envoy/config/listener/v3/listener_components.upb.c
  - src/core/ext/upb-generated/envoy/config/listener/v3/quic_config.upb.c
  - src/core/ext/upb-generated/envoy/config/listener/v3/udp_listener_config.upb.c
  - src/core/ext/upb-generated/envoy/config/metrics/v3/metrics_service.upb.c
  - src/core/ext/upb-generated/envoy/config/metrics/v3/stats.upb.c
  - src/core/ext/upb-generated/envoy/config/overload/v3/overload.upb.c
  - src/core/ext/upb-generated/envoy/config/rbac/v3/rbac.upb.c
  - src/core/ext/upb-generated/envoy/config/route/v3/route.upb.c
  - src/core/ext/upb-generated/envoy/config/route/v3/route_components.upb.c
  - src/core/ext/upb-generated/envoy/config/route/v3/scoped_route.upb.c
  - src/core/ext/upb-generated/envoy/config/tap/v3/common.upb.c
  - src/core/ext/upb-generated/envoy/config/trace/v3/datadog.upb.c
  - src/core/ext/upb-generated/envoy/config/trace/v3/dynamic_ot.upb.c
  - src/core/ext/upb-generated/envoy/config/trace/v3/http_tracer.upb.c
  - src/core/ext/upb-generated/envoy/config/trace/v3/lightstep.upb.c
  - src/core/ext/upb-generated/envoy/config/trace/v3/opencensus.upb.c
  - src/core/ext/upb-generated/envoy/config/trace/v3/service.upb.c
  - src/core/ext/upb-generated/envoy/config/trace/v3/skywalking.upb.c
  - src/core/ext/upb-generated/envoy/config/trace/v3/trace.upb.c
  - src/core/ext/upb-generated/envoy/config/trace/v3/xray.upb.c
  - src/core/ext/upb-generated/envoy/config/trace/v3/zipkin.upb.c
  - src/core/ext/upb-generated/envoy/extensions/clusters/aggregate/v3/cluster.upb.c
  - src/core/ext/upb-generated/envoy/extensions/filters/common/fault/v3/fault.upb.c
  - src/core/ext/upb-generated/envoy/extensions/filters/http/fault/v3/fault.upb.c
  - src/core/ext/upb-generated/envoy/extensions/filters/http/rbac/v3/rbac.upb.c
  - src/core/ext/upb-generated/envoy/extensions/filters/http/router/v3/router.upb.c
  - src/core/ext/upb-generated/envoy/extensions/filters/network/http_connection_manager/v3/http_connection_manager.upb.c
  - src/core/ext/upb-generated/envoy/extensions/load_balancing_policies/ring_hash/v3/ring_hash.upb.c
  - src/core/ext/upb-generated/envoy/extensions/load_balancing_policies/wrr_locality/v3/wrr_locality.upb.c
  - src/core/ext/upb-generated/envoy/extensions/transport_sockets/tls/v3/cert.upb.c
  - src/core/ext/upb-generated/envoy/extensions/transport_sockets/tls/v3/common.upb.c
  - src/core/ext/upb-generated/envoy/extensions/transport_sockets/tls/v3/secret.upb.c
  - src/core/ext/upb-generated/envoy/extensions/transport_sockets/tls/v3/tls.upb.c
  - src/core/ext/upb-generated/envoy/extensions/transport_sockets/tls/v3/tls_spiffe_validator_config.upb.c
  - src/core/ext/upb-generated/envoy/service/discovery/v3/ads.upb.c
  - src/core/ext/upb-generated/envoy/service/discovery/v3/discovery.upb.c
  - src/core/ext/upb-generated/envoy/service/load_stats/v3/lrs.upb.c
  - src/core/ext/upb-generated/envoy/service/status/v3/csds.upb.c
  - src/core/ext/upb-generated/envoy/type/http/v3/cookie.upb.c
  - src/core/ext/upb-generated/envoy/type/http/v3/path_transformation.upb.c
  - src/core/ext/upb-generated/envoy/type/matcher/v3/http_inputs.upb.c
  - src/core/ext/upb-generated/envoy/type/matcher/v3/metadata.upb.c
  - src/core/ext/upb-generated/envoy/type/matcher/v3/node.upb.c
  - src/core/ext/upb-generated/envoy/type/matcher/v3/number.upb.c
  - src/core/ext/upb-generated/envoy/type/matcher/v3/path.upb.c
  - src/core/ext/upb-generated/envoy/type/matcher/v3/regex.upb.c
  - src/core/ext/upb-generated/envoy/type/matcher/v3/string.upb.c
  - src/core/ext/upb-generated/envoy/type/matcher/v3/struct.upb.c
  - src/core/ext/upb-generated/envoy/type/matcher/v3/value.upb.c
  - src/core/ext/upb-generated/envoy/type/metadata/v3/metadata.upb.c
  - src/core/ext/upb-generated/envoy/type/tracing/v3/custom_tag.upb.c
  - src/core/ext/upb-generated/envoy/type/v3/hash_policy.upb.c
  - src/core/ext/upb-generated/envoy/type/v3/http.upb.c
  - src/core/ext/upb-generated/envoy/type/v3/http_status.upb.c
  - src/core/ext/upb-generated/envoy/type/v3/percent.upb.c
  - src/core/ext/upb-generated/envoy/type/v3/range.upb.c
  - src/core/ext/upb-generated/envoy/type/v3/ratelimit_unit.upb.c
  - src/core/ext/upb-generated/envoy/type/v3/semantic_version.upb.c
  - src/core/ext/upb-generated/envoy/type/v3/token_bucket.upb.c
  - src/core/ext/upb-generated/google/api/annotations.upb.c
  - src/core/ext/upb-generated/google/api/expr/v1alpha1/checked.upb.c
  - src/core/ext/upb-generated/google/api/expr/v1alpha1/syntax.upb.c
  - src/core/ext/upb-generated/google/api/http.upb.c
  - src/core/ext/upb-generated/google/api/httpbody.upb.c
  - src/core/ext/upb-generated/google/protobuf/any.upb.c
  - src/core/ext/upb-generated/google/protobuf/descriptor.upb.c
  - src/core/ext/upb-generated/google/protobuf/duration.upb.c
  - src/core/ext/upb-generated/google/protobuf/empty.upb.c
  - src/core/ext/upb-generated/google/protobuf/struct.upb.c
  - src/core/ext/upb-generated/google/protobuf/timestamp.upb.c
  - src/core/ext/upb-generated/google/protobuf/wrappers.upb.c
  - src/core/ext/upb-generated/google/rpc/status.upb.c
  - src/core/ext/upb-generated/opencensus/proto/trace/v1/trace_config.upb.c
  - src/core/ext/upb-generated/src/proto/grpc/gcp/altscontext.upb.c
  - src/core/ext/upb-generated/src/proto/grpc/gcp/handshaker.upb.c
  - src/core/ext/upb-generated/src/proto/grpc/gcp/transport_security_common.upb.c
  - src/core/ext/upb-generated/src/proto/grpc/health/v1/health.upb.c
  - src/core/ext/upb-generated/src/proto/grpc/lb/v1/load_balancer.upb.c
  - src/core/ext/upb-generated/src/proto/grpc/lookup/v1/rls.upb.c
  - src/core/ext/upb-generated/src/proto/grpc/lookup/v1/rls_config.upb.c
  - src/core/ext/upb-generated/udpa/annotations/migrate.upb.c
  - src/core/ext/upb-generated/udpa/annotations/security.upb.c
  - src/core/ext/upb-generated/udpa/annotations/sensitive.upb.c
  - src/core/ext/upb-generated/udpa/annotations/status.upb.c
  - src/core/ext/upb-generated/udpa/annotations/versioning.upb.c
  - src/core/ext/upb-generated/validate/validate.upb.c
  - src/core/ext/upb-generated/xds/annotations/v3/migrate.upb.c
  - src/core/ext/upb-generated/xds/annotations/v3/security.upb.c
  - src/core/ext/upb-generated/xds/annotations/v3/sensitive.upb.c
  - src/core/ext/upb-generated/xds/annotations/v3/status.upb.c
  - src/core/ext/upb-generated/xds/annotations/v3/versioning.upb.c
  - src/core/ext/upb-generated/xds/core/v3/authority.upb.c
  - src/core/ext/upb-generated/xds/core/v3/collection_entry.upb.c
  - src/core/ext/upb-generated/xds/core/v3/context_params.upb.c
  - src/core/ext/upb-generated/xds/core/v3/extension.upb.c
  - src/core/ext/upb-generated/xds/core/v3/resource.upb.c
  - src/core/ext/upb-generated/xds/core/v3/resource_locator.upb.c
  - src/core/ext/upb-generated/xds/core/v3/resource_name.upb.c
  - src/core/ext/upb-generated/xds/data/orca/v3/orca_load_report.upb.c
  - src/core/ext/upb-generated/xds/service/orca/v3/orca.upb.c
  - src/core/ext/upb-generated/xds/type/matcher/v3/matcher.upb.c
  - src/core/ext/upb-generated/xds/type/matcher/v3/regex.upb.c
  - src/core/ext/upb-generated/xds/type/matcher/v3/string.upb.c
  - src/core/ext/upb-generated/xds/type/v3/typed_struct.upb.c
  - src/core/ext/upbdefs-generated/envoy/admin/v3/certs.upbdefs.c
  - src/core/ext/upbdefs-generated/envoy/admin/v3/clusters.upbdefs.c
  - src/core/ext/upbdefs-generated/envoy/admin/v3/config_dump.upbdefs.c
  - src/core/ext/upbdefs-generated/envoy/admin/v3/init_dump.upbdefs.c
  - src/core/ext/upbdefs-generated/envoy/admin/v3/listeners.upbdefs.c
  - src/core/ext/upbdefs-generated/envoy/admin/v3/memory.upbdefs.c
  - src/core/ext/upbdefs-generated/envoy/admin/v3/metrics.upbdefs.c
  - src/core/ext/upbdefs-generated/envoy/admin/v3/mutex_stats.upbdefs.c
  - src/core/ext/upbdefs-generated/envoy/admin/v3/server_info.upbdefs.c
  - src/core/ext/upbdefs-generated/envoy/admin/v3/tap.upbdefs.c
  - src/core/ext/upbdefs-generated/envoy/annotations/deprecation.upbdefs.c
  - src/core/ext/upbdefs-generated/envoy/annotations/resource.upbdefs.c
  - src/core/ext/upbdefs-generated/envoy/config/accesslog/v3/accesslog.upbdefs.c
  - src/core/ext/upbdefs-generated/envoy/config/bootstrap/v3/bootstrap.upbdefs.c
  - src/core/ext/upbdefs-generated/envoy/config/cluster/v3/circuit_breaker.upbdefs.c
  - src/core/ext/upbdefs-generated/envoy/config/cluster/v3/cluster.upbdefs.c
  - src/core/ext/upbdefs-generated/envoy/config/cluster/v3/filter.upbdefs.c
  - src/core/ext/upbdefs-generated/envoy/config/cluster/v3/outlier_detection.upbdefs.c
  - src/core/ext/upbdefs-generated/envoy/config/common/matcher/v3/matcher.upbdefs.c
  - src/core/ext/upbdefs-generated/envoy/config/core/v3/address.upbdefs.c
  - src/core/ext/upbdefs-generated/envoy/config/core/v3/backoff.upbdefs.c
  - src/core/ext/upbdefs-generated/envoy/config/core/v3/base.upbdefs.c
  - src/core/ext/upbdefs-generated/envoy/config/core/v3/config_source.upbdefs.c
  - src/core/ext/upbdefs-generated/envoy/config/core/v3/event_service_config.upbdefs.c
  - src/core/ext/upbdefs-generated/envoy/config/core/v3/extension.upbdefs.c
  - src/core/ext/upbdefs-generated/envoy/config/core/v3/grpc_method_list.upbdefs.c
  - src/core/ext/upbdefs-generated/envoy/config/core/v3/grpc_service.upbdefs.c
  - src/core/ext/upbdefs-generated/envoy/config/core/v3/health_check.upbdefs.c
  - src/core/ext/upbdefs-generated/envoy/config/core/v3/http_uri.upbdefs.c
  - src/core/ext/upbdefs-generated/envoy/config/core/v3/protocol.upbdefs.c
  - src/core/ext/upbdefs-generated/envoy/config/core/v3/proxy_protocol.upbdefs.c
  - src/core/ext/upbdefs-generated/envoy/config/core/v3/resolver.upbdefs.c
  - src/core/ext/upbdefs-generated/envoy/config/core/v3/socket_option.upbdefs.c
  - src/core/ext/upbdefs-generated/envoy/config/core/v3/substitution_format_string.upbdefs.c
  - src/core/ext/upbdefs-generated/envoy/config/core/v3/udp_socket_config.upbdefs.c
  - src/core/ext/upbdefs-generated/envoy/config/endpoint/v3/endpoint.upbdefs.c
  - src/core/ext/upbdefs-generated/envoy/config/endpoint/v3/endpoint_components.upbdefs.c
  - src/core/ext/upbdefs-generated/envoy/config/endpoint/v3/load_report.upbdefs.c
  - src/core/ext/upbdefs-generated/envoy/config/listener/v3/api_listener.upbdefs.c
  - src/core/ext/upbdefs-generated/envoy/config/listener/v3/listener.upbdefs.c
  - src/core/ext/upbdefs-generated/envoy/config/listener/v3/listener_components.upbdefs.c
  - src/core/ext/upbdefs-generated/envoy/config/listener/v3/quic_config.upbdefs.c
  - src/core/ext/upbdefs-generated/envoy/config/listener/v3/udp_listener_config.upbdefs.c
  - src/core/ext/upbdefs-generated/envoy/config/metrics/v3/metrics_service.upbdefs.c
  - src/core/ext/upbdefs-generated/envoy/config/metrics/v3/stats.upbdefs.c
  - src/core/ext/upbdefs-generated/envoy/config/overload/v3/overload.upbdefs.c
  - src/core/ext/upbdefs-generated/envoy/config/rbac/v3/rbac.upbdefs.c
  - src/core/ext/upbdefs-generated/envoy/config/route/v3/route.upbdefs.c
  - src/core/ext/upbdefs-generated/envoy/config/route/v3/route_components.upbdefs.c
  - src/core/ext/upbdefs-generated/envoy/config/route/v3/scoped_route.upbdefs.c
  - src/core/ext/upbdefs-generated/envoy/config/tap/v3/common.upbdefs.c
  - src/core/ext/upbdefs-generated/envoy/config/trace/v3/datadog.upbdefs.c
  - src/core/ext/upbdefs-generated/envoy/config/trace/v3/dynamic_ot.upbdefs.c
  - src/core/ext/upbdefs-generated/envoy/config/trace/v3/http_tracer.upbdefs.c
  - src/core/ext/upbdefs-generated/envoy/config/trace/v3/lightstep.upbdefs.c
  - src/core/ext/upbdefs-generated/envoy/config/trace/v3/opencensus.upbdefs.c
  - src/core/ext/upbdefs-generated/envoy/config/trace/v3/service.upbdefs.c
  - src/core/ext/upbdefs-generated/envoy/config/trace/v3/skywalking.upbdefs.c
  - src/core/ext/upbdefs-generated/envoy/config/trace/v3/trace.upbdefs.c
  - src/core/ext/upbdefs-generated/envoy/config/trace/v3/xray.upbdefs.c
  - src/core/ext/upbdefs-generated/envoy/config/trace/v3/zipkin.upbdefs.c
  - src/core/ext/upbdefs-generated/envoy/extensions/clusters/aggregate/v3/cluster.upbdefs.c
  - src/core/ext/upbdefs-generated/envoy/extensions/filters/common/fault/v3/fault.upbdefs.c
  - src/core/ext/upbdefs-generated/envoy/extensions/filters/http/fault/v3/fault.upbdefs.c
  - src/core/ext/upbdefs-generated/envoy/extensions/filters/http/rbac/v3/rbac.upbdefs.c
  - src/core/ext/upbdefs-generated/envoy/extensions/filters/http/router/v3/router.upbdefs.c
  - src/core/ext/upbdefs-generated/envoy/extensions/filters/network/http_connection_manager/v3/http_connection_manager.upbdefs.c
  - src/core/ext/upbdefs-generated/envoy/extensions/transport_sockets/tls/v3/cert.upbdefs.c
  - src/core/ext/upbdefs-generated/envoy/extensions/transport_sockets/tls/v3/common.upbdefs.c
  - src/core/ext/upbdefs-generated/envoy/extensions/transport_sockets/tls/v3/secret.upbdefs.c
  - src/core/ext/upbdefs-generated/envoy/extensions/transport_sockets/tls/v3/tls.upbdefs.c
  - src/core/ext/upbdefs-generated/envoy/extensions/transport_sockets/tls/v3/tls_spiffe_validator_config.upbdefs.c
  - src/core/ext/upbdefs-generated/envoy/service/discovery/v3/ads.upbdefs.c
  - src/core/ext/upbdefs-generated/envoy/service/discovery/v3/discovery.upbdefs.c
  - src/core/ext/upbdefs-generated/envoy/service/load_stats/v3/lrs.upbdefs.c
  - src/core/ext/upbdefs-generated/envoy/service/status/v3/csds.upbdefs.c
  - src/core/ext/upbdefs-generated/envoy/type/http/v3/cookie.upbdefs.c
  - src/core/ext/upbdefs-generated/envoy/type/http/v3/path_transformation.upbdefs.c
  - src/core/ext/upbdefs-generated/envoy/type/matcher/v3/http_inputs.upbdefs.c
  - src/core/ext/upbdefs-generated/envoy/type/matcher/v3/metadata.upbdefs.c
  - src/core/ext/upbdefs-generated/envoy/type/matcher/v3/node.upbdefs.c
  - src/core/ext/upbdefs-generated/envoy/type/matcher/v3/number.upbdefs.c
  - src/core/ext/upbdefs-generated/envoy/type/matcher/v3/path.upbdefs.c
  - src/core/ext/upbdefs-generated/envoy/type/matcher/v3/regex.upbdefs.c
  - src/core/ext/upbdefs-generated/envoy/type/matcher/v3/string.upbdefs.c
  - src/core/ext/upbdefs-generated/envoy/type/matcher/v3/struct.upbdefs.c
  - src/core/ext/upbdefs-generated/envoy/type/matcher/v3/value.upbdefs.c
  - src/core/ext/upbdefs-generated/envoy/type/metadata/v3/metadata.upbdefs.c
  - src/core/ext/upbdefs-generated/envoy/type/tracing/v3/custom_tag.upbdefs.c
  - src/core/ext/upbdefs-generated/envoy/type/v3/hash_policy.upbdefs.c
  - src/core/ext/upbdefs-generated/envoy/type/v3/http.upbdefs.c
  - src/core/ext/upbdefs-generated/envoy/type/v3/http_status.upbdefs.c
  - src/core/ext/upbdefs-generated/envoy/type/v3/percent.upbdefs.c
  - src/core/ext/upbdefs-generated/envoy/type/v3/range.upbdefs.c
  - src/core/ext/upbdefs-generated/envoy/type/v3/ratelimit_unit.upbdefs.c
  - src/core/ext/upbdefs-generated/envoy/type/v3/semantic_version.upbdefs.c
  - src/core/ext/upbdefs-generated/envoy/type/v3/token_bucket.upbdefs.c
  - src/core/ext/upbdefs-generated/google/api/annotations.upbdefs.c
  - src/core/ext/upbdefs-generated/google/api/expr/v1alpha1/checked.upbdefs.c
  - src/core/ext/upbdefs-generated/google/api/expr/v1alpha1/syntax.upbdefs.c
  - src/core/ext/upbdefs-generated/google/api/http.upbdefs.c
  - src/core/ext/upbdefs-generated/google/api/httpbody.upbdefs.c
  - src/core/ext/upbdefs-generated/google/protobuf/any.upbdefs.c
  - src/core/ext/upbdefs-generated/google/protobuf/descriptor.upbdefs.c
  - src/core/ext/upbdefs-generated/google/protobuf/duration.upbdefs.c
  - src/core/ext/upbdefs-generated/google/protobuf/empty.upbdefs.c
  - src/core/ext/upbdefs-generated/google/protobuf/struct.upbdefs.c
  - src/core/ext/upbdefs-generated/google/protobuf/timestamp.upbdefs.c
  - src/core/ext/upbdefs-generated/google/protobuf/wrappers.upbdefs.c
  - src/core/ext/upbdefs-generated/google/rpc/status.upbdefs.c
  - src/core/ext/upbdefs-generated/opencensus/proto/trace/v1/trace_config.upbdefs.c
  - src/core/ext/upbdefs-generated/src/proto/grpc/lookup/v1/rls_config.upbdefs.c
  - src/core/ext/upbdefs-generated/udpa/annotations/migrate.upbdefs.c
  - src/core/ext/upbdefs-generated/udpa/annotations/security.upbdefs.c
  - src/core/ext/upbdefs-generated/udpa/annotations/sensitive.upbdefs.c
  - src/core/ext/upbdefs-generated/udpa/annotations/status.upbdefs.c
  - src/core/ext/upbdefs-generated/udpa/annotations/versioning.upbdefs.c
  - src/core/ext/upbdefs-generated/validate/validate.upbdefs.c
  - src/core/ext/upbdefs-generated/xds/annotations/v3/migrate.upbdefs.c
  - src/core/ext/upbdefs-generated/xds/annotations/v3/security.upbdefs.c
  - src/core/ext/upbdefs-generated/xds/annotations/v3/sensitive.upbdefs.c
  - src/core/ext/upbdefs-generated/xds/annotations/v3/status.upbdefs.c
  - src/core/ext/upbdefs-generated/xds/annotations/v3/versioning.upbdefs.c
  - src/core/ext/upbdefs-generated/xds/core/v3/authority.upbdefs.c
  - src/core/ext/upbdefs-generated/xds/core/v3/collection_entry.upbdefs.c
  - src/core/ext/upbdefs-generated/xds/core/v3/context_params.upbdefs.c
  - src/core/ext/upbdefs-generated/xds/core/v3/extension.upbdefs.c
  - src/core/ext/upbdefs-generated/xds/core/v3/resource.upbdefs.c
  - src/core/ext/upbdefs-generated/xds/core/v3/resource_locator.upbdefs.c
  - src/core/ext/upbdefs-generated/xds/core/v3/resource_name.upbdefs.c
  - src/core/ext/upbdefs-generated/xds/type/matcher/v3/matcher.upbdefs.c
  - src/core/ext/upbdefs-generated/xds/type/matcher/v3/regex.upbdefs.c
  - src/core/ext/upbdefs-generated/xds/type/matcher/v3/string.upbdefs.c
  - src/core/ext/upbdefs-generated/xds/type/v3/typed_struct.upbdefs.c
  - src/core/ext/xds/certificate_provider_registry.cc
  - src/core/ext/xds/certificate_provider_store.cc
  - src/core/ext/xds/file_watcher_certificate_provider_factory.cc
  - src/core/ext/xds/xds_api.cc
  - src/core/ext/xds/xds_bootstrap.cc
  - src/core/ext/xds/xds_certificate_provider.cc
  - src/core/ext/xds/xds_channel_stack_modifier.cc
  - src/core/ext/xds/xds_client.cc
  - src/core/ext/xds/xds_client_grpc.cc
  - src/core/ext/xds/xds_client_stats.cc
  - src/core/ext/xds/xds_cluster.cc
  - src/core/ext/xds/xds_cluster_specifier_plugin.cc
  - src/core/ext/xds/xds_common_types.cc
  - src/core/ext/xds/xds_endpoint.cc
  - src/core/ext/xds/xds_http_fault_filter.cc
  - src/core/ext/xds/xds_http_filters.cc
  - src/core/ext/xds/xds_http_rbac_filter.cc
  - src/core/ext/xds/xds_lb_policy_registry.cc
  - src/core/ext/xds/xds_listener.cc
  - src/core/ext/xds/xds_resource_type.cc
  - src/core/ext/xds/xds_route_config.cc
  - src/core/ext/xds/xds_routing.cc
  - src/core/ext/xds/xds_server_config_fetcher.cc
  - src/core/ext/xds/xds_transport_grpc.cc
  - src/core/lib/address_utils/parse_address.cc
  - src/core/lib/address_utils/sockaddr_utils.cc
  - src/core/lib/backoff/backoff.cc
  - src/core/lib/channel/channel_args.cc
  - src/core/lib/channel/channel_args_preconditioning.cc
  - src/core/lib/channel/channel_stack.cc
  - src/core/lib/channel/channel_stack_builder.cc
  - src/core/lib/channel/channel_stack_builder_impl.cc
  - src/core/lib/channel/channel_trace.cc
  - src/core/lib/channel/channelz.cc
  - src/core/lib/channel/channelz_registry.cc
  - src/core/lib/channel/connected_channel.cc
  - src/core/lib/channel/promise_based_filter.cc
  - src/core/lib/channel/status_util.cc
  - src/core/lib/compression/compression.cc
  - src/core/lib/compression/compression_internal.cc
  - src/core/lib/compression/message_compress.cc
  - src/core/lib/config/core_configuration.cc
  - src/core/lib/debug/stats.cc
  - src/core/lib/debug/stats_data.cc
  - src/core/lib/debug/trace.cc
  - src/core/lib/event_engine/channel_args_endpoint_config.cc
  - src/core/lib/event_engine/default_event_engine_factory.cc
  - src/core/lib/event_engine/event_engine.cc
  - src/core/lib/event_engine/iomgr_engine/iomgr_engine.cc
  - src/core/lib/event_engine/iomgr_engine/thread_pool.cc
  - src/core/lib/event_engine/iomgr_engine/timer.cc
  - src/core/lib/event_engine/iomgr_engine/timer_heap.cc
  - src/core/lib/event_engine/iomgr_engine/timer_manager.cc
  - src/core/lib/event_engine/memory_allocator.cc
  - src/core/lib/event_engine/resolved_address.cc
  - src/core/lib/event_engine/slice.cc
  - src/core/lib/event_engine/slice_buffer.cc
  - src/core/lib/event_engine/trace.cc
  - src/core/lib/gprpp/status_helper.cc
  - src/core/lib/gprpp/time.cc
  - src/core/lib/gprpp/time_averaged_stats.cc
  - src/core/lib/gprpp/work_serializer.cc
  - src/core/lib/http/format_request.cc
  - src/core/lib/http/httpcli.cc
  - src/core/lib/http/httpcli_security_connector.cc
  - src/core/lib/http/parser.cc
  - src/core/lib/iomgr/buffer_list.cc
  - src/core/lib/iomgr/call_combiner.cc
  - src/core/lib/iomgr/cfstream_handle.cc
  - src/core/lib/iomgr/combiner.cc
  - src/core/lib/iomgr/dualstack_socket_posix.cc
  - src/core/lib/iomgr/endpoint.cc
  - src/core/lib/iomgr/endpoint_cfstream.cc
  - src/core/lib/iomgr/endpoint_pair_posix.cc
  - src/core/lib/iomgr/endpoint_pair_windows.cc
  - src/core/lib/iomgr/error.cc
  - src/core/lib/iomgr/error_cfstream.cc
  - src/core/lib/iomgr/ev_apple.cc
  - src/core/lib/iomgr/ev_epoll1_linux.cc
  - src/core/lib/iomgr/ev_poll_posix.cc
  - src/core/lib/iomgr/ev_posix.cc
  - src/core/lib/iomgr/ev_windows.cc
  - src/core/lib/iomgr/exec_ctx.cc
  - src/core/lib/iomgr/executor.cc
  - src/core/lib/iomgr/fork_posix.cc
  - src/core/lib/iomgr/fork_windows.cc
  - src/core/lib/iomgr/gethostname_fallback.cc
  - src/core/lib/iomgr/gethostname_host_name_max.cc
  - src/core/lib/iomgr/gethostname_sysconf.cc
  - src/core/lib/iomgr/grpc_if_nametoindex_posix.cc
  - src/core/lib/iomgr/grpc_if_nametoindex_unsupported.cc
  - src/core/lib/iomgr/internal_errqueue.cc
  - src/core/lib/iomgr/iocp_windows.cc
  - src/core/lib/iomgr/iomgr.cc
  - src/core/lib/iomgr/iomgr_internal.cc
  - src/core/lib/iomgr/iomgr_posix.cc
  - src/core/lib/iomgr/iomgr_posix_cfstream.cc
  - src/core/lib/iomgr/iomgr_windows.cc
  - src/core/lib/iomgr/load_file.cc
  - src/core/lib/iomgr/lockfree_event.cc
  - src/core/lib/iomgr/polling_entity.cc
  - src/core/lib/iomgr/pollset.cc
  - src/core/lib/iomgr/pollset_set.cc
  - src/core/lib/iomgr/pollset_set_windows.cc
  - src/core/lib/iomgr/pollset_windows.cc
  - src/core/lib/iomgr/resolve_address.cc
  - src/core/lib/iomgr/resolve_address_posix.cc
  - src/core/lib/iomgr/resolve_address_windows.cc
  - src/core/lib/iomgr/sockaddr_utils_posix.cc
  - src/core/lib/iomgr/socket_factory_posix.cc
  - src/core/lib/iomgr/socket_mutator.cc
  - src/core/lib/iomgr/socket_utils_common_posix.cc
  - src/core/lib/iomgr/socket_utils_linux.cc
  - src/core/lib/iomgr/socket_utils_posix.cc
  - src/core/lib/iomgr/socket_utils_windows.cc
  - src/core/lib/iomgr/socket_windows.cc
  - src/core/lib/iomgr/tcp_client.cc
  - src/core/lib/iomgr/tcp_client_cfstream.cc
  - src/core/lib/iomgr/tcp_client_posix.cc
  - src/core/lib/iomgr/tcp_client_windows.cc
  - src/core/lib/iomgr/tcp_posix.cc
  - src/core/lib/iomgr/tcp_server.cc
  - src/core/lib/iomgr/tcp_server_posix.cc
  - src/core/lib/iomgr/tcp_server_utils_posix_common.cc
  - src/core/lib/iomgr/tcp_server_utils_posix_ifaddrs.cc
  - src/core/lib/iomgr/tcp_server_utils_posix_noifaddrs.cc
  - src/core/lib/iomgr/tcp_server_windows.cc
  - src/core/lib/iomgr/tcp_windows.cc
  - src/core/lib/iomgr/timer.cc
  - src/core/lib/iomgr/timer_generic.cc
  - src/core/lib/iomgr/timer_heap.cc
  - src/core/lib/iomgr/timer_manager.cc
  - src/core/lib/iomgr/unix_sockets_posix.cc
  - src/core/lib/iomgr/unix_sockets_posix_noop.cc
  - src/core/lib/iomgr/wakeup_fd_eventfd.cc
  - src/core/lib/iomgr/wakeup_fd_nospecial.cc
  - src/core/lib/iomgr/wakeup_fd_pipe.cc
  - src/core/lib/iomgr/wakeup_fd_posix.cc
  - src/core/lib/json/json_reader.cc
  - src/core/lib/json/json_util.cc
  - src/core/lib/json/json_writer.cc
  - src/core/lib/matchers/matchers.cc
  - src/core/lib/promise/activity.cc
  - src/core/lib/promise/sleep.cc
  - src/core/lib/resolver/resolver.cc
  - src/core/lib/resolver/resolver_registry.cc
  - src/core/lib/resolver/server_address.cc
  - src/core/lib/resource_quota/api.cc
  - src/core/lib/resource_quota/arena.cc
  - src/core/lib/resource_quota/memory_quota.cc
  - src/core/lib/resource_quota/resource_quota.cc
  - src/core/lib/resource_quota/thread_quota.cc
  - src/core/lib/resource_quota/trace.cc
  - src/core/lib/security/authorization/authorization_policy_provider_vtable.cc
  - src/core/lib/security/authorization/evaluate_args.cc
  - src/core/lib/security/authorization/grpc_authorization_engine.cc
  - src/core/lib/security/authorization/grpc_server_authz_filter.cc
  - src/core/lib/security/authorization/matchers.cc
  - src/core/lib/security/authorization/rbac_policy.cc
  - src/core/lib/security/context/security_context.cc
  - src/core/lib/security/credentials/alts/alts_credentials.cc
  - src/core/lib/security/credentials/alts/check_gcp_environment.cc
  - src/core/lib/security/credentials/alts/check_gcp_environment_linux.cc
  - src/core/lib/security/credentials/alts/check_gcp_environment_no_op.cc
  - src/core/lib/security/credentials/alts/check_gcp_environment_windows.cc
  - src/core/lib/security/credentials/alts/grpc_alts_credentials_client_options.cc
  - src/core/lib/security/credentials/alts/grpc_alts_credentials_options.cc
  - src/core/lib/security/credentials/alts/grpc_alts_credentials_server_options.cc
  - src/core/lib/security/credentials/call_creds_util.cc
  - src/core/lib/security/credentials/channel_creds_registry_init.cc
  - src/core/lib/security/credentials/composite/composite_credentials.cc
  - src/core/lib/security/credentials/credentials.cc
  - src/core/lib/security/credentials/external/aws_external_account_credentials.cc
  - src/core/lib/security/credentials/external/aws_request_signer.cc
  - src/core/lib/security/credentials/external/external_account_credentials.cc
  - src/core/lib/security/credentials/external/file_external_account_credentials.cc
  - src/core/lib/security/credentials/external/url_external_account_credentials.cc
  - src/core/lib/security/credentials/fake/fake_credentials.cc
  - src/core/lib/security/credentials/google_default/credentials_generic.cc
  - src/core/lib/security/credentials/google_default/google_default_credentials.cc
  - src/core/lib/security/credentials/iam/iam_credentials.cc
  - src/core/lib/security/credentials/insecure/insecure_credentials.cc
  - src/core/lib/security/credentials/jwt/json_token.cc
  - src/core/lib/security/credentials/jwt/jwt_credentials.cc
  - src/core/lib/security/credentials/jwt/jwt_verifier.cc
  - src/core/lib/security/credentials/local/local_credentials.cc
  - src/core/lib/security/credentials/oauth2/oauth2_credentials.cc
  - src/core/lib/security/credentials/plugin/plugin_credentials.cc
  - src/core/lib/security/credentials/ssl/ssl_credentials.cc
  - src/core/lib/security/credentials/tls/grpc_tls_certificate_distributor.cc
  - src/core/lib/security/credentials/tls/grpc_tls_certificate_provider.cc
  - src/core/lib/security/credentials/tls/grpc_tls_certificate_verifier.cc
  - src/core/lib/security/credentials/tls/grpc_tls_credentials_options.cc
  - src/core/lib/security/credentials/tls/tls_credentials.cc
  - src/core/lib/security/credentials/tls/tls_utils.cc
  - src/core/lib/security/credentials/xds/xds_credentials.cc
  - src/core/lib/security/security_connector/alts/alts_security_connector.cc
  - src/core/lib/security/security_connector/fake/fake_security_connector.cc
  - src/core/lib/security/security_connector/insecure/insecure_security_connector.cc
  - src/core/lib/security/security_connector/load_system_roots_fallback.cc
  - src/core/lib/security/security_connector/load_system_roots_supported.cc
  - src/core/lib/security/security_connector/local/local_security_connector.cc
  - src/core/lib/security/security_connector/security_connector.cc
  - src/core/lib/security/security_connector/ssl/ssl_security_connector.cc
  - src/core/lib/security/security_connector/ssl_utils.cc
  - src/core/lib/security/security_connector/ssl_utils_config.cc
  - src/core/lib/security/security_connector/tls/tls_security_connector.cc
  - src/core/lib/security/transport/client_auth_filter.cc
  - src/core/lib/security/transport/secure_endpoint.cc
  - src/core/lib/security/transport/security_handshaker.cc
  - src/core/lib/security/transport/server_auth_filter.cc
  - src/core/lib/security/transport/tsi_error.cc
  - src/core/lib/security/util/json_util.cc
  - src/core/lib/service_config/service_config_impl.cc
  - src/core/lib/service_config/service_config_parser.cc
  - src/core/lib/slice/b64.cc
  - src/core/lib/slice/percent_encoding.cc
  - src/core/lib/slice/slice.cc
  - src/core/lib/slice/slice_api.cc
  - src/core/lib/slice/slice_buffer.cc
  - src/core/lib/slice/slice_buffer_api.cc
  - src/core/lib/slice/slice_refcount.cc
  - src/core/lib/slice/slice_string_helpers.cc
  - src/core/lib/surface/api_trace.cc
  - src/core/lib/surface/builtins.cc
  - src/core/lib/surface/byte_buffer.cc
  - src/core/lib/surface/byte_buffer_reader.cc
  - src/core/lib/surface/call.cc
  - src/core/lib/surface/call_details.cc
  - src/core/lib/surface/call_log_batch.cc
  - src/core/lib/surface/channel.cc
  - src/core/lib/surface/channel_init.cc
  - src/core/lib/surface/channel_ping.cc
  - src/core/lib/surface/channel_stack_type.cc
  - src/core/lib/surface/completion_queue.cc
  - src/core/lib/surface/completion_queue_factory.cc
  - src/core/lib/surface/event_string.cc
  - src/core/lib/surface/init.cc
  - src/core/lib/surface/lame_client.cc
  - src/core/lib/surface/metadata_array.cc
  - src/core/lib/surface/server.cc
  - src/core/lib/surface/validate_metadata.cc
  - src/core/lib/surface/version.cc
  - src/core/lib/transport/bdp_estimator.cc
  - src/core/lib/transport/connectivity_state.cc
  - src/core/lib/transport/error_utils.cc
  - src/core/lib/transport/handshaker.cc
  - src/core/lib/transport/handshaker_registry.cc
  - src/core/lib/transport/http_connect_handshaker.cc
  - src/core/lib/transport/metadata_batch.cc
  - src/core/lib/transport/parsed_metadata.cc
  - src/core/lib/transport/pid_controller.cc
  - src/core/lib/transport/status_conversion.cc
  - src/core/lib/transport/tcp_connect_handshaker.cc
  - src/core/lib/transport/timeout_encoding.cc
  - src/core/lib/transport/transport.cc
  - src/core/lib/transport/transport_op_string.cc
  - src/core/lib/uri/uri_parser.cc
  - src/core/plugin_registry/grpc_plugin_registry.cc
  - src/core/plugin_registry/grpc_plugin_registry_extra.cc
  - src/core/tsi/alts/crypt/aes_gcm.cc
  - src/core/tsi/alts/crypt/gsec.cc
  - src/core/tsi/alts/frame_protector/alts_counter.cc
  - src/core/tsi/alts/frame_protector/alts_crypter.cc
  - src/core/tsi/alts/frame_protector/alts_frame_protector.cc
  - src/core/tsi/alts/frame_protector/alts_record_protocol_crypter_common.cc
  - src/core/tsi/alts/frame_protector/alts_seal_privacy_integrity_crypter.cc
  - src/core/tsi/alts/frame_protector/alts_unseal_privacy_integrity_crypter.cc
  - src/core/tsi/alts/frame_protector/frame_handler.cc
  - src/core/tsi/alts/handshaker/alts_handshaker_client.cc
  - src/core/tsi/alts/handshaker/alts_shared_resource.cc
  - src/core/tsi/alts/handshaker/alts_tsi_handshaker.cc
  - src/core/tsi/alts/handshaker/alts_tsi_utils.cc
  - src/core/tsi/alts/handshaker/transport_security_common_api.cc
  - src/core/tsi/alts/zero_copy_frame_protector/alts_grpc_integrity_only_record_protocol.cc
  - src/core/tsi/alts/zero_copy_frame_protector/alts_grpc_privacy_integrity_record_protocol.cc
  - src/core/tsi/alts/zero_copy_frame_protector/alts_grpc_record_protocol_common.cc
  - src/core/tsi/alts/zero_copy_frame_protector/alts_iovec_record_protocol.cc
  - src/core/tsi/alts/zero_copy_frame_protector/alts_zero_copy_grpc_protector.cc
  - src/core/tsi/fake_transport_security.cc
  - src/core/tsi/local_transport_security.cc
  - src/core/tsi/ssl/key_logging/ssl_key_logging.cc
  - src/core/tsi/ssl/session_cache/ssl_session_boringssl.cc
  - src/core/tsi/ssl/session_cache/ssl_session_cache.cc
  - src/core/tsi/ssl/session_cache/ssl_session_openssl.cc
  - src/core/tsi/ssl_transport_security.cc
  - src/core/tsi/transport_security.cc
  - src/core/tsi/transport_security_grpc.cc
  deps:
  - absl/container:flat_hash_map
  - absl/container:flat_hash_set
  - absl/container:inlined_vector
  - absl/functional:any_invocable
  - absl/functional:bind_front
  - absl/functional:function_ref
  - absl/hash:hash
  - absl/meta:type_traits
  - absl/status:statusor
  - absl/types:span
  - absl/types:variant
  - absl/utility:utility
  - gpr
  - libssl
  - address_sorting
  - upb
  baselib: true
  generate_plugin_registry: true
- name: grpc_test_util
  build: private
  language: c
  public_headers: []
  headers:
  - test/core/event_engine/test_init.h
  - test/core/util/build.h
  - test/core/util/cmdline.h
  - test/core/util/evaluate_args_test_util.h
  - test/core/util/fuzzer_util.h
  - test/core/util/grpc_profiler.h
  - test/core/util/histogram.h
  - test/core/util/mock_authorization_endpoint.h
  - test/core/util/mock_endpoint.h
  - test/core/util/parse_hexstring.h
  - test/core/util/passthru_endpoint.h
  - test/core/util/port.h
  - test/core/util/port_server_client.h
  - test/core/util/reconnect_server.h
  - test/core/util/resolve_localhost_ip46.h
  - test/core/util/slice_splitter.h
  - test/core/util/stack_tracer.h
  - test/core/util/subprocess.h
  - test/core/util/test_config.h
  - test/core/util/test_tcp_server.h
  - test/core/util/tls_utils.h
  - test/core/util/tracer_util.h
  src:
  - test/core/event_engine/test_init.cc
  - test/core/util/build.cc
  - test/core/util/cmdline.cc
  - test/core/util/fuzzer_util.cc
  - test/core/util/grpc_profiler.cc
  - test/core/util/histogram.cc
  - test/core/util/mock_endpoint.cc
  - test/core/util/parse_hexstring.cc
  - test/core/util/passthru_endpoint.cc
  - test/core/util/port.cc
  - test/core/util/port_isolated_runtime_environment.cc
  - test/core/util/port_server_client.cc
  - test/core/util/reconnect_server.cc
  - test/core/util/resolve_localhost_ip46.cc
  - test/core/util/slice_splitter.cc
  - test/core/util/stack_tracer.cc
  - test/core/util/subprocess_posix.cc
  - test/core/util/subprocess_windows.cc
  - test/core/util/test_config.cc
  - test/core/util/test_tcp_server.cc
  - test/core/util/tls_utils.cc
  - test/core/util/tracer_util.cc
  deps:
  - absl/debugging:failure_signal_handler
  - absl/debugging:stacktrace
  - absl/debugging:symbolize
  - grpc
- name: grpc_test_util_unsecure
  build: private
  language: c
  public_headers: []
  headers:
  - test/core/event_engine/test_init.h
  - test/core/util/build.h
  - test/core/util/cmdline.h
  - test/core/util/evaluate_args_test_util.h
  - test/core/util/fuzzer_util.h
  - test/core/util/grpc_profiler.h
  - test/core/util/histogram.h
  - test/core/util/mock_authorization_endpoint.h
  - test/core/util/mock_endpoint.h
  - test/core/util/parse_hexstring.h
  - test/core/util/passthru_endpoint.h
  - test/core/util/port.h
  - test/core/util/port_server_client.h
  - test/core/util/reconnect_server.h
  - test/core/util/resolve_localhost_ip46.h
  - test/core/util/slice_splitter.h
  - test/core/util/stack_tracer.h
  - test/core/util/subprocess.h
  - test/core/util/test_config.h
  - test/core/util/test_tcp_server.h
  - test/core/util/tracer_util.h
  src:
  - test/core/event_engine/test_init.cc
  - test/core/util/build.cc
  - test/core/util/cmdline.cc
  - test/core/util/fuzzer_util.cc
  - test/core/util/grpc_profiler.cc
  - test/core/util/histogram.cc
  - test/core/util/mock_endpoint.cc
  - test/core/util/parse_hexstring.cc
  - test/core/util/passthru_endpoint.cc
  - test/core/util/port.cc
  - test/core/util/port_isolated_runtime_environment.cc
  - test/core/util/port_server_client.cc
  - test/core/util/reconnect_server.cc
  - test/core/util/resolve_localhost_ip46.cc
  - test/core/util/slice_splitter.cc
  - test/core/util/stack_tracer.cc
  - test/core/util/subprocess_posix.cc
  - test/core/util/subprocess_windows.cc
  - test/core/util/test_config.cc
  - test/core/util/test_tcp_server.cc
  - test/core/util/tracer_util.cc
  deps:
  - absl/debugging:failure_signal_handler
  - absl/debugging:stacktrace
  - absl/debugging:symbolize
  - grpc_unsecure
- name: grpc_unsecure
  build: all
  language: c
  public_headers:
  - include/grpc/byte_buffer.h
  - include/grpc/byte_buffer_reader.h
  - include/grpc/census.h
  - include/grpc/compression.h
  - include/grpc/event_engine/endpoint_config.h
  - include/grpc/event_engine/event_engine.h
  - include/grpc/event_engine/internal/memory_allocator_impl.h
  - include/grpc/event_engine/memory_allocator.h
  - include/grpc/event_engine/memory_request.h
  - include/grpc/event_engine/port.h
  - include/grpc/event_engine/slice.h
  - include/grpc/event_engine/slice_buffer.h
  - include/grpc/fork.h
  - include/grpc/grpc.h
  - include/grpc/grpc_posix.h
  - include/grpc/grpc_security.h
  - include/grpc/grpc_security_constants.h
  - include/grpc/load_reporting.h
  - include/grpc/slice.h
  - include/grpc/slice_buffer.h
  - include/grpc/status.h
  - include/grpc/support/alloc.h
  - include/grpc/support/atm.h
  - include/grpc/support/atm_gcc_atomic.h
  - include/grpc/support/atm_gcc_sync.h
  - include/grpc/support/atm_windows.h
  - include/grpc/support/cpu.h
  - include/grpc/support/log.h
  - include/grpc/support/log_windows.h
  - include/grpc/support/port_platform.h
  - include/grpc/support/string_util.h
  - include/grpc/support/sync.h
  - include/grpc/support/sync_abseil.h
  - include/grpc/support/sync_custom.h
  - include/grpc/support/sync_generic.h
  - include/grpc/support/sync_posix.h
  - include/grpc/support/sync_windows.h
  - include/grpc/support/thd_id.h
  - include/grpc/support/time.h
  - include/grpc/support/workaround_list.h
  headers:
  - src/core/ext/filters/channel_idle/channel_idle_filter.h
  - src/core/ext/filters/channel_idle/idle_filter_state.h
  - src/core/ext/filters/client_channel/backend_metric.h
  - src/core/ext/filters/client_channel/backup_poller.h
  - src/core/ext/filters/client_channel/client_channel.h
  - src/core/ext/filters/client_channel/client_channel_channelz.h
  - src/core/ext/filters/client_channel/client_channel_factory.h
  - src/core/ext/filters/client_channel/config_selector.h
  - src/core/ext/filters/client_channel/connector.h
  - src/core/ext/filters/client_channel/dynamic_filters.h
  - src/core/ext/filters/client_channel/global_subchannel_pool.h
  - src/core/ext/filters/client_channel/health/health_check_client.h
  - src/core/ext/filters/client_channel/http_proxy.h
  - src/core/ext/filters/client_channel/lb_policy.h
  - src/core/ext/filters/client_channel/lb_policy/address_filtering.h
  - src/core/ext/filters/client_channel/lb_policy/backend_metric_data.h
  - src/core/ext/filters/client_channel/lb_policy/child_policy_handler.h
  - src/core/ext/filters/client_channel/lb_policy/grpclb/client_load_reporting_filter.h
  - src/core/ext/filters/client_channel/lb_policy/grpclb/grpclb.h
  - src/core/ext/filters/client_channel/lb_policy/grpclb/grpclb_balancer_addresses.h
  - src/core/ext/filters/client_channel/lb_policy/grpclb/grpclb_client_stats.h
  - src/core/ext/filters/client_channel/lb_policy/grpclb/load_balancer_api.h
  - src/core/ext/filters/client_channel/lb_policy/oob_backend_metric.h
  - src/core/ext/filters/client_channel/lb_policy/outlier_detection/outlier_detection.h
  - src/core/ext/filters/client_channel/lb_policy/ring_hash/ring_hash.h
  - src/core/ext/filters/client_channel/lb_policy/subchannel_list.h
  - src/core/ext/filters/client_channel/lb_policy_factory.h
  - src/core/ext/filters/client_channel/lb_policy_registry.h
  - src/core/ext/filters/client_channel/local_subchannel_pool.h
  - src/core/ext/filters/client_channel/proxy_mapper.h
  - src/core/ext/filters/client_channel/proxy_mapper_registry.h
  - src/core/ext/filters/client_channel/resolver/dns/c_ares/grpc_ares_ev_driver.h
  - src/core/ext/filters/client_channel/resolver/dns/c_ares/grpc_ares_wrapper.h
  - src/core/ext/filters/client_channel/resolver/dns/dns_resolver_selection.h
  - src/core/ext/filters/client_channel/resolver/fake/fake_resolver.h
  - src/core/ext/filters/client_channel/resolver/polling_resolver.h
  - src/core/ext/filters/client_channel/resolver_result_parsing.h
  - src/core/ext/filters/client_channel/retry_filter.h
  - src/core/ext/filters/client_channel/retry_service_config.h
  - src/core/ext/filters/client_channel/retry_throttle.h
  - src/core/ext/filters/client_channel/subchannel.h
  - src/core/ext/filters/client_channel/subchannel_interface.h
  - src/core/ext/filters/client_channel/subchannel_interface_internal.h
  - src/core/ext/filters/client_channel/subchannel_pool_interface.h
  - src/core/ext/filters/client_channel/subchannel_stream_client.h
  - src/core/ext/filters/deadline/deadline_filter.h
  - src/core/ext/filters/fault_injection/fault_injection_filter.h
  - src/core/ext/filters/fault_injection/service_config_parser.h
  - src/core/ext/filters/http/client/http_client_filter.h
  - src/core/ext/filters/http/client_authority_filter.h
  - src/core/ext/filters/http/message_compress/message_compress_filter.h
  - src/core/ext/filters/http/message_compress/message_decompress_filter.h
  - src/core/ext/filters/http/server/http_server_filter.h
  - src/core/ext/filters/message_size/message_size_filter.h
  - src/core/ext/transport/chttp2/client/chttp2_connector.h
  - src/core/ext/transport/chttp2/server/chttp2_server.h
  - src/core/ext/transport/chttp2/transport/bin_decoder.h
  - src/core/ext/transport/chttp2/transport/bin_encoder.h
  - src/core/ext/transport/chttp2/transport/chttp2_transport.h
  - src/core/ext/transport/chttp2/transport/context_list.h
  - src/core/ext/transport/chttp2/transport/flow_control.h
  - src/core/ext/transport/chttp2/transport/frame.h
  - src/core/ext/transport/chttp2/transport/frame_data.h
  - src/core/ext/transport/chttp2/transport/frame_goaway.h
  - src/core/ext/transport/chttp2/transport/frame_ping.h
  - src/core/ext/transport/chttp2/transport/frame_rst_stream.h
  - src/core/ext/transport/chttp2/transport/frame_settings.h
  - src/core/ext/transport/chttp2/transport/frame_window_update.h
  - src/core/ext/transport/chttp2/transport/hpack_constants.h
  - src/core/ext/transport/chttp2/transport/hpack_encoder.h
  - src/core/ext/transport/chttp2/transport/hpack_encoder_table.h
  - src/core/ext/transport/chttp2/transport/hpack_parser.h
  - src/core/ext/transport/chttp2/transport/hpack_parser_table.h
  - src/core/ext/transport/chttp2/transport/http2_settings.h
  - src/core/ext/transport/chttp2/transport/huffsyms.h
  - src/core/ext/transport/chttp2/transport/internal.h
  - src/core/ext/transport/chttp2/transport/stream_map.h
  - src/core/ext/transport/chttp2/transport/varint.h
  - src/core/ext/transport/inproc/inproc_transport.h
  - src/core/ext/upb-generated/google/api/annotations.upb.h
  - src/core/ext/upb-generated/google/api/http.upb.h
  - src/core/ext/upb-generated/google/protobuf/any.upb.h
  - src/core/ext/upb-generated/google/protobuf/descriptor.upb.h
  - src/core/ext/upb-generated/google/protobuf/duration.upb.h
  - src/core/ext/upb-generated/google/protobuf/empty.upb.h
  - src/core/ext/upb-generated/google/protobuf/struct.upb.h
  - src/core/ext/upb-generated/google/protobuf/timestamp.upb.h
  - src/core/ext/upb-generated/google/protobuf/wrappers.upb.h
  - src/core/ext/upb-generated/google/rpc/status.upb.h
  - src/core/ext/upb-generated/src/proto/grpc/health/v1/health.upb.h
  - src/core/ext/upb-generated/src/proto/grpc/lb/v1/load_balancer.upb.h
  - src/core/ext/upb-generated/src/proto/grpc/lookup/v1/rls.upb.h
  - src/core/ext/upb-generated/validate/validate.upb.h
  - src/core/ext/upb-generated/xds/data/orca/v3/orca_load_report.upb.h
  - src/core/ext/upb-generated/xds/service/orca/v3/orca.upb.h
  - src/core/lib/address_utils/parse_address.h
  - src/core/lib/address_utils/sockaddr_utils.h
  - src/core/lib/avl/avl.h
  - src/core/lib/backoff/backoff.h
  - src/core/lib/channel/call_finalization.h
  - src/core/lib/channel/call_tracer.h
  - src/core/lib/channel/channel_args.h
  - src/core/lib/channel/channel_args_preconditioning.h
  - src/core/lib/channel/channel_fwd.h
  - src/core/lib/channel/channel_stack.h
  - src/core/lib/channel/channel_stack_builder.h
  - src/core/lib/channel/channel_stack_builder_impl.h
  - src/core/lib/channel/channel_trace.h
  - src/core/lib/channel/channelz.h
  - src/core/lib/channel/channelz_registry.h
  - src/core/lib/channel/connected_channel.h
  - src/core/lib/channel/context.h
  - src/core/lib/channel/promise_based_filter.h
  - src/core/lib/channel/status_util.h
  - src/core/lib/compression/compression_internal.h
  - src/core/lib/compression/message_compress.h
  - src/core/lib/config/core_configuration.h
  - src/core/lib/debug/stats.h
  - src/core/lib/debug/stats_data.h
  - src/core/lib/debug/trace.h
  - src/core/lib/event_engine/channel_args_endpoint_config.h
  - src/core/lib/event_engine/default_event_engine_factory.h
  - src/core/lib/event_engine/event_engine_factory.h
  - src/core/lib/event_engine/handle_containers.h
  - src/core/lib/event_engine/iomgr_engine/iomgr_engine.h
  - src/core/lib/event_engine/iomgr_engine/thread_pool.h
  - src/core/lib/event_engine/iomgr_engine/timer.h
  - src/core/lib/event_engine/iomgr_engine/timer_heap.h
  - src/core/lib/event_engine/iomgr_engine/timer_manager.h
  - src/core/lib/event_engine/promise.h
  - src/core/lib/event_engine/trace.h
  - src/core/lib/gprpp/atomic_utils.h
  - src/core/lib/gprpp/bitset.h
  - src/core/lib/gprpp/chunked_vector.h
  - src/core/lib/gprpp/cpp_impl_of.h
  - src/core/lib/gprpp/dual_ref_counted.h
  - src/core/lib/gprpp/match.h
  - src/core/lib/gprpp/orphanable.h
  - src/core/lib/gprpp/overload.h
  - src/core/lib/gprpp/ref_counted.h
  - src/core/lib/gprpp/ref_counted_ptr.h
  - src/core/lib/gprpp/single_set_ptr.h
  - src/core/lib/gprpp/status_helper.h
  - src/core/lib/gprpp/table.h
  - src/core/lib/gprpp/time.h
  - src/core/lib/gprpp/time_averaged_stats.h
  - src/core/lib/gprpp/unique_type_name.h
  - src/core/lib/gprpp/work_serializer.h
  - src/core/lib/http/format_request.h
  - src/core/lib/http/httpcli.h
  - src/core/lib/http/parser.h
  - src/core/lib/iomgr/block_annotate.h
  - src/core/lib/iomgr/buffer_list.h
  - src/core/lib/iomgr/call_combiner.h
  - src/core/lib/iomgr/cfstream_handle.h
  - src/core/lib/iomgr/closure.h
  - src/core/lib/iomgr/combiner.h
  - src/core/lib/iomgr/dynamic_annotations.h
  - src/core/lib/iomgr/endpoint.h
  - src/core/lib/iomgr/endpoint_cfstream.h
  - src/core/lib/iomgr/endpoint_pair.h
  - src/core/lib/iomgr/error.h
  - src/core/lib/iomgr/error_cfstream.h
  - src/core/lib/iomgr/error_internal.h
  - src/core/lib/iomgr/ev_apple.h
  - src/core/lib/iomgr/ev_epoll1_linux.h
  - src/core/lib/iomgr/ev_poll_posix.h
  - src/core/lib/iomgr/ev_posix.h
  - src/core/lib/iomgr/exec_ctx.h
  - src/core/lib/iomgr/executor.h
  - src/core/lib/iomgr/gethostname.h
  - src/core/lib/iomgr/grpc_if_nametoindex.h
  - src/core/lib/iomgr/internal_errqueue.h
  - src/core/lib/iomgr/iocp_windows.h
  - src/core/lib/iomgr/iomgr.h
  - src/core/lib/iomgr/iomgr_fwd.h
  - src/core/lib/iomgr/iomgr_internal.h
  - src/core/lib/iomgr/load_file.h
  - src/core/lib/iomgr/lockfree_event.h
  - src/core/lib/iomgr/nameser.h
  - src/core/lib/iomgr/polling_entity.h
  - src/core/lib/iomgr/pollset.h
  - src/core/lib/iomgr/pollset_set.h
  - src/core/lib/iomgr/pollset_set_windows.h
  - src/core/lib/iomgr/pollset_windows.h
  - src/core/lib/iomgr/port.h
  - src/core/lib/iomgr/python_util.h
  - src/core/lib/iomgr/resolve_address.h
  - src/core/lib/iomgr/resolve_address_impl.h
  - src/core/lib/iomgr/resolve_address_posix.h
  - src/core/lib/iomgr/resolve_address_windows.h
  - src/core/lib/iomgr/resolved_address.h
  - src/core/lib/iomgr/sockaddr.h
  - src/core/lib/iomgr/sockaddr_posix.h
  - src/core/lib/iomgr/sockaddr_windows.h
  - src/core/lib/iomgr/socket_factory_posix.h
  - src/core/lib/iomgr/socket_mutator.h
  - src/core/lib/iomgr/socket_utils.h
  - src/core/lib/iomgr/socket_utils_posix.h
  - src/core/lib/iomgr/socket_windows.h
  - src/core/lib/iomgr/tcp_client.h
  - src/core/lib/iomgr/tcp_client_posix.h
  - src/core/lib/iomgr/tcp_posix.h
  - src/core/lib/iomgr/tcp_server.h
  - src/core/lib/iomgr/tcp_server_utils_posix.h
  - src/core/lib/iomgr/tcp_windows.h
  - src/core/lib/iomgr/timer.h
  - src/core/lib/iomgr/timer_generic.h
  - src/core/lib/iomgr/timer_heap.h
  - src/core/lib/iomgr/timer_manager.h
  - src/core/lib/iomgr/unix_sockets_posix.h
  - src/core/lib/iomgr/wakeup_fd_pipe.h
  - src/core/lib/iomgr/wakeup_fd_posix.h
  - src/core/lib/json/json.h
  - src/core/lib/json/json_util.h
  - src/core/lib/promise/activity.h
  - src/core/lib/promise/arena_promise.h
  - src/core/lib/promise/call_push_pull.h
  - src/core/lib/promise/context.h
  - src/core/lib/promise/detail/basic_seq.h
  - src/core/lib/promise/detail/promise_factory.h
  - src/core/lib/promise/detail/promise_like.h
  - src/core/lib/promise/detail/status.h
  - src/core/lib/promise/detail/switch.h
  - src/core/lib/promise/exec_ctx_wakeup_scheduler.h
  - src/core/lib/promise/intra_activity_waiter.h
  - src/core/lib/promise/latch.h
  - src/core/lib/promise/loop.h
  - src/core/lib/promise/map.h
  - src/core/lib/promise/poll.h
  - src/core/lib/promise/promise.h
  - src/core/lib/promise/race.h
  - src/core/lib/promise/seq.h
  - src/core/lib/promise/sleep.h
  - src/core/lib/promise/try_seq.h
  - src/core/lib/resolver/resolver.h
  - src/core/lib/resolver/resolver_factory.h
  - src/core/lib/resolver/resolver_registry.h
  - src/core/lib/resolver/server_address.h
  - src/core/lib/resource_quota/api.h
  - src/core/lib/resource_quota/arena.h
  - src/core/lib/resource_quota/memory_quota.h
  - src/core/lib/resource_quota/resource_quota.h
  - src/core/lib/resource_quota/thread_quota.h
  - src/core/lib/resource_quota/trace.h
  - src/core/lib/security/authorization/authorization_engine.h
  - src/core/lib/security/authorization/authorization_policy_provider.h
  - src/core/lib/security/authorization/evaluate_args.h
  - src/core/lib/security/authorization/grpc_server_authz_filter.h
  - src/core/lib/security/context/security_context.h
  - src/core/lib/security/credentials/call_creds_util.h
  - src/core/lib/security/credentials/channel_creds_registry.h
  - src/core/lib/security/credentials/composite/composite_credentials.h
  - src/core/lib/security/credentials/credentials.h
  - src/core/lib/security/credentials/fake/fake_credentials.h
  - src/core/lib/security/credentials/insecure/insecure_credentials.h
  - src/core/lib/security/credentials/plugin/plugin_credentials.h
  - src/core/lib/security/credentials/tls/tls_utils.h
  - src/core/lib/security/security_connector/fake/fake_security_connector.h
  - src/core/lib/security/security_connector/insecure/insecure_security_connector.h
  - src/core/lib/security/security_connector/load_system_roots.h
  - src/core/lib/security/security_connector/load_system_roots_supported.h
  - src/core/lib/security/security_connector/security_connector.h
  - src/core/lib/security/transport/auth_filters.h
  - src/core/lib/security/transport/secure_endpoint.h
  - src/core/lib/security/transport/security_handshaker.h
  - src/core/lib/security/transport/tsi_error.h
  - src/core/lib/security/util/json_util.h
  - src/core/lib/service_config/service_config.h
  - src/core/lib/service_config/service_config_call_data.h
  - src/core/lib/service_config/service_config_impl.h
  - src/core/lib/service_config/service_config_parser.h
  - src/core/lib/slice/b64.h
  - src/core/lib/slice/percent_encoding.h
  - src/core/lib/slice/slice.h
  - src/core/lib/slice/slice_buffer.h
  - src/core/lib/slice/slice_internal.h
  - src/core/lib/slice/slice_refcount.h
  - src/core/lib/slice/slice_refcount_base.h
  - src/core/lib/slice/slice_string_helpers.h
  - src/core/lib/surface/api_trace.h
  - src/core/lib/surface/builtins.h
  - src/core/lib/surface/call.h
  - src/core/lib/surface/call_test_only.h
  - src/core/lib/surface/channel.h
  - src/core/lib/surface/channel_init.h
  - src/core/lib/surface/channel_stack_type.h
  - src/core/lib/surface/completion_queue.h
  - src/core/lib/surface/completion_queue_factory.h
  - src/core/lib/surface/event_string.h
  - src/core/lib/surface/init.h
  - src/core/lib/surface/lame_client.h
  - src/core/lib/surface/server.h
  - src/core/lib/surface/validate_metadata.h
  - src/core/lib/transport/bdp_estimator.h
  - src/core/lib/transport/connectivity_state.h
  - src/core/lib/transport/error_utils.h
  - src/core/lib/transport/handshaker.h
  - src/core/lib/transport/handshaker_factory.h
  - src/core/lib/transport/handshaker_registry.h
  - src/core/lib/transport/http2_errors.h
  - src/core/lib/transport/http_connect_handshaker.h
  - src/core/lib/transport/metadata_batch.h
  - src/core/lib/transport/parsed_metadata.h
  - src/core/lib/transport/pid_controller.h
  - src/core/lib/transport/status_conversion.h
  - src/core/lib/transport/tcp_connect_handshaker.h
  - src/core/lib/transport/timeout_encoding.h
  - src/core/lib/transport/transport.h
  - src/core/lib/transport/transport_fwd.h
  - src/core/lib/transport/transport_impl.h
  - src/core/lib/uri/uri_parser.h
  - src/core/tsi/fake_transport_security.h
  - src/core/tsi/local_transport_security.h
  - src/core/tsi/transport_security.h
  - src/core/tsi/transport_security_grpc.h
  - src/core/tsi/transport_security_interface.h
  - third_party/xxhash/xxhash.h
  src:
  - src/core/ext/filters/census/grpc_context.cc
  - src/core/ext/filters/channel_idle/channel_idle_filter.cc
  - src/core/ext/filters/channel_idle/idle_filter_state.cc
  - src/core/ext/filters/client_channel/backend_metric.cc
  - src/core/ext/filters/client_channel/backup_poller.cc
  - src/core/ext/filters/client_channel/channel_connectivity.cc
  - src/core/ext/filters/client_channel/client_channel.cc
  - src/core/ext/filters/client_channel/client_channel_channelz.cc
  - src/core/ext/filters/client_channel/client_channel_factory.cc
  - src/core/ext/filters/client_channel/client_channel_plugin.cc
  - src/core/ext/filters/client_channel/config_selector.cc
  - src/core/ext/filters/client_channel/dynamic_filters.cc
  - src/core/ext/filters/client_channel/global_subchannel_pool.cc
  - src/core/ext/filters/client_channel/health/health_check_client.cc
  - src/core/ext/filters/client_channel/http_proxy.cc
  - src/core/ext/filters/client_channel/lb_policy.cc
  - src/core/ext/filters/client_channel/lb_policy/address_filtering.cc
  - src/core/ext/filters/client_channel/lb_policy/child_policy_handler.cc
  - src/core/ext/filters/client_channel/lb_policy/grpclb/client_load_reporting_filter.cc
  - src/core/ext/filters/client_channel/lb_policy/grpclb/grpclb.cc
  - src/core/ext/filters/client_channel/lb_policy/grpclb/grpclb_balancer_addresses.cc
  - src/core/ext/filters/client_channel/lb_policy/grpclb/grpclb_client_stats.cc
  - src/core/ext/filters/client_channel/lb_policy/grpclb/load_balancer_api.cc
  - src/core/ext/filters/client_channel/lb_policy/oob_backend_metric.cc
  - src/core/ext/filters/client_channel/lb_policy/outlier_detection/outlier_detection.cc
  - src/core/ext/filters/client_channel/lb_policy/pick_first/pick_first.cc
  - src/core/ext/filters/client_channel/lb_policy/priority/priority.cc
  - src/core/ext/filters/client_channel/lb_policy/ring_hash/ring_hash.cc
  - src/core/ext/filters/client_channel/lb_policy/rls/rls.cc
  - src/core/ext/filters/client_channel/lb_policy/round_robin/round_robin.cc
  - src/core/ext/filters/client_channel/lb_policy/weighted_target/weighted_target.cc
  - src/core/ext/filters/client_channel/lb_policy_registry.cc
  - src/core/ext/filters/client_channel/local_subchannel_pool.cc
  - src/core/ext/filters/client_channel/proxy_mapper_registry.cc
  - src/core/ext/filters/client_channel/resolver/binder/binder_resolver.cc
  - src/core/ext/filters/client_channel/resolver/dns/c_ares/dns_resolver_ares.cc
  - src/core/ext/filters/client_channel/resolver/dns/c_ares/grpc_ares_ev_driver_posix.cc
  - src/core/ext/filters/client_channel/resolver/dns/c_ares/grpc_ares_ev_driver_windows.cc
  - src/core/ext/filters/client_channel/resolver/dns/c_ares/grpc_ares_wrapper.cc
  - src/core/ext/filters/client_channel/resolver/dns/c_ares/grpc_ares_wrapper_posix.cc
  - src/core/ext/filters/client_channel/resolver/dns/c_ares/grpc_ares_wrapper_windows.cc
  - src/core/ext/filters/client_channel/resolver/dns/dns_resolver_selection.cc
  - src/core/ext/filters/client_channel/resolver/dns/native/dns_resolver.cc
  - src/core/ext/filters/client_channel/resolver/fake/fake_resolver.cc
  - src/core/ext/filters/client_channel/resolver/polling_resolver.cc
  - src/core/ext/filters/client_channel/resolver/sockaddr/sockaddr_resolver.cc
  - src/core/ext/filters/client_channel/resolver_result_parsing.cc
  - src/core/ext/filters/client_channel/retry_filter.cc
  - src/core/ext/filters/client_channel/retry_service_config.cc
  - src/core/ext/filters/client_channel/retry_throttle.cc
  - src/core/ext/filters/client_channel/service_config_channel_arg_filter.cc
  - src/core/ext/filters/client_channel/subchannel.cc
  - src/core/ext/filters/client_channel/subchannel_pool_interface.cc
  - src/core/ext/filters/client_channel/subchannel_stream_client.cc
  - src/core/ext/filters/deadline/deadline_filter.cc
  - src/core/ext/filters/fault_injection/fault_injection_filter.cc
  - src/core/ext/filters/fault_injection/service_config_parser.cc
  - src/core/ext/filters/http/client/http_client_filter.cc
  - src/core/ext/filters/http/client_authority_filter.cc
  - src/core/ext/filters/http/http_filters_plugin.cc
  - src/core/ext/filters/http/message_compress/message_compress_filter.cc
  - src/core/ext/filters/http/message_compress/message_decompress_filter.cc
  - src/core/ext/filters/http/server/http_server_filter.cc
  - src/core/ext/filters/message_size/message_size_filter.cc
  - src/core/ext/transport/chttp2/client/chttp2_connector.cc
  - src/core/ext/transport/chttp2/server/chttp2_server.cc
  - src/core/ext/transport/chttp2/transport/bin_decoder.cc
  - src/core/ext/transport/chttp2/transport/bin_encoder.cc
  - src/core/ext/transport/chttp2/transport/chttp2_transport.cc
  - src/core/ext/transport/chttp2/transport/context_list.cc
  - src/core/ext/transport/chttp2/transport/flow_control.cc
  - src/core/ext/transport/chttp2/transport/frame_data.cc
  - src/core/ext/transport/chttp2/transport/frame_goaway.cc
  - src/core/ext/transport/chttp2/transport/frame_ping.cc
  - src/core/ext/transport/chttp2/transport/frame_rst_stream.cc
  - src/core/ext/transport/chttp2/transport/frame_settings.cc
  - src/core/ext/transport/chttp2/transport/frame_window_update.cc
  - src/core/ext/transport/chttp2/transport/hpack_encoder.cc
  - src/core/ext/transport/chttp2/transport/hpack_encoder_table.cc
  - src/core/ext/transport/chttp2/transport/hpack_parser.cc
  - src/core/ext/transport/chttp2/transport/hpack_parser_table.cc
  - src/core/ext/transport/chttp2/transport/http2_settings.cc
  - src/core/ext/transport/chttp2/transport/huffsyms.cc
  - src/core/ext/transport/chttp2/transport/parsing.cc
  - src/core/ext/transport/chttp2/transport/stream_lists.cc
  - src/core/ext/transport/chttp2/transport/stream_map.cc
  - src/core/ext/transport/chttp2/transport/varint.cc
  - src/core/ext/transport/chttp2/transport/writing.cc
  - src/core/ext/transport/inproc/inproc_plugin.cc
  - src/core/ext/transport/inproc/inproc_transport.cc
  - src/core/ext/upb-generated/google/api/annotations.upb.c
  - src/core/ext/upb-generated/google/api/http.upb.c
  - src/core/ext/upb-generated/google/protobuf/any.upb.c
  - src/core/ext/upb-generated/google/protobuf/descriptor.upb.c
  - src/core/ext/upb-generated/google/protobuf/duration.upb.c
  - src/core/ext/upb-generated/google/protobuf/empty.upb.c
  - src/core/ext/upb-generated/google/protobuf/struct.upb.c
  - src/core/ext/upb-generated/google/protobuf/timestamp.upb.c
  - src/core/ext/upb-generated/google/protobuf/wrappers.upb.c
  - src/core/ext/upb-generated/google/rpc/status.upb.c
  - src/core/ext/upb-generated/src/proto/grpc/health/v1/health.upb.c
  - src/core/ext/upb-generated/src/proto/grpc/lb/v1/load_balancer.upb.c
  - src/core/ext/upb-generated/src/proto/grpc/lookup/v1/rls.upb.c
  - src/core/ext/upb-generated/validate/validate.upb.c
  - src/core/ext/upb-generated/xds/data/orca/v3/orca_load_report.upb.c
  - src/core/ext/upb-generated/xds/service/orca/v3/orca.upb.c
  - src/core/lib/address_utils/parse_address.cc
  - src/core/lib/address_utils/sockaddr_utils.cc
  - src/core/lib/backoff/backoff.cc
  - src/core/lib/channel/channel_args.cc
  - src/core/lib/channel/channel_args_preconditioning.cc
  - src/core/lib/channel/channel_stack.cc
  - src/core/lib/channel/channel_stack_builder.cc
  - src/core/lib/channel/channel_stack_builder_impl.cc
  - src/core/lib/channel/channel_trace.cc
  - src/core/lib/channel/channelz.cc
  - src/core/lib/channel/channelz_registry.cc
  - src/core/lib/channel/connected_channel.cc
  - src/core/lib/channel/promise_based_filter.cc
  - src/core/lib/channel/status_util.cc
  - src/core/lib/compression/compression.cc
  - src/core/lib/compression/compression_internal.cc
  - src/core/lib/compression/message_compress.cc
  - src/core/lib/config/core_configuration.cc
  - src/core/lib/debug/stats.cc
  - src/core/lib/debug/stats_data.cc
  - src/core/lib/debug/trace.cc
  - src/core/lib/event_engine/channel_args_endpoint_config.cc
  - src/core/lib/event_engine/default_event_engine_factory.cc
  - src/core/lib/event_engine/event_engine.cc
  - src/core/lib/event_engine/iomgr_engine/iomgr_engine.cc
  - src/core/lib/event_engine/iomgr_engine/thread_pool.cc
  - src/core/lib/event_engine/iomgr_engine/timer.cc
  - src/core/lib/event_engine/iomgr_engine/timer_heap.cc
  - src/core/lib/event_engine/iomgr_engine/timer_manager.cc
  - src/core/lib/event_engine/memory_allocator.cc
  - src/core/lib/event_engine/resolved_address.cc
  - src/core/lib/event_engine/slice.cc
  - src/core/lib/event_engine/slice_buffer.cc
  - src/core/lib/event_engine/trace.cc
  - src/core/lib/gprpp/status_helper.cc
  - src/core/lib/gprpp/time.cc
  - src/core/lib/gprpp/time_averaged_stats.cc
  - src/core/lib/gprpp/work_serializer.cc
  - src/core/lib/http/format_request.cc
  - src/core/lib/http/httpcli.cc
  - src/core/lib/http/parser.cc
  - src/core/lib/iomgr/buffer_list.cc
  - src/core/lib/iomgr/call_combiner.cc
  - src/core/lib/iomgr/cfstream_handle.cc
  - src/core/lib/iomgr/combiner.cc
  - src/core/lib/iomgr/dualstack_socket_posix.cc
  - src/core/lib/iomgr/endpoint.cc
  - src/core/lib/iomgr/endpoint_cfstream.cc
  - src/core/lib/iomgr/endpoint_pair_posix.cc
  - src/core/lib/iomgr/endpoint_pair_windows.cc
  - src/core/lib/iomgr/error.cc
  - src/core/lib/iomgr/error_cfstream.cc
  - src/core/lib/iomgr/ev_apple.cc
  - src/core/lib/iomgr/ev_epoll1_linux.cc
  - src/core/lib/iomgr/ev_poll_posix.cc
  - src/core/lib/iomgr/ev_posix.cc
  - src/core/lib/iomgr/ev_windows.cc
  - src/core/lib/iomgr/exec_ctx.cc
  - src/core/lib/iomgr/executor.cc
  - src/core/lib/iomgr/fork_posix.cc
  - src/core/lib/iomgr/fork_windows.cc
  - src/core/lib/iomgr/gethostname_fallback.cc
  - src/core/lib/iomgr/gethostname_host_name_max.cc
  - src/core/lib/iomgr/gethostname_sysconf.cc
  - src/core/lib/iomgr/grpc_if_nametoindex_posix.cc
  - src/core/lib/iomgr/grpc_if_nametoindex_unsupported.cc
  - src/core/lib/iomgr/internal_errqueue.cc
  - src/core/lib/iomgr/iocp_windows.cc
  - src/core/lib/iomgr/iomgr.cc
  - src/core/lib/iomgr/iomgr_internal.cc
  - src/core/lib/iomgr/iomgr_posix.cc
  - src/core/lib/iomgr/iomgr_posix_cfstream.cc
  - src/core/lib/iomgr/iomgr_windows.cc
  - src/core/lib/iomgr/load_file.cc
  - src/core/lib/iomgr/lockfree_event.cc
  - src/core/lib/iomgr/polling_entity.cc
  - src/core/lib/iomgr/pollset.cc
  - src/core/lib/iomgr/pollset_set.cc
  - src/core/lib/iomgr/pollset_set_windows.cc
  - src/core/lib/iomgr/pollset_windows.cc
  - src/core/lib/iomgr/resolve_address.cc
  - src/core/lib/iomgr/resolve_address_posix.cc
  - src/core/lib/iomgr/resolve_address_windows.cc
  - src/core/lib/iomgr/sockaddr_utils_posix.cc
  - src/core/lib/iomgr/socket_factory_posix.cc
  - src/core/lib/iomgr/socket_mutator.cc
  - src/core/lib/iomgr/socket_utils_common_posix.cc
  - src/core/lib/iomgr/socket_utils_linux.cc
  - src/core/lib/iomgr/socket_utils_posix.cc
  - src/core/lib/iomgr/socket_utils_windows.cc
  - src/core/lib/iomgr/socket_windows.cc
  - src/core/lib/iomgr/tcp_client.cc
  - src/core/lib/iomgr/tcp_client_cfstream.cc
  - src/core/lib/iomgr/tcp_client_posix.cc
  - src/core/lib/iomgr/tcp_client_windows.cc
  - src/core/lib/iomgr/tcp_posix.cc
  - src/core/lib/iomgr/tcp_server.cc
  - src/core/lib/iomgr/tcp_server_posix.cc
  - src/core/lib/iomgr/tcp_server_utils_posix_common.cc
  - src/core/lib/iomgr/tcp_server_utils_posix_ifaddrs.cc
  - src/core/lib/iomgr/tcp_server_utils_posix_noifaddrs.cc
  - src/core/lib/iomgr/tcp_server_windows.cc
  - src/core/lib/iomgr/tcp_windows.cc
  - src/core/lib/iomgr/timer.cc
  - src/core/lib/iomgr/timer_generic.cc
  - src/core/lib/iomgr/timer_heap.cc
  - src/core/lib/iomgr/timer_manager.cc
  - src/core/lib/iomgr/unix_sockets_posix.cc
  - src/core/lib/iomgr/unix_sockets_posix_noop.cc
  - src/core/lib/iomgr/wakeup_fd_eventfd.cc
  - src/core/lib/iomgr/wakeup_fd_nospecial.cc
  - src/core/lib/iomgr/wakeup_fd_pipe.cc
  - src/core/lib/iomgr/wakeup_fd_posix.cc
  - src/core/lib/json/json_reader.cc
  - src/core/lib/json/json_util.cc
  - src/core/lib/json/json_writer.cc
  - src/core/lib/promise/activity.cc
  - src/core/lib/promise/sleep.cc
  - src/core/lib/resolver/resolver.cc
  - src/core/lib/resolver/resolver_registry.cc
  - src/core/lib/resolver/server_address.cc
  - src/core/lib/resource_quota/api.cc
  - src/core/lib/resource_quota/arena.cc
  - src/core/lib/resource_quota/memory_quota.cc
  - src/core/lib/resource_quota/resource_quota.cc
  - src/core/lib/resource_quota/thread_quota.cc
  - src/core/lib/resource_quota/trace.cc
  - src/core/lib/security/authorization/authorization_policy_provider_vtable.cc
  - src/core/lib/security/authorization/evaluate_args.cc
  - src/core/lib/security/authorization/grpc_server_authz_filter.cc
  - src/core/lib/security/context/security_context.cc
  - src/core/lib/security/credentials/call_creds_util.cc
  - src/core/lib/security/credentials/composite/composite_credentials.cc
  - src/core/lib/security/credentials/credentials.cc
  - src/core/lib/security/credentials/fake/fake_credentials.cc
  - src/core/lib/security/credentials/insecure/insecure_credentials.cc
  - src/core/lib/security/credentials/plugin/plugin_credentials.cc
  - src/core/lib/security/credentials/tls/tls_utils.cc
  - src/core/lib/security/security_connector/fake/fake_security_connector.cc
  - src/core/lib/security/security_connector/insecure/insecure_security_connector.cc
  - src/core/lib/security/security_connector/load_system_roots_fallback.cc
  - src/core/lib/security/security_connector/load_system_roots_supported.cc
  - src/core/lib/security/security_connector/security_connector.cc
  - src/core/lib/security/transport/client_auth_filter.cc
  - src/core/lib/security/transport/secure_endpoint.cc
  - src/core/lib/security/transport/security_handshaker.cc
  - src/core/lib/security/transport/server_auth_filter.cc
  - src/core/lib/security/transport/tsi_error.cc
  - src/core/lib/security/util/json_util.cc
  - src/core/lib/service_config/service_config_impl.cc
  - src/core/lib/service_config/service_config_parser.cc
  - src/core/lib/slice/b64.cc
  - src/core/lib/slice/percent_encoding.cc
  - src/core/lib/slice/slice.cc
  - src/core/lib/slice/slice_api.cc
  - src/core/lib/slice/slice_buffer.cc
  - src/core/lib/slice/slice_buffer_api.cc
  - src/core/lib/slice/slice_refcount.cc
  - src/core/lib/slice/slice_string_helpers.cc
  - src/core/lib/surface/api_trace.cc
  - src/core/lib/surface/builtins.cc
  - src/core/lib/surface/byte_buffer.cc
  - src/core/lib/surface/byte_buffer_reader.cc
  - src/core/lib/surface/call.cc
  - src/core/lib/surface/call_details.cc
  - src/core/lib/surface/call_log_batch.cc
  - src/core/lib/surface/channel.cc
  - src/core/lib/surface/channel_init.cc
  - src/core/lib/surface/channel_ping.cc
  - src/core/lib/surface/channel_stack_type.cc
  - src/core/lib/surface/completion_queue.cc
  - src/core/lib/surface/completion_queue_factory.cc
  - src/core/lib/surface/event_string.cc
  - src/core/lib/surface/init.cc
  - src/core/lib/surface/lame_client.cc
  - src/core/lib/surface/metadata_array.cc
  - src/core/lib/surface/server.cc
  - src/core/lib/surface/validate_metadata.cc
  - src/core/lib/surface/version.cc
  - src/core/lib/transport/bdp_estimator.cc
  - src/core/lib/transport/connectivity_state.cc
  - src/core/lib/transport/error_utils.cc
  - src/core/lib/transport/handshaker.cc
  - src/core/lib/transport/handshaker_registry.cc
  - src/core/lib/transport/http_connect_handshaker.cc
  - src/core/lib/transport/metadata_batch.cc
  - src/core/lib/transport/parsed_metadata.cc
  - src/core/lib/transport/pid_controller.cc
  - src/core/lib/transport/status_conversion.cc
  - src/core/lib/transport/tcp_connect_handshaker.cc
  - src/core/lib/transport/timeout_encoding.cc
  - src/core/lib/transport/transport.cc
  - src/core/lib/transport/transport_op_string.cc
  - src/core/lib/uri/uri_parser.cc
  - src/core/plugin_registry/grpc_plugin_registry.cc
  - src/core/plugin_registry/grpc_plugin_registry_noextra.cc
  - src/core/tsi/fake_transport_security.cc
  - src/core/tsi/local_transport_security.cc
  - src/core/tsi/transport_security.cc
  - src/core/tsi/transport_security_grpc.cc
  deps:
  - absl/container:flat_hash_map
  - absl/container:flat_hash_set
  - absl/container:inlined_vector
  - absl/functional:any_invocable
  - absl/functional:bind_front
  - absl/functional:function_ref
  - absl/hash:hash
  - absl/meta:type_traits
  - absl/status:statusor
  - absl/types:span
  - absl/types:variant
  - absl/utility:utility
  - gpr
  - address_sorting
  - upb
  baselib: true
  generate_plugin_registry: true
- name: benchmark_helpers
  build: test
  language: c++
  public_headers: []
  headers:
  - test/cpp/microbenchmarks/fullstack_context_mutators.h
  - test/cpp/microbenchmarks/fullstack_fixtures.h
  - test/cpp/microbenchmarks/helpers.h
  src:
  - src/proto/grpc/testing/echo.proto
  - src/proto/grpc/testing/echo_messages.proto
  - src/proto/grpc/testing/simple_messages.proto
  - src/proto/grpc/testing/xds/v3/orca_load_report.proto
  - test/cpp/microbenchmarks/helpers.cc
  deps:
  - benchmark
  - grpc++_unsecure
  - grpc_test_util_unsecure
  - grpc++_test_config
  defaults: benchmark
- name: grpc++
  build: all
  language: c++
  public_headers:
  - include/grpc++/alarm.h
  - include/grpc++/channel.h
  - include/grpc++/client_context.h
  - include/grpc++/completion_queue.h
  - include/grpc++/create_channel.h
  - include/grpc++/create_channel_posix.h
  - include/grpc++/ext/health_check_service_server_builder_option.h
  - include/grpc++/generic/async_generic_service.h
  - include/grpc++/generic/generic_stub.h
  - include/grpc++/grpc++.h
  - include/grpc++/health_check_service_interface.h
  - include/grpc++/impl/call.h
  - include/grpc++/impl/channel_argument_option.h
  - include/grpc++/impl/client_unary_call.h
  - include/grpc++/impl/codegen/async_stream.h
  - include/grpc++/impl/codegen/async_unary_call.h
  - include/grpc++/impl/codegen/byte_buffer.h
  - include/grpc++/impl/codegen/call.h
  - include/grpc++/impl/codegen/call_hook.h
  - include/grpc++/impl/codegen/channel_interface.h
  - include/grpc++/impl/codegen/client_context.h
  - include/grpc++/impl/codegen/client_unary_call.h
  - include/grpc++/impl/codegen/completion_queue.h
  - include/grpc++/impl/codegen/completion_queue_tag.h
  - include/grpc++/impl/codegen/config.h
  - include/grpc++/impl/codegen/config_protobuf.h
  - include/grpc++/impl/codegen/core_codegen.h
  - include/grpc++/impl/codegen/core_codegen_interface.h
  - include/grpc++/impl/codegen/create_auth_context.h
  - include/grpc++/impl/codegen/grpc_library.h
  - include/grpc++/impl/codegen/metadata_map.h
  - include/grpc++/impl/codegen/method_handler_impl.h
  - include/grpc++/impl/codegen/proto_utils.h
  - include/grpc++/impl/codegen/rpc_method.h
  - include/grpc++/impl/codegen/rpc_service_method.h
  - include/grpc++/impl/codegen/security/auth_context.h
  - include/grpc++/impl/codegen/serialization_traits.h
  - include/grpc++/impl/codegen/server_context.h
  - include/grpc++/impl/codegen/server_interface.h
  - include/grpc++/impl/codegen/service_type.h
  - include/grpc++/impl/codegen/slice.h
  - include/grpc++/impl/codegen/status.h
  - include/grpc++/impl/codegen/status_code_enum.h
  - include/grpc++/impl/codegen/string_ref.h
  - include/grpc++/impl/codegen/stub_options.h
  - include/grpc++/impl/codegen/sync_stream.h
  - include/grpc++/impl/codegen/time.h
  - include/grpc++/impl/grpc_library.h
  - include/grpc++/impl/method_handler_impl.h
  - include/grpc++/impl/rpc_method.h
  - include/grpc++/impl/rpc_service_method.h
  - include/grpc++/impl/serialization_traits.h
  - include/grpc++/impl/server_builder_option.h
  - include/grpc++/impl/server_builder_plugin.h
  - include/grpc++/impl/server_initializer.h
  - include/grpc++/impl/service_type.h
  - include/grpc++/resource_quota.h
  - include/grpc++/security/auth_context.h
  - include/grpc++/security/auth_metadata_processor.h
  - include/grpc++/security/credentials.h
  - include/grpc++/security/server_credentials.h
  - include/grpc++/server.h
  - include/grpc++/server_builder.h
  - include/grpc++/server_context.h
  - include/grpc++/server_posix.h
  - include/grpc++/support/async_stream.h
  - include/grpc++/support/async_unary_call.h
  - include/grpc++/support/byte_buffer.h
  - include/grpc++/support/channel_arguments.h
  - include/grpc++/support/config.h
  - include/grpc++/support/slice.h
  - include/grpc++/support/status.h
  - include/grpc++/support/status_code_enum.h
  - include/grpc++/support/string_ref.h
  - include/grpc++/support/stub_options.h
  - include/grpc++/support/sync_stream.h
  - include/grpc++/support/time.h
  - include/grpcpp/alarm.h
  - include/grpcpp/channel.h
  - include/grpcpp/client_context.h
  - include/grpcpp/completion_queue.h
  - include/grpcpp/create_channel.h
  - include/grpcpp/create_channel_binder.h
  - include/grpcpp/create_channel_posix.h
  - include/grpcpp/ext/call_metric_recorder.h
  - include/grpcpp/ext/health_check_service_server_builder_option.h
  - include/grpcpp/generic/async_generic_service.h
  - include/grpcpp/generic/generic_stub.h
  - include/grpcpp/grpcpp.h
  - include/grpcpp/health_check_service_interface.h
  - include/grpcpp/impl/call.h
  - include/grpcpp/impl/channel_argument_option.h
  - include/grpcpp/impl/client_unary_call.h
  - include/grpcpp/impl/codegen/async_generic_service.h
  - include/grpcpp/impl/codegen/async_stream.h
  - include/grpcpp/impl/codegen/async_unary_call.h
  - include/grpcpp/impl/codegen/byte_buffer.h
  - include/grpcpp/impl/codegen/call.h
  - include/grpcpp/impl/codegen/call_hook.h
  - include/grpcpp/impl/codegen/call_op_set.h
  - include/grpcpp/impl/codegen/call_op_set_interface.h
  - include/grpcpp/impl/codegen/callback_common.h
  - include/grpcpp/impl/codegen/channel_interface.h
  - include/grpcpp/impl/codegen/client_callback.h
  - include/grpcpp/impl/codegen/client_context.h
  - include/grpcpp/impl/codegen/client_interceptor.h
  - include/grpcpp/impl/codegen/client_unary_call.h
  - include/grpcpp/impl/codegen/completion_queue.h
  - include/grpcpp/impl/codegen/completion_queue_tag.h
  - include/grpcpp/impl/codegen/config.h
  - include/grpcpp/impl/codegen/config_protobuf.h
  - include/grpcpp/impl/codegen/core_codegen.h
  - include/grpcpp/impl/codegen/core_codegen_interface.h
  - include/grpcpp/impl/codegen/create_auth_context.h
  - include/grpcpp/impl/codegen/delegating_channel.h
  - include/grpcpp/impl/codegen/grpc_library.h
  - include/grpcpp/impl/codegen/intercepted_channel.h
  - include/grpcpp/impl/codegen/interceptor.h
  - include/grpcpp/impl/codegen/interceptor_common.h
  - include/grpcpp/impl/codegen/message_allocator.h
  - include/grpcpp/impl/codegen/metadata_map.h
  - include/grpcpp/impl/codegen/method_handler.h
  - include/grpcpp/impl/codegen/method_handler_impl.h
  - include/grpcpp/impl/codegen/proto_buffer_reader.h
  - include/grpcpp/impl/codegen/proto_buffer_writer.h
  - include/grpcpp/impl/codegen/proto_utils.h
  - include/grpcpp/impl/codegen/rpc_method.h
  - include/grpcpp/impl/codegen/rpc_service_method.h
  - include/grpcpp/impl/codegen/security/auth_context.h
  - include/grpcpp/impl/codegen/serialization_traits.h
  - include/grpcpp/impl/codegen/server_callback.h
  - include/grpcpp/impl/codegen/server_callback_handlers.h
  - include/grpcpp/impl/codegen/server_context.h
  - include/grpcpp/impl/codegen/server_interceptor.h
  - include/grpcpp/impl/codegen/server_interface.h
  - include/grpcpp/impl/codegen/service_type.h
  - include/grpcpp/impl/codegen/slice.h
  - include/grpcpp/impl/codegen/status.h
  - include/grpcpp/impl/codegen/status_code_enum.h
  - include/grpcpp/impl/codegen/string_ref.h
  - include/grpcpp/impl/codegen/stub_options.h
  - include/grpcpp/impl/codegen/sync.h
  - include/grpcpp/impl/codegen/sync_stream.h
  - include/grpcpp/impl/codegen/time.h
  - include/grpcpp/impl/grpc_library.h
  - include/grpcpp/impl/method_handler_impl.h
  - include/grpcpp/impl/rpc_method.h
  - include/grpcpp/impl/rpc_service_method.h
  - include/grpcpp/impl/serialization_traits.h
  - include/grpcpp/impl/server_builder_option.h
  - include/grpcpp/impl/server_builder_plugin.h
  - include/grpcpp/impl/server_initializer.h
  - include/grpcpp/impl/service_type.h
  - include/grpcpp/resource_quota.h
  - include/grpcpp/security/auth_context.h
  - include/grpcpp/security/auth_metadata_processor.h
  - include/grpcpp/security/authorization_policy_provider.h
  - include/grpcpp/security/binder_credentials.h
  - include/grpcpp/security/binder_security_policy.h
  - include/grpcpp/security/credentials.h
  - include/grpcpp/security/server_credentials.h
  - include/grpcpp/security/tls_certificate_provider.h
  - include/grpcpp/security/tls_certificate_verifier.h
  - include/grpcpp/security/tls_credentials_options.h
  - include/grpcpp/server.h
  - include/grpcpp/server_builder.h
  - include/grpcpp/server_context.h
  - include/grpcpp/server_posix.h
  - include/grpcpp/support/async_stream.h
  - include/grpcpp/support/async_unary_call.h
  - include/grpcpp/support/byte_buffer.h
  - include/grpcpp/support/channel_arguments.h
  - include/grpcpp/support/client_callback.h
  - include/grpcpp/support/client_interceptor.h
  - include/grpcpp/support/config.h
  - include/grpcpp/support/interceptor.h
  - include/grpcpp/support/message_allocator.h
  - include/grpcpp/support/method_handler.h
  - include/grpcpp/support/proto_buffer_reader.h
  - include/grpcpp/support/proto_buffer_writer.h
  - include/grpcpp/support/server_callback.h
  - include/grpcpp/support/server_interceptor.h
  - include/grpcpp/support/slice.h
  - include/grpcpp/support/status.h
  - include/grpcpp/support/status_code_enum.h
  - include/grpcpp/support/string_ref.h
  - include/grpcpp/support/stub_options.h
  - include/grpcpp/support/sync_stream.h
  - include/grpcpp/support/time.h
  - include/grpcpp/support/validate_service_config.h
  - include/grpcpp/xds_server_builder.h
  headers:
  - src/core/ext/transport/binder/client/binder_connector.h
  - src/core/ext/transport/binder/client/channel_create_impl.h
  - src/core/ext/transport/binder/client/connection_id_generator.h
  - src/core/ext/transport/binder/client/endpoint_binder_pool.h
  - src/core/ext/transport/binder/client/jni_utils.h
  - src/core/ext/transport/binder/client/security_policy_setting.h
  - src/core/ext/transport/binder/server/binder_server.h
  - src/core/ext/transport/binder/transport/binder_stream.h
  - src/core/ext/transport/binder/transport/binder_transport.h
  - src/core/ext/transport/binder/utils/binder_auto_utils.h
  - src/core/ext/transport/binder/utils/ndk_binder.h
  - src/core/ext/transport/binder/utils/transport_stream_receiver.h
  - src/core/ext/transport/binder/utils/transport_stream_receiver_impl.h
  - src/core/ext/transport/binder/wire_format/binder.h
  - src/core/ext/transport/binder/wire_format/binder_android.h
  - src/core/ext/transport/binder/wire_format/binder_constants.h
  - src/core/ext/transport/binder/wire_format/transaction.h
  - src/core/ext/transport/binder/wire_format/wire_reader.h
  - src/core/ext/transport/binder/wire_format/wire_reader_impl.h
  - src/core/ext/transport/binder/wire_format/wire_writer.h
  - src/cpp/client/create_channel_internal.h
  - src/cpp/client/secure_credentials.h
  - src/cpp/common/channel_filter.h
  - src/cpp/common/secure_auth_context.h
  - src/cpp/server/dynamic_thread_pool.h
  - src/cpp/server/external_connection_acceptor_impl.h
  - src/cpp/server/health/default_health_check_service.h
  - src/cpp/server/secure_server_credentials.h
  - src/cpp/server/thread_pool_interface.h
  - src/cpp/thread_manager/thread_manager.h
  src:
  - src/core/ext/transport/binder/client/binder_connector.cc
  - src/core/ext/transport/binder/client/channel_create.cc
  - src/core/ext/transport/binder/client/channel_create_impl.cc
  - src/core/ext/transport/binder/client/connection_id_generator.cc
  - src/core/ext/transport/binder/client/endpoint_binder_pool.cc
  - src/core/ext/transport/binder/client/jni_utils.cc
  - src/core/ext/transport/binder/client/security_policy_setting.cc
  - src/core/ext/transport/binder/security_policy/binder_security_policy.cc
  - src/core/ext/transport/binder/server/binder_server.cc
  - src/core/ext/transport/binder/server/binder_server_credentials.cc
  - src/core/ext/transport/binder/transport/binder_transport.cc
  - src/core/ext/transport/binder/utils/ndk_binder.cc
  - src/core/ext/transport/binder/utils/transport_stream_receiver_impl.cc
  - src/core/ext/transport/binder/wire_format/binder_android.cc
  - src/core/ext/transport/binder/wire_format/binder_constants.cc
  - src/core/ext/transport/binder/wire_format/transaction.cc
  - src/core/ext/transport/binder/wire_format/wire_reader_impl.cc
  - src/core/ext/transport/binder/wire_format/wire_writer.cc
  - src/cpp/client/channel_cc.cc
  - src/cpp/client/client_callback.cc
  - src/cpp/client/client_context.cc
  - src/cpp/client/client_interceptor.cc
  - src/cpp/client/create_channel.cc
  - src/cpp/client/create_channel_internal.cc
  - src/cpp/client/create_channel_posix.cc
  - src/cpp/client/credentials_cc.cc
  - src/cpp/client/insecure_credentials.cc
  - src/cpp/client/secure_credentials.cc
  - src/cpp/client/xds_credentials.cc
  - src/cpp/codegen/codegen_init.cc
  - src/cpp/common/alarm.cc
  - src/cpp/common/auth_property_iterator.cc
  - src/cpp/common/channel_arguments.cc
  - src/cpp/common/channel_filter.cc
  - src/cpp/common/completion_queue_cc.cc
  - src/cpp/common/core_codegen.cc
  - src/cpp/common/resource_quota_cc.cc
  - src/cpp/common/rpc_method.cc
  - src/cpp/common/secure_auth_context.cc
  - src/cpp/common/secure_channel_arguments.cc
  - src/cpp/common/secure_create_auth_context.cc
  - src/cpp/common/tls_certificate_provider.cc
  - src/cpp/common/tls_certificate_verifier.cc
  - src/cpp/common/tls_credentials_options.cc
  - src/cpp/common/validate_service_config.cc
  - src/cpp/common/version_cc.cc
  - src/cpp/server/async_generic_service.cc
  - src/cpp/server/channel_argument_option.cc
  - src/cpp/server/create_default_thread_pool.cc
  - src/cpp/server/dynamic_thread_pool.cc
  - src/cpp/server/external_connection_acceptor_impl.cc
  - src/cpp/server/health/default_health_check_service.cc
  - src/cpp/server/health/health_check_service.cc
  - src/cpp/server/health/health_check_service_server_builder_option.cc
  - src/cpp/server/insecure_server_credentials.cc
  - src/cpp/server/orca/call_metric_recorder.cc
  - src/cpp/server/secure_server_credentials.cc
  - src/cpp/server/server_builder.cc
  - src/cpp/server/server_callback.cc
  - src/cpp/server/server_cc.cc
  - src/cpp/server/server_context.cc
  - src/cpp/server/server_credentials.cc
  - src/cpp/server/server_posix.cc
  - src/cpp/server/xds_server_credentials.cc
  - src/cpp/thread_manager/thread_manager.cc
  - src/cpp/util/byte_buffer_cc.cc
  - src/cpp/util/status.cc
  - src/cpp/util/string_ref.cc
  - src/cpp/util/time_cc.cc
  deps:
  - absl/cleanup:cleanup
  - grpc
  baselib: true
- name: grpc++_alts
  build: all
  language: c++
  public_headers:
  - include/grpcpp/security/alts_context.h
  - include/grpcpp/security/alts_util.h
  headers: []
  src:
  - src/cpp/common/alts_context.cc
  - src/cpp/common/alts_util.cc
  deps:
  - grpc++
  baselib: true
- name: grpc++_error_details
  build: all
  language: c++
  public_headers:
  - include/grpc++/support/error_details.h
  - include/grpcpp/support/error_details.h
  headers: []
  src:
  - src/cpp/util/error_details.cc
  deps:
  - grpc++
- name: grpc++_reflection
  build: all
  language: c++
  public_headers:
  - include/grpc++/ext/proto_server_reflection_plugin.h
  - include/grpcpp/ext/proto_server_reflection_plugin.h
  headers:
  - src/cpp/ext/proto_server_reflection.h
  src:
  - src/proto/grpc/reflection/v1alpha/reflection.proto
  - src/cpp/ext/proto_server_reflection.cc
  - src/cpp/ext/proto_server_reflection_plugin.cc
  deps:
  - grpc++
- name: grpc++_test
  build: private
  language: c++
  public_headers:
  - include/grpc++/test/mock_stream.h
  - include/grpc++/test/server_context_test_spouse.h
  - include/grpcpp/test/channel_test_peer.h
  - include/grpcpp/test/client_context_test_peer.h
  - include/grpcpp/test/default_reactor_test_peer.h
  - include/grpcpp/test/mock_stream.h
  - include/grpcpp/test/server_context_test_spouse.h
  headers: []
  src:
  - src/cpp/client/channel_test_peer.cc
  deps:
  - grpc++
- name: grpc++_test_config
  build: private
  language: c++
  public_headers: []
  headers:
  - test/cpp/util/test_config.h
  src:
  - test/cpp/util/test_config_cc.cc
  deps:
  - absl/flags:parse
  - gpr
- name: grpc++_test_util
  build: private
  language: c++
  public_headers: []
  headers:
  - test/core/end2end/data/ssl_test_data.h
  - test/cpp/util/byte_buffer_proto_helper.h
  - test/cpp/util/create_test_channel.h
  - test/cpp/util/string_ref_helper.h
  - test/cpp/util/subprocess.h
  - test/cpp/util/test_credentials_provider.h
  src:
  - test/core/end2end/data/client_certs.cc
  - test/core/end2end/data/server1_cert.cc
  - test/core/end2end/data/server1_key.cc
  - test/core/end2end/data/test_root_cert.cc
  - test/cpp/util/byte_buffer_proto_helper.cc
  - test/cpp/util/create_test_channel.cc
  - test/cpp/util/string_ref_helper.cc
  - test/cpp/util/subprocess.cc
  - test/cpp/util/test_credentials_provider.cc
  deps:
  - absl/flags:flag
  - grpc++
  - grpc_test_util
- name: grpc++_unsecure
  build: all
  language: c++
  public_headers:
  - include/grpc++/alarm.h
  - include/grpc++/channel.h
  - include/grpc++/client_context.h
  - include/grpc++/completion_queue.h
  - include/grpc++/create_channel.h
  - include/grpc++/create_channel_posix.h
  - include/grpc++/ext/health_check_service_server_builder_option.h
  - include/grpc++/generic/async_generic_service.h
  - include/grpc++/generic/generic_stub.h
  - include/grpc++/grpc++.h
  - include/grpc++/health_check_service_interface.h
  - include/grpc++/impl/call.h
  - include/grpc++/impl/channel_argument_option.h
  - include/grpc++/impl/client_unary_call.h
  - include/grpc++/impl/codegen/async_stream.h
  - include/grpc++/impl/codegen/async_unary_call.h
  - include/grpc++/impl/codegen/byte_buffer.h
  - include/grpc++/impl/codegen/call.h
  - include/grpc++/impl/codegen/call_hook.h
  - include/grpc++/impl/codegen/channel_interface.h
  - include/grpc++/impl/codegen/client_context.h
  - include/grpc++/impl/codegen/client_unary_call.h
  - include/grpc++/impl/codegen/completion_queue.h
  - include/grpc++/impl/codegen/completion_queue_tag.h
  - include/grpc++/impl/codegen/config.h
  - include/grpc++/impl/codegen/config_protobuf.h
  - include/grpc++/impl/codegen/core_codegen.h
  - include/grpc++/impl/codegen/core_codegen_interface.h
  - include/grpc++/impl/codegen/create_auth_context.h
  - include/grpc++/impl/codegen/grpc_library.h
  - include/grpc++/impl/codegen/metadata_map.h
  - include/grpc++/impl/codegen/method_handler_impl.h
  - include/grpc++/impl/codegen/proto_utils.h
  - include/grpc++/impl/codegen/rpc_method.h
  - include/grpc++/impl/codegen/rpc_service_method.h
  - include/grpc++/impl/codegen/security/auth_context.h
  - include/grpc++/impl/codegen/serialization_traits.h
  - include/grpc++/impl/codegen/server_context.h
  - include/grpc++/impl/codegen/server_interface.h
  - include/grpc++/impl/codegen/service_type.h
  - include/grpc++/impl/codegen/slice.h
  - include/grpc++/impl/codegen/status.h
  - include/grpc++/impl/codegen/status_code_enum.h
  - include/grpc++/impl/codegen/string_ref.h
  - include/grpc++/impl/codegen/stub_options.h
  - include/grpc++/impl/codegen/sync_stream.h
  - include/grpc++/impl/codegen/time.h
  - include/grpc++/impl/grpc_library.h
  - include/grpc++/impl/method_handler_impl.h
  - include/grpc++/impl/rpc_method.h
  - include/grpc++/impl/rpc_service_method.h
  - include/grpc++/impl/serialization_traits.h
  - include/grpc++/impl/server_builder_option.h
  - include/grpc++/impl/server_builder_plugin.h
  - include/grpc++/impl/server_initializer.h
  - include/grpc++/impl/service_type.h
  - include/grpc++/resource_quota.h
  - include/grpc++/security/auth_context.h
  - include/grpc++/security/auth_metadata_processor.h
  - include/grpc++/security/credentials.h
  - include/grpc++/security/server_credentials.h
  - include/grpc++/server.h
  - include/grpc++/server_builder.h
  - include/grpc++/server_context.h
  - include/grpc++/server_posix.h
  - include/grpc++/support/async_stream.h
  - include/grpc++/support/async_unary_call.h
  - include/grpc++/support/byte_buffer.h
  - include/grpc++/support/channel_arguments.h
  - include/grpc++/support/config.h
  - include/grpc++/support/slice.h
  - include/grpc++/support/status.h
  - include/grpc++/support/status_code_enum.h
  - include/grpc++/support/string_ref.h
  - include/grpc++/support/stub_options.h
  - include/grpc++/support/sync_stream.h
  - include/grpc++/support/time.h
  - include/grpcpp/alarm.h
  - include/grpcpp/channel.h
  - include/grpcpp/client_context.h
  - include/grpcpp/completion_queue.h
  - include/grpcpp/create_channel.h
  - include/grpcpp/create_channel_posix.h
  - include/grpcpp/ext/call_metric_recorder.h
  - include/grpcpp/ext/health_check_service_server_builder_option.h
  - include/grpcpp/generic/async_generic_service.h
  - include/grpcpp/generic/generic_stub.h
  - include/grpcpp/grpcpp.h
  - include/grpcpp/health_check_service_interface.h
  - include/grpcpp/impl/call.h
  - include/grpcpp/impl/channel_argument_option.h
  - include/grpcpp/impl/client_unary_call.h
  - include/grpcpp/impl/codegen/async_generic_service.h
  - include/grpcpp/impl/codegen/async_stream.h
  - include/grpcpp/impl/codegen/async_unary_call.h
  - include/grpcpp/impl/codegen/byte_buffer.h
  - include/grpcpp/impl/codegen/call.h
  - include/grpcpp/impl/codegen/call_hook.h
  - include/grpcpp/impl/codegen/call_op_set.h
  - include/grpcpp/impl/codegen/call_op_set_interface.h
  - include/grpcpp/impl/codegen/callback_common.h
  - include/grpcpp/impl/codegen/channel_interface.h
  - include/grpcpp/impl/codegen/client_callback.h
  - include/grpcpp/impl/codegen/client_context.h
  - include/grpcpp/impl/codegen/client_interceptor.h
  - include/grpcpp/impl/codegen/client_unary_call.h
  - include/grpcpp/impl/codegen/completion_queue.h
  - include/grpcpp/impl/codegen/completion_queue_tag.h
  - include/grpcpp/impl/codegen/config.h
  - include/grpcpp/impl/codegen/config_protobuf.h
  - include/grpcpp/impl/codegen/core_codegen.h
  - include/grpcpp/impl/codegen/core_codegen_interface.h
  - include/grpcpp/impl/codegen/create_auth_context.h
  - include/grpcpp/impl/codegen/delegating_channel.h
  - include/grpcpp/impl/codegen/grpc_library.h
  - include/grpcpp/impl/codegen/intercepted_channel.h
  - include/grpcpp/impl/codegen/interceptor.h
  - include/grpcpp/impl/codegen/interceptor_common.h
  - include/grpcpp/impl/codegen/message_allocator.h
  - include/grpcpp/impl/codegen/metadata_map.h
  - include/grpcpp/impl/codegen/method_handler.h
  - include/grpcpp/impl/codegen/method_handler_impl.h
  - include/grpcpp/impl/codegen/proto_buffer_reader.h
  - include/grpcpp/impl/codegen/proto_buffer_writer.h
  - include/grpcpp/impl/codegen/proto_utils.h
  - include/grpcpp/impl/codegen/rpc_method.h
  - include/grpcpp/impl/codegen/rpc_service_method.h
  - include/grpcpp/impl/codegen/security/auth_context.h
  - include/grpcpp/impl/codegen/serialization_traits.h
  - include/grpcpp/impl/codegen/server_callback.h
  - include/grpcpp/impl/codegen/server_callback_handlers.h
  - include/grpcpp/impl/codegen/server_context.h
  - include/grpcpp/impl/codegen/server_interceptor.h
  - include/grpcpp/impl/codegen/server_interface.h
  - include/grpcpp/impl/codegen/service_type.h
  - include/grpcpp/impl/codegen/slice.h
  - include/grpcpp/impl/codegen/status.h
  - include/grpcpp/impl/codegen/status_code_enum.h
  - include/grpcpp/impl/codegen/string_ref.h
  - include/grpcpp/impl/codegen/stub_options.h
  - include/grpcpp/impl/codegen/sync.h
  - include/grpcpp/impl/codegen/sync_stream.h
  - include/grpcpp/impl/codegen/time.h
  - include/grpcpp/impl/grpc_library.h
  - include/grpcpp/impl/method_handler_impl.h
  - include/grpcpp/impl/rpc_method.h
  - include/grpcpp/impl/rpc_service_method.h
  - include/grpcpp/impl/serialization_traits.h
  - include/grpcpp/impl/server_builder_option.h
  - include/grpcpp/impl/server_builder_plugin.h
  - include/grpcpp/impl/server_initializer.h
  - include/grpcpp/impl/service_type.h
  - include/grpcpp/resource_quota.h
  - include/grpcpp/security/auth_context.h
  - include/grpcpp/security/auth_metadata_processor.h
  - include/grpcpp/security/authorization_policy_provider.h
  - include/grpcpp/security/credentials.h
  - include/grpcpp/security/server_credentials.h
  - include/grpcpp/security/tls_certificate_provider.h
  - include/grpcpp/security/tls_certificate_verifier.h
  - include/grpcpp/security/tls_credentials_options.h
  - include/grpcpp/server.h
  - include/grpcpp/server_builder.h
  - include/grpcpp/server_context.h
  - include/grpcpp/server_posix.h
  - include/grpcpp/support/async_stream.h
  - include/grpcpp/support/async_unary_call.h
  - include/grpcpp/support/byte_buffer.h
  - include/grpcpp/support/channel_arguments.h
  - include/grpcpp/support/client_callback.h
  - include/grpcpp/support/client_interceptor.h
  - include/grpcpp/support/config.h
  - include/grpcpp/support/interceptor.h
  - include/grpcpp/support/message_allocator.h
  - include/grpcpp/support/method_handler.h
  - include/grpcpp/support/proto_buffer_reader.h
  - include/grpcpp/support/proto_buffer_writer.h
  - include/grpcpp/support/server_callback.h
  - include/grpcpp/support/server_interceptor.h
  - include/grpcpp/support/slice.h
  - include/grpcpp/support/status.h
  - include/grpcpp/support/status_code_enum.h
  - include/grpcpp/support/string_ref.h
  - include/grpcpp/support/stub_options.h
  - include/grpcpp/support/sync_stream.h
  - include/grpcpp/support/time.h
  - include/grpcpp/support/validate_service_config.h
  headers:
  - src/cpp/client/create_channel_internal.h
  - src/cpp/common/channel_filter.h
  - src/cpp/server/dynamic_thread_pool.h
  - src/cpp/server/external_connection_acceptor_impl.h
  - src/cpp/server/health/default_health_check_service.h
  - src/cpp/server/thread_pool_interface.h
  - src/cpp/thread_manager/thread_manager.h
  src:
  - src/cpp/client/channel_cc.cc
  - src/cpp/client/client_callback.cc
  - src/cpp/client/client_context.cc
  - src/cpp/client/client_interceptor.cc
  - src/cpp/client/create_channel.cc
  - src/cpp/client/create_channel_internal.cc
  - src/cpp/client/create_channel_posix.cc
  - src/cpp/client/credentials_cc.cc
  - src/cpp/client/insecure_credentials.cc
  - src/cpp/codegen/codegen_init.cc
  - src/cpp/common/alarm.cc
  - src/cpp/common/channel_arguments.cc
  - src/cpp/common/channel_filter.cc
  - src/cpp/common/completion_queue_cc.cc
  - src/cpp/common/core_codegen.cc
  - src/cpp/common/insecure_create_auth_context.cc
  - src/cpp/common/resource_quota_cc.cc
  - src/cpp/common/rpc_method.cc
  - src/cpp/common/validate_service_config.cc
  - src/cpp/common/version_cc.cc
  - src/cpp/server/async_generic_service.cc
  - src/cpp/server/channel_argument_option.cc
  - src/cpp/server/create_default_thread_pool.cc
  - src/cpp/server/dynamic_thread_pool.cc
  - src/cpp/server/external_connection_acceptor_impl.cc
  - src/cpp/server/health/default_health_check_service.cc
  - src/cpp/server/health/health_check_service.cc
  - src/cpp/server/health/health_check_service_server_builder_option.cc
  - src/cpp/server/insecure_server_credentials.cc
  - src/cpp/server/orca/call_metric_recorder.cc
  - src/cpp/server/server_builder.cc
  - src/cpp/server/server_callback.cc
  - src/cpp/server/server_cc.cc
  - src/cpp/server/server_context.cc
  - src/cpp/server/server_credentials.cc
  - src/cpp/server/server_posix.cc
  - src/cpp/thread_manager/thread_manager.cc
  - src/cpp/util/byte_buffer_cc.cc
  - src/cpp/util/status.cc
  - src/cpp/util/string_ref.cc
  - src/cpp/util/time_cc.cc
  deps:
  - grpc_unsecure
  baselib: true
- name: grpc_plugin_support
  build: protoc
  language: c++
  public_headers:
  - include/grpc++/impl/codegen/config_protobuf.h
  - include/grpcpp/impl/codegen/config_protobuf.h
  headers:
  - src/compiler/config.h
  - src/compiler/config_protobuf.h
  - src/compiler/cpp_generator.h
  - src/compiler/cpp_generator_helpers.h
  - src/compiler/cpp_plugin.h
  - src/compiler/csharp_generator.h
  - src/compiler/csharp_generator_helpers.h
  - src/compiler/generator_helpers.h
  - src/compiler/node_generator.h
  - src/compiler/node_generator_helpers.h
  - src/compiler/objective_c_generator.h
  - src/compiler/objective_c_generator_helpers.h
  - src/compiler/php_generator.h
  - src/compiler/php_generator_helpers.h
  - src/compiler/protobuf_plugin.h
  - src/compiler/python_generator.h
  - src/compiler/python_generator_helpers.h
  - src/compiler/python_private_generator.h
  - src/compiler/ruby_generator.h
  - src/compiler/ruby_generator_helpers-inl.h
  - src/compiler/ruby_generator_map-inl.h
  - src/compiler/ruby_generator_string-inl.h
  - src/compiler/schema_interface.h
  src:
  - src/compiler/cpp_generator.cc
  - src/compiler/csharp_generator.cc
  - src/compiler/node_generator.cc
  - src/compiler/objective_c_generator.cc
  - src/compiler/php_generator.cc
  - src/compiler/python_generator.cc
  - src/compiler/ruby_generator.cc
  deps: []
- name: grpcpp_channelz
  build: all
  language: c++
  public_headers:
  - include/grpcpp/ext/channelz_service_plugin.h
  headers:
  - src/cpp/server/channelz/channelz_service.h
  src:
  - src/proto/grpc/channelz/channelz.proto
  - src/cpp/server/channelz/channelz_service.cc
  - src/cpp/server/channelz/channelz_service_plugin.cc
  deps:
  - grpc++
targets:
- name: bad_server_response_test
  build: test
  language: c
  headers:
  - test/core/end2end/cq_verifier.h
  src:
  - test/core/end2end/bad_server_response_test.cc
  - test/core/end2end/cq_verifier.cc
  deps:
  - grpc_test_util
- name: bad_ssl_alpn_test
  build: test
  language: c
  headers:
  - test/core/end2end/cq_verifier.h
  src:
  - test/core/bad_ssl/bad_ssl_test.cc
  - test/core/end2end/cq_verifier.cc
  deps:
  - grpc_test_util
  platforms:
  - linux
  - posix
  - mac
- name: bad_ssl_cert_test
  build: test
  language: c
  headers:
  - test/core/end2end/cq_verifier.h
  src:
  - test/core/bad_ssl/bad_ssl_test.cc
  - test/core/end2end/cq_verifier.cc
  deps:
  - grpc_test_util
  platforms:
  - linux
  - posix
  - mac
- name: buffer_list_test
  build: test
  language: c
  headers: []
  src:
  - test/core/iomgr/buffer_list_test.cc
  deps:
  - grpc_test_util
- name: combiner_test
  build: test
  language: c
  headers: []
  src:
  - test/core/iomgr/combiner_test.cc
  deps:
  - grpc_test_util
  platforms:
  - linux
  - posix
  - mac
- name: connection_refused_test
  build: test
  language: c
  headers:
  - test/core/end2end/cq_verifier.h
  src:
  - test/core/end2end/connection_refused_test.cc
  - test/core/end2end/cq_verifier.cc
  deps:
  - grpc_test_util
- name: dualstack_socket_test
  build: test
  language: c
  headers:
  - test/core/end2end/cq_verifier.h
  src:
  - test/core/end2end/cq_verifier.cc
  - test/core/end2end/dualstack_socket_test.cc
  deps:
  - grpc_test_util
  platforms:
  - linux
  - posix
  - mac
- name: endpoint_pair_test
  build: test
  language: c
  headers:
  - test/core/iomgr/endpoint_tests.h
  src:
  - test/core/iomgr/endpoint_pair_test.cc
  - test/core/iomgr/endpoint_tests.cc
  deps:
  - grpc_test_util
- name: fd_conservation_posix_test
  build: test
  language: c
  headers: []
  src:
  - test/core/iomgr/fd_conservation_posix_test.cc
  deps:
  - grpc_test_util
  platforms:
  - linux
  - posix
  - mac
- name: fd_posix_test
  build: test
  language: c
  headers: []
  src:
  - test/core/iomgr/fd_posix_test.cc
  deps:
  - grpc_test_util
  platforms:
  - linux
  - posix
  - mac
- name: fling_stream_test
  build: test
  language: c
  headers:
  - test/core/end2end/data/ssl_test_data.h
  src:
  - test/core/end2end/data/client_certs.cc
  - test/core/end2end/data/server1_cert.cc
  - test/core/end2end/data/server1_key.cc
  - test/core/end2end/data/test_root_cert.cc
  - test/core/fling/fling_stream_test.cc
  deps:
  - grpc_test_util
  platforms:
  - linux
  - posix
  - mac
- name: fling_test
  build: test
  language: c
  headers:
  - test/core/end2end/data/ssl_test_data.h
  src:
  - test/core/end2end/data/client_certs.cc
  - test/core/end2end/data/server1_cert.cc
  - test/core/end2end/data/server1_key.cc
  - test/core/end2end/data/test_root_cert.cc
  - test/core/fling/fling_test.cc
  deps:
  - grpc_test_util
  platforms:
  - linux
  - posix
  - mac
- name: goaway_server_test
  build: test
  language: c
  headers:
  - test/core/end2end/cq_verifier.h
  src:
  - test/core/end2end/cq_verifier.cc
  - test/core/end2end/goaway_server_test.cc
  deps:
  - grpc_test_util
- name: grpc_ipv6_loopback_available_test
  build: test
  language: c
  headers: []
  src:
  - test/core/iomgr/grpc_ipv6_loopback_available_test.cc
  deps:
  - grpc_test_util
- name: inproc_callback_test
  build: test
  language: c
  headers: []
  src:
  - test/core/end2end/inproc_callback_test.cc
  deps:
  - end2end_tests
  uses_polling: false
- name: invalid_call_argument_test
  build: test
  language: c
  headers:
  - test/core/end2end/cq_verifier.h
  src:
  - test/core/end2end/cq_verifier.cc
  - test/core/end2end/invalid_call_argument_test.cc
  deps:
  - grpc_test_util
- name: load_file_test
  build: test
  language: c
  headers: []
  src:
  - test/core/iomgr/load_file_test.cc
  deps:
  - grpc_test_util
  uses_polling: false
- name: minimal_stack_is_minimal_test
  build: test
  language: c
  headers: []
  src:
  - test/core/channel/minimal_stack_is_minimal_test.cc
  deps:
  - grpc_test_util
  uses_polling: false
- name: multiple_server_queues_test
  build: test
  language: c
  headers:
  - test/core/end2end/cq_verifier.h
  src:
  - test/core/end2end/cq_verifier.cc
  - test/core/end2end/multiple_server_queues_test.cc
  deps:
  - grpc_test_util
- name: no_server_test
  build: test
  language: c
  headers:
  - test/core/end2end/cq_verifier.h
  src:
  - test/core/end2end/cq_verifier.cc
  - test/core/end2end/no_server_test.cc
  deps:
  - grpc_test_util
- name: public_headers_must_be_c89
  build: test
  language: c
  headers:
  - src/core/lib/security/authorization/grpc_authorization_policy_provider.h
  - src/core/lib/security/authorization/rbac_translator.h
  src:
  - src/core/lib/security/authorization/grpc_authorization_policy_provider.cc
  - src/core/lib/security/authorization/rbac_translator.cc
  - test/core/surface/public_headers_must_be_c89.c
  deps:
  - grpc_test_util
- name: resolve_address_using_ares_resolver_posix_test
  build: test
  language: c
  headers: []
  src:
  - test/core/iomgr/resolve_address_posix_test.cc
  deps:
  - grpc_test_util
  args:
  - --resolver=ares
  platforms:
  - linux
  - posix
  - mac
- name: resolve_address_using_native_resolver_posix_test
  build: test
  language: c
  headers: []
  src:
  - test/core/iomgr/resolve_address_posix_test.cc
  deps:
  - grpc_test_util
  args:
  - --resolver=native
  platforms:
  - linux
  - posix
  - mac
- name: socket_utils_test
  build: test
  language: c
  headers: []
  src:
  - test/core/iomgr/socket_utils_test.cc
  deps:
  - grpc_test_util
  platforms:
  - linux
  - posix
  - mac
- name: tcp_client_posix_test
  build: test
  language: c
  headers: []
  src:
  - test/core/iomgr/tcp_client_posix_test.cc
  deps:
  - grpc_test_util
  platforms:
  - linux
  - posix
  - mac
- name: tcp_posix_test
  build: test
  language: c
  headers:
  - test/core/iomgr/endpoint_tests.h
  src:
  - test/core/iomgr/endpoint_tests.cc
  - test/core/iomgr/tcp_posix_test.cc
  deps:
  - grpc_test_util
  platforms:
  - linux
  - posix
- name: tcp_server_posix_test
  build: test
  language: c
  headers: []
  src:
  - test/core/iomgr/tcp_server_posix_test.cc
  deps:
  - grpc_test_util
  platforms:
  - linux
  - posix
  - mac
<<<<<<< HEAD
- name: test_core_gpr_time_test
=======
- name: test_core_iomgr_time_averaged_stats_test
>>>>>>> cb4c4689
  build: test
  language: c
  headers: []
  src:
<<<<<<< HEAD
  - test/core/gpr/time_test.cc
=======
  - test/core/iomgr/time_averaged_stats_test.cc
>>>>>>> cb4c4689
  deps:
  - grpc_test_util
  uses_polling: false
- name: test_core_iomgr_timer_heap_test
  build: test
  language: c
  headers: []
  src:
  - test/core/iomgr/timer_heap_test.cc
  deps:
  - grpc_test_util
  uses_polling: false
- name: test_core_iomgr_timer_list_test
  build: test
  language: c
  headers: []
  src:
  - test/core/iomgr/timer_list_test.cc
  deps:
  - grpc_test_util
  uses_polling: false
- name: activity_test
  gtest: true
  build: test
  language: c++
  headers:
  - src/core/lib/gpr/alloc.h
  - src/core/lib/gpr/env.h
  - src/core/lib/gpr/murmur_hash.h
  - src/core/lib/gpr/spinlock.h
  - src/core/lib/gpr/string.h
  - src/core/lib/gpr/string_windows.h
  - src/core/lib/gpr/time_precise.h
  - src/core/lib/gpr/tls.h
  - src/core/lib/gpr/tmpfile.h
  - src/core/lib/gpr/useful.h
  - src/core/lib/gprpp/atomic_utils.h
  - src/core/lib/gprpp/bitset.h
  - src/core/lib/gprpp/construct_destruct.h
  - src/core/lib/gprpp/debug_location.h
  - src/core/lib/gprpp/examine_stack.h
  - src/core/lib/gprpp/fork.h
  - src/core/lib/gprpp/global_config.h
  - src/core/lib/gprpp/global_config_custom.h
  - src/core/lib/gprpp/global_config_env.h
  - src/core/lib/gprpp/global_config_generic.h
  - src/core/lib/gprpp/host_port.h
  - src/core/lib/gprpp/manual_constructor.h
  - src/core/lib/gprpp/memory.h
  - src/core/lib/gprpp/mpscq.h
  - src/core/lib/gprpp/orphanable.h
  - src/core/lib/gprpp/ref_counted.h
  - src/core/lib/gprpp/ref_counted_ptr.h
  - src/core/lib/gprpp/stat.h
  - src/core/lib/gprpp/sync.h
  - src/core/lib/gprpp/thd.h
  - src/core/lib/gprpp/time_util.h
  - src/core/lib/profiling/timers.h
  - src/core/lib/promise/activity.h
  - src/core/lib/promise/context.h
  - src/core/lib/promise/detail/basic_join.h
  - src/core/lib/promise/detail/basic_seq.h
  - src/core/lib/promise/detail/promise_factory.h
  - src/core/lib/promise/detail/promise_like.h
  - src/core/lib/promise/detail/status.h
  - src/core/lib/promise/detail/switch.h
  - src/core/lib/promise/join.h
  - src/core/lib/promise/poll.h
  - src/core/lib/promise/promise.h
  - src/core/lib/promise/seq.h
  - src/core/lib/promise/wait_set.h
  - test/core/promise/test_wakeup_schedulers.h
  src:
  - src/core/lib/gpr/alloc.cc
  - src/core/lib/gpr/atm.cc
  - src/core/lib/gpr/cpu_iphone.cc
  - src/core/lib/gpr/cpu_linux.cc
  - src/core/lib/gpr/cpu_posix.cc
  - src/core/lib/gpr/cpu_windows.cc
  - src/core/lib/gpr/env_linux.cc
  - src/core/lib/gpr/env_posix.cc
  - src/core/lib/gpr/env_windows.cc
  - src/core/lib/gpr/log.cc
  - src/core/lib/gpr/log_android.cc
  - src/core/lib/gpr/log_linux.cc
  - src/core/lib/gpr/log_posix.cc
  - src/core/lib/gpr/log_windows.cc
  - src/core/lib/gpr/murmur_hash.cc
  - src/core/lib/gpr/string.cc
  - src/core/lib/gpr/string_posix.cc
  - src/core/lib/gpr/string_util_windows.cc
  - src/core/lib/gpr/string_windows.cc
  - src/core/lib/gpr/sync.cc
  - src/core/lib/gpr/sync_abseil.cc
  - src/core/lib/gpr/sync_posix.cc
  - src/core/lib/gpr/sync_windows.cc
  - src/core/lib/gpr/time.cc
  - src/core/lib/gpr/time_posix.cc
  - src/core/lib/gpr/time_precise.cc
  - src/core/lib/gpr/time_windows.cc
  - src/core/lib/gpr/tmpfile_msys.cc
  - src/core/lib/gpr/tmpfile_posix.cc
  - src/core/lib/gpr/tmpfile_windows.cc
  - src/core/lib/gpr/wrap_memcpy.cc
  - src/core/lib/gprpp/examine_stack.cc
  - src/core/lib/gprpp/fork.cc
  - src/core/lib/gprpp/global_config_env.cc
  - src/core/lib/gprpp/host_port.cc
  - src/core/lib/gprpp/mpscq.cc
  - src/core/lib/gprpp/stat_posix.cc
  - src/core/lib/gprpp/stat_windows.cc
  - src/core/lib/gprpp/thd_posix.cc
  - src/core/lib/gprpp/thd_windows.cc
  - src/core/lib/gprpp/time_util.cc
  - src/core/lib/profiling/basic_timers.cc
  - src/core/lib/profiling/stap_timers.cc
  - src/core/lib/promise/activity.cc
  - test/core/promise/activity_test.cc
  deps:
  - absl/base:base
  - absl/base:core_headers
  - absl/container:flat_hash_set
  - absl/hash:hash
  - absl/memory:memory
  - absl/meta:type_traits
  - absl/random:random
  - absl/status:status
  - absl/status:statusor
  - absl/strings:cord
  - absl/strings:str_format
  - absl/strings:strings
  - absl/synchronization:synchronization
  - absl/time:time
  - absl/types:optional
  - absl/types:variant
  - absl/utility:utility
  uses_polling: false
- name: address_sorting_test
  gtest: true
  build: test
  language: c++
  headers: []
  src:
  - test/cpp/naming/address_sorting_test.cc
  deps:
  - grpc++_test_config
  - grpc++_test_util
  platforms:
  - linux
  - posix
  - mac
- name: address_sorting_test_unsecure
  gtest: true
  build: test
  language: c++
  headers:
  - test/cpp/util/byte_buffer_proto_helper.h
  - test/cpp/util/string_ref_helper.h
  - test/cpp/util/subprocess.h
  src:
  - test/cpp/naming/address_sorting_test.cc
  - test/cpp/util/byte_buffer_proto_helper.cc
  - test/cpp/util/string_ref_helper.cc
  - test/cpp/util/subprocess.cc
  deps:
  - grpc++_unsecure
  - grpc_test_util_unsecure
  - grpc++_test_config
  platforms:
  - linux
  - posix
  - mac
- name: admin_services_end2end_test
  gtest: true
  build: test
  language: c++
  headers:
  - src/cpp/server/csds/csds.h
  src:
  - src/proto/grpc/testing/xds/v3/base.proto
  - src/proto/grpc/testing/xds/v3/config_dump.proto
  - src/proto/grpc/testing/xds/v3/csds.proto
  - src/proto/grpc/testing/xds/v3/percent.proto
  - src/cpp/server/admin/admin_services.cc
  - src/cpp/server/csds/csds.cc
  - test/cpp/end2end/admin_services_end2end_test.cc
  deps:
  - grpc++_reflection
  - grpcpp_channelz
  - grpc++_test_util
- name: alarm_test
  gtest: true
  build: test
  language: c++
  headers: []
  src:
  - test/cpp/common/alarm_test.cc
  deps:
  - grpc++_unsecure
  - grpc_test_util_unsecure
  platforms:
  - linux
  - posix
  - mac
- name: alloc_test
  gtest: true
  build: test
  language: c++
  headers: []
  src:
  - test/core/gpr/alloc_test.cc
  deps:
  - grpc_test_util
  uses_polling: false
- name: alpn_test
  gtest: true
  build: test
  language: c++
  headers: []
  src:
  - test/core/transport/chttp2/alpn_test.cc
  deps:
  - grpc_test_util
- name: alts_concurrent_connectivity_test
  gtest: true
  build: test
  language: c++
  headers:
  - test/core/end2end/cq_verifier.h
  - test/core/tsi/alts/fake_handshaker/fake_handshaker_server.h
  - test/core/util/fake_udp_and_tcp_server.h
  src:
  - test/core/tsi/alts/fake_handshaker/handshaker.proto
  - test/core/tsi/alts/fake_handshaker/transport_security_common.proto
  - test/core/end2end/cq_verifier.cc
  - test/core/tsi/alts/fake_handshaker/fake_handshaker_server.cc
  - test/core/tsi/alts/handshaker/alts_concurrent_connectivity_test.cc
  - test/core/util/fake_udp_and_tcp_server.cc
  deps:
  - grpc++
  - grpc_test_util
  platforms:
  - linux
  - posix
- name: alts_counter_test
  gtest: true
  build: test
  language: c++
  headers:
  - test/core/tsi/alts/crypt/gsec_test_util.h
  src:
  - test/core/tsi/alts/crypt/gsec_test_util.cc
  - test/core/tsi/alts/frame_protector/alts_counter_test.cc
  deps:
  - grpc_test_util
- name: alts_crypt_test
  gtest: true
  build: test
  language: c++
  headers:
  - test/core/tsi/alts/crypt/gsec_test_util.h
  src:
  - test/core/tsi/alts/crypt/aes_gcm_test.cc
  - test/core/tsi/alts/crypt/gsec_test_util.cc
  deps:
  - grpc_test_util
- name: alts_crypter_test
  gtest: true
  build: test
  language: c++
  headers:
  - test/core/tsi/alts/crypt/gsec_test_util.h
  src:
  - test/core/tsi/alts/crypt/gsec_test_util.cc
  - test/core/tsi/alts/frame_protector/alts_crypter_test.cc
  deps:
  - grpc_test_util
- name: alts_frame_protector_test
  gtest: true
  build: test
  language: c++
  headers:
  - test/core/tsi/alts/crypt/gsec_test_util.h
  - test/core/tsi/transport_security_test_lib.h
  src:
  - test/core/tsi/alts/crypt/gsec_test_util.cc
  - test/core/tsi/alts/frame_protector/alts_frame_protector_test.cc
  - test/core/tsi/transport_security_test_lib.cc
  deps:
  - grpc_test_util
- name: alts_grpc_record_protocol_test
  gtest: true
  build: test
  language: c++
  headers:
  - test/core/tsi/alts/crypt/gsec_test_util.h
  src:
  - test/core/tsi/alts/crypt/gsec_test_util.cc
  - test/core/tsi/alts/zero_copy_frame_protector/alts_grpc_record_protocol_test.cc
  deps:
  - grpc_test_util
- name: alts_handshaker_client_test
  gtest: true
  build: test
  language: c++
  headers:
  - test/core/tsi/alts/handshaker/alts_handshaker_service_api_test_lib.h
  src:
  - test/core/tsi/alts/handshaker/alts_handshaker_client_test.cc
  - test/core/tsi/alts/handshaker/alts_handshaker_service_api_test_lib.cc
  deps:
  - grpc_test_util
- name: alts_iovec_record_protocol_test
  gtest: true
  build: test
  language: c++
  headers:
  - test/core/tsi/alts/crypt/gsec_test_util.h
  src:
  - test/core/tsi/alts/crypt/gsec_test_util.cc
  - test/core/tsi/alts/zero_copy_frame_protector/alts_iovec_record_protocol_test.cc
  deps:
  - grpc_test_util
- name: alts_security_connector_test
  gtest: true
  build: test
  language: c++
  headers: []
  src:
  - test/core/security/alts_security_connector_test.cc
  deps:
  - grpc_test_util
- name: alts_tsi_handshaker_test
  gtest: true
  build: test
  language: c++
  headers:
  - test/core/tsi/alts/handshaker/alts_handshaker_service_api_test_lib.h
  src:
  - test/core/tsi/alts/handshaker/alts_handshaker_service_api_test_lib.cc
  - test/core/tsi/alts/handshaker/alts_tsi_handshaker_test.cc
  deps:
  - grpc_test_util
- name: alts_tsi_utils_test
  gtest: true
  build: test
  language: c++
  headers:
  - test/core/tsi/alts/handshaker/alts_handshaker_service_api_test_lib.h
  src:
  - test/core/tsi/alts/handshaker/alts_handshaker_service_api_test_lib.cc
  - test/core/tsi/alts/handshaker/alts_tsi_utils_test.cc
  deps:
  - grpc_test_util
- name: alts_util_test
  gtest: true
  build: test
  language: c++
  headers: []
  src:
  - test/cpp/common/alts_util_test.cc
  deps:
  - grpc++_alts
  - grpc++_test_util
- name: alts_zero_copy_grpc_protector_test
  gtest: true
  build: test
  language: c++
  headers:
  - test/core/tsi/alts/crypt/gsec_test_util.h
  src:
  - test/core/tsi/alts/crypt/gsec_test_util.cc
  - test/core/tsi/alts/zero_copy_frame_protector/alts_zero_copy_grpc_protector_test.cc
  deps:
  - grpc_test_util
- name: arena_promise_test
  gtest: true
  build: test
  language: c++
  headers:
  - src/core/ext/upb-generated/google/protobuf/any.upb.h
  - src/core/ext/upb-generated/google/rpc/status.upb.h
  - src/core/lib/debug/trace.h
  - src/core/lib/gprpp/atomic_utils.h
  - src/core/lib/gprpp/bitset.h
  - src/core/lib/gprpp/cpp_impl_of.h
  - src/core/lib/gprpp/orphanable.h
  - src/core/lib/gprpp/ref_counted.h
  - src/core/lib/gprpp/ref_counted_ptr.h
  - src/core/lib/gprpp/status_helper.h
  - src/core/lib/gprpp/time.h
  - src/core/lib/iomgr/closure.h
  - src/core/lib/iomgr/combiner.h
  - src/core/lib/iomgr/error.h
  - src/core/lib/iomgr/error_internal.h
  - src/core/lib/iomgr/exec_ctx.h
  - src/core/lib/iomgr/executor.h
  - src/core/lib/iomgr/iomgr_internal.h
  - src/core/lib/promise/activity.h
  - src/core/lib/promise/arena_promise.h
  - src/core/lib/promise/context.h
  - src/core/lib/promise/detail/basic_seq.h
  - src/core/lib/promise/detail/promise_factory.h
  - src/core/lib/promise/detail/promise_like.h
  - src/core/lib/promise/detail/status.h
  - src/core/lib/promise/detail/switch.h
  - src/core/lib/promise/exec_ctx_wakeup_scheduler.h
  - src/core/lib/promise/loop.h
  - src/core/lib/promise/map.h
  - src/core/lib/promise/poll.h
  - src/core/lib/promise/race.h
  - src/core/lib/promise/seq.h
  - src/core/lib/resource_quota/arena.h
  - src/core/lib/resource_quota/memory_quota.h
  - src/core/lib/resource_quota/resource_quota.h
  - src/core/lib/resource_quota/thread_quota.h
  - src/core/lib/resource_quota/trace.h
  - src/core/lib/slice/percent_encoding.h
  - src/core/lib/slice/slice.h
  - src/core/lib/slice/slice_internal.h
  - src/core/lib/slice/slice_refcount.h
  - src/core/lib/slice/slice_refcount_base.h
  - src/core/lib/slice/slice_string_helpers.h
  - test/core/promise/test_context.h
  src:
  - src/core/ext/upb-generated/google/protobuf/any.upb.c
  - src/core/ext/upb-generated/google/rpc/status.upb.c
  - src/core/lib/debug/trace.cc
  - src/core/lib/event_engine/memory_allocator.cc
  - src/core/lib/gprpp/status_helper.cc
  - src/core/lib/gprpp/time.cc
  - src/core/lib/iomgr/combiner.cc
  - src/core/lib/iomgr/error.cc
  - src/core/lib/iomgr/exec_ctx.cc
  - src/core/lib/iomgr/executor.cc
  - src/core/lib/iomgr/iomgr_internal.cc
  - src/core/lib/promise/activity.cc
  - src/core/lib/resource_quota/arena.cc
  - src/core/lib/resource_quota/memory_quota.cc
  - src/core/lib/resource_quota/resource_quota.cc
  - src/core/lib/resource_quota/thread_quota.cc
  - src/core/lib/resource_quota/trace.cc
  - src/core/lib/slice/percent_encoding.cc
  - src/core/lib/slice/slice.cc
  - src/core/lib/slice/slice_refcount.cc
  - src/core/lib/slice/slice_string_helpers.cc
  - test/core/promise/arena_promise_test.cc
  deps:
  - absl/functional:any_invocable
  - absl/meta:type_traits
  - absl/status:statusor
  - absl/types:variant
  - absl/utility:utility
  - gpr
  - upb
  uses_polling: false
- name: arena_test
  gtest: true
  build: test
  language: c++
  headers: []
  src:
  - test/core/resource_quota/arena_test.cc
  deps:
  - grpc_test_util
  uses_polling: false
- name: async_end2end_test
  gtest: true
  build: test
  language: c++
  headers: []
  src:
  - src/proto/grpc/health/v1/health.proto
  - src/proto/grpc/testing/duplicate/echo_duplicate.proto
  - src/proto/grpc/testing/echo.proto
  - src/proto/grpc/testing/echo_messages.proto
  - src/proto/grpc/testing/simple_messages.proto
  - src/proto/grpc/testing/xds/v3/orca_load_report.proto
  - test/cpp/end2end/async_end2end_test.cc
  deps:
  - grpc++_test_util
- name: auth_context_test
  gtest: true
  build: test
  language: c++
  headers: []
  src:
  - test/core/security/auth_context_test.cc
  deps:
  - grpc_test_util
  uses_polling: false
- name: auth_property_iterator_test
  gtest: true
  build: test
  language: c++
  headers: []
  src:
  - test/cpp/common/auth_property_iterator_test.cc
  deps:
  - grpc++_test_util
  uses_polling: false
- name: authorization_matchers_test
  gtest: true
  build: test
  language: c++
  headers: []
  src:
  - test/core/security/authorization_matchers_test.cc
  deps:
  - grpc_test_util
- name: authorization_policy_provider_test
  gtest: true
  build: test
  language: c++
  headers:
  - src/core/lib/security/authorization/grpc_authorization_policy_provider.h
  - src/core/lib/security/authorization/rbac_translator.h
  src:
  - src/core/lib/security/authorization/grpc_authorization_policy_provider.cc
  - src/core/lib/security/authorization/rbac_translator.cc
  - src/cpp/server/authorization_policy_provider.cc
  - test/cpp/server/authorization_policy_provider_test.cc
  deps:
  - grpc++
  - grpc_test_util
- name: avl_test
  gtest: true
  build: test
  language: c++
  headers:
  - src/core/lib/avl/avl.h
  src:
  - test/core/avl/avl_test.cc
  deps: []
  uses_polling: false
- name: aws_request_signer_test
  gtest: true
  build: test
  language: c++
  headers: []
  src:
  - test/core/security/aws_request_signer_test.cc
  deps:
  - grpc_test_util
- name: b64_test
  gtest: true
  build: test
  language: c++
  headers: []
  src:
  - test/core/slice/b64_test.cc
  deps:
  - grpc_test_util
  uses_polling: false
- name: backoff_test
  gtest: true
  build: test
  language: c++
  headers: []
  src:
  - test/core/backoff/backoff_test.cc
  deps:
  - grpc_test_util
  uses_polling: false
- name: bad_streaming_id_bad_client_test
  gtest: true
  build: test
  language: c++
  headers:
  - test/core/bad_client/bad_client.h
  - test/core/end2end/cq_verifier.h
  src:
  - test/core/bad_client/bad_client.cc
  - test/core/bad_client/tests/bad_streaming_id.cc
  - test/core/end2end/cq_verifier.cc
  deps:
  - grpc_test_util
- name: badreq_bad_client_test
  gtest: true
  build: test
  language: c++
  headers:
  - test/core/bad_client/bad_client.h
  - test/core/end2end/cq_verifier.h
  src:
  - test/core/bad_client/bad_client.cc
  - test/core/bad_client/tests/badreq.cc
  - test/core/end2end/cq_verifier.cc
  deps:
  - grpc_test_util
- name: bdp_estimator_test
  gtest: true
  build: test
  language: c++
  headers: []
  src:
  - test/core/transport/bdp_estimator_test.cc
  deps:
  - grpc_test_util
  platforms:
  - linux
  - posix
  - mac
  uses_polling: false
- name: bin_decoder_test
  gtest: true
  build: test
  language: c++
  headers: []
  src:
  - test/core/transport/chttp2/bin_decoder_test.cc
  deps:
  - grpc_test_util
  uses_polling: false
- name: bin_encoder_test
  gtest: true
  build: test
  language: c++
  headers: []
  src:
  - test/core/transport/chttp2/bin_encoder_test.cc
  deps:
  - grpc_test_util
  uses_polling: false
- name: binder_resolver_test
  gtest: true
  build: test
  language: c++
  headers: []
  src:
  - test/core/client_channel/resolvers/binder_resolver_test.cc
  deps:
  - grpc_test_util
- name: binder_server_test
  gtest: true
  build: test
  language: c++
  headers:
  - test/core/transport/binder/end2end/fake_binder.h
  - test/cpp/end2end/test_service_impl.h
  src:
  - src/proto/grpc/testing/echo.proto
  - src/proto/grpc/testing/echo_messages.proto
  - src/proto/grpc/testing/simple_messages.proto
  - src/proto/grpc/testing/xds/v3/orca_load_report.proto
  - test/core/transport/binder/end2end/binder_server_test.cc
  - test/core/transport/binder/end2end/fake_binder.cc
  - test/cpp/end2end/test_service_impl.cc
  deps:
  - grpc++_test_util
- name: binder_transport_test
  gtest: true
  build: test
  language: c++
  headers:
  - src/core/ext/transport/binder/client/binder_connector.h
  - src/core/ext/transport/binder/client/channel_create_impl.h
  - src/core/ext/transport/binder/client/connection_id_generator.h
  - src/core/ext/transport/binder/client/endpoint_binder_pool.h
  - src/core/ext/transport/binder/client/jni_utils.h
  - src/core/ext/transport/binder/client/security_policy_setting.h
  - src/core/ext/transport/binder/server/binder_server.h
  - src/core/ext/transport/binder/transport/binder_stream.h
  - src/core/ext/transport/binder/transport/binder_transport.h
  - src/core/ext/transport/binder/utils/binder_auto_utils.h
  - src/core/ext/transport/binder/utils/ndk_binder.h
  - src/core/ext/transport/binder/utils/transport_stream_receiver.h
  - src/core/ext/transport/binder/utils/transport_stream_receiver_impl.h
  - src/core/ext/transport/binder/wire_format/binder.h
  - src/core/ext/transport/binder/wire_format/binder_android.h
  - src/core/ext/transport/binder/wire_format/binder_constants.h
  - src/core/ext/transport/binder/wire_format/transaction.h
  - src/core/ext/transport/binder/wire_format/wire_reader.h
  - src/core/ext/transport/binder/wire_format/wire_reader_impl.h
  - src/core/ext/transport/binder/wire_format/wire_writer.h
  - src/cpp/client/create_channel_internal.h
  - src/cpp/common/channel_filter.h
  - src/cpp/server/dynamic_thread_pool.h
  - src/cpp/server/external_connection_acceptor_impl.h
  - src/cpp/server/health/default_health_check_service.h
  - src/cpp/server/thread_pool_interface.h
  - src/cpp/thread_manager/thread_manager.h
  - test/core/transport/binder/mock_objects.h
  src:
  - src/core/ext/transport/binder/client/binder_connector.cc
  - src/core/ext/transport/binder/client/channel_create.cc
  - src/core/ext/transport/binder/client/channel_create_impl.cc
  - src/core/ext/transport/binder/client/connection_id_generator.cc
  - src/core/ext/transport/binder/client/endpoint_binder_pool.cc
  - src/core/ext/transport/binder/client/jni_utils.cc
  - src/core/ext/transport/binder/client/security_policy_setting.cc
  - src/core/ext/transport/binder/security_policy/binder_security_policy.cc
  - src/core/ext/transport/binder/server/binder_server.cc
  - src/core/ext/transport/binder/server/binder_server_credentials.cc
  - src/core/ext/transport/binder/transport/binder_transport.cc
  - src/core/ext/transport/binder/utils/ndk_binder.cc
  - src/core/ext/transport/binder/utils/transport_stream_receiver_impl.cc
  - src/core/ext/transport/binder/wire_format/binder_android.cc
  - src/core/ext/transport/binder/wire_format/binder_constants.cc
  - src/core/ext/transport/binder/wire_format/transaction.cc
  - src/core/ext/transport/binder/wire_format/wire_reader_impl.cc
  - src/core/ext/transport/binder/wire_format/wire_writer.cc
  - src/cpp/client/channel_cc.cc
  - src/cpp/client/client_callback.cc
  - src/cpp/client/client_context.cc
  - src/cpp/client/client_interceptor.cc
  - src/cpp/client/create_channel.cc
  - src/cpp/client/create_channel_internal.cc
  - src/cpp/client/create_channel_posix.cc
  - src/cpp/client/credentials_cc.cc
  - src/cpp/codegen/codegen_init.cc
  - src/cpp/common/alarm.cc
  - src/cpp/common/channel_arguments.cc
  - src/cpp/common/channel_filter.cc
  - src/cpp/common/completion_queue_cc.cc
  - src/cpp/common/core_codegen.cc
  - src/cpp/common/resource_quota_cc.cc
  - src/cpp/common/rpc_method.cc
  - src/cpp/common/validate_service_config.cc
  - src/cpp/common/version_cc.cc
  - src/cpp/server/async_generic_service.cc
  - src/cpp/server/channel_argument_option.cc
  - src/cpp/server/create_default_thread_pool.cc
  - src/cpp/server/dynamic_thread_pool.cc
  - src/cpp/server/external_connection_acceptor_impl.cc
  - src/cpp/server/health/default_health_check_service.cc
  - src/cpp/server/health/health_check_service.cc
  - src/cpp/server/health/health_check_service_server_builder_option.cc
  - src/cpp/server/orca/call_metric_recorder.cc
  - src/cpp/server/server_builder.cc
  - src/cpp/server/server_callback.cc
  - src/cpp/server/server_cc.cc
  - src/cpp/server/server_context.cc
  - src/cpp/server/server_credentials.cc
  - src/cpp/server/server_posix.cc
  - src/cpp/thread_manager/thread_manager.cc
  - src/cpp/util/byte_buffer_cc.cc
  - src/cpp/util/status.cc
  - src/cpp/util/string_ref.cc
  - src/cpp/util/time_cc.cc
  - test/core/transport/binder/binder_transport_test.cc
  - test/core/transport/binder/mock_objects.cc
  deps:
  - absl/cleanup:cleanup
  - grpc_test_util
  uses_polling: false
- name: bitset_test
  gtest: true
  build: test
  language: c++
  headers:
  - src/core/lib/gpr/useful.h
  - src/core/lib/gprpp/bitset.h
  src:
  - test/core/gprpp/bitset_test.cc
  deps: []
  uses_polling: false
- name: byte_buffer_test
  gtest: true
  build: test
  language: c++
  headers: []
  src:
  - test/cpp/util/byte_buffer_test.cc
  deps:
  - grpc++_test_util
  uses_polling: false
- name: c_slice_buffer_test
  gtest: true
  build: test
  language: c++
  headers: []
  src:
  - test/core/slice/c_slice_buffer_test.cc
  deps:
  - grpc_test_util
  uses_polling: false
- name: call_finalization_test
  gtest: true
  build: test
  language: c++
  headers:
  - test/core/promise/test_context.h
  src:
  - test/core/channel/call_finalization_test.cc
  deps:
  - grpc_test_util
- name: call_push_pull_test
  gtest: true
  build: test
  language: c++
  headers:
  - src/core/lib/gpr/useful.h
  - src/core/lib/gprpp/bitset.h
  - src/core/lib/gprpp/construct_destruct.h
  - src/core/lib/promise/call_push_pull.h
  - src/core/lib/promise/detail/promise_like.h
  - src/core/lib/promise/detail/status.h
  - src/core/lib/promise/poll.h
  src:
  - test/core/promise/call_push_pull_test.cc
  deps:
  - absl/meta:type_traits
  - absl/status:status
  - absl/status:statusor
  - absl/types:variant
  uses_polling: false
- name: cancel_ares_query_test
  gtest: true
  build: test
  language: c++
  headers:
  - test/core/end2end/cq_verifier.h
  - test/core/util/fake_udp_and_tcp_server.h
  src:
  - test/core/end2end/cq_verifier.cc
  - test/core/util/fake_udp_and_tcp_server.cc
  - test/cpp/naming/cancel_ares_query_test.cc
  deps:
  - grpc++_test_config
  - grpc++_test_util
- name: cel_authorization_engine_test
  gtest: true
  build: test
  language: c++
  headers:
  - src/core/ext/upb-generated/google/type/expr.upb.h
  - src/core/lib/security/authorization/cel_authorization_engine.h
  - src/core/lib/security/authorization/mock_cel/activation.h
  - src/core/lib/security/authorization/mock_cel/cel_expr_builder_factory.h
  - src/core/lib/security/authorization/mock_cel/cel_expression.h
  - src/core/lib/security/authorization/mock_cel/cel_value.h
  - src/core/lib/security/authorization/mock_cel/evaluator_core.h
  - src/core/lib/security/authorization/mock_cel/flat_expr_builder.h
  src:
  - src/core/ext/upb-generated/google/type/expr.upb.c
  - src/core/lib/security/authorization/cel_authorization_engine.cc
  - test/core/security/cel_authorization_engine_test.cc
  deps:
  - grpc_test_util
- name: certificate_provider_registry_test
  gtest: true
  build: test
  language: c++
  headers: []
  src:
  - test/core/client_channel/certificate_provider_registry_test.cc
  deps:
  - grpc_test_util
- name: certificate_provider_store_test
  gtest: true
  build: test
  language: c++
  headers: []
  src:
  - test/core/xds/certificate_provider_store_test.cc
  deps:
  - grpc_test_util
- name: cfstream_test
  gtest: true
  build: test
  run: false
  language: c++
  headers:
  - test/cpp/end2end/test_service_impl.h
  src:
  - src/proto/grpc/testing/echo.proto
  - src/proto/grpc/testing/echo_messages.proto
  - src/proto/grpc/testing/simple_messages.proto
  - src/proto/grpc/testing/xds/v3/orca_load_report.proto
  - test/cpp/end2end/cfstream_test.cc
  - test/cpp/end2end/test_service_impl.cc
  deps:
  - grpc++_test_util
- name: channel_args_test
  gtest: true
  build: test
  language: c++
  headers: []
  src:
  - test/core/channel/channel_args_test.cc
  deps:
  - grpc_test_util
  uses_polling: false
- name: channel_arguments_test
  gtest: true
  build: test
  language: c++
  headers: []
  src:
  - test/cpp/common/channel_arguments_test.cc
  deps:
  - grpc++
  - grpc_test_util
  uses_polling: false
- name: channel_creds_registry_test
  gtest: true
  build: test
  language: c++
  headers: []
  src:
  - test/core/security/channel_creds_registry_test.cc
  deps:
  - grpc_test_util
- name: channel_filter_test
  gtest: true
  build: test
  language: c++
  headers: []
  src:
  - test/cpp/common/channel_filter_test.cc
  deps:
  - grpc++
  - grpc_test_util
  uses_polling: false
- name: channel_stack_builder_test
  gtest: true
  build: test
  language: c++
  headers: []
  src:
  - test/core/channel/channel_stack_builder_test.cc
  deps:
  - grpc_test_util
- name: channel_stack_test
  gtest: true
  build: test
  language: c++
  headers: []
  src:
  - test/core/channel/channel_stack_test.cc
  deps:
  - grpc_test_util
  uses_polling: false
- name: channel_trace_test
  gtest: true
  build: test
  language: c++
  headers:
  - test/cpp/util/channel_trace_proto_helper.h
  src:
  - src/proto/grpc/channelz/channelz.proto
  - test/core/channel/channel_trace_test.cc
  - test/cpp/util/channel_trace_proto_helper.cc
  deps:
  - grpc++
  - grpc_test_util
- name: channelz_registry_test
  gtest: true
  build: test
  language: c++
  headers: []
  src:
  - test/core/channel/channelz_registry_test.cc
  deps:
  - grpc++
  - grpc_test_util
  uses_polling: false
- name: channelz_service_test
  gtest: true
  build: test
  language: c++
  headers:
  - test/cpp/end2end/test_service_impl.h
  src:
  - src/proto/grpc/testing/echo.proto
  - src/proto/grpc/testing/echo_messages.proto
  - src/proto/grpc/testing/simple_messages.proto
  - src/proto/grpc/testing/xds/v3/orca_load_report.proto
  - test/cpp/end2end/channelz_service_test.cc
  - test/cpp/end2end/test_service_impl.cc
  deps:
  - grpcpp_channelz
  - grpc++_test_util
- name: channelz_test
  gtest: true
  build: test
  language: c++
  headers:
  - test/cpp/util/channel_trace_proto_helper.h
  src:
  - src/proto/grpc/channelz/channelz.proto
  - test/core/channel/channelz_test.cc
  - test/cpp/util/channel_trace_proto_helper.cc
  deps:
  - grpc++
  - grpc_test_util
- name: check_gcp_environment_linux_test
  gtest: true
  build: test
  language: c++
  headers: []
  src:
  - test/core/security/check_gcp_environment_linux_test.cc
  deps:
  - grpc_test_util
- name: check_gcp_environment_windows_test
  gtest: true
  build: test
  language: c++
  headers: []
  src:
  - test/core/security/check_gcp_environment_windows_test.cc
  deps:
  - grpc_test_util
- name: chunked_vector_test
  gtest: true
  build: test
  language: c++
  headers:
  - src/core/ext/upb-generated/google/protobuf/any.upb.h
  - src/core/ext/upb-generated/google/rpc/status.upb.h
  - src/core/lib/debug/trace.h
  - src/core/lib/gprpp/atomic_utils.h
  - src/core/lib/gprpp/bitset.h
  - src/core/lib/gprpp/chunked_vector.h
  - src/core/lib/gprpp/cpp_impl_of.h
  - src/core/lib/gprpp/orphanable.h
  - src/core/lib/gprpp/ref_counted.h
  - src/core/lib/gprpp/ref_counted_ptr.h
  - src/core/lib/gprpp/status_helper.h
  - src/core/lib/gprpp/time.h
  - src/core/lib/iomgr/closure.h
  - src/core/lib/iomgr/combiner.h
  - src/core/lib/iomgr/error.h
  - src/core/lib/iomgr/error_internal.h
  - src/core/lib/iomgr/exec_ctx.h
  - src/core/lib/iomgr/executor.h
  - src/core/lib/iomgr/iomgr_internal.h
  - src/core/lib/promise/activity.h
  - src/core/lib/promise/context.h
  - src/core/lib/promise/detail/basic_seq.h
  - src/core/lib/promise/detail/promise_factory.h
  - src/core/lib/promise/detail/promise_like.h
  - src/core/lib/promise/detail/status.h
  - src/core/lib/promise/detail/switch.h
  - src/core/lib/promise/exec_ctx_wakeup_scheduler.h
  - src/core/lib/promise/loop.h
  - src/core/lib/promise/map.h
  - src/core/lib/promise/poll.h
  - src/core/lib/promise/race.h
  - src/core/lib/promise/seq.h
  - src/core/lib/resource_quota/arena.h
  - src/core/lib/resource_quota/memory_quota.h
  - src/core/lib/resource_quota/resource_quota.h
  - src/core/lib/resource_quota/thread_quota.h
  - src/core/lib/resource_quota/trace.h
  - src/core/lib/slice/percent_encoding.h
  - src/core/lib/slice/slice.h
  - src/core/lib/slice/slice_internal.h
  - src/core/lib/slice/slice_refcount.h
  - src/core/lib/slice/slice_refcount_base.h
  - src/core/lib/slice/slice_string_helpers.h
  src:
  - src/core/ext/upb-generated/google/protobuf/any.upb.c
  - src/core/ext/upb-generated/google/rpc/status.upb.c
  - src/core/lib/debug/trace.cc
  - src/core/lib/event_engine/memory_allocator.cc
  - src/core/lib/gprpp/status_helper.cc
  - src/core/lib/gprpp/time.cc
  - src/core/lib/iomgr/combiner.cc
  - src/core/lib/iomgr/error.cc
  - src/core/lib/iomgr/exec_ctx.cc
  - src/core/lib/iomgr/executor.cc
  - src/core/lib/iomgr/iomgr_internal.cc
  - src/core/lib/promise/activity.cc
  - src/core/lib/resource_quota/arena.cc
  - src/core/lib/resource_quota/memory_quota.cc
  - src/core/lib/resource_quota/resource_quota.cc
  - src/core/lib/resource_quota/thread_quota.cc
  - src/core/lib/resource_quota/trace.cc
  - src/core/lib/slice/percent_encoding.cc
  - src/core/lib/slice/slice.cc
  - src/core/lib/slice/slice_refcount.cc
  - src/core/lib/slice/slice_string_helpers.cc
  - test/core/gprpp/chunked_vector_test.cc
  deps:
  - absl/functional:any_invocable
  - absl/meta:type_traits
  - absl/status:statusor
  - absl/types:variant
  - absl/utility:utility
  - gpr
  - upb
  uses_polling: false
- name: cli_call_test
  gtest: true
  build: test
  language: c++
  headers:
  - test/cpp/util/cli_call.h
  - test/cpp/util/cli_credentials.h
  - test/cpp/util/config_grpc_cli.h
  - test/cpp/util/grpc_tool.h
  - test/cpp/util/proto_file_parser.h
  - test/cpp/util/proto_reflection_descriptor_database.h
  - test/cpp/util/service_describer.h
  src:
  - src/proto/grpc/reflection/v1alpha/reflection.proto
  - src/proto/grpc/testing/echo.proto
  - src/proto/grpc/testing/echo_messages.proto
  - src/proto/grpc/testing/simple_messages.proto
  - src/proto/grpc/testing/xds/v3/orca_load_report.proto
  - test/cpp/util/cli_call.cc
  - test/cpp/util/cli_call_test.cc
  - test/cpp/util/cli_credentials.cc
  - test/cpp/util/grpc_tool.cc
  - test/cpp/util/proto_file_parser.cc
  - test/cpp/util/proto_reflection_descriptor_database.cc
  - test/cpp/util/service_describer.cc
  deps:
  - grpc++_test_util
- name: client_authority_filter_test
  gtest: true
  build: test
  language: c++
  headers:
  - test/core/promise/test_context.h
  src:
  - test/core/filters/client_authority_filter_test.cc
  deps:
  - grpc
  uses_polling: false
- name: client_callback_end2end_test
  gtest: true
  build: test
  language: c++
  headers:
  - test/cpp/end2end/interceptors_util.h
  - test/cpp/end2end/test_service_impl.h
  src:
  - src/proto/grpc/testing/echo.proto
  - src/proto/grpc/testing/echo_messages.proto
  - src/proto/grpc/testing/simple_messages.proto
  - src/proto/grpc/testing/xds/v3/orca_load_report.proto
  - test/cpp/end2end/client_callback_end2end_test.cc
  - test/cpp/end2end/interceptors_util.cc
  - test/cpp/end2end/test_service_impl.cc
  deps:
  - grpc++_test_util
- name: client_channel_stress_test
  gtest: true
  build: test
  run: false
  language: c++
  headers:
  - test/cpp/end2end/test_service_impl.h
  src:
  - src/proto/grpc/lb/v1/load_balancer.proto
  - src/proto/grpc/testing/duplicate/echo_duplicate.proto
  - src/proto/grpc/testing/echo.proto
  - src/proto/grpc/testing/echo_messages.proto
  - src/proto/grpc/testing/simple_messages.proto
  - src/proto/grpc/testing/xds/v3/orca_load_report.proto
  - test/cpp/client/client_channel_stress_test.cc
  - test/cpp/end2end/test_service_impl.cc
  deps:
  - grpc++_test_util
  platforms:
  - linux
  - posix
  - mac
- name: client_context_test_peer_test
  gtest: true
  build: test
  language: c++
  headers: []
  src:
  - test/cpp/test/client_context_test_peer_test.cc
  deps:
  - grpc++_test
  - grpc++_test_util
- name: client_interceptors_end2end_test
  gtest: true
  build: test
  language: c++
  headers:
  - test/cpp/end2end/interceptors_util.h
  - test/cpp/end2end/test_service_impl.h
  src:
  - src/proto/grpc/testing/echo.proto
  - src/proto/grpc/testing/echo_messages.proto
  - src/proto/grpc/testing/simple_messages.proto
  - src/proto/grpc/testing/xds/v3/orca_load_report.proto
  - test/cpp/end2end/client_interceptors_end2end_test.cc
  - test/cpp/end2end/interceptors_util.cc
  - test/cpp/end2end/test_service_impl.cc
  deps:
  - grpc++_test_util
- name: client_lb_end2end_test
  gtest: true
  build: test
  run: false
  language: c++
  headers:
  - src/cpp/server/orca/orca_interceptor.h
  - test/core/util/test_lb_policies.h
  - test/cpp/end2end/connection_delay_injector.h
  - test/cpp/end2end/test_service_impl.h
  src:
  - src/proto/grpc/testing/duplicate/echo_duplicate.proto
  - src/proto/grpc/testing/echo.proto
  - src/proto/grpc/testing/echo_messages.proto
  - src/proto/grpc/testing/simple_messages.proto
  - src/proto/grpc/testing/xds/v3/orca_load_report.proto
  - src/cpp/server/orca/orca_interceptor.cc
  - src/cpp/server/orca/orca_service.cc
  - test/core/util/test_lb_policies.cc
  - test/cpp/end2end/client_lb_end2end_test.cc
  - test/cpp/end2end/connection_delay_injector.cc
  - test/cpp/end2end/test_service_impl.cc
  deps:
  - grpc++_test_util
  platforms:
  - linux
  - posix
  - mac
- name: client_ssl_test
  gtest: true
  build: test
  language: c++
  headers: []
  src:
  - test/core/handshake/client_ssl.cc
  deps:
  - grpc_test_util
  platforms:
  - linux
  - posix
  - mac
- name: cmdline_test
  gtest: true
  build: test
  language: c++
  headers: []
  src:
  - test/core/util/cmdline_test.cc
  deps:
  - grpc_test_util
  uses_polling: false
- name: codegen_test_full
  gtest: true
  build: test
  language: c++
  headers: []
  src:
  - test/cpp/codegen/codegen_test_full.cc
  deps:
  - grpc++
  - grpc_test_util
  uses_polling: false
- name: codegen_test_minimal
  gtest: true
  build: test
  language: c++
  headers: []
  src:
  - test/cpp/codegen/codegen_test_minimal.cc
  deps:
  - grpc++
  - grpc_test_util
  uses_polling: false
- name: completion_queue_threading_test
  gtest: true
  build: test
  run: false
  language: c++
  headers: []
  src:
  - test/core/surface/completion_queue_threading_test.cc
  deps:
  - grpc_test_util
- name: compression_test
  gtest: true
  build: test
  language: c++
  headers:
  - test/core/compression/args_utils.h
  src:
  - test/core/compression/args_utils.cc
  - test/core/compression/compression_test.cc
  deps:
  - grpc_test_util
  uses_polling: false
- name: concurrent_connectivity_test
  gtest: true
  build: test
  language: c++
  headers: []
  src:
  - test/core/surface/concurrent_connectivity_test.cc
  deps:
  - grpc_test_util
- name: connection_prefix_bad_client_test
  gtest: true
  build: test
  language: c++
  headers:
  - test/core/bad_client/bad_client.h
  - test/core/end2end/cq_verifier.h
  src:
  - test/core/bad_client/bad_client.cc
  - test/core/bad_client/tests/connection_prefix.cc
  - test/core/end2end/cq_verifier.cc
  deps:
  - grpc_test_util
- name: connectivity_state_test
  gtest: true
  build: test
  language: c++
  headers: []
  src:
  - test/core/transport/connectivity_state_test.cc
  deps:
  - grpc_test_util
- name: context_allocator_end2end_test
  gtest: true
  build: test
  language: c++
  headers:
  - test/cpp/end2end/test_service_impl.h
  src:
  - src/proto/grpc/testing/echo.proto
  - src/proto/grpc/testing/echo_messages.proto
  - src/proto/grpc/testing/simple_messages.proto
  - src/proto/grpc/testing/xds/v3/orca_load_report.proto
  - test/cpp/end2end/context_allocator_end2end_test.cc
  - test/cpp/end2end/test_service_impl.cc
  deps:
  - grpc++_test_util
- name: context_list_test
  gtest: true
  build: test
  language: c++
  headers: []
  src:
  - test/core/transport/chttp2/context_list_test.cc
  deps:
  - grpc_test_util
  uses_polling: false
- name: context_test
  gtest: true
  build: test
  language: c++
  headers:
  - src/core/lib/gpr/tls.h
  - src/core/lib/promise/context.h
  src:
  - test/core/promise/context_test.cc
  deps: []
  uses_polling: false
- name: core_configuration_test
  gtest: true
  build: test
  language: c++
  headers: []
  src:
  - test/core/config/core_configuration_test.cc
  deps:
  - grpc
  uses_polling: false
- name: cpp_impl_of_test
  gtest: true
  build: test
  language: c++
  headers:
  - src/core/lib/gprpp/cpp_impl_of.h
  src:
  - test/core/gprpp/cpp_impl_of_test.cc
  deps: []
  uses_polling: false
- name: cpu_test
  gtest: true
  build: test
  language: c++
  headers: []
  src:
  - test/core/gpr/cpu_test.cc
  deps:
  - grpc_test_util
  uses_polling: false
- name: crl_ssl_transport_security_test
  gtest: true
  build: test
  language: c++
  headers:
  - test/core/tsi/transport_security_test_lib.h
  src:
  - test/core/tsi/crl_ssl_transport_security_test.cc
  - test/core/tsi/transport_security_test_lib.cc
  deps:
  - grpc_test_util
  platforms:
  - linux
  - posix
  - mac
- name: delegating_channel_test
  gtest: true
  build: test
  language: c++
  headers:
  - test/cpp/end2end/test_service_impl.h
  src:
  - src/proto/grpc/testing/echo.proto
  - src/proto/grpc/testing/echo_messages.proto
  - src/proto/grpc/testing/simple_messages.proto
  - src/proto/grpc/testing/xds/v3/orca_load_report.proto
  - test/cpp/end2end/delegating_channel_test.cc
  - test/cpp/end2end/test_service_impl.cc
  deps:
  - grpc++_test_util
- name: destroy_grpclb_channel_with_active_connect_stress_test
  gtest: true
  build: test
  language: c++
  headers: []
  src:
  - test/cpp/client/destroy_grpclb_channel_with_active_connect_stress_test.cc
  deps:
  - grpc++_test_util
- name: dns_resolver_cooldown_test
  gtest: true
  build: test
  language: c++
  headers: []
  src:
  - test/core/client_channel/resolvers/dns_resolver_cooldown_test.cc
  deps:
  - grpc_test_util
- name: dns_resolver_test
  gtest: true
  build: test
  language: c++
  headers: []
  src:
  - test/core/client_channel/resolvers/dns_resolver_test.cc
  deps:
  - grpc_test_util
- name: dual_ref_counted_test
  gtest: true
  build: test
  language: c++
  headers: []
  src:
  - test/core/gprpp/dual_ref_counted_test.cc
  deps:
  - grpc_test_util
- name: duplicate_header_bad_client_test
  gtest: true
  build: test
  language: c++
  headers:
  - test/core/bad_client/bad_client.h
  - test/core/end2end/cq_verifier.h
  src:
  - test/core/bad_client/bad_client.cc
  - test/core/bad_client/tests/duplicate_header.cc
  - test/core/end2end/cq_verifier.cc
  deps:
  - grpc_test_util
- name: end2end_binder_transport_test
  gtest: true
  build: test
  language: c++
  headers:
  - test/core/transport/binder/end2end/fake_binder.h
  - test/core/transport/binder/end2end/testing_channel_create.h
  - test/cpp/end2end/test_service_impl.h
  src:
  - src/proto/grpc/testing/echo.proto
  - src/proto/grpc/testing/echo_messages.proto
  - src/proto/grpc/testing/simple_messages.proto
  - src/proto/grpc/testing/xds/v3/orca_load_report.proto
  - test/core/transport/binder/end2end/end2end_binder_transport_test.cc
  - test/core/transport/binder/end2end/fake_binder.cc
  - test/core/transport/binder/end2end/testing_channel_create.cc
  - test/cpp/end2end/test_service_impl.cc
  deps:
  - grpc++_test_util
- name: end2end_test
  gtest: true
  build: test
  run: false
  language: c++
  headers:
  - test/cpp/end2end/interceptors_util.h
  - test/cpp/end2end/test_service_impl.h
  src:
  - src/proto/grpc/testing/duplicate/echo_duplicate.proto
  - src/proto/grpc/testing/echo.proto
  - src/proto/grpc/testing/echo_messages.proto
  - src/proto/grpc/testing/simple_messages.proto
  - src/proto/grpc/testing/xds/v3/orca_load_report.proto
  - test/cpp/end2end/end2end_test.cc
  - test/cpp/end2end/interceptors_util.cc
  - test/cpp/end2end/test_service_impl.cc
  deps:
  - grpc++_test
  - grpc++_test_util
- name: endpoint_binder_pool_test
  gtest: true
  build: test
  language: c++
  headers:
  - src/core/ext/transport/binder/client/binder_connector.h
  - src/core/ext/transport/binder/client/channel_create_impl.h
  - src/core/ext/transport/binder/client/connection_id_generator.h
  - src/core/ext/transport/binder/client/endpoint_binder_pool.h
  - src/core/ext/transport/binder/client/jni_utils.h
  - src/core/ext/transport/binder/client/security_policy_setting.h
  - src/core/ext/transport/binder/server/binder_server.h
  - src/core/ext/transport/binder/transport/binder_stream.h
  - src/core/ext/transport/binder/transport/binder_transport.h
  - src/core/ext/transport/binder/utils/binder_auto_utils.h
  - src/core/ext/transport/binder/utils/ndk_binder.h
  - src/core/ext/transport/binder/utils/transport_stream_receiver.h
  - src/core/ext/transport/binder/utils/transport_stream_receiver_impl.h
  - src/core/ext/transport/binder/wire_format/binder.h
  - src/core/ext/transport/binder/wire_format/binder_android.h
  - src/core/ext/transport/binder/wire_format/binder_constants.h
  - src/core/ext/transport/binder/wire_format/transaction.h
  - src/core/ext/transport/binder/wire_format/wire_reader.h
  - src/core/ext/transport/binder/wire_format/wire_reader_impl.h
  - src/core/ext/transport/binder/wire_format/wire_writer.h
  - src/cpp/client/create_channel_internal.h
  - src/cpp/common/channel_filter.h
  - src/cpp/server/dynamic_thread_pool.h
  - src/cpp/server/external_connection_acceptor_impl.h
  - src/cpp/server/health/default_health_check_service.h
  - src/cpp/server/thread_pool_interface.h
  - src/cpp/thread_manager/thread_manager.h
  - test/core/transport/binder/mock_objects.h
  src:
  - src/core/ext/transport/binder/client/binder_connector.cc
  - src/core/ext/transport/binder/client/channel_create.cc
  - src/core/ext/transport/binder/client/channel_create_impl.cc
  - src/core/ext/transport/binder/client/connection_id_generator.cc
  - src/core/ext/transport/binder/client/endpoint_binder_pool.cc
  - src/core/ext/transport/binder/client/jni_utils.cc
  - src/core/ext/transport/binder/client/security_policy_setting.cc
  - src/core/ext/transport/binder/security_policy/binder_security_policy.cc
  - src/core/ext/transport/binder/server/binder_server.cc
  - src/core/ext/transport/binder/server/binder_server_credentials.cc
  - src/core/ext/transport/binder/transport/binder_transport.cc
  - src/core/ext/transport/binder/utils/ndk_binder.cc
  - src/core/ext/transport/binder/utils/transport_stream_receiver_impl.cc
  - src/core/ext/transport/binder/wire_format/binder_android.cc
  - src/core/ext/transport/binder/wire_format/binder_constants.cc
  - src/core/ext/transport/binder/wire_format/transaction.cc
  - src/core/ext/transport/binder/wire_format/wire_reader_impl.cc
  - src/core/ext/transport/binder/wire_format/wire_writer.cc
  - src/cpp/client/channel_cc.cc
  - src/cpp/client/client_callback.cc
  - src/cpp/client/client_context.cc
  - src/cpp/client/client_interceptor.cc
  - src/cpp/client/create_channel.cc
  - src/cpp/client/create_channel_internal.cc
  - src/cpp/client/create_channel_posix.cc
  - src/cpp/client/credentials_cc.cc
  - src/cpp/codegen/codegen_init.cc
  - src/cpp/common/alarm.cc
  - src/cpp/common/channel_arguments.cc
  - src/cpp/common/channel_filter.cc
  - src/cpp/common/completion_queue_cc.cc
  - src/cpp/common/core_codegen.cc
  - src/cpp/common/resource_quota_cc.cc
  - src/cpp/common/rpc_method.cc
  - src/cpp/common/validate_service_config.cc
  - src/cpp/common/version_cc.cc
  - src/cpp/server/async_generic_service.cc
  - src/cpp/server/channel_argument_option.cc
  - src/cpp/server/create_default_thread_pool.cc
  - src/cpp/server/dynamic_thread_pool.cc
  - src/cpp/server/external_connection_acceptor_impl.cc
  - src/cpp/server/health/default_health_check_service.cc
  - src/cpp/server/health/health_check_service.cc
  - src/cpp/server/health/health_check_service_server_builder_option.cc
  - src/cpp/server/orca/call_metric_recorder.cc
  - src/cpp/server/server_builder.cc
  - src/cpp/server/server_callback.cc
  - src/cpp/server/server_cc.cc
  - src/cpp/server/server_context.cc
  - src/cpp/server/server_credentials.cc
  - src/cpp/server/server_posix.cc
  - src/cpp/thread_manager/thread_manager.cc
  - src/cpp/util/byte_buffer_cc.cc
  - src/cpp/util/status.cc
  - src/cpp/util/string_ref.cc
  - src/cpp/util/time_cc.cc
  - test/core/transport/binder/endpoint_binder_pool_test.cc
  - test/core/transport/binder/mock_objects.cc
  deps:
  - absl/cleanup:cleanup
  - grpc_test_util
  uses_polling: false
- name: endpoint_config_test
  gtest: true
  build: test
  language: c++
  headers: []
  src:
  - test/core/event_engine/endpoint_config_test.cc
  deps:
  - grpc_test_util
  uses_polling: false
- name: env_test
  gtest: true
  build: test
  language: c++
  headers: []
  src:
  - test/core/gpr/env_test.cc
  deps:
  - grpc_test_util
  uses_polling: false
- name: error_details_test
  gtest: true
  build: test
  language: c++
  headers: []
  src:
  - src/proto/grpc/status/status.proto
  - src/proto/grpc/testing/echo_messages.proto
  - src/proto/grpc/testing/xds/v3/orca_load_report.proto
  - test/cpp/util/error_details_test.cc
  deps:
  - grpc++_error_details
  - grpc_test_util
- name: error_test
  gtest: true
  build: test
  language: c++
  headers:
  - test/core/iomgr/endpoint_tests.h
  src:
  - test/core/iomgr/endpoint_tests.cc
  - test/core/iomgr/error_test.cc
  deps:
  - grpc_test_util
  uses_polling: false
- name: error_utils_test
  gtest: true
  build: test
  language: c++
  headers: []
  src:
  - test/core/transport/error_utils_test.cc
  deps:
  - grpc_test_util
- name: evaluate_args_test
  gtest: true
  build: test
  language: c++
  headers: []
  src:
  - test/core/security/evaluate_args_test.cc
  deps:
  - grpc_test_util
- name: examine_stack_test
  gtest: true
  build: test
  language: c++
  headers: []
  src:
  - test/core/gprpp/examine_stack_test.cc
  deps:
  - grpc_test_util
  platforms:
  - linux
  - posix
  - mac
  uses_polling: false
- name: exception_test
  gtest: true
  build: test
  language: c++
  headers: []
  src:
  - src/proto/grpc/testing/echo.proto
  - src/proto/grpc/testing/echo_messages.proto
  - src/proto/grpc/testing/simple_messages.proto
  - src/proto/grpc/testing/xds/v3/orca_load_report.proto
  - test/cpp/end2end/exception_test.cc
  deps:
  - grpc++_test_util
- name: exec_ctx_wakeup_scheduler_test
  gtest: true
  build: test
  language: c++
  headers:
  - src/core/ext/upb-generated/google/protobuf/any.upb.h
  - src/core/ext/upb-generated/google/rpc/status.upb.h
  - src/core/lib/debug/trace.h
  - src/core/lib/gprpp/atomic_utils.h
  - src/core/lib/gprpp/bitset.h
  - src/core/lib/gprpp/orphanable.h
  - src/core/lib/gprpp/ref_counted.h
  - src/core/lib/gprpp/ref_counted_ptr.h
  - src/core/lib/gprpp/status_helper.h
  - src/core/lib/gprpp/time.h
  - src/core/lib/iomgr/closure.h
  - src/core/lib/iomgr/combiner.h
  - src/core/lib/iomgr/error.h
  - src/core/lib/iomgr/error_internal.h
  - src/core/lib/iomgr/exec_ctx.h
  - src/core/lib/iomgr/executor.h
  - src/core/lib/iomgr/iomgr_internal.h
  - src/core/lib/promise/activity.h
  - src/core/lib/promise/context.h
  - src/core/lib/promise/detail/promise_factory.h
  - src/core/lib/promise/detail/promise_like.h
  - src/core/lib/promise/detail/status.h
  - src/core/lib/promise/exec_ctx_wakeup_scheduler.h
  - src/core/lib/promise/poll.h
  - src/core/lib/slice/percent_encoding.h
  - src/core/lib/slice/slice.h
  - src/core/lib/slice/slice_internal.h
  - src/core/lib/slice/slice_refcount.h
  - src/core/lib/slice/slice_refcount_base.h
  - src/core/lib/slice/slice_string_helpers.h
  src:
  - src/core/ext/upb-generated/google/protobuf/any.upb.c
  - src/core/ext/upb-generated/google/rpc/status.upb.c
  - src/core/lib/debug/trace.cc
  - src/core/lib/gprpp/status_helper.cc
  - src/core/lib/gprpp/time.cc
  - src/core/lib/iomgr/combiner.cc
  - src/core/lib/iomgr/error.cc
  - src/core/lib/iomgr/exec_ctx.cc
  - src/core/lib/iomgr/executor.cc
  - src/core/lib/iomgr/iomgr_internal.cc
  - src/core/lib/promise/activity.cc
  - src/core/lib/slice/percent_encoding.cc
  - src/core/lib/slice/slice.cc
  - src/core/lib/slice/slice_refcount.cc
  - src/core/lib/slice/slice_string_helpers.cc
  - test/core/promise/exec_ctx_wakeup_scheduler_test.cc
  deps:
  - absl/functional:any_invocable
  - absl/meta:type_traits
  - absl/status:statusor
  - absl/types:variant
  - absl/utility:utility
  - gpr
  - upb
  uses_polling: false
- name: fake_binder_test
  gtest: true
  build: test
  language: c++
  headers:
  - src/core/ext/transport/binder/client/binder_connector.h
  - src/core/ext/transport/binder/client/channel_create_impl.h
  - src/core/ext/transport/binder/client/connection_id_generator.h
  - src/core/ext/transport/binder/client/endpoint_binder_pool.h
  - src/core/ext/transport/binder/client/jni_utils.h
  - src/core/ext/transport/binder/client/security_policy_setting.h
  - src/core/ext/transport/binder/server/binder_server.h
  - src/core/ext/transport/binder/transport/binder_stream.h
  - src/core/ext/transport/binder/transport/binder_transport.h
  - src/core/ext/transport/binder/utils/binder_auto_utils.h
  - src/core/ext/transport/binder/utils/ndk_binder.h
  - src/core/ext/transport/binder/utils/transport_stream_receiver.h
  - src/core/ext/transport/binder/utils/transport_stream_receiver_impl.h
  - src/core/ext/transport/binder/wire_format/binder.h
  - src/core/ext/transport/binder/wire_format/binder_android.h
  - src/core/ext/transport/binder/wire_format/binder_constants.h
  - src/core/ext/transport/binder/wire_format/transaction.h
  - src/core/ext/transport/binder/wire_format/wire_reader.h
  - src/core/ext/transport/binder/wire_format/wire_reader_impl.h
  - src/core/ext/transport/binder/wire_format/wire_writer.h
  - src/cpp/client/create_channel_internal.h
  - src/cpp/common/channel_filter.h
  - src/cpp/server/dynamic_thread_pool.h
  - src/cpp/server/external_connection_acceptor_impl.h
  - src/cpp/server/health/default_health_check_service.h
  - src/cpp/server/thread_pool_interface.h
  - src/cpp/thread_manager/thread_manager.h
  - test/core/transport/binder/end2end/fake_binder.h
  src:
  - src/core/ext/transport/binder/client/binder_connector.cc
  - src/core/ext/transport/binder/client/channel_create.cc
  - src/core/ext/transport/binder/client/channel_create_impl.cc
  - src/core/ext/transport/binder/client/connection_id_generator.cc
  - src/core/ext/transport/binder/client/endpoint_binder_pool.cc
  - src/core/ext/transport/binder/client/jni_utils.cc
  - src/core/ext/transport/binder/client/security_policy_setting.cc
  - src/core/ext/transport/binder/security_policy/binder_security_policy.cc
  - src/core/ext/transport/binder/server/binder_server.cc
  - src/core/ext/transport/binder/server/binder_server_credentials.cc
  - src/core/ext/transport/binder/transport/binder_transport.cc
  - src/core/ext/transport/binder/utils/ndk_binder.cc
  - src/core/ext/transport/binder/utils/transport_stream_receiver_impl.cc
  - src/core/ext/transport/binder/wire_format/binder_android.cc
  - src/core/ext/transport/binder/wire_format/binder_constants.cc
  - src/core/ext/transport/binder/wire_format/transaction.cc
  - src/core/ext/transport/binder/wire_format/wire_reader_impl.cc
  - src/core/ext/transport/binder/wire_format/wire_writer.cc
  - src/cpp/client/channel_cc.cc
  - src/cpp/client/client_callback.cc
  - src/cpp/client/client_context.cc
  - src/cpp/client/client_interceptor.cc
  - src/cpp/client/create_channel.cc
  - src/cpp/client/create_channel_internal.cc
  - src/cpp/client/create_channel_posix.cc
  - src/cpp/client/credentials_cc.cc
  - src/cpp/codegen/codegen_init.cc
  - src/cpp/common/alarm.cc
  - src/cpp/common/channel_arguments.cc
  - src/cpp/common/channel_filter.cc
  - src/cpp/common/completion_queue_cc.cc
  - src/cpp/common/core_codegen.cc
  - src/cpp/common/resource_quota_cc.cc
  - src/cpp/common/rpc_method.cc
  - src/cpp/common/validate_service_config.cc
  - src/cpp/common/version_cc.cc
  - src/cpp/server/async_generic_service.cc
  - src/cpp/server/channel_argument_option.cc
  - src/cpp/server/create_default_thread_pool.cc
  - src/cpp/server/dynamic_thread_pool.cc
  - src/cpp/server/external_connection_acceptor_impl.cc
  - src/cpp/server/health/default_health_check_service.cc
  - src/cpp/server/health/health_check_service.cc
  - src/cpp/server/health/health_check_service_server_builder_option.cc
  - src/cpp/server/orca/call_metric_recorder.cc
  - src/cpp/server/server_builder.cc
  - src/cpp/server/server_callback.cc
  - src/cpp/server/server_cc.cc
  - src/cpp/server/server_context.cc
  - src/cpp/server/server_credentials.cc
  - src/cpp/server/server_posix.cc
  - src/cpp/thread_manager/thread_manager.cc
  - src/cpp/util/byte_buffer_cc.cc
  - src/cpp/util/status.cc
  - src/cpp/util/string_ref.cc
  - src/cpp/util/time_cc.cc
  - test/core/transport/binder/end2end/fake_binder.cc
  - test/core/transport/binder/end2end/fake_binder_test.cc
  deps:
  - absl/cleanup:cleanup
  - grpc_test_util
  uses_polling: false
- name: fake_resolver_test
  gtest: true
  build: test
  language: c++
  headers: []
  src:
  - test/core/client_channel/resolvers/fake_resolver_test.cc
  deps:
  - grpc_test_util
- name: fake_transport_security_test
  gtest: true
  build: test
  language: c++
  headers:
  - test/core/tsi/transport_security_test_lib.h
  src:
  - test/core/tsi/fake_transport_security_test.cc
  - test/core/tsi/transport_security_test_lib.cc
  deps:
  - grpc_test_util
- name: file_watcher_certificate_provider_factory_test
  gtest: true
  build: test
  language: c++
  headers: []
  src:
  - test/core/xds/file_watcher_certificate_provider_factory_test.cc
  deps:
  - grpc_test_util
- name: filter_end2end_test
  gtest: true
  build: test
  language: c++
  headers: []
  src:
  - src/proto/grpc/testing/duplicate/echo_duplicate.proto
  - src/proto/grpc/testing/echo.proto
  - src/proto/grpc/testing/echo_messages.proto
  - src/proto/grpc/testing/simple_messages.proto
  - src/proto/grpc/testing/xds/v3/orca_load_report.proto
  - test/cpp/end2end/filter_end2end_test.cc
  deps:
  - grpc++_test_util
- name: flaky_network_test
  gtest: true
  build: test
  run: false
  language: c++
  headers:
  - test/cpp/end2end/test_service_impl.h
  src:
  - src/proto/grpc/testing/echo.proto
  - src/proto/grpc/testing/echo_messages.proto
  - src/proto/grpc/testing/simple_messages.proto
  - src/proto/grpc/testing/xds/v3/orca_load_report.proto
  - test/cpp/end2end/flaky_network_test.cc
  - test/cpp/end2end/test_service_impl.cc
  deps:
  - grpc++_test_util
- name: flow_control_test
  gtest: true
  build: test
  language: c++
  headers:
  - src/core/ext/transport/chttp2/transport/flow_control.h
  - src/core/ext/upb-generated/google/protobuf/any.upb.h
  - src/core/ext/upb-generated/google/rpc/status.upb.h
  - src/core/lib/debug/trace.h
  - src/core/lib/gprpp/atomic_utils.h
  - src/core/lib/gprpp/bitset.h
  - src/core/lib/gprpp/cpp_impl_of.h
  - src/core/lib/gprpp/orphanable.h
  - src/core/lib/gprpp/ref_counted.h
  - src/core/lib/gprpp/ref_counted_ptr.h
  - src/core/lib/gprpp/status_helper.h
  - src/core/lib/gprpp/time.h
  - src/core/lib/iomgr/closure.h
  - src/core/lib/iomgr/combiner.h
  - src/core/lib/iomgr/error.h
  - src/core/lib/iomgr/error_internal.h
  - src/core/lib/iomgr/exec_ctx.h
  - src/core/lib/iomgr/executor.h
  - src/core/lib/iomgr/iomgr_internal.h
  - src/core/lib/promise/activity.h
  - src/core/lib/promise/context.h
  - src/core/lib/promise/detail/basic_seq.h
  - src/core/lib/promise/detail/promise_factory.h
  - src/core/lib/promise/detail/promise_like.h
  - src/core/lib/promise/detail/status.h
  - src/core/lib/promise/detail/switch.h
  - src/core/lib/promise/exec_ctx_wakeup_scheduler.h
  - src/core/lib/promise/loop.h
  - src/core/lib/promise/map.h
  - src/core/lib/promise/poll.h
  - src/core/lib/promise/race.h
  - src/core/lib/promise/seq.h
  - src/core/lib/resource_quota/memory_quota.h
  - src/core/lib/resource_quota/resource_quota.h
  - src/core/lib/resource_quota/thread_quota.h
  - src/core/lib/resource_quota/trace.h
  - src/core/lib/slice/percent_encoding.h
  - src/core/lib/slice/slice.h
  - src/core/lib/slice/slice_internal.h
  - src/core/lib/slice/slice_refcount.h
  - src/core/lib/slice/slice_refcount_base.h
  - src/core/lib/slice/slice_string_helpers.h
  - src/core/lib/transport/bdp_estimator.h
  - src/core/lib/transport/pid_controller.h
  src:
  - src/core/ext/transport/chttp2/transport/flow_control.cc
  - src/core/ext/upb-generated/google/protobuf/any.upb.c
  - src/core/ext/upb-generated/google/rpc/status.upb.c
  - src/core/lib/debug/trace.cc
  - src/core/lib/event_engine/memory_allocator.cc
  - src/core/lib/gprpp/status_helper.cc
  - src/core/lib/gprpp/time.cc
  - src/core/lib/iomgr/combiner.cc
  - src/core/lib/iomgr/error.cc
  - src/core/lib/iomgr/exec_ctx.cc
  - src/core/lib/iomgr/executor.cc
  - src/core/lib/iomgr/iomgr_internal.cc
  - src/core/lib/promise/activity.cc
  - src/core/lib/resource_quota/memory_quota.cc
  - src/core/lib/resource_quota/resource_quota.cc
  - src/core/lib/resource_quota/thread_quota.cc
  - src/core/lib/resource_quota/trace.cc
  - src/core/lib/slice/percent_encoding.cc
  - src/core/lib/slice/slice.cc
  - src/core/lib/slice/slice_refcount.cc
  - src/core/lib/slice/slice_string_helpers.cc
  - src/core/lib/transport/bdp_estimator.cc
  - src/core/lib/transport/pid_controller.cc
  - test/core/transport/chttp2/flow_control_test.cc
  deps:
  - absl/functional:any_invocable
  - absl/functional:function_ref
  - absl/meta:type_traits
  - absl/status:statusor
  - absl/types:variant
  - absl/utility:utility
  - gpr
  - upb
  uses_polling: false
- name: for_each_test
  gtest: true
  build: test
  language: c++
  headers:
  - src/core/ext/upb-generated/google/protobuf/any.upb.h
  - src/core/ext/upb-generated/google/rpc/status.upb.h
  - src/core/lib/debug/trace.h
  - src/core/lib/gprpp/atomic_utils.h
  - src/core/lib/gprpp/bitset.h
  - src/core/lib/gprpp/cpp_impl_of.h
  - src/core/lib/gprpp/orphanable.h
  - src/core/lib/gprpp/ref_counted.h
  - src/core/lib/gprpp/ref_counted_ptr.h
  - src/core/lib/gprpp/status_helper.h
  - src/core/lib/gprpp/time.h
  - src/core/lib/iomgr/closure.h
  - src/core/lib/iomgr/combiner.h
  - src/core/lib/iomgr/error.h
  - src/core/lib/iomgr/error_internal.h
  - src/core/lib/iomgr/exec_ctx.h
  - src/core/lib/iomgr/executor.h
  - src/core/lib/iomgr/iomgr_internal.h
  - src/core/lib/promise/activity.h
  - src/core/lib/promise/context.h
  - src/core/lib/promise/detail/basic_join.h
  - src/core/lib/promise/detail/basic_seq.h
  - src/core/lib/promise/detail/promise_factory.h
  - src/core/lib/promise/detail/promise_like.h
  - src/core/lib/promise/detail/status.h
  - src/core/lib/promise/detail/switch.h
  - src/core/lib/promise/exec_ctx_wakeup_scheduler.h
  - src/core/lib/promise/for_each.h
  - src/core/lib/promise/intra_activity_waiter.h
  - src/core/lib/promise/join.h
  - src/core/lib/promise/loop.h
  - src/core/lib/promise/map.h
  - src/core/lib/promise/observable.h
  - src/core/lib/promise/pipe.h
  - src/core/lib/promise/poll.h
  - src/core/lib/promise/race.h
  - src/core/lib/promise/seq.h
  - src/core/lib/promise/wait_set.h
  - src/core/lib/resource_quota/arena.h
  - src/core/lib/resource_quota/memory_quota.h
  - src/core/lib/resource_quota/resource_quota.h
  - src/core/lib/resource_quota/thread_quota.h
  - src/core/lib/resource_quota/trace.h
  - src/core/lib/slice/percent_encoding.h
  - src/core/lib/slice/slice.h
  - src/core/lib/slice/slice_internal.h
  - src/core/lib/slice/slice_refcount.h
  - src/core/lib/slice/slice_refcount_base.h
  - src/core/lib/slice/slice_string_helpers.h
  - test/core/promise/test_wakeup_schedulers.h
  src:
  - src/core/ext/upb-generated/google/protobuf/any.upb.c
  - src/core/ext/upb-generated/google/rpc/status.upb.c
  - src/core/lib/debug/trace.cc
  - src/core/lib/event_engine/memory_allocator.cc
  - src/core/lib/gprpp/status_helper.cc
  - src/core/lib/gprpp/time.cc
  - src/core/lib/iomgr/combiner.cc
  - src/core/lib/iomgr/error.cc
  - src/core/lib/iomgr/exec_ctx.cc
  - src/core/lib/iomgr/executor.cc
  - src/core/lib/iomgr/iomgr_internal.cc
  - src/core/lib/promise/activity.cc
  - src/core/lib/resource_quota/arena.cc
  - src/core/lib/resource_quota/memory_quota.cc
  - src/core/lib/resource_quota/resource_quota.cc
  - src/core/lib/resource_quota/thread_quota.cc
  - src/core/lib/resource_quota/trace.cc
  - src/core/lib/slice/percent_encoding.cc
  - src/core/lib/slice/slice.cc
  - src/core/lib/slice/slice_refcount.cc
  - src/core/lib/slice/slice_string_helpers.cc
  - test/core/promise/for_each_test.cc
  deps:
  - absl/container:flat_hash_set
  - absl/functional:any_invocable
  - absl/hash:hash
  - absl/meta:type_traits
  - absl/status:statusor
  - absl/types:variant
  - absl/utility:utility
  - gpr
  - upb
  uses_polling: false
- name: fork_test
  gtest: true
  build: test
  language: c++
  headers: []
  src:
  - test/core/gprpp/fork_test.cc
  deps:
  - grpc_test_util
  platforms:
  - linux
  - posix
  - mac
  uses_polling: false
- name: format_request_test
  gtest: true
  build: test
  language: c++
  headers:
  - test/core/end2end/data/ssl_test_data.h
  src:
  - test/core/end2end/data/client_certs.cc
  - test/core/end2end/data/server1_cert.cc
  - test/core/end2end/data/server1_key.cc
  - test/core/end2end/data/test_root_cert.cc
  - test/core/http/format_request_test.cc
  deps:
  - grpc_test_util
- name: frame_handler_test
  gtest: true
  build: test
  language: c++
  headers:
  - test/core/tsi/alts/crypt/gsec_test_util.h
  src:
  - test/core/tsi/alts/crypt/gsec_test_util.cc
  - test/core/tsi/alts/frame_protector/frame_handler_test.cc
  deps:
  - grpc_test_util
- name: fuzzing_event_engine_test
  gtest: true
  build: test
  language: c++
  headers:
  - test/core/event_engine/fuzzing_event_engine/fuzzing_event_engine.h
  - test/core/event_engine/test_suite/event_engine_test.h
  - test/core/event_engine/test_suite/event_engine_test_utils.h
  src:
  - test/core/event_engine/fuzzing_event_engine/fuzzing_event_engine.proto
  - test/core/event_engine/fuzzing_event_engine/fuzzing_event_engine.cc
  - test/core/event_engine/test_suite/event_engine_test.cc
  - test/core/event_engine/test_suite/event_engine_test_utils.cc
  - test/core/event_engine/test_suite/fuzzing_event_engine_test.cc
  - test/core/event_engine/test_suite/timer_test.cc
  deps:
  - grpc_test_util
  platforms:
  - linux
  - posix
  uses_polling: false
- name: generic_end2end_test
  gtest: true
  build: test
  language: c++
  headers: []
  src:
  - src/proto/grpc/testing/duplicate/echo_duplicate.proto
  - src/proto/grpc/testing/echo.proto
  - src/proto/grpc/testing/echo_messages.proto
  - src/proto/grpc/testing/simple_messages.proto
  - src/proto/grpc/testing/xds/v3/orca_load_report.proto
  - test/cpp/end2end/generic_end2end_test.cc
  deps:
  - grpc++_test_util
- name: global_config_env_test
  gtest: true
  build: test
  language: c++
  headers: []
  src:
  - test/core/gprpp/global_config_env_test.cc
  deps:
  - grpc_test_util
  platforms:
  - linux
  - posix
  - mac
  uses_polling: false
- name: global_config_test
  gtest: true
  build: test
  language: c++
  headers: []
  src:
  - test/core/gprpp/global_config_test.cc
  deps:
  - grpc_test_util
  uses_polling: false
- name: google_c2p_resolver_test
  gtest: true
  build: test
  language: c++
  headers:
  - test/core/util/fake_udp_and_tcp_server.h
  src:
  - test/core/client_channel/resolvers/google_c2p_resolver_test.cc
  - test/core/util/fake_udp_and_tcp_server.cc
  deps:
  - grpc++_test_util
- name: google_mesh_ca_certificate_provider_factory_test
  gtest: true
  build: test
  language: c++
  headers:
  - src/core/ext/xds/google_mesh_ca_certificate_provider_factory.h
  src:
  - src/core/ext/xds/google_mesh_ca_certificate_provider_factory.cc
  - test/core/xds/google_mesh_ca_certificate_provider_factory_test.cc
  deps:
  - grpc_test_util
- name: graceful_shutdown_test
  gtest: true
  build: test
  language: c++
  headers:
  - test/core/end2end/cq_verifier.h
  src:
  - test/core/end2end/cq_verifier.cc
  - test/core/transport/chttp2/graceful_shutdown_test.cc
  deps:
  - grpc_test_util
- name: grpc_alts_credentials_options_test
  gtest: true
  build: test
  language: c++
  headers: []
  src:
  - test/core/security/grpc_alts_credentials_options_test.cc
  deps:
  - grpc_test_util
- name: grpc_authorization_engine_test
  gtest: true
  build: test
  language: c++
  headers: []
  src:
  - test/core/security/grpc_authorization_engine_test.cc
  deps:
  - grpc_test_util
- name: grpc_authorization_policy_provider_test
  gtest: true
  build: test
  language: c++
  headers:
  - src/core/lib/security/authorization/grpc_authorization_policy_provider.h
  - src/core/lib/security/authorization/rbac_translator.h
  src:
  - src/core/lib/security/authorization/grpc_authorization_policy_provider.cc
  - src/core/lib/security/authorization/rbac_translator.cc
  - test/core/security/grpc_authorization_policy_provider_test.cc
  deps:
  - grpc_test_util
- name: grpc_authz_end2end_test
  gtest: true
  build: test
  language: c++
  headers:
  - src/core/lib/security/authorization/grpc_authorization_policy_provider.h
  - src/core/lib/security/authorization/rbac_translator.h
  - test/cpp/end2end/test_service_impl.h
  src:
  - src/proto/grpc/testing/echo.proto
  - src/proto/grpc/testing/echo_messages.proto
  - src/proto/grpc/testing/simple_messages.proto
  - src/proto/grpc/testing/xds/v3/orca_load_report.proto
  - src/core/lib/security/authorization/grpc_authorization_policy_provider.cc
  - src/core/lib/security/authorization/rbac_translator.cc
  - src/cpp/server/authorization_policy_provider.cc
  - test/cpp/end2end/grpc_authz_end2end_test.cc
  - test/cpp/end2end/test_service_impl.cc
  deps:
  - grpc++_test_util
- name: grpc_byte_buffer_reader_test
  gtest: true
  build: test
  language: c++
  headers: []
  src:
  - test/core/surface/byte_buffer_reader_test.cc
  deps:
  - grpc_test_util
  uses_polling: false
- name: grpc_cli
  build: test
  run: false
  language: c++
  headers:
  - test/cpp/util/cli_call.h
  - test/cpp/util/cli_credentials.h
  - test/cpp/util/config_grpc_cli.h
  - test/cpp/util/grpc_tool.h
  - test/cpp/util/proto_file_parser.h
  - test/cpp/util/proto_reflection_descriptor_database.h
  - test/cpp/util/service_describer.h
  src:
  - src/proto/grpc/reflection/v1alpha/reflection.proto
  - test/cpp/util/cli_call.cc
  - test/cpp/util/cli_credentials.cc
  - test/cpp/util/grpc_cli.cc
  - test/cpp/util/grpc_tool.cc
  - test/cpp/util/proto_file_parser.cc
  - test/cpp/util/proto_reflection_descriptor_database.cc
  - test/cpp/util/service_describer.cc
  deps:
  - absl/flags:flag
  - grpc++
  - grpc++_test_config
- name: grpc_completion_queue_test
  gtest: true
  build: test
  language: c++
  headers: []
  src:
  - test/core/surface/completion_queue_test.cc
  deps:
  - grpc_test_util
- name: grpc_cpp_plugin
  build: protoc
  language: c++
  headers: []
  src:
  - src/compiler/cpp_plugin.cc
  deps:
  - grpc_plugin_support
- name: grpc_csharp_plugin
  build: protoc
  language: c++
  headers: []
  src:
  - src/compiler/csharp_plugin.cc
  deps:
  - grpc_plugin_support
- name: grpc_node_plugin
  build: protoc
  language: c++
  headers: []
  src:
  - src/compiler/node_plugin.cc
  deps:
  - grpc_plugin_support
- name: grpc_objective_c_plugin
  build: protoc
  language: c++
  headers: []
  src:
  - src/compiler/objective_c_plugin.cc
  deps:
  - grpc_plugin_support
- name: grpc_php_plugin
  build: protoc
  language: c++
  headers: []
  src:
  - src/compiler/php_plugin.cc
  deps:
  - grpc_plugin_support
- name: grpc_python_plugin
  build: protoc
  language: c++
  headers: []
  src:
  - src/compiler/python_plugin.cc
  deps:
  - grpc_plugin_support
- name: grpc_ruby_plugin
  build: protoc
  language: c++
  headers: []
  src:
  - src/compiler/ruby_plugin.cc
  deps:
  - grpc_plugin_support
- name: grpc_tls_certificate_distributor_test
  gtest: true
  build: test
  language: c++
  headers: []
  src:
  - test/core/security/grpc_tls_certificate_distributor_test.cc
  deps:
  - grpc_test_util
- name: grpc_tls_certificate_provider_test
  gtest: true
  build: test
  language: c++
  headers: []
  src:
  - test/core/security/grpc_tls_certificate_provider_test.cc
  deps:
  - grpc_test_util
- name: grpc_tls_certificate_verifier_test
  gtest: true
  build: test
  language: c++
  headers: []
  src:
  - test/core/security/grpc_tls_certificate_verifier_test.cc
  deps:
  - grpc_test_util
- name: grpc_tls_credentials_options_comparator_test
  gtest: true
  build: test
  language: c++
  headers: []
  src:
  - test/core/security/grpc_tls_credentials_options_comparator_test.cc
  deps:
  - grpc_test_util
- name: grpc_tls_credentials_options_test
  gtest: true
  build: test
  language: c++
  headers: []
  src:
  - test/core/security/grpc_tls_credentials_options_test.cc
  deps:
  - grpc_test_util
- name: grpc_tool_test
  gtest: true
  build: test
  language: c++
  headers:
  - test/cpp/util/cli_call.h
  - test/cpp/util/cli_credentials.h
  - test/cpp/util/config_grpc_cli.h
  - test/cpp/util/grpc_tool.h
  - test/cpp/util/proto_file_parser.h
  - test/cpp/util/proto_reflection_descriptor_database.h
  - test/cpp/util/service_describer.h
  src:
  - src/proto/grpc/testing/echo.proto
  - src/proto/grpc/testing/echo_messages.proto
  - src/proto/grpc/testing/simple_messages.proto
  - src/proto/grpc/testing/xds/v3/orca_load_report.proto
  - test/cpp/util/cli_call.cc
  - test/cpp/util/cli_credentials.cc
  - test/cpp/util/grpc_tool.cc
  - test/cpp/util/grpc_tool_test.cc
  - test/cpp/util/proto_file_parser.cc
  - test/cpp/util/proto_reflection_descriptor_database.cc
  - test/cpp/util/service_describer.cc
  deps:
  - grpc++_reflection
  - grpc++_test_config
  - grpc++_test_util
  platforms:
  - linux
  - posix
- name: grpclb_api_test
  gtest: true
  build: test
  language: c++
  headers: []
  src:
  - src/proto/grpc/lb/v1/load_balancer.proto
  - test/cpp/grpclb/grpclb_api_test.cc
  deps:
  - grpc++_test_util
- name: grpclb_end2end_test
  gtest: true
  build: test
  run: false
  language: c++
  headers:
  - test/cpp/end2end/counted_service.h
  - test/cpp/end2end/test_service_impl.h
  src:
  - src/proto/grpc/lb/v1/load_balancer.proto
  - src/proto/grpc/testing/duplicate/echo_duplicate.proto
  - src/proto/grpc/testing/echo.proto
  - src/proto/grpc/testing/echo_messages.proto
  - src/proto/grpc/testing/simple_messages.proto
  - src/proto/grpc/testing/xds/v3/orca_load_report.proto
  - test/cpp/end2end/grpclb_end2end_test.cc
  - test/cpp/end2end/test_service_impl.cc
  deps:
  - grpc++_test_config
  - grpc++_test_util
  platforms:
  - linux
  - posix
  - mac
- name: h2_ssl_session_reuse_test
  gtest: true
  build: test
  language: c++
  headers: []
  src:
  - test/core/end2end/h2_ssl_session_reuse_test.cc
  deps:
  - end2end_tests
- name: handshake_server_with_readahead_handshaker_test
  gtest: true
  build: test
  language: c++
  headers:
  - test/core/handshake/server_ssl_common.h
  src:
  - test/core/handshake/readahead_handshaker_server_ssl.cc
  - test/core/handshake/server_ssl_common.cc
  deps:
  - grpc_test_util
  platforms:
  - linux
  - posix
  - mac
- name: head_of_line_blocking_bad_client_test
  gtest: true
  build: test
  language: c++
  headers:
  - test/core/bad_client/bad_client.h
  - test/core/end2end/cq_verifier.h
  src:
  - test/core/bad_client/bad_client.cc
  - test/core/bad_client/tests/head_of_line_blocking.cc
  - test/core/end2end/cq_verifier.cc
  deps:
  - grpc_test_util
- name: headers_bad_client_test
  gtest: true
  build: test
  language: c++
  headers:
  - test/core/bad_client/bad_client.h
  - test/core/end2end/cq_verifier.h
  src:
  - test/core/bad_client/bad_client.cc
  - test/core/bad_client/tests/headers.cc
  - test/core/end2end/cq_verifier.cc
  deps:
  - grpc_test_util
- name: health_service_end2end_test
  gtest: true
  build: test
  language: c++
  headers:
  - test/cpp/end2end/test_health_check_service_impl.h
  - test/cpp/end2end/test_service_impl.h
  src:
  - src/proto/grpc/health/v1/health.proto
  - src/proto/grpc/testing/duplicate/echo_duplicate.proto
  - src/proto/grpc/testing/echo.proto
  - src/proto/grpc/testing/echo_messages.proto
  - src/proto/grpc/testing/simple_messages.proto
  - src/proto/grpc/testing/xds/v3/orca_load_report.proto
  - test/cpp/end2end/health_service_end2end_test.cc
  - test/cpp/end2end/test_health_check_service_impl.cc
  - test/cpp/end2end/test_service_impl.cc
  deps:
  - grpc++_test_util
- name: histogram_test
  gtest: true
  build: test
  language: c++
  headers: []
  src:
  - test/core/util/histogram_test.cc
  deps:
  - grpc_test_util
  uses_polling: false
- name: host_port_test
  gtest: true
  build: test
  language: c++
  headers: []
  src:
  - test/core/gprpp/host_port_test.cc
  deps:
  - grpc_test_util
  uses_polling: false
- name: hpack_encoder_test
  gtest: true
  build: test
  language: c++
  headers: []
  src:
  - test/core/transport/chttp2/hpack_encoder_test.cc
  deps:
  - grpc_test_util
  uses_polling: false
- name: hpack_parser_table_test
  gtest: true
  build: test
  language: c++
  headers: []
  src:
  - test/core/transport/chttp2/hpack_parser_table_test.cc
  deps:
  - grpc_test_util
  uses_polling: false
- name: hpack_parser_test
  gtest: true
  build: test
  language: c++
  headers: []
  src:
  - test/core/transport/chttp2/hpack_parser_test.cc
  deps:
  - grpc_test_util
  uses_polling: false
- name: http2_client
  build: test
  run: false
  language: c++
  headers: []
  src:
  - src/proto/grpc/testing/empty.proto
  - src/proto/grpc/testing/messages.proto
  - src/proto/grpc/testing/test.proto
  - test/cpp/interop/http2_client.cc
  deps:
  - grpc++_test_config
  - grpc++_test_util
- name: http_proxy_mapper_test
  gtest: true
  build: test
  language: c++
  headers: []
  src:
  - test/core/client_channel/http_proxy_mapper_test.cc
  deps:
  - grpc_test_util
  uses_polling: false
- name: httpcli_test
  gtest: true
  build: test
  language: c++
  headers:
  - test/core/http/httpcli_test_util.h
  - test/core/util/fake_udp_and_tcp_server.h
  src:
  - test/core/http/httpcli_test.cc
  - test/core/http/httpcli_test_util.cc
  - test/core/util/fake_udp_and_tcp_server.cc
  deps:
  - grpc++_test_util
  platforms:
  - linux
  - posix
  - mac
- name: httpscli_test
  gtest: true
  build: test
  language: c++
  headers:
  - test/core/http/httpcli_test_util.h
  - test/core/util/fake_udp_and_tcp_server.h
  src:
  - test/core/http/httpcli_test_util.cc
  - test/core/http/httpscli_test.cc
  - test/core/util/fake_udp_and_tcp_server.cc
  deps:
  - grpc++_test_util
  platforms:
  - linux
  - posix
  - mac
- name: hybrid_end2end_test
  gtest: true
  build: test
  language: c++
  headers:
  - test/cpp/end2end/test_service_impl.h
  src:
  - src/proto/grpc/testing/duplicate/echo_duplicate.proto
  - src/proto/grpc/testing/echo.proto
  - src/proto/grpc/testing/echo_messages.proto
  - src/proto/grpc/testing/simple_messages.proto
  - src/proto/grpc/testing/xds/v3/orca_load_report.proto
  - test/cpp/end2end/hybrid_end2end_test.cc
  - test/cpp/end2end/test_service_impl.cc
  deps:
  - grpc++_test_util
- name: idle_filter_state_test
  gtest: true
  build: test
  language: c++
  headers:
  - src/core/ext/filters/channel_idle/idle_filter_state.h
  src:
  - src/core/ext/filters/channel_idle/idle_filter_state.cc
  - test/core/client_idle/idle_filter_state_test.cc
  deps: []
  uses_polling: false
- name: if_test
  gtest: true
  build: test
  language: c++
  headers:
  - src/core/lib/promise/detail/promise_factory.h
  - src/core/lib/promise/detail/promise_like.h
  - src/core/lib/promise/if.h
  - src/core/lib/promise/poll.h
  src:
  - test/core/promise/if_test.cc
  deps:
  - absl/meta:type_traits
  - absl/status:statusor
  - absl/types:variant
  uses_polling: false
- name: init_test
  gtest: true
  build: test
  language: c++
  headers: []
  src:
  - test/core/surface/init_test.cc
  deps:
  - grpc_test_util
  uses_polling: false
- name: initial_settings_frame_bad_client_test
  gtest: true
  build: test
  language: c++
  headers:
  - test/core/bad_client/bad_client.h
  - test/core/end2end/cq_verifier.h
  src:
  - test/core/bad_client/bad_client.cc
  - test/core/bad_client/tests/initial_settings_frame.cc
  - test/core/end2end/cq_verifier.cc
  deps:
  - grpc_test_util
- name: insecure_security_connector_test
  gtest: true
  build: test
  language: c++
  headers: []
  src:
  - test/core/security/insecure_security_connector_test.cc
  deps:
  - grpc_test_util
- name: interop_client
  build: test
  run: false
  language: c++
  headers:
  - test/core/security/oauth2_utils.h
  - test/cpp/interop/client_helper.h
  - test/cpp/interop/interop_client.h
  src:
  - src/proto/grpc/testing/empty.proto
  - src/proto/grpc/testing/messages.proto
  - src/proto/grpc/testing/test.proto
  - test/core/security/oauth2_utils.cc
  - test/cpp/interop/client.cc
  - test/cpp/interop/client_helper.cc
  - test/cpp/interop/interop_client.cc
  deps:
  - grpc++_test_config
  - grpc++_test_util
- name: interop_server
  build: test
  run: false
  language: c++
  headers:
  - test/cpp/interop/server_helper.h
  src:
  - src/proto/grpc/testing/empty.proto
  - src/proto/grpc/testing/messages.proto
  - src/proto/grpc/testing/test.proto
  - test/cpp/interop/interop_server.cc
  - test/cpp/interop/interop_server_bootstrap.cc
  - test/cpp/interop/server_helper.cc
  deps:
  - grpc++_test_config
  - grpc++_test_util
- name: iomgr_event_engine_test
  gtest: true
  build: test
  language: c++
  headers:
  - test/core/event_engine/test_suite/event_engine_test.h
  - test/core/event_engine/test_suite/event_engine_test_utils.h
  src:
  - test/core/event_engine/test_suite/event_engine_test.cc
  - test/core/event_engine/test_suite/event_engine_test_utils.cc
  - test/core/event_engine/test_suite/iomgr_event_engine_test.cc
  - test/core/event_engine/test_suite/timer_test.cc
  deps:
  - grpc_test_util
  uses_polling: false
- name: istio_echo_server_test
  gtest: true
  build: test
  language: c++
  headers:
  - test/cpp/interop/istio_echo_server_lib.h
  src:
  - src/proto/grpc/testing/istio_echo.proto
  - test/cpp/interop/istio_echo_server_lib.cc
  - test/cpp/interop/istio_echo_server_test.cc
  deps:
  - grpc++
  - grpc_test_util
  - grpc++_test_config
- name: join_test
  gtest: true
  build: test
  language: c++
  headers:
  - src/core/lib/gpr/useful.h
  - src/core/lib/gprpp/bitset.h
  - src/core/lib/gprpp/construct_destruct.h
  - src/core/lib/promise/detail/basic_join.h
  - src/core/lib/promise/detail/promise_like.h
  - src/core/lib/promise/join.h
  - src/core/lib/promise/poll.h
  src:
  - test/core/promise/join_test.cc
  deps:
  - absl/meta:type_traits
  - absl/types:variant
  - absl/utility:utility
  uses_polling: false
- name: json_test
  gtest: true
  build: test
  language: c++
  headers: []
  src:
  - test/core/json/json_test.cc
  deps:
  - grpc_test_util
  uses_polling: false
- name: json_token_test
  gtest: true
  build: test
  language: c++
  headers: []
  src:
  - test/core/security/json_token_test.cc
  deps:
  - grpc_test_util
  uses_polling: false
- name: jwt_verifier_test
  gtest: true
  build: test
  language: c++
  headers: []
  src:
  - test/core/security/jwt_verifier_test.cc
  deps:
  - grpc_test_util
  uses_polling: false
- name: lame_client_test
  gtest: true
  build: test
  language: c++
  headers:
  - test/core/end2end/cq_verifier.h
  src:
  - test/core/end2end/cq_verifier.cc
  - test/core/surface/lame_client_test.cc
  deps:
  - grpc_test_util
- name: large_metadata_bad_client_test
  gtest: true
  build: test
  language: c++
  headers:
  - test/core/bad_client/bad_client.h
  - test/core/end2end/cq_verifier.h
  src:
  - test/core/bad_client/bad_client.cc
  - test/core/bad_client/tests/large_metadata.cc
  - test/core/end2end/cq_verifier.cc
  deps:
  - grpc_test_util
- name: latch_test
  gtest: true
  build: test
  language: c++
  headers:
  - src/core/lib/gpr/alloc.h
  - src/core/lib/gpr/env.h
  - src/core/lib/gpr/murmur_hash.h
  - src/core/lib/gpr/spinlock.h
  - src/core/lib/gpr/string.h
  - src/core/lib/gpr/string_windows.h
  - src/core/lib/gpr/time_precise.h
  - src/core/lib/gpr/tls.h
  - src/core/lib/gpr/tmpfile.h
  - src/core/lib/gpr/useful.h
  - src/core/lib/gprpp/atomic_utils.h
  - src/core/lib/gprpp/bitset.h
  - src/core/lib/gprpp/construct_destruct.h
  - src/core/lib/gprpp/debug_location.h
  - src/core/lib/gprpp/examine_stack.h
  - src/core/lib/gprpp/fork.h
  - src/core/lib/gprpp/global_config.h
  - src/core/lib/gprpp/global_config_custom.h
  - src/core/lib/gprpp/global_config_env.h
  - src/core/lib/gprpp/global_config_generic.h
  - src/core/lib/gprpp/host_port.h
  - src/core/lib/gprpp/manual_constructor.h
  - src/core/lib/gprpp/memory.h
  - src/core/lib/gprpp/mpscq.h
  - src/core/lib/gprpp/orphanable.h
  - src/core/lib/gprpp/ref_counted.h
  - src/core/lib/gprpp/ref_counted_ptr.h
  - src/core/lib/gprpp/stat.h
  - src/core/lib/gprpp/sync.h
  - src/core/lib/gprpp/thd.h
  - src/core/lib/gprpp/time_util.h
  - src/core/lib/profiling/timers.h
  - src/core/lib/promise/activity.h
  - src/core/lib/promise/context.h
  - src/core/lib/promise/detail/basic_join.h
  - src/core/lib/promise/detail/basic_seq.h
  - src/core/lib/promise/detail/promise_factory.h
  - src/core/lib/promise/detail/promise_like.h
  - src/core/lib/promise/detail/status.h
  - src/core/lib/promise/detail/switch.h
  - src/core/lib/promise/intra_activity_waiter.h
  - src/core/lib/promise/join.h
  - src/core/lib/promise/latch.h
  - src/core/lib/promise/poll.h
  - src/core/lib/promise/seq.h
  - test/core/promise/test_wakeup_schedulers.h
  src:
  - src/core/lib/gpr/alloc.cc
  - src/core/lib/gpr/atm.cc
  - src/core/lib/gpr/cpu_iphone.cc
  - src/core/lib/gpr/cpu_linux.cc
  - src/core/lib/gpr/cpu_posix.cc
  - src/core/lib/gpr/cpu_windows.cc
  - src/core/lib/gpr/env_linux.cc
  - src/core/lib/gpr/env_posix.cc
  - src/core/lib/gpr/env_windows.cc
  - src/core/lib/gpr/log.cc
  - src/core/lib/gpr/log_android.cc
  - src/core/lib/gpr/log_linux.cc
  - src/core/lib/gpr/log_posix.cc
  - src/core/lib/gpr/log_windows.cc
  - src/core/lib/gpr/murmur_hash.cc
  - src/core/lib/gpr/string.cc
  - src/core/lib/gpr/string_posix.cc
  - src/core/lib/gpr/string_util_windows.cc
  - src/core/lib/gpr/string_windows.cc
  - src/core/lib/gpr/sync.cc
  - src/core/lib/gpr/sync_abseil.cc
  - src/core/lib/gpr/sync_posix.cc
  - src/core/lib/gpr/sync_windows.cc
  - src/core/lib/gpr/time.cc
  - src/core/lib/gpr/time_posix.cc
  - src/core/lib/gpr/time_precise.cc
  - src/core/lib/gpr/time_windows.cc
  - src/core/lib/gpr/tmpfile_msys.cc
  - src/core/lib/gpr/tmpfile_posix.cc
  - src/core/lib/gpr/tmpfile_windows.cc
  - src/core/lib/gpr/wrap_memcpy.cc
  - src/core/lib/gprpp/examine_stack.cc
  - src/core/lib/gprpp/fork.cc
  - src/core/lib/gprpp/global_config_env.cc
  - src/core/lib/gprpp/host_port.cc
  - src/core/lib/gprpp/mpscq.cc
  - src/core/lib/gprpp/stat_posix.cc
  - src/core/lib/gprpp/stat_windows.cc
  - src/core/lib/gprpp/thd_posix.cc
  - src/core/lib/gprpp/thd_windows.cc
  - src/core/lib/gprpp/time_util.cc
  - src/core/lib/profiling/basic_timers.cc
  - src/core/lib/profiling/stap_timers.cc
  - src/core/lib/promise/activity.cc
  - test/core/promise/latch_test.cc
  deps:
  - absl/base:base
  - absl/base:core_headers
  - absl/memory:memory
  - absl/meta:type_traits
  - absl/random:random
  - absl/status:status
  - absl/status:statusor
  - absl/strings:cord
  - absl/strings:str_format
  - absl/strings:strings
  - absl/synchronization:synchronization
  - absl/time:time
  - absl/types:optional
  - absl/types:variant
  - absl/utility:utility
  uses_polling: false
- name: lb_get_cpu_stats_test
  gtest: true
  build: test
  language: c++
  headers:
  - src/cpp/server/load_reporter/get_cpu_stats.h
  src:
  - src/cpp/server/load_reporter/get_cpu_stats_linux.cc
  - src/cpp/server/load_reporter/get_cpu_stats_macos.cc
  - src/cpp/server/load_reporter/get_cpu_stats_unsupported.cc
  - src/cpp/server/load_reporter/get_cpu_stats_windows.cc
  - test/cpp/server/load_reporter/get_cpu_stats_test.cc
  deps:
  - grpc_test_util
- name: lb_load_data_store_test
  gtest: true
  build: test
  language: c++
  headers:
  - src/cpp/server/load_reporter/constants.h
  - src/cpp/server/load_reporter/load_data_store.h
  src:
  - src/cpp/server/load_reporter/load_data_store.cc
  - test/cpp/server/load_reporter/load_data_store_test.cc
  deps:
  - grpc++
  - grpc_test_util
- name: log_test
  gtest: true
  build: test
  language: c++
  headers: []
  src:
  - test/core/gpr/log_test.cc
  deps:
  - grpc_test_util
  uses_polling: false
- name: loop_test
  gtest: true
  build: test
  language: c++
  headers:
  - src/core/lib/gprpp/construct_destruct.h
  - src/core/lib/promise/detail/basic_seq.h
  - src/core/lib/promise/detail/promise_factory.h
  - src/core/lib/promise/detail/promise_like.h
  - src/core/lib/promise/detail/switch.h
  - src/core/lib/promise/loop.h
  - src/core/lib/promise/poll.h
  - src/core/lib/promise/seq.h
  src:
  - test/core/promise/loop_test.cc
  deps:
  - absl/meta:type_traits
  - absl/status:status
  - absl/status:statusor
  - absl/types:variant
  - absl/utility:utility
  uses_polling: false
- name: match_test
  gtest: true
  build: test
  language: c++
  headers:
  - src/core/lib/gprpp/match.h
  - src/core/lib/gprpp/overload.h
  src:
  - test/core/gprpp/match_test.cc
  deps:
  - absl/types:variant
  uses_polling: false
- name: matchers_test
  gtest: true
  build: test
  language: c++
  headers: []
  src:
  - test/core/security/matchers_test.cc
  deps:
  - grpc_test_util
- name: memory_quota_stress_test
  gtest: true
  build: test
  language: c++
  headers:
  - src/core/ext/upb-generated/google/protobuf/any.upb.h
  - src/core/ext/upb-generated/google/rpc/status.upb.h
  - src/core/lib/debug/trace.h
  - src/core/lib/gprpp/atomic_utils.h
  - src/core/lib/gprpp/bitset.h
  - src/core/lib/gprpp/orphanable.h
  - src/core/lib/gprpp/ref_counted.h
  - src/core/lib/gprpp/ref_counted_ptr.h
  - src/core/lib/gprpp/status_helper.h
  - src/core/lib/gprpp/time.h
  - src/core/lib/iomgr/closure.h
  - src/core/lib/iomgr/combiner.h
  - src/core/lib/iomgr/error.h
  - src/core/lib/iomgr/error_internal.h
  - src/core/lib/iomgr/exec_ctx.h
  - src/core/lib/iomgr/executor.h
  - src/core/lib/iomgr/iomgr_internal.h
  - src/core/lib/promise/activity.h
  - src/core/lib/promise/context.h
  - src/core/lib/promise/detail/basic_seq.h
  - src/core/lib/promise/detail/promise_factory.h
  - src/core/lib/promise/detail/promise_like.h
  - src/core/lib/promise/detail/status.h
  - src/core/lib/promise/detail/switch.h
  - src/core/lib/promise/exec_ctx_wakeup_scheduler.h
  - src/core/lib/promise/loop.h
  - src/core/lib/promise/map.h
  - src/core/lib/promise/poll.h
  - src/core/lib/promise/race.h
  - src/core/lib/promise/seq.h
  - src/core/lib/resource_quota/memory_quota.h
  - src/core/lib/resource_quota/trace.h
  - src/core/lib/slice/percent_encoding.h
  - src/core/lib/slice/slice.h
  - src/core/lib/slice/slice_internal.h
  - src/core/lib/slice/slice_refcount.h
  - src/core/lib/slice/slice_refcount_base.h
  - src/core/lib/slice/slice_string_helpers.h
  src:
  - src/core/ext/upb-generated/google/protobuf/any.upb.c
  - src/core/ext/upb-generated/google/rpc/status.upb.c
  - src/core/lib/debug/trace.cc
  - src/core/lib/event_engine/memory_allocator.cc
  - src/core/lib/gprpp/status_helper.cc
  - src/core/lib/gprpp/time.cc
  - src/core/lib/iomgr/combiner.cc
  - src/core/lib/iomgr/error.cc
  - src/core/lib/iomgr/exec_ctx.cc
  - src/core/lib/iomgr/executor.cc
  - src/core/lib/iomgr/iomgr_internal.cc
  - src/core/lib/promise/activity.cc
  - src/core/lib/resource_quota/memory_quota.cc
  - src/core/lib/resource_quota/trace.cc
  - src/core/lib/slice/percent_encoding.cc
  - src/core/lib/slice/slice.cc
  - src/core/lib/slice/slice_refcount.cc
  - src/core/lib/slice/slice_string_helpers.cc
  - test/core/resource_quota/memory_quota_stress_test.cc
  deps:
  - absl/functional:any_invocable
  - absl/meta:type_traits
  - absl/status:statusor
  - absl/types:variant
  - absl/utility:utility
  - gpr
  - upb
  platforms:
  - linux
  - posix
  uses_polling: false
- name: memory_quota_test
  gtest: true
  build: test
  language: c++
  headers:
  - src/core/ext/upb-generated/google/protobuf/any.upb.h
  - src/core/ext/upb-generated/google/rpc/status.upb.h
  - src/core/lib/debug/trace.h
  - src/core/lib/gprpp/atomic_utils.h
  - src/core/lib/gprpp/bitset.h
  - src/core/lib/gprpp/orphanable.h
  - src/core/lib/gprpp/ref_counted.h
  - src/core/lib/gprpp/ref_counted_ptr.h
  - src/core/lib/gprpp/status_helper.h
  - src/core/lib/gprpp/time.h
  - src/core/lib/iomgr/closure.h
  - src/core/lib/iomgr/combiner.h
  - src/core/lib/iomgr/error.h
  - src/core/lib/iomgr/error_internal.h
  - src/core/lib/iomgr/exec_ctx.h
  - src/core/lib/iomgr/executor.h
  - src/core/lib/iomgr/iomgr_internal.h
  - src/core/lib/promise/activity.h
  - src/core/lib/promise/context.h
  - src/core/lib/promise/detail/basic_seq.h
  - src/core/lib/promise/detail/promise_factory.h
  - src/core/lib/promise/detail/promise_like.h
  - src/core/lib/promise/detail/status.h
  - src/core/lib/promise/detail/switch.h
  - src/core/lib/promise/exec_ctx_wakeup_scheduler.h
  - src/core/lib/promise/loop.h
  - src/core/lib/promise/map.h
  - src/core/lib/promise/poll.h
  - src/core/lib/promise/race.h
  - src/core/lib/promise/seq.h
  - src/core/lib/resource_quota/memory_quota.h
  - src/core/lib/resource_quota/trace.h
  - src/core/lib/slice/percent_encoding.h
  - src/core/lib/slice/slice.h
  - src/core/lib/slice/slice_internal.h
  - src/core/lib/slice/slice_refcount.h
  - src/core/lib/slice/slice_refcount_base.h
  - src/core/lib/slice/slice_string_helpers.h
  - test/core/resource_quota/call_checker.h
  src:
  - src/core/ext/upb-generated/google/protobuf/any.upb.c
  - src/core/ext/upb-generated/google/rpc/status.upb.c
  - src/core/lib/debug/trace.cc
  - src/core/lib/event_engine/memory_allocator.cc
  - src/core/lib/gprpp/status_helper.cc
  - src/core/lib/gprpp/time.cc
  - src/core/lib/iomgr/combiner.cc
  - src/core/lib/iomgr/error.cc
  - src/core/lib/iomgr/exec_ctx.cc
  - src/core/lib/iomgr/executor.cc
  - src/core/lib/iomgr/iomgr_internal.cc
  - src/core/lib/promise/activity.cc
  - src/core/lib/resource_quota/memory_quota.cc
  - src/core/lib/resource_quota/trace.cc
  - src/core/lib/slice/percent_encoding.cc
  - src/core/lib/slice/slice.cc
  - src/core/lib/slice/slice_refcount.cc
  - src/core/lib/slice/slice_string_helpers.cc
  - test/core/resource_quota/memory_quota_test.cc
  deps:
  - absl/functional:any_invocable
  - absl/meta:type_traits
  - absl/status:statusor
  - absl/types:variant
  - absl/utility:utility
  - gpr
  - upb
  uses_polling: false
- name: message_allocator_end2end_test
  gtest: true
  build: test
  language: c++
  headers:
  - test/cpp/end2end/test_service_impl.h
  src:
  - src/proto/grpc/testing/echo.proto
  - src/proto/grpc/testing/echo_messages.proto
  - src/proto/grpc/testing/simple_messages.proto
  - src/proto/grpc/testing/xds/v3/orca_load_report.proto
  - test/cpp/end2end/message_allocator_end2end_test.cc
  - test/cpp/end2end/test_service_impl.cc
  deps:
  - grpc++_test_util
- name: message_compress_test
  gtest: true
  build: test
  language: c++
  headers: []
  src:
  - test/core/compression/message_compress_test.cc
  deps:
  - grpc_test_util
  uses_polling: false
- name: metadata_map_test
  gtest: true
  build: test
  language: c++
  headers: []
  src:
  - test/core/transport/metadata_map_test.cc
  deps:
  - grpc_test_util
- name: miscompile_with_no_unique_address_test
  gtest: true
  build: test
  language: c++
  headers: []
  src:
  - test/core/compiler_bugs/miscompile_with_no_unique_address_test.cc
  deps: []
  uses_polling: false
- name: mock_stream_test
  gtest: true
  build: test
  language: c++
  headers: []
  src:
  - src/proto/grpc/testing/echo.proto
  - src/proto/grpc/testing/echo_messages.proto
  - src/proto/grpc/testing/simple_messages.proto
  - src/proto/grpc/testing/xds/v3/orca_load_report.proto
  - test/cpp/test/mock_stream_test.cc
  deps:
  - grpc++_test
  - grpc++_test_util
- name: mock_test
  gtest: true
  build: test
  language: c++
  headers: []
  src:
  - src/proto/grpc/testing/duplicate/echo_duplicate.proto
  - src/proto/grpc/testing/echo.proto
  - src/proto/grpc/testing/echo_messages.proto
  - src/proto/grpc/testing/simple_messages.proto
  - src/proto/grpc/testing/xds/v3/orca_load_report.proto
  - test/cpp/end2end/mock_test.cc
  deps:
  - grpc++_test
  - grpc++_test_util
- name: mpscq_test
  gtest: true
  build: test
  language: c++
  headers: []
  src:
  - test/core/gprpp/mpscq_test.cc
  deps:
  - grpc_test_util
  platforms:
  - linux
  - posix
  - mac
  uses_polling: false
- name: murmur_hash_test
  gtest: true
  build: test
  language: c++
  headers: []
  src:
  - test/core/gpr/murmur_hash_test.cc
  deps:
  - grpc_test_util
  uses_polling: false
- name: nonblocking_test
  gtest: true
  build: test
  language: c++
  headers: []
  src:
  - src/proto/grpc/testing/echo.proto
  - src/proto/grpc/testing/echo_messages.proto
  - src/proto/grpc/testing/simple_messages.proto
  - src/proto/grpc/testing/xds/v3/orca_load_report.proto
  - test/cpp/end2end/nonblocking_test.cc
  deps:
  - grpc++_test_util
- name: num_external_connectivity_watchers_test
  gtest: true
  build: test
  language: c++
  headers: []
  src:
  - test/core/surface/num_external_connectivity_watchers_test.cc
  deps:
  - grpc_test_util
- name: observable_test
  gtest: true
  build: test
  language: c++
  headers:
  - src/core/lib/gpr/alloc.h
  - src/core/lib/gpr/env.h
  - src/core/lib/gpr/murmur_hash.h
  - src/core/lib/gpr/spinlock.h
  - src/core/lib/gpr/string.h
  - src/core/lib/gpr/string_windows.h
  - src/core/lib/gpr/time_precise.h
  - src/core/lib/gpr/tls.h
  - src/core/lib/gpr/tmpfile.h
  - src/core/lib/gpr/useful.h
  - src/core/lib/gprpp/atomic_utils.h
  - src/core/lib/gprpp/construct_destruct.h
  - src/core/lib/gprpp/debug_location.h
  - src/core/lib/gprpp/examine_stack.h
  - src/core/lib/gprpp/fork.h
  - src/core/lib/gprpp/global_config.h
  - src/core/lib/gprpp/global_config_custom.h
  - src/core/lib/gprpp/global_config_env.h
  - src/core/lib/gprpp/global_config_generic.h
  - src/core/lib/gprpp/host_port.h
  - src/core/lib/gprpp/manual_constructor.h
  - src/core/lib/gprpp/memory.h
  - src/core/lib/gprpp/mpscq.h
  - src/core/lib/gprpp/orphanable.h
  - src/core/lib/gprpp/ref_counted.h
  - src/core/lib/gprpp/ref_counted_ptr.h
  - src/core/lib/gprpp/stat.h
  - src/core/lib/gprpp/sync.h
  - src/core/lib/gprpp/thd.h
  - src/core/lib/gprpp/time_util.h
  - src/core/lib/profiling/timers.h
  - src/core/lib/promise/activity.h
  - src/core/lib/promise/context.h
  - src/core/lib/promise/detail/basic_seq.h
  - src/core/lib/promise/detail/promise_factory.h
  - src/core/lib/promise/detail/promise_like.h
  - src/core/lib/promise/detail/status.h
  - src/core/lib/promise/detail/switch.h
  - src/core/lib/promise/observable.h
  - src/core/lib/promise/poll.h
  - src/core/lib/promise/promise.h
  - src/core/lib/promise/seq.h
  - src/core/lib/promise/wait_set.h
  - test/core/promise/test_wakeup_schedulers.h
  src:
  - src/core/lib/gpr/alloc.cc
  - src/core/lib/gpr/atm.cc
  - src/core/lib/gpr/cpu_iphone.cc
  - src/core/lib/gpr/cpu_linux.cc
  - src/core/lib/gpr/cpu_posix.cc
  - src/core/lib/gpr/cpu_windows.cc
  - src/core/lib/gpr/env_linux.cc
  - src/core/lib/gpr/env_posix.cc
  - src/core/lib/gpr/env_windows.cc
  - src/core/lib/gpr/log.cc
  - src/core/lib/gpr/log_android.cc
  - src/core/lib/gpr/log_linux.cc
  - src/core/lib/gpr/log_posix.cc
  - src/core/lib/gpr/log_windows.cc
  - src/core/lib/gpr/murmur_hash.cc
  - src/core/lib/gpr/string.cc
  - src/core/lib/gpr/string_posix.cc
  - src/core/lib/gpr/string_util_windows.cc
  - src/core/lib/gpr/string_windows.cc
  - src/core/lib/gpr/sync.cc
  - src/core/lib/gpr/sync_abseil.cc
  - src/core/lib/gpr/sync_posix.cc
  - src/core/lib/gpr/sync_windows.cc
  - src/core/lib/gpr/time.cc
  - src/core/lib/gpr/time_posix.cc
  - src/core/lib/gpr/time_precise.cc
  - src/core/lib/gpr/time_windows.cc
  - src/core/lib/gpr/tmpfile_msys.cc
  - src/core/lib/gpr/tmpfile_posix.cc
  - src/core/lib/gpr/tmpfile_windows.cc
  - src/core/lib/gpr/wrap_memcpy.cc
  - src/core/lib/gprpp/examine_stack.cc
  - src/core/lib/gprpp/fork.cc
  - src/core/lib/gprpp/global_config_env.cc
  - src/core/lib/gprpp/host_port.cc
  - src/core/lib/gprpp/mpscq.cc
  - src/core/lib/gprpp/stat_posix.cc
  - src/core/lib/gprpp/stat_windows.cc
  - src/core/lib/gprpp/thd_posix.cc
  - src/core/lib/gprpp/thd_windows.cc
  - src/core/lib/gprpp/time_util.cc
  - src/core/lib/profiling/basic_timers.cc
  - src/core/lib/profiling/stap_timers.cc
  - src/core/lib/promise/activity.cc
  - test/core/promise/observable_test.cc
  deps:
  - absl/base:base
  - absl/base:core_headers
  - absl/container:flat_hash_set
  - absl/hash:hash
  - absl/memory:memory
  - absl/meta:type_traits
  - absl/random:random
  - absl/status:status
  - absl/status:statusor
  - absl/strings:cord
  - absl/strings:str_format
  - absl/strings:strings
  - absl/synchronization:synchronization
  - absl/time:time
  - absl/types:optional
  - absl/types:variant
  - absl/utility:utility
  uses_polling: false
- name: oracle_event_engine_posix_test
  gtest: true
  build: test
  language: c++
  headers:
  - test/core/event_engine/test_suite/event_engine_test.h
  - test/core/event_engine/test_suite/event_engine_test_utils.h
  - test/core/event_engine/test_suite/oracle_event_engine_posix.h
  src:
  - test/core/event_engine/test_suite/client_test.cc
  - test/core/event_engine/test_suite/event_engine_test.cc
  - test/core/event_engine/test_suite/event_engine_test_utils.cc
  - test/core/event_engine/test_suite/oracle_event_engine_posix.cc
  - test/core/event_engine/test_suite/oracle_event_engine_posix_test.cc
  deps:
  - grpc_test_util
  platforms:
  - linux
  - posix
  - mac
- name: orca_service_end2end_test
  gtest: true
  build: test
  language: c++
  headers: []
  src:
  - src/proto/grpc/testing/xds/v3/orca_load_report.proto
  - src/proto/grpc/testing/xds/v3/orca_service.proto
  - src/cpp/server/orca/orca_service.cc
  - test/cpp/end2end/orca_service_end2end_test.cc
  deps:
  - grpc++_test_util
- name: orphanable_test
  gtest: true
  build: test
  language: c++
  headers: []
  src:
  - test/core/gprpp/orphanable_test.cc
  deps:
  - grpc_test_util
- name: out_of_bounds_bad_client_test
  gtest: true
  build: test
  language: c++
  headers:
  - test/core/bad_client/bad_client.h
  - test/core/end2end/cq_verifier.h
  src:
  - test/core/bad_client/bad_client.cc
  - test/core/bad_client/tests/out_of_bounds.cc
  - test/core/end2end/cq_verifier.cc
  deps:
  - grpc_test_util
- name: overload_test
  gtest: true
  build: test
  language: c++
  headers:
  - src/core/lib/gprpp/overload.h
  src:
  - test/core/gprpp/overload_test.cc
  deps: []
  uses_polling: false
- name: parse_address_test
  gtest: true
  build: test
  language: c++
  headers: []
  src:
  - test/core/address_utils/parse_address_test.cc
  deps:
  - grpc_test_util
- name: parse_address_with_named_scope_id_test
  gtest: true
  build: test
  language: c++
  headers: []
  src:
  - test/core/address_utils/parse_address_with_named_scope_id_test.cc
  deps:
  - grpc_test_util
  platforms:
  - linux
  - posix
  - mac
  uses_polling: false
- name: parsed_metadata_test
  gtest: true
  build: test
  language: c++
  headers: []
  src:
  - test/core/transport/parsed_metadata_test.cc
  deps:
  - grpc_test_util
- name: parser_test
  gtest: true
  build: test
  language: c++
  headers:
  - test/core/end2end/data/ssl_test_data.h
  src:
  - test/core/end2end/data/client_certs.cc
  - test/core/end2end/data/server1_cert.cc
  - test/core/end2end/data/server1_key.cc
  - test/core/end2end/data/test_root_cert.cc
  - test/core/http/parser_test.cc
  deps:
  - grpc_test_util
  uses_polling: false
- name: percent_encoding_test
  gtest: true
  build: test
  language: c++
  headers: []
  src:
  - test/core/slice/percent_encoding_test.cc
  deps:
  - grpc_test_util
  uses_polling: false
- name: periodic_update_test
  gtest: true
  build: test
  language: c++
  headers:
  - src/core/ext/upb-generated/google/protobuf/any.upb.h
  - src/core/ext/upb-generated/google/rpc/status.upb.h
  - src/core/lib/debug/trace.h
  - src/core/lib/gprpp/bitset.h
  - src/core/lib/gprpp/status_helper.h
  - src/core/lib/gprpp/time.h
  - src/core/lib/iomgr/closure.h
  - src/core/lib/iomgr/combiner.h
  - src/core/lib/iomgr/error.h
  - src/core/lib/iomgr/error_internal.h
  - src/core/lib/iomgr/exec_ctx.h
  - src/core/lib/iomgr/executor.h
  - src/core/lib/iomgr/iomgr_internal.h
  - src/core/lib/resource_quota/periodic_update.h
  - src/core/lib/slice/percent_encoding.h
  - src/core/lib/slice/slice.h
  - src/core/lib/slice/slice_internal.h
  - src/core/lib/slice/slice_refcount.h
  - src/core/lib/slice/slice_refcount_base.h
  - src/core/lib/slice/slice_string_helpers.h
  src:
  - src/core/ext/upb-generated/google/protobuf/any.upb.c
  - src/core/ext/upb-generated/google/rpc/status.upb.c
  - src/core/lib/debug/trace.cc
  - src/core/lib/gprpp/status_helper.cc
  - src/core/lib/gprpp/time.cc
  - src/core/lib/iomgr/combiner.cc
  - src/core/lib/iomgr/error.cc
  - src/core/lib/iomgr/exec_ctx.cc
  - src/core/lib/iomgr/executor.cc
  - src/core/lib/iomgr/iomgr_internal.cc
  - src/core/lib/resource_quota/periodic_update.cc
  - src/core/lib/slice/percent_encoding.cc
  - src/core/lib/slice/slice.cc
  - src/core/lib/slice/slice_refcount.cc
  - src/core/lib/slice/slice_string_helpers.cc
  - test/core/resource_quota/periodic_update_test.cc
  deps:
  - absl/functional:any_invocable
  - absl/status:statusor
  - gpr
  - upb
  uses_polling: false
- name: pid_controller_test
  gtest: true
  build: test
  language: c++
  headers: []
  src:
  - test/core/transport/pid_controller_test.cc
  deps:
  - grpc_test_util
- name: pipe_test
  gtest: true
  build: test
  language: c++
  headers:
  - src/core/ext/upb-generated/google/protobuf/any.upb.h
  - src/core/ext/upb-generated/google/rpc/status.upb.h
  - src/core/lib/debug/trace.h
  - src/core/lib/gprpp/atomic_utils.h
  - src/core/lib/gprpp/bitset.h
  - src/core/lib/gprpp/cpp_impl_of.h
  - src/core/lib/gprpp/orphanable.h
  - src/core/lib/gprpp/ref_counted.h
  - src/core/lib/gprpp/ref_counted_ptr.h
  - src/core/lib/gprpp/status_helper.h
  - src/core/lib/gprpp/time.h
  - src/core/lib/iomgr/closure.h
  - src/core/lib/iomgr/combiner.h
  - src/core/lib/iomgr/error.h
  - src/core/lib/iomgr/error_internal.h
  - src/core/lib/iomgr/exec_ctx.h
  - src/core/lib/iomgr/executor.h
  - src/core/lib/iomgr/iomgr_internal.h
  - src/core/lib/promise/activity.h
  - src/core/lib/promise/context.h
  - src/core/lib/promise/detail/basic_join.h
  - src/core/lib/promise/detail/basic_seq.h
  - src/core/lib/promise/detail/promise_factory.h
  - src/core/lib/promise/detail/promise_like.h
  - src/core/lib/promise/detail/status.h
  - src/core/lib/promise/detail/switch.h
  - src/core/lib/promise/exec_ctx_wakeup_scheduler.h
  - src/core/lib/promise/intra_activity_waiter.h
  - src/core/lib/promise/join.h
  - src/core/lib/promise/loop.h
  - src/core/lib/promise/map.h
  - src/core/lib/promise/pipe.h
  - src/core/lib/promise/poll.h
  - src/core/lib/promise/promise.h
  - src/core/lib/promise/race.h
  - src/core/lib/promise/seq.h
  - src/core/lib/resource_quota/arena.h
  - src/core/lib/resource_quota/memory_quota.h
  - src/core/lib/resource_quota/resource_quota.h
  - src/core/lib/resource_quota/thread_quota.h
  - src/core/lib/resource_quota/trace.h
  - src/core/lib/slice/percent_encoding.h
  - src/core/lib/slice/slice.h
  - src/core/lib/slice/slice_internal.h
  - src/core/lib/slice/slice_refcount.h
  - src/core/lib/slice/slice_refcount_base.h
  - src/core/lib/slice/slice_string_helpers.h
  - test/core/promise/test_wakeup_schedulers.h
  src:
  - src/core/ext/upb-generated/google/protobuf/any.upb.c
  - src/core/ext/upb-generated/google/rpc/status.upb.c
  - src/core/lib/debug/trace.cc
  - src/core/lib/event_engine/memory_allocator.cc
  - src/core/lib/gprpp/status_helper.cc
  - src/core/lib/gprpp/time.cc
  - src/core/lib/iomgr/combiner.cc
  - src/core/lib/iomgr/error.cc
  - src/core/lib/iomgr/exec_ctx.cc
  - src/core/lib/iomgr/executor.cc
  - src/core/lib/iomgr/iomgr_internal.cc
  - src/core/lib/promise/activity.cc
  - src/core/lib/resource_quota/arena.cc
  - src/core/lib/resource_quota/memory_quota.cc
  - src/core/lib/resource_quota/resource_quota.cc
  - src/core/lib/resource_quota/thread_quota.cc
  - src/core/lib/resource_quota/trace.cc
  - src/core/lib/slice/percent_encoding.cc
  - src/core/lib/slice/slice.cc
  - src/core/lib/slice/slice_refcount.cc
  - src/core/lib/slice/slice_string_helpers.cc
  - test/core/promise/pipe_test.cc
  deps:
  - absl/functional:any_invocable
  - absl/meta:type_traits
  - absl/status:statusor
  - absl/types:variant
  - absl/utility:utility
  - gpr
  - upb
  uses_polling: false
- name: poll_test
  gtest: true
  build: test
  language: c++
  headers:
  - src/core/lib/promise/poll.h
  src:
  - test/core/promise/poll_test.cc
  deps:
  - absl/types:variant
  uses_polling: false
- name: port_sharing_end2end_test
  gtest: true
  build: test
  language: c++
  headers:
  - test/cpp/end2end/test_service_impl.h
  src:
  - src/proto/grpc/testing/echo.proto
  - src/proto/grpc/testing/echo_messages.proto
  - src/proto/grpc/testing/simple_messages.proto
  - src/proto/grpc/testing/xds/v3/orca_load_report.proto
  - test/cpp/end2end/port_sharing_end2end_test.cc
  - test/cpp/end2end/test_service_impl.cc
  deps:
  - grpc++_test_util
- name: promise_factory_test
  gtest: true
  build: test
  language: c++
  headers:
  - src/core/lib/promise/detail/promise_factory.h
  - src/core/lib/promise/detail/promise_like.h
  - src/core/lib/promise/poll.h
  - src/core/lib/promise/promise.h
  src:
  - test/core/promise/promise_factory_test.cc
  deps:
  - absl/functional:bind_front
  - absl/meta:type_traits
  - absl/status:status
  - absl/types:optional
  - absl/types:variant
  uses_polling: false
- name: promise_map_test
  gtest: true
  build: test
  language: c++
  headers:
  - src/core/lib/promise/detail/promise_like.h
  - src/core/lib/promise/map.h
  - src/core/lib/promise/poll.h
  - src/core/lib/promise/promise.h
  src:
  - test/core/promise/map_test.cc
  deps:
  - absl/meta:type_traits
  - absl/status:status
  - absl/types:optional
  - absl/types:variant
  uses_polling: false
- name: promise_test
  gtest: true
  build: test
  language: c++
  headers:
  - src/core/lib/promise/detail/promise_like.h
  - src/core/lib/promise/poll.h
  - src/core/lib/promise/promise.h
  src:
  - test/core/promise/promise_test.cc
  deps:
  - absl/meta:type_traits
  - absl/status:status
  - absl/types:optional
  - absl/types:variant
  uses_polling: false
- name: proto_server_reflection_test
  gtest: true
  build: test
  language: c++
  headers:
  - test/cpp/end2end/test_service_impl.h
  - test/cpp/util/proto_reflection_descriptor_database.h
  src:
  - src/proto/grpc/testing/duplicate/echo_duplicate.proto
  - src/proto/grpc/testing/echo.proto
  - src/proto/grpc/testing/echo_messages.proto
  - src/proto/grpc/testing/simple_messages.proto
  - src/proto/grpc/testing/xds/v3/orca_load_report.proto
  - test/cpp/end2end/proto_server_reflection_test.cc
  - test/cpp/end2end/test_service_impl.cc
  - test/cpp/util/proto_reflection_descriptor_database.cc
  deps:
  - grpc++_reflection
  - grpc++_test_util
- name: proto_utils_test
  gtest: true
  build: test
  language: c++
  headers: []
  src:
  - test/cpp/codegen/proto_utils_test.cc
  deps:
  - grpc++
  - grpc_test_util
  uses_polling: false
- name: qps_json_driver
  build: test
  run: false
  language: c++
  headers:
  - src/cpp/util/core_stats.h
  - test/cpp/qps/benchmark_config.h
  - test/cpp/qps/client.h
  - test/cpp/qps/driver.h
  - test/cpp/qps/histogram.h
  - test/cpp/qps/interarrival.h
  - test/cpp/qps/parse_json.h
  - test/cpp/qps/qps_server_builder.h
  - test/cpp/qps/qps_worker.h
  - test/cpp/qps/report.h
  - test/cpp/qps/server.h
  - test/cpp/qps/stats.h
  - test/cpp/qps/usage_timer.h
  src:
  - src/proto/grpc/core/stats.proto
  - src/proto/grpc/testing/benchmark_service.proto
  - src/proto/grpc/testing/control.proto
  - src/proto/grpc/testing/messages.proto
  - src/proto/grpc/testing/payloads.proto
  - src/proto/grpc/testing/report_qps_scenario_service.proto
  - src/proto/grpc/testing/stats.proto
  - src/proto/grpc/testing/worker_service.proto
  - src/cpp/util/core_stats.cc
  - test/cpp/qps/benchmark_config.cc
  - test/cpp/qps/client_async.cc
  - test/cpp/qps/client_callback.cc
  - test/cpp/qps/client_sync.cc
  - test/cpp/qps/driver.cc
  - test/cpp/qps/parse_json.cc
  - test/cpp/qps/qps_json_driver.cc
  - test/cpp/qps/qps_server_builder.cc
  - test/cpp/qps/qps_worker.cc
  - test/cpp/qps/report.cc
  - test/cpp/qps/server_async.cc
  - test/cpp/qps/server_callback.cc
  - test/cpp/qps/server_sync.cc
  - test/cpp/qps/usage_timer.cc
  deps:
  - grpc++_test_config
  - grpc++_test_util
- name: qps_worker
  build: test
  run: false
  language: c++
  headers:
  - src/cpp/util/core_stats.h
  - test/cpp/qps/client.h
  - test/cpp/qps/histogram.h
  - test/cpp/qps/interarrival.h
  - test/cpp/qps/qps_server_builder.h
  - test/cpp/qps/qps_worker.h
  - test/cpp/qps/server.h
  - test/cpp/qps/stats.h
  - test/cpp/qps/usage_timer.h
  src:
  - src/proto/grpc/core/stats.proto
  - src/proto/grpc/testing/benchmark_service.proto
  - src/proto/grpc/testing/control.proto
  - src/proto/grpc/testing/messages.proto
  - src/proto/grpc/testing/payloads.proto
  - src/proto/grpc/testing/stats.proto
  - src/proto/grpc/testing/worker_service.proto
  - src/cpp/util/core_stats.cc
  - test/cpp/qps/client_async.cc
  - test/cpp/qps/client_callback.cc
  - test/cpp/qps/client_sync.cc
  - test/cpp/qps/qps_server_builder.cc
  - test/cpp/qps/qps_worker.cc
  - test/cpp/qps/server_async.cc
  - test/cpp/qps/server_callback.cc
  - test/cpp/qps/server_sync.cc
  - test/cpp/qps/usage_timer.cc
  - test/cpp/qps/worker.cc
  deps:
  - grpc++_test_config
  - grpc++_test_util
- name: race_test
  gtest: true
  build: test
  language: c++
  headers:
  - src/core/lib/promise/poll.h
  - src/core/lib/promise/race.h
  src:
  - test/core/promise/race_test.cc
  deps:
  - absl/types:variant
  uses_polling: false
- name: raw_end2end_test
  gtest: true
  build: test
  language: c++
  headers:
  - test/cpp/end2end/test_service_impl.h
  src:
  - src/proto/grpc/testing/duplicate/echo_duplicate.proto
  - src/proto/grpc/testing/echo.proto
  - src/proto/grpc/testing/echo_messages.proto
  - src/proto/grpc/testing/simple_messages.proto
  - src/proto/grpc/testing/xds/v3/orca_load_report.proto
  - test/cpp/end2end/raw_end2end_test.cc
  - test/cpp/end2end/test_service_impl.cc
  deps:
  - grpc++_test_util
- name: rbac_service_config_parser_test
  gtest: true
  build: test
  language: c++
  headers: []
  src:
  - test/core/ext/filters/rbac/rbac_service_config_parser_test.cc
  deps:
  - grpc_test_util
  uses_polling: false
- name: rbac_translator_test
  gtest: true
  build: test
  language: c++
  headers:
  - src/core/lib/security/authorization/grpc_authorization_policy_provider.h
  - src/core/lib/security/authorization/rbac_translator.h
  src:
  - src/core/lib/security/authorization/grpc_authorization_policy_provider.cc
  - src/core/lib/security/authorization/rbac_translator.cc
  - test/core/security/rbac_translator_test.cc
  deps:
  - grpc_test_util
- name: ref_counted_ptr_test
  gtest: true
  build: test
  language: c++
  headers: []
  src:
  - test/core/gprpp/ref_counted_ptr_test.cc
  deps:
  - grpc_test_util
- name: ref_counted_test
  gtest: true
  build: test
  language: c++
  headers: []
  src:
  - test/core/gprpp/ref_counted_test.cc
  deps:
  - grpc_test_util
- name: remove_stream_from_stalled_lists_test
  gtest: true
  build: test
  language: c++
  headers: []
  src:
  - test/core/transport/chttp2/remove_stream_from_stalled_lists_test.cc
  deps:
  - grpc_test_util
  platforms:
  - linux
  - posix
  - mac
- name: resolve_address_using_ares_resolver_test
  gtest: true
  build: test
  language: c++
  headers:
  - test/core/util/fake_udp_and_tcp_server.h
  src:
  - test/core/iomgr/resolve_address_test.cc
  - test/core/util/fake_udp_and_tcp_server.cc
  deps:
  - grpc_test_util
  - grpc++_test_config
- name: resolve_address_using_native_resolver_test
  gtest: true
  build: test
  language: c++
  headers:
  - test/core/util/fake_udp_and_tcp_server.h
  src:
  - test/core/iomgr/resolve_address_test.cc
  - test/core/util/fake_udp_and_tcp_server.cc
  deps:
  - grpc_test_util
  - grpc++_test_config
- name: resource_quota_test
  gtest: true
  build: test
  language: c++
  headers:
  - src/core/ext/upb-generated/google/protobuf/any.upb.h
  - src/core/ext/upb-generated/google/rpc/status.upb.h
  - src/core/lib/debug/trace.h
  - src/core/lib/gprpp/atomic_utils.h
  - src/core/lib/gprpp/bitset.h
  - src/core/lib/gprpp/cpp_impl_of.h
  - src/core/lib/gprpp/orphanable.h
  - src/core/lib/gprpp/ref_counted.h
  - src/core/lib/gprpp/ref_counted_ptr.h
  - src/core/lib/gprpp/status_helper.h
  - src/core/lib/gprpp/time.h
  - src/core/lib/iomgr/closure.h
  - src/core/lib/iomgr/combiner.h
  - src/core/lib/iomgr/error.h
  - src/core/lib/iomgr/error_internal.h
  - src/core/lib/iomgr/exec_ctx.h
  - src/core/lib/iomgr/executor.h
  - src/core/lib/iomgr/iomgr_internal.h
  - src/core/lib/promise/activity.h
  - src/core/lib/promise/context.h
  - src/core/lib/promise/detail/basic_seq.h
  - src/core/lib/promise/detail/promise_factory.h
  - src/core/lib/promise/detail/promise_like.h
  - src/core/lib/promise/detail/status.h
  - src/core/lib/promise/detail/switch.h
  - src/core/lib/promise/exec_ctx_wakeup_scheduler.h
  - src/core/lib/promise/loop.h
  - src/core/lib/promise/map.h
  - src/core/lib/promise/poll.h
  - src/core/lib/promise/race.h
  - src/core/lib/promise/seq.h
  - src/core/lib/resource_quota/memory_quota.h
  - src/core/lib/resource_quota/resource_quota.h
  - src/core/lib/resource_quota/thread_quota.h
  - src/core/lib/resource_quota/trace.h
  - src/core/lib/slice/percent_encoding.h
  - src/core/lib/slice/slice.h
  - src/core/lib/slice/slice_internal.h
  - src/core/lib/slice/slice_refcount.h
  - src/core/lib/slice/slice_refcount_base.h
  - src/core/lib/slice/slice_string_helpers.h
  src:
  - src/core/ext/upb-generated/google/protobuf/any.upb.c
  - src/core/ext/upb-generated/google/rpc/status.upb.c
  - src/core/lib/debug/trace.cc
  - src/core/lib/event_engine/memory_allocator.cc
  - src/core/lib/gprpp/status_helper.cc
  - src/core/lib/gprpp/time.cc
  - src/core/lib/iomgr/combiner.cc
  - src/core/lib/iomgr/error.cc
  - src/core/lib/iomgr/exec_ctx.cc
  - src/core/lib/iomgr/executor.cc
  - src/core/lib/iomgr/iomgr_internal.cc
  - src/core/lib/promise/activity.cc
  - src/core/lib/resource_quota/memory_quota.cc
  - src/core/lib/resource_quota/resource_quota.cc
  - src/core/lib/resource_quota/thread_quota.cc
  - src/core/lib/resource_quota/trace.cc
  - src/core/lib/slice/percent_encoding.cc
  - src/core/lib/slice/slice.cc
  - src/core/lib/slice/slice_refcount.cc
  - src/core/lib/slice/slice_string_helpers.cc
  - test/core/resource_quota/resource_quota_test.cc
  deps:
  - absl/functional:any_invocable
  - absl/meta:type_traits
  - absl/status:statusor
  - absl/types:variant
  - absl/utility:utility
  - gpr
  - upb
  uses_polling: false
- name: retry_throttle_test
  gtest: true
  build: test
  language: c++
  headers: []
  src:
  - test/core/client_channel/retry_throttle_test.cc
  deps:
  - grpc_test_util
  uses_polling: false
- name: rls_end2end_test
  gtest: true
  build: test
  language: c++
  headers:
  - test/core/util/test_lb_policies.h
  - test/cpp/end2end/counted_service.h
  - test/cpp/end2end/rls_server.h
  - test/cpp/end2end/test_service_impl.h
  src:
  - src/proto/grpc/lookup/v1/rls.proto
  - src/proto/grpc/testing/duplicate/echo_duplicate.proto
  - src/proto/grpc/testing/echo.proto
  - src/proto/grpc/testing/echo_messages.proto
  - src/proto/grpc/testing/simple_messages.proto
  - src/proto/grpc/testing/xds/v3/orca_load_report.proto
  - test/core/util/test_lb_policies.cc
  - test/cpp/end2end/rls_end2end_test.cc
  - test/cpp/end2end/rls_server.cc
  - test/cpp/end2end/test_service_impl.cc
  deps:
  - grpc++_test_config
  - grpc++_test_util
- name: rls_lb_config_parser_test
  gtest: true
  build: test
  language: c++
  headers: []
  src:
  - test/core/client_channel/rls_lb_config_parser_test.cc
  deps:
  - grpc_test_util
- name: secure_auth_context_test
  gtest: true
  build: test
  language: c++
  headers: []
  src:
  - test/cpp/common/secure_auth_context_test.cc
  deps:
  - grpc++_test_util
- name: secure_channel_create_test
  gtest: true
  build: test
  language: c++
  headers: []
  src:
  - test/core/surface/secure_channel_create_test.cc
  deps:
  - grpc_test_util
- name: secure_endpoint_test
  gtest: true
  build: test
  language: c++
  headers:
  - test/core/iomgr/endpoint_tests.h
  src:
  - test/core/iomgr/endpoint_tests.cc
  - test/core/security/secure_endpoint_test.cc
  deps:
  - grpc_test_util
- name: security_connector_test
  gtest: true
  build: test
  language: c++
  headers: []
  src:
  - test/core/security/security_connector_test.cc
  deps:
  - grpc_test_util
- name: seq_test
  gtest: true
  build: test
  language: c++
  headers:
  - src/core/lib/gprpp/construct_destruct.h
  - src/core/lib/promise/detail/basic_seq.h
  - src/core/lib/promise/detail/promise_factory.h
  - src/core/lib/promise/detail/promise_like.h
  - src/core/lib/promise/detail/switch.h
  - src/core/lib/promise/poll.h
  - src/core/lib/promise/seq.h
  src:
  - test/core/promise/seq_test.cc
  deps:
  - absl/meta:type_traits
  - absl/types:variant
  - absl/utility:utility
  uses_polling: false
- name: sequential_connectivity_test
  gtest: true
  build: test
  run: false
  language: c++
  headers: []
  src:
  - test/core/surface/sequential_connectivity_test.cc
  deps:
  - grpc_test_util
- name: server_builder_plugin_test
  gtest: true
  build: test
  language: c++
  headers:
  - test/cpp/end2end/test_service_impl.h
  src:
  - src/proto/grpc/testing/duplicate/echo_duplicate.proto
  - src/proto/grpc/testing/echo.proto
  - src/proto/grpc/testing/echo_messages.proto
  - src/proto/grpc/testing/simple_messages.proto
  - src/proto/grpc/testing/xds/v3/orca_load_report.proto
  - test/cpp/end2end/server_builder_plugin_test.cc
  - test/cpp/end2end/test_service_impl.cc
  deps:
  - grpc++_test_util
- name: server_builder_test
  gtest: true
  build: test
  language: c++
  headers: []
  src:
  - src/proto/grpc/testing/echo.proto
  - src/proto/grpc/testing/echo_messages.proto
  - src/proto/grpc/testing/simple_messages.proto
  - src/proto/grpc/testing/xds/v3/orca_load_report.proto
  - test/cpp/server/server_builder_test.cc
  deps:
  - grpc++_unsecure
  - grpc_test_util_unsecure
  platforms:
  - linux
  - posix
  - mac
- name: server_builder_with_socket_mutator_test
  gtest: true
  build: test
  language: c++
  headers: []
  src:
  - src/proto/grpc/testing/echo.proto
  - src/proto/grpc/testing/echo_messages.proto
  - src/proto/grpc/testing/simple_messages.proto
  - src/proto/grpc/testing/xds/v3/orca_load_report.proto
  - test/cpp/server/server_builder_with_socket_mutator_test.cc
  deps:
  - grpc++_unsecure
  - grpc_test_util_unsecure
  platforms:
  - linux
  - posix
  - mac
- name: server_chttp2_test
  gtest: true
  build: test
  language: c++
  headers: []
  src:
  - test/core/surface/server_chttp2_test.cc
  deps:
  - grpc_test_util
- name: server_config_selector_test
  gtest: true
  build: test
  language: c++
  headers: []
  src:
  - test/core/server_config_selector/server_config_selector_test.cc
  deps:
  - grpc_test_util
  uses_polling: false
- name: server_context_test_spouse_test
  gtest: true
  build: test
  language: c++
  headers: []
  src:
  - test/cpp/test/server_context_test_spouse_test.cc
  deps:
  - grpc++_test
  - grpc++_test_util
- name: server_early_return_test
  gtest: true
  build: test
  language: c++
  headers: []
  src:
  - src/proto/grpc/testing/echo.proto
  - src/proto/grpc/testing/echo_messages.proto
  - src/proto/grpc/testing/simple_messages.proto
  - src/proto/grpc/testing/xds/v3/orca_load_report.proto
  - test/cpp/end2end/server_early_return_test.cc
  deps:
  - grpc++_test_util
- name: server_interceptors_end2end_test
  gtest: true
  build: test
  language: c++
  headers:
  - test/cpp/end2end/interceptors_util.h
  - test/cpp/end2end/test_service_impl.h
  src:
  - src/proto/grpc/testing/echo.proto
  - src/proto/grpc/testing/echo_messages.proto
  - src/proto/grpc/testing/simple_messages.proto
  - src/proto/grpc/testing/xds/v3/orca_load_report.proto
  - test/cpp/end2end/interceptors_util.cc
  - test/cpp/end2end/server_interceptors_end2end_test.cc
  - test/cpp/end2end/test_service_impl.cc
  deps:
  - grpc++_test_util
- name: server_registered_method_bad_client_test
  gtest: true
  build: test
  language: c++
  headers:
  - test/core/bad_client/bad_client.h
  - test/core/end2end/cq_verifier.h
  src:
  - test/core/bad_client/bad_client.cc
  - test/core/bad_client/tests/server_registered_method.cc
  - test/core/end2end/cq_verifier.cc
  deps:
  - grpc_test_util
- name: server_request_call_test
  gtest: true
  build: test
  language: c++
  headers: []
  src:
  - src/proto/grpc/testing/echo.proto
  - src/proto/grpc/testing/echo_messages.proto
  - src/proto/grpc/testing/simple_messages.proto
  - src/proto/grpc/testing/xds/v3/orca_load_report.proto
  - test/cpp/server/server_request_call_test.cc
  deps:
  - grpc++_unsecure
  - grpc_test_util_unsecure
  platforms:
  - linux
  - posix
  - mac
- name: server_ssl_test
  gtest: true
  build: test
  language: c++
  headers:
  - test/core/handshake/server_ssl_common.h
  src:
  - test/core/handshake/server_ssl.cc
  - test/core/handshake/server_ssl_common.cc
  deps:
  - grpc_test_util
  platforms:
  - linux
  - posix
  - mac
- name: server_test
  gtest: true
  build: test
  language: c++
  headers: []
  src:
  - test/core/surface/server_test.cc
  deps:
  - grpc_test_util
- name: service_config_end2end_test
  gtest: true
  build: test
  language: c++
  headers:
  - test/cpp/end2end/test_service_impl.h
  src:
  - src/proto/grpc/testing/duplicate/echo_duplicate.proto
  - src/proto/grpc/testing/echo.proto
  - src/proto/grpc/testing/echo_messages.proto
  - src/proto/grpc/testing/simple_messages.proto
  - src/proto/grpc/testing/xds/v3/orca_load_report.proto
  - test/cpp/end2end/service_config_end2end_test.cc
  - test/cpp/end2end/test_service_impl.cc
  deps:
  - grpc++_test_util
- name: service_config_test
  gtest: true
  build: test
  language: c++
  headers: []
  src:
  - test/core/client_channel/service_config_test.cc
  deps:
  - grpc_test_util
- name: settings_timeout_test
  gtest: true
  build: test
  run: false
  language: c++
  headers: []
  src:
  - test/core/transport/chttp2/settings_timeout_test.cc
  deps:
  - grpc_test_util
- name: shutdown_test
  gtest: true
  build: test
  language: c++
  headers: []
  src:
  - src/proto/grpc/testing/duplicate/echo_duplicate.proto
  - src/proto/grpc/testing/echo.proto
  - src/proto/grpc/testing/echo_messages.proto
  - src/proto/grpc/testing/simple_messages.proto
  - src/proto/grpc/testing/xds/v3/orca_load_report.proto
  - test/cpp/end2end/shutdown_test.cc
  deps:
  - grpc++_test_util
- name: simple_request_bad_client_test
  gtest: true
  build: test
  language: c++
  headers:
  - test/core/bad_client/bad_client.h
  - test/core/end2end/cq_verifier.h
  src:
  - test/core/bad_client/bad_client.cc
  - test/core/bad_client/tests/simple_request.cc
  - test/core/end2end/cq_verifier.cc
  deps:
  - grpc_test_util
- name: single_set_ptr_test
  gtest: true
  build: test
  language: c++
  headers:
  - src/core/lib/gpr/alloc.h
  - src/core/lib/gpr/env.h
  - src/core/lib/gpr/murmur_hash.h
  - src/core/lib/gpr/spinlock.h
  - src/core/lib/gpr/string.h
  - src/core/lib/gpr/string_windows.h
  - src/core/lib/gpr/time_precise.h
  - src/core/lib/gpr/tls.h
  - src/core/lib/gpr/tmpfile.h
  - src/core/lib/gpr/useful.h
  - src/core/lib/gprpp/construct_destruct.h
  - src/core/lib/gprpp/debug_location.h
  - src/core/lib/gprpp/examine_stack.h
  - src/core/lib/gprpp/fork.h
  - src/core/lib/gprpp/global_config.h
  - src/core/lib/gprpp/global_config_custom.h
  - src/core/lib/gprpp/global_config_env.h
  - src/core/lib/gprpp/global_config_generic.h
  - src/core/lib/gprpp/host_port.h
  - src/core/lib/gprpp/manual_constructor.h
  - src/core/lib/gprpp/memory.h
  - src/core/lib/gprpp/mpscq.h
  - src/core/lib/gprpp/single_set_ptr.h
  - src/core/lib/gprpp/stat.h
  - src/core/lib/gprpp/sync.h
  - src/core/lib/gprpp/thd.h
  - src/core/lib/gprpp/time_util.h
  - src/core/lib/profiling/timers.h
  src:
  - src/core/lib/gpr/alloc.cc
  - src/core/lib/gpr/atm.cc
  - src/core/lib/gpr/cpu_iphone.cc
  - src/core/lib/gpr/cpu_linux.cc
  - src/core/lib/gpr/cpu_posix.cc
  - src/core/lib/gpr/cpu_windows.cc
  - src/core/lib/gpr/env_linux.cc
  - src/core/lib/gpr/env_posix.cc
  - src/core/lib/gpr/env_windows.cc
  - src/core/lib/gpr/log.cc
  - src/core/lib/gpr/log_android.cc
  - src/core/lib/gpr/log_linux.cc
  - src/core/lib/gpr/log_posix.cc
  - src/core/lib/gpr/log_windows.cc
  - src/core/lib/gpr/murmur_hash.cc
  - src/core/lib/gpr/string.cc
  - src/core/lib/gpr/string_posix.cc
  - src/core/lib/gpr/string_util_windows.cc
  - src/core/lib/gpr/string_windows.cc
  - src/core/lib/gpr/sync.cc
  - src/core/lib/gpr/sync_abseil.cc
  - src/core/lib/gpr/sync_posix.cc
  - src/core/lib/gpr/sync_windows.cc
  - src/core/lib/gpr/time.cc
  - src/core/lib/gpr/time_posix.cc
  - src/core/lib/gpr/time_precise.cc
  - src/core/lib/gpr/time_windows.cc
  - src/core/lib/gpr/tmpfile_msys.cc
  - src/core/lib/gpr/tmpfile_posix.cc
  - src/core/lib/gpr/tmpfile_windows.cc
  - src/core/lib/gpr/wrap_memcpy.cc
  - src/core/lib/gprpp/examine_stack.cc
  - src/core/lib/gprpp/fork.cc
  - src/core/lib/gprpp/global_config_env.cc
  - src/core/lib/gprpp/host_port.cc
  - src/core/lib/gprpp/mpscq.cc
  - src/core/lib/gprpp/stat_posix.cc
  - src/core/lib/gprpp/stat_windows.cc
  - src/core/lib/gprpp/thd_posix.cc
  - src/core/lib/gprpp/thd_windows.cc
  - src/core/lib/gprpp/time_util.cc
  - src/core/lib/profiling/basic_timers.cc
  - src/core/lib/profiling/stap_timers.cc
  - test/core/gprpp/single_set_ptr_test.cc
  deps:
  - absl/base:base
  - absl/base:core_headers
  - absl/memory:memory
  - absl/random:random
  - absl/status:status
  - absl/strings:cord
  - absl/strings:str_format
  - absl/strings:strings
  - absl/synchronization:synchronization
  - absl/time:time
  - absl/types:optional
  uses_polling: false
- name: sleep_test
  gtest: true
  build: test
  language: c++
  headers:
  - test/core/promise/test_wakeup_schedulers.h
  src:
  - test/core/promise/sleep_test.cc
  deps:
  - grpc
  uses_polling: false
- name: slice_string_helpers_test
  gtest: true
  build: test
  language: c++
  headers:
  - src/core/lib/slice/slice.h
  - src/core/lib/slice/slice_internal.h
  - src/core/lib/slice/slice_refcount.h
  - src/core/lib/slice/slice_refcount_base.h
  - src/core/lib/slice/slice_string_helpers.h
  src:
  - src/core/lib/slice/slice.cc
  - src/core/lib/slice/slice_refcount.cc
  - src/core/lib/slice/slice_string_helpers.cc
  - test/core/slice/slice_string_helpers_test.cc
  deps:
  - gpr
  uses_polling: false
- name: smoke_test
  gtest: true
  build: test
  language: c++
  headers: []
  src:
  - test/core/event_engine/smoke_test.cc
  deps:
  - grpc_test_util
- name: sockaddr_resolver_test
  gtest: true
  build: test
  language: c++
  headers: []
  src:
  - test/core/client_channel/resolvers/sockaddr_resolver_test.cc
  deps:
  - grpc_test_util
- name: sockaddr_utils_test
  gtest: true
  build: test
  language: c++
  headers: []
  src:
  - test/core/address_utils/sockaddr_utils_test.cc
  deps:
  - grpc_test_util
- name: spinlock_test
  gtest: true
  build: test
  language: c++
  headers: []
  src:
  - test/core/gpr/spinlock_test.cc
  deps:
  - grpc_test_util
  uses_polling: false
- name: ssl_credentials_test
  gtest: true
  build: test
  language: c++
  headers: []
  src:
  - test/core/security/ssl_credentials_test.cc
  deps:
  - grpc_test_util
- name: ssl_transport_security_test
  gtest: true
  build: test
  language: c++
  headers:
  - test/core/tsi/transport_security_test_lib.h
  src:
  - test/core/tsi/ssl_transport_security_test.cc
  - test/core/tsi/transport_security_test_lib.cc
  deps:
  - grpc_test_util
  platforms:
  - linux
  - posix
  - mac
- name: stack_tracer_test
  gtest: true
  build: test
  language: c++
  headers: []
  src:
  - test/core/util/stack_tracer_test.cc
  deps:
  - grpc_test_util
  platforms:
  - linux
  - posix
  - mac
  uses_polling: false
- name: stat_test
  gtest: true
  build: test
  language: c++
  headers: []
  src:
  - test/core/gprpp/stat_test.cc
  deps:
  - grpc_test_util
  uses_polling: false
- name: stats_test
  gtest: true
  build: test
  language: c++
  headers: []
  src:
  - test/core/debug/stats_test.cc
  deps:
  - grpc_test_util
  uses_polling: false
- name: status_conversion_test
  gtest: true
  build: test
  language: c++
  headers: []
  src:
  - test/core/transport/status_conversion_test.cc
  deps:
  - grpc_test_util
  uses_polling: false
- name: status_helper_test
  gtest: true
  build: test
  language: c++
  headers: []
  src:
  - test/core/gprpp/status_helper_test.cc
  deps:
  - grpc_test_util
  uses_polling: false
- name: status_util_test
  gtest: true
  build: test
  language: c++
  headers: []
  src:
  - test/core/channel/status_util_test.cc
  deps:
  - grpc_test_util
  uses_polling: false
- name: stranded_event_test
  gtest: true
  build: test
  language: c++
  headers:
  - test/core/end2end/cq_verifier.h
  src:
  - test/core/end2end/cq_verifier.cc
  - test/core/iomgr/stranded_event_test.cc
  deps:
  - grpc_test_util
  platforms:
  - linux
  - posix
  - mac
- name: stream_map_test
  gtest: true
  build: test
  language: c++
  headers: []
  src:
  - test/core/transport/chttp2/stream_map_test.cc
  deps:
  - grpc_test_util
- name: streaming_throughput_test
  gtest: true
  build: test
  language: c++
  headers: []
  src:
  - src/proto/grpc/testing/duplicate/echo_duplicate.proto
  - src/proto/grpc/testing/echo.proto
  - src/proto/grpc/testing/echo_messages.proto
  - src/proto/grpc/testing/simple_messages.proto
  - src/proto/grpc/testing/xds/v3/orca_load_report.proto
  - test/cpp/end2end/streaming_throughput_test.cc
  deps:
  - grpc++_test_util
  platforms:
  - linux
  - posix
  - mac
- name: streams_not_seen_test
  gtest: true
  build: test
  language: c++
  headers:
  - test/core/end2end/cq_verifier.h
  src:
  - test/core/end2end/cq_verifier.cc
  - test/core/transport/chttp2/streams_not_seen_test.cc
  deps:
  - grpc_test_util
- name: string_ref_test
  gtest: true
  build: test
  language: c++
  headers: []
  src:
  - test/cpp/util/string_ref_test.cc
  deps:
  - grpc++
  - grpc_test_util
  uses_polling: false
- name: string_test
  gtest: true
  build: test
  language: c++
  headers: []
  src:
  - test/core/gpr/string_test.cc
  deps:
  - grpc_test_util
  uses_polling: false
- name: sync_test
  gtest: true
  build: test
  language: c++
  headers: []
  src:
  - test/core/gpr/sync_test.cc
  deps:
  - grpc_test_util
  uses_polling: false
- name: system_roots_test
  gtest: true
  build: test
  language: c++
  headers: []
  src:
  - test/core/security/system_roots_test.cc
  deps:
  - grpc_test_util
- name: table_test
  gtest: true
  build: test
  language: c++
  headers:
  - src/core/lib/gpr/useful.h
  - src/core/lib/gprpp/bitset.h
  - src/core/lib/gprpp/table.h
  src:
  - test/core/gprpp/table_test.cc
  deps:
  - absl/meta:type_traits
  - absl/types:optional
  - absl/utility:utility
  uses_polling: false
- name: test_core_event_engine_iomgr_event_engine_timer_heap_test
  gtest: true
  build: test
  language: c++
  headers:
  - src/core/lib/event_engine/iomgr_engine/timer.h
  - src/core/lib/event_engine/iomgr_engine/timer_heap.h
  - src/core/lib/gpr/alloc.h
  - src/core/lib/gpr/env.h
  - src/core/lib/gpr/murmur_hash.h
  - src/core/lib/gpr/spinlock.h
  - src/core/lib/gpr/string.h
  - src/core/lib/gpr/string_windows.h
  - src/core/lib/gpr/time_precise.h
  - src/core/lib/gpr/tls.h
  - src/core/lib/gpr/tmpfile.h
  - src/core/lib/gpr/useful.h
  - src/core/lib/gprpp/bitset.h
  - src/core/lib/gprpp/construct_destruct.h
  - src/core/lib/gprpp/debug_location.h
  - src/core/lib/gprpp/examine_stack.h
  - src/core/lib/gprpp/fork.h
  - src/core/lib/gprpp/global_config.h
  - src/core/lib/gprpp/global_config_custom.h
  - src/core/lib/gprpp/global_config_env.h
  - src/core/lib/gprpp/global_config_generic.h
  - src/core/lib/gprpp/host_port.h
  - src/core/lib/gprpp/manual_constructor.h
  - src/core/lib/gprpp/memory.h
  - src/core/lib/gprpp/mpscq.h
  - src/core/lib/gprpp/stat.h
  - src/core/lib/gprpp/sync.h
  - src/core/lib/gprpp/thd.h
  - src/core/lib/gprpp/time.h
  - src/core/lib/gprpp/time_averaged_stats.h
  - src/core/lib/gprpp/time_util.h
  - src/core/lib/profiling/timers.h
  src:
  - src/core/lib/event_engine/iomgr_engine/timer.cc
  - src/core/lib/event_engine/iomgr_engine/timer_heap.cc
  - src/core/lib/gpr/alloc.cc
  - src/core/lib/gpr/atm.cc
  - src/core/lib/gpr/cpu_iphone.cc
  - src/core/lib/gpr/cpu_linux.cc
  - src/core/lib/gpr/cpu_posix.cc
  - src/core/lib/gpr/cpu_windows.cc
  - src/core/lib/gpr/env_linux.cc
  - src/core/lib/gpr/env_posix.cc
  - src/core/lib/gpr/env_windows.cc
  - src/core/lib/gpr/log.cc
  - src/core/lib/gpr/log_android.cc
  - src/core/lib/gpr/log_linux.cc
  - src/core/lib/gpr/log_posix.cc
  - src/core/lib/gpr/log_windows.cc
  - src/core/lib/gpr/murmur_hash.cc
  - src/core/lib/gpr/string.cc
  - src/core/lib/gpr/string_posix.cc
  - src/core/lib/gpr/string_util_windows.cc
  - src/core/lib/gpr/string_windows.cc
  - src/core/lib/gpr/sync.cc
  - src/core/lib/gpr/sync_abseil.cc
  - src/core/lib/gpr/sync_posix.cc
  - src/core/lib/gpr/sync_windows.cc
  - src/core/lib/gpr/time.cc
  - src/core/lib/gpr/time_posix.cc
  - src/core/lib/gpr/time_precise.cc
  - src/core/lib/gpr/time_windows.cc
  - src/core/lib/gpr/tmpfile_msys.cc
  - src/core/lib/gpr/tmpfile_posix.cc
  - src/core/lib/gpr/tmpfile_windows.cc
  - src/core/lib/gpr/wrap_memcpy.cc
  - src/core/lib/gprpp/examine_stack.cc
  - src/core/lib/gprpp/fork.cc
  - src/core/lib/gprpp/global_config_env.cc
  - src/core/lib/gprpp/host_port.cc
  - src/core/lib/gprpp/mpscq.cc
  - src/core/lib/gprpp/stat_posix.cc
  - src/core/lib/gprpp/stat_windows.cc
  - src/core/lib/gprpp/thd_posix.cc
  - src/core/lib/gprpp/thd_windows.cc
  - src/core/lib/gprpp/time.cc
  - src/core/lib/gprpp/time_averaged_stats.cc
  - src/core/lib/gprpp/time_util.cc
  - src/core/lib/profiling/basic_timers.cc
  - src/core/lib/profiling/stap_timers.cc
  - test/core/event_engine/iomgr_event_engine/timer_heap_test.cc
  deps:
  - absl/base:base
  - absl/base:core_headers
  - absl/functional:any_invocable
  - absl/memory:memory
  - absl/random:random
  - absl/status:status
  - absl/status:statusor
  - absl/strings:cord
  - absl/strings:str_format
  - absl/strings:strings
  - absl/synchronization:synchronization
  - absl/time:time
  - absl/types:optional
  uses_polling: false
- name: test_core_event_engine_iomgr_event_engine_timer_list_test
  gtest: true
  build: test
  language: c++
  headers:
  - src/core/lib/event_engine/iomgr_engine/timer.h
  - src/core/lib/event_engine/iomgr_engine/timer_heap.h
  - src/core/lib/gpr/alloc.h
  - src/core/lib/gpr/env.h
  - src/core/lib/gpr/murmur_hash.h
  - src/core/lib/gpr/spinlock.h
  - src/core/lib/gpr/string.h
  - src/core/lib/gpr/string_windows.h
  - src/core/lib/gpr/time_precise.h
  - src/core/lib/gpr/tls.h
  - src/core/lib/gpr/tmpfile.h
  - src/core/lib/gpr/useful.h
  - src/core/lib/gprpp/construct_destruct.h
  - src/core/lib/gprpp/debug_location.h
  - src/core/lib/gprpp/examine_stack.h
  - src/core/lib/gprpp/fork.h
  - src/core/lib/gprpp/global_config.h
  - src/core/lib/gprpp/global_config_custom.h
  - src/core/lib/gprpp/global_config_env.h
  - src/core/lib/gprpp/global_config_generic.h
  - src/core/lib/gprpp/host_port.h
  - src/core/lib/gprpp/manual_constructor.h
  - src/core/lib/gprpp/memory.h
  - src/core/lib/gprpp/mpscq.h
  - src/core/lib/gprpp/stat.h
  - src/core/lib/gprpp/sync.h
  - src/core/lib/gprpp/thd.h
  - src/core/lib/gprpp/time.h
  - src/core/lib/gprpp/time_averaged_stats.h
  - src/core/lib/gprpp/time_util.h
  - src/core/lib/profiling/timers.h
  src:
  - src/core/lib/event_engine/iomgr_engine/timer.cc
  - src/core/lib/event_engine/iomgr_engine/timer_heap.cc
  - src/core/lib/gpr/alloc.cc
  - src/core/lib/gpr/atm.cc
  - src/core/lib/gpr/cpu_iphone.cc
  - src/core/lib/gpr/cpu_linux.cc
  - src/core/lib/gpr/cpu_posix.cc
  - src/core/lib/gpr/cpu_windows.cc
  - src/core/lib/gpr/env_linux.cc
  - src/core/lib/gpr/env_posix.cc
  - src/core/lib/gpr/env_windows.cc
  - src/core/lib/gpr/log.cc
  - src/core/lib/gpr/log_android.cc
  - src/core/lib/gpr/log_linux.cc
  - src/core/lib/gpr/log_posix.cc
  - src/core/lib/gpr/log_windows.cc
  - src/core/lib/gpr/murmur_hash.cc
  - src/core/lib/gpr/string.cc
  - src/core/lib/gpr/string_posix.cc
  - src/core/lib/gpr/string_util_windows.cc
  - src/core/lib/gpr/string_windows.cc
  - src/core/lib/gpr/sync.cc
  - src/core/lib/gpr/sync_abseil.cc
  - src/core/lib/gpr/sync_posix.cc
  - src/core/lib/gpr/sync_windows.cc
  - src/core/lib/gpr/time.cc
  - src/core/lib/gpr/time_posix.cc
  - src/core/lib/gpr/time_precise.cc
  - src/core/lib/gpr/time_windows.cc
  - src/core/lib/gpr/tmpfile_msys.cc
  - src/core/lib/gpr/tmpfile_posix.cc
  - src/core/lib/gpr/tmpfile_windows.cc
  - src/core/lib/gpr/wrap_memcpy.cc
  - src/core/lib/gprpp/examine_stack.cc
  - src/core/lib/gprpp/fork.cc
  - src/core/lib/gprpp/global_config_env.cc
  - src/core/lib/gprpp/host_port.cc
  - src/core/lib/gprpp/mpscq.cc
  - src/core/lib/gprpp/stat_posix.cc
  - src/core/lib/gprpp/stat_windows.cc
  - src/core/lib/gprpp/thd_posix.cc
  - src/core/lib/gprpp/thd_windows.cc
  - src/core/lib/gprpp/time.cc
  - src/core/lib/gprpp/time_averaged_stats.cc
  - src/core/lib/gprpp/time_util.cc
  - src/core/lib/profiling/basic_timers.cc
  - src/core/lib/profiling/stap_timers.cc
  - test/core/event_engine/iomgr_event_engine/timer_list_test.cc
  deps:
  - absl/base:base
  - absl/base:core_headers
  - absl/functional:any_invocable
  - absl/memory:memory
  - absl/random:random
  - absl/status:status
  - absl/status:statusor
  - absl/strings:cord
  - absl/strings:str_format
  - absl/strings:strings
  - absl/synchronization:synchronization
  - absl/time:time
  - absl/types:optional
  uses_polling: false
- name: test_core_event_engine_slice_buffer_test
  gtest: true
  build: test
  language: c++
  headers: []
  src:
  - test/core/event_engine/slice_buffer_test.cc
  deps:
  - grpc_test_util
- name: test_core_gpr_time_test
  gtest: true
  build: test
  language: c++
  headers: []
  src:
  - test/core/gpr/time_test.cc
  deps:
  - grpc_test_util
  uses_polling: false
- name: test_core_gprpp_time_test
  gtest: true
  build: test
  language: c++
  headers:
  - src/core/lib/gpr/alloc.h
  - src/core/lib/gpr/env.h
  - src/core/lib/gpr/murmur_hash.h
  - src/core/lib/gpr/spinlock.h
  - src/core/lib/gpr/string.h
  - src/core/lib/gpr/string_windows.h
  - src/core/lib/gpr/time_precise.h
  - src/core/lib/gpr/tls.h
  - src/core/lib/gpr/tmpfile.h
  - src/core/lib/gpr/useful.h
  - src/core/lib/gprpp/construct_destruct.h
  - src/core/lib/gprpp/debug_location.h
  - src/core/lib/gprpp/examine_stack.h
  - src/core/lib/gprpp/fork.h
  - src/core/lib/gprpp/global_config.h
  - src/core/lib/gprpp/global_config_custom.h
  - src/core/lib/gprpp/global_config_env.h
  - src/core/lib/gprpp/global_config_generic.h
  - src/core/lib/gprpp/host_port.h
  - src/core/lib/gprpp/manual_constructor.h
  - src/core/lib/gprpp/memory.h
  - src/core/lib/gprpp/mpscq.h
  - src/core/lib/gprpp/stat.h
  - src/core/lib/gprpp/sync.h
  - src/core/lib/gprpp/thd.h
  - src/core/lib/gprpp/time.h
  - src/core/lib/gprpp/time_util.h
  - src/core/lib/profiling/timers.h
  src:
  - src/core/lib/gpr/alloc.cc
  - src/core/lib/gpr/atm.cc
  - src/core/lib/gpr/cpu_iphone.cc
  - src/core/lib/gpr/cpu_linux.cc
  - src/core/lib/gpr/cpu_posix.cc
  - src/core/lib/gpr/cpu_windows.cc
  - src/core/lib/gpr/env_linux.cc
  - src/core/lib/gpr/env_posix.cc
  - src/core/lib/gpr/env_windows.cc
  - src/core/lib/gpr/log.cc
  - src/core/lib/gpr/log_android.cc
  - src/core/lib/gpr/log_linux.cc
  - src/core/lib/gpr/log_posix.cc
  - src/core/lib/gpr/log_windows.cc
  - src/core/lib/gpr/murmur_hash.cc
  - src/core/lib/gpr/string.cc
  - src/core/lib/gpr/string_posix.cc
  - src/core/lib/gpr/string_util_windows.cc
  - src/core/lib/gpr/string_windows.cc
  - src/core/lib/gpr/sync.cc
  - src/core/lib/gpr/sync_abseil.cc
  - src/core/lib/gpr/sync_posix.cc
  - src/core/lib/gpr/sync_windows.cc
  - src/core/lib/gpr/time.cc
  - src/core/lib/gpr/time_posix.cc
  - src/core/lib/gpr/time_precise.cc
  - src/core/lib/gpr/time_windows.cc
  - src/core/lib/gpr/tmpfile_msys.cc
  - src/core/lib/gpr/tmpfile_posix.cc
  - src/core/lib/gpr/tmpfile_windows.cc
  - src/core/lib/gpr/wrap_memcpy.cc
  - src/core/lib/gprpp/examine_stack.cc
  - src/core/lib/gprpp/fork.cc
  - src/core/lib/gprpp/global_config_env.cc
  - src/core/lib/gprpp/host_port.cc
  - src/core/lib/gprpp/mpscq.cc
  - src/core/lib/gprpp/stat_posix.cc
  - src/core/lib/gprpp/stat_windows.cc
  - src/core/lib/gprpp/thd_posix.cc
  - src/core/lib/gprpp/thd_windows.cc
  - src/core/lib/gprpp/time.cc
  - src/core/lib/gprpp/time_util.cc
  - src/core/lib/profiling/basic_timers.cc
  - src/core/lib/profiling/stap_timers.cc
  - test/core/gprpp/time_test.cc
  deps:
  - absl/base:base
  - absl/base:core_headers
  - absl/functional:any_invocable
  - absl/memory:memory
  - absl/random:random
  - absl/status:status
  - absl/status:statusor
  - absl/strings:cord
  - absl/strings:str_format
  - absl/strings:strings
  - absl/synchronization:synchronization
  - absl/time:time
  - absl/types:optional
  uses_polling: false
- name: test_core_security_credentials_test
  gtest: true
  build: test
  language: c++
  headers: []
  src:
  - test/core/security/credentials_test.cc
  deps:
  - grpc_test_util
- name: test_core_slice_slice_buffer_test
  gtest: true
  build: test
  language: c++
  headers: []
  src:
  - test/core/slice/slice_buffer_test.cc
  deps:
  - grpc_test_util
  uses_polling: false
- name: test_core_slice_slice_test
  gtest: true
  build: test
  language: c++
  headers:
  - test/core/util/build.h
  src:
  - test/core/slice/slice_test.cc
  - test/core/util/build.cc
  deps:
  - grpc
  uses_polling: false
- name: test_cpp_client_credentials_test
  gtest: true
  build: test
  language: c++
  headers:
  - test/cpp/util/tls_test_utils.h
  src:
  - test/cpp/client/credentials_test.cc
  - test/cpp/util/tls_test_utils.cc
  deps:
  - grpc++
  - grpc_test_util
- name: test_cpp_server_credentials_test
  gtest: true
  build: test
  language: c++
  headers:
  - test/cpp/util/tls_test_utils.h
  src:
  - test/cpp/server/credentials_test.cc
  - test/cpp/util/tls_test_utils.cc
  deps:
  - grpc++
  - grpc_test_util
- name: test_cpp_util_slice_test
  gtest: true
  build: test
  language: c++
  headers: []
  src:
  - test/cpp/util/slice_test.cc
  deps:
  - grpc++_test_util
  uses_polling: false
- name: test_cpp_util_time_test
  gtest: true
  build: test
  language: c++
  headers: []
  src:
  - test/cpp/util/time_test.cc
  deps:
  - grpc++_test_util
  uses_polling: false
- name: thd_test
  gtest: true
  build: test
  language: c++
  headers: []
  src:
  - test/core/gprpp/thd_test.cc
  deps:
  - grpc_test_util
  uses_polling: false
- name: thread_manager_test
  gtest: true
  build: test
  language: c++
  headers: []
  src:
  - test/cpp/thread_manager/thread_manager_test.cc
  deps:
  - grpc++_test_config
  - grpc++_test_util
- name: thread_quota_test
  gtest: true
  build: test
  language: c++
  headers:
  - src/core/lib/gpr/alloc.h
  - src/core/lib/gpr/env.h
  - src/core/lib/gpr/murmur_hash.h
  - src/core/lib/gpr/spinlock.h
  - src/core/lib/gpr/string.h
  - src/core/lib/gpr/string_windows.h
  - src/core/lib/gpr/time_precise.h
  - src/core/lib/gpr/tls.h
  - src/core/lib/gpr/tmpfile.h
  - src/core/lib/gpr/useful.h
  - src/core/lib/gprpp/atomic_utils.h
  - src/core/lib/gprpp/construct_destruct.h
  - src/core/lib/gprpp/debug_location.h
  - src/core/lib/gprpp/examine_stack.h
  - src/core/lib/gprpp/fork.h
  - src/core/lib/gprpp/global_config.h
  - src/core/lib/gprpp/global_config_custom.h
  - src/core/lib/gprpp/global_config_env.h
  - src/core/lib/gprpp/global_config_generic.h
  - src/core/lib/gprpp/host_port.h
  - src/core/lib/gprpp/manual_constructor.h
  - src/core/lib/gprpp/memory.h
  - src/core/lib/gprpp/mpscq.h
  - src/core/lib/gprpp/ref_counted.h
  - src/core/lib/gprpp/ref_counted_ptr.h
  - src/core/lib/gprpp/stat.h
  - src/core/lib/gprpp/sync.h
  - src/core/lib/gprpp/thd.h
  - src/core/lib/gprpp/time_util.h
  - src/core/lib/profiling/timers.h
  - src/core/lib/resource_quota/thread_quota.h
  src:
  - src/core/lib/gpr/alloc.cc
  - src/core/lib/gpr/atm.cc
  - src/core/lib/gpr/cpu_iphone.cc
  - src/core/lib/gpr/cpu_linux.cc
  - src/core/lib/gpr/cpu_posix.cc
  - src/core/lib/gpr/cpu_windows.cc
  - src/core/lib/gpr/env_linux.cc
  - src/core/lib/gpr/env_posix.cc
  - src/core/lib/gpr/env_windows.cc
  - src/core/lib/gpr/log.cc
  - src/core/lib/gpr/log_android.cc
  - src/core/lib/gpr/log_linux.cc
  - src/core/lib/gpr/log_posix.cc
  - src/core/lib/gpr/log_windows.cc
  - src/core/lib/gpr/murmur_hash.cc
  - src/core/lib/gpr/string.cc
  - src/core/lib/gpr/string_posix.cc
  - src/core/lib/gpr/string_util_windows.cc
  - src/core/lib/gpr/string_windows.cc
  - src/core/lib/gpr/sync.cc
  - src/core/lib/gpr/sync_abseil.cc
  - src/core/lib/gpr/sync_posix.cc
  - src/core/lib/gpr/sync_windows.cc
  - src/core/lib/gpr/time.cc
  - src/core/lib/gpr/time_posix.cc
  - src/core/lib/gpr/time_precise.cc
  - src/core/lib/gpr/time_windows.cc
  - src/core/lib/gpr/tmpfile_msys.cc
  - src/core/lib/gpr/tmpfile_posix.cc
  - src/core/lib/gpr/tmpfile_windows.cc
  - src/core/lib/gpr/wrap_memcpy.cc
  - src/core/lib/gprpp/examine_stack.cc
  - src/core/lib/gprpp/fork.cc
  - src/core/lib/gprpp/global_config_env.cc
  - src/core/lib/gprpp/host_port.cc
  - src/core/lib/gprpp/mpscq.cc
  - src/core/lib/gprpp/stat_posix.cc
  - src/core/lib/gprpp/stat_windows.cc
  - src/core/lib/gprpp/thd_posix.cc
  - src/core/lib/gprpp/thd_windows.cc
  - src/core/lib/gprpp/time_util.cc
  - src/core/lib/profiling/basic_timers.cc
  - src/core/lib/profiling/stap_timers.cc
  - src/core/lib/resource_quota/thread_quota.cc
  - test/core/resource_quota/thread_quota_test.cc
  deps:
  - absl/base:base
  - absl/base:core_headers
  - absl/memory:memory
  - absl/random:random
  - absl/status:status
  - absl/strings:cord
  - absl/strings:str_format
  - absl/strings:strings
  - absl/synchronization:synchronization
  - absl/time:time
  - absl/types:optional
  uses_polling: false
- name: thread_stress_test
  gtest: true
  build: test
  language: c++
  headers: []
  src:
  - src/proto/grpc/testing/duplicate/echo_duplicate.proto
  - src/proto/grpc/testing/echo.proto
  - src/proto/grpc/testing/echo_messages.proto
  - src/proto/grpc/testing/simple_messages.proto
  - src/proto/grpc/testing/xds/v3/orca_load_report.proto
  - test/cpp/end2end/thread_stress_test.cc
  deps:
  - grpc++_test_util
  platforms:
  - linux
  - posix
  - mac
- name: time_jump_test
  gtest: true
  build: test
  run: false
  language: c++
  headers: []
  src:
  - test/cpp/common/time_jump_test.cc
  deps:
  - grpc++
  - grpc_test_util
  platforms:
  - linux
  - posix
  - mac
- name: time_util_test
  gtest: true
  build: test
  language: c++
  headers: []
  src:
  - test/core/gprpp/time_util_test.cc
  deps:
  - grpc_test_util
  uses_polling: false
- name: timeout_encoding_test
  gtest: true
  build: test
  language: c++
  headers: []
  src:
  - test/core/transport/timeout_encoding_test.cc
  deps:
  - grpc_test_util
  uses_polling: false
- name: timer_test
  gtest: true
  build: test
  language: c++
  headers: []
  src:
  - test/cpp/common/timer_test.cc
  deps:
  - grpc++
  - grpc_test_util
- name: tls_certificate_verifier_test
  gtest: true
  build: test
  language: c++
  headers:
  - test/cpp/util/tls_test_utils.h
  src:
  - test/cpp/security/tls_certificate_verifier_test.cc
  - test/cpp/util/tls_test_utils.cc
  deps:
  - grpc++
  - grpc_test_util
- name: tls_key_export_test
  gtest: true
  build: test
  language: c++
  headers: []
  src:
  - src/proto/grpc/testing/echo.proto
  - src/proto/grpc/testing/echo_messages.proto
  - src/proto/grpc/testing/simple_messages.proto
  - src/proto/grpc/testing/xds/v3/orca_load_report.proto
  - test/cpp/end2end/tls_key_export_test.cc
  deps:
  - grpc++_test_util
- name: tls_security_connector_test
  gtest: true
  build: test
  language: c++
  headers: []
  src:
  - test/core/security/tls_security_connector_test.cc
  deps:
  - grpc_test_util
- name: tls_test
  gtest: true
  build: test
  language: c++
  headers: []
  src:
  - test/core/gpr/tls_test.cc
  deps:
  - grpc_test_util
  uses_polling: false
- name: too_many_pings_test
  gtest: true
  build: test
  language: c++
  headers:
  - test/core/end2end/cq_verifier.h
  src:
  - test/core/end2end/cq_verifier.cc
  - test/core/transport/chttp2/too_many_pings_test.cc
  deps:
  - grpc++_test_config
  - grpc++_test_util
- name: transport_security_common_api_test
  gtest: true
  build: test
  language: c++
  headers: []
  src:
  - test/core/tsi/alts/handshaker/transport_security_common_api_test.cc
  deps:
  - grpc_test_util
- name: transport_security_test
  gtest: true
  build: test
  language: c++
  headers: []
  src:
  - test/core/tsi/transport_security_test.cc
  deps:
  - grpc_test_util
- name: transport_stream_receiver_test
  gtest: true
  build: test
  language: c++
  headers:
  - src/core/ext/transport/binder/client/binder_connector.h
  - src/core/ext/transport/binder/client/channel_create_impl.h
  - src/core/ext/transport/binder/client/connection_id_generator.h
  - src/core/ext/transport/binder/client/endpoint_binder_pool.h
  - src/core/ext/transport/binder/client/jni_utils.h
  - src/core/ext/transport/binder/client/security_policy_setting.h
  - src/core/ext/transport/binder/server/binder_server.h
  - src/core/ext/transport/binder/transport/binder_stream.h
  - src/core/ext/transport/binder/transport/binder_transport.h
  - src/core/ext/transport/binder/utils/binder_auto_utils.h
  - src/core/ext/transport/binder/utils/ndk_binder.h
  - src/core/ext/transport/binder/utils/transport_stream_receiver.h
  - src/core/ext/transport/binder/utils/transport_stream_receiver_impl.h
  - src/core/ext/transport/binder/wire_format/binder.h
  - src/core/ext/transport/binder/wire_format/binder_android.h
  - src/core/ext/transport/binder/wire_format/binder_constants.h
  - src/core/ext/transport/binder/wire_format/transaction.h
  - src/core/ext/transport/binder/wire_format/wire_reader.h
  - src/core/ext/transport/binder/wire_format/wire_reader_impl.h
  - src/core/ext/transport/binder/wire_format/wire_writer.h
  - src/cpp/client/create_channel_internal.h
  - src/cpp/common/channel_filter.h
  - src/cpp/server/dynamic_thread_pool.h
  - src/cpp/server/external_connection_acceptor_impl.h
  - src/cpp/server/health/default_health_check_service.h
  - src/cpp/server/thread_pool_interface.h
  - src/cpp/thread_manager/thread_manager.h
  src:
  - src/core/ext/transport/binder/client/binder_connector.cc
  - src/core/ext/transport/binder/client/channel_create.cc
  - src/core/ext/transport/binder/client/channel_create_impl.cc
  - src/core/ext/transport/binder/client/connection_id_generator.cc
  - src/core/ext/transport/binder/client/endpoint_binder_pool.cc
  - src/core/ext/transport/binder/client/jni_utils.cc
  - src/core/ext/transport/binder/client/security_policy_setting.cc
  - src/core/ext/transport/binder/security_policy/binder_security_policy.cc
  - src/core/ext/transport/binder/server/binder_server.cc
  - src/core/ext/transport/binder/server/binder_server_credentials.cc
  - src/core/ext/transport/binder/transport/binder_transport.cc
  - src/core/ext/transport/binder/utils/ndk_binder.cc
  - src/core/ext/transport/binder/utils/transport_stream_receiver_impl.cc
  - src/core/ext/transport/binder/wire_format/binder_android.cc
  - src/core/ext/transport/binder/wire_format/binder_constants.cc
  - src/core/ext/transport/binder/wire_format/transaction.cc
  - src/core/ext/transport/binder/wire_format/wire_reader_impl.cc
  - src/core/ext/transport/binder/wire_format/wire_writer.cc
  - src/cpp/client/channel_cc.cc
  - src/cpp/client/client_callback.cc
  - src/cpp/client/client_context.cc
  - src/cpp/client/client_interceptor.cc
  - src/cpp/client/create_channel.cc
  - src/cpp/client/create_channel_internal.cc
  - src/cpp/client/create_channel_posix.cc
  - src/cpp/client/credentials_cc.cc
  - src/cpp/codegen/codegen_init.cc
  - src/cpp/common/alarm.cc
  - src/cpp/common/channel_arguments.cc
  - src/cpp/common/channel_filter.cc
  - src/cpp/common/completion_queue_cc.cc
  - src/cpp/common/core_codegen.cc
  - src/cpp/common/resource_quota_cc.cc
  - src/cpp/common/rpc_method.cc
  - src/cpp/common/validate_service_config.cc
  - src/cpp/common/version_cc.cc
  - src/cpp/server/async_generic_service.cc
  - src/cpp/server/channel_argument_option.cc
  - src/cpp/server/create_default_thread_pool.cc
  - src/cpp/server/dynamic_thread_pool.cc
  - src/cpp/server/external_connection_acceptor_impl.cc
  - src/cpp/server/health/default_health_check_service.cc
  - src/cpp/server/health/health_check_service.cc
  - src/cpp/server/health/health_check_service_server_builder_option.cc
  - src/cpp/server/orca/call_metric_recorder.cc
  - src/cpp/server/server_builder.cc
  - src/cpp/server/server_callback.cc
  - src/cpp/server/server_cc.cc
  - src/cpp/server/server_context.cc
  - src/cpp/server/server_credentials.cc
  - src/cpp/server/server_posix.cc
  - src/cpp/thread_manager/thread_manager.cc
  - src/cpp/util/byte_buffer_cc.cc
  - src/cpp/util/status.cc
  - src/cpp/util/string_ref.cc
  - src/cpp/util/time_cc.cc
  - test/core/transport/binder/transport_stream_receiver_test.cc
  deps:
  - absl/cleanup:cleanup
  - grpc_test_util
  uses_polling: false
- name: try_join_test
  gtest: true
  build: test
  language: c++
  headers:
  - src/core/lib/gpr/useful.h
  - src/core/lib/gprpp/bitset.h
  - src/core/lib/gprpp/construct_destruct.h
  - src/core/lib/promise/detail/basic_join.h
  - src/core/lib/promise/detail/promise_like.h
  - src/core/lib/promise/detail/status.h
  - src/core/lib/promise/poll.h
  - src/core/lib/promise/try_join.h
  src:
  - test/core/promise/try_join_test.cc
  deps:
  - absl/meta:type_traits
  - absl/status:status
  - absl/status:statusor
  - absl/types:variant
  - absl/utility:utility
  uses_polling: false
- name: try_seq_metadata_test
  gtest: true
  build: test
  language: c++
  headers: []
  src:
  - test/core/promise/try_seq_metadata_test.cc
  deps:
  - grpc
  uses_polling: false
- name: try_seq_test
  gtest: true
  build: test
  language: c++
  headers:
  - src/core/lib/gprpp/construct_destruct.h
  - src/core/lib/promise/detail/basic_seq.h
  - src/core/lib/promise/detail/promise_factory.h
  - src/core/lib/promise/detail/promise_like.h
  - src/core/lib/promise/detail/status.h
  - src/core/lib/promise/detail/switch.h
  - src/core/lib/promise/poll.h
  - src/core/lib/promise/try_seq.h
  src:
  - test/core/promise/try_seq_test.cc
  deps:
  - absl/meta:type_traits
  - absl/status:status
  - absl/status:statusor
  - absl/types:variant
  - absl/utility:utility
  uses_polling: false
- name: unique_type_name_test
  gtest: true
  build: test
  language: c++
  headers:
  - src/core/lib/gpr/useful.h
  - src/core/lib/gprpp/unique_type_name.h
  src:
  - test/core/gprpp/unique_type_name_test.cc
  deps:
  - absl/strings:str_format
  - absl/strings:strings
  uses_polling: false
- name: unknown_frame_bad_client_test
  gtest: true
  build: test
  language: c++
  headers:
  - test/core/bad_client/bad_client.h
  - test/core/end2end/cq_verifier.h
  src:
  - test/core/bad_client/bad_client.cc
  - test/core/bad_client/tests/unknown_frame.cc
  - test/core/end2end/cq_verifier.cc
  deps:
  - grpc_test_util
- name: uri_parser_test
  gtest: true
  build: test
  language: c++
  headers: []
  src:
  - test/core/uri/uri_parser_test.cc
  deps:
  - grpc_test_util
- name: useful_test
  gtest: true
  build: test
  language: c++
  headers:
  - src/core/lib/gpr/useful.h
  src:
  - test/core/gpr/useful_test.cc
  deps: []
  uses_polling: false
- name: varint_test
  gtest: true
  build: test
  language: c++
  headers: []
  src:
  - test/core/transport/chttp2/varint_test.cc
  deps:
  - grpc_test_util
  uses_polling: false
- name: window_overflow_bad_client_test
  gtest: true
  build: test
  language: c++
  headers:
  - test/core/bad_client/bad_client.h
  - test/core/end2end/cq_verifier.h
  src:
  - test/core/bad_client/bad_client.cc
  - test/core/bad_client/tests/window_overflow.cc
  - test/core/end2end/cq_verifier.cc
  deps:
  - grpc_test_util
- name: wire_reader_test
  gtest: true
  build: test
  language: c++
  headers:
  - src/core/ext/transport/binder/client/binder_connector.h
  - src/core/ext/transport/binder/client/channel_create_impl.h
  - src/core/ext/transport/binder/client/connection_id_generator.h
  - src/core/ext/transport/binder/client/endpoint_binder_pool.h
  - src/core/ext/transport/binder/client/jni_utils.h
  - src/core/ext/transport/binder/client/security_policy_setting.h
  - src/core/ext/transport/binder/server/binder_server.h
  - src/core/ext/transport/binder/transport/binder_stream.h
  - src/core/ext/transport/binder/transport/binder_transport.h
  - src/core/ext/transport/binder/utils/binder_auto_utils.h
  - src/core/ext/transport/binder/utils/ndk_binder.h
  - src/core/ext/transport/binder/utils/transport_stream_receiver.h
  - src/core/ext/transport/binder/utils/transport_stream_receiver_impl.h
  - src/core/ext/transport/binder/wire_format/binder.h
  - src/core/ext/transport/binder/wire_format/binder_android.h
  - src/core/ext/transport/binder/wire_format/binder_constants.h
  - src/core/ext/transport/binder/wire_format/transaction.h
  - src/core/ext/transport/binder/wire_format/wire_reader.h
  - src/core/ext/transport/binder/wire_format/wire_reader_impl.h
  - src/core/ext/transport/binder/wire_format/wire_writer.h
  - src/cpp/client/create_channel_internal.h
  - src/cpp/common/channel_filter.h
  - src/cpp/server/dynamic_thread_pool.h
  - src/cpp/server/external_connection_acceptor_impl.h
  - src/cpp/server/health/default_health_check_service.h
  - src/cpp/server/thread_pool_interface.h
  - src/cpp/thread_manager/thread_manager.h
  - test/core/transport/binder/mock_objects.h
  src:
  - src/core/ext/transport/binder/client/binder_connector.cc
  - src/core/ext/transport/binder/client/channel_create.cc
  - src/core/ext/transport/binder/client/channel_create_impl.cc
  - src/core/ext/transport/binder/client/connection_id_generator.cc
  - src/core/ext/transport/binder/client/endpoint_binder_pool.cc
  - src/core/ext/transport/binder/client/jni_utils.cc
  - src/core/ext/transport/binder/client/security_policy_setting.cc
  - src/core/ext/transport/binder/security_policy/binder_security_policy.cc
  - src/core/ext/transport/binder/server/binder_server.cc
  - src/core/ext/transport/binder/server/binder_server_credentials.cc
  - src/core/ext/transport/binder/transport/binder_transport.cc
  - src/core/ext/transport/binder/utils/ndk_binder.cc
  - src/core/ext/transport/binder/utils/transport_stream_receiver_impl.cc
  - src/core/ext/transport/binder/wire_format/binder_android.cc
  - src/core/ext/transport/binder/wire_format/binder_constants.cc
  - src/core/ext/transport/binder/wire_format/transaction.cc
  - src/core/ext/transport/binder/wire_format/wire_reader_impl.cc
  - src/core/ext/transport/binder/wire_format/wire_writer.cc
  - src/cpp/client/channel_cc.cc
  - src/cpp/client/client_callback.cc
  - src/cpp/client/client_context.cc
  - src/cpp/client/client_interceptor.cc
  - src/cpp/client/create_channel.cc
  - src/cpp/client/create_channel_internal.cc
  - src/cpp/client/create_channel_posix.cc
  - src/cpp/client/credentials_cc.cc
  - src/cpp/codegen/codegen_init.cc
  - src/cpp/common/alarm.cc
  - src/cpp/common/channel_arguments.cc
  - src/cpp/common/channel_filter.cc
  - src/cpp/common/completion_queue_cc.cc
  - src/cpp/common/core_codegen.cc
  - src/cpp/common/resource_quota_cc.cc
  - src/cpp/common/rpc_method.cc
  - src/cpp/common/validate_service_config.cc
  - src/cpp/common/version_cc.cc
  - src/cpp/server/async_generic_service.cc
  - src/cpp/server/channel_argument_option.cc
  - src/cpp/server/create_default_thread_pool.cc
  - src/cpp/server/dynamic_thread_pool.cc
  - src/cpp/server/external_connection_acceptor_impl.cc
  - src/cpp/server/health/default_health_check_service.cc
  - src/cpp/server/health/health_check_service.cc
  - src/cpp/server/health/health_check_service_server_builder_option.cc
  - src/cpp/server/orca/call_metric_recorder.cc
  - src/cpp/server/server_builder.cc
  - src/cpp/server/server_callback.cc
  - src/cpp/server/server_cc.cc
  - src/cpp/server/server_context.cc
  - src/cpp/server/server_credentials.cc
  - src/cpp/server/server_posix.cc
  - src/cpp/thread_manager/thread_manager.cc
  - src/cpp/util/byte_buffer_cc.cc
  - src/cpp/util/status.cc
  - src/cpp/util/string_ref.cc
  - src/cpp/util/time_cc.cc
  - test/core/transport/binder/mock_objects.cc
  - test/core/transport/binder/wire_reader_test.cc
  deps:
  - absl/cleanup:cleanup
  - grpc_test_util
  uses_polling: false
- name: wire_writer_test
  gtest: true
  build: test
  language: c++
  headers:
  - src/core/ext/transport/binder/client/binder_connector.h
  - src/core/ext/transport/binder/client/channel_create_impl.h
  - src/core/ext/transport/binder/client/connection_id_generator.h
  - src/core/ext/transport/binder/client/endpoint_binder_pool.h
  - src/core/ext/transport/binder/client/jni_utils.h
  - src/core/ext/transport/binder/client/security_policy_setting.h
  - src/core/ext/transport/binder/server/binder_server.h
  - src/core/ext/transport/binder/transport/binder_stream.h
  - src/core/ext/transport/binder/transport/binder_transport.h
  - src/core/ext/transport/binder/utils/binder_auto_utils.h
  - src/core/ext/transport/binder/utils/ndk_binder.h
  - src/core/ext/transport/binder/utils/transport_stream_receiver.h
  - src/core/ext/transport/binder/utils/transport_stream_receiver_impl.h
  - src/core/ext/transport/binder/wire_format/binder.h
  - src/core/ext/transport/binder/wire_format/binder_android.h
  - src/core/ext/transport/binder/wire_format/binder_constants.h
  - src/core/ext/transport/binder/wire_format/transaction.h
  - src/core/ext/transport/binder/wire_format/wire_reader.h
  - src/core/ext/transport/binder/wire_format/wire_reader_impl.h
  - src/core/ext/transport/binder/wire_format/wire_writer.h
  - src/cpp/client/create_channel_internal.h
  - src/cpp/common/channel_filter.h
  - src/cpp/server/dynamic_thread_pool.h
  - src/cpp/server/external_connection_acceptor_impl.h
  - src/cpp/server/health/default_health_check_service.h
  - src/cpp/server/thread_pool_interface.h
  - src/cpp/thread_manager/thread_manager.h
  - test/core/transport/binder/mock_objects.h
  src:
  - src/core/ext/transport/binder/client/binder_connector.cc
  - src/core/ext/transport/binder/client/channel_create.cc
  - src/core/ext/transport/binder/client/channel_create_impl.cc
  - src/core/ext/transport/binder/client/connection_id_generator.cc
  - src/core/ext/transport/binder/client/endpoint_binder_pool.cc
  - src/core/ext/transport/binder/client/jni_utils.cc
  - src/core/ext/transport/binder/client/security_policy_setting.cc
  - src/core/ext/transport/binder/security_policy/binder_security_policy.cc
  - src/core/ext/transport/binder/server/binder_server.cc
  - src/core/ext/transport/binder/server/binder_server_credentials.cc
  - src/core/ext/transport/binder/transport/binder_transport.cc
  - src/core/ext/transport/binder/utils/ndk_binder.cc
  - src/core/ext/transport/binder/utils/transport_stream_receiver_impl.cc
  - src/core/ext/transport/binder/wire_format/binder_android.cc
  - src/core/ext/transport/binder/wire_format/binder_constants.cc
  - src/core/ext/transport/binder/wire_format/transaction.cc
  - src/core/ext/transport/binder/wire_format/wire_reader_impl.cc
  - src/core/ext/transport/binder/wire_format/wire_writer.cc
  - src/cpp/client/channel_cc.cc
  - src/cpp/client/client_callback.cc
  - src/cpp/client/client_context.cc
  - src/cpp/client/client_interceptor.cc
  - src/cpp/client/create_channel.cc
  - src/cpp/client/create_channel_internal.cc
  - src/cpp/client/create_channel_posix.cc
  - src/cpp/client/credentials_cc.cc
  - src/cpp/codegen/codegen_init.cc
  - src/cpp/common/alarm.cc
  - src/cpp/common/channel_arguments.cc
  - src/cpp/common/channel_filter.cc
  - src/cpp/common/completion_queue_cc.cc
  - src/cpp/common/core_codegen.cc
  - src/cpp/common/resource_quota_cc.cc
  - src/cpp/common/rpc_method.cc
  - src/cpp/common/validate_service_config.cc
  - src/cpp/common/version_cc.cc
  - src/cpp/server/async_generic_service.cc
  - src/cpp/server/channel_argument_option.cc
  - src/cpp/server/create_default_thread_pool.cc
  - src/cpp/server/dynamic_thread_pool.cc
  - src/cpp/server/external_connection_acceptor_impl.cc
  - src/cpp/server/health/default_health_check_service.cc
  - src/cpp/server/health/health_check_service.cc
  - src/cpp/server/health/health_check_service_server_builder_option.cc
  - src/cpp/server/orca/call_metric_recorder.cc
  - src/cpp/server/server_builder.cc
  - src/cpp/server/server_callback.cc
  - src/cpp/server/server_cc.cc
  - src/cpp/server/server_context.cc
  - src/cpp/server/server_credentials.cc
  - src/cpp/server/server_posix.cc
  - src/cpp/thread_manager/thread_manager.cc
  - src/cpp/util/byte_buffer_cc.cc
  - src/cpp/util/status.cc
  - src/cpp/util/string_ref.cc
  - src/cpp/util/time_cc.cc
  - test/core/transport/binder/mock_objects.cc
  - test/core/transport/binder/wire_writer_test.cc
  deps:
  - absl/cleanup:cleanup
  - grpc_test_util
  uses_polling: false
- name: work_serializer_test
  gtest: true
  build: test
  language: c++
  headers: []
  src:
  - test/core/gprpp/work_serializer_test.cc
  deps:
  - grpc_test_util
  platforms:
  - linux
  - posix
  - mac
- name: writes_per_rpc_test
  gtest: true
  build: test
  language: c++
  headers:
  - test/core/event_engine/test_init.h
  - test/core/util/build.h
  - test/core/util/cmdline.h
  - test/core/util/evaluate_args_test_util.h
  - test/core/util/fuzzer_util.h
  - test/core/util/grpc_profiler.h
  - test/core/util/histogram.h
  - test/core/util/mock_authorization_endpoint.h
  - test/core/util/mock_endpoint.h
  - test/core/util/parse_hexstring.h
  - test/core/util/passthru_endpoint.h
  - test/core/util/port.h
  - test/core/util/port_server_client.h
  - test/core/util/reconnect_server.h
  - test/core/util/resolve_localhost_ip46.h
  - test/core/util/slice_splitter.h
  - test/core/util/stack_tracer.h
  - test/core/util/subprocess.h
  - test/core/util/test_config.h
  - test/core/util/test_tcp_server.h
  - test/core/util/tracer_util.h
  src:
  - src/proto/grpc/testing/echo.proto
  - src/proto/grpc/testing/echo_messages.proto
  - src/proto/grpc/testing/simple_messages.proto
  - src/proto/grpc/testing/xds/v3/orca_load_report.proto
  - test/core/event_engine/test_init.cc
  - test/core/util/build.cc
  - test/core/util/cmdline.cc
  - test/core/util/fuzzer_util.cc
  - test/core/util/grpc_profiler.cc
  - test/core/util/histogram.cc
  - test/core/util/mock_endpoint.cc
  - test/core/util/parse_hexstring.cc
  - test/core/util/passthru_endpoint.cc
  - test/core/util/port.cc
  - test/core/util/port_isolated_runtime_environment.cc
  - test/core/util/port_server_client.cc
  - test/core/util/reconnect_server.cc
  - test/core/util/resolve_localhost_ip46.cc
  - test/core/util/slice_splitter.cc
  - test/core/util/stack_tracer.cc
  - test/core/util/subprocess_posix.cc
  - test/core/util/subprocess_windows.cc
  - test/core/util/test_config.cc
  - test/core/util/test_tcp_server.cc
  - test/core/util/tracer_util.cc
  - test/cpp/performance/writes_per_rpc_test.cc
  deps:
  - absl/debugging:failure_signal_handler
  - absl/debugging:stacktrace
  - absl/debugging:symbolize
  - grpc++
  platforms:
  - linux
  - posix
  - mac
- name: xds_bootstrap_test
  gtest: true
  build: test
  language: c++
  headers: []
  src:
  - test/core/xds/xds_bootstrap_test.cc
  deps:
  - grpc_test_util
- name: xds_certificate_provider_test
  gtest: true
  build: test
  language: c++
  headers: []
  src:
  - test/core/xds/xds_certificate_provider_test.cc
  deps:
  - grpc_test_util
- name: xds_cluster_end2end_test
  gtest: true
  build: test
  run: false
  language: c++
  headers:
  - test/cpp/end2end/connection_delay_injector.h
  - test/cpp/end2end/counted_service.h
  - test/cpp/end2end/test_service_impl.h
  - test/cpp/end2end/xds/xds_end2end_test_lib.h
  - test/cpp/end2end/xds/xds_server.h
  - test/cpp/util/tls_test_utils.h
  src:
  - src/proto/grpc/testing/duplicate/echo_duplicate.proto
  - src/proto/grpc/testing/echo.proto
  - src/proto/grpc/testing/echo_messages.proto
  - src/proto/grpc/testing/simple_messages.proto
  - src/proto/grpc/testing/xds/ads_for_test.proto
  - src/proto/grpc/testing/xds/eds_for_test.proto
  - src/proto/grpc/testing/xds/lrs_for_test.proto
  - src/proto/grpc/testing/xds/v3/address.proto
  - src/proto/grpc/testing/xds/v3/ads.proto
  - src/proto/grpc/testing/xds/v3/base.proto
  - src/proto/grpc/testing/xds/v3/cluster.proto
  - src/proto/grpc/testing/xds/v3/config_source.proto
  - src/proto/grpc/testing/xds/v3/discovery.proto
  - src/proto/grpc/testing/xds/v3/endpoint.proto
  - src/proto/grpc/testing/xds/v3/expr.proto
  - src/proto/grpc/testing/xds/v3/extension.proto
  - src/proto/grpc/testing/xds/v3/http_connection_manager.proto
  - src/proto/grpc/testing/xds/v3/http_filter_rbac.proto
  - src/proto/grpc/testing/xds/v3/listener.proto
  - src/proto/grpc/testing/xds/v3/load_report.proto
  - src/proto/grpc/testing/xds/v3/lrs.proto
  - src/proto/grpc/testing/xds/v3/metadata.proto
  - src/proto/grpc/testing/xds/v3/orca_load_report.proto
  - src/proto/grpc/testing/xds/v3/outlier_detection.proto
  - src/proto/grpc/testing/xds/v3/path.proto
  - src/proto/grpc/testing/xds/v3/percent.proto
  - src/proto/grpc/testing/xds/v3/protocol.proto
  - src/proto/grpc/testing/xds/v3/range.proto
  - src/proto/grpc/testing/xds/v3/rbac.proto
  - src/proto/grpc/testing/xds/v3/regex.proto
  - src/proto/grpc/testing/xds/v3/route.proto
  - src/proto/grpc/testing/xds/v3/router.proto
  - src/proto/grpc/testing/xds/v3/string.proto
  - test/cpp/end2end/connection_delay_injector.cc
  - test/cpp/end2end/test_service_impl.cc
  - test/cpp/end2end/xds/xds_cluster_end2end_test.cc
  - test/cpp/end2end/xds/xds_end2end_test_lib.cc
  - test/cpp/end2end/xds/xds_server.cc
  - test/cpp/util/tls_test_utils.cc
  deps:
  - grpc++_test_util
  platforms:
  - linux
  - posix
  - mac
- name: xds_cluster_type_end2end_test
  gtest: true
  build: test
  run: false
  language: c++
  headers:
  - test/cpp/end2end/connection_delay_injector.h
  - test/cpp/end2end/counted_service.h
  - test/cpp/end2end/test_service_impl.h
  - test/cpp/end2end/xds/xds_end2end_test_lib.h
  - test/cpp/end2end/xds/xds_server.h
  - test/cpp/util/tls_test_utils.h
  src:
  - src/proto/grpc/testing/duplicate/echo_duplicate.proto
  - src/proto/grpc/testing/echo.proto
  - src/proto/grpc/testing/echo_messages.proto
  - src/proto/grpc/testing/simple_messages.proto
  - src/proto/grpc/testing/xds/ads_for_test.proto
  - src/proto/grpc/testing/xds/eds_for_test.proto
  - src/proto/grpc/testing/xds/lrs_for_test.proto
  - src/proto/grpc/testing/xds/v3/address.proto
  - src/proto/grpc/testing/xds/v3/ads.proto
  - src/proto/grpc/testing/xds/v3/aggregate_cluster.proto
  - src/proto/grpc/testing/xds/v3/base.proto
  - src/proto/grpc/testing/xds/v3/cluster.proto
  - src/proto/grpc/testing/xds/v3/config_source.proto
  - src/proto/grpc/testing/xds/v3/discovery.proto
  - src/proto/grpc/testing/xds/v3/endpoint.proto
  - src/proto/grpc/testing/xds/v3/expr.proto
  - src/proto/grpc/testing/xds/v3/extension.proto
  - src/proto/grpc/testing/xds/v3/http_connection_manager.proto
  - src/proto/grpc/testing/xds/v3/http_filter_rbac.proto
  - src/proto/grpc/testing/xds/v3/listener.proto
  - src/proto/grpc/testing/xds/v3/load_report.proto
  - src/proto/grpc/testing/xds/v3/lrs.proto
  - src/proto/grpc/testing/xds/v3/metadata.proto
  - src/proto/grpc/testing/xds/v3/orca_load_report.proto
  - src/proto/grpc/testing/xds/v3/outlier_detection.proto
  - src/proto/grpc/testing/xds/v3/path.proto
  - src/proto/grpc/testing/xds/v3/percent.proto
  - src/proto/grpc/testing/xds/v3/protocol.proto
  - src/proto/grpc/testing/xds/v3/range.proto
  - src/proto/grpc/testing/xds/v3/rbac.proto
  - src/proto/grpc/testing/xds/v3/regex.proto
  - src/proto/grpc/testing/xds/v3/route.proto
  - src/proto/grpc/testing/xds/v3/router.proto
  - src/proto/grpc/testing/xds/v3/string.proto
  - test/cpp/end2end/connection_delay_injector.cc
  - test/cpp/end2end/test_service_impl.cc
  - test/cpp/end2end/xds/xds_cluster_type_end2end_test.cc
  - test/cpp/end2end/xds/xds_end2end_test_lib.cc
  - test/cpp/end2end/xds/xds_server.cc
  - test/cpp/util/tls_test_utils.cc
  deps:
  - grpc++_test_util
  platforms:
  - linux
  - posix
  - mac
- name: xds_core_end2end_test
  gtest: true
  build: test
  language: c++
  headers:
  - test/cpp/end2end/counted_service.h
  - test/cpp/end2end/test_service_impl.h
  - test/cpp/end2end/xds/xds_end2end_test_lib.h
  - test/cpp/end2end/xds/xds_server.h
  - test/cpp/util/tls_test_utils.h
  src:
  - src/proto/grpc/testing/duplicate/echo_duplicate.proto
  - src/proto/grpc/testing/echo.proto
  - src/proto/grpc/testing/echo_messages.proto
  - src/proto/grpc/testing/simple_messages.proto
  - src/proto/grpc/testing/xds/ads_for_test.proto
  - src/proto/grpc/testing/xds/eds_for_test.proto
  - src/proto/grpc/testing/xds/lrs_for_test.proto
  - src/proto/grpc/testing/xds/v3/address.proto
  - src/proto/grpc/testing/xds/v3/ads.proto
  - src/proto/grpc/testing/xds/v3/base.proto
  - src/proto/grpc/testing/xds/v3/cluster.proto
  - src/proto/grpc/testing/xds/v3/config_source.proto
  - src/proto/grpc/testing/xds/v3/discovery.proto
  - src/proto/grpc/testing/xds/v3/endpoint.proto
  - src/proto/grpc/testing/xds/v3/expr.proto
  - src/proto/grpc/testing/xds/v3/extension.proto
  - src/proto/grpc/testing/xds/v3/http_connection_manager.proto
  - src/proto/grpc/testing/xds/v3/http_filter_rbac.proto
  - src/proto/grpc/testing/xds/v3/listener.proto
  - src/proto/grpc/testing/xds/v3/load_report.proto
  - src/proto/grpc/testing/xds/v3/lrs.proto
  - src/proto/grpc/testing/xds/v3/metadata.proto
  - src/proto/grpc/testing/xds/v3/orca_load_report.proto
  - src/proto/grpc/testing/xds/v3/outlier_detection.proto
  - src/proto/grpc/testing/xds/v3/path.proto
  - src/proto/grpc/testing/xds/v3/percent.proto
  - src/proto/grpc/testing/xds/v3/protocol.proto
  - src/proto/grpc/testing/xds/v3/range.proto
  - src/proto/grpc/testing/xds/v3/rbac.proto
  - src/proto/grpc/testing/xds/v3/regex.proto
  - src/proto/grpc/testing/xds/v3/route.proto
  - src/proto/grpc/testing/xds/v3/router.proto
  - src/proto/grpc/testing/xds/v3/string.proto
  - test/cpp/end2end/test_service_impl.cc
  - test/cpp/end2end/xds/xds_core_end2end_test.cc
  - test/cpp/end2end/xds/xds_end2end_test_lib.cc
  - test/cpp/end2end/xds/xds_server.cc
  - test/cpp/util/tls_test_utils.cc
  deps:
  - grpc++_test_util
  platforms:
  - linux
  - posix
  - mac
- name: xds_credentials_end2end_test
  gtest: true
  build: test
  language: c++
  headers:
  - test/cpp/end2end/test_service_impl.h
  src:
  - src/proto/grpc/testing/echo.proto
  - src/proto/grpc/testing/echo_messages.proto
  - src/proto/grpc/testing/simple_messages.proto
  - src/proto/grpc/testing/xds/v3/orca_load_report.proto
  - test/cpp/end2end/test_service_impl.cc
  - test/cpp/end2end/xds/xds_credentials_end2end_test.cc
  deps:
  - grpc++_test_util
- name: xds_credentials_test
  gtest: true
  build: test
  language: c++
  headers: []
  src:
  - test/core/security/xds_credentials_test.cc
  deps:
  - grpc_test_util
- name: xds_csds_end2end_test
  gtest: true
  build: test
  language: c++
  headers:
  - src/cpp/server/csds/csds.h
  - test/cpp/end2end/counted_service.h
  - test/cpp/end2end/test_service_impl.h
  - test/cpp/end2end/xds/xds_end2end_test_lib.h
  - test/cpp/end2end/xds/xds_server.h
  - test/cpp/util/tls_test_utils.h
  src:
  - src/proto/grpc/testing/duplicate/echo_duplicate.proto
  - src/proto/grpc/testing/echo.proto
  - src/proto/grpc/testing/echo_messages.proto
  - src/proto/grpc/testing/simple_messages.proto
  - src/proto/grpc/testing/xds/ads_for_test.proto
  - src/proto/grpc/testing/xds/eds_for_test.proto
  - src/proto/grpc/testing/xds/lrs_for_test.proto
  - src/proto/grpc/testing/xds/v3/address.proto
  - src/proto/grpc/testing/xds/v3/ads.proto
  - src/proto/grpc/testing/xds/v3/base.proto
  - src/proto/grpc/testing/xds/v3/cluster.proto
  - src/proto/grpc/testing/xds/v3/config_dump.proto
  - src/proto/grpc/testing/xds/v3/config_source.proto
  - src/proto/grpc/testing/xds/v3/csds.proto
  - src/proto/grpc/testing/xds/v3/discovery.proto
  - src/proto/grpc/testing/xds/v3/endpoint.proto
  - src/proto/grpc/testing/xds/v3/expr.proto
  - src/proto/grpc/testing/xds/v3/extension.proto
  - src/proto/grpc/testing/xds/v3/http_connection_manager.proto
  - src/proto/grpc/testing/xds/v3/http_filter_rbac.proto
  - src/proto/grpc/testing/xds/v3/listener.proto
  - src/proto/grpc/testing/xds/v3/load_report.proto
  - src/proto/grpc/testing/xds/v3/lrs.proto
  - src/proto/grpc/testing/xds/v3/metadata.proto
  - src/proto/grpc/testing/xds/v3/orca_load_report.proto
  - src/proto/grpc/testing/xds/v3/outlier_detection.proto
  - src/proto/grpc/testing/xds/v3/path.proto
  - src/proto/grpc/testing/xds/v3/percent.proto
  - src/proto/grpc/testing/xds/v3/protocol.proto
  - src/proto/grpc/testing/xds/v3/range.proto
  - src/proto/grpc/testing/xds/v3/rbac.proto
  - src/proto/grpc/testing/xds/v3/regex.proto
  - src/proto/grpc/testing/xds/v3/route.proto
  - src/proto/grpc/testing/xds/v3/router.proto
  - src/proto/grpc/testing/xds/v3/string.proto
  - src/cpp/server/csds/csds.cc
  - test/cpp/end2end/test_service_impl.cc
  - test/cpp/end2end/xds/xds_csds_end2end_test.cc
  - test/cpp/end2end/xds/xds_end2end_test_lib.cc
  - test/cpp/end2end/xds/xds_server.cc
  - test/cpp/util/tls_test_utils.cc
  deps:
  - grpc++_test_util
  platforms:
  - linux
  - posix
  - mac
- name: xds_end2end_test
  gtest: true
  build: test
  run: false
  language: c++
  headers:
  - test/cpp/end2end/counted_service.h
  - test/cpp/end2end/test_service_impl.h
  - test/cpp/end2end/xds/no_op_http_filter.h
  - test/cpp/end2end/xds/xds_end2end_test_lib.h
  - test/cpp/end2end/xds/xds_server.h
  - test/cpp/util/tls_test_utils.h
  src:
  - src/proto/grpc/testing/duplicate/echo_duplicate.proto
  - src/proto/grpc/testing/echo.proto
  - src/proto/grpc/testing/echo_messages.proto
  - src/proto/grpc/testing/simple_messages.proto
  - src/proto/grpc/testing/xds/ads_for_test.proto
  - src/proto/grpc/testing/xds/cds_for_test.proto
  - src/proto/grpc/testing/xds/eds_for_test.proto
  - src/proto/grpc/testing/xds/lds_rds_for_test.proto
  - src/proto/grpc/testing/xds/lrs_for_test.proto
  - src/proto/grpc/testing/xds/v3/address.proto
  - src/proto/grpc/testing/xds/v3/ads.proto
  - src/proto/grpc/testing/xds/v3/aggregate_cluster.proto
  - src/proto/grpc/testing/xds/v3/base.proto
  - src/proto/grpc/testing/xds/v3/cluster.proto
  - src/proto/grpc/testing/xds/v3/config_source.proto
  - src/proto/grpc/testing/xds/v3/discovery.proto
  - src/proto/grpc/testing/xds/v3/endpoint.proto
  - src/proto/grpc/testing/xds/v3/expr.proto
  - src/proto/grpc/testing/xds/v3/extension.proto
  - src/proto/grpc/testing/xds/v3/fault.proto
  - src/proto/grpc/testing/xds/v3/fault_common.proto
  - src/proto/grpc/testing/xds/v3/http_connection_manager.proto
  - src/proto/grpc/testing/xds/v3/http_filter_rbac.proto
  - src/proto/grpc/testing/xds/v3/listener.proto
  - src/proto/grpc/testing/xds/v3/load_report.proto
  - src/proto/grpc/testing/xds/v3/lrs.proto
  - src/proto/grpc/testing/xds/v3/metadata.proto
  - src/proto/grpc/testing/xds/v3/orca_load_report.proto
  - src/proto/grpc/testing/xds/v3/outlier_detection.proto
  - src/proto/grpc/testing/xds/v3/path.proto
  - src/proto/grpc/testing/xds/v3/percent.proto
  - src/proto/grpc/testing/xds/v3/protocol.proto
  - src/proto/grpc/testing/xds/v3/range.proto
  - src/proto/grpc/testing/xds/v3/rbac.proto
  - src/proto/grpc/testing/xds/v3/regex.proto
  - src/proto/grpc/testing/xds/v3/route.proto
  - src/proto/grpc/testing/xds/v3/router.proto
  - src/proto/grpc/testing/xds/v3/string.proto
  - src/proto/grpc/testing/xds/v3/tls.proto
  - test/cpp/end2end/test_service_impl.cc
  - test/cpp/end2end/xds/xds_end2end_test.cc
  - test/cpp/end2end/xds/xds_end2end_test_lib.cc
  - test/cpp/end2end/xds/xds_server.cc
  - test/cpp/util/tls_test_utils.cc
  deps:
  - grpc++_test_config
  - grpc++_test_util
  platforms:
  - linux
  - posix
  - mac
- name: xds_fault_injection_end2end_test
  gtest: true
  build: test
  language: c++
  headers:
  - test/cpp/end2end/counted_service.h
  - test/cpp/end2end/test_service_impl.h
  - test/cpp/end2end/xds/xds_end2end_test_lib.h
  - test/cpp/end2end/xds/xds_server.h
  - test/cpp/util/tls_test_utils.h
  src:
  - src/proto/grpc/testing/duplicate/echo_duplicate.proto
  - src/proto/grpc/testing/echo.proto
  - src/proto/grpc/testing/echo_messages.proto
  - src/proto/grpc/testing/simple_messages.proto
  - src/proto/grpc/testing/xds/ads_for_test.proto
  - src/proto/grpc/testing/xds/eds_for_test.proto
  - src/proto/grpc/testing/xds/lrs_for_test.proto
  - src/proto/grpc/testing/xds/v3/address.proto
  - src/proto/grpc/testing/xds/v3/ads.proto
  - src/proto/grpc/testing/xds/v3/base.proto
  - src/proto/grpc/testing/xds/v3/cluster.proto
  - src/proto/grpc/testing/xds/v3/config_source.proto
  - src/proto/grpc/testing/xds/v3/discovery.proto
  - src/proto/grpc/testing/xds/v3/endpoint.proto
  - src/proto/grpc/testing/xds/v3/expr.proto
  - src/proto/grpc/testing/xds/v3/extension.proto
  - src/proto/grpc/testing/xds/v3/fault.proto
  - src/proto/grpc/testing/xds/v3/fault_common.proto
  - src/proto/grpc/testing/xds/v3/http_connection_manager.proto
  - src/proto/grpc/testing/xds/v3/http_filter_rbac.proto
  - src/proto/grpc/testing/xds/v3/listener.proto
  - src/proto/grpc/testing/xds/v3/load_report.proto
  - src/proto/grpc/testing/xds/v3/lrs.proto
  - src/proto/grpc/testing/xds/v3/metadata.proto
  - src/proto/grpc/testing/xds/v3/orca_load_report.proto
  - src/proto/grpc/testing/xds/v3/outlier_detection.proto
  - src/proto/grpc/testing/xds/v3/path.proto
  - src/proto/grpc/testing/xds/v3/percent.proto
  - src/proto/grpc/testing/xds/v3/protocol.proto
  - src/proto/grpc/testing/xds/v3/range.proto
  - src/proto/grpc/testing/xds/v3/rbac.proto
  - src/proto/grpc/testing/xds/v3/regex.proto
  - src/proto/grpc/testing/xds/v3/route.proto
  - src/proto/grpc/testing/xds/v3/router.proto
  - src/proto/grpc/testing/xds/v3/string.proto
  - test/cpp/end2end/test_service_impl.cc
  - test/cpp/end2end/xds/xds_end2end_test_lib.cc
  - test/cpp/end2end/xds/xds_fault_injection_end2end_test.cc
  - test/cpp/end2end/xds/xds_server.cc
  - test/cpp/util/tls_test_utils.cc
  deps:
  - grpc++_test_util
  platforms:
  - linux
  - posix
  - mac
- name: xds_interop_client
  build: test
  run: false
  language: c++
  headers:
  - src/cpp/server/csds/csds.h
  src:
  - src/proto/grpc/testing/empty.proto
  - src/proto/grpc/testing/messages.proto
  - src/proto/grpc/testing/test.proto
  - src/proto/grpc/testing/xds/v3/base.proto
  - src/proto/grpc/testing/xds/v3/config_dump.proto
  - src/proto/grpc/testing/xds/v3/csds.proto
  - src/proto/grpc/testing/xds/v3/percent.proto
  - src/cpp/server/admin/admin_services.cc
  - src/cpp/server/csds/csds.cc
  - test/cpp/interop/xds_interop_client.cc
  deps:
  - absl/flags:flag
  - grpc++_reflection
  - grpcpp_channelz
  - grpc_test_util
  - grpc++_test_config
- name: xds_interop_server
  build: test
  run: false
  language: c++
  headers:
  - src/cpp/server/csds/csds.h
  - test/cpp/end2end/test_health_check_service_impl.h
  src:
  - src/proto/grpc/health/v1/health.proto
  - src/proto/grpc/testing/empty.proto
  - src/proto/grpc/testing/messages.proto
  - src/proto/grpc/testing/test.proto
  - src/proto/grpc/testing/xds/v3/base.proto
  - src/proto/grpc/testing/xds/v3/config_dump.proto
  - src/proto/grpc/testing/xds/v3/csds.proto
  - src/proto/grpc/testing/xds/v3/percent.proto
  - src/cpp/server/admin/admin_services.cc
  - src/cpp/server/csds/csds.cc
  - test/cpp/end2end/test_health_check_service_impl.cc
  - test/cpp/interop/xds_interop_server.cc
  deps:
  - absl/flags:flag
  - grpc++_reflection
  - grpcpp_channelz
  - grpc_test_util
  - grpc++_test_config
- name: xds_lb_policy_registry_test
  gtest: true
  build: test
  language: c++
  headers:
  - test/cpp/util/cli_call.h
  - test/cpp/util/cli_credentials.h
  - test/cpp/util/config_grpc_cli.h
  - test/cpp/util/proto_file_parser.h
  - test/cpp/util/proto_reflection_descriptor_database.h
  - test/cpp/util/service_describer.h
  src:
  - src/proto/grpc/reflection/v1alpha/reflection.proto
  - src/proto/grpc/testing/xds/v3/address.proto
  - src/proto/grpc/testing/xds/v3/base.proto
  - src/proto/grpc/testing/xds/v3/cluster.proto
  - src/proto/grpc/testing/xds/v3/config_source.proto
  - src/proto/grpc/testing/xds/v3/endpoint.proto
  - src/proto/grpc/testing/xds/v3/extension.proto
  - src/proto/grpc/testing/xds/v3/outlier_detection.proto
  - src/proto/grpc/testing/xds/v3/percent.proto
  - src/proto/grpc/testing/xds/v3/ring_hash.proto
  - src/proto/grpc/testing/xds/v3/round_robin.proto
  - src/proto/grpc/testing/xds/v3/typed_struct.proto
  - src/proto/grpc/testing/xds/v3/udpa_typed_struct.proto
  - src/proto/grpc/testing/xds/v3/wrr_locality.proto
  - test/core/xds/xds_lb_policy_registry_test.cc
  - test/cpp/util/cli_call.cc
  - test/cpp/util/cli_credentials.cc
  - test/cpp/util/proto_file_parser.cc
  - test/cpp/util/proto_reflection_descriptor_database.cc
  - test/cpp/util/service_describer.cc
  deps:
  - absl/flags:flag
  - grpc++
  - grpc_test_util
  uses_polling: false
- name: xds_outlier_detection_end2end_test
  gtest: true
  build: test
  language: c++
  headers:
  - test/cpp/end2end/counted_service.h
  - test/cpp/end2end/test_service_impl.h
  - test/cpp/end2end/xds/no_op_http_filter.h
  - test/cpp/end2end/xds/xds_end2end_test_lib.h
  - test/cpp/end2end/xds/xds_server.h
  - test/cpp/util/tls_test_utils.h
  src:
  - src/proto/grpc/testing/duplicate/echo_duplicate.proto
  - src/proto/grpc/testing/echo.proto
  - src/proto/grpc/testing/echo_messages.proto
  - src/proto/grpc/testing/simple_messages.proto
  - src/proto/grpc/testing/xds/ads_for_test.proto
  - src/proto/grpc/testing/xds/eds_for_test.proto
  - src/proto/grpc/testing/xds/lrs_for_test.proto
  - src/proto/grpc/testing/xds/v3/address.proto
  - src/proto/grpc/testing/xds/v3/ads.proto
  - src/proto/grpc/testing/xds/v3/base.proto
  - src/proto/grpc/testing/xds/v3/cluster.proto
  - src/proto/grpc/testing/xds/v3/config_source.proto
  - src/proto/grpc/testing/xds/v3/discovery.proto
  - src/proto/grpc/testing/xds/v3/endpoint.proto
  - src/proto/grpc/testing/xds/v3/expr.proto
  - src/proto/grpc/testing/xds/v3/extension.proto
  - src/proto/grpc/testing/xds/v3/fault.proto
  - src/proto/grpc/testing/xds/v3/fault_common.proto
  - src/proto/grpc/testing/xds/v3/http_connection_manager.proto
  - src/proto/grpc/testing/xds/v3/http_filter_rbac.proto
  - src/proto/grpc/testing/xds/v3/listener.proto
  - src/proto/grpc/testing/xds/v3/load_report.proto
  - src/proto/grpc/testing/xds/v3/lrs.proto
  - src/proto/grpc/testing/xds/v3/metadata.proto
  - src/proto/grpc/testing/xds/v3/orca_load_report.proto
  - src/proto/grpc/testing/xds/v3/outlier_detection.proto
  - src/proto/grpc/testing/xds/v3/path.proto
  - src/proto/grpc/testing/xds/v3/percent.proto
  - src/proto/grpc/testing/xds/v3/protocol.proto
  - src/proto/grpc/testing/xds/v3/range.proto
  - src/proto/grpc/testing/xds/v3/rbac.proto
  - src/proto/grpc/testing/xds/v3/regex.proto
  - src/proto/grpc/testing/xds/v3/route.proto
  - src/proto/grpc/testing/xds/v3/router.proto
  - src/proto/grpc/testing/xds/v3/string.proto
  - test/cpp/end2end/test_service_impl.cc
  - test/cpp/end2end/xds/xds_end2end_test_lib.cc
  - test/cpp/end2end/xds/xds_outlier_detection_end2end_test.cc
  - test/cpp/end2end/xds/xds_server.cc
  - test/cpp/util/tls_test_utils.cc
  deps:
  - grpc++_test_util
  platforms:
  - linux
  - posix
  - mac
- name: xds_ring_hash_end2end_test
  gtest: true
  build: test
  run: false
  language: c++
  headers:
  - test/cpp/end2end/connection_delay_injector.h
  - test/cpp/end2end/counted_service.h
  - test/cpp/end2end/test_service_impl.h
  - test/cpp/end2end/xds/xds_end2end_test_lib.h
  - test/cpp/end2end/xds/xds_server.h
  - test/cpp/util/tls_test_utils.h
  src:
  - src/proto/grpc/testing/duplicate/echo_duplicate.proto
  - src/proto/grpc/testing/echo.proto
  - src/proto/grpc/testing/echo_messages.proto
  - src/proto/grpc/testing/simple_messages.proto
  - src/proto/grpc/testing/xds/ads_for_test.proto
  - src/proto/grpc/testing/xds/eds_for_test.proto
  - src/proto/grpc/testing/xds/lrs_for_test.proto
  - src/proto/grpc/testing/xds/v3/address.proto
  - src/proto/grpc/testing/xds/v3/ads.proto
  - src/proto/grpc/testing/xds/v3/aggregate_cluster.proto
  - src/proto/grpc/testing/xds/v3/base.proto
  - src/proto/grpc/testing/xds/v3/cluster.proto
  - src/proto/grpc/testing/xds/v3/config_source.proto
  - src/proto/grpc/testing/xds/v3/discovery.proto
  - src/proto/grpc/testing/xds/v3/endpoint.proto
  - src/proto/grpc/testing/xds/v3/expr.proto
  - src/proto/grpc/testing/xds/v3/extension.proto
  - src/proto/grpc/testing/xds/v3/http_connection_manager.proto
  - src/proto/grpc/testing/xds/v3/http_filter_rbac.proto
  - src/proto/grpc/testing/xds/v3/listener.proto
  - src/proto/grpc/testing/xds/v3/load_report.proto
  - src/proto/grpc/testing/xds/v3/lrs.proto
  - src/proto/grpc/testing/xds/v3/metadata.proto
  - src/proto/grpc/testing/xds/v3/orca_load_report.proto
  - src/proto/grpc/testing/xds/v3/outlier_detection.proto
  - src/proto/grpc/testing/xds/v3/path.proto
  - src/proto/grpc/testing/xds/v3/percent.proto
  - src/proto/grpc/testing/xds/v3/protocol.proto
  - src/proto/grpc/testing/xds/v3/range.proto
  - src/proto/grpc/testing/xds/v3/rbac.proto
  - src/proto/grpc/testing/xds/v3/regex.proto
  - src/proto/grpc/testing/xds/v3/route.proto
  - src/proto/grpc/testing/xds/v3/router.proto
  - src/proto/grpc/testing/xds/v3/string.proto
  - test/cpp/end2end/connection_delay_injector.cc
  - test/cpp/end2end/test_service_impl.cc
  - test/cpp/end2end/xds/xds_end2end_test_lib.cc
  - test/cpp/end2end/xds/xds_ring_hash_end2end_test.cc
  - test/cpp/end2end/xds/xds_server.cc
  - test/cpp/util/tls_test_utils.cc
  deps:
  - grpc++_test_util
  platforms:
  - linux
  - posix
  - mac
- name: xds_rls_end2end_test
  gtest: true
  build: test
  language: c++
  headers:
  - test/cpp/end2end/counted_service.h
  - test/cpp/end2end/rls_server.h
  - test/cpp/end2end/test_service_impl.h
  - test/cpp/end2end/xds/xds_end2end_test_lib.h
  - test/cpp/end2end/xds/xds_server.h
  - test/cpp/util/tls_test_utils.h
  src:
  - src/proto/grpc/lookup/v1/rls.proto
  - src/proto/grpc/lookup/v1/rls_config.proto
  - src/proto/grpc/testing/duplicate/echo_duplicate.proto
  - src/proto/grpc/testing/echo.proto
  - src/proto/grpc/testing/echo_messages.proto
  - src/proto/grpc/testing/simple_messages.proto
  - src/proto/grpc/testing/xds/ads_for_test.proto
  - src/proto/grpc/testing/xds/eds_for_test.proto
  - src/proto/grpc/testing/xds/lrs_for_test.proto
  - src/proto/grpc/testing/xds/v3/address.proto
  - src/proto/grpc/testing/xds/v3/ads.proto
  - src/proto/grpc/testing/xds/v3/base.proto
  - src/proto/grpc/testing/xds/v3/cluster.proto
  - src/proto/grpc/testing/xds/v3/config_source.proto
  - src/proto/grpc/testing/xds/v3/discovery.proto
  - src/proto/grpc/testing/xds/v3/endpoint.proto
  - src/proto/grpc/testing/xds/v3/expr.proto
  - src/proto/grpc/testing/xds/v3/extension.proto
  - src/proto/grpc/testing/xds/v3/http_connection_manager.proto
  - src/proto/grpc/testing/xds/v3/http_filter_rbac.proto
  - src/proto/grpc/testing/xds/v3/listener.proto
  - src/proto/grpc/testing/xds/v3/load_report.proto
  - src/proto/grpc/testing/xds/v3/lrs.proto
  - src/proto/grpc/testing/xds/v3/metadata.proto
  - src/proto/grpc/testing/xds/v3/orca_load_report.proto
  - src/proto/grpc/testing/xds/v3/outlier_detection.proto
  - src/proto/grpc/testing/xds/v3/path.proto
  - src/proto/grpc/testing/xds/v3/percent.proto
  - src/proto/grpc/testing/xds/v3/protocol.proto
  - src/proto/grpc/testing/xds/v3/range.proto
  - src/proto/grpc/testing/xds/v3/rbac.proto
  - src/proto/grpc/testing/xds/v3/regex.proto
  - src/proto/grpc/testing/xds/v3/route.proto
  - src/proto/grpc/testing/xds/v3/router.proto
  - src/proto/grpc/testing/xds/v3/string.proto
  - test/cpp/end2end/rls_server.cc
  - test/cpp/end2end/test_service_impl.cc
  - test/cpp/end2end/xds/xds_end2end_test_lib.cc
  - test/cpp/end2end/xds/xds_rls_end2end_test.cc
  - test/cpp/end2end/xds/xds_server.cc
  - test/cpp/util/tls_test_utils.cc
  deps:
  - grpc++_test_util
  platforms:
  - linux
  - posix
  - mac
- name: xds_routing_end2end_test
  gtest: true
  build: test
  run: false
  language: c++
  headers:
  - test/cpp/end2end/counted_service.h
  - test/cpp/end2end/test_service_impl.h
  - test/cpp/end2end/xds/no_op_http_filter.h
  - test/cpp/end2end/xds/xds_end2end_test_lib.h
  - test/cpp/end2end/xds/xds_server.h
  - test/cpp/util/tls_test_utils.h
  src:
  - src/proto/grpc/testing/duplicate/echo_duplicate.proto
  - src/proto/grpc/testing/echo.proto
  - src/proto/grpc/testing/echo_messages.proto
  - src/proto/grpc/testing/simple_messages.proto
  - src/proto/grpc/testing/xds/ads_for_test.proto
  - src/proto/grpc/testing/xds/eds_for_test.proto
  - src/proto/grpc/testing/xds/lrs_for_test.proto
  - src/proto/grpc/testing/xds/v3/address.proto
  - src/proto/grpc/testing/xds/v3/ads.proto
  - src/proto/grpc/testing/xds/v3/base.proto
  - src/proto/grpc/testing/xds/v3/cluster.proto
  - src/proto/grpc/testing/xds/v3/config_source.proto
  - src/proto/grpc/testing/xds/v3/discovery.proto
  - src/proto/grpc/testing/xds/v3/endpoint.proto
  - src/proto/grpc/testing/xds/v3/expr.proto
  - src/proto/grpc/testing/xds/v3/extension.proto
  - src/proto/grpc/testing/xds/v3/fault.proto
  - src/proto/grpc/testing/xds/v3/fault_common.proto
  - src/proto/grpc/testing/xds/v3/http_connection_manager.proto
  - src/proto/grpc/testing/xds/v3/http_filter_rbac.proto
  - src/proto/grpc/testing/xds/v3/listener.proto
  - src/proto/grpc/testing/xds/v3/load_report.proto
  - src/proto/grpc/testing/xds/v3/lrs.proto
  - src/proto/grpc/testing/xds/v3/metadata.proto
  - src/proto/grpc/testing/xds/v3/orca_load_report.proto
  - src/proto/grpc/testing/xds/v3/outlier_detection.proto
  - src/proto/grpc/testing/xds/v3/path.proto
  - src/proto/grpc/testing/xds/v3/percent.proto
  - src/proto/grpc/testing/xds/v3/protocol.proto
  - src/proto/grpc/testing/xds/v3/range.proto
  - src/proto/grpc/testing/xds/v3/rbac.proto
  - src/proto/grpc/testing/xds/v3/regex.proto
  - src/proto/grpc/testing/xds/v3/route.proto
  - src/proto/grpc/testing/xds/v3/router.proto
  - src/proto/grpc/testing/xds/v3/string.proto
  - test/cpp/end2end/test_service_impl.cc
  - test/cpp/end2end/xds/xds_end2end_test_lib.cc
  - test/cpp/end2end/xds/xds_routing_end2end_test.cc
  - test/cpp/end2end/xds/xds_server.cc
  - test/cpp/util/tls_test_utils.cc
  deps:
  - grpc++_test_util
  platforms:
  - linux
  - posix
  - mac
external_proto_libraries:
- destination: third_party/envoy-api
  hash: c5807010b67033330915ca5a20483e30538ae5e689aa14b3631d6284beca4630
  proto_prefix: third_party/envoy-api/
  strip_prefix: data-plane-api-9c42588c956220b48eb3099d186487c2f04d32ec
  urls:
  - https://storage.googleapis.com/grpc-bazel-mirror/github.com/envoyproxy/data-plane-api/archive/9c42588c956220b48eb3099d186487c2f04d32ec.tar.gz
  - https://github.com/envoyproxy/data-plane-api/archive/9c42588c956220b48eb3099d186487c2f04d32ec.tar.gz
- destination: third_party/googleapis
  hash: 5bb6b0253ccf64b53d6c7249625a7e3f6c3bc6402abd52d3778bfa48258703a0
  proto_prefix: third_party/googleapis/
  strip_prefix: googleapis-2f9af297c84c55c8b871ba4495e01ade42476c92
  urls:
  - https://storage.googleapis.com/grpc-bazel-mirror/github.com/googleapis/googleapis/archive/2f9af297c84c55c8b871ba4495e01ade42476c92.tar.gz
  - https://github.com/googleapis/googleapis/archive/2f9af297c84c55c8b871ba4495e01ade42476c92.tar.gz
- destination: third_party/opencensus-proto/src
  hash: b7e13f0b4259e80c3070b583c2f39e53153085a6918718b1c710caf7037572b0
  proto_prefix: third_party/opencensus-proto/src/
  strip_prefix: opencensus-proto-0.3.0/src
  urls:
  - https://storage.googleapis.com/grpc-bazel-mirror/github.com/census-instrumentation/opencensus-proto/archive/v0.3.0.tar.gz
  - https://github.com/census-instrumentation/opencensus-proto/archive/v0.3.0.tar.gz
- destination: third_party/xds
  hash: 5bc8365613fe2f8ce6cc33959b7667b13b7fe56cb9d16ba740c06e1a7c4242fc
  proto_prefix: third_party/xds/
  strip_prefix: xds-cb28da3451f158a947dfc45090fe92b07b243bc1
  urls:
  - https://storage.googleapis.com/grpc-bazel-mirror/github.com/cncf/xds/archive/cb28da3451f158a947dfc45090fe92b07b243bc1.tar.gz
  - https://github.com/cncf/xds/archive/cb28da3451f158a947dfc45090fe92b07b243bc1.tar.gz
tests: []<|MERGE_RESOLUTION|>--- conflicted
+++ resolved
@@ -3502,23 +3502,6 @@
   - linux
   - posix
   - mac
-<<<<<<< HEAD
-- name: test_core_gpr_time_test
-=======
-- name: test_core_iomgr_time_averaged_stats_test
->>>>>>> cb4c4689
-  build: test
-  language: c
-  headers: []
-  src:
-<<<<<<< HEAD
-  - test/core/gpr/time_test.cc
-=======
-  - test/core/iomgr/time_averaged_stats_test.cc
->>>>>>> cb4c4689
-  deps:
-  - grpc_test_util
-  uses_polling: false
 - name: test_core_iomgr_timer_heap_test
   build: test
   language: c
