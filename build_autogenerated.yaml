--- conflicted
+++ resolved
@@ -7690,9 +7690,7 @@
   - gpr
   - address_sorting
   - upb
-<<<<<<< HEAD
-  - re2
-=======
+  - re2
 - name: too_many_pings_test
   gtest: true
   build: test
@@ -7711,7 +7709,7 @@
   - gpr
   - address_sorting
   - upb
->>>>>>> ffca757f
+  - re2
 - name: unknown_frame_bad_client_test
   gtest: true
   build: test
