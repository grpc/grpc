--- conflicted
+++ resolved
@@ -3979,21 +3979,6 @@
   - linux
   - posix
   - mac
-<<<<<<< HEAD
-- name: resolve_address_using_ares_resolver_test
-  build: test
-  language: c
-  headers:
-  - test/core/util/fake_udp_and_tcp_server.h
-  src:
-  - test/core/iomgr/resolve_address_test.cc
-  - test/core/util/fake_udp_and_tcp_server.cc
-  deps:
-  - grpc_test_util
-  args:
-  - --resolver=ares
-=======
->>>>>>> c7355ae7
 - name: resolve_address_using_native_resolver_posix_test
   build: test
   language: c
@@ -4008,21 +3993,6 @@
   - linux
   - posix
   - mac
-<<<<<<< HEAD
-- name: resolve_address_using_native_resolver_test
-  build: test
-  language: c
-  headers:
-  - test/core/util/fake_udp_and_tcp_server.h
-  src:
-  - test/core/iomgr/resolve_address_test.cc
-  - test/core/util/fake_udp_and_tcp_server.cc
-  deps:
-  - grpc_test_util
-  args:
-  - --resolver=native
-=======
->>>>>>> c7355ae7
 - name: secure_channel_create_test
   build: test
   language: c
