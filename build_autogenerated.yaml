--- conflicted
+++ resolved
@@ -3428,25 +3428,6 @@
   - test/core/iomgr/buffer_list_test.cc
   deps:
   - grpc_test_util
-<<<<<<< HEAD
-- name: channel_create_test
-=======
-- name: channel_args_test
->>>>>>> 0966536d
-  build: test
-  language: c
-  headers: []
-  src:
-<<<<<<< HEAD
-  - test/core/surface/channel_create_test.cc
-  deps:
-  - grpc_test_util
-=======
-  - test/core/channel/channel_args_test.cc
-  deps:
-  - grpc_test_util
-  uses_polling: false
->>>>>>> 0966536d
 - name: channel_stack_test
   build: test
   language: c
@@ -5413,49 +5394,11 @@
   gtest: true
   build: test
   language: c++
-<<<<<<< HEAD
-  headers:
-  - src/core/lib/avl/avl.h
-  - src/core/lib/channel/channel_args.h
-  - src/core/lib/channel/channel_args_preconditioning.h
-  - src/core/lib/channel/handshaker_factory.h
-  - src/core/lib/channel/handshaker_registry.h
-  - src/core/lib/config/core_configuration.h
-  - src/core/lib/debug/trace.h
-  - src/core/lib/gprpp/atomic_utils.h
-  - src/core/lib/gprpp/match.h
-  - src/core/lib/gprpp/overload.h
-  - src/core/lib/gprpp/ref_counted.h
-  - src/core/lib/gprpp/ref_counted_ptr.h
-  - src/core/lib/iomgr/closure.h
-  - src/core/lib/iomgr/combiner.h
-  - src/core/lib/iomgr/error.h
-  - src/core/lib/iomgr/error_internal.h
-  - src/core/lib/iomgr/exec_ctx.h
-  - src/core/lib/iomgr/executor.h
-  - src/core/lib/iomgr/iomgr_internal.h
-  - src/core/lib/json/json.h
-  - src/core/lib/security/credentials/channel_creds_registry.h
-  - src/core/lib/slice/slice.h
-  - src/core/lib/slice/slice_internal.h
-  - src/core/lib/slice/slice_refcount.h
-  - src/core/lib/slice/slice_refcount_base.h
-  - src/core/lib/slice/slice_string_helpers.h
-  - src/core/lib/surface/channel_init.h
-  - src/core/lib/surface/channel_stack_type.h
-=======
-  headers: []
->>>>>>> 0966536d
+  headers: []
   src:
   - test/core/config/core_configuration_test.cc
   deps:
-<<<<<<< HEAD
-  - absl/container:inlined_vector
-  - absl/types:variant
-  - gpr
-=======
   - grpc
->>>>>>> 0966536d
   uses_polling: false
 - name: cpp_impl_of_test
   gtest: true
