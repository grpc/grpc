filegroups: []
libs:
- name: address_sorting
  build: all
  language: c
  public_headers: []
  headers:
  - third_party/address_sorting/address_sorting_internal.h
  - third_party/address_sorting/include/address_sorting/address_sorting.h
  src:
  - third_party/address_sorting/address_sorting.c
  - third_party/address_sorting/address_sorting_posix.c
  - third_party/address_sorting/address_sorting_windows.c
  deps: []
- name: end2end_nosec_tests
  build: private
  language: c
  public_headers: []
  headers:
  - test/core/end2end/cq_verifier.h
  - test/core/end2end/data/ssl_test_data.h
  - test/core/end2end/end2end_tests.h
  - test/core/end2end/fixtures/http_proxy_fixture.h
  - test/core/end2end/fixtures/local_util.h
  - test/core/end2end/fixtures/proxy.h
  - test/core/end2end/tests/cancel_test_helpers.h
  - test/core/util/test_lb_policies.h
  src:
  - test/core/end2end/cq_verifier.cc
  - test/core/end2end/data/client_certs.cc
  - test/core/end2end/data/server1_cert.cc
  - test/core/end2end/data/server1_key.cc
  - test/core/end2end/data/test_root_cert.cc
  - test/core/end2end/end2end_nosec_tests.cc
  - test/core/end2end/end2end_test_utils.cc
  - test/core/end2end/fixtures/http_proxy_fixture.cc
  - test/core/end2end/fixtures/local_util.cc
  - test/core/end2end/fixtures/proxy.cc
  - test/core/end2end/tests/authority_not_supported.cc
  - test/core/end2end/tests/bad_hostname.cc
  - test/core/end2end/tests/bad_ping.cc
  - test/core/end2end/tests/binary_metadata.cc
  - test/core/end2end/tests/call_host_override.cc
  - test/core/end2end/tests/cancel_after_accept.cc
  - test/core/end2end/tests/cancel_after_client_done.cc
  - test/core/end2end/tests/cancel_after_invoke.cc
  - test/core/end2end/tests/cancel_after_round_trip.cc
  - test/core/end2end/tests/cancel_before_invoke.cc
  - test/core/end2end/tests/cancel_in_a_vacuum.cc
  - test/core/end2end/tests/cancel_with_status.cc
  - test/core/end2end/tests/channelz.cc
  - test/core/end2end/tests/client_streaming.cc
  - test/core/end2end/tests/compressed_payload.cc
  - test/core/end2end/tests/connectivity.cc
  - test/core/end2end/tests/default_host.cc
  - test/core/end2end/tests/disappearing_server.cc
  - test/core/end2end/tests/empty_batch.cc
  - test/core/end2end/tests/filter_causes_close.cc
  - test/core/end2end/tests/filter_context.cc
  - test/core/end2end/tests/filter_init_fails.cc
  - test/core/end2end/tests/filter_latency.cc
  - test/core/end2end/tests/filter_status_code.cc
  - test/core/end2end/tests/graceful_server_shutdown.cc
  - test/core/end2end/tests/high_initial_seqno.cc
  - test/core/end2end/tests/hpack_size.cc
  - test/core/end2end/tests/idempotent_request.cc
  - test/core/end2end/tests/invoke_large_request.cc
  - test/core/end2end/tests/keepalive_timeout.cc
  - test/core/end2end/tests/large_metadata.cc
  - test/core/end2end/tests/max_concurrent_streams.cc
  - test/core/end2end/tests/max_connection_age.cc
  - test/core/end2end/tests/max_connection_idle.cc
  - test/core/end2end/tests/max_message_length.cc
  - test/core/end2end/tests/negative_deadline.cc
  - test/core/end2end/tests/no_error_on_hotpath.cc
  - test/core/end2end/tests/no_logging.cc
  - test/core/end2end/tests/no_op.cc
  - test/core/end2end/tests/payload.cc
  - test/core/end2end/tests/ping.cc
  - test/core/end2end/tests/ping_pong_streaming.cc
  - test/core/end2end/tests/proxy_auth.cc
  - test/core/end2end/tests/registered_call.cc
  - test/core/end2end/tests/request_with_flags.cc
  - test/core/end2end/tests/request_with_payload.cc
  - test/core/end2end/tests/resource_quota_server.cc
  - test/core/end2end/tests/retry.cc
  - test/core/end2end/tests/retry_cancel_during_delay.cc
  - test/core/end2end/tests/retry_cancel_with_multiple_send_batches.cc
  - test/core/end2end/tests/retry_cancellation.cc
  - test/core/end2end/tests/retry_disabled.cc
  - test/core/end2end/tests/retry_exceeds_buffer_size_in_delay.cc
  - test/core/end2end/tests/retry_exceeds_buffer_size_in_initial_batch.cc
  - test/core/end2end/tests/retry_exceeds_buffer_size_in_subsequent_batch.cc
  - test/core/end2end/tests/retry_lb_drop.cc
  - test/core/end2end/tests/retry_lb_fail.cc
  - test/core/end2end/tests/retry_non_retriable_status.cc
  - test/core/end2end/tests/retry_non_retriable_status_before_recv_trailing_metadata_started.cc
  - test/core/end2end/tests/retry_per_attempt_recv_timeout.cc
  - test/core/end2end/tests/retry_per_attempt_recv_timeout_on_last_attempt.cc
  - test/core/end2end/tests/retry_recv_initial_metadata.cc
  - test/core/end2end/tests/retry_recv_message.cc
  - test/core/end2end/tests/retry_recv_trailing_metadata_error.cc
  - test/core/end2end/tests/retry_send_initial_metadata_refs.cc
  - test/core/end2end/tests/retry_send_op_fails.cc
  - test/core/end2end/tests/retry_server_pushback_delay.cc
  - test/core/end2end/tests/retry_server_pushback_disabled.cc
  - test/core/end2end/tests/retry_streaming.cc
  - test/core/end2end/tests/retry_streaming_after_commit.cc
  - test/core/end2end/tests/retry_streaming_succeeds_before_replay_finished.cc
  - test/core/end2end/tests/retry_throttled.cc
  - test/core/end2end/tests/retry_too_many_attempts.cc
  - test/core/end2end/tests/server_finishes_request.cc
  - test/core/end2end/tests/server_streaming.cc
  - test/core/end2end/tests/shutdown_finishes_calls.cc
  - test/core/end2end/tests/shutdown_finishes_tags.cc
  - test/core/end2end/tests/simple_cacheable_request.cc
  - test/core/end2end/tests/simple_delayed_request.cc
  - test/core/end2end/tests/simple_metadata.cc
  - test/core/end2end/tests/simple_request.cc
  - test/core/end2end/tests/stream_compression_compressed_payload.cc
  - test/core/end2end/tests/stream_compression_payload.cc
  - test/core/end2end/tests/stream_compression_ping_pong_streaming.cc
  - test/core/end2end/tests/streaming_error_response.cc
  - test/core/end2end/tests/trailing_metadata.cc
  - test/core/end2end/tests/workaround_cronet_compression.cc
  - test/core/end2end/tests/write_buffering.cc
  - test/core/end2end/tests/write_buffering_at_end.cc
  - test/core/util/test_lb_policies.cc
  deps:
  - grpc_test_util
- name: end2end_tests
  build: private
  language: c
  public_headers: []
  headers:
  - src/core/lib/security/authorization/grpc_authorization_engine.h
  - src/core/lib/security/authorization/grpc_authorization_policy_provider.h
  - src/core/lib/security/authorization/matchers.h
  - src/core/lib/security/authorization/rbac_policy.h
  - src/core/lib/security/authorization/rbac_translator.h
  - test/core/end2end/cq_verifier.h
  - test/core/end2end/data/ssl_test_data.h
  - test/core/end2end/end2end_tests.h
  - test/core/end2end/fixtures/http_proxy_fixture.h
  - test/core/end2end/fixtures/local_util.h
  - test/core/end2end/fixtures/proxy.h
  - test/core/end2end/tests/cancel_test_helpers.h
  - test/core/util/test_lb_policies.h
  src:
  - src/core/lib/security/authorization/grpc_authorization_engine.cc
  - src/core/lib/security/authorization/grpc_authorization_policy_provider.cc
  - src/core/lib/security/authorization/matchers.cc
  - src/core/lib/security/authorization/rbac_policy.cc
  - src/core/lib/security/authorization/rbac_translator.cc
  - test/core/end2end/cq_verifier.cc
  - test/core/end2end/data/client_certs.cc
  - test/core/end2end/data/server1_cert.cc
  - test/core/end2end/data/server1_key.cc
  - test/core/end2end/data/test_root_cert.cc
  - test/core/end2end/end2end_test_utils.cc
  - test/core/end2end/end2end_tests.cc
  - test/core/end2end/fixtures/http_proxy_fixture.cc
  - test/core/end2end/fixtures/local_util.cc
  - test/core/end2end/fixtures/proxy.cc
  - test/core/end2end/tests/authority_not_supported.cc
  - test/core/end2end/tests/bad_hostname.cc
  - test/core/end2end/tests/bad_ping.cc
  - test/core/end2end/tests/binary_metadata.cc
  - test/core/end2end/tests/call_creds.cc
  - test/core/end2end/tests/call_host_override.cc
  - test/core/end2end/tests/cancel_after_accept.cc
  - test/core/end2end/tests/cancel_after_client_done.cc
  - test/core/end2end/tests/cancel_after_invoke.cc
  - test/core/end2end/tests/cancel_after_round_trip.cc
  - test/core/end2end/tests/cancel_before_invoke.cc
  - test/core/end2end/tests/cancel_in_a_vacuum.cc
  - test/core/end2end/tests/cancel_with_status.cc
  - test/core/end2end/tests/channelz.cc
  - test/core/end2end/tests/client_streaming.cc
  - test/core/end2end/tests/compressed_payload.cc
  - test/core/end2end/tests/connectivity.cc
  - test/core/end2end/tests/default_host.cc
  - test/core/end2end/tests/disappearing_server.cc
  - test/core/end2end/tests/empty_batch.cc
  - test/core/end2end/tests/filter_causes_close.cc
  - test/core/end2end/tests/filter_context.cc
  - test/core/end2end/tests/filter_init_fails.cc
  - test/core/end2end/tests/filter_latency.cc
  - test/core/end2end/tests/filter_status_code.cc
  - test/core/end2end/tests/graceful_server_shutdown.cc
  - test/core/end2end/tests/high_initial_seqno.cc
  - test/core/end2end/tests/hpack_size.cc
  - test/core/end2end/tests/idempotent_request.cc
  - test/core/end2end/tests/invoke_large_request.cc
  - test/core/end2end/tests/keepalive_timeout.cc
  - test/core/end2end/tests/large_metadata.cc
  - test/core/end2end/tests/max_concurrent_streams.cc
  - test/core/end2end/tests/max_connection_age.cc
  - test/core/end2end/tests/max_connection_idle.cc
  - test/core/end2end/tests/max_message_length.cc
  - test/core/end2end/tests/negative_deadline.cc
  - test/core/end2end/tests/no_error_on_hotpath.cc
  - test/core/end2end/tests/no_logging.cc
  - test/core/end2end/tests/no_op.cc
  - test/core/end2end/tests/payload.cc
  - test/core/end2end/tests/ping.cc
  - test/core/end2end/tests/ping_pong_streaming.cc
  - test/core/end2end/tests/proxy_auth.cc
  - test/core/end2end/tests/registered_call.cc
  - test/core/end2end/tests/request_with_flags.cc
  - test/core/end2end/tests/request_with_payload.cc
  - test/core/end2end/tests/resource_quota_server.cc
  - test/core/end2end/tests/retry.cc
  - test/core/end2end/tests/retry_cancel_during_delay.cc
  - test/core/end2end/tests/retry_cancel_with_multiple_send_batches.cc
  - test/core/end2end/tests/retry_cancellation.cc
  - test/core/end2end/tests/retry_disabled.cc
  - test/core/end2end/tests/retry_exceeds_buffer_size_in_delay.cc
  - test/core/end2end/tests/retry_exceeds_buffer_size_in_initial_batch.cc
  - test/core/end2end/tests/retry_exceeds_buffer_size_in_subsequent_batch.cc
  - test/core/end2end/tests/retry_lb_drop.cc
  - test/core/end2end/tests/retry_lb_fail.cc
  - test/core/end2end/tests/retry_non_retriable_status.cc
  - test/core/end2end/tests/retry_non_retriable_status_before_recv_trailing_metadata_started.cc
  - test/core/end2end/tests/retry_per_attempt_recv_timeout.cc
  - test/core/end2end/tests/retry_per_attempt_recv_timeout_on_last_attempt.cc
  - test/core/end2end/tests/retry_recv_initial_metadata.cc
  - test/core/end2end/tests/retry_recv_message.cc
  - test/core/end2end/tests/retry_recv_trailing_metadata_error.cc
  - test/core/end2end/tests/retry_send_initial_metadata_refs.cc
  - test/core/end2end/tests/retry_send_op_fails.cc
  - test/core/end2end/tests/retry_server_pushback_delay.cc
  - test/core/end2end/tests/retry_server_pushback_disabled.cc
  - test/core/end2end/tests/retry_streaming.cc
  - test/core/end2end/tests/retry_streaming_after_commit.cc
  - test/core/end2end/tests/retry_streaming_succeeds_before_replay_finished.cc
  - test/core/end2end/tests/retry_throttled.cc
  - test/core/end2end/tests/retry_too_many_attempts.cc
  - test/core/end2end/tests/sdk_authz.cc
  - test/core/end2end/tests/server_finishes_request.cc
  - test/core/end2end/tests/server_streaming.cc
  - test/core/end2end/tests/shutdown_finishes_calls.cc
  - test/core/end2end/tests/shutdown_finishes_tags.cc
  - test/core/end2end/tests/simple_cacheable_request.cc
  - test/core/end2end/tests/simple_delayed_request.cc
  - test/core/end2end/tests/simple_metadata.cc
  - test/core/end2end/tests/simple_request.cc
  - test/core/end2end/tests/stream_compression_compressed_payload.cc
  - test/core/end2end/tests/stream_compression_payload.cc
  - test/core/end2end/tests/stream_compression_ping_pong_streaming.cc
  - test/core/end2end/tests/streaming_error_response.cc
  - test/core/end2end/tests/trailing_metadata.cc
  - test/core/end2end/tests/workaround_cronet_compression.cc
  - test/core/end2end/tests/write_buffering.cc
  - test/core/end2end/tests/write_buffering_at_end.cc
  - test/core/util/test_lb_policies.cc
  deps:
  - grpc_test_util
- name: gpr
  build: all
  language: c
  public_headers:
  - include/grpc/impl/codegen/atm.h
  - include/grpc/impl/codegen/atm_gcc_atomic.h
  - include/grpc/impl/codegen/atm_gcc_sync.h
  - include/grpc/impl/codegen/atm_windows.h
  - include/grpc/impl/codegen/byte_buffer.h
  - include/grpc/impl/codegen/byte_buffer_reader.h
  - include/grpc/impl/codegen/compression_types.h
  - include/grpc/impl/codegen/connectivity_state.h
  - include/grpc/impl/codegen/fork.h
  - include/grpc/impl/codegen/gpr_slice.h
  - include/grpc/impl/codegen/gpr_types.h
  - include/grpc/impl/codegen/grpc_types.h
  - include/grpc/impl/codegen/log.h
  - include/grpc/impl/codegen/port_platform.h
  - include/grpc/impl/codegen/propagation_bits.h
  - include/grpc/impl/codegen/slice.h
  - include/grpc/impl/codegen/status.h
  - include/grpc/impl/codegen/sync.h
  - include/grpc/impl/codegen/sync_abseil.h
  - include/grpc/impl/codegen/sync_custom.h
  - include/grpc/impl/codegen/sync_generic.h
  - include/grpc/impl/codegen/sync_posix.h
  - include/grpc/impl/codegen/sync_windows.h
  - include/grpc/support/alloc.h
  - include/grpc/support/atm.h
  - include/grpc/support/atm_gcc_atomic.h
  - include/grpc/support/atm_gcc_sync.h
  - include/grpc/support/atm_windows.h
  - include/grpc/support/cpu.h
  - include/grpc/support/log.h
  - include/grpc/support/log_windows.h
  - include/grpc/support/port_platform.h
  - include/grpc/support/string_util.h
  - include/grpc/support/sync.h
  - include/grpc/support/sync_abseil.h
  - include/grpc/support/sync_custom.h
  - include/grpc/support/sync_generic.h
  - include/grpc/support/sync_posix.h
  - include/grpc/support/sync_windows.h
  - include/grpc/support/thd_id.h
  - include/grpc/support/time.h
  headers:
  - src/core/ext/upb-generated/google/api/annotations.upb.h
  - src/core/ext/upb-generated/google/api/expr/v1alpha1/checked.upb.h
  - src/core/ext/upb-generated/google/api/expr/v1alpha1/syntax.upb.h
  - src/core/ext/upb-generated/google/api/http.upb.h
  - src/core/ext/upb-generated/google/protobuf/any.upb.h
  - src/core/ext/upb-generated/google/protobuf/duration.upb.h
  - src/core/ext/upb-generated/google/protobuf/empty.upb.h
  - src/core/ext/upb-generated/google/protobuf/struct.upb.h
  - src/core/ext/upb-generated/google/protobuf/timestamp.upb.h
  - src/core/ext/upb-generated/google/protobuf/wrappers.upb.h
  - src/core/ext/upb-generated/google/rpc/status.upb.h
  - src/core/lib/gpr/alloc.h
  - src/core/lib/gpr/env.h
  - src/core/lib/gpr/murmur_hash.h
  - src/core/lib/gpr/spinlock.h
  - src/core/lib/gpr/string.h
  - src/core/lib/gpr/string_windows.h
  - src/core/lib/gpr/time_precise.h
  - src/core/lib/gpr/tls.h
  - src/core/lib/gpr/tmpfile.h
  - src/core/lib/gpr/useful.h
  - src/core/lib/gprpp/arena.h
  - src/core/lib/gprpp/construct_destruct.h
  - src/core/lib/gprpp/debug_location.h
  - src/core/lib/gprpp/examine_stack.h
  - src/core/lib/gprpp/fork.h
  - src/core/lib/gprpp/global_config.h
  - src/core/lib/gprpp/global_config_custom.h
  - src/core/lib/gprpp/global_config_env.h
  - src/core/lib/gprpp/global_config_generic.h
  - src/core/lib/gprpp/host_port.h
  - src/core/lib/gprpp/manual_constructor.h
  - src/core/lib/gprpp/memory.h
  - src/core/lib/gprpp/mpscq.h
  - src/core/lib/gprpp/stat.h
  - src/core/lib/gprpp/status_helper.h
  - src/core/lib/gprpp/sync.h
  - src/core/lib/gprpp/thd.h
  - src/core/lib/gprpp/time_util.h
  - src/core/lib/profiling/timers.h
  src:
  - src/core/ext/upb-generated/google/api/annotations.upb.c
  - src/core/ext/upb-generated/google/api/expr/v1alpha1/checked.upb.c
  - src/core/ext/upb-generated/google/api/expr/v1alpha1/syntax.upb.c
  - src/core/ext/upb-generated/google/api/http.upb.c
  - src/core/ext/upb-generated/google/protobuf/any.upb.c
  - src/core/ext/upb-generated/google/protobuf/duration.upb.c
  - src/core/ext/upb-generated/google/protobuf/empty.upb.c
  - src/core/ext/upb-generated/google/protobuf/struct.upb.c
  - src/core/ext/upb-generated/google/protobuf/timestamp.upb.c
  - src/core/ext/upb-generated/google/protobuf/wrappers.upb.c
  - src/core/ext/upb-generated/google/rpc/status.upb.c
  - src/core/lib/gpr/alloc.cc
  - src/core/lib/gpr/atm.cc
  - src/core/lib/gpr/cpu_iphone.cc
  - src/core/lib/gpr/cpu_linux.cc
  - src/core/lib/gpr/cpu_posix.cc
  - src/core/lib/gpr/cpu_windows.cc
  - src/core/lib/gpr/env_linux.cc
  - src/core/lib/gpr/env_posix.cc
  - src/core/lib/gpr/env_windows.cc
  - src/core/lib/gpr/log.cc
  - src/core/lib/gpr/log_android.cc
  - src/core/lib/gpr/log_linux.cc
  - src/core/lib/gpr/log_posix.cc
  - src/core/lib/gpr/log_windows.cc
  - src/core/lib/gpr/murmur_hash.cc
  - src/core/lib/gpr/string.cc
  - src/core/lib/gpr/string_posix.cc
  - src/core/lib/gpr/string_util_windows.cc
  - src/core/lib/gpr/string_windows.cc
  - src/core/lib/gpr/sync.cc
  - src/core/lib/gpr/sync_abseil.cc
  - src/core/lib/gpr/sync_posix.cc
  - src/core/lib/gpr/sync_windows.cc
  - src/core/lib/gpr/time.cc
  - src/core/lib/gpr/time_posix.cc
  - src/core/lib/gpr/time_precise.cc
  - src/core/lib/gpr/time_windows.cc
  - src/core/lib/gpr/tmpfile_msys.cc
  - src/core/lib/gpr/tmpfile_posix.cc
  - src/core/lib/gpr/tmpfile_windows.cc
  - src/core/lib/gpr/wrap_memcpy.cc
  - src/core/lib/gprpp/arena.cc
  - src/core/lib/gprpp/examine_stack.cc
  - src/core/lib/gprpp/fork.cc
  - src/core/lib/gprpp/global_config_env.cc
  - src/core/lib/gprpp/host_port.cc
  - src/core/lib/gprpp/mpscq.cc
  - src/core/lib/gprpp/stat_posix.cc
  - src/core/lib/gprpp/stat_windows.cc
  - src/core/lib/gprpp/status_helper.cc
  - src/core/lib/gprpp/thd_posix.cc
  - src/core/lib/gprpp/thd_windows.cc
  - src/core/lib/gprpp/time_util.cc
  - src/core/lib/profiling/basic_timers.cc
  - src/core/lib/profiling/stap_timers.cc
  deps:
  - absl/base:base
  - absl/base:core_headers
  - absl/memory:memory
  - absl/status:status
  - absl/strings:cord
  - absl/strings:str_format
  - absl/strings:strings
  - absl/synchronization:synchronization
  - absl/time:time
  - absl/types:optional
  - upb
- name: grpc
  build: all
  language: c
  public_headers:
  - include/grpc/byte_buffer.h
  - include/grpc/byte_buffer_reader.h
  - include/grpc/census.h
  - include/grpc/compression.h
  - include/grpc/event_engine/endpoint_config.h
  - include/grpc/event_engine/event_engine.h
  - include/grpc/event_engine/port.h
  - include/grpc/event_engine/slice_allocator.h
  - include/grpc/fork.h
  - include/grpc/grpc.h
  - include/grpc/grpc_posix.h
  - include/grpc/grpc_security.h
  - include/grpc/grpc_security_constants.h
  - include/grpc/load_reporting.h
  - include/grpc/slice.h
  - include/grpc/slice_buffer.h
  - include/grpc/status.h
  - include/grpc/support/workaround_list.h
  headers:
  - src/core/ext/filters/client_channel/backend_metric.h
  - src/core/ext/filters/client_channel/backup_poller.h
  - src/core/ext/filters/client_channel/client_channel.h
  - src/core/ext/filters/client_channel/client_channel_channelz.h
  - src/core/ext/filters/client_channel/client_channel_factory.h
  - src/core/ext/filters/client_channel/config_selector.h
  - src/core/ext/filters/client_channel/connector.h
  - src/core/ext/filters/client_channel/dynamic_filters.h
  - src/core/ext/filters/client_channel/global_subchannel_pool.h
  - src/core/ext/filters/client_channel/health/health_check_client.h
  - src/core/ext/filters/client_channel/http_connect_handshaker.h
  - src/core/ext/filters/client_channel/http_proxy.h
  - src/core/ext/filters/client_channel/lb_policy.h
  - src/core/ext/filters/client_channel/lb_policy/address_filtering.h
  - src/core/ext/filters/client_channel/lb_policy/child_policy_handler.h
  - src/core/ext/filters/client_channel/lb_policy/grpclb/client_load_reporting_filter.h
  - src/core/ext/filters/client_channel/lb_policy/grpclb/grpclb.h
  - src/core/ext/filters/client_channel/lb_policy/grpclb/grpclb_balancer_addresses.h
  - src/core/ext/filters/client_channel/lb_policy/grpclb/grpclb_channel.h
  - src/core/ext/filters/client_channel/lb_policy/grpclb/grpclb_client_stats.h
  - src/core/ext/filters/client_channel/lb_policy/grpclb/load_balancer_api.h
  - src/core/ext/filters/client_channel/lb_policy/ring_hash/ring_hash.h
  - src/core/ext/filters/client_channel/lb_policy/subchannel_list.h
  - src/core/ext/filters/client_channel/lb_policy/xds/xds.h
  - src/core/ext/filters/client_channel/lb_policy/xds/xds_channel_args.h
  - src/core/ext/filters/client_channel/lb_policy_factory.h
  - src/core/ext/filters/client_channel/lb_policy_registry.h
  - src/core/ext/filters/client_channel/local_subchannel_pool.h
  - src/core/ext/filters/client_channel/proxy_mapper.h
  - src/core/ext/filters/client_channel/proxy_mapper_registry.h
  - src/core/ext/filters/client_channel/resolver.h
  - src/core/ext/filters/client_channel/resolver/dns/c_ares/grpc_ares_ev_driver.h
  - src/core/ext/filters/client_channel/resolver/dns/c_ares/grpc_ares_wrapper.h
  - src/core/ext/filters/client_channel/resolver/dns/dns_resolver_selection.h
  - src/core/ext/filters/client_channel/resolver/fake/fake_resolver.h
  - src/core/ext/filters/client_channel/resolver/xds/xds_resolver.h
  - src/core/ext/filters/client_channel/resolver_factory.h
  - src/core/ext/filters/client_channel/resolver_registry.h
  - src/core/ext/filters/client_channel/resolver_result_parsing.h
  - src/core/ext/filters/client_channel/retry_filter.h
  - src/core/ext/filters/client_channel/retry_service_config.h
  - src/core/ext/filters/client_channel/retry_throttle.h
  - src/core/ext/filters/client_channel/server_address.h
  - src/core/ext/filters/client_channel/service_config.h
  - src/core/ext/filters/client_channel/service_config_call_data.h
  - src/core/ext/filters/client_channel/service_config_parser.h
  - src/core/ext/filters/client_channel/subchannel.h
  - src/core/ext/filters/client_channel/subchannel_interface.h
  - src/core/ext/filters/client_channel/subchannel_pool_interface.h
  - src/core/ext/filters/deadline/deadline_filter.h
  - src/core/ext/filters/fault_injection/fault_injection_filter.h
  - src/core/ext/filters/fault_injection/service_config_parser.h
  - src/core/ext/filters/http/client/http_client_filter.h
  - src/core/ext/filters/http/client_authority_filter.h
  - src/core/ext/filters/http/message_compress/message_compress_filter.h
  - src/core/ext/filters/http/message_compress/message_decompress_filter.h
  - src/core/ext/filters/http/server/http_server_filter.h
  - src/core/ext/filters/max_age/max_age_filter.h
  - src/core/ext/filters/message_size/message_size_filter.h
  - src/core/ext/filters/workarounds/workaround_cronet_compression_filter.h
  - src/core/ext/filters/workarounds/workaround_utils.h
  - src/core/ext/transport/chttp2/alpn/alpn.h
  - src/core/ext/transport/chttp2/client/authority.h
  - src/core/ext/transport/chttp2/client/chttp2_connector.h
  - src/core/ext/transport/chttp2/server/chttp2_server.h
  - src/core/ext/transport/chttp2/transport/bin_decoder.h
  - src/core/ext/transport/chttp2/transport/bin_encoder.h
  - src/core/ext/transport/chttp2/transport/chttp2_slice_allocator.h
  - src/core/ext/transport/chttp2/transport/chttp2_transport.h
  - src/core/ext/transport/chttp2/transport/context_list.h
  - src/core/ext/transport/chttp2/transport/flow_control.h
  - src/core/ext/transport/chttp2/transport/frame.h
  - src/core/ext/transport/chttp2/transport/frame_data.h
  - src/core/ext/transport/chttp2/transport/frame_goaway.h
  - src/core/ext/transport/chttp2/transport/frame_ping.h
  - src/core/ext/transport/chttp2/transport/frame_rst_stream.h
  - src/core/ext/transport/chttp2/transport/frame_settings.h
  - src/core/ext/transport/chttp2/transport/frame_window_update.h
  - src/core/ext/transport/chttp2/transport/hpack_constants.h
  - src/core/ext/transport/chttp2/transport/hpack_encoder.h
  - src/core/ext/transport/chttp2/transport/hpack_encoder_index.h
  - src/core/ext/transport/chttp2/transport/hpack_encoder_table.h
  - src/core/ext/transport/chttp2/transport/hpack_parser.h
  - src/core/ext/transport/chttp2/transport/hpack_parser_table.h
  - src/core/ext/transport/chttp2/transport/hpack_utils.h
  - src/core/ext/transport/chttp2/transport/http2_settings.h
  - src/core/ext/transport/chttp2/transport/huffsyms.h
  - src/core/ext/transport/chttp2/transport/incoming_metadata.h
  - src/core/ext/transport/chttp2/transport/internal.h
  - src/core/ext/transport/chttp2/transport/popularity_count.h
  - src/core/ext/transport/chttp2/transport/stream_map.h
  - src/core/ext/transport/chttp2/transport/varint.h
  - src/core/ext/transport/inproc/inproc_transport.h
  - src/core/ext/upb-generated/envoy/admin/v3/config_dump.upb.h
  - src/core/ext/upb-generated/envoy/annotations/deprecation.upb.h
  - src/core/ext/upb-generated/envoy/annotations/resource.upb.h
  - src/core/ext/upb-generated/envoy/config/accesslog/v3/accesslog.upb.h
  - src/core/ext/upb-generated/envoy/config/bootstrap/v3/bootstrap.upb.h
  - src/core/ext/upb-generated/envoy/config/cluster/v3/circuit_breaker.upb.h
  - src/core/ext/upb-generated/envoy/config/cluster/v3/cluster.upb.h
  - src/core/ext/upb-generated/envoy/config/cluster/v3/filter.upb.h
  - src/core/ext/upb-generated/envoy/config/cluster/v3/outlier_detection.upb.h
  - src/core/ext/upb-generated/envoy/config/core/v3/address.upb.h
  - src/core/ext/upb-generated/envoy/config/core/v3/backoff.upb.h
  - src/core/ext/upb-generated/envoy/config/core/v3/base.upb.h
  - src/core/ext/upb-generated/envoy/config/core/v3/config_source.upb.h
  - src/core/ext/upb-generated/envoy/config/core/v3/event_service_config.upb.h
  - src/core/ext/upb-generated/envoy/config/core/v3/extension.upb.h
  - src/core/ext/upb-generated/envoy/config/core/v3/grpc_service.upb.h
  - src/core/ext/upb-generated/envoy/config/core/v3/health_check.upb.h
  - src/core/ext/upb-generated/envoy/config/core/v3/http_uri.upb.h
  - src/core/ext/upb-generated/envoy/config/core/v3/protocol.upb.h
  - src/core/ext/upb-generated/envoy/config/core/v3/proxy_protocol.upb.h
  - src/core/ext/upb-generated/envoy/config/core/v3/resolver.upb.h
  - src/core/ext/upb-generated/envoy/config/core/v3/socket_option.upb.h
  - src/core/ext/upb-generated/envoy/config/core/v3/substitution_format_string.upb.h
  - src/core/ext/upb-generated/envoy/config/core/v3/udp_socket_config.upb.h
  - src/core/ext/upb-generated/envoy/config/endpoint/v3/endpoint.upb.h
  - src/core/ext/upb-generated/envoy/config/endpoint/v3/endpoint_components.upb.h
  - src/core/ext/upb-generated/envoy/config/endpoint/v3/load_report.upb.h
  - src/core/ext/upb-generated/envoy/config/listener/v3/api_listener.upb.h
  - src/core/ext/upb-generated/envoy/config/listener/v3/listener.upb.h
  - src/core/ext/upb-generated/envoy/config/listener/v3/listener_components.upb.h
  - src/core/ext/upb-generated/envoy/config/listener/v3/quic_config.upb.h
  - src/core/ext/upb-generated/envoy/config/listener/v3/udp_listener_config.upb.h
  - src/core/ext/upb-generated/envoy/config/metrics/v3/stats.upb.h
  - src/core/ext/upb-generated/envoy/config/overload/v3/overload.upb.h
  - src/core/ext/upb-generated/envoy/config/rbac/v3/rbac.upb.h
  - src/core/ext/upb-generated/envoy/config/route/v3/route.upb.h
  - src/core/ext/upb-generated/envoy/config/route/v3/route_components.upb.h
  - src/core/ext/upb-generated/envoy/config/route/v3/scoped_route.upb.h
  - src/core/ext/upb-generated/envoy/config/trace/v3/http_tracer.upb.h
  - src/core/ext/upb-generated/envoy/extensions/clusters/aggregate/v3/cluster.upb.h
  - src/core/ext/upb-generated/envoy/extensions/filters/common/fault/v3/fault.upb.h
  - src/core/ext/upb-generated/envoy/extensions/filters/http/fault/v3/fault.upb.h
  - src/core/ext/upb-generated/envoy/extensions/filters/http/router/v3/router.upb.h
  - src/core/ext/upb-generated/envoy/extensions/filters/network/http_connection_manager/v3/http_connection_manager.upb.h
  - src/core/ext/upb-generated/envoy/extensions/transport_sockets/tls/v3/cert.upb.h
  - src/core/ext/upb-generated/envoy/extensions/transport_sockets/tls/v3/common.upb.h
  - src/core/ext/upb-generated/envoy/extensions/transport_sockets/tls/v3/secret.upb.h
  - src/core/ext/upb-generated/envoy/extensions/transport_sockets/tls/v3/tls.upb.h
  - src/core/ext/upb-generated/envoy/service/cluster/v3/cds.upb.h
  - src/core/ext/upb-generated/envoy/service/discovery/v3/ads.upb.h
  - src/core/ext/upb-generated/envoy/service/discovery/v3/discovery.upb.h
  - src/core/ext/upb-generated/envoy/service/endpoint/v3/eds.upb.h
  - src/core/ext/upb-generated/envoy/service/listener/v3/lds.upb.h
  - src/core/ext/upb-generated/envoy/service/load_stats/v3/lrs.upb.h
  - src/core/ext/upb-generated/envoy/service/route/v3/rds.upb.h
  - src/core/ext/upb-generated/envoy/service/route/v3/srds.upb.h
  - src/core/ext/upb-generated/envoy/service/status/v3/csds.upb.h
  - src/core/ext/upb-generated/envoy/type/http/v3/path_transformation.upb.h
  - src/core/ext/upb-generated/envoy/type/matcher/v3/metadata.upb.h
  - src/core/ext/upb-generated/envoy/type/matcher/v3/node.upb.h
  - src/core/ext/upb-generated/envoy/type/matcher/v3/number.upb.h
  - src/core/ext/upb-generated/envoy/type/matcher/v3/path.upb.h
  - src/core/ext/upb-generated/envoy/type/matcher/v3/regex.upb.h
  - src/core/ext/upb-generated/envoy/type/matcher/v3/string.upb.h
  - src/core/ext/upb-generated/envoy/type/matcher/v3/struct.upb.h
  - src/core/ext/upb-generated/envoy/type/matcher/v3/value.upb.h
  - src/core/ext/upb-generated/envoy/type/metadata/v3/metadata.upb.h
  - src/core/ext/upb-generated/envoy/type/tracing/v3/custom_tag.upb.h
  - src/core/ext/upb-generated/envoy/type/v3/http.upb.h
  - src/core/ext/upb-generated/envoy/type/v3/percent.upb.h
  - src/core/ext/upb-generated/envoy/type/v3/range.upb.h
  - src/core/ext/upb-generated/envoy/type/v3/semantic_version.upb.h
  - src/core/ext/upb-generated/src/proto/grpc/gcp/altscontext.upb.h
  - src/core/ext/upb-generated/src/proto/grpc/gcp/handshaker.upb.h
  - src/core/ext/upb-generated/src/proto/grpc/gcp/transport_security_common.upb.h
  - src/core/ext/upb-generated/src/proto/grpc/health/v1/health.upb.h
  - src/core/ext/upb-generated/src/proto/grpc/lb/v1/load_balancer.upb.h
  - src/core/ext/upb-generated/udpa/annotations/migrate.upb.h
  - src/core/ext/upb-generated/udpa/annotations/security.upb.h
  - src/core/ext/upb-generated/udpa/annotations/sensitive.upb.h
  - src/core/ext/upb-generated/udpa/annotations/status.upb.h
  - src/core/ext/upb-generated/udpa/annotations/versioning.upb.h
  - src/core/ext/upb-generated/udpa/data/orca/v1/orca_load_report.upb.h
  - src/core/ext/upb-generated/udpa/type/v1/typed_struct.upb.h
  - src/core/ext/upb-generated/validate/validate.upb.h
  - src/core/ext/upb-generated/xds/core/v3/authority.upb.h
  - src/core/ext/upb-generated/xds/core/v3/collection_entry.upb.h
  - src/core/ext/upb-generated/xds/core/v3/context_params.upb.h
  - src/core/ext/upb-generated/xds/core/v3/resource.upb.h
  - src/core/ext/upb-generated/xds/core/v3/resource_locator.upb.h
  - src/core/ext/upb-generated/xds/core/v3/resource_name.upb.h
  - src/core/ext/upbdefs-generated/envoy/admin/v3/config_dump.upbdefs.h
  - src/core/ext/upbdefs-generated/envoy/annotations/deprecation.upbdefs.h
  - src/core/ext/upbdefs-generated/envoy/annotations/resource.upbdefs.h
  - src/core/ext/upbdefs-generated/envoy/config/accesslog/v3/accesslog.upbdefs.h
  - src/core/ext/upbdefs-generated/envoy/config/bootstrap/v3/bootstrap.upbdefs.h
  - src/core/ext/upbdefs-generated/envoy/config/cluster/v3/circuit_breaker.upbdefs.h
  - src/core/ext/upbdefs-generated/envoy/config/cluster/v3/cluster.upbdefs.h
  - src/core/ext/upbdefs-generated/envoy/config/cluster/v3/filter.upbdefs.h
  - src/core/ext/upbdefs-generated/envoy/config/cluster/v3/outlier_detection.upbdefs.h
  - src/core/ext/upbdefs-generated/envoy/config/core/v3/address.upbdefs.h
  - src/core/ext/upbdefs-generated/envoy/config/core/v3/backoff.upbdefs.h
  - src/core/ext/upbdefs-generated/envoy/config/core/v3/base.upbdefs.h
  - src/core/ext/upbdefs-generated/envoy/config/core/v3/config_source.upbdefs.h
  - src/core/ext/upbdefs-generated/envoy/config/core/v3/event_service_config.upbdefs.h
  - src/core/ext/upbdefs-generated/envoy/config/core/v3/extension.upbdefs.h
  - src/core/ext/upbdefs-generated/envoy/config/core/v3/grpc_service.upbdefs.h
  - src/core/ext/upbdefs-generated/envoy/config/core/v3/health_check.upbdefs.h
  - src/core/ext/upbdefs-generated/envoy/config/core/v3/http_uri.upbdefs.h
  - src/core/ext/upbdefs-generated/envoy/config/core/v3/protocol.upbdefs.h
  - src/core/ext/upbdefs-generated/envoy/config/core/v3/proxy_protocol.upbdefs.h
  - src/core/ext/upbdefs-generated/envoy/config/core/v3/resolver.upbdefs.h
  - src/core/ext/upbdefs-generated/envoy/config/core/v3/socket_option.upbdefs.h
  - src/core/ext/upbdefs-generated/envoy/config/core/v3/substitution_format_string.upbdefs.h
  - src/core/ext/upbdefs-generated/envoy/config/core/v3/udp_socket_config.upbdefs.h
  - src/core/ext/upbdefs-generated/envoy/config/endpoint/v3/endpoint.upbdefs.h
  - src/core/ext/upbdefs-generated/envoy/config/endpoint/v3/endpoint_components.upbdefs.h
  - src/core/ext/upbdefs-generated/envoy/config/endpoint/v3/load_report.upbdefs.h
  - src/core/ext/upbdefs-generated/envoy/config/listener/v3/api_listener.upbdefs.h
  - src/core/ext/upbdefs-generated/envoy/config/listener/v3/listener.upbdefs.h
  - src/core/ext/upbdefs-generated/envoy/config/listener/v3/listener_components.upbdefs.h
  - src/core/ext/upbdefs-generated/envoy/config/listener/v3/quic_config.upbdefs.h
  - src/core/ext/upbdefs-generated/envoy/config/listener/v3/udp_listener_config.upbdefs.h
  - src/core/ext/upbdefs-generated/envoy/config/metrics/v3/stats.upbdefs.h
  - src/core/ext/upbdefs-generated/envoy/config/overload/v3/overload.upbdefs.h
  - src/core/ext/upbdefs-generated/envoy/config/route/v3/route.upbdefs.h
  - src/core/ext/upbdefs-generated/envoy/config/route/v3/route_components.upbdefs.h
  - src/core/ext/upbdefs-generated/envoy/config/route/v3/scoped_route.upbdefs.h
  - src/core/ext/upbdefs-generated/envoy/config/trace/v3/http_tracer.upbdefs.h
  - src/core/ext/upbdefs-generated/envoy/extensions/clusters/aggregate/v3/cluster.upbdefs.h
  - src/core/ext/upbdefs-generated/envoy/extensions/filters/common/fault/v3/fault.upbdefs.h
  - src/core/ext/upbdefs-generated/envoy/extensions/filters/http/fault/v3/fault.upbdefs.h
  - src/core/ext/upbdefs-generated/envoy/extensions/filters/http/router/v3/router.upbdefs.h
  - src/core/ext/upbdefs-generated/envoy/extensions/filters/network/http_connection_manager/v3/http_connection_manager.upbdefs.h
  - src/core/ext/upbdefs-generated/envoy/extensions/transport_sockets/tls/v3/cert.upbdefs.h
  - src/core/ext/upbdefs-generated/envoy/extensions/transport_sockets/tls/v3/common.upbdefs.h
  - src/core/ext/upbdefs-generated/envoy/extensions/transport_sockets/tls/v3/secret.upbdefs.h
  - src/core/ext/upbdefs-generated/envoy/extensions/transport_sockets/tls/v3/tls.upbdefs.h
  - src/core/ext/upbdefs-generated/envoy/service/cluster/v3/cds.upbdefs.h
  - src/core/ext/upbdefs-generated/envoy/service/discovery/v3/ads.upbdefs.h
  - src/core/ext/upbdefs-generated/envoy/service/discovery/v3/discovery.upbdefs.h
  - src/core/ext/upbdefs-generated/envoy/service/endpoint/v3/eds.upbdefs.h
  - src/core/ext/upbdefs-generated/envoy/service/listener/v3/lds.upbdefs.h
  - src/core/ext/upbdefs-generated/envoy/service/load_stats/v3/lrs.upbdefs.h
  - src/core/ext/upbdefs-generated/envoy/service/route/v3/rds.upbdefs.h
  - src/core/ext/upbdefs-generated/envoy/service/route/v3/srds.upbdefs.h
  - src/core/ext/upbdefs-generated/envoy/service/status/v3/csds.upbdefs.h
  - src/core/ext/upbdefs-generated/envoy/type/http/v3/path_transformation.upbdefs.h
  - src/core/ext/upbdefs-generated/envoy/type/matcher/v3/metadata.upbdefs.h
  - src/core/ext/upbdefs-generated/envoy/type/matcher/v3/node.upbdefs.h
  - src/core/ext/upbdefs-generated/envoy/type/matcher/v3/number.upbdefs.h
  - src/core/ext/upbdefs-generated/envoy/type/matcher/v3/path.upbdefs.h
  - src/core/ext/upbdefs-generated/envoy/type/matcher/v3/regex.upbdefs.h
  - src/core/ext/upbdefs-generated/envoy/type/matcher/v3/string.upbdefs.h
  - src/core/ext/upbdefs-generated/envoy/type/matcher/v3/struct.upbdefs.h
  - src/core/ext/upbdefs-generated/envoy/type/matcher/v3/value.upbdefs.h
  - src/core/ext/upbdefs-generated/envoy/type/metadata/v3/metadata.upbdefs.h
  - src/core/ext/upbdefs-generated/envoy/type/tracing/v3/custom_tag.upbdefs.h
  - src/core/ext/upbdefs-generated/envoy/type/v3/http.upbdefs.h
  - src/core/ext/upbdefs-generated/envoy/type/v3/percent.upbdefs.h
  - src/core/ext/upbdefs-generated/envoy/type/v3/range.upbdefs.h
  - src/core/ext/upbdefs-generated/envoy/type/v3/semantic_version.upbdefs.h
  - src/core/ext/upbdefs-generated/google/api/annotations.upbdefs.h
  - src/core/ext/upbdefs-generated/google/api/http.upbdefs.h
  - src/core/ext/upbdefs-generated/google/protobuf/any.upbdefs.h
  - src/core/ext/upbdefs-generated/google/protobuf/duration.upbdefs.h
  - src/core/ext/upbdefs-generated/google/protobuf/empty.upbdefs.h
  - src/core/ext/upbdefs-generated/google/protobuf/struct.upbdefs.h
  - src/core/ext/upbdefs-generated/google/protobuf/timestamp.upbdefs.h
  - src/core/ext/upbdefs-generated/google/protobuf/wrappers.upbdefs.h
  - src/core/ext/upbdefs-generated/google/rpc/status.upbdefs.h
  - src/core/ext/upbdefs-generated/udpa/annotations/migrate.upbdefs.h
  - src/core/ext/upbdefs-generated/udpa/annotations/security.upbdefs.h
  - src/core/ext/upbdefs-generated/udpa/annotations/sensitive.upbdefs.h
  - src/core/ext/upbdefs-generated/udpa/annotations/status.upbdefs.h
  - src/core/ext/upbdefs-generated/udpa/annotations/versioning.upbdefs.h
  - src/core/ext/upbdefs-generated/udpa/type/v1/typed_struct.upbdefs.h
  - src/core/ext/upbdefs-generated/validate/validate.upbdefs.h
  - src/core/ext/upbdefs-generated/xds/core/v3/authority.upbdefs.h
  - src/core/ext/upbdefs-generated/xds/core/v3/collection_entry.upbdefs.h
  - src/core/ext/upbdefs-generated/xds/core/v3/context_params.upbdefs.h
  - src/core/ext/upbdefs-generated/xds/core/v3/resource.upbdefs.h
  - src/core/ext/upbdefs-generated/xds/core/v3/resource_locator.upbdefs.h
  - src/core/ext/upbdefs-generated/xds/core/v3/resource_name.upbdefs.h
  - src/core/ext/xds/certificate_provider_factory.h
  - src/core/ext/xds/certificate_provider_registry.h
  - src/core/ext/xds/certificate_provider_store.h
  - src/core/ext/xds/file_watcher_certificate_provider_factory.h
  - src/core/ext/xds/xds_api.h
  - src/core/ext/xds/xds_bootstrap.h
  - src/core/ext/xds/xds_certificate_provider.h
  - src/core/ext/xds/xds_channel_args.h
  - src/core/ext/xds/xds_client.h
  - src/core/ext/xds/xds_client_stats.h
  - src/core/ext/xds/xds_http_fault_filter.h
  - src/core/ext/xds/xds_http_filters.h
  - src/core/lib/address_utils/parse_address.h
  - src/core/lib/address_utils/sockaddr_utils.h
  - src/core/lib/avl/avl.h
  - src/core/lib/backoff/backoff.h
  - src/core/lib/channel/call_tracer.h
  - src/core/lib/channel/channel_args.h
  - src/core/lib/channel/channel_stack.h
  - src/core/lib/channel/channel_stack_builder.h
  - src/core/lib/channel/channel_trace.h
  - src/core/lib/channel/channelz.h
  - src/core/lib/channel/channelz_registry.h
  - src/core/lib/channel/connected_channel.h
  - src/core/lib/channel/context.h
  - src/core/lib/channel/handshaker.h
  - src/core/lib/channel/handshaker_factory.h
  - src/core/lib/channel/handshaker_registry.h
  - src/core/lib/channel/status_util.h
  - src/core/lib/compression/algorithm_metadata.h
  - src/core/lib/compression/compression_args.h
  - src/core/lib/compression/compression_internal.h
  - src/core/lib/compression/message_compress.h
  - src/core/lib/compression/stream_compression.h
  - src/core/lib/compression/stream_compression_gzip.h
  - src/core/lib/compression/stream_compression_identity.h
  - src/core/lib/config/core_configuration.h
  - src/core/lib/debug/stats.h
  - src/core/lib/debug/stats_data.h
  - src/core/lib/debug/trace.h
  - src/core/lib/event_engine/endpoint_config_internal.h
  - src/core/lib/event_engine/sockaddr.h
  - src/core/lib/event_engine/uv/libuv_event_engine.h
  - src/core/lib/gprpp/atomic_utils.h
  - src/core/lib/gprpp/bitset.h
  - src/core/lib/gprpp/dual_ref_counted.h
  - src/core/lib/gprpp/match.h
  - src/core/lib/gprpp/orphanable.h
  - src/core/lib/gprpp/overload.h
  - src/core/lib/gprpp/ref_counted.h
  - src/core/lib/gprpp/ref_counted_ptr.h
  - src/core/lib/http/format_request.h
  - src/core/lib/http/httpcli.h
  - src/core/lib/http/parser.h
  - src/core/lib/iomgr/block_annotate.h
  - src/core/lib/iomgr/buffer_list.h
  - src/core/lib/iomgr/call_combiner.h
  - src/core/lib/iomgr/cfstream_handle.h
  - src/core/lib/iomgr/closure.h
  - src/core/lib/iomgr/combiner.h
  - src/core/lib/iomgr/dynamic_annotations.h
  - src/core/lib/iomgr/endpoint.h
  - src/core/lib/iomgr/endpoint_cfstream.h
  - src/core/lib/iomgr/endpoint_pair.h
  - src/core/lib/iomgr/error.h
  - src/core/lib/iomgr/error_cfstream.h
  - src/core/lib/iomgr/error_internal.h
  - src/core/lib/iomgr/ev_apple.h
  - src/core/lib/iomgr/ev_epoll1_linux.h
  - src/core/lib/iomgr/ev_epollex_linux.h
  - src/core/lib/iomgr/ev_poll_posix.h
  - src/core/lib/iomgr/ev_posix.h
  - src/core/lib/iomgr/event_engine/closure.h
  - src/core/lib/iomgr/event_engine/endpoint.h
  - src/core/lib/iomgr/event_engine/iomgr.h
  - src/core/lib/iomgr/event_engine/pollset.h
  - src/core/lib/iomgr/event_engine/promise.h
  - src/core/lib/iomgr/event_engine/resolved_address_internal.h
  - src/core/lib/iomgr/exec_ctx.h
  - src/core/lib/iomgr/executor.h
  - src/core/lib/iomgr/executor/mpmcqueue.h
  - src/core/lib/iomgr/executor/threadpool.h
  - src/core/lib/iomgr/gethostname.h
  - src/core/lib/iomgr/grpc_if_nametoindex.h
  - src/core/lib/iomgr/internal_errqueue.h
  - src/core/lib/iomgr/iocp_windows.h
  - src/core/lib/iomgr/iomgr.h
  - src/core/lib/iomgr/iomgr_custom.h
  - src/core/lib/iomgr/iomgr_internal.h
  - src/core/lib/iomgr/is_epollexclusive_available.h
  - src/core/lib/iomgr/load_file.h
  - src/core/lib/iomgr/lockfree_event.h
  - src/core/lib/iomgr/nameser.h
  - src/core/lib/iomgr/polling_entity.h
  - src/core/lib/iomgr/pollset.h
  - src/core/lib/iomgr/pollset_custom.h
  - src/core/lib/iomgr/pollset_set.h
  - src/core/lib/iomgr/pollset_set_custom.h
  - src/core/lib/iomgr/pollset_set_windows.h
  - src/core/lib/iomgr/pollset_windows.h
  - src/core/lib/iomgr/port.h
  - src/core/lib/iomgr/python_util.h
  - src/core/lib/iomgr/resolve_address.h
  - src/core/lib/iomgr/resolve_address_custom.h
  - src/core/lib/iomgr/resource_quota.h
  - src/core/lib/iomgr/sockaddr.h
  - src/core/lib/iomgr/sockaddr_posix.h
  - src/core/lib/iomgr/sockaddr_windows.h
  - src/core/lib/iomgr/socket_factory_posix.h
  - src/core/lib/iomgr/socket_mutator.h
  - src/core/lib/iomgr/socket_utils.h
  - src/core/lib/iomgr/socket_utils_posix.h
  - src/core/lib/iomgr/socket_windows.h
  - src/core/lib/iomgr/sys_epoll_wrapper.h
  - src/core/lib/iomgr/tcp_client.h
  - src/core/lib/iomgr/tcp_client_posix.h
  - src/core/lib/iomgr/tcp_custom.h
  - src/core/lib/iomgr/tcp_posix.h
  - src/core/lib/iomgr/tcp_server.h
  - src/core/lib/iomgr/tcp_server_utils_posix.h
  - src/core/lib/iomgr/tcp_windows.h
  - src/core/lib/iomgr/time_averaged_stats.h
  - src/core/lib/iomgr/timer.h
  - src/core/lib/iomgr/timer_custom.h
  - src/core/lib/iomgr/timer_generic.h
  - src/core/lib/iomgr/timer_heap.h
  - src/core/lib/iomgr/timer_manager.h
  - src/core/lib/iomgr/udp_server.h
  - src/core/lib/iomgr/unix_sockets_posix.h
  - src/core/lib/iomgr/wakeup_fd_pipe.h
  - src/core/lib/iomgr/wakeup_fd_posix.h
  - src/core/lib/iomgr/work_serializer.h
  - src/core/lib/json/json.h
  - src/core/lib/json/json_util.h
  - src/core/lib/matchers/matchers.h
  - src/core/lib/security/authorization/authorization_engine.h
  - src/core/lib/security/authorization/authorization_policy_provider.h
  - src/core/lib/security/authorization/evaluate_args.h
  - src/core/lib/security/authorization/sdk_server_authz_filter.h
  - src/core/lib/security/context/security_context.h
  - src/core/lib/security/credentials/alts/alts_credentials.h
  - src/core/lib/security/credentials/alts/check_gcp_environment.h
  - src/core/lib/security/credentials/alts/grpc_alts_credentials_options.h
  - src/core/lib/security/credentials/composite/composite_credentials.h
  - src/core/lib/security/credentials/credentials.h
  - src/core/lib/security/credentials/external/aws_external_account_credentials.h
  - src/core/lib/security/credentials/external/aws_request_signer.h
  - src/core/lib/security/credentials/external/external_account_credentials.h
  - src/core/lib/security/credentials/external/file_external_account_credentials.h
  - src/core/lib/security/credentials/external/url_external_account_credentials.h
  - src/core/lib/security/credentials/fake/fake_credentials.h
  - src/core/lib/security/credentials/google_default/google_default_credentials.h
  - src/core/lib/security/credentials/iam/iam_credentials.h
  - src/core/lib/security/credentials/jwt/json_token.h
  - src/core/lib/security/credentials/jwt/jwt_credentials.h
  - src/core/lib/security/credentials/jwt/jwt_verifier.h
  - src/core/lib/security/credentials/local/local_credentials.h
  - src/core/lib/security/credentials/oauth2/oauth2_credentials.h
  - src/core/lib/security/credentials/plugin/plugin_credentials.h
  - src/core/lib/security/credentials/ssl/ssl_credentials.h
  - src/core/lib/security/credentials/tls/grpc_tls_certificate_distributor.h
  - src/core/lib/security/credentials/tls/grpc_tls_certificate_provider.h
  - src/core/lib/security/credentials/tls/grpc_tls_credentials_options.h
  - src/core/lib/security/credentials/tls/tls_credentials.h
  - src/core/lib/security/credentials/tls/tls_utils.h
  - src/core/lib/security/credentials/xds/xds_credentials.h
  - src/core/lib/security/security_connector/alts/alts_security_connector.h
  - src/core/lib/security/security_connector/fake/fake_security_connector.h
  - src/core/lib/security/security_connector/insecure/insecure_security_connector.h
  - src/core/lib/security/security_connector/load_system_roots.h
  - src/core/lib/security/security_connector/load_system_roots_linux.h
  - src/core/lib/security/security_connector/local/local_security_connector.h
  - src/core/lib/security/security_connector/security_connector.h
  - src/core/lib/security/security_connector/ssl/ssl_security_connector.h
  - src/core/lib/security/security_connector/ssl_utils.h
  - src/core/lib/security/security_connector/ssl_utils_config.h
  - src/core/lib/security/security_connector/tls/tls_security_connector.h
  - src/core/lib/security/transport/auth_filters.h
  - src/core/lib/security/transport/secure_endpoint.h
  - src/core/lib/security/transport/security_handshaker.h
  - src/core/lib/security/transport/tsi_error.h
  - src/core/lib/security/util/json_util.h
  - src/core/lib/slice/b64.h
  - src/core/lib/slice/percent_encoding.h
  - src/core/lib/slice/slice_internal.h
  - src/core/lib/slice/slice_refcount.h
  - src/core/lib/slice/slice_refcount_base.h
  - src/core/lib/slice/slice_split.h
  - src/core/lib/slice/slice_string_helpers.h
  - src/core/lib/slice/slice_utils.h
  - src/core/lib/slice/static_slice.h
  - src/core/lib/surface/api_trace.h
  - src/core/lib/surface/call.h
  - src/core/lib/surface/call_test_only.h
  - src/core/lib/surface/channel.h
  - src/core/lib/surface/channel_init.h
  - src/core/lib/surface/channel_stack_type.h
  - src/core/lib/surface/completion_queue.h
  - src/core/lib/surface/completion_queue_factory.h
  - src/core/lib/surface/event_string.h
  - src/core/lib/surface/init.h
  - src/core/lib/surface/lame_client.h
  - src/core/lib/surface/server.h
  - src/core/lib/surface/validate_metadata.h
  - src/core/lib/transport/authority_override.h
  - src/core/lib/transport/bdp_estimator.h
  - src/core/lib/transport/byte_stream.h
  - src/core/lib/transport/connectivity_state.h
  - src/core/lib/transport/error_utils.h
  - src/core/lib/transport/http2_errors.h
  - src/core/lib/transport/metadata.h
  - src/core/lib/transport/metadata_batch.h
  - src/core/lib/transport/pid_controller.h
  - src/core/lib/transport/static_metadata.h
  - src/core/lib/transport/status_conversion.h
  - src/core/lib/transport/status_metadata.h
  - src/core/lib/transport/timeout_encoding.h
  - src/core/lib/transport/transport.h
  - src/core/lib/transport/transport_impl.h
  - src/core/lib/uri/uri_parser.h
  - src/core/tsi/alts/crypt/gsec.h
  - src/core/tsi/alts/frame_protector/alts_counter.h
  - src/core/tsi/alts/frame_protector/alts_crypter.h
  - src/core/tsi/alts/frame_protector/alts_frame_protector.h
  - src/core/tsi/alts/frame_protector/alts_record_protocol_crypter_common.h
  - src/core/tsi/alts/frame_protector/frame_handler.h
  - src/core/tsi/alts/handshaker/alts_handshaker_client.h
  - src/core/tsi/alts/handshaker/alts_shared_resource.h
  - src/core/tsi/alts/handshaker/alts_tsi_handshaker.h
  - src/core/tsi/alts/handshaker/alts_tsi_handshaker_private.h
  - src/core/tsi/alts/handshaker/alts_tsi_utils.h
  - src/core/tsi/alts/handshaker/transport_security_common_api.h
  - src/core/tsi/alts/zero_copy_frame_protector/alts_grpc_integrity_only_record_protocol.h
  - src/core/tsi/alts/zero_copy_frame_protector/alts_grpc_privacy_integrity_record_protocol.h
  - src/core/tsi/alts/zero_copy_frame_protector/alts_grpc_record_protocol.h
  - src/core/tsi/alts/zero_copy_frame_protector/alts_grpc_record_protocol_common.h
  - src/core/tsi/alts/zero_copy_frame_protector/alts_iovec_record_protocol.h
  - src/core/tsi/alts/zero_copy_frame_protector/alts_zero_copy_grpc_protector.h
  - src/core/tsi/fake_transport_security.h
  - src/core/tsi/local_transport_security.h
  - src/core/tsi/ssl/session_cache/ssl_session.h
  - src/core/tsi/ssl/session_cache/ssl_session_cache.h
  - src/core/tsi/ssl_transport_security.h
  - src/core/tsi/ssl_types.h
  - src/core/tsi/transport_security.h
  - src/core/tsi/transport_security_grpc.h
  - src/core/tsi/transport_security_interface.h
  - third_party/xxhash/xxhash.h
  src:
  - src/core/ext/filters/census/grpc_context.cc
  - src/core/ext/filters/client_channel/backend_metric.cc
  - src/core/ext/filters/client_channel/backup_poller.cc
  - src/core/ext/filters/client_channel/channel_connectivity.cc
  - src/core/ext/filters/client_channel/client_channel.cc
  - src/core/ext/filters/client_channel/client_channel_channelz.cc
  - src/core/ext/filters/client_channel/client_channel_factory.cc
  - src/core/ext/filters/client_channel/client_channel_plugin.cc
  - src/core/ext/filters/client_channel/config_selector.cc
  - src/core/ext/filters/client_channel/dynamic_filters.cc
  - src/core/ext/filters/client_channel/global_subchannel_pool.cc
  - src/core/ext/filters/client_channel/health/health_check_client.cc
  - src/core/ext/filters/client_channel/http_connect_handshaker.cc
  - src/core/ext/filters/client_channel/http_proxy.cc
  - src/core/ext/filters/client_channel/lb_policy.cc
  - src/core/ext/filters/client_channel/lb_policy/address_filtering.cc
  - src/core/ext/filters/client_channel/lb_policy/child_policy_handler.cc
  - src/core/ext/filters/client_channel/lb_policy/grpclb/client_load_reporting_filter.cc
  - src/core/ext/filters/client_channel/lb_policy/grpclb/grpclb.cc
  - src/core/ext/filters/client_channel/lb_policy/grpclb/grpclb_balancer_addresses.cc
  - src/core/ext/filters/client_channel/lb_policy/grpclb/grpclb_channel_secure.cc
  - src/core/ext/filters/client_channel/lb_policy/grpclb/grpclb_client_stats.cc
  - src/core/ext/filters/client_channel/lb_policy/grpclb/load_balancer_api.cc
  - src/core/ext/filters/client_channel/lb_policy/pick_first/pick_first.cc
  - src/core/ext/filters/client_channel/lb_policy/priority/priority.cc
  - src/core/ext/filters/client_channel/lb_policy/ring_hash/ring_hash.cc
  - src/core/ext/filters/client_channel/lb_policy/round_robin/round_robin.cc
  - src/core/ext/filters/client_channel/lb_policy/weighted_target/weighted_target.cc
  - src/core/ext/filters/client_channel/lb_policy/xds/cds.cc
  - src/core/ext/filters/client_channel/lb_policy/xds/xds_cluster_impl.cc
  - src/core/ext/filters/client_channel/lb_policy/xds/xds_cluster_manager.cc
  - src/core/ext/filters/client_channel/lb_policy/xds/xds_cluster_resolver.cc
  - src/core/ext/filters/client_channel/lb_policy_registry.cc
  - src/core/ext/filters/client_channel/local_subchannel_pool.cc
  - src/core/ext/filters/client_channel/proxy_mapper_registry.cc
  - src/core/ext/filters/client_channel/resolver.cc
  - src/core/ext/filters/client_channel/resolver/dns/c_ares/dns_resolver_ares.cc
  - src/core/ext/filters/client_channel/resolver/dns/c_ares/grpc_ares_ev_driver_event_engine.cc
  - src/core/ext/filters/client_channel/resolver/dns/c_ares/grpc_ares_ev_driver_posix.cc
  - src/core/ext/filters/client_channel/resolver/dns/c_ares/grpc_ares_ev_driver_windows.cc
  - src/core/ext/filters/client_channel/resolver/dns/c_ares/grpc_ares_wrapper.cc
  - src/core/ext/filters/client_channel/resolver/dns/c_ares/grpc_ares_wrapper_event_engine.cc
  - src/core/ext/filters/client_channel/resolver/dns/c_ares/grpc_ares_wrapper_posix.cc
  - src/core/ext/filters/client_channel/resolver/dns/c_ares/grpc_ares_wrapper_windows.cc
  - src/core/ext/filters/client_channel/resolver/dns/dns_resolver_selection.cc
  - src/core/ext/filters/client_channel/resolver/dns/native/dns_resolver.cc
  - src/core/ext/filters/client_channel/resolver/fake/fake_resolver.cc
  - src/core/ext/filters/client_channel/resolver/google_c2p/google_c2p_resolver.cc
  - src/core/ext/filters/client_channel/resolver/sockaddr/sockaddr_resolver.cc
  - src/core/ext/filters/client_channel/resolver/xds/xds_resolver.cc
  - src/core/ext/filters/client_channel/resolver_registry.cc
  - src/core/ext/filters/client_channel/resolver_result_parsing.cc
  - src/core/ext/filters/client_channel/retry_filter.cc
  - src/core/ext/filters/client_channel/retry_service_config.cc
  - src/core/ext/filters/client_channel/retry_throttle.cc
  - src/core/ext/filters/client_channel/server_address.cc
  - src/core/ext/filters/client_channel/service_config.cc
  - src/core/ext/filters/client_channel/service_config_channel_arg_filter.cc
  - src/core/ext/filters/client_channel/service_config_parser.cc
  - src/core/ext/filters/client_channel/subchannel.cc
  - src/core/ext/filters/client_channel/subchannel_pool_interface.cc
  - src/core/ext/filters/client_idle/client_idle_filter.cc
  - src/core/ext/filters/deadline/deadline_filter.cc
  - src/core/ext/filters/fault_injection/fault_injection_filter.cc
  - src/core/ext/filters/fault_injection/service_config_parser.cc
  - src/core/ext/filters/http/client/http_client_filter.cc
  - src/core/ext/filters/http/client_authority_filter.cc
  - src/core/ext/filters/http/http_filters_plugin.cc
  - src/core/ext/filters/http/message_compress/message_compress_filter.cc
  - src/core/ext/filters/http/message_compress/message_decompress_filter.cc
  - src/core/ext/filters/http/server/http_server_filter.cc
  - src/core/ext/filters/max_age/max_age_filter.cc
  - src/core/ext/filters/message_size/message_size_filter.cc
  - src/core/ext/filters/workarounds/workaround_cronet_compression_filter.cc
  - src/core/ext/filters/workarounds/workaround_utils.cc
  - src/core/ext/transport/chttp2/alpn/alpn.cc
  - src/core/ext/transport/chttp2/client/authority.cc
  - src/core/ext/transport/chttp2/client/chttp2_connector.cc
  - src/core/ext/transport/chttp2/client/insecure/channel_create.cc
  - src/core/ext/transport/chttp2/client/insecure/channel_create_posix.cc
  - src/core/ext/transport/chttp2/client/secure/secure_channel_create.cc
  - src/core/ext/transport/chttp2/server/chttp2_server.cc
  - src/core/ext/transport/chttp2/server/insecure/server_chttp2.cc
  - src/core/ext/transport/chttp2/server/insecure/server_chttp2_posix.cc
  - src/core/ext/transport/chttp2/server/secure/server_secure_chttp2.cc
  - src/core/ext/transport/chttp2/transport/bin_decoder.cc
  - src/core/ext/transport/chttp2/transport/bin_encoder.cc
  - src/core/ext/transport/chttp2/transport/chttp2_plugin.cc
  - src/core/ext/transport/chttp2/transport/chttp2_slice_allocator.cc
  - src/core/ext/transport/chttp2/transport/chttp2_transport.cc
  - src/core/ext/transport/chttp2/transport/context_list.cc
  - src/core/ext/transport/chttp2/transport/flow_control.cc
  - src/core/ext/transport/chttp2/transport/frame_data.cc
  - src/core/ext/transport/chttp2/transport/frame_goaway.cc
  - src/core/ext/transport/chttp2/transport/frame_ping.cc
  - src/core/ext/transport/chttp2/transport/frame_rst_stream.cc
  - src/core/ext/transport/chttp2/transport/frame_settings.cc
  - src/core/ext/transport/chttp2/transport/frame_window_update.cc
  - src/core/ext/transport/chttp2/transport/hpack_encoder.cc
  - src/core/ext/transport/chttp2/transport/hpack_encoder_table.cc
  - src/core/ext/transport/chttp2/transport/hpack_parser.cc
  - src/core/ext/transport/chttp2/transport/hpack_parser_table.cc
  - src/core/ext/transport/chttp2/transport/hpack_utils.cc
  - src/core/ext/transport/chttp2/transport/http2_settings.cc
  - src/core/ext/transport/chttp2/transport/huffsyms.cc
  - src/core/ext/transport/chttp2/transport/incoming_metadata.cc
  - src/core/ext/transport/chttp2/transport/parsing.cc
  - src/core/ext/transport/chttp2/transport/stream_lists.cc
  - src/core/ext/transport/chttp2/transport/stream_map.cc
  - src/core/ext/transport/chttp2/transport/varint.cc
  - src/core/ext/transport/chttp2/transport/writing.cc
  - src/core/ext/transport/inproc/inproc_plugin.cc
  - src/core/ext/transport/inproc/inproc_transport.cc
  - src/core/ext/upb-generated/envoy/admin/v3/config_dump.upb.c
  - src/core/ext/upb-generated/envoy/annotations/deprecation.upb.c
  - src/core/ext/upb-generated/envoy/annotations/resource.upb.c
  - src/core/ext/upb-generated/envoy/config/accesslog/v3/accesslog.upb.c
  - src/core/ext/upb-generated/envoy/config/bootstrap/v3/bootstrap.upb.c
  - src/core/ext/upb-generated/envoy/config/cluster/v3/circuit_breaker.upb.c
  - src/core/ext/upb-generated/envoy/config/cluster/v3/cluster.upb.c
  - src/core/ext/upb-generated/envoy/config/cluster/v3/filter.upb.c
  - src/core/ext/upb-generated/envoy/config/cluster/v3/outlier_detection.upb.c
  - src/core/ext/upb-generated/envoy/config/core/v3/address.upb.c
  - src/core/ext/upb-generated/envoy/config/core/v3/backoff.upb.c
  - src/core/ext/upb-generated/envoy/config/core/v3/base.upb.c
  - src/core/ext/upb-generated/envoy/config/core/v3/config_source.upb.c
  - src/core/ext/upb-generated/envoy/config/core/v3/event_service_config.upb.c
  - src/core/ext/upb-generated/envoy/config/core/v3/extension.upb.c
  - src/core/ext/upb-generated/envoy/config/core/v3/grpc_service.upb.c
  - src/core/ext/upb-generated/envoy/config/core/v3/health_check.upb.c
  - src/core/ext/upb-generated/envoy/config/core/v3/http_uri.upb.c
  - src/core/ext/upb-generated/envoy/config/core/v3/protocol.upb.c
  - src/core/ext/upb-generated/envoy/config/core/v3/proxy_protocol.upb.c
  - src/core/ext/upb-generated/envoy/config/core/v3/resolver.upb.c
  - src/core/ext/upb-generated/envoy/config/core/v3/socket_option.upb.c
  - src/core/ext/upb-generated/envoy/config/core/v3/substitution_format_string.upb.c
  - src/core/ext/upb-generated/envoy/config/core/v3/udp_socket_config.upb.c
  - src/core/ext/upb-generated/envoy/config/endpoint/v3/endpoint.upb.c
  - src/core/ext/upb-generated/envoy/config/endpoint/v3/endpoint_components.upb.c
  - src/core/ext/upb-generated/envoy/config/endpoint/v3/load_report.upb.c
  - src/core/ext/upb-generated/envoy/config/listener/v3/api_listener.upb.c
  - src/core/ext/upb-generated/envoy/config/listener/v3/listener.upb.c
  - src/core/ext/upb-generated/envoy/config/listener/v3/listener_components.upb.c
  - src/core/ext/upb-generated/envoy/config/listener/v3/quic_config.upb.c
  - src/core/ext/upb-generated/envoy/config/listener/v3/udp_listener_config.upb.c
  - src/core/ext/upb-generated/envoy/config/metrics/v3/stats.upb.c
  - src/core/ext/upb-generated/envoy/config/overload/v3/overload.upb.c
  - src/core/ext/upb-generated/envoy/config/rbac/v3/rbac.upb.c
  - src/core/ext/upb-generated/envoy/config/route/v3/route.upb.c
  - src/core/ext/upb-generated/envoy/config/route/v3/route_components.upb.c
  - src/core/ext/upb-generated/envoy/config/route/v3/scoped_route.upb.c
  - src/core/ext/upb-generated/envoy/config/trace/v3/http_tracer.upb.c
  - src/core/ext/upb-generated/envoy/extensions/clusters/aggregate/v3/cluster.upb.c
  - src/core/ext/upb-generated/envoy/extensions/filters/common/fault/v3/fault.upb.c
  - src/core/ext/upb-generated/envoy/extensions/filters/http/fault/v3/fault.upb.c
  - src/core/ext/upb-generated/envoy/extensions/filters/http/router/v3/router.upb.c
  - src/core/ext/upb-generated/envoy/extensions/filters/network/http_connection_manager/v3/http_connection_manager.upb.c
  - src/core/ext/upb-generated/envoy/extensions/transport_sockets/tls/v3/cert.upb.c
  - src/core/ext/upb-generated/envoy/extensions/transport_sockets/tls/v3/common.upb.c
  - src/core/ext/upb-generated/envoy/extensions/transport_sockets/tls/v3/secret.upb.c
  - src/core/ext/upb-generated/envoy/extensions/transport_sockets/tls/v3/tls.upb.c
  - src/core/ext/upb-generated/envoy/service/cluster/v3/cds.upb.c
  - src/core/ext/upb-generated/envoy/service/discovery/v3/ads.upb.c
  - src/core/ext/upb-generated/envoy/service/discovery/v3/discovery.upb.c
  - src/core/ext/upb-generated/envoy/service/endpoint/v3/eds.upb.c
  - src/core/ext/upb-generated/envoy/service/listener/v3/lds.upb.c
  - src/core/ext/upb-generated/envoy/service/load_stats/v3/lrs.upb.c
  - src/core/ext/upb-generated/envoy/service/route/v3/rds.upb.c
  - src/core/ext/upb-generated/envoy/service/route/v3/srds.upb.c
  - src/core/ext/upb-generated/envoy/service/status/v3/csds.upb.c
  - src/core/ext/upb-generated/envoy/type/http/v3/path_transformation.upb.c
  - src/core/ext/upb-generated/envoy/type/matcher/v3/metadata.upb.c
  - src/core/ext/upb-generated/envoy/type/matcher/v3/node.upb.c
  - src/core/ext/upb-generated/envoy/type/matcher/v3/number.upb.c
  - src/core/ext/upb-generated/envoy/type/matcher/v3/path.upb.c
  - src/core/ext/upb-generated/envoy/type/matcher/v3/regex.upb.c
  - src/core/ext/upb-generated/envoy/type/matcher/v3/string.upb.c
  - src/core/ext/upb-generated/envoy/type/matcher/v3/struct.upb.c
  - src/core/ext/upb-generated/envoy/type/matcher/v3/value.upb.c
  - src/core/ext/upb-generated/envoy/type/metadata/v3/metadata.upb.c
  - src/core/ext/upb-generated/envoy/type/tracing/v3/custom_tag.upb.c
  - src/core/ext/upb-generated/envoy/type/v3/http.upb.c
  - src/core/ext/upb-generated/envoy/type/v3/percent.upb.c
  - src/core/ext/upb-generated/envoy/type/v3/range.upb.c
  - src/core/ext/upb-generated/envoy/type/v3/semantic_version.upb.c
  - src/core/ext/upb-generated/src/proto/grpc/gcp/altscontext.upb.c
  - src/core/ext/upb-generated/src/proto/grpc/gcp/handshaker.upb.c
  - src/core/ext/upb-generated/src/proto/grpc/gcp/transport_security_common.upb.c
  - src/core/ext/upb-generated/src/proto/grpc/health/v1/health.upb.c
  - src/core/ext/upb-generated/src/proto/grpc/lb/v1/load_balancer.upb.c
  - src/core/ext/upb-generated/udpa/annotations/migrate.upb.c
  - src/core/ext/upb-generated/udpa/annotations/security.upb.c
  - src/core/ext/upb-generated/udpa/annotations/sensitive.upb.c
  - src/core/ext/upb-generated/udpa/annotations/status.upb.c
  - src/core/ext/upb-generated/udpa/annotations/versioning.upb.c
  - src/core/ext/upb-generated/udpa/data/orca/v1/orca_load_report.upb.c
  - src/core/ext/upb-generated/udpa/type/v1/typed_struct.upb.c
  - src/core/ext/upb-generated/validate/validate.upb.c
  - src/core/ext/upb-generated/xds/core/v3/authority.upb.c
  - src/core/ext/upb-generated/xds/core/v3/collection_entry.upb.c
  - src/core/ext/upb-generated/xds/core/v3/context_params.upb.c
  - src/core/ext/upb-generated/xds/core/v3/resource.upb.c
  - src/core/ext/upb-generated/xds/core/v3/resource_locator.upb.c
  - src/core/ext/upb-generated/xds/core/v3/resource_name.upb.c
  - src/core/ext/upbdefs-generated/envoy/admin/v3/config_dump.upbdefs.c
  - src/core/ext/upbdefs-generated/envoy/annotations/deprecation.upbdefs.c
  - src/core/ext/upbdefs-generated/envoy/annotations/resource.upbdefs.c
  - src/core/ext/upbdefs-generated/envoy/config/accesslog/v3/accesslog.upbdefs.c
  - src/core/ext/upbdefs-generated/envoy/config/bootstrap/v3/bootstrap.upbdefs.c
  - src/core/ext/upbdefs-generated/envoy/config/cluster/v3/circuit_breaker.upbdefs.c
  - src/core/ext/upbdefs-generated/envoy/config/cluster/v3/cluster.upbdefs.c
  - src/core/ext/upbdefs-generated/envoy/config/cluster/v3/filter.upbdefs.c
  - src/core/ext/upbdefs-generated/envoy/config/cluster/v3/outlier_detection.upbdefs.c
  - src/core/ext/upbdefs-generated/envoy/config/core/v3/address.upbdefs.c
  - src/core/ext/upbdefs-generated/envoy/config/core/v3/backoff.upbdefs.c
  - src/core/ext/upbdefs-generated/envoy/config/core/v3/base.upbdefs.c
  - src/core/ext/upbdefs-generated/envoy/config/core/v3/config_source.upbdefs.c
  - src/core/ext/upbdefs-generated/envoy/config/core/v3/event_service_config.upbdefs.c
  - src/core/ext/upbdefs-generated/envoy/config/core/v3/extension.upbdefs.c
  - src/core/ext/upbdefs-generated/envoy/config/core/v3/grpc_service.upbdefs.c
  - src/core/ext/upbdefs-generated/envoy/config/core/v3/health_check.upbdefs.c
  - src/core/ext/upbdefs-generated/envoy/config/core/v3/http_uri.upbdefs.c
  - src/core/ext/upbdefs-generated/envoy/config/core/v3/protocol.upbdefs.c
  - src/core/ext/upbdefs-generated/envoy/config/core/v3/proxy_protocol.upbdefs.c
  - src/core/ext/upbdefs-generated/envoy/config/core/v3/resolver.upbdefs.c
  - src/core/ext/upbdefs-generated/envoy/config/core/v3/socket_option.upbdefs.c
  - src/core/ext/upbdefs-generated/envoy/config/core/v3/substitution_format_string.upbdefs.c
  - src/core/ext/upbdefs-generated/envoy/config/core/v3/udp_socket_config.upbdefs.c
  - src/core/ext/upbdefs-generated/envoy/config/endpoint/v3/endpoint.upbdefs.c
  - src/core/ext/upbdefs-generated/envoy/config/endpoint/v3/endpoint_components.upbdefs.c
  - src/core/ext/upbdefs-generated/envoy/config/endpoint/v3/load_report.upbdefs.c
  - src/core/ext/upbdefs-generated/envoy/config/listener/v3/api_listener.upbdefs.c
  - src/core/ext/upbdefs-generated/envoy/config/listener/v3/listener.upbdefs.c
  - src/core/ext/upbdefs-generated/envoy/config/listener/v3/listener_components.upbdefs.c
  - src/core/ext/upbdefs-generated/envoy/config/listener/v3/quic_config.upbdefs.c
  - src/core/ext/upbdefs-generated/envoy/config/listener/v3/udp_listener_config.upbdefs.c
  - src/core/ext/upbdefs-generated/envoy/config/metrics/v3/stats.upbdefs.c
  - src/core/ext/upbdefs-generated/envoy/config/overload/v3/overload.upbdefs.c
  - src/core/ext/upbdefs-generated/envoy/config/route/v3/route.upbdefs.c
  - src/core/ext/upbdefs-generated/envoy/config/route/v3/route_components.upbdefs.c
  - src/core/ext/upbdefs-generated/envoy/config/route/v3/scoped_route.upbdefs.c
  - src/core/ext/upbdefs-generated/envoy/config/trace/v3/http_tracer.upbdefs.c
  - src/core/ext/upbdefs-generated/envoy/extensions/clusters/aggregate/v3/cluster.upbdefs.c
  - src/core/ext/upbdefs-generated/envoy/extensions/filters/common/fault/v3/fault.upbdefs.c
  - src/core/ext/upbdefs-generated/envoy/extensions/filters/http/fault/v3/fault.upbdefs.c
  - src/core/ext/upbdefs-generated/envoy/extensions/filters/http/router/v3/router.upbdefs.c
  - src/core/ext/upbdefs-generated/envoy/extensions/filters/network/http_connection_manager/v3/http_connection_manager.upbdefs.c
  - src/core/ext/upbdefs-generated/envoy/extensions/transport_sockets/tls/v3/cert.upbdefs.c
  - src/core/ext/upbdefs-generated/envoy/extensions/transport_sockets/tls/v3/common.upbdefs.c
  - src/core/ext/upbdefs-generated/envoy/extensions/transport_sockets/tls/v3/secret.upbdefs.c
  - src/core/ext/upbdefs-generated/envoy/extensions/transport_sockets/tls/v3/tls.upbdefs.c
  - src/core/ext/upbdefs-generated/envoy/service/cluster/v3/cds.upbdefs.c
  - src/core/ext/upbdefs-generated/envoy/service/discovery/v3/ads.upbdefs.c
  - src/core/ext/upbdefs-generated/envoy/service/discovery/v3/discovery.upbdefs.c
  - src/core/ext/upbdefs-generated/envoy/service/endpoint/v3/eds.upbdefs.c
  - src/core/ext/upbdefs-generated/envoy/service/listener/v3/lds.upbdefs.c
  - src/core/ext/upbdefs-generated/envoy/service/load_stats/v3/lrs.upbdefs.c
  - src/core/ext/upbdefs-generated/envoy/service/route/v3/rds.upbdefs.c
  - src/core/ext/upbdefs-generated/envoy/service/route/v3/srds.upbdefs.c
  - src/core/ext/upbdefs-generated/envoy/service/status/v3/csds.upbdefs.c
  - src/core/ext/upbdefs-generated/envoy/type/http/v3/path_transformation.upbdefs.c
  - src/core/ext/upbdefs-generated/envoy/type/matcher/v3/metadata.upbdefs.c
  - src/core/ext/upbdefs-generated/envoy/type/matcher/v3/node.upbdefs.c
  - src/core/ext/upbdefs-generated/envoy/type/matcher/v3/number.upbdefs.c
  - src/core/ext/upbdefs-generated/envoy/type/matcher/v3/path.upbdefs.c
  - src/core/ext/upbdefs-generated/envoy/type/matcher/v3/regex.upbdefs.c
  - src/core/ext/upbdefs-generated/envoy/type/matcher/v3/string.upbdefs.c
  - src/core/ext/upbdefs-generated/envoy/type/matcher/v3/struct.upbdefs.c
  - src/core/ext/upbdefs-generated/envoy/type/matcher/v3/value.upbdefs.c
  - src/core/ext/upbdefs-generated/envoy/type/metadata/v3/metadata.upbdefs.c
  - src/core/ext/upbdefs-generated/envoy/type/tracing/v3/custom_tag.upbdefs.c
  - src/core/ext/upbdefs-generated/envoy/type/v3/http.upbdefs.c
  - src/core/ext/upbdefs-generated/envoy/type/v3/percent.upbdefs.c
  - src/core/ext/upbdefs-generated/envoy/type/v3/range.upbdefs.c
  - src/core/ext/upbdefs-generated/envoy/type/v3/semantic_version.upbdefs.c
  - src/core/ext/upbdefs-generated/google/api/annotations.upbdefs.c
  - src/core/ext/upbdefs-generated/google/api/http.upbdefs.c
  - src/core/ext/upbdefs-generated/google/protobuf/any.upbdefs.c
  - src/core/ext/upbdefs-generated/google/protobuf/duration.upbdefs.c
  - src/core/ext/upbdefs-generated/google/protobuf/empty.upbdefs.c
  - src/core/ext/upbdefs-generated/google/protobuf/struct.upbdefs.c
  - src/core/ext/upbdefs-generated/google/protobuf/timestamp.upbdefs.c
  - src/core/ext/upbdefs-generated/google/protobuf/wrappers.upbdefs.c
  - src/core/ext/upbdefs-generated/google/rpc/status.upbdefs.c
  - src/core/ext/upbdefs-generated/udpa/annotations/migrate.upbdefs.c
  - src/core/ext/upbdefs-generated/udpa/annotations/security.upbdefs.c
  - src/core/ext/upbdefs-generated/udpa/annotations/sensitive.upbdefs.c
  - src/core/ext/upbdefs-generated/udpa/annotations/status.upbdefs.c
  - src/core/ext/upbdefs-generated/udpa/annotations/versioning.upbdefs.c
  - src/core/ext/upbdefs-generated/udpa/type/v1/typed_struct.upbdefs.c
  - src/core/ext/upbdefs-generated/validate/validate.upbdefs.c
  - src/core/ext/upbdefs-generated/xds/core/v3/authority.upbdefs.c
  - src/core/ext/upbdefs-generated/xds/core/v3/collection_entry.upbdefs.c
  - src/core/ext/upbdefs-generated/xds/core/v3/context_params.upbdefs.c
  - src/core/ext/upbdefs-generated/xds/core/v3/resource.upbdefs.c
  - src/core/ext/upbdefs-generated/xds/core/v3/resource_locator.upbdefs.c
  - src/core/ext/upbdefs-generated/xds/core/v3/resource_name.upbdefs.c
  - src/core/ext/xds/certificate_provider_registry.cc
  - src/core/ext/xds/certificate_provider_store.cc
  - src/core/ext/xds/file_watcher_certificate_provider_factory.cc
  - src/core/ext/xds/xds_api.cc
  - src/core/ext/xds/xds_bootstrap.cc
  - src/core/ext/xds/xds_certificate_provider.cc
  - src/core/ext/xds/xds_client.cc
  - src/core/ext/xds/xds_client_stats.cc
  - src/core/ext/xds/xds_http_fault_filter.cc
  - src/core/ext/xds/xds_http_filters.cc
  - src/core/ext/xds/xds_server_config_fetcher.cc
  - src/core/lib/address_utils/parse_address.cc
  - src/core/lib/address_utils/sockaddr_utils.cc
  - src/core/lib/avl/avl.cc
  - src/core/lib/backoff/backoff.cc
  - src/core/lib/channel/channel_args.cc
  - src/core/lib/channel/channel_stack.cc
  - src/core/lib/channel/channel_stack_builder.cc
  - src/core/lib/channel/channel_trace.cc
  - src/core/lib/channel/channelz.cc
  - src/core/lib/channel/channelz_registry.cc
  - src/core/lib/channel/connected_channel.cc
  - src/core/lib/channel/handshaker.cc
  - src/core/lib/channel/handshaker_registry.cc
  - src/core/lib/channel/status_util.cc
  - src/core/lib/compression/compression.cc
  - src/core/lib/compression/compression_args.cc
  - src/core/lib/compression/compression_internal.cc
  - src/core/lib/compression/message_compress.cc
  - src/core/lib/compression/stream_compression.cc
  - src/core/lib/compression/stream_compression_gzip.cc
  - src/core/lib/compression/stream_compression_identity.cc
  - src/core/lib/config/core_configuration.cc
  - src/core/lib/debug/stats.cc
  - src/core/lib/debug/stats_data.cc
  - src/core/lib/debug/trace.cc
  - src/core/lib/event_engine/endpoint_config.cc
  - src/core/lib/event_engine/event_engine.cc
  - src/core/lib/event_engine/sockaddr.cc
  - src/core/lib/event_engine/uv/impl.cc
  - src/core/lib/http/format_request.cc
  - src/core/lib/http/httpcli.cc
  - src/core/lib/http/httpcli_security_connector.cc
  - src/core/lib/http/parser.cc
  - src/core/lib/iomgr/buffer_list.cc
  - src/core/lib/iomgr/call_combiner.cc
  - src/core/lib/iomgr/cfstream_handle.cc
  - src/core/lib/iomgr/combiner.cc
  - src/core/lib/iomgr/dualstack_socket_posix.cc
  - src/core/lib/iomgr/endpoint.cc
  - src/core/lib/iomgr/endpoint_cfstream.cc
  - src/core/lib/iomgr/endpoint_pair_event_engine.cc
  - src/core/lib/iomgr/endpoint_pair_posix.cc
  - src/core/lib/iomgr/endpoint_pair_windows.cc
  - src/core/lib/iomgr/error.cc
  - src/core/lib/iomgr/error_cfstream.cc
  - src/core/lib/iomgr/ev_apple.cc
  - src/core/lib/iomgr/ev_epoll1_linux.cc
  - src/core/lib/iomgr/ev_epollex_linux.cc
  - src/core/lib/iomgr/ev_poll_posix.cc
  - src/core/lib/iomgr/ev_posix.cc
  - src/core/lib/iomgr/ev_windows.cc
  - src/core/lib/iomgr/event_engine/closure.cc
  - src/core/lib/iomgr/event_engine/endpoint.cc
  - src/core/lib/iomgr/event_engine/iomgr.cc
  - src/core/lib/iomgr/event_engine/pollset.cc
  - src/core/lib/iomgr/event_engine/resolved_address_internal.cc
  - src/core/lib/iomgr/event_engine/resolver.cc
  - src/core/lib/iomgr/event_engine/tcp.cc
  - src/core/lib/iomgr/event_engine/timer.cc
  - src/core/lib/iomgr/exec_ctx.cc
  - src/core/lib/iomgr/executor.cc
  - src/core/lib/iomgr/executor/mpmcqueue.cc
  - src/core/lib/iomgr/executor/threadpool.cc
  - src/core/lib/iomgr/fork_posix.cc
  - src/core/lib/iomgr/fork_windows.cc
  - src/core/lib/iomgr/gethostname_fallback.cc
  - src/core/lib/iomgr/gethostname_host_name_max.cc
  - src/core/lib/iomgr/gethostname_sysconf.cc
  - src/core/lib/iomgr/grpc_if_nametoindex_posix.cc
  - src/core/lib/iomgr/grpc_if_nametoindex_unsupported.cc
  - src/core/lib/iomgr/internal_errqueue.cc
  - src/core/lib/iomgr/iocp_windows.cc
  - src/core/lib/iomgr/iomgr.cc
  - src/core/lib/iomgr/iomgr_custom.cc
  - src/core/lib/iomgr/iomgr_internal.cc
  - src/core/lib/iomgr/iomgr_posix.cc
  - src/core/lib/iomgr/iomgr_posix_cfstream.cc
  - src/core/lib/iomgr/iomgr_windows.cc
  - src/core/lib/iomgr/is_epollexclusive_available.cc
  - src/core/lib/iomgr/load_file.cc
  - src/core/lib/iomgr/lockfree_event.cc
  - src/core/lib/iomgr/polling_entity.cc
  - src/core/lib/iomgr/pollset.cc
  - src/core/lib/iomgr/pollset_custom.cc
  - src/core/lib/iomgr/pollset_set.cc
  - src/core/lib/iomgr/pollset_set_custom.cc
  - src/core/lib/iomgr/pollset_set_windows.cc
  - src/core/lib/iomgr/pollset_windows.cc
  - src/core/lib/iomgr/resolve_address.cc
  - src/core/lib/iomgr/resolve_address_custom.cc
  - src/core/lib/iomgr/resolve_address_posix.cc
  - src/core/lib/iomgr/resolve_address_windows.cc
  - src/core/lib/iomgr/resource_quota.cc
  - src/core/lib/iomgr/socket_factory_posix.cc
  - src/core/lib/iomgr/socket_mutator.cc
  - src/core/lib/iomgr/socket_utils_common_posix.cc
  - src/core/lib/iomgr/socket_utils_linux.cc
  - src/core/lib/iomgr/socket_utils_posix.cc
  - src/core/lib/iomgr/socket_utils_windows.cc
  - src/core/lib/iomgr/socket_windows.cc
  - src/core/lib/iomgr/tcp_client.cc
  - src/core/lib/iomgr/tcp_client_cfstream.cc
  - src/core/lib/iomgr/tcp_client_custom.cc
  - src/core/lib/iomgr/tcp_client_posix.cc
  - src/core/lib/iomgr/tcp_client_windows.cc
  - src/core/lib/iomgr/tcp_custom.cc
  - src/core/lib/iomgr/tcp_posix.cc
  - src/core/lib/iomgr/tcp_server.cc
  - src/core/lib/iomgr/tcp_server_custom.cc
  - src/core/lib/iomgr/tcp_server_posix.cc
  - src/core/lib/iomgr/tcp_server_utils_posix_common.cc
  - src/core/lib/iomgr/tcp_server_utils_posix_ifaddrs.cc
  - src/core/lib/iomgr/tcp_server_utils_posix_noifaddrs.cc
  - src/core/lib/iomgr/tcp_server_windows.cc
  - src/core/lib/iomgr/tcp_windows.cc
  - src/core/lib/iomgr/time_averaged_stats.cc
  - src/core/lib/iomgr/timer.cc
  - src/core/lib/iomgr/timer_custom.cc
  - src/core/lib/iomgr/timer_generic.cc
  - src/core/lib/iomgr/timer_heap.cc
  - src/core/lib/iomgr/timer_manager.cc
  - src/core/lib/iomgr/udp_server.cc
  - src/core/lib/iomgr/unix_sockets_posix.cc
  - src/core/lib/iomgr/unix_sockets_posix_noop.cc
  - src/core/lib/iomgr/wakeup_fd_eventfd.cc
  - src/core/lib/iomgr/wakeup_fd_nospecial.cc
  - src/core/lib/iomgr/wakeup_fd_pipe.cc
  - src/core/lib/iomgr/wakeup_fd_posix.cc
  - src/core/lib/iomgr/work_serializer.cc
  - src/core/lib/json/json_reader.cc
  - src/core/lib/json/json_util.cc
  - src/core/lib/json/json_writer.cc
  - src/core/lib/matchers/matchers.cc
  - src/core/lib/security/authorization/authorization_policy_provider_vtable.cc
  - src/core/lib/security/authorization/evaluate_args.cc
  - src/core/lib/security/authorization/sdk_server_authz_filter.cc
  - src/core/lib/security/context/security_context.cc
  - src/core/lib/security/credentials/alts/alts_credentials.cc
  - src/core/lib/security/credentials/alts/check_gcp_environment.cc
  - src/core/lib/security/credentials/alts/check_gcp_environment_linux.cc
  - src/core/lib/security/credentials/alts/check_gcp_environment_no_op.cc
  - src/core/lib/security/credentials/alts/check_gcp_environment_windows.cc
  - src/core/lib/security/credentials/alts/grpc_alts_credentials_client_options.cc
  - src/core/lib/security/credentials/alts/grpc_alts_credentials_options.cc
  - src/core/lib/security/credentials/alts/grpc_alts_credentials_server_options.cc
  - src/core/lib/security/credentials/composite/composite_credentials.cc
  - src/core/lib/security/credentials/credentials.cc
  - src/core/lib/security/credentials/credentials_metadata.cc
  - src/core/lib/security/credentials/external/aws_external_account_credentials.cc
  - src/core/lib/security/credentials/external/aws_request_signer.cc
  - src/core/lib/security/credentials/external/external_account_credentials.cc
  - src/core/lib/security/credentials/external/file_external_account_credentials.cc
  - src/core/lib/security/credentials/external/url_external_account_credentials.cc
  - src/core/lib/security/credentials/fake/fake_credentials.cc
  - src/core/lib/security/credentials/google_default/credentials_generic.cc
  - src/core/lib/security/credentials/google_default/google_default_credentials.cc
  - src/core/lib/security/credentials/iam/iam_credentials.cc
  - src/core/lib/security/credentials/insecure/insecure_credentials.cc
  - src/core/lib/security/credentials/jwt/json_token.cc
  - src/core/lib/security/credentials/jwt/jwt_credentials.cc
  - src/core/lib/security/credentials/jwt/jwt_verifier.cc
  - src/core/lib/security/credentials/local/local_credentials.cc
  - src/core/lib/security/credentials/oauth2/oauth2_credentials.cc
  - src/core/lib/security/credentials/plugin/plugin_credentials.cc
  - src/core/lib/security/credentials/ssl/ssl_credentials.cc
  - src/core/lib/security/credentials/tls/grpc_tls_certificate_distributor.cc
  - src/core/lib/security/credentials/tls/grpc_tls_certificate_provider.cc
  - src/core/lib/security/credentials/tls/grpc_tls_credentials_options.cc
  - src/core/lib/security/credentials/tls/tls_credentials.cc
  - src/core/lib/security/credentials/tls/tls_utils.cc
  - src/core/lib/security/credentials/xds/xds_credentials.cc
  - src/core/lib/security/security_connector/alts/alts_security_connector.cc
  - src/core/lib/security/security_connector/fake/fake_security_connector.cc
  - src/core/lib/security/security_connector/insecure/insecure_security_connector.cc
  - src/core/lib/security/security_connector/load_system_roots_fallback.cc
  - src/core/lib/security/security_connector/load_system_roots_linux.cc
  - src/core/lib/security/security_connector/local/local_security_connector.cc
  - src/core/lib/security/security_connector/security_connector.cc
  - src/core/lib/security/security_connector/ssl/ssl_security_connector.cc
  - src/core/lib/security/security_connector/ssl_utils.cc
  - src/core/lib/security/security_connector/ssl_utils_config.cc
  - src/core/lib/security/security_connector/tls/tls_security_connector.cc
  - src/core/lib/security/transport/client_auth_filter.cc
  - src/core/lib/security/transport/secure_endpoint.cc
  - src/core/lib/security/transport/security_handshaker.cc
  - src/core/lib/security/transport/server_auth_filter.cc
  - src/core/lib/security/transport/tsi_error.cc
  - src/core/lib/security/util/json_util.cc
  - src/core/lib/slice/b64.cc
  - src/core/lib/slice/percent_encoding.cc
  - src/core/lib/slice/slice.cc
  - src/core/lib/slice/slice_api.cc
  - src/core/lib/slice/slice_buffer.cc
  - src/core/lib/slice/slice_intern.cc
  - src/core/lib/slice/slice_refcount.cc
  - src/core/lib/slice/slice_split.cc
  - src/core/lib/slice/slice_string_helpers.cc
  - src/core/lib/slice/static_slice.cc
  - src/core/lib/surface/api_trace.cc
  - src/core/lib/surface/byte_buffer.cc
  - src/core/lib/surface/byte_buffer_reader.cc
  - src/core/lib/surface/call.cc
  - src/core/lib/surface/call_details.cc
  - src/core/lib/surface/call_log_batch.cc
  - src/core/lib/surface/channel.cc
  - src/core/lib/surface/channel_init.cc
  - src/core/lib/surface/channel_ping.cc
  - src/core/lib/surface/channel_stack_type.cc
  - src/core/lib/surface/completion_queue.cc
  - src/core/lib/surface/completion_queue_factory.cc
  - src/core/lib/surface/event_string.cc
  - src/core/lib/surface/init.cc
  - src/core/lib/surface/init_secure.cc
  - src/core/lib/surface/lame_client.cc
  - src/core/lib/surface/metadata_array.cc
  - src/core/lib/surface/server.cc
  - src/core/lib/surface/validate_metadata.cc
  - src/core/lib/surface/version.cc
  - src/core/lib/transport/authority_override.cc
  - src/core/lib/transport/bdp_estimator.cc
  - src/core/lib/transport/byte_stream.cc
  - src/core/lib/transport/connectivity_state.cc
  - src/core/lib/transport/error_utils.cc
  - src/core/lib/transport/metadata.cc
  - src/core/lib/transport/metadata_batch.cc
  - src/core/lib/transport/pid_controller.cc
  - src/core/lib/transport/static_metadata.cc
  - src/core/lib/transport/status_conversion.cc
  - src/core/lib/transport/status_metadata.cc
  - src/core/lib/transport/timeout_encoding.cc
  - src/core/lib/transport/transport.cc
  - src/core/lib/transport/transport_op_string.cc
  - src/core/lib/uri/uri_parser.cc
  - src/core/plugin_registry/grpc_plugin_registry.cc
  - src/core/tsi/alts/crypt/aes_gcm.cc
  - src/core/tsi/alts/crypt/gsec.cc
  - src/core/tsi/alts/frame_protector/alts_counter.cc
  - src/core/tsi/alts/frame_protector/alts_crypter.cc
  - src/core/tsi/alts/frame_protector/alts_frame_protector.cc
  - src/core/tsi/alts/frame_protector/alts_record_protocol_crypter_common.cc
  - src/core/tsi/alts/frame_protector/alts_seal_privacy_integrity_crypter.cc
  - src/core/tsi/alts/frame_protector/alts_unseal_privacy_integrity_crypter.cc
  - src/core/tsi/alts/frame_protector/frame_handler.cc
  - src/core/tsi/alts/handshaker/alts_handshaker_client.cc
  - src/core/tsi/alts/handshaker/alts_shared_resource.cc
  - src/core/tsi/alts/handshaker/alts_tsi_handshaker.cc
  - src/core/tsi/alts/handshaker/alts_tsi_utils.cc
  - src/core/tsi/alts/handshaker/transport_security_common_api.cc
  - src/core/tsi/alts/zero_copy_frame_protector/alts_grpc_integrity_only_record_protocol.cc
  - src/core/tsi/alts/zero_copy_frame_protector/alts_grpc_privacy_integrity_record_protocol.cc
  - src/core/tsi/alts/zero_copy_frame_protector/alts_grpc_record_protocol_common.cc
  - src/core/tsi/alts/zero_copy_frame_protector/alts_iovec_record_protocol.cc
  - src/core/tsi/alts/zero_copy_frame_protector/alts_zero_copy_grpc_protector.cc
  - src/core/tsi/fake_transport_security.cc
  - src/core/tsi/local_transport_security.cc
  - src/core/tsi/ssl/session_cache/ssl_session_boringssl.cc
  - src/core/tsi/ssl/session_cache/ssl_session_cache.cc
  - src/core/tsi/ssl/session_cache/ssl_session_openssl.cc
  - src/core/tsi/ssl_transport_security.cc
  - src/core/tsi/transport_security.cc
  - src/core/tsi/transport_security_grpc.cc
  deps:
  - absl/container:flat_hash_map
  - absl/container:inlined_vector
  - absl/functional:bind_front
  - absl/status:statusor
  - absl/types:variant
  - gpr
  - libssl
  - address_sorting
  baselib: true
  generate_plugin_registry: true
- name: grpc_csharp_ext
  build: all
  language: c
  public_headers: []
  headers: []
  src:
  - src/csharp/ext/grpc_csharp_ext.c
  deps:
  - grpc
- name: grpc_test_util
  build: private
  language: c
  public_headers: []
  headers:
  - test/core/util/cmdline.h
  - test/core/util/evaluate_args_test_util.h
  - test/core/util/fuzzer_util.h
  - test/core/util/grpc_profiler.h
  - test/core/util/histogram.h
  - test/core/util/memory_counters.h
  - test/core/util/mock_authorization_endpoint.h
  - test/core/util/mock_endpoint.h
  - test/core/util/parse_hexstring.h
  - test/core/util/passthru_endpoint.h
  - test/core/util/port.h
  - test/core/util/port_server_client.h
  - test/core/util/reconnect_server.h
  - test/core/util/resolve_localhost_ip46.h
  - test/core/util/resource_user_util.h
  - test/core/util/slice_splitter.h
  - test/core/util/stack_tracer.h
  - test/core/util/subprocess.h
  - test/core/util/test_config.h
  - test/core/util/test_tcp_server.h
  - test/core/util/tls_utils.h
  - test/core/util/tracer_util.h
  - test/core/util/trickle_endpoint.h
  src:
  - test/core/util/cmdline.cc
  - test/core/util/fuzzer_util.cc
  - test/core/util/grpc_profiler.cc
  - test/core/util/histogram.cc
  - test/core/util/memory_counters.cc
  - test/core/util/mock_endpoint.cc
  - test/core/util/parse_hexstring.cc
  - test/core/util/passthru_endpoint.cc
  - test/core/util/port.cc
  - test/core/util/port_isolated_runtime_environment.cc
  - test/core/util/port_server_client.cc
  - test/core/util/reconnect_server.cc
  - test/core/util/resolve_localhost_ip46.cc
  - test/core/util/resource_user_util.cc
  - test/core/util/slice_splitter.cc
  - test/core/util/stack_tracer.cc
  - test/core/util/subprocess_posix.cc
  - test/core/util/subprocess_windows.cc
  - test/core/util/test_config.cc
  - test/core/util/test_tcp_server.cc
  - test/core/util/tls_utils.cc
  - test/core/util/tracer_util.cc
  - test/core/util/trickle_endpoint.cc
  deps:
  - absl/debugging:failure_signal_handler
  - absl/debugging:stacktrace
  - absl/debugging:symbolize
  - grpc
- name: grpc_test_util_unsecure
  build: private
  language: c
  public_headers: []
  headers:
  - test/core/util/cmdline.h
  - test/core/util/evaluate_args_test_util.h
  - test/core/util/fuzzer_util.h
  - test/core/util/grpc_profiler.h
  - test/core/util/histogram.h
  - test/core/util/memory_counters.h
  - test/core/util/mock_authorization_endpoint.h
  - test/core/util/mock_endpoint.h
  - test/core/util/parse_hexstring.h
  - test/core/util/passthru_endpoint.h
  - test/core/util/port.h
  - test/core/util/port_server_client.h
  - test/core/util/reconnect_server.h
  - test/core/util/resolve_localhost_ip46.h
  - test/core/util/resource_user_util.h
  - test/core/util/slice_splitter.h
  - test/core/util/stack_tracer.h
  - test/core/util/subprocess.h
  - test/core/util/test_config.h
  - test/core/util/test_tcp_server.h
  - test/core/util/tracer_util.h
  - test/core/util/trickle_endpoint.h
  src:
  - test/core/util/cmdline.cc
  - test/core/util/fuzzer_util.cc
  - test/core/util/grpc_profiler.cc
  - test/core/util/histogram.cc
  - test/core/util/memory_counters.cc
  - test/core/util/mock_endpoint.cc
  - test/core/util/parse_hexstring.cc
  - test/core/util/passthru_endpoint.cc
  - test/core/util/port.cc
  - test/core/util/port_isolated_runtime_environment.cc
  - test/core/util/port_server_client.cc
  - test/core/util/reconnect_server.cc
  - test/core/util/resolve_localhost_ip46.cc
  - test/core/util/resource_user_util.cc
  - test/core/util/slice_splitter.cc
  - test/core/util/stack_tracer.cc
  - test/core/util/subprocess_posix.cc
  - test/core/util/subprocess_windows.cc
  - test/core/util/test_config.cc
  - test/core/util/test_tcp_server.cc
  - test/core/util/tracer_util.cc
  - test/core/util/trickle_endpoint.cc
  deps:
  - absl/debugging:failure_signal_handler
  - absl/debugging:stacktrace
  - absl/debugging:symbolize
  - grpc_unsecure
- name: grpc_unsecure
  build: all
  language: c
  public_headers:
  - include/grpc/byte_buffer.h
  - include/grpc/byte_buffer_reader.h
  - include/grpc/census.h
  - include/grpc/compression.h
  - include/grpc/event_engine/endpoint_config.h
  - include/grpc/event_engine/event_engine.h
  - include/grpc/event_engine/port.h
  - include/grpc/event_engine/slice_allocator.h
  - include/grpc/fork.h
  - include/grpc/grpc.h
  - include/grpc/grpc_posix.h
  - include/grpc/grpc_security_constants.h
  - include/grpc/load_reporting.h
  - include/grpc/slice.h
  - include/grpc/slice_buffer.h
  - include/grpc/status.h
  - include/grpc/support/workaround_list.h
  headers:
  - src/core/ext/filters/client_channel/backend_metric.h
  - src/core/ext/filters/client_channel/backup_poller.h
  - src/core/ext/filters/client_channel/client_channel.h
  - src/core/ext/filters/client_channel/client_channel_channelz.h
  - src/core/ext/filters/client_channel/client_channel_factory.h
  - src/core/ext/filters/client_channel/config_selector.h
  - src/core/ext/filters/client_channel/connector.h
  - src/core/ext/filters/client_channel/dynamic_filters.h
  - src/core/ext/filters/client_channel/global_subchannel_pool.h
  - src/core/ext/filters/client_channel/health/health_check_client.h
  - src/core/ext/filters/client_channel/http_connect_handshaker.h
  - src/core/ext/filters/client_channel/http_proxy.h
  - src/core/ext/filters/client_channel/lb_policy.h
  - src/core/ext/filters/client_channel/lb_policy/address_filtering.h
  - src/core/ext/filters/client_channel/lb_policy/child_policy_handler.h
  - src/core/ext/filters/client_channel/lb_policy/grpclb/client_load_reporting_filter.h
  - src/core/ext/filters/client_channel/lb_policy/grpclb/grpclb.h
  - src/core/ext/filters/client_channel/lb_policy/grpclb/grpclb_balancer_addresses.h
  - src/core/ext/filters/client_channel/lb_policy/grpclb/grpclb_channel.h
  - src/core/ext/filters/client_channel/lb_policy/grpclb/grpclb_client_stats.h
  - src/core/ext/filters/client_channel/lb_policy/grpclb/load_balancer_api.h
  - src/core/ext/filters/client_channel/lb_policy/ring_hash/ring_hash.h
  - src/core/ext/filters/client_channel/lb_policy/subchannel_list.h
  - src/core/ext/filters/client_channel/lb_policy_factory.h
  - src/core/ext/filters/client_channel/lb_policy_registry.h
  - src/core/ext/filters/client_channel/local_subchannel_pool.h
  - src/core/ext/filters/client_channel/proxy_mapper.h
  - src/core/ext/filters/client_channel/proxy_mapper_registry.h
  - src/core/ext/filters/client_channel/resolver.h
  - src/core/ext/filters/client_channel/resolver/dns/c_ares/grpc_ares_ev_driver.h
  - src/core/ext/filters/client_channel/resolver/dns/c_ares/grpc_ares_wrapper.h
  - src/core/ext/filters/client_channel/resolver/dns/dns_resolver_selection.h
  - src/core/ext/filters/client_channel/resolver/fake/fake_resolver.h
  - src/core/ext/filters/client_channel/resolver_factory.h
  - src/core/ext/filters/client_channel/resolver_registry.h
  - src/core/ext/filters/client_channel/resolver_result_parsing.h
  - src/core/ext/filters/client_channel/retry_filter.h
  - src/core/ext/filters/client_channel/retry_service_config.h
  - src/core/ext/filters/client_channel/retry_throttle.h
  - src/core/ext/filters/client_channel/server_address.h
  - src/core/ext/filters/client_channel/service_config.h
  - src/core/ext/filters/client_channel/service_config_call_data.h
  - src/core/ext/filters/client_channel/service_config_parser.h
  - src/core/ext/filters/client_channel/subchannel.h
  - src/core/ext/filters/client_channel/subchannel_interface.h
  - src/core/ext/filters/client_channel/subchannel_pool_interface.h
  - src/core/ext/filters/deadline/deadline_filter.h
  - src/core/ext/filters/fault_injection/fault_injection_filter.h
  - src/core/ext/filters/fault_injection/service_config_parser.h
  - src/core/ext/filters/http/client/http_client_filter.h
  - src/core/ext/filters/http/client_authority_filter.h
  - src/core/ext/filters/http/message_compress/message_compress_filter.h
  - src/core/ext/filters/http/message_compress/message_decompress_filter.h
  - src/core/ext/filters/http/server/http_server_filter.h
  - src/core/ext/filters/max_age/max_age_filter.h
  - src/core/ext/filters/message_size/message_size_filter.h
  - src/core/ext/filters/workarounds/workaround_cronet_compression_filter.h
  - src/core/ext/filters/workarounds/workaround_utils.h
  - src/core/ext/transport/chttp2/alpn/alpn.h
  - src/core/ext/transport/chttp2/client/authority.h
  - src/core/ext/transport/chttp2/client/chttp2_connector.h
  - src/core/ext/transport/chttp2/server/chttp2_server.h
  - src/core/ext/transport/chttp2/transport/bin_decoder.h
  - src/core/ext/transport/chttp2/transport/bin_encoder.h
  - src/core/ext/transport/chttp2/transport/chttp2_slice_allocator.h
  - src/core/ext/transport/chttp2/transport/chttp2_transport.h
  - src/core/ext/transport/chttp2/transport/context_list.h
  - src/core/ext/transport/chttp2/transport/flow_control.h
  - src/core/ext/transport/chttp2/transport/frame.h
  - src/core/ext/transport/chttp2/transport/frame_data.h
  - src/core/ext/transport/chttp2/transport/frame_goaway.h
  - src/core/ext/transport/chttp2/transport/frame_ping.h
  - src/core/ext/transport/chttp2/transport/frame_rst_stream.h
  - src/core/ext/transport/chttp2/transport/frame_settings.h
  - src/core/ext/transport/chttp2/transport/frame_window_update.h
  - src/core/ext/transport/chttp2/transport/hpack_constants.h
  - src/core/ext/transport/chttp2/transport/hpack_encoder.h
  - src/core/ext/transport/chttp2/transport/hpack_encoder_index.h
  - src/core/ext/transport/chttp2/transport/hpack_encoder_table.h
  - src/core/ext/transport/chttp2/transport/hpack_parser.h
  - src/core/ext/transport/chttp2/transport/hpack_parser_table.h
  - src/core/ext/transport/chttp2/transport/hpack_utils.h
  - src/core/ext/transport/chttp2/transport/http2_settings.h
  - src/core/ext/transport/chttp2/transport/huffsyms.h
  - src/core/ext/transport/chttp2/transport/incoming_metadata.h
  - src/core/ext/transport/chttp2/transport/internal.h
  - src/core/ext/transport/chttp2/transport/popularity_count.h
  - src/core/ext/transport/chttp2/transport/stream_map.h
  - src/core/ext/transport/chttp2/transport/varint.h
  - src/core/ext/transport/inproc/inproc_transport.h
  - src/core/ext/upb-generated/src/proto/grpc/health/v1/health.upb.h
  - src/core/ext/upb-generated/src/proto/grpc/lb/v1/load_balancer.upb.h
  - src/core/ext/upb-generated/udpa/data/orca/v1/orca_load_report.upb.h
  - src/core/ext/upb-generated/validate/validate.upb.h
  - src/core/lib/address_utils/parse_address.h
  - src/core/lib/address_utils/sockaddr_utils.h
  - src/core/lib/avl/avl.h
  - src/core/lib/backoff/backoff.h
  - src/core/lib/channel/call_tracer.h
  - src/core/lib/channel/channel_args.h
  - src/core/lib/channel/channel_stack.h
  - src/core/lib/channel/channel_stack_builder.h
  - src/core/lib/channel/channel_trace.h
  - src/core/lib/channel/channelz.h
  - src/core/lib/channel/channelz_registry.h
  - src/core/lib/channel/connected_channel.h
  - src/core/lib/channel/context.h
  - src/core/lib/channel/handshaker.h
  - src/core/lib/channel/handshaker_factory.h
  - src/core/lib/channel/handshaker_registry.h
  - src/core/lib/channel/status_util.h
  - src/core/lib/compression/algorithm_metadata.h
  - src/core/lib/compression/compression_args.h
  - src/core/lib/compression/compression_internal.h
  - src/core/lib/compression/message_compress.h
  - src/core/lib/compression/stream_compression.h
  - src/core/lib/compression/stream_compression_gzip.h
  - src/core/lib/compression/stream_compression_identity.h
  - src/core/lib/config/core_configuration.h
  - src/core/lib/debug/stats.h
  - src/core/lib/debug/stats_data.h
  - src/core/lib/debug/trace.h
  - src/core/lib/event_engine/endpoint_config_internal.h
  - src/core/lib/event_engine/sockaddr.h
  - src/core/lib/event_engine/uv/libuv_event_engine.h
  - src/core/lib/gprpp/atomic_utils.h
  - src/core/lib/gprpp/bitset.h
  - src/core/lib/gprpp/dual_ref_counted.h
  - src/core/lib/gprpp/match.h
  - src/core/lib/gprpp/orphanable.h
  - src/core/lib/gprpp/overload.h
  - src/core/lib/gprpp/ref_counted.h
  - src/core/lib/gprpp/ref_counted_ptr.h
  - src/core/lib/http/format_request.h
  - src/core/lib/http/httpcli.h
  - src/core/lib/http/parser.h
  - src/core/lib/iomgr/block_annotate.h
  - src/core/lib/iomgr/buffer_list.h
  - src/core/lib/iomgr/call_combiner.h
  - src/core/lib/iomgr/cfstream_handle.h
  - src/core/lib/iomgr/closure.h
  - src/core/lib/iomgr/combiner.h
  - src/core/lib/iomgr/dynamic_annotations.h
  - src/core/lib/iomgr/endpoint.h
  - src/core/lib/iomgr/endpoint_cfstream.h
  - src/core/lib/iomgr/endpoint_pair.h
  - src/core/lib/iomgr/error.h
  - src/core/lib/iomgr/error_cfstream.h
  - src/core/lib/iomgr/error_internal.h
  - src/core/lib/iomgr/ev_apple.h
  - src/core/lib/iomgr/ev_epoll1_linux.h
  - src/core/lib/iomgr/ev_epollex_linux.h
  - src/core/lib/iomgr/ev_poll_posix.h
  - src/core/lib/iomgr/ev_posix.h
  - src/core/lib/iomgr/event_engine/closure.h
  - src/core/lib/iomgr/event_engine/endpoint.h
  - src/core/lib/iomgr/event_engine/iomgr.h
  - src/core/lib/iomgr/event_engine/pollset.h
  - src/core/lib/iomgr/event_engine/promise.h
  - src/core/lib/iomgr/event_engine/resolved_address_internal.h
  - src/core/lib/iomgr/exec_ctx.h
  - src/core/lib/iomgr/executor.h
  - src/core/lib/iomgr/executor/mpmcqueue.h
  - src/core/lib/iomgr/executor/threadpool.h
  - src/core/lib/iomgr/gethostname.h
  - src/core/lib/iomgr/grpc_if_nametoindex.h
  - src/core/lib/iomgr/internal_errqueue.h
  - src/core/lib/iomgr/iocp_windows.h
  - src/core/lib/iomgr/iomgr.h
  - src/core/lib/iomgr/iomgr_custom.h
  - src/core/lib/iomgr/iomgr_internal.h
  - src/core/lib/iomgr/is_epollexclusive_available.h
  - src/core/lib/iomgr/load_file.h
  - src/core/lib/iomgr/lockfree_event.h
  - src/core/lib/iomgr/nameser.h
  - src/core/lib/iomgr/polling_entity.h
  - src/core/lib/iomgr/pollset.h
  - src/core/lib/iomgr/pollset_custom.h
  - src/core/lib/iomgr/pollset_set.h
  - src/core/lib/iomgr/pollset_set_custom.h
  - src/core/lib/iomgr/pollset_set_windows.h
  - src/core/lib/iomgr/pollset_windows.h
  - src/core/lib/iomgr/port.h
  - src/core/lib/iomgr/python_util.h
  - src/core/lib/iomgr/resolve_address.h
  - src/core/lib/iomgr/resolve_address_custom.h
  - src/core/lib/iomgr/resource_quota.h
  - src/core/lib/iomgr/sockaddr.h
  - src/core/lib/iomgr/sockaddr_posix.h
  - src/core/lib/iomgr/sockaddr_windows.h
  - src/core/lib/iomgr/socket_factory_posix.h
  - src/core/lib/iomgr/socket_mutator.h
  - src/core/lib/iomgr/socket_utils.h
  - src/core/lib/iomgr/socket_utils_posix.h
  - src/core/lib/iomgr/socket_windows.h
  - src/core/lib/iomgr/sys_epoll_wrapper.h
  - src/core/lib/iomgr/tcp_client.h
  - src/core/lib/iomgr/tcp_client_posix.h
  - src/core/lib/iomgr/tcp_custom.h
  - src/core/lib/iomgr/tcp_posix.h
  - src/core/lib/iomgr/tcp_server.h
  - src/core/lib/iomgr/tcp_server_utils_posix.h
  - src/core/lib/iomgr/tcp_windows.h
  - src/core/lib/iomgr/time_averaged_stats.h
  - src/core/lib/iomgr/timer.h
  - src/core/lib/iomgr/timer_custom.h
  - src/core/lib/iomgr/timer_generic.h
  - src/core/lib/iomgr/timer_heap.h
  - src/core/lib/iomgr/timer_manager.h
  - src/core/lib/iomgr/udp_server.h
  - src/core/lib/iomgr/unix_sockets_posix.h
  - src/core/lib/iomgr/wakeup_fd_pipe.h
  - src/core/lib/iomgr/wakeup_fd_posix.h
  - src/core/lib/iomgr/work_serializer.h
  - src/core/lib/json/json.h
  - src/core/lib/json/json_util.h
  - src/core/lib/slice/b64.h
  - src/core/lib/slice/percent_encoding.h
  - src/core/lib/slice/slice_internal.h
  - src/core/lib/slice/slice_refcount.h
  - src/core/lib/slice/slice_refcount_base.h
  - src/core/lib/slice/slice_split.h
  - src/core/lib/slice/slice_string_helpers.h
  - src/core/lib/slice/slice_utils.h
  - src/core/lib/slice/static_slice.h
  - src/core/lib/surface/api_trace.h
  - src/core/lib/surface/call.h
  - src/core/lib/surface/call_test_only.h
  - src/core/lib/surface/channel.h
  - src/core/lib/surface/channel_init.h
  - src/core/lib/surface/channel_stack_type.h
  - src/core/lib/surface/completion_queue.h
  - src/core/lib/surface/completion_queue_factory.h
  - src/core/lib/surface/event_string.h
  - src/core/lib/surface/init.h
  - src/core/lib/surface/lame_client.h
  - src/core/lib/surface/server.h
  - src/core/lib/surface/validate_metadata.h
  - src/core/lib/transport/authority_override.h
  - src/core/lib/transport/bdp_estimator.h
  - src/core/lib/transport/byte_stream.h
  - src/core/lib/transport/connectivity_state.h
  - src/core/lib/transport/error_utils.h
  - src/core/lib/transport/http2_errors.h
  - src/core/lib/transport/metadata.h
  - src/core/lib/transport/metadata_batch.h
  - src/core/lib/transport/pid_controller.h
  - src/core/lib/transport/static_metadata.h
  - src/core/lib/transport/status_conversion.h
  - src/core/lib/transport/status_metadata.h
  - src/core/lib/transport/timeout_encoding.h
  - src/core/lib/transport/transport.h
  - src/core/lib/transport/transport_impl.h
  - src/core/lib/uri/uri_parser.h
  - third_party/xxhash/xxhash.h
  src:
  - src/core/ext/filters/census/grpc_context.cc
  - src/core/ext/filters/client_channel/backend_metric.cc
  - src/core/ext/filters/client_channel/backup_poller.cc
  - src/core/ext/filters/client_channel/channel_connectivity.cc
  - src/core/ext/filters/client_channel/client_channel.cc
  - src/core/ext/filters/client_channel/client_channel_channelz.cc
  - src/core/ext/filters/client_channel/client_channel_factory.cc
  - src/core/ext/filters/client_channel/client_channel_plugin.cc
  - src/core/ext/filters/client_channel/config_selector.cc
  - src/core/ext/filters/client_channel/dynamic_filters.cc
  - src/core/ext/filters/client_channel/global_subchannel_pool.cc
  - src/core/ext/filters/client_channel/health/health_check_client.cc
  - src/core/ext/filters/client_channel/http_connect_handshaker.cc
  - src/core/ext/filters/client_channel/http_proxy.cc
  - src/core/ext/filters/client_channel/lb_policy.cc
  - src/core/ext/filters/client_channel/lb_policy/address_filtering.cc
  - src/core/ext/filters/client_channel/lb_policy/child_policy_handler.cc
  - src/core/ext/filters/client_channel/lb_policy/grpclb/client_load_reporting_filter.cc
  - src/core/ext/filters/client_channel/lb_policy/grpclb/grpclb.cc
  - src/core/ext/filters/client_channel/lb_policy/grpclb/grpclb_balancer_addresses.cc
  - src/core/ext/filters/client_channel/lb_policy/grpclb/grpclb_channel.cc
  - src/core/ext/filters/client_channel/lb_policy/grpclb/grpclb_client_stats.cc
  - src/core/ext/filters/client_channel/lb_policy/grpclb/load_balancer_api.cc
  - src/core/ext/filters/client_channel/lb_policy/pick_first/pick_first.cc
  - src/core/ext/filters/client_channel/lb_policy/priority/priority.cc
  - src/core/ext/filters/client_channel/lb_policy/ring_hash/ring_hash.cc
  - src/core/ext/filters/client_channel/lb_policy/round_robin/round_robin.cc
  - src/core/ext/filters/client_channel/lb_policy/weighted_target/weighted_target.cc
  - src/core/ext/filters/client_channel/lb_policy_registry.cc
  - src/core/ext/filters/client_channel/local_subchannel_pool.cc
  - src/core/ext/filters/client_channel/proxy_mapper_registry.cc
  - src/core/ext/filters/client_channel/resolver.cc
  - src/core/ext/filters/client_channel/resolver/dns/c_ares/dns_resolver_ares.cc
  - src/core/ext/filters/client_channel/resolver/dns/c_ares/grpc_ares_ev_driver_event_engine.cc
  - src/core/ext/filters/client_channel/resolver/dns/c_ares/grpc_ares_ev_driver_posix.cc
  - src/core/ext/filters/client_channel/resolver/dns/c_ares/grpc_ares_ev_driver_windows.cc
  - src/core/ext/filters/client_channel/resolver/dns/c_ares/grpc_ares_wrapper.cc
  - src/core/ext/filters/client_channel/resolver/dns/c_ares/grpc_ares_wrapper_event_engine.cc
  - src/core/ext/filters/client_channel/resolver/dns/c_ares/grpc_ares_wrapper_posix.cc
  - src/core/ext/filters/client_channel/resolver/dns/c_ares/grpc_ares_wrapper_windows.cc
  - src/core/ext/filters/client_channel/resolver/dns/dns_resolver_selection.cc
  - src/core/ext/filters/client_channel/resolver/dns/native/dns_resolver.cc
  - src/core/ext/filters/client_channel/resolver/fake/fake_resolver.cc
  - src/core/ext/filters/client_channel/resolver/sockaddr/sockaddr_resolver.cc
  - src/core/ext/filters/client_channel/resolver_registry.cc
  - src/core/ext/filters/client_channel/resolver_result_parsing.cc
  - src/core/ext/filters/client_channel/retry_filter.cc
  - src/core/ext/filters/client_channel/retry_service_config.cc
  - src/core/ext/filters/client_channel/retry_throttle.cc
  - src/core/ext/filters/client_channel/server_address.cc
  - src/core/ext/filters/client_channel/service_config.cc
  - src/core/ext/filters/client_channel/service_config_channel_arg_filter.cc
  - src/core/ext/filters/client_channel/service_config_parser.cc
  - src/core/ext/filters/client_channel/subchannel.cc
  - src/core/ext/filters/client_channel/subchannel_pool_interface.cc
  - src/core/ext/filters/client_idle/client_idle_filter.cc
  - src/core/ext/filters/deadline/deadline_filter.cc
  - src/core/ext/filters/fault_injection/fault_injection_filter.cc
  - src/core/ext/filters/fault_injection/service_config_parser.cc
  - src/core/ext/filters/http/client/http_client_filter.cc
  - src/core/ext/filters/http/client_authority_filter.cc
  - src/core/ext/filters/http/http_filters_plugin.cc
  - src/core/ext/filters/http/message_compress/message_compress_filter.cc
  - src/core/ext/filters/http/message_compress/message_decompress_filter.cc
  - src/core/ext/filters/http/server/http_server_filter.cc
  - src/core/ext/filters/max_age/max_age_filter.cc
  - src/core/ext/filters/message_size/message_size_filter.cc
  - src/core/ext/filters/workarounds/workaround_cronet_compression_filter.cc
  - src/core/ext/filters/workarounds/workaround_utils.cc
  - src/core/ext/transport/chttp2/alpn/alpn.cc
  - src/core/ext/transport/chttp2/client/authority.cc
  - src/core/ext/transport/chttp2/client/chttp2_connector.cc
  - src/core/ext/transport/chttp2/client/insecure/channel_create.cc
  - src/core/ext/transport/chttp2/client/insecure/channel_create_posix.cc
  - src/core/ext/transport/chttp2/server/chttp2_server.cc
  - src/core/ext/transport/chttp2/server/insecure/server_chttp2.cc
  - src/core/ext/transport/chttp2/server/insecure/server_chttp2_posix.cc
  - src/core/ext/transport/chttp2/transport/bin_decoder.cc
  - src/core/ext/transport/chttp2/transport/bin_encoder.cc
  - src/core/ext/transport/chttp2/transport/chttp2_plugin.cc
  - src/core/ext/transport/chttp2/transport/chttp2_slice_allocator.cc
  - src/core/ext/transport/chttp2/transport/chttp2_transport.cc
  - src/core/ext/transport/chttp2/transport/context_list.cc
  - src/core/ext/transport/chttp2/transport/flow_control.cc
  - src/core/ext/transport/chttp2/transport/frame_data.cc
  - src/core/ext/transport/chttp2/transport/frame_goaway.cc
  - src/core/ext/transport/chttp2/transport/frame_ping.cc
  - src/core/ext/transport/chttp2/transport/frame_rst_stream.cc
  - src/core/ext/transport/chttp2/transport/frame_settings.cc
  - src/core/ext/transport/chttp2/transport/frame_window_update.cc
  - src/core/ext/transport/chttp2/transport/hpack_encoder.cc
  - src/core/ext/transport/chttp2/transport/hpack_encoder_table.cc
  - src/core/ext/transport/chttp2/transport/hpack_parser.cc
  - src/core/ext/transport/chttp2/transport/hpack_parser_table.cc
  - src/core/ext/transport/chttp2/transport/hpack_utils.cc
  - src/core/ext/transport/chttp2/transport/http2_settings.cc
  - src/core/ext/transport/chttp2/transport/huffsyms.cc
  - src/core/ext/transport/chttp2/transport/incoming_metadata.cc
  - src/core/ext/transport/chttp2/transport/parsing.cc
  - src/core/ext/transport/chttp2/transport/stream_lists.cc
  - src/core/ext/transport/chttp2/transport/stream_map.cc
  - src/core/ext/transport/chttp2/transport/varint.cc
  - src/core/ext/transport/chttp2/transport/writing.cc
  - src/core/ext/transport/inproc/inproc_plugin.cc
  - src/core/ext/transport/inproc/inproc_transport.cc
  - src/core/ext/upb-generated/src/proto/grpc/health/v1/health.upb.c
  - src/core/ext/upb-generated/src/proto/grpc/lb/v1/load_balancer.upb.c
  - src/core/ext/upb-generated/udpa/data/orca/v1/orca_load_report.upb.c
  - src/core/ext/upb-generated/validate/validate.upb.c
  - src/core/lib/address_utils/parse_address.cc
  - src/core/lib/address_utils/sockaddr_utils.cc
  - src/core/lib/avl/avl.cc
  - src/core/lib/backoff/backoff.cc
  - src/core/lib/channel/channel_args.cc
  - src/core/lib/channel/channel_stack.cc
  - src/core/lib/channel/channel_stack_builder.cc
  - src/core/lib/channel/channel_trace.cc
  - src/core/lib/channel/channelz.cc
  - src/core/lib/channel/channelz_registry.cc
  - src/core/lib/channel/connected_channel.cc
  - src/core/lib/channel/handshaker.cc
  - src/core/lib/channel/handshaker_registry.cc
  - src/core/lib/channel/status_util.cc
  - src/core/lib/compression/compression.cc
  - src/core/lib/compression/compression_args.cc
  - src/core/lib/compression/compression_internal.cc
  - src/core/lib/compression/message_compress.cc
  - src/core/lib/compression/stream_compression.cc
  - src/core/lib/compression/stream_compression_gzip.cc
  - src/core/lib/compression/stream_compression_identity.cc
  - src/core/lib/config/core_configuration.cc
  - src/core/lib/debug/stats.cc
  - src/core/lib/debug/stats_data.cc
  - src/core/lib/debug/trace.cc
  - src/core/lib/event_engine/endpoint_config.cc
  - src/core/lib/event_engine/event_engine.cc
  - src/core/lib/event_engine/sockaddr.cc
  - src/core/lib/event_engine/uv/impl.cc
  - src/core/lib/http/format_request.cc
  - src/core/lib/http/httpcli.cc
  - src/core/lib/http/parser.cc
  - src/core/lib/iomgr/buffer_list.cc
  - src/core/lib/iomgr/call_combiner.cc
  - src/core/lib/iomgr/cfstream_handle.cc
  - src/core/lib/iomgr/combiner.cc
  - src/core/lib/iomgr/dualstack_socket_posix.cc
  - src/core/lib/iomgr/endpoint.cc
  - src/core/lib/iomgr/endpoint_cfstream.cc
  - src/core/lib/iomgr/endpoint_pair_event_engine.cc
  - src/core/lib/iomgr/endpoint_pair_posix.cc
  - src/core/lib/iomgr/endpoint_pair_windows.cc
  - src/core/lib/iomgr/error.cc
  - src/core/lib/iomgr/error_cfstream.cc
  - src/core/lib/iomgr/ev_apple.cc
  - src/core/lib/iomgr/ev_epoll1_linux.cc
  - src/core/lib/iomgr/ev_epollex_linux.cc
  - src/core/lib/iomgr/ev_poll_posix.cc
  - src/core/lib/iomgr/ev_posix.cc
  - src/core/lib/iomgr/ev_windows.cc
  - src/core/lib/iomgr/event_engine/closure.cc
  - src/core/lib/iomgr/event_engine/endpoint.cc
  - src/core/lib/iomgr/event_engine/iomgr.cc
  - src/core/lib/iomgr/event_engine/pollset.cc
  - src/core/lib/iomgr/event_engine/resolved_address_internal.cc
  - src/core/lib/iomgr/event_engine/resolver.cc
  - src/core/lib/iomgr/event_engine/tcp.cc
  - src/core/lib/iomgr/event_engine/timer.cc
  - src/core/lib/iomgr/exec_ctx.cc
  - src/core/lib/iomgr/executor.cc
  - src/core/lib/iomgr/executor/mpmcqueue.cc
  - src/core/lib/iomgr/executor/threadpool.cc
  - src/core/lib/iomgr/fork_posix.cc
  - src/core/lib/iomgr/fork_windows.cc
  - src/core/lib/iomgr/gethostname_fallback.cc
  - src/core/lib/iomgr/gethostname_host_name_max.cc
  - src/core/lib/iomgr/gethostname_sysconf.cc
  - src/core/lib/iomgr/grpc_if_nametoindex_posix.cc
  - src/core/lib/iomgr/grpc_if_nametoindex_unsupported.cc
  - src/core/lib/iomgr/internal_errqueue.cc
  - src/core/lib/iomgr/iocp_windows.cc
  - src/core/lib/iomgr/iomgr.cc
  - src/core/lib/iomgr/iomgr_custom.cc
  - src/core/lib/iomgr/iomgr_internal.cc
  - src/core/lib/iomgr/iomgr_posix.cc
  - src/core/lib/iomgr/iomgr_posix_cfstream.cc
  - src/core/lib/iomgr/iomgr_windows.cc
  - src/core/lib/iomgr/is_epollexclusive_available.cc
  - src/core/lib/iomgr/load_file.cc
  - src/core/lib/iomgr/lockfree_event.cc
  - src/core/lib/iomgr/polling_entity.cc
  - src/core/lib/iomgr/pollset.cc
  - src/core/lib/iomgr/pollset_custom.cc
  - src/core/lib/iomgr/pollset_set.cc
  - src/core/lib/iomgr/pollset_set_custom.cc
  - src/core/lib/iomgr/pollset_set_windows.cc
  - src/core/lib/iomgr/pollset_windows.cc
  - src/core/lib/iomgr/resolve_address.cc
  - src/core/lib/iomgr/resolve_address_custom.cc
  - src/core/lib/iomgr/resolve_address_posix.cc
  - src/core/lib/iomgr/resolve_address_windows.cc
  - src/core/lib/iomgr/resource_quota.cc
  - src/core/lib/iomgr/socket_factory_posix.cc
  - src/core/lib/iomgr/socket_mutator.cc
  - src/core/lib/iomgr/socket_utils_common_posix.cc
  - src/core/lib/iomgr/socket_utils_linux.cc
  - src/core/lib/iomgr/socket_utils_posix.cc
  - src/core/lib/iomgr/socket_utils_windows.cc
  - src/core/lib/iomgr/socket_windows.cc
  - src/core/lib/iomgr/tcp_client.cc
  - src/core/lib/iomgr/tcp_client_cfstream.cc
  - src/core/lib/iomgr/tcp_client_custom.cc
  - src/core/lib/iomgr/tcp_client_posix.cc
  - src/core/lib/iomgr/tcp_client_windows.cc
  - src/core/lib/iomgr/tcp_custom.cc
  - src/core/lib/iomgr/tcp_posix.cc
  - src/core/lib/iomgr/tcp_server.cc
  - src/core/lib/iomgr/tcp_server_custom.cc
  - src/core/lib/iomgr/tcp_server_posix.cc
  - src/core/lib/iomgr/tcp_server_utils_posix_common.cc
  - src/core/lib/iomgr/tcp_server_utils_posix_ifaddrs.cc
  - src/core/lib/iomgr/tcp_server_utils_posix_noifaddrs.cc
  - src/core/lib/iomgr/tcp_server_windows.cc
  - src/core/lib/iomgr/tcp_windows.cc
  - src/core/lib/iomgr/time_averaged_stats.cc
  - src/core/lib/iomgr/timer.cc
  - src/core/lib/iomgr/timer_custom.cc
  - src/core/lib/iomgr/timer_generic.cc
  - src/core/lib/iomgr/timer_heap.cc
  - src/core/lib/iomgr/timer_manager.cc
  - src/core/lib/iomgr/udp_server.cc
  - src/core/lib/iomgr/unix_sockets_posix.cc
  - src/core/lib/iomgr/unix_sockets_posix_noop.cc
  - src/core/lib/iomgr/wakeup_fd_eventfd.cc
  - src/core/lib/iomgr/wakeup_fd_nospecial.cc
  - src/core/lib/iomgr/wakeup_fd_pipe.cc
  - src/core/lib/iomgr/wakeup_fd_posix.cc
  - src/core/lib/iomgr/work_serializer.cc
  - src/core/lib/json/json_reader.cc
  - src/core/lib/json/json_util.cc
  - src/core/lib/json/json_writer.cc
  - src/core/lib/security/authorization/authorization_policy_provider_null_vtable.cc
  - src/core/lib/slice/b64.cc
  - src/core/lib/slice/percent_encoding.cc
  - src/core/lib/slice/slice.cc
  - src/core/lib/slice/slice_api.cc
  - src/core/lib/slice/slice_buffer.cc
  - src/core/lib/slice/slice_intern.cc
  - src/core/lib/slice/slice_refcount.cc
  - src/core/lib/slice/slice_split.cc
  - src/core/lib/slice/slice_string_helpers.cc
  - src/core/lib/slice/static_slice.cc
  - src/core/lib/surface/api_trace.cc
  - src/core/lib/surface/byte_buffer.cc
  - src/core/lib/surface/byte_buffer_reader.cc
  - src/core/lib/surface/call.cc
  - src/core/lib/surface/call_details.cc
  - src/core/lib/surface/call_log_batch.cc
  - src/core/lib/surface/channel.cc
  - src/core/lib/surface/channel_init.cc
  - src/core/lib/surface/channel_ping.cc
  - src/core/lib/surface/channel_stack_type.cc
  - src/core/lib/surface/completion_queue.cc
  - src/core/lib/surface/completion_queue_factory.cc
  - src/core/lib/surface/event_string.cc
  - src/core/lib/surface/init.cc
  - src/core/lib/surface/init_unsecure.cc
  - src/core/lib/surface/lame_client.cc
  - src/core/lib/surface/metadata_array.cc
  - src/core/lib/surface/server.cc
  - src/core/lib/surface/validate_metadata.cc
  - src/core/lib/surface/version.cc
  - src/core/lib/transport/authority_override.cc
  - src/core/lib/transport/bdp_estimator.cc
  - src/core/lib/transport/byte_stream.cc
  - src/core/lib/transport/connectivity_state.cc
  - src/core/lib/transport/error_utils.cc
  - src/core/lib/transport/metadata.cc
  - src/core/lib/transport/metadata_batch.cc
  - src/core/lib/transport/pid_controller.cc
  - src/core/lib/transport/static_metadata.cc
  - src/core/lib/transport/status_conversion.cc
  - src/core/lib/transport/status_metadata.cc
  - src/core/lib/transport/timeout_encoding.cc
  - src/core/lib/transport/transport.cc
  - src/core/lib/transport/transport_op_string.cc
  - src/core/lib/uri/uri_parser.cc
  - src/core/plugin_registry/grpc_unsecure_plugin_registry.cc
  deps:
  - absl/container:flat_hash_map
  - absl/container:inlined_vector
  - absl/functional:bind_front
  - absl/status:statusor
  - absl/types:variant
  - gpr
  - address_sorting
  baselib: true
  generate_plugin_registry: true
- name: benchmark_helpers
  build: test
  language: c++
  public_headers: []
  headers:
  - test/cpp/microbenchmarks/fullstack_context_mutators.h
  - test/cpp/microbenchmarks/fullstack_fixtures.h
  - test/cpp/microbenchmarks/helpers.h
  src:
  - src/proto/grpc/testing/echo.proto
  - src/proto/grpc/testing/echo_messages.proto
  - src/proto/grpc/testing/simple_messages.proto
  - test/cpp/microbenchmarks/helpers.cc
  deps:
  - benchmark
  - grpc++_unsecure
  - grpc_test_util_unsecure
  - grpc++_test_config
  defaults: benchmark
- name: grpc++
  build: all
  language: c++
  public_headers:
  - include/grpc++/alarm.h
  - include/grpc++/channel.h
  - include/grpc++/client_context.h
  - include/grpc++/completion_queue.h
  - include/grpc++/create_channel.h
  - include/grpc++/create_channel_posix.h
  - include/grpc++/ext/health_check_service_server_builder_option.h
  - include/grpc++/generic/async_generic_service.h
  - include/grpc++/generic/generic_stub.h
  - include/grpc++/grpc++.h
  - include/grpc++/health_check_service_interface.h
  - include/grpc++/impl/call.h
  - include/grpc++/impl/channel_argument_option.h
  - include/grpc++/impl/client_unary_call.h
  - include/grpc++/impl/codegen/async_stream.h
  - include/grpc++/impl/codegen/async_unary_call.h
  - include/grpc++/impl/codegen/byte_buffer.h
  - include/grpc++/impl/codegen/call.h
  - include/grpc++/impl/codegen/call_hook.h
  - include/grpc++/impl/codegen/channel_interface.h
  - include/grpc++/impl/codegen/client_context.h
  - include/grpc++/impl/codegen/client_unary_call.h
  - include/grpc++/impl/codegen/completion_queue.h
  - include/grpc++/impl/codegen/completion_queue_tag.h
  - include/grpc++/impl/codegen/config.h
  - include/grpc++/impl/codegen/config_protobuf.h
  - include/grpc++/impl/codegen/core_codegen.h
  - include/grpc++/impl/codegen/core_codegen_interface.h
  - include/grpc++/impl/codegen/create_auth_context.h
  - include/grpc++/impl/codegen/grpc_library.h
  - include/grpc++/impl/codegen/metadata_map.h
  - include/grpc++/impl/codegen/method_handler_impl.h
  - include/grpc++/impl/codegen/proto_utils.h
  - include/grpc++/impl/codegen/rpc_method.h
  - include/grpc++/impl/codegen/rpc_service_method.h
  - include/grpc++/impl/codegen/security/auth_context.h
  - include/grpc++/impl/codegen/serialization_traits.h
  - include/grpc++/impl/codegen/server_context.h
  - include/grpc++/impl/codegen/server_interface.h
  - include/grpc++/impl/codegen/service_type.h
  - include/grpc++/impl/codegen/slice.h
  - include/grpc++/impl/codegen/status.h
  - include/grpc++/impl/codegen/status_code_enum.h
  - include/grpc++/impl/codegen/string_ref.h
  - include/grpc++/impl/codegen/stub_options.h
  - include/grpc++/impl/codegen/sync_stream.h
  - include/grpc++/impl/codegen/time.h
  - include/grpc++/impl/grpc_library.h
  - include/grpc++/impl/method_handler_impl.h
  - include/grpc++/impl/rpc_method.h
  - include/grpc++/impl/rpc_service_method.h
  - include/grpc++/impl/serialization_traits.h
  - include/grpc++/impl/server_builder_option.h
  - include/grpc++/impl/server_builder_plugin.h
  - include/grpc++/impl/server_initializer.h
  - include/grpc++/impl/service_type.h
  - include/grpc++/resource_quota.h
  - include/grpc++/security/auth_context.h
  - include/grpc++/security/auth_metadata_processor.h
  - include/grpc++/security/credentials.h
  - include/grpc++/security/server_credentials.h
  - include/grpc++/server.h
  - include/grpc++/server_builder.h
  - include/grpc++/server_context.h
  - include/grpc++/server_posix.h
  - include/grpc++/support/async_stream.h
  - include/grpc++/support/async_unary_call.h
  - include/grpc++/support/byte_buffer.h
  - include/grpc++/support/channel_arguments.h
  - include/grpc++/support/config.h
  - include/grpc++/support/slice.h
  - include/grpc++/support/status.h
  - include/grpc++/support/status_code_enum.h
  - include/grpc++/support/string_ref.h
  - include/grpc++/support/stub_options.h
  - include/grpc++/support/sync_stream.h
  - include/grpc++/support/time.h
  - include/grpcpp/alarm.h
  - include/grpcpp/channel.h
  - include/grpcpp/client_context.h
  - include/grpcpp/completion_queue.h
  - include/grpcpp/create_channel.h
  - include/grpcpp/create_channel_posix.h
  - include/grpcpp/ext/health_check_service_server_builder_option.h
  - include/grpcpp/generic/async_generic_service.h
  - include/grpcpp/generic/generic_stub.h
  - include/grpcpp/grpcpp.h
  - include/grpcpp/health_check_service_interface.h
  - include/grpcpp/impl/call.h
  - include/grpcpp/impl/channel_argument_option.h
  - include/grpcpp/impl/client_unary_call.h
  - include/grpcpp/impl/codegen/async_generic_service.h
  - include/grpcpp/impl/codegen/async_stream.h
  - include/grpcpp/impl/codegen/async_unary_call.h
  - include/grpcpp/impl/codegen/byte_buffer.h
  - include/grpcpp/impl/codegen/call.h
  - include/grpcpp/impl/codegen/call_hook.h
  - include/grpcpp/impl/codegen/call_op_set.h
  - include/grpcpp/impl/codegen/call_op_set_interface.h
  - include/grpcpp/impl/codegen/callback_common.h
  - include/grpcpp/impl/codegen/channel_interface.h
  - include/grpcpp/impl/codegen/client_callback.h
  - include/grpcpp/impl/codegen/client_context.h
  - include/grpcpp/impl/codegen/client_interceptor.h
  - include/grpcpp/impl/codegen/client_unary_call.h
  - include/grpcpp/impl/codegen/completion_queue.h
  - include/grpcpp/impl/codegen/completion_queue_tag.h
  - include/grpcpp/impl/codegen/config.h
  - include/grpcpp/impl/codegen/config_protobuf.h
  - include/grpcpp/impl/codegen/core_codegen.h
  - include/grpcpp/impl/codegen/core_codegen_interface.h
  - include/grpcpp/impl/codegen/create_auth_context.h
  - include/grpcpp/impl/codegen/delegating_channel.h
  - include/grpcpp/impl/codegen/grpc_library.h
  - include/grpcpp/impl/codegen/intercepted_channel.h
  - include/grpcpp/impl/codegen/interceptor.h
  - include/grpcpp/impl/codegen/interceptor_common.h
  - include/grpcpp/impl/codegen/message_allocator.h
  - include/grpcpp/impl/codegen/metadata_map.h
  - include/grpcpp/impl/codegen/method_handler.h
  - include/grpcpp/impl/codegen/method_handler_impl.h
  - include/grpcpp/impl/codegen/proto_buffer_reader.h
  - include/grpcpp/impl/codegen/proto_buffer_writer.h
  - include/grpcpp/impl/codegen/proto_utils.h
  - include/grpcpp/impl/codegen/rpc_method.h
  - include/grpcpp/impl/codegen/rpc_service_method.h
  - include/grpcpp/impl/codegen/security/auth_context.h
  - include/grpcpp/impl/codegen/serialization_traits.h
  - include/grpcpp/impl/codegen/server_callback.h
  - include/grpcpp/impl/codegen/server_callback_handlers.h
  - include/grpcpp/impl/codegen/server_context.h
  - include/grpcpp/impl/codegen/server_interceptor.h
  - include/grpcpp/impl/codegen/server_interface.h
  - include/grpcpp/impl/codegen/service_type.h
  - include/grpcpp/impl/codegen/slice.h
  - include/grpcpp/impl/codegen/status.h
  - include/grpcpp/impl/codegen/status_code_enum.h
  - include/grpcpp/impl/codegen/string_ref.h
  - include/grpcpp/impl/codegen/stub_options.h
  - include/grpcpp/impl/codegen/sync.h
  - include/grpcpp/impl/codegen/sync_stream.h
  - include/grpcpp/impl/codegen/time.h
  - include/grpcpp/impl/grpc_library.h
  - include/grpcpp/impl/method_handler_impl.h
  - include/grpcpp/impl/rpc_method.h
  - include/grpcpp/impl/rpc_service_method.h
  - include/grpcpp/impl/serialization_traits.h
  - include/grpcpp/impl/server_builder_option.h
  - include/grpcpp/impl/server_builder_plugin.h
  - include/grpcpp/impl/server_initializer.h
  - include/grpcpp/impl/service_type.h
  - include/grpcpp/resource_quota.h
  - include/grpcpp/security/auth_context.h
  - include/grpcpp/security/auth_metadata_processor.h
  - include/grpcpp/security/authorization_policy_provider.h
  - include/grpcpp/security/credentials.h
  - include/grpcpp/security/server_credentials.h
  - include/grpcpp/security/tls_certificate_provider.h
  - include/grpcpp/security/tls_credentials_options.h
  - include/grpcpp/server.h
  - include/grpcpp/server_builder.h
  - include/grpcpp/server_context.h
  - include/grpcpp/server_posix.h
  - include/grpcpp/support/async_stream.h
  - include/grpcpp/support/async_unary_call.h
  - include/grpcpp/support/byte_buffer.h
  - include/grpcpp/support/channel_arguments.h
  - include/grpcpp/support/client_callback.h
  - include/grpcpp/support/client_interceptor.h
  - include/grpcpp/support/config.h
  - include/grpcpp/support/interceptor.h
  - include/grpcpp/support/message_allocator.h
  - include/grpcpp/support/method_handler.h
  - include/grpcpp/support/proto_buffer_reader.h
  - include/grpcpp/support/proto_buffer_writer.h
  - include/grpcpp/support/server_callback.h
  - include/grpcpp/support/server_interceptor.h
  - include/grpcpp/support/slice.h
  - include/grpcpp/support/status.h
  - include/grpcpp/support/status_code_enum.h
  - include/grpcpp/support/string_ref.h
  - include/grpcpp/support/stub_options.h
  - include/grpcpp/support/sync_stream.h
  - include/grpcpp/support/time.h
  - include/grpcpp/support/validate_service_config.h
  - include/grpcpp/xds_server_builder.h
  headers:
  - src/cpp/client/create_channel_internal.h
  - src/cpp/client/secure_credentials.h
  - src/cpp/common/channel_filter.h
  - src/cpp/common/secure_auth_context.h
  - src/cpp/common/tls_credentials_options_util.h
  - src/cpp/server/dynamic_thread_pool.h
  - src/cpp/server/external_connection_acceptor_impl.h
  - src/cpp/server/health/default_health_check_service.h
  - src/cpp/server/secure_server_credentials.h
  - src/cpp/server/thread_pool_interface.h
  - src/cpp/thread_manager/thread_manager.h
  src:
  - src/cpp/client/channel_cc.cc
  - src/cpp/client/client_callback.cc
  - src/cpp/client/client_context.cc
  - src/cpp/client/client_interceptor.cc
  - src/cpp/client/create_channel.cc
  - src/cpp/client/create_channel_internal.cc
  - src/cpp/client/create_channel_posix.cc
  - src/cpp/client/credentials_cc.cc
  - src/cpp/client/insecure_credentials.cc
  - src/cpp/client/secure_credentials.cc
  - src/cpp/client/xds_credentials.cc
  - src/cpp/codegen/codegen_init.cc
  - src/cpp/common/alarm.cc
  - src/cpp/common/auth_property_iterator.cc
  - src/cpp/common/channel_arguments.cc
  - src/cpp/common/channel_filter.cc
  - src/cpp/common/completion_queue_cc.cc
  - src/cpp/common/core_codegen.cc
  - src/cpp/common/resource_quota_cc.cc
  - src/cpp/common/rpc_method.cc
  - src/cpp/common/secure_auth_context.cc
  - src/cpp/common/secure_channel_arguments.cc
  - src/cpp/common/secure_create_auth_context.cc
  - src/cpp/common/tls_certificate_provider.cc
  - src/cpp/common/tls_credentials_options.cc
  - src/cpp/common/tls_credentials_options_util.cc
  - src/cpp/common/validate_service_config.cc
  - src/cpp/common/version_cc.cc
  - src/cpp/server/async_generic_service.cc
  - src/cpp/server/channel_argument_option.cc
  - src/cpp/server/create_default_thread_pool.cc
  - src/cpp/server/dynamic_thread_pool.cc
  - src/cpp/server/external_connection_acceptor_impl.cc
  - src/cpp/server/health/default_health_check_service.cc
  - src/cpp/server/health/health_check_service.cc
  - src/cpp/server/health/health_check_service_server_builder_option.cc
  - src/cpp/server/insecure_server_credentials.cc
  - src/cpp/server/secure_server_credentials.cc
  - src/cpp/server/server_builder.cc
  - src/cpp/server/server_callback.cc
  - src/cpp/server/server_cc.cc
  - src/cpp/server/server_context.cc
  - src/cpp/server/server_credentials.cc
  - src/cpp/server/server_posix.cc
  - src/cpp/server/xds_server_credentials.cc
  - src/cpp/thread_manager/thread_manager.cc
  - src/cpp/util/byte_buffer_cc.cc
  - src/cpp/util/status.cc
  - src/cpp/util/string_ref.cc
  - src/cpp/util/time_cc.cc
  deps:
  - grpc
  baselib: true
- name: grpc++_alts
  build: all
  language: c++
  public_headers:
  - include/grpcpp/security/alts_context.h
  - include/grpcpp/security/alts_util.h
  headers: []
  src:
  - src/cpp/common/alts_context.cc
  - src/cpp/common/alts_util.cc
  deps:
  - grpc++
  baselib: true
- name: grpc++_error_details
  build: all
  language: c++
  public_headers:
  - include/grpc++/support/error_details.h
  - include/grpcpp/support/error_details.h
  headers: []
  src:
  - src/cpp/util/error_details.cc
  deps:
  - grpc++
- name: grpc++_reflection
  build: all
  language: c++
  public_headers:
  - include/grpc++/ext/proto_server_reflection_plugin.h
  - include/grpcpp/ext/proto_server_reflection_plugin.h
  headers:
  - src/cpp/ext/proto_server_reflection.h
  src:
  - src/proto/grpc/reflection/v1alpha/reflection.proto
  - src/cpp/ext/proto_server_reflection.cc
  - src/cpp/ext/proto_server_reflection_plugin.cc
  deps:
  - grpc++
- name: grpc++_test
  build: private
  language: c++
  public_headers:
  - include/grpc++/test/mock_stream.h
  - include/grpc++/test/server_context_test_spouse.h
  - include/grpcpp/test/channel_test_peer.h
  - include/grpcpp/test/client_context_test_peer.h
  - include/grpcpp/test/default_reactor_test_peer.h
  - include/grpcpp/test/mock_stream.h
  - include/grpcpp/test/server_context_test_spouse.h
  headers: []
  src:
  - src/cpp/client/channel_test_peer.cc
  deps:
  - grpc++
- name: grpc++_test_config
  build: private
  language: c++
  public_headers: []
  headers:
  - test/cpp/util/test_config.h
  src:
  - test/cpp/util/test_config_cc.cc
  deps:
  - absl/flags:parse
  - gpr
- name: grpc++_test_util
  build: private
  language: c++
  public_headers: []
  headers:
  - test/core/end2end/data/ssl_test_data.h
  - test/cpp/util/byte_buffer_proto_helper.h
  - test/cpp/util/create_test_channel.h
  - test/cpp/util/string_ref_helper.h
  - test/cpp/util/subprocess.h
  - test/cpp/util/test_credentials_provider.h
  src:
  - test/core/end2end/data/client_certs.cc
  - test/core/end2end/data/server1_cert.cc
  - test/core/end2end/data/server1_key.cc
  - test/core/end2end/data/test_root_cert.cc
  - test/cpp/util/byte_buffer_proto_helper.cc
  - test/cpp/util/create_test_channel.cc
  - test/cpp/util/string_ref_helper.cc
  - test/cpp/util/subprocess.cc
  - test/cpp/util/test_credentials_provider.cc
  deps:
  - absl/flags:flag
  - grpc++
  - grpc_test_util
- name: grpc++_unsecure
  build: all
  language: c++
  public_headers:
  - include/grpc++/alarm.h
  - include/grpc++/channel.h
  - include/grpc++/client_context.h
  - include/grpc++/completion_queue.h
  - include/grpc++/create_channel.h
  - include/grpc++/create_channel_posix.h
  - include/grpc++/ext/health_check_service_server_builder_option.h
  - include/grpc++/generic/async_generic_service.h
  - include/grpc++/generic/generic_stub.h
  - include/grpc++/grpc++.h
  - include/grpc++/health_check_service_interface.h
  - include/grpc++/impl/call.h
  - include/grpc++/impl/channel_argument_option.h
  - include/grpc++/impl/client_unary_call.h
  - include/grpc++/impl/codegen/async_stream.h
  - include/grpc++/impl/codegen/async_unary_call.h
  - include/grpc++/impl/codegen/byte_buffer.h
  - include/grpc++/impl/codegen/call.h
  - include/grpc++/impl/codegen/call_hook.h
  - include/grpc++/impl/codegen/channel_interface.h
  - include/grpc++/impl/codegen/client_context.h
  - include/grpc++/impl/codegen/client_unary_call.h
  - include/grpc++/impl/codegen/completion_queue.h
  - include/grpc++/impl/codegen/completion_queue_tag.h
  - include/grpc++/impl/codegen/config.h
  - include/grpc++/impl/codegen/config_protobuf.h
  - include/grpc++/impl/codegen/core_codegen.h
  - include/grpc++/impl/codegen/core_codegen_interface.h
  - include/grpc++/impl/codegen/create_auth_context.h
  - include/grpc++/impl/codegen/grpc_library.h
  - include/grpc++/impl/codegen/metadata_map.h
  - include/grpc++/impl/codegen/method_handler_impl.h
  - include/grpc++/impl/codegen/proto_utils.h
  - include/grpc++/impl/codegen/rpc_method.h
  - include/grpc++/impl/codegen/rpc_service_method.h
  - include/grpc++/impl/codegen/security/auth_context.h
  - include/grpc++/impl/codegen/serialization_traits.h
  - include/grpc++/impl/codegen/server_context.h
  - include/grpc++/impl/codegen/server_interface.h
  - include/grpc++/impl/codegen/service_type.h
  - include/grpc++/impl/codegen/slice.h
  - include/grpc++/impl/codegen/status.h
  - include/grpc++/impl/codegen/status_code_enum.h
  - include/grpc++/impl/codegen/string_ref.h
  - include/grpc++/impl/codegen/stub_options.h
  - include/grpc++/impl/codegen/sync_stream.h
  - include/grpc++/impl/codegen/time.h
  - include/grpc++/impl/grpc_library.h
  - include/grpc++/impl/method_handler_impl.h
  - include/grpc++/impl/rpc_method.h
  - include/grpc++/impl/rpc_service_method.h
  - include/grpc++/impl/serialization_traits.h
  - include/grpc++/impl/server_builder_option.h
  - include/grpc++/impl/server_builder_plugin.h
  - include/grpc++/impl/server_initializer.h
  - include/grpc++/impl/service_type.h
  - include/grpc++/resource_quota.h
  - include/grpc++/security/auth_context.h
  - include/grpc++/security/auth_metadata_processor.h
  - include/grpc++/security/credentials.h
  - include/grpc++/security/server_credentials.h
  - include/grpc++/server.h
  - include/grpc++/server_builder.h
  - include/grpc++/server_context.h
  - include/grpc++/server_posix.h
  - include/grpc++/support/async_stream.h
  - include/grpc++/support/async_unary_call.h
  - include/grpc++/support/byte_buffer.h
  - include/grpc++/support/channel_arguments.h
  - include/grpc++/support/config.h
  - include/grpc++/support/slice.h
  - include/grpc++/support/status.h
  - include/grpc++/support/status_code_enum.h
  - include/grpc++/support/string_ref.h
  - include/grpc++/support/stub_options.h
  - include/grpc++/support/sync_stream.h
  - include/grpc++/support/time.h
  - include/grpcpp/alarm.h
  - include/grpcpp/channel.h
  - include/grpcpp/client_context.h
  - include/grpcpp/completion_queue.h
  - include/grpcpp/create_channel.h
  - include/grpcpp/create_channel_posix.h
  - include/grpcpp/ext/health_check_service_server_builder_option.h
  - include/grpcpp/generic/async_generic_service.h
  - include/grpcpp/generic/generic_stub.h
  - include/grpcpp/grpcpp.h
  - include/grpcpp/health_check_service_interface.h
  - include/grpcpp/impl/call.h
  - include/grpcpp/impl/channel_argument_option.h
  - include/grpcpp/impl/client_unary_call.h
  - include/grpcpp/impl/codegen/async_generic_service.h
  - include/grpcpp/impl/codegen/async_stream.h
  - include/grpcpp/impl/codegen/async_unary_call.h
  - include/grpcpp/impl/codegen/byte_buffer.h
  - include/grpcpp/impl/codegen/call.h
  - include/grpcpp/impl/codegen/call_hook.h
  - include/grpcpp/impl/codegen/call_op_set.h
  - include/grpcpp/impl/codegen/call_op_set_interface.h
  - include/grpcpp/impl/codegen/callback_common.h
  - include/grpcpp/impl/codegen/channel_interface.h
  - include/grpcpp/impl/codegen/client_callback.h
  - include/grpcpp/impl/codegen/client_context.h
  - include/grpcpp/impl/codegen/client_interceptor.h
  - include/grpcpp/impl/codegen/client_unary_call.h
  - include/grpcpp/impl/codegen/completion_queue.h
  - include/grpcpp/impl/codegen/completion_queue_tag.h
  - include/grpcpp/impl/codegen/config.h
  - include/grpcpp/impl/codegen/config_protobuf.h
  - include/grpcpp/impl/codegen/core_codegen.h
  - include/grpcpp/impl/codegen/core_codegen_interface.h
  - include/grpcpp/impl/codegen/create_auth_context.h
  - include/grpcpp/impl/codegen/delegating_channel.h
  - include/grpcpp/impl/codegen/grpc_library.h
  - include/grpcpp/impl/codegen/intercepted_channel.h
  - include/grpcpp/impl/codegen/interceptor.h
  - include/grpcpp/impl/codegen/interceptor_common.h
  - include/grpcpp/impl/codegen/message_allocator.h
  - include/grpcpp/impl/codegen/metadata_map.h
  - include/grpcpp/impl/codegen/method_handler.h
  - include/grpcpp/impl/codegen/method_handler_impl.h
  - include/grpcpp/impl/codegen/proto_buffer_reader.h
  - include/grpcpp/impl/codegen/proto_buffer_writer.h
  - include/grpcpp/impl/codegen/proto_utils.h
  - include/grpcpp/impl/codegen/rpc_method.h
  - include/grpcpp/impl/codegen/rpc_service_method.h
  - include/grpcpp/impl/codegen/security/auth_context.h
  - include/grpcpp/impl/codegen/serialization_traits.h
  - include/grpcpp/impl/codegen/server_callback.h
  - include/grpcpp/impl/codegen/server_callback_handlers.h
  - include/grpcpp/impl/codegen/server_context.h
  - include/grpcpp/impl/codegen/server_interceptor.h
  - include/grpcpp/impl/codegen/server_interface.h
  - include/grpcpp/impl/codegen/service_type.h
  - include/grpcpp/impl/codegen/slice.h
  - include/grpcpp/impl/codegen/status.h
  - include/grpcpp/impl/codegen/status_code_enum.h
  - include/grpcpp/impl/codegen/string_ref.h
  - include/grpcpp/impl/codegen/stub_options.h
  - include/grpcpp/impl/codegen/sync.h
  - include/grpcpp/impl/codegen/sync_stream.h
  - include/grpcpp/impl/codegen/time.h
  - include/grpcpp/impl/grpc_library.h
  - include/grpcpp/impl/method_handler_impl.h
  - include/grpcpp/impl/rpc_method.h
  - include/grpcpp/impl/rpc_service_method.h
  - include/grpcpp/impl/serialization_traits.h
  - include/grpcpp/impl/server_builder_option.h
  - include/grpcpp/impl/server_builder_plugin.h
  - include/grpcpp/impl/server_initializer.h
  - include/grpcpp/impl/service_type.h
  - include/grpcpp/resource_quota.h
  - include/grpcpp/security/auth_context.h
  - include/grpcpp/security/auth_metadata_processor.h
  - include/grpcpp/security/authorization_policy_provider.h
  - include/grpcpp/security/credentials.h
  - include/grpcpp/security/server_credentials.h
  - include/grpcpp/security/tls_certificate_provider.h
  - include/grpcpp/security/tls_credentials_options.h
  - include/grpcpp/server.h
  - include/grpcpp/server_builder.h
  - include/grpcpp/server_context.h
  - include/grpcpp/server_posix.h
  - include/grpcpp/support/async_stream.h
  - include/grpcpp/support/async_unary_call.h
  - include/grpcpp/support/byte_buffer.h
  - include/grpcpp/support/channel_arguments.h
  - include/grpcpp/support/client_callback.h
  - include/grpcpp/support/client_interceptor.h
  - include/grpcpp/support/config.h
  - include/grpcpp/support/interceptor.h
  - include/grpcpp/support/message_allocator.h
  - include/grpcpp/support/method_handler.h
  - include/grpcpp/support/proto_buffer_reader.h
  - include/grpcpp/support/proto_buffer_writer.h
  - include/grpcpp/support/server_callback.h
  - include/grpcpp/support/server_interceptor.h
  - include/grpcpp/support/slice.h
  - include/grpcpp/support/status.h
  - include/grpcpp/support/status_code_enum.h
  - include/grpcpp/support/string_ref.h
  - include/grpcpp/support/stub_options.h
  - include/grpcpp/support/sync_stream.h
  - include/grpcpp/support/time.h
  - include/grpcpp/support/validate_service_config.h
  headers:
  - src/cpp/client/create_channel_internal.h
  - src/cpp/common/channel_filter.h
  - src/cpp/server/dynamic_thread_pool.h
  - src/cpp/server/external_connection_acceptor_impl.h
  - src/cpp/server/health/default_health_check_service.h
  - src/cpp/server/thread_pool_interface.h
  - src/cpp/thread_manager/thread_manager.h
  src:
  - src/cpp/client/channel_cc.cc
  - src/cpp/client/client_callback.cc
  - src/cpp/client/client_context.cc
  - src/cpp/client/client_interceptor.cc
  - src/cpp/client/create_channel.cc
  - src/cpp/client/create_channel_internal.cc
  - src/cpp/client/create_channel_posix.cc
  - src/cpp/client/credentials_cc.cc
  - src/cpp/client/insecure_credentials.cc
  - src/cpp/codegen/codegen_init.cc
  - src/cpp/common/alarm.cc
  - src/cpp/common/channel_arguments.cc
  - src/cpp/common/channel_filter.cc
  - src/cpp/common/completion_queue_cc.cc
  - src/cpp/common/core_codegen.cc
  - src/cpp/common/insecure_create_auth_context.cc
  - src/cpp/common/resource_quota_cc.cc
  - src/cpp/common/rpc_method.cc
  - src/cpp/common/validate_service_config.cc
  - src/cpp/common/version_cc.cc
  - src/cpp/server/async_generic_service.cc
  - src/cpp/server/channel_argument_option.cc
  - src/cpp/server/create_default_thread_pool.cc
  - src/cpp/server/dynamic_thread_pool.cc
  - src/cpp/server/external_connection_acceptor_impl.cc
  - src/cpp/server/health/default_health_check_service.cc
  - src/cpp/server/health/health_check_service.cc
  - src/cpp/server/health/health_check_service_server_builder_option.cc
  - src/cpp/server/insecure_server_credentials.cc
  - src/cpp/server/server_builder.cc
  - src/cpp/server/server_callback.cc
  - src/cpp/server/server_cc.cc
  - src/cpp/server/server_context.cc
  - src/cpp/server/server_credentials.cc
  - src/cpp/server/server_posix.cc
  - src/cpp/thread_manager/thread_manager.cc
  - src/cpp/util/byte_buffer_cc.cc
  - src/cpp/util/status.cc
  - src/cpp/util/string_ref.cc
  - src/cpp/util/time_cc.cc
  deps:
  - grpc_unsecure
  baselib: true
- name: grpc_plugin_support
  build: protoc
  language: c++
  public_headers:
  - include/grpc++/impl/codegen/config_protobuf.h
  - include/grpcpp/impl/codegen/config_protobuf.h
  headers:
  - src/compiler/config.h
  - src/compiler/config_protobuf.h
  - src/compiler/cpp_generator.h
  - src/compiler/cpp_generator_helpers.h
  - src/compiler/cpp_plugin.h
  - src/compiler/csharp_generator.h
  - src/compiler/csharp_generator_helpers.h
  - src/compiler/generator_helpers.h
  - src/compiler/node_generator.h
  - src/compiler/node_generator_helpers.h
  - src/compiler/objective_c_generator.h
  - src/compiler/objective_c_generator_helpers.h
  - src/compiler/php_generator.h
  - src/compiler/php_generator_helpers.h
  - src/compiler/protobuf_plugin.h
  - src/compiler/python_generator.h
  - src/compiler/python_generator_helpers.h
  - src/compiler/python_private_generator.h
  - src/compiler/ruby_generator.h
  - src/compiler/ruby_generator_helpers-inl.h
  - src/compiler/ruby_generator_map-inl.h
  - src/compiler/ruby_generator_string-inl.h
  - src/compiler/schema_interface.h
  src:
  - src/compiler/cpp_generator.cc
  - src/compiler/csharp_generator.cc
  - src/compiler/node_generator.cc
  - src/compiler/objective_c_generator.cc
  - src/compiler/php_generator.cc
  - src/compiler/python_generator.cc
  - src/compiler/ruby_generator.cc
  deps: []
- name: grpcpp_channelz
  build: all
  language: c++
  public_headers:
  - include/grpcpp/ext/channelz_service_plugin.h
  headers:
  - src/cpp/server/channelz/channelz_service.h
  src:
  - src/proto/grpc/channelz/channelz.proto
  - src/cpp/server/channelz/channelz_service.cc
  - src/cpp/server/channelz/channelz_service_plugin.cc
  deps:
  - grpc++
targets:
- name: algorithm_test
  build: test
  language: c
  headers: []
  src:
  - test/core/compression/algorithm_test.cc
  deps:
  - grpc_test_util
  uses_polling: false
- name: alloc_test
  build: test
  language: c
  headers: []
  src:
  - test/core/gpr/alloc_test.cc
  deps:
  - grpc_test_util
  uses_polling: false
- name: alpn_test
  build: test
  language: c
  headers: []
  src:
  - test/core/transport/chttp2/alpn_test.cc
  deps:
  - grpc_test_util
- name: alts_counter_test
  build: test
  language: c
  headers:
  - test/core/tsi/alts/crypt/gsec_test_util.h
  src:
  - test/core/tsi/alts/crypt/gsec_test_util.cc
  - test/core/tsi/alts/frame_protector/alts_counter_test.cc
  deps:
  - grpc_test_util
- name: alts_crypt_test
  build: test
  language: c
  headers:
  - test/core/tsi/alts/crypt/gsec_test_util.h
  src:
  - test/core/tsi/alts/crypt/aes_gcm_test.cc
  - test/core/tsi/alts/crypt/gsec_test_util.cc
  deps:
  - grpc_test_util
- name: alts_crypter_test
  build: test
  language: c
  headers:
  - test/core/tsi/alts/crypt/gsec_test_util.h
  src:
  - test/core/tsi/alts/crypt/gsec_test_util.cc
  - test/core/tsi/alts/frame_protector/alts_crypter_test.cc
  deps:
  - grpc_test_util
- name: alts_frame_protector_test
  build: test
  language: c
  headers:
  - test/core/tsi/alts/crypt/gsec_test_util.h
  - test/core/tsi/transport_security_test_lib.h
  src:
  - test/core/tsi/alts/crypt/gsec_test_util.cc
  - test/core/tsi/alts/frame_protector/alts_frame_protector_test.cc
  - test/core/tsi/transport_security_test_lib.cc
  deps:
  - grpc_test_util
- name: alts_grpc_record_protocol_test
  build: test
  language: c
  headers:
  - test/core/tsi/alts/crypt/gsec_test_util.h
  src:
  - test/core/tsi/alts/crypt/gsec_test_util.cc
  - test/core/tsi/alts/zero_copy_frame_protector/alts_grpc_record_protocol_test.cc
  deps:
  - grpc_test_util
- name: alts_handshaker_client_test
  build: test
  language: c
  headers:
  - test/core/tsi/alts/handshaker/alts_handshaker_service_api_test_lib.h
  src:
  - test/core/tsi/alts/handshaker/alts_handshaker_client_test.cc
  - test/core/tsi/alts/handshaker/alts_handshaker_service_api_test_lib.cc
  deps:
  - grpc_test_util
- name: alts_iovec_record_protocol_test
  build: test
  language: c
  headers:
  - test/core/tsi/alts/crypt/gsec_test_util.h
  src:
  - test/core/tsi/alts/crypt/gsec_test_util.cc
  - test/core/tsi/alts/zero_copy_frame_protector/alts_iovec_record_protocol_test.cc
  deps:
  - grpc_test_util
- name: alts_security_connector_test
  build: test
  language: c
  headers: []
  src:
  - test/core/security/alts_security_connector_test.cc
  deps:
  - grpc_test_util
- name: alts_tsi_handshaker_test
  build: test
  language: c
  headers:
  - test/core/tsi/alts/handshaker/alts_handshaker_service_api_test_lib.h
  src:
  - test/core/tsi/alts/handshaker/alts_handshaker_service_api_test_lib.cc
  - test/core/tsi/alts/handshaker/alts_tsi_handshaker_test.cc
  deps:
  - grpc_test_util
- name: alts_tsi_utils_test
  build: test
  language: c
  headers:
  - test/core/tsi/alts/handshaker/alts_handshaker_service_api_test_lib.h
  src:
  - test/core/tsi/alts/handshaker/alts_handshaker_service_api_test_lib.cc
  - test/core/tsi/alts/handshaker/alts_tsi_utils_test.cc
  deps:
  - grpc_test_util
- name: alts_zero_copy_grpc_protector_test
  build: test
  language: c
  headers:
  - test/core/tsi/alts/crypt/gsec_test_util.h
  src:
  - test/core/tsi/alts/crypt/gsec_test_util.cc
  - test/core/tsi/alts/zero_copy_frame_protector/alts_zero_copy_grpc_protector_test.cc
  deps:
  - grpc_test_util
- name: arena_test
  build: test
  language: c
  headers: []
  src:
  - test/core/gpr/arena_test.cc
  deps:
  - grpc_test_util
  uses_polling: false
- name: auth_context_test
  build: test
  language: c
  headers: []
  src:
  - test/core/security/auth_context_test.cc
  deps:
  - grpc_test_util
  uses_polling: false
- name: avl_test
  build: test
  language: c
  headers: []
  src:
  - test/core/avl/avl_test.cc
  deps:
  - grpc_test_util
  uses_polling: false
- name: b64_test
  build: test
  language: c
  headers: []
  src:
  - test/core/slice/b64_test.cc
  deps:
  - grpc_test_util
  uses_polling: false
- name: bad_server_response_test
  build: test
  language: c
  headers:
  - test/core/end2end/cq_verifier.h
  src:
  - test/core/end2end/bad_server_response_test.cc
  - test/core/end2end/cq_verifier.cc
  deps:
  - grpc_test_util
- name: bad_ssl_alpn_test
  build: test
  language: c
  headers:
  - test/core/end2end/cq_verifier.h
  src:
  - test/core/bad_ssl/bad_ssl_test.cc
  - test/core/end2end/cq_verifier.cc
  deps:
  - grpc_test_util
  platforms:
  - linux
  - posix
  - mac
- name: bad_ssl_cert_test
  build: test
  language: c
  headers:
  - test/core/end2end/cq_verifier.h
  src:
  - test/core/bad_ssl/bad_ssl_test.cc
  - test/core/end2end/cq_verifier.cc
  deps:
  - grpc_test_util
  platforms:
  - linux
  - posix
  - mac
- name: bin_decoder_test
  build: test
  language: c
  headers: []
  src:
  - test/core/transport/chttp2/bin_decoder_test.cc
  deps:
  - grpc_test_util
  uses_polling: false
- name: bin_encoder_test
  build: test
  language: c
  headers: []
  src:
  - test/core/transport/chttp2/bin_encoder_test.cc
  deps:
  - grpc_test_util
  uses_polling: false
- name: buffer_list_test
  build: test
  language: c
  headers: []
  src:
  - test/core/iomgr/buffer_list_test.cc
  deps:
  - grpc_test_util
- name: channel_args_test
  build: test
  language: c
  headers: []
  src:
  - test/core/channel/channel_args_test.cc
  deps:
  - grpc_test_util
  uses_polling: false
- name: channel_create_test
  build: test
  language: c
  headers: []
  src:
  - test/core/surface/channel_create_test.cc
  deps:
  - grpc_test_util
- name: channel_stack_builder_test
  build: test
  language: c
  headers: []
  src:
  - test/core/channel/channel_stack_builder_test.cc
  deps:
  - grpc_test_util
- name: channel_stack_test
  build: test
  language: c
  headers: []
  src:
  - test/core/channel/channel_stack_test.cc
  deps:
  - grpc_test_util
  uses_polling: false
- name: check_gcp_environment_linux_test
  build: test
  language: c
  headers: []
  src:
  - test/core/security/check_gcp_environment_linux_test.cc
  deps:
  - grpc_test_util
- name: check_gcp_environment_windows_test
  build: test
  language: c
  headers: []
  src:
  - test/core/security/check_gcp_environment_windows_test.cc
  deps:
  - grpc_test_util
- name: client_ssl_test
  build: test
  language: c
  headers: []
  src:
  - test/core/handshake/client_ssl.cc
  deps:
  - grpc_test_util
  platforms:
  - linux
  - posix
  - mac
- name: cmdline_test
  build: test
  language: c
  headers: []
  src:
  - test/core/util/cmdline_test.cc
  deps:
  - grpc_test_util
  uses_polling: false
- name: combiner_test
  build: test
  language: c
  headers: []
  src:
  - test/core/iomgr/combiner_test.cc
  deps:
  - grpc_test_util
  platforms:
  - linux
  - posix
  - mac
- name: completion_queue_threading_test
  build: test
  run: false
  language: c
  headers: []
  src:
  - test/core/surface/completion_queue_threading_test.cc
  deps:
  - grpc_test_util
- name: compression_test
  build: test
  language: c
  headers: []
  src:
  - test/core/compression/compression_test.cc
  deps:
  - grpc_test_util
  uses_polling: false
- name: concurrent_connectivity_test
  build: test
  language: c
  headers: []
  src:
  - test/core/surface/concurrent_connectivity_test.cc
  deps:
  - grpc_test_util
- name: connection_refused_test
  build: test
  language: c
  headers:
  - test/core/end2end/cq_verifier.h
  src:
  - test/core/end2end/connection_refused_test.cc
  - test/core/end2end/cq_verifier.cc
  deps:
  - grpc_test_util
- name: cpu_test
  build: test
  language: c
  headers: []
  src:
  - test/core/gpr/cpu_test.cc
  deps:
  - grpc_test_util
  uses_polling: false
- name: dns_resolver_connectivity_using_ares_test
  build: test
  language: c
  headers: []
  src:
  - test/core/client_channel/resolvers/dns_resolver_connectivity_test.cc
  deps:
  - grpc_test_util
  args:
  - --resolver=ares
- name: dns_resolver_connectivity_using_native_test
  build: test
  language: c
  headers: []
  src:
  - test/core/client_channel/resolvers/dns_resolver_connectivity_test.cc
  deps:
  - grpc_test_util
  args:
  - --resolver=native
- name: dns_resolver_cooldown_test
  build: test
  language: c
  headers: []
  src:
  - test/core/client_channel/resolvers/dns_resolver_cooldown_test.cc
  deps:
  - grpc_test_util
- name: dns_resolver_test
  build: test
  language: c
  headers: []
  src:
  - test/core/client_channel/resolvers/dns_resolver_test.cc
  deps:
  - grpc_test_util
- name: dualstack_socket_test
  build: test
  language: c
  headers:
  - test/core/end2end/cq_verifier.h
  src:
  - test/core/end2end/cq_verifier.cc
  - test/core/end2end/dualstack_socket_test.cc
  deps:
  - grpc_test_util
  platforms:
  - linux
  - posix
  - mac
- name: endpoint_pair_test
  build: test
  language: c
  headers:
  - test/core/iomgr/endpoint_tests.h
  src:
  - test/core/iomgr/endpoint_pair_test.cc
  - test/core/iomgr/endpoint_tests.cc
  deps:
  - grpc_test_util
- name: env_test
  build: test
  language: c
  headers: []
  src:
  - test/core/gpr/env_test.cc
  deps:
  - grpc_test_util
  uses_polling: false
- name: error_test
  build: test
  language: c
  headers:
  - test/core/iomgr/endpoint_tests.h
  src:
  - test/core/iomgr/endpoint_tests.cc
  - test/core/iomgr/error_test.cc
  deps:
  - grpc_test_util
  uses_polling: false
- name: ev_epollex_linux_test
  build: test
  language: c
  headers: []
  src:
  - test/core/iomgr/ev_epollex_linux_test.cc
  deps:
  - grpc_test_util
  platforms:
  - linux
  - posix
  - mac
- name: fake_resolver_test
  build: test
  language: c
  headers: []
  src:
  - test/core/client_channel/resolvers/fake_resolver_test.cc
  deps:
  - grpc_test_util
- name: fake_transport_security_test
  build: test
  language: c
  headers:
  - test/core/tsi/transport_security_test_lib.h
  src:
  - test/core/tsi/fake_transport_security_test.cc
  - test/core/tsi/transport_security_test_lib.cc
  deps:
  - grpc_test_util
- name: fd_conservation_posix_test
  build: test
  language: c
  headers: []
  src:
  - test/core/iomgr/fd_conservation_posix_test.cc
  deps:
  - grpc_test_util
  platforms:
  - linux
  - posix
  - mac
- name: fd_posix_test
  build: test
  language: c
  headers: []
  src:
  - test/core/iomgr/fd_posix_test.cc
  deps:
  - grpc_test_util
  platforms:
  - linux
  - posix
  - mac
- name: fling_stream_test
  build: test
  language: c
  headers:
  - test/core/end2end/data/ssl_test_data.h
  src:
  - test/core/end2end/data/client_certs.cc
  - test/core/end2end/data/server1_cert.cc
  - test/core/end2end/data/server1_key.cc
  - test/core/end2end/data/test_root_cert.cc
  - test/core/fling/fling_stream_test.cc
  deps:
  - grpc_test_util
  platforms:
  - linux
  - posix
  - mac
- name: fling_test
  build: test
  language: c
  headers:
  - test/core/end2end/data/ssl_test_data.h
  src:
  - test/core/end2end/data/client_certs.cc
  - test/core/end2end/data/server1_cert.cc
  - test/core/end2end/data/server1_key.cc
  - test/core/end2end/data/test_root_cert.cc
  - test/core/fling/fling_test.cc
  deps:
  - grpc_test_util
  platforms:
  - linux
  - posix
  - mac
- name: fork_test
  build: test
  language: c
  headers: []
  src:
  - test/core/gprpp/fork_test.cc
  deps:
  - grpc_test_util
  platforms:
  - linux
  - posix
  - mac
  uses_polling: false
- name: format_request_test
  build: test
  language: c
  headers:
  - test/core/end2end/data/ssl_test_data.h
  src:
  - test/core/end2end/data/client_certs.cc
  - test/core/end2end/data/server1_cert.cc
  - test/core/end2end/data/server1_key.cc
  - test/core/end2end/data/test_root_cert.cc
  - test/core/http/format_request_test.cc
  deps:
  - grpc_test_util
- name: frame_handler_test
  build: test
  language: c
  headers:
  - test/core/tsi/alts/crypt/gsec_test_util.h
  src:
  - test/core/tsi/alts/crypt/gsec_test_util.cc
  - test/core/tsi/alts/frame_protector/frame_handler_test.cc
  deps:
  - grpc_test_util
- name: goaway_server_test
  build: test
  language: c
  headers:
  - test/core/end2end/cq_verifier.h
  src:
  - test/core/end2end/cq_verifier.cc
  - test/core/end2end/goaway_server_test.cc
  deps:
  - grpc_test_util
- name: grpc_alts_credentials_options_test
  build: test
  language: c
  headers: []
  src:
  - test/core/security/grpc_alts_credentials_options_test.cc
  deps:
  - grpc_test_util
- name: grpc_byte_buffer_reader_test
  build: test
  language: c
  headers: []
  src:
  - test/core/surface/byte_buffer_reader_test.cc
  deps:
  - grpc_test_util
  uses_polling: false
- name: grpc_completion_queue_test
  build: test
  language: c
  headers: []
  src:
  - test/core/surface/completion_queue_test.cc
  deps:
  - grpc_test_util
- name: grpc_ipv6_loopback_available_test
  build: test
  language: c
  headers: []
  src:
  - test/core/iomgr/grpc_ipv6_loopback_available_test.cc
  deps:
  - grpc_test_util
- name: handshake_server_with_readahead_handshaker_test
  build: test
  language: c
  headers:
  - test/core/handshake/server_ssl_common.h
  src:
  - test/core/handshake/readahead_handshaker_server_ssl.cc
  - test/core/handshake/server_ssl_common.cc
  deps:
  - grpc_test_util
  platforms:
  - linux
  - posix
  - mac
- name: histogram_test
  build: test
  language: c
  headers: []
  src:
  - test/core/util/histogram_test.cc
  deps:
  - grpc_test_util
  uses_polling: false
- name: host_port_test
  build: test
  language: c
  headers: []
  src:
  - test/core/gprpp/host_port_test.cc
  deps:
  - grpc_test_util
  uses_polling: false
- name: hpack_encoder_test
  build: test
  language: c
  headers: []
  src:
  - test/core/transport/chttp2/hpack_encoder_test.cc
  deps:
  - grpc_test_util
  uses_polling: false
- name: hpack_parser_table_test
  build: test
  language: c
  headers: []
  src:
  - test/core/transport/chttp2/hpack_parser_table_test.cc
  deps:
  - grpc_test_util
  uses_polling: false
- name: hpack_parser_test
  build: test
  language: c
  headers: []
  src:
  - test/core/transport/chttp2/hpack_parser_test.cc
  deps:
  - grpc_test_util
  uses_polling: false
- name: httpcli_test
  build: test
  language: c
  headers:
  - test/core/end2end/data/ssl_test_data.h
  src:
  - test/core/end2end/data/client_certs.cc
  - test/core/end2end/data/server1_cert.cc
  - test/core/end2end/data/server1_key.cc
  - test/core/end2end/data/test_root_cert.cc
  - test/core/http/httpcli_test.cc
  deps:
  - grpc_test_util
  platforms:
  - linux
  - posix
  - mac
- name: httpscli_test
  build: test
  language: c
  headers:
  - test/core/end2end/data/ssl_test_data.h
  src:
  - test/core/end2end/data/client_certs.cc
  - test/core/end2end/data/server1_cert.cc
  - test/core/end2end/data/server1_key.cc
  - test/core/end2end/data/test_root_cert.cc
  - test/core/http/httpscli_test.cc
  deps:
  - grpc_test_util
  platforms:
  - linux
  - posix
  - mac
- name: inproc_callback_test
  build: test
  language: c
  headers: []
  src:
  - test/core/end2end/inproc_callback_test.cc
  deps:
  - end2end_tests
  uses_polling: false
- name: invalid_call_argument_test
  build: test
  language: c
  headers:
  - test/core/end2end/cq_verifier.h
  src:
  - test/core/end2end/cq_verifier.cc
  - test/core/end2end/invalid_call_argument_test.cc
  deps:
  - grpc_test_util
- name: json_token_test
  build: test
  language: c
  headers: []
  src:
  - test/core/security/json_token_test.cc
  deps:
  - grpc_test_util
  uses_polling: false
- name: jwt_verifier_test
  build: test
  language: c
  headers: []
  src:
  - test/core/security/jwt_verifier_test.cc
  deps:
  - grpc_test_util
  uses_polling: false
- name: lame_client_test
  build: test
  language: c
  headers:
  - test/core/end2end/cq_verifier.h
  src:
  - test/core/end2end/cq_verifier.cc
  - test/core/surface/lame_client_test.cc
  deps:
  - grpc_test_util
- name: load_file_test
  build: test
  language: c
  headers: []
  src:
  - test/core/iomgr/load_file_test.cc
  deps:
  - grpc_test_util
  uses_polling: false
- name: manual_constructor_test
  build: test
  language: c
  headers: []
  src:
  - test/core/gprpp/manual_constructor_test.cc
  deps:
  - grpc_test_util
  uses_polling: false
- name: message_compress_test
  build: test
  language: c
  headers: []
  src:
  - test/core/compression/message_compress_test.cc
  deps:
  - grpc_test_util
  uses_polling: false
- name: metadata_test
  build: test
  language: c
  headers: []
  src:
  - test/core/transport/metadata_test.cc
  deps:
  - grpc_test_util
- name: minimal_stack_is_minimal_test
  build: test
  language: c
  headers: []
  src:
  - test/core/channel/minimal_stack_is_minimal_test.cc
  deps:
  - grpc_test_util
  uses_polling: false
- name: mpmcqueue_test
  build: test
  language: c
  headers: []
  src:
  - test/core/iomgr/mpmcqueue_test.cc
  deps:
  - grpc_test_util
  uses_polling: false
- name: mpscq_test
  build: test
  language: c
  headers: []
  src:
  - test/core/gprpp/mpscq_test.cc
  deps:
  - grpc_test_util
  platforms:
  - linux
  - posix
  - mac
  uses_polling: false
- name: multiple_server_queues_test
  build: test
  language: c
  headers:
  - test/core/end2end/cq_verifier.h
  src:
  - test/core/end2end/cq_verifier.cc
  - test/core/end2end/multiple_server_queues_test.cc
  deps:
  - grpc_test_util
- name: murmur_hash_test
  build: test
  language: c
  headers: []
  src:
  - test/core/gpr/murmur_hash_test.cc
  deps:
  - grpc_test_util
  uses_polling: false
- name: no_server_test
  build: test
  language: c
  headers:
  - test/core/end2end/cq_verifier.h
  src:
  - test/core/end2end/cq_verifier.cc
  - test/core/end2end/no_server_test.cc
  deps:
  - grpc_test_util
- name: num_external_connectivity_watchers_test
  build: test
  language: c
  headers: []
  src:
  - test/core/surface/num_external_connectivity_watchers_test.cc
  deps:
  - grpc_test_util
- name: parse_address_test
  build: test
  language: c
  headers: []
  src:
  - test/core/address_utils/parse_address_test.cc
  deps:
  - grpc_test_util
- name: parse_address_with_named_scope_id_test
  build: test
  language: c
  headers: []
  src:
  - test/core/address_utils/parse_address_with_named_scope_id_test.cc
  deps:
  - grpc_test_util
  platforms:
  - linux
  - posix
  - mac
  uses_polling: false
- name: parser_test
  build: test
  language: c
  headers:
  - test/core/end2end/data/ssl_test_data.h
  src:
  - test/core/end2end/data/client_certs.cc
  - test/core/end2end/data/server1_cert.cc
  - test/core/end2end/data/server1_key.cc
  - test/core/end2end/data/test_root_cert.cc
  - test/core/http/parser_test.cc
  deps:
  - grpc_test_util
  uses_polling: false
- name: percent_encoding_test
  build: test
  language: c
  headers: []
  src:
  - test/core/slice/percent_encoding_test.cc
  deps:
  - grpc_test_util
  uses_polling: false
- name: public_headers_must_be_c89
  build: test
  language: c
  headers:
  - src/core/lib/security/authorization/grpc_authorization_engine.h
  - src/core/lib/security/authorization/grpc_authorization_policy_provider.h
  - src/core/lib/security/authorization/matchers.h
  - src/core/lib/security/authorization/rbac_policy.h
  - src/core/lib/security/authorization/rbac_translator.h
  src:
  - src/core/lib/security/authorization/grpc_authorization_engine.cc
  - src/core/lib/security/authorization/grpc_authorization_policy_provider.cc
  - src/core/lib/security/authorization/matchers.cc
  - src/core/lib/security/authorization/rbac_policy.cc
  - src/core/lib/security/authorization/rbac_translator.cc
  - test/core/surface/public_headers_must_be_c89.c
  deps:
  - grpc_test_util
- name: resolve_address_using_ares_resolver_posix_test
  build: test
  language: c
  headers: []
  src:
  - test/core/iomgr/resolve_address_posix_test.cc
  deps:
  - grpc_test_util
  args:
  - --resolver=ares
  platforms:
  - linux
  - posix
  - mac
- name: resolve_address_using_ares_resolver_test
  build: test
  language: c
  headers: []
  src:
  - test/core/iomgr/resolve_address_test.cc
  deps:
  - grpc_test_util
  args:
  - --resolver=ares
- name: resolve_address_using_native_resolver_posix_test
  build: test
  language: c
  headers: []
  src:
  - test/core/iomgr/resolve_address_posix_test.cc
  deps:
  - grpc_test_util
  args:
  - --resolver=native
  platforms:
  - linux
  - posix
  - mac
- name: resolve_address_using_native_resolver_test
  build: test
  language: c
  headers: []
  src:
  - test/core/iomgr/resolve_address_test.cc
  deps:
  - grpc_test_util
  args:
  - --resolver=native
- name: resource_quota_test
  build: test
  language: c
  headers: []
  src:
  - test/core/iomgr/resource_quota_test.cc
  deps:
  - grpc_test_util
- name: secure_channel_create_test
  build: test
  language: c
  headers: []
  src:
  - test/core/surface/secure_channel_create_test.cc
  deps:
  - grpc_test_util
- name: secure_endpoint_test
  build: test
  language: c
  headers:
  - test/core/iomgr/endpoint_tests.h
  src:
  - test/core/iomgr/endpoint_tests.cc
  - test/core/security/secure_endpoint_test.cc
  deps:
  - grpc_test_util
- name: security_connector_test
  build: test
  language: c
  headers: []
  src:
  - test/core/security/security_connector_test.cc
  deps:
  - grpc_test_util
- name: sequential_connectivity_test
  build: test
  run: false
  language: c
  headers: []
  src:
  - test/core/surface/sequential_connectivity_test.cc
  deps:
  - grpc_test_util
- name: server_ssl_test
  build: test
  language: c
  headers:
  - test/core/handshake/server_ssl_common.h
  src:
  - test/core/handshake/server_ssl.cc
  - test/core/handshake/server_ssl_common.cc
  deps:
  - grpc_test_util
  platforms:
  - linux
  - posix
  - mac
- name: server_test
  build: test
  language: c
  headers: []
  src:
  - test/core/surface/server_test.cc
  deps:
  - grpc_test_util
- name: slice_buffer_test
  build: test
  language: c
  headers: []
  src:
  - test/core/slice/slice_buffer_test.cc
  deps:
  - grpc_test_util
  uses_polling: false
- name: slice_intern_test
  build: test
  language: c
  headers: []
  src:
  - test/core/slice/slice_intern_test.cc
  deps:
  - grpc_test_util
  uses_polling: false
- name: slice_split_test
  build: test
  language: c
  headers: []
  src:
  - test/core/slice/slice_split_test.cc
  deps:
  - grpc_test_util
  uses_polling: false
- name: slice_string_helpers_test
  build: test
  language: c
  headers:
  - src/core/lib/debug/trace.h
  - src/core/lib/gprpp/atomic_utils.h
  - src/core/lib/gprpp/ref_counted.h
  - src/core/lib/gprpp/ref_counted_ptr.h
  - src/core/lib/slice/slice_internal.h
  - src/core/lib/slice/slice_refcount.h
  - src/core/lib/slice/slice_refcount_base.h
  - src/core/lib/slice/slice_string_helpers.h
  - src/core/lib/slice/slice_utils.h
  - src/core/lib/slice/static_slice.h
  src:
  - src/core/lib/debug/trace.cc
  - src/core/lib/slice/slice.cc
  - src/core/lib/slice/slice_refcount.cc
  - src/core/lib/slice/slice_string_helpers.cc
  - src/core/lib/slice/static_slice.cc
  - test/core/slice/slice_string_helpers_test.cc
  deps:
  - gpr
  uses_polling: false
- name: sockaddr_resolver_test
  build: test
  language: c
  headers: []
  src:
  - test/core/client_channel/resolvers/sockaddr_resolver_test.cc
  deps:
  - grpc_test_util
- name: socket_utils_test
  build: test
  language: c
  headers: []
  src:
  - test/core/iomgr/socket_utils_test.cc
  deps:
  - grpc_test_util
  platforms:
  - linux
  - posix
  - mac
- name: spinlock_test
  build: test
  language: c
  headers: []
  src:
  - test/core/gpr/spinlock_test.cc
  deps:
  - grpc_test_util
  uses_polling: false
- name: ssl_credentials_test
  build: test
  language: c
  headers: []
  src:
  - test/core/security/ssl_credentials_test.cc
  deps:
  - grpc_test_util
- name: ssl_transport_security_test
  build: test
  language: c
  headers:
  - test/core/tsi/transport_security_test_lib.h
  src:
  - test/core/tsi/ssl_transport_security_test.cc
  - test/core/tsi/transport_security_test_lib.cc
  deps:
  - grpc_test_util
  platforms:
  - linux
  - posix
  - mac
- name: status_conversion_test
  build: test
  language: c
  headers: []
  src:
  - test/core/transport/status_conversion_test.cc
  deps:
  - grpc_test_util
  uses_polling: false
- name: stream_compression_test
  build: test
  language: c
  headers: []
  src:
  - test/core/compression/stream_compression_test.cc
  deps:
  - grpc_test_util
  uses_polling: false
- name: stream_map_test
  build: test
  language: c
  headers: []
  src:
  - test/core/transport/chttp2/stream_map_test.cc
  deps:
  - grpc_test_util
- name: stream_owned_slice_test
  build: test
  language: c
  headers: []
  src:
  - test/core/transport/stream_owned_slice_test.cc
  deps:
  - grpc_test_util
  uses_polling: false
- name: string_test
  build: test
  language: c
  headers: []
  src:
  - test/core/gpr/string_test.cc
  deps:
  - grpc_test_util
  uses_polling: false
- name: sync_test
  build: test
  language: c
  headers: []
  src:
  - test/core/gpr/sync_test.cc
  deps:
  - grpc_test_util
  uses_polling: false
- name: tcp_client_posix_test
  build: test
  language: c
  headers: []
  src:
  - test/core/iomgr/tcp_client_posix_test.cc
  deps:
  - grpc_test_util
  platforms:
  - linux
  - posix
  - mac
- name: tcp_posix_test
  build: test
  language: c
  headers:
  - test/core/iomgr/endpoint_tests.h
  src:
  - test/core/iomgr/endpoint_tests.cc
  - test/core/iomgr/tcp_posix_test.cc
  deps:
  - grpc_test_util
  platforms:
  - linux
  - posix
- name: tcp_server_posix_test
  build: test
  language: c
  headers: []
  src:
  - test/core/iomgr/tcp_server_posix_test.cc
  deps:
  - grpc_test_util
  platforms:
  - linux
  - posix
  - mac
- name: test_core_gpr_time_test
  build: test
  language: c
  headers: []
  src:
  - test/core/gpr/time_test.cc
  deps:
  - grpc_test_util
  uses_polling: false
- name: test_core_security_credentials_test
  build: test
  language: c
  headers: []
  src:
  - test/core/security/credentials_test.cc
  deps:
  - grpc_test_util
- name: test_core_slice_slice_test
  build: test
  language: c
  headers:
  - src/core/lib/debug/trace.h
  - src/core/lib/gprpp/atomic_utils.h
  - src/core/lib/gprpp/ref_counted.h
  - src/core/lib/gprpp/ref_counted_ptr.h
  - src/core/lib/slice/slice_internal.h
  - src/core/lib/slice/slice_refcount.h
  - src/core/lib/slice/slice_refcount_base.h
  - src/core/lib/slice/slice_string_helpers.h
  - src/core/lib/slice/slice_utils.h
  - src/core/lib/slice/static_slice.h
  src:
  - src/core/lib/debug/trace.cc
  - src/core/lib/slice/slice.cc
  - src/core/lib/slice/slice_refcount.cc
  - src/core/lib/slice/slice_string_helpers.cc
  - src/core/lib/slice/static_slice.cc
  - test/core/slice/slice_test.cc
  deps:
  - gpr
  uses_polling: false
- name: thd_test
  build: test
  language: c
  headers: []
  src:
  - test/core/gprpp/thd_test.cc
  deps:
  - grpc_test_util
  uses_polling: false
- name: threadpool_test
  build: test
  language: c
  headers: []
  src:
  - test/core/iomgr/threadpool_test.cc
  deps:
  - grpc_test_util
  uses_polling: false
- name: time_averaged_stats_test
  build: test
  language: c
  headers: []
  src:
  - test/core/iomgr/time_averaged_stats_test.cc
  deps:
  - grpc_test_util
  uses_polling: false
- name: timeout_encoding_test
  build: test
  language: c
  headers: []
  src:
  - test/core/transport/timeout_encoding_test.cc
  deps:
  - grpc_test_util
  uses_polling: false
- name: timer_heap_test
  build: test
  language: c
  headers: []
  src:
  - test/core/iomgr/timer_heap_test.cc
  deps:
  - grpc_test_util
  uses_polling: false
- name: timer_list_test
  build: test
  language: c
  headers: []
  src:
  - test/core/iomgr/timer_list_test.cc
  deps:
  - grpc_test_util
  uses_polling: false
- name: transport_security_common_api_test
  build: test
  language: c
  headers: []
  src:
  - test/core/tsi/alts/handshaker/transport_security_common_api_test.cc
  deps:
  - grpc_test_util
- name: transport_security_test
  build: test
  language: c
  headers: []
  src:
  - test/core/tsi/transport_security_test.cc
  deps:
  - grpc_test_util
- name: udp_server_test
  build: test
  language: c
  headers: []
  src:
  - test/core/iomgr/udp_server_test.cc
  deps:
  - grpc_test_util
  platforms:
  - linux
  - posix
  - mac
- name: varint_test
  build: test
  language: c
  headers: []
  src:
  - test/core/transport/chttp2/varint_test.cc
  deps:
  - grpc_test_util
  uses_polling: false
- name: activity_test
  gtest: true
  build: test
  language: c++
  headers:
  - src/core/ext/upb-generated/google/api/annotations.upb.h
  - src/core/ext/upb-generated/google/api/expr/v1alpha1/checked.upb.h
  - src/core/ext/upb-generated/google/api/expr/v1alpha1/syntax.upb.h
  - src/core/ext/upb-generated/google/api/http.upb.h
  - src/core/ext/upb-generated/google/protobuf/any.upb.h
  - src/core/ext/upb-generated/google/protobuf/duration.upb.h
  - src/core/ext/upb-generated/google/protobuf/empty.upb.h
  - src/core/ext/upb-generated/google/protobuf/struct.upb.h
  - src/core/ext/upb-generated/google/protobuf/timestamp.upb.h
  - src/core/ext/upb-generated/google/protobuf/wrappers.upb.h
  - src/core/ext/upb-generated/google/rpc/status.upb.h
  - src/core/lib/gpr/alloc.h
  - src/core/lib/gpr/env.h
  - src/core/lib/gpr/murmur_hash.h
  - src/core/lib/gpr/spinlock.h
  - src/core/lib/gpr/string.h
  - src/core/lib/gpr/string_windows.h
  - src/core/lib/gpr/time_precise.h
  - src/core/lib/gpr/tls.h
  - src/core/lib/gpr/tmpfile.h
  - src/core/lib/gpr/useful.h
  - src/core/lib/gprpp/arena.h
  - src/core/lib/gprpp/atomic_utils.h
  - src/core/lib/gprpp/bitset.h
  - src/core/lib/gprpp/construct_destruct.h
  - src/core/lib/gprpp/debug_location.h
  - src/core/lib/gprpp/examine_stack.h
  - src/core/lib/gprpp/fork.h
  - src/core/lib/gprpp/global_config.h
  - src/core/lib/gprpp/global_config_custom.h
  - src/core/lib/gprpp/global_config_env.h
  - src/core/lib/gprpp/global_config_generic.h
  - src/core/lib/gprpp/host_port.h
  - src/core/lib/gprpp/manual_constructor.h
  - src/core/lib/gprpp/memory.h
  - src/core/lib/gprpp/mpscq.h
  - src/core/lib/gprpp/stat.h
  - src/core/lib/gprpp/status_helper.h
  - src/core/lib/gprpp/sync.h
  - src/core/lib/gprpp/thd.h
  - src/core/lib/gprpp/time_util.h
  - src/core/lib/profiling/timers.h
  - src/core/lib/promise/activity.h
  - src/core/lib/promise/context.h
  - src/core/lib/promise/detail/basic_join.h
  - src/core/lib/promise/detail/basic_seq.h
  - src/core/lib/promise/detail/promise_factory.h
  - src/core/lib/promise/detail/promise_like.h
  - src/core/lib/promise/detail/status.h
  - src/core/lib/promise/detail/switch.h
  - src/core/lib/promise/join.h
  - src/core/lib/promise/poll.h
  - src/core/lib/promise/promise.h
  - src/core/lib/promise/seq.h
  - src/core/lib/promise/wait_set.h
  - test/core/promise/test_wakeup_schedulers.h
  src:
  - src/core/ext/upb-generated/google/api/annotations.upb.c
  - src/core/ext/upb-generated/google/api/expr/v1alpha1/checked.upb.c
  - src/core/ext/upb-generated/google/api/expr/v1alpha1/syntax.upb.c
  - src/core/ext/upb-generated/google/api/http.upb.c
  - src/core/ext/upb-generated/google/protobuf/any.upb.c
  - src/core/ext/upb-generated/google/protobuf/duration.upb.c
  - src/core/ext/upb-generated/google/protobuf/empty.upb.c
  - src/core/ext/upb-generated/google/protobuf/struct.upb.c
  - src/core/ext/upb-generated/google/protobuf/timestamp.upb.c
  - src/core/ext/upb-generated/google/protobuf/wrappers.upb.c
  - src/core/ext/upb-generated/google/rpc/status.upb.c
  - src/core/lib/gpr/alloc.cc
  - src/core/lib/gpr/atm.cc
  - src/core/lib/gpr/cpu_iphone.cc
  - src/core/lib/gpr/cpu_linux.cc
  - src/core/lib/gpr/cpu_posix.cc
  - src/core/lib/gpr/cpu_windows.cc
  - src/core/lib/gpr/env_linux.cc
  - src/core/lib/gpr/env_posix.cc
  - src/core/lib/gpr/env_windows.cc
  - src/core/lib/gpr/log.cc
  - src/core/lib/gpr/log_android.cc
  - src/core/lib/gpr/log_linux.cc
  - src/core/lib/gpr/log_posix.cc
  - src/core/lib/gpr/log_windows.cc
  - src/core/lib/gpr/murmur_hash.cc
  - src/core/lib/gpr/string.cc
  - src/core/lib/gpr/string_posix.cc
  - src/core/lib/gpr/string_util_windows.cc
  - src/core/lib/gpr/string_windows.cc
  - src/core/lib/gpr/sync.cc
  - src/core/lib/gpr/sync_abseil.cc
  - src/core/lib/gpr/sync_posix.cc
  - src/core/lib/gpr/sync_windows.cc
  - src/core/lib/gpr/time.cc
  - src/core/lib/gpr/time_posix.cc
  - src/core/lib/gpr/time_precise.cc
  - src/core/lib/gpr/time_windows.cc
  - src/core/lib/gpr/tmpfile_msys.cc
  - src/core/lib/gpr/tmpfile_posix.cc
  - src/core/lib/gpr/tmpfile_windows.cc
  - src/core/lib/gpr/wrap_memcpy.cc
  - src/core/lib/gprpp/arena.cc
  - src/core/lib/gprpp/examine_stack.cc
  - src/core/lib/gprpp/fork.cc
  - src/core/lib/gprpp/global_config_env.cc
  - src/core/lib/gprpp/host_port.cc
  - src/core/lib/gprpp/mpscq.cc
  - src/core/lib/gprpp/stat_posix.cc
  - src/core/lib/gprpp/stat_windows.cc
  - src/core/lib/gprpp/status_helper.cc
  - src/core/lib/gprpp/thd_posix.cc
  - src/core/lib/gprpp/thd_windows.cc
  - src/core/lib/gprpp/time_util.cc
  - src/core/lib/profiling/basic_timers.cc
  - src/core/lib/profiling/stap_timers.cc
  - src/core/lib/promise/activity.cc
  - test/core/promise/activity_test.cc
  deps:
  - absl/base:base
  - absl/base:core_headers
  - absl/container:flat_hash_set
  - absl/memory:memory
  - absl/status:status
  - absl/status:statusor
  - absl/strings:cord
  - absl/strings:str_format
  - absl/strings:strings
  - absl/synchronization:synchronization
  - absl/time:time
  - absl/types:optional
  - absl/types:variant
  - upb
  uses_polling: false
- name: address_sorting_test
  gtest: true
  build: test
  language: c++
  headers: []
  src:
  - test/cpp/naming/address_sorting_test.cc
  deps:
  - grpc++_test_config
  - grpc++_test_util
  platforms:
  - linux
  - posix
  - mac
- name: address_sorting_test_unsecure
  gtest: true
  build: test
  language: c++
  headers:
  - test/cpp/util/byte_buffer_proto_helper.h
  - test/cpp/util/string_ref_helper.h
  - test/cpp/util/subprocess.h
  src:
  - test/cpp/naming/address_sorting_test.cc
  - test/cpp/util/byte_buffer_proto_helper.cc
  - test/cpp/util/string_ref_helper.cc
  - test/cpp/util/subprocess.cc
  deps:
  - grpc++_unsecure
  - grpc_test_util_unsecure
  - grpc++_test_config
  platforms:
  - linux
  - posix
  - mac
- name: admin_services_end2end_test
  gtest: true
  build: test
  language: c++
  headers:
  - src/cpp/server/csds/csds.h
  src:
  - src/proto/grpc/testing/xds/v3/base.proto
  - src/proto/grpc/testing/xds/v3/config_dump.proto
  - src/proto/grpc/testing/xds/v3/csds.proto
  - src/proto/grpc/testing/xds/v3/percent.proto
  - src/cpp/server/admin/admin_services.cc
  - src/cpp/server/csds/csds.cc
  - test/cpp/end2end/admin_services_end2end_test.cc
  deps:
  - grpc++_reflection
  - grpcpp_channelz
  - grpc++_test_util
- name: alarm_test
  gtest: true
  build: test
  language: c++
  headers: []
  src:
  - test/cpp/common/alarm_test.cc
  deps:
  - grpc++_unsecure
  - grpc_test_util_unsecure
  platforms:
  - linux
  - posix
  - mac
- name: alts_concurrent_connectivity_test
  gtest: true
  build: test
  language: c++
  headers:
  - test/core/end2end/cq_verifier.h
  - test/core/tsi/alts/fake_handshaker/fake_handshaker_server.h
  src:
  - test/core/tsi/alts/fake_handshaker/handshaker.proto
  - test/core/tsi/alts/fake_handshaker/transport_security_common.proto
  - test/core/end2end/cq_verifier.cc
  - test/core/tsi/alts/fake_handshaker/fake_handshaker_server.cc
  - test/core/tsi/alts/handshaker/alts_concurrent_connectivity_test.cc
  deps:
  - grpc++
  - grpc_test_util
  platforms:
  - linux
  - posix
- name: alts_util_test
  gtest: true
  build: test
  language: c++
  headers: []
  src:
  - test/cpp/common/alts_util_test.cc
  deps:
  - grpc++_alts
  - grpc++_test_util
- name: async_end2end_test
  gtest: true
  build: test
  language: c++
  headers: []
  src:
  - src/proto/grpc/health/v1/health.proto
  - src/proto/grpc/testing/duplicate/echo_duplicate.proto
  - src/proto/grpc/testing/echo.proto
  - src/proto/grpc/testing/echo_messages.proto
  - src/proto/grpc/testing/simple_messages.proto
  - test/cpp/end2end/async_end2end_test.cc
  deps:
  - grpc++_test_util
- name: auth_property_iterator_test
  gtest: true
  build: test
  language: c++
  headers: []
  src:
  - test/cpp/common/auth_property_iterator_test.cc
  deps:
  - grpc++_test_util
  uses_polling: false
- name: authorization_matchers_test
  gtest: true
  build: test
  language: c++
  headers:
  - src/core/lib/security/authorization/grpc_authorization_engine.h
  - src/core/lib/security/authorization/matchers.h
  - src/core/lib/security/authorization/rbac_policy.h
  src:
  - src/core/lib/security/authorization/grpc_authorization_engine.cc
  - src/core/lib/security/authorization/matchers.cc
  - src/core/lib/security/authorization/rbac_policy.cc
  - test/core/security/authorization_matchers_test.cc
  deps:
  - grpc_test_util
- name: authorization_policy_provider_test
  gtest: true
  build: test
  language: c++
  headers:
  - src/core/lib/security/authorization/grpc_authorization_engine.h
  - src/core/lib/security/authorization/grpc_authorization_policy_provider.h
  - src/core/lib/security/authorization/matchers.h
  - src/core/lib/security/authorization/rbac_policy.h
  - src/core/lib/security/authorization/rbac_translator.h
  src:
  - src/core/lib/security/authorization/grpc_authorization_engine.cc
  - src/core/lib/security/authorization/grpc_authorization_policy_provider.cc
  - src/core/lib/security/authorization/matchers.cc
  - src/core/lib/security/authorization/rbac_policy.cc
  - src/core/lib/security/authorization/rbac_translator.cc
  - src/cpp/server/authorization_policy_provider.cc
  - test/cpp/server/authorization_policy_provider_test.cc
  deps:
  - grpc++
  - grpc_test_util
- name: aws_request_signer_test
  gtest: true
  build: test
  language: c++
  headers: []
  src:
  - test/core/security/aws_request_signer_test.cc
  deps:
  - grpc_test_util
- name: backoff_test
  gtest: true
  build: test
  language: c++
  headers: []
  src:
  - test/core/backoff/backoff_test.cc
  deps:
  - grpc_test_util
  uses_polling: false
- name: bad_streaming_id_bad_client_test
  gtest: true
  build: test
  language: c++
  headers:
  - test/core/bad_client/bad_client.h
  - test/core/end2end/cq_verifier.h
  src:
  - test/core/bad_client/bad_client.cc
  - test/core/bad_client/tests/bad_streaming_id.cc
  - test/core/end2end/cq_verifier.cc
  deps:
  - grpc_test_util
- name: badreq_bad_client_test
  gtest: true
  build: test
  language: c++
  headers:
  - test/core/bad_client/bad_client.h
  - test/core/end2end/cq_verifier.h
  src:
  - test/core/bad_client/bad_client.cc
  - test/core/bad_client/tests/badreq.cc
  - test/core/end2end/cq_verifier.cc
  deps:
  - grpc_test_util
- name: bdp_estimator_test
  gtest: true
  build: test
  language: c++
  headers: []
  src:
  - test/core/transport/bdp_estimator_test.cc
  deps:
  - grpc_test_util
  platforms:
  - linux
  - posix
  - mac
  uses_polling: false
- name: binder_server_test
  gtest: true
  build: test
  language: c++
  headers:
  - src/core/ext/transport/binder/client/channel_create_impl.h
  - src/core/ext/transport/binder/server/binder_server.h
  - src/core/ext/transport/binder/server/binder_server_credentials.h
  - src/core/ext/transport/binder/transport/binder_stream.h
  - src/core/ext/transport/binder/transport/binder_transport.h
  - src/core/ext/transport/binder/utils/transport_stream_receiver.h
  - src/core/ext/transport/binder/utils/transport_stream_receiver_impl.h
  - src/core/ext/transport/binder/wire_format/binder.h
  - src/core/ext/transport/binder/wire_format/binder_android.h
  - src/core/ext/transport/binder/wire_format/binder_constants.h
  - src/core/ext/transport/binder/wire_format/transaction.h
  - src/core/ext/transport/binder/wire_format/wire_reader.h
  - src/core/ext/transport/binder/wire_format/wire_reader_impl.h
  - src/core/ext/transport/binder/wire_format/wire_writer.h
  - test/core/transport/binder/end2end/fake_binder.h
  - test/cpp/end2end/test_service_impl.h
  src:
  - src/proto/grpc/testing/echo.proto
  - src/proto/grpc/testing/echo_messages.proto
  - src/proto/grpc/testing/simple_messages.proto
  - src/core/ext/transport/binder/client/channel_create_impl.cc
  - src/core/ext/transport/binder/server/binder_server.cc
  - src/core/ext/transport/binder/server/binder_server_credentials.cc
  - src/core/ext/transport/binder/transport/binder_transport.cc
  - src/core/ext/transport/binder/utils/transport_stream_receiver_impl.cc
  - src/core/ext/transport/binder/wire_format/binder_android.cc
  - src/core/ext/transport/binder/wire_format/binder_constants.cc
  - src/core/ext/transport/binder/wire_format/transaction.cc
  - src/core/ext/transport/binder/wire_format/wire_reader_impl.cc
  - src/core/ext/transport/binder/wire_format/wire_writer.cc
  - test/core/transport/binder/end2end/binder_server_test.cc
  - test/core/transport/binder/end2end/fake_binder.cc
  - test/cpp/end2end/test_service_impl.cc
  deps:
  - absl/random:random
  - grpc++_test_util
- name: binder_transport_test
  gtest: true
  build: test
  language: c++
  headers:
  - src/core/ext/transport/binder/transport/binder_stream.h
  - src/core/ext/transport/binder/transport/binder_transport.h
  - src/core/ext/transport/binder/utils/transport_stream_receiver.h
  - src/core/ext/transport/binder/utils/transport_stream_receiver_impl.h
  - src/core/ext/transport/binder/wire_format/binder.h
  - src/core/ext/transport/binder/wire_format/binder_constants.h
  - src/core/ext/transport/binder/wire_format/transaction.h
  - src/core/ext/transport/binder/wire_format/wire_reader.h
  - src/core/ext/transport/binder/wire_format/wire_reader_impl.h
  - src/core/ext/transport/binder/wire_format/wire_writer.h
  - test/core/transport/binder/mock_objects.h
  src:
  - src/core/ext/transport/binder/transport/binder_transport.cc
  - src/core/ext/transport/binder/utils/transport_stream_receiver_impl.cc
  - src/core/ext/transport/binder/wire_format/binder_constants.cc
  - src/core/ext/transport/binder/wire_format/transaction.cc
  - src/core/ext/transport/binder/wire_format/wire_reader_impl.cc
  - src/core/ext/transport/binder/wire_format/wire_writer.cc
  - test/core/transport/binder/binder_transport_test.cc
  - test/core/transport/binder/mock_objects.cc
  deps:
  - grpc_test_util
  uses_polling: false
- name: bitset_test
  gtest: true
  build: test
  language: c++
  headers:
  - src/core/lib/gprpp/bitset.h
  src:
  - test/core/gprpp/bitset_test.cc
  deps: []
  uses_polling: false
- name: bm_alarm
  build: test
  language: c++
  headers: []
  src:
  - test/cpp/microbenchmarks/bm_alarm.cc
  deps:
  - benchmark_helpers
  benchmark: true
  defaults: benchmark
  platforms:
  - linux
  - posix
- name: bm_arena
  build: test
  language: c++
  headers: []
  src:
  - test/cpp/microbenchmarks/bm_arena.cc
  deps:
  - benchmark_helpers
  benchmark: true
  defaults: benchmark
  platforms:
  - linux
  - posix
  uses_polling: false
- name: bm_byte_buffer
  build: test
  language: c++
  headers: []
  src:
  - test/cpp/microbenchmarks/bm_byte_buffer.cc
  deps:
  - benchmark_helpers
  benchmark: true
  defaults: benchmark
  platforms:
  - linux
  - posix
  uses_polling: false
- name: bm_call_create
  build: test
  language: c++
  headers: []
  src:
  - test/cpp/microbenchmarks/bm_call_create.cc
  deps:
  - benchmark_helpers
  benchmark: true
  defaults: benchmark
  platforms:
  - linux
  - posix
  uses_polling: false
- name: bm_callback_streaming_ping_pong
  build: test
  run: false
  language: c++
  headers:
  - test/cpp/microbenchmarks/callback_streaming_ping_pong.h
  - test/cpp/microbenchmarks/callback_test_service.h
  - test/cpp/util/byte_buffer_proto_helper.h
  - test/cpp/util/string_ref_helper.h
  - test/cpp/util/subprocess.h
  src:
  - test/cpp/microbenchmarks/bm_callback_streaming_ping_pong.cc
  - test/cpp/microbenchmarks/callback_test_service.cc
  - test/cpp/util/byte_buffer_proto_helper.cc
  - test/cpp/util/string_ref_helper.cc
  - test/cpp/util/subprocess.cc
  deps:
  - benchmark_helpers
  benchmark: true
  defaults: benchmark
  platforms:
  - linux
  - posix
- name: bm_callback_unary_ping_pong
  build: test
  run: false
  language: c++
  headers:
  - test/cpp/microbenchmarks/callback_test_service.h
  - test/cpp/microbenchmarks/callback_unary_ping_pong.h
  - test/cpp/util/byte_buffer_proto_helper.h
  - test/cpp/util/string_ref_helper.h
  - test/cpp/util/subprocess.h
  src:
  - test/cpp/microbenchmarks/bm_callback_unary_ping_pong.cc
  - test/cpp/microbenchmarks/callback_test_service.cc
  - test/cpp/util/byte_buffer_proto_helper.cc
  - test/cpp/util/string_ref_helper.cc
  - test/cpp/util/subprocess.cc
  deps:
  - benchmark_helpers
  benchmark: true
  defaults: benchmark
  platforms:
  - linux
  - posix
- name: bm_channel
  build: test
  language: c++
  headers: []
  src:
  - test/cpp/microbenchmarks/bm_channel.cc
  deps:
  - benchmark_helpers
  benchmark: true
  defaults: benchmark
  platforms:
  - linux
  - posix
  uses_polling: false
- name: bm_chttp2_hpack
  build: test
  language: c++
  headers: []
  src:
  - test/cpp/microbenchmarks/bm_chttp2_hpack.cc
  deps:
  - benchmark_helpers
  benchmark: true
  defaults: benchmark
  platforms:
  - linux
  - posix
  uses_polling: false
- name: bm_chttp2_transport
  build: test
  language: c++
  headers: []
  src:
  - test/cpp/microbenchmarks/bm_chttp2_transport.cc
  deps:
  - benchmark_helpers
  benchmark: true
  defaults: benchmark
  platforms:
  - linux
  - posix
- name: bm_closure
  build: test
  language: c++
  headers: []
  src:
  - test/cpp/microbenchmarks/bm_closure.cc
  deps:
  - benchmark_helpers
  benchmark: true
  defaults: benchmark
  platforms:
  - linux
  - posix
- name: bm_cq
  build: test
  language: c++
  headers: []
  src:
  - test/cpp/microbenchmarks/bm_cq.cc
  deps:
  - benchmark_helpers
  benchmark: true
  defaults: benchmark
  platforms:
  - linux
  - posix
- name: bm_cq_multiple_threads
  build: test
  language: c++
  headers: []
  src:
  - test/cpp/microbenchmarks/bm_cq_multiple_threads.cc
  deps:
  - benchmark_helpers
  benchmark: true
  defaults: benchmark
  platforms:
  - linux
  - posix
  uses_polling: false
- name: bm_error
  build: test
  language: c++
  headers: []
  src:
  - test/cpp/microbenchmarks/bm_error.cc
  deps:
  - benchmark_helpers
  benchmark: true
  defaults: benchmark
  platforms:
  - linux
  - posix
  uses_polling: false
- name: bm_fullstack_streaming_ping_pong
  build: test
  language: c++
  headers:
  - test/cpp/microbenchmarks/fullstack_streaming_ping_pong.h
  src:
  - test/cpp/microbenchmarks/bm_fullstack_streaming_ping_pong.cc
  deps:
  - benchmark_helpers
  benchmark: true
  defaults: benchmark
  platforms:
  - linux
  - posix
- name: bm_fullstack_streaming_pump
  build: test
  language: c++
  headers:
  - test/cpp/microbenchmarks/fullstack_streaming_pump.h
  src:
  - test/cpp/microbenchmarks/bm_fullstack_streaming_pump.cc
  deps:
  - benchmark_helpers
  benchmark: true
  defaults: benchmark
  platforms:
  - linux
  - posix
- name: bm_fullstack_trickle
  build: test
  run: false
  language: c++
  headers: []
  src:
  - test/cpp/microbenchmarks/bm_fullstack_trickle.cc
  deps:
  - absl/flags:flag
  - benchmark_helpers
  benchmark: true
  defaults: benchmark
  platforms:
  - linux
  - posix
  - mac
- name: bm_fullstack_unary_ping_pong
  build: test
  language: c++
  headers:
  - test/cpp/microbenchmarks/fullstack_unary_ping_pong.h
  src:
  - test/cpp/microbenchmarks/bm_fullstack_unary_ping_pong.cc
  deps:
  - benchmark_helpers
  benchmark: true
  defaults: benchmark
  platforms:
  - linux
  - posix
- name: bm_metadata
  build: test
  language: c++
  headers: []
  src:
  - test/cpp/microbenchmarks/bm_metadata.cc
  deps:
  - benchmark_helpers
  benchmark: true
  defaults: benchmark
  platforms:
  - linux
  - posix
  uses_polling: false
- name: bm_pollset
  build: test
  language: c++
  headers: []
  src:
  - test/cpp/microbenchmarks/bm_pollset.cc
  deps:
  - benchmark_helpers
  benchmark: true
  defaults: benchmark
  platforms:
  - linux
  - posix
- name: bm_threadpool
  build: test
  run: false
  language: c++
  headers: []
  src:
  - test/cpp/microbenchmarks/bm_threadpool.cc
  deps:
  - benchmark_helpers
  benchmark: true
  defaults: benchmark
  platforms:
  - linux
  - posix
  - mac
  uses_polling: false
- name: bm_timer
  build: test
  language: c++
  headers: []
  src:
  - test/cpp/microbenchmarks/bm_timer.cc
  deps:
  - benchmark_helpers
  benchmark: true
  defaults: benchmark
  platforms:
  - linux
  - posix
  uses_polling: false
- name: byte_buffer_test
  gtest: true
  build: test
  language: c++
  headers: []
  src:
  - test/cpp/util/byte_buffer_test.cc
  deps:
  - grpc++_test_util
  uses_polling: false
- name: byte_stream_test
  gtest: true
  build: test
  language: c++
  headers: []
  src:
  - test/core/transport/byte_stream_test.cc
  deps:
  - grpc_test_util
  uses_polling: false
- name: cancel_ares_query_test
  gtest: true
  build: test
  language: c++
  headers:
  - test/core/end2end/cq_verifier.h
  - test/cpp/naming/dns_test_util.h
  src:
  - test/core/end2end/cq_verifier.cc
  - test/cpp/naming/cancel_ares_query_test.cc
  - test/cpp/naming/dns_test_util.cc
  deps:
  - grpc++_test_config
  - grpc++_test_util
- name: capture_test
  gtest: true
  build: test
  language: c++
  headers:
  - src/core/lib/gprpp/capture.h
  src:
  - test/core/gprpp/capture_test.cc
  deps:
  - absl/utility:utility
  uses_polling: false
- name: cel_authorization_engine_test
  gtest: true
  build: test
  language: c++
  headers:
  - src/core/lib/security/authorization/cel_authorization_engine.h
  - src/core/lib/security/authorization/grpc_authorization_engine.h
  - src/core/lib/security/authorization/matchers.h
  - src/core/lib/security/authorization/mock_cel/activation.h
  - src/core/lib/security/authorization/mock_cel/cel_expr_builder_factory.h
  - src/core/lib/security/authorization/mock_cel/cel_expression.h
  - src/core/lib/security/authorization/mock_cel/cel_value.h
  - src/core/lib/security/authorization/mock_cel/evaluator_core.h
  - src/core/lib/security/authorization/mock_cel/flat_expr_builder.h
  - src/core/lib/security/authorization/rbac_policy.h
  src:
  - src/core/lib/security/authorization/cel_authorization_engine.cc
  - src/core/lib/security/authorization/grpc_authorization_engine.cc
  - src/core/lib/security/authorization/matchers.cc
  - src/core/lib/security/authorization/rbac_policy.cc
  - test/core/security/cel_authorization_engine_test.cc
  deps:
  - absl/container:flat_hash_set
  - grpc_test_util
- name: certificate_provider_registry_test
  gtest: true
  build: test
  language: c++
  headers: []
  src:
  - test/core/client_channel/certificate_provider_registry_test.cc
  deps:
  - grpc_test_util
- name: certificate_provider_store_test
  gtest: true
  build: test
  language: c++
  headers: []
  src:
  - test/core/xds/certificate_provider_store_test.cc
  deps:
  - grpc_test_util
- name: cfstream_test
  gtest: true
  build: test
  run: false
  language: c++
  headers:
  - test/cpp/end2end/test_service_impl.h
  src:
  - src/proto/grpc/testing/echo.proto
  - src/proto/grpc/testing/echo_messages.proto
  - src/proto/grpc/testing/simple_messages.proto
  - test/cpp/end2end/cfstream_test.cc
  - test/cpp/end2end/test_service_impl.cc
  deps:
  - grpc++_test_util
- name: channel_arguments_test
  gtest: true
  build: test
  language: c++
  headers: []
  src:
  - test/cpp/common/channel_arguments_test.cc
  deps:
  - grpc++
  - grpc_test_util
  uses_polling: false
- name: channel_filter_test
  gtest: true
  build: test
  language: c++
  headers: []
  src:
  - test/cpp/common/channel_filter_test.cc
  deps:
  - grpc++
  - grpc_test_util
  uses_polling: false
- name: channel_trace_test
  gtest: true
  build: test
  language: c++
  headers:
  - test/cpp/util/channel_trace_proto_helper.h
  src:
  - src/proto/grpc/channelz/channelz.proto
  - test/core/channel/channel_trace_test.cc
  - test/cpp/util/channel_trace_proto_helper.cc
  deps:
  - grpc++
  - grpc_test_util
- name: channelz_registry_test
  gtest: true
  build: test
  language: c++
  headers: []
  src:
  - test/core/channel/channelz_registry_test.cc
  deps:
  - grpc++
  - grpc_test_util
  uses_polling: false
- name: channelz_service_test
  gtest: true
  build: test
  language: c++
  headers:
  - test/cpp/end2end/test_service_impl.h
  src:
  - src/proto/grpc/testing/echo.proto
  - src/proto/grpc/testing/echo_messages.proto
  - src/proto/grpc/testing/simple_messages.proto
  - test/cpp/end2end/channelz_service_test.cc
  - test/cpp/end2end/test_service_impl.cc
  deps:
  - grpcpp_channelz
  - grpc++_test_util
- name: channelz_test
  gtest: true
  build: test
  language: c++
  headers:
  - test/cpp/util/channel_trace_proto_helper.h
  src:
  - src/proto/grpc/channelz/channelz.proto
  - test/core/channel/channelz_test.cc
  - test/cpp/util/channel_trace_proto_helper.cc
  deps:
  - grpc++
  - grpc_test_util
- name: cli_call_test
  gtest: true
  build: test
  language: c++
  headers:
  - test/cpp/util/cli_call.h
  - test/cpp/util/cli_credentials.h
  - test/cpp/util/config_grpc_cli.h
  - test/cpp/util/grpc_tool.h
  - test/cpp/util/proto_file_parser.h
  - test/cpp/util/proto_reflection_descriptor_database.h
  - test/cpp/util/service_describer.h
  src:
  - src/proto/grpc/reflection/v1alpha/reflection.proto
  - src/proto/grpc/testing/echo.proto
  - src/proto/grpc/testing/echo_messages.proto
  - src/proto/grpc/testing/simple_messages.proto
  - test/cpp/util/cli_call.cc
  - test/cpp/util/cli_call_test.cc
  - test/cpp/util/cli_credentials.cc
  - test/cpp/util/grpc_tool.cc
  - test/cpp/util/proto_file_parser.cc
  - test/cpp/util/proto_reflection_descriptor_database.cc
  - test/cpp/util/service_describer.cc
  deps:
  - grpc++_test_util
- name: client_callback_end2end_test
  gtest: true
  build: test
  language: c++
  headers:
  - test/cpp/end2end/interceptors_util.h
  - test/cpp/end2end/test_service_impl.h
  src:
  - src/proto/grpc/testing/echo.proto
  - src/proto/grpc/testing/echo_messages.proto
  - src/proto/grpc/testing/simple_messages.proto
  - test/cpp/end2end/client_callback_end2end_test.cc
  - test/cpp/end2end/interceptors_util.cc
  - test/cpp/end2end/test_service_impl.cc
  deps:
  - grpc++_test_util
- name: client_channel_stress_test
  gtest: true
  build: test
  run: false
  language: c++
  headers:
  - test/cpp/end2end/test_service_impl.h
  src:
  - src/proto/grpc/lb/v1/load_balancer.proto
  - src/proto/grpc/testing/duplicate/echo_duplicate.proto
  - src/proto/grpc/testing/echo.proto
  - src/proto/grpc/testing/echo_messages.proto
  - src/proto/grpc/testing/simple_messages.proto
  - test/cpp/client/client_channel_stress_test.cc
  - test/cpp/end2end/test_service_impl.cc
  deps:
  - grpc++_test_util
  platforms:
  - linux
  - posix
  - mac
- name: client_context_test_peer_test
  gtest: true
  build: test
  language: c++
  headers: []
  src:
  - test/cpp/test/client_context_test_peer_test.cc
  deps:
  - grpc++_test
  - grpc++_test_util
- name: client_interceptors_end2end_test
  gtest: true
  build: test
  language: c++
  headers:
  - test/cpp/end2end/interceptors_util.h
  - test/cpp/end2end/test_service_impl.h
  src:
  - src/proto/grpc/testing/echo.proto
  - src/proto/grpc/testing/echo_messages.proto
  - src/proto/grpc/testing/simple_messages.proto
  - test/cpp/end2end/client_interceptors_end2end_test.cc
  - test/cpp/end2end/interceptors_util.cc
  - test/cpp/end2end/test_service_impl.cc
  deps:
  - grpc++_test_util
- name: client_lb_end2end_test
  gtest: true
  build: test
  run: false
  language: c++
  headers:
  - test/core/util/test_lb_policies.h
  - test/cpp/end2end/test_service_impl.h
  src:
  - src/proto/grpc/testing/duplicate/echo_duplicate.proto
  - src/proto/grpc/testing/echo.proto
  - src/proto/grpc/testing/echo_messages.proto
  - src/proto/grpc/testing/simple_messages.proto
  - src/proto/grpc/testing/xds/orca_load_report_for_test.proto
  - test/core/util/test_lb_policies.cc
  - test/cpp/end2end/client_lb_end2end_test.cc
  - test/cpp/end2end/test_service_impl.cc
  deps:
  - grpc++_test_util
  platforms:
  - linux
  - posix
  - mac
- name: codegen_test_full
  gtest: true
  build: test
  language: c++
  headers: []
  src:
  - test/cpp/codegen/codegen_test_full.cc
  deps:
  - grpc++
  - grpc_test_util
  uses_polling: false
- name: codegen_test_minimal
  gtest: true
  build: test
  language: c++
  headers: []
  src:
  - test/cpp/codegen/codegen_test_minimal.cc
  deps:
  - grpc++
  - grpc_test_util
  uses_polling: false
- name: connection_prefix_bad_client_test
  gtest: true
  build: test
  language: c++
  headers:
  - test/core/bad_client/bad_client.h
  - test/core/end2end/cq_verifier.h
  src:
  - test/core/bad_client/bad_client.cc
  - test/core/bad_client/tests/connection_prefix.cc
  - test/core/end2end/cq_verifier.cc
  deps:
  - grpc_test_util
- name: connectivity_state_test
  gtest: true
  build: test
  language: c++
  headers: []
  src:
  - test/core/transport/connectivity_state_test.cc
  deps:
  - grpc_test_util
- name: context_allocator_end2end_test
  gtest: true
  build: test
  language: c++
  headers:
  - test/cpp/end2end/test_service_impl.h
  src:
  - src/proto/grpc/testing/echo.proto
  - src/proto/grpc/testing/echo_messages.proto
  - src/proto/grpc/testing/simple_messages.proto
  - test/cpp/end2end/context_allocator_end2end_test.cc
  - test/cpp/end2end/test_service_impl.cc
  deps:
  - grpc++_test_util
- name: context_list_test
  gtest: true
  build: test
  language: c++
  headers: []
  src:
  - test/core/transport/chttp2/context_list_test.cc
  deps:
  - grpc_test_util
  uses_polling: false
- name: context_test
  gtest: true
  build: test
  language: c++
  headers:
  - src/core/lib/gpr/tls.h
  - src/core/lib/promise/context.h
  src:
  - test/core/promise/context_test.cc
  deps: []
  uses_polling: false
- name: core_configuration_test
  gtest: true
  build: test
  language: c++
  headers:
  - src/core/ext/upb-generated/google/api/annotations.upb.h
  - src/core/ext/upb-generated/google/api/expr/v1alpha1/checked.upb.h
  - src/core/ext/upb-generated/google/api/expr/v1alpha1/syntax.upb.h
  - src/core/ext/upb-generated/google/api/http.upb.h
  - src/core/ext/upb-generated/google/protobuf/any.upb.h
  - src/core/ext/upb-generated/google/protobuf/duration.upb.h
  - src/core/ext/upb-generated/google/protobuf/empty.upb.h
  - src/core/ext/upb-generated/google/protobuf/struct.upb.h
  - src/core/ext/upb-generated/google/protobuf/timestamp.upb.h
  - src/core/ext/upb-generated/google/protobuf/wrappers.upb.h
  - src/core/ext/upb-generated/google/rpc/status.upb.h
  - src/core/lib/channel/handshaker_factory.h
  - src/core/lib/channel/handshaker_registry.h
  - src/core/lib/config/core_configuration.h
  - src/core/lib/gpr/alloc.h
  - src/core/lib/gpr/env.h
  - src/core/lib/gpr/murmur_hash.h
  - src/core/lib/gpr/spinlock.h
  - src/core/lib/gpr/string.h
  - src/core/lib/gpr/string_windows.h
  - src/core/lib/gpr/time_precise.h
  - src/core/lib/gpr/tls.h
  - src/core/lib/gpr/tmpfile.h
  - src/core/lib/gpr/useful.h
  - src/core/lib/gprpp/arena.h
  - src/core/lib/gprpp/construct_destruct.h
  - src/core/lib/gprpp/debug_location.h
  - src/core/lib/gprpp/examine_stack.h
  - src/core/lib/gprpp/fork.h
  - src/core/lib/gprpp/global_config.h
  - src/core/lib/gprpp/global_config_custom.h
  - src/core/lib/gprpp/global_config_env.h
  - src/core/lib/gprpp/global_config_generic.h
  - src/core/lib/gprpp/host_port.h
  - src/core/lib/gprpp/manual_constructor.h
  - src/core/lib/gprpp/memory.h
  - src/core/lib/gprpp/mpscq.h
  - src/core/lib/gprpp/stat.h
  - src/core/lib/gprpp/status_helper.h
  - src/core/lib/gprpp/sync.h
  - src/core/lib/gprpp/thd.h
  - src/core/lib/gprpp/time_util.h
  - src/core/lib/profiling/timers.h
  src:
  - src/core/ext/upb-generated/google/api/annotations.upb.c
  - src/core/ext/upb-generated/google/api/expr/v1alpha1/checked.upb.c
  - src/core/ext/upb-generated/google/api/expr/v1alpha1/syntax.upb.c
  - src/core/ext/upb-generated/google/api/http.upb.c
  - src/core/ext/upb-generated/google/protobuf/any.upb.c
  - src/core/ext/upb-generated/google/protobuf/duration.upb.c
  - src/core/ext/upb-generated/google/protobuf/empty.upb.c
  - src/core/ext/upb-generated/google/protobuf/struct.upb.c
  - src/core/ext/upb-generated/google/protobuf/timestamp.upb.c
  - src/core/ext/upb-generated/google/protobuf/wrappers.upb.c
  - src/core/ext/upb-generated/google/rpc/status.upb.c
  - src/core/lib/channel/handshaker_registry.cc
  - src/core/lib/config/core_configuration.cc
  - src/core/lib/gpr/alloc.cc
  - src/core/lib/gpr/atm.cc
  - src/core/lib/gpr/cpu_iphone.cc
  - src/core/lib/gpr/cpu_linux.cc
  - src/core/lib/gpr/cpu_posix.cc
  - src/core/lib/gpr/cpu_windows.cc
  - src/core/lib/gpr/env_linux.cc
  - src/core/lib/gpr/env_posix.cc
  - src/core/lib/gpr/env_windows.cc
  - src/core/lib/gpr/log.cc
  - src/core/lib/gpr/log_android.cc
  - src/core/lib/gpr/log_linux.cc
  - src/core/lib/gpr/log_posix.cc
  - src/core/lib/gpr/log_windows.cc
  - src/core/lib/gpr/murmur_hash.cc
  - src/core/lib/gpr/string.cc
  - src/core/lib/gpr/string_posix.cc
  - src/core/lib/gpr/string_util_windows.cc
  - src/core/lib/gpr/string_windows.cc
  - src/core/lib/gpr/sync.cc
  - src/core/lib/gpr/sync_abseil.cc
  - src/core/lib/gpr/sync_posix.cc
  - src/core/lib/gpr/sync_windows.cc
  - src/core/lib/gpr/time.cc
  - src/core/lib/gpr/time_posix.cc
  - src/core/lib/gpr/time_precise.cc
  - src/core/lib/gpr/time_windows.cc
  - src/core/lib/gpr/tmpfile_msys.cc
  - src/core/lib/gpr/tmpfile_posix.cc
  - src/core/lib/gpr/tmpfile_windows.cc
  - src/core/lib/gpr/wrap_memcpy.cc
  - src/core/lib/gprpp/arena.cc
  - src/core/lib/gprpp/examine_stack.cc
  - src/core/lib/gprpp/fork.cc
  - src/core/lib/gprpp/global_config_env.cc
  - src/core/lib/gprpp/host_port.cc
  - src/core/lib/gprpp/mpscq.cc
  - src/core/lib/gprpp/stat_posix.cc
  - src/core/lib/gprpp/stat_windows.cc
  - src/core/lib/gprpp/status_helper.cc
  - src/core/lib/gprpp/thd_posix.cc
  - src/core/lib/gprpp/thd_windows.cc
  - src/core/lib/gprpp/time_util.cc
  - src/core/lib/profiling/basic_timers.cc
  - src/core/lib/profiling/stap_timers.cc
  - test/core/config/core_configuration_test.cc
  deps:
  - absl/base:base
  - absl/base:core_headers
  - absl/memory:memory
  - absl/status:status
  - absl/strings:cord
  - absl/strings:str_format
  - absl/strings:strings
  - absl/synchronization:synchronization
  - absl/time:time
  - absl/types:optional
  - upb
  uses_polling: false
- name: delegating_channel_test
  gtest: true
  build: test
  language: c++
  headers:
  - test/cpp/end2end/test_service_impl.h
  src:
  - src/proto/grpc/testing/echo.proto
  - src/proto/grpc/testing/echo_messages.proto
  - src/proto/grpc/testing/simple_messages.proto
  - test/cpp/end2end/delegating_channel_test.cc
  - test/cpp/end2end/test_service_impl.cc
  deps:
  - grpc++_test_util
- name: destroy_grpclb_channel_with_active_connect_stress_test
  gtest: true
  build: test
  language: c++
  headers: []
  src:
  - test/cpp/client/destroy_grpclb_channel_with_active_connect_stress_test.cc
  deps:
  - grpc++_test_util
- name: dual_ref_counted_test
  gtest: true
  build: test
  language: c++
  headers: []
  src:
  - test/core/gprpp/dual_ref_counted_test.cc
  deps:
  - grpc_test_util
- name: duplicate_header_bad_client_test
  gtest: true
  build: test
  language: c++
  headers:
  - test/core/bad_client/bad_client.h
  - test/core/end2end/cq_verifier.h
  src:
  - test/core/bad_client/bad_client.cc
  - test/core/bad_client/tests/duplicate_header.cc
  - test/core/end2end/cq_verifier.cc
  deps:
  - grpc_test_util
- name: end2end_binder_transport_test
  gtest: true
  build: test
  language: c++
  headers:
  - src/core/ext/transport/binder/transport/binder_stream.h
  - src/core/ext/transport/binder/transport/binder_transport.h
  - src/core/ext/transport/binder/utils/transport_stream_receiver.h
  - src/core/ext/transport/binder/utils/transport_stream_receiver_impl.h
  - src/core/ext/transport/binder/wire_format/binder.h
  - src/core/ext/transport/binder/wire_format/binder_constants.h
  - src/core/ext/transport/binder/wire_format/transaction.h
  - src/core/ext/transport/binder/wire_format/wire_reader.h
  - src/core/ext/transport/binder/wire_format/wire_reader_impl.h
  - src/core/ext/transport/binder/wire_format/wire_writer.h
  - test/core/transport/binder/end2end/fake_binder.h
  - test/core/transport/binder/end2end/testing_channel_create.h
  - test/cpp/end2end/test_service_impl.h
  src:
  - src/proto/grpc/testing/echo.proto
  - src/proto/grpc/testing/echo_messages.proto
  - src/proto/grpc/testing/simple_messages.proto
  - src/core/ext/transport/binder/transport/binder_transport.cc
  - src/core/ext/transport/binder/utils/transport_stream_receiver_impl.cc
  - src/core/ext/transport/binder/wire_format/binder_constants.cc
  - src/core/ext/transport/binder/wire_format/transaction.cc
  - src/core/ext/transport/binder/wire_format/wire_reader_impl.cc
  - src/core/ext/transport/binder/wire_format/wire_writer.cc
  - test/core/transport/binder/end2end/end2end_binder_transport_test.cc
  - test/core/transport/binder/end2end/fake_binder.cc
  - test/core/transport/binder/end2end/testing_channel_create.cc
  - test/cpp/end2end/test_service_impl.cc
  deps:
  - absl/random:random
  - grpc++_test_util
- name: end2end_test
  gtest: true
  build: test
  run: false
  language: c++
  headers:
  - test/cpp/end2end/interceptors_util.h
  - test/cpp/end2end/test_service_impl.h
  src:
  - src/proto/grpc/testing/duplicate/echo_duplicate.proto
  - src/proto/grpc/testing/echo.proto
  - src/proto/grpc/testing/echo_messages.proto
  - src/proto/grpc/testing/simple_messages.proto
  - test/cpp/end2end/end2end_test.cc
  - test/cpp/end2end/interceptors_util.cc
  - test/cpp/end2end/test_service_impl.cc
  deps:
  - grpc++_test
  - grpc++_test_util
- name: endpoint_config_test
  gtest: true
  build: test
  language: c++
  headers: []
  src:
  - test/core/event_engine/endpoint_config_test.cc
  deps:
  - grpc_test_util
- name: error_details_test
  gtest: true
  build: test
  language: c++
  headers: []
  src:
  - src/proto/grpc/status/status.proto
  - src/proto/grpc/testing/echo_messages.proto
  - test/cpp/util/error_details_test.cc
  deps:
  - grpc++_error_details
  - grpc_test_util
- name: error_utils_test
  gtest: true
  build: test
  language: c++
  headers: []
  src:
  - test/core/transport/error_utils_test.cc
  deps:
  - grpc_test_util
- name: evaluate_args_test
  gtest: true
  build: test
  language: c++
  headers: []
  src:
  - test/core/security/evaluate_args_test.cc
  deps:
  - grpc_test_util
- name: examine_stack_test
  gtest: true
  build: test
  language: c++
  headers: []
  src:
  - test/core/gprpp/examine_stack_test.cc
  deps:
  - grpc_test_util
  platforms:
  - linux
  - posix
  - mac
  uses_polling: false
- name: exception_test
  gtest: true
  build: test
  language: c++
  headers: []
  src:
  - src/proto/grpc/testing/echo.proto
  - src/proto/grpc/testing/echo_messages.proto
  - src/proto/grpc/testing/simple_messages.proto
  - test/cpp/end2end/exception_test.cc
  deps:
  - grpc++_test_util
- name: exec_ctx_wakeup_scheduler_test
  gtest: true
  build: test
  language: c++
  headers:
  - src/core/lib/debug/trace.h
  - src/core/lib/gprpp/atomic_utils.h
  - src/core/lib/gprpp/ref_counted.h
  - src/core/lib/gprpp/ref_counted_ptr.h
  - src/core/lib/iomgr/closure.h
  - src/core/lib/iomgr/combiner.h
  - src/core/lib/iomgr/error.h
  - src/core/lib/iomgr/error_internal.h
  - src/core/lib/iomgr/exec_ctx.h
  - src/core/lib/iomgr/executor.h
  - src/core/lib/iomgr/iomgr_internal.h
  - src/core/lib/promise/activity.h
  - src/core/lib/promise/context.h
  - src/core/lib/promise/detail/promise_factory.h
  - src/core/lib/promise/detail/promise_like.h
  - src/core/lib/promise/detail/status.h
  - src/core/lib/promise/exec_ctx_wakeup_scheduler.h
  - src/core/lib/promise/poll.h
  - src/core/lib/slice/slice_internal.h
  - src/core/lib/slice/slice_refcount.h
  - src/core/lib/slice/slice_refcount_base.h
  - src/core/lib/slice/slice_string_helpers.h
  - src/core/lib/slice/slice_utils.h
  - src/core/lib/slice/static_slice.h
  src:
  - src/core/lib/debug/trace.cc
  - src/core/lib/iomgr/combiner.cc
  - src/core/lib/iomgr/error.cc
  - src/core/lib/iomgr/exec_ctx.cc
  - src/core/lib/iomgr/executor.cc
  - src/core/lib/iomgr/iomgr_internal.cc
  - src/core/lib/promise/activity.cc
  - src/core/lib/slice/slice.cc
  - src/core/lib/slice/slice_refcount.cc
  - src/core/lib/slice/slice_string_helpers.cc
  - src/core/lib/slice/static_slice.cc
  - test/core/promise/exec_ctx_wakeup_scheduler_test.cc
  deps:
  - absl/status:statusor
  - absl/types:variant
  - gpr
  uses_polling: false
- name: fake_binder_test
  gtest: true
  build: test
  language: c++
  headers:
  - src/core/ext/transport/binder/utils/transport_stream_receiver.h
  - src/core/ext/transport/binder/utils/transport_stream_receiver_impl.h
  - src/core/ext/transport/binder/wire_format/binder.h
  - src/core/ext/transport/binder/wire_format/binder_constants.h
  - src/core/ext/transport/binder/wire_format/transaction.h
  - src/core/ext/transport/binder/wire_format/wire_reader.h
  - src/core/ext/transport/binder/wire_format/wire_reader_impl.h
  - src/core/ext/transport/binder/wire_format/wire_writer.h
  - test/core/transport/binder/end2end/fake_binder.h
  src:
  - src/core/ext/transport/binder/utils/transport_stream_receiver_impl.cc
  - src/core/ext/transport/binder/wire_format/binder_constants.cc
  - src/core/ext/transport/binder/wire_format/transaction.cc
  - src/core/ext/transport/binder/wire_format/wire_reader_impl.cc
  - src/core/ext/transport/binder/wire_format/wire_writer.cc
  - test/core/transport/binder/end2end/fake_binder.cc
  - test/core/transport/binder/end2end/fake_binder_test.cc
  deps:
  - absl/random:random
  - grpc_test_util
  uses_polling: false
- name: file_watcher_certificate_provider_factory_test
  gtest: true
  build: test
  language: c++
  headers: []
  src:
  - test/core/xds/file_watcher_certificate_provider_factory_test.cc
  deps:
  - grpc_test_util
- name: filter_end2end_test
  gtest: true
  build: test
  language: c++
  headers: []
  src:
  - src/proto/grpc/testing/duplicate/echo_duplicate.proto
  - src/proto/grpc/testing/echo.proto
  - src/proto/grpc/testing/echo_messages.proto
  - src/proto/grpc/testing/simple_messages.proto
  - test/cpp/end2end/filter_end2end_test.cc
  deps:
  - grpc++_test_util
- name: flaky_network_test
  gtest: true
  build: test
  run: false
  language: c++
  headers:
  - test/cpp/end2end/test_service_impl.h
  src:
  - src/proto/grpc/testing/echo.proto
  - src/proto/grpc/testing/echo_messages.proto
  - src/proto/grpc/testing/simple_messages.proto
  - test/cpp/end2end/flaky_network_test.cc
  - test/cpp/end2end/test_service_impl.cc
  deps:
  - grpc++_test_util
- name: flow_control_test
  gtest: true
  build: test
  language: c++
  headers:
  - test/core/end2end/cq_verifier.h
  src:
  - test/core/end2end/cq_verifier.cc
  - test/core/transport/chttp2/flow_control_test.cc
  deps:
  - grpc_test_util
- name: for_each_test
  gtest: true
  build: test
  language: c++
  headers:
  - src/core/ext/upb-generated/google/api/annotations.upb.h
  - src/core/ext/upb-generated/google/api/expr/v1alpha1/checked.upb.h
  - src/core/ext/upb-generated/google/api/expr/v1alpha1/syntax.upb.h
  - src/core/ext/upb-generated/google/api/http.upb.h
  - src/core/ext/upb-generated/google/protobuf/any.upb.h
  - src/core/ext/upb-generated/google/protobuf/duration.upb.h
  - src/core/ext/upb-generated/google/protobuf/empty.upb.h
  - src/core/ext/upb-generated/google/protobuf/struct.upb.h
  - src/core/ext/upb-generated/google/protobuf/timestamp.upb.h
  - src/core/ext/upb-generated/google/protobuf/wrappers.upb.h
  - src/core/ext/upb-generated/google/rpc/status.upb.h
  - src/core/lib/gpr/alloc.h
  - src/core/lib/gpr/env.h
  - src/core/lib/gpr/murmur_hash.h
  - src/core/lib/gpr/spinlock.h
  - src/core/lib/gpr/string.h
  - src/core/lib/gpr/string_windows.h
  - src/core/lib/gpr/time_precise.h
  - src/core/lib/gpr/tls.h
  - src/core/lib/gpr/tmpfile.h
  - src/core/lib/gpr/useful.h
  - src/core/lib/gprpp/arena.h
  - src/core/lib/gprpp/atomic_utils.h
  - src/core/lib/gprpp/bitset.h
  - src/core/lib/gprpp/construct_destruct.h
  - src/core/lib/gprpp/debug_location.h
  - src/core/lib/gprpp/examine_stack.h
  - src/core/lib/gprpp/fork.h
  - src/core/lib/gprpp/global_config.h
  - src/core/lib/gprpp/global_config_custom.h
  - src/core/lib/gprpp/global_config_env.h
  - src/core/lib/gprpp/global_config_generic.h
  - src/core/lib/gprpp/host_port.h
  - src/core/lib/gprpp/manual_constructor.h
  - src/core/lib/gprpp/memory.h
  - src/core/lib/gprpp/mpscq.h
  - src/core/lib/gprpp/stat.h
  - src/core/lib/gprpp/status_helper.h
  - src/core/lib/gprpp/sync.h
  - src/core/lib/gprpp/thd.h
  - src/core/lib/gprpp/time_util.h
  - src/core/lib/profiling/timers.h
  - src/core/lib/promise/activity.h
  - src/core/lib/promise/context.h
  - src/core/lib/promise/detail/basic_join.h
  - src/core/lib/promise/detail/basic_seq.h
  - src/core/lib/promise/detail/promise_factory.h
  - src/core/lib/promise/detail/promise_like.h
  - src/core/lib/promise/detail/status.h
  - src/core/lib/promise/detail/switch.h
  - src/core/lib/promise/for_each.h
  - src/core/lib/promise/intra_activity_waiter.h
  - src/core/lib/promise/join.h
  - src/core/lib/promise/map.h
  - src/core/lib/promise/observable.h
  - src/core/lib/promise/pipe.h
  - src/core/lib/promise/poll.h
  - src/core/lib/promise/seq.h
  - src/core/lib/promise/wait_set.h
  - test/core/promise/test_wakeup_schedulers.h
  src:
  - src/core/ext/upb-generated/google/api/annotations.upb.c
  - src/core/ext/upb-generated/google/api/expr/v1alpha1/checked.upb.c
  - src/core/ext/upb-generated/google/api/expr/v1alpha1/syntax.upb.c
  - src/core/ext/upb-generated/google/api/http.upb.c
  - src/core/ext/upb-generated/google/protobuf/any.upb.c
  - src/core/ext/upb-generated/google/protobuf/duration.upb.c
  - src/core/ext/upb-generated/google/protobuf/empty.upb.c
  - src/core/ext/upb-generated/google/protobuf/struct.upb.c
  - src/core/ext/upb-generated/google/protobuf/timestamp.upb.c
  - src/core/ext/upb-generated/google/protobuf/wrappers.upb.c
  - src/core/ext/upb-generated/google/rpc/status.upb.c
  - src/core/lib/gpr/alloc.cc
  - src/core/lib/gpr/atm.cc
  - src/core/lib/gpr/cpu_iphone.cc
  - src/core/lib/gpr/cpu_linux.cc
  - src/core/lib/gpr/cpu_posix.cc
  - src/core/lib/gpr/cpu_windows.cc
  - src/core/lib/gpr/env_linux.cc
  - src/core/lib/gpr/env_posix.cc
  - src/core/lib/gpr/env_windows.cc
  - src/core/lib/gpr/log.cc
  - src/core/lib/gpr/log_android.cc
  - src/core/lib/gpr/log_linux.cc
  - src/core/lib/gpr/log_posix.cc
  - src/core/lib/gpr/log_windows.cc
  - src/core/lib/gpr/murmur_hash.cc
  - src/core/lib/gpr/string.cc
  - src/core/lib/gpr/string_posix.cc
  - src/core/lib/gpr/string_util_windows.cc
  - src/core/lib/gpr/string_windows.cc
  - src/core/lib/gpr/sync.cc
  - src/core/lib/gpr/sync_abseil.cc
  - src/core/lib/gpr/sync_posix.cc
  - src/core/lib/gpr/sync_windows.cc
  - src/core/lib/gpr/time.cc
  - src/core/lib/gpr/time_posix.cc
  - src/core/lib/gpr/time_precise.cc
  - src/core/lib/gpr/time_windows.cc
  - src/core/lib/gpr/tmpfile_msys.cc
  - src/core/lib/gpr/tmpfile_posix.cc
  - src/core/lib/gpr/tmpfile_windows.cc
  - src/core/lib/gpr/wrap_memcpy.cc
  - src/core/lib/gprpp/arena.cc
  - src/core/lib/gprpp/examine_stack.cc
  - src/core/lib/gprpp/fork.cc
  - src/core/lib/gprpp/global_config_env.cc
  - src/core/lib/gprpp/host_port.cc
  - src/core/lib/gprpp/mpscq.cc
  - src/core/lib/gprpp/stat_posix.cc
  - src/core/lib/gprpp/stat_windows.cc
  - src/core/lib/gprpp/status_helper.cc
  - src/core/lib/gprpp/thd_posix.cc
  - src/core/lib/gprpp/thd_windows.cc
  - src/core/lib/gprpp/time_util.cc
  - src/core/lib/profiling/basic_timers.cc
  - src/core/lib/profiling/stap_timers.cc
  - src/core/lib/promise/activity.cc
  - test/core/promise/for_each_test.cc
  deps:
  - absl/base:base
  - absl/base:core_headers
  - absl/container:flat_hash_set
  - absl/memory:memory
  - absl/status:status
  - absl/status:statusor
  - absl/strings:cord
  - absl/strings:str_format
  - absl/strings:strings
  - absl/synchronization:synchronization
  - absl/time:time
  - absl/types:optional
  - absl/types:variant
  - upb
  uses_polling: false
- name: generic_end2end_test
  gtest: true
  build: test
  language: c++
  headers: []
  src:
  - src/proto/grpc/testing/duplicate/echo_duplicate.proto
  - src/proto/grpc/testing/echo.proto
  - src/proto/grpc/testing/echo_messages.proto
  - src/proto/grpc/testing/simple_messages.proto
  - test/cpp/end2end/generic_end2end_test.cc
  deps:
  - grpc++_test_util
- name: global_config_env_test
  gtest: true
  build: test
  language: c++
  headers: []
  src:
  - test/core/gprpp/global_config_env_test.cc
  deps:
  - grpc_test_util
  platforms:
  - linux
  - posix
  - mac
  uses_polling: false
- name: global_config_test
  gtest: true
  build: test
  language: c++
  headers: []
  src:
  - test/core/gprpp/global_config_test.cc
  deps:
  - grpc_test_util
  uses_polling: false
- name: google_mesh_ca_certificate_provider_factory_test
  gtest: true
  build: test
  language: c++
  headers:
  - src/core/ext/xds/google_mesh_ca_certificate_provider_factory.h
  src:
  - src/core/ext/xds/google_mesh_ca_certificate_provider_factory.cc
  - test/core/xds/google_mesh_ca_certificate_provider_factory_test.cc
  deps:
  - grpc_test_util
- name: grpc_authorization_engine_test
  gtest: true
  build: test
  language: c++
  headers:
  - src/core/lib/security/authorization/grpc_authorization_engine.h
  - src/core/lib/security/authorization/matchers.h
  - src/core/lib/security/authorization/rbac_policy.h
  src:
  - src/core/lib/security/authorization/grpc_authorization_engine.cc
  - src/core/lib/security/authorization/matchers.cc
  - src/core/lib/security/authorization/rbac_policy.cc
  - test/core/security/grpc_authorization_engine_test.cc
  deps:
  - grpc_test_util
- name: grpc_authorization_policy_provider_test
  gtest: true
  build: test
  language: c++
  headers:
  - src/core/lib/security/authorization/grpc_authorization_engine.h
  - src/core/lib/security/authorization/grpc_authorization_policy_provider.h
  - src/core/lib/security/authorization/matchers.h
  - src/core/lib/security/authorization/rbac_policy.h
  - src/core/lib/security/authorization/rbac_translator.h
  src:
  - src/core/lib/security/authorization/grpc_authorization_engine.cc
  - src/core/lib/security/authorization/grpc_authorization_policy_provider.cc
  - src/core/lib/security/authorization/matchers.cc
  - src/core/lib/security/authorization/rbac_policy.cc
  - src/core/lib/security/authorization/rbac_translator.cc
  - test/core/security/grpc_authorization_policy_provider_test.cc
  deps:
  - grpc_test_util
- name: grpc_cli
  build: test
  run: false
  language: c++
  headers:
  - test/cpp/util/cli_call.h
  - test/cpp/util/cli_credentials.h
  - test/cpp/util/config_grpc_cli.h
  - test/cpp/util/grpc_tool.h
  - test/cpp/util/proto_file_parser.h
  - test/cpp/util/proto_reflection_descriptor_database.h
  - test/cpp/util/service_describer.h
  src:
  - src/proto/grpc/reflection/v1alpha/reflection.proto
  - test/cpp/util/cli_call.cc
  - test/cpp/util/cli_credentials.cc
  - test/cpp/util/grpc_cli.cc
  - test/cpp/util/grpc_tool.cc
  - test/cpp/util/proto_file_parser.cc
  - test/cpp/util/proto_reflection_descriptor_database.cc
  - test/cpp/util/service_describer.cc
  deps:
  - absl/flags:flag
  - grpc++
  - grpc++_test_config
- name: grpc_cpp_plugin
  build: protoc
  language: c++
  headers: []
  src:
  - src/compiler/cpp_plugin.cc
  deps:
  - grpc_plugin_support
- name: grpc_csharp_plugin
  build: protoc
  language: c++
  headers: []
  src:
  - src/compiler/csharp_plugin.cc
  deps:
  - grpc_plugin_support
- name: grpc_node_plugin
  build: protoc
  language: c++
  headers: []
  src:
  - src/compiler/node_plugin.cc
  deps:
  - grpc_plugin_support
- name: grpc_objective_c_plugin
  build: protoc
  language: c++
  headers: []
  src:
  - src/compiler/objective_c_plugin.cc
  deps:
  - grpc_plugin_support
- name: grpc_php_plugin
  build: protoc
  language: c++
  headers: []
  src:
  - src/compiler/php_plugin.cc
  deps:
  - grpc_plugin_support
- name: grpc_python_plugin
  build: protoc
  language: c++
  headers: []
  src:
  - src/compiler/python_plugin.cc
  deps:
  - grpc_plugin_support
- name: grpc_ruby_plugin
  build: protoc
  language: c++
  headers: []
  src:
  - src/compiler/ruby_plugin.cc
  deps:
  - grpc_plugin_support
- name: grpc_tls_certificate_distributor_test
  gtest: true
  build: test
  language: c++
  headers: []
  src:
  - test/core/security/grpc_tls_certificate_distributor_test.cc
  deps:
  - grpc_test_util
- name: grpc_tls_certificate_provider_test
  gtest: true
  build: test
  language: c++
  headers: []
  src:
  - test/core/security/grpc_tls_certificate_provider_test.cc
  deps:
  - grpc_test_util
- name: grpc_tls_credentials_options_test
  gtest: true
  build: test
  language: c++
  headers: []
  src:
  - test/core/security/grpc_tls_credentials_options_test.cc
  deps:
  - grpc_test_util
- name: grpc_tool_test
  gtest: true
  build: test
  language: c++
  headers:
  - test/cpp/util/cli_call.h
  - test/cpp/util/cli_credentials.h
  - test/cpp/util/config_grpc_cli.h
  - test/cpp/util/grpc_tool.h
  - test/cpp/util/proto_file_parser.h
  - test/cpp/util/proto_reflection_descriptor_database.h
  - test/cpp/util/service_describer.h
  src:
  - src/proto/grpc/testing/echo.proto
  - src/proto/grpc/testing/echo_messages.proto
  - src/proto/grpc/testing/simple_messages.proto
  - test/cpp/util/cli_call.cc
  - test/cpp/util/cli_credentials.cc
  - test/cpp/util/grpc_tool.cc
  - test/cpp/util/grpc_tool_test.cc
  - test/cpp/util/proto_file_parser.cc
  - test/cpp/util/proto_reflection_descriptor_database.cc
  - test/cpp/util/service_describer.cc
  deps:
  - grpc++_reflection
  - grpc++_test_config
  - grpc++_test_util
  platforms:
  - linux
  - posix
  - mac
- name: grpclb_api_test
  gtest: true
  build: test
  language: c++
  headers: []
  src:
  - src/proto/grpc/lb/v1/load_balancer.proto
  - test/cpp/grpclb/grpclb_api_test.cc
  deps:
  - grpc++_test_util
- name: grpclb_end2end_test
  gtest: true
  build: test
  run: false
  language: c++
  headers:
  - test/cpp/end2end/test_service_impl.h
  src:
  - src/proto/grpc/lb/v1/load_balancer.proto
  - src/proto/grpc/testing/duplicate/echo_duplicate.proto
  - src/proto/grpc/testing/echo.proto
  - src/proto/grpc/testing/echo_messages.proto
  - src/proto/grpc/testing/simple_messages.proto
  - test/cpp/end2end/grpclb_end2end_test.cc
  - test/cpp/end2end/test_service_impl.cc
  deps:
  - grpc++_test_config
  - grpc++_test_util
  platforms:
  - linux
  - posix
  - mac
- name: h2_ssl_session_reuse_test
  gtest: true
  build: test
  language: c++
  headers: []
  src:
  - test/core/end2end/h2_ssl_session_reuse_test.cc
  deps:
  - end2end_tests
- name: head_of_line_blocking_bad_client_test
  gtest: true
  build: test
  language: c++
  headers:
  - test/core/bad_client/bad_client.h
  - test/core/end2end/cq_verifier.h
  src:
  - test/core/bad_client/bad_client.cc
  - test/core/bad_client/tests/head_of_line_blocking.cc
  - test/core/end2end/cq_verifier.cc
  deps:
  - grpc_test_util
- name: headers_bad_client_test
  gtest: true
  build: test
  language: c++
  headers:
  - test/core/bad_client/bad_client.h
  - test/core/end2end/cq_verifier.h
  src:
  - test/core/bad_client/bad_client.cc
  - test/core/bad_client/tests/headers.cc
  - test/core/end2end/cq_verifier.cc
  deps:
  - grpc_test_util
- name: health_service_end2end_test
  gtest: true
  build: test
  language: c++
  headers:
  - test/cpp/end2end/test_health_check_service_impl.h
  - test/cpp/end2end/test_service_impl.h
  src:
  - src/proto/grpc/health/v1/health.proto
  - src/proto/grpc/testing/duplicate/echo_duplicate.proto
  - src/proto/grpc/testing/echo.proto
  - src/proto/grpc/testing/echo_messages.proto
  - src/proto/grpc/testing/simple_messages.proto
  - test/cpp/end2end/health_service_end2end_test.cc
  - test/cpp/end2end/test_health_check_service_impl.cc
  - test/cpp/end2end/test_service_impl.cc
  deps:
  - grpc++_test_util
- name: hpack_encoder_index_test
  gtest: true
  build: test
  language: c++
  headers:
  - src/core/ext/transport/chttp2/transport/hpack_encoder_index.h
  src:
  - test/core/transport/chttp2/hpack_encoder_index_test.cc
  deps:
  - absl/types:optional
- name: http2_client
  build: test
  run: false
  language: c++
  headers: []
  src:
  - src/proto/grpc/testing/empty.proto
  - src/proto/grpc/testing/messages.proto
  - src/proto/grpc/testing/test.proto
  - test/cpp/interop/http2_client.cc
  deps:
  - grpc++_test_config
  - grpc++_test_util
- name: hybrid_end2end_test
  gtest: true
  build: test
  language: c++
  headers:
  - test/cpp/end2end/test_service_impl.h
  src:
  - src/proto/grpc/testing/duplicate/echo_duplicate.proto
  - src/proto/grpc/testing/echo.proto
  - src/proto/grpc/testing/echo_messages.proto
  - src/proto/grpc/testing/simple_messages.proto
  - test/cpp/end2end/hybrid_end2end_test.cc
  - test/cpp/end2end/test_service_impl.cc
  deps:
  - grpc++_test_util
- name: if_test
  gtest: true
  build: test
  language: c++
  headers:
  - src/core/lib/promise/detail/promise_factory.h
  - src/core/lib/promise/detail/promise_like.h
  - src/core/lib/promise/if.h
  - src/core/lib/promise/poll.h
  src:
  - test/core/promise/if_test.cc
  deps:
  - absl/status:statusor
  - absl/types:variant
  uses_polling: false
- name: init_test
  gtest: true
  build: test
  language: c++
  headers: []
  src:
  - test/core/surface/init_test.cc
  deps:
  - grpc_test_util
  uses_polling: false
- name: initial_settings_frame_bad_client_test
  gtest: true
  build: test
  language: c++
  headers:
  - test/core/bad_client/bad_client.h
  - test/core/end2end/cq_verifier.h
  src:
  - test/core/bad_client/bad_client.cc
  - test/core/bad_client/tests/initial_settings_frame.cc
  - test/core/end2end/cq_verifier.cc
  deps:
  - grpc_test_util
- name: insecure_security_connector_test
  gtest: true
  build: test
  language: c++
  headers: []
  src:
  - test/core/security/insecure_security_connector_test.cc
  deps:
  - grpc_test_util
- name: interop_client
  build: test
  run: false
  language: c++
  headers:
  - test/core/security/oauth2_utils.h
  - test/cpp/interop/client_helper.h
  - test/cpp/interop/interop_client.h
  src:
  - src/proto/grpc/testing/empty.proto
  - src/proto/grpc/testing/messages.proto
  - src/proto/grpc/testing/test.proto
  - test/core/security/oauth2_utils.cc
  - test/cpp/interop/client.cc
  - test/cpp/interop/client_helper.cc
  - test/cpp/interop/interop_client.cc
  deps:
  - grpc++_test_config
  - grpc++_test_util
- name: interop_server
  build: test
  run: false
  language: c++
  headers:
  - test/cpp/interop/server_helper.h
  src:
  - src/proto/grpc/testing/empty.proto
  - src/proto/grpc/testing/messages.proto
  - src/proto/grpc/testing/test.proto
  - test/cpp/interop/interop_server.cc
  - test/cpp/interop/interop_server_bootstrap.cc
  - test/cpp/interop/server_helper.cc
  deps:
  - grpc++_test_config
  - grpc++_test_util
- name: interop_test
  build: test
  language: c++
  headers: []
  src:
  - test/cpp/interop/interop_test.cc
  deps:
  - grpc++_test_config
  - grpc++_test_util
  platforms:
  - linux
  - posix
  - mac
- name: join_test
  gtest: true
  build: test
  language: c++
  headers:
  - src/core/lib/gprpp/bitset.h
  - src/core/lib/gprpp/construct_destruct.h
  - src/core/lib/promise/detail/basic_join.h
  - src/core/lib/promise/detail/promise_factory.h
  - src/core/lib/promise/detail/promise_like.h
  - src/core/lib/promise/join.h
  - src/core/lib/promise/poll.h
  src:
  - test/core/promise/join_test.cc
  deps:
  - absl/types:variant
  uses_polling: false
- name: json_test
  gtest: true
  build: test
  language: c++
  headers: []
  src:
  - test/core/json/json_test.cc
  deps:
  - grpc_test_util
  uses_polling: false
- name: large_metadata_bad_client_test
  gtest: true
  build: test
  language: c++
  headers:
  - test/core/bad_client/bad_client.h
  - test/core/end2end/cq_verifier.h
  src:
  - test/core/bad_client/bad_client.cc
  - test/core/bad_client/tests/large_metadata.cc
  - test/core/end2end/cq_verifier.cc
  deps:
  - grpc_test_util
- name: latch_test
  gtest: true
  build: test
  language: c++
  headers:
  - src/core/ext/upb-generated/google/api/annotations.upb.h
  - src/core/ext/upb-generated/google/api/expr/v1alpha1/checked.upb.h
  - src/core/ext/upb-generated/google/api/expr/v1alpha1/syntax.upb.h
  - src/core/ext/upb-generated/google/api/http.upb.h
  - src/core/ext/upb-generated/google/protobuf/any.upb.h
  - src/core/ext/upb-generated/google/protobuf/duration.upb.h
  - src/core/ext/upb-generated/google/protobuf/empty.upb.h
  - src/core/ext/upb-generated/google/protobuf/struct.upb.h
  - src/core/ext/upb-generated/google/protobuf/timestamp.upb.h
  - src/core/ext/upb-generated/google/protobuf/wrappers.upb.h
  - src/core/ext/upb-generated/google/rpc/status.upb.h
  - src/core/lib/gpr/alloc.h
  - src/core/lib/gpr/env.h
  - src/core/lib/gpr/murmur_hash.h
  - src/core/lib/gpr/spinlock.h
  - src/core/lib/gpr/string.h
  - src/core/lib/gpr/string_windows.h
  - src/core/lib/gpr/time_precise.h
  - src/core/lib/gpr/tls.h
  - src/core/lib/gpr/tmpfile.h
  - src/core/lib/gpr/useful.h
  - src/core/lib/gprpp/arena.h
  - src/core/lib/gprpp/atomic_utils.h
  - src/core/lib/gprpp/bitset.h
  - src/core/lib/gprpp/construct_destruct.h
  - src/core/lib/gprpp/debug_location.h
  - src/core/lib/gprpp/examine_stack.h
  - src/core/lib/gprpp/fork.h
  - src/core/lib/gprpp/global_config.h
  - src/core/lib/gprpp/global_config_custom.h
  - src/core/lib/gprpp/global_config_env.h
  - src/core/lib/gprpp/global_config_generic.h
  - src/core/lib/gprpp/host_port.h
  - src/core/lib/gprpp/manual_constructor.h
  - src/core/lib/gprpp/memory.h
  - src/core/lib/gprpp/mpscq.h
  - src/core/lib/gprpp/stat.h
  - src/core/lib/gprpp/status_helper.h
  - src/core/lib/gprpp/sync.h
  - src/core/lib/gprpp/thd.h
  - src/core/lib/gprpp/time_util.h
  - src/core/lib/profiling/timers.h
  - src/core/lib/promise/activity.h
  - src/core/lib/promise/context.h
  - src/core/lib/promise/detail/basic_join.h
  - src/core/lib/promise/detail/basic_seq.h
  - src/core/lib/promise/detail/promise_factory.h
  - src/core/lib/promise/detail/promise_like.h
  - src/core/lib/promise/detail/status.h
  - src/core/lib/promise/detail/switch.h
  - src/core/lib/promise/intra_activity_waiter.h
  - src/core/lib/promise/join.h
  - src/core/lib/promise/latch.h
  - src/core/lib/promise/poll.h
  - src/core/lib/promise/seq.h
  - test/core/promise/test_wakeup_schedulers.h
  src:
  - src/core/ext/upb-generated/google/api/annotations.upb.c
  - src/core/ext/upb-generated/google/api/expr/v1alpha1/checked.upb.c
  - src/core/ext/upb-generated/google/api/expr/v1alpha1/syntax.upb.c
  - src/core/ext/upb-generated/google/api/http.upb.c
  - src/core/ext/upb-generated/google/protobuf/any.upb.c
  - src/core/ext/upb-generated/google/protobuf/duration.upb.c
  - src/core/ext/upb-generated/google/protobuf/empty.upb.c
  - src/core/ext/upb-generated/google/protobuf/struct.upb.c
  - src/core/ext/upb-generated/google/protobuf/timestamp.upb.c
  - src/core/ext/upb-generated/google/protobuf/wrappers.upb.c
  - src/core/ext/upb-generated/google/rpc/status.upb.c
  - src/core/lib/gpr/alloc.cc
  - src/core/lib/gpr/atm.cc
  - src/core/lib/gpr/cpu_iphone.cc
  - src/core/lib/gpr/cpu_linux.cc
  - src/core/lib/gpr/cpu_posix.cc
  - src/core/lib/gpr/cpu_windows.cc
  - src/core/lib/gpr/env_linux.cc
  - src/core/lib/gpr/env_posix.cc
  - src/core/lib/gpr/env_windows.cc
  - src/core/lib/gpr/log.cc
  - src/core/lib/gpr/log_android.cc
  - src/core/lib/gpr/log_linux.cc
  - src/core/lib/gpr/log_posix.cc
  - src/core/lib/gpr/log_windows.cc
  - src/core/lib/gpr/murmur_hash.cc
  - src/core/lib/gpr/string.cc
  - src/core/lib/gpr/string_posix.cc
  - src/core/lib/gpr/string_util_windows.cc
  - src/core/lib/gpr/string_windows.cc
  - src/core/lib/gpr/sync.cc
  - src/core/lib/gpr/sync_abseil.cc
  - src/core/lib/gpr/sync_posix.cc
  - src/core/lib/gpr/sync_windows.cc
  - src/core/lib/gpr/time.cc
  - src/core/lib/gpr/time_posix.cc
  - src/core/lib/gpr/time_precise.cc
  - src/core/lib/gpr/time_windows.cc
  - src/core/lib/gpr/tmpfile_msys.cc
  - src/core/lib/gpr/tmpfile_posix.cc
  - src/core/lib/gpr/tmpfile_windows.cc
  - src/core/lib/gpr/wrap_memcpy.cc
  - src/core/lib/gprpp/arena.cc
  - src/core/lib/gprpp/examine_stack.cc
  - src/core/lib/gprpp/fork.cc
  - src/core/lib/gprpp/global_config_env.cc
  - src/core/lib/gprpp/host_port.cc
  - src/core/lib/gprpp/mpscq.cc
  - src/core/lib/gprpp/stat_posix.cc
  - src/core/lib/gprpp/stat_windows.cc
  - src/core/lib/gprpp/status_helper.cc
  - src/core/lib/gprpp/thd_posix.cc
  - src/core/lib/gprpp/thd_windows.cc
  - src/core/lib/gprpp/time_util.cc
  - src/core/lib/profiling/basic_timers.cc
  - src/core/lib/profiling/stap_timers.cc
  - src/core/lib/promise/activity.cc
  - test/core/promise/latch_test.cc
  deps:
  - absl/base:base
  - absl/base:core_headers
  - absl/memory:memory
  - absl/status:status
  - absl/status:statusor
  - absl/strings:cord
  - absl/strings:str_format
  - absl/strings:strings
  - absl/synchronization:synchronization
  - absl/time:time
  - absl/types:optional
  - absl/types:variant
  - upb
  uses_polling: false
- name: lb_get_cpu_stats_test
  gtest: true
  build: test
  language: c++
  headers:
  - src/cpp/server/load_reporter/get_cpu_stats.h
  src:
  - src/cpp/server/load_reporter/get_cpu_stats_linux.cc
  - src/cpp/server/load_reporter/get_cpu_stats_macos.cc
  - src/cpp/server/load_reporter/get_cpu_stats_unsupported.cc
  - src/cpp/server/load_reporter/get_cpu_stats_windows.cc
  - test/cpp/server/load_reporter/get_cpu_stats_test.cc
  deps:
  - grpc++
  - grpc_test_util
- name: lb_load_data_store_test
  gtest: true
  build: test
  language: c++
  headers:
  - src/cpp/server/load_reporter/constants.h
  - src/cpp/server/load_reporter/load_data_store.h
  src:
  - src/cpp/server/load_reporter/load_data_store.cc
  - test/cpp/server/load_reporter/load_data_store_test.cc
  deps:
  - grpc++
  - grpc_test_util
- name: libuv_event_engine_test
  gtest: true
  build: test
  language: c++
  headers:
  - test/core/event_engine/test_suite/event_engine_test.h
  src:
  - test/core/event_engine/test_suite/event_engine_test.cc
  - test/core/event_engine/test_suite/libuv_event_engine_test.cc
  - test/core/event_engine/test_suite/timer_test.cc
  deps:
  - grpc
- name: linux_system_roots_test
  gtest: true
  build: test
  language: c++
  headers: []
  src:
  - test/core/security/linux_system_roots_test.cc
  deps:
  - grpc_test_util
- name: log_test
  gtest: true
  build: test
  language: c++
  headers: []
  src:
  - test/core/gpr/log_test.cc
  deps:
  - grpc_test_util
  uses_polling: false
- name: loop_test
  gtest: true
  build: test
  language: c++
  headers:
  - src/core/lib/gprpp/construct_destruct.h
  - src/core/lib/promise/detail/basic_seq.h
  - src/core/lib/promise/detail/promise_factory.h
  - src/core/lib/promise/detail/promise_like.h
  - src/core/lib/promise/detail/switch.h
  - src/core/lib/promise/loop.h
  - src/core/lib/promise/poll.h
  - src/core/lib/promise/seq.h
  src:
  - test/core/promise/loop_test.cc
  deps:
  - absl/types:variant
  uses_polling: false
- name: match_test
  gtest: true
  build: test
  language: c++
  headers:
  - src/core/lib/gprpp/match.h
  - src/core/lib/gprpp/overload.h
  src:
  - test/core/gprpp/match_test.cc
  deps:
  - absl/types:variant
  uses_polling: false
- name: matchers_test
  gtest: true
  build: test
  language: c++
  headers: []
  src:
  - test/core/security/matchers_test.cc
  deps:
  - grpc_test_util
- name: message_allocator_end2end_test
  gtest: true
  build: test
  language: c++
  headers:
  - test/cpp/end2end/test_service_impl.h
  src:
  - src/proto/grpc/testing/echo.proto
  - src/proto/grpc/testing/echo_messages.proto
  - src/proto/grpc/testing/simple_messages.proto
  - test/cpp/end2end/message_allocator_end2end_test.cc
  - test/cpp/end2end/test_service_impl.cc
  deps:
  - grpc++_test_util
- name: miscompile_with_no_unique_address_test
  gtest: true
  build: test
  language: c++
  headers: []
  src:
  - test/core/compiler_bugs/miscompile_with_no_unique_address_test.cc
  deps: []
  uses_polling: false
- name: mock_stream_test
  gtest: true
  build: test
  language: c++
  headers: []
  src:
  - src/proto/grpc/testing/echo.proto
  - src/proto/grpc/testing/echo_messages.proto
  - src/proto/grpc/testing/simple_messages.proto
  - test/cpp/test/mock_stream_test.cc
  deps:
  - grpc++_test
  - grpc++_test_util
- name: mock_test
  gtest: true
  build: test
  language: c++
  headers: []
  src:
  - src/proto/grpc/testing/duplicate/echo_duplicate.proto
  - src/proto/grpc/testing/echo.proto
  - src/proto/grpc/testing/echo_messages.proto
  - src/proto/grpc/testing/simple_messages.proto
  - test/cpp/end2end/mock_test.cc
  deps:
  - grpc++_test
  - grpc++_test_util
- name: nonblocking_test
  gtest: true
  build: test
  language: c++
  headers: []
  src:
  - src/proto/grpc/testing/echo.proto
  - src/proto/grpc/testing/echo_messages.proto
  - src/proto/grpc/testing/simple_messages.proto
  - test/cpp/end2end/nonblocking_test.cc
  deps:
  - grpc++_test_util
- name: noop-benchmark
  build: test
  language: c++
  headers: []
  src:
  - test/cpp/microbenchmarks/noop-benchmark.cc
  deps:
  - benchmark
  - grpc_test_util
  benchmark: true
  defaults: benchmark
- name: observable_test
  gtest: true
  build: test
  language: c++
  headers:
  - src/core/ext/upb-generated/google/api/annotations.upb.h
  - src/core/ext/upb-generated/google/api/expr/v1alpha1/checked.upb.h
  - src/core/ext/upb-generated/google/api/expr/v1alpha1/syntax.upb.h
  - src/core/ext/upb-generated/google/api/http.upb.h
  - src/core/ext/upb-generated/google/protobuf/any.upb.h
  - src/core/ext/upb-generated/google/protobuf/duration.upb.h
  - src/core/ext/upb-generated/google/protobuf/empty.upb.h
  - src/core/ext/upb-generated/google/protobuf/struct.upb.h
  - src/core/ext/upb-generated/google/protobuf/timestamp.upb.h
  - src/core/ext/upb-generated/google/protobuf/wrappers.upb.h
  - src/core/ext/upb-generated/google/rpc/status.upb.h
  - src/core/lib/gpr/alloc.h
  - src/core/lib/gpr/env.h
  - src/core/lib/gpr/murmur_hash.h
  - src/core/lib/gpr/spinlock.h
  - src/core/lib/gpr/string.h
  - src/core/lib/gpr/string_windows.h
  - src/core/lib/gpr/time_precise.h
  - src/core/lib/gpr/tls.h
  - src/core/lib/gpr/tmpfile.h
  - src/core/lib/gpr/useful.h
  - src/core/lib/gprpp/arena.h
  - src/core/lib/gprpp/atomic_utils.h
  - src/core/lib/gprpp/construct_destruct.h
  - src/core/lib/gprpp/debug_location.h
  - src/core/lib/gprpp/examine_stack.h
  - src/core/lib/gprpp/fork.h
  - src/core/lib/gprpp/global_config.h
  - src/core/lib/gprpp/global_config_custom.h
  - src/core/lib/gprpp/global_config_env.h
  - src/core/lib/gprpp/global_config_generic.h
  - src/core/lib/gprpp/host_port.h
  - src/core/lib/gprpp/manual_constructor.h
  - src/core/lib/gprpp/memory.h
  - src/core/lib/gprpp/mpscq.h
  - src/core/lib/gprpp/stat.h
  - src/core/lib/gprpp/status_helper.h
  - src/core/lib/gprpp/sync.h
  - src/core/lib/gprpp/thd.h
  - src/core/lib/gprpp/time_util.h
  - src/core/lib/profiling/timers.h
  - src/core/lib/promise/activity.h
  - src/core/lib/promise/context.h
  - src/core/lib/promise/detail/basic_seq.h
  - src/core/lib/promise/detail/promise_factory.h
  - src/core/lib/promise/detail/promise_like.h
  - src/core/lib/promise/detail/status.h
  - src/core/lib/promise/detail/switch.h
  - src/core/lib/promise/observable.h
  - src/core/lib/promise/poll.h
  - src/core/lib/promise/promise.h
  - src/core/lib/promise/seq.h
  - src/core/lib/promise/wait_set.h
  - test/core/promise/test_wakeup_schedulers.h
  src:
  - src/core/ext/upb-generated/google/api/annotations.upb.c
  - src/core/ext/upb-generated/google/api/expr/v1alpha1/checked.upb.c
  - src/core/ext/upb-generated/google/api/expr/v1alpha1/syntax.upb.c
  - src/core/ext/upb-generated/google/api/http.upb.c
  - src/core/ext/upb-generated/google/protobuf/any.upb.c
  - src/core/ext/upb-generated/google/protobuf/duration.upb.c
  - src/core/ext/upb-generated/google/protobuf/empty.upb.c
  - src/core/ext/upb-generated/google/protobuf/struct.upb.c
  - src/core/ext/upb-generated/google/protobuf/timestamp.upb.c
  - src/core/ext/upb-generated/google/protobuf/wrappers.upb.c
  - src/core/ext/upb-generated/google/rpc/status.upb.c
  - src/core/lib/gpr/alloc.cc
  - src/core/lib/gpr/atm.cc
  - src/core/lib/gpr/cpu_iphone.cc
  - src/core/lib/gpr/cpu_linux.cc
  - src/core/lib/gpr/cpu_posix.cc
  - src/core/lib/gpr/cpu_windows.cc
  - src/core/lib/gpr/env_linux.cc
  - src/core/lib/gpr/env_posix.cc
  - src/core/lib/gpr/env_windows.cc
  - src/core/lib/gpr/log.cc
  - src/core/lib/gpr/log_android.cc
  - src/core/lib/gpr/log_linux.cc
  - src/core/lib/gpr/log_posix.cc
  - src/core/lib/gpr/log_windows.cc
  - src/core/lib/gpr/murmur_hash.cc
  - src/core/lib/gpr/string.cc
  - src/core/lib/gpr/string_posix.cc
  - src/core/lib/gpr/string_util_windows.cc
  - src/core/lib/gpr/string_windows.cc
  - src/core/lib/gpr/sync.cc
  - src/core/lib/gpr/sync_abseil.cc
  - src/core/lib/gpr/sync_posix.cc
  - src/core/lib/gpr/sync_windows.cc
  - src/core/lib/gpr/time.cc
  - src/core/lib/gpr/time_posix.cc
  - src/core/lib/gpr/time_precise.cc
  - src/core/lib/gpr/time_windows.cc
  - src/core/lib/gpr/tmpfile_msys.cc
  - src/core/lib/gpr/tmpfile_posix.cc
  - src/core/lib/gpr/tmpfile_windows.cc
  - src/core/lib/gpr/wrap_memcpy.cc
  - src/core/lib/gprpp/arena.cc
  - src/core/lib/gprpp/examine_stack.cc
  - src/core/lib/gprpp/fork.cc
  - src/core/lib/gprpp/global_config_env.cc
  - src/core/lib/gprpp/host_port.cc
  - src/core/lib/gprpp/mpscq.cc
  - src/core/lib/gprpp/stat_posix.cc
  - src/core/lib/gprpp/stat_windows.cc
  - src/core/lib/gprpp/status_helper.cc
  - src/core/lib/gprpp/thd_posix.cc
  - src/core/lib/gprpp/thd_windows.cc
  - src/core/lib/gprpp/time_util.cc
  - src/core/lib/profiling/basic_timers.cc
  - src/core/lib/profiling/stap_timers.cc
  - src/core/lib/promise/activity.cc
  - test/core/promise/observable_test.cc
  deps:
  - absl/base:base
  - absl/base:core_headers
  - absl/container:flat_hash_set
  - absl/memory:memory
  - absl/status:status
  - absl/status:statusor
  - absl/strings:cord
  - absl/strings:str_format
  - absl/strings:strings
  - absl/synchronization:synchronization
  - absl/time:time
  - absl/types:optional
  - absl/types:variant
  - upb
  uses_polling: false
- name: orphanable_test
  gtest: true
  build: test
  language: c++
  headers: []
  src:
  - test/core/gprpp/orphanable_test.cc
  deps:
  - grpc_test_util
- name: out_of_bounds_bad_client_test
  gtest: true
  build: test
  language: c++
  headers:
  - test/core/bad_client/bad_client.h
  - test/core/end2end/cq_verifier.h
  src:
  - test/core/bad_client/bad_client.cc
  - test/core/bad_client/tests/out_of_bounds.cc
  - test/core/end2end/cq_verifier.cc
  deps:
  - grpc_test_util
- name: overload_test
  gtest: true
  build: test
  language: c++
  headers:
  - src/core/lib/gprpp/overload.h
  src:
  - test/core/gprpp/overload_test.cc
  deps: []
  uses_polling: false
- name: pid_controller_test
  gtest: true
  build: test
  language: c++
  headers: []
  src:
  - test/core/transport/pid_controller_test.cc
  deps:
  - grpc_test_util
- name: pipe_test
  gtest: true
  build: test
  language: c++
  headers:
  - src/core/ext/upb-generated/google/api/annotations.upb.h
  - src/core/ext/upb-generated/google/api/expr/v1alpha1/checked.upb.h
  - src/core/ext/upb-generated/google/api/expr/v1alpha1/syntax.upb.h
  - src/core/ext/upb-generated/google/api/http.upb.h
  - src/core/ext/upb-generated/google/protobuf/any.upb.h
  - src/core/ext/upb-generated/google/protobuf/duration.upb.h
  - src/core/ext/upb-generated/google/protobuf/empty.upb.h
  - src/core/ext/upb-generated/google/protobuf/struct.upb.h
  - src/core/ext/upb-generated/google/protobuf/timestamp.upb.h
  - src/core/ext/upb-generated/google/protobuf/wrappers.upb.h
  - src/core/ext/upb-generated/google/rpc/status.upb.h
  - src/core/lib/gpr/alloc.h
  - src/core/lib/gpr/env.h
  - src/core/lib/gpr/murmur_hash.h
  - src/core/lib/gpr/spinlock.h
  - src/core/lib/gpr/string.h
  - src/core/lib/gpr/string_windows.h
  - src/core/lib/gpr/time_precise.h
  - src/core/lib/gpr/tls.h
  - src/core/lib/gpr/tmpfile.h
  - src/core/lib/gpr/useful.h
  - src/core/lib/gprpp/arena.h
  - src/core/lib/gprpp/atomic_utils.h
  - src/core/lib/gprpp/bitset.h
  - src/core/lib/gprpp/construct_destruct.h
  - src/core/lib/gprpp/debug_location.h
  - src/core/lib/gprpp/examine_stack.h
  - src/core/lib/gprpp/fork.h
  - src/core/lib/gprpp/global_config.h
  - src/core/lib/gprpp/global_config_custom.h
  - src/core/lib/gprpp/global_config_env.h
  - src/core/lib/gprpp/global_config_generic.h
  - src/core/lib/gprpp/host_port.h
  - src/core/lib/gprpp/manual_constructor.h
  - src/core/lib/gprpp/memory.h
  - src/core/lib/gprpp/mpscq.h
  - src/core/lib/gprpp/stat.h
  - src/core/lib/gprpp/status_helper.h
  - src/core/lib/gprpp/sync.h
  - src/core/lib/gprpp/thd.h
  - src/core/lib/gprpp/time_util.h
  - src/core/lib/profiling/timers.h
  - src/core/lib/promise/activity.h
  - src/core/lib/promise/context.h
  - src/core/lib/promise/detail/basic_join.h
  - src/core/lib/promise/detail/basic_seq.h
  - src/core/lib/promise/detail/promise_factory.h
  - src/core/lib/promise/detail/promise_like.h
  - src/core/lib/promise/detail/status.h
  - src/core/lib/promise/detail/switch.h
  - src/core/lib/promise/intra_activity_waiter.h
  - src/core/lib/promise/join.h
  - src/core/lib/promise/pipe.h
  - src/core/lib/promise/poll.h
  - src/core/lib/promise/promise.h
  - src/core/lib/promise/seq.h
  - test/core/promise/test_wakeup_schedulers.h
  src:
  - src/core/ext/upb-generated/google/api/annotations.upb.c
  - src/core/ext/upb-generated/google/api/expr/v1alpha1/checked.upb.c
  - src/core/ext/upb-generated/google/api/expr/v1alpha1/syntax.upb.c
  - src/core/ext/upb-generated/google/api/http.upb.c
  - src/core/ext/upb-generated/google/protobuf/any.upb.c
  - src/core/ext/upb-generated/google/protobuf/duration.upb.c
  - src/core/ext/upb-generated/google/protobuf/empty.upb.c
  - src/core/ext/upb-generated/google/protobuf/struct.upb.c
  - src/core/ext/upb-generated/google/protobuf/timestamp.upb.c
  - src/core/ext/upb-generated/google/protobuf/wrappers.upb.c
  - src/core/ext/upb-generated/google/rpc/status.upb.c
  - src/core/lib/gpr/alloc.cc
  - src/core/lib/gpr/atm.cc
  - src/core/lib/gpr/cpu_iphone.cc
  - src/core/lib/gpr/cpu_linux.cc
  - src/core/lib/gpr/cpu_posix.cc
  - src/core/lib/gpr/cpu_windows.cc
  - src/core/lib/gpr/env_linux.cc
  - src/core/lib/gpr/env_posix.cc
  - src/core/lib/gpr/env_windows.cc
  - src/core/lib/gpr/log.cc
  - src/core/lib/gpr/log_android.cc
  - src/core/lib/gpr/log_linux.cc
  - src/core/lib/gpr/log_posix.cc
  - src/core/lib/gpr/log_windows.cc
  - src/core/lib/gpr/murmur_hash.cc
  - src/core/lib/gpr/string.cc
  - src/core/lib/gpr/string_posix.cc
  - src/core/lib/gpr/string_util_windows.cc
  - src/core/lib/gpr/string_windows.cc
  - src/core/lib/gpr/sync.cc
  - src/core/lib/gpr/sync_abseil.cc
  - src/core/lib/gpr/sync_posix.cc
  - src/core/lib/gpr/sync_windows.cc
  - src/core/lib/gpr/time.cc
  - src/core/lib/gpr/time_posix.cc
  - src/core/lib/gpr/time_precise.cc
  - src/core/lib/gpr/time_windows.cc
  - src/core/lib/gpr/tmpfile_msys.cc
  - src/core/lib/gpr/tmpfile_posix.cc
  - src/core/lib/gpr/tmpfile_windows.cc
  - src/core/lib/gpr/wrap_memcpy.cc
  - src/core/lib/gprpp/arena.cc
  - src/core/lib/gprpp/examine_stack.cc
  - src/core/lib/gprpp/fork.cc
  - src/core/lib/gprpp/global_config_env.cc
  - src/core/lib/gprpp/host_port.cc
  - src/core/lib/gprpp/mpscq.cc
  - src/core/lib/gprpp/stat_posix.cc
  - src/core/lib/gprpp/stat_windows.cc
  - src/core/lib/gprpp/status_helper.cc
  - src/core/lib/gprpp/thd_posix.cc
  - src/core/lib/gprpp/thd_windows.cc
  - src/core/lib/gprpp/time_util.cc
  - src/core/lib/profiling/basic_timers.cc
  - src/core/lib/profiling/stap_timers.cc
  - src/core/lib/promise/activity.cc
  - test/core/promise/pipe_test.cc
  deps:
  - absl/base:base
  - absl/base:core_headers
  - absl/memory:memory
  - absl/status:status
  - absl/status:statusor
  - absl/strings:cord
  - absl/strings:str_format
  - absl/strings:strings
  - absl/synchronization:synchronization
  - absl/time:time
  - absl/types:optional
  - absl/types:variant
  - upb
  uses_polling: false
- name: poll_test
  gtest: true
  build: test
  language: c++
  headers:
  - src/core/lib/promise/poll.h
  src:
  - test/core/promise/poll_test.cc
  deps:
  - absl/types:variant
  uses_polling: false
- name: popularity_count_test
  gtest: true
  build: test
  language: c++
  headers:
  - src/core/ext/transport/chttp2/transport/popularity_count.h
  src:
  - test/core/transport/chttp2/popularity_count_test.cc
  deps: []
- name: port_sharing_end2end_test
  gtest: true
  build: test
  language: c++
  headers:
  - test/cpp/end2end/test_service_impl.h
  src:
  - src/proto/grpc/testing/echo.proto
  - src/proto/grpc/testing/echo_messages.proto
  - src/proto/grpc/testing/simple_messages.proto
  - test/cpp/end2end/port_sharing_end2end_test.cc
  - test/cpp/end2end/test_service_impl.cc
  deps:
  - grpc++_test_util
- name: promise_factory_test
  gtest: true
  build: test
  language: c++
  headers:
  - src/core/lib/gprpp/capture.h
  - src/core/lib/promise/detail/promise_factory.h
  - src/core/lib/promise/detail/promise_like.h
  - src/core/lib/promise/poll.h
  - src/core/lib/promise/promise.h
  src:
  - test/core/promise/promise_factory_test.cc
  deps:
  - absl/functional:bind_front
  - absl/types:optional
  - absl/types:variant
  - absl/utility:utility
  uses_polling: false
- name: promise_map_test
  gtest: true
  build: test
  language: c++
  headers:
  - src/core/lib/promise/detail/promise_like.h
  - src/core/lib/promise/map.h
  - src/core/lib/promise/poll.h
  - src/core/lib/promise/promise.h
  src:
  - test/core/promise/map_test.cc
  deps:
  - absl/types:optional
  - absl/types:variant
  uses_polling: false
- name: promise_test
  gtest: true
  build: test
  language: c++
  headers:
  - src/core/lib/promise/detail/promise_like.h
  - src/core/lib/promise/poll.h
  - src/core/lib/promise/promise.h
  src:
  - test/core/promise/promise_test.cc
  deps:
  - absl/types:optional
  - absl/types:variant
  uses_polling: false
- name: proto_server_reflection_test
  gtest: true
  build: test
  language: c++
  headers:
  - test/cpp/end2end/test_service_impl.h
  - test/cpp/util/proto_reflection_descriptor_database.h
  src:
  - src/proto/grpc/testing/duplicate/echo_duplicate.proto
  - src/proto/grpc/testing/echo.proto
  - src/proto/grpc/testing/echo_messages.proto
  - src/proto/grpc/testing/simple_messages.proto
  - test/cpp/end2end/proto_server_reflection_test.cc
  - test/cpp/end2end/test_service_impl.cc
  - test/cpp/util/proto_reflection_descriptor_database.cc
  deps:
  - grpc++_reflection
  - grpc++_test_util
- name: proto_utils_test
  gtest: true
  build: test
  language: c++
  headers: []
  src:
  - test/cpp/codegen/proto_utils_test.cc
  deps:
  - grpc++
  - grpc_test_util
  uses_polling: false
- name: qps_json_driver
  build: test
  run: false
  language: c++
  headers:
  - src/cpp/util/core_stats.h
  - test/cpp/qps/benchmark_config.h
  - test/cpp/qps/client.h
  - test/cpp/qps/driver.h
  - test/cpp/qps/histogram.h
  - test/cpp/qps/interarrival.h
  - test/cpp/qps/parse_json.h
  - test/cpp/qps/qps_server_builder.h
  - test/cpp/qps/qps_worker.h
  - test/cpp/qps/report.h
  - test/cpp/qps/server.h
  - test/cpp/qps/stats.h
  - test/cpp/qps/usage_timer.h
  src:
  - src/proto/grpc/core/stats.proto
  - src/proto/grpc/testing/benchmark_service.proto
  - src/proto/grpc/testing/control.proto
  - src/proto/grpc/testing/messages.proto
  - src/proto/grpc/testing/payloads.proto
  - src/proto/grpc/testing/report_qps_scenario_service.proto
  - src/proto/grpc/testing/stats.proto
  - src/proto/grpc/testing/worker_service.proto
  - src/cpp/util/core_stats.cc
  - test/cpp/qps/benchmark_config.cc
  - test/cpp/qps/client_async.cc
  - test/cpp/qps/client_callback.cc
  - test/cpp/qps/client_sync.cc
  - test/cpp/qps/driver.cc
  - test/cpp/qps/parse_json.cc
  - test/cpp/qps/qps_json_driver.cc
  - test/cpp/qps/qps_server_builder.cc
  - test/cpp/qps/qps_worker.cc
  - test/cpp/qps/report.cc
  - test/cpp/qps/server_async.cc
  - test/cpp/qps/server_callback.cc
  - test/cpp/qps/server_sync.cc
  - test/cpp/qps/usage_timer.cc
  deps:
  - grpc++_test_config
  - grpc++_test_util
- name: qps_worker
  build: test
  run: false
  language: c++
  headers:
  - src/cpp/util/core_stats.h
  - test/cpp/qps/client.h
  - test/cpp/qps/histogram.h
  - test/cpp/qps/interarrival.h
  - test/cpp/qps/qps_server_builder.h
  - test/cpp/qps/qps_worker.h
  - test/cpp/qps/server.h
  - test/cpp/qps/stats.h
  - test/cpp/qps/usage_timer.h
  src:
  - src/proto/grpc/core/stats.proto
  - src/proto/grpc/testing/benchmark_service.proto
  - src/proto/grpc/testing/control.proto
  - src/proto/grpc/testing/messages.proto
  - src/proto/grpc/testing/payloads.proto
  - src/proto/grpc/testing/stats.proto
  - src/proto/grpc/testing/worker_service.proto
  - src/cpp/util/core_stats.cc
  - test/cpp/qps/client_async.cc
  - test/cpp/qps/client_callback.cc
  - test/cpp/qps/client_sync.cc
  - test/cpp/qps/qps_server_builder.cc
  - test/cpp/qps/qps_worker.cc
  - test/cpp/qps/server_async.cc
  - test/cpp/qps/server_callback.cc
  - test/cpp/qps/server_sync.cc
  - test/cpp/qps/usage_timer.cc
  - test/cpp/qps/worker.cc
  deps:
  - grpc++_test_config
  - grpc++_test_util
- name: race_test
  gtest: true
  build: test
  language: c++
  headers:
  - src/core/lib/promise/poll.h
  - src/core/lib/promise/race.h
  src:
  - test/core/promise/race_test.cc
  deps:
  - absl/types:variant
  uses_polling: false
- name: raw_end2end_test
  gtest: true
  build: test
  language: c++
  headers:
  - test/cpp/end2end/test_service_impl.h
  src:
  - src/proto/grpc/testing/duplicate/echo_duplicate.proto
  - src/proto/grpc/testing/echo.proto
  - src/proto/grpc/testing/echo_messages.proto
  - src/proto/grpc/testing/simple_messages.proto
  - test/cpp/end2end/raw_end2end_test.cc
  - test/cpp/end2end/test_service_impl.cc
  deps:
  - grpc++_test_util
- name: rbac_translator_test
  gtest: true
  build: test
  language: c++
  headers:
  - src/core/lib/security/authorization/grpc_authorization_engine.h
  - src/core/lib/security/authorization/grpc_authorization_policy_provider.h
  - src/core/lib/security/authorization/matchers.h
  - src/core/lib/security/authorization/rbac_policy.h
  - src/core/lib/security/authorization/rbac_translator.h
  src:
  - src/core/lib/security/authorization/grpc_authorization_engine.cc
  - src/core/lib/security/authorization/grpc_authorization_policy_provider.cc
  - src/core/lib/security/authorization/matchers.cc
  - src/core/lib/security/authorization/rbac_policy.cc
  - src/core/lib/security/authorization/rbac_translator.cc
  - test/core/security/rbac_translator_test.cc
  deps:
  - grpc_test_util
- name: ref_counted_ptr_test
  gtest: true
  build: test
  language: c++
  headers: []
  src:
  - test/core/gprpp/ref_counted_ptr_test.cc
  deps:
  - grpc_test_util
- name: ref_counted_test
  gtest: true
  build: test
  language: c++
  headers: []
  src:
  - test/core/gprpp/ref_counted_test.cc
  deps:
  - grpc_test_util
- name: remove_stream_from_stalled_lists_test
  gtest: true
  build: test
  language: c++
  headers: []
  src:
  - test/core/transport/chttp2/remove_stream_from_stalled_lists_test.cc
  deps:
  - grpc_test_util
  platforms:
  - linux
  - posix
  - mac
- name: retry_throttle_test
  gtest: true
  build: test
  language: c++
  headers: []
  src:
  - test/core/client_channel/retry_throttle_test.cc
  deps:
  - grpc_test_util
  uses_polling: false
- name: sdk_authz_end2end_test
  gtest: true
  build: test
  language: c++
  headers:
  - src/core/lib/security/authorization/grpc_authorization_engine.h
  - src/core/lib/security/authorization/grpc_authorization_policy_provider.h
  - src/core/lib/security/authorization/matchers.h
  - src/core/lib/security/authorization/rbac_policy.h
  - src/core/lib/security/authorization/rbac_translator.h
  - test/cpp/end2end/test_service_impl.h
  src:
  - src/proto/grpc/testing/echo.proto
  - src/proto/grpc/testing/echo_messages.proto
  - src/proto/grpc/testing/simple_messages.proto
  - src/core/lib/security/authorization/grpc_authorization_engine.cc
  - src/core/lib/security/authorization/grpc_authorization_policy_provider.cc
  - src/core/lib/security/authorization/matchers.cc
  - src/core/lib/security/authorization/rbac_policy.cc
  - src/core/lib/security/authorization/rbac_translator.cc
  - src/cpp/server/authorization_policy_provider.cc
  - test/cpp/end2end/sdk_authz_end2end_test.cc
  - test/cpp/end2end/test_service_impl.cc
  deps:
  - grpc++_test_util
- name: secure_auth_context_test
  gtest: true
  build: test
  language: c++
  headers: []
  src:
  - test/cpp/common/secure_auth_context_test.cc
  deps:
  - grpc++_test_util
- name: seq_test
  gtest: true
  build: test
  language: c++
  headers:
  - src/core/lib/gprpp/construct_destruct.h
  - src/core/lib/promise/detail/basic_seq.h
  - src/core/lib/promise/detail/promise_factory.h
  - src/core/lib/promise/detail/promise_like.h
  - src/core/lib/promise/detail/switch.h
  - src/core/lib/promise/poll.h
  - src/core/lib/promise/seq.h
  src:
  - test/core/promise/seq_test.cc
  deps:
  - absl/types:variant
  uses_polling: false
- name: server_builder_plugin_test
  gtest: true
  build: test
  language: c++
  headers:
  - test/cpp/end2end/test_service_impl.h
  src:
  - src/proto/grpc/testing/duplicate/echo_duplicate.proto
  - src/proto/grpc/testing/echo.proto
  - src/proto/grpc/testing/echo_messages.proto
  - src/proto/grpc/testing/simple_messages.proto
  - test/cpp/end2end/server_builder_plugin_test.cc
  - test/cpp/end2end/test_service_impl.cc
  deps:
  - grpc++_test_util
- name: server_builder_test
  gtest: true
  build: test
  language: c++
  headers: []
  src:
  - src/proto/grpc/testing/echo.proto
  - src/proto/grpc/testing/echo_messages.proto
  - src/proto/grpc/testing/simple_messages.proto
  - test/cpp/server/server_builder_test.cc
  deps:
  - grpc++_unsecure
  - grpc_test_util_unsecure
  platforms:
  - linux
  - posix
  - mac
- name: server_builder_with_socket_mutator_test
  gtest: true
  build: test
  language: c++
  headers: []
  src:
  - src/proto/grpc/testing/echo.proto
  - src/proto/grpc/testing/echo_messages.proto
  - src/proto/grpc/testing/simple_messages.proto
  - test/cpp/server/server_builder_with_socket_mutator_test.cc
  deps:
  - grpc++_unsecure
  - grpc_test_util_unsecure
  platforms:
  - linux
  - posix
  - mac
- name: server_chttp2_test
  gtest: true
  build: test
  language: c++
  headers: []
  src:
  - test/core/surface/server_chttp2_test.cc
  deps:
  - grpc_test_util
- name: server_context_test_spouse_test
  gtest: true
  build: test
  language: c++
  headers: []
  src:
  - test/cpp/test/server_context_test_spouse_test.cc
  deps:
  - grpc++_test
  - grpc++_test_util
- name: server_early_return_test
  gtest: true
  build: test
  language: c++
  headers: []
  src:
  - src/proto/grpc/testing/echo.proto
  - src/proto/grpc/testing/echo_messages.proto
  - src/proto/grpc/testing/simple_messages.proto
  - test/cpp/end2end/server_early_return_test.cc
  deps:
  - grpc++_test_util
- name: server_interceptors_end2end_test
  gtest: true
  build: test
  language: c++
  headers:
  - test/cpp/end2end/interceptors_util.h
  - test/cpp/end2end/test_service_impl.h
  src:
  - src/proto/grpc/testing/echo.proto
  - src/proto/grpc/testing/echo_messages.proto
  - src/proto/grpc/testing/simple_messages.proto
  - test/cpp/end2end/interceptors_util.cc
  - test/cpp/end2end/server_interceptors_end2end_test.cc
  - test/cpp/end2end/test_service_impl.cc
  deps:
  - grpc++_test_util
- name: server_registered_method_bad_client_test
  gtest: true
  build: test
  language: c++
  headers:
  - test/core/bad_client/bad_client.h
  - test/core/end2end/cq_verifier.h
  src:
  - test/core/bad_client/bad_client.cc
  - test/core/bad_client/tests/server_registered_method.cc
  - test/core/end2end/cq_verifier.cc
  deps:
  - grpc_test_util
- name: server_request_call_test
  gtest: true
  build: test
  language: c++
  headers: []
  src:
  - src/proto/grpc/testing/echo.proto
  - src/proto/grpc/testing/echo_messages.proto
  - src/proto/grpc/testing/simple_messages.proto
  - test/cpp/server/server_request_call_test.cc
  deps:
  - grpc++_unsecure
  - grpc_test_util_unsecure
  platforms:
  - linux
  - posix
  - mac
- name: service_config_end2end_test
  gtest: true
  build: test
  language: c++
  headers:
  - test/cpp/end2end/test_service_impl.h
  src:
  - src/proto/grpc/testing/duplicate/echo_duplicate.proto
  - src/proto/grpc/testing/echo.proto
  - src/proto/grpc/testing/echo_messages.proto
  - src/proto/grpc/testing/simple_messages.proto
  - test/cpp/end2end/service_config_end2end_test.cc
  - test/cpp/end2end/test_service_impl.cc
  deps:
  - grpc++_test_util
- name: service_config_test
  gtest: true
  build: test
  language: c++
  headers: []
  src:
  - test/core/client_channel/service_config_test.cc
  deps:
  - grpc_test_util
- name: settings_timeout_test
  gtest: true
  build: test
  run: false
  language: c++
  headers: []
  src:
  - test/core/transport/chttp2/settings_timeout_test.cc
  deps:
  - grpc_test_util
- name: shutdown_test
  gtest: true
  build: test
  language: c++
  headers: []
  src:
  - src/proto/grpc/testing/duplicate/echo_duplicate.proto
  - src/proto/grpc/testing/echo.proto
  - src/proto/grpc/testing/echo_messages.proto
  - src/proto/grpc/testing/simple_messages.proto
  - test/cpp/end2end/shutdown_test.cc
  deps:
  - grpc++_test_util
- name: simple_event_engine_test
  gtest: true
  build: test
  language: c++
  headers:
  - test/core/event_engine/test_suite/event_engine_test.h
  src:
  - test/core/event_engine/test_suite/event_engine_test.cc
  - test/core/event_engine/test_suite/simple_event_engine_test.cc
  - test/core/event_engine/test_suite/timer_test.cc
  deps:
<<<<<<< HEAD
  - grpc
=======
  - absl/random:random
  - grpc_test_util
  uses_polling: false
>>>>>>> f1d4ba3d
- name: simple_request_bad_client_test
  gtest: true
  build: test
  language: c++
  headers:
  - test/core/bad_client/bad_client.h
  - test/core/end2end/cq_verifier.h
  src:
  - test/core/bad_client/bad_client.cc
  - test/core/bad_client/tests/simple_request.cc
  - test/core/end2end/cq_verifier.cc
  deps:
  - grpc_test_util
- name: sockaddr_utils_test
  gtest: true
  build: test
  language: c++
  headers: []
  src:
  - test/core/address_utils/sockaddr_utils_test.cc
  deps:
  - grpc_test_util
- name: stack_tracer_test
  gtest: true
  build: test
  language: c++
  headers: []
  src:
  - test/core/util/stack_tracer_test.cc
  deps:
  - grpc_test_util
  platforms:
  - linux
  - posix
  - mac
  uses_polling: false
- name: stat_test
  gtest: true
  build: test
  language: c++
  headers: []
  src:
  - test/core/gprpp/stat_test.cc
  deps:
  - grpc_test_util
  uses_polling: false
- name: static_metadata_test
  gtest: true
  build: test
  language: c++
  headers: []
  src:
  - test/core/transport/static_metadata_test.cc
  deps:
  - grpc_test_util
- name: stats_test
  gtest: true
  build: test
  language: c++
  headers: []
  src:
  - test/core/debug/stats_test.cc
  deps:
  - grpc_test_util
  uses_polling: false
- name: status_helper_test
  gtest: true
  build: test
  language: c++
  headers: []
  src:
  - test/core/gprpp/status_helper_test.cc
  deps:
  - grpc_test_util
  uses_polling: false
- name: status_metadata_test
  gtest: true
  build: test
  language: c++
  headers: []
  src:
  - test/core/transport/status_metadata_test.cc
  deps:
  - grpc_test_util
  uses_polling: false
- name: status_util_test
  gtest: true
  build: test
  language: c++
  headers: []
  src:
  - test/core/channel/status_util_test.cc
  deps:
  - grpc_test_util
  uses_polling: false
- name: stranded_event_test
  gtest: true
  build: test
  language: c++
  headers:
  - test/core/end2end/cq_verifier.h
  src:
  - test/core/end2end/cq_verifier.cc
  - test/core/iomgr/stranded_event_test.cc
  deps:
  - grpc_test_util
  platforms:
  - linux
  - posix
  - mac
- name: streaming_throughput_test
  gtest: true
  build: test
  language: c++
  headers: []
  src:
  - src/proto/grpc/testing/duplicate/echo_duplicate.proto
  - src/proto/grpc/testing/echo.proto
  - src/proto/grpc/testing/echo_messages.proto
  - src/proto/grpc/testing/simple_messages.proto
  - test/cpp/end2end/streaming_throughput_test.cc
  deps:
  - grpc++_test_util
  platforms:
  - linux
  - posix
  - mac
- name: string_ref_test
  gtest: true
  build: test
  language: c++
  headers: []
  src:
  - test/cpp/util/string_ref_test.cc
  deps:
  - grpc++
  - grpc_test_util
  uses_polling: false
- name: table_test
  gtest: true
  build: test
  language: c++
  headers:
  - src/core/lib/gprpp/bitset.h
  - src/core/lib/gprpp/table.h
  src:
  - test/core/gprpp/table_test.cc
  deps:
  - absl/types:optional
  - absl/utility:utility
  uses_polling: false
- name: test_cpp_client_credentials_test
  gtest: true
  build: test
  language: c++
  headers: []
  src:
  - test/cpp/client/credentials_test.cc
  deps:
  - grpc++
  - grpc_test_util
- name: test_cpp_server_credentials_test
  gtest: true
  build: test
  language: c++
  headers: []
  src:
  - test/cpp/server/credentials_test.cc
  deps:
  - grpc++
  - grpc_test_util
- name: test_cpp_util_slice_test
  gtest: true
  build: test
  language: c++
  headers: []
  src:
  - test/cpp/util/slice_test.cc
  deps:
  - grpc++_test_util
  uses_polling: false
- name: test_cpp_util_time_test
  gtest: true
  build: test
  language: c++
  headers: []
  src:
  - test/cpp/util/time_test.cc
  deps:
  - grpc++_test_util
  uses_polling: false
- name: thread_manager_test
  gtest: true
  build: test
  language: c++
  headers: []
  src:
  - test/cpp/thread_manager/thread_manager_test.cc
  deps:
  - grpc++_test_config
  - grpc++_test_util
- name: thread_stress_test
  gtest: true
  build: test
  language: c++
  headers: []
  src:
  - src/proto/grpc/testing/duplicate/echo_duplicate.proto
  - src/proto/grpc/testing/echo.proto
  - src/proto/grpc/testing/echo_messages.proto
  - src/proto/grpc/testing/simple_messages.proto
  - test/cpp/end2end/thread_stress_test.cc
  deps:
  - grpc++_test_util
  platforms:
  - linux
  - posix
  - mac
- name: time_jump_test
  gtest: true
  build: test
  run: false
  language: c++
  headers: []
  src:
  - test/cpp/common/time_jump_test.cc
  deps:
  - grpc++
  - grpc_test_util
  platforms:
  - linux
  - posix
  - mac
- name: time_util_test
  gtest: true
  build: test
  language: c++
  headers: []
  src:
  - test/core/gprpp/time_util_test.cc
  deps:
  - grpc_test_util
  uses_polling: false
- name: timer_test
  gtest: true
  build: test
  language: c++
  headers: []
  src:
  - test/cpp/common/timer_test.cc
  deps:
  - grpc++
  - grpc_test_util
- name: tls_security_connector_test
  gtest: true
  build: test
  language: c++
  headers: []
  src:
  - test/core/security/tls_security_connector_test.cc
  deps:
  - grpc_test_util
- name: tls_test
  gtest: true
  build: test
  language: c++
  headers: []
  src:
  - test/core/gpr/tls_test.cc
  deps:
  - grpc_test_util
  uses_polling: false
- name: too_many_pings_test
  gtest: true
  build: test
  language: c++
  headers:
  - test/core/end2end/cq_verifier.h
  src:
  - test/core/end2end/cq_verifier.cc
  - test/core/transport/chttp2/too_many_pings_test.cc
  deps:
  - grpc++_test_config
  - grpc++_test_util
- name: transport_stream_receiver_test
  gtest: true
  build: test
  language: c++
  headers:
  - src/core/ext/transport/binder/utils/transport_stream_receiver.h
  - src/core/ext/transport/binder/utils/transport_stream_receiver_impl.h
  - src/core/ext/transport/binder/wire_format/transaction.h
  src:
  - src/core/ext/transport/binder/utils/transport_stream_receiver_impl.cc
  - src/core/ext/transport/binder/wire_format/transaction.cc
  - test/core/transport/binder/transport_stream_receiver_test.cc
  deps:
  - grpc_test_util
  uses_polling: false
- name: try_join_test
  gtest: true
  build: test
  language: c++
  headers:
  - src/core/lib/gprpp/bitset.h
  - src/core/lib/gprpp/construct_destruct.h
  - src/core/lib/promise/detail/basic_join.h
  - src/core/lib/promise/detail/promise_factory.h
  - src/core/lib/promise/detail/promise_like.h
  - src/core/lib/promise/detail/status.h
  - src/core/lib/promise/poll.h
  - src/core/lib/promise/try_join.h
  src:
  - test/core/promise/try_join_test.cc
  deps:
  - absl/status:status
  - absl/status:statusor
  - absl/types:variant
  uses_polling: false
- name: try_seq_test
  gtest: true
  build: test
  language: c++
  headers:
  - src/core/lib/gprpp/construct_destruct.h
  - src/core/lib/promise/detail/basic_seq.h
  - src/core/lib/promise/detail/promise_factory.h
  - src/core/lib/promise/detail/promise_like.h
  - src/core/lib/promise/detail/status.h
  - src/core/lib/promise/detail/switch.h
  - src/core/lib/promise/poll.h
  - src/core/lib/promise/try_seq.h
  src:
  - test/core/promise/try_seq_test.cc
  deps:
  - absl/status:status
  - absl/status:statusor
  - absl/types:variant
  uses_polling: false
- name: unknown_frame_bad_client_test
  gtest: true
  build: test
  language: c++
  headers:
  - test/core/bad_client/bad_client.h
  - test/core/end2end/cq_verifier.h
  src:
  - test/core/bad_client/bad_client.cc
  - test/core/bad_client/tests/unknown_frame.cc
  - test/core/end2end/cq_verifier.cc
  deps:
  - grpc_test_util
- name: uri_parser_test
  gtest: true
  build: test
  language: c++
  headers: []
  src:
  - test/core/uri/uri_parser_test.cc
  deps:
  - grpc_test_util
- name: useful_test
  gtest: true
  build: test
  language: c++
  headers:
  - src/core/lib/gpr/useful.h
  src:
  - test/core/gpr/useful_test.cc
  deps: []
  uses_polling: false
- name: window_overflow_bad_client_test
  gtest: true
  build: test
  language: c++
  headers:
  - test/core/bad_client/bad_client.h
  - test/core/end2end/cq_verifier.h
  src:
  - test/core/bad_client/bad_client.cc
  - test/core/bad_client/tests/window_overflow.cc
  - test/core/end2end/cq_verifier.cc
  deps:
  - grpc_test_util
- name: wire_reader_test
  gtest: true
  build: test
  language: c++
  headers:
  - src/core/ext/transport/binder/utils/transport_stream_receiver.h
  - src/core/ext/transport/binder/utils/transport_stream_receiver_impl.h
  - src/core/ext/transport/binder/wire_format/binder.h
  - src/core/ext/transport/binder/wire_format/binder_constants.h
  - src/core/ext/transport/binder/wire_format/transaction.h
  - src/core/ext/transport/binder/wire_format/wire_reader.h
  - src/core/ext/transport/binder/wire_format/wire_reader_impl.h
  - src/core/ext/transport/binder/wire_format/wire_writer.h
  - test/core/transport/binder/mock_objects.h
  src:
  - src/core/ext/transport/binder/utils/transport_stream_receiver_impl.cc
  - src/core/ext/transport/binder/wire_format/binder_constants.cc
  - src/core/ext/transport/binder/wire_format/transaction.cc
  - src/core/ext/transport/binder/wire_format/wire_reader_impl.cc
  - src/core/ext/transport/binder/wire_format/wire_writer.cc
  - test/core/transport/binder/mock_objects.cc
  - test/core/transport/binder/wire_reader_test.cc
  deps:
  - grpc_test_util
  uses_polling: false
- name: wire_writer_test
  gtest: true
  build: test
  language: c++
  headers:
  - src/core/ext/transport/binder/utils/transport_stream_receiver.h
  - src/core/ext/transport/binder/utils/transport_stream_receiver_impl.h
  - src/core/ext/transport/binder/wire_format/binder.h
  - src/core/ext/transport/binder/wire_format/binder_constants.h
  - src/core/ext/transport/binder/wire_format/transaction.h
  - src/core/ext/transport/binder/wire_format/wire_reader.h
  - src/core/ext/transport/binder/wire_format/wire_reader_impl.h
  - src/core/ext/transport/binder/wire_format/wire_writer.h
  - test/core/transport/binder/mock_objects.h
  src:
  - src/core/ext/transport/binder/utils/transport_stream_receiver_impl.cc
  - src/core/ext/transport/binder/wire_format/binder_constants.cc
  - src/core/ext/transport/binder/wire_format/transaction.cc
  - src/core/ext/transport/binder/wire_format/wire_reader_impl.cc
  - src/core/ext/transport/binder/wire_format/wire_writer.cc
  - test/core/transport/binder/mock_objects.cc
  - test/core/transport/binder/wire_writer_test.cc
  deps:
  - grpc_test_util
  uses_polling: false
- name: work_serializer_test
  gtest: true
  build: test
  language: c++
  headers: []
  src:
  - test/core/iomgr/work_serializer_test.cc
  deps:
  - grpc_test_util
  platforms:
  - linux
  - posix
  - mac
- name: writes_per_rpc_test
  gtest: true
  build: test
  language: c++
  headers:
  - test/core/util/cmdline.h
  - test/core/util/evaluate_args_test_util.h
  - test/core/util/fuzzer_util.h
  - test/core/util/grpc_profiler.h
  - test/core/util/histogram.h
  - test/core/util/memory_counters.h
  - test/core/util/mock_authorization_endpoint.h
  - test/core/util/mock_endpoint.h
  - test/core/util/parse_hexstring.h
  - test/core/util/passthru_endpoint.h
  - test/core/util/port.h
  - test/core/util/port_server_client.h
  - test/core/util/reconnect_server.h
  - test/core/util/resolve_localhost_ip46.h
  - test/core/util/resource_user_util.h
  - test/core/util/slice_splitter.h
  - test/core/util/stack_tracer.h
  - test/core/util/subprocess.h
  - test/core/util/test_config.h
  - test/core/util/test_tcp_server.h
  - test/core/util/tracer_util.h
  - test/core/util/trickle_endpoint.h
  src:
  - src/proto/grpc/testing/echo.proto
  - src/proto/grpc/testing/echo_messages.proto
  - src/proto/grpc/testing/simple_messages.proto
  - test/core/util/cmdline.cc
  - test/core/util/fuzzer_util.cc
  - test/core/util/grpc_profiler.cc
  - test/core/util/histogram.cc
  - test/core/util/memory_counters.cc
  - test/core/util/mock_endpoint.cc
  - test/core/util/parse_hexstring.cc
  - test/core/util/passthru_endpoint.cc
  - test/core/util/port.cc
  - test/core/util/port_isolated_runtime_environment.cc
  - test/core/util/port_server_client.cc
  - test/core/util/reconnect_server.cc
  - test/core/util/resolve_localhost_ip46.cc
  - test/core/util/resource_user_util.cc
  - test/core/util/slice_splitter.cc
  - test/core/util/stack_tracer.cc
  - test/core/util/subprocess_posix.cc
  - test/core/util/subprocess_windows.cc
  - test/core/util/test_config.cc
  - test/core/util/test_tcp_server.cc
  - test/core/util/tracer_util.cc
  - test/core/util/trickle_endpoint.cc
  - test/cpp/performance/writes_per_rpc_test.cc
  deps:
  - absl/debugging:failure_signal_handler
  - absl/debugging:stacktrace
  - absl/debugging:symbolize
  - grpc++
  platforms:
  - linux
  - posix
  - mac
- name: xds_bootstrap_test
  gtest: true
  build: test
  language: c++
  headers: []
  src:
  - test/core/xds/xds_bootstrap_test.cc
  deps:
  - grpc_test_util
- name: xds_certificate_provider_test
  gtest: true
  build: test
  language: c++
  headers: []
  src:
  - test/core/xds/xds_certificate_provider_test.cc
  deps:
  - grpc_test_util
- name: xds_credentials_end2end_test
  gtest: true
  build: test
  language: c++
  headers:
  - test/cpp/end2end/test_service_impl.h
  src:
  - src/proto/grpc/testing/echo.proto
  - src/proto/grpc/testing/echo_messages.proto
  - src/proto/grpc/testing/simple_messages.proto
  - test/cpp/end2end/test_service_impl.cc
  - test/cpp/end2end/xds_credentials_end2end_test.cc
  deps:
  - grpc++_test_util
- name: xds_credentials_test
  gtest: true
  build: test
  language: c++
  headers: []
  src:
  - test/core/security/xds_credentials_test.cc
  deps:
  - grpc_test_util
- name: xds_end2end_test
  gtest: true
  build: test
  run: false
  language: c++
  headers:
  - src/cpp/server/csds/csds.h
  - test/cpp/end2end/test_service_impl.h
  src:
  - src/proto/grpc/testing/duplicate/echo_duplicate.proto
  - src/proto/grpc/testing/echo.proto
  - src/proto/grpc/testing/echo_messages.proto
  - src/proto/grpc/testing/simple_messages.proto
  - src/proto/grpc/testing/xds/ads_for_test.proto
  - src/proto/grpc/testing/xds/cds_for_test.proto
  - src/proto/grpc/testing/xds/eds_for_test.proto
  - src/proto/grpc/testing/xds/lds_rds_for_test.proto
  - src/proto/grpc/testing/xds/lrs_for_test.proto
  - src/proto/grpc/testing/xds/v3/address.proto
  - src/proto/grpc/testing/xds/v3/ads.proto
  - src/proto/grpc/testing/xds/v3/aggregate_cluster.proto
  - src/proto/grpc/testing/xds/v3/base.proto
  - src/proto/grpc/testing/xds/v3/cluster.proto
  - src/proto/grpc/testing/xds/v3/config_dump.proto
  - src/proto/grpc/testing/xds/v3/config_source.proto
  - src/proto/grpc/testing/xds/v3/csds.proto
  - src/proto/grpc/testing/xds/v3/discovery.proto
  - src/proto/grpc/testing/xds/v3/endpoint.proto
  - src/proto/grpc/testing/xds/v3/extension.proto
  - src/proto/grpc/testing/xds/v3/fault.proto
  - src/proto/grpc/testing/xds/v3/fault_common.proto
  - src/proto/grpc/testing/xds/v3/http_connection_manager.proto
  - src/proto/grpc/testing/xds/v3/listener.proto
  - src/proto/grpc/testing/xds/v3/load_report.proto
  - src/proto/grpc/testing/xds/v3/lrs.proto
  - src/proto/grpc/testing/xds/v3/percent.proto
  - src/proto/grpc/testing/xds/v3/protocol.proto
  - src/proto/grpc/testing/xds/v3/range.proto
  - src/proto/grpc/testing/xds/v3/regex.proto
  - src/proto/grpc/testing/xds/v3/route.proto
  - src/proto/grpc/testing/xds/v3/router.proto
  - src/proto/grpc/testing/xds/v3/string.proto
  - src/proto/grpc/testing/xds/v3/tls.proto
  - src/cpp/server/csds/csds.cc
  - test/cpp/end2end/test_service_impl.cc
  - test/cpp/end2end/xds_end2end_test.cc
  deps:
  - grpc++_test_config
  - grpc++_test_util
  platforms:
  - linux
  - posix
  - mac
- name: xds_interop_client
  build: test
  run: false
  language: c++
  headers:
  - src/cpp/server/csds/csds.h
  src:
  - src/proto/grpc/testing/empty.proto
  - src/proto/grpc/testing/messages.proto
  - src/proto/grpc/testing/test.proto
  - src/proto/grpc/testing/xds/v3/base.proto
  - src/proto/grpc/testing/xds/v3/config_dump.proto
  - src/proto/grpc/testing/xds/v3/csds.proto
  - src/proto/grpc/testing/xds/v3/percent.proto
  - src/cpp/server/admin/admin_services.cc
  - src/cpp/server/csds/csds.cc
  - test/cpp/interop/xds_interop_client.cc
  deps:
  - absl/flags:flag
  - grpc++_reflection
  - grpcpp_channelz
  - grpc_test_util
  - grpc++_test_config
- name: xds_interop_server
  build: test
  run: false
  language: c++
  headers:
  - src/cpp/server/csds/csds.h
  - test/cpp/end2end/test_health_check_service_impl.h
  src:
  - src/proto/grpc/health/v1/health.proto
  - src/proto/grpc/testing/empty.proto
  - src/proto/grpc/testing/messages.proto
  - src/proto/grpc/testing/test.proto
  - src/proto/grpc/testing/xds/v3/base.proto
  - src/proto/grpc/testing/xds/v3/config_dump.proto
  - src/proto/grpc/testing/xds/v3/csds.proto
  - src/proto/grpc/testing/xds/v3/percent.proto
  - src/cpp/server/admin/admin_services.cc
  - src/cpp/server/csds/csds.cc
  - test/cpp/end2end/test_health_check_service_impl.cc
  - test/cpp/interop/xds_interop_server.cc
  deps:
  - absl/flags:flag
  - grpc++_reflection
  - grpcpp_channelz
  - grpc_test_util
  - grpc++_test_config
tests: []<|MERGE_RESOLUTION|>--- conflicted
+++ resolved
@@ -6555,7 +6555,8 @@
   - test/core/event_engine/test_suite/libuv_event_engine_test.cc
   - test/core/event_engine/test_suite/timer_test.cc
   deps:
-  - grpc
+  - absl/random:random
+  - grpc_test_util
 - name: linux_system_roots_test
   gtest: true
   build: test
@@ -7511,13 +7512,9 @@
   - test/core/event_engine/test_suite/simple_event_engine_test.cc
   - test/core/event_engine/test_suite/timer_test.cc
   deps:
-<<<<<<< HEAD
-  - grpc
-=======
   - absl/random:random
   - grpc_test_util
   uses_polling: false
->>>>>>> f1d4ba3d
 - name: simple_request_bad_client_test
   gtest: true
   build: test
