filegroups: []
libs:
- name: address_sorting
  build: all
  language: c
  public_headers: []
  headers:
  - third_party/address_sorting/address_sorting_internal.h
  - third_party/address_sorting/include/address_sorting/address_sorting.h
  src:
  - third_party/address_sorting/address_sorting.c
  - third_party/address_sorting/address_sorting_posix.c
  - third_party/address_sorting/address_sorting_windows.c
  deps: []
- name: end2end_nosec_tests
  build: private
  language: c
  public_headers: []
  headers:
  - test/core/end2end/cq_verifier.h
  - test/core/end2end/data/ssl_test_data.h
  - test/core/end2end/end2end_tests.h
  - test/core/end2end/fixtures/http_proxy_fixture.h
  - test/core/end2end/fixtures/local_util.h
  - test/core/end2end/fixtures/proxy.h
  - test/core/end2end/tests/cancel_test_helpers.h
  - test/core/util/test_lb_policies.h
  src:
  - test/core/end2end/cq_verifier.cc
  - test/core/end2end/data/client_certs.cc
  - test/core/end2end/data/server1_cert.cc
  - test/core/end2end/data/server1_key.cc
  - test/core/end2end/data/test_root_cert.cc
  - test/core/end2end/end2end_nosec_tests.cc
  - test/core/end2end/end2end_test_utils.cc
  - test/core/end2end/fixtures/http_proxy_fixture.cc
  - test/core/end2end/fixtures/local_util.cc
  - test/core/end2end/fixtures/proxy.cc
  - test/core/end2end/tests/authority_not_supported.cc
  - test/core/end2end/tests/bad_hostname.cc
  - test/core/end2end/tests/bad_ping.cc
  - test/core/end2end/tests/binary_metadata.cc
  - test/core/end2end/tests/call_host_override.cc
  - test/core/end2end/tests/cancel_after_accept.cc
  - test/core/end2end/tests/cancel_after_client_done.cc
  - test/core/end2end/tests/cancel_after_invoke.cc
  - test/core/end2end/tests/cancel_after_round_trip.cc
  - test/core/end2end/tests/cancel_before_invoke.cc
  - test/core/end2end/tests/cancel_in_a_vacuum.cc
  - test/core/end2end/tests/cancel_with_status.cc
  - test/core/end2end/tests/channelz.cc
  - test/core/end2end/tests/client_streaming.cc
  - test/core/end2end/tests/compressed_payload.cc
  - test/core/end2end/tests/connectivity.cc
  - test/core/end2end/tests/default_host.cc
  - test/core/end2end/tests/disappearing_server.cc
  - test/core/end2end/tests/empty_batch.cc
  - test/core/end2end/tests/filter_causes_close.cc
  - test/core/end2end/tests/filter_context.cc
  - test/core/end2end/tests/filter_init_fails.cc
  - test/core/end2end/tests/filter_latency.cc
  - test/core/end2end/tests/filter_status_code.cc
  - test/core/end2end/tests/graceful_server_shutdown.cc
  - test/core/end2end/tests/high_initial_seqno.cc
  - test/core/end2end/tests/hpack_size.cc
  - test/core/end2end/tests/idempotent_request.cc
  - test/core/end2end/tests/invoke_large_request.cc
  - test/core/end2end/tests/keepalive_timeout.cc
  - test/core/end2end/tests/large_metadata.cc
  - test/core/end2end/tests/max_concurrent_streams.cc
  - test/core/end2end/tests/max_connection_age.cc
  - test/core/end2end/tests/max_connection_idle.cc
  - test/core/end2end/tests/max_message_length.cc
  - test/core/end2end/tests/negative_deadline.cc
  - test/core/end2end/tests/no_error_on_hotpath.cc
  - test/core/end2end/tests/no_logging.cc
  - test/core/end2end/tests/no_op.cc
  - test/core/end2end/tests/payload.cc
  - test/core/end2end/tests/ping.cc
  - test/core/end2end/tests/ping_pong_streaming.cc
  - test/core/end2end/tests/proxy_auth.cc
  - test/core/end2end/tests/registered_call.cc
  - test/core/end2end/tests/request_with_flags.cc
  - test/core/end2end/tests/request_with_payload.cc
  - test/core/end2end/tests/resource_quota_server.cc
  - test/core/end2end/tests/retry.cc
  - test/core/end2end/tests/retry_cancel_during_delay.cc
  - test/core/end2end/tests/retry_cancellation.cc
  - test/core/end2end/tests/retry_disabled.cc
  - test/core/end2end/tests/retry_exceeds_buffer_size_in_delay.cc
  - test/core/end2end/tests/retry_exceeds_buffer_size_in_initial_batch.cc
  - test/core/end2end/tests/retry_exceeds_buffer_size_in_subsequent_batch.cc
  - test/core/end2end/tests/retry_lb_drop.cc
  - test/core/end2end/tests/retry_non_retriable_status.cc
  - test/core/end2end/tests/retry_non_retriable_status_before_recv_trailing_metadata_started.cc
  - test/core/end2end/tests/retry_per_attempt_recv_timeout.cc
  - test/core/end2end/tests/retry_recv_initial_metadata.cc
  - test/core/end2end/tests/retry_recv_message.cc
  - test/core/end2end/tests/retry_recv_trailing_metadata_error.cc
  - test/core/end2end/tests/retry_send_op_fails.cc
  - test/core/end2end/tests/retry_server_pushback_delay.cc
  - test/core/end2end/tests/retry_server_pushback_disabled.cc
  - test/core/end2end/tests/retry_streaming.cc
  - test/core/end2end/tests/retry_streaming_after_commit.cc
  - test/core/end2end/tests/retry_streaming_succeeds_before_replay_finished.cc
  - test/core/end2end/tests/retry_throttled.cc
  - test/core/end2end/tests/retry_too_many_attempts.cc
  - test/core/end2end/tests/server_finishes_request.cc
  - test/core/end2end/tests/server_streaming.cc
  - test/core/end2end/tests/shutdown_finishes_calls.cc
  - test/core/end2end/tests/shutdown_finishes_tags.cc
  - test/core/end2end/tests/simple_cacheable_request.cc
  - test/core/end2end/tests/simple_delayed_request.cc
  - test/core/end2end/tests/simple_metadata.cc
  - test/core/end2end/tests/simple_request.cc
  - test/core/end2end/tests/stream_compression_compressed_payload.cc
  - test/core/end2end/tests/stream_compression_payload.cc
  - test/core/end2end/tests/stream_compression_ping_pong_streaming.cc
  - test/core/end2end/tests/streaming_error_response.cc
  - test/core/end2end/tests/trailing_metadata.cc
  - test/core/end2end/tests/workaround_cronet_compression.cc
  - test/core/end2end/tests/write_buffering.cc
  - test/core/end2end/tests/write_buffering_at_end.cc
  - test/core/util/test_lb_policies.cc
  deps:
  - grpc_test_util
- name: end2end_tests
  build: private
  language: c
  public_headers: []
  headers:
  - test/core/end2end/cq_verifier.h
  - test/core/end2end/data/ssl_test_data.h
  - test/core/end2end/end2end_tests.h
  - test/core/end2end/fixtures/http_proxy_fixture.h
  - test/core/end2end/fixtures/local_util.h
  - test/core/end2end/fixtures/proxy.h
  - test/core/end2end/tests/cancel_test_helpers.h
  - test/core/util/test_lb_policies.h
  src:
  - test/core/end2end/cq_verifier.cc
  - test/core/end2end/data/client_certs.cc
  - test/core/end2end/data/server1_cert.cc
  - test/core/end2end/data/server1_key.cc
  - test/core/end2end/data/test_root_cert.cc
  - test/core/end2end/end2end_test_utils.cc
  - test/core/end2end/end2end_tests.cc
  - test/core/end2end/fixtures/http_proxy_fixture.cc
  - test/core/end2end/fixtures/local_util.cc
  - test/core/end2end/fixtures/proxy.cc
  - test/core/end2end/tests/authority_not_supported.cc
  - test/core/end2end/tests/bad_hostname.cc
  - test/core/end2end/tests/bad_ping.cc
  - test/core/end2end/tests/binary_metadata.cc
  - test/core/end2end/tests/call_creds.cc
  - test/core/end2end/tests/call_host_override.cc
  - test/core/end2end/tests/cancel_after_accept.cc
  - test/core/end2end/tests/cancel_after_client_done.cc
  - test/core/end2end/tests/cancel_after_invoke.cc
  - test/core/end2end/tests/cancel_after_round_trip.cc
  - test/core/end2end/tests/cancel_before_invoke.cc
  - test/core/end2end/tests/cancel_in_a_vacuum.cc
  - test/core/end2end/tests/cancel_with_status.cc
  - test/core/end2end/tests/channelz.cc
  - test/core/end2end/tests/client_streaming.cc
  - test/core/end2end/tests/compressed_payload.cc
  - test/core/end2end/tests/connectivity.cc
  - test/core/end2end/tests/default_host.cc
  - test/core/end2end/tests/disappearing_server.cc
  - test/core/end2end/tests/empty_batch.cc
  - test/core/end2end/tests/filter_causes_close.cc
  - test/core/end2end/tests/filter_context.cc
  - test/core/end2end/tests/filter_init_fails.cc
  - test/core/end2end/tests/filter_latency.cc
  - test/core/end2end/tests/filter_status_code.cc
  - test/core/end2end/tests/graceful_server_shutdown.cc
  - test/core/end2end/tests/high_initial_seqno.cc
  - test/core/end2end/tests/hpack_size.cc
  - test/core/end2end/tests/idempotent_request.cc
  - test/core/end2end/tests/invoke_large_request.cc
  - test/core/end2end/tests/keepalive_timeout.cc
  - test/core/end2end/tests/large_metadata.cc
  - test/core/end2end/tests/max_concurrent_streams.cc
  - test/core/end2end/tests/max_connection_age.cc
  - test/core/end2end/tests/max_connection_idle.cc
  - test/core/end2end/tests/max_message_length.cc
  - test/core/end2end/tests/negative_deadline.cc
  - test/core/end2end/tests/no_error_on_hotpath.cc
  - test/core/end2end/tests/no_logging.cc
  - test/core/end2end/tests/no_op.cc
  - test/core/end2end/tests/payload.cc
  - test/core/end2end/tests/ping.cc
  - test/core/end2end/tests/ping_pong_streaming.cc
  - test/core/end2end/tests/proxy_auth.cc
  - test/core/end2end/tests/registered_call.cc
  - test/core/end2end/tests/request_with_flags.cc
  - test/core/end2end/tests/request_with_payload.cc
  - test/core/end2end/tests/resource_quota_server.cc
  - test/core/end2end/tests/retry.cc
  - test/core/end2end/tests/retry_cancel_during_delay.cc
  - test/core/end2end/tests/retry_cancellation.cc
  - test/core/end2end/tests/retry_disabled.cc
  - test/core/end2end/tests/retry_exceeds_buffer_size_in_delay.cc
  - test/core/end2end/tests/retry_exceeds_buffer_size_in_initial_batch.cc
  - test/core/end2end/tests/retry_exceeds_buffer_size_in_subsequent_batch.cc
  - test/core/end2end/tests/retry_lb_drop.cc
  - test/core/end2end/tests/retry_non_retriable_status.cc
  - test/core/end2end/tests/retry_non_retriable_status_before_recv_trailing_metadata_started.cc
  - test/core/end2end/tests/retry_per_attempt_recv_timeout.cc
  - test/core/end2end/tests/retry_recv_initial_metadata.cc
  - test/core/end2end/tests/retry_recv_message.cc
  - test/core/end2end/tests/retry_recv_trailing_metadata_error.cc
  - test/core/end2end/tests/retry_send_op_fails.cc
  - test/core/end2end/tests/retry_server_pushback_delay.cc
  - test/core/end2end/tests/retry_server_pushback_disabled.cc
  - test/core/end2end/tests/retry_streaming.cc
  - test/core/end2end/tests/retry_streaming_after_commit.cc
  - test/core/end2end/tests/retry_streaming_succeeds_before_replay_finished.cc
  - test/core/end2end/tests/retry_throttled.cc
  - test/core/end2end/tests/retry_too_many_attempts.cc
  - test/core/end2end/tests/server_finishes_request.cc
  - test/core/end2end/tests/server_streaming.cc
  - test/core/end2end/tests/shutdown_finishes_calls.cc
  - test/core/end2end/tests/shutdown_finishes_tags.cc
  - test/core/end2end/tests/simple_cacheable_request.cc
  - test/core/end2end/tests/simple_delayed_request.cc
  - test/core/end2end/tests/simple_metadata.cc
  - test/core/end2end/tests/simple_request.cc
  - test/core/end2end/tests/stream_compression_compressed_payload.cc
  - test/core/end2end/tests/stream_compression_payload.cc
  - test/core/end2end/tests/stream_compression_ping_pong_streaming.cc
  - test/core/end2end/tests/streaming_error_response.cc
  - test/core/end2end/tests/trailing_metadata.cc
  - test/core/end2end/tests/workaround_cronet_compression.cc
  - test/core/end2end/tests/write_buffering.cc
  - test/core/end2end/tests/write_buffering_at_end.cc
  - test/core/util/test_lb_policies.cc
  deps:
  - grpc_test_util
- name: gpr
  build: all
  language: c
  public_headers:
  - include/grpc/impl/codegen/atm.h
  - include/grpc/impl/codegen/atm_gcc_atomic.h
  - include/grpc/impl/codegen/atm_gcc_sync.h
  - include/grpc/impl/codegen/atm_windows.h
  - include/grpc/impl/codegen/byte_buffer.h
  - include/grpc/impl/codegen/byte_buffer_reader.h
  - include/grpc/impl/codegen/compression_types.h
  - include/grpc/impl/codegen/connectivity_state.h
  - include/grpc/impl/codegen/fork.h
  - include/grpc/impl/codegen/gpr_slice.h
  - include/grpc/impl/codegen/gpr_types.h
  - include/grpc/impl/codegen/grpc_types.h
  - include/grpc/impl/codegen/log.h
  - include/grpc/impl/codegen/port_platform.h
  - include/grpc/impl/codegen/propagation_bits.h
  - include/grpc/impl/codegen/slice.h
  - include/grpc/impl/codegen/status.h
  - include/grpc/impl/codegen/sync.h
  - include/grpc/impl/codegen/sync_abseil.h
  - include/grpc/impl/codegen/sync_custom.h
  - include/grpc/impl/codegen/sync_generic.h
  - include/grpc/impl/codegen/sync_posix.h
  - include/grpc/impl/codegen/sync_windows.h
  - include/grpc/support/alloc.h
  - include/grpc/support/atm.h
  - include/grpc/support/atm_gcc_atomic.h
  - include/grpc/support/atm_gcc_sync.h
  - include/grpc/support/atm_windows.h
  - include/grpc/support/cpu.h
  - include/grpc/support/log.h
  - include/grpc/support/log_windows.h
  - include/grpc/support/port_platform.h
  - include/grpc/support/string_util.h
  - include/grpc/support/sync.h
  - include/grpc/support/sync_abseil.h
  - include/grpc/support/sync_custom.h
  - include/grpc/support/sync_generic.h
  - include/grpc/support/sync_posix.h
  - include/grpc/support/sync_windows.h
  - include/grpc/support/thd_id.h
  - include/grpc/support/time.h
  headers:
  - src/core/ext/upb-generated/google/api/annotations.upb.h
  - src/core/ext/upb-generated/google/api/expr/v1alpha1/checked.upb.h
  - src/core/ext/upb-generated/google/api/expr/v1alpha1/syntax.upb.h
  - src/core/ext/upb-generated/google/api/http.upb.h
  - src/core/ext/upb-generated/google/protobuf/any.upb.h
  - src/core/ext/upb-generated/google/protobuf/duration.upb.h
  - src/core/ext/upb-generated/google/protobuf/empty.upb.h
  - src/core/ext/upb-generated/google/protobuf/struct.upb.h
  - src/core/ext/upb-generated/google/protobuf/timestamp.upb.h
  - src/core/ext/upb-generated/google/protobuf/wrappers.upb.h
  - src/core/ext/upb-generated/google/rpc/status.upb.h
  - src/core/lib/gpr/alloc.h
  - src/core/lib/gpr/arena.h
  - src/core/lib/gpr/env.h
  - src/core/lib/gpr/murmur_hash.h
  - src/core/lib/gpr/spinlock.h
  - src/core/lib/gpr/string.h
  - src/core/lib/gpr/string_windows.h
  - src/core/lib/gpr/time_precise.h
  - src/core/lib/gpr/tls.h
  - src/core/lib/gpr/tls_gcc.h
  - src/core/lib/gpr/tls_msvc.h
  - src/core/lib/gpr/tls_pthread.h
  - src/core/lib/gpr/tls_stdcpp.h
  - src/core/lib/gpr/tmpfile.h
  - src/core/lib/gpr/useful.h
  - src/core/lib/gprpp/arena.h
  - src/core/lib/gprpp/atomic.h
  - src/core/lib/gprpp/construct_destruct.h
  - src/core/lib/gprpp/debug_location.h
  - src/core/lib/gprpp/examine_stack.h
  - src/core/lib/gprpp/fork.h
  - src/core/lib/gprpp/global_config.h
  - src/core/lib/gprpp/global_config_custom.h
  - src/core/lib/gprpp/global_config_env.h
  - src/core/lib/gprpp/global_config_generic.h
  - src/core/lib/gprpp/host_port.h
  - src/core/lib/gprpp/manual_constructor.h
  - src/core/lib/gprpp/memory.h
  - src/core/lib/gprpp/mpscq.h
  - src/core/lib/gprpp/stat.h
  - src/core/lib/gprpp/status_helper.h
  - src/core/lib/gprpp/sync.h
  - src/core/lib/gprpp/thd.h
  - src/core/lib/gprpp/time_util.h
  - src/core/lib/profiling/timers.h
  src:
  - src/core/ext/upb-generated/google/api/annotations.upb.c
  - src/core/ext/upb-generated/google/api/expr/v1alpha1/checked.upb.c
  - src/core/ext/upb-generated/google/api/expr/v1alpha1/syntax.upb.c
  - src/core/ext/upb-generated/google/api/http.upb.c
  - src/core/ext/upb-generated/google/protobuf/any.upb.c
  - src/core/ext/upb-generated/google/protobuf/duration.upb.c
  - src/core/ext/upb-generated/google/protobuf/empty.upb.c
  - src/core/ext/upb-generated/google/protobuf/struct.upb.c
  - src/core/ext/upb-generated/google/protobuf/timestamp.upb.c
  - src/core/ext/upb-generated/google/protobuf/wrappers.upb.c
  - src/core/ext/upb-generated/google/rpc/status.upb.c
  - src/core/lib/gpr/alloc.cc
  - src/core/lib/gpr/atm.cc
  - src/core/lib/gpr/cpu_iphone.cc
  - src/core/lib/gpr/cpu_linux.cc
  - src/core/lib/gpr/cpu_posix.cc
  - src/core/lib/gpr/cpu_windows.cc
  - src/core/lib/gpr/env_linux.cc
  - src/core/lib/gpr/env_posix.cc
  - src/core/lib/gpr/env_windows.cc
  - src/core/lib/gpr/log.cc
  - src/core/lib/gpr/log_android.cc
  - src/core/lib/gpr/log_linux.cc
  - src/core/lib/gpr/log_posix.cc
  - src/core/lib/gpr/log_windows.cc
  - src/core/lib/gpr/murmur_hash.cc
  - src/core/lib/gpr/string.cc
  - src/core/lib/gpr/string_posix.cc
  - src/core/lib/gpr/string_util_windows.cc
  - src/core/lib/gpr/string_windows.cc
  - src/core/lib/gpr/sync.cc
  - src/core/lib/gpr/sync_abseil.cc
  - src/core/lib/gpr/sync_posix.cc
  - src/core/lib/gpr/sync_windows.cc
  - src/core/lib/gpr/time.cc
  - src/core/lib/gpr/time_posix.cc
  - src/core/lib/gpr/time_precise.cc
  - src/core/lib/gpr/time_windows.cc
  - src/core/lib/gpr/tls_pthread.cc
  - src/core/lib/gpr/tmpfile_msys.cc
  - src/core/lib/gpr/tmpfile_posix.cc
  - src/core/lib/gpr/tmpfile_windows.cc
  - src/core/lib/gpr/wrap_memcpy.cc
  - src/core/lib/gprpp/arena.cc
  - src/core/lib/gprpp/examine_stack.cc
  - src/core/lib/gprpp/fork.cc
  - src/core/lib/gprpp/global_config_env.cc
  - src/core/lib/gprpp/host_port.cc
  - src/core/lib/gprpp/mpscq.cc
  - src/core/lib/gprpp/stat_posix.cc
  - src/core/lib/gprpp/stat_windows.cc
  - src/core/lib/gprpp/status_helper.cc
  - src/core/lib/gprpp/thd_posix.cc
  - src/core/lib/gprpp/thd_windows.cc
  - src/core/lib/gprpp/time_util.cc
  - src/core/lib/profiling/basic_timers.cc
  - src/core/lib/profiling/stap_timers.cc
  deps:
  - absl/base:base
  - absl/memory:memory
  - absl/status:status
  - absl/strings:cord
  - absl/strings:str_format
  - absl/strings:strings
  - absl/synchronization:synchronization
  - absl/time:time
  - absl/types:optional
  - upb
- name: grpc
  build: all
  language: c
  public_headers:
  - include/grpc/byte_buffer.h
  - include/grpc/byte_buffer_reader.h
  - include/grpc/census.h
  - include/grpc/compression.h
  - include/grpc/event_engine/endpoint_config.h
  - include/grpc/event_engine/event_engine.h
  - include/grpc/event_engine/port.h
  - include/grpc/event_engine/slice_allocator.h
  - include/grpc/fork.h
  - include/grpc/grpc.h
  - include/grpc/grpc_posix.h
  - include/grpc/grpc_security.h
  - include/grpc/grpc_security_constants.h
  - include/grpc/load_reporting.h
  - include/grpc/slice.h
  - include/grpc/slice_buffer.h
  - include/grpc/status.h
  - include/grpc/support/workaround_list.h
  headers:
  - src/core/ext/filters/client_channel/backend_metric.h
  - src/core/ext/filters/client_channel/backup_poller.h
  - src/core/ext/filters/client_channel/client_channel.h
  - src/core/ext/filters/client_channel/client_channel_channelz.h
  - src/core/ext/filters/client_channel/client_channel_factory.h
  - src/core/ext/filters/client_channel/config_selector.h
  - src/core/ext/filters/client_channel/connector.h
  - src/core/ext/filters/client_channel/dynamic_filters.h
  - src/core/ext/filters/client_channel/global_subchannel_pool.h
  - src/core/ext/filters/client_channel/health/health_check_client.h
  - src/core/ext/filters/client_channel/http_connect_handshaker.h
  - src/core/ext/filters/client_channel/http_proxy.h
  - src/core/ext/filters/client_channel/lb_policy.h
  - src/core/ext/filters/client_channel/lb_policy/address_filtering.h
  - src/core/ext/filters/client_channel/lb_policy/child_policy_handler.h
  - src/core/ext/filters/client_channel/lb_policy/grpclb/client_load_reporting_filter.h
  - src/core/ext/filters/client_channel/lb_policy/grpclb/grpclb.h
  - src/core/ext/filters/client_channel/lb_policy/grpclb/grpclb_balancer_addresses.h
  - src/core/ext/filters/client_channel/lb_policy/grpclb/grpclb_channel.h
  - src/core/ext/filters/client_channel/lb_policy/grpclb/grpclb_client_stats.h
  - src/core/ext/filters/client_channel/lb_policy/grpclb/load_balancer_api.h
  - src/core/ext/filters/client_channel/lb_policy/ring_hash/ring_hash.h
  - src/core/ext/filters/client_channel/lb_policy/subchannel_list.h
  - src/core/ext/filters/client_channel/lb_policy/xds/xds.h
  - src/core/ext/filters/client_channel/lb_policy/xds/xds_channel_args.h
  - src/core/ext/filters/client_channel/lb_policy_factory.h
  - src/core/ext/filters/client_channel/lb_policy_registry.h
  - src/core/ext/filters/client_channel/local_subchannel_pool.h
  - src/core/ext/filters/client_channel/proxy_mapper.h
  - src/core/ext/filters/client_channel/proxy_mapper_registry.h
  - src/core/ext/filters/client_channel/resolver.h
  - src/core/ext/filters/client_channel/resolver/dns/c_ares/grpc_ares_ev_driver.h
  - src/core/ext/filters/client_channel/resolver/dns/c_ares/grpc_ares_wrapper.h
  - src/core/ext/filters/client_channel/resolver/dns/dns_resolver_selection.h
  - src/core/ext/filters/client_channel/resolver/fake/fake_resolver.h
  - src/core/ext/filters/client_channel/resolver/xds/xds_resolver.h
  - src/core/ext/filters/client_channel/resolver_factory.h
  - src/core/ext/filters/client_channel/resolver_registry.h
  - src/core/ext/filters/client_channel/resolver_result_parsing.h
  - src/core/ext/filters/client_channel/retry_filter.h
  - src/core/ext/filters/client_channel/retry_service_config.h
  - src/core/ext/filters/client_channel/retry_throttle.h
  - src/core/ext/filters/client_channel/server_address.h
  - src/core/ext/filters/client_channel/service_config.h
  - src/core/ext/filters/client_channel/service_config_call_data.h
  - src/core/ext/filters/client_channel/service_config_parser.h
  - src/core/ext/filters/client_channel/subchannel.h
  - src/core/ext/filters/client_channel/subchannel_interface.h
  - src/core/ext/filters/client_channel/subchannel_pool_interface.h
  - src/core/ext/filters/deadline/deadline_filter.h
  - src/core/ext/filters/fault_injection/fault_injection_filter.h
  - src/core/ext/filters/fault_injection/service_config_parser.h
  - src/core/ext/filters/http/client/http_client_filter.h
  - src/core/ext/filters/http/client_authority_filter.h
  - src/core/ext/filters/http/message_compress/message_compress_filter.h
  - src/core/ext/filters/http/message_compress/message_decompress_filter.h
  - src/core/ext/filters/http/server/http_server_filter.h
  - src/core/ext/filters/max_age/max_age_filter.h
  - src/core/ext/filters/message_size/message_size_filter.h
  - src/core/ext/filters/workarounds/workaround_cronet_compression_filter.h
  - src/core/ext/filters/workarounds/workaround_utils.h
  - src/core/ext/transport/chttp2/alpn/alpn.h
  - src/core/ext/transport/chttp2/client/authority.h
  - src/core/ext/transport/chttp2/client/chttp2_connector.h
  - src/core/ext/transport/chttp2/server/chttp2_server.h
  - src/core/ext/transport/chttp2/transport/bin_decoder.h
  - src/core/ext/transport/chttp2/transport/bin_encoder.h
  - src/core/ext/transport/chttp2/transport/chttp2_transport.h
  - src/core/ext/transport/chttp2/transport/context_list.h
  - src/core/ext/transport/chttp2/transport/flow_control.h
  - src/core/ext/transport/chttp2/transport/frame.h
  - src/core/ext/transport/chttp2/transport/frame_data.h
  - src/core/ext/transport/chttp2/transport/frame_goaway.h
  - src/core/ext/transport/chttp2/transport/frame_ping.h
  - src/core/ext/transport/chttp2/transport/frame_rst_stream.h
  - src/core/ext/transport/chttp2/transport/frame_settings.h
  - src/core/ext/transport/chttp2/transport/frame_window_update.h
  - src/core/ext/transport/chttp2/transport/hpack_encoder.h
  - src/core/ext/transport/chttp2/transport/hpack_parser.h
  - src/core/ext/transport/chttp2/transport/hpack_table.h
  - src/core/ext/transport/chttp2/transport/http2_settings.h
  - src/core/ext/transport/chttp2/transport/huffsyms.h
  - src/core/ext/transport/chttp2/transport/incoming_metadata.h
  - src/core/ext/transport/chttp2/transport/internal.h
  - src/core/ext/transport/chttp2/transport/stream_map.h
  - src/core/ext/transport/chttp2/transport/varint.h
  - src/core/ext/transport/inproc/inproc_transport.h
  - src/core/ext/upb-generated/envoy/admin/v3/config_dump.upb.h
  - src/core/ext/upb-generated/envoy/annotations/deprecation.upb.h
  - src/core/ext/upb-generated/envoy/annotations/resource.upb.h
  - src/core/ext/upb-generated/envoy/config/accesslog/v3/accesslog.upb.h
  - src/core/ext/upb-generated/envoy/config/bootstrap/v3/bootstrap.upb.h
  - src/core/ext/upb-generated/envoy/config/cluster/v3/circuit_breaker.upb.h
  - src/core/ext/upb-generated/envoy/config/cluster/v3/cluster.upb.h
  - src/core/ext/upb-generated/envoy/config/cluster/v3/filter.upb.h
  - src/core/ext/upb-generated/envoy/config/cluster/v3/outlier_detection.upb.h
  - src/core/ext/upb-generated/envoy/config/core/v3/address.upb.h
  - src/core/ext/upb-generated/envoy/config/core/v3/backoff.upb.h
  - src/core/ext/upb-generated/envoy/config/core/v3/base.upb.h
  - src/core/ext/upb-generated/envoy/config/core/v3/config_source.upb.h
  - src/core/ext/upb-generated/envoy/config/core/v3/event_service_config.upb.h
  - src/core/ext/upb-generated/envoy/config/core/v3/extension.upb.h
  - src/core/ext/upb-generated/envoy/config/core/v3/grpc_service.upb.h
  - src/core/ext/upb-generated/envoy/config/core/v3/health_check.upb.h
  - src/core/ext/upb-generated/envoy/config/core/v3/http_uri.upb.h
  - src/core/ext/upb-generated/envoy/config/core/v3/protocol.upb.h
  - src/core/ext/upb-generated/envoy/config/core/v3/proxy_protocol.upb.h
  - src/core/ext/upb-generated/envoy/config/core/v3/socket_option.upb.h
  - src/core/ext/upb-generated/envoy/config/core/v3/substitution_format_string.upb.h
  - src/core/ext/upb-generated/envoy/config/endpoint/v3/endpoint.upb.h
  - src/core/ext/upb-generated/envoy/config/endpoint/v3/endpoint_components.upb.h
  - src/core/ext/upb-generated/envoy/config/endpoint/v3/load_report.upb.h
  - src/core/ext/upb-generated/envoy/config/listener/v3/api_listener.upb.h
  - src/core/ext/upb-generated/envoy/config/listener/v3/listener.upb.h
  - src/core/ext/upb-generated/envoy/config/listener/v3/listener_components.upb.h
  - src/core/ext/upb-generated/envoy/config/listener/v3/udp_listener_config.upb.h
  - src/core/ext/upb-generated/envoy/config/metrics/v3/stats.upb.h
  - src/core/ext/upb-generated/envoy/config/overload/v3/overload.upb.h
  - src/core/ext/upb-generated/envoy/config/rbac/v3/rbac.upb.h
  - src/core/ext/upb-generated/envoy/config/route/v3/route.upb.h
  - src/core/ext/upb-generated/envoy/config/route/v3/route_components.upb.h
  - src/core/ext/upb-generated/envoy/config/route/v3/scoped_route.upb.h
  - src/core/ext/upb-generated/envoy/config/trace/v3/http_tracer.upb.h
  - src/core/ext/upb-generated/envoy/extensions/clusters/aggregate/v3/cluster.upb.h
  - src/core/ext/upb-generated/envoy/extensions/filters/common/fault/v3/fault.upb.h
  - src/core/ext/upb-generated/envoy/extensions/filters/http/fault/v3/fault.upb.h
  - src/core/ext/upb-generated/envoy/extensions/filters/http/router/v3/router.upb.h
  - src/core/ext/upb-generated/envoy/extensions/filters/network/http_connection_manager/v3/http_connection_manager.upb.h
  - src/core/ext/upb-generated/envoy/extensions/transport_sockets/tls/v3/cert.upb.h
  - src/core/ext/upb-generated/envoy/extensions/transport_sockets/tls/v3/common.upb.h
  - src/core/ext/upb-generated/envoy/extensions/transport_sockets/tls/v3/secret.upb.h
  - src/core/ext/upb-generated/envoy/extensions/transport_sockets/tls/v3/tls.upb.h
  - src/core/ext/upb-generated/envoy/service/cluster/v3/cds.upb.h
  - src/core/ext/upb-generated/envoy/service/discovery/v3/ads.upb.h
  - src/core/ext/upb-generated/envoy/service/discovery/v3/discovery.upb.h
  - src/core/ext/upb-generated/envoy/service/endpoint/v3/eds.upb.h
  - src/core/ext/upb-generated/envoy/service/listener/v3/lds.upb.h
  - src/core/ext/upb-generated/envoy/service/load_stats/v3/lrs.upb.h
  - src/core/ext/upb-generated/envoy/service/route/v3/rds.upb.h
  - src/core/ext/upb-generated/envoy/service/route/v3/srds.upb.h
  - src/core/ext/upb-generated/envoy/service/status/v3/csds.upb.h
  - src/core/ext/upb-generated/envoy/type/matcher/v3/metadata.upb.h
  - src/core/ext/upb-generated/envoy/type/matcher/v3/node.upb.h
  - src/core/ext/upb-generated/envoy/type/matcher/v3/number.upb.h
  - src/core/ext/upb-generated/envoy/type/matcher/v3/path.upb.h
  - src/core/ext/upb-generated/envoy/type/matcher/v3/regex.upb.h
  - src/core/ext/upb-generated/envoy/type/matcher/v3/string.upb.h
  - src/core/ext/upb-generated/envoy/type/matcher/v3/struct.upb.h
  - src/core/ext/upb-generated/envoy/type/matcher/v3/value.upb.h
  - src/core/ext/upb-generated/envoy/type/metadata/v3/metadata.upb.h
  - src/core/ext/upb-generated/envoy/type/tracing/v3/custom_tag.upb.h
  - src/core/ext/upb-generated/envoy/type/v3/http.upb.h
  - src/core/ext/upb-generated/envoy/type/v3/percent.upb.h
  - src/core/ext/upb-generated/envoy/type/v3/range.upb.h
  - src/core/ext/upb-generated/envoy/type/v3/semantic_version.upb.h
  - src/core/ext/upb-generated/src/proto/grpc/gcp/altscontext.upb.h
  - src/core/ext/upb-generated/src/proto/grpc/gcp/handshaker.upb.h
  - src/core/ext/upb-generated/src/proto/grpc/gcp/transport_security_common.upb.h
  - src/core/ext/upb-generated/src/proto/grpc/health/v1/health.upb.h
  - src/core/ext/upb-generated/src/proto/grpc/lb/v1/load_balancer.upb.h
  - src/core/ext/upb-generated/udpa/annotations/migrate.upb.h
  - src/core/ext/upb-generated/udpa/annotations/security.upb.h
  - src/core/ext/upb-generated/udpa/annotations/sensitive.upb.h
  - src/core/ext/upb-generated/udpa/annotations/status.upb.h
  - src/core/ext/upb-generated/udpa/annotations/versioning.upb.h
  - src/core/ext/upb-generated/udpa/data/orca/v1/orca_load_report.upb.h
  - src/core/ext/upb-generated/udpa/type/v1/typed_struct.upb.h
  - src/core/ext/upb-generated/validate/validate.upb.h
  - src/core/ext/upb-generated/xds/core/v3/authority.upb.h
  - src/core/ext/upb-generated/xds/core/v3/collection_entry.upb.h
  - src/core/ext/upb-generated/xds/core/v3/context_params.upb.h
  - src/core/ext/upb-generated/xds/core/v3/resource.upb.h
  - src/core/ext/upb-generated/xds/core/v3/resource_locator.upb.h
  - src/core/ext/upb-generated/xds/core/v3/resource_name.upb.h
  - src/core/ext/upbdefs-generated/envoy/admin/v3/config_dump.upbdefs.h
  - src/core/ext/upbdefs-generated/envoy/annotations/deprecation.upbdefs.h
  - src/core/ext/upbdefs-generated/envoy/annotations/resource.upbdefs.h
  - src/core/ext/upbdefs-generated/envoy/config/accesslog/v3/accesslog.upbdefs.h
  - src/core/ext/upbdefs-generated/envoy/config/bootstrap/v3/bootstrap.upbdefs.h
  - src/core/ext/upbdefs-generated/envoy/config/cluster/v3/circuit_breaker.upbdefs.h
  - src/core/ext/upbdefs-generated/envoy/config/cluster/v3/cluster.upbdefs.h
  - src/core/ext/upbdefs-generated/envoy/config/cluster/v3/filter.upbdefs.h
  - src/core/ext/upbdefs-generated/envoy/config/cluster/v3/outlier_detection.upbdefs.h
  - src/core/ext/upbdefs-generated/envoy/config/core/v3/address.upbdefs.h
  - src/core/ext/upbdefs-generated/envoy/config/core/v3/backoff.upbdefs.h
  - src/core/ext/upbdefs-generated/envoy/config/core/v3/base.upbdefs.h
  - src/core/ext/upbdefs-generated/envoy/config/core/v3/config_source.upbdefs.h
  - src/core/ext/upbdefs-generated/envoy/config/core/v3/event_service_config.upbdefs.h
  - src/core/ext/upbdefs-generated/envoy/config/core/v3/extension.upbdefs.h
  - src/core/ext/upbdefs-generated/envoy/config/core/v3/grpc_service.upbdefs.h
  - src/core/ext/upbdefs-generated/envoy/config/core/v3/health_check.upbdefs.h
  - src/core/ext/upbdefs-generated/envoy/config/core/v3/http_uri.upbdefs.h
  - src/core/ext/upbdefs-generated/envoy/config/core/v3/protocol.upbdefs.h
  - src/core/ext/upbdefs-generated/envoy/config/core/v3/proxy_protocol.upbdefs.h
  - src/core/ext/upbdefs-generated/envoy/config/core/v3/socket_option.upbdefs.h
  - src/core/ext/upbdefs-generated/envoy/config/core/v3/substitution_format_string.upbdefs.h
  - src/core/ext/upbdefs-generated/envoy/config/endpoint/v3/endpoint.upbdefs.h
  - src/core/ext/upbdefs-generated/envoy/config/endpoint/v3/endpoint_components.upbdefs.h
  - src/core/ext/upbdefs-generated/envoy/config/endpoint/v3/load_report.upbdefs.h
  - src/core/ext/upbdefs-generated/envoy/config/listener/v3/api_listener.upbdefs.h
  - src/core/ext/upbdefs-generated/envoy/config/listener/v3/listener.upbdefs.h
  - src/core/ext/upbdefs-generated/envoy/config/listener/v3/listener_components.upbdefs.h
  - src/core/ext/upbdefs-generated/envoy/config/listener/v3/udp_listener_config.upbdefs.h
  - src/core/ext/upbdefs-generated/envoy/config/metrics/v3/stats.upbdefs.h
  - src/core/ext/upbdefs-generated/envoy/config/overload/v3/overload.upbdefs.h
  - src/core/ext/upbdefs-generated/envoy/config/route/v3/route.upbdefs.h
  - src/core/ext/upbdefs-generated/envoy/config/route/v3/route_components.upbdefs.h
  - src/core/ext/upbdefs-generated/envoy/config/route/v3/scoped_route.upbdefs.h
  - src/core/ext/upbdefs-generated/envoy/config/trace/v3/http_tracer.upbdefs.h
  - src/core/ext/upbdefs-generated/envoy/extensions/clusters/aggregate/v3/cluster.upbdefs.h
  - src/core/ext/upbdefs-generated/envoy/extensions/filters/common/fault/v3/fault.upbdefs.h
  - src/core/ext/upbdefs-generated/envoy/extensions/filters/http/fault/v3/fault.upbdefs.h
  - src/core/ext/upbdefs-generated/envoy/extensions/filters/http/router/v3/router.upbdefs.h
  - src/core/ext/upbdefs-generated/envoy/extensions/filters/network/http_connection_manager/v3/http_connection_manager.upbdefs.h
  - src/core/ext/upbdefs-generated/envoy/extensions/transport_sockets/tls/v3/cert.upbdefs.h
  - src/core/ext/upbdefs-generated/envoy/extensions/transport_sockets/tls/v3/common.upbdefs.h
  - src/core/ext/upbdefs-generated/envoy/extensions/transport_sockets/tls/v3/secret.upbdefs.h
  - src/core/ext/upbdefs-generated/envoy/extensions/transport_sockets/tls/v3/tls.upbdefs.h
  - src/core/ext/upbdefs-generated/envoy/service/cluster/v3/cds.upbdefs.h
  - src/core/ext/upbdefs-generated/envoy/service/discovery/v3/ads.upbdefs.h
  - src/core/ext/upbdefs-generated/envoy/service/discovery/v3/discovery.upbdefs.h
  - src/core/ext/upbdefs-generated/envoy/service/endpoint/v3/eds.upbdefs.h
  - src/core/ext/upbdefs-generated/envoy/service/listener/v3/lds.upbdefs.h
  - src/core/ext/upbdefs-generated/envoy/service/load_stats/v3/lrs.upbdefs.h
  - src/core/ext/upbdefs-generated/envoy/service/route/v3/rds.upbdefs.h
  - src/core/ext/upbdefs-generated/envoy/service/route/v3/srds.upbdefs.h
  - src/core/ext/upbdefs-generated/envoy/service/status/v3/csds.upbdefs.h
  - src/core/ext/upbdefs-generated/envoy/type/matcher/v3/metadata.upbdefs.h
  - src/core/ext/upbdefs-generated/envoy/type/matcher/v3/node.upbdefs.h
  - src/core/ext/upbdefs-generated/envoy/type/matcher/v3/number.upbdefs.h
  - src/core/ext/upbdefs-generated/envoy/type/matcher/v3/path.upbdefs.h
  - src/core/ext/upbdefs-generated/envoy/type/matcher/v3/regex.upbdefs.h
  - src/core/ext/upbdefs-generated/envoy/type/matcher/v3/string.upbdefs.h
  - src/core/ext/upbdefs-generated/envoy/type/matcher/v3/struct.upbdefs.h
  - src/core/ext/upbdefs-generated/envoy/type/matcher/v3/value.upbdefs.h
  - src/core/ext/upbdefs-generated/envoy/type/metadata/v3/metadata.upbdefs.h
  - src/core/ext/upbdefs-generated/envoy/type/tracing/v3/custom_tag.upbdefs.h
  - src/core/ext/upbdefs-generated/envoy/type/v3/http.upbdefs.h
  - src/core/ext/upbdefs-generated/envoy/type/v3/percent.upbdefs.h
  - src/core/ext/upbdefs-generated/envoy/type/v3/range.upbdefs.h
  - src/core/ext/upbdefs-generated/envoy/type/v3/semantic_version.upbdefs.h
  - src/core/ext/upbdefs-generated/google/api/annotations.upbdefs.h
  - src/core/ext/upbdefs-generated/google/api/http.upbdefs.h
  - src/core/ext/upbdefs-generated/google/protobuf/any.upbdefs.h
  - src/core/ext/upbdefs-generated/google/protobuf/duration.upbdefs.h
  - src/core/ext/upbdefs-generated/google/protobuf/empty.upbdefs.h
  - src/core/ext/upbdefs-generated/google/protobuf/struct.upbdefs.h
  - src/core/ext/upbdefs-generated/google/protobuf/timestamp.upbdefs.h
  - src/core/ext/upbdefs-generated/google/protobuf/wrappers.upbdefs.h
  - src/core/ext/upbdefs-generated/google/rpc/status.upbdefs.h
  - src/core/ext/upbdefs-generated/udpa/annotations/migrate.upbdefs.h
  - src/core/ext/upbdefs-generated/udpa/annotations/security.upbdefs.h
  - src/core/ext/upbdefs-generated/udpa/annotations/sensitive.upbdefs.h
  - src/core/ext/upbdefs-generated/udpa/annotations/status.upbdefs.h
  - src/core/ext/upbdefs-generated/udpa/annotations/versioning.upbdefs.h
  - src/core/ext/upbdefs-generated/udpa/type/v1/typed_struct.upbdefs.h
  - src/core/ext/upbdefs-generated/validate/validate.upbdefs.h
  - src/core/ext/upbdefs-generated/xds/core/v3/authority.upbdefs.h
  - src/core/ext/upbdefs-generated/xds/core/v3/collection_entry.upbdefs.h
  - src/core/ext/upbdefs-generated/xds/core/v3/context_params.upbdefs.h
  - src/core/ext/upbdefs-generated/xds/core/v3/resource.upbdefs.h
  - src/core/ext/upbdefs-generated/xds/core/v3/resource_locator.upbdefs.h
  - src/core/ext/upbdefs-generated/xds/core/v3/resource_name.upbdefs.h
  - src/core/ext/xds/certificate_provider_factory.h
  - src/core/ext/xds/certificate_provider_registry.h
  - src/core/ext/xds/certificate_provider_store.h
  - src/core/ext/xds/file_watcher_certificate_provider_factory.h
  - src/core/ext/xds/xds_api.h
  - src/core/ext/xds/xds_bootstrap.h
  - src/core/ext/xds/xds_certificate_provider.h
  - src/core/ext/xds/xds_channel_args.h
  - src/core/ext/xds/xds_client.h
  - src/core/ext/xds/xds_client_stats.h
  - src/core/ext/xds/xds_http_fault_filter.h
  - src/core/ext/xds/xds_http_filters.h
  - src/core/lib/address_utils/parse_address.h
  - src/core/lib/address_utils/sockaddr_utils.h
  - src/core/lib/avl/avl.h
  - src/core/lib/backoff/backoff.h
  - src/core/lib/channel/channel_args.h
  - src/core/lib/channel/channel_stack.h
  - src/core/lib/channel/channel_stack_builder.h
  - src/core/lib/channel/channel_trace.h
  - src/core/lib/channel/channelz.h
  - src/core/lib/channel/channelz_registry.h
  - src/core/lib/channel/connected_channel.h
  - src/core/lib/channel/context.h
  - src/core/lib/channel/handshaker.h
  - src/core/lib/channel/handshaker_factory.h
  - src/core/lib/channel/handshaker_registry.h
  - src/core/lib/channel/status_util.h
  - src/core/lib/compression/algorithm_metadata.h
  - src/core/lib/compression/compression_args.h
  - src/core/lib/compression/compression_internal.h
  - src/core/lib/compression/message_compress.h
  - src/core/lib/compression/stream_compression.h
  - src/core/lib/compression/stream_compression_gzip.h
  - src/core/lib/compression/stream_compression_identity.h
  - src/core/lib/debug/stats.h
  - src/core/lib/debug/stats_data.h
  - src/core/lib/debug/trace.h
  - src/core/lib/event_engine/endpoint_config_internal.h
  - src/core/lib/event_engine/sockaddr.h
  - src/core/lib/gprpp/atomic.h
  - src/core/lib/gprpp/dual_ref_counted.h
  - src/core/lib/gprpp/orphanable.h
  - src/core/lib/gprpp/ref_counted.h
  - src/core/lib/gprpp/ref_counted_ptr.h
  - src/core/lib/http/format_request.h
  - src/core/lib/http/httpcli.h
  - src/core/lib/http/parser.h
  - src/core/lib/iomgr/block_annotate.h
  - src/core/lib/iomgr/buffer_list.h
  - src/core/lib/iomgr/call_combiner.h
  - src/core/lib/iomgr/cfstream_handle.h
  - src/core/lib/iomgr/closure.h
  - src/core/lib/iomgr/combiner.h
  - src/core/lib/iomgr/dynamic_annotations.h
  - src/core/lib/iomgr/endpoint.h
  - src/core/lib/iomgr/endpoint_cfstream.h
  - src/core/lib/iomgr/endpoint_pair.h
  - src/core/lib/iomgr/error.h
  - src/core/lib/iomgr/error_cfstream.h
  - src/core/lib/iomgr/error_internal.h
  - src/core/lib/iomgr/ev_apple.h
  - src/core/lib/iomgr/ev_epoll1_linux.h
  - src/core/lib/iomgr/ev_epollex_linux.h
  - src/core/lib/iomgr/ev_poll_posix.h
  - src/core/lib/iomgr/ev_posix.h
  - src/core/lib/iomgr/event_engine/closure.h
  - src/core/lib/iomgr/event_engine/endpoint.h
  - src/core/lib/iomgr/event_engine/iomgr.h
  - src/core/lib/iomgr/event_engine/pollset.h
  - src/core/lib/iomgr/event_engine/promise.h
  - src/core/lib/iomgr/event_engine/resolved_address_internal.h
  - src/core/lib/iomgr/exec_ctx.h
  - src/core/lib/iomgr/executor.h
  - src/core/lib/iomgr/executor/mpmcqueue.h
  - src/core/lib/iomgr/executor/threadpool.h
  - src/core/lib/iomgr/gethostname.h
  - src/core/lib/iomgr/grpc_if_nametoindex.h
  - src/core/lib/iomgr/internal_errqueue.h
  - src/core/lib/iomgr/iocp_windows.h
  - src/core/lib/iomgr/iomgr.h
  - src/core/lib/iomgr/iomgr_custom.h
  - src/core/lib/iomgr/iomgr_internal.h
  - src/core/lib/iomgr/is_epollexclusive_available.h
  - src/core/lib/iomgr/load_file.h
  - src/core/lib/iomgr/lockfree_event.h
  - src/core/lib/iomgr/nameser.h
  - src/core/lib/iomgr/polling_entity.h
  - src/core/lib/iomgr/pollset.h
  - src/core/lib/iomgr/pollset_custom.h
  - src/core/lib/iomgr/pollset_set.h
  - src/core/lib/iomgr/pollset_set_custom.h
  - src/core/lib/iomgr/pollset_set_windows.h
  - src/core/lib/iomgr/pollset_uv.h
  - src/core/lib/iomgr/pollset_windows.h
  - src/core/lib/iomgr/port.h
  - src/core/lib/iomgr/python_util.h
  - src/core/lib/iomgr/resolve_address.h
  - src/core/lib/iomgr/resolve_address_custom.h
  - src/core/lib/iomgr/resource_quota.h
  - src/core/lib/iomgr/sockaddr.h
  - src/core/lib/iomgr/sockaddr_custom.h
  - src/core/lib/iomgr/sockaddr_posix.h
  - src/core/lib/iomgr/sockaddr_windows.h
  - src/core/lib/iomgr/socket_factory_posix.h
  - src/core/lib/iomgr/socket_mutator.h
  - src/core/lib/iomgr/socket_utils.h
  - src/core/lib/iomgr/socket_utils_posix.h
  - src/core/lib/iomgr/socket_windows.h
  - src/core/lib/iomgr/sys_epoll_wrapper.h
  - src/core/lib/iomgr/tcp_client.h
  - src/core/lib/iomgr/tcp_client_posix.h
  - src/core/lib/iomgr/tcp_custom.h
  - src/core/lib/iomgr/tcp_posix.h
  - src/core/lib/iomgr/tcp_server.h
  - src/core/lib/iomgr/tcp_server_utils_posix.h
  - src/core/lib/iomgr/tcp_windows.h
  - src/core/lib/iomgr/time_averaged_stats.h
  - src/core/lib/iomgr/timer.h
  - src/core/lib/iomgr/timer_custom.h
  - src/core/lib/iomgr/timer_generic.h
  - src/core/lib/iomgr/timer_heap.h
  - src/core/lib/iomgr/timer_manager.h
  - src/core/lib/iomgr/udp_server.h
  - src/core/lib/iomgr/unix_sockets_posix.h
  - src/core/lib/iomgr/wakeup_fd_pipe.h
  - src/core/lib/iomgr/wakeup_fd_posix.h
  - src/core/lib/iomgr/work_serializer.h
  - src/core/lib/json/json.h
  - src/core/lib/json/json_util.h
  - src/core/lib/matchers/matchers.h
  - src/core/lib/security/authorization/authorization_engine.h
  - src/core/lib/security/authorization/authorization_policy_provider.h
  - src/core/lib/security/authorization/evaluate_args.h
  - src/core/lib/security/context/security_context.h
  - src/core/lib/security/credentials/alts/alts_credentials.h
  - src/core/lib/security/credentials/alts/check_gcp_environment.h
  - src/core/lib/security/credentials/alts/grpc_alts_credentials_options.h
  - src/core/lib/security/credentials/composite/composite_credentials.h
  - src/core/lib/security/credentials/credentials.h
  - src/core/lib/security/credentials/external/aws_external_account_credentials.h
  - src/core/lib/security/credentials/external/aws_request_signer.h
  - src/core/lib/security/credentials/external/external_account_credentials.h
  - src/core/lib/security/credentials/external/file_external_account_credentials.h
  - src/core/lib/security/credentials/external/url_external_account_credentials.h
  - src/core/lib/security/credentials/fake/fake_credentials.h
  - src/core/lib/security/credentials/google_default/google_default_credentials.h
  - src/core/lib/security/credentials/iam/iam_credentials.h
  - src/core/lib/security/credentials/jwt/json_token.h
  - src/core/lib/security/credentials/jwt/jwt_credentials.h
  - src/core/lib/security/credentials/jwt/jwt_verifier.h
  - src/core/lib/security/credentials/local/local_credentials.h
  - src/core/lib/security/credentials/oauth2/oauth2_credentials.h
  - src/core/lib/security/credentials/plugin/plugin_credentials.h
  - src/core/lib/security/credentials/ssl/ssl_credentials.h
  - src/core/lib/security/credentials/tls/grpc_tls_certificate_distributor.h
  - src/core/lib/security/credentials/tls/grpc_tls_certificate_provider.h
  - src/core/lib/security/credentials/tls/grpc_tls_credentials_options.h
  - src/core/lib/security/credentials/tls/tls_credentials.h
  - src/core/lib/security/credentials/tls/tls_utils.h
  - src/core/lib/security/credentials/xds/xds_credentials.h
  - src/core/lib/security/security_connector/alts/alts_security_connector.h
  - src/core/lib/security/security_connector/fake/fake_security_connector.h
  - src/core/lib/security/security_connector/insecure/insecure_security_connector.h
  - src/core/lib/security/security_connector/load_system_roots.h
  - src/core/lib/security/security_connector/load_system_roots_linux.h
  - src/core/lib/security/security_connector/local/local_security_connector.h
  - src/core/lib/security/security_connector/security_connector.h
  - src/core/lib/security/security_connector/ssl/ssl_security_connector.h
  - src/core/lib/security/security_connector/ssl_utils.h
  - src/core/lib/security/security_connector/ssl_utils_config.h
  - src/core/lib/security/security_connector/tls/tls_security_connector.h
  - src/core/lib/security/transport/auth_filters.h
  - src/core/lib/security/transport/secure_endpoint.h
  - src/core/lib/security/transport/security_handshaker.h
  - src/core/lib/security/transport/tsi_error.h
  - src/core/lib/security/util/json_util.h
  - src/core/lib/slice/b64.h
  - src/core/lib/slice/percent_encoding.h
  - src/core/lib/slice/slice_internal.h
  - src/core/lib/slice/slice_string_helpers.h
  - src/core/lib/slice/slice_utils.h
  - src/core/lib/surface/api_trace.h
  - src/core/lib/surface/call.h
  - src/core/lib/surface/call_test_only.h
  - src/core/lib/surface/channel.h
  - src/core/lib/surface/channel_init.h
  - src/core/lib/surface/channel_stack_type.h
  - src/core/lib/surface/completion_queue.h
  - src/core/lib/surface/completion_queue_factory.h
  - src/core/lib/surface/event_string.h
  - src/core/lib/surface/init.h
  - src/core/lib/surface/lame_client.h
  - src/core/lib/surface/server.h
  - src/core/lib/surface/validate_metadata.h
  - src/core/lib/transport/authority_override.h
  - src/core/lib/transport/bdp_estimator.h
  - src/core/lib/transport/byte_stream.h
  - src/core/lib/transport/connectivity_state.h
  - src/core/lib/transport/error_utils.h
  - src/core/lib/transport/http2_errors.h
  - src/core/lib/transport/metadata.h
  - src/core/lib/transport/metadata_batch.h
  - src/core/lib/transport/pid_controller.h
  - src/core/lib/transport/static_metadata.h
  - src/core/lib/transport/status_conversion.h
  - src/core/lib/transport/status_metadata.h
  - src/core/lib/transport/timeout_encoding.h
  - src/core/lib/transport/transport.h
  - src/core/lib/transport/transport_impl.h
  - src/core/lib/uri/uri_parser.h
  - src/core/tsi/alts/crypt/gsec.h
  - src/core/tsi/alts/frame_protector/alts_counter.h
  - src/core/tsi/alts/frame_protector/alts_crypter.h
  - src/core/tsi/alts/frame_protector/alts_frame_protector.h
  - src/core/tsi/alts/frame_protector/alts_record_protocol_crypter_common.h
  - src/core/tsi/alts/frame_protector/frame_handler.h
  - src/core/tsi/alts/handshaker/alts_handshaker_client.h
  - src/core/tsi/alts/handshaker/alts_shared_resource.h
  - src/core/tsi/alts/handshaker/alts_tsi_handshaker.h
  - src/core/tsi/alts/handshaker/alts_tsi_handshaker_private.h
  - src/core/tsi/alts/handshaker/alts_tsi_utils.h
  - src/core/tsi/alts/handshaker/transport_security_common_api.h
  - src/core/tsi/alts/zero_copy_frame_protector/alts_grpc_integrity_only_record_protocol.h
  - src/core/tsi/alts/zero_copy_frame_protector/alts_grpc_privacy_integrity_record_protocol.h
  - src/core/tsi/alts/zero_copy_frame_protector/alts_grpc_record_protocol.h
  - src/core/tsi/alts/zero_copy_frame_protector/alts_grpc_record_protocol_common.h
  - src/core/tsi/alts/zero_copy_frame_protector/alts_iovec_record_protocol.h
  - src/core/tsi/alts/zero_copy_frame_protector/alts_zero_copy_grpc_protector.h
  - src/core/tsi/fake_transport_security.h
  - src/core/tsi/local_transport_security.h
  - src/core/tsi/ssl/session_cache/ssl_session.h
  - src/core/tsi/ssl/session_cache/ssl_session_cache.h
  - src/core/tsi/ssl_transport_security.h
  - src/core/tsi/ssl_types.h
  - src/core/tsi/transport_security.h
  - src/core/tsi/transport_security_grpc.h
  - src/core/tsi/transport_security_interface.h
  - third_party/xxhash/xxhash.h
  src:
  - src/core/ext/filters/census/grpc_context.cc
  - src/core/ext/filters/client_channel/backend_metric.cc
  - src/core/ext/filters/client_channel/backup_poller.cc
  - src/core/ext/filters/client_channel/channel_connectivity.cc
  - src/core/ext/filters/client_channel/client_channel.cc
  - src/core/ext/filters/client_channel/client_channel_channelz.cc
  - src/core/ext/filters/client_channel/client_channel_factory.cc
  - src/core/ext/filters/client_channel/client_channel_plugin.cc
  - src/core/ext/filters/client_channel/config_selector.cc
  - src/core/ext/filters/client_channel/dynamic_filters.cc
  - src/core/ext/filters/client_channel/global_subchannel_pool.cc
  - src/core/ext/filters/client_channel/health/health_check_client.cc
  - src/core/ext/filters/client_channel/http_connect_handshaker.cc
  - src/core/ext/filters/client_channel/http_proxy.cc
  - src/core/ext/filters/client_channel/lb_policy.cc
  - src/core/ext/filters/client_channel/lb_policy/address_filtering.cc
  - src/core/ext/filters/client_channel/lb_policy/child_policy_handler.cc
  - src/core/ext/filters/client_channel/lb_policy/grpclb/client_load_reporting_filter.cc
  - src/core/ext/filters/client_channel/lb_policy/grpclb/grpclb.cc
  - src/core/ext/filters/client_channel/lb_policy/grpclb/grpclb_balancer_addresses.cc
  - src/core/ext/filters/client_channel/lb_policy/grpclb/grpclb_channel_secure.cc
  - src/core/ext/filters/client_channel/lb_policy/grpclb/grpclb_client_stats.cc
  - src/core/ext/filters/client_channel/lb_policy/grpclb/load_balancer_api.cc
  - src/core/ext/filters/client_channel/lb_policy/pick_first/pick_first.cc
  - src/core/ext/filters/client_channel/lb_policy/priority/priority.cc
  - src/core/ext/filters/client_channel/lb_policy/ring_hash/ring_hash.cc
  - src/core/ext/filters/client_channel/lb_policy/round_robin/round_robin.cc
  - src/core/ext/filters/client_channel/lb_policy/weighted_target/weighted_target.cc
  - src/core/ext/filters/client_channel/lb_policy/xds/cds.cc
  - src/core/ext/filters/client_channel/lb_policy/xds/xds_cluster_impl.cc
  - src/core/ext/filters/client_channel/lb_policy/xds/xds_cluster_manager.cc
  - src/core/ext/filters/client_channel/lb_policy/xds/xds_cluster_resolver.cc
  - src/core/ext/filters/client_channel/lb_policy_registry.cc
  - src/core/ext/filters/client_channel/local_subchannel_pool.cc
  - src/core/ext/filters/client_channel/proxy_mapper_registry.cc
  - src/core/ext/filters/client_channel/resolver.cc
  - src/core/ext/filters/client_channel/resolver/dns/c_ares/dns_resolver_ares.cc
  - src/core/ext/filters/client_channel/resolver/dns/c_ares/grpc_ares_ev_driver_event_engine.cc
  - src/core/ext/filters/client_channel/resolver/dns/c_ares/grpc_ares_ev_driver_libuv.cc
  - src/core/ext/filters/client_channel/resolver/dns/c_ares/grpc_ares_ev_driver_posix.cc
  - src/core/ext/filters/client_channel/resolver/dns/c_ares/grpc_ares_ev_driver_windows.cc
  - src/core/ext/filters/client_channel/resolver/dns/c_ares/grpc_ares_wrapper.cc
  - src/core/ext/filters/client_channel/resolver/dns/c_ares/grpc_ares_wrapper_event_engine.cc
  - src/core/ext/filters/client_channel/resolver/dns/c_ares/grpc_ares_wrapper_libuv.cc
  - src/core/ext/filters/client_channel/resolver/dns/c_ares/grpc_ares_wrapper_posix.cc
  - src/core/ext/filters/client_channel/resolver/dns/c_ares/grpc_ares_wrapper_windows.cc
  - src/core/ext/filters/client_channel/resolver/dns/dns_resolver_selection.cc
  - src/core/ext/filters/client_channel/resolver/dns/native/dns_resolver.cc
  - src/core/ext/filters/client_channel/resolver/fake/fake_resolver.cc
  - src/core/ext/filters/client_channel/resolver/google_c2p/google_c2p_resolver.cc
  - src/core/ext/filters/client_channel/resolver/sockaddr/sockaddr_resolver.cc
  - src/core/ext/filters/client_channel/resolver/xds/xds_resolver.cc
  - src/core/ext/filters/client_channel/resolver_registry.cc
  - src/core/ext/filters/client_channel/resolver_result_parsing.cc
  - src/core/ext/filters/client_channel/retry_filter.cc
  - src/core/ext/filters/client_channel/retry_service_config.cc
  - src/core/ext/filters/client_channel/retry_throttle.cc
  - src/core/ext/filters/client_channel/server_address.cc
  - src/core/ext/filters/client_channel/service_config.cc
  - src/core/ext/filters/client_channel/service_config_channel_arg_filter.cc
  - src/core/ext/filters/client_channel/service_config_parser.cc
  - src/core/ext/filters/client_channel/subchannel.cc
  - src/core/ext/filters/client_channel/subchannel_pool_interface.cc
  - src/core/ext/filters/client_idle/client_idle_filter.cc
  - src/core/ext/filters/deadline/deadline_filter.cc
  - src/core/ext/filters/fault_injection/fault_injection_filter.cc
  - src/core/ext/filters/fault_injection/service_config_parser.cc
  - src/core/ext/filters/http/client/http_client_filter.cc
  - src/core/ext/filters/http/client_authority_filter.cc
  - src/core/ext/filters/http/http_filters_plugin.cc
  - src/core/ext/filters/http/message_compress/message_compress_filter.cc
  - src/core/ext/filters/http/message_compress/message_decompress_filter.cc
  - src/core/ext/filters/http/server/http_server_filter.cc
  - src/core/ext/filters/max_age/max_age_filter.cc
  - src/core/ext/filters/message_size/message_size_filter.cc
  - src/core/ext/filters/workarounds/workaround_cronet_compression_filter.cc
  - src/core/ext/filters/workarounds/workaround_utils.cc
  - src/core/ext/transport/chttp2/alpn/alpn.cc
  - src/core/ext/transport/chttp2/client/authority.cc
  - src/core/ext/transport/chttp2/client/chttp2_connector.cc
  - src/core/ext/transport/chttp2/client/insecure/channel_create.cc
  - src/core/ext/transport/chttp2/client/insecure/channel_create_posix.cc
  - src/core/ext/transport/chttp2/client/secure/secure_channel_create.cc
  - src/core/ext/transport/chttp2/server/chttp2_server.cc
  - src/core/ext/transport/chttp2/server/insecure/server_chttp2.cc
  - src/core/ext/transport/chttp2/server/insecure/server_chttp2_posix.cc
  - src/core/ext/transport/chttp2/server/secure/server_secure_chttp2.cc
  - src/core/ext/transport/chttp2/transport/bin_decoder.cc
  - src/core/ext/transport/chttp2/transport/bin_encoder.cc
  - src/core/ext/transport/chttp2/transport/chttp2_plugin.cc
  - src/core/ext/transport/chttp2/transport/chttp2_transport.cc
  - src/core/ext/transport/chttp2/transport/context_list.cc
  - src/core/ext/transport/chttp2/transport/flow_control.cc
  - src/core/ext/transport/chttp2/transport/frame_data.cc
  - src/core/ext/transport/chttp2/transport/frame_goaway.cc
  - src/core/ext/transport/chttp2/transport/frame_ping.cc
  - src/core/ext/transport/chttp2/transport/frame_rst_stream.cc
  - src/core/ext/transport/chttp2/transport/frame_settings.cc
  - src/core/ext/transport/chttp2/transport/frame_window_update.cc
  - src/core/ext/transport/chttp2/transport/hpack_encoder.cc
  - src/core/ext/transport/chttp2/transport/hpack_parser.cc
  - src/core/ext/transport/chttp2/transport/hpack_table.cc
  - src/core/ext/transport/chttp2/transport/http2_settings.cc
  - src/core/ext/transport/chttp2/transport/huffsyms.cc
  - src/core/ext/transport/chttp2/transport/incoming_metadata.cc
  - src/core/ext/transport/chttp2/transport/parsing.cc
  - src/core/ext/transport/chttp2/transport/stream_lists.cc
  - src/core/ext/transport/chttp2/transport/stream_map.cc
  - src/core/ext/transport/chttp2/transport/varint.cc
  - src/core/ext/transport/chttp2/transport/writing.cc
  - src/core/ext/transport/inproc/inproc_plugin.cc
  - src/core/ext/transport/inproc/inproc_transport.cc
  - src/core/ext/upb-generated/envoy/admin/v3/config_dump.upb.c
  - src/core/ext/upb-generated/envoy/annotations/deprecation.upb.c
  - src/core/ext/upb-generated/envoy/annotations/resource.upb.c
  - src/core/ext/upb-generated/envoy/config/accesslog/v3/accesslog.upb.c
  - src/core/ext/upb-generated/envoy/config/bootstrap/v3/bootstrap.upb.c
  - src/core/ext/upb-generated/envoy/config/cluster/v3/circuit_breaker.upb.c
  - src/core/ext/upb-generated/envoy/config/cluster/v3/cluster.upb.c
  - src/core/ext/upb-generated/envoy/config/cluster/v3/filter.upb.c
  - src/core/ext/upb-generated/envoy/config/cluster/v3/outlier_detection.upb.c
  - src/core/ext/upb-generated/envoy/config/core/v3/address.upb.c
  - src/core/ext/upb-generated/envoy/config/core/v3/backoff.upb.c
  - src/core/ext/upb-generated/envoy/config/core/v3/base.upb.c
  - src/core/ext/upb-generated/envoy/config/core/v3/config_source.upb.c
  - src/core/ext/upb-generated/envoy/config/core/v3/event_service_config.upb.c
  - src/core/ext/upb-generated/envoy/config/core/v3/extension.upb.c
  - src/core/ext/upb-generated/envoy/config/core/v3/grpc_service.upb.c
  - src/core/ext/upb-generated/envoy/config/core/v3/health_check.upb.c
  - src/core/ext/upb-generated/envoy/config/core/v3/http_uri.upb.c
  - src/core/ext/upb-generated/envoy/config/core/v3/protocol.upb.c
  - src/core/ext/upb-generated/envoy/config/core/v3/proxy_protocol.upb.c
  - src/core/ext/upb-generated/envoy/config/core/v3/socket_option.upb.c
  - src/core/ext/upb-generated/envoy/config/core/v3/substitution_format_string.upb.c
  - src/core/ext/upb-generated/envoy/config/endpoint/v3/endpoint.upb.c
  - src/core/ext/upb-generated/envoy/config/endpoint/v3/endpoint_components.upb.c
  - src/core/ext/upb-generated/envoy/config/endpoint/v3/load_report.upb.c
  - src/core/ext/upb-generated/envoy/config/listener/v3/api_listener.upb.c
  - src/core/ext/upb-generated/envoy/config/listener/v3/listener.upb.c
  - src/core/ext/upb-generated/envoy/config/listener/v3/listener_components.upb.c
  - src/core/ext/upb-generated/envoy/config/listener/v3/udp_listener_config.upb.c
  - src/core/ext/upb-generated/envoy/config/metrics/v3/stats.upb.c
  - src/core/ext/upb-generated/envoy/config/overload/v3/overload.upb.c
  - src/core/ext/upb-generated/envoy/config/rbac/v3/rbac.upb.c
  - src/core/ext/upb-generated/envoy/config/route/v3/route.upb.c
  - src/core/ext/upb-generated/envoy/config/route/v3/route_components.upb.c
  - src/core/ext/upb-generated/envoy/config/route/v3/scoped_route.upb.c
  - src/core/ext/upb-generated/envoy/config/trace/v3/http_tracer.upb.c
  - src/core/ext/upb-generated/envoy/extensions/clusters/aggregate/v3/cluster.upb.c
  - src/core/ext/upb-generated/envoy/extensions/filters/common/fault/v3/fault.upb.c
  - src/core/ext/upb-generated/envoy/extensions/filters/http/fault/v3/fault.upb.c
  - src/core/ext/upb-generated/envoy/extensions/filters/http/router/v3/router.upb.c
  - src/core/ext/upb-generated/envoy/extensions/filters/network/http_connection_manager/v3/http_connection_manager.upb.c
  - src/core/ext/upb-generated/envoy/extensions/transport_sockets/tls/v3/cert.upb.c
  - src/core/ext/upb-generated/envoy/extensions/transport_sockets/tls/v3/common.upb.c
  - src/core/ext/upb-generated/envoy/extensions/transport_sockets/tls/v3/secret.upb.c
  - src/core/ext/upb-generated/envoy/extensions/transport_sockets/tls/v3/tls.upb.c
  - src/core/ext/upb-generated/envoy/service/cluster/v3/cds.upb.c
  - src/core/ext/upb-generated/envoy/service/discovery/v3/ads.upb.c
  - src/core/ext/upb-generated/envoy/service/discovery/v3/discovery.upb.c
  - src/core/ext/upb-generated/envoy/service/endpoint/v3/eds.upb.c
  - src/core/ext/upb-generated/envoy/service/listener/v3/lds.upb.c
  - src/core/ext/upb-generated/envoy/service/load_stats/v3/lrs.upb.c
  - src/core/ext/upb-generated/envoy/service/route/v3/rds.upb.c
  - src/core/ext/upb-generated/envoy/service/route/v3/srds.upb.c
  - src/core/ext/upb-generated/envoy/service/status/v3/csds.upb.c
  - src/core/ext/upb-generated/envoy/type/matcher/v3/metadata.upb.c
  - src/core/ext/upb-generated/envoy/type/matcher/v3/node.upb.c
  - src/core/ext/upb-generated/envoy/type/matcher/v3/number.upb.c
  - src/core/ext/upb-generated/envoy/type/matcher/v3/path.upb.c
  - src/core/ext/upb-generated/envoy/type/matcher/v3/regex.upb.c
  - src/core/ext/upb-generated/envoy/type/matcher/v3/string.upb.c
  - src/core/ext/upb-generated/envoy/type/matcher/v3/struct.upb.c
  - src/core/ext/upb-generated/envoy/type/matcher/v3/value.upb.c
  - src/core/ext/upb-generated/envoy/type/metadata/v3/metadata.upb.c
  - src/core/ext/upb-generated/envoy/type/tracing/v3/custom_tag.upb.c
  - src/core/ext/upb-generated/envoy/type/v3/http.upb.c
  - src/core/ext/upb-generated/envoy/type/v3/percent.upb.c
  - src/core/ext/upb-generated/envoy/type/v3/range.upb.c
  - src/core/ext/upb-generated/envoy/type/v3/semantic_version.upb.c
  - src/core/ext/upb-generated/src/proto/grpc/gcp/altscontext.upb.c
  - src/core/ext/upb-generated/src/proto/grpc/gcp/handshaker.upb.c
  - src/core/ext/upb-generated/src/proto/grpc/gcp/transport_security_common.upb.c
  - src/core/ext/upb-generated/src/proto/grpc/health/v1/health.upb.c
  - src/core/ext/upb-generated/src/proto/grpc/lb/v1/load_balancer.upb.c
  - src/core/ext/upb-generated/udpa/annotations/migrate.upb.c
  - src/core/ext/upb-generated/udpa/annotations/security.upb.c
  - src/core/ext/upb-generated/udpa/annotations/sensitive.upb.c
  - src/core/ext/upb-generated/udpa/annotations/status.upb.c
  - src/core/ext/upb-generated/udpa/annotations/versioning.upb.c
  - src/core/ext/upb-generated/udpa/data/orca/v1/orca_load_report.upb.c
  - src/core/ext/upb-generated/udpa/type/v1/typed_struct.upb.c
  - src/core/ext/upb-generated/validate/validate.upb.c
  - src/core/ext/upb-generated/xds/core/v3/authority.upb.c
  - src/core/ext/upb-generated/xds/core/v3/collection_entry.upb.c
  - src/core/ext/upb-generated/xds/core/v3/context_params.upb.c
  - src/core/ext/upb-generated/xds/core/v3/resource.upb.c
  - src/core/ext/upb-generated/xds/core/v3/resource_locator.upb.c
  - src/core/ext/upb-generated/xds/core/v3/resource_name.upb.c
  - src/core/ext/upbdefs-generated/envoy/admin/v3/config_dump.upbdefs.c
  - src/core/ext/upbdefs-generated/envoy/annotations/deprecation.upbdefs.c
  - src/core/ext/upbdefs-generated/envoy/annotations/resource.upbdefs.c
  - src/core/ext/upbdefs-generated/envoy/config/accesslog/v3/accesslog.upbdefs.c
  - src/core/ext/upbdefs-generated/envoy/config/bootstrap/v3/bootstrap.upbdefs.c
  - src/core/ext/upbdefs-generated/envoy/config/cluster/v3/circuit_breaker.upbdefs.c
  - src/core/ext/upbdefs-generated/envoy/config/cluster/v3/cluster.upbdefs.c
  - src/core/ext/upbdefs-generated/envoy/config/cluster/v3/filter.upbdefs.c
  - src/core/ext/upbdefs-generated/envoy/config/cluster/v3/outlier_detection.upbdefs.c
  - src/core/ext/upbdefs-generated/envoy/config/core/v3/address.upbdefs.c
  - src/core/ext/upbdefs-generated/envoy/config/core/v3/backoff.upbdefs.c
  - src/core/ext/upbdefs-generated/envoy/config/core/v3/base.upbdefs.c
  - src/core/ext/upbdefs-generated/envoy/config/core/v3/config_source.upbdefs.c
  - src/core/ext/upbdefs-generated/envoy/config/core/v3/event_service_config.upbdefs.c
  - src/core/ext/upbdefs-generated/envoy/config/core/v3/extension.upbdefs.c
  - src/core/ext/upbdefs-generated/envoy/config/core/v3/grpc_service.upbdefs.c
  - src/core/ext/upbdefs-generated/envoy/config/core/v3/health_check.upbdefs.c
  - src/core/ext/upbdefs-generated/envoy/config/core/v3/http_uri.upbdefs.c
  - src/core/ext/upbdefs-generated/envoy/config/core/v3/protocol.upbdefs.c
  - src/core/ext/upbdefs-generated/envoy/config/core/v3/proxy_protocol.upbdefs.c
  - src/core/ext/upbdefs-generated/envoy/config/core/v3/socket_option.upbdefs.c
  - src/core/ext/upbdefs-generated/envoy/config/core/v3/substitution_format_string.upbdefs.c
  - src/core/ext/upbdefs-generated/envoy/config/endpoint/v3/endpoint.upbdefs.c
  - src/core/ext/upbdefs-generated/envoy/config/endpoint/v3/endpoint_components.upbdefs.c
  - src/core/ext/upbdefs-generated/envoy/config/endpoint/v3/load_report.upbdefs.c
  - src/core/ext/upbdefs-generated/envoy/config/listener/v3/api_listener.upbdefs.c
  - src/core/ext/upbdefs-generated/envoy/config/listener/v3/listener.upbdefs.c
  - src/core/ext/upbdefs-generated/envoy/config/listener/v3/listener_components.upbdefs.c
  - src/core/ext/upbdefs-generated/envoy/config/listener/v3/udp_listener_config.upbdefs.c
  - src/core/ext/upbdefs-generated/envoy/config/metrics/v3/stats.upbdefs.c
  - src/core/ext/upbdefs-generated/envoy/config/overload/v3/overload.upbdefs.c
  - src/core/ext/upbdefs-generated/envoy/config/route/v3/route.upbdefs.c
  - src/core/ext/upbdefs-generated/envoy/config/route/v3/route_components.upbdefs.c
  - src/core/ext/upbdefs-generated/envoy/config/route/v3/scoped_route.upbdefs.c
  - src/core/ext/upbdefs-generated/envoy/config/trace/v3/http_tracer.upbdefs.c
  - src/core/ext/upbdefs-generated/envoy/extensions/clusters/aggregate/v3/cluster.upbdefs.c
  - src/core/ext/upbdefs-generated/envoy/extensions/filters/common/fault/v3/fault.upbdefs.c
  - src/core/ext/upbdefs-generated/envoy/extensions/filters/http/fault/v3/fault.upbdefs.c
  - src/core/ext/upbdefs-generated/envoy/extensions/filters/http/router/v3/router.upbdefs.c
  - src/core/ext/upbdefs-generated/envoy/extensions/filters/network/http_connection_manager/v3/http_connection_manager.upbdefs.c
  - src/core/ext/upbdefs-generated/envoy/extensions/transport_sockets/tls/v3/cert.upbdefs.c
  - src/core/ext/upbdefs-generated/envoy/extensions/transport_sockets/tls/v3/common.upbdefs.c
  - src/core/ext/upbdefs-generated/envoy/extensions/transport_sockets/tls/v3/secret.upbdefs.c
  - src/core/ext/upbdefs-generated/envoy/extensions/transport_sockets/tls/v3/tls.upbdefs.c
  - src/core/ext/upbdefs-generated/envoy/service/cluster/v3/cds.upbdefs.c
  - src/core/ext/upbdefs-generated/envoy/service/discovery/v3/ads.upbdefs.c
  - src/core/ext/upbdefs-generated/envoy/service/discovery/v3/discovery.upbdefs.c
  - src/core/ext/upbdefs-generated/envoy/service/endpoint/v3/eds.upbdefs.c
  - src/core/ext/upbdefs-generated/envoy/service/listener/v3/lds.upbdefs.c
  - src/core/ext/upbdefs-generated/envoy/service/load_stats/v3/lrs.upbdefs.c
  - src/core/ext/upbdefs-generated/envoy/service/route/v3/rds.upbdefs.c
  - src/core/ext/upbdefs-generated/envoy/service/route/v3/srds.upbdefs.c
  - src/core/ext/upbdefs-generated/envoy/service/status/v3/csds.upbdefs.c
  - src/core/ext/upbdefs-generated/envoy/type/matcher/v3/metadata.upbdefs.c
  - src/core/ext/upbdefs-generated/envoy/type/matcher/v3/node.upbdefs.c
  - src/core/ext/upbdefs-generated/envoy/type/matcher/v3/number.upbdefs.c
  - src/core/ext/upbdefs-generated/envoy/type/matcher/v3/path.upbdefs.c
  - src/core/ext/upbdefs-generated/envoy/type/matcher/v3/regex.upbdefs.c
  - src/core/ext/upbdefs-generated/envoy/type/matcher/v3/string.upbdefs.c
  - src/core/ext/upbdefs-generated/envoy/type/matcher/v3/struct.upbdefs.c
  - src/core/ext/upbdefs-generated/envoy/type/matcher/v3/value.upbdefs.c
  - src/core/ext/upbdefs-generated/envoy/type/metadata/v3/metadata.upbdefs.c
  - src/core/ext/upbdefs-generated/envoy/type/tracing/v3/custom_tag.upbdefs.c
  - src/core/ext/upbdefs-generated/envoy/type/v3/http.upbdefs.c
  - src/core/ext/upbdefs-generated/envoy/type/v3/percent.upbdefs.c
  - src/core/ext/upbdefs-generated/envoy/type/v3/range.upbdefs.c
  - src/core/ext/upbdefs-generated/envoy/type/v3/semantic_version.upbdefs.c
  - src/core/ext/upbdefs-generated/google/api/annotations.upbdefs.c
  - src/core/ext/upbdefs-generated/google/api/http.upbdefs.c
  - src/core/ext/upbdefs-generated/google/protobuf/any.upbdefs.c
  - src/core/ext/upbdefs-generated/google/protobuf/duration.upbdefs.c
  - src/core/ext/upbdefs-generated/google/protobuf/empty.upbdefs.c
  - src/core/ext/upbdefs-generated/google/protobuf/struct.upbdefs.c
  - src/core/ext/upbdefs-generated/google/protobuf/timestamp.upbdefs.c
  - src/core/ext/upbdefs-generated/google/protobuf/wrappers.upbdefs.c
  - src/core/ext/upbdefs-generated/google/rpc/status.upbdefs.c
  - src/core/ext/upbdefs-generated/udpa/annotations/migrate.upbdefs.c
  - src/core/ext/upbdefs-generated/udpa/annotations/security.upbdefs.c
  - src/core/ext/upbdefs-generated/udpa/annotations/sensitive.upbdefs.c
  - src/core/ext/upbdefs-generated/udpa/annotations/status.upbdefs.c
  - src/core/ext/upbdefs-generated/udpa/annotations/versioning.upbdefs.c
  - src/core/ext/upbdefs-generated/udpa/type/v1/typed_struct.upbdefs.c
  - src/core/ext/upbdefs-generated/validate/validate.upbdefs.c
  - src/core/ext/upbdefs-generated/xds/core/v3/authority.upbdefs.c
  - src/core/ext/upbdefs-generated/xds/core/v3/collection_entry.upbdefs.c
  - src/core/ext/upbdefs-generated/xds/core/v3/context_params.upbdefs.c
  - src/core/ext/upbdefs-generated/xds/core/v3/resource.upbdefs.c
  - src/core/ext/upbdefs-generated/xds/core/v3/resource_locator.upbdefs.c
  - src/core/ext/upbdefs-generated/xds/core/v3/resource_name.upbdefs.c
  - src/core/ext/xds/certificate_provider_registry.cc
  - src/core/ext/xds/certificate_provider_store.cc
  - src/core/ext/xds/file_watcher_certificate_provider_factory.cc
  - src/core/ext/xds/xds_api.cc
  - src/core/ext/xds/xds_bootstrap.cc
  - src/core/ext/xds/xds_certificate_provider.cc
  - src/core/ext/xds/xds_client.cc
  - src/core/ext/xds/xds_client_stats.cc
  - src/core/ext/xds/xds_http_fault_filter.cc
  - src/core/ext/xds/xds_http_filters.cc
  - src/core/ext/xds/xds_server_config_fetcher.cc
  - src/core/lib/address_utils/parse_address.cc
  - src/core/lib/address_utils/sockaddr_utils.cc
  - src/core/lib/avl/avl.cc
  - src/core/lib/backoff/backoff.cc
  - src/core/lib/channel/channel_args.cc
  - src/core/lib/channel/channel_stack.cc
  - src/core/lib/channel/channel_stack_builder.cc
  - src/core/lib/channel/channel_trace.cc
  - src/core/lib/channel/channelz.cc
  - src/core/lib/channel/channelz_registry.cc
  - src/core/lib/channel/connected_channel.cc
  - src/core/lib/channel/handshaker.cc
  - src/core/lib/channel/handshaker_registry.cc
  - src/core/lib/channel/status_util.cc
  - src/core/lib/compression/compression.cc
  - src/core/lib/compression/compression_args.cc
  - src/core/lib/compression/compression_internal.cc
  - src/core/lib/compression/message_compress.cc
  - src/core/lib/compression/stream_compression.cc
  - src/core/lib/compression/stream_compression_gzip.cc
  - src/core/lib/compression/stream_compression_identity.cc
  - src/core/lib/debug/stats.cc
  - src/core/lib/debug/stats_data.cc
  - src/core/lib/debug/trace.cc
  - src/core/lib/event_engine/endpoint_config.cc
  - src/core/lib/event_engine/event_engine.cc
  - src/core/lib/event_engine/slice_allocator.cc
  - src/core/lib/event_engine/sockaddr.cc
  - src/core/lib/http/format_request.cc
  - src/core/lib/http/httpcli.cc
  - src/core/lib/http/httpcli_security_connector.cc
  - src/core/lib/http/parser.cc
  - src/core/lib/iomgr/buffer_list.cc
  - src/core/lib/iomgr/call_combiner.cc
  - src/core/lib/iomgr/cfstream_handle.cc
  - src/core/lib/iomgr/combiner.cc
  - src/core/lib/iomgr/dualstack_socket_posix.cc
  - src/core/lib/iomgr/endpoint.cc
  - src/core/lib/iomgr/endpoint_cfstream.cc
  - src/core/lib/iomgr/endpoint_pair_event_engine.cc
  - src/core/lib/iomgr/endpoint_pair_posix.cc
  - src/core/lib/iomgr/endpoint_pair_uv.cc
  - src/core/lib/iomgr/endpoint_pair_windows.cc
  - src/core/lib/iomgr/error.cc
  - src/core/lib/iomgr/error_cfstream.cc
  - src/core/lib/iomgr/ev_apple.cc
  - src/core/lib/iomgr/ev_epoll1_linux.cc
  - src/core/lib/iomgr/ev_epollex_linux.cc
  - src/core/lib/iomgr/ev_poll_posix.cc
  - src/core/lib/iomgr/ev_posix.cc
  - src/core/lib/iomgr/ev_windows.cc
  - src/core/lib/iomgr/event_engine/closure.cc
  - src/core/lib/iomgr/event_engine/endpoint.cc
  - src/core/lib/iomgr/event_engine/iomgr.cc
  - src/core/lib/iomgr/event_engine/pollset.cc
  - src/core/lib/iomgr/event_engine/resolved_address_internal.cc
  - src/core/lib/iomgr/event_engine/resolver.cc
  - src/core/lib/iomgr/event_engine/tcp.cc
  - src/core/lib/iomgr/event_engine/timer.cc
  - src/core/lib/iomgr/exec_ctx.cc
  - src/core/lib/iomgr/executor.cc
  - src/core/lib/iomgr/executor/mpmcqueue.cc
  - src/core/lib/iomgr/executor/threadpool.cc
  - src/core/lib/iomgr/fork_posix.cc
  - src/core/lib/iomgr/fork_windows.cc
  - src/core/lib/iomgr/gethostname_fallback.cc
  - src/core/lib/iomgr/gethostname_host_name_max.cc
  - src/core/lib/iomgr/gethostname_sysconf.cc
  - src/core/lib/iomgr/grpc_if_nametoindex_posix.cc
  - src/core/lib/iomgr/grpc_if_nametoindex_unsupported.cc
  - src/core/lib/iomgr/internal_errqueue.cc
  - src/core/lib/iomgr/iocp_windows.cc
  - src/core/lib/iomgr/iomgr.cc
  - src/core/lib/iomgr/iomgr_custom.cc
  - src/core/lib/iomgr/iomgr_internal.cc
  - src/core/lib/iomgr/iomgr_posix.cc
  - src/core/lib/iomgr/iomgr_posix_cfstream.cc
  - src/core/lib/iomgr/iomgr_uv.cc
  - src/core/lib/iomgr/iomgr_windows.cc
  - src/core/lib/iomgr/is_epollexclusive_available.cc
  - src/core/lib/iomgr/load_file.cc
  - src/core/lib/iomgr/lockfree_event.cc
  - src/core/lib/iomgr/polling_entity.cc
  - src/core/lib/iomgr/pollset.cc
  - src/core/lib/iomgr/pollset_custom.cc
  - src/core/lib/iomgr/pollset_set.cc
  - src/core/lib/iomgr/pollset_set_custom.cc
  - src/core/lib/iomgr/pollset_set_windows.cc
  - src/core/lib/iomgr/pollset_uv.cc
  - src/core/lib/iomgr/pollset_windows.cc
  - src/core/lib/iomgr/resolve_address.cc
  - src/core/lib/iomgr/resolve_address_custom.cc
  - src/core/lib/iomgr/resolve_address_posix.cc
  - src/core/lib/iomgr/resolve_address_windows.cc
  - src/core/lib/iomgr/resource_quota.cc
  - src/core/lib/iomgr/socket_factory_posix.cc
  - src/core/lib/iomgr/socket_mutator.cc
  - src/core/lib/iomgr/socket_utils_common_posix.cc
  - src/core/lib/iomgr/socket_utils_linux.cc
  - src/core/lib/iomgr/socket_utils_posix.cc
  - src/core/lib/iomgr/socket_utils_uv.cc
  - src/core/lib/iomgr/socket_utils_windows.cc
  - src/core/lib/iomgr/socket_windows.cc
  - src/core/lib/iomgr/tcp_client.cc
  - src/core/lib/iomgr/tcp_client_cfstream.cc
  - src/core/lib/iomgr/tcp_client_custom.cc
  - src/core/lib/iomgr/tcp_client_posix.cc
  - src/core/lib/iomgr/tcp_client_windows.cc
  - src/core/lib/iomgr/tcp_custom.cc
  - src/core/lib/iomgr/tcp_posix.cc
  - src/core/lib/iomgr/tcp_server.cc
  - src/core/lib/iomgr/tcp_server_custom.cc
  - src/core/lib/iomgr/tcp_server_posix.cc
  - src/core/lib/iomgr/tcp_server_utils_posix_common.cc
  - src/core/lib/iomgr/tcp_server_utils_posix_ifaddrs.cc
  - src/core/lib/iomgr/tcp_server_utils_posix_noifaddrs.cc
  - src/core/lib/iomgr/tcp_server_windows.cc
  - src/core/lib/iomgr/tcp_uv.cc
  - src/core/lib/iomgr/tcp_windows.cc
  - src/core/lib/iomgr/time_averaged_stats.cc
  - src/core/lib/iomgr/timer.cc
  - src/core/lib/iomgr/timer_custom.cc
  - src/core/lib/iomgr/timer_generic.cc
  - src/core/lib/iomgr/timer_heap.cc
  - src/core/lib/iomgr/timer_manager.cc
  - src/core/lib/iomgr/timer_uv.cc
  - src/core/lib/iomgr/udp_server.cc
  - src/core/lib/iomgr/unix_sockets_posix.cc
  - src/core/lib/iomgr/unix_sockets_posix_noop.cc
  - src/core/lib/iomgr/wakeup_fd_eventfd.cc
  - src/core/lib/iomgr/wakeup_fd_nospecial.cc
  - src/core/lib/iomgr/wakeup_fd_pipe.cc
  - src/core/lib/iomgr/wakeup_fd_posix.cc
  - src/core/lib/iomgr/work_serializer.cc
  - src/core/lib/json/json_reader.cc
  - src/core/lib/json/json_util.cc
  - src/core/lib/json/json_writer.cc
  - src/core/lib/matchers/matchers.cc
  - src/core/lib/security/authorization/authorization_policy_provider_vtable.cc
  - src/core/lib/security/authorization/evaluate_args.cc
  - src/core/lib/security/context/security_context.cc
  - src/core/lib/security/credentials/alts/alts_credentials.cc
  - src/core/lib/security/credentials/alts/check_gcp_environment.cc
  - src/core/lib/security/credentials/alts/check_gcp_environment_linux.cc
  - src/core/lib/security/credentials/alts/check_gcp_environment_no_op.cc
  - src/core/lib/security/credentials/alts/check_gcp_environment_windows.cc
  - src/core/lib/security/credentials/alts/grpc_alts_credentials_client_options.cc
  - src/core/lib/security/credentials/alts/grpc_alts_credentials_options.cc
  - src/core/lib/security/credentials/alts/grpc_alts_credentials_server_options.cc
  - src/core/lib/security/credentials/composite/composite_credentials.cc
  - src/core/lib/security/credentials/credentials.cc
  - src/core/lib/security/credentials/credentials_metadata.cc
  - src/core/lib/security/credentials/external/aws_external_account_credentials.cc
  - src/core/lib/security/credentials/external/aws_request_signer.cc
  - src/core/lib/security/credentials/external/external_account_credentials.cc
  - src/core/lib/security/credentials/external/file_external_account_credentials.cc
  - src/core/lib/security/credentials/external/url_external_account_credentials.cc
  - src/core/lib/security/credentials/fake/fake_credentials.cc
  - src/core/lib/security/credentials/google_default/credentials_generic.cc
  - src/core/lib/security/credentials/google_default/google_default_credentials.cc
  - src/core/lib/security/credentials/iam/iam_credentials.cc
  - src/core/lib/security/credentials/insecure/insecure_credentials.cc
  - src/core/lib/security/credentials/jwt/json_token.cc
  - src/core/lib/security/credentials/jwt/jwt_credentials.cc
  - src/core/lib/security/credentials/jwt/jwt_verifier.cc
  - src/core/lib/security/credentials/local/local_credentials.cc
  - src/core/lib/security/credentials/oauth2/oauth2_credentials.cc
  - src/core/lib/security/credentials/plugin/plugin_credentials.cc
  - src/core/lib/security/credentials/ssl/ssl_credentials.cc
  - src/core/lib/security/credentials/tls/grpc_tls_certificate_distributor.cc
  - src/core/lib/security/credentials/tls/grpc_tls_certificate_provider.cc
  - src/core/lib/security/credentials/tls/grpc_tls_credentials_options.cc
  - src/core/lib/security/credentials/tls/tls_credentials.cc
  - src/core/lib/security/credentials/tls/tls_utils.cc
  - src/core/lib/security/credentials/xds/xds_credentials.cc
  - src/core/lib/security/security_connector/alts/alts_security_connector.cc
  - src/core/lib/security/security_connector/fake/fake_security_connector.cc
  - src/core/lib/security/security_connector/insecure/insecure_security_connector.cc
  - src/core/lib/security/security_connector/load_system_roots_fallback.cc
  - src/core/lib/security/security_connector/load_system_roots_linux.cc
  - src/core/lib/security/security_connector/local/local_security_connector.cc
  - src/core/lib/security/security_connector/security_connector.cc
  - src/core/lib/security/security_connector/ssl/ssl_security_connector.cc
  - src/core/lib/security/security_connector/ssl_utils.cc
  - src/core/lib/security/security_connector/ssl_utils_config.cc
  - src/core/lib/security/security_connector/tls/tls_security_connector.cc
  - src/core/lib/security/transport/client_auth_filter.cc
  - src/core/lib/security/transport/secure_endpoint.cc
  - src/core/lib/security/transport/security_handshaker.cc
  - src/core/lib/security/transport/server_auth_filter.cc
  - src/core/lib/security/transport/tsi_error.cc
  - src/core/lib/security/util/json_util.cc
  - src/core/lib/slice/b64.cc
  - src/core/lib/slice/percent_encoding.cc
  - src/core/lib/slice/slice.cc
  - src/core/lib/slice/slice_buffer.cc
  - src/core/lib/slice/slice_intern.cc
  - src/core/lib/slice/slice_string_helpers.cc
  - src/core/lib/surface/api_trace.cc
  - src/core/lib/surface/byte_buffer.cc
  - src/core/lib/surface/byte_buffer_reader.cc
  - src/core/lib/surface/call.cc
  - src/core/lib/surface/call_details.cc
  - src/core/lib/surface/call_log_batch.cc
  - src/core/lib/surface/channel.cc
  - src/core/lib/surface/channel_init.cc
  - src/core/lib/surface/channel_ping.cc
  - src/core/lib/surface/channel_stack_type.cc
  - src/core/lib/surface/completion_queue.cc
  - src/core/lib/surface/completion_queue_factory.cc
  - src/core/lib/surface/event_string.cc
  - src/core/lib/surface/init.cc
  - src/core/lib/surface/init_secure.cc
  - src/core/lib/surface/lame_client.cc
  - src/core/lib/surface/metadata_array.cc
  - src/core/lib/surface/server.cc
  - src/core/lib/surface/validate_metadata.cc
  - src/core/lib/surface/version.cc
  - src/core/lib/transport/authority_override.cc
  - src/core/lib/transport/bdp_estimator.cc
  - src/core/lib/transport/byte_stream.cc
  - src/core/lib/transport/connectivity_state.cc
  - src/core/lib/transport/error_utils.cc
  - src/core/lib/transport/metadata.cc
  - src/core/lib/transport/metadata_batch.cc
  - src/core/lib/transport/pid_controller.cc
  - src/core/lib/transport/static_metadata.cc
  - src/core/lib/transport/status_conversion.cc
  - src/core/lib/transport/status_metadata.cc
  - src/core/lib/transport/timeout_encoding.cc
  - src/core/lib/transport/transport.cc
  - src/core/lib/transport/transport_op_string.cc
  - src/core/lib/uri/uri_parser.cc
  - src/core/plugin_registry/grpc_plugin_registry.cc
  - src/core/tsi/alts/crypt/aes_gcm.cc
  - src/core/tsi/alts/crypt/gsec.cc
  - src/core/tsi/alts/frame_protector/alts_counter.cc
  - src/core/tsi/alts/frame_protector/alts_crypter.cc
  - src/core/tsi/alts/frame_protector/alts_frame_protector.cc
  - src/core/tsi/alts/frame_protector/alts_record_protocol_crypter_common.cc
  - src/core/tsi/alts/frame_protector/alts_seal_privacy_integrity_crypter.cc
  - src/core/tsi/alts/frame_protector/alts_unseal_privacy_integrity_crypter.cc
  - src/core/tsi/alts/frame_protector/frame_handler.cc
  - src/core/tsi/alts/handshaker/alts_handshaker_client.cc
  - src/core/tsi/alts/handshaker/alts_shared_resource.cc
  - src/core/tsi/alts/handshaker/alts_tsi_handshaker.cc
  - src/core/tsi/alts/handshaker/alts_tsi_utils.cc
  - src/core/tsi/alts/handshaker/transport_security_common_api.cc
  - src/core/tsi/alts/zero_copy_frame_protector/alts_grpc_integrity_only_record_protocol.cc
  - src/core/tsi/alts/zero_copy_frame_protector/alts_grpc_privacy_integrity_record_protocol.cc
  - src/core/tsi/alts/zero_copy_frame_protector/alts_grpc_record_protocol_common.cc
  - src/core/tsi/alts/zero_copy_frame_protector/alts_iovec_record_protocol.cc
  - src/core/tsi/alts/zero_copy_frame_protector/alts_zero_copy_grpc_protector.cc
  - src/core/tsi/fake_transport_security.cc
  - src/core/tsi/local_transport_security.cc
  - src/core/tsi/ssl/session_cache/ssl_session_boringssl.cc
  - src/core/tsi/ssl/session_cache/ssl_session_cache.cc
  - src/core/tsi/ssl/session_cache/ssl_session_openssl.cc
  - src/core/tsi/ssl_transport_security.cc
  - src/core/tsi/transport_security.cc
  - src/core/tsi/transport_security_grpc.cc
  deps:
  - absl/container:flat_hash_map
  - absl/container:inlined_vector
  - absl/functional:bind_front
  - absl/status:statusor
  - gpr
  - libssl
  - address_sorting
  baselib: true
  generate_plugin_registry: true
- name: grpc_csharp_ext
  build: all
  language: c
  public_headers: []
  headers: []
  src:
  - src/csharp/ext/grpc_csharp_ext.c
  deps:
  - grpc
- name: grpc_test_util
  build: private
  language: c
  public_headers: []
  headers:
  - test/core/util/cmdline.h
  - test/core/util/evaluate_args_test_util.h
  - test/core/util/fuzzer_util.h
  - test/core/util/grpc_profiler.h
  - test/core/util/histogram.h
  - test/core/util/memory_counters.h
  - test/core/util/mock_authorization_endpoint.h
  - test/core/util/mock_endpoint.h
  - test/core/util/parse_hexstring.h
  - test/core/util/passthru_endpoint.h
  - test/core/util/port.h
  - test/core/util/port_server_client.h
  - test/core/util/reconnect_server.h
  - test/core/util/resolve_localhost_ip46.h
  - test/core/util/slice_splitter.h
  - test/core/util/stack_tracer.h
  - test/core/util/subprocess.h
  - test/core/util/test_config.h
  - test/core/util/test_tcp_server.h
  - test/core/util/tls_utils.h
  - test/core/util/tracer_util.h
  - test/core/util/trickle_endpoint.h
  src:
  - test/core/util/cmdline.cc
  - test/core/util/fuzzer_util.cc
  - test/core/util/grpc_profiler.cc
  - test/core/util/histogram.cc
  - test/core/util/memory_counters.cc
  - test/core/util/mock_endpoint.cc
  - test/core/util/parse_hexstring.cc
  - test/core/util/passthru_endpoint.cc
  - test/core/util/port.cc
  - test/core/util/port_isolated_runtime_environment.cc
  - test/core/util/port_server_client.cc
  - test/core/util/reconnect_server.cc
  - test/core/util/resolve_localhost_ip46.cc
  - test/core/util/slice_splitter.cc
  - test/core/util/stack_tracer.cc
  - test/core/util/subprocess_posix.cc
  - test/core/util/subprocess_windows.cc
  - test/core/util/test_config.cc
  - test/core/util/test_tcp_server.cc
  - test/core/util/tls_utils.cc
  - test/core/util/tracer_util.cc
  - test/core/util/trickle_endpoint.cc
  deps:
  - absl/debugging:failure_signal_handler
  - absl/debugging:stacktrace
  - absl/debugging:symbolize
  - grpc
- name: grpc_test_util_unsecure
  build: private
  language: c
  public_headers: []
  headers:
  - test/core/util/cmdline.h
  - test/core/util/evaluate_args_test_util.h
  - test/core/util/fuzzer_util.h
  - test/core/util/grpc_profiler.h
  - test/core/util/histogram.h
  - test/core/util/memory_counters.h
  - test/core/util/mock_authorization_endpoint.h
  - test/core/util/mock_endpoint.h
  - test/core/util/parse_hexstring.h
  - test/core/util/passthru_endpoint.h
  - test/core/util/port.h
  - test/core/util/port_server_client.h
  - test/core/util/reconnect_server.h
  - test/core/util/resolve_localhost_ip46.h
  - test/core/util/slice_splitter.h
  - test/core/util/stack_tracer.h
  - test/core/util/subprocess.h
  - test/core/util/test_config.h
  - test/core/util/test_tcp_server.h
  - test/core/util/tracer_util.h
  - test/core/util/trickle_endpoint.h
  src:
  - test/core/util/cmdline.cc
  - test/core/util/fuzzer_util.cc
  - test/core/util/grpc_profiler.cc
  - test/core/util/histogram.cc
  - test/core/util/memory_counters.cc
  - test/core/util/mock_endpoint.cc
  - test/core/util/parse_hexstring.cc
  - test/core/util/passthru_endpoint.cc
  - test/core/util/port.cc
  - test/core/util/port_isolated_runtime_environment.cc
  - test/core/util/port_server_client.cc
  - test/core/util/reconnect_server.cc
  - test/core/util/resolve_localhost_ip46.cc
  - test/core/util/slice_splitter.cc
  - test/core/util/stack_tracer.cc
  - test/core/util/subprocess_posix.cc
  - test/core/util/subprocess_windows.cc
  - test/core/util/test_config.cc
  - test/core/util/test_tcp_server.cc
  - test/core/util/tracer_util.cc
  - test/core/util/trickle_endpoint.cc
  deps:
  - absl/debugging:failure_signal_handler
  - absl/debugging:stacktrace
  - absl/debugging:symbolize
  - grpc_unsecure
- name: grpc_unsecure
  build: all
  language: c
  public_headers:
  - include/grpc/byte_buffer.h
  - include/grpc/byte_buffer_reader.h
  - include/grpc/census.h
  - include/grpc/compression.h
  - include/grpc/event_engine/endpoint_config.h
  - include/grpc/event_engine/event_engine.h
  - include/grpc/event_engine/port.h
  - include/grpc/event_engine/slice_allocator.h
  - include/grpc/fork.h
  - include/grpc/grpc.h
  - include/grpc/grpc_posix.h
  - include/grpc/grpc_security_constants.h
  - include/grpc/load_reporting.h
  - include/grpc/slice.h
  - include/grpc/slice_buffer.h
  - include/grpc/status.h
  - include/grpc/support/workaround_list.h
  headers:
  - src/core/ext/filters/client_channel/backend_metric.h
  - src/core/ext/filters/client_channel/backup_poller.h
  - src/core/ext/filters/client_channel/client_channel.h
  - src/core/ext/filters/client_channel/client_channel_channelz.h
  - src/core/ext/filters/client_channel/client_channel_factory.h
  - src/core/ext/filters/client_channel/config_selector.h
  - src/core/ext/filters/client_channel/connector.h
  - src/core/ext/filters/client_channel/dynamic_filters.h
  - src/core/ext/filters/client_channel/global_subchannel_pool.h
  - src/core/ext/filters/client_channel/health/health_check_client.h
  - src/core/ext/filters/client_channel/http_connect_handshaker.h
  - src/core/ext/filters/client_channel/http_proxy.h
  - src/core/ext/filters/client_channel/lb_policy.h
  - src/core/ext/filters/client_channel/lb_policy/address_filtering.h
  - src/core/ext/filters/client_channel/lb_policy/child_policy_handler.h
  - src/core/ext/filters/client_channel/lb_policy/grpclb/client_load_reporting_filter.h
  - src/core/ext/filters/client_channel/lb_policy/grpclb/grpclb.h
  - src/core/ext/filters/client_channel/lb_policy/grpclb/grpclb_balancer_addresses.h
  - src/core/ext/filters/client_channel/lb_policy/grpclb/grpclb_channel.h
  - src/core/ext/filters/client_channel/lb_policy/grpclb/grpclb_client_stats.h
  - src/core/ext/filters/client_channel/lb_policy/grpclb/load_balancer_api.h
  - src/core/ext/filters/client_channel/lb_policy/ring_hash/ring_hash.h
  - src/core/ext/filters/client_channel/lb_policy/subchannel_list.h
  - src/core/ext/filters/client_channel/lb_policy_factory.h
  - src/core/ext/filters/client_channel/lb_policy_registry.h
  - src/core/ext/filters/client_channel/local_subchannel_pool.h
  - src/core/ext/filters/client_channel/proxy_mapper.h
  - src/core/ext/filters/client_channel/proxy_mapper_registry.h
  - src/core/ext/filters/client_channel/resolver.h
  - src/core/ext/filters/client_channel/resolver/dns/c_ares/grpc_ares_ev_driver.h
  - src/core/ext/filters/client_channel/resolver/dns/c_ares/grpc_ares_wrapper.h
  - src/core/ext/filters/client_channel/resolver/dns/dns_resolver_selection.h
  - src/core/ext/filters/client_channel/resolver/fake/fake_resolver.h
  - src/core/ext/filters/client_channel/resolver_factory.h
  - src/core/ext/filters/client_channel/resolver_registry.h
  - src/core/ext/filters/client_channel/resolver_result_parsing.h
  - src/core/ext/filters/client_channel/retry_filter.h
  - src/core/ext/filters/client_channel/retry_service_config.h
  - src/core/ext/filters/client_channel/retry_throttle.h
  - src/core/ext/filters/client_channel/server_address.h
  - src/core/ext/filters/client_channel/service_config.h
  - src/core/ext/filters/client_channel/service_config_call_data.h
  - src/core/ext/filters/client_channel/service_config_parser.h
  - src/core/ext/filters/client_channel/subchannel.h
  - src/core/ext/filters/client_channel/subchannel_interface.h
  - src/core/ext/filters/client_channel/subchannel_pool_interface.h
  - src/core/ext/filters/deadline/deadline_filter.h
  - src/core/ext/filters/fault_injection/fault_injection_filter.h
  - src/core/ext/filters/fault_injection/service_config_parser.h
  - src/core/ext/filters/http/client/http_client_filter.h
  - src/core/ext/filters/http/client_authority_filter.h
  - src/core/ext/filters/http/message_compress/message_compress_filter.h
  - src/core/ext/filters/http/message_compress/message_decompress_filter.h
  - src/core/ext/filters/http/server/http_server_filter.h
  - src/core/ext/filters/max_age/max_age_filter.h
  - src/core/ext/filters/message_size/message_size_filter.h
  - src/core/ext/filters/workarounds/workaround_cronet_compression_filter.h
  - src/core/ext/filters/workarounds/workaround_utils.h
  - src/core/ext/transport/chttp2/alpn/alpn.h
  - src/core/ext/transport/chttp2/client/authority.h
  - src/core/ext/transport/chttp2/client/chttp2_connector.h
  - src/core/ext/transport/chttp2/server/chttp2_server.h
  - src/core/ext/transport/chttp2/transport/bin_decoder.h
  - src/core/ext/transport/chttp2/transport/bin_encoder.h
  - src/core/ext/transport/chttp2/transport/chttp2_transport.h
  - src/core/ext/transport/chttp2/transport/context_list.h
  - src/core/ext/transport/chttp2/transport/flow_control.h
  - src/core/ext/transport/chttp2/transport/frame.h
  - src/core/ext/transport/chttp2/transport/frame_data.h
  - src/core/ext/transport/chttp2/transport/frame_goaway.h
  - src/core/ext/transport/chttp2/transport/frame_ping.h
  - src/core/ext/transport/chttp2/transport/frame_rst_stream.h
  - src/core/ext/transport/chttp2/transport/frame_settings.h
  - src/core/ext/transport/chttp2/transport/frame_window_update.h
  - src/core/ext/transport/chttp2/transport/hpack_encoder.h
  - src/core/ext/transport/chttp2/transport/hpack_parser.h
  - src/core/ext/transport/chttp2/transport/hpack_table.h
  - src/core/ext/transport/chttp2/transport/http2_settings.h
  - src/core/ext/transport/chttp2/transport/huffsyms.h
  - src/core/ext/transport/chttp2/transport/incoming_metadata.h
  - src/core/ext/transport/chttp2/transport/internal.h
  - src/core/ext/transport/chttp2/transport/stream_map.h
  - src/core/ext/transport/chttp2/transport/varint.h
  - src/core/ext/transport/inproc/inproc_transport.h
  - src/core/ext/upb-generated/src/proto/grpc/health/v1/health.upb.h
  - src/core/ext/upb-generated/src/proto/grpc/lb/v1/load_balancer.upb.h
  - src/core/ext/upb-generated/udpa/data/orca/v1/orca_load_report.upb.h
  - src/core/ext/upb-generated/validate/validate.upb.h
  - src/core/lib/address_utils/parse_address.h
  - src/core/lib/address_utils/sockaddr_utils.h
  - src/core/lib/avl/avl.h
  - src/core/lib/backoff/backoff.h
  - src/core/lib/channel/channel_args.h
  - src/core/lib/channel/channel_stack.h
  - src/core/lib/channel/channel_stack_builder.h
  - src/core/lib/channel/channel_trace.h
  - src/core/lib/channel/channelz.h
  - src/core/lib/channel/channelz_registry.h
  - src/core/lib/channel/connected_channel.h
  - src/core/lib/channel/context.h
  - src/core/lib/channel/handshaker.h
  - src/core/lib/channel/handshaker_factory.h
  - src/core/lib/channel/handshaker_registry.h
  - src/core/lib/channel/status_util.h
  - src/core/lib/compression/algorithm_metadata.h
  - src/core/lib/compression/compression_args.h
  - src/core/lib/compression/compression_internal.h
  - src/core/lib/compression/message_compress.h
  - src/core/lib/compression/stream_compression.h
  - src/core/lib/compression/stream_compression_gzip.h
  - src/core/lib/compression/stream_compression_identity.h
  - src/core/lib/debug/stats.h
  - src/core/lib/debug/stats_data.h
  - src/core/lib/debug/trace.h
  - src/core/lib/event_engine/endpoint_config_internal.h
  - src/core/lib/event_engine/sockaddr.h
  - src/core/lib/gprpp/atomic.h
  - src/core/lib/gprpp/dual_ref_counted.h
  - src/core/lib/gprpp/orphanable.h
  - src/core/lib/gprpp/ref_counted.h
  - src/core/lib/gprpp/ref_counted_ptr.h
  - src/core/lib/http/format_request.h
  - src/core/lib/http/httpcli.h
  - src/core/lib/http/parser.h
  - src/core/lib/iomgr/block_annotate.h
  - src/core/lib/iomgr/buffer_list.h
  - src/core/lib/iomgr/call_combiner.h
  - src/core/lib/iomgr/cfstream_handle.h
  - src/core/lib/iomgr/closure.h
  - src/core/lib/iomgr/combiner.h
  - src/core/lib/iomgr/dynamic_annotations.h
  - src/core/lib/iomgr/endpoint.h
  - src/core/lib/iomgr/endpoint_cfstream.h
  - src/core/lib/iomgr/endpoint_pair.h
  - src/core/lib/iomgr/error.h
  - src/core/lib/iomgr/error_cfstream.h
  - src/core/lib/iomgr/error_internal.h
  - src/core/lib/iomgr/ev_apple.h
  - src/core/lib/iomgr/ev_epoll1_linux.h
  - src/core/lib/iomgr/ev_epollex_linux.h
  - src/core/lib/iomgr/ev_poll_posix.h
  - src/core/lib/iomgr/ev_posix.h
  - src/core/lib/iomgr/event_engine/closure.h
  - src/core/lib/iomgr/event_engine/endpoint.h
  - src/core/lib/iomgr/event_engine/iomgr.h
  - src/core/lib/iomgr/event_engine/pollset.h
  - src/core/lib/iomgr/event_engine/promise.h
  - src/core/lib/iomgr/event_engine/resolved_address_internal.h
  - src/core/lib/iomgr/exec_ctx.h
  - src/core/lib/iomgr/executor.h
  - src/core/lib/iomgr/executor/mpmcqueue.h
  - src/core/lib/iomgr/executor/threadpool.h
  - src/core/lib/iomgr/gethostname.h
  - src/core/lib/iomgr/grpc_if_nametoindex.h
  - src/core/lib/iomgr/internal_errqueue.h
  - src/core/lib/iomgr/iocp_windows.h
  - src/core/lib/iomgr/iomgr.h
  - src/core/lib/iomgr/iomgr_custom.h
  - src/core/lib/iomgr/iomgr_internal.h
  - src/core/lib/iomgr/is_epollexclusive_available.h
  - src/core/lib/iomgr/load_file.h
  - src/core/lib/iomgr/lockfree_event.h
  - src/core/lib/iomgr/nameser.h
  - src/core/lib/iomgr/polling_entity.h
  - src/core/lib/iomgr/pollset.h
  - src/core/lib/iomgr/pollset_custom.h
  - src/core/lib/iomgr/pollset_set.h
  - src/core/lib/iomgr/pollset_set_custom.h
  - src/core/lib/iomgr/pollset_set_windows.h
  - src/core/lib/iomgr/pollset_uv.h
  - src/core/lib/iomgr/pollset_windows.h
  - src/core/lib/iomgr/port.h
  - src/core/lib/iomgr/python_util.h
  - src/core/lib/iomgr/resolve_address.h
  - src/core/lib/iomgr/resolve_address_custom.h
  - src/core/lib/iomgr/resource_quota.h
  - src/core/lib/iomgr/sockaddr.h
  - src/core/lib/iomgr/sockaddr_custom.h
  - src/core/lib/iomgr/sockaddr_posix.h
  - src/core/lib/iomgr/sockaddr_windows.h
  - src/core/lib/iomgr/socket_factory_posix.h
  - src/core/lib/iomgr/socket_mutator.h
  - src/core/lib/iomgr/socket_utils.h
  - src/core/lib/iomgr/socket_utils_posix.h
  - src/core/lib/iomgr/socket_windows.h
  - src/core/lib/iomgr/sys_epoll_wrapper.h
  - src/core/lib/iomgr/tcp_client.h
  - src/core/lib/iomgr/tcp_client_posix.h
  - src/core/lib/iomgr/tcp_custom.h
  - src/core/lib/iomgr/tcp_posix.h
  - src/core/lib/iomgr/tcp_server.h
  - src/core/lib/iomgr/tcp_server_utils_posix.h
  - src/core/lib/iomgr/tcp_windows.h
  - src/core/lib/iomgr/time_averaged_stats.h
  - src/core/lib/iomgr/timer.h
  - src/core/lib/iomgr/timer_custom.h
  - src/core/lib/iomgr/timer_generic.h
  - src/core/lib/iomgr/timer_heap.h
  - src/core/lib/iomgr/timer_manager.h
  - src/core/lib/iomgr/udp_server.h
  - src/core/lib/iomgr/unix_sockets_posix.h
  - src/core/lib/iomgr/wakeup_fd_pipe.h
  - src/core/lib/iomgr/wakeup_fd_posix.h
  - src/core/lib/iomgr/work_serializer.h
  - src/core/lib/json/json.h
  - src/core/lib/json/json_util.h
  - src/core/lib/slice/b64.h
  - src/core/lib/slice/percent_encoding.h
  - src/core/lib/slice/slice_internal.h
  - src/core/lib/slice/slice_string_helpers.h
  - src/core/lib/slice/slice_utils.h
  - src/core/lib/surface/api_trace.h
  - src/core/lib/surface/call.h
  - src/core/lib/surface/call_test_only.h
  - src/core/lib/surface/channel.h
  - src/core/lib/surface/channel_init.h
  - src/core/lib/surface/channel_stack_type.h
  - src/core/lib/surface/completion_queue.h
  - src/core/lib/surface/completion_queue_factory.h
  - src/core/lib/surface/event_string.h
  - src/core/lib/surface/init.h
  - src/core/lib/surface/lame_client.h
  - src/core/lib/surface/server.h
  - src/core/lib/surface/validate_metadata.h
  - src/core/lib/transport/authority_override.h
  - src/core/lib/transport/bdp_estimator.h
  - src/core/lib/transport/byte_stream.h
  - src/core/lib/transport/connectivity_state.h
  - src/core/lib/transport/error_utils.h
  - src/core/lib/transport/http2_errors.h
  - src/core/lib/transport/metadata.h
  - src/core/lib/transport/metadata_batch.h
  - src/core/lib/transport/pid_controller.h
  - src/core/lib/transport/static_metadata.h
  - src/core/lib/transport/status_conversion.h
  - src/core/lib/transport/status_metadata.h
  - src/core/lib/transport/timeout_encoding.h
  - src/core/lib/transport/transport.h
  - src/core/lib/transport/transport_impl.h
  - src/core/lib/uri/uri_parser.h
  - third_party/xxhash/xxhash.h
  src:
  - src/core/ext/filters/census/grpc_context.cc
  - src/core/ext/filters/client_channel/backend_metric.cc
  - src/core/ext/filters/client_channel/backup_poller.cc
  - src/core/ext/filters/client_channel/channel_connectivity.cc
  - src/core/ext/filters/client_channel/client_channel.cc
  - src/core/ext/filters/client_channel/client_channel_channelz.cc
  - src/core/ext/filters/client_channel/client_channel_factory.cc
  - src/core/ext/filters/client_channel/client_channel_plugin.cc
  - src/core/ext/filters/client_channel/config_selector.cc
  - src/core/ext/filters/client_channel/dynamic_filters.cc
  - src/core/ext/filters/client_channel/global_subchannel_pool.cc
  - src/core/ext/filters/client_channel/health/health_check_client.cc
  - src/core/ext/filters/client_channel/http_connect_handshaker.cc
  - src/core/ext/filters/client_channel/http_proxy.cc
  - src/core/ext/filters/client_channel/lb_policy.cc
  - src/core/ext/filters/client_channel/lb_policy/address_filtering.cc
  - src/core/ext/filters/client_channel/lb_policy/child_policy_handler.cc
  - src/core/ext/filters/client_channel/lb_policy/grpclb/client_load_reporting_filter.cc
  - src/core/ext/filters/client_channel/lb_policy/grpclb/grpclb.cc
  - src/core/ext/filters/client_channel/lb_policy/grpclb/grpclb_balancer_addresses.cc
  - src/core/ext/filters/client_channel/lb_policy/grpclb/grpclb_channel.cc
  - src/core/ext/filters/client_channel/lb_policy/grpclb/grpclb_client_stats.cc
  - src/core/ext/filters/client_channel/lb_policy/grpclb/load_balancer_api.cc
  - src/core/ext/filters/client_channel/lb_policy/pick_first/pick_first.cc
  - src/core/ext/filters/client_channel/lb_policy/priority/priority.cc
  - src/core/ext/filters/client_channel/lb_policy/ring_hash/ring_hash.cc
  - src/core/ext/filters/client_channel/lb_policy/round_robin/round_robin.cc
  - src/core/ext/filters/client_channel/lb_policy/weighted_target/weighted_target.cc
  - src/core/ext/filters/client_channel/lb_policy_registry.cc
  - src/core/ext/filters/client_channel/local_subchannel_pool.cc
  - src/core/ext/filters/client_channel/proxy_mapper_registry.cc
  - src/core/ext/filters/client_channel/resolver.cc
  - src/core/ext/filters/client_channel/resolver/dns/c_ares/dns_resolver_ares.cc
  - src/core/ext/filters/client_channel/resolver/dns/c_ares/grpc_ares_ev_driver_event_engine.cc
  - src/core/ext/filters/client_channel/resolver/dns/c_ares/grpc_ares_ev_driver_libuv.cc
  - src/core/ext/filters/client_channel/resolver/dns/c_ares/grpc_ares_ev_driver_posix.cc
  - src/core/ext/filters/client_channel/resolver/dns/c_ares/grpc_ares_ev_driver_windows.cc
  - src/core/ext/filters/client_channel/resolver/dns/c_ares/grpc_ares_wrapper.cc
  - src/core/ext/filters/client_channel/resolver/dns/c_ares/grpc_ares_wrapper_event_engine.cc
  - src/core/ext/filters/client_channel/resolver/dns/c_ares/grpc_ares_wrapper_libuv.cc
  - src/core/ext/filters/client_channel/resolver/dns/c_ares/grpc_ares_wrapper_posix.cc
  - src/core/ext/filters/client_channel/resolver/dns/c_ares/grpc_ares_wrapper_windows.cc
  - src/core/ext/filters/client_channel/resolver/dns/dns_resolver_selection.cc
  - src/core/ext/filters/client_channel/resolver/dns/native/dns_resolver.cc
  - src/core/ext/filters/client_channel/resolver/fake/fake_resolver.cc
  - src/core/ext/filters/client_channel/resolver/sockaddr/sockaddr_resolver.cc
  - src/core/ext/filters/client_channel/resolver_registry.cc
  - src/core/ext/filters/client_channel/resolver_result_parsing.cc
  - src/core/ext/filters/client_channel/retry_filter.cc
  - src/core/ext/filters/client_channel/retry_service_config.cc
  - src/core/ext/filters/client_channel/retry_throttle.cc
  - src/core/ext/filters/client_channel/server_address.cc
  - src/core/ext/filters/client_channel/service_config.cc
  - src/core/ext/filters/client_channel/service_config_channel_arg_filter.cc
  - src/core/ext/filters/client_channel/service_config_parser.cc
  - src/core/ext/filters/client_channel/subchannel.cc
  - src/core/ext/filters/client_channel/subchannel_pool_interface.cc
  - src/core/ext/filters/client_idle/client_idle_filter.cc
  - src/core/ext/filters/deadline/deadline_filter.cc
  - src/core/ext/filters/fault_injection/fault_injection_filter.cc
  - src/core/ext/filters/fault_injection/service_config_parser.cc
  - src/core/ext/filters/http/client/http_client_filter.cc
  - src/core/ext/filters/http/client_authority_filter.cc
  - src/core/ext/filters/http/http_filters_plugin.cc
  - src/core/ext/filters/http/message_compress/message_compress_filter.cc
  - src/core/ext/filters/http/message_compress/message_decompress_filter.cc
  - src/core/ext/filters/http/server/http_server_filter.cc
  - src/core/ext/filters/max_age/max_age_filter.cc
  - src/core/ext/filters/message_size/message_size_filter.cc
  - src/core/ext/filters/workarounds/workaround_cronet_compression_filter.cc
  - src/core/ext/filters/workarounds/workaround_utils.cc
  - src/core/ext/transport/chttp2/alpn/alpn.cc
  - src/core/ext/transport/chttp2/client/authority.cc
  - src/core/ext/transport/chttp2/client/chttp2_connector.cc
  - src/core/ext/transport/chttp2/client/insecure/channel_create.cc
  - src/core/ext/transport/chttp2/client/insecure/channel_create_posix.cc
  - src/core/ext/transport/chttp2/server/chttp2_server.cc
  - src/core/ext/transport/chttp2/server/insecure/server_chttp2.cc
  - src/core/ext/transport/chttp2/server/insecure/server_chttp2_posix.cc
  - src/core/ext/transport/chttp2/transport/bin_decoder.cc
  - src/core/ext/transport/chttp2/transport/bin_encoder.cc
  - src/core/ext/transport/chttp2/transport/chttp2_plugin.cc
  - src/core/ext/transport/chttp2/transport/chttp2_transport.cc
  - src/core/ext/transport/chttp2/transport/context_list.cc
  - src/core/ext/transport/chttp2/transport/flow_control.cc
  - src/core/ext/transport/chttp2/transport/frame_data.cc
  - src/core/ext/transport/chttp2/transport/frame_goaway.cc
  - src/core/ext/transport/chttp2/transport/frame_ping.cc
  - src/core/ext/transport/chttp2/transport/frame_rst_stream.cc
  - src/core/ext/transport/chttp2/transport/frame_settings.cc
  - src/core/ext/transport/chttp2/transport/frame_window_update.cc
  - src/core/ext/transport/chttp2/transport/hpack_encoder.cc
  - src/core/ext/transport/chttp2/transport/hpack_parser.cc
  - src/core/ext/transport/chttp2/transport/hpack_table.cc
  - src/core/ext/transport/chttp2/transport/http2_settings.cc
  - src/core/ext/transport/chttp2/transport/huffsyms.cc
  - src/core/ext/transport/chttp2/transport/incoming_metadata.cc
  - src/core/ext/transport/chttp2/transport/parsing.cc
  - src/core/ext/transport/chttp2/transport/stream_lists.cc
  - src/core/ext/transport/chttp2/transport/stream_map.cc
  - src/core/ext/transport/chttp2/transport/varint.cc
  - src/core/ext/transport/chttp2/transport/writing.cc
  - src/core/ext/transport/inproc/inproc_plugin.cc
  - src/core/ext/transport/inproc/inproc_transport.cc
  - src/core/ext/upb-generated/src/proto/grpc/health/v1/health.upb.c
  - src/core/ext/upb-generated/src/proto/grpc/lb/v1/load_balancer.upb.c
  - src/core/ext/upb-generated/udpa/data/orca/v1/orca_load_report.upb.c
  - src/core/ext/upb-generated/validate/validate.upb.c
  - src/core/lib/address_utils/parse_address.cc
  - src/core/lib/address_utils/sockaddr_utils.cc
  - src/core/lib/avl/avl.cc
  - src/core/lib/backoff/backoff.cc
  - src/core/lib/channel/channel_args.cc
  - src/core/lib/channel/channel_stack.cc
  - src/core/lib/channel/channel_stack_builder.cc
  - src/core/lib/channel/channel_trace.cc
  - src/core/lib/channel/channelz.cc
  - src/core/lib/channel/channelz_registry.cc
  - src/core/lib/channel/connected_channel.cc
  - src/core/lib/channel/handshaker.cc
  - src/core/lib/channel/handshaker_registry.cc
  - src/core/lib/channel/status_util.cc
  - src/core/lib/compression/compression.cc
  - src/core/lib/compression/compression_args.cc
  - src/core/lib/compression/compression_internal.cc
  - src/core/lib/compression/message_compress.cc
  - src/core/lib/compression/stream_compression.cc
  - src/core/lib/compression/stream_compression_gzip.cc
  - src/core/lib/compression/stream_compression_identity.cc
  - src/core/lib/debug/stats.cc
  - src/core/lib/debug/stats_data.cc
  - src/core/lib/debug/trace.cc
  - src/core/lib/event_engine/endpoint_config.cc
  - src/core/lib/event_engine/event_engine.cc
  - src/core/lib/event_engine/slice_allocator.cc
  - src/core/lib/event_engine/sockaddr.cc
  - src/core/lib/http/format_request.cc
  - src/core/lib/http/httpcli.cc
  - src/core/lib/http/parser.cc
  - src/core/lib/iomgr/buffer_list.cc
  - src/core/lib/iomgr/call_combiner.cc
  - src/core/lib/iomgr/cfstream_handle.cc
  - src/core/lib/iomgr/combiner.cc
  - src/core/lib/iomgr/dualstack_socket_posix.cc
  - src/core/lib/iomgr/endpoint.cc
  - src/core/lib/iomgr/endpoint_cfstream.cc
  - src/core/lib/iomgr/endpoint_pair_event_engine.cc
  - src/core/lib/iomgr/endpoint_pair_posix.cc
  - src/core/lib/iomgr/endpoint_pair_uv.cc
  - src/core/lib/iomgr/endpoint_pair_windows.cc
  - src/core/lib/iomgr/error.cc
  - src/core/lib/iomgr/error_cfstream.cc
  - src/core/lib/iomgr/ev_apple.cc
  - src/core/lib/iomgr/ev_epoll1_linux.cc
  - src/core/lib/iomgr/ev_epollex_linux.cc
  - src/core/lib/iomgr/ev_poll_posix.cc
  - src/core/lib/iomgr/ev_posix.cc
  - src/core/lib/iomgr/ev_windows.cc
  - src/core/lib/iomgr/event_engine/closure.cc
  - src/core/lib/iomgr/event_engine/endpoint.cc
  - src/core/lib/iomgr/event_engine/iomgr.cc
  - src/core/lib/iomgr/event_engine/pollset.cc
  - src/core/lib/iomgr/event_engine/resolved_address_internal.cc
  - src/core/lib/iomgr/event_engine/resolver.cc
  - src/core/lib/iomgr/event_engine/tcp.cc
  - src/core/lib/iomgr/event_engine/timer.cc
  - src/core/lib/iomgr/exec_ctx.cc
  - src/core/lib/iomgr/executor.cc
  - src/core/lib/iomgr/executor/mpmcqueue.cc
  - src/core/lib/iomgr/executor/threadpool.cc
  - src/core/lib/iomgr/fork_posix.cc
  - src/core/lib/iomgr/fork_windows.cc
  - src/core/lib/iomgr/gethostname_fallback.cc
  - src/core/lib/iomgr/gethostname_host_name_max.cc
  - src/core/lib/iomgr/gethostname_sysconf.cc
  - src/core/lib/iomgr/grpc_if_nametoindex_posix.cc
  - src/core/lib/iomgr/grpc_if_nametoindex_unsupported.cc
  - src/core/lib/iomgr/internal_errqueue.cc
  - src/core/lib/iomgr/iocp_windows.cc
  - src/core/lib/iomgr/iomgr.cc
  - src/core/lib/iomgr/iomgr_custom.cc
  - src/core/lib/iomgr/iomgr_internal.cc
  - src/core/lib/iomgr/iomgr_posix.cc
  - src/core/lib/iomgr/iomgr_posix_cfstream.cc
  - src/core/lib/iomgr/iomgr_uv.cc
  - src/core/lib/iomgr/iomgr_windows.cc
  - src/core/lib/iomgr/is_epollexclusive_available.cc
  - src/core/lib/iomgr/load_file.cc
  - src/core/lib/iomgr/lockfree_event.cc
  - src/core/lib/iomgr/polling_entity.cc
  - src/core/lib/iomgr/pollset.cc
  - src/core/lib/iomgr/pollset_custom.cc
  - src/core/lib/iomgr/pollset_set.cc
  - src/core/lib/iomgr/pollset_set_custom.cc
  - src/core/lib/iomgr/pollset_set_windows.cc
  - src/core/lib/iomgr/pollset_uv.cc
  - src/core/lib/iomgr/pollset_windows.cc
  - src/core/lib/iomgr/resolve_address.cc
  - src/core/lib/iomgr/resolve_address_custom.cc
  - src/core/lib/iomgr/resolve_address_posix.cc
  - src/core/lib/iomgr/resolve_address_windows.cc
  - src/core/lib/iomgr/resource_quota.cc
  - src/core/lib/iomgr/socket_factory_posix.cc
  - src/core/lib/iomgr/socket_mutator.cc
  - src/core/lib/iomgr/socket_utils_common_posix.cc
  - src/core/lib/iomgr/socket_utils_linux.cc
  - src/core/lib/iomgr/socket_utils_posix.cc
  - src/core/lib/iomgr/socket_utils_uv.cc
  - src/core/lib/iomgr/socket_utils_windows.cc
  - src/core/lib/iomgr/socket_windows.cc
  - src/core/lib/iomgr/tcp_client.cc
  - src/core/lib/iomgr/tcp_client_cfstream.cc
  - src/core/lib/iomgr/tcp_client_custom.cc
  - src/core/lib/iomgr/tcp_client_posix.cc
  - src/core/lib/iomgr/tcp_client_windows.cc
  - src/core/lib/iomgr/tcp_custom.cc
  - src/core/lib/iomgr/tcp_posix.cc
  - src/core/lib/iomgr/tcp_server.cc
  - src/core/lib/iomgr/tcp_server_custom.cc
  - src/core/lib/iomgr/tcp_server_posix.cc
  - src/core/lib/iomgr/tcp_server_utils_posix_common.cc
  - src/core/lib/iomgr/tcp_server_utils_posix_ifaddrs.cc
  - src/core/lib/iomgr/tcp_server_utils_posix_noifaddrs.cc
  - src/core/lib/iomgr/tcp_server_windows.cc
  - src/core/lib/iomgr/tcp_uv.cc
  - src/core/lib/iomgr/tcp_windows.cc
  - src/core/lib/iomgr/time_averaged_stats.cc
  - src/core/lib/iomgr/timer.cc
  - src/core/lib/iomgr/timer_custom.cc
  - src/core/lib/iomgr/timer_generic.cc
  - src/core/lib/iomgr/timer_heap.cc
  - src/core/lib/iomgr/timer_manager.cc
  - src/core/lib/iomgr/timer_uv.cc
  - src/core/lib/iomgr/udp_server.cc
  - src/core/lib/iomgr/unix_sockets_posix.cc
  - src/core/lib/iomgr/unix_sockets_posix_noop.cc
  - src/core/lib/iomgr/wakeup_fd_eventfd.cc
  - src/core/lib/iomgr/wakeup_fd_nospecial.cc
  - src/core/lib/iomgr/wakeup_fd_pipe.cc
  - src/core/lib/iomgr/wakeup_fd_posix.cc
  - src/core/lib/iomgr/work_serializer.cc
  - src/core/lib/json/json_reader.cc
  - src/core/lib/json/json_util.cc
  - src/core/lib/json/json_writer.cc
  - src/core/lib/security/authorization/authorization_policy_provider_null_vtable.cc
  - src/core/lib/slice/b64.cc
  - src/core/lib/slice/percent_encoding.cc
  - src/core/lib/slice/slice.cc
  - src/core/lib/slice/slice_buffer.cc
  - src/core/lib/slice/slice_intern.cc
  - src/core/lib/slice/slice_string_helpers.cc
  - src/core/lib/surface/api_trace.cc
  - src/core/lib/surface/byte_buffer.cc
  - src/core/lib/surface/byte_buffer_reader.cc
  - src/core/lib/surface/call.cc
  - src/core/lib/surface/call_details.cc
  - src/core/lib/surface/call_log_batch.cc
  - src/core/lib/surface/channel.cc
  - src/core/lib/surface/channel_init.cc
  - src/core/lib/surface/channel_ping.cc
  - src/core/lib/surface/channel_stack_type.cc
  - src/core/lib/surface/completion_queue.cc
  - src/core/lib/surface/completion_queue_factory.cc
  - src/core/lib/surface/event_string.cc
  - src/core/lib/surface/init.cc
  - src/core/lib/surface/init_unsecure.cc
  - src/core/lib/surface/lame_client.cc
  - src/core/lib/surface/metadata_array.cc
  - src/core/lib/surface/server.cc
  - src/core/lib/surface/validate_metadata.cc
  - src/core/lib/surface/version.cc
  - src/core/lib/transport/authority_override.cc
  - src/core/lib/transport/bdp_estimator.cc
  - src/core/lib/transport/byte_stream.cc
  - src/core/lib/transport/connectivity_state.cc
  - src/core/lib/transport/error_utils.cc
  - src/core/lib/transport/metadata.cc
  - src/core/lib/transport/metadata_batch.cc
  - src/core/lib/transport/pid_controller.cc
  - src/core/lib/transport/static_metadata.cc
  - src/core/lib/transport/status_conversion.cc
  - src/core/lib/transport/status_metadata.cc
  - src/core/lib/transport/timeout_encoding.cc
  - src/core/lib/transport/transport.cc
  - src/core/lib/transport/transport_op_string.cc
  - src/core/lib/uri/uri_parser.cc
  - src/core/plugin_registry/grpc_unsecure_plugin_registry.cc
  deps:
  - absl/container:flat_hash_map
  - absl/container:inlined_vector
  - absl/functional:bind_front
  - absl/status:statusor
  - gpr
  - address_sorting
  baselib: true
  generate_plugin_registry: true
- name: benchmark_helpers
  build: test
  language: c++
  public_headers: []
  headers:
  - test/cpp/microbenchmarks/fullstack_context_mutators.h
  - test/cpp/microbenchmarks/fullstack_fixtures.h
  - test/cpp/microbenchmarks/helpers.h
  src:
  - src/proto/grpc/testing/echo.proto
  - src/proto/grpc/testing/echo_messages.proto
  - src/proto/grpc/testing/simple_messages.proto
  - test/cpp/microbenchmarks/helpers.cc
  deps:
  - benchmark
  - grpc++_unsecure
  - grpc_test_util_unsecure
  - grpc++_test_config
  defaults: benchmark
- name: grpc++
  build: all
  language: c++
  public_headers:
  - include/grpc++/alarm.h
  - include/grpc++/channel.h
  - include/grpc++/client_context.h
  - include/grpc++/completion_queue.h
  - include/grpc++/create_channel.h
  - include/grpc++/create_channel_posix.h
  - include/grpc++/ext/health_check_service_server_builder_option.h
  - include/grpc++/generic/async_generic_service.h
  - include/grpc++/generic/generic_stub.h
  - include/grpc++/grpc++.h
  - include/grpc++/health_check_service_interface.h
  - include/grpc++/impl/call.h
  - include/grpc++/impl/channel_argument_option.h
  - include/grpc++/impl/client_unary_call.h
  - include/grpc++/impl/codegen/async_stream.h
  - include/grpc++/impl/codegen/async_unary_call.h
  - include/grpc++/impl/codegen/byte_buffer.h
  - include/grpc++/impl/codegen/call.h
  - include/grpc++/impl/codegen/call_hook.h
  - include/grpc++/impl/codegen/channel_interface.h
  - include/grpc++/impl/codegen/client_context.h
  - include/grpc++/impl/codegen/client_unary_call.h
  - include/grpc++/impl/codegen/completion_queue.h
  - include/grpc++/impl/codegen/completion_queue_tag.h
  - include/grpc++/impl/codegen/config.h
  - include/grpc++/impl/codegen/config_protobuf.h
  - include/grpc++/impl/codegen/core_codegen.h
  - include/grpc++/impl/codegen/core_codegen_interface.h
  - include/grpc++/impl/codegen/create_auth_context.h
  - include/grpc++/impl/codegen/grpc_library.h
  - include/grpc++/impl/codegen/metadata_map.h
  - include/grpc++/impl/codegen/method_handler_impl.h
  - include/grpc++/impl/codegen/proto_utils.h
  - include/grpc++/impl/codegen/rpc_method.h
  - include/grpc++/impl/codegen/rpc_service_method.h
  - include/grpc++/impl/codegen/security/auth_context.h
  - include/grpc++/impl/codegen/serialization_traits.h
  - include/grpc++/impl/codegen/server_context.h
  - include/grpc++/impl/codegen/server_interface.h
  - include/grpc++/impl/codegen/service_type.h
  - include/grpc++/impl/codegen/slice.h
  - include/grpc++/impl/codegen/status.h
  - include/grpc++/impl/codegen/status_code_enum.h
  - include/grpc++/impl/codegen/string_ref.h
  - include/grpc++/impl/codegen/stub_options.h
  - include/grpc++/impl/codegen/sync_stream.h
  - include/grpc++/impl/codegen/time.h
  - include/grpc++/impl/grpc_library.h
  - include/grpc++/impl/method_handler_impl.h
  - include/grpc++/impl/rpc_method.h
  - include/grpc++/impl/rpc_service_method.h
  - include/grpc++/impl/serialization_traits.h
  - include/grpc++/impl/server_builder_option.h
  - include/grpc++/impl/server_builder_plugin.h
  - include/grpc++/impl/server_initializer.h
  - include/grpc++/impl/service_type.h
  - include/grpc++/resource_quota.h
  - include/grpc++/security/auth_context.h
  - include/grpc++/security/auth_metadata_processor.h
  - include/grpc++/security/credentials.h
  - include/grpc++/security/server_credentials.h
  - include/grpc++/server.h
  - include/grpc++/server_builder.h
  - include/grpc++/server_context.h
  - include/grpc++/server_posix.h
  - include/grpc++/support/async_stream.h
  - include/grpc++/support/async_unary_call.h
  - include/grpc++/support/byte_buffer.h
  - include/grpc++/support/channel_arguments.h
  - include/grpc++/support/config.h
  - include/grpc++/support/slice.h
  - include/grpc++/support/status.h
  - include/grpc++/support/status_code_enum.h
  - include/grpc++/support/string_ref.h
  - include/grpc++/support/stub_options.h
  - include/grpc++/support/sync_stream.h
  - include/grpc++/support/time.h
  - include/grpcpp/alarm.h
  - include/grpcpp/channel.h
  - include/grpcpp/client_context.h
  - include/grpcpp/completion_queue.h
  - include/grpcpp/create_channel.h
  - include/grpcpp/create_channel_posix.h
  - include/grpcpp/ext/health_check_service_server_builder_option.h
  - include/grpcpp/generic/async_generic_service.h
  - include/grpcpp/generic/generic_stub.h
  - include/grpcpp/grpcpp.h
  - include/grpcpp/health_check_service_interface.h
  - include/grpcpp/impl/call.h
  - include/grpcpp/impl/channel_argument_option.h
  - include/grpcpp/impl/client_unary_call.h
  - include/grpcpp/impl/codegen/async_generic_service.h
  - include/grpcpp/impl/codegen/async_stream.h
  - include/grpcpp/impl/codegen/async_unary_call.h
  - include/grpcpp/impl/codegen/byte_buffer.h
  - include/grpcpp/impl/codegen/call.h
  - include/grpcpp/impl/codegen/call_hook.h
  - include/grpcpp/impl/codegen/call_op_set.h
  - include/grpcpp/impl/codegen/call_op_set_interface.h
  - include/grpcpp/impl/codegen/callback_common.h
  - include/grpcpp/impl/codegen/channel_interface.h
  - include/grpcpp/impl/codegen/client_callback.h
  - include/grpcpp/impl/codegen/client_context.h
  - include/grpcpp/impl/codegen/client_interceptor.h
  - include/grpcpp/impl/codegen/client_unary_call.h
  - include/grpcpp/impl/codegen/completion_queue.h
  - include/grpcpp/impl/codegen/completion_queue_tag.h
  - include/grpcpp/impl/codegen/config.h
  - include/grpcpp/impl/codegen/config_protobuf.h
  - include/grpcpp/impl/codegen/core_codegen.h
  - include/grpcpp/impl/codegen/core_codegen_interface.h
  - include/grpcpp/impl/codegen/create_auth_context.h
  - include/grpcpp/impl/codegen/delegating_channel.h
  - include/grpcpp/impl/codegen/grpc_library.h
  - include/grpcpp/impl/codegen/intercepted_channel.h
  - include/grpcpp/impl/codegen/interceptor.h
  - include/grpcpp/impl/codegen/interceptor_common.h
  - include/grpcpp/impl/codegen/message_allocator.h
  - include/grpcpp/impl/codegen/metadata_map.h
  - include/grpcpp/impl/codegen/method_handler.h
  - include/grpcpp/impl/codegen/method_handler_impl.h
  - include/grpcpp/impl/codegen/proto_buffer_reader.h
  - include/grpcpp/impl/codegen/proto_buffer_writer.h
  - include/grpcpp/impl/codegen/proto_utils.h
  - include/grpcpp/impl/codegen/rpc_method.h
  - include/grpcpp/impl/codegen/rpc_service_method.h
  - include/grpcpp/impl/codegen/security/auth_context.h
  - include/grpcpp/impl/codegen/serialization_traits.h
  - include/grpcpp/impl/codegen/server_callback.h
  - include/grpcpp/impl/codegen/server_callback_handlers.h
  - include/grpcpp/impl/codegen/server_context.h
  - include/grpcpp/impl/codegen/server_interceptor.h
  - include/grpcpp/impl/codegen/server_interface.h
  - include/grpcpp/impl/codegen/service_type.h
  - include/grpcpp/impl/codegen/slice.h
  - include/grpcpp/impl/codegen/status.h
  - include/grpcpp/impl/codegen/status_code_enum.h
  - include/grpcpp/impl/codegen/string_ref.h
  - include/grpcpp/impl/codegen/stub_options.h
  - include/grpcpp/impl/codegen/sync.h
  - include/grpcpp/impl/codegen/sync_stream.h
  - include/grpcpp/impl/codegen/time.h
  - include/grpcpp/impl/grpc_library.h
  - include/grpcpp/impl/method_handler_impl.h
  - include/grpcpp/impl/rpc_method.h
  - include/grpcpp/impl/rpc_service_method.h
  - include/grpcpp/impl/serialization_traits.h
  - include/grpcpp/impl/server_builder_option.h
  - include/grpcpp/impl/server_builder_plugin.h
  - include/grpcpp/impl/server_initializer.h
  - include/grpcpp/impl/service_type.h
  - include/grpcpp/resource_quota.h
  - include/grpcpp/security/auth_context.h
  - include/grpcpp/security/auth_metadata_processor.h
  - include/grpcpp/security/authorization_policy_provider.h
  - include/grpcpp/security/credentials.h
  - include/grpcpp/security/server_credentials.h
  - include/grpcpp/security/tls_certificate_provider.h
  - include/grpcpp/security/tls_credentials_options.h
  - include/grpcpp/server.h
  - include/grpcpp/server_builder.h
  - include/grpcpp/server_context.h
  - include/grpcpp/server_posix.h
  - include/grpcpp/support/async_stream.h
  - include/grpcpp/support/async_unary_call.h
  - include/grpcpp/support/byte_buffer.h
  - include/grpcpp/support/channel_arguments.h
  - include/grpcpp/support/client_callback.h
  - include/grpcpp/support/client_interceptor.h
  - include/grpcpp/support/config.h
  - include/grpcpp/support/interceptor.h
  - include/grpcpp/support/message_allocator.h
  - include/grpcpp/support/method_handler.h
  - include/grpcpp/support/proto_buffer_reader.h
  - include/grpcpp/support/proto_buffer_writer.h
  - include/grpcpp/support/server_callback.h
  - include/grpcpp/support/server_interceptor.h
  - include/grpcpp/support/slice.h
  - include/grpcpp/support/status.h
  - include/grpcpp/support/status_code_enum.h
  - include/grpcpp/support/string_ref.h
  - include/grpcpp/support/stub_options.h
  - include/grpcpp/support/sync_stream.h
  - include/grpcpp/support/time.h
  - include/grpcpp/support/validate_service_config.h
  - include/grpcpp/xds_server_builder.h
  headers:
  - src/cpp/client/create_channel_internal.h
  - src/cpp/client/secure_credentials.h
  - src/cpp/common/channel_filter.h
  - src/cpp/common/secure_auth_context.h
  - src/cpp/common/tls_credentials_options_util.h
  - src/cpp/server/dynamic_thread_pool.h
  - src/cpp/server/external_connection_acceptor_impl.h
  - src/cpp/server/health/default_health_check_service.h
  - src/cpp/server/secure_server_credentials.h
  - src/cpp/server/thread_pool_interface.h
  - src/cpp/thread_manager/thread_manager.h
  src:
  - src/cpp/client/channel_cc.cc
  - src/cpp/client/client_callback.cc
  - src/cpp/client/client_context.cc
  - src/cpp/client/client_interceptor.cc
  - src/cpp/client/create_channel.cc
  - src/cpp/client/create_channel_internal.cc
  - src/cpp/client/create_channel_posix.cc
  - src/cpp/client/credentials_cc.cc
  - src/cpp/client/insecure_credentials.cc
  - src/cpp/client/secure_credentials.cc
  - src/cpp/client/xds_credentials.cc
  - src/cpp/codegen/codegen_init.cc
  - src/cpp/common/alarm.cc
  - src/cpp/common/auth_property_iterator.cc
  - src/cpp/common/channel_arguments.cc
  - src/cpp/common/channel_filter.cc
  - src/cpp/common/completion_queue_cc.cc
  - src/cpp/common/core_codegen.cc
  - src/cpp/common/resource_quota_cc.cc
  - src/cpp/common/rpc_method.cc
  - src/cpp/common/secure_auth_context.cc
  - src/cpp/common/secure_channel_arguments.cc
  - src/cpp/common/secure_create_auth_context.cc
  - src/cpp/common/tls_certificate_provider.cc
  - src/cpp/common/tls_credentials_options.cc
  - src/cpp/common/tls_credentials_options_util.cc
  - src/cpp/common/validate_service_config.cc
  - src/cpp/common/version_cc.cc
  - src/cpp/server/async_generic_service.cc
  - src/cpp/server/channel_argument_option.cc
  - src/cpp/server/create_default_thread_pool.cc
  - src/cpp/server/dynamic_thread_pool.cc
  - src/cpp/server/external_connection_acceptor_impl.cc
  - src/cpp/server/health/default_health_check_service.cc
  - src/cpp/server/health/health_check_service.cc
  - src/cpp/server/health/health_check_service_server_builder_option.cc
  - src/cpp/server/insecure_server_credentials.cc
  - src/cpp/server/secure_server_credentials.cc
  - src/cpp/server/server_builder.cc
  - src/cpp/server/server_callback.cc
  - src/cpp/server/server_cc.cc
  - src/cpp/server/server_context.cc
  - src/cpp/server/server_credentials.cc
  - src/cpp/server/server_posix.cc
  - src/cpp/server/xds_server_credentials.cc
  - src/cpp/thread_manager/thread_manager.cc
  - src/cpp/util/byte_buffer_cc.cc
  - src/cpp/util/status.cc
  - src/cpp/util/string_ref.cc
  - src/cpp/util/time_cc.cc
  deps:
  - grpc
  baselib: true
- name: grpc++_alts
  build: all
  language: c++
  public_headers:
  - include/grpcpp/security/alts_context.h
  - include/grpcpp/security/alts_util.h
  headers: []
  src:
  - src/cpp/common/alts_context.cc
  - src/cpp/common/alts_util.cc
  deps:
  - grpc++
  baselib: true
- name: grpc++_error_details
  build: all
  language: c++
  public_headers:
  - include/grpc++/support/error_details.h
  - include/grpcpp/support/error_details.h
  headers: []
  src:
  - src/cpp/util/error_details.cc
  deps:
  - grpc++
- name: grpc++_reflection
  build: all
  language: c++
  public_headers:
  - include/grpc++/ext/proto_server_reflection_plugin.h
  - include/grpcpp/ext/proto_server_reflection_plugin.h
  headers:
  - src/cpp/ext/proto_server_reflection.h
  src:
  - src/proto/grpc/reflection/v1alpha/reflection.proto
  - src/cpp/ext/proto_server_reflection.cc
  - src/cpp/ext/proto_server_reflection_plugin.cc
  deps:
  - grpc++
- name: grpc++_test
  build: private
  language: c++
  public_headers:
  - include/grpc++/test/mock_stream.h
  - include/grpc++/test/server_context_test_spouse.h
  - include/grpcpp/test/channel_test_peer.h
  - include/grpcpp/test/client_context_test_peer.h
  - include/grpcpp/test/default_reactor_test_peer.h
  - include/grpcpp/test/mock_stream.h
  - include/grpcpp/test/server_context_test_spouse.h
  headers: []
  src:
  - src/cpp/client/channel_test_peer.cc
  deps:
  - grpc++
- name: grpc++_test_config
  build: private
  language: c++
  public_headers: []
  headers:
  - test/cpp/util/test_config.h
  src:
  - test/cpp/util/test_config_cc.cc
  deps:
  - absl/flags:parse
  - gpr
- name: grpc++_test_util
  build: private
  language: c++
  public_headers: []
  headers:
  - test/core/end2end/data/ssl_test_data.h
  - test/cpp/util/byte_buffer_proto_helper.h
  - test/cpp/util/create_test_channel.h
  - test/cpp/util/string_ref_helper.h
  - test/cpp/util/subprocess.h
  - test/cpp/util/test_credentials_provider.h
  src:
  - test/core/end2end/data/client_certs.cc
  - test/core/end2end/data/server1_cert.cc
  - test/core/end2end/data/server1_key.cc
  - test/core/end2end/data/test_root_cert.cc
  - test/cpp/util/byte_buffer_proto_helper.cc
  - test/cpp/util/create_test_channel.cc
  - test/cpp/util/string_ref_helper.cc
  - test/cpp/util/subprocess.cc
  - test/cpp/util/test_credentials_provider.cc
  deps:
  - absl/flags:flag
  - grpc++
  - grpc_test_util
- name: grpc++_unsecure
  build: all
  language: c++
  public_headers:
  - include/grpc++/alarm.h
  - include/grpc++/channel.h
  - include/grpc++/client_context.h
  - include/grpc++/completion_queue.h
  - include/grpc++/create_channel.h
  - include/grpc++/create_channel_posix.h
  - include/grpc++/ext/health_check_service_server_builder_option.h
  - include/grpc++/generic/async_generic_service.h
  - include/grpc++/generic/generic_stub.h
  - include/grpc++/grpc++.h
  - include/grpc++/health_check_service_interface.h
  - include/grpc++/impl/call.h
  - include/grpc++/impl/channel_argument_option.h
  - include/grpc++/impl/client_unary_call.h
  - include/grpc++/impl/codegen/async_stream.h
  - include/grpc++/impl/codegen/async_unary_call.h
  - include/grpc++/impl/codegen/byte_buffer.h
  - include/grpc++/impl/codegen/call.h
  - include/grpc++/impl/codegen/call_hook.h
  - include/grpc++/impl/codegen/channel_interface.h
  - include/grpc++/impl/codegen/client_context.h
  - include/grpc++/impl/codegen/client_unary_call.h
  - include/grpc++/impl/codegen/completion_queue.h
  - include/grpc++/impl/codegen/completion_queue_tag.h
  - include/grpc++/impl/codegen/config.h
  - include/grpc++/impl/codegen/config_protobuf.h
  - include/grpc++/impl/codegen/core_codegen.h
  - include/grpc++/impl/codegen/core_codegen_interface.h
  - include/grpc++/impl/codegen/create_auth_context.h
  - include/grpc++/impl/codegen/grpc_library.h
  - include/grpc++/impl/codegen/metadata_map.h
  - include/grpc++/impl/codegen/method_handler_impl.h
  - include/grpc++/impl/codegen/proto_utils.h
  - include/grpc++/impl/codegen/rpc_method.h
  - include/grpc++/impl/codegen/rpc_service_method.h
  - include/grpc++/impl/codegen/security/auth_context.h
  - include/grpc++/impl/codegen/serialization_traits.h
  - include/grpc++/impl/codegen/server_context.h
  - include/grpc++/impl/codegen/server_interface.h
  - include/grpc++/impl/codegen/service_type.h
  - include/grpc++/impl/codegen/slice.h
  - include/grpc++/impl/codegen/status.h
  - include/grpc++/impl/codegen/status_code_enum.h
  - include/grpc++/impl/codegen/string_ref.h
  - include/grpc++/impl/codegen/stub_options.h
  - include/grpc++/impl/codegen/sync_stream.h
  - include/grpc++/impl/codegen/time.h
  - include/grpc++/impl/grpc_library.h
  - include/grpc++/impl/method_handler_impl.h
  - include/grpc++/impl/rpc_method.h
  - include/grpc++/impl/rpc_service_method.h
  - include/grpc++/impl/serialization_traits.h
  - include/grpc++/impl/server_builder_option.h
  - include/grpc++/impl/server_builder_plugin.h
  - include/grpc++/impl/server_initializer.h
  - include/grpc++/impl/service_type.h
  - include/grpc++/resource_quota.h
  - include/grpc++/security/auth_context.h
  - include/grpc++/security/auth_metadata_processor.h
  - include/grpc++/security/credentials.h
  - include/grpc++/security/server_credentials.h
  - include/grpc++/server.h
  - include/grpc++/server_builder.h
  - include/grpc++/server_context.h
  - include/grpc++/server_posix.h
  - include/grpc++/support/async_stream.h
  - include/grpc++/support/async_unary_call.h
  - include/grpc++/support/byte_buffer.h
  - include/grpc++/support/channel_arguments.h
  - include/grpc++/support/config.h
  - include/grpc++/support/slice.h
  - include/grpc++/support/status.h
  - include/grpc++/support/status_code_enum.h
  - include/grpc++/support/string_ref.h
  - include/grpc++/support/stub_options.h
  - include/grpc++/support/sync_stream.h
  - include/grpc++/support/time.h
  - include/grpcpp/alarm.h
  - include/grpcpp/channel.h
  - include/grpcpp/client_context.h
  - include/grpcpp/completion_queue.h
  - include/grpcpp/create_channel.h
  - include/grpcpp/create_channel_posix.h
  - include/grpcpp/ext/health_check_service_server_builder_option.h
  - include/grpcpp/generic/async_generic_service.h
  - include/grpcpp/generic/generic_stub.h
  - include/grpcpp/grpcpp.h
  - include/grpcpp/health_check_service_interface.h
  - include/grpcpp/impl/call.h
  - include/grpcpp/impl/channel_argument_option.h
  - include/grpcpp/impl/client_unary_call.h
  - include/grpcpp/impl/codegen/async_generic_service.h
  - include/grpcpp/impl/codegen/async_stream.h
  - include/grpcpp/impl/codegen/async_unary_call.h
  - include/grpcpp/impl/codegen/byte_buffer.h
  - include/grpcpp/impl/codegen/call.h
  - include/grpcpp/impl/codegen/call_hook.h
  - include/grpcpp/impl/codegen/call_op_set.h
  - include/grpcpp/impl/codegen/call_op_set_interface.h
  - include/grpcpp/impl/codegen/callback_common.h
  - include/grpcpp/impl/codegen/channel_interface.h
  - include/grpcpp/impl/codegen/client_callback.h
  - include/grpcpp/impl/codegen/client_context.h
  - include/grpcpp/impl/codegen/client_interceptor.h
  - include/grpcpp/impl/codegen/client_unary_call.h
  - include/grpcpp/impl/codegen/completion_queue.h
  - include/grpcpp/impl/codegen/completion_queue_tag.h
  - include/grpcpp/impl/codegen/config.h
  - include/grpcpp/impl/codegen/config_protobuf.h
  - include/grpcpp/impl/codegen/core_codegen.h
  - include/grpcpp/impl/codegen/core_codegen_interface.h
  - include/grpcpp/impl/codegen/create_auth_context.h
  - include/grpcpp/impl/codegen/delegating_channel.h
  - include/grpcpp/impl/codegen/grpc_library.h
  - include/grpcpp/impl/codegen/intercepted_channel.h
  - include/grpcpp/impl/codegen/interceptor.h
  - include/grpcpp/impl/codegen/interceptor_common.h
  - include/grpcpp/impl/codegen/message_allocator.h
  - include/grpcpp/impl/codegen/metadata_map.h
  - include/grpcpp/impl/codegen/method_handler.h
  - include/grpcpp/impl/codegen/method_handler_impl.h
  - include/grpcpp/impl/codegen/proto_buffer_reader.h
  - include/grpcpp/impl/codegen/proto_buffer_writer.h
  - include/grpcpp/impl/codegen/proto_utils.h
  - include/grpcpp/impl/codegen/rpc_method.h
  - include/grpcpp/impl/codegen/rpc_service_method.h
  - include/grpcpp/impl/codegen/security/auth_context.h
  - include/grpcpp/impl/codegen/serialization_traits.h
  - include/grpcpp/impl/codegen/server_callback.h
  - include/grpcpp/impl/codegen/server_callback_handlers.h
  - include/grpcpp/impl/codegen/server_context.h
  - include/grpcpp/impl/codegen/server_interceptor.h
  - include/grpcpp/impl/codegen/server_interface.h
  - include/grpcpp/impl/codegen/service_type.h
  - include/grpcpp/impl/codegen/slice.h
  - include/grpcpp/impl/codegen/status.h
  - include/grpcpp/impl/codegen/status_code_enum.h
  - include/grpcpp/impl/codegen/string_ref.h
  - include/grpcpp/impl/codegen/stub_options.h
  - include/grpcpp/impl/codegen/sync.h
  - include/grpcpp/impl/codegen/sync_stream.h
  - include/grpcpp/impl/codegen/time.h
  - include/grpcpp/impl/grpc_library.h
  - include/grpcpp/impl/method_handler_impl.h
  - include/grpcpp/impl/rpc_method.h
  - include/grpcpp/impl/rpc_service_method.h
  - include/grpcpp/impl/serialization_traits.h
  - include/grpcpp/impl/server_builder_option.h
  - include/grpcpp/impl/server_builder_plugin.h
  - include/grpcpp/impl/server_initializer.h
  - include/grpcpp/impl/service_type.h
  - include/grpcpp/resource_quota.h
  - include/grpcpp/security/auth_context.h
  - include/grpcpp/security/auth_metadata_processor.h
  - include/grpcpp/security/authorization_policy_provider.h
  - include/grpcpp/security/credentials.h
  - include/grpcpp/security/server_credentials.h
  - include/grpcpp/security/tls_certificate_provider.h
  - include/grpcpp/security/tls_credentials_options.h
  - include/grpcpp/server.h
  - include/grpcpp/server_builder.h
  - include/grpcpp/server_context.h
  - include/grpcpp/server_posix.h
  - include/grpcpp/support/async_stream.h
  - include/grpcpp/support/async_unary_call.h
  - include/grpcpp/support/byte_buffer.h
  - include/grpcpp/support/channel_arguments.h
  - include/grpcpp/support/client_callback.h
  - include/grpcpp/support/client_interceptor.h
  - include/grpcpp/support/config.h
  - include/grpcpp/support/interceptor.h
  - include/grpcpp/support/message_allocator.h
  - include/grpcpp/support/method_handler.h
  - include/grpcpp/support/proto_buffer_reader.h
  - include/grpcpp/support/proto_buffer_writer.h
  - include/grpcpp/support/server_callback.h
  - include/grpcpp/support/server_interceptor.h
  - include/grpcpp/support/slice.h
  - include/grpcpp/support/status.h
  - include/grpcpp/support/status_code_enum.h
  - include/grpcpp/support/string_ref.h
  - include/grpcpp/support/stub_options.h
  - include/grpcpp/support/sync_stream.h
  - include/grpcpp/support/time.h
  - include/grpcpp/support/validate_service_config.h
  headers:
  - src/cpp/client/create_channel_internal.h
  - src/cpp/common/channel_filter.h
  - src/cpp/server/dynamic_thread_pool.h
  - src/cpp/server/external_connection_acceptor_impl.h
  - src/cpp/server/health/default_health_check_service.h
  - src/cpp/server/thread_pool_interface.h
  - src/cpp/thread_manager/thread_manager.h
  src:
  - src/cpp/client/channel_cc.cc
  - src/cpp/client/client_callback.cc
  - src/cpp/client/client_context.cc
  - src/cpp/client/client_interceptor.cc
  - src/cpp/client/create_channel.cc
  - src/cpp/client/create_channel_internal.cc
  - src/cpp/client/create_channel_posix.cc
  - src/cpp/client/credentials_cc.cc
  - src/cpp/client/insecure_credentials.cc
  - src/cpp/codegen/codegen_init.cc
  - src/cpp/common/alarm.cc
  - src/cpp/common/channel_arguments.cc
  - src/cpp/common/channel_filter.cc
  - src/cpp/common/completion_queue_cc.cc
  - src/cpp/common/core_codegen.cc
  - src/cpp/common/insecure_create_auth_context.cc
  - src/cpp/common/resource_quota_cc.cc
  - src/cpp/common/rpc_method.cc
  - src/cpp/common/validate_service_config.cc
  - src/cpp/common/version_cc.cc
  - src/cpp/server/async_generic_service.cc
  - src/cpp/server/channel_argument_option.cc
  - src/cpp/server/create_default_thread_pool.cc
  - src/cpp/server/dynamic_thread_pool.cc
  - src/cpp/server/external_connection_acceptor_impl.cc
  - src/cpp/server/health/default_health_check_service.cc
  - src/cpp/server/health/health_check_service.cc
  - src/cpp/server/health/health_check_service_server_builder_option.cc
  - src/cpp/server/insecure_server_credentials.cc
  - src/cpp/server/server_builder.cc
  - src/cpp/server/server_callback.cc
  - src/cpp/server/server_cc.cc
  - src/cpp/server/server_context.cc
  - src/cpp/server/server_credentials.cc
  - src/cpp/server/server_posix.cc
  - src/cpp/thread_manager/thread_manager.cc
  - src/cpp/util/byte_buffer_cc.cc
  - src/cpp/util/status.cc
  - src/cpp/util/string_ref.cc
  - src/cpp/util/time_cc.cc
  deps:
  - grpc_unsecure
  baselib: true
- name: grpc_plugin_support
  build: protoc
  language: c++
  public_headers:
  - include/grpc++/impl/codegen/config_protobuf.h
  - include/grpcpp/impl/codegen/config_protobuf.h
  headers:
  - src/compiler/config.h
  - src/compiler/config_protobuf.h
  - src/compiler/cpp_generator.h
  - src/compiler/cpp_generator_helpers.h
  - src/compiler/cpp_plugin.h
  - src/compiler/csharp_generator.h
  - src/compiler/csharp_generator_helpers.h
  - src/compiler/generator_helpers.h
  - src/compiler/node_generator.h
  - src/compiler/node_generator_helpers.h
  - src/compiler/objective_c_generator.h
  - src/compiler/objective_c_generator_helpers.h
  - src/compiler/php_generator.h
  - src/compiler/php_generator_helpers.h
  - src/compiler/protobuf_plugin.h
  - src/compiler/python_generator.h
  - src/compiler/python_generator_helpers.h
  - src/compiler/python_private_generator.h
  - src/compiler/ruby_generator.h
  - src/compiler/ruby_generator_helpers-inl.h
  - src/compiler/ruby_generator_map-inl.h
  - src/compiler/ruby_generator_string-inl.h
  - src/compiler/schema_interface.h
  src:
  - src/compiler/cpp_generator.cc
  - src/compiler/csharp_generator.cc
  - src/compiler/node_generator.cc
  - src/compiler/objective_c_generator.cc
  - src/compiler/php_generator.cc
  - src/compiler/python_generator.cc
  - src/compiler/ruby_generator.cc
  deps: []
- name: grpcpp_channelz
  build: all
  language: c++
  public_headers:
  - include/grpcpp/ext/channelz_service_plugin.h
  headers:
  - src/cpp/server/channelz/channelz_service.h
  src:
  - src/proto/grpc/channelz/channelz.proto
  - src/cpp/server/channelz/channelz_service.cc
  - src/cpp/server/channelz/channelz_service_plugin.cc
  deps:
  - grpc++
targets:
- name: algorithm_test
  build: test
  language: c
  headers: []
  src:
  - test/core/compression/algorithm_test.cc
  deps:
  - grpc_test_util
  uses_polling: false
- name: alloc_test
  build: test
  language: c
  headers: []
  src:
  - test/core/gpr/alloc_test.cc
  deps:
  - grpc_test_util
  uses_polling: false
- name: alpn_test
  build: test
  language: c
  headers: []
  src:
  - test/core/transport/chttp2/alpn_test.cc
  deps:
  - grpc_test_util
- name: alts_counter_test
  build: test
  language: c
  headers:
  - test/core/tsi/alts/crypt/gsec_test_util.h
  src:
  - test/core/tsi/alts/crypt/gsec_test_util.cc
  - test/core/tsi/alts/frame_protector/alts_counter_test.cc
  deps:
  - grpc_test_util
- name: alts_crypt_test
  build: test
  language: c
  headers:
  - test/core/tsi/alts/crypt/gsec_test_util.h
  src:
  - test/core/tsi/alts/crypt/aes_gcm_test.cc
  - test/core/tsi/alts/crypt/gsec_test_util.cc
  deps:
  - grpc_test_util
- name: alts_crypter_test
  build: test
  language: c
  headers:
  - test/core/tsi/alts/crypt/gsec_test_util.h
  src:
  - test/core/tsi/alts/crypt/gsec_test_util.cc
  - test/core/tsi/alts/frame_protector/alts_crypter_test.cc
  deps:
  - grpc_test_util
- name: alts_frame_protector_test
  build: test
  language: c
  headers:
  - test/core/tsi/alts/crypt/gsec_test_util.h
  - test/core/tsi/transport_security_test_lib.h
  src:
  - test/core/tsi/alts/crypt/gsec_test_util.cc
  - test/core/tsi/alts/frame_protector/alts_frame_protector_test.cc
  - test/core/tsi/transport_security_test_lib.cc
  deps:
  - grpc_test_util
- name: alts_grpc_record_protocol_test
  build: test
  language: c
  headers:
  - test/core/tsi/alts/crypt/gsec_test_util.h
  src:
  - test/core/tsi/alts/crypt/gsec_test_util.cc
  - test/core/tsi/alts/zero_copy_frame_protector/alts_grpc_record_protocol_test.cc
  deps:
  - grpc_test_util
- name: alts_handshaker_client_test
  build: test
  language: c
  headers:
  - test/core/tsi/alts/handshaker/alts_handshaker_service_api_test_lib.h
  src:
  - test/core/tsi/alts/handshaker/alts_handshaker_client_test.cc
  - test/core/tsi/alts/handshaker/alts_handshaker_service_api_test_lib.cc
  deps:
  - grpc_test_util
- name: alts_iovec_record_protocol_test
  build: test
  language: c
  headers:
  - test/core/tsi/alts/crypt/gsec_test_util.h
  src:
  - test/core/tsi/alts/crypt/gsec_test_util.cc
  - test/core/tsi/alts/zero_copy_frame_protector/alts_iovec_record_protocol_test.cc
  deps:
  - grpc_test_util
- name: alts_security_connector_test
  build: test
  language: c
  headers: []
  src:
  - test/core/security/alts_security_connector_test.cc
  deps:
  - grpc_test_util
- name: alts_tsi_handshaker_test
  build: test
  language: c
  headers:
  - test/core/tsi/alts/handshaker/alts_handshaker_service_api_test_lib.h
  src:
  - test/core/tsi/alts/handshaker/alts_handshaker_service_api_test_lib.cc
  - test/core/tsi/alts/handshaker/alts_tsi_handshaker_test.cc
  deps:
  - grpc_test_util
- name: alts_tsi_utils_test
  build: test
  language: c
  headers:
  - test/core/tsi/alts/handshaker/alts_handshaker_service_api_test_lib.h
  src:
  - test/core/tsi/alts/handshaker/alts_handshaker_service_api_test_lib.cc
  - test/core/tsi/alts/handshaker/alts_tsi_utils_test.cc
  deps:
  - grpc_test_util
- name: alts_zero_copy_grpc_protector_test
  build: test
  language: c
  headers:
  - test/core/tsi/alts/crypt/gsec_test_util.h
  src:
  - test/core/tsi/alts/crypt/gsec_test_util.cc
  - test/core/tsi/alts/zero_copy_frame_protector/alts_zero_copy_grpc_protector_test.cc
  deps:
  - grpc_test_util
- name: arena_test
  build: test
  language: c
  headers: []
  src:
  - test/core/gpr/arena_test.cc
  deps:
  - grpc_test_util
  uses_polling: false
- name: auth_context_test
  build: test
  language: c
  headers: []
  src:
  - test/core/security/auth_context_test.cc
  deps:
  - grpc_test_util
  uses_polling: false
- name: avl_test
  build: test
  language: c
  headers: []
  src:
  - test/core/avl/avl_test.cc
  deps:
  - grpc_test_util
  uses_polling: false
- name: b64_test
  build: test
  language: c
  headers: []
  src:
  - test/core/slice/b64_test.cc
  deps:
  - grpc_test_util
  uses_polling: false
- name: bad_server_response_test
  build: test
  language: c
  headers:
  - test/core/end2end/cq_verifier.h
  src:
  - test/core/end2end/bad_server_response_test.cc
  - test/core/end2end/cq_verifier.cc
  deps:
  - grpc_test_util
- name: bad_ssl_alpn_test
  build: test
  language: c
  headers:
  - test/core/end2end/cq_verifier.h
  src:
  - test/core/bad_ssl/bad_ssl_test.cc
  - test/core/end2end/cq_verifier.cc
  deps:
  - grpc_test_util
  platforms:
  - linux
  - posix
  - mac
- name: bad_ssl_cert_test
  build: test
  language: c
  headers:
  - test/core/end2end/cq_verifier.h
  src:
  - test/core/bad_ssl/bad_ssl_test.cc
  - test/core/end2end/cq_verifier.cc
  deps:
  - grpc_test_util
  platforms:
  - linux
  - posix
  - mac
- name: bin_decoder_test
  build: test
  language: c
  headers: []
  src:
  - test/core/transport/chttp2/bin_decoder_test.cc
  deps:
  - grpc_test_util
  uses_polling: false
- name: bin_encoder_test
  build: test
  language: c
  headers: []
  src:
  - test/core/transport/chttp2/bin_encoder_test.cc
  deps:
  - grpc_test_util
  uses_polling: false
- name: buffer_list_test
  build: test
  language: c
  headers: []
  src:
  - test/core/iomgr/buffer_list_test.cc
  deps:
  - grpc_test_util
- name: channel_args_test
  build: test
  language: c
  headers: []
  src:
  - test/core/channel/channel_args_test.cc
  deps:
  - grpc_test_util
  uses_polling: false
- name: channel_create_test
  build: test
  language: c
  headers: []
  src:
  - test/core/surface/channel_create_test.cc
  deps:
  - grpc_test_util
- name: channel_stack_builder_test
  build: test
  language: c
  headers: []
  src:
  - test/core/channel/channel_stack_builder_test.cc
  deps:
  - grpc_test_util
- name: channel_stack_test
  build: test
  language: c
  headers: []
  src:
  - test/core/channel/channel_stack_test.cc
  deps:
  - grpc_test_util
  uses_polling: false
- name: check_gcp_environment_linux_test
  build: test
  language: c
  headers: []
  src:
  - test/core/security/check_gcp_environment_linux_test.cc
  deps:
  - grpc_test_util
- name: check_gcp_environment_windows_test
  build: test
  language: c
  headers: []
  src:
  - test/core/security/check_gcp_environment_windows_test.cc
  deps:
  - grpc_test_util
- name: client_ssl_test
  build: test
  language: c
  headers: []
  src:
  - test/core/handshake/client_ssl.cc
  deps:
  - grpc_test_util
  platforms:
  - linux
  - posix
  - mac
- name: cmdline_test
  build: test
  language: c
  headers: []
  src:
  - test/core/util/cmdline_test.cc
  deps:
  - grpc_test_util
  uses_polling: false
- name: combiner_test
  build: test
  language: c
  headers: []
  src:
  - test/core/iomgr/combiner_test.cc
  deps:
  - grpc_test_util
  platforms:
  - linux
  - posix
  - mac
- name: competition
  build: test
  language: c
  headers:
<<<<<<< HEAD
  - src/core/lib/gprpp/construct_destruct.h
=======
  - src/core/ext/upb-generated/google/api/annotations.upb.h
  - src/core/ext/upb-generated/google/api/expr/v1alpha1/checked.upb.h
  - src/core/ext/upb-generated/google/api/expr/v1alpha1/syntax.upb.h
  - src/core/ext/upb-generated/google/api/http.upb.h
  - src/core/ext/upb-generated/google/protobuf/any.upb.h
  - src/core/ext/upb-generated/google/protobuf/duration.upb.h
  - src/core/ext/upb-generated/google/protobuf/empty.upb.h
  - src/core/ext/upb-generated/google/protobuf/struct.upb.h
  - src/core/ext/upb-generated/google/protobuf/timestamp.upb.h
  - src/core/ext/upb-generated/google/protobuf/wrappers.upb.h
  - src/core/ext/upb-generated/google/rpc/status.upb.h
  - src/core/lib/gpr/alloc.h
  - src/core/lib/gpr/arena.h
  - src/core/lib/gpr/env.h
  - src/core/lib/gpr/murmur_hash.h
  - src/core/lib/gpr/spinlock.h
  - src/core/lib/gpr/string.h
  - src/core/lib/gpr/string_windows.h
  - src/core/lib/gpr/time_precise.h
  - src/core/lib/gpr/tls.h
  - src/core/lib/gpr/tls_gcc.h
  - src/core/lib/gpr/tls_msvc.h
  - src/core/lib/gpr/tls_pthread.h
  - src/core/lib/gpr/tls_stdcpp.h
  - src/core/lib/gpr/tmpfile.h
  - src/core/lib/gpr/useful.h
  - src/core/lib/gprpp/arena.h
  - src/core/lib/gprpp/atomic.h
  - src/core/lib/gprpp/bitset.h
  - src/core/lib/gprpp/construct_destruct.h
  - src/core/lib/gprpp/debug_location.h
  - src/core/lib/gprpp/examine_stack.h
  - src/core/lib/gprpp/fork.h
  - src/core/lib/gprpp/global_config.h
  - src/core/lib/gprpp/global_config_custom.h
  - src/core/lib/gprpp/global_config_env.h
  - src/core/lib/gprpp/global_config_generic.h
  - src/core/lib/gprpp/host_port.h
  - src/core/lib/gprpp/manual_constructor.h
  - src/core/lib/gprpp/memory.h
  - src/core/lib/gprpp/mpscq.h
  - src/core/lib/gprpp/stat.h
  - src/core/lib/gprpp/status_helper.h
  - src/core/lib/gprpp/sync.h
  - src/core/lib/gprpp/thd.h
  - src/core/lib/gprpp/time_util.h
  - src/core/lib/profiling/timers.h
>>>>>>> 84206eb8
  - src/core/lib/promise/activity.h
  - src/core/lib/promise/context.h
  - src/core/lib/promise/detail/basic_join.h
  - src/core/lib/promise/detail/basic_seq.h
  - src/core/lib/promise/detail/promise_factory.h
  - src/core/lib/promise/detail/promise_like.h
  - src/core/lib/promise/detail/status.h
  - src/core/lib/promise/detail/switch.h
  - src/core/lib/promise/for_each.h
  - src/core/lib/promise/intra_activity_waiter.h
  - src/core/lib/promise/join.h
  - src/core/lib/promise/latch.h
  - src/core/lib/promise/pipe.h
  - src/core/lib/promise/poll.h
  - src/core/lib/promise/seq.h
  - src/core/lib/promise/try_join.h
  - src/core/lib/promise/try_seq.h
  src:
<<<<<<< HEAD
=======
  - src/core/ext/upb-generated/google/api/annotations.upb.c
  - src/core/ext/upb-generated/google/api/expr/v1alpha1/checked.upb.c
  - src/core/ext/upb-generated/google/api/expr/v1alpha1/syntax.upb.c
  - src/core/ext/upb-generated/google/api/http.upb.c
  - src/core/ext/upb-generated/google/protobuf/any.upb.c
  - src/core/ext/upb-generated/google/protobuf/duration.upb.c
  - src/core/ext/upb-generated/google/protobuf/empty.upb.c
  - src/core/ext/upb-generated/google/protobuf/struct.upb.c
  - src/core/ext/upb-generated/google/protobuf/timestamp.upb.c
  - src/core/ext/upb-generated/google/protobuf/wrappers.upb.c
  - src/core/ext/upb-generated/google/rpc/status.upb.c
  - src/core/lib/gpr/alloc.cc
  - src/core/lib/gpr/atm.cc
  - src/core/lib/gpr/cpu_iphone.cc
  - src/core/lib/gpr/cpu_linux.cc
  - src/core/lib/gpr/cpu_posix.cc
  - src/core/lib/gpr/cpu_windows.cc
  - src/core/lib/gpr/env_linux.cc
  - src/core/lib/gpr/env_posix.cc
  - src/core/lib/gpr/env_windows.cc
  - src/core/lib/gpr/log.cc
  - src/core/lib/gpr/log_android.cc
  - src/core/lib/gpr/log_linux.cc
  - src/core/lib/gpr/log_posix.cc
  - src/core/lib/gpr/log_windows.cc
  - src/core/lib/gpr/murmur_hash.cc
  - src/core/lib/gpr/string.cc
  - src/core/lib/gpr/string_posix.cc
  - src/core/lib/gpr/string_util_windows.cc
  - src/core/lib/gpr/string_windows.cc
  - src/core/lib/gpr/sync.cc
  - src/core/lib/gpr/sync_abseil.cc
  - src/core/lib/gpr/sync_posix.cc
  - src/core/lib/gpr/sync_windows.cc
  - src/core/lib/gpr/time.cc
  - src/core/lib/gpr/time_posix.cc
  - src/core/lib/gpr/time_precise.cc
  - src/core/lib/gpr/time_windows.cc
  - src/core/lib/gpr/tls_pthread.cc
  - src/core/lib/gpr/tmpfile_msys.cc
  - src/core/lib/gpr/tmpfile_posix.cc
  - src/core/lib/gpr/tmpfile_windows.cc
  - src/core/lib/gpr/wrap_memcpy.cc
  - src/core/lib/gprpp/arena.cc
  - src/core/lib/gprpp/examine_stack.cc
  - src/core/lib/gprpp/fork.cc
  - src/core/lib/gprpp/global_config_env.cc
  - src/core/lib/gprpp/host_port.cc
  - src/core/lib/gprpp/mpscq.cc
  - src/core/lib/gprpp/stat_posix.cc
  - src/core/lib/gprpp/stat_windows.cc
  - src/core/lib/gprpp/status_helper.cc
  - src/core/lib/gprpp/thd_posix.cc
  - src/core/lib/gprpp/thd_windows.cc
  - src/core/lib/gprpp/time_util.cc
  - src/core/lib/profiling/basic_timers.cc
  - src/core/lib/profiling/stap_timers.cc
>>>>>>> 84206eb8
  - src/core/lib/promise/activity.cc
  - test/core/promise/benchmark/competition.cc
  - test/core/promise/benchmark/filter_stack.cc
  deps:
<<<<<<< HEAD
  - absl/status:status
  - absl/status:statusor
  - absl/synchronization:synchronization
  - absl/types:variant
  - benchmark
=======
  - absl/base:base
  - absl/memory:memory
  - absl/status:status
  - absl/status:statusor
  - absl/strings:cord
  - absl/strings:str_format
  - absl/strings:strings
  - absl/synchronization:synchronization
  - absl/time:time
  - absl/types:optional
  - absl/types:variant
  - benchmark
  - upb
>>>>>>> 84206eb8
  benchmark: true
  defaults: benchmark
  platforms:
  - linux
  - posix
- name: completion_queue_threading_test
  build: test
  run: false
  language: c
  headers: []
  src:
  - test/core/surface/completion_queue_threading_test.cc
  deps:
  - grpc_test_util
- name: compression_test
  build: test
  language: c
  headers: []
  src:
  - test/core/compression/compression_test.cc
  deps:
  - grpc_test_util
  uses_polling: false
- name: concurrent_connectivity_test
  build: test
  language: c
  headers: []
  src:
  - test/core/surface/concurrent_connectivity_test.cc
  deps:
  - grpc_test_util
- name: connection_refused_test
  build: test
  language: c
  headers:
  - test/core/end2end/cq_verifier.h
  src:
  - test/core/end2end/connection_refused_test.cc
  - test/core/end2end/cq_verifier.cc
  deps:
  - grpc_test_util
- name: cpu_test
  build: test
  language: c
  headers: []
  src:
  - test/core/gpr/cpu_test.cc
  deps:
  - grpc_test_util
  uses_polling: false
- name: dns_resolver_connectivity_using_ares_test
  build: test
  language: c
  headers: []
  src:
  - test/core/client_channel/resolvers/dns_resolver_connectivity_test.cc
  deps:
  - grpc_test_util
  args:
  - --resolver=ares
- name: dns_resolver_connectivity_using_native_test
  build: test
  language: c
  headers: []
  src:
  - test/core/client_channel/resolvers/dns_resolver_connectivity_test.cc
  deps:
  - grpc_test_util
  args:
  - --resolver=native
- name: dns_resolver_cooldown_test
  build: test
  language: c
  headers: []
  src:
  - test/core/client_channel/resolvers/dns_resolver_cooldown_test.cc
  deps:
  - grpc_test_util
- name: dns_resolver_test
  build: test
  language: c
  headers: []
  src:
  - test/core/client_channel/resolvers/dns_resolver_test.cc
  deps:
  - grpc_test_util
- name: dualstack_socket_test
  build: test
  language: c
  headers:
  - test/core/end2end/cq_verifier.h
  src:
  - test/core/end2end/cq_verifier.cc
  - test/core/end2end/dualstack_socket_test.cc
  deps:
  - grpc_test_util
  platforms:
  - linux
  - posix
  - mac
- name: endpoint_pair_test
  build: test
  language: c
  headers:
  - test/core/iomgr/endpoint_tests.h
  src:
  - test/core/iomgr/endpoint_pair_test.cc
  - test/core/iomgr/endpoint_tests.cc
  deps:
  - grpc_test_util
- name: env_test
  build: test
  language: c
  headers: []
  src:
  - test/core/gpr/env_test.cc
  deps:
  - grpc_test_util
  uses_polling: false
- name: error_test
  build: test
  language: c
  headers:
  - test/core/iomgr/endpoint_tests.h
  src:
  - test/core/iomgr/endpoint_tests.cc
  - test/core/iomgr/error_test.cc
  deps:
  - grpc_test_util
  uses_polling: false
- name: ev_epollex_linux_test
  build: test
  language: c
  headers: []
  src:
  - test/core/iomgr/ev_epollex_linux_test.cc
  deps:
  - grpc_test_util
  platforms:
  - linux
  - posix
  - mac
- name: fake_resolver_test
  build: test
  language: c
  headers: []
  src:
  - test/core/client_channel/resolvers/fake_resolver_test.cc
  deps:
  - grpc_test_util
- name: fake_transport_security_test
  build: test
  language: c
  headers:
  - test/core/tsi/transport_security_test_lib.h
  src:
  - test/core/tsi/fake_transport_security_test.cc
  - test/core/tsi/transport_security_test_lib.cc
  deps:
  - grpc_test_util
- name: fd_conservation_posix_test
  build: test
  language: c
  headers: []
  src:
  - test/core/iomgr/fd_conservation_posix_test.cc
  deps:
  - grpc_test_util
  platforms:
  - linux
  - posix
  - mac
- name: fd_posix_test
  build: test
  language: c
  headers: []
  src:
  - test/core/iomgr/fd_posix_test.cc
  deps:
  - grpc_test_util
  platforms:
  - linux
  - posix
  - mac
- name: fling_stream_test
  build: test
  language: c
  headers:
  - test/core/end2end/data/ssl_test_data.h
  src:
  - test/core/end2end/data/client_certs.cc
  - test/core/end2end/data/server1_cert.cc
  - test/core/end2end/data/server1_key.cc
  - test/core/end2end/data/test_root_cert.cc
  - test/core/fling/fling_stream_test.cc
  deps:
  - grpc_test_util
  platforms:
  - linux
  - posix
  - mac
- name: fling_test
  build: test
  language: c
  headers:
  - test/core/end2end/data/ssl_test_data.h
  src:
  - test/core/end2end/data/client_certs.cc
  - test/core/end2end/data/server1_cert.cc
  - test/core/end2end/data/server1_key.cc
  - test/core/end2end/data/test_root_cert.cc
  - test/core/fling/fling_test.cc
  deps:
  - grpc_test_util
  platforms:
  - linux
  - posix
  - mac
- name: fork_test
  build: test
  language: c
  headers: []
  src:
  - test/core/gprpp/fork_test.cc
  deps:
  - grpc_test_util
  platforms:
  - linux
  - posix
  - mac
  uses_polling: false
- name: format_request_test
  build: test
  language: c
  headers:
  - test/core/end2end/data/ssl_test_data.h
  src:
  - test/core/end2end/data/client_certs.cc
  - test/core/end2end/data/server1_cert.cc
  - test/core/end2end/data/server1_key.cc
  - test/core/end2end/data/test_root_cert.cc
  - test/core/http/format_request_test.cc
  deps:
  - grpc_test_util
- name: frame_handler_test
  build: test
  language: c
  headers:
  - test/core/tsi/alts/crypt/gsec_test_util.h
  src:
  - test/core/tsi/alts/crypt/gsec_test_util.cc
  - test/core/tsi/alts/frame_protector/frame_handler_test.cc
  deps:
  - grpc_test_util
- name: goaway_server_test
  build: test
  language: c
  headers:
  - test/core/end2end/cq_verifier.h
  src:
  - test/core/end2end/cq_verifier.cc
  - test/core/end2end/goaway_server_test.cc
  deps:
  - grpc_test_util
- name: grpc_alts_credentials_options_test
  build: test
  language: c
  headers: []
  src:
  - test/core/security/grpc_alts_credentials_options_test.cc
  deps:
  - grpc_test_util
- name: grpc_byte_buffer_reader_test
  build: test
  language: c
  headers: []
  src:
  - test/core/surface/byte_buffer_reader_test.cc
  deps:
  - grpc_test_util
  uses_polling: false
- name: grpc_completion_queue_test
  build: test
  language: c
  headers: []
  src:
  - test/core/surface/completion_queue_test.cc
  deps:
  - grpc_test_util
- name: grpc_ipv6_loopback_available_test
  build: test
  language: c
  headers: []
  src:
  - test/core/iomgr/grpc_ipv6_loopback_available_test.cc
  deps:
  - grpc_test_util
- name: handshake_server_with_readahead_handshaker_test
  build: test
  language: c
  headers:
  - test/core/handshake/server_ssl_common.h
  src:
  - test/core/handshake/readahead_handshaker_server_ssl.cc
  - test/core/handshake/server_ssl_common.cc
  deps:
  - grpc_test_util
  platforms:
  - linux
  - posix
  - mac
- name: histogram_test
  build: test
  language: c
  headers: []
  src:
  - test/core/util/histogram_test.cc
  deps:
  - grpc_test_util
  uses_polling: false
- name: host_port_test
  build: test
  language: c
  headers: []
  src:
  - test/core/gprpp/host_port_test.cc
  deps:
  - grpc_test_util
  uses_polling: false
- name: hpack_encoder_test
  build: test
  language: c
  headers: []
  src:
  - test/core/transport/chttp2/hpack_encoder_test.cc
  deps:
  - grpc_test_util
  uses_polling: false
- name: hpack_parser_test
  build: test
  language: c
  headers: []
  src:
  - test/core/transport/chttp2/hpack_parser_test.cc
  deps:
  - grpc_test_util
  uses_polling: false
- name: hpack_table_test
  build: test
  language: c
  headers: []
  src:
  - test/core/transport/chttp2/hpack_table_test.cc
  deps:
  - grpc_test_util
  uses_polling: false
- name: httpcli_test
  build: test
  language: c
  headers:
  - test/core/end2end/data/ssl_test_data.h
  src:
  - test/core/end2end/data/client_certs.cc
  - test/core/end2end/data/server1_cert.cc
  - test/core/end2end/data/server1_key.cc
  - test/core/end2end/data/test_root_cert.cc
  - test/core/http/httpcli_test.cc
  deps:
  - grpc_test_util
  platforms:
  - linux
  - posix
  - mac
- name: httpscli_test
  build: test
  language: c
  headers:
  - test/core/end2end/data/ssl_test_data.h
  src:
  - test/core/end2end/data/client_certs.cc
  - test/core/end2end/data/server1_cert.cc
  - test/core/end2end/data/server1_key.cc
  - test/core/end2end/data/test_root_cert.cc
  - test/core/http/httpscli_test.cc
  deps:
  - grpc_test_util
  platforms:
  - linux
  - posix
  - mac
- name: inproc_callback_test
  build: test
  language: c
  headers: []
  src:
  - test/core/end2end/inproc_callback_test.cc
  deps:
  - end2end_tests
  uses_polling: false
- name: invalid_call_argument_test
  build: test
  language: c
  headers:
  - test/core/end2end/cq_verifier.h
  src:
  - test/core/end2end/cq_verifier.cc
  - test/core/end2end/invalid_call_argument_test.cc
  deps:
  - grpc_test_util
- name: json_token_test
  build: test
  language: c
  headers: []
  src:
  - test/core/security/json_token_test.cc
  deps:
  - grpc_test_util
  uses_polling: false
- name: jwt_verifier_test
  build: test
  language: c
  headers: []
  src:
  - test/core/security/jwt_verifier_test.cc
  deps:
  - grpc_test_util
  uses_polling: false
- name: lame_client_test
  build: test
  language: c
  headers:
  - test/core/end2end/cq_verifier.h
  src:
  - test/core/end2end/cq_verifier.cc
  - test/core/surface/lame_client_test.cc
  deps:
  - grpc_test_util
- name: load_file_test
  build: test
  language: c
  headers: []
  src:
  - test/core/iomgr/load_file_test.cc
  deps:
  - grpc_test_util
  uses_polling: false
- name: manual_constructor_test
  build: test
  language: c
  headers: []
  src:
  - test/core/gprpp/manual_constructor_test.cc
  deps:
  - grpc_test_util
  uses_polling: false
- name: message_compress_test
  build: test
  language: c
  headers: []
  src:
  - test/core/compression/message_compress_test.cc
  deps:
  - grpc_test_util
  uses_polling: false
- name: metadata_test
  build: test
  language: c
  headers: []
  src:
  - test/core/transport/metadata_test.cc
  deps:
  - grpc_test_util
- name: minimal_stack_is_minimal_test
  build: test
  language: c
  headers: []
  src:
  - test/core/channel/minimal_stack_is_minimal_test.cc
  deps:
  - grpc_test_util
  uses_polling: false
- name: mpmcqueue_test
  build: test
  language: c
  headers: []
  src:
  - test/core/iomgr/mpmcqueue_test.cc
  deps:
  - grpc_test_util
  uses_polling: false
- name: mpscq_test
  build: test
  language: c
  headers: []
  src:
  - test/core/gprpp/mpscq_test.cc
  deps:
  - grpc_test_util
  platforms:
  - linux
  - posix
  - mac
  uses_polling: false
- name: multiple_server_queues_test
  build: test
  language: c
  headers:
  - test/core/end2end/cq_verifier.h
  src:
  - test/core/end2end/cq_verifier.cc
  - test/core/end2end/multiple_server_queues_test.cc
  deps:
  - grpc_test_util
- name: murmur_hash_test
  build: test
  language: c
  headers: []
  src:
  - test/core/gpr/murmur_hash_test.cc
  deps:
  - grpc_test_util
  uses_polling: false
- name: no_server_test
  build: test
  language: c
  headers:
  - test/core/end2end/cq_verifier.h
  src:
  - test/core/end2end/cq_verifier.cc
  - test/core/end2end/no_server_test.cc
  deps:
  - grpc_test_util
- name: num_external_connectivity_watchers_test
  build: test
  language: c
  headers: []
  src:
  - test/core/surface/num_external_connectivity_watchers_test.cc
  deps:
  - grpc_test_util
- name: parse_address_test
  build: test
  language: c
  headers: []
  src:
  - test/core/address_utils/parse_address_test.cc
  deps:
  - grpc_test_util
- name: parse_address_with_named_scope_id_test
  build: test
  language: c
  headers: []
  src:
  - test/core/address_utils/parse_address_with_named_scope_id_test.cc
  deps:
  - grpc_test_util
  platforms:
  - linux
  - posix
  - mac
  uses_polling: false
- name: parser_test
  build: test
  language: c
  headers:
  - test/core/end2end/data/ssl_test_data.h
  src:
  - test/core/end2end/data/client_certs.cc
  - test/core/end2end/data/server1_cert.cc
  - test/core/end2end/data/server1_key.cc
  - test/core/end2end/data/test_root_cert.cc
  - test/core/http/parser_test.cc
  deps:
  - grpc_test_util
  uses_polling: false
- name: percent_encoding_test
  build: test
  language: c
  headers: []
  src:
  - test/core/slice/percent_encoding_test.cc
  deps:
  - grpc_test_util
  uses_polling: false
- name: public_headers_must_be_c89
  build: test
  language: c
  headers:
  - src/core/lib/security/authorization/grpc_authorization_engine.h
  - src/core/lib/security/authorization/grpc_authorization_policy_provider.h
  - src/core/lib/security/authorization/matchers.h
  - src/core/lib/security/authorization/rbac_policy.h
  - src/core/lib/security/authorization/rbac_translator.h
  src:
  - src/core/lib/security/authorization/grpc_authorization_engine.cc
  - src/core/lib/security/authorization/grpc_authorization_policy_provider.cc
  - src/core/lib/security/authorization/matchers.cc
  - src/core/lib/security/authorization/rbac_policy.cc
  - src/core/lib/security/authorization/rbac_translator.cc
  - test/core/surface/public_headers_must_be_c89.c
  deps:
  - grpc_test_util
- name: resolve_address_using_ares_resolver_posix_test
  build: test
  language: c
  headers: []
  src:
  - test/core/iomgr/resolve_address_posix_test.cc
  deps:
  - grpc_test_util
  args:
  - --resolver=ares
  platforms:
  - linux
  - posix
  - mac
- name: resolve_address_using_ares_resolver_test
  build: test
  language: c
  headers: []
  src:
  - test/core/iomgr/resolve_address_test.cc
  deps:
  - grpc_test_util
  args:
  - --resolver=ares
- name: resolve_address_using_native_resolver_posix_test
  build: test
  language: c
  headers: []
  src:
  - test/core/iomgr/resolve_address_posix_test.cc
  deps:
  - grpc_test_util
  args:
  - --resolver=native
  platforms:
  - linux
  - posix
  - mac
- name: resolve_address_using_native_resolver_test
  build: test
  language: c
  headers: []
  src:
  - test/core/iomgr/resolve_address_test.cc
  deps:
  - grpc_test_util
  args:
  - --resolver=native
- name: resource_quota_test
  build: test
  language: c
  headers: []
  src:
  - test/core/iomgr/resource_quota_test.cc
  deps:
  - grpc_test_util
- name: secure_channel_create_test
  build: test
  language: c
  headers: []
  src:
  - test/core/surface/secure_channel_create_test.cc
  deps:
  - grpc_test_util
- name: secure_endpoint_test
  build: test
  language: c
  headers:
  - test/core/iomgr/endpoint_tests.h
  src:
  - test/core/iomgr/endpoint_tests.cc
  - test/core/security/secure_endpoint_test.cc
  deps:
  - grpc_test_util
- name: security_connector_test
  build: test
  language: c
  headers: []
  src:
  - test/core/security/security_connector_test.cc
  deps:
  - grpc_test_util
- name: sequential_connectivity_test
  build: test
  run: false
  language: c
  headers: []
  src:
  - test/core/surface/sequential_connectivity_test.cc
  deps:
  - grpc_test_util
- name: server_ssl_test
  build: test
  language: c
  headers:
  - test/core/handshake/server_ssl_common.h
  src:
  - test/core/handshake/server_ssl.cc
  - test/core/handshake/server_ssl_common.cc
  deps:
  - grpc_test_util
  platforms:
  - linux
  - posix
  - mac
- name: server_test
  build: test
  language: c
  headers: []
  src:
  - test/core/surface/server_test.cc
  deps:
  - grpc_test_util
- name: slice_buffer_test
  build: test
  language: c
  headers: []
  src:
  - test/core/slice/slice_buffer_test.cc
  deps:
  - grpc_test_util
  uses_polling: false
- name: slice_string_helpers_test
  build: test
  language: c
  headers: []
  src:
  - test/core/slice/slice_string_helpers_test.cc
  deps:
  - grpc_test_util
  uses_polling: false
- name: sockaddr_resolver_test
  build: test
  language: c
  headers: []
  src:
  - test/core/client_channel/resolvers/sockaddr_resolver_test.cc
  deps:
  - grpc_test_util
- name: socket_utils_test
  build: test
  language: c
  headers: []
  src:
  - test/core/iomgr/socket_utils_test.cc
  deps:
  - grpc_test_util
  platforms:
  - linux
  - posix
  - mac
- name: spinlock_test
  build: test
  language: c
  headers: []
  src:
  - test/core/gpr/spinlock_test.cc
  deps:
  - grpc_test_util
  uses_polling: false
- name: ssl_credentials_test
  build: test
  language: c
  headers: []
  src:
  - test/core/security/ssl_credentials_test.cc
  deps:
  - grpc_test_util
- name: ssl_transport_security_test
  build: test
  language: c
  headers:
  - test/core/tsi/transport_security_test_lib.h
  src:
  - test/core/tsi/ssl_transport_security_test.cc
  - test/core/tsi/transport_security_test_lib.cc
  deps:
  - grpc_test_util
  platforms:
  - linux
  - posix
  - mac
- name: status_conversion_test
  build: test
  language: c
  headers: []
  src:
  - test/core/transport/status_conversion_test.cc
  deps:
  - grpc_test_util
  uses_polling: false
- name: stream_compression_test
  build: test
  language: c
  headers: []
  src:
  - test/core/compression/stream_compression_test.cc
  deps:
  - grpc_test_util
  uses_polling: false
- name: stream_map_test
  build: test
  language: c
  headers: []
  src:
  - test/core/transport/chttp2/stream_map_test.cc
  deps:
  - grpc_test_util
- name: stream_owned_slice_test
  build: test
  language: c
  headers: []
  src:
  - test/core/transport/stream_owned_slice_test.cc
  deps:
  - grpc_test_util
  uses_polling: false
- name: string_test
  build: test
  language: c
  headers: []
  src:
  - test/core/gpr/string_test.cc
  deps:
  - grpc_test_util
  uses_polling: false
- name: sync_test
  build: test
  language: c
  headers: []
  src:
  - test/core/gpr/sync_test.cc
  deps:
  - grpc_test_util
  uses_polling: false
- name: tcp_client_posix_test
  build: test
  language: c
  headers: []
  src:
  - test/core/iomgr/tcp_client_posix_test.cc
  deps:
  - grpc_test_util
  platforms:
  - linux
  - posix
  - mac
- name: tcp_posix_test
  build: test
  language: c
  headers:
  - test/core/iomgr/endpoint_tests.h
  src:
  - test/core/iomgr/endpoint_tests.cc
  - test/core/iomgr/tcp_posix_test.cc
  deps:
  - grpc_test_util
  platforms:
  - linux
  - posix
- name: tcp_server_posix_test
  build: test
  language: c
  headers: []
  src:
  - test/core/iomgr/tcp_server_posix_test.cc
  deps:
  - grpc_test_util
  platforms:
  - linux
  - posix
  - mac
- name: test_core_gpr_time_test
  build: test
  language: c
  headers: []
  src:
  - test/core/gpr/time_test.cc
  deps:
  - grpc_test_util
  uses_polling: false
- name: test_core_security_credentials_test
  build: test
  language: c
  headers: []
  src:
  - test/core/security/credentials_test.cc
  deps:
  - grpc_test_util
- name: test_core_slice_slice_test
  build: test
  language: c
  headers: []
  src:
  - test/core/slice/slice_test.cc
  deps:
  - grpc_test_util
  uses_polling: false
- name: thd_test
  build: test
  language: c
  headers: []
  src:
  - test/core/gprpp/thd_test.cc
  deps:
  - grpc_test_util
  uses_polling: false
- name: threadpool_test
  build: test
  language: c
  headers: []
  src:
  - test/core/iomgr/threadpool_test.cc
  deps:
  - grpc_test_util
  uses_polling: false
- name: time_averaged_stats_test
  build: test
  language: c
  headers: []
  src:
  - test/core/iomgr/time_averaged_stats_test.cc
  deps:
  - grpc_test_util
  uses_polling: false
- name: timeout_encoding_test
  build: test
  language: c
  headers: []
  src:
  - test/core/transport/timeout_encoding_test.cc
  deps:
  - grpc_test_util
  uses_polling: false
- name: timer_heap_test
  build: test
  language: c
  headers: []
  src:
  - test/core/iomgr/timer_heap_test.cc
  deps:
  - grpc_test_util
  uses_polling: false
- name: timer_list_test
  build: test
  language: c
  headers: []
  src:
  - test/core/iomgr/timer_list_test.cc
  deps:
  - grpc_test_util
  uses_polling: false
- name: tls_test
  build: test
  language: c
  headers: []
  src:
  - test/core/gpr/tls_test.cc
  deps:
  - grpc_test_util
  uses_polling: false
- name: transport_security_common_api_test
  build: test
  language: c
  headers: []
  src:
  - test/core/tsi/alts/handshaker/transport_security_common_api_test.cc
  deps:
  - grpc_test_util
- name: transport_security_test
  build: test
  language: c
  headers: []
  src:
  - test/core/tsi/transport_security_test.cc
  deps:
  - grpc_test_util
- name: udp_server_test
  build: test
  language: c
  headers: []
  src:
  - test/core/iomgr/udp_server_test.cc
  deps:
  - grpc_test_util
  platforms:
  - linux
  - posix
  - mac
- name: useful_test
  build: test
  language: c
  headers: []
  src:
  - test/core/gpr/useful_test.cc
  deps:
  - grpc_test_util
  uses_polling: false
- name: varint_test
  build: test
  language: c
  headers: []
  src:
  - test/core/transport/chttp2/varint_test.cc
  deps:
  - grpc_test_util
  uses_polling: false
- name: activity_test
  gtest: true
  build: test
  language: c++
  headers:
<<<<<<< HEAD
  - src/core/lib/gprpp/construct_destruct.h
=======
  - src/core/ext/upb-generated/google/api/annotations.upb.h
  - src/core/ext/upb-generated/google/api/expr/v1alpha1/checked.upb.h
  - src/core/ext/upb-generated/google/api/expr/v1alpha1/syntax.upb.h
  - src/core/ext/upb-generated/google/api/http.upb.h
  - src/core/ext/upb-generated/google/protobuf/any.upb.h
  - src/core/ext/upb-generated/google/protobuf/duration.upb.h
  - src/core/ext/upb-generated/google/protobuf/empty.upb.h
  - src/core/ext/upb-generated/google/protobuf/struct.upb.h
  - src/core/ext/upb-generated/google/protobuf/timestamp.upb.h
  - src/core/ext/upb-generated/google/protobuf/wrappers.upb.h
  - src/core/ext/upb-generated/google/rpc/status.upb.h
  - src/core/lib/gpr/alloc.h
  - src/core/lib/gpr/arena.h
  - src/core/lib/gpr/env.h
  - src/core/lib/gpr/murmur_hash.h
  - src/core/lib/gpr/spinlock.h
  - src/core/lib/gpr/string.h
  - src/core/lib/gpr/string_windows.h
  - src/core/lib/gpr/time_precise.h
  - src/core/lib/gpr/tls.h
  - src/core/lib/gpr/tls_gcc.h
  - src/core/lib/gpr/tls_msvc.h
  - src/core/lib/gpr/tls_pthread.h
  - src/core/lib/gpr/tls_stdcpp.h
  - src/core/lib/gpr/tmpfile.h
  - src/core/lib/gpr/useful.h
  - src/core/lib/gprpp/arena.h
  - src/core/lib/gprpp/atomic.h
  - src/core/lib/gprpp/bitset.h
  - src/core/lib/gprpp/construct_destruct.h
  - src/core/lib/gprpp/debug_location.h
  - src/core/lib/gprpp/examine_stack.h
  - src/core/lib/gprpp/fork.h
  - src/core/lib/gprpp/global_config.h
  - src/core/lib/gprpp/global_config_custom.h
  - src/core/lib/gprpp/global_config_env.h
  - src/core/lib/gprpp/global_config_generic.h
  - src/core/lib/gprpp/host_port.h
  - src/core/lib/gprpp/manual_constructor.h
  - src/core/lib/gprpp/memory.h
  - src/core/lib/gprpp/mpscq.h
  - src/core/lib/gprpp/stat.h
  - src/core/lib/gprpp/status_helper.h
  - src/core/lib/gprpp/sync.h
  - src/core/lib/gprpp/thd.h
  - src/core/lib/gprpp/time_util.h
  - src/core/lib/profiling/timers.h
>>>>>>> 84206eb8
  - src/core/lib/promise/activity.h
  - src/core/lib/promise/context.h
  - src/core/lib/promise/detail/basic_join.h
  - src/core/lib/promise/detail/basic_seq.h
  - src/core/lib/promise/detail/promise_factory.h
  - src/core/lib/promise/detail/promise_like.h
  - src/core/lib/promise/detail/status.h
  - src/core/lib/promise/detail/switch.h
  - src/core/lib/promise/join.h
  - src/core/lib/promise/poll.h
  - src/core/lib/promise/promise.h
  - src/core/lib/promise/seq.h
  - src/core/lib/promise/wait_set.h
  src:
<<<<<<< HEAD
  - src/core/lib/promise/activity.cc
  - test/core/promise/activity_test.cc
  deps:
  - absl/container:flat_hash_set
  - absl/status:status
  - absl/status:statusor
  - absl/synchronization:synchronization
  - absl/types:optional
  - absl/types:variant
=======
  - src/core/ext/upb-generated/google/api/annotations.upb.c
  - src/core/ext/upb-generated/google/api/expr/v1alpha1/checked.upb.c
  - src/core/ext/upb-generated/google/api/expr/v1alpha1/syntax.upb.c
  - src/core/ext/upb-generated/google/api/http.upb.c
  - src/core/ext/upb-generated/google/protobuf/any.upb.c
  - src/core/ext/upb-generated/google/protobuf/duration.upb.c
  - src/core/ext/upb-generated/google/protobuf/empty.upb.c
  - src/core/ext/upb-generated/google/protobuf/struct.upb.c
  - src/core/ext/upb-generated/google/protobuf/timestamp.upb.c
  - src/core/ext/upb-generated/google/protobuf/wrappers.upb.c
  - src/core/ext/upb-generated/google/rpc/status.upb.c
  - src/core/lib/gpr/alloc.cc
  - src/core/lib/gpr/atm.cc
  - src/core/lib/gpr/cpu_iphone.cc
  - src/core/lib/gpr/cpu_linux.cc
  - src/core/lib/gpr/cpu_posix.cc
  - src/core/lib/gpr/cpu_windows.cc
  - src/core/lib/gpr/env_linux.cc
  - src/core/lib/gpr/env_posix.cc
  - src/core/lib/gpr/env_windows.cc
  - src/core/lib/gpr/log.cc
  - src/core/lib/gpr/log_android.cc
  - src/core/lib/gpr/log_linux.cc
  - src/core/lib/gpr/log_posix.cc
  - src/core/lib/gpr/log_windows.cc
  - src/core/lib/gpr/murmur_hash.cc
  - src/core/lib/gpr/string.cc
  - src/core/lib/gpr/string_posix.cc
  - src/core/lib/gpr/string_util_windows.cc
  - src/core/lib/gpr/string_windows.cc
  - src/core/lib/gpr/sync.cc
  - src/core/lib/gpr/sync_abseil.cc
  - src/core/lib/gpr/sync_posix.cc
  - src/core/lib/gpr/sync_windows.cc
  - src/core/lib/gpr/time.cc
  - src/core/lib/gpr/time_posix.cc
  - src/core/lib/gpr/time_precise.cc
  - src/core/lib/gpr/time_windows.cc
  - src/core/lib/gpr/tls_pthread.cc
  - src/core/lib/gpr/tmpfile_msys.cc
  - src/core/lib/gpr/tmpfile_posix.cc
  - src/core/lib/gpr/tmpfile_windows.cc
  - src/core/lib/gpr/wrap_memcpy.cc
  - src/core/lib/gprpp/arena.cc
  - src/core/lib/gprpp/examine_stack.cc
  - src/core/lib/gprpp/fork.cc
  - src/core/lib/gprpp/global_config_env.cc
  - src/core/lib/gprpp/host_port.cc
  - src/core/lib/gprpp/mpscq.cc
  - src/core/lib/gprpp/stat_posix.cc
  - src/core/lib/gprpp/stat_windows.cc
  - src/core/lib/gprpp/status_helper.cc
  - src/core/lib/gprpp/thd_posix.cc
  - src/core/lib/gprpp/thd_windows.cc
  - src/core/lib/gprpp/time_util.cc
  - src/core/lib/profiling/basic_timers.cc
  - src/core/lib/profiling/stap_timers.cc
  - src/core/lib/promise/activity.cc
  - test/core/promise/activity_test.cc
  deps:
  - absl/base:base
  - absl/container:flat_hash_set
  - absl/memory:memory
  - absl/status:status
  - absl/status:statusor
  - absl/strings:cord
  - absl/strings:str_format
  - absl/strings:strings
  - absl/synchronization:synchronization
  - absl/time:time
  - absl/types:optional
  - absl/types:variant
  - upb
>>>>>>> 84206eb8
  uses_polling: false
- name: address_sorting_test
  gtest: true
  build: test
  language: c++
  headers: []
  src:
  - test/cpp/naming/address_sorting_test.cc
  deps:
  - grpc++_test_config
  - grpc++_test_util
  platforms:
  - linux
  - posix
  - mac
- name: address_sorting_test_unsecure
  gtest: true
  build: test
  language: c++
  headers:
  - test/cpp/util/byte_buffer_proto_helper.h
  - test/cpp/util/string_ref_helper.h
  - test/cpp/util/subprocess.h
  src:
  - test/cpp/naming/address_sorting_test.cc
  - test/cpp/util/byte_buffer_proto_helper.cc
  - test/cpp/util/string_ref_helper.cc
  - test/cpp/util/subprocess.cc
  deps:
  - grpc++_unsecure
  - grpc_test_util_unsecure
  - grpc++_test_config
  platforms:
  - linux
  - posix
  - mac
- name: admin_services_end2end_test
  gtest: true
  build: test
  language: c++
  headers:
  - src/cpp/server/csds/csds.h
  src:
  - src/proto/grpc/testing/xds/v3/base.proto
  - src/proto/grpc/testing/xds/v3/config_dump.proto
  - src/proto/grpc/testing/xds/v3/csds.proto
  - src/proto/grpc/testing/xds/v3/percent.proto
  - src/cpp/server/admin/admin_services.cc
  - src/cpp/server/csds/csds.cc
  - test/cpp/end2end/admin_services_end2end_test.cc
  deps:
  - grpc++_reflection
  - grpcpp_channelz
  - grpc++_test_util
- name: alarm_test
  gtest: true
  build: test
  language: c++
  headers: []
  src:
  - test/cpp/common/alarm_test.cc
  deps:
  - grpc++_unsecure
  - grpc_test_util_unsecure
  platforms:
  - linux
  - posix
  - mac
- name: alts_concurrent_connectivity_test
  gtest: true
  build: test
  language: c++
  headers:
  - test/core/end2end/cq_verifier.h
  - test/core/tsi/alts/fake_handshaker/fake_handshaker_server.h
  src:
  - test/core/tsi/alts/fake_handshaker/handshaker.proto
  - test/core/tsi/alts/fake_handshaker/transport_security_common.proto
  - test/core/end2end/cq_verifier.cc
  - test/core/tsi/alts/fake_handshaker/fake_handshaker_server.cc
  - test/core/tsi/alts/handshaker/alts_concurrent_connectivity_test.cc
  deps:
  - grpc++
  - grpc_test_util
  platforms:
  - linux
  - posix
- name: alts_credentials_fuzzer
  build: fuzzer
  language: c++
  headers: []
  src:
  - test/core/security/alts_credentials_fuzzer.cc
  - test/core/util/fuzzer_corpus_test.cc
  deps:
  - absl/flags:flag
  - grpc_test_util
  - grpc++_test_config
  corpus_dirs:
  - test/core/security/corpus/alts_credentials_corpus
  maxlen: 2048
- name: alts_util_test
  gtest: true
  build: test
  language: c++
  headers: []
  src:
  - test/cpp/common/alts_util_test.cc
  deps:
  - grpc++_alts
  - grpc++_test_util
- name: async_end2end_test
  gtest: true
  build: test
  language: c++
  headers: []
  src:
  - src/proto/grpc/health/v1/health.proto
  - src/proto/grpc/testing/duplicate/echo_duplicate.proto
  - src/proto/grpc/testing/echo.proto
  - src/proto/grpc/testing/echo_messages.proto
  - src/proto/grpc/testing/simple_messages.proto
  - test/cpp/end2end/async_end2end_test.cc
  deps:
  - grpc++_test_util
- name: auth_property_iterator_test
  gtest: true
  build: test
  language: c++
  headers: []
  src:
  - test/cpp/common/auth_property_iterator_test.cc
  deps:
  - grpc++_test_util
  uses_polling: false
- name: authorization_matchers_test
  gtest: true
  build: test
  language: c++
  headers:
  - src/core/lib/security/authorization/grpc_authorization_engine.h
  - src/core/lib/security/authorization/matchers.h
  - src/core/lib/security/authorization/rbac_policy.h
  src:
  - src/core/lib/security/authorization/grpc_authorization_engine.cc
  - src/core/lib/security/authorization/matchers.cc
  - src/core/lib/security/authorization/rbac_policy.cc
  - test/core/security/authorization_matchers_test.cc
  deps:
  - grpc_test_util
- name: authorization_policy_provider_test
  gtest: true
  build: test
  language: c++
  headers:
  - src/core/lib/security/authorization/grpc_authorization_engine.h
  - src/core/lib/security/authorization/grpc_authorization_policy_provider.h
  - src/core/lib/security/authorization/matchers.h
  - src/core/lib/security/authorization/rbac_policy.h
  - src/core/lib/security/authorization/rbac_translator.h
  src:
  - src/core/lib/security/authorization/grpc_authorization_engine.cc
  - src/core/lib/security/authorization/grpc_authorization_policy_provider.cc
  - src/core/lib/security/authorization/matchers.cc
  - src/core/lib/security/authorization/rbac_policy.cc
  - src/core/lib/security/authorization/rbac_translator.cc
  - src/cpp/server/authorization_policy_provider.cc
  - test/cpp/server/authorization_policy_provider_test.cc
  deps:
  - grpc++
  - grpc_test_util
- name: aws_request_signer_test
  gtest: true
  build: test
  language: c++
  headers: []
  src:
  - test/core/security/aws_request_signer_test.cc
  deps:
  - grpc_test_util
- name: backoff_test
  gtest: true
  build: test
  language: c++
  headers: []
  src:
  - test/core/backoff/backoff_test.cc
  deps:
  - grpc_test_util
  uses_polling: false
- name: bad_streaming_id_bad_client_test
  gtest: true
  build: test
  language: c++
  headers:
  - test/core/bad_client/bad_client.h
  - test/core/end2end/cq_verifier.h
  src:
  - test/core/bad_client/bad_client.cc
  - test/core/bad_client/tests/bad_streaming_id.cc
  - test/core/end2end/cq_verifier.cc
  deps:
  - grpc_test_util
- name: badreq_bad_client_test
  gtest: true
  build: test
  language: c++
  headers:
  - test/core/bad_client/bad_client.h
  - test/core/end2end/cq_verifier.h
  src:
  - test/core/bad_client/bad_client.cc
  - test/core/bad_client/tests/badreq.cc
  - test/core/end2end/cq_verifier.cc
  deps:
  - grpc_test_util
- name: bdp_estimator_test
  gtest: true
  build: test
  language: c++
  headers: []
  src:
  - test/core/transport/bdp_estimator_test.cc
  deps:
  - grpc_test_util
  platforms:
  - linux
  - posix
  - mac
  uses_polling: false
- name: binder_smoke_test
  gtest: true
  build: test
  language: c++
  headers: []
  src:
  - test/core/transport/binder/binder_smoke_test.cc
  deps:
  - grpc_test_util
  uses_polling: false
- name: bitset_test
  gtest: true
  build: test
  language: c++
  headers:
  - src/core/lib/gprpp/bitset.h
  src:
  - test/core/gprpp/bitset_test.cc
  deps: []
  uses_polling: false
- name: bm_alarm
  build: test
  language: c++
  headers: []
  src:
  - test/cpp/microbenchmarks/bm_alarm.cc
  deps:
  - benchmark_helpers
  benchmark: true
  defaults: benchmark
  platforms:
  - linux
  - posix
- name: bm_arena
  build: test
  language: c++
  headers: []
  src:
  - test/cpp/microbenchmarks/bm_arena.cc
  deps:
  - benchmark_helpers
  benchmark: true
  defaults: benchmark
  platforms:
  - linux
  - posix
  uses_polling: false
- name: bm_byte_buffer
  build: test
  language: c++
  headers: []
  src:
  - test/cpp/microbenchmarks/bm_byte_buffer.cc
  deps:
  - benchmark_helpers
  benchmark: true
  defaults: benchmark
  platforms:
  - linux
  - posix
  uses_polling: false
- name: bm_call_create
  build: test
  language: c++
  headers: []
  src:
  - test/cpp/microbenchmarks/bm_call_create.cc
  deps:
  - benchmark_helpers
  benchmark: true
  defaults: benchmark
  platforms:
  - linux
  - posix
  uses_polling: false
- name: bm_callback_streaming_ping_pong
  build: test
  run: false
  language: c++
  headers:
  - test/cpp/microbenchmarks/callback_streaming_ping_pong.h
  - test/cpp/microbenchmarks/callback_test_service.h
  - test/cpp/util/byte_buffer_proto_helper.h
  - test/cpp/util/string_ref_helper.h
  - test/cpp/util/subprocess.h
  src:
  - test/cpp/microbenchmarks/bm_callback_streaming_ping_pong.cc
  - test/cpp/microbenchmarks/callback_test_service.cc
  - test/cpp/util/byte_buffer_proto_helper.cc
  - test/cpp/util/string_ref_helper.cc
  - test/cpp/util/subprocess.cc
  deps:
  - benchmark_helpers
  benchmark: true
  defaults: benchmark
  platforms:
  - linux
  - posix
- name: bm_callback_unary_ping_pong
  build: test
  run: false
  language: c++
  headers:
  - test/cpp/microbenchmarks/callback_test_service.h
  - test/cpp/microbenchmarks/callback_unary_ping_pong.h
  - test/cpp/util/byte_buffer_proto_helper.h
  - test/cpp/util/string_ref_helper.h
  - test/cpp/util/subprocess.h
  src:
  - test/cpp/microbenchmarks/bm_callback_unary_ping_pong.cc
  - test/cpp/microbenchmarks/callback_test_service.cc
  - test/cpp/util/byte_buffer_proto_helper.cc
  - test/cpp/util/string_ref_helper.cc
  - test/cpp/util/subprocess.cc
  deps:
  - benchmark_helpers
  benchmark: true
  defaults: benchmark
  platforms:
  - linux
  - posix
- name: bm_channel
  build: test
  language: c++
  headers: []
  src:
  - test/cpp/microbenchmarks/bm_channel.cc
  deps:
  - benchmark_helpers
  benchmark: true
  defaults: benchmark
  platforms:
  - linux
  - posix
  uses_polling: false
- name: bm_chttp2_hpack
  build: test
  language: c++
  headers: []
  src:
  - test/cpp/microbenchmarks/bm_chttp2_hpack.cc
  deps:
  - benchmark_helpers
  benchmark: true
  defaults: benchmark
  platforms:
  - linux
  - posix
  uses_polling: false
- name: bm_chttp2_transport
  build: test
  language: c++
  headers: []
  src:
  - test/cpp/microbenchmarks/bm_chttp2_transport.cc
  deps:
  - benchmark_helpers
  benchmark: true
  defaults: benchmark
  platforms:
  - linux
  - posix
- name: bm_closure
  build: test
  language: c++
  headers: []
  src:
  - test/cpp/microbenchmarks/bm_closure.cc
  deps:
  - benchmark_helpers
  benchmark: true
  defaults: benchmark
  platforms:
  - linux
  - posix
- name: bm_cq
  build: test
  language: c++
  headers: []
  src:
  - test/cpp/microbenchmarks/bm_cq.cc
  deps:
  - benchmark_helpers
  benchmark: true
  defaults: benchmark
  platforms:
  - linux
  - posix
- name: bm_cq_multiple_threads
  build: test
  language: c++
  headers: []
  src:
  - test/cpp/microbenchmarks/bm_cq_multiple_threads.cc
  deps:
  - benchmark_helpers
  benchmark: true
  defaults: benchmark
  platforms:
  - linux
  - posix
  uses_polling: false
- name: bm_error
  build: test
  language: c++
  headers: []
  src:
  - test/cpp/microbenchmarks/bm_error.cc
  deps:
  - benchmark_helpers
  benchmark: true
  defaults: benchmark
  platforms:
  - linux
  - posix
  uses_polling: false
- name: bm_fullstack_streaming_ping_pong
  build: test
  language: c++
  headers:
  - test/cpp/microbenchmarks/fullstack_streaming_ping_pong.h
  src:
  - test/cpp/microbenchmarks/bm_fullstack_streaming_ping_pong.cc
  deps:
  - benchmark_helpers
  benchmark: true
  defaults: benchmark
  platforms:
  - linux
  - posix
- name: bm_fullstack_streaming_pump
  build: test
  language: c++
  headers:
  - test/cpp/microbenchmarks/fullstack_streaming_pump.h
  src:
  - test/cpp/microbenchmarks/bm_fullstack_streaming_pump.cc
  deps:
  - benchmark_helpers
  benchmark: true
  defaults: benchmark
  platforms:
  - linux
  - posix
- name: bm_fullstack_trickle
  build: test
  run: false
  language: c++
  headers: []
  src:
  - test/cpp/microbenchmarks/bm_fullstack_trickle.cc
  deps:
  - absl/flags:flag
  - benchmark_helpers
  benchmark: true
  defaults: benchmark
  platforms:
  - linux
  - posix
  - mac
- name: bm_fullstack_unary_ping_pong
  build: test
  language: c++
  headers:
  - test/cpp/microbenchmarks/fullstack_unary_ping_pong.h
  src:
  - test/cpp/microbenchmarks/bm_fullstack_unary_ping_pong.cc
  deps:
  - benchmark_helpers
  benchmark: true
  defaults: benchmark
  platforms:
  - linux
  - posix
- name: bm_metadata
  build: test
  language: c++
  headers: []
  src:
  - test/cpp/microbenchmarks/bm_metadata.cc
  deps:
  - benchmark_helpers
  benchmark: true
  defaults: benchmark
  platforms:
  - linux
  - posix
  uses_polling: false
- name: bm_pollset
  build: test
  language: c++
  headers: []
  src:
  - test/cpp/microbenchmarks/bm_pollset.cc
  deps:
  - benchmark_helpers
  benchmark: true
  defaults: benchmark
  platforms:
  - linux
  - posix
- name: bm_threadpool
  build: test
  run: false
  language: c++
  headers: []
  src:
  - test/cpp/microbenchmarks/bm_threadpool.cc
  deps:
  - benchmark_helpers
  benchmark: true
  defaults: benchmark
  platforms:
  - linux
  - posix
  - mac
  uses_polling: false
- name: bm_timer
  build: test
  language: c++
  headers: []
  src:
  - test/cpp/microbenchmarks/bm_timer.cc
  deps:
  - benchmark_helpers
  benchmark: true
  defaults: benchmark
  platforms:
  - linux
  - posix
  uses_polling: false
- name: byte_buffer_test
  gtest: true
  build: test
  language: c++
  headers: []
  src:
  - test/cpp/util/byte_buffer_test.cc
  deps:
  - grpc++_test_util
  uses_polling: false
- name: byte_stream_test
  gtest: true
  build: test
  language: c++
  headers: []
  src:
  - test/core/transport/byte_stream_test.cc
  deps:
  - grpc_test_util
  uses_polling: false
- name: cancel_ares_query_test
  gtest: true
  build: test
  language: c++
  headers:
  - test/core/end2end/cq_verifier.h
  - test/cpp/naming/dns_test_util.h
  src:
  - test/core/end2end/cq_verifier.cc
  - test/cpp/naming/cancel_ares_query_test.cc
  - test/cpp/naming/dns_test_util.cc
  deps:
  - grpc++_test_config
  - grpc++_test_util
- name: cel_authorization_engine_test
  gtest: true
  build: test
  language: c++
  headers:
  - src/core/lib/security/authorization/cel_authorization_engine.h
  - src/core/lib/security/authorization/grpc_authorization_engine.h
  - src/core/lib/security/authorization/matchers.h
  - src/core/lib/security/authorization/mock_cel/activation.h
  - src/core/lib/security/authorization/mock_cel/cel_expr_builder_factory.h
  - src/core/lib/security/authorization/mock_cel/cel_expression.h
  - src/core/lib/security/authorization/mock_cel/cel_value.h
  - src/core/lib/security/authorization/mock_cel/evaluator_core.h
  - src/core/lib/security/authorization/mock_cel/flat_expr_builder.h
  - src/core/lib/security/authorization/rbac_policy.h
  src:
  - src/core/lib/security/authorization/cel_authorization_engine.cc
  - src/core/lib/security/authorization/grpc_authorization_engine.cc
  - src/core/lib/security/authorization/matchers.cc
  - src/core/lib/security/authorization/rbac_policy.cc
  - test/core/security/cel_authorization_engine_test.cc
  deps:
  - absl/container:flat_hash_set
  - grpc_test_util
- name: certificate_provider_registry_test
  gtest: true
  build: test
  language: c++
  headers: []
  src:
  - test/core/client_channel/certificate_provider_registry_test.cc
  deps:
  - grpc_test_util
- name: certificate_provider_store_test
  gtest: true
  build: test
  language: c++
  headers: []
  src:
  - test/core/xds/certificate_provider_store_test.cc
  deps:
  - grpc_test_util
- name: cfstream_test
  gtest: true
  build: test
  run: false
  language: c++
  headers:
  - test/cpp/end2end/test_service_impl.h
  src:
  - src/proto/grpc/testing/echo.proto
  - src/proto/grpc/testing/echo_messages.proto
  - src/proto/grpc/testing/simple_messages.proto
  - test/cpp/end2end/cfstream_test.cc
  - test/cpp/end2end/test_service_impl.cc
  deps:
  - grpc++_test_util
- name: channel_arguments_test
  gtest: true
  build: test
  language: c++
  headers: []
  src:
  - test/cpp/common/channel_arguments_test.cc
  deps:
  - grpc++
  - grpc_test_util
  uses_polling: false
- name: channel_filter_test
  gtest: true
  build: test
  language: c++
  headers: []
  src:
  - test/cpp/common/channel_filter_test.cc
  deps:
  - grpc++
  - grpc_test_util
  uses_polling: false
- name: channel_trace_test
  gtest: true
  build: test
  language: c++
  headers:
  - test/cpp/util/channel_trace_proto_helper.h
  src:
  - src/proto/grpc/channelz/channelz.proto
  - test/core/channel/channel_trace_test.cc
  - test/cpp/util/channel_trace_proto_helper.cc
  deps:
  - grpc++
  - grpc_test_util
- name: channelz_registry_test
  gtest: true
  build: test
  language: c++
  headers: []
  src:
  - test/core/channel/channelz_registry_test.cc
  deps:
  - grpc++
  - grpc_test_util
  uses_polling: false
- name: channelz_service_test
  gtest: true
  build: test
  language: c++
  headers:
  - test/cpp/end2end/test_service_impl.h
  src:
  - src/proto/grpc/testing/echo.proto
  - src/proto/grpc/testing/echo_messages.proto
  - src/proto/grpc/testing/simple_messages.proto
  - test/cpp/end2end/channelz_service_test.cc
  - test/cpp/end2end/test_service_impl.cc
  deps:
  - grpcpp_channelz
  - grpc++_test_util
- name: channelz_test
  gtest: true
  build: test
  language: c++
  headers:
  - test/cpp/util/channel_trace_proto_helper.h
  src:
  - src/proto/grpc/channelz/channelz.proto
  - test/core/channel/channelz_test.cc
  - test/cpp/util/channel_trace_proto_helper.cc
  deps:
  - grpc++
  - grpc_test_util
- name: cli_call_test
  gtest: true
  build: test
  language: c++
  headers:
  - test/cpp/util/cli_call.h
  - test/cpp/util/cli_credentials.h
  - test/cpp/util/config_grpc_cli.h
  - test/cpp/util/grpc_tool.h
  - test/cpp/util/proto_file_parser.h
  - test/cpp/util/proto_reflection_descriptor_database.h
  - test/cpp/util/service_describer.h
  src:
  - src/proto/grpc/reflection/v1alpha/reflection.proto
  - src/proto/grpc/testing/echo.proto
  - src/proto/grpc/testing/echo_messages.proto
  - src/proto/grpc/testing/simple_messages.proto
  - test/cpp/util/cli_call.cc
  - test/cpp/util/cli_call_test.cc
  - test/cpp/util/cli_credentials.cc
  - test/cpp/util/grpc_tool.cc
  - test/cpp/util/proto_file_parser.cc
  - test/cpp/util/proto_reflection_descriptor_database.cc
  - test/cpp/util/service_describer.cc
  deps:
  - grpc++_test_util
- name: client_callback_end2end_test
  gtest: true
  build: test
  language: c++
  headers:
  - test/cpp/end2end/interceptors_util.h
  - test/cpp/end2end/test_service_impl.h
  src:
  - src/proto/grpc/testing/echo.proto
  - src/proto/grpc/testing/echo_messages.proto
  - src/proto/grpc/testing/simple_messages.proto
  - test/cpp/end2end/client_callback_end2end_test.cc
  - test/cpp/end2end/interceptors_util.cc
  - test/cpp/end2end/test_service_impl.cc
  deps:
  - grpc++_test_util
- name: client_channel_stress_test
  gtest: true
  build: test
  run: false
  language: c++
  headers:
  - test/cpp/end2end/test_service_impl.h
  src:
  - src/proto/grpc/lb/v1/load_balancer.proto
  - src/proto/grpc/testing/duplicate/echo_duplicate.proto
  - src/proto/grpc/testing/echo.proto
  - src/proto/grpc/testing/echo_messages.proto
  - src/proto/grpc/testing/simple_messages.proto
  - test/cpp/client/client_channel_stress_test.cc
  - test/cpp/end2end/test_service_impl.cc
  deps:
  - grpc++_test_util
  platforms:
  - linux
  - posix
  - mac
- name: client_context_test_peer_test
  gtest: true
  build: test
  language: c++
  headers: []
  src:
  - test/cpp/test/client_context_test_peer_test.cc
  deps:
  - grpc++_test
  - grpc++_test_util
- name: client_fuzzer
  build: fuzzer
  language: c++
  headers: []
  src:
  - test/core/end2end/fuzzers/client_fuzzer.cc
  - test/core/util/fuzzer_corpus_test.cc
  deps:
  - absl/flags:flag
  - grpc_test_util
  - grpc++_test_config
  corpus_dirs:
  - test/core/end2end/fuzzers/client_fuzzer_corpus
  dict: test/core/end2end/fuzzers/hpack.dictionary
  maxlen: 2048
- name: client_interceptors_end2end_test
  gtest: true
  build: test
  language: c++
  headers:
  - test/cpp/end2end/interceptors_util.h
  - test/cpp/end2end/test_service_impl.h
  src:
  - src/proto/grpc/testing/echo.proto
  - src/proto/grpc/testing/echo_messages.proto
  - src/proto/grpc/testing/simple_messages.proto
  - test/cpp/end2end/client_interceptors_end2end_test.cc
  - test/cpp/end2end/interceptors_util.cc
  - test/cpp/end2end/test_service_impl.cc
  deps:
  - grpc++_test_util
- name: client_lb_end2end_test
  gtest: true
  build: test
  run: false
  language: c++
  headers:
  - test/core/util/test_lb_policies.h
  - test/cpp/end2end/test_service_impl.h
  src:
  - src/proto/grpc/testing/duplicate/echo_duplicate.proto
  - src/proto/grpc/testing/echo.proto
  - src/proto/grpc/testing/echo_messages.proto
  - src/proto/grpc/testing/simple_messages.proto
  - src/proto/grpc/testing/xds/orca_load_report_for_test.proto
  - test/core/util/test_lb_policies.cc
  - test/cpp/end2end/client_lb_end2end_test.cc
  - test/cpp/end2end/test_service_impl.cc
  deps:
  - grpc++_test_util
  platforms:
  - linux
  - posix
  - mac
- name: codegen_test_full
  gtest: true
  build: test
  language: c++
  headers: []
  src:
  - test/cpp/codegen/codegen_test_full.cc
  deps:
  - grpc++
  - grpc_test_util
  uses_polling: false
- name: codegen_test_minimal
  gtest: true
  build: test
  language: c++
  headers: []
  src:
  - test/cpp/codegen/codegen_test_minimal.cc
  deps:
  - grpc++
  - grpc_test_util
  uses_polling: false
- name: connection_prefix_bad_client_test
  gtest: true
  build: test
  language: c++
  headers:
  - test/core/bad_client/bad_client.h
  - test/core/end2end/cq_verifier.h
  src:
  - test/core/bad_client/bad_client.cc
  - test/core/bad_client/tests/connection_prefix.cc
  - test/core/end2end/cq_verifier.cc
  deps:
  - grpc_test_util
- name: connectivity_state_test
  gtest: true
  build: test
  language: c++
  headers: []
  src:
  - test/core/transport/connectivity_state_test.cc
  deps:
  - grpc_test_util
- name: context_allocator_end2end_test
  gtest: true
  build: test
  language: c++
  headers:
  - test/cpp/end2end/test_service_impl.h
  src:
  - src/proto/grpc/testing/echo.proto
  - src/proto/grpc/testing/echo_messages.proto
  - src/proto/grpc/testing/simple_messages.proto
  - test/cpp/end2end/context_allocator_end2end_test.cc
  - test/cpp/end2end/test_service_impl.cc
  deps:
  - grpc++_test_util
- name: context_list_test
  gtest: true
  build: test
  language: c++
  headers: []
  src:
  - test/core/transport/chttp2/context_list_test.cc
  deps:
  - grpc_test_util
  uses_polling: false
- name: context_test
  gtest: true
  build: test
  language: c++
  headers:
  - src/core/lib/promise/context.h
  src:
  - test/core/promise/context_test.cc
  deps: []
  uses_polling: false
- name: delegating_channel_test
  gtest: true
  build: test
  language: c++
  headers:
  - test/cpp/end2end/test_service_impl.h
  src:
  - src/proto/grpc/testing/echo.proto
  - src/proto/grpc/testing/echo_messages.proto
  - src/proto/grpc/testing/simple_messages.proto
  - test/cpp/end2end/delegating_channel_test.cc
  - test/cpp/end2end/test_service_impl.cc
  deps:
  - grpc++_test_util
- name: destroy_grpclb_channel_with_active_connect_stress_test
  gtest: true
  build: test
  language: c++
  headers: []
  src:
  - test/cpp/client/destroy_grpclb_channel_with_active_connect_stress_test.cc
  deps:
  - grpc++_test_util
- name: dual_ref_counted_test
  gtest: true
  build: test
  language: c++
  headers: []
  src:
  - test/core/gprpp/dual_ref_counted_test.cc
  deps:
  - grpc_test_util
- name: duplicate_header_bad_client_test
  gtest: true
  build: test
  language: c++
  headers:
  - test/core/bad_client/bad_client.h
  - test/core/end2end/cq_verifier.h
  src:
  - test/core/bad_client/bad_client.cc
  - test/core/bad_client/tests/duplicate_header.cc
  - test/core/end2end/cq_verifier.cc
  deps:
  - grpc_test_util
- name: end2end_test
  gtest: true
  build: test
  run: false
  language: c++
  headers:
  - test/cpp/end2end/interceptors_util.h
  - test/cpp/end2end/test_service_impl.h
  src:
  - src/proto/grpc/testing/duplicate/echo_duplicate.proto
  - src/proto/grpc/testing/echo.proto
  - src/proto/grpc/testing/echo_messages.proto
  - src/proto/grpc/testing/simple_messages.proto
  - test/cpp/end2end/end2end_test.cc
  - test/cpp/end2end/interceptors_util.cc
  - test/cpp/end2end/test_service_impl.cc
  deps:
  - grpc++_test
  - grpc++_test_util
- name: endpoint_config_test
  gtest: true
  build: test
  language: c++
  headers: []
  src:
  - test/core/event_engine/endpoint_config_test.cc
  deps:
  - grpc_test_util
- name: error_details_test
  gtest: true
  build: test
  language: c++
  headers: []
  src:
  - src/proto/grpc/status/status.proto
  - src/proto/grpc/testing/echo_messages.proto
  - test/cpp/util/error_details_test.cc
  deps:
  - grpc++_error_details
  - grpc_test_util
- name: error_utils_test
  gtest: true
  build: test
  language: c++
  headers: []
  src:
  - test/core/transport/error_utils_test.cc
  deps:
  - grpc_test_util
- name: evaluate_args_test
  gtest: true
  build: test
  language: c++
  headers: []
  src:
  - test/core/security/evaluate_args_test.cc
  deps:
  - grpc_test_util
- name: examine_stack_test
  gtest: true
  build: test
  language: c++
  headers: []
  src:
  - test/core/gprpp/examine_stack_test.cc
  deps:
  - grpc_test_util
  platforms:
  - linux
  - posix
  - mac
  uses_polling: false
- name: exception_test
  gtest: true
  build: test
  language: c++
  headers: []
  src:
  - src/proto/grpc/testing/echo.proto
  - src/proto/grpc/testing/echo_messages.proto
  - src/proto/grpc/testing/simple_messages.proto
  - test/cpp/end2end/exception_test.cc
  deps:
  - grpc++_test_util
- name: file_watcher_certificate_provider_factory_test
  gtest: true
  build: test
  language: c++
  headers: []
  src:
  - test/core/xds/file_watcher_certificate_provider_factory_test.cc
  deps:
  - grpc_test_util
- name: filter_end2end_test
  gtest: true
  build: test
  language: c++
  headers: []
  src:
  - src/proto/grpc/testing/duplicate/echo_duplicate.proto
  - src/proto/grpc/testing/echo.proto
  - src/proto/grpc/testing/echo_messages.proto
  - src/proto/grpc/testing/simple_messages.proto
  - test/cpp/end2end/filter_end2end_test.cc
  deps:
  - grpc++_test_util
- name: flaky_network_test
  gtest: true
  build: test
  run: false
  language: c++
  headers:
  - test/cpp/end2end/test_service_impl.h
  src:
  - src/proto/grpc/testing/echo.proto
  - src/proto/grpc/testing/echo_messages.proto
  - src/proto/grpc/testing/simple_messages.proto
  - test/cpp/end2end/flaky_network_test.cc
  - test/cpp/end2end/test_service_impl.cc
  deps:
  - grpc++_test_util
- name: for_each_test
  gtest: true
  build: test
  language: c++
  headers:
<<<<<<< HEAD
  - src/core/lib/gprpp/construct_destruct.h
=======
  - src/core/ext/upb-generated/google/api/annotations.upb.h
  - src/core/ext/upb-generated/google/api/expr/v1alpha1/checked.upb.h
  - src/core/ext/upb-generated/google/api/expr/v1alpha1/syntax.upb.h
  - src/core/ext/upb-generated/google/api/http.upb.h
  - src/core/ext/upb-generated/google/protobuf/any.upb.h
  - src/core/ext/upb-generated/google/protobuf/duration.upb.h
  - src/core/ext/upb-generated/google/protobuf/empty.upb.h
  - src/core/ext/upb-generated/google/protobuf/struct.upb.h
  - src/core/ext/upb-generated/google/protobuf/timestamp.upb.h
  - src/core/ext/upb-generated/google/protobuf/wrappers.upb.h
  - src/core/ext/upb-generated/google/rpc/status.upb.h
  - src/core/lib/gpr/alloc.h
  - src/core/lib/gpr/arena.h
  - src/core/lib/gpr/env.h
  - src/core/lib/gpr/murmur_hash.h
  - src/core/lib/gpr/spinlock.h
  - src/core/lib/gpr/string.h
  - src/core/lib/gpr/string_windows.h
  - src/core/lib/gpr/time_precise.h
  - src/core/lib/gpr/tls.h
  - src/core/lib/gpr/tls_gcc.h
  - src/core/lib/gpr/tls_msvc.h
  - src/core/lib/gpr/tls_pthread.h
  - src/core/lib/gpr/tls_stdcpp.h
  - src/core/lib/gpr/tmpfile.h
  - src/core/lib/gpr/useful.h
  - src/core/lib/gprpp/arena.h
  - src/core/lib/gprpp/atomic.h
  - src/core/lib/gprpp/bitset.h
  - src/core/lib/gprpp/construct_destruct.h
  - src/core/lib/gprpp/debug_location.h
  - src/core/lib/gprpp/examine_stack.h
  - src/core/lib/gprpp/fork.h
  - src/core/lib/gprpp/global_config.h
  - src/core/lib/gprpp/global_config_custom.h
  - src/core/lib/gprpp/global_config_env.h
  - src/core/lib/gprpp/global_config_generic.h
  - src/core/lib/gprpp/host_port.h
  - src/core/lib/gprpp/manual_constructor.h
  - src/core/lib/gprpp/memory.h
  - src/core/lib/gprpp/mpscq.h
  - src/core/lib/gprpp/stat.h
  - src/core/lib/gprpp/status_helper.h
  - src/core/lib/gprpp/sync.h
  - src/core/lib/gprpp/thd.h
  - src/core/lib/gprpp/time_util.h
  - src/core/lib/profiling/timers.h
>>>>>>> 84206eb8
  - src/core/lib/promise/activity.h
  - src/core/lib/promise/context.h
  - src/core/lib/promise/detail/basic_join.h
  - src/core/lib/promise/detail/basic_seq.h
  - src/core/lib/promise/detail/promise_factory.h
  - src/core/lib/promise/detail/promise_like.h
  - src/core/lib/promise/detail/status.h
  - src/core/lib/promise/detail/switch.h
  - src/core/lib/promise/for_each.h
  - src/core/lib/promise/intra_activity_waiter.h
  - src/core/lib/promise/join.h
  - src/core/lib/promise/map.h
  - src/core/lib/promise/observable.h
  - src/core/lib/promise/pipe.h
  - src/core/lib/promise/poll.h
  - src/core/lib/promise/seq.h
  - src/core/lib/promise/wait_set.h
  src:
<<<<<<< HEAD
  - src/core/lib/promise/activity.cc
  - test/core/promise/for_each_test.cc
  deps:
  - absl/container:flat_hash_set
  - absl/status:status
  - absl/status:statusor
  - absl/synchronization:synchronization
  - absl/types:variant
=======
  - src/core/ext/upb-generated/google/api/annotations.upb.c
  - src/core/ext/upb-generated/google/api/expr/v1alpha1/checked.upb.c
  - src/core/ext/upb-generated/google/api/expr/v1alpha1/syntax.upb.c
  - src/core/ext/upb-generated/google/api/http.upb.c
  - src/core/ext/upb-generated/google/protobuf/any.upb.c
  - src/core/ext/upb-generated/google/protobuf/duration.upb.c
  - src/core/ext/upb-generated/google/protobuf/empty.upb.c
  - src/core/ext/upb-generated/google/protobuf/struct.upb.c
  - src/core/ext/upb-generated/google/protobuf/timestamp.upb.c
  - src/core/ext/upb-generated/google/protobuf/wrappers.upb.c
  - src/core/ext/upb-generated/google/rpc/status.upb.c
  - src/core/lib/gpr/alloc.cc
  - src/core/lib/gpr/atm.cc
  - src/core/lib/gpr/cpu_iphone.cc
  - src/core/lib/gpr/cpu_linux.cc
  - src/core/lib/gpr/cpu_posix.cc
  - src/core/lib/gpr/cpu_windows.cc
  - src/core/lib/gpr/env_linux.cc
  - src/core/lib/gpr/env_posix.cc
  - src/core/lib/gpr/env_windows.cc
  - src/core/lib/gpr/log.cc
  - src/core/lib/gpr/log_android.cc
  - src/core/lib/gpr/log_linux.cc
  - src/core/lib/gpr/log_posix.cc
  - src/core/lib/gpr/log_windows.cc
  - src/core/lib/gpr/murmur_hash.cc
  - src/core/lib/gpr/string.cc
  - src/core/lib/gpr/string_posix.cc
  - src/core/lib/gpr/string_util_windows.cc
  - src/core/lib/gpr/string_windows.cc
  - src/core/lib/gpr/sync.cc
  - src/core/lib/gpr/sync_abseil.cc
  - src/core/lib/gpr/sync_posix.cc
  - src/core/lib/gpr/sync_windows.cc
  - src/core/lib/gpr/time.cc
  - src/core/lib/gpr/time_posix.cc
  - src/core/lib/gpr/time_precise.cc
  - src/core/lib/gpr/time_windows.cc
  - src/core/lib/gpr/tls_pthread.cc
  - src/core/lib/gpr/tmpfile_msys.cc
  - src/core/lib/gpr/tmpfile_posix.cc
  - src/core/lib/gpr/tmpfile_windows.cc
  - src/core/lib/gpr/wrap_memcpy.cc
  - src/core/lib/gprpp/arena.cc
  - src/core/lib/gprpp/examine_stack.cc
  - src/core/lib/gprpp/fork.cc
  - src/core/lib/gprpp/global_config_env.cc
  - src/core/lib/gprpp/host_port.cc
  - src/core/lib/gprpp/mpscq.cc
  - src/core/lib/gprpp/stat_posix.cc
  - src/core/lib/gprpp/stat_windows.cc
  - src/core/lib/gprpp/status_helper.cc
  - src/core/lib/gprpp/thd_posix.cc
  - src/core/lib/gprpp/thd_windows.cc
  - src/core/lib/gprpp/time_util.cc
  - src/core/lib/profiling/basic_timers.cc
  - src/core/lib/profiling/stap_timers.cc
  - src/core/lib/promise/activity.cc
  - test/core/promise/for_each_test.cc
  deps:
  - absl/base:base
  - absl/container:flat_hash_set
  - absl/memory:memory
  - absl/status:status
  - absl/status:statusor
  - absl/strings:cord
  - absl/strings:str_format
  - absl/strings:strings
  - absl/synchronization:synchronization
  - absl/time:time
  - absl/types:optional
  - absl/types:variant
  - upb
>>>>>>> 84206eb8
  uses_polling: false
- name: generic_end2end_test
  gtest: true
  build: test
  language: c++
  headers: []
  src:
  - src/proto/grpc/testing/duplicate/echo_duplicate.proto
  - src/proto/grpc/testing/echo.proto
  - src/proto/grpc/testing/echo_messages.proto
  - src/proto/grpc/testing/simple_messages.proto
  - test/cpp/end2end/generic_end2end_test.cc
  deps:
  - grpc++_test_util
- name: global_config_env_test
  gtest: true
  build: test
  language: c++
  headers: []
  src:
  - test/core/gprpp/global_config_env_test.cc
  deps:
  - grpc_test_util
  platforms:
  - linux
  - posix
  - mac
  uses_polling: false
- name: global_config_test
  gtest: true
  build: test
  language: c++
  headers: []
  src:
  - test/core/gprpp/global_config_test.cc
  deps:
  - grpc_test_util
  uses_polling: false
- name: google_mesh_ca_certificate_provider_factory_test
  gtest: true
  build: test
  language: c++
  headers:
  - src/core/ext/xds/google_mesh_ca_certificate_provider_factory.h
  src:
  - src/core/ext/xds/google_mesh_ca_certificate_provider_factory.cc
  - test/core/xds/google_mesh_ca_certificate_provider_factory_test.cc
  deps:
  - grpc_test_util
- name: grpc_authorization_engine_test
  gtest: true
  build: test
  language: c++
  headers:
  - src/core/lib/security/authorization/grpc_authorization_engine.h
  - src/core/lib/security/authorization/matchers.h
  - src/core/lib/security/authorization/rbac_policy.h
  src:
  - src/core/lib/security/authorization/grpc_authorization_engine.cc
  - src/core/lib/security/authorization/matchers.cc
  - src/core/lib/security/authorization/rbac_policy.cc
  - test/core/security/grpc_authorization_engine_test.cc
  deps:
  - grpc_test_util
- name: grpc_authorization_policy_provider_test
  gtest: true
  build: test
  language: c++
  headers:
  - src/core/lib/security/authorization/grpc_authorization_engine.h
  - src/core/lib/security/authorization/grpc_authorization_policy_provider.h
  - src/core/lib/security/authorization/matchers.h
  - src/core/lib/security/authorization/rbac_policy.h
  - src/core/lib/security/authorization/rbac_translator.h
  src:
  - src/core/lib/security/authorization/grpc_authorization_engine.cc
  - src/core/lib/security/authorization/grpc_authorization_policy_provider.cc
  - src/core/lib/security/authorization/matchers.cc
  - src/core/lib/security/authorization/rbac_policy.cc
  - src/core/lib/security/authorization/rbac_translator.cc
  - test/core/security/grpc_authorization_policy_provider_test.cc
  deps:
  - grpc_test_util
- name: grpc_cli
  build: test
  run: false
  language: c++
  headers:
  - test/cpp/util/cli_call.h
  - test/cpp/util/cli_credentials.h
  - test/cpp/util/config_grpc_cli.h
  - test/cpp/util/grpc_tool.h
  - test/cpp/util/proto_file_parser.h
  - test/cpp/util/proto_reflection_descriptor_database.h
  - test/cpp/util/service_describer.h
  src:
  - src/proto/grpc/reflection/v1alpha/reflection.proto
  - test/cpp/util/cli_call.cc
  - test/cpp/util/cli_credentials.cc
  - test/cpp/util/grpc_cli.cc
  - test/cpp/util/grpc_tool.cc
  - test/cpp/util/proto_file_parser.cc
  - test/cpp/util/proto_reflection_descriptor_database.cc
  - test/cpp/util/service_describer.cc
  deps:
  - absl/flags:flag
  - grpc++
  - grpc++_test_config
- name: grpc_cpp_plugin
  build: protoc
  language: c++
  headers: []
  src:
  - src/compiler/cpp_plugin.cc
  deps:
  - grpc_plugin_support
- name: grpc_csharp_plugin
  build: protoc
  language: c++
  headers: []
  src:
  - src/compiler/csharp_plugin.cc
  deps:
  - grpc_plugin_support
- name: grpc_node_plugin
  build: protoc
  language: c++
  headers: []
  src:
  - src/compiler/node_plugin.cc
  deps:
  - grpc_plugin_support
- name: grpc_objective_c_plugin
  build: protoc
  language: c++
  headers: []
  src:
  - src/compiler/objective_c_plugin.cc
  deps:
  - grpc_plugin_support
- name: grpc_php_plugin
  build: protoc
  language: c++
  headers: []
  src:
  - src/compiler/php_plugin.cc
  deps:
  - grpc_plugin_support
- name: grpc_python_plugin
  build: protoc
  language: c++
  headers: []
  src:
  - src/compiler/python_plugin.cc
  deps:
  - grpc_plugin_support
- name: grpc_ruby_plugin
  build: protoc
  language: c++
  headers: []
  src:
  - src/compiler/ruby_plugin.cc
  deps:
  - grpc_plugin_support
- name: grpc_tls_certificate_distributor_test
  gtest: true
  build: test
  language: c++
  headers: []
  src:
  - test/core/security/grpc_tls_certificate_distributor_test.cc
  deps:
  - grpc_test_util
- name: grpc_tls_certificate_provider_test
  gtest: true
  build: test
  language: c++
  headers: []
  src:
  - test/core/security/grpc_tls_certificate_provider_test.cc
  deps:
  - grpc_test_util
- name: grpc_tls_credentials_options_test
  gtest: true
  build: test
  language: c++
  headers: []
  src:
  - test/core/security/grpc_tls_credentials_options_test.cc
  deps:
  - grpc_test_util
- name: grpc_tool_test
  gtest: true
  build: test
  language: c++
  headers:
  - test/cpp/util/cli_call.h
  - test/cpp/util/cli_credentials.h
  - test/cpp/util/config_grpc_cli.h
  - test/cpp/util/grpc_tool.h
  - test/cpp/util/proto_file_parser.h
  - test/cpp/util/proto_reflection_descriptor_database.h
  - test/cpp/util/service_describer.h
  src:
  - src/proto/grpc/testing/echo.proto
  - src/proto/grpc/testing/echo_messages.proto
  - src/proto/grpc/testing/simple_messages.proto
  - test/cpp/util/cli_call.cc
  - test/cpp/util/cli_credentials.cc
  - test/cpp/util/grpc_tool.cc
  - test/cpp/util/grpc_tool_test.cc
  - test/cpp/util/proto_file_parser.cc
  - test/cpp/util/proto_reflection_descriptor_database.cc
  - test/cpp/util/service_describer.cc
  deps:
  - grpc++_reflection
  - grpc++_test_util
  platforms:
  - linux
  - posix
  - mac
- name: grpclb_api_test
  gtest: true
  build: test
  language: c++
  headers: []
  src:
  - src/proto/grpc/lb/v1/load_balancer.proto
  - test/cpp/grpclb/grpclb_api_test.cc
  deps:
  - grpc++_test_util
- name: grpclb_end2end_test
  gtest: true
  build: test
  run: false
  language: c++
  headers:
  - test/cpp/end2end/test_service_impl.h
  src:
  - src/proto/grpc/lb/v1/load_balancer.proto
  - src/proto/grpc/testing/duplicate/echo_duplicate.proto
  - src/proto/grpc/testing/echo.proto
  - src/proto/grpc/testing/echo_messages.proto
  - src/proto/grpc/testing/simple_messages.proto
  - test/cpp/end2end/grpclb_end2end_test.cc
  - test/cpp/end2end/test_service_impl.cc
  deps:
  - grpc++_test_util
  platforms:
  - linux
  - posix
  - mac
- name: h2_ssl_session_reuse_test
  gtest: true
  build: test
  language: c++
  headers: []
  src:
  - test/core/end2end/h2_ssl_session_reuse_test.cc
  deps:
  - end2end_tests
- name: head_of_line_blocking_bad_client_test
  gtest: true
  build: test
  language: c++
  headers:
  - test/core/bad_client/bad_client.h
  - test/core/end2end/cq_verifier.h
  src:
  - test/core/bad_client/bad_client.cc
  - test/core/bad_client/tests/head_of_line_blocking.cc
  - test/core/end2end/cq_verifier.cc
  deps:
  - grpc_test_util
- name: headers_bad_client_test
  gtest: true
  build: test
  language: c++
  headers:
  - test/core/bad_client/bad_client.h
  - test/core/end2end/cq_verifier.h
  src:
  - test/core/bad_client/bad_client.cc
  - test/core/bad_client/tests/headers.cc
  - test/core/end2end/cq_verifier.cc
  deps:
  - grpc_test_util
- name: health_service_end2end_test
  gtest: true
  build: test
  language: c++
  headers:
  - test/cpp/end2end/test_health_check_service_impl.h
  - test/cpp/end2end/test_service_impl.h
  src:
  - src/proto/grpc/health/v1/health.proto
  - src/proto/grpc/testing/duplicate/echo_duplicate.proto
  - src/proto/grpc/testing/echo.proto
  - src/proto/grpc/testing/echo_messages.proto
  - src/proto/grpc/testing/simple_messages.proto
  - test/cpp/end2end/health_service_end2end_test.cc
  - test/cpp/end2end/test_health_check_service_impl.cc
  - test/cpp/end2end/test_service_impl.cc
  deps:
  - grpc++_test_util
- name: hpack_parser_fuzzer_test
  build: fuzzer
  language: c++
  headers: []
  src:
  - test/core/transport/chttp2/hpack_parser_fuzzer_test.cc
  - test/core/util/fuzzer_corpus_test.cc
  deps:
  - absl/flags:flag
  - grpc_test_util
  - grpc++_test_config
  corpus_dirs:
  - test/core/transport/chttp2/hpack_parser_corpus
  dict: test/core/end2end/fuzzers/hpack.dictionary
  maxlen: 512
- name: http2_client
  build: test
  run: false
  language: c++
  headers: []
  src:
  - src/proto/grpc/testing/empty.proto
  - src/proto/grpc/testing/messages.proto
  - src/proto/grpc/testing/test.proto
  - test/cpp/interop/http2_client.cc
  deps:
  - grpc++_test_config
  - grpc++_test_util
- name: http_request_fuzzer_test
  build: fuzzer
  language: c++
  headers: []
  src:
  - test/core/http/request_fuzzer.cc
  - test/core/util/fuzzer_corpus_test.cc
  deps:
  - absl/flags:flag
  - grpc_test_util
  - grpc++_test_config
  corpus_dirs:
  - test/core/http/request_corpus
  maxlen: 2048
- name: http_response_fuzzer_test
  build: fuzzer
  language: c++
  headers: []
  src:
  - test/core/http/response_fuzzer.cc
  - test/core/util/fuzzer_corpus_test.cc
  deps:
  - absl/flags:flag
  - grpc_test_util
  - grpc++_test_config
  corpus_dirs:
  - test/core/http/response_corpus
  maxlen: 2048
- name: hybrid_end2end_test
  gtest: true
  build: test
  language: c++
  headers:
  - test/cpp/end2end/test_service_impl.h
  src:
  - src/proto/grpc/testing/duplicate/echo_duplicate.proto
  - src/proto/grpc/testing/echo.proto
  - src/proto/grpc/testing/echo_messages.proto
  - src/proto/grpc/testing/simple_messages.proto
  - test/cpp/end2end/hybrid_end2end_test.cc
  - test/cpp/end2end/test_service_impl.cc
  deps:
  - grpc++_test_util
- name: if_test
  gtest: true
  build: test
  language: c++
  headers:
  - src/core/lib/promise/detail/promise_factory.h
  - src/core/lib/promise/detail/promise_like.h
  - src/core/lib/promise/if.h
  - src/core/lib/promise/poll.h
  src:
  - test/core/promise/if_test.cc
  deps:
  - absl/status:statusor
  - absl/types:variant
  uses_polling: false
- name: init_test
  gtest: true
  build: test
  language: c++
  headers: []
  src:
  - test/core/surface/init_test.cc
  deps:
  - grpc_test_util
  uses_polling: false
- name: initial_settings_frame_bad_client_test
  gtest: true
  build: test
  language: c++
  headers:
  - test/core/bad_client/bad_client.h
  - test/core/end2end/cq_verifier.h
  src:
  - test/core/bad_client/bad_client.cc
  - test/core/bad_client/tests/initial_settings_frame.cc
  - test/core/end2end/cq_verifier.cc
  deps:
  - grpc_test_util
- name: insecure_security_connector_test
  gtest: true
  build: test
  language: c++
  headers: []
  src:
  - test/core/security/insecure_security_connector_test.cc
  deps:
  - grpc_test_util
- name: interop_client
  build: test
  run: false
  language: c++
  headers:
  - test/core/security/oauth2_utils.h
  - test/cpp/interop/client_helper.h
  - test/cpp/interop/interop_client.h
  src:
  - src/proto/grpc/testing/empty.proto
  - src/proto/grpc/testing/messages.proto
  - src/proto/grpc/testing/test.proto
  - test/core/security/oauth2_utils.cc
  - test/cpp/interop/client.cc
  - test/cpp/interop/client_helper.cc
  - test/cpp/interop/interop_client.cc
  deps:
  - grpc++_test_config
  - grpc++_test_util
- name: interop_server
  build: test
  run: false
  language: c++
  headers:
  - test/cpp/interop/server_helper.h
  src:
  - src/proto/grpc/testing/empty.proto
  - src/proto/grpc/testing/messages.proto
  - src/proto/grpc/testing/test.proto
  - test/cpp/interop/interop_server.cc
  - test/cpp/interop/interop_server_bootstrap.cc
  - test/cpp/interop/server_helper.cc
  deps:
  - grpc++_test_config
  - grpc++_test_util
- name: interop_test
  build: test
  language: c++
  headers: []
  src:
  - test/cpp/interop/interop_test.cc
  deps:
  - grpc++_test_config
  - grpc++_test_util
  platforms:
  - linux
  - posix
  - mac
- name: join_test
  gtest: true
  build: test
  language: c++
  headers:
<<<<<<< HEAD
=======
  - src/core/lib/gprpp/bitset.h
>>>>>>> 84206eb8
  - src/core/lib/gprpp/construct_destruct.h
  - src/core/lib/promise/detail/basic_join.h
  - src/core/lib/promise/detail/promise_factory.h
  - src/core/lib/promise/detail/promise_like.h
  - src/core/lib/promise/join.h
  - src/core/lib/promise/poll.h
  src:
  - test/core/promise/join_test.cc
  deps:
  - absl/types:variant
  uses_polling: false
- name: json_fuzzer_test
  build: fuzzer
  language: c++
  headers: []
  src:
  - test/core/json/fuzzer.cc
  - test/core/util/fuzzer_corpus_test.cc
  deps:
  - absl/flags:flag
  - grpc_test_util
  - grpc++_test_config
  corpus_dirs:
  - test/core/json/corpus
  maxlen: 512
- name: json_test
  gtest: true
  build: test
  language: c++
  headers: []
  src:
  - test/core/json/json_test.cc
  deps:
  - grpc_test_util
  uses_polling: false
- name: large_metadata_bad_client_test
  gtest: true
  build: test
  language: c++
  headers:
  - test/core/bad_client/bad_client.h
  - test/core/end2end/cq_verifier.h
  src:
  - test/core/bad_client/bad_client.cc
  - test/core/bad_client/tests/large_metadata.cc
  - test/core/end2end/cq_verifier.cc
  deps:
  - grpc_test_util
- name: latch_test
<<<<<<< HEAD
  gtest: true
  build: test
  language: c++
  headers:
  - src/core/lib/gprpp/construct_destruct.h
  - src/core/lib/promise/activity.h
  - src/core/lib/promise/context.h
  - src/core/lib/promise/detail/basic_join.h
  - src/core/lib/promise/detail/basic_seq.h
  - src/core/lib/promise/detail/promise_factory.h
  - src/core/lib/promise/detail/promise_like.h
  - src/core/lib/promise/detail/status.h
  - src/core/lib/promise/detail/switch.h
  - src/core/lib/promise/intra_activity_waiter.h
  - src/core/lib/promise/join.h
  - src/core/lib/promise/latch.h
  - src/core/lib/promise/poll.h
  - src/core/lib/promise/seq.h
  src:
  - src/core/lib/promise/activity.cc
  - test/core/promise/latch_test.cc
  deps:
  - absl/status:status
  - absl/status:statusor
  - absl/synchronization:synchronization
  - absl/types:variant
  uses_polling: false
- name: lb_get_cpu_stats_test
  gtest: true
  build: test
  language: c++
  headers:
  - src/cpp/server/load_reporter/get_cpu_stats.h
  src:
  - src/cpp/server/load_reporter/get_cpu_stats_linux.cc
  - src/cpp/server/load_reporter/get_cpu_stats_macos.cc
  - src/cpp/server/load_reporter/get_cpu_stats_unsupported.cc
  - src/cpp/server/load_reporter/get_cpu_stats_windows.cc
  - test/cpp/server/load_reporter/get_cpu_stats_test.cc
  deps:
  - grpc++
  - grpc_test_util
- name: lb_load_data_store_test
=======
>>>>>>> 84206eb8
  gtest: true
  build: test
  language: c++
  headers:
  - src/core/ext/upb-generated/google/api/annotations.upb.h
  - src/core/ext/upb-generated/google/api/expr/v1alpha1/checked.upb.h
  - src/core/ext/upb-generated/google/api/expr/v1alpha1/syntax.upb.h
  - src/core/ext/upb-generated/google/api/http.upb.h
  - src/core/ext/upb-generated/google/protobuf/any.upb.h
  - src/core/ext/upb-generated/google/protobuf/duration.upb.h
  - src/core/ext/upb-generated/google/protobuf/empty.upb.h
  - src/core/ext/upb-generated/google/protobuf/struct.upb.h
  - src/core/ext/upb-generated/google/protobuf/timestamp.upb.h
  - src/core/ext/upb-generated/google/protobuf/wrappers.upb.h
  - src/core/ext/upb-generated/google/rpc/status.upb.h
  - src/core/lib/gpr/alloc.h
  - src/core/lib/gpr/arena.h
  - src/core/lib/gpr/env.h
  - src/core/lib/gpr/murmur_hash.h
  - src/core/lib/gpr/spinlock.h
  - src/core/lib/gpr/string.h
  - src/core/lib/gpr/string_windows.h
  - src/core/lib/gpr/time_precise.h
  - src/core/lib/gpr/tls.h
  - src/core/lib/gpr/tls_gcc.h
  - src/core/lib/gpr/tls_msvc.h
  - src/core/lib/gpr/tls_pthread.h
  - src/core/lib/gpr/tls_stdcpp.h
  - src/core/lib/gpr/tmpfile.h
  - src/core/lib/gpr/useful.h
  - src/core/lib/gprpp/arena.h
  - src/core/lib/gprpp/atomic.h
  - src/core/lib/gprpp/bitset.h
  - src/core/lib/gprpp/construct_destruct.h
  - src/core/lib/gprpp/debug_location.h
  - src/core/lib/gprpp/examine_stack.h
  - src/core/lib/gprpp/fork.h
  - src/core/lib/gprpp/global_config.h
  - src/core/lib/gprpp/global_config_custom.h
  - src/core/lib/gprpp/global_config_env.h
  - src/core/lib/gprpp/global_config_generic.h
  - src/core/lib/gprpp/host_port.h
  - src/core/lib/gprpp/manual_constructor.h
  - src/core/lib/gprpp/memory.h
  - src/core/lib/gprpp/mpscq.h
  - src/core/lib/gprpp/stat.h
  - src/core/lib/gprpp/status_helper.h
  - src/core/lib/gprpp/sync.h
  - src/core/lib/gprpp/thd.h
  - src/core/lib/gprpp/time_util.h
  - src/core/lib/profiling/timers.h
  - src/core/lib/promise/activity.h
  - src/core/lib/promise/context.h
  - src/core/lib/promise/detail/basic_join.h
  - src/core/lib/promise/detail/basic_seq.h
  - src/core/lib/promise/detail/promise_factory.h
  - src/core/lib/promise/detail/promise_like.h
  - src/core/lib/promise/detail/status.h
  - src/core/lib/promise/detail/switch.h
  - src/core/lib/promise/intra_activity_waiter.h
  - src/core/lib/promise/join.h
  - src/core/lib/promise/latch.h
  - src/core/lib/promise/poll.h
  - src/core/lib/promise/seq.h
  src:
<<<<<<< HEAD
=======
  - src/core/ext/upb-generated/google/api/annotations.upb.c
  - src/core/ext/upb-generated/google/api/expr/v1alpha1/checked.upb.c
  - src/core/ext/upb-generated/google/api/expr/v1alpha1/syntax.upb.c
  - src/core/ext/upb-generated/google/api/http.upb.c
  - src/core/ext/upb-generated/google/protobuf/any.upb.c
  - src/core/ext/upb-generated/google/protobuf/duration.upb.c
  - src/core/ext/upb-generated/google/protobuf/empty.upb.c
  - src/core/ext/upb-generated/google/protobuf/struct.upb.c
  - src/core/ext/upb-generated/google/protobuf/timestamp.upb.c
  - src/core/ext/upb-generated/google/protobuf/wrappers.upb.c
  - src/core/ext/upb-generated/google/rpc/status.upb.c
  - src/core/lib/gpr/alloc.cc
  - src/core/lib/gpr/atm.cc
  - src/core/lib/gpr/cpu_iphone.cc
  - src/core/lib/gpr/cpu_linux.cc
  - src/core/lib/gpr/cpu_posix.cc
  - src/core/lib/gpr/cpu_windows.cc
  - src/core/lib/gpr/env_linux.cc
  - src/core/lib/gpr/env_posix.cc
  - src/core/lib/gpr/env_windows.cc
  - src/core/lib/gpr/log.cc
  - src/core/lib/gpr/log_android.cc
  - src/core/lib/gpr/log_linux.cc
  - src/core/lib/gpr/log_posix.cc
  - src/core/lib/gpr/log_windows.cc
  - src/core/lib/gpr/murmur_hash.cc
  - src/core/lib/gpr/string.cc
  - src/core/lib/gpr/string_posix.cc
  - src/core/lib/gpr/string_util_windows.cc
  - src/core/lib/gpr/string_windows.cc
  - src/core/lib/gpr/sync.cc
  - src/core/lib/gpr/sync_abseil.cc
  - src/core/lib/gpr/sync_posix.cc
  - src/core/lib/gpr/sync_windows.cc
  - src/core/lib/gpr/time.cc
  - src/core/lib/gpr/time_posix.cc
  - src/core/lib/gpr/time_precise.cc
  - src/core/lib/gpr/time_windows.cc
  - src/core/lib/gpr/tls_pthread.cc
  - src/core/lib/gpr/tmpfile_msys.cc
  - src/core/lib/gpr/tmpfile_posix.cc
  - src/core/lib/gpr/tmpfile_windows.cc
  - src/core/lib/gpr/wrap_memcpy.cc
  - src/core/lib/gprpp/arena.cc
  - src/core/lib/gprpp/examine_stack.cc
  - src/core/lib/gprpp/fork.cc
  - src/core/lib/gprpp/global_config_env.cc
  - src/core/lib/gprpp/host_port.cc
  - src/core/lib/gprpp/mpscq.cc
  - src/core/lib/gprpp/stat_posix.cc
  - src/core/lib/gprpp/stat_windows.cc
  - src/core/lib/gprpp/status_helper.cc
  - src/core/lib/gprpp/thd_posix.cc
  - src/core/lib/gprpp/thd_windows.cc
  - src/core/lib/gprpp/time_util.cc
  - src/core/lib/profiling/basic_timers.cc
  - src/core/lib/profiling/stap_timers.cc
  - src/core/lib/promise/activity.cc
  - test/core/promise/latch_test.cc
  deps:
  - absl/base:base
  - absl/memory:memory
  - absl/status:status
  - absl/status:statusor
  - absl/strings:cord
  - absl/strings:str_format
  - absl/strings:strings
  - absl/synchronization:synchronization
  - absl/time:time
  - absl/types:optional
  - absl/types:variant
  - upb
  uses_polling: false
- name: lb_get_cpu_stats_test
  gtest: true
  build: test
  language: c++
  headers:
  - src/cpp/server/load_reporter/get_cpu_stats.h
  src:
  - src/cpp/server/load_reporter/get_cpu_stats_linux.cc
  - src/cpp/server/load_reporter/get_cpu_stats_macos.cc
  - src/cpp/server/load_reporter/get_cpu_stats_unsupported.cc
  - src/cpp/server/load_reporter/get_cpu_stats_windows.cc
  - test/cpp/server/load_reporter/get_cpu_stats_test.cc
  deps:
  - grpc++
  - grpc_test_util
- name: lb_load_data_store_test
  gtest: true
  build: test
  language: c++
  headers:
  - src/cpp/server/load_reporter/constants.h
  - src/cpp/server/load_reporter/load_data_store.h
  src:
  - src/cpp/server/load_reporter/load_data_store.cc
  - test/cpp/server/load_reporter/load_data_store_test.cc
  deps:
  - grpc++
  - grpc_test_util
- name: linux_system_roots_test
  gtest: true
  build: test
  language: c++
  headers: []
  src:
  - test/core/security/linux_system_roots_test.cc
  deps:
  - grpc_test_util
- name: log_test
  gtest: true
  build: test
  language: c++
  headers: []
  src:
>>>>>>> 84206eb8
  - test/core/gpr/log_test.cc
  deps:
  - grpc_test_util
  uses_polling: false
- name: loop_test
  gtest: true
  build: test
  language: c++
  headers:
  - src/core/lib/promise/detail/promise_factory.h
  - src/core/lib/promise/detail/promise_like.h
  - src/core/lib/promise/loop.h
  - src/core/lib/promise/poll.h
  src:
  - test/core/promise/loop_test.cc
  deps:
  - absl/types:variant
  uses_polling: false
<<<<<<< HEAD
=======
- name: match_test
  gtest: true
  build: test
  language: c++
  headers:
  - src/core/lib/gprpp/match.h
  - src/core/lib/gprpp/overload.h
  src:
  - test/core/gprpp/match_test.cc
  deps:
  - absl/types:variant
  uses_polling: false
>>>>>>> 84206eb8
- name: matchers_test
  gtest: true
  build: test
  language: c++
  headers: []
  src:
  - test/core/security/matchers_test.cc
  deps:
  - grpc_test_util
- name: message_allocator_end2end_test
  gtest: true
  build: test
  language: c++
  headers:
  - test/cpp/end2end/test_service_impl.h
  src:
  - src/proto/grpc/testing/echo.proto
  - src/proto/grpc/testing/echo_messages.proto
  - src/proto/grpc/testing/simple_messages.proto
  - test/cpp/end2end/message_allocator_end2end_test.cc
  - test/cpp/end2end/test_service_impl.cc
  deps:
  - grpc++_test_util
- name: mock_stream_test
  gtest: true
  build: test
  language: c++
  headers: []
  src:
  - src/proto/grpc/testing/echo.proto
  - src/proto/grpc/testing/echo_messages.proto
  - src/proto/grpc/testing/simple_messages.proto
  - test/cpp/test/mock_stream_test.cc
  deps:
  - grpc++_test
  - grpc++_test_util
- name: mock_test
  gtest: true
  build: test
  language: c++
  headers: []
  src:
  - src/proto/grpc/testing/duplicate/echo_duplicate.proto
  - src/proto/grpc/testing/echo.proto
  - src/proto/grpc/testing/echo_messages.proto
  - src/proto/grpc/testing/simple_messages.proto
  - test/cpp/end2end/mock_test.cc
  deps:
  - grpc++_test
  - grpc++_test_util
- name: nanopb_fuzzer_response_test
  build: fuzzer
  language: c++
  headers: []
  src:
  - test/core/nanopb/fuzzer_response.cc
  - test/core/util/fuzzer_corpus_test.cc
  deps:
  - absl/flags:flag
  - grpc_test_util
  - grpc++_test_config
  corpus_dirs:
  - test/core/nanopb/corpus_response
  maxlen: 128
- name: nanopb_fuzzer_serverlist_test
  build: fuzzer
  language: c++
  headers: []
  src:
  - test/core/nanopb/fuzzer_serverlist.cc
  - test/core/util/fuzzer_corpus_test.cc
  deps:
  - absl/flags:flag
  - grpc_test_util
  - grpc++_test_config
  corpus_dirs:
  - test/core/nanopb/corpus_serverlist
  maxlen: 128
- name: nonblocking_test
  gtest: true
  build: test
  language: c++
  headers: []
  src:
  - src/proto/grpc/testing/echo.proto
  - src/proto/grpc/testing/echo_messages.proto
  - src/proto/grpc/testing/simple_messages.proto
  - test/cpp/end2end/nonblocking_test.cc
  deps:
  - grpc++_test_util
- name: noop-benchmark
  build: test
  language: c++
  headers: []
  src:
  - test/cpp/microbenchmarks/noop-benchmark.cc
  deps:
  - benchmark
  - grpc_test_util
  benchmark: true
  defaults: benchmark
- name: observable_test
  gtest: true
  build: test
  language: c++
  headers:
<<<<<<< HEAD
  - src/core/lib/gprpp/construct_destruct.h
=======
  - src/core/ext/upb-generated/google/api/annotations.upb.h
  - src/core/ext/upb-generated/google/api/expr/v1alpha1/checked.upb.h
  - src/core/ext/upb-generated/google/api/expr/v1alpha1/syntax.upb.h
  - src/core/ext/upb-generated/google/api/http.upb.h
  - src/core/ext/upb-generated/google/protobuf/any.upb.h
  - src/core/ext/upb-generated/google/protobuf/duration.upb.h
  - src/core/ext/upb-generated/google/protobuf/empty.upb.h
  - src/core/ext/upb-generated/google/protobuf/struct.upb.h
  - src/core/ext/upb-generated/google/protobuf/timestamp.upb.h
  - src/core/ext/upb-generated/google/protobuf/wrappers.upb.h
  - src/core/ext/upb-generated/google/rpc/status.upb.h
  - src/core/lib/gpr/alloc.h
  - src/core/lib/gpr/arena.h
  - src/core/lib/gpr/env.h
  - src/core/lib/gpr/murmur_hash.h
  - src/core/lib/gpr/spinlock.h
  - src/core/lib/gpr/string.h
  - src/core/lib/gpr/string_windows.h
  - src/core/lib/gpr/time_precise.h
  - src/core/lib/gpr/tls.h
  - src/core/lib/gpr/tls_gcc.h
  - src/core/lib/gpr/tls_msvc.h
  - src/core/lib/gpr/tls_pthread.h
  - src/core/lib/gpr/tls_stdcpp.h
  - src/core/lib/gpr/tmpfile.h
  - src/core/lib/gpr/useful.h
  - src/core/lib/gprpp/arena.h
  - src/core/lib/gprpp/atomic.h
  - src/core/lib/gprpp/construct_destruct.h
  - src/core/lib/gprpp/debug_location.h
  - src/core/lib/gprpp/examine_stack.h
  - src/core/lib/gprpp/fork.h
  - src/core/lib/gprpp/global_config.h
  - src/core/lib/gprpp/global_config_custom.h
  - src/core/lib/gprpp/global_config_env.h
  - src/core/lib/gprpp/global_config_generic.h
  - src/core/lib/gprpp/host_port.h
  - src/core/lib/gprpp/manual_constructor.h
  - src/core/lib/gprpp/memory.h
  - src/core/lib/gprpp/mpscq.h
  - src/core/lib/gprpp/stat.h
  - src/core/lib/gprpp/status_helper.h
  - src/core/lib/gprpp/sync.h
  - src/core/lib/gprpp/thd.h
  - src/core/lib/gprpp/time_util.h
  - src/core/lib/profiling/timers.h
>>>>>>> 84206eb8
  - src/core/lib/promise/activity.h
  - src/core/lib/promise/context.h
  - src/core/lib/promise/detail/basic_seq.h
  - src/core/lib/promise/detail/promise_factory.h
  - src/core/lib/promise/detail/promise_like.h
  - src/core/lib/promise/detail/status.h
  - src/core/lib/promise/detail/switch.h
  - src/core/lib/promise/observable.h
  - src/core/lib/promise/poll.h
  - src/core/lib/promise/promise.h
  - src/core/lib/promise/seq.h
  - src/core/lib/promise/wait_set.h
  src:
<<<<<<< HEAD
  - src/core/lib/promise/activity.cc
  - test/core/promise/observable_test.cc
  deps:
  - absl/container:flat_hash_set
  - absl/status:status
  - absl/status:statusor
  - absl/synchronization:synchronization
  - absl/types:optional
  - absl/types:variant
=======
  - src/core/ext/upb-generated/google/api/annotations.upb.c
  - src/core/ext/upb-generated/google/api/expr/v1alpha1/checked.upb.c
  - src/core/ext/upb-generated/google/api/expr/v1alpha1/syntax.upb.c
  - src/core/ext/upb-generated/google/api/http.upb.c
  - src/core/ext/upb-generated/google/protobuf/any.upb.c
  - src/core/ext/upb-generated/google/protobuf/duration.upb.c
  - src/core/ext/upb-generated/google/protobuf/empty.upb.c
  - src/core/ext/upb-generated/google/protobuf/struct.upb.c
  - src/core/ext/upb-generated/google/protobuf/timestamp.upb.c
  - src/core/ext/upb-generated/google/protobuf/wrappers.upb.c
  - src/core/ext/upb-generated/google/rpc/status.upb.c
  - src/core/lib/gpr/alloc.cc
  - src/core/lib/gpr/atm.cc
  - src/core/lib/gpr/cpu_iphone.cc
  - src/core/lib/gpr/cpu_linux.cc
  - src/core/lib/gpr/cpu_posix.cc
  - src/core/lib/gpr/cpu_windows.cc
  - src/core/lib/gpr/env_linux.cc
  - src/core/lib/gpr/env_posix.cc
  - src/core/lib/gpr/env_windows.cc
  - src/core/lib/gpr/log.cc
  - src/core/lib/gpr/log_android.cc
  - src/core/lib/gpr/log_linux.cc
  - src/core/lib/gpr/log_posix.cc
  - src/core/lib/gpr/log_windows.cc
  - src/core/lib/gpr/murmur_hash.cc
  - src/core/lib/gpr/string.cc
  - src/core/lib/gpr/string_posix.cc
  - src/core/lib/gpr/string_util_windows.cc
  - src/core/lib/gpr/string_windows.cc
  - src/core/lib/gpr/sync.cc
  - src/core/lib/gpr/sync_abseil.cc
  - src/core/lib/gpr/sync_posix.cc
  - src/core/lib/gpr/sync_windows.cc
  - src/core/lib/gpr/time.cc
  - src/core/lib/gpr/time_posix.cc
  - src/core/lib/gpr/time_precise.cc
  - src/core/lib/gpr/time_windows.cc
  - src/core/lib/gpr/tls_pthread.cc
  - src/core/lib/gpr/tmpfile_msys.cc
  - src/core/lib/gpr/tmpfile_posix.cc
  - src/core/lib/gpr/tmpfile_windows.cc
  - src/core/lib/gpr/wrap_memcpy.cc
  - src/core/lib/gprpp/arena.cc
  - src/core/lib/gprpp/examine_stack.cc
  - src/core/lib/gprpp/fork.cc
  - src/core/lib/gprpp/global_config_env.cc
  - src/core/lib/gprpp/host_port.cc
  - src/core/lib/gprpp/mpscq.cc
  - src/core/lib/gprpp/stat_posix.cc
  - src/core/lib/gprpp/stat_windows.cc
  - src/core/lib/gprpp/status_helper.cc
  - src/core/lib/gprpp/thd_posix.cc
  - src/core/lib/gprpp/thd_windows.cc
  - src/core/lib/gprpp/time_util.cc
  - src/core/lib/profiling/basic_timers.cc
  - src/core/lib/profiling/stap_timers.cc
  - src/core/lib/promise/activity.cc
  - test/core/promise/observable_test.cc
  deps:
  - absl/base:base
  - absl/container:flat_hash_set
  - absl/memory:memory
  - absl/status:status
  - absl/status:statusor
  - absl/strings:cord
  - absl/strings:str_format
  - absl/strings:strings
  - absl/synchronization:synchronization
  - absl/time:time
  - absl/types:optional
  - absl/types:variant
  - upb
>>>>>>> 84206eb8
  uses_polling: false
- name: orphanable_test
  gtest: true
  build: test
  language: c++
  headers: []
  src:
  - test/core/gprpp/orphanable_test.cc
  deps:
  - grpc_test_util
- name: out_of_bounds_bad_client_test
  gtest: true
  build: test
  language: c++
  headers:
  - test/core/bad_client/bad_client.h
  - test/core/end2end/cq_verifier.h
  src:
  - test/core/bad_client/bad_client.cc
  - test/core/bad_client/tests/out_of_bounds.cc
  - test/core/end2end/cq_verifier.cc
  deps:
  - grpc_test_util
- name: overload_test
  gtest: true
  build: test
  language: c++
  headers:
  - src/core/lib/gprpp/overload.h
  src:
  - test/core/gprpp/overload_test.cc
  deps: []
  uses_polling: false
- name: percent_decode_fuzzer
  build: fuzzer
  language: c++
  headers: []
  src:
  - test/core/slice/percent_decode_fuzzer.cc
  - test/core/util/fuzzer_corpus_test.cc
  deps:
  - absl/flags:flag
  - grpc_test_util
  - grpc++_test_config
  corpus_dirs:
  - test/core/slice/percent_decode_corpus
  maxlen: 32
- name: percent_encode_fuzzer
  build: fuzzer
  language: c++
  headers: []
  src:
  - test/core/slice/percent_encode_fuzzer.cc
  - test/core/util/fuzzer_corpus_test.cc
  deps:
  - absl/flags:flag
  - grpc_test_util
  - grpc++_test_config
  corpus_dirs:
  - test/core/slice/percent_encode_corpus
  maxlen: 32
- name: pid_controller_test
  gtest: true
  build: test
  language: c++
  headers: []
  src:
  - test/core/transport/pid_controller_test.cc
  deps:
  - grpc_test_util
- name: pipe_test
  gtest: true
  build: test
  language: c++
  headers:
<<<<<<< HEAD
  - src/core/lib/gprpp/construct_destruct.h
=======
  - src/core/ext/upb-generated/google/api/annotations.upb.h
  - src/core/ext/upb-generated/google/api/expr/v1alpha1/checked.upb.h
  - src/core/ext/upb-generated/google/api/expr/v1alpha1/syntax.upb.h
  - src/core/ext/upb-generated/google/api/http.upb.h
  - src/core/ext/upb-generated/google/protobuf/any.upb.h
  - src/core/ext/upb-generated/google/protobuf/duration.upb.h
  - src/core/ext/upb-generated/google/protobuf/empty.upb.h
  - src/core/ext/upb-generated/google/protobuf/struct.upb.h
  - src/core/ext/upb-generated/google/protobuf/timestamp.upb.h
  - src/core/ext/upb-generated/google/protobuf/wrappers.upb.h
  - src/core/ext/upb-generated/google/rpc/status.upb.h
  - src/core/lib/gpr/alloc.h
  - src/core/lib/gpr/arena.h
  - src/core/lib/gpr/env.h
  - src/core/lib/gpr/murmur_hash.h
  - src/core/lib/gpr/spinlock.h
  - src/core/lib/gpr/string.h
  - src/core/lib/gpr/string_windows.h
  - src/core/lib/gpr/time_precise.h
  - src/core/lib/gpr/tls.h
  - src/core/lib/gpr/tls_gcc.h
  - src/core/lib/gpr/tls_msvc.h
  - src/core/lib/gpr/tls_pthread.h
  - src/core/lib/gpr/tls_stdcpp.h
  - src/core/lib/gpr/tmpfile.h
  - src/core/lib/gpr/useful.h
  - src/core/lib/gprpp/arena.h
  - src/core/lib/gprpp/atomic.h
  - src/core/lib/gprpp/bitset.h
  - src/core/lib/gprpp/construct_destruct.h
  - src/core/lib/gprpp/debug_location.h
  - src/core/lib/gprpp/examine_stack.h
  - src/core/lib/gprpp/fork.h
  - src/core/lib/gprpp/global_config.h
  - src/core/lib/gprpp/global_config_custom.h
  - src/core/lib/gprpp/global_config_env.h
  - src/core/lib/gprpp/global_config_generic.h
  - src/core/lib/gprpp/host_port.h
  - src/core/lib/gprpp/manual_constructor.h
  - src/core/lib/gprpp/memory.h
  - src/core/lib/gprpp/mpscq.h
  - src/core/lib/gprpp/stat.h
  - src/core/lib/gprpp/status_helper.h
  - src/core/lib/gprpp/sync.h
  - src/core/lib/gprpp/thd.h
  - src/core/lib/gprpp/time_util.h
  - src/core/lib/profiling/timers.h
>>>>>>> 84206eb8
  - src/core/lib/promise/activity.h
  - src/core/lib/promise/context.h
  - src/core/lib/promise/detail/basic_join.h
  - src/core/lib/promise/detail/basic_seq.h
  - src/core/lib/promise/detail/promise_factory.h
  - src/core/lib/promise/detail/promise_like.h
  - src/core/lib/promise/detail/status.h
  - src/core/lib/promise/detail/switch.h
  - src/core/lib/promise/intra_activity_waiter.h
  - src/core/lib/promise/join.h
  - src/core/lib/promise/pipe.h
  - src/core/lib/promise/poll.h
  - src/core/lib/promise/promise.h
  - src/core/lib/promise/seq.h
  src:
<<<<<<< HEAD
  - src/core/lib/promise/activity.cc
  - test/core/promise/pipe_test.cc
  deps:
  - absl/status:status
  - absl/status:statusor
  - absl/synchronization:synchronization
  - absl/types:optional
  - absl/types:variant
=======
  - src/core/ext/upb-generated/google/api/annotations.upb.c
  - src/core/ext/upb-generated/google/api/expr/v1alpha1/checked.upb.c
  - src/core/ext/upb-generated/google/api/expr/v1alpha1/syntax.upb.c
  - src/core/ext/upb-generated/google/api/http.upb.c
  - src/core/ext/upb-generated/google/protobuf/any.upb.c
  - src/core/ext/upb-generated/google/protobuf/duration.upb.c
  - src/core/ext/upb-generated/google/protobuf/empty.upb.c
  - src/core/ext/upb-generated/google/protobuf/struct.upb.c
  - src/core/ext/upb-generated/google/protobuf/timestamp.upb.c
  - src/core/ext/upb-generated/google/protobuf/wrappers.upb.c
  - src/core/ext/upb-generated/google/rpc/status.upb.c
  - src/core/lib/gpr/alloc.cc
  - src/core/lib/gpr/atm.cc
  - src/core/lib/gpr/cpu_iphone.cc
  - src/core/lib/gpr/cpu_linux.cc
  - src/core/lib/gpr/cpu_posix.cc
  - src/core/lib/gpr/cpu_windows.cc
  - src/core/lib/gpr/env_linux.cc
  - src/core/lib/gpr/env_posix.cc
  - src/core/lib/gpr/env_windows.cc
  - src/core/lib/gpr/log.cc
  - src/core/lib/gpr/log_android.cc
  - src/core/lib/gpr/log_linux.cc
  - src/core/lib/gpr/log_posix.cc
  - src/core/lib/gpr/log_windows.cc
  - src/core/lib/gpr/murmur_hash.cc
  - src/core/lib/gpr/string.cc
  - src/core/lib/gpr/string_posix.cc
  - src/core/lib/gpr/string_util_windows.cc
  - src/core/lib/gpr/string_windows.cc
  - src/core/lib/gpr/sync.cc
  - src/core/lib/gpr/sync_abseil.cc
  - src/core/lib/gpr/sync_posix.cc
  - src/core/lib/gpr/sync_windows.cc
  - src/core/lib/gpr/time.cc
  - src/core/lib/gpr/time_posix.cc
  - src/core/lib/gpr/time_precise.cc
  - src/core/lib/gpr/time_windows.cc
  - src/core/lib/gpr/tls_pthread.cc
  - src/core/lib/gpr/tmpfile_msys.cc
  - src/core/lib/gpr/tmpfile_posix.cc
  - src/core/lib/gpr/tmpfile_windows.cc
  - src/core/lib/gpr/wrap_memcpy.cc
  - src/core/lib/gprpp/arena.cc
  - src/core/lib/gprpp/examine_stack.cc
  - src/core/lib/gprpp/fork.cc
  - src/core/lib/gprpp/global_config_env.cc
  - src/core/lib/gprpp/host_port.cc
  - src/core/lib/gprpp/mpscq.cc
  - src/core/lib/gprpp/stat_posix.cc
  - src/core/lib/gprpp/stat_windows.cc
  - src/core/lib/gprpp/status_helper.cc
  - src/core/lib/gprpp/thd_posix.cc
  - src/core/lib/gprpp/thd_windows.cc
  - src/core/lib/gprpp/time_util.cc
  - src/core/lib/profiling/basic_timers.cc
  - src/core/lib/profiling/stap_timers.cc
  - src/core/lib/promise/activity.cc
  - test/core/promise/pipe_test.cc
  deps:
  - absl/base:base
  - absl/memory:memory
  - absl/status:status
  - absl/status:statusor
  - absl/strings:cord
  - absl/strings:str_format
  - absl/strings:strings
  - absl/synchronization:synchronization
  - absl/time:time
  - absl/types:optional
  - absl/types:variant
  - upb
>>>>>>> 84206eb8
  uses_polling: false
- name: poll_test
  gtest: true
  build: test
  language: c++
  headers:
  - src/core/lib/promise/poll.h
  src:
  - test/core/promise/poll_test.cc
  deps:
  - absl/types:variant
  uses_polling: false
- name: port_sharing_end2end_test
  gtest: true
  build: test
  language: c++
  headers:
  - test/cpp/end2end/test_service_impl.h
  src:
  - src/proto/grpc/testing/echo.proto
  - src/proto/grpc/testing/echo_messages.proto
  - src/proto/grpc/testing/simple_messages.proto
  - test/cpp/end2end/port_sharing_end2end_test.cc
  - test/cpp/end2end/test_service_impl.cc
  deps:
  - grpc++_test_util
- name: promise_factory_test
  gtest: true
  build: test
  language: c++
  headers:
  - src/core/lib/gprpp/capture.h
  - src/core/lib/promise/detail/promise_factory.h
  - src/core/lib/promise/detail/promise_like.h
  - src/core/lib/promise/poll.h
  - src/core/lib/promise/promise.h
  src:
  - test/core/promise/promise_factory_test.cc
  deps:
  - absl/functional:bind_front
  - absl/types:optional
  - absl/types:variant
  uses_polling: false
- name: promise_test
  gtest: true
  build: test
  language: c++
  headers:
  - src/core/lib/promise/detail/promise_like.h
  - src/core/lib/promise/poll.h
  - src/core/lib/promise/promise.h
  src:
  - test/core/promise/promise_test.cc
  deps:
  - absl/types:optional
  - absl/types:variant
  uses_polling: false
- name: proto_server_reflection_test
  gtest: true
  build: test
  language: c++
  headers:
  - test/cpp/end2end/test_service_impl.h
  - test/cpp/util/proto_reflection_descriptor_database.h
  src:
  - src/proto/grpc/testing/duplicate/echo_duplicate.proto
  - src/proto/grpc/testing/echo.proto
  - src/proto/grpc/testing/echo_messages.proto
  - src/proto/grpc/testing/simple_messages.proto
  - test/cpp/end2end/proto_server_reflection_test.cc
  - test/cpp/end2end/test_service_impl.cc
  - test/cpp/util/proto_reflection_descriptor_database.cc
  deps:
  - grpc++_reflection
  - grpc++_test_util
- name: proto_utils_test
  gtest: true
  build: test
  language: c++
  headers: []
  src:
  - test/cpp/codegen/proto_utils_test.cc
  deps:
  - grpc++
  - grpc_test_util
  uses_polling: false
- name: qps_json_driver
  build: test
  run: false
  language: c++
  headers:
  - src/cpp/util/core_stats.h
  - test/cpp/qps/benchmark_config.h
  - test/cpp/qps/client.h
  - test/cpp/qps/driver.h
  - test/cpp/qps/histogram.h
  - test/cpp/qps/interarrival.h
  - test/cpp/qps/parse_json.h
  - test/cpp/qps/qps_server_builder.h
  - test/cpp/qps/qps_worker.h
  - test/cpp/qps/report.h
  - test/cpp/qps/server.h
  - test/cpp/qps/stats.h
  - test/cpp/qps/usage_timer.h
  src:
  - src/proto/grpc/core/stats.proto
  - src/proto/grpc/testing/benchmark_service.proto
  - src/proto/grpc/testing/control.proto
  - src/proto/grpc/testing/messages.proto
  - src/proto/grpc/testing/payloads.proto
  - src/proto/grpc/testing/report_qps_scenario_service.proto
  - src/proto/grpc/testing/stats.proto
  - src/proto/grpc/testing/worker_service.proto
  - src/cpp/util/core_stats.cc
  - test/cpp/qps/benchmark_config.cc
  - test/cpp/qps/client_async.cc
  - test/cpp/qps/client_callback.cc
  - test/cpp/qps/client_sync.cc
  - test/cpp/qps/driver.cc
  - test/cpp/qps/parse_json.cc
  - test/cpp/qps/qps_json_driver.cc
  - test/cpp/qps/qps_server_builder.cc
  - test/cpp/qps/qps_worker.cc
  - test/cpp/qps/report.cc
  - test/cpp/qps/server_async.cc
  - test/cpp/qps/server_callback.cc
  - test/cpp/qps/server_sync.cc
  - test/cpp/qps/usage_timer.cc
  deps:
  - grpc++_test_config
  - grpc++_test_util
- name: qps_worker
  build: test
  run: false
  language: c++
  headers:
  - src/cpp/util/core_stats.h
  - test/cpp/qps/client.h
  - test/cpp/qps/histogram.h
  - test/cpp/qps/interarrival.h
  - test/cpp/qps/qps_server_builder.h
  - test/cpp/qps/qps_worker.h
  - test/cpp/qps/server.h
  - test/cpp/qps/stats.h
  - test/cpp/qps/usage_timer.h
  src:
  - src/proto/grpc/core/stats.proto
  - src/proto/grpc/testing/benchmark_service.proto
  - src/proto/grpc/testing/control.proto
  - src/proto/grpc/testing/messages.proto
  - src/proto/grpc/testing/payloads.proto
  - src/proto/grpc/testing/stats.proto
  - src/proto/grpc/testing/worker_service.proto
  - src/cpp/util/core_stats.cc
  - test/cpp/qps/client_async.cc
  - test/cpp/qps/client_callback.cc
  - test/cpp/qps/client_sync.cc
  - test/cpp/qps/qps_server_builder.cc
  - test/cpp/qps/qps_worker.cc
  - test/cpp/qps/server_async.cc
  - test/cpp/qps/server_callback.cc
  - test/cpp/qps/server_sync.cc
  - test/cpp/qps/usage_timer.cc
  - test/cpp/qps/worker.cc
  deps:
  - grpc++_test_config
  - grpc++_test_util
- name: race_test
  gtest: true
  build: test
  language: c++
  headers:
  - src/core/lib/promise/detail/promise_factory.h
  - src/core/lib/promise/detail/promise_like.h
  - src/core/lib/promise/poll.h
  - src/core/lib/promise/race.h
  src:
  - test/core/promise/race_test.cc
  deps:
  - absl/types:variant
  uses_polling: false
- name: raw_end2end_test
  gtest: true
  build: test
  language: c++
  headers:
  - test/cpp/end2end/test_service_impl.h
  src:
  - src/proto/grpc/testing/duplicate/echo_duplicate.proto
  - src/proto/grpc/testing/echo.proto
  - src/proto/grpc/testing/echo_messages.proto
  - src/proto/grpc/testing/simple_messages.proto
  - test/cpp/end2end/raw_end2end_test.cc
  - test/cpp/end2end/test_service_impl.cc
  deps:
  - grpc++_test_util
- name: rbac_translator_test
  gtest: true
  build: test
  language: c++
  headers:
  - src/core/lib/security/authorization/grpc_authorization_engine.h
  - src/core/lib/security/authorization/grpc_authorization_policy_provider.h
  - src/core/lib/security/authorization/matchers.h
  - src/core/lib/security/authorization/rbac_policy.h
  - src/core/lib/security/authorization/rbac_translator.h
  src:
  - src/core/lib/security/authorization/grpc_authorization_engine.cc
  - src/core/lib/security/authorization/grpc_authorization_policy_provider.cc
  - src/core/lib/security/authorization/matchers.cc
  - src/core/lib/security/authorization/rbac_policy.cc
  - src/core/lib/security/authorization/rbac_translator.cc
  - test/core/security/rbac_translator_test.cc
  deps:
  - grpc_test_util
- name: ref_counted_ptr_test
  gtest: true
  build: test
  language: c++
  headers: []
  src:
  - test/core/gprpp/ref_counted_ptr_test.cc
  deps:
  - grpc_test_util
- name: ref_counted_test
  gtest: true
  build: test
  language: c++
  headers: []
  src:
  - test/core/gprpp/ref_counted_test.cc
  deps:
  - grpc_test_util
- name: remove_stream_from_stalled_lists_test
  gtest: true
  build: test
  language: c++
  headers: []
  src:
  - test/core/transport/chttp2/remove_stream_from_stalled_lists_test.cc
  deps:
  - grpc_test_util
  platforms:
  - linux
  - posix
  - mac
- name: retry_throttle_test
  gtest: true
  build: test
  language: c++
  headers: []
  src:
  - test/core/client_channel/retry_throttle_test.cc
  deps:
  - grpc_test_util
  uses_polling: false
- name: secure_auth_context_test
  gtest: true
  build: test
  language: c++
  headers: []
  src:
  - test/cpp/common/secure_auth_context_test.cc
  deps:
  - grpc++_test_util
- name: seq_test
  gtest: true
  build: test
  language: c++
  headers:
  - src/core/lib/gprpp/construct_destruct.h
  - src/core/lib/promise/detail/basic_seq.h
  - src/core/lib/promise/detail/promise_factory.h
  - src/core/lib/promise/detail/promise_like.h
  - src/core/lib/promise/detail/switch.h
  - src/core/lib/promise/poll.h
  - src/core/lib/promise/seq.h
  src:
  - test/core/promise/seq_test.cc
  deps:
  - absl/types:variant
  uses_polling: false
- name: server_builder_plugin_test
  gtest: true
  build: test
  language: c++
  headers:
  - test/cpp/end2end/test_service_impl.h
  src:
  - src/proto/grpc/testing/duplicate/echo_duplicate.proto
  - src/proto/grpc/testing/echo.proto
  - src/proto/grpc/testing/echo_messages.proto
  - src/proto/grpc/testing/simple_messages.proto
  - test/cpp/end2end/server_builder_plugin_test.cc
  - test/cpp/end2end/test_service_impl.cc
  deps:
  - grpc++_test_util
- name: server_builder_test
  gtest: true
  build: test
  language: c++
  headers: []
  src:
  - src/proto/grpc/testing/echo.proto
  - src/proto/grpc/testing/echo_messages.proto
  - src/proto/grpc/testing/simple_messages.proto
  - test/cpp/server/server_builder_test.cc
  deps:
  - grpc++_unsecure
  - grpc_test_util_unsecure
  platforms:
  - linux
  - posix
  - mac
- name: server_builder_with_socket_mutator_test
  gtest: true
  build: test
  language: c++
  headers: []
  src:
  - src/proto/grpc/testing/echo.proto
  - src/proto/grpc/testing/echo_messages.proto
  - src/proto/grpc/testing/simple_messages.proto
  - test/cpp/server/server_builder_with_socket_mutator_test.cc
  deps:
  - grpc++_unsecure
  - grpc_test_util_unsecure
  platforms:
  - linux
  - posix
  - mac
- name: server_chttp2_test
  gtest: true
  build: test
  language: c++
  headers: []
  src:
  - test/core/surface/server_chttp2_test.cc
  deps:
  - grpc_test_util
- name: server_context_test_spouse_test
  gtest: true
  build: test
  language: c++
  headers: []
  src:
  - test/cpp/test/server_context_test_spouse_test.cc
  deps:
  - grpc++_test
  - grpc++_test_util
- name: server_early_return_test
  gtest: true
  build: test
  language: c++
  headers: []
  src:
  - src/proto/grpc/testing/echo.proto
  - src/proto/grpc/testing/echo_messages.proto
  - src/proto/grpc/testing/simple_messages.proto
  - test/cpp/end2end/server_early_return_test.cc
  deps:
  - grpc++_test_util
- name: server_fuzzer
  build: fuzzer
  language: c++
  headers: []
  src:
  - test/core/end2end/fuzzers/server_fuzzer.cc
  - test/core/util/fuzzer_corpus_test.cc
  deps:
  - absl/flags:flag
  - grpc_test_util
  - grpc++_test_config
  corpus_dirs:
  - test/core/end2end/fuzzers/server_fuzzer_corpus
  dict: test/core/end2end/fuzzers/hpack.dictionary
  maxlen: 2048
- name: server_interceptors_end2end_test
  gtest: true
  build: test
  language: c++
  headers:
  - test/cpp/end2end/interceptors_util.h
  - test/cpp/end2end/test_service_impl.h
  src:
  - src/proto/grpc/testing/echo.proto
  - src/proto/grpc/testing/echo_messages.proto
  - src/proto/grpc/testing/simple_messages.proto
  - test/cpp/end2end/interceptors_util.cc
  - test/cpp/end2end/server_interceptors_end2end_test.cc
  - test/cpp/end2end/test_service_impl.cc
  deps:
  - grpc++_test_util
- name: server_registered_method_bad_client_test
  gtest: true
  build: test
  language: c++
  headers:
  - test/core/bad_client/bad_client.h
  - test/core/end2end/cq_verifier.h
  src:
  - test/core/bad_client/bad_client.cc
  - test/core/bad_client/tests/server_registered_method.cc
  - test/core/end2end/cq_verifier.cc
  deps:
  - grpc_test_util
- name: server_request_call_test
  gtest: true
  build: test
  language: c++
  headers: []
  src:
  - src/proto/grpc/testing/echo.proto
  - src/proto/grpc/testing/echo_messages.proto
  - src/proto/grpc/testing/simple_messages.proto
  - test/cpp/server/server_request_call_test.cc
  deps:
  - grpc++_unsecure
  - grpc_test_util_unsecure
  platforms:
  - linux
  - posix
  - mac
- name: service_config_end2end_test
  gtest: true
  build: test
  language: c++
  headers:
  - test/cpp/end2end/test_service_impl.h
  src:
  - src/proto/grpc/testing/duplicate/echo_duplicate.proto
  - src/proto/grpc/testing/echo.proto
  - src/proto/grpc/testing/echo_messages.proto
  - src/proto/grpc/testing/simple_messages.proto
  - test/cpp/end2end/service_config_end2end_test.cc
  - test/cpp/end2end/test_service_impl.cc
  deps:
  - grpc++_test_util
- name: service_config_test
  gtest: true
  build: test
  language: c++
  headers: []
  src:
  - test/core/client_channel/service_config_test.cc
  deps:
  - grpc_test_util
- name: settings_timeout_test
  gtest: true
  build: test
  run: false
  language: c++
  headers: []
  src:
  - test/core/transport/chttp2/settings_timeout_test.cc
  deps:
  - grpc_test_util
- name: shutdown_test
  gtest: true
  build: test
  language: c++
  headers: []
  src:
  - src/proto/grpc/testing/duplicate/echo_duplicate.proto
  - src/proto/grpc/testing/echo.proto
  - src/proto/grpc/testing/echo_messages.proto
  - src/proto/grpc/testing/simple_messages.proto
  - test/cpp/end2end/shutdown_test.cc
  deps:
  - grpc++_test_util
- name: simple_request_bad_client_test
  gtest: true
  build: test
  language: c++
  headers:
  - test/core/bad_client/bad_client.h
  - test/core/end2end/cq_verifier.h
  src:
  - test/core/bad_client/bad_client.cc
  - test/core/bad_client/tests/simple_request.cc
  - test/core/end2end/cq_verifier.cc
  deps:
  - grpc_test_util
- name: sockaddr_utils_test
  gtest: true
  build: test
  language: c++
  headers: []
  src:
  - test/core/address_utils/sockaddr_utils_test.cc
  deps:
  - grpc_test_util
- name: ssl_server_fuzzer
  build: fuzzer
  language: c++
  headers: []
  src:
  - test/core/security/ssl_server_fuzzer.cc
  - test/core/util/fuzzer_corpus_test.cc
  deps:
  - absl/flags:flag
  - grpc_test_util
  - grpc++_test_config
  corpus_dirs:
  - test/core/security/corpus/ssl_server_corpus
  maxlen: 2048
- name: stack_tracer_test
  gtest: true
  build: test
  language: c++
  headers: []
  src:
  - test/core/util/stack_tracer_test.cc
  deps:
  - grpc_test_util
  platforms:
  - linux
  - posix
  - mac
  uses_polling: false
- name: stat_test
  gtest: true
  build: test
  language: c++
  headers: []
  src:
  - test/core/gprpp/stat_test.cc
  deps:
  - grpc_test_util
  uses_polling: false
- name: static_metadata_test
  gtest: true
  build: test
  language: c++
  headers: []
  src:
  - test/core/transport/static_metadata_test.cc
  deps:
  - grpc_test_util
- name: stats_test
  gtest: true
  build: test
  language: c++
  headers: []
  src:
  - test/core/debug/stats_test.cc
  deps:
  - grpc_test_util
  uses_polling: false
- name: status_helper_test
  gtest: true
  build: test
  language: c++
  headers: []
  src:
  - test/core/gprpp/status_helper_test.cc
  deps:
  - grpc_test_util
  uses_polling: false
- name: status_metadata_test
  gtest: true
  build: test
  language: c++
  headers: []
  src:
  - test/core/transport/status_metadata_test.cc
  deps:
  - grpc_test_util
  uses_polling: false
- name: status_util_test
  gtest: true
  build: test
  language: c++
  headers: []
  src:
  - test/core/channel/status_util_test.cc
  deps:
  - grpc_test_util
  uses_polling: false
- name: stranded_event_test
  gtest: true
  build: test
  language: c++
  headers:
  - test/core/end2end/cq_verifier.h
  src:
  - test/core/end2end/cq_verifier.cc
  - test/core/iomgr/stranded_event_test.cc
  deps:
  - grpc_test_util
  platforms:
  - linux
  - posix
  - mac
- name: streaming_throughput_test
  gtest: true
  build: test
  language: c++
  headers: []
  src:
  - src/proto/grpc/testing/duplicate/echo_duplicate.proto
  - src/proto/grpc/testing/echo.proto
  - src/proto/grpc/testing/echo_messages.proto
  - src/proto/grpc/testing/simple_messages.proto
  - test/cpp/end2end/streaming_throughput_test.cc
  deps:
  - grpc++_test_util
  platforms:
  - linux
  - posix
  - mac
- name: string_ref_test
  gtest: true
  build: test
  language: c++
  headers: []
  src:
  - test/cpp/util/string_ref_test.cc
  deps:
  - grpc++
  - grpc_test_util
  uses_polling: false
- name: test_cpp_client_credentials_test
  gtest: true
  build: test
  language: c++
  headers: []
  src:
  - test/cpp/client/credentials_test.cc
  deps:
  - grpc++
  - grpc_test_util
- name: test_cpp_server_credentials_test
  gtest: true
  build: test
  language: c++
  headers: []
  src:
  - test/cpp/server/credentials_test.cc
  deps:
  - grpc++
  - grpc_test_util
- name: test_cpp_util_slice_test
  gtest: true
  build: test
  language: c++
  headers: []
  src:
  - test/cpp/util/slice_test.cc
  deps:
  - grpc++_test_util
  uses_polling: false
- name: test_cpp_util_time_test
  gtest: true
  build: test
  language: c++
  headers: []
  src:
  - test/cpp/util/time_test.cc
  deps:
  - grpc++_test_util
  uses_polling: false
- name: thread_manager_test
  gtest: true
  build: test
  language: c++
  headers: []
  src:
  - test/cpp/thread_manager/thread_manager_test.cc
  deps:
  - grpc++_test_config
  - grpc++_test_util
- name: thread_stress_test
  gtest: true
  build: test
  language: c++
  headers: []
  src:
  - src/proto/grpc/testing/duplicate/echo_duplicate.proto
  - src/proto/grpc/testing/echo.proto
  - src/proto/grpc/testing/echo_messages.proto
  - src/proto/grpc/testing/simple_messages.proto
  - test/cpp/end2end/thread_stress_test.cc
  deps:
  - grpc++_test_util
  platforms:
  - linux
  - posix
  - mac
- name: time_jump_test
  gtest: true
  build: test
  run: false
  language: c++
  headers: []
  src:
  - test/cpp/common/time_jump_test.cc
  deps:
  - grpc++
  - grpc_test_util
  platforms:
  - linux
  - posix
  - mac
- name: time_util_test
  gtest: true
  build: test
  language: c++
  headers: []
  src:
  - test/core/gprpp/time_util_test.cc
  deps:
  - grpc_test_util
  uses_polling: false
- name: timer_test
  gtest: true
  build: test
  language: c++
  headers: []
  src:
  - test/cpp/common/timer_test.cc
  deps:
  - grpc++
  - grpc_test_util
- name: tls_security_connector_test
  gtest: true
  build: test
  language: c++
  headers: []
  src:
  - test/core/security/tls_security_connector_test.cc
  deps:
  - grpc_test_util
- name: too_many_pings_test
  gtest: true
  build: test
  language: c++
  headers:
  - test/core/end2end/cq_verifier.h
  src:
  - test/core/end2end/cq_verifier.cc
  - test/core/transport/chttp2/too_many_pings_test.cc
  deps:
  - grpc++_test_config
  - grpc++_test_util
- name: try_join_test
  gtest: true
  build: test
  language: c++
  headers:
<<<<<<< HEAD
=======
  - src/core/lib/gprpp/bitset.h
>>>>>>> 84206eb8
  - src/core/lib/gprpp/construct_destruct.h
  - src/core/lib/promise/detail/basic_join.h
  - src/core/lib/promise/detail/promise_factory.h
  - src/core/lib/promise/detail/promise_like.h
  - src/core/lib/promise/detail/status.h
  - src/core/lib/promise/poll.h
  - src/core/lib/promise/try_join.h
  src:
  - test/core/promise/try_join_test.cc
  deps:
  - absl/status:status
  - absl/status:statusor
  - absl/types:variant
  uses_polling: false
- name: try_seq_test
  gtest: true
  build: test
  language: c++
  headers:
  - src/core/lib/gprpp/construct_destruct.h
  - src/core/lib/promise/detail/basic_seq.h
  - src/core/lib/promise/detail/promise_factory.h
  - src/core/lib/promise/detail/promise_like.h
  - src/core/lib/promise/detail/status.h
  - src/core/lib/promise/detail/switch.h
  - src/core/lib/promise/poll.h
  - src/core/lib/promise/try_seq.h
  src:
  - test/core/promise/try_seq_test.cc
  deps:
  - absl/status:status
  - absl/status:statusor
  - absl/types:variant
  uses_polling: false
- name: unknown_frame_bad_client_test
  gtest: true
  build: test
  language: c++
  headers:
  - test/core/bad_client/bad_client.h
  - test/core/end2end/cq_verifier.h
  src:
  - test/core/bad_client/bad_client.cc
  - test/core/bad_client/tests/unknown_frame.cc
  - test/core/end2end/cq_verifier.cc
  deps:
  - grpc_test_util
- name: uri_fuzzer_test
  build: fuzzer
  language: c++
  headers: []
  src:
  - test/core/uri/uri_fuzzer_test.cc
  - test/core/util/fuzzer_corpus_test.cc
  deps:
  - absl/flags:flag
  - grpc_test_util
  - grpc++_test_config
  corpus_dirs:
  - test/core/uri/uri_corpus
  maxlen: 128
- name: uri_parser_test
  gtest: true
  build: test
  language: c++
  headers: []
  src:
  - test/core/uri/uri_parser_test.cc
  deps:
  - grpc_test_util
- name: visitor_test
  gtest: true
  build: test
  language: c++
  headers:
  - src/core/lib/gprpp/overload.h
  - src/core/lib/promise/detail/promise_factory.h
  - src/core/lib/promise/detail/promise_like.h
  - src/core/lib/promise/poll.h
  - src/core/lib/promise/visitor.h
  src:
  - test/core/promise/visitor_test.cc
  deps:
  - absl/types:variant
  uses_polling: false
- name: window_overflow_bad_client_test
  gtest: true
  build: test
  language: c++
  headers:
  - test/core/bad_client/bad_client.h
  - test/core/end2end/cq_verifier.h
  src:
  - test/core/bad_client/bad_client.cc
  - test/core/bad_client/tests/window_overflow.cc
  - test/core/end2end/cq_verifier.cc
  deps:
  - grpc_test_util
- name: work_serializer_test
  gtest: true
  build: test
  language: c++
  headers: []
  src:
  - test/core/iomgr/work_serializer_test.cc
  deps:
  - grpc_test_util
  platforms:
  - linux
  - posix
  - mac
- name: writes_per_rpc_test
  gtest: true
  build: test
  language: c++
  headers:
  - test/core/util/cmdline.h
  - test/core/util/evaluate_args_test_util.h
  - test/core/util/fuzzer_util.h
  - test/core/util/grpc_profiler.h
  - test/core/util/histogram.h
  - test/core/util/memory_counters.h
  - test/core/util/mock_authorization_endpoint.h
  - test/core/util/mock_endpoint.h
  - test/core/util/parse_hexstring.h
  - test/core/util/passthru_endpoint.h
  - test/core/util/port.h
  - test/core/util/port_server_client.h
  - test/core/util/reconnect_server.h
  - test/core/util/resolve_localhost_ip46.h
  - test/core/util/slice_splitter.h
  - test/core/util/stack_tracer.h
  - test/core/util/subprocess.h
  - test/core/util/test_config.h
  - test/core/util/test_tcp_server.h
  - test/core/util/tracer_util.h
  - test/core/util/trickle_endpoint.h
  src:
  - src/proto/grpc/testing/echo.proto
  - src/proto/grpc/testing/echo_messages.proto
  - src/proto/grpc/testing/simple_messages.proto
  - test/core/util/cmdline.cc
  - test/core/util/fuzzer_util.cc
  - test/core/util/grpc_profiler.cc
  - test/core/util/histogram.cc
  - test/core/util/memory_counters.cc
  - test/core/util/mock_endpoint.cc
  - test/core/util/parse_hexstring.cc
  - test/core/util/passthru_endpoint.cc
  - test/core/util/port.cc
  - test/core/util/port_isolated_runtime_environment.cc
  - test/core/util/port_server_client.cc
  - test/core/util/reconnect_server.cc
  - test/core/util/resolve_localhost_ip46.cc
  - test/core/util/slice_splitter.cc
  - test/core/util/stack_tracer.cc
  - test/core/util/subprocess_posix.cc
  - test/core/util/subprocess_windows.cc
  - test/core/util/test_config.cc
  - test/core/util/test_tcp_server.cc
  - test/core/util/tracer_util.cc
  - test/core/util/trickle_endpoint.cc
  - test/cpp/performance/writes_per_rpc_test.cc
  deps:
  - absl/debugging:failure_signal_handler
  - absl/debugging:stacktrace
  - absl/debugging:symbolize
  - grpc++
  platforms:
  - linux
  - posix
  - mac
- name: xds_bootstrap_test
  gtest: true
  build: test
  language: c++
  headers: []
  src:
  - test/core/xds/xds_bootstrap_test.cc
  deps:
  - grpc_test_util
- name: xds_certificate_provider_test
  gtest: true
  build: test
  language: c++
  headers: []
  src:
  - test/core/xds/xds_certificate_provider_test.cc
  deps:
  - grpc_test_util
- name: xds_credentials_end2end_test
  gtest: true
  build: test
  language: c++
  headers:
  - test/cpp/end2end/test_service_impl.h
  src:
  - src/proto/grpc/testing/echo.proto
  - src/proto/grpc/testing/echo_messages.proto
  - src/proto/grpc/testing/simple_messages.proto
  - test/cpp/end2end/test_service_impl.cc
  - test/cpp/end2end/xds_credentials_end2end_test.cc
  deps:
  - grpc++_test_util
- name: xds_credentials_test
  gtest: true
  build: test
  language: c++
  headers: []
  src:
  - test/core/security/xds_credentials_test.cc
  deps:
  - grpc_test_util
- name: xds_end2end_test
  gtest: true
  build: test
  run: false
  language: c++
  headers:
  - src/cpp/server/csds/csds.h
  - test/cpp/end2end/test_service_impl.h
  src:
  - src/proto/grpc/testing/duplicate/echo_duplicate.proto
  - src/proto/grpc/testing/echo.proto
  - src/proto/grpc/testing/echo_messages.proto
  - src/proto/grpc/testing/simple_messages.proto
  - src/proto/grpc/testing/xds/ads_for_test.proto
  - src/proto/grpc/testing/xds/cds_for_test.proto
  - src/proto/grpc/testing/xds/eds_for_test.proto
  - src/proto/grpc/testing/xds/lds_rds_for_test.proto
  - src/proto/grpc/testing/xds/lrs_for_test.proto
  - src/proto/grpc/testing/xds/v3/address.proto
  - src/proto/grpc/testing/xds/v3/ads.proto
  - src/proto/grpc/testing/xds/v3/aggregate_cluster.proto
  - src/proto/grpc/testing/xds/v3/base.proto
  - src/proto/grpc/testing/xds/v3/cluster.proto
  - src/proto/grpc/testing/xds/v3/config_dump.proto
  - src/proto/grpc/testing/xds/v3/config_source.proto
  - src/proto/grpc/testing/xds/v3/csds.proto
  - src/proto/grpc/testing/xds/v3/discovery.proto
  - src/proto/grpc/testing/xds/v3/endpoint.proto
  - src/proto/grpc/testing/xds/v3/fault.proto
  - src/proto/grpc/testing/xds/v3/fault_common.proto
  - src/proto/grpc/testing/xds/v3/http_connection_manager.proto
  - src/proto/grpc/testing/xds/v3/listener.proto
  - src/proto/grpc/testing/xds/v3/load_report.proto
  - src/proto/grpc/testing/xds/v3/lrs.proto
  - src/proto/grpc/testing/xds/v3/percent.proto
  - src/proto/grpc/testing/xds/v3/protocol.proto
  - src/proto/grpc/testing/xds/v3/range.proto
  - src/proto/grpc/testing/xds/v3/regex.proto
  - src/proto/grpc/testing/xds/v3/route.proto
  - src/proto/grpc/testing/xds/v3/router.proto
  - src/proto/grpc/testing/xds/v3/string.proto
  - src/proto/grpc/testing/xds/v3/tls.proto
  - src/cpp/server/csds/csds.cc
  - test/cpp/end2end/test_service_impl.cc
  - test/cpp/end2end/xds_end2end_test.cc
  deps:
  - grpc++_test_util
  platforms:
  - linux
  - posix
  - mac
- name: xds_interop_client
  build: test
  run: false
  language: c++
  headers:
  - src/cpp/server/csds/csds.h
  src:
  - src/proto/grpc/testing/empty.proto
  - src/proto/grpc/testing/messages.proto
  - src/proto/grpc/testing/test.proto
  - src/proto/grpc/testing/xds/v3/base.proto
  - src/proto/grpc/testing/xds/v3/config_dump.proto
  - src/proto/grpc/testing/xds/v3/csds.proto
  - src/proto/grpc/testing/xds/v3/percent.proto
  - src/cpp/server/admin/admin_services.cc
  - src/cpp/server/csds/csds.cc
  - test/cpp/interop/xds_interop_client.cc
  deps:
  - absl/flags:flag
  - grpc++_reflection
  - grpcpp_channelz
  - grpc_test_util
  - grpc++_test_config
- name: xds_interop_server
  build: test
  run: false
  language: c++
  headers:
  - src/cpp/server/csds/csds.h
  - test/cpp/end2end/test_health_check_service_impl.h
  src:
  - src/proto/grpc/health/v1/health.proto
  - src/proto/grpc/testing/empty.proto
  - src/proto/grpc/testing/messages.proto
  - src/proto/grpc/testing/test.proto
  - src/proto/grpc/testing/xds/v3/base.proto
  - src/proto/grpc/testing/xds/v3/config_dump.proto
  - src/proto/grpc/testing/xds/v3/csds.proto
  - src/proto/grpc/testing/xds/v3/percent.proto
  - src/cpp/server/admin/admin_services.cc
  - src/cpp/server/csds/csds.cc
  - test/cpp/end2end/test_health_check_service_impl.cc
  - test/cpp/interop/xds_interop_server.cc
  deps:
  - absl/flags:flag
  - grpc++_reflection
  - grpcpp_channelz
  - grpc_test_util
  - grpc++_test_config
tests: []<|MERGE_RESOLUTION|>--- conflicted
+++ resolved
@@ -3153,9 +3153,6 @@
   build: test
   language: c
   headers:
-<<<<<<< HEAD
-  - src/core/lib/gprpp/construct_destruct.h
-=======
   - src/core/ext/upb-generated/google/api/annotations.upb.h
   - src/core/ext/upb-generated/google/api/expr/v1alpha1/checked.upb.h
   - src/core/ext/upb-generated/google/api/expr/v1alpha1/syntax.upb.h
@@ -3203,7 +3200,6 @@
   - src/core/lib/gprpp/thd.h
   - src/core/lib/gprpp/time_util.h
   - src/core/lib/profiling/timers.h
->>>>>>> 84206eb8
   - src/core/lib/promise/activity.h
   - src/core/lib/promise/context.h
   - src/core/lib/promise/detail/basic_join.h
@@ -3222,8 +3218,6 @@
   - src/core/lib/promise/try_join.h
   - src/core/lib/promise/try_seq.h
   src:
-<<<<<<< HEAD
-=======
   - src/core/ext/upb-generated/google/api/annotations.upb.c
   - src/core/ext/upb-generated/google/api/expr/v1alpha1/checked.upb.c
   - src/core/ext/upb-generated/google/api/expr/v1alpha1/syntax.upb.c
@@ -3281,18 +3275,10 @@
   - src/core/lib/gprpp/time_util.cc
   - src/core/lib/profiling/basic_timers.cc
   - src/core/lib/profiling/stap_timers.cc
->>>>>>> 84206eb8
   - src/core/lib/promise/activity.cc
   - test/core/promise/benchmark/competition.cc
   - test/core/promise/benchmark/filter_stack.cc
   deps:
-<<<<<<< HEAD
-  - absl/status:status
-  - absl/status:statusor
-  - absl/synchronization:synchronization
-  - absl/types:variant
-  - benchmark
-=======
   - absl/base:base
   - absl/memory:memory
   - absl/status:status
@@ -3306,7 +3292,6 @@
   - absl/types:variant
   - benchmark
   - upb
->>>>>>> 84206eb8
   benchmark: true
   defaults: benchmark
   platforms:
@@ -4321,9 +4306,6 @@
   build: test
   language: c++
   headers:
-<<<<<<< HEAD
-  - src/core/lib/gprpp/construct_destruct.h
-=======
   - src/core/ext/upb-generated/google/api/annotations.upb.h
   - src/core/ext/upb-generated/google/api/expr/v1alpha1/checked.upb.h
   - src/core/ext/upb-generated/google/api/expr/v1alpha1/syntax.upb.h
@@ -4371,7 +4353,6 @@
   - src/core/lib/gprpp/thd.h
   - src/core/lib/gprpp/time_util.h
   - src/core/lib/profiling/timers.h
->>>>>>> 84206eb8
   - src/core/lib/promise/activity.h
   - src/core/lib/promise/context.h
   - src/core/lib/promise/detail/basic_join.h
@@ -4386,17 +4367,6 @@
   - src/core/lib/promise/seq.h
   - src/core/lib/promise/wait_set.h
   src:
-<<<<<<< HEAD
-  - src/core/lib/promise/activity.cc
-  - test/core/promise/activity_test.cc
-  deps:
-  - absl/container:flat_hash_set
-  - absl/status:status
-  - absl/status:statusor
-  - absl/synchronization:synchronization
-  - absl/types:optional
-  - absl/types:variant
-=======
   - src/core/ext/upb-generated/google/api/annotations.upb.c
   - src/core/ext/upb-generated/google/api/expr/v1alpha1/checked.upb.c
   - src/core/ext/upb-generated/google/api/expr/v1alpha1/syntax.upb.c
@@ -4470,7 +4440,6 @@
   - absl/types:optional
   - absl/types:variant
   - upb
->>>>>>> 84206eb8
   uses_polling: false
 - name: address_sorting_test
   gtest: true
@@ -5573,9 +5542,6 @@
   build: test
   language: c++
   headers:
-<<<<<<< HEAD
-  - src/core/lib/gprpp/construct_destruct.h
-=======
   - src/core/ext/upb-generated/google/api/annotations.upb.h
   - src/core/ext/upb-generated/google/api/expr/v1alpha1/checked.upb.h
   - src/core/ext/upb-generated/google/api/expr/v1alpha1/syntax.upb.h
@@ -5623,7 +5589,6 @@
   - src/core/lib/gprpp/thd.h
   - src/core/lib/gprpp/time_util.h
   - src/core/lib/profiling/timers.h
->>>>>>> 84206eb8
   - src/core/lib/promise/activity.h
   - src/core/lib/promise/context.h
   - src/core/lib/promise/detail/basic_join.h
@@ -5642,16 +5607,6 @@
   - src/core/lib/promise/seq.h
   - src/core/lib/promise/wait_set.h
   src:
-<<<<<<< HEAD
-  - src/core/lib/promise/activity.cc
-  - test/core/promise/for_each_test.cc
-  deps:
-  - absl/container:flat_hash_set
-  - absl/status:status
-  - absl/status:statusor
-  - absl/synchronization:synchronization
-  - absl/types:variant
-=======
   - src/core/ext/upb-generated/google/api/annotations.upb.c
   - src/core/ext/upb-generated/google/api/expr/v1alpha1/checked.upb.c
   - src/core/ext/upb-generated/google/api/expr/v1alpha1/syntax.upb.c
@@ -5725,7 +5680,6 @@
   - absl/types:optional
   - absl/types:variant
   - upb
->>>>>>> 84206eb8
   uses_polling: false
 - name: generic_end2end_test
   gtest: true
@@ -6202,10 +6156,7 @@
   build: test
   language: c++
   headers:
-<<<<<<< HEAD
-=======
   - src/core/lib/gprpp/bitset.h
->>>>>>> 84206eb8
   - src/core/lib/gprpp/construct_destruct.h
   - src/core/lib/promise/detail/basic_join.h
   - src/core/lib/promise/detail/promise_factory.h
@@ -6255,52 +6206,6 @@
   deps:
   - grpc_test_util
 - name: latch_test
-<<<<<<< HEAD
-  gtest: true
-  build: test
-  language: c++
-  headers:
-  - src/core/lib/gprpp/construct_destruct.h
-  - src/core/lib/promise/activity.h
-  - src/core/lib/promise/context.h
-  - src/core/lib/promise/detail/basic_join.h
-  - src/core/lib/promise/detail/basic_seq.h
-  - src/core/lib/promise/detail/promise_factory.h
-  - src/core/lib/promise/detail/promise_like.h
-  - src/core/lib/promise/detail/status.h
-  - src/core/lib/promise/detail/switch.h
-  - src/core/lib/promise/intra_activity_waiter.h
-  - src/core/lib/promise/join.h
-  - src/core/lib/promise/latch.h
-  - src/core/lib/promise/poll.h
-  - src/core/lib/promise/seq.h
-  src:
-  - src/core/lib/promise/activity.cc
-  - test/core/promise/latch_test.cc
-  deps:
-  - absl/status:status
-  - absl/status:statusor
-  - absl/synchronization:synchronization
-  - absl/types:variant
-  uses_polling: false
-- name: lb_get_cpu_stats_test
-  gtest: true
-  build: test
-  language: c++
-  headers:
-  - src/cpp/server/load_reporter/get_cpu_stats.h
-  src:
-  - src/cpp/server/load_reporter/get_cpu_stats_linux.cc
-  - src/cpp/server/load_reporter/get_cpu_stats_macos.cc
-  - src/cpp/server/load_reporter/get_cpu_stats_unsupported.cc
-  - src/cpp/server/load_reporter/get_cpu_stats_windows.cc
-  - test/cpp/server/load_reporter/get_cpu_stats_test.cc
-  deps:
-  - grpc++
-  - grpc_test_util
-- name: lb_load_data_store_test
-=======
->>>>>>> 84206eb8
   gtest: true
   build: test
   language: c++
@@ -6366,8 +6271,6 @@
   - src/core/lib/promise/poll.h
   - src/core/lib/promise/seq.h
   src:
-<<<<<<< HEAD
-=======
   - src/core/ext/upb-generated/google/api/annotations.upb.c
   - src/core/ext/upb-generated/google/api/expr/v1alpha1/checked.upb.c
   - src/core/ext/upb-generated/google/api/expr/v1alpha1/syntax.upb.c
@@ -6484,7 +6387,6 @@
   language: c++
   headers: []
   src:
->>>>>>> 84206eb8
   - test/core/gpr/log_test.cc
   deps:
   - grpc_test_util
@@ -6503,8 +6405,6 @@
   deps:
   - absl/types:variant
   uses_polling: false
-<<<<<<< HEAD
-=======
 - name: match_test
   gtest: true
   build: test
@@ -6517,7 +6417,6 @@
   deps:
   - absl/types:variant
   uses_polling: false
->>>>>>> 84206eb8
 - name: matchers_test
   gtest: true
   build: test
@@ -6624,9 +6523,6 @@
   build: test
   language: c++
   headers:
-<<<<<<< HEAD
-  - src/core/lib/gprpp/construct_destruct.h
-=======
   - src/core/ext/upb-generated/google/api/annotations.upb.h
   - src/core/ext/upb-generated/google/api/expr/v1alpha1/checked.upb.h
   - src/core/ext/upb-generated/google/api/expr/v1alpha1/syntax.upb.h
@@ -6673,7 +6569,6 @@
   - src/core/lib/gprpp/thd.h
   - src/core/lib/gprpp/time_util.h
   - src/core/lib/profiling/timers.h
->>>>>>> 84206eb8
   - src/core/lib/promise/activity.h
   - src/core/lib/promise/context.h
   - src/core/lib/promise/detail/basic_seq.h
@@ -6687,17 +6582,6 @@
   - src/core/lib/promise/seq.h
   - src/core/lib/promise/wait_set.h
   src:
-<<<<<<< HEAD
-  - src/core/lib/promise/activity.cc
-  - test/core/promise/observable_test.cc
-  deps:
-  - absl/container:flat_hash_set
-  - absl/status:status
-  - absl/status:statusor
-  - absl/synchronization:synchronization
-  - absl/types:optional
-  - absl/types:variant
-=======
   - src/core/ext/upb-generated/google/api/annotations.upb.c
   - src/core/ext/upb-generated/google/api/expr/v1alpha1/checked.upb.c
   - src/core/ext/upb-generated/google/api/expr/v1alpha1/syntax.upb.c
@@ -6771,7 +6655,6 @@
   - absl/types:optional
   - absl/types:variant
   - upb
->>>>>>> 84206eb8
   uses_polling: false
 - name: orphanable_test
   gtest: true
@@ -6847,9 +6730,6 @@
   build: test
   language: c++
   headers:
-<<<<<<< HEAD
-  - src/core/lib/gprpp/construct_destruct.h
-=======
   - src/core/ext/upb-generated/google/api/annotations.upb.h
   - src/core/ext/upb-generated/google/api/expr/v1alpha1/checked.upb.h
   - src/core/ext/upb-generated/google/api/expr/v1alpha1/syntax.upb.h
@@ -6897,7 +6777,6 @@
   - src/core/lib/gprpp/thd.h
   - src/core/lib/gprpp/time_util.h
   - src/core/lib/profiling/timers.h
->>>>>>> 84206eb8
   - src/core/lib/promise/activity.h
   - src/core/lib/promise/context.h
   - src/core/lib/promise/detail/basic_join.h
@@ -6913,16 +6792,6 @@
   - src/core/lib/promise/promise.h
   - src/core/lib/promise/seq.h
   src:
-<<<<<<< HEAD
-  - src/core/lib/promise/activity.cc
-  - test/core/promise/pipe_test.cc
-  deps:
-  - absl/status:status
-  - absl/status:statusor
-  - absl/synchronization:synchronization
-  - absl/types:optional
-  - absl/types:variant
-=======
   - src/core/ext/upb-generated/google/api/annotations.upb.c
   - src/core/ext/upb-generated/google/api/expr/v1alpha1/checked.upb.c
   - src/core/ext/upb-generated/google/api/expr/v1alpha1/syntax.upb.c
@@ -6995,7 +6864,6 @@
   - absl/types:optional
   - absl/types:variant
   - upb
->>>>>>> 84206eb8
   uses_polling: false
 - name: poll_test
   gtest: true
@@ -7746,10 +7614,7 @@
   build: test
   language: c++
   headers:
-<<<<<<< HEAD
-=======
   - src/core/lib/gprpp/bitset.h
->>>>>>> 84206eb8
   - src/core/lib/gprpp/construct_destruct.h
   - src/core/lib/promise/detail/basic_join.h
   - src/core/lib/promise/detail/promise_factory.h
