filegroups: []
libs:
- name: address_sorting
  build: all
  language: c
  public_headers: []
  headers:
  - third_party/address_sorting/address_sorting_internal.h
  - third_party/address_sorting/include/address_sorting/address_sorting.h
  src:
  - third_party/address_sorting/address_sorting.c
  - third_party/address_sorting/address_sorting_posix.c
  - third_party/address_sorting/address_sorting_windows.c
  deps: []
- name: end2end_nosec_tests
  build: private
  language: c
  public_headers: []
  headers:
  - test/core/end2end/cq_verifier.h
  - test/core/end2end/data/ssl_test_data.h
  - test/core/end2end/end2end_tests.h
  - test/core/end2end/fixtures/http_proxy_fixture.h
  - test/core/end2end/fixtures/local_util.h
  - test/core/end2end/fixtures/proxy.h
  - test/core/end2end/tests/cancel_test_helpers.h
  - test/core/util/test_lb_policies.h
  src:
  - test/core/end2end/cq_verifier.cc
  - test/core/end2end/data/client_certs.cc
  - test/core/end2end/data/server1_cert.cc
  - test/core/end2end/data/server1_key.cc
  - test/core/end2end/data/test_root_cert.cc
  - test/core/end2end/end2end_nosec_tests.cc
  - test/core/end2end/end2end_test_utils.cc
  - test/core/end2end/fixtures/http_proxy_fixture.cc
  - test/core/end2end/fixtures/local_util.cc
  - test/core/end2end/fixtures/proxy.cc
  - test/core/end2end/tests/authority_not_supported.cc
  - test/core/end2end/tests/bad_hostname.cc
  - test/core/end2end/tests/bad_ping.cc
  - test/core/end2end/tests/binary_metadata.cc
  - test/core/end2end/tests/call_host_override.cc
  - test/core/end2end/tests/cancel_after_accept.cc
  - test/core/end2end/tests/cancel_after_client_done.cc
  - test/core/end2end/tests/cancel_after_invoke.cc
  - test/core/end2end/tests/cancel_after_round_trip.cc
  - test/core/end2end/tests/cancel_before_invoke.cc
  - test/core/end2end/tests/cancel_in_a_vacuum.cc
  - test/core/end2end/tests/cancel_with_status.cc
  - test/core/end2end/tests/channelz.cc
  - test/core/end2end/tests/client_streaming.cc
  - test/core/end2end/tests/compressed_payload.cc
  - test/core/end2end/tests/connectivity.cc
  - test/core/end2end/tests/default_host.cc
  - test/core/end2end/tests/disappearing_server.cc
  - test/core/end2end/tests/empty_batch.cc
  - test/core/end2end/tests/filter_causes_close.cc
  - test/core/end2end/tests/filter_context.cc
  - test/core/end2end/tests/filter_init_fails.cc
  - test/core/end2end/tests/filter_latency.cc
  - test/core/end2end/tests/filter_status_code.cc
  - test/core/end2end/tests/graceful_server_shutdown.cc
  - test/core/end2end/tests/high_initial_seqno.cc
  - test/core/end2end/tests/hpack_size.cc
  - test/core/end2end/tests/idempotent_request.cc
  - test/core/end2end/tests/invoke_large_request.cc
  - test/core/end2end/tests/keepalive_timeout.cc
  - test/core/end2end/tests/large_metadata.cc
  - test/core/end2end/tests/max_concurrent_streams.cc
  - test/core/end2end/tests/max_connection_age.cc
  - test/core/end2end/tests/max_connection_idle.cc
  - test/core/end2end/tests/max_message_length.cc
  - test/core/end2end/tests/negative_deadline.cc
  - test/core/end2end/tests/no_error_on_hotpath.cc
  - test/core/end2end/tests/no_logging.cc
  - test/core/end2end/tests/no_op.cc
  - test/core/end2end/tests/payload.cc
  - test/core/end2end/tests/ping.cc
  - test/core/end2end/tests/ping_pong_streaming.cc
  - test/core/end2end/tests/proxy_auth.cc
  - test/core/end2end/tests/registered_call.cc
  - test/core/end2end/tests/request_with_flags.cc
  - test/core/end2end/tests/request_with_payload.cc
  - test/core/end2end/tests/resource_quota_server.cc
  - test/core/end2end/tests/retry.cc
  - test/core/end2end/tests/retry_cancel_during_delay.cc
  - test/core/end2end/tests/retry_cancel_with_multiple_send_batches.cc
  - test/core/end2end/tests/retry_cancellation.cc
  - test/core/end2end/tests/retry_disabled.cc
  - test/core/end2end/tests/retry_exceeds_buffer_size_in_delay.cc
  - test/core/end2end/tests/retry_exceeds_buffer_size_in_initial_batch.cc
  - test/core/end2end/tests/retry_exceeds_buffer_size_in_subsequent_batch.cc
  - test/core/end2end/tests/retry_lb_drop.cc
  - test/core/end2end/tests/retry_lb_fail.cc
  - test/core/end2end/tests/retry_non_retriable_status.cc
  - test/core/end2end/tests/retry_non_retriable_status_before_recv_trailing_metadata_started.cc
  - test/core/end2end/tests/retry_per_attempt_recv_timeout.cc
  - test/core/end2end/tests/retry_per_attempt_recv_timeout_on_last_attempt.cc
  - test/core/end2end/tests/retry_recv_initial_metadata.cc
  - test/core/end2end/tests/retry_recv_message.cc
  - test/core/end2end/tests/retry_recv_trailing_metadata_error.cc
  - test/core/end2end/tests/retry_send_op_fails.cc
  - test/core/end2end/tests/retry_server_pushback_delay.cc
  - test/core/end2end/tests/retry_server_pushback_disabled.cc
  - test/core/end2end/tests/retry_streaming.cc
  - test/core/end2end/tests/retry_streaming_after_commit.cc
  - test/core/end2end/tests/retry_streaming_succeeds_before_replay_finished.cc
  - test/core/end2end/tests/retry_throttled.cc
  - test/core/end2end/tests/retry_too_many_attempts.cc
  - test/core/end2end/tests/server_finishes_request.cc
  - test/core/end2end/tests/server_streaming.cc
  - test/core/end2end/tests/shutdown_finishes_calls.cc
  - test/core/end2end/tests/shutdown_finishes_tags.cc
  - test/core/end2end/tests/simple_cacheable_request.cc
  - test/core/end2end/tests/simple_delayed_request.cc
  - test/core/end2end/tests/simple_metadata.cc
  - test/core/end2end/tests/simple_request.cc
  - test/core/end2end/tests/stream_compression_compressed_payload.cc
  - test/core/end2end/tests/stream_compression_payload.cc
  - test/core/end2end/tests/stream_compression_ping_pong_streaming.cc
  - test/core/end2end/tests/streaming_error_response.cc
  - test/core/end2end/tests/trailing_metadata.cc
  - test/core/end2end/tests/workaround_cronet_compression.cc
  - test/core/end2end/tests/write_buffering.cc
  - test/core/end2end/tests/write_buffering_at_end.cc
  - test/core/util/test_lb_policies.cc
  deps:
  - grpc_test_util
- name: end2end_tests
  build: private
  language: c
  public_headers: []
  headers:
  - test/core/end2end/cq_verifier.h
  - test/core/end2end/data/ssl_test_data.h
  - test/core/end2end/end2end_tests.h
  - test/core/end2end/fixtures/http_proxy_fixture.h
  - test/core/end2end/fixtures/local_util.h
  - test/core/end2end/fixtures/proxy.h
  - test/core/end2end/tests/cancel_test_helpers.h
  - test/core/util/test_lb_policies.h
  src:
  - test/core/end2end/cq_verifier.cc
  - test/core/end2end/data/client_certs.cc
  - test/core/end2end/data/server1_cert.cc
  - test/core/end2end/data/server1_key.cc
  - test/core/end2end/data/test_root_cert.cc
  - test/core/end2end/end2end_test_utils.cc
  - test/core/end2end/end2end_tests.cc
  - test/core/end2end/fixtures/http_proxy_fixture.cc
  - test/core/end2end/fixtures/local_util.cc
  - test/core/end2end/fixtures/proxy.cc
  - test/core/end2end/tests/authority_not_supported.cc
  - test/core/end2end/tests/bad_hostname.cc
  - test/core/end2end/tests/bad_ping.cc
  - test/core/end2end/tests/binary_metadata.cc
  - test/core/end2end/tests/call_creds.cc
  - test/core/end2end/tests/call_host_override.cc
  - test/core/end2end/tests/cancel_after_accept.cc
  - test/core/end2end/tests/cancel_after_client_done.cc
  - test/core/end2end/tests/cancel_after_invoke.cc
  - test/core/end2end/tests/cancel_after_round_trip.cc
  - test/core/end2end/tests/cancel_before_invoke.cc
  - test/core/end2end/tests/cancel_in_a_vacuum.cc
  - test/core/end2end/tests/cancel_with_status.cc
  - test/core/end2end/tests/channelz.cc
  - test/core/end2end/tests/client_streaming.cc
  - test/core/end2end/tests/compressed_payload.cc
  - test/core/end2end/tests/connectivity.cc
  - test/core/end2end/tests/default_host.cc
  - test/core/end2end/tests/disappearing_server.cc
  - test/core/end2end/tests/empty_batch.cc
  - test/core/end2end/tests/filter_causes_close.cc
  - test/core/end2end/tests/filter_context.cc
  - test/core/end2end/tests/filter_init_fails.cc
  - test/core/end2end/tests/filter_latency.cc
  - test/core/end2end/tests/filter_status_code.cc
  - test/core/end2end/tests/graceful_server_shutdown.cc
  - test/core/end2end/tests/high_initial_seqno.cc
  - test/core/end2end/tests/hpack_size.cc
  - test/core/end2end/tests/idempotent_request.cc
  - test/core/end2end/tests/invoke_large_request.cc
  - test/core/end2end/tests/keepalive_timeout.cc
  - test/core/end2end/tests/large_metadata.cc
  - test/core/end2end/tests/max_concurrent_streams.cc
  - test/core/end2end/tests/max_connection_age.cc
  - test/core/end2end/tests/max_connection_idle.cc
  - test/core/end2end/tests/max_message_length.cc
  - test/core/end2end/tests/negative_deadline.cc
  - test/core/end2end/tests/no_error_on_hotpath.cc
  - test/core/end2end/tests/no_logging.cc
  - test/core/end2end/tests/no_op.cc
  - test/core/end2end/tests/payload.cc
  - test/core/end2end/tests/ping.cc
  - test/core/end2end/tests/ping_pong_streaming.cc
  - test/core/end2end/tests/proxy_auth.cc
  - test/core/end2end/tests/registered_call.cc
  - test/core/end2end/tests/request_with_flags.cc
  - test/core/end2end/tests/request_with_payload.cc
  - test/core/end2end/tests/resource_quota_server.cc
  - test/core/end2end/tests/retry.cc
  - test/core/end2end/tests/retry_cancel_during_delay.cc
  - test/core/end2end/tests/retry_cancel_with_multiple_send_batches.cc
  - test/core/end2end/tests/retry_cancellation.cc
  - test/core/end2end/tests/retry_disabled.cc
  - test/core/end2end/tests/retry_exceeds_buffer_size_in_delay.cc
  - test/core/end2end/tests/retry_exceeds_buffer_size_in_initial_batch.cc
  - test/core/end2end/tests/retry_exceeds_buffer_size_in_subsequent_batch.cc
  - test/core/end2end/tests/retry_lb_drop.cc
  - test/core/end2end/tests/retry_lb_fail.cc
  - test/core/end2end/tests/retry_non_retriable_status.cc
  - test/core/end2end/tests/retry_non_retriable_status_before_recv_trailing_metadata_started.cc
  - test/core/end2end/tests/retry_per_attempt_recv_timeout.cc
  - test/core/end2end/tests/retry_per_attempt_recv_timeout_on_last_attempt.cc
  - test/core/end2end/tests/retry_recv_initial_metadata.cc
  - test/core/end2end/tests/retry_recv_message.cc
  - test/core/end2end/tests/retry_recv_trailing_metadata_error.cc
  - test/core/end2end/tests/retry_send_op_fails.cc
  - test/core/end2end/tests/retry_server_pushback_delay.cc
  - test/core/end2end/tests/retry_server_pushback_disabled.cc
  - test/core/end2end/tests/retry_streaming.cc
  - test/core/end2end/tests/retry_streaming_after_commit.cc
  - test/core/end2end/tests/retry_streaming_succeeds_before_replay_finished.cc
  - test/core/end2end/tests/retry_throttled.cc
  - test/core/end2end/tests/retry_too_many_attempts.cc
  - test/core/end2end/tests/server_finishes_request.cc
  - test/core/end2end/tests/server_streaming.cc
  - test/core/end2end/tests/shutdown_finishes_calls.cc
  - test/core/end2end/tests/shutdown_finishes_tags.cc
  - test/core/end2end/tests/simple_cacheable_request.cc
  - test/core/end2end/tests/simple_delayed_request.cc
  - test/core/end2end/tests/simple_metadata.cc
  - test/core/end2end/tests/simple_request.cc
  - test/core/end2end/tests/stream_compression_compressed_payload.cc
  - test/core/end2end/tests/stream_compression_payload.cc
  - test/core/end2end/tests/stream_compression_ping_pong_streaming.cc
  - test/core/end2end/tests/streaming_error_response.cc
  - test/core/end2end/tests/trailing_metadata.cc
  - test/core/end2end/tests/workaround_cronet_compression.cc
  - test/core/end2end/tests/write_buffering.cc
  - test/core/end2end/tests/write_buffering_at_end.cc
  - test/core/util/test_lb_policies.cc
  deps:
  - grpc_test_util
- name: gpr
  build: all
  language: c
  public_headers:
  - include/grpc/impl/codegen/atm.h
  - include/grpc/impl/codegen/atm_gcc_atomic.h
  - include/grpc/impl/codegen/atm_gcc_sync.h
  - include/grpc/impl/codegen/atm_windows.h
  - include/grpc/impl/codegen/byte_buffer.h
  - include/grpc/impl/codegen/byte_buffer_reader.h
  - include/grpc/impl/codegen/compression_types.h
  - include/grpc/impl/codegen/connectivity_state.h
  - include/grpc/impl/codegen/fork.h
  - include/grpc/impl/codegen/gpr_slice.h
  - include/grpc/impl/codegen/gpr_types.h
  - include/grpc/impl/codegen/grpc_types.h
  - include/grpc/impl/codegen/log.h
  - include/grpc/impl/codegen/port_platform.h
  - include/grpc/impl/codegen/propagation_bits.h
  - include/grpc/impl/codegen/slice.h
  - include/grpc/impl/codegen/status.h
  - include/grpc/impl/codegen/sync.h
  - include/grpc/impl/codegen/sync_abseil.h
  - include/grpc/impl/codegen/sync_custom.h
  - include/grpc/impl/codegen/sync_generic.h
  - include/grpc/impl/codegen/sync_posix.h
  - include/grpc/impl/codegen/sync_windows.h
  - include/grpc/support/alloc.h
  - include/grpc/support/atm.h
  - include/grpc/support/atm_gcc_atomic.h
  - include/grpc/support/atm_gcc_sync.h
  - include/grpc/support/atm_windows.h
  - include/grpc/support/cpu.h
  - include/grpc/support/log.h
  - include/grpc/support/log_windows.h
  - include/grpc/support/port_platform.h
  - include/grpc/support/string_util.h
  - include/grpc/support/sync.h
  - include/grpc/support/sync_abseil.h
  - include/grpc/support/sync_custom.h
  - include/grpc/support/sync_generic.h
  - include/grpc/support/sync_posix.h
  - include/grpc/support/sync_windows.h
  - include/grpc/support/thd_id.h
  - include/grpc/support/time.h
  headers:
  - src/core/ext/upb-generated/google/api/annotations.upb.h
  - src/core/ext/upb-generated/google/api/expr/v1alpha1/checked.upb.h
  - src/core/ext/upb-generated/google/api/expr/v1alpha1/syntax.upb.h
  - src/core/ext/upb-generated/google/api/http.upb.h
  - src/core/ext/upb-generated/google/protobuf/any.upb.h
  - src/core/ext/upb-generated/google/protobuf/duration.upb.h
  - src/core/ext/upb-generated/google/protobuf/empty.upb.h
  - src/core/ext/upb-generated/google/protobuf/struct.upb.h
  - src/core/ext/upb-generated/google/protobuf/timestamp.upb.h
  - src/core/ext/upb-generated/google/protobuf/wrappers.upb.h
  - src/core/ext/upb-generated/google/rpc/status.upb.h
  - src/core/lib/gpr/alloc.h
  - src/core/lib/gpr/env.h
  - src/core/lib/gpr/murmur_hash.h
  - src/core/lib/gpr/spinlock.h
  - src/core/lib/gpr/string.h
  - src/core/lib/gpr/string_windows.h
  - src/core/lib/gpr/time_precise.h
  - src/core/lib/gpr/tls.h
  - src/core/lib/gpr/tmpfile.h
  - src/core/lib/gpr/useful.h
  - src/core/lib/gprpp/arena.h
  - src/core/lib/gprpp/atomic.h
  - src/core/lib/gprpp/construct_destruct.h
  - src/core/lib/gprpp/debug_location.h
  - src/core/lib/gprpp/examine_stack.h
  - src/core/lib/gprpp/fork.h
  - src/core/lib/gprpp/global_config.h
  - src/core/lib/gprpp/global_config_custom.h
  - src/core/lib/gprpp/global_config_env.h
  - src/core/lib/gprpp/global_config_generic.h
  - src/core/lib/gprpp/host_port.h
  - src/core/lib/gprpp/manual_constructor.h
  - src/core/lib/gprpp/memory.h
  - src/core/lib/gprpp/mpscq.h
  - src/core/lib/gprpp/stat.h
  - src/core/lib/gprpp/status_helper.h
  - src/core/lib/gprpp/sync.h
  - src/core/lib/gprpp/thd.h
  - src/core/lib/gprpp/time_util.h
  - src/core/lib/profiling/timers.h
  src:
  - src/core/ext/upb-generated/google/api/annotations.upb.c
  - src/core/ext/upb-generated/google/api/expr/v1alpha1/checked.upb.c
  - src/core/ext/upb-generated/google/api/expr/v1alpha1/syntax.upb.c
  - src/core/ext/upb-generated/google/api/http.upb.c
  - src/core/ext/upb-generated/google/protobuf/any.upb.c
  - src/core/ext/upb-generated/google/protobuf/duration.upb.c
  - src/core/ext/upb-generated/google/protobuf/empty.upb.c
  - src/core/ext/upb-generated/google/protobuf/struct.upb.c
  - src/core/ext/upb-generated/google/protobuf/timestamp.upb.c
  - src/core/ext/upb-generated/google/protobuf/wrappers.upb.c
  - src/core/ext/upb-generated/google/rpc/status.upb.c
  - src/core/lib/gpr/alloc.cc
  - src/core/lib/gpr/atm.cc
  - src/core/lib/gpr/cpu_iphone.cc
  - src/core/lib/gpr/cpu_linux.cc
  - src/core/lib/gpr/cpu_posix.cc
  - src/core/lib/gpr/cpu_windows.cc
  - src/core/lib/gpr/env_linux.cc
  - src/core/lib/gpr/env_posix.cc
  - src/core/lib/gpr/env_windows.cc
  - src/core/lib/gpr/log.cc
  - src/core/lib/gpr/log_android.cc
  - src/core/lib/gpr/log_linux.cc
  - src/core/lib/gpr/log_posix.cc
  - src/core/lib/gpr/log_windows.cc
  - src/core/lib/gpr/murmur_hash.cc
  - src/core/lib/gpr/string.cc
  - src/core/lib/gpr/string_posix.cc
  - src/core/lib/gpr/string_util_windows.cc
  - src/core/lib/gpr/string_windows.cc
  - src/core/lib/gpr/sync.cc
  - src/core/lib/gpr/sync_abseil.cc
  - src/core/lib/gpr/sync_posix.cc
  - src/core/lib/gpr/sync_windows.cc
  - src/core/lib/gpr/time.cc
  - src/core/lib/gpr/time_posix.cc
  - src/core/lib/gpr/time_precise.cc
  - src/core/lib/gpr/time_windows.cc
  - src/core/lib/gpr/tmpfile_msys.cc
  - src/core/lib/gpr/tmpfile_posix.cc
  - src/core/lib/gpr/tmpfile_windows.cc
  - src/core/lib/gpr/wrap_memcpy.cc
  - src/core/lib/gprpp/arena.cc
  - src/core/lib/gprpp/examine_stack.cc
  - src/core/lib/gprpp/fork.cc
  - src/core/lib/gprpp/global_config_env.cc
  - src/core/lib/gprpp/host_port.cc
  - src/core/lib/gprpp/mpscq.cc
  - src/core/lib/gprpp/stat_posix.cc
  - src/core/lib/gprpp/stat_windows.cc
  - src/core/lib/gprpp/status_helper.cc
  - src/core/lib/gprpp/thd_posix.cc
  - src/core/lib/gprpp/thd_windows.cc
  - src/core/lib/gprpp/time_util.cc
  - src/core/lib/profiling/basic_timers.cc
  - src/core/lib/profiling/stap_timers.cc
  deps:
  - absl/base:base
  - absl/base:core_headers
  - absl/memory:memory
  - absl/status:status
  - absl/strings:cord
  - absl/strings:str_format
  - absl/strings:strings
  - absl/synchronization:synchronization
  - absl/time:time
  - absl/types:optional
  - upb
- name: grpc
  build: all
  language: c
  public_headers:
  - include/grpc/byte_buffer.h
  - include/grpc/byte_buffer_reader.h
  - include/grpc/census.h
  - include/grpc/compression.h
  - include/grpc/event_engine/endpoint_config.h
  - include/grpc/event_engine/event_engine.h
  - include/grpc/event_engine/port.h
  - include/grpc/event_engine/slice_allocator.h
  - include/grpc/fork.h
  - include/grpc/grpc.h
  - include/grpc/grpc_posix.h
  - include/grpc/grpc_security.h
  - include/grpc/grpc_security_constants.h
  - include/grpc/impl/codegen/port_platform.h
  - include/grpc/load_reporting.h
  - include/grpc/slice.h
  - include/grpc/slice_buffer.h
  - include/grpc/status.h
  - include/grpc/support/workaround_list.h
  headers:
  - src/core/ext/filters/client_channel/backend_metric.h
  - src/core/ext/filters/client_channel/backup_poller.h
  - src/core/ext/filters/client_channel/client_channel.h
  - src/core/ext/filters/client_channel/client_channel_channelz.h
  - src/core/ext/filters/client_channel/client_channel_factory.h
  - src/core/ext/filters/client_channel/config_selector.h
  - src/core/ext/filters/client_channel/connector.h
  - src/core/ext/filters/client_channel/dynamic_filters.h
  - src/core/ext/filters/client_channel/global_subchannel_pool.h
  - src/core/ext/filters/client_channel/health/health_check_client.h
  - src/core/ext/filters/client_channel/http_connect_handshaker.h
  - src/core/ext/filters/client_channel/http_proxy.h
  - src/core/ext/filters/client_channel/lb_policy.h
  - src/core/ext/filters/client_channel/lb_policy/address_filtering.h
  - src/core/ext/filters/client_channel/lb_policy/child_policy_handler.h
  - src/core/ext/filters/client_channel/lb_policy/grpclb/client_load_reporting_filter.h
  - src/core/ext/filters/client_channel/lb_policy/grpclb/grpclb.h
  - src/core/ext/filters/client_channel/lb_policy/grpclb/grpclb_balancer_addresses.h
  - src/core/ext/filters/client_channel/lb_policy/grpclb/grpclb_channel.h
  - src/core/ext/filters/client_channel/lb_policy/grpclb/grpclb_client_stats.h
  - src/core/ext/filters/client_channel/lb_policy/grpclb/load_balancer_api.h
  - src/core/ext/filters/client_channel/lb_policy/ring_hash/ring_hash.h
  - src/core/ext/filters/client_channel/lb_policy/subchannel_list.h
  - src/core/ext/filters/client_channel/lb_policy/xds/xds.h
  - src/core/ext/filters/client_channel/lb_policy/xds/xds_channel_args.h
  - src/core/ext/filters/client_channel/lb_policy_factory.h
  - src/core/ext/filters/client_channel/lb_policy_registry.h
  - src/core/ext/filters/client_channel/local_subchannel_pool.h
  - src/core/ext/filters/client_channel/proxy_mapper.h
  - src/core/ext/filters/client_channel/proxy_mapper_registry.h
  - src/core/ext/filters/client_channel/resolver.h
  - src/core/ext/filters/client_channel/resolver/dns/c_ares/grpc_ares_ev_driver.h
  - src/core/ext/filters/client_channel/resolver/dns/c_ares/grpc_ares_wrapper.h
  - src/core/ext/filters/client_channel/resolver/dns/dns_resolver_selection.h
  - src/core/ext/filters/client_channel/resolver/fake/fake_resolver.h
  - src/core/ext/filters/client_channel/resolver/xds/xds_resolver.h
  - src/core/ext/filters/client_channel/resolver_factory.h
  - src/core/ext/filters/client_channel/resolver_registry.h
  - src/core/ext/filters/client_channel/resolver_result_parsing.h
  - src/core/ext/filters/client_channel/retry_filter.h
  - src/core/ext/filters/client_channel/retry_service_config.h
  - src/core/ext/filters/client_channel/retry_throttle.h
  - src/core/ext/filters/client_channel/server_address.h
  - src/core/ext/filters/client_channel/service_config.h
  - src/core/ext/filters/client_channel/service_config_call_data.h
  - src/core/ext/filters/client_channel/service_config_parser.h
  - src/core/ext/filters/client_channel/subchannel.h
  - src/core/ext/filters/client_channel/subchannel_interface.h
  - src/core/ext/filters/client_channel/subchannel_pool_interface.h
  - src/core/ext/filters/deadline/deadline_filter.h
  - src/core/ext/filters/fault_injection/fault_injection_filter.h
  - src/core/ext/filters/fault_injection/service_config_parser.h
  - src/core/ext/filters/http/client/http_client_filter.h
  - src/core/ext/filters/http/client_authority_filter.h
  - src/core/ext/filters/http/message_compress/message_compress_filter.h
  - src/core/ext/filters/http/message_compress/message_decompress_filter.h
  - src/core/ext/filters/http/server/http_server_filter.h
  - src/core/ext/filters/max_age/max_age_filter.h
  - src/core/ext/filters/message_size/message_size_filter.h
  - src/core/ext/filters/workarounds/workaround_cronet_compression_filter.h
  - src/core/ext/filters/workarounds/workaround_utils.h
  - src/core/ext/transport/chttp2/alpn/alpn.h
  - src/core/ext/transport/chttp2/client/authority.h
  - src/core/ext/transport/chttp2/client/chttp2_connector.h
  - src/core/ext/transport/chttp2/server/chttp2_server.h
  - src/core/ext/transport/chttp2/transport/bin_decoder.h
  - src/core/ext/transport/chttp2/transport/bin_encoder.h
  - src/core/ext/transport/chttp2/transport/chttp2_slice_allocator.h
  - src/core/ext/transport/chttp2/transport/chttp2_transport.h
  - src/core/ext/transport/chttp2/transport/context_list.h
  - src/core/ext/transport/chttp2/transport/flow_control.h
  - src/core/ext/transport/chttp2/transport/frame.h
  - src/core/ext/transport/chttp2/transport/frame_data.h
  - src/core/ext/transport/chttp2/transport/frame_goaway.h
  - src/core/ext/transport/chttp2/transport/frame_ping.h
  - src/core/ext/transport/chttp2/transport/frame_rst_stream.h
  - src/core/ext/transport/chttp2/transport/frame_settings.h
  - src/core/ext/transport/chttp2/transport/frame_window_update.h
  - src/core/ext/transport/chttp2/transport/hpack_encoder.h
  - src/core/ext/transport/chttp2/transport/hpack_parser.h
  - src/core/ext/transport/chttp2/transport/hpack_table.h
  - src/core/ext/transport/chttp2/transport/http2_settings.h
  - src/core/ext/transport/chttp2/transport/huffsyms.h
  - src/core/ext/transport/chttp2/transport/incoming_metadata.h
  - src/core/ext/transport/chttp2/transport/internal.h
  - src/core/ext/transport/chttp2/transport/popularity_count.h
  - src/core/ext/transport/chttp2/transport/stream_map.h
  - src/core/ext/transport/chttp2/transport/varint.h
  - src/core/ext/transport/inproc/inproc_transport.h
  - src/core/ext/upb-generated/envoy/admin/v3/config_dump.upb.h
  - src/core/ext/upb-generated/envoy/annotations/deprecation.upb.h
  - src/core/ext/upb-generated/envoy/annotations/resource.upb.h
  - src/core/ext/upb-generated/envoy/config/accesslog/v3/accesslog.upb.h
  - src/core/ext/upb-generated/envoy/config/bootstrap/v3/bootstrap.upb.h
  - src/core/ext/upb-generated/envoy/config/cluster/v3/circuit_breaker.upb.h
  - src/core/ext/upb-generated/envoy/config/cluster/v3/cluster.upb.h
  - src/core/ext/upb-generated/envoy/config/cluster/v3/filter.upb.h
  - src/core/ext/upb-generated/envoy/config/cluster/v3/outlier_detection.upb.h
  - src/core/ext/upb-generated/envoy/config/core/v3/address.upb.h
  - src/core/ext/upb-generated/envoy/config/core/v3/backoff.upb.h
  - src/core/ext/upb-generated/envoy/config/core/v3/base.upb.h
  - src/core/ext/upb-generated/envoy/config/core/v3/config_source.upb.h
  - src/core/ext/upb-generated/envoy/config/core/v3/event_service_config.upb.h
  - src/core/ext/upb-generated/envoy/config/core/v3/extension.upb.h
  - src/core/ext/upb-generated/envoy/config/core/v3/grpc_service.upb.h
  - src/core/ext/upb-generated/envoy/config/core/v3/health_check.upb.h
  - src/core/ext/upb-generated/envoy/config/core/v3/http_uri.upb.h
  - src/core/ext/upb-generated/envoy/config/core/v3/protocol.upb.h
  - src/core/ext/upb-generated/envoy/config/core/v3/proxy_protocol.upb.h
  - src/core/ext/upb-generated/envoy/config/core/v3/resolver.upb.h
  - src/core/ext/upb-generated/envoy/config/core/v3/socket_option.upb.h
  - src/core/ext/upb-generated/envoy/config/core/v3/substitution_format_string.upb.h
  - src/core/ext/upb-generated/envoy/config/core/v3/udp_socket_config.upb.h
  - src/core/ext/upb-generated/envoy/config/endpoint/v3/endpoint.upb.h
  - src/core/ext/upb-generated/envoy/config/endpoint/v3/endpoint_components.upb.h
  - src/core/ext/upb-generated/envoy/config/endpoint/v3/load_report.upb.h
  - src/core/ext/upb-generated/envoy/config/listener/v3/api_listener.upb.h
  - src/core/ext/upb-generated/envoy/config/listener/v3/listener.upb.h
  - src/core/ext/upb-generated/envoy/config/listener/v3/listener_components.upb.h
  - src/core/ext/upb-generated/envoy/config/listener/v3/quic_config.upb.h
  - src/core/ext/upb-generated/envoy/config/listener/v3/udp_listener_config.upb.h
  - src/core/ext/upb-generated/envoy/config/metrics/v3/stats.upb.h
  - src/core/ext/upb-generated/envoy/config/overload/v3/overload.upb.h
  - src/core/ext/upb-generated/envoy/config/rbac/v3/rbac.upb.h
  - src/core/ext/upb-generated/envoy/config/route/v3/route.upb.h
  - src/core/ext/upb-generated/envoy/config/route/v3/route_components.upb.h
  - src/core/ext/upb-generated/envoy/config/route/v3/scoped_route.upb.h
  - src/core/ext/upb-generated/envoy/config/trace/v3/http_tracer.upb.h
  - src/core/ext/upb-generated/envoy/extensions/clusters/aggregate/v3/cluster.upb.h
  - src/core/ext/upb-generated/envoy/extensions/filters/common/fault/v3/fault.upb.h
  - src/core/ext/upb-generated/envoy/extensions/filters/http/fault/v3/fault.upb.h
  - src/core/ext/upb-generated/envoy/extensions/filters/http/router/v3/router.upb.h
  - src/core/ext/upb-generated/envoy/extensions/filters/network/http_connection_manager/v3/http_connection_manager.upb.h
  - src/core/ext/upb-generated/envoy/extensions/transport_sockets/tls/v3/cert.upb.h
  - src/core/ext/upb-generated/envoy/extensions/transport_sockets/tls/v3/common.upb.h
  - src/core/ext/upb-generated/envoy/extensions/transport_sockets/tls/v3/secret.upb.h
  - src/core/ext/upb-generated/envoy/extensions/transport_sockets/tls/v3/tls.upb.h
  - src/core/ext/upb-generated/envoy/service/cluster/v3/cds.upb.h
  - src/core/ext/upb-generated/envoy/service/discovery/v3/ads.upb.h
  - src/core/ext/upb-generated/envoy/service/discovery/v3/discovery.upb.h
  - src/core/ext/upb-generated/envoy/service/endpoint/v3/eds.upb.h
  - src/core/ext/upb-generated/envoy/service/listener/v3/lds.upb.h
  - src/core/ext/upb-generated/envoy/service/load_stats/v3/lrs.upb.h
  - src/core/ext/upb-generated/envoy/service/route/v3/rds.upb.h
  - src/core/ext/upb-generated/envoy/service/route/v3/srds.upb.h
  - src/core/ext/upb-generated/envoy/service/status/v3/csds.upb.h
  - src/core/ext/upb-generated/envoy/type/http/v3/path_transformation.upb.h
  - src/core/ext/upb-generated/envoy/type/matcher/v3/metadata.upb.h
  - src/core/ext/upb-generated/envoy/type/matcher/v3/node.upb.h
  - src/core/ext/upb-generated/envoy/type/matcher/v3/number.upb.h
  - src/core/ext/upb-generated/envoy/type/matcher/v3/path.upb.h
  - src/core/ext/upb-generated/envoy/type/matcher/v3/regex.upb.h
  - src/core/ext/upb-generated/envoy/type/matcher/v3/string.upb.h
  - src/core/ext/upb-generated/envoy/type/matcher/v3/struct.upb.h
  - src/core/ext/upb-generated/envoy/type/matcher/v3/value.upb.h
  - src/core/ext/upb-generated/envoy/type/metadata/v3/metadata.upb.h
  - src/core/ext/upb-generated/envoy/type/tracing/v3/custom_tag.upb.h
  - src/core/ext/upb-generated/envoy/type/v3/http.upb.h
  - src/core/ext/upb-generated/envoy/type/v3/percent.upb.h
  - src/core/ext/upb-generated/envoy/type/v3/range.upb.h
  - src/core/ext/upb-generated/envoy/type/v3/semantic_version.upb.h
  - src/core/ext/upb-generated/src/proto/grpc/gcp/altscontext.upb.h
  - src/core/ext/upb-generated/src/proto/grpc/gcp/handshaker.upb.h
  - src/core/ext/upb-generated/src/proto/grpc/gcp/transport_security_common.upb.h
  - src/core/ext/upb-generated/src/proto/grpc/health/v1/health.upb.h
  - src/core/ext/upb-generated/src/proto/grpc/lb/v1/load_balancer.upb.h
  - src/core/ext/upb-generated/udpa/annotations/migrate.upb.h
  - src/core/ext/upb-generated/udpa/annotations/security.upb.h
  - src/core/ext/upb-generated/udpa/annotations/sensitive.upb.h
  - src/core/ext/upb-generated/udpa/annotations/status.upb.h
  - src/core/ext/upb-generated/udpa/annotations/versioning.upb.h
  - src/core/ext/upb-generated/udpa/data/orca/v1/orca_load_report.upb.h
  - src/core/ext/upb-generated/udpa/type/v1/typed_struct.upb.h
  - src/core/ext/upb-generated/validate/validate.upb.h
  - src/core/ext/upb-generated/xds/core/v3/authority.upb.h
  - src/core/ext/upb-generated/xds/core/v3/collection_entry.upb.h
  - src/core/ext/upb-generated/xds/core/v3/context_params.upb.h
  - src/core/ext/upb-generated/xds/core/v3/resource.upb.h
  - src/core/ext/upb-generated/xds/core/v3/resource_locator.upb.h
  - src/core/ext/upb-generated/xds/core/v3/resource_name.upb.h
  - src/core/ext/upbdefs-generated/envoy/admin/v3/config_dump.upbdefs.h
  - src/core/ext/upbdefs-generated/envoy/annotations/deprecation.upbdefs.h
  - src/core/ext/upbdefs-generated/envoy/annotations/resource.upbdefs.h
  - src/core/ext/upbdefs-generated/envoy/config/accesslog/v3/accesslog.upbdefs.h
  - src/core/ext/upbdefs-generated/envoy/config/bootstrap/v3/bootstrap.upbdefs.h
  - src/core/ext/upbdefs-generated/envoy/config/cluster/v3/circuit_breaker.upbdefs.h
  - src/core/ext/upbdefs-generated/envoy/config/cluster/v3/cluster.upbdefs.h
  - src/core/ext/upbdefs-generated/envoy/config/cluster/v3/filter.upbdefs.h
  - src/core/ext/upbdefs-generated/envoy/config/cluster/v3/outlier_detection.upbdefs.h
  - src/core/ext/upbdefs-generated/envoy/config/core/v3/address.upbdefs.h
  - src/core/ext/upbdefs-generated/envoy/config/core/v3/backoff.upbdefs.h
  - src/core/ext/upbdefs-generated/envoy/config/core/v3/base.upbdefs.h
  - src/core/ext/upbdefs-generated/envoy/config/core/v3/config_source.upbdefs.h
  - src/core/ext/upbdefs-generated/envoy/config/core/v3/event_service_config.upbdefs.h
  - src/core/ext/upbdefs-generated/envoy/config/core/v3/extension.upbdefs.h
  - src/core/ext/upbdefs-generated/envoy/config/core/v3/grpc_service.upbdefs.h
  - src/core/ext/upbdefs-generated/envoy/config/core/v3/health_check.upbdefs.h
  - src/core/ext/upbdefs-generated/envoy/config/core/v3/http_uri.upbdefs.h
  - src/core/ext/upbdefs-generated/envoy/config/core/v3/protocol.upbdefs.h
  - src/core/ext/upbdefs-generated/envoy/config/core/v3/proxy_protocol.upbdefs.h
  - src/core/ext/upbdefs-generated/envoy/config/core/v3/resolver.upbdefs.h
  - src/core/ext/upbdefs-generated/envoy/config/core/v3/socket_option.upbdefs.h
  - src/core/ext/upbdefs-generated/envoy/config/core/v3/substitution_format_string.upbdefs.h
  - src/core/ext/upbdefs-generated/envoy/config/core/v3/udp_socket_config.upbdefs.h
  - src/core/ext/upbdefs-generated/envoy/config/endpoint/v3/endpoint.upbdefs.h
  - src/core/ext/upbdefs-generated/envoy/config/endpoint/v3/endpoint_components.upbdefs.h
  - src/core/ext/upbdefs-generated/envoy/config/endpoint/v3/load_report.upbdefs.h
  - src/core/ext/upbdefs-generated/envoy/config/listener/v3/api_listener.upbdefs.h
  - src/core/ext/upbdefs-generated/envoy/config/listener/v3/listener.upbdefs.h
  - src/core/ext/upbdefs-generated/envoy/config/listener/v3/listener_components.upbdefs.h
  - src/core/ext/upbdefs-generated/envoy/config/listener/v3/quic_config.upbdefs.h
  - src/core/ext/upbdefs-generated/envoy/config/listener/v3/udp_listener_config.upbdefs.h
  - src/core/ext/upbdefs-generated/envoy/config/metrics/v3/stats.upbdefs.h
  - src/core/ext/upbdefs-generated/envoy/config/overload/v3/overload.upbdefs.h
  - src/core/ext/upbdefs-generated/envoy/config/route/v3/route.upbdefs.h
  - src/core/ext/upbdefs-generated/envoy/config/route/v3/route_components.upbdefs.h
  - src/core/ext/upbdefs-generated/envoy/config/route/v3/scoped_route.upbdefs.h
  - src/core/ext/upbdefs-generated/envoy/config/trace/v3/http_tracer.upbdefs.h
  - src/core/ext/upbdefs-generated/envoy/extensions/clusters/aggregate/v3/cluster.upbdefs.h
  - src/core/ext/upbdefs-generated/envoy/extensions/filters/common/fault/v3/fault.upbdefs.h
  - src/core/ext/upbdefs-generated/envoy/extensions/filters/http/fault/v3/fault.upbdefs.h
  - src/core/ext/upbdefs-generated/envoy/extensions/filters/http/router/v3/router.upbdefs.h
  - src/core/ext/upbdefs-generated/envoy/extensions/filters/network/http_connection_manager/v3/http_connection_manager.upbdefs.h
  - src/core/ext/upbdefs-generated/envoy/extensions/transport_sockets/tls/v3/cert.upbdefs.h
  - src/core/ext/upbdefs-generated/envoy/extensions/transport_sockets/tls/v3/common.upbdefs.h
  - src/core/ext/upbdefs-generated/envoy/extensions/transport_sockets/tls/v3/secret.upbdefs.h
  - src/core/ext/upbdefs-generated/envoy/extensions/transport_sockets/tls/v3/tls.upbdefs.h
  - src/core/ext/upbdefs-generated/envoy/service/cluster/v3/cds.upbdefs.h
  - src/core/ext/upbdefs-generated/envoy/service/discovery/v3/ads.upbdefs.h
  - src/core/ext/upbdefs-generated/envoy/service/discovery/v3/discovery.upbdefs.h
  - src/core/ext/upbdefs-generated/envoy/service/endpoint/v3/eds.upbdefs.h
  - src/core/ext/upbdefs-generated/envoy/service/listener/v3/lds.upbdefs.h
  - src/core/ext/upbdefs-generated/envoy/service/load_stats/v3/lrs.upbdefs.h
  - src/core/ext/upbdefs-generated/envoy/service/route/v3/rds.upbdefs.h
  - src/core/ext/upbdefs-generated/envoy/service/route/v3/srds.upbdefs.h
  - src/core/ext/upbdefs-generated/envoy/service/status/v3/csds.upbdefs.h
  - src/core/ext/upbdefs-generated/envoy/type/http/v3/path_transformation.upbdefs.h
  - src/core/ext/upbdefs-generated/envoy/type/matcher/v3/metadata.upbdefs.h
  - src/core/ext/upbdefs-generated/envoy/type/matcher/v3/node.upbdefs.h
  - src/core/ext/upbdefs-generated/envoy/type/matcher/v3/number.upbdefs.h
  - src/core/ext/upbdefs-generated/envoy/type/matcher/v3/path.upbdefs.h
  - src/core/ext/upbdefs-generated/envoy/type/matcher/v3/regex.upbdefs.h
  - src/core/ext/upbdefs-generated/envoy/type/matcher/v3/string.upbdefs.h
  - src/core/ext/upbdefs-generated/envoy/type/matcher/v3/struct.upbdefs.h
  - src/core/ext/upbdefs-generated/envoy/type/matcher/v3/value.upbdefs.h
  - src/core/ext/upbdefs-generated/envoy/type/metadata/v3/metadata.upbdefs.h
  - src/core/ext/upbdefs-generated/envoy/type/tracing/v3/custom_tag.upbdefs.h
  - src/core/ext/upbdefs-generated/envoy/type/v3/http.upbdefs.h
  - src/core/ext/upbdefs-generated/envoy/type/v3/percent.upbdefs.h
  - src/core/ext/upbdefs-generated/envoy/type/v3/range.upbdefs.h
  - src/core/ext/upbdefs-generated/envoy/type/v3/semantic_version.upbdefs.h
  - src/core/ext/upbdefs-generated/google/api/annotations.upbdefs.h
  - src/core/ext/upbdefs-generated/google/api/http.upbdefs.h
  - src/core/ext/upbdefs-generated/google/protobuf/any.upbdefs.h
  - src/core/ext/upbdefs-generated/google/protobuf/duration.upbdefs.h
  - src/core/ext/upbdefs-generated/google/protobuf/empty.upbdefs.h
  - src/core/ext/upbdefs-generated/google/protobuf/struct.upbdefs.h
  - src/core/ext/upbdefs-generated/google/protobuf/timestamp.upbdefs.h
  - src/core/ext/upbdefs-generated/google/protobuf/wrappers.upbdefs.h
  - src/core/ext/upbdefs-generated/google/rpc/status.upbdefs.h
  - src/core/ext/upbdefs-generated/udpa/annotations/migrate.upbdefs.h
  - src/core/ext/upbdefs-generated/udpa/annotations/security.upbdefs.h
  - src/core/ext/upbdefs-generated/udpa/annotations/sensitive.upbdefs.h
  - src/core/ext/upbdefs-generated/udpa/annotations/status.upbdefs.h
  - src/core/ext/upbdefs-generated/udpa/annotations/versioning.upbdefs.h
  - src/core/ext/upbdefs-generated/udpa/type/v1/typed_struct.upbdefs.h
  - src/core/ext/upbdefs-generated/validate/validate.upbdefs.h
  - src/core/ext/upbdefs-generated/xds/core/v3/authority.upbdefs.h
  - src/core/ext/upbdefs-generated/xds/core/v3/collection_entry.upbdefs.h
  - src/core/ext/upbdefs-generated/xds/core/v3/context_params.upbdefs.h
  - src/core/ext/upbdefs-generated/xds/core/v3/resource.upbdefs.h
  - src/core/ext/upbdefs-generated/xds/core/v3/resource_locator.upbdefs.h
  - src/core/ext/upbdefs-generated/xds/core/v3/resource_name.upbdefs.h
  - src/core/ext/xds/certificate_provider_factory.h
  - src/core/ext/xds/certificate_provider_registry.h
  - src/core/ext/xds/certificate_provider_store.h
  - src/core/ext/xds/file_watcher_certificate_provider_factory.h
  - src/core/ext/xds/xds_api.h
  - src/core/ext/xds/xds_bootstrap.h
  - src/core/ext/xds/xds_certificate_provider.h
  - src/core/ext/xds/xds_channel_args.h
  - src/core/ext/xds/xds_client.h
  - src/core/ext/xds/xds_client_stats.h
  - src/core/ext/xds/xds_http_fault_filter.h
  - src/core/ext/xds/xds_http_filters.h
  - src/core/lib/address_utils/parse_address.h
  - src/core/lib/address_utils/sockaddr_utils.h
  - src/core/lib/avl/avl.h
  - src/core/lib/backoff/backoff.h
  - src/core/lib/channel/call_tracer.h
  - src/core/lib/channel/channel_args.h
  - src/core/lib/channel/channel_stack.h
  - src/core/lib/channel/channel_stack_builder.h
  - src/core/lib/channel/channel_trace.h
  - src/core/lib/channel/channelz.h
  - src/core/lib/channel/channelz_registry.h
  - src/core/lib/channel/connected_channel.h
  - src/core/lib/channel/context.h
  - src/core/lib/channel/handshaker.h
  - src/core/lib/channel/handshaker_factory.h
  - src/core/lib/channel/handshaker_registry.h
  - src/core/lib/channel/status_util.h
  - src/core/lib/compression/algorithm_metadata.h
  - src/core/lib/compression/compression_args.h
  - src/core/lib/compression/compression_internal.h
  - src/core/lib/compression/message_compress.h
  - src/core/lib/compression/stream_compression.h
  - src/core/lib/compression/stream_compression_gzip.h
  - src/core/lib/compression/stream_compression_identity.h
  - src/core/lib/debug/stats.h
  - src/core/lib/debug/stats_data.h
  - src/core/lib/debug/trace.h
  - src/core/lib/event_engine/endpoint_config_internal.h
  - src/core/lib/event_engine/sockaddr.h
  - src/core/lib/gprpp/atomic.h
  - src/core/lib/gprpp/dual_ref_counted.h
  - src/core/lib/gprpp/match.h
  - src/core/lib/gprpp/orphanable.h
  - src/core/lib/gprpp/overload.h
  - src/core/lib/gprpp/ref_counted.h
  - src/core/lib/gprpp/ref_counted_ptr.h
  - src/core/lib/http/format_request.h
  - src/core/lib/http/httpcli.h
  - src/core/lib/http/parser.h
  - src/core/lib/iomgr/block_annotate.h
  - src/core/lib/iomgr/buffer_list.h
  - src/core/lib/iomgr/call_combiner.h
  - src/core/lib/iomgr/cfstream_handle.h
  - src/core/lib/iomgr/closure.h
  - src/core/lib/iomgr/combiner.h
  - src/core/lib/iomgr/dynamic_annotations.h
  - src/core/lib/iomgr/endpoint.h
  - src/core/lib/iomgr/endpoint_cfstream.h
  - src/core/lib/iomgr/endpoint_pair.h
  - src/core/lib/iomgr/error.h
  - src/core/lib/iomgr/error_cfstream.h
  - src/core/lib/iomgr/error_internal.h
  - src/core/lib/iomgr/ev_apple.h
  - src/core/lib/iomgr/ev_epoll1_linux.h
  - src/core/lib/iomgr/ev_epollex_linux.h
  - src/core/lib/iomgr/ev_poll_posix.h
  - src/core/lib/iomgr/ev_posix.h
  - src/core/lib/iomgr/event_engine/closure.h
  - src/core/lib/iomgr/event_engine/endpoint.h
  - src/core/lib/iomgr/event_engine/iomgr.h
  - src/core/lib/iomgr/event_engine/pollset.h
  - src/core/lib/iomgr/event_engine/promise.h
  - src/core/lib/iomgr/event_engine/resolved_address_internal.h
  - src/core/lib/iomgr/exec_ctx.h
  - src/core/lib/iomgr/executor.h
  - src/core/lib/iomgr/executor/mpmcqueue.h
  - src/core/lib/iomgr/executor/threadpool.h
  - src/core/lib/iomgr/gethostname.h
  - src/core/lib/iomgr/grpc_if_nametoindex.h
  - src/core/lib/iomgr/internal_errqueue.h
  - src/core/lib/iomgr/iocp_windows.h
  - src/core/lib/iomgr/iomgr.h
  - src/core/lib/iomgr/iomgr_custom.h
  - src/core/lib/iomgr/iomgr_internal.h
  - src/core/lib/iomgr/is_epollexclusive_available.h
  - src/core/lib/iomgr/load_file.h
  - src/core/lib/iomgr/lockfree_event.h
  - src/core/lib/iomgr/nameser.h
  - src/core/lib/iomgr/polling_entity.h
  - src/core/lib/iomgr/pollset.h
  - src/core/lib/iomgr/pollset_custom.h
  - src/core/lib/iomgr/pollset_set.h
  - src/core/lib/iomgr/pollset_set_custom.h
  - src/core/lib/iomgr/pollset_set_windows.h
  - src/core/lib/iomgr/pollset_uv.h
  - src/core/lib/iomgr/pollset_windows.h
  - src/core/lib/iomgr/port.h
  - src/core/lib/iomgr/python_util.h
  - src/core/lib/iomgr/resolve_address.h
  - src/core/lib/iomgr/resolve_address_custom.h
  - src/core/lib/iomgr/resource_quota.h
  - src/core/lib/iomgr/sockaddr.h
  - src/core/lib/iomgr/sockaddr_custom.h
  - src/core/lib/iomgr/sockaddr_posix.h
  - src/core/lib/iomgr/sockaddr_windows.h
  - src/core/lib/iomgr/socket_factory_posix.h
  - src/core/lib/iomgr/socket_mutator.h
  - src/core/lib/iomgr/socket_utils.h
  - src/core/lib/iomgr/socket_utils_posix.h
  - src/core/lib/iomgr/socket_windows.h
  - src/core/lib/iomgr/sys_epoll_wrapper.h
  - src/core/lib/iomgr/tcp_client.h
  - src/core/lib/iomgr/tcp_client_posix.h
  - src/core/lib/iomgr/tcp_custom.h
  - src/core/lib/iomgr/tcp_posix.h
  - src/core/lib/iomgr/tcp_server.h
  - src/core/lib/iomgr/tcp_server_utils_posix.h
  - src/core/lib/iomgr/tcp_windows.h
  - src/core/lib/iomgr/time_averaged_stats.h
  - src/core/lib/iomgr/timer.h
  - src/core/lib/iomgr/timer_custom.h
  - src/core/lib/iomgr/timer_generic.h
  - src/core/lib/iomgr/timer_heap.h
  - src/core/lib/iomgr/timer_manager.h
  - src/core/lib/iomgr/udp_server.h
  - src/core/lib/iomgr/unix_sockets_posix.h
  - src/core/lib/iomgr/wakeup_fd_pipe.h
  - src/core/lib/iomgr/wakeup_fd_posix.h
  - src/core/lib/iomgr/work_serializer.h
  - src/core/lib/json/json.h
  - src/core/lib/json/json_util.h
  - src/core/lib/matchers/matchers.h
  - src/core/lib/security/authorization/authorization_engine.h
  - src/core/lib/security/authorization/authorization_policy_provider.h
  - src/core/lib/security/authorization/evaluate_args.h
  - src/core/lib/security/context/security_context.h
  - src/core/lib/security/credentials/alts/alts_credentials.h
  - src/core/lib/security/credentials/alts/check_gcp_environment.h
  - src/core/lib/security/credentials/alts/grpc_alts_credentials_options.h
  - src/core/lib/security/credentials/composite/composite_credentials.h
  - src/core/lib/security/credentials/credentials.h
  - src/core/lib/security/credentials/external/aws_external_account_credentials.h
  - src/core/lib/security/credentials/external/aws_request_signer.h
  - src/core/lib/security/credentials/external/external_account_credentials.h
  - src/core/lib/security/credentials/external/file_external_account_credentials.h
  - src/core/lib/security/credentials/external/url_external_account_credentials.h
  - src/core/lib/security/credentials/fake/fake_credentials.h
  - src/core/lib/security/credentials/google_default/google_default_credentials.h
  - src/core/lib/security/credentials/iam/iam_credentials.h
  - src/core/lib/security/credentials/jwt/json_token.h
  - src/core/lib/security/credentials/jwt/jwt_credentials.h
  - src/core/lib/security/credentials/jwt/jwt_verifier.h
  - src/core/lib/security/credentials/local/local_credentials.h
  - src/core/lib/security/credentials/oauth2/oauth2_credentials.h
  - src/core/lib/security/credentials/plugin/plugin_credentials.h
  - src/core/lib/security/credentials/ssl/ssl_credentials.h
  - src/core/lib/security/credentials/tls/grpc_tls_certificate_distributor.h
  - src/core/lib/security/credentials/tls/grpc_tls_certificate_provider.h
  - src/core/lib/security/credentials/tls/grpc_tls_credentials_options.h
  - src/core/lib/security/credentials/tls/tls_credentials.h
  - src/core/lib/security/credentials/tls/tls_utils.h
  - src/core/lib/security/credentials/xds/xds_credentials.h
  - src/core/lib/security/security_connector/alts/alts_security_connector.h
  - src/core/lib/security/security_connector/fake/fake_security_connector.h
  - src/core/lib/security/security_connector/insecure/insecure_security_connector.h
  - src/core/lib/security/security_connector/load_system_roots.h
  - src/core/lib/security/security_connector/load_system_roots_linux.h
  - src/core/lib/security/security_connector/local/local_security_connector.h
  - src/core/lib/security/security_connector/security_connector.h
  - src/core/lib/security/security_connector/ssl/ssl_security_connector.h
  - src/core/lib/security/security_connector/ssl_utils.h
  - src/core/lib/security/security_connector/ssl_utils_config.h
  - src/core/lib/security/security_connector/tls/tls_security_connector.h
  - src/core/lib/security/transport/auth_filters.h
  - src/core/lib/security/transport/secure_endpoint.h
  - src/core/lib/security/transport/security_handshaker.h
  - src/core/lib/security/transport/tsi_error.h
  - src/core/lib/security/util/json_util.h
  - src/core/lib/slice/b64.h
  - src/core/lib/slice/percent_encoding.h
  - src/core/lib/slice/slice_internal.h
  - src/core/lib/slice/slice_string_helpers.h
  - src/core/lib/slice/slice_utils.h
  - src/core/lib/surface/api_trace.h
  - src/core/lib/surface/call.h
  - src/core/lib/surface/call_test_only.h
  - src/core/lib/surface/channel.h
  - src/core/lib/surface/channel_init.h
  - src/core/lib/surface/channel_stack_type.h
  - src/core/lib/surface/completion_queue.h
  - src/core/lib/surface/completion_queue_factory.h
  - src/core/lib/surface/event_string.h
  - src/core/lib/surface/init.h
  - src/core/lib/surface/lame_client.h
  - src/core/lib/surface/server.h
  - src/core/lib/surface/validate_metadata.h
  - src/core/lib/transport/authority_override.h
  - src/core/lib/transport/bdp_estimator.h
  - src/core/lib/transport/byte_stream.h
  - src/core/lib/transport/connectivity_state.h
  - src/core/lib/transport/error_utils.h
  - src/core/lib/transport/http2_errors.h
  - src/core/lib/transport/metadata.h
  - src/core/lib/transport/metadata_batch.h
  - src/core/lib/transport/pid_controller.h
  - src/core/lib/transport/static_metadata.h
  - src/core/lib/transport/status_conversion.h
  - src/core/lib/transport/status_metadata.h
  - src/core/lib/transport/timeout_encoding.h
  - src/core/lib/transport/transport.h
  - src/core/lib/transport/transport_impl.h
  - src/core/lib/uri/uri_parser.h
  - src/core/tsi/alts/crypt/gsec.h
  - src/core/tsi/alts/frame_protector/alts_counter.h
  - src/core/tsi/alts/frame_protector/alts_crypter.h
  - src/core/tsi/alts/frame_protector/alts_frame_protector.h
  - src/core/tsi/alts/frame_protector/alts_record_protocol_crypter_common.h
  - src/core/tsi/alts/frame_protector/frame_handler.h
  - src/core/tsi/alts/handshaker/alts_handshaker_client.h
  - src/core/tsi/alts/handshaker/alts_shared_resource.h
  - src/core/tsi/alts/handshaker/alts_tsi_handshaker.h
  - src/core/tsi/alts/handshaker/alts_tsi_handshaker_private.h
  - src/core/tsi/alts/handshaker/alts_tsi_utils.h
  - src/core/tsi/alts/handshaker/transport_security_common_api.h
  - src/core/tsi/alts/zero_copy_frame_protector/alts_grpc_integrity_only_record_protocol.h
  - src/core/tsi/alts/zero_copy_frame_protector/alts_grpc_privacy_integrity_record_protocol.h
  - src/core/tsi/alts/zero_copy_frame_protector/alts_grpc_record_protocol.h
  - src/core/tsi/alts/zero_copy_frame_protector/alts_grpc_record_protocol_common.h
  - src/core/tsi/alts/zero_copy_frame_protector/alts_iovec_record_protocol.h
  - src/core/tsi/alts/zero_copy_frame_protector/alts_zero_copy_grpc_protector.h
  - src/core/tsi/fake_transport_security.h
  - src/core/tsi/local_transport_security.h
  - src/core/tsi/ssl/session_cache/ssl_session.h
  - src/core/tsi/ssl/session_cache/ssl_session_cache.h
  - src/core/tsi/ssl_transport_security.h
  - src/core/tsi/ssl_types.h
  - src/core/tsi/transport_security.h
  - src/core/tsi/transport_security_grpc.h
  - src/core/tsi/transport_security_interface.h
  - third_party/xxhash/xxhash.h
  src:
  - src/core/ext/filters/census/grpc_context.cc
  - src/core/ext/filters/client_channel/backend_metric.cc
  - src/core/ext/filters/client_channel/backup_poller.cc
  - src/core/ext/filters/client_channel/channel_connectivity.cc
  - src/core/ext/filters/client_channel/client_channel.cc
  - src/core/ext/filters/client_channel/client_channel_channelz.cc
  - src/core/ext/filters/client_channel/client_channel_factory.cc
  - src/core/ext/filters/client_channel/client_channel_plugin.cc
  - src/core/ext/filters/client_channel/config_selector.cc
  - src/core/ext/filters/client_channel/dynamic_filters.cc
  - src/core/ext/filters/client_channel/global_subchannel_pool.cc
  - src/core/ext/filters/client_channel/health/health_check_client.cc
  - src/core/ext/filters/client_channel/http_connect_handshaker.cc
  - src/core/ext/filters/client_channel/http_proxy.cc
  - src/core/ext/filters/client_channel/lb_policy.cc
  - src/core/ext/filters/client_channel/lb_policy/address_filtering.cc
  - src/core/ext/filters/client_channel/lb_policy/child_policy_handler.cc
  - src/core/ext/filters/client_channel/lb_policy/grpclb/client_load_reporting_filter.cc
  - src/core/ext/filters/client_channel/lb_policy/grpclb/grpclb.cc
  - src/core/ext/filters/client_channel/lb_policy/grpclb/grpclb_balancer_addresses.cc
  - src/core/ext/filters/client_channel/lb_policy/grpclb/grpclb_channel_secure.cc
  - src/core/ext/filters/client_channel/lb_policy/grpclb/grpclb_client_stats.cc
  - src/core/ext/filters/client_channel/lb_policy/grpclb/load_balancer_api.cc
  - src/core/ext/filters/client_channel/lb_policy/pick_first/pick_first.cc
  - src/core/ext/filters/client_channel/lb_policy/priority/priority.cc
  - src/core/ext/filters/client_channel/lb_policy/ring_hash/ring_hash.cc
  - src/core/ext/filters/client_channel/lb_policy/round_robin/round_robin.cc
  - src/core/ext/filters/client_channel/lb_policy/weighted_target/weighted_target.cc
  - src/core/ext/filters/client_channel/lb_policy/xds/cds.cc
  - src/core/ext/filters/client_channel/lb_policy/xds/xds_cluster_impl.cc
  - src/core/ext/filters/client_channel/lb_policy/xds/xds_cluster_manager.cc
  - src/core/ext/filters/client_channel/lb_policy/xds/xds_cluster_resolver.cc
  - src/core/ext/filters/client_channel/lb_policy_registry.cc
  - src/core/ext/filters/client_channel/local_subchannel_pool.cc
  - src/core/ext/filters/client_channel/proxy_mapper_registry.cc
  - src/core/ext/filters/client_channel/resolver.cc
  - src/core/ext/filters/client_channel/resolver/dns/c_ares/dns_resolver_ares.cc
  - src/core/ext/filters/client_channel/resolver/dns/c_ares/grpc_ares_ev_driver_event_engine.cc
  - src/core/ext/filters/client_channel/resolver/dns/c_ares/grpc_ares_ev_driver_libuv.cc
  - src/core/ext/filters/client_channel/resolver/dns/c_ares/grpc_ares_ev_driver_posix.cc
  - src/core/ext/filters/client_channel/resolver/dns/c_ares/grpc_ares_ev_driver_windows.cc
  - src/core/ext/filters/client_channel/resolver/dns/c_ares/grpc_ares_wrapper.cc
  - src/core/ext/filters/client_channel/resolver/dns/c_ares/grpc_ares_wrapper_event_engine.cc
  - src/core/ext/filters/client_channel/resolver/dns/c_ares/grpc_ares_wrapper_libuv.cc
  - src/core/ext/filters/client_channel/resolver/dns/c_ares/grpc_ares_wrapper_posix.cc
  - src/core/ext/filters/client_channel/resolver/dns/c_ares/grpc_ares_wrapper_windows.cc
  - src/core/ext/filters/client_channel/resolver/dns/dns_resolver_selection.cc
  - src/core/ext/filters/client_channel/resolver/dns/native/dns_resolver.cc
  - src/core/ext/filters/client_channel/resolver/fake/fake_resolver.cc
  - src/core/ext/filters/client_channel/resolver/google_c2p/google_c2p_resolver.cc
  - src/core/ext/filters/client_channel/resolver/sockaddr/sockaddr_resolver.cc
  - src/core/ext/filters/client_channel/resolver/xds/xds_resolver.cc
  - src/core/ext/filters/client_channel/resolver_registry.cc
  - src/core/ext/filters/client_channel/resolver_result_parsing.cc
  - src/core/ext/filters/client_channel/retry_filter.cc
  - src/core/ext/filters/client_channel/retry_service_config.cc
  - src/core/ext/filters/client_channel/retry_throttle.cc
  - src/core/ext/filters/client_channel/server_address.cc
  - src/core/ext/filters/client_channel/service_config.cc
  - src/core/ext/filters/client_channel/service_config_channel_arg_filter.cc
  - src/core/ext/filters/client_channel/service_config_parser.cc
  - src/core/ext/filters/client_channel/subchannel.cc
  - src/core/ext/filters/client_channel/subchannel_pool_interface.cc
  - src/core/ext/filters/client_idle/client_idle_filter.cc
  - src/core/ext/filters/deadline/deadline_filter.cc
  - src/core/ext/filters/fault_injection/fault_injection_filter.cc
  - src/core/ext/filters/fault_injection/service_config_parser.cc
  - src/core/ext/filters/http/client/http_client_filter.cc
  - src/core/ext/filters/http/client_authority_filter.cc
  - src/core/ext/filters/http/http_filters_plugin.cc
  - src/core/ext/filters/http/message_compress/message_compress_filter.cc
  - src/core/ext/filters/http/message_compress/message_decompress_filter.cc
  - src/core/ext/filters/http/server/http_server_filter.cc
  - src/core/ext/filters/max_age/max_age_filter.cc
  - src/core/ext/filters/message_size/message_size_filter.cc
  - src/core/ext/filters/workarounds/workaround_cronet_compression_filter.cc
  - src/core/ext/filters/workarounds/workaround_utils.cc
  - src/core/ext/transport/chttp2/alpn/alpn.cc
  - src/core/ext/transport/chttp2/client/authority.cc
  - src/core/ext/transport/chttp2/client/chttp2_connector.cc
  - src/core/ext/transport/chttp2/client/insecure/channel_create.cc
  - src/core/ext/transport/chttp2/client/insecure/channel_create_posix.cc
  - src/core/ext/transport/chttp2/client/secure/secure_channel_create.cc
  - src/core/ext/transport/chttp2/server/chttp2_server.cc
  - src/core/ext/transport/chttp2/server/insecure/server_chttp2.cc
  - src/core/ext/transport/chttp2/server/insecure/server_chttp2_posix.cc
  - src/core/ext/transport/chttp2/server/secure/server_secure_chttp2.cc
  - src/core/ext/transport/chttp2/transport/bin_decoder.cc
  - src/core/ext/transport/chttp2/transport/bin_encoder.cc
  - src/core/ext/transport/chttp2/transport/chttp2_plugin.cc
  - src/core/ext/transport/chttp2/transport/chttp2_slice_allocator.cc
  - src/core/ext/transport/chttp2/transport/chttp2_transport.cc
  - src/core/ext/transport/chttp2/transport/context_list.cc
  - src/core/ext/transport/chttp2/transport/flow_control.cc
  - src/core/ext/transport/chttp2/transport/frame_data.cc
  - src/core/ext/transport/chttp2/transport/frame_goaway.cc
  - src/core/ext/transport/chttp2/transport/frame_ping.cc
  - src/core/ext/transport/chttp2/transport/frame_rst_stream.cc
  - src/core/ext/transport/chttp2/transport/frame_settings.cc
  - src/core/ext/transport/chttp2/transport/frame_window_update.cc
  - src/core/ext/transport/chttp2/transport/hpack_encoder.cc
  - src/core/ext/transport/chttp2/transport/hpack_parser.cc
  - src/core/ext/transport/chttp2/transport/hpack_table.cc
  - src/core/ext/transport/chttp2/transport/http2_settings.cc
  - src/core/ext/transport/chttp2/transport/huffsyms.cc
  - src/core/ext/transport/chttp2/transport/incoming_metadata.cc
  - src/core/ext/transport/chttp2/transport/parsing.cc
  - src/core/ext/transport/chttp2/transport/stream_lists.cc
  - src/core/ext/transport/chttp2/transport/stream_map.cc
  - src/core/ext/transport/chttp2/transport/varint.cc
  - src/core/ext/transport/chttp2/transport/writing.cc
  - src/core/ext/transport/inproc/inproc_plugin.cc
  - src/core/ext/transport/inproc/inproc_transport.cc
  - src/core/ext/upb-generated/envoy/admin/v3/config_dump.upb.c
  - src/core/ext/upb-generated/envoy/annotations/deprecation.upb.c
  - src/core/ext/upb-generated/envoy/annotations/resource.upb.c
  - src/core/ext/upb-generated/envoy/config/accesslog/v3/accesslog.upb.c
  - src/core/ext/upb-generated/envoy/config/bootstrap/v3/bootstrap.upb.c
  - src/core/ext/upb-generated/envoy/config/cluster/v3/circuit_breaker.upb.c
  - src/core/ext/upb-generated/envoy/config/cluster/v3/cluster.upb.c
  - src/core/ext/upb-generated/envoy/config/cluster/v3/filter.upb.c
  - src/core/ext/upb-generated/envoy/config/cluster/v3/outlier_detection.upb.c
  - src/core/ext/upb-generated/envoy/config/core/v3/address.upb.c
  - src/core/ext/upb-generated/envoy/config/core/v3/backoff.upb.c
  - src/core/ext/upb-generated/envoy/config/core/v3/base.upb.c
  - src/core/ext/upb-generated/envoy/config/core/v3/config_source.upb.c
  - src/core/ext/upb-generated/envoy/config/core/v3/event_service_config.upb.c
  - src/core/ext/upb-generated/envoy/config/core/v3/extension.upb.c
  - src/core/ext/upb-generated/envoy/config/core/v3/grpc_service.upb.c
  - src/core/ext/upb-generated/envoy/config/core/v3/health_check.upb.c
  - src/core/ext/upb-generated/envoy/config/core/v3/http_uri.upb.c
  - src/core/ext/upb-generated/envoy/config/core/v3/protocol.upb.c
  - src/core/ext/upb-generated/envoy/config/core/v3/proxy_protocol.upb.c
  - src/core/ext/upb-generated/envoy/config/core/v3/resolver.upb.c
  - src/core/ext/upb-generated/envoy/config/core/v3/socket_option.upb.c
  - src/core/ext/upb-generated/envoy/config/core/v3/substitution_format_string.upb.c
  - src/core/ext/upb-generated/envoy/config/core/v3/udp_socket_config.upb.c
  - src/core/ext/upb-generated/envoy/config/endpoint/v3/endpoint.upb.c
  - src/core/ext/upb-generated/envoy/config/endpoint/v3/endpoint_components.upb.c
  - src/core/ext/upb-generated/envoy/config/endpoint/v3/load_report.upb.c
  - src/core/ext/upb-generated/envoy/config/listener/v3/api_listener.upb.c
  - src/core/ext/upb-generated/envoy/config/listener/v3/listener.upb.c
  - src/core/ext/upb-generated/envoy/config/listener/v3/listener_components.upb.c
  - src/core/ext/upb-generated/envoy/config/listener/v3/quic_config.upb.c
  - src/core/ext/upb-generated/envoy/config/listener/v3/udp_listener_config.upb.c
  - src/core/ext/upb-generated/envoy/config/metrics/v3/stats.upb.c
  - src/core/ext/upb-generated/envoy/config/overload/v3/overload.upb.c
  - src/core/ext/upb-generated/envoy/config/rbac/v3/rbac.upb.c
  - src/core/ext/upb-generated/envoy/config/route/v3/route.upb.c
  - src/core/ext/upb-generated/envoy/config/route/v3/route_components.upb.c
  - src/core/ext/upb-generated/envoy/config/route/v3/scoped_route.upb.c
  - src/core/ext/upb-generated/envoy/config/trace/v3/http_tracer.upb.c
  - src/core/ext/upb-generated/envoy/extensions/clusters/aggregate/v3/cluster.upb.c
  - src/core/ext/upb-generated/envoy/extensions/filters/common/fault/v3/fault.upb.c
  - src/core/ext/upb-generated/envoy/extensions/filters/http/fault/v3/fault.upb.c
  - src/core/ext/upb-generated/envoy/extensions/filters/http/router/v3/router.upb.c
  - src/core/ext/upb-generated/envoy/extensions/filters/network/http_connection_manager/v3/http_connection_manager.upb.c
  - src/core/ext/upb-generated/envoy/extensions/transport_sockets/tls/v3/cert.upb.c
  - src/core/ext/upb-generated/envoy/extensions/transport_sockets/tls/v3/common.upb.c
  - src/core/ext/upb-generated/envoy/extensions/transport_sockets/tls/v3/secret.upb.c
  - src/core/ext/upb-generated/envoy/extensions/transport_sockets/tls/v3/tls.upb.c
  - src/core/ext/upb-generated/envoy/service/cluster/v3/cds.upb.c
  - src/core/ext/upb-generated/envoy/service/discovery/v3/ads.upb.c
  - src/core/ext/upb-generated/envoy/service/discovery/v3/discovery.upb.c
  - src/core/ext/upb-generated/envoy/service/endpoint/v3/eds.upb.c
  - src/core/ext/upb-generated/envoy/service/listener/v3/lds.upb.c
  - src/core/ext/upb-generated/envoy/service/load_stats/v3/lrs.upb.c
  - src/core/ext/upb-generated/envoy/service/route/v3/rds.upb.c
  - src/core/ext/upb-generated/envoy/service/route/v3/srds.upb.c
  - src/core/ext/upb-generated/envoy/service/status/v3/csds.upb.c
  - src/core/ext/upb-generated/envoy/type/http/v3/path_transformation.upb.c
  - src/core/ext/upb-generated/envoy/type/matcher/v3/metadata.upb.c
  - src/core/ext/upb-generated/envoy/type/matcher/v3/node.upb.c
  - src/core/ext/upb-generated/envoy/type/matcher/v3/number.upb.c
  - src/core/ext/upb-generated/envoy/type/matcher/v3/path.upb.c
  - src/core/ext/upb-generated/envoy/type/matcher/v3/regex.upb.c
  - src/core/ext/upb-generated/envoy/type/matcher/v3/string.upb.c
  - src/core/ext/upb-generated/envoy/type/matcher/v3/struct.upb.c
  - src/core/ext/upb-generated/envoy/type/matcher/v3/value.upb.c
  - src/core/ext/upb-generated/envoy/type/metadata/v3/metadata.upb.c
  - src/core/ext/upb-generated/envoy/type/tracing/v3/custom_tag.upb.c
  - src/core/ext/upb-generated/envoy/type/v3/http.upb.c
  - src/core/ext/upb-generated/envoy/type/v3/percent.upb.c
  - src/core/ext/upb-generated/envoy/type/v3/range.upb.c
  - src/core/ext/upb-generated/envoy/type/v3/semantic_version.upb.c
  - src/core/ext/upb-generated/src/proto/grpc/gcp/altscontext.upb.c
  - src/core/ext/upb-generated/src/proto/grpc/gcp/handshaker.upb.c
  - src/core/ext/upb-generated/src/proto/grpc/gcp/transport_security_common.upb.c
  - src/core/ext/upb-generated/src/proto/grpc/health/v1/health.upb.c
  - src/core/ext/upb-generated/src/proto/grpc/lb/v1/load_balancer.upb.c
  - src/core/ext/upb-generated/udpa/annotations/migrate.upb.c
  - src/core/ext/upb-generated/udpa/annotations/security.upb.c
  - src/core/ext/upb-generated/udpa/annotations/sensitive.upb.c
  - src/core/ext/upb-generated/udpa/annotations/status.upb.c
  - src/core/ext/upb-generated/udpa/annotations/versioning.upb.c
  - src/core/ext/upb-generated/udpa/data/orca/v1/orca_load_report.upb.c
  - src/core/ext/upb-generated/udpa/type/v1/typed_struct.upb.c
  - src/core/ext/upb-generated/validate/validate.upb.c
  - src/core/ext/upb-generated/xds/core/v3/authority.upb.c
  - src/core/ext/upb-generated/xds/core/v3/collection_entry.upb.c
  - src/core/ext/upb-generated/xds/core/v3/context_params.upb.c
  - src/core/ext/upb-generated/xds/core/v3/resource.upb.c
  - src/core/ext/upb-generated/xds/core/v3/resource_locator.upb.c
  - src/core/ext/upb-generated/xds/core/v3/resource_name.upb.c
  - src/core/ext/upbdefs-generated/envoy/admin/v3/config_dump.upbdefs.c
  - src/core/ext/upbdefs-generated/envoy/annotations/deprecation.upbdefs.c
  - src/core/ext/upbdefs-generated/envoy/annotations/resource.upbdefs.c
  - src/core/ext/upbdefs-generated/envoy/config/accesslog/v3/accesslog.upbdefs.c
  - src/core/ext/upbdefs-generated/envoy/config/bootstrap/v3/bootstrap.upbdefs.c
  - src/core/ext/upbdefs-generated/envoy/config/cluster/v3/circuit_breaker.upbdefs.c
  - src/core/ext/upbdefs-generated/envoy/config/cluster/v3/cluster.upbdefs.c
  - src/core/ext/upbdefs-generated/envoy/config/cluster/v3/filter.upbdefs.c
  - src/core/ext/upbdefs-generated/envoy/config/cluster/v3/outlier_detection.upbdefs.c
  - src/core/ext/upbdefs-generated/envoy/config/core/v3/address.upbdefs.c
  - src/core/ext/upbdefs-generated/envoy/config/core/v3/backoff.upbdefs.c
  - src/core/ext/upbdefs-generated/envoy/config/core/v3/base.upbdefs.c
  - src/core/ext/upbdefs-generated/envoy/config/core/v3/config_source.upbdefs.c
  - src/core/ext/upbdefs-generated/envoy/config/core/v3/event_service_config.upbdefs.c
  - src/core/ext/upbdefs-generated/envoy/config/core/v3/extension.upbdefs.c
  - src/core/ext/upbdefs-generated/envoy/config/core/v3/grpc_service.upbdefs.c
  - src/core/ext/upbdefs-generated/envoy/config/core/v3/health_check.upbdefs.c
  - src/core/ext/upbdefs-generated/envoy/config/core/v3/http_uri.upbdefs.c
  - src/core/ext/upbdefs-generated/envoy/config/core/v3/protocol.upbdefs.c
  - src/core/ext/upbdefs-generated/envoy/config/core/v3/proxy_protocol.upbdefs.c
  - src/core/ext/upbdefs-generated/envoy/config/core/v3/resolver.upbdefs.c
  - src/core/ext/upbdefs-generated/envoy/config/core/v3/socket_option.upbdefs.c
  - src/core/ext/upbdefs-generated/envoy/config/core/v3/substitution_format_string.upbdefs.c
  - src/core/ext/upbdefs-generated/envoy/config/core/v3/udp_socket_config.upbdefs.c
  - src/core/ext/upbdefs-generated/envoy/config/endpoint/v3/endpoint.upbdefs.c
  - src/core/ext/upbdefs-generated/envoy/config/endpoint/v3/endpoint_components.upbdefs.c
  - src/core/ext/upbdefs-generated/envoy/config/endpoint/v3/load_report.upbdefs.c
  - src/core/ext/upbdefs-generated/envoy/config/listener/v3/api_listener.upbdefs.c
  - src/core/ext/upbdefs-generated/envoy/config/listener/v3/listener.upbdefs.c
  - src/core/ext/upbdefs-generated/envoy/config/listener/v3/listener_components.upbdefs.c
  - src/core/ext/upbdefs-generated/envoy/config/listener/v3/quic_config.upbdefs.c
  - src/core/ext/upbdefs-generated/envoy/config/listener/v3/udp_listener_config.upbdefs.c
  - src/core/ext/upbdefs-generated/envoy/config/metrics/v3/stats.upbdefs.c
  - src/core/ext/upbdefs-generated/envoy/config/overload/v3/overload.upbdefs.c
  - src/core/ext/upbdefs-generated/envoy/config/route/v3/route.upbdefs.c
  - src/core/ext/upbdefs-generated/envoy/config/route/v3/route_components.upbdefs.c
  - src/core/ext/upbdefs-generated/envoy/config/route/v3/scoped_route.upbdefs.c
  - src/core/ext/upbdefs-generated/envoy/config/trace/v3/http_tracer.upbdefs.c
  - src/core/ext/upbdefs-generated/envoy/extensions/clusters/aggregate/v3/cluster.upbdefs.c
  - src/core/ext/upbdefs-generated/envoy/extensions/filters/common/fault/v3/fault.upbdefs.c
  - src/core/ext/upbdefs-generated/envoy/extensions/filters/http/fault/v3/fault.upbdefs.c
  - src/core/ext/upbdefs-generated/envoy/extensions/filters/http/router/v3/router.upbdefs.c
  - src/core/ext/upbdefs-generated/envoy/extensions/filters/network/http_connection_manager/v3/http_connection_manager.upbdefs.c
  - src/core/ext/upbdefs-generated/envoy/extensions/transport_sockets/tls/v3/cert.upbdefs.c
  - src/core/ext/upbdefs-generated/envoy/extensions/transport_sockets/tls/v3/common.upbdefs.c
  - src/core/ext/upbdefs-generated/envoy/extensions/transport_sockets/tls/v3/secret.upbdefs.c
  - src/core/ext/upbdefs-generated/envoy/extensions/transport_sockets/tls/v3/tls.upbdefs.c
  - src/core/ext/upbdefs-generated/envoy/service/cluster/v3/cds.upbdefs.c
  - src/core/ext/upbdefs-generated/envoy/service/discovery/v3/ads.upbdefs.c
  - src/core/ext/upbdefs-generated/envoy/service/discovery/v3/discovery.upbdefs.c
  - src/core/ext/upbdefs-generated/envoy/service/endpoint/v3/eds.upbdefs.c
  - src/core/ext/upbdefs-generated/envoy/service/listener/v3/lds.upbdefs.c
  - src/core/ext/upbdefs-generated/envoy/service/load_stats/v3/lrs.upbdefs.c
  - src/core/ext/upbdefs-generated/envoy/service/route/v3/rds.upbdefs.c
  - src/core/ext/upbdefs-generated/envoy/service/route/v3/srds.upbdefs.c
  - src/core/ext/upbdefs-generated/envoy/service/status/v3/csds.upbdefs.c
  - src/core/ext/upbdefs-generated/envoy/type/http/v3/path_transformation.upbdefs.c
  - src/core/ext/upbdefs-generated/envoy/type/matcher/v3/metadata.upbdefs.c
  - src/core/ext/upbdefs-generated/envoy/type/matcher/v3/node.upbdefs.c
  - src/core/ext/upbdefs-generated/envoy/type/matcher/v3/number.upbdefs.c
  - src/core/ext/upbdefs-generated/envoy/type/matcher/v3/path.upbdefs.c
  - src/core/ext/upbdefs-generated/envoy/type/matcher/v3/regex.upbdefs.c
  - src/core/ext/upbdefs-generated/envoy/type/matcher/v3/string.upbdefs.c
  - src/core/ext/upbdefs-generated/envoy/type/matcher/v3/struct.upbdefs.c
  - src/core/ext/upbdefs-generated/envoy/type/matcher/v3/value.upbdefs.c
  - src/core/ext/upbdefs-generated/envoy/type/metadata/v3/metadata.upbdefs.c
  - src/core/ext/upbdefs-generated/envoy/type/tracing/v3/custom_tag.upbdefs.c
  - src/core/ext/upbdefs-generated/envoy/type/v3/http.upbdefs.c
  - src/core/ext/upbdefs-generated/envoy/type/v3/percent.upbdefs.c
  - src/core/ext/upbdefs-generated/envoy/type/v3/range.upbdefs.c
  - src/core/ext/upbdefs-generated/envoy/type/v3/semantic_version.upbdefs.c
  - src/core/ext/upbdefs-generated/google/api/annotations.upbdefs.c
  - src/core/ext/upbdefs-generated/google/api/http.upbdefs.c
  - src/core/ext/upbdefs-generated/google/protobuf/any.upbdefs.c
  - src/core/ext/upbdefs-generated/google/protobuf/duration.upbdefs.c
  - src/core/ext/upbdefs-generated/google/protobuf/empty.upbdefs.c
  - src/core/ext/upbdefs-generated/google/protobuf/struct.upbdefs.c
  - src/core/ext/upbdefs-generated/google/protobuf/timestamp.upbdefs.c
  - src/core/ext/upbdefs-generated/google/protobuf/wrappers.upbdefs.c
  - src/core/ext/upbdefs-generated/google/rpc/status.upbdefs.c
  - src/core/ext/upbdefs-generated/udpa/annotations/migrate.upbdefs.c
  - src/core/ext/upbdefs-generated/udpa/annotations/security.upbdefs.c
  - src/core/ext/upbdefs-generated/udpa/annotations/sensitive.upbdefs.c
  - src/core/ext/upbdefs-generated/udpa/annotations/status.upbdefs.c
  - src/core/ext/upbdefs-generated/udpa/annotations/versioning.upbdefs.c
  - src/core/ext/upbdefs-generated/udpa/type/v1/typed_struct.upbdefs.c
  - src/core/ext/upbdefs-generated/validate/validate.upbdefs.c
  - src/core/ext/upbdefs-generated/xds/core/v3/authority.upbdefs.c
  - src/core/ext/upbdefs-generated/xds/core/v3/collection_entry.upbdefs.c
  - src/core/ext/upbdefs-generated/xds/core/v3/context_params.upbdefs.c
  - src/core/ext/upbdefs-generated/xds/core/v3/resource.upbdefs.c
  - src/core/ext/upbdefs-generated/xds/core/v3/resource_locator.upbdefs.c
  - src/core/ext/upbdefs-generated/xds/core/v3/resource_name.upbdefs.c
  - src/core/ext/xds/certificate_provider_registry.cc
  - src/core/ext/xds/certificate_provider_store.cc
  - src/core/ext/xds/file_watcher_certificate_provider_factory.cc
  - src/core/ext/xds/xds_api.cc
  - src/core/ext/xds/xds_bootstrap.cc
  - src/core/ext/xds/xds_certificate_provider.cc
  - src/core/ext/xds/xds_client.cc
  - src/core/ext/xds/xds_client_stats.cc
  - src/core/ext/xds/xds_http_fault_filter.cc
  - src/core/ext/xds/xds_http_filters.cc
  - src/core/ext/xds/xds_server_config_fetcher.cc
  - src/core/lib/address_utils/parse_address.cc
  - src/core/lib/address_utils/sockaddr_utils.cc
  - src/core/lib/avl/avl.cc
  - src/core/lib/backoff/backoff.cc
  - src/core/lib/channel/channel_args.cc
  - src/core/lib/channel/channel_stack.cc
  - src/core/lib/channel/channel_stack_builder.cc
  - src/core/lib/channel/channel_trace.cc
  - src/core/lib/channel/channelz.cc
  - src/core/lib/channel/channelz_registry.cc
  - src/core/lib/channel/connected_channel.cc
  - src/core/lib/channel/handshaker.cc
  - src/core/lib/channel/handshaker_registry.cc
  - src/core/lib/channel/status_util.cc
  - src/core/lib/compression/compression.cc
  - src/core/lib/compression/compression_args.cc
  - src/core/lib/compression/compression_internal.cc
  - src/core/lib/compression/message_compress.cc
  - src/core/lib/compression/stream_compression.cc
  - src/core/lib/compression/stream_compression_gzip.cc
  - src/core/lib/compression/stream_compression_identity.cc
  - src/core/lib/debug/stats.cc
  - src/core/lib/debug/stats_data.cc
  - src/core/lib/debug/trace.cc
  - src/core/lib/event_engine/endpoint_config.cc
  - src/core/lib/event_engine/event_engine.cc
  - src/core/lib/event_engine/sockaddr.cc
  - src/core/lib/http/format_request.cc
  - src/core/lib/http/httpcli.cc
  - src/core/lib/http/httpcli_security_connector.cc
  - src/core/lib/http/parser.cc
  - src/core/lib/iomgr/buffer_list.cc
  - src/core/lib/iomgr/call_combiner.cc
  - src/core/lib/iomgr/cfstream_handle.cc
  - src/core/lib/iomgr/combiner.cc
  - src/core/lib/iomgr/dualstack_socket_posix.cc
  - src/core/lib/iomgr/endpoint.cc
  - src/core/lib/iomgr/endpoint_cfstream.cc
  - src/core/lib/iomgr/endpoint_pair_event_engine.cc
  - src/core/lib/iomgr/endpoint_pair_posix.cc
  - src/core/lib/iomgr/endpoint_pair_uv.cc
  - src/core/lib/iomgr/endpoint_pair_windows.cc
  - src/core/lib/iomgr/error.cc
  - src/core/lib/iomgr/error_cfstream.cc
  - src/core/lib/iomgr/ev_apple.cc
  - src/core/lib/iomgr/ev_epoll1_linux.cc
  - src/core/lib/iomgr/ev_epollex_linux.cc
  - src/core/lib/iomgr/ev_poll_posix.cc
  - src/core/lib/iomgr/ev_posix.cc
  - src/core/lib/iomgr/ev_windows.cc
  - src/core/lib/iomgr/event_engine/closure.cc
  - src/core/lib/iomgr/event_engine/endpoint.cc
  - src/core/lib/iomgr/event_engine/iomgr.cc
  - src/core/lib/iomgr/event_engine/pollset.cc
  - src/core/lib/iomgr/event_engine/resolved_address_internal.cc
  - src/core/lib/iomgr/event_engine/resolver.cc
  - src/core/lib/iomgr/event_engine/tcp.cc
  - src/core/lib/iomgr/event_engine/timer.cc
  - src/core/lib/iomgr/exec_ctx.cc
  - src/core/lib/iomgr/executor.cc
  - src/core/lib/iomgr/executor/mpmcqueue.cc
  - src/core/lib/iomgr/executor/threadpool.cc
  - src/core/lib/iomgr/fork_posix.cc
  - src/core/lib/iomgr/fork_windows.cc
  - src/core/lib/iomgr/gethostname_fallback.cc
  - src/core/lib/iomgr/gethostname_host_name_max.cc
  - src/core/lib/iomgr/gethostname_sysconf.cc
  - src/core/lib/iomgr/grpc_if_nametoindex_posix.cc
  - src/core/lib/iomgr/grpc_if_nametoindex_unsupported.cc
  - src/core/lib/iomgr/internal_errqueue.cc
  - src/core/lib/iomgr/iocp_windows.cc
  - src/core/lib/iomgr/iomgr.cc
  - src/core/lib/iomgr/iomgr_custom.cc
  - src/core/lib/iomgr/iomgr_internal.cc
  - src/core/lib/iomgr/iomgr_posix.cc
  - src/core/lib/iomgr/iomgr_posix_cfstream.cc
  - src/core/lib/iomgr/iomgr_uv.cc
  - src/core/lib/iomgr/iomgr_windows.cc
  - src/core/lib/iomgr/is_epollexclusive_available.cc
  - src/core/lib/iomgr/load_file.cc
  - src/core/lib/iomgr/lockfree_event.cc
  - src/core/lib/iomgr/polling_entity.cc
  - src/core/lib/iomgr/pollset.cc
  - src/core/lib/iomgr/pollset_custom.cc
  - src/core/lib/iomgr/pollset_set.cc
  - src/core/lib/iomgr/pollset_set_custom.cc
  - src/core/lib/iomgr/pollset_set_windows.cc
  - src/core/lib/iomgr/pollset_uv.cc
  - src/core/lib/iomgr/pollset_windows.cc
  - src/core/lib/iomgr/resolve_address.cc
  - src/core/lib/iomgr/resolve_address_custom.cc
  - src/core/lib/iomgr/resolve_address_posix.cc
  - src/core/lib/iomgr/resolve_address_windows.cc
  - src/core/lib/iomgr/resource_quota.cc
  - src/core/lib/iomgr/socket_factory_posix.cc
  - src/core/lib/iomgr/socket_mutator.cc
  - src/core/lib/iomgr/socket_utils_common_posix.cc
  - src/core/lib/iomgr/socket_utils_linux.cc
  - src/core/lib/iomgr/socket_utils_posix.cc
  - src/core/lib/iomgr/socket_utils_uv.cc
  - src/core/lib/iomgr/socket_utils_windows.cc
  - src/core/lib/iomgr/socket_windows.cc
  - src/core/lib/iomgr/tcp_client.cc
  - src/core/lib/iomgr/tcp_client_cfstream.cc
  - src/core/lib/iomgr/tcp_client_custom.cc
  - src/core/lib/iomgr/tcp_client_posix.cc
  - src/core/lib/iomgr/tcp_client_windows.cc
  - src/core/lib/iomgr/tcp_custom.cc
  - src/core/lib/iomgr/tcp_posix.cc
  - src/core/lib/iomgr/tcp_server.cc
  - src/core/lib/iomgr/tcp_server_custom.cc
  - src/core/lib/iomgr/tcp_server_posix.cc
  - src/core/lib/iomgr/tcp_server_utils_posix_common.cc
  - src/core/lib/iomgr/tcp_server_utils_posix_ifaddrs.cc
  - src/core/lib/iomgr/tcp_server_utils_posix_noifaddrs.cc
  - src/core/lib/iomgr/tcp_server_windows.cc
  - src/core/lib/iomgr/tcp_uv.cc
  - src/core/lib/iomgr/tcp_windows.cc
  - src/core/lib/iomgr/time_averaged_stats.cc
  - src/core/lib/iomgr/timer.cc
  - src/core/lib/iomgr/timer_custom.cc
  - src/core/lib/iomgr/timer_generic.cc
  - src/core/lib/iomgr/timer_heap.cc
  - src/core/lib/iomgr/timer_manager.cc
  - src/core/lib/iomgr/timer_uv.cc
  - src/core/lib/iomgr/udp_server.cc
  - src/core/lib/iomgr/unix_sockets_posix.cc
  - src/core/lib/iomgr/unix_sockets_posix_noop.cc
  - src/core/lib/iomgr/wakeup_fd_eventfd.cc
  - src/core/lib/iomgr/wakeup_fd_nospecial.cc
  - src/core/lib/iomgr/wakeup_fd_pipe.cc
  - src/core/lib/iomgr/wakeup_fd_posix.cc
  - src/core/lib/iomgr/work_serializer.cc
  - src/core/lib/json/json_reader.cc
  - src/core/lib/json/json_util.cc
  - src/core/lib/json/json_writer.cc
  - src/core/lib/matchers/matchers.cc
  - src/core/lib/security/authorization/authorization_policy_provider_vtable.cc
  - src/core/lib/security/authorization/evaluate_args.cc
  - src/core/lib/security/context/security_context.cc
  - src/core/lib/security/credentials/alts/alts_credentials.cc
  - src/core/lib/security/credentials/alts/check_gcp_environment.cc
  - src/core/lib/security/credentials/alts/check_gcp_environment_linux.cc
  - src/core/lib/security/credentials/alts/check_gcp_environment_no_op.cc
  - src/core/lib/security/credentials/alts/check_gcp_environment_windows.cc
  - src/core/lib/security/credentials/alts/grpc_alts_credentials_client_options.cc
  - src/core/lib/security/credentials/alts/grpc_alts_credentials_options.cc
  - src/core/lib/security/credentials/alts/grpc_alts_credentials_server_options.cc
  - src/core/lib/security/credentials/composite/composite_credentials.cc
  - src/core/lib/security/credentials/credentials.cc
  - src/core/lib/security/credentials/credentials_metadata.cc
  - src/core/lib/security/credentials/external/aws_external_account_credentials.cc
  - src/core/lib/security/credentials/external/aws_request_signer.cc
  - src/core/lib/security/credentials/external/external_account_credentials.cc
  - src/core/lib/security/credentials/external/file_external_account_credentials.cc
  - src/core/lib/security/credentials/external/url_external_account_credentials.cc
  - src/core/lib/security/credentials/fake/fake_credentials.cc
  - src/core/lib/security/credentials/google_default/credentials_generic.cc
  - src/core/lib/security/credentials/google_default/google_default_credentials.cc
  - src/core/lib/security/credentials/iam/iam_credentials.cc
  - src/core/lib/security/credentials/insecure/insecure_credentials.cc
  - src/core/lib/security/credentials/jwt/json_token.cc
  - src/core/lib/security/credentials/jwt/jwt_credentials.cc
  - src/core/lib/security/credentials/jwt/jwt_verifier.cc
  - src/core/lib/security/credentials/local/local_credentials.cc
  - src/core/lib/security/credentials/oauth2/oauth2_credentials.cc
  - src/core/lib/security/credentials/plugin/plugin_credentials.cc
  - src/core/lib/security/credentials/ssl/ssl_credentials.cc
  - src/core/lib/security/credentials/tls/grpc_tls_certificate_distributor.cc
  - src/core/lib/security/credentials/tls/grpc_tls_certificate_provider.cc
  - src/core/lib/security/credentials/tls/grpc_tls_credentials_options.cc
  - src/core/lib/security/credentials/tls/tls_credentials.cc
  - src/core/lib/security/credentials/tls/tls_utils.cc
  - src/core/lib/security/credentials/xds/xds_credentials.cc
  - src/core/lib/security/security_connector/alts/alts_security_connector.cc
  - src/core/lib/security/security_connector/fake/fake_security_connector.cc
  - src/core/lib/security/security_connector/insecure/insecure_security_connector.cc
  - src/core/lib/security/security_connector/load_system_roots_fallback.cc
  - src/core/lib/security/security_connector/load_system_roots_linux.cc
  - src/core/lib/security/security_connector/local/local_security_connector.cc
  - src/core/lib/security/security_connector/security_connector.cc
  - src/core/lib/security/security_connector/ssl/ssl_security_connector.cc
  - src/core/lib/security/security_connector/ssl_utils.cc
  - src/core/lib/security/security_connector/ssl_utils_config.cc
  - src/core/lib/security/security_connector/tls/tls_security_connector.cc
  - src/core/lib/security/transport/client_auth_filter.cc
  - src/core/lib/security/transport/secure_endpoint.cc
  - src/core/lib/security/transport/security_handshaker.cc
  - src/core/lib/security/transport/server_auth_filter.cc
  - src/core/lib/security/transport/tsi_error.cc
  - src/core/lib/security/util/json_util.cc
  - src/core/lib/slice/b64.cc
  - src/core/lib/slice/percent_encoding.cc
  - src/core/lib/slice/slice.cc
  - src/core/lib/slice/slice_buffer.cc
  - src/core/lib/slice/slice_intern.cc
  - src/core/lib/slice/slice_string_helpers.cc
  - src/core/lib/surface/api_trace.cc
  - src/core/lib/surface/byte_buffer.cc
  - src/core/lib/surface/byte_buffer_reader.cc
  - src/core/lib/surface/call.cc
  - src/core/lib/surface/call_details.cc
  - src/core/lib/surface/call_log_batch.cc
  - src/core/lib/surface/channel.cc
  - src/core/lib/surface/channel_init.cc
  - src/core/lib/surface/channel_ping.cc
  - src/core/lib/surface/channel_stack_type.cc
  - src/core/lib/surface/completion_queue.cc
  - src/core/lib/surface/completion_queue_factory.cc
  - src/core/lib/surface/event_string.cc
  - src/core/lib/surface/init.cc
  - src/core/lib/surface/init_secure.cc
  - src/core/lib/surface/lame_client.cc
  - src/core/lib/surface/metadata_array.cc
  - src/core/lib/surface/server.cc
  - src/core/lib/surface/validate_metadata.cc
  - src/core/lib/surface/version.cc
  - src/core/lib/transport/authority_override.cc
  - src/core/lib/transport/bdp_estimator.cc
  - src/core/lib/transport/byte_stream.cc
  - src/core/lib/transport/connectivity_state.cc
  - src/core/lib/transport/error_utils.cc
  - src/core/lib/transport/metadata.cc
  - src/core/lib/transport/metadata_batch.cc
  - src/core/lib/transport/pid_controller.cc
  - src/core/lib/transport/static_metadata.cc
  - src/core/lib/transport/status_conversion.cc
  - src/core/lib/transport/status_metadata.cc
  - src/core/lib/transport/timeout_encoding.cc
  - src/core/lib/transport/transport.cc
  - src/core/lib/transport/transport_op_string.cc
  - src/core/lib/uri/uri_parser.cc
  - src/core/plugin_registry/grpc_plugin_registry.cc
  - src/core/tsi/alts/crypt/aes_gcm.cc
  - src/core/tsi/alts/crypt/gsec.cc
  - src/core/tsi/alts/frame_protector/alts_counter.cc
  - src/core/tsi/alts/frame_protector/alts_crypter.cc
  - src/core/tsi/alts/frame_protector/alts_frame_protector.cc
  - src/core/tsi/alts/frame_protector/alts_record_protocol_crypter_common.cc
  - src/core/tsi/alts/frame_protector/alts_seal_privacy_integrity_crypter.cc
  - src/core/tsi/alts/frame_protector/alts_unseal_privacy_integrity_crypter.cc
  - src/core/tsi/alts/frame_protector/frame_handler.cc
  - src/core/tsi/alts/handshaker/alts_handshaker_client.cc
  - src/core/tsi/alts/handshaker/alts_shared_resource.cc
  - src/core/tsi/alts/handshaker/alts_tsi_handshaker.cc
  - src/core/tsi/alts/handshaker/alts_tsi_utils.cc
  - src/core/tsi/alts/handshaker/transport_security_common_api.cc
  - src/core/tsi/alts/zero_copy_frame_protector/alts_grpc_integrity_only_record_protocol.cc
  - src/core/tsi/alts/zero_copy_frame_protector/alts_grpc_privacy_integrity_record_protocol.cc
  - src/core/tsi/alts/zero_copy_frame_protector/alts_grpc_record_protocol_common.cc
  - src/core/tsi/alts/zero_copy_frame_protector/alts_iovec_record_protocol.cc
  - src/core/tsi/alts/zero_copy_frame_protector/alts_zero_copy_grpc_protector.cc
  - src/core/tsi/fake_transport_security.cc
  - src/core/tsi/local_transport_security.cc
  - src/core/tsi/ssl/session_cache/ssl_session_boringssl.cc
  - src/core/tsi/ssl/session_cache/ssl_session_cache.cc
  - src/core/tsi/ssl/session_cache/ssl_session_openssl.cc
  - src/core/tsi/ssl_transport_security.cc
  - src/core/tsi/transport_security.cc
  - src/core/tsi/transport_security_grpc.cc
  deps:
  - absl/container:flat_hash_map
  - absl/container:inlined_vector
  - absl/functional:bind_front
  - absl/status:statusor
  - absl/types:variant
  - gpr
  - libssl
  - address_sorting
  baselib: true
  generate_plugin_registry: true
- name: grpc_csharp_ext
  build: all
  language: c
  public_headers: []
  headers: []
  src:
  - src/csharp/ext/grpc_csharp_ext.c
  deps:
  - grpc
- name: grpc_test_util
  build: private
  language: c
  public_headers: []
  headers:
  - test/core/util/cmdline.h
  - test/core/util/evaluate_args_test_util.h
  - test/core/util/fuzzer_util.h
  - test/core/util/grpc_profiler.h
  - test/core/util/histogram.h
  - test/core/util/memory_counters.h
  - test/core/util/mock_authorization_endpoint.h
  - test/core/util/mock_endpoint.h
  - test/core/util/parse_hexstring.h
  - test/core/util/passthru_endpoint.h
  - test/core/util/port.h
  - test/core/util/port_server_client.h
  - test/core/util/reconnect_server.h
  - test/core/util/resolve_localhost_ip46.h
  - test/core/util/resource_user_util.h
  - test/core/util/slice_splitter.h
  - test/core/util/stack_tracer.h
  - test/core/util/subprocess.h
  - test/core/util/test_config.h
  - test/core/util/test_tcp_server.h
  - test/core/util/tls_utils.h
  - test/core/util/tracer_util.h
  - test/core/util/trickle_endpoint.h
  src:
  - test/core/util/cmdline.cc
  - test/core/util/fuzzer_util.cc
  - test/core/util/grpc_profiler.cc
  - test/core/util/histogram.cc
  - test/core/util/memory_counters.cc
  - test/core/util/mock_endpoint.cc
  - test/core/util/parse_hexstring.cc
  - test/core/util/passthru_endpoint.cc
  - test/core/util/port.cc
  - test/core/util/port_isolated_runtime_environment.cc
  - test/core/util/port_server_client.cc
  - test/core/util/reconnect_server.cc
  - test/core/util/resolve_localhost_ip46.cc
  - test/core/util/resource_user_util.cc
  - test/core/util/slice_splitter.cc
  - test/core/util/stack_tracer.cc
  - test/core/util/subprocess_posix.cc
  - test/core/util/subprocess_windows.cc
  - test/core/util/test_config.cc
  - test/core/util/test_tcp_server.cc
  - test/core/util/tls_utils.cc
  - test/core/util/tracer_util.cc
  - test/core/util/trickle_endpoint.cc
  deps:
  - absl/debugging:failure_signal_handler
  - absl/debugging:stacktrace
  - absl/debugging:symbolize
  - grpc
- name: grpc_test_util_unsecure
  build: private
  language: c
  public_headers: []
  headers:
  - test/core/util/cmdline.h
  - test/core/util/evaluate_args_test_util.h
  - test/core/util/fuzzer_util.h
  - test/core/util/grpc_profiler.h
  - test/core/util/histogram.h
  - test/core/util/memory_counters.h
  - test/core/util/mock_authorization_endpoint.h
  - test/core/util/mock_endpoint.h
  - test/core/util/parse_hexstring.h
  - test/core/util/passthru_endpoint.h
  - test/core/util/port.h
  - test/core/util/port_server_client.h
  - test/core/util/reconnect_server.h
  - test/core/util/resolve_localhost_ip46.h
  - test/core/util/resource_user_util.h
  - test/core/util/slice_splitter.h
  - test/core/util/stack_tracer.h
  - test/core/util/subprocess.h
  - test/core/util/test_config.h
  - test/core/util/test_tcp_server.h
  - test/core/util/tracer_util.h
  - test/core/util/trickle_endpoint.h
  src:
  - test/core/util/cmdline.cc
  - test/core/util/fuzzer_util.cc
  - test/core/util/grpc_profiler.cc
  - test/core/util/histogram.cc
  - test/core/util/memory_counters.cc
  - test/core/util/mock_endpoint.cc
  - test/core/util/parse_hexstring.cc
  - test/core/util/passthru_endpoint.cc
  - test/core/util/port.cc
  - test/core/util/port_isolated_runtime_environment.cc
  - test/core/util/port_server_client.cc
  - test/core/util/reconnect_server.cc
  - test/core/util/resolve_localhost_ip46.cc
  - test/core/util/resource_user_util.cc
  - test/core/util/slice_splitter.cc
  - test/core/util/stack_tracer.cc
  - test/core/util/subprocess_posix.cc
  - test/core/util/subprocess_windows.cc
  - test/core/util/test_config.cc
  - test/core/util/test_tcp_server.cc
  - test/core/util/tracer_util.cc
  - test/core/util/trickle_endpoint.cc
  deps:
  - absl/debugging:failure_signal_handler
  - absl/debugging:stacktrace
  - absl/debugging:symbolize
  - grpc_unsecure
- name: grpc_unsecure
  build: all
  language: c
  public_headers:
  - include/grpc/byte_buffer.h
  - include/grpc/byte_buffer_reader.h
  - include/grpc/census.h
  - include/grpc/compression.h
  - include/grpc/event_engine/endpoint_config.h
  - include/grpc/event_engine/event_engine.h
  - include/grpc/event_engine/port.h
  - include/grpc/event_engine/slice_allocator.h
  - include/grpc/fork.h
  - include/grpc/grpc.h
  - include/grpc/grpc_posix.h
  - include/grpc/grpc_security_constants.h
  - include/grpc/impl/codegen/port_platform.h
  - include/grpc/load_reporting.h
  - include/grpc/slice.h
  - include/grpc/slice_buffer.h
  - include/grpc/status.h
  - include/grpc/support/workaround_list.h
  headers:
  - src/core/ext/filters/client_channel/backend_metric.h
  - src/core/ext/filters/client_channel/backup_poller.h
  - src/core/ext/filters/client_channel/client_channel.h
  - src/core/ext/filters/client_channel/client_channel_channelz.h
  - src/core/ext/filters/client_channel/client_channel_factory.h
  - src/core/ext/filters/client_channel/config_selector.h
  - src/core/ext/filters/client_channel/connector.h
  - src/core/ext/filters/client_channel/dynamic_filters.h
  - src/core/ext/filters/client_channel/global_subchannel_pool.h
  - src/core/ext/filters/client_channel/health/health_check_client.h
  - src/core/ext/filters/client_channel/http_connect_handshaker.h
  - src/core/ext/filters/client_channel/http_proxy.h
  - src/core/ext/filters/client_channel/lb_policy.h
  - src/core/ext/filters/client_channel/lb_policy/address_filtering.h
  - src/core/ext/filters/client_channel/lb_policy/child_policy_handler.h
  - src/core/ext/filters/client_channel/lb_policy/grpclb/client_load_reporting_filter.h
  - src/core/ext/filters/client_channel/lb_policy/grpclb/grpclb.h
  - src/core/ext/filters/client_channel/lb_policy/grpclb/grpclb_balancer_addresses.h
  - src/core/ext/filters/client_channel/lb_policy/grpclb/grpclb_channel.h
  - src/core/ext/filters/client_channel/lb_policy/grpclb/grpclb_client_stats.h
  - src/core/ext/filters/client_channel/lb_policy/grpclb/load_balancer_api.h
  - src/core/ext/filters/client_channel/lb_policy/ring_hash/ring_hash.h
  - src/core/ext/filters/client_channel/lb_policy/subchannel_list.h
  - src/core/ext/filters/client_channel/lb_policy_factory.h
  - src/core/ext/filters/client_channel/lb_policy_registry.h
  - src/core/ext/filters/client_channel/local_subchannel_pool.h
  - src/core/ext/filters/client_channel/proxy_mapper.h
  - src/core/ext/filters/client_channel/proxy_mapper_registry.h
  - src/core/ext/filters/client_channel/resolver.h
  - src/core/ext/filters/client_channel/resolver/dns/c_ares/grpc_ares_ev_driver.h
  - src/core/ext/filters/client_channel/resolver/dns/c_ares/grpc_ares_wrapper.h
  - src/core/ext/filters/client_channel/resolver/dns/dns_resolver_selection.h
  - src/core/ext/filters/client_channel/resolver/fake/fake_resolver.h
  - src/core/ext/filters/client_channel/resolver_factory.h
  - src/core/ext/filters/client_channel/resolver_registry.h
  - src/core/ext/filters/client_channel/resolver_result_parsing.h
  - src/core/ext/filters/client_channel/retry_filter.h
  - src/core/ext/filters/client_channel/retry_service_config.h
  - src/core/ext/filters/client_channel/retry_throttle.h
  - src/core/ext/filters/client_channel/server_address.h
  - src/core/ext/filters/client_channel/service_config.h
  - src/core/ext/filters/client_channel/service_config_call_data.h
  - src/core/ext/filters/client_channel/service_config_parser.h
  - src/core/ext/filters/client_channel/subchannel.h
  - src/core/ext/filters/client_channel/subchannel_interface.h
  - src/core/ext/filters/client_channel/subchannel_pool_interface.h
  - src/core/ext/filters/deadline/deadline_filter.h
  - src/core/ext/filters/fault_injection/fault_injection_filter.h
  - src/core/ext/filters/fault_injection/service_config_parser.h
  - src/core/ext/filters/http/client/http_client_filter.h
  - src/core/ext/filters/http/client_authority_filter.h
  - src/core/ext/filters/http/message_compress/message_compress_filter.h
  - src/core/ext/filters/http/message_compress/message_decompress_filter.h
  - src/core/ext/filters/http/server/http_server_filter.h
  - src/core/ext/filters/max_age/max_age_filter.h
  - src/core/ext/filters/message_size/message_size_filter.h
  - src/core/ext/filters/workarounds/workaround_cronet_compression_filter.h
  - src/core/ext/filters/workarounds/workaround_utils.h
  - src/core/ext/transport/chttp2/alpn/alpn.h
  - src/core/ext/transport/chttp2/client/authority.h
  - src/core/ext/transport/chttp2/client/chttp2_connector.h
  - src/core/ext/transport/chttp2/server/chttp2_server.h
  - src/core/ext/transport/chttp2/transport/bin_decoder.h
  - src/core/ext/transport/chttp2/transport/bin_encoder.h
  - src/core/ext/transport/chttp2/transport/chttp2_slice_allocator.h
  - src/core/ext/transport/chttp2/transport/chttp2_transport.h
  - src/core/ext/transport/chttp2/transport/context_list.h
  - src/core/ext/transport/chttp2/transport/flow_control.h
  - src/core/ext/transport/chttp2/transport/frame.h
  - src/core/ext/transport/chttp2/transport/frame_data.h
  - src/core/ext/transport/chttp2/transport/frame_goaway.h
  - src/core/ext/transport/chttp2/transport/frame_ping.h
  - src/core/ext/transport/chttp2/transport/frame_rst_stream.h
  - src/core/ext/transport/chttp2/transport/frame_settings.h
  - src/core/ext/transport/chttp2/transport/frame_window_update.h
  - src/core/ext/transport/chttp2/transport/hpack_encoder.h
  - src/core/ext/transport/chttp2/transport/hpack_parser.h
  - src/core/ext/transport/chttp2/transport/hpack_table.h
  - src/core/ext/transport/chttp2/transport/http2_settings.h
  - src/core/ext/transport/chttp2/transport/huffsyms.h
  - src/core/ext/transport/chttp2/transport/incoming_metadata.h
  - src/core/ext/transport/chttp2/transport/internal.h
  - src/core/ext/transport/chttp2/transport/popularity_count.h
  - src/core/ext/transport/chttp2/transport/stream_map.h
  - src/core/ext/transport/chttp2/transport/varint.h
  - src/core/ext/transport/inproc/inproc_transport.h
  - src/core/ext/upb-generated/src/proto/grpc/health/v1/health.upb.h
  - src/core/ext/upb-generated/src/proto/grpc/lb/v1/load_balancer.upb.h
  - src/core/ext/upb-generated/udpa/data/orca/v1/orca_load_report.upb.h
  - src/core/ext/upb-generated/validate/validate.upb.h
  - src/core/lib/address_utils/parse_address.h
  - src/core/lib/address_utils/sockaddr_utils.h
  - src/core/lib/avl/avl.h
  - src/core/lib/backoff/backoff.h
  - src/core/lib/channel/call_tracer.h
  - src/core/lib/channel/channel_args.h
  - src/core/lib/channel/channel_stack.h
  - src/core/lib/channel/channel_stack_builder.h
  - src/core/lib/channel/channel_trace.h
  - src/core/lib/channel/channelz.h
  - src/core/lib/channel/channelz_registry.h
  - src/core/lib/channel/connected_channel.h
  - src/core/lib/channel/context.h
  - src/core/lib/channel/handshaker.h
  - src/core/lib/channel/handshaker_factory.h
  - src/core/lib/channel/handshaker_registry.h
  - src/core/lib/channel/status_util.h
  - src/core/lib/compression/algorithm_metadata.h
  - src/core/lib/compression/compression_args.h
  - src/core/lib/compression/compression_internal.h
  - src/core/lib/compression/message_compress.h
  - src/core/lib/compression/stream_compression.h
  - src/core/lib/compression/stream_compression_gzip.h
  - src/core/lib/compression/stream_compression_identity.h
  - src/core/lib/debug/stats.h
  - src/core/lib/debug/stats_data.h
  - src/core/lib/debug/trace.h
  - src/core/lib/event_engine/endpoint_config_internal.h
  - src/core/lib/event_engine/sockaddr.h
  - src/core/lib/gprpp/atomic.h
  - src/core/lib/gprpp/dual_ref_counted.h
  - src/core/lib/gprpp/match.h
  - src/core/lib/gprpp/orphanable.h
  - src/core/lib/gprpp/overload.h
  - src/core/lib/gprpp/ref_counted.h
  - src/core/lib/gprpp/ref_counted_ptr.h
  - src/core/lib/http/format_request.h
  - src/core/lib/http/httpcli.h
  - src/core/lib/http/parser.h
  - src/core/lib/iomgr/block_annotate.h
  - src/core/lib/iomgr/buffer_list.h
  - src/core/lib/iomgr/call_combiner.h
  - src/core/lib/iomgr/cfstream_handle.h
  - src/core/lib/iomgr/closure.h
  - src/core/lib/iomgr/combiner.h
  - src/core/lib/iomgr/dynamic_annotations.h
  - src/core/lib/iomgr/endpoint.h
  - src/core/lib/iomgr/endpoint_cfstream.h
  - src/core/lib/iomgr/endpoint_pair.h
  - src/core/lib/iomgr/error.h
  - src/core/lib/iomgr/error_cfstream.h
  - src/core/lib/iomgr/error_internal.h
  - src/core/lib/iomgr/ev_apple.h
  - src/core/lib/iomgr/ev_epoll1_linux.h
  - src/core/lib/iomgr/ev_epollex_linux.h
  - src/core/lib/iomgr/ev_poll_posix.h
  - src/core/lib/iomgr/ev_posix.h
  - src/core/lib/iomgr/event_engine/closure.h
  - src/core/lib/iomgr/event_engine/endpoint.h
  - src/core/lib/iomgr/event_engine/iomgr.h
  - src/core/lib/iomgr/event_engine/pollset.h
  - src/core/lib/iomgr/event_engine/promise.h
  - src/core/lib/iomgr/event_engine/resolved_address_internal.h
  - src/core/lib/iomgr/exec_ctx.h
  - src/core/lib/iomgr/executor.h
  - src/core/lib/iomgr/executor/mpmcqueue.h
  - src/core/lib/iomgr/executor/threadpool.h
  - src/core/lib/iomgr/gethostname.h
  - src/core/lib/iomgr/grpc_if_nametoindex.h
  - src/core/lib/iomgr/internal_errqueue.h
  - src/core/lib/iomgr/iocp_windows.h
  - src/core/lib/iomgr/iomgr.h
  - src/core/lib/iomgr/iomgr_custom.h
  - src/core/lib/iomgr/iomgr_internal.h
  - src/core/lib/iomgr/is_epollexclusive_available.h
  - src/core/lib/iomgr/load_file.h
  - src/core/lib/iomgr/lockfree_event.h
  - src/core/lib/iomgr/nameser.h
  - src/core/lib/iomgr/polling_entity.h
  - src/core/lib/iomgr/pollset.h
  - src/core/lib/iomgr/pollset_custom.h
  - src/core/lib/iomgr/pollset_set.h
  - src/core/lib/iomgr/pollset_set_custom.h
  - src/core/lib/iomgr/pollset_set_windows.h
  - src/core/lib/iomgr/pollset_uv.h
  - src/core/lib/iomgr/pollset_windows.h
  - src/core/lib/iomgr/port.h
  - src/core/lib/iomgr/python_util.h
  - src/core/lib/iomgr/resolve_address.h
  - src/core/lib/iomgr/resolve_address_custom.h
  - src/core/lib/iomgr/resource_quota.h
  - src/core/lib/iomgr/sockaddr.h
  - src/core/lib/iomgr/sockaddr_custom.h
  - src/core/lib/iomgr/sockaddr_posix.h
  - src/core/lib/iomgr/sockaddr_windows.h
  - src/core/lib/iomgr/socket_factory_posix.h
  - src/core/lib/iomgr/socket_mutator.h
  - src/core/lib/iomgr/socket_utils.h
  - src/core/lib/iomgr/socket_utils_posix.h
  - src/core/lib/iomgr/socket_windows.h
  - src/core/lib/iomgr/sys_epoll_wrapper.h
  - src/core/lib/iomgr/tcp_client.h
  - src/core/lib/iomgr/tcp_client_posix.h
  - src/core/lib/iomgr/tcp_custom.h
  - src/core/lib/iomgr/tcp_posix.h
  - src/core/lib/iomgr/tcp_server.h
  - src/core/lib/iomgr/tcp_server_utils_posix.h
  - src/core/lib/iomgr/tcp_windows.h
  - src/core/lib/iomgr/time_averaged_stats.h
  - src/core/lib/iomgr/timer.h
  - src/core/lib/iomgr/timer_custom.h
  - src/core/lib/iomgr/timer_generic.h
  - src/core/lib/iomgr/timer_heap.h
  - src/core/lib/iomgr/timer_manager.h
  - src/core/lib/iomgr/udp_server.h
  - src/core/lib/iomgr/unix_sockets_posix.h
  - src/core/lib/iomgr/wakeup_fd_pipe.h
  - src/core/lib/iomgr/wakeup_fd_posix.h
  - src/core/lib/iomgr/work_serializer.h
  - src/core/lib/json/json.h
  - src/core/lib/json/json_util.h
  - src/core/lib/slice/b64.h
  - src/core/lib/slice/percent_encoding.h
  - src/core/lib/slice/slice_internal.h
  - src/core/lib/slice/slice_string_helpers.h
  - src/core/lib/slice/slice_utils.h
  - src/core/lib/surface/api_trace.h
  - src/core/lib/surface/call.h
  - src/core/lib/surface/call_test_only.h
  - src/core/lib/surface/channel.h
  - src/core/lib/surface/channel_init.h
  - src/core/lib/surface/channel_stack_type.h
  - src/core/lib/surface/completion_queue.h
  - src/core/lib/surface/completion_queue_factory.h
  - src/core/lib/surface/event_string.h
  - src/core/lib/surface/init.h
  - src/core/lib/surface/lame_client.h
  - src/core/lib/surface/server.h
  - src/core/lib/surface/validate_metadata.h
  - src/core/lib/transport/authority_override.h
  - src/core/lib/transport/bdp_estimator.h
  - src/core/lib/transport/byte_stream.h
  - src/core/lib/transport/connectivity_state.h
  - src/core/lib/transport/error_utils.h
  - src/core/lib/transport/http2_errors.h
  - src/core/lib/transport/metadata.h
  - src/core/lib/transport/metadata_batch.h
  - src/core/lib/transport/pid_controller.h
  - src/core/lib/transport/static_metadata.h
  - src/core/lib/transport/status_conversion.h
  - src/core/lib/transport/status_metadata.h
  - src/core/lib/transport/timeout_encoding.h
  - src/core/lib/transport/transport.h
  - src/core/lib/transport/transport_impl.h
  - src/core/lib/uri/uri_parser.h
  - third_party/xxhash/xxhash.h
  src:
  - src/core/ext/filters/census/grpc_context.cc
  - src/core/ext/filters/client_channel/backend_metric.cc
  - src/core/ext/filters/client_channel/backup_poller.cc
  - src/core/ext/filters/client_channel/channel_connectivity.cc
  - src/core/ext/filters/client_channel/client_channel.cc
  - src/core/ext/filters/client_channel/client_channel_channelz.cc
  - src/core/ext/filters/client_channel/client_channel_factory.cc
  - src/core/ext/filters/client_channel/client_channel_plugin.cc
  - src/core/ext/filters/client_channel/config_selector.cc
  - src/core/ext/filters/client_channel/dynamic_filters.cc
  - src/core/ext/filters/client_channel/global_subchannel_pool.cc
  - src/core/ext/filters/client_channel/health/health_check_client.cc
  - src/core/ext/filters/client_channel/http_connect_handshaker.cc
  - src/core/ext/filters/client_channel/http_proxy.cc
  - src/core/ext/filters/client_channel/lb_policy.cc
  - src/core/ext/filters/client_channel/lb_policy/address_filtering.cc
  - src/core/ext/filters/client_channel/lb_policy/child_policy_handler.cc
  - src/core/ext/filters/client_channel/lb_policy/grpclb/client_load_reporting_filter.cc
  - src/core/ext/filters/client_channel/lb_policy/grpclb/grpclb.cc
  - src/core/ext/filters/client_channel/lb_policy/grpclb/grpclb_balancer_addresses.cc
  - src/core/ext/filters/client_channel/lb_policy/grpclb/grpclb_channel.cc
  - src/core/ext/filters/client_channel/lb_policy/grpclb/grpclb_client_stats.cc
  - src/core/ext/filters/client_channel/lb_policy/grpclb/load_balancer_api.cc
  - src/core/ext/filters/client_channel/lb_policy/pick_first/pick_first.cc
  - src/core/ext/filters/client_channel/lb_policy/priority/priority.cc
  - src/core/ext/filters/client_channel/lb_policy/ring_hash/ring_hash.cc
  - src/core/ext/filters/client_channel/lb_policy/round_robin/round_robin.cc
  - src/core/ext/filters/client_channel/lb_policy/weighted_target/weighted_target.cc
  - src/core/ext/filters/client_channel/lb_policy_registry.cc
  - src/core/ext/filters/client_channel/local_subchannel_pool.cc
  - src/core/ext/filters/client_channel/proxy_mapper_registry.cc
  - src/core/ext/filters/client_channel/resolver.cc
  - src/core/ext/filters/client_channel/resolver/dns/c_ares/dns_resolver_ares.cc
  - src/core/ext/filters/client_channel/resolver/dns/c_ares/grpc_ares_ev_driver_event_engine.cc
  - src/core/ext/filters/client_channel/resolver/dns/c_ares/grpc_ares_ev_driver_libuv.cc
  - src/core/ext/filters/client_channel/resolver/dns/c_ares/grpc_ares_ev_driver_posix.cc
  - src/core/ext/filters/client_channel/resolver/dns/c_ares/grpc_ares_ev_driver_windows.cc
  - src/core/ext/filters/client_channel/resolver/dns/c_ares/grpc_ares_wrapper.cc
  - src/core/ext/filters/client_channel/resolver/dns/c_ares/grpc_ares_wrapper_event_engine.cc
  - src/core/ext/filters/client_channel/resolver/dns/c_ares/grpc_ares_wrapper_libuv.cc
  - src/core/ext/filters/client_channel/resolver/dns/c_ares/grpc_ares_wrapper_posix.cc
  - src/core/ext/filters/client_channel/resolver/dns/c_ares/grpc_ares_wrapper_windows.cc
  - src/core/ext/filters/client_channel/resolver/dns/dns_resolver_selection.cc
  - src/core/ext/filters/client_channel/resolver/dns/native/dns_resolver.cc
  - src/core/ext/filters/client_channel/resolver/fake/fake_resolver.cc
  - src/core/ext/filters/client_channel/resolver/sockaddr/sockaddr_resolver.cc
  - src/core/ext/filters/client_channel/resolver_registry.cc
  - src/core/ext/filters/client_channel/resolver_result_parsing.cc
  - src/core/ext/filters/client_channel/retry_filter.cc
  - src/core/ext/filters/client_channel/retry_service_config.cc
  - src/core/ext/filters/client_channel/retry_throttle.cc
  - src/core/ext/filters/client_channel/server_address.cc
  - src/core/ext/filters/client_channel/service_config.cc
  - src/core/ext/filters/client_channel/service_config_channel_arg_filter.cc
  - src/core/ext/filters/client_channel/service_config_parser.cc
  - src/core/ext/filters/client_channel/subchannel.cc
  - src/core/ext/filters/client_channel/subchannel_pool_interface.cc
  - src/core/ext/filters/client_idle/client_idle_filter.cc
  - src/core/ext/filters/deadline/deadline_filter.cc
  - src/core/ext/filters/fault_injection/fault_injection_filter.cc
  - src/core/ext/filters/fault_injection/service_config_parser.cc
  - src/core/ext/filters/http/client/http_client_filter.cc
  - src/core/ext/filters/http/client_authority_filter.cc
  - src/core/ext/filters/http/http_filters_plugin.cc
  - src/core/ext/filters/http/message_compress/message_compress_filter.cc
  - src/core/ext/filters/http/message_compress/message_decompress_filter.cc
  - src/core/ext/filters/http/server/http_server_filter.cc
  - src/core/ext/filters/max_age/max_age_filter.cc
  - src/core/ext/filters/message_size/message_size_filter.cc
  - src/core/ext/filters/workarounds/workaround_cronet_compression_filter.cc
  - src/core/ext/filters/workarounds/workaround_utils.cc
  - src/core/ext/transport/chttp2/alpn/alpn.cc
  - src/core/ext/transport/chttp2/client/authority.cc
  - src/core/ext/transport/chttp2/client/chttp2_connector.cc
  - src/core/ext/transport/chttp2/client/insecure/channel_create.cc
  - src/core/ext/transport/chttp2/client/insecure/channel_create_posix.cc
  - src/core/ext/transport/chttp2/server/chttp2_server.cc
  - src/core/ext/transport/chttp2/server/insecure/server_chttp2.cc
  - src/core/ext/transport/chttp2/server/insecure/server_chttp2_posix.cc
  - src/core/ext/transport/chttp2/transport/bin_decoder.cc
  - src/core/ext/transport/chttp2/transport/bin_encoder.cc
  - src/core/ext/transport/chttp2/transport/chttp2_plugin.cc
  - src/core/ext/transport/chttp2/transport/chttp2_slice_allocator.cc
  - src/core/ext/transport/chttp2/transport/chttp2_transport.cc
  - src/core/ext/transport/chttp2/transport/context_list.cc
  - src/core/ext/transport/chttp2/transport/flow_control.cc
  - src/core/ext/transport/chttp2/transport/frame_data.cc
  - src/core/ext/transport/chttp2/transport/frame_goaway.cc
  - src/core/ext/transport/chttp2/transport/frame_ping.cc
  - src/core/ext/transport/chttp2/transport/frame_rst_stream.cc
  - src/core/ext/transport/chttp2/transport/frame_settings.cc
  - src/core/ext/transport/chttp2/transport/frame_window_update.cc
  - src/core/ext/transport/chttp2/transport/hpack_encoder.cc
  - src/core/ext/transport/chttp2/transport/hpack_parser.cc
  - src/core/ext/transport/chttp2/transport/hpack_table.cc
  - src/core/ext/transport/chttp2/transport/http2_settings.cc
  - src/core/ext/transport/chttp2/transport/huffsyms.cc
  - src/core/ext/transport/chttp2/transport/incoming_metadata.cc
  - src/core/ext/transport/chttp2/transport/parsing.cc
  - src/core/ext/transport/chttp2/transport/stream_lists.cc
  - src/core/ext/transport/chttp2/transport/stream_map.cc
  - src/core/ext/transport/chttp2/transport/varint.cc
  - src/core/ext/transport/chttp2/transport/writing.cc
  - src/core/ext/transport/inproc/inproc_plugin.cc
  - src/core/ext/transport/inproc/inproc_transport.cc
  - src/core/ext/upb-generated/src/proto/grpc/health/v1/health.upb.c
  - src/core/ext/upb-generated/src/proto/grpc/lb/v1/load_balancer.upb.c
  - src/core/ext/upb-generated/udpa/data/orca/v1/orca_load_report.upb.c
  - src/core/ext/upb-generated/validate/validate.upb.c
  - src/core/lib/address_utils/parse_address.cc
  - src/core/lib/address_utils/sockaddr_utils.cc
  - src/core/lib/avl/avl.cc
  - src/core/lib/backoff/backoff.cc
  - src/core/lib/channel/channel_args.cc
  - src/core/lib/channel/channel_stack.cc
  - src/core/lib/channel/channel_stack_builder.cc
  - src/core/lib/channel/channel_trace.cc
  - src/core/lib/channel/channelz.cc
  - src/core/lib/channel/channelz_registry.cc
  - src/core/lib/channel/connected_channel.cc
  - src/core/lib/channel/handshaker.cc
  - src/core/lib/channel/handshaker_registry.cc
  - src/core/lib/channel/status_util.cc
  - src/core/lib/compression/compression.cc
  - src/core/lib/compression/compression_args.cc
  - src/core/lib/compression/compression_internal.cc
  - src/core/lib/compression/message_compress.cc
  - src/core/lib/compression/stream_compression.cc
  - src/core/lib/compression/stream_compression_gzip.cc
  - src/core/lib/compression/stream_compression_identity.cc
  - src/core/lib/debug/stats.cc
  - src/core/lib/debug/stats_data.cc
  - src/core/lib/debug/trace.cc
  - src/core/lib/event_engine/endpoint_config.cc
  - src/core/lib/event_engine/event_engine.cc
  - src/core/lib/event_engine/sockaddr.cc
  - src/core/lib/http/format_request.cc
  - src/core/lib/http/httpcli.cc
  - src/core/lib/http/parser.cc
  - src/core/lib/iomgr/buffer_list.cc
  - src/core/lib/iomgr/call_combiner.cc
  - src/core/lib/iomgr/cfstream_handle.cc
  - src/core/lib/iomgr/combiner.cc
  - src/core/lib/iomgr/dualstack_socket_posix.cc
  - src/core/lib/iomgr/endpoint.cc
  - src/core/lib/iomgr/endpoint_cfstream.cc
  - src/core/lib/iomgr/endpoint_pair_event_engine.cc
  - src/core/lib/iomgr/endpoint_pair_posix.cc
  - src/core/lib/iomgr/endpoint_pair_uv.cc
  - src/core/lib/iomgr/endpoint_pair_windows.cc
  - src/core/lib/iomgr/error.cc
  - src/core/lib/iomgr/error_cfstream.cc
  - src/core/lib/iomgr/ev_apple.cc
  - src/core/lib/iomgr/ev_epoll1_linux.cc
  - src/core/lib/iomgr/ev_epollex_linux.cc
  - src/core/lib/iomgr/ev_poll_posix.cc
  - src/core/lib/iomgr/ev_posix.cc
  - src/core/lib/iomgr/ev_windows.cc
  - src/core/lib/iomgr/event_engine/closure.cc
  - src/core/lib/iomgr/event_engine/endpoint.cc
  - src/core/lib/iomgr/event_engine/iomgr.cc
  - src/core/lib/iomgr/event_engine/pollset.cc
  - src/core/lib/iomgr/event_engine/resolved_address_internal.cc
  - src/core/lib/iomgr/event_engine/resolver.cc
  - src/core/lib/iomgr/event_engine/tcp.cc
  - src/core/lib/iomgr/event_engine/timer.cc
  - src/core/lib/iomgr/exec_ctx.cc
  - src/core/lib/iomgr/executor.cc
  - src/core/lib/iomgr/executor/mpmcqueue.cc
  - src/core/lib/iomgr/executor/threadpool.cc
  - src/core/lib/iomgr/fork_posix.cc
  - src/core/lib/iomgr/fork_windows.cc
  - src/core/lib/iomgr/gethostname_fallback.cc
  - src/core/lib/iomgr/gethostname_host_name_max.cc
  - src/core/lib/iomgr/gethostname_sysconf.cc
  - src/core/lib/iomgr/grpc_if_nametoindex_posix.cc
  - src/core/lib/iomgr/grpc_if_nametoindex_unsupported.cc
  - src/core/lib/iomgr/internal_errqueue.cc
  - src/core/lib/iomgr/iocp_windows.cc
  - src/core/lib/iomgr/iomgr.cc
  - src/core/lib/iomgr/iomgr_custom.cc
  - src/core/lib/iomgr/iomgr_internal.cc
  - src/core/lib/iomgr/iomgr_posix.cc
  - src/core/lib/iomgr/iomgr_posix_cfstream.cc
  - src/core/lib/iomgr/iomgr_uv.cc
  - src/core/lib/iomgr/iomgr_windows.cc
  - src/core/lib/iomgr/is_epollexclusive_available.cc
  - src/core/lib/iomgr/load_file.cc
  - src/core/lib/iomgr/lockfree_event.cc
  - src/core/lib/iomgr/polling_entity.cc
  - src/core/lib/iomgr/pollset.cc
  - src/core/lib/iomgr/pollset_custom.cc
  - src/core/lib/iomgr/pollset_set.cc
  - src/core/lib/iomgr/pollset_set_custom.cc
  - src/core/lib/iomgr/pollset_set_windows.cc
  - src/core/lib/iomgr/pollset_uv.cc
  - src/core/lib/iomgr/pollset_windows.cc
  - src/core/lib/iomgr/resolve_address.cc
  - src/core/lib/iomgr/resolve_address_custom.cc
  - src/core/lib/iomgr/resolve_address_posix.cc
  - src/core/lib/iomgr/resolve_address_windows.cc
  - src/core/lib/iomgr/resource_quota.cc
  - src/core/lib/iomgr/socket_factory_posix.cc
  - src/core/lib/iomgr/socket_mutator.cc
  - src/core/lib/iomgr/socket_utils_common_posix.cc
  - src/core/lib/iomgr/socket_utils_linux.cc
  - src/core/lib/iomgr/socket_utils_posix.cc
  - src/core/lib/iomgr/socket_utils_uv.cc
  - src/core/lib/iomgr/socket_utils_windows.cc
  - src/core/lib/iomgr/socket_windows.cc
  - src/core/lib/iomgr/tcp_client.cc
  - src/core/lib/iomgr/tcp_client_cfstream.cc
  - src/core/lib/iomgr/tcp_client_custom.cc
  - src/core/lib/iomgr/tcp_client_posix.cc
  - src/core/lib/iomgr/tcp_client_windows.cc
  - src/core/lib/iomgr/tcp_custom.cc
  - src/core/lib/iomgr/tcp_posix.cc
  - src/core/lib/iomgr/tcp_server.cc
  - src/core/lib/iomgr/tcp_server_custom.cc
  - src/core/lib/iomgr/tcp_server_posix.cc
  - src/core/lib/iomgr/tcp_server_utils_posix_common.cc
  - src/core/lib/iomgr/tcp_server_utils_posix_ifaddrs.cc
  - src/core/lib/iomgr/tcp_server_utils_posix_noifaddrs.cc
  - src/core/lib/iomgr/tcp_server_windows.cc
  - src/core/lib/iomgr/tcp_uv.cc
  - src/core/lib/iomgr/tcp_windows.cc
  - src/core/lib/iomgr/time_averaged_stats.cc
  - src/core/lib/iomgr/timer.cc
  - src/core/lib/iomgr/timer_custom.cc
  - src/core/lib/iomgr/timer_generic.cc
  - src/core/lib/iomgr/timer_heap.cc
  - src/core/lib/iomgr/timer_manager.cc
  - src/core/lib/iomgr/timer_uv.cc
  - src/core/lib/iomgr/udp_server.cc
  - src/core/lib/iomgr/unix_sockets_posix.cc
  - src/core/lib/iomgr/unix_sockets_posix_noop.cc
  - src/core/lib/iomgr/wakeup_fd_eventfd.cc
  - src/core/lib/iomgr/wakeup_fd_nospecial.cc
  - src/core/lib/iomgr/wakeup_fd_pipe.cc
  - src/core/lib/iomgr/wakeup_fd_posix.cc
  - src/core/lib/iomgr/work_serializer.cc
  - src/core/lib/json/json_reader.cc
  - src/core/lib/json/json_util.cc
  - src/core/lib/json/json_writer.cc
  - src/core/lib/security/authorization/authorization_policy_provider_null_vtable.cc
  - src/core/lib/slice/b64.cc
  - src/core/lib/slice/percent_encoding.cc
  - src/core/lib/slice/slice.cc
  - src/core/lib/slice/slice_buffer.cc
  - src/core/lib/slice/slice_intern.cc
  - src/core/lib/slice/slice_string_helpers.cc
  - src/core/lib/surface/api_trace.cc
  - src/core/lib/surface/byte_buffer.cc
  - src/core/lib/surface/byte_buffer_reader.cc
  - src/core/lib/surface/call.cc
  - src/core/lib/surface/call_details.cc
  - src/core/lib/surface/call_log_batch.cc
  - src/core/lib/surface/channel.cc
  - src/core/lib/surface/channel_init.cc
  - src/core/lib/surface/channel_ping.cc
  - src/core/lib/surface/channel_stack_type.cc
  - src/core/lib/surface/completion_queue.cc
  - src/core/lib/surface/completion_queue_factory.cc
  - src/core/lib/surface/event_string.cc
  - src/core/lib/surface/init.cc
  - src/core/lib/surface/init_unsecure.cc
  - src/core/lib/surface/lame_client.cc
  - src/core/lib/surface/metadata_array.cc
  - src/core/lib/surface/server.cc
  - src/core/lib/surface/validate_metadata.cc
  - src/core/lib/surface/version.cc
  - src/core/lib/transport/authority_override.cc
  - src/core/lib/transport/bdp_estimator.cc
  - src/core/lib/transport/byte_stream.cc
  - src/core/lib/transport/connectivity_state.cc
  - src/core/lib/transport/error_utils.cc
  - src/core/lib/transport/metadata.cc
  - src/core/lib/transport/metadata_batch.cc
  - src/core/lib/transport/pid_controller.cc
  - src/core/lib/transport/static_metadata.cc
  - src/core/lib/transport/status_conversion.cc
  - src/core/lib/transport/status_metadata.cc
  - src/core/lib/transport/timeout_encoding.cc
  - src/core/lib/transport/transport.cc
  - src/core/lib/transport/transport_op_string.cc
  - src/core/lib/uri/uri_parser.cc
  - src/core/plugin_registry/grpc_unsecure_plugin_registry.cc
  deps:
  - absl/container:flat_hash_map
  - absl/container:inlined_vector
  - absl/functional:bind_front
  - absl/status:statusor
  - absl/types:variant
  - gpr
  - address_sorting
  baselib: true
  generate_plugin_registry: true
- name: benchmark_helpers
  build: test
  language: c++
  public_headers: []
  headers:
  - test/cpp/microbenchmarks/fullstack_context_mutators.h
  - test/cpp/microbenchmarks/fullstack_fixtures.h
  - test/cpp/microbenchmarks/helpers.h
  src:
  - src/proto/grpc/testing/echo.proto
  - src/proto/grpc/testing/echo_messages.proto
  - src/proto/grpc/testing/simple_messages.proto
  - test/cpp/microbenchmarks/helpers.cc
  deps:
  - benchmark
  - grpc++_unsecure
  - grpc_test_util_unsecure
  - grpc++_test_config
  defaults: benchmark
- name: grpc++
  build: all
  language: c++
  public_headers:
  - include/grpc++/alarm.h
  - include/grpc++/channel.h
  - include/grpc++/client_context.h
  - include/grpc++/completion_queue.h
  - include/grpc++/create_channel.h
  - include/grpc++/create_channel_posix.h
  - include/grpc++/ext/health_check_service_server_builder_option.h
  - include/grpc++/generic/async_generic_service.h
  - include/grpc++/generic/generic_stub.h
  - include/grpc++/grpc++.h
  - include/grpc++/health_check_service_interface.h
  - include/grpc++/impl/call.h
  - include/grpc++/impl/channel_argument_option.h
  - include/grpc++/impl/client_unary_call.h
  - include/grpc++/impl/codegen/async_stream.h
  - include/grpc++/impl/codegen/async_unary_call.h
  - include/grpc++/impl/codegen/byte_buffer.h
  - include/grpc++/impl/codegen/call.h
  - include/grpc++/impl/codegen/call_hook.h
  - include/grpc++/impl/codegen/channel_interface.h
  - include/grpc++/impl/codegen/client_context.h
  - include/grpc++/impl/codegen/client_unary_call.h
  - include/grpc++/impl/codegen/completion_queue.h
  - include/grpc++/impl/codegen/completion_queue_tag.h
  - include/grpc++/impl/codegen/config.h
  - include/grpc++/impl/codegen/config_protobuf.h
  - include/grpc++/impl/codegen/core_codegen.h
  - include/grpc++/impl/codegen/core_codegen_interface.h
  - include/grpc++/impl/codegen/create_auth_context.h
  - include/grpc++/impl/codegen/grpc_library.h
  - include/grpc++/impl/codegen/metadata_map.h
  - include/grpc++/impl/codegen/method_handler_impl.h
  - include/grpc++/impl/codegen/proto_utils.h
  - include/grpc++/impl/codegen/rpc_method.h
  - include/grpc++/impl/codegen/rpc_service_method.h
  - include/grpc++/impl/codegen/security/auth_context.h
  - include/grpc++/impl/codegen/serialization_traits.h
  - include/grpc++/impl/codegen/server_context.h
  - include/grpc++/impl/codegen/server_interface.h
  - include/grpc++/impl/codegen/service_type.h
  - include/grpc++/impl/codegen/slice.h
  - include/grpc++/impl/codegen/status.h
  - include/grpc++/impl/codegen/status_code_enum.h
  - include/grpc++/impl/codegen/string_ref.h
  - include/grpc++/impl/codegen/stub_options.h
  - include/grpc++/impl/codegen/sync_stream.h
  - include/grpc++/impl/codegen/time.h
  - include/grpc++/impl/grpc_library.h
  - include/grpc++/impl/method_handler_impl.h
  - include/grpc++/impl/rpc_method.h
  - include/grpc++/impl/rpc_service_method.h
  - include/grpc++/impl/serialization_traits.h
  - include/grpc++/impl/server_builder_option.h
  - include/grpc++/impl/server_builder_plugin.h
  - include/grpc++/impl/server_initializer.h
  - include/grpc++/impl/service_type.h
  - include/grpc++/resource_quota.h
  - include/grpc++/security/auth_context.h
  - include/grpc++/security/auth_metadata_processor.h
  - include/grpc++/security/credentials.h
  - include/grpc++/security/server_credentials.h
  - include/grpc++/server.h
  - include/grpc++/server_builder.h
  - include/grpc++/server_context.h
  - include/grpc++/server_posix.h
  - include/grpc++/support/async_stream.h
  - include/grpc++/support/async_unary_call.h
  - include/grpc++/support/byte_buffer.h
  - include/grpc++/support/channel_arguments.h
  - include/grpc++/support/config.h
  - include/grpc++/support/slice.h
  - include/grpc++/support/status.h
  - include/grpc++/support/status_code_enum.h
  - include/grpc++/support/string_ref.h
  - include/grpc++/support/stub_options.h
  - include/grpc++/support/sync_stream.h
  - include/grpc++/support/time.h
  - include/grpcpp/alarm.h
  - include/grpcpp/channel.h
  - include/grpcpp/client_context.h
  - include/grpcpp/completion_queue.h
  - include/grpcpp/create_channel.h
  - include/grpcpp/create_channel_posix.h
  - include/grpcpp/ext/health_check_service_server_builder_option.h
  - include/grpcpp/generic/async_generic_service.h
  - include/grpcpp/generic/generic_stub.h
  - include/grpcpp/grpcpp.h
  - include/grpcpp/health_check_service_interface.h
  - include/grpcpp/impl/call.h
  - include/grpcpp/impl/channel_argument_option.h
  - include/grpcpp/impl/client_unary_call.h
  - include/grpcpp/impl/codegen/async_generic_service.h
  - include/grpcpp/impl/codegen/async_stream.h
  - include/grpcpp/impl/codegen/async_unary_call.h
  - include/grpcpp/impl/codegen/byte_buffer.h
  - include/grpcpp/impl/codegen/call.h
  - include/grpcpp/impl/codegen/call_hook.h
  - include/grpcpp/impl/codegen/call_op_set.h
  - include/grpcpp/impl/codegen/call_op_set_interface.h
  - include/grpcpp/impl/codegen/callback_common.h
  - include/grpcpp/impl/codegen/channel_interface.h
  - include/grpcpp/impl/codegen/client_callback.h
  - include/grpcpp/impl/codegen/client_context.h
  - include/grpcpp/impl/codegen/client_interceptor.h
  - include/grpcpp/impl/codegen/client_unary_call.h
  - include/grpcpp/impl/codegen/completion_queue.h
  - include/grpcpp/impl/codegen/completion_queue_tag.h
  - include/grpcpp/impl/codegen/config.h
  - include/grpcpp/impl/codegen/config_protobuf.h
  - include/grpcpp/impl/codegen/core_codegen.h
  - include/grpcpp/impl/codegen/core_codegen_interface.h
  - include/grpcpp/impl/codegen/create_auth_context.h
  - include/grpcpp/impl/codegen/delegating_channel.h
  - include/grpcpp/impl/codegen/grpc_library.h
  - include/grpcpp/impl/codegen/intercepted_channel.h
  - include/grpcpp/impl/codegen/interceptor.h
  - include/grpcpp/impl/codegen/interceptor_common.h
  - include/grpcpp/impl/codegen/message_allocator.h
  - include/grpcpp/impl/codegen/metadata_map.h
  - include/grpcpp/impl/codegen/method_handler.h
  - include/grpcpp/impl/codegen/method_handler_impl.h
  - include/grpcpp/impl/codegen/proto_buffer_reader.h
  - include/grpcpp/impl/codegen/proto_buffer_writer.h
  - include/grpcpp/impl/codegen/proto_utils.h
  - include/grpcpp/impl/codegen/rpc_method.h
  - include/grpcpp/impl/codegen/rpc_service_method.h
  - include/grpcpp/impl/codegen/security/auth_context.h
  - include/grpcpp/impl/codegen/serialization_traits.h
  - include/grpcpp/impl/codegen/server_callback.h
  - include/grpcpp/impl/codegen/server_callback_handlers.h
  - include/grpcpp/impl/codegen/server_context.h
  - include/grpcpp/impl/codegen/server_interceptor.h
  - include/grpcpp/impl/codegen/server_interface.h
  - include/grpcpp/impl/codegen/service_type.h
  - include/grpcpp/impl/codegen/slice.h
  - include/grpcpp/impl/codegen/status.h
  - include/grpcpp/impl/codegen/status_code_enum.h
  - include/grpcpp/impl/codegen/string_ref.h
  - include/grpcpp/impl/codegen/stub_options.h
  - include/grpcpp/impl/codegen/sync.h
  - include/grpcpp/impl/codegen/sync_stream.h
  - include/grpcpp/impl/codegen/time.h
  - include/grpcpp/impl/grpc_library.h
  - include/grpcpp/impl/method_handler_impl.h
  - include/grpcpp/impl/rpc_method.h
  - include/grpcpp/impl/rpc_service_method.h
  - include/grpcpp/impl/serialization_traits.h
  - include/grpcpp/impl/server_builder_option.h
  - include/grpcpp/impl/server_builder_plugin.h
  - include/grpcpp/impl/server_initializer.h
  - include/grpcpp/impl/service_type.h
  - include/grpcpp/resource_quota.h
  - include/grpcpp/security/auth_context.h
  - include/grpcpp/security/auth_metadata_processor.h
  - include/grpcpp/security/authorization_policy_provider.h
  - include/grpcpp/security/credentials.h
  - include/grpcpp/security/server_credentials.h
  - include/grpcpp/security/tls_certificate_provider.h
  - include/grpcpp/security/tls_credentials_options.h
  - include/grpcpp/server.h
  - include/grpcpp/server_builder.h
  - include/grpcpp/server_context.h
  - include/grpcpp/server_posix.h
  - include/grpcpp/support/async_stream.h
  - include/grpcpp/support/async_unary_call.h
  - include/grpcpp/support/byte_buffer.h
  - include/grpcpp/support/channel_arguments.h
  - include/grpcpp/support/client_callback.h
  - include/grpcpp/support/client_interceptor.h
  - include/grpcpp/support/config.h
  - include/grpcpp/support/interceptor.h
  - include/grpcpp/support/message_allocator.h
  - include/grpcpp/support/method_handler.h
  - include/grpcpp/support/proto_buffer_reader.h
  - include/grpcpp/support/proto_buffer_writer.h
  - include/grpcpp/support/server_callback.h
  - include/grpcpp/support/server_interceptor.h
  - include/grpcpp/support/slice.h
  - include/grpcpp/support/status.h
  - include/grpcpp/support/status_code_enum.h
  - include/grpcpp/support/string_ref.h
  - include/grpcpp/support/stub_options.h
  - include/grpcpp/support/sync_stream.h
  - include/grpcpp/support/time.h
  - include/grpcpp/support/validate_service_config.h
  - include/grpcpp/xds_server_builder.h
  headers:
  - src/cpp/client/create_channel_internal.h
  - src/cpp/client/secure_credentials.h
  - src/cpp/common/channel_filter.h
  - src/cpp/common/secure_auth_context.h
  - src/cpp/common/tls_credentials_options_util.h
  - src/cpp/server/dynamic_thread_pool.h
  - src/cpp/server/external_connection_acceptor_impl.h
  - src/cpp/server/health/default_health_check_service.h
  - src/cpp/server/secure_server_credentials.h
  - src/cpp/server/thread_pool_interface.h
  - src/cpp/thread_manager/thread_manager.h
  src:
  - src/cpp/client/channel_cc.cc
  - src/cpp/client/client_callback.cc
  - src/cpp/client/client_context.cc
  - src/cpp/client/client_interceptor.cc
  - src/cpp/client/create_channel.cc
  - src/cpp/client/create_channel_internal.cc
  - src/cpp/client/create_channel_posix.cc
  - src/cpp/client/credentials_cc.cc
  - src/cpp/client/insecure_credentials.cc
  - src/cpp/client/secure_credentials.cc
  - src/cpp/client/xds_credentials.cc
  - src/cpp/codegen/codegen_init.cc
  - src/cpp/common/alarm.cc
  - src/cpp/common/auth_property_iterator.cc
  - src/cpp/common/channel_arguments.cc
  - src/cpp/common/channel_filter.cc
  - src/cpp/common/completion_queue_cc.cc
  - src/cpp/common/core_codegen.cc
  - src/cpp/common/resource_quota_cc.cc
  - src/cpp/common/rpc_method.cc
  - src/cpp/common/secure_auth_context.cc
  - src/cpp/common/secure_channel_arguments.cc
  - src/cpp/common/secure_create_auth_context.cc
  - src/cpp/common/tls_certificate_provider.cc
  - src/cpp/common/tls_credentials_options.cc
  - src/cpp/common/tls_credentials_options_util.cc
  - src/cpp/common/validate_service_config.cc
  - src/cpp/common/version_cc.cc
  - src/cpp/server/async_generic_service.cc
  - src/cpp/server/channel_argument_option.cc
  - src/cpp/server/create_default_thread_pool.cc
  - src/cpp/server/dynamic_thread_pool.cc
  - src/cpp/server/external_connection_acceptor_impl.cc
  - src/cpp/server/health/default_health_check_service.cc
  - src/cpp/server/health/health_check_service.cc
  - src/cpp/server/health/health_check_service_server_builder_option.cc
  - src/cpp/server/insecure_server_credentials.cc
  - src/cpp/server/secure_server_credentials.cc
  - src/cpp/server/server_builder.cc
  - src/cpp/server/server_callback.cc
  - src/cpp/server/server_cc.cc
  - src/cpp/server/server_context.cc
  - src/cpp/server/server_credentials.cc
  - src/cpp/server/server_posix.cc
  - src/cpp/server/xds_server_credentials.cc
  - src/cpp/thread_manager/thread_manager.cc
  - src/cpp/util/byte_buffer_cc.cc
  - src/cpp/util/status.cc
  - src/cpp/util/string_ref.cc
  - src/cpp/util/time_cc.cc
  deps:
  - grpc
  baselib: true
- name: grpc++_alts
  build: all
  language: c++
  public_headers:
  - include/grpcpp/security/alts_context.h
  - include/grpcpp/security/alts_util.h
  headers: []
  src:
  - src/cpp/common/alts_context.cc
  - src/cpp/common/alts_util.cc
  deps:
  - grpc++
  baselib: true
- name: grpc++_error_details
  build: all
  language: c++
  public_headers:
  - include/grpc++/support/error_details.h
  - include/grpcpp/support/error_details.h
  headers: []
  src:
  - src/cpp/util/error_details.cc
  deps:
  - grpc++
- name: grpc++_reflection
  build: all
  language: c++
  public_headers:
  - include/grpc++/ext/proto_server_reflection_plugin.h
  - include/grpcpp/ext/proto_server_reflection_plugin.h
  headers:
  - src/cpp/ext/proto_server_reflection.h
  src:
  - src/proto/grpc/reflection/v1alpha/reflection.proto
  - src/cpp/ext/proto_server_reflection.cc
  - src/cpp/ext/proto_server_reflection_plugin.cc
  deps:
  - grpc++
- name: grpc++_test
  build: private
  language: c++
  public_headers:
  - include/grpc++/test/mock_stream.h
  - include/grpc++/test/server_context_test_spouse.h
  - include/grpcpp/test/channel_test_peer.h
  - include/grpcpp/test/client_context_test_peer.h
  - include/grpcpp/test/default_reactor_test_peer.h
  - include/grpcpp/test/mock_stream.h
  - include/grpcpp/test/server_context_test_spouse.h
  headers: []
  src:
  - src/cpp/client/channel_test_peer.cc
  deps:
  - grpc++
- name: grpc++_test_config
  build: private
  language: c++
  public_headers: []
  headers:
  - test/cpp/util/test_config.h
  src:
  - test/cpp/util/test_config_cc.cc
  deps:
  - absl/flags:parse
  - gpr
- name: grpc++_test_util
  build: private
  language: c++
  public_headers: []
  headers:
  - test/core/end2end/data/ssl_test_data.h
  - test/cpp/util/byte_buffer_proto_helper.h
  - test/cpp/util/create_test_channel.h
  - test/cpp/util/string_ref_helper.h
  - test/cpp/util/subprocess.h
  - test/cpp/util/test_credentials_provider.h
  src:
  - test/core/end2end/data/client_certs.cc
  - test/core/end2end/data/server1_cert.cc
  - test/core/end2end/data/server1_key.cc
  - test/core/end2end/data/test_root_cert.cc
  - test/cpp/util/byte_buffer_proto_helper.cc
  - test/cpp/util/create_test_channel.cc
  - test/cpp/util/string_ref_helper.cc
  - test/cpp/util/subprocess.cc
  - test/cpp/util/test_credentials_provider.cc
  deps:
  - absl/flags:flag
  - grpc++
  - grpc_test_util
- name: grpc++_unsecure
  build: all
  language: c++
  public_headers:
  - include/grpc++/alarm.h
  - include/grpc++/channel.h
  - include/grpc++/client_context.h
  - include/grpc++/completion_queue.h
  - include/grpc++/create_channel.h
  - include/grpc++/create_channel_posix.h
  - include/grpc++/ext/health_check_service_server_builder_option.h
  - include/grpc++/generic/async_generic_service.h
  - include/grpc++/generic/generic_stub.h
  - include/grpc++/grpc++.h
  - include/grpc++/health_check_service_interface.h
  - include/grpc++/impl/call.h
  - include/grpc++/impl/channel_argument_option.h
  - include/grpc++/impl/client_unary_call.h
  - include/grpc++/impl/codegen/async_stream.h
  - include/grpc++/impl/codegen/async_unary_call.h
  - include/grpc++/impl/codegen/byte_buffer.h
  - include/grpc++/impl/codegen/call.h
  - include/grpc++/impl/codegen/call_hook.h
  - include/grpc++/impl/codegen/channel_interface.h
  - include/grpc++/impl/codegen/client_context.h
  - include/grpc++/impl/codegen/client_unary_call.h
  - include/grpc++/impl/codegen/completion_queue.h
  - include/grpc++/impl/codegen/completion_queue_tag.h
  - include/grpc++/impl/codegen/config.h
  - include/grpc++/impl/codegen/config_protobuf.h
  - include/grpc++/impl/codegen/core_codegen.h
  - include/grpc++/impl/codegen/core_codegen_interface.h
  - include/grpc++/impl/codegen/create_auth_context.h
  - include/grpc++/impl/codegen/grpc_library.h
  - include/grpc++/impl/codegen/metadata_map.h
  - include/grpc++/impl/codegen/method_handler_impl.h
  - include/grpc++/impl/codegen/proto_utils.h
  - include/grpc++/impl/codegen/rpc_method.h
  - include/grpc++/impl/codegen/rpc_service_method.h
  - include/grpc++/impl/codegen/security/auth_context.h
  - include/grpc++/impl/codegen/serialization_traits.h
  - include/grpc++/impl/codegen/server_context.h
  - include/grpc++/impl/codegen/server_interface.h
  - include/grpc++/impl/codegen/service_type.h
  - include/grpc++/impl/codegen/slice.h
  - include/grpc++/impl/codegen/status.h
  - include/grpc++/impl/codegen/status_code_enum.h
  - include/grpc++/impl/codegen/string_ref.h
  - include/grpc++/impl/codegen/stub_options.h
  - include/grpc++/impl/codegen/sync_stream.h
  - include/grpc++/impl/codegen/time.h
  - include/grpc++/impl/grpc_library.h
  - include/grpc++/impl/method_handler_impl.h
  - include/grpc++/impl/rpc_method.h
  - include/grpc++/impl/rpc_service_method.h
  - include/grpc++/impl/serialization_traits.h
  - include/grpc++/impl/server_builder_option.h
  - include/grpc++/impl/server_builder_plugin.h
  - include/grpc++/impl/server_initializer.h
  - include/grpc++/impl/service_type.h
  - include/grpc++/resource_quota.h
  - include/grpc++/security/auth_context.h
  - include/grpc++/security/auth_metadata_processor.h
  - include/grpc++/security/credentials.h
  - include/grpc++/security/server_credentials.h
  - include/grpc++/server.h
  - include/grpc++/server_builder.h
  - include/grpc++/server_context.h
  - include/grpc++/server_posix.h
  - include/grpc++/support/async_stream.h
  - include/grpc++/support/async_unary_call.h
  - include/grpc++/support/byte_buffer.h
  - include/grpc++/support/channel_arguments.h
  - include/grpc++/support/config.h
  - include/grpc++/support/slice.h
  - include/grpc++/support/status.h
  - include/grpc++/support/status_code_enum.h
  - include/grpc++/support/string_ref.h
  - include/grpc++/support/stub_options.h
  - include/grpc++/support/sync_stream.h
  - include/grpc++/support/time.h
  - include/grpcpp/alarm.h
  - include/grpcpp/channel.h
  - include/grpcpp/client_context.h
  - include/grpcpp/completion_queue.h
  - include/grpcpp/create_channel.h
  - include/grpcpp/create_channel_posix.h
  - include/grpcpp/ext/health_check_service_server_builder_option.h
  - include/grpcpp/generic/async_generic_service.h
  - include/grpcpp/generic/generic_stub.h
  - include/grpcpp/grpcpp.h
  - include/grpcpp/health_check_service_interface.h
  - include/grpcpp/impl/call.h
  - include/grpcpp/impl/channel_argument_option.h
  - include/grpcpp/impl/client_unary_call.h
  - include/grpcpp/impl/codegen/async_generic_service.h
  - include/grpcpp/impl/codegen/async_stream.h
  - include/grpcpp/impl/codegen/async_unary_call.h
  - include/grpcpp/impl/codegen/byte_buffer.h
  - include/grpcpp/impl/codegen/call.h
  - include/grpcpp/impl/codegen/call_hook.h
  - include/grpcpp/impl/codegen/call_op_set.h
  - include/grpcpp/impl/codegen/call_op_set_interface.h
  - include/grpcpp/impl/codegen/callback_common.h
  - include/grpcpp/impl/codegen/channel_interface.h
  - include/grpcpp/impl/codegen/client_callback.h
  - include/grpcpp/impl/codegen/client_context.h
  - include/grpcpp/impl/codegen/client_interceptor.h
  - include/grpcpp/impl/codegen/client_unary_call.h
  - include/grpcpp/impl/codegen/completion_queue.h
  - include/grpcpp/impl/codegen/completion_queue_tag.h
  - include/grpcpp/impl/codegen/config.h
  - include/grpcpp/impl/codegen/config_protobuf.h
  - include/grpcpp/impl/codegen/core_codegen.h
  - include/grpcpp/impl/codegen/core_codegen_interface.h
  - include/grpcpp/impl/codegen/create_auth_context.h
  - include/grpcpp/impl/codegen/delegating_channel.h
  - include/grpcpp/impl/codegen/grpc_library.h
  - include/grpcpp/impl/codegen/intercepted_channel.h
  - include/grpcpp/impl/codegen/interceptor.h
  - include/grpcpp/impl/codegen/interceptor_common.h
  - include/grpcpp/impl/codegen/message_allocator.h
  - include/grpcpp/impl/codegen/metadata_map.h
  - include/grpcpp/impl/codegen/method_handler.h
  - include/grpcpp/impl/codegen/method_handler_impl.h
  - include/grpcpp/impl/codegen/proto_buffer_reader.h
  - include/grpcpp/impl/codegen/proto_buffer_writer.h
  - include/grpcpp/impl/codegen/proto_utils.h
  - include/grpcpp/impl/codegen/rpc_method.h
  - include/grpcpp/impl/codegen/rpc_service_method.h
  - include/grpcpp/impl/codegen/security/auth_context.h
  - include/grpcpp/impl/codegen/serialization_traits.h
  - include/grpcpp/impl/codegen/server_callback.h
  - include/grpcpp/impl/codegen/server_callback_handlers.h
  - include/grpcpp/impl/codegen/server_context.h
  - include/grpcpp/impl/codegen/server_interceptor.h
  - include/grpcpp/impl/codegen/server_interface.h
  - include/grpcpp/impl/codegen/service_type.h
  - include/grpcpp/impl/codegen/slice.h
  - include/grpcpp/impl/codegen/status.h
  - include/grpcpp/impl/codegen/status_code_enum.h
  - include/grpcpp/impl/codegen/string_ref.h
  - include/grpcpp/impl/codegen/stub_options.h
  - include/grpcpp/impl/codegen/sync.h
  - include/grpcpp/impl/codegen/sync_stream.h
  - include/grpcpp/impl/codegen/time.h
  - include/grpcpp/impl/grpc_library.h
  - include/grpcpp/impl/method_handler_impl.h
  - include/grpcpp/impl/rpc_method.h
  - include/grpcpp/impl/rpc_service_method.h
  - include/grpcpp/impl/serialization_traits.h
  - include/grpcpp/impl/server_builder_option.h
  - include/grpcpp/impl/server_builder_plugin.h
  - include/grpcpp/impl/server_initializer.h
  - include/grpcpp/impl/service_type.h
  - include/grpcpp/resource_quota.h
  - include/grpcpp/security/auth_context.h
  - include/grpcpp/security/auth_metadata_processor.h
  - include/grpcpp/security/authorization_policy_provider.h
  - include/grpcpp/security/credentials.h
  - include/grpcpp/security/server_credentials.h
  - include/grpcpp/security/tls_certificate_provider.h
  - include/grpcpp/security/tls_credentials_options.h
  - include/grpcpp/server.h
  - include/grpcpp/server_builder.h
  - include/grpcpp/server_context.h
  - include/grpcpp/server_posix.h
  - include/grpcpp/support/async_stream.h
  - include/grpcpp/support/async_unary_call.h
  - include/grpcpp/support/byte_buffer.h
  - include/grpcpp/support/channel_arguments.h
  - include/grpcpp/support/client_callback.h
  - include/grpcpp/support/client_interceptor.h
  - include/grpcpp/support/config.h
  - include/grpcpp/support/interceptor.h
  - include/grpcpp/support/message_allocator.h
  - include/grpcpp/support/method_handler.h
  - include/grpcpp/support/proto_buffer_reader.h
  - include/grpcpp/support/proto_buffer_writer.h
  - include/grpcpp/support/server_callback.h
  - include/grpcpp/support/server_interceptor.h
  - include/grpcpp/support/slice.h
  - include/grpcpp/support/status.h
  - include/grpcpp/support/status_code_enum.h
  - include/grpcpp/support/string_ref.h
  - include/grpcpp/support/stub_options.h
  - include/grpcpp/support/sync_stream.h
  - include/grpcpp/support/time.h
  - include/grpcpp/support/validate_service_config.h
  headers:
  - src/cpp/client/create_channel_internal.h
  - src/cpp/common/channel_filter.h
  - src/cpp/server/dynamic_thread_pool.h
  - src/cpp/server/external_connection_acceptor_impl.h
  - src/cpp/server/health/default_health_check_service.h
  - src/cpp/server/thread_pool_interface.h
  - src/cpp/thread_manager/thread_manager.h
  src:
  - src/cpp/client/channel_cc.cc
  - src/cpp/client/client_callback.cc
  - src/cpp/client/client_context.cc
  - src/cpp/client/client_interceptor.cc
  - src/cpp/client/create_channel.cc
  - src/cpp/client/create_channel_internal.cc
  - src/cpp/client/create_channel_posix.cc
  - src/cpp/client/credentials_cc.cc
  - src/cpp/client/insecure_credentials.cc
  - src/cpp/codegen/codegen_init.cc
  - src/cpp/common/alarm.cc
  - src/cpp/common/channel_arguments.cc
  - src/cpp/common/channel_filter.cc
  - src/cpp/common/completion_queue_cc.cc
  - src/cpp/common/core_codegen.cc
  - src/cpp/common/insecure_create_auth_context.cc
  - src/cpp/common/resource_quota_cc.cc
  - src/cpp/common/rpc_method.cc
  - src/cpp/common/validate_service_config.cc
  - src/cpp/common/version_cc.cc
  - src/cpp/server/async_generic_service.cc
  - src/cpp/server/channel_argument_option.cc
  - src/cpp/server/create_default_thread_pool.cc
  - src/cpp/server/dynamic_thread_pool.cc
  - src/cpp/server/external_connection_acceptor_impl.cc
  - src/cpp/server/health/default_health_check_service.cc
  - src/cpp/server/health/health_check_service.cc
  - src/cpp/server/health/health_check_service_server_builder_option.cc
  - src/cpp/server/insecure_server_credentials.cc
  - src/cpp/server/server_builder.cc
  - src/cpp/server/server_callback.cc
  - src/cpp/server/server_cc.cc
  - src/cpp/server/server_context.cc
  - src/cpp/server/server_credentials.cc
  - src/cpp/server/server_posix.cc
  - src/cpp/thread_manager/thread_manager.cc
  - src/cpp/util/byte_buffer_cc.cc
  - src/cpp/util/status.cc
  - src/cpp/util/string_ref.cc
  - src/cpp/util/time_cc.cc
  deps:
  - grpc_unsecure
  baselib: true
- name: grpc_plugin_support
  build: protoc
  language: c++
  public_headers:
  - include/grpc++/impl/codegen/config_protobuf.h
  - include/grpcpp/impl/codegen/config_protobuf.h
  headers:
  - src/compiler/config.h
  - src/compiler/config_protobuf.h
  - src/compiler/cpp_generator.h
  - src/compiler/cpp_generator_helpers.h
  - src/compiler/cpp_plugin.h
  - src/compiler/csharp_generator.h
  - src/compiler/csharp_generator_helpers.h
  - src/compiler/generator_helpers.h
  - src/compiler/node_generator.h
  - src/compiler/node_generator_helpers.h
  - src/compiler/objective_c_generator.h
  - src/compiler/objective_c_generator_helpers.h
  - src/compiler/php_generator.h
  - src/compiler/php_generator_helpers.h
  - src/compiler/protobuf_plugin.h
  - src/compiler/python_generator.h
  - src/compiler/python_generator_helpers.h
  - src/compiler/python_private_generator.h
  - src/compiler/ruby_generator.h
  - src/compiler/ruby_generator_helpers-inl.h
  - src/compiler/ruby_generator_map-inl.h
  - src/compiler/ruby_generator_string-inl.h
  - src/compiler/schema_interface.h
  src:
  - src/compiler/cpp_generator.cc
  - src/compiler/csharp_generator.cc
  - src/compiler/node_generator.cc
  - src/compiler/objective_c_generator.cc
  - src/compiler/php_generator.cc
  - src/compiler/python_generator.cc
  - src/compiler/ruby_generator.cc
  deps: []
- name: grpcpp_channelz
  build: all
  language: c++
  public_headers:
  - include/grpcpp/ext/channelz_service_plugin.h
  headers:
  - src/cpp/server/channelz/channelz_service.h
  src:
  - src/proto/grpc/channelz/channelz.proto
  - src/cpp/server/channelz/channelz_service.cc
  - src/cpp/server/channelz/channelz_service_plugin.cc
  deps:
  - grpc++
targets:
- name: address_sorting_test
  gtest: true
  build: test
  language: c++
  headers: []
  src:
  - test/cpp/naming/address_sorting_test.cc
  deps:
  - grpc++_test_config
  - grpc++_test_util
  platforms:
  - linux
  - posix
  - mac
- name: address_sorting_test_unsecure
  gtest: true
  build: test
  language: c++
  headers:
  - test/cpp/util/byte_buffer_proto_helper.h
  - test/cpp/util/string_ref_helper.h
  - test/cpp/util/subprocess.h
  src:
  - test/cpp/naming/address_sorting_test.cc
  - test/cpp/util/byte_buffer_proto_helper.cc
  - test/cpp/util/string_ref_helper.cc
  - test/cpp/util/subprocess.cc
  deps:
  - grpc++_unsecure
  - grpc_test_util_unsecure
  - grpc++_test_config
  platforms:
  - linux
  - posix
  - mac
- name: admin_services_end2end_test
  gtest: true
  build: test
  language: c++
  headers:
  - src/cpp/server/csds/csds.h
  src:
  - src/proto/grpc/testing/xds/v3/base.proto
  - src/proto/grpc/testing/xds/v3/config_dump.proto
  - src/proto/grpc/testing/xds/v3/csds.proto
  - src/proto/grpc/testing/xds/v3/percent.proto
  - src/cpp/server/admin/admin_services.cc
  - src/cpp/server/csds/csds.cc
  - test/cpp/end2end/admin_services_end2end_test.cc
  deps:
  - grpc++_reflection
  - grpcpp_channelz
  - grpc++_test_util
- name: alarm_test
  gtest: true
  build: test
  language: c++
  headers: []
  src:
  - test/cpp/common/alarm_test.cc
  deps:
  - grpc++_unsecure
  - grpc_test_util_unsecure
  platforms:
  - linux
  - posix
  - mac
- name: algorithm_test
  gtest: true
  build: test
  language: c++
  headers: []
  src:
  - test/core/compression/algorithm_test.cc
  deps:
  - grpc_test_util
  uses_polling: false
- name: alloc_test
  gtest: true
  build: test
  language: c++
  headers: []
  src:
  - test/core/gpr/alloc_test.cc
  deps:
  - grpc_test_util
  uses_polling: false
- name: alpn_test
  gtest: true
  build: test
  language: c++
  headers: []
  src:
  - test/core/transport/chttp2/alpn_test.cc
  deps:
  - grpc_test_util
- name: alts_concurrent_connectivity_test
  gtest: true
  build: test
  language: c++
  headers:
  - test/core/end2end/cq_verifier.h
  - test/core/tsi/alts/fake_handshaker/fake_handshaker_server.h
  src:
  - test/core/tsi/alts/fake_handshaker/handshaker.proto
  - test/core/tsi/alts/fake_handshaker/transport_security_common.proto
  - test/core/end2end/cq_verifier.cc
  - test/core/tsi/alts/fake_handshaker/fake_handshaker_server.cc
  - test/core/tsi/alts/handshaker/alts_concurrent_connectivity_test.cc
  deps:
  - grpc++
  - grpc_test_util
  platforms:
  - linux
  - posix
- name: alts_counter_test
  gtest: true
  build: test
  language: c++
  headers:
  - test/core/tsi/alts/crypt/gsec_test_util.h
  src:
  - test/core/tsi/alts/crypt/gsec_test_util.cc
  - test/core/tsi/alts/frame_protector/alts_counter_test.cc
  deps:
  - grpc_test_util
- name: alts_credentials_fuzzer
  build: fuzzer
  language: c++
  headers: []
  src:
  - test/core/security/alts_credentials_fuzzer.cc
  - test/core/util/fuzzer_corpus_test.cc
  deps:
  - absl/flags:flag
  - grpc_test_util
  - grpc++_test_config
  corpus_dirs:
  - test/core/security/corpus/alts_credentials_corpus
  maxlen: 2048
- name: alts_crypt_test
  gtest: true
  build: test
  language: c++
  headers:
  - test/core/tsi/alts/crypt/gsec_test_util.h
  src:
  - test/core/tsi/alts/crypt/aes_gcm_test.cc
  - test/core/tsi/alts/crypt/gsec_test_util.cc
  deps:
  - grpc_test_util
- name: alts_crypter_test
  gtest: true
  build: test
  language: c++
  headers:
  - test/core/tsi/alts/crypt/gsec_test_util.h
  src:
  - test/core/tsi/alts/crypt/gsec_test_util.cc
  - test/core/tsi/alts/frame_protector/alts_crypter_test.cc
  deps:
  - grpc_test_util
- name: alts_frame_protector_test
  gtest: true
  build: test
  language: c++
  headers:
  - test/core/tsi/alts/crypt/gsec_test_util.h
  - test/core/tsi/transport_security_test_lib.h
  src:
  - test/core/tsi/alts/crypt/gsec_test_util.cc
  - test/core/tsi/alts/frame_protector/alts_frame_protector_test.cc
  - test/core/tsi/transport_security_test_lib.cc
  deps:
  - grpc_test_util
- name: alts_grpc_record_protocol_test
  gtest: true
  build: test
  language: c++
  headers:
  - test/core/tsi/alts/crypt/gsec_test_util.h
  src:
  - test/core/tsi/alts/crypt/gsec_test_util.cc
  - test/core/tsi/alts/zero_copy_frame_protector/alts_grpc_record_protocol_test.cc
  deps:
  - grpc_test_util
- name: alts_handshaker_client_test
  gtest: true
  build: test
  language: c++
  headers:
  - test/core/tsi/alts/handshaker/alts_handshaker_service_api_test_lib.h
  src:
  - test/core/tsi/alts/handshaker/alts_handshaker_client_test.cc
  - test/core/tsi/alts/handshaker/alts_handshaker_service_api_test_lib.cc
  deps:
  - grpc_test_util
- name: alts_iovec_record_protocol_test
  gtest: true
  build: test
  language: c++
  headers:
  - test/core/tsi/alts/crypt/gsec_test_util.h
  src:
  - test/core/tsi/alts/crypt/gsec_test_util.cc
  - test/core/tsi/alts/zero_copy_frame_protector/alts_iovec_record_protocol_test.cc
  deps:
  - grpc_test_util
- name: alts_security_connector_test
  gtest: true
  build: test
  language: c++
  headers: []
  src:
  - test/core/security/alts_security_connector_test.cc
  deps:
  - grpc_test_util
- name: alts_tsi_handshaker_test
  gtest: true
  build: test
  language: c++
  headers:
  - test/core/tsi/alts/handshaker/alts_handshaker_service_api_test_lib.h
  src:
  - test/core/tsi/alts/handshaker/alts_handshaker_service_api_test_lib.cc
  - test/core/tsi/alts/handshaker/alts_tsi_handshaker_test.cc
  deps:
  - grpc_test_util
- name: alts_tsi_utils_test
  gtest: true
  build: test
  language: c++
  headers:
  - test/core/tsi/alts/handshaker/alts_handshaker_service_api_test_lib.h
  src:
  - test/core/tsi/alts/handshaker/alts_handshaker_service_api_test_lib.cc
  - test/core/tsi/alts/handshaker/alts_tsi_utils_test.cc
  deps:
  - grpc_test_util
- name: alts_util_test
  gtest: true
  build: test
  language: c++
  headers: []
  src:
  - test/cpp/common/alts_util_test.cc
  deps:
  - grpc++_alts
  - grpc++_test_util
- name: alts_zero_copy_grpc_protector_test
  gtest: true
  build: test
  language: c++
  headers:
  - test/core/tsi/alts/crypt/gsec_test_util.h
  src:
  - test/core/tsi/alts/crypt/gsec_test_util.cc
  - test/core/tsi/alts/zero_copy_frame_protector/alts_zero_copy_grpc_protector_test.cc
  deps:
  - grpc_test_util
- name: arena_test
  gtest: true
  build: test
  language: c++
  headers: []
  src:
  - test/core/gpr/arena_test.cc
  deps:
  - grpc_test_util
  uses_polling: false
- name: async_end2end_test
  gtest: true
  build: test
  language: c++
  headers: []
  src:
  - src/proto/grpc/health/v1/health.proto
  - src/proto/grpc/testing/duplicate/echo_duplicate.proto
  - src/proto/grpc/testing/echo.proto
  - src/proto/grpc/testing/echo_messages.proto
  - src/proto/grpc/testing/simple_messages.proto
  - test/cpp/end2end/async_end2end_test.cc
  deps:
  - grpc++_test_util
- name: auth_context_test
  gtest: true
  build: test
  language: c++
  headers: []
  src:
  - test/core/security/auth_context_test.cc
  deps:
  - grpc_test_util
  uses_polling: false
- name: auth_property_iterator_test
  gtest: true
  build: test
  language: c++
  headers: []
  src:
  - test/cpp/common/auth_property_iterator_test.cc
  deps:
  - grpc++_test_util
  uses_polling: false
- name: authorization_matchers_test
  gtest: true
  build: test
  language: c++
  headers:
  - src/core/lib/security/authorization/grpc_authorization_engine.h
  - src/core/lib/security/authorization/matchers.h
  - src/core/lib/security/authorization/rbac_policy.h
  src:
  - src/core/lib/security/authorization/grpc_authorization_engine.cc
  - src/core/lib/security/authorization/matchers.cc
  - src/core/lib/security/authorization/rbac_policy.cc
  - test/core/security/authorization_matchers_test.cc
  deps:
  - grpc_test_util
- name: authorization_policy_provider_test
  gtest: true
  build: test
  language: c++
  headers:
  - src/core/lib/security/authorization/grpc_authorization_engine.h
  - src/core/lib/security/authorization/grpc_authorization_policy_provider.h
  - src/core/lib/security/authorization/matchers.h
  - src/core/lib/security/authorization/rbac_policy.h
  - src/core/lib/security/authorization/rbac_translator.h
  src:
  - src/core/lib/security/authorization/grpc_authorization_engine.cc
  - src/core/lib/security/authorization/grpc_authorization_policy_provider.cc
  - src/core/lib/security/authorization/matchers.cc
  - src/core/lib/security/authorization/rbac_policy.cc
  - src/core/lib/security/authorization/rbac_translator.cc
  - src/cpp/server/authorization_policy_provider.cc
  - test/cpp/server/authorization_policy_provider_test.cc
  deps:
  - grpc++
  - grpc_test_util
- name: avl_test
  gtest: true
  build: test
  language: c++
  headers: []
  src:
  - test/core/avl/avl_test.cc
  deps:
  - grpc_test_util
  uses_polling: false
- name: aws_request_signer_test
  gtest: true
  build: test
  language: c++
  headers: []
  src:
  - test/core/security/aws_request_signer_test.cc
  deps:
  - grpc_test_util
- name: b64_test
  gtest: true
  build: test
  language: c++
  headers: []
  src:
  - test/core/slice/b64_test.cc
  deps:
  - grpc_test_util
  uses_polling: false
- name: backoff_test
  gtest: true
  build: test
  language: c++
  headers: []
  src:
  - test/core/backoff/backoff_test.cc
  deps:
  - grpc_test_util
  uses_polling: false
- name: bad_server_response_test
  gtest: true
  build: test
  language: c++
  headers:
  - test/core/end2end/cq_verifier.h
  src:
  - test/core/end2end/bad_server_response_test.cc
  - test/core/end2end/cq_verifier.cc
  deps:
  - grpc_test_util
- name: bad_ssl_alpn_test
  gtest: true
  build: test
  language: c++
  headers:
  - test/core/end2end/cq_verifier.h
  src:
  - test/core/bad_ssl/bad_ssl_test.cc
  - test/core/end2end/cq_verifier.cc
  deps:
  - grpc_test_util
  platforms:
  - linux
  - posix
  - mac
- name: bad_ssl_cert_test
  gtest: true
  build: test
  language: c++
  headers:
  - test/core/end2end/cq_verifier.h
  src:
  - test/core/bad_ssl/bad_ssl_test.cc
  - test/core/end2end/cq_verifier.cc
  deps:
  - grpc_test_util
  platforms:
  - linux
  - posix
  - mac
- name: bad_streaming_id_bad_client_test
  gtest: true
  build: test
  language: c++
  headers:
  - test/core/bad_client/bad_client.h
  - test/core/end2end/cq_verifier.h
  src:
  - test/core/bad_client/bad_client.cc
  - test/core/bad_client/tests/bad_streaming_id.cc
  - test/core/end2end/cq_verifier.cc
  deps:
  - grpc_test_util
- name: badreq_bad_client_test
  gtest: true
  build: test
  language: c++
  headers:
  - test/core/bad_client/bad_client.h
  - test/core/end2end/cq_verifier.h
  src:
  - test/core/bad_client/bad_client.cc
  - test/core/bad_client/tests/badreq.cc
  - test/core/end2end/cq_verifier.cc
  deps:
  - grpc_test_util
- name: bdp_estimator_test
  gtest: true
  build: test
  language: c++
  headers: []
  src:
  - test/core/transport/bdp_estimator_test.cc
  deps:
  - grpc_test_util
  platforms:
  - linux
  - posix
  - mac
  uses_polling: false
- name: bin_decoder_test
  gtest: true
  build: test
  language: c++
  headers: []
  src:
  - test/core/transport/chttp2/bin_decoder_test.cc
  deps:
  - grpc_test_util
  uses_polling: false
- name: bin_encoder_test
  gtest: true
  build: test
  language: c++
  headers: []
  src:
  - test/core/transport/chttp2/bin_encoder_test.cc
  deps:
  - grpc_test_util
  uses_polling: false
- name: binder_smoke_test
  gtest: true
  build: test
  language: c++
  headers: []
  src:
  - test/core/transport/binder/binder_smoke_test.cc
  deps:
  - grpc_test_util
  uses_polling: false
- name: bitset_test
  gtest: true
  build: test
  language: c++
  headers:
  - src/core/lib/gprpp/bitset.h
  src:
  - test/core/gprpp/bitset_test.cc
  deps: []
  uses_polling: false
- name: bm_alarm
  gtest: true
  build: test
  language: c++
  headers: []
  src:
  - test/cpp/microbenchmarks/bm_alarm.cc
  deps:
  - benchmark_helpers
  benchmark: true
  defaults: benchmark
  platforms:
  - linux
  - posix
- name: bm_arena
  gtest: true
  build: test
  language: c++
  headers: []
  src:
  - test/cpp/microbenchmarks/bm_arena.cc
  deps:
  - benchmark_helpers
  benchmark: true
  defaults: benchmark
  platforms:
  - linux
  - posix
  uses_polling: false
- name: bm_byte_buffer
  gtest: true
  build: test
  language: c++
  headers: []
  src:
  - test/cpp/microbenchmarks/bm_byte_buffer.cc
  deps:
  - benchmark_helpers
  benchmark: true
  defaults: benchmark
  platforms:
  - linux
  - posix
  uses_polling: false
- name: bm_call_create
  gtest: true
  build: test
  language: c++
  headers: []
  src:
  - test/cpp/microbenchmarks/bm_call_create.cc
  deps:
  - benchmark_helpers
  benchmark: true
  defaults: benchmark
  platforms:
  - linux
  - posix
  uses_polling: false
- name: bm_callback_streaming_ping_pong
  gtest: true
  build: test
  run: false
  language: c++
  headers:
  - test/cpp/microbenchmarks/callback_streaming_ping_pong.h
  - test/cpp/microbenchmarks/callback_test_service.h
  - test/cpp/util/byte_buffer_proto_helper.h
  - test/cpp/util/string_ref_helper.h
  - test/cpp/util/subprocess.h
  src:
  - test/cpp/microbenchmarks/bm_callback_streaming_ping_pong.cc
  - test/cpp/microbenchmarks/callback_test_service.cc
  - test/cpp/util/byte_buffer_proto_helper.cc
  - test/cpp/util/string_ref_helper.cc
  - test/cpp/util/subprocess.cc
  deps:
  - benchmark_helpers
  benchmark: true
  defaults: benchmark
  platforms:
  - linux
  - posix
- name: bm_callback_unary_ping_pong
  gtest: true
  build: test
  run: false
  language: c++
  headers:
  - test/cpp/microbenchmarks/callback_test_service.h
  - test/cpp/microbenchmarks/callback_unary_ping_pong.h
  - test/cpp/util/byte_buffer_proto_helper.h
  - test/cpp/util/string_ref_helper.h
  - test/cpp/util/subprocess.h
  src:
  - test/cpp/microbenchmarks/bm_callback_unary_ping_pong.cc
  - test/cpp/microbenchmarks/callback_test_service.cc
  - test/cpp/util/byte_buffer_proto_helper.cc
  - test/cpp/util/string_ref_helper.cc
  - test/cpp/util/subprocess.cc
  deps:
  - benchmark_helpers
  benchmark: true
  defaults: benchmark
  platforms:
  - linux
  - posix
- name: bm_channel
  gtest: true
  build: test
  language: c++
  headers: []
  src:
  - test/cpp/microbenchmarks/bm_channel.cc
  deps:
  - benchmark_helpers
  benchmark: true
  defaults: benchmark
  platforms:
  - linux
  - posix
  uses_polling: false
- name: bm_chttp2_hpack
  gtest: true
  build: test
  language: c++
  headers: []
  src:
  - test/cpp/microbenchmarks/bm_chttp2_hpack.cc
  deps:
  - benchmark_helpers
  benchmark: true
  defaults: benchmark
  platforms:
  - linux
  - posix
  uses_polling: false
- name: bm_chttp2_transport
  gtest: true
  build: test
  language: c++
  headers: []
  src:
  - test/cpp/microbenchmarks/bm_chttp2_transport.cc
  deps:
  - benchmark_helpers
  benchmark: true
  defaults: benchmark
  platforms:
  - linux
  - posix
- name: bm_closure
  gtest: true
  build: test
  language: c++
  headers: []
  src:
  - test/cpp/microbenchmarks/bm_closure.cc
  deps:
  - benchmark_helpers
  benchmark: true
  defaults: benchmark
  platforms:
  - linux
  - posix
- name: bm_cq
  gtest: true
  build: test
  language: c++
  headers: []
  src:
  - test/cpp/microbenchmarks/bm_cq.cc
  deps:
  - benchmark_helpers
  benchmark: true
  defaults: benchmark
  platforms:
  - linux
  - posix
- name: bm_cq_multiple_threads
  gtest: true
  build: test
  language: c++
  headers: []
  src:
  - test/cpp/microbenchmarks/bm_cq_multiple_threads.cc
  deps:
  - benchmark_helpers
  benchmark: true
  defaults: benchmark
  platforms:
  - linux
  - posix
  uses_polling: false
- name: bm_error
  gtest: true
  build: test
  language: c++
  headers: []
  src:
  - test/cpp/microbenchmarks/bm_error.cc
  deps:
  - benchmark_helpers
  benchmark: true
  defaults: benchmark
  platforms:
  - linux
  - posix
  uses_polling: false
- name: bm_fullstack_streaming_ping_pong
  gtest: true
  build: test
  language: c++
  headers:
  - test/cpp/microbenchmarks/fullstack_streaming_ping_pong.h
  src:
  - test/cpp/microbenchmarks/bm_fullstack_streaming_ping_pong.cc
  deps:
  - benchmark_helpers
  benchmark: true
  defaults: benchmark
  platforms:
  - linux
  - posix
- name: bm_fullstack_streaming_pump
  gtest: true
  build: test
  language: c++
  headers:
  - test/cpp/microbenchmarks/fullstack_streaming_pump.h
  src:
  - test/cpp/microbenchmarks/bm_fullstack_streaming_pump.cc
  deps:
  - benchmark_helpers
  benchmark: true
  defaults: benchmark
  platforms:
  - linux
  - posix
- name: bm_fullstack_trickle
  gtest: true
  build: test
  run: false
  language: c++
  headers: []
  src:
  - test/cpp/microbenchmarks/bm_fullstack_trickle.cc
  deps:
  - absl/flags:flag
  - benchmark_helpers
  benchmark: true
  defaults: benchmark
  platforms:
  - linux
  - posix
  - mac
- name: bm_fullstack_unary_ping_pong
  gtest: true
  build: test
  language: c++
  headers:
  - test/cpp/microbenchmarks/fullstack_unary_ping_pong.h
  src:
  - test/cpp/microbenchmarks/bm_fullstack_unary_ping_pong.cc
  deps:
  - benchmark_helpers
  benchmark: true
  defaults: benchmark
  platforms:
  - linux
  - posix
- name: bm_metadata
  gtest: true
  build: test
  language: c++
  headers: []
  src:
  - test/cpp/microbenchmarks/bm_metadata.cc
  deps:
  - benchmark_helpers
  benchmark: true
  defaults: benchmark
  platforms:
  - linux
  - posix
  uses_polling: false
- name: bm_pollset
  gtest: true
  build: test
  language: c++
  headers: []
  src:
  - test/cpp/microbenchmarks/bm_pollset.cc
  deps:
  - benchmark_helpers
  benchmark: true
  defaults: benchmark
  platforms:
  - linux
  - posix
- name: bm_threadpool
  gtest: true
  build: test
  run: false
  language: c++
  headers: []
  src:
  - test/cpp/microbenchmarks/bm_threadpool.cc
  deps:
  - benchmark_helpers
  benchmark: true
  defaults: benchmark
  platforms:
  - linux
  - posix
  - mac
  uses_polling: false
- name: bm_timer
  gtest: true
  build: test
  language: c++
  headers: []
  src:
  - test/cpp/microbenchmarks/bm_timer.cc
  deps:
  - benchmark_helpers
  benchmark: true
  defaults: benchmark
  platforms:
  - linux
  - posix
  uses_polling: false
- name: buffer_list_test
  gtest: true
  build: test
  language: c++
  headers: []
  src:
  - test/core/iomgr/buffer_list_test.cc
  deps:
  - grpc_test_util
- name: byte_buffer_test
  gtest: true
  build: test
  language: c++
  headers: []
  src:
  - test/cpp/util/byte_buffer_test.cc
  deps:
  - grpc++_test_util
  uses_polling: false
- name: byte_stream_test
  gtest: true
  build: test
  language: c++
  headers: []
  src:
  - test/core/transport/byte_stream_test.cc
  deps:
  - grpc_test_util
  uses_polling: false
- name: cancel_ares_query_test
  gtest: true
  build: test
  language: c++
  headers:
  - test/core/end2end/cq_verifier.h
  - test/cpp/naming/dns_test_util.h
  src:
  - test/core/end2end/cq_verifier.cc
  - test/cpp/naming/cancel_ares_query_test.cc
  - test/cpp/naming/dns_test_util.cc
  deps:
  - grpc++_test_config
  - grpc++_test_util
- name: capture_test
  gtest: true
  build: test
  language: c++
  headers:
  - src/core/lib/gprpp/capture.h
  src:
  - test/core/gprpp/capture_test.cc
  deps:
  - absl/utility:utility
  uses_polling: false
- name: cel_authorization_engine_test
  gtest: true
  build: test
  language: c++
  headers:
  - src/core/lib/security/authorization/cel_authorization_engine.h
  - src/core/lib/security/authorization/grpc_authorization_engine.h
  - src/core/lib/security/authorization/matchers.h
  - src/core/lib/security/authorization/mock_cel/activation.h
  - src/core/lib/security/authorization/mock_cel/cel_expr_builder_factory.h
  - src/core/lib/security/authorization/mock_cel/cel_expression.h
  - src/core/lib/security/authorization/mock_cel/cel_value.h
  - src/core/lib/security/authorization/mock_cel/evaluator_core.h
  - src/core/lib/security/authorization/mock_cel/flat_expr_builder.h
  - src/core/lib/security/authorization/rbac_policy.h
  src:
  - src/core/lib/security/authorization/cel_authorization_engine.cc
  - src/core/lib/security/authorization/grpc_authorization_engine.cc
  - src/core/lib/security/authorization/matchers.cc
  - src/core/lib/security/authorization/rbac_policy.cc
  - test/core/security/cel_authorization_engine_test.cc
  deps:
  - absl/container:flat_hash_set
  - grpc_test_util
- name: certificate_provider_registry_test
  gtest: true
  build: test
  language: c++
  headers: []
  src:
  - test/core/client_channel/certificate_provider_registry_test.cc
  deps:
  - grpc_test_util
- name: certificate_provider_store_test
  gtest: true
  build: test
  language: c++
  headers: []
  src:
  - test/core/xds/certificate_provider_store_test.cc
  deps:
  - grpc_test_util
- name: cfstream_test
  gtest: true
  build: test
  run: false
  language: c++
  headers:
  - test/cpp/end2end/test_service_impl.h
  src:
  - src/proto/grpc/testing/echo.proto
  - src/proto/grpc/testing/echo_messages.proto
  - src/proto/grpc/testing/simple_messages.proto
  - test/cpp/end2end/cfstream_test.cc
  - test/cpp/end2end/test_service_impl.cc
  deps:
  - grpc++_test_util
- name: channel_args_test
  gtest: true
  build: test
  language: c++
  headers: []
  src:
  - test/core/channel/channel_args_test.cc
  deps:
  - grpc_test_util
  uses_polling: false
- name: channel_arguments_test
  gtest: true
  build: test
  language: c++
  headers: []
  src:
  - test/cpp/common/channel_arguments_test.cc
  deps:
  - grpc++
  - grpc_test_util
  uses_polling: false
- name: channel_create_test
  gtest: true
  build: test
  language: c++
  headers: []
  src:
  - test/core/surface/channel_create_test.cc
  deps:
  - grpc_test_util
- name: channel_filter_test
  gtest: true
  build: test
  language: c++
  headers: []
  src:
  - test/cpp/common/channel_filter_test.cc
  deps:
  - grpc++
  - grpc_test_util
  uses_polling: false
- name: channel_stack_builder_test
  gtest: true
  build: test
  language: c++
  headers: []
  src:
  - test/core/channel/channel_stack_builder_test.cc
  deps:
  - grpc_test_util
- name: channel_stack_test
  gtest: true
  build: test
  language: c++
  headers: []
  src:
  - test/core/channel/channel_stack_test.cc
  deps:
  - grpc_test_util
  uses_polling: false
- name: channel_trace_test
  gtest: true
  build: test
  language: c++
  headers:
  - test/cpp/util/channel_trace_proto_helper.h
  src:
  - src/proto/grpc/channelz/channelz.proto
  - test/core/channel/channel_trace_test.cc
  - test/cpp/util/channel_trace_proto_helper.cc
  deps:
  - grpc++
  - grpc_test_util
- name: channelz_registry_test
  gtest: true
  build: test
  language: c++
  headers: []
  src:
  - test/core/channel/channelz_registry_test.cc
  deps:
  - grpc++
  - grpc_test_util
  uses_polling: false
- name: channelz_service_test
  gtest: true
  build: test
  language: c++
  headers:
  - test/cpp/end2end/test_service_impl.h
  src:
  - src/proto/grpc/testing/echo.proto
  - src/proto/grpc/testing/echo_messages.proto
  - src/proto/grpc/testing/simple_messages.proto
  - test/cpp/end2end/channelz_service_test.cc
  - test/cpp/end2end/test_service_impl.cc
  deps:
  - grpcpp_channelz
  - grpc++_test_util
- name: channelz_test
  gtest: true
  build: test
  language: c++
  headers:
  - test/cpp/util/channel_trace_proto_helper.h
  src:
  - src/proto/grpc/channelz/channelz.proto
  - test/core/channel/channelz_test.cc
  - test/cpp/util/channel_trace_proto_helper.cc
  deps:
  - grpc++
  - grpc_test_util
- name: check_gcp_environment_linux_test
  gtest: true
  build: test
  language: c++
  headers: []
  src:
  - test/core/security/check_gcp_environment_linux_test.cc
  deps:
  - grpc_test_util
- name: check_gcp_environment_windows_test
  gtest: true
  build: test
  language: c++
  headers: []
  src:
  - test/core/security/check_gcp_environment_windows_test.cc
  deps:
  - grpc_test_util
- name: cli_call_test
  gtest: true
  build: test
  language: c++
  headers:
  - test/cpp/util/cli_call.h
  - test/cpp/util/cli_credentials.h
  - test/cpp/util/config_grpc_cli.h
  - test/cpp/util/grpc_tool.h
  - test/cpp/util/proto_file_parser.h
  - test/cpp/util/proto_reflection_descriptor_database.h
  - test/cpp/util/service_describer.h
  src:
  - src/proto/grpc/reflection/v1alpha/reflection.proto
  - src/proto/grpc/testing/echo.proto
  - src/proto/grpc/testing/echo_messages.proto
  - src/proto/grpc/testing/simple_messages.proto
  - test/cpp/util/cli_call.cc
  - test/cpp/util/cli_call_test.cc
  - test/cpp/util/cli_credentials.cc
  - test/cpp/util/grpc_tool.cc
  - test/cpp/util/proto_file_parser.cc
  - test/cpp/util/proto_reflection_descriptor_database.cc
  - test/cpp/util/service_describer.cc
  deps:
  - grpc++_test_util
- name: client_callback_end2end_test
  gtest: true
  build: test
  language: c++
  headers:
  - test/cpp/end2end/interceptors_util.h
  - test/cpp/end2end/test_service_impl.h
  src:
  - src/proto/grpc/testing/echo.proto
  - src/proto/grpc/testing/echo_messages.proto
  - src/proto/grpc/testing/simple_messages.proto
  - test/cpp/end2end/client_callback_end2end_test.cc
  - test/cpp/end2end/interceptors_util.cc
  - test/cpp/end2end/test_service_impl.cc
  deps:
  - grpc++_test_util
- name: client_channel_stress_test
  gtest: true
  build: test
  run: false
  language: c++
  headers:
  - test/cpp/end2end/test_service_impl.h
  src:
  - src/proto/grpc/lb/v1/load_balancer.proto
  - src/proto/grpc/testing/duplicate/echo_duplicate.proto
  - src/proto/grpc/testing/echo.proto
  - src/proto/grpc/testing/echo_messages.proto
  - src/proto/grpc/testing/simple_messages.proto
  - test/cpp/client/client_channel_stress_test.cc
  - test/cpp/end2end/test_service_impl.cc
  deps:
  - grpc++_test_util
  platforms:
  - linux
  - posix
  - mac
- name: client_context_test_peer_test
  gtest: true
  build: test
  language: c++
  headers: []
  src:
  - test/cpp/test/client_context_test_peer_test.cc
  deps:
  - grpc++_test
  - grpc++_test_util
- name: client_fuzzer
  build: fuzzer
  language: c++
  headers: []
  src:
  - test/core/end2end/fuzzers/client_fuzzer.cc
  - test/core/util/fuzzer_corpus_test.cc
  deps:
  - absl/flags:flag
  - grpc_test_util
  - grpc++_test_config
  corpus_dirs:
  - test/core/end2end/fuzzers/client_fuzzer_corpus
  dict: test/core/end2end/fuzzers/hpack.dictionary
  maxlen: 2048
- name: client_interceptors_end2end_test
  gtest: true
  build: test
  language: c++
  headers:
  - test/cpp/end2end/interceptors_util.h
  - test/cpp/end2end/test_service_impl.h
  src:
  - src/proto/grpc/testing/echo.proto
  - src/proto/grpc/testing/echo_messages.proto
  - src/proto/grpc/testing/simple_messages.proto
  - test/cpp/end2end/client_interceptors_end2end_test.cc
  - test/cpp/end2end/interceptors_util.cc
  - test/cpp/end2end/test_service_impl.cc
  deps:
  - grpc++_test_util
- name: client_lb_end2end_test
  gtest: true
  build: test
  run: false
  language: c++
  headers:
  - test/core/util/test_lb_policies.h
  - test/cpp/end2end/test_service_impl.h
  src:
  - src/proto/grpc/testing/duplicate/echo_duplicate.proto
  - src/proto/grpc/testing/echo.proto
  - src/proto/grpc/testing/echo_messages.proto
  - src/proto/grpc/testing/simple_messages.proto
  - src/proto/grpc/testing/xds/orca_load_report_for_test.proto
  - test/core/util/test_lb_policies.cc
  - test/cpp/end2end/client_lb_end2end_test.cc
  - test/cpp/end2end/test_service_impl.cc
  deps:
  - grpc++_test_util
  platforms:
  - linux
  - posix
  - mac
- name: client_ssl_test
  gtest: true
  build: test
  language: c++
  headers: []
  src:
  - test/core/handshake/client_ssl.cc
  deps:
  - grpc_test_util
  platforms:
  - linux
  - posix
  - mac
- name: cmdline_test
  gtest: true
  build: test
  language: c++
  headers: []
  src:
  - test/core/util/cmdline_test.cc
  deps:
  - grpc_test_util
  uses_polling: false
- name: codegen_test_full
  gtest: true
  build: test
  language: c++
  headers: []
  src:
  - test/cpp/codegen/codegen_test_full.cc
  deps:
  - grpc++
  - grpc_test_util
  uses_polling: false
- name: codegen_test_minimal
  gtest: true
  build: test
  language: c++
  headers: []
  src:
  - test/cpp/codegen/codegen_test_minimal.cc
  deps:
  - grpc++
  - grpc_test_util
  uses_polling: false
- name: combiner_test
  gtest: true
  build: test
  language: c++
  headers: []
  src:
  - test/core/iomgr/combiner_test.cc
  deps:
  - grpc_test_util
  platforms:
  - linux
  - posix
  - mac
- name: completion_queue_threading_test
  gtest: true
  build: test
  run: false
  language: c++
  headers: []
  src:
  - test/core/surface/completion_queue_threading_test.cc
  deps:
  - grpc_test_util
- name: compression_test
  gtest: true
  build: test
  language: c++
  headers: []
  src:
  - test/core/compression/compression_test.cc
  deps:
  - grpc_test_util
  uses_polling: false
- name: concurrent_connectivity_test
  gtest: true
  build: test
  language: c++
  headers: []
  src:
  - test/core/surface/concurrent_connectivity_test.cc
  deps:
  - grpc_test_util
- name: connection_prefix_bad_client_test
  gtest: true
  build: test
  language: c++
  headers:
  - test/core/bad_client/bad_client.h
  - test/core/end2end/cq_verifier.h
  src:
  - test/core/bad_client/bad_client.cc
  - test/core/bad_client/tests/connection_prefix.cc
  - test/core/end2end/cq_verifier.cc
  deps:
  - grpc_test_util
- name: connection_refused_test
  gtest: true
  build: test
  language: c++
  headers:
  - test/core/end2end/cq_verifier.h
  src:
  - test/core/end2end/connection_refused_test.cc
  - test/core/end2end/cq_verifier.cc
  deps:
  - grpc_test_util
- name: connectivity_state_test
  gtest: true
  build: test
  language: c++
  headers: []
  src:
  - test/core/transport/connectivity_state_test.cc
  deps:
  - grpc_test_util
- name: context_allocator_end2end_test
  gtest: true
  build: test
  language: c++
  headers:
  - test/cpp/end2end/test_service_impl.h
  src:
  - src/proto/grpc/testing/echo.proto
  - src/proto/grpc/testing/echo_messages.proto
  - src/proto/grpc/testing/simple_messages.proto
  - test/cpp/end2end/context_allocator_end2end_test.cc
  - test/cpp/end2end/test_service_impl.cc
  deps:
  - grpc++_test_util
- name: context_list_test
  gtest: true
  build: test
  language: c++
  headers: []
  src:
  - test/core/transport/chttp2/context_list_test.cc
  deps:
  - grpc_test_util
  uses_polling: false
- name: cpu_test
  gtest: true
  build: test
  language: c++
  headers: []
  src:
  - test/core/gpr/cpu_test.cc
  deps:
  - grpc_test_util
  uses_polling: false
- name: delegating_channel_test
  gtest: true
  build: test
  language: c++
  headers:
  - test/cpp/end2end/test_service_impl.h
  src:
  - src/proto/grpc/testing/echo.proto
  - src/proto/grpc/testing/echo_messages.proto
  - src/proto/grpc/testing/simple_messages.proto
  - test/cpp/end2end/delegating_channel_test.cc
  - test/cpp/end2end/test_service_impl.cc
  deps:
  - grpc++_test_util
- name: destroy_grpclb_channel_with_active_connect_stress_test
  gtest: true
  build: test
  language: c++
  headers: []
  src:
  - test/cpp/client/destroy_grpclb_channel_with_active_connect_stress_test.cc
  deps:
  - grpc++_test_util
- name: dns_resolver_connectivity_using_ares_test
  gtest: true
  build: test
  language: c++
  headers: []
  src:
  - test/core/client_channel/resolvers/dns_resolver_connectivity_test.cc
  deps:
  - grpc_test_util
  args:
  - --resolver=ares
- name: dns_resolver_connectivity_using_native_test
  gtest: true
  build: test
  language: c++
  headers: []
  src:
  - test/core/client_channel/resolvers/dns_resolver_connectivity_test.cc
  deps:
  - grpc_test_util
  args:
  - --resolver=native
- name: dns_resolver_cooldown_test
  gtest: true
  build: test
  language: c++
  headers: []
  src:
  - test/core/client_channel/resolvers/dns_resolver_cooldown_test.cc
  deps:
  - grpc_test_util
- name: dns_resolver_test
  gtest: true
  build: test
  language: c++
  headers: []
  src:
  - test/core/client_channel/resolvers/dns_resolver_test.cc
  deps:
  - grpc_test_util
- name: dual_ref_counted_test
  gtest: true
  build: test
  language: c++
  headers: []
  src:
  - test/core/gprpp/dual_ref_counted_test.cc
  deps:
  - grpc_test_util
- name: dualstack_socket_test
  gtest: true
  build: test
  language: c++
  headers:
  - test/core/end2end/cq_verifier.h
  src:
  - test/core/end2end/cq_verifier.cc
  - test/core/end2end/dualstack_socket_test.cc
  deps:
  - grpc_test_util
  platforms:
  - linux
  - posix
  - mac
- name: duplicate_header_bad_client_test
  gtest: true
  build: test
  language: c++
  headers:
  - test/core/bad_client/bad_client.h
  - test/core/end2end/cq_verifier.h
  src:
  - test/core/bad_client/bad_client.cc
  - test/core/bad_client/tests/duplicate_header.cc
  - test/core/end2end/cq_verifier.cc
  deps:
  - grpc_test_util
- name: end2end_test
  gtest: true
  build: test
  run: false
  language: c++
  headers:
  - test/cpp/end2end/interceptors_util.h
  - test/cpp/end2end/test_service_impl.h
  src:
  - src/proto/grpc/testing/duplicate/echo_duplicate.proto
  - src/proto/grpc/testing/echo.proto
  - src/proto/grpc/testing/echo_messages.proto
  - src/proto/grpc/testing/simple_messages.proto
  - test/cpp/end2end/end2end_test.cc
  - test/cpp/end2end/interceptors_util.cc
  - test/cpp/end2end/test_service_impl.cc
  deps:
  - grpc++_test
  - grpc++_test_util
- name: endpoint_config_test
  gtest: true
  build: test
  language: c++
  headers: []
  src:
  - test/core/event_engine/endpoint_config_test.cc
  deps:
  - grpc_test_util
- name: endpoint_pair_test
  gtest: true
  build: test
  language: c++
  headers:
  - test/core/iomgr/endpoint_tests.h
  src:
  - test/core/iomgr/endpoint_pair_test.cc
  - test/core/iomgr/endpoint_tests.cc
  deps:
  - grpc_test_util
- name: env_test
  gtest: true
  build: test
  language: c++
  headers: []
  src:
  - test/core/gpr/env_test.cc
  deps:
  - grpc_test_util
  uses_polling: false
- name: error_details_test
  gtest: true
  build: test
  language: c++
  headers: []
  src:
  - src/proto/grpc/status/status.proto
  - src/proto/grpc/testing/echo_messages.proto
  - test/cpp/util/error_details_test.cc
  deps:
  - grpc++_error_details
  - grpc_test_util
- name: error_test
  gtest: true
  build: test
  language: c++
  headers:
  - test/core/iomgr/endpoint_tests.h
  src:
  - test/core/iomgr/endpoint_tests.cc
  - test/core/iomgr/error_test.cc
  deps:
  - grpc_test_util
  uses_polling: false
- name: error_utils_test
  gtest: true
  build: test
  language: c++
  headers: []
  src:
  - test/core/transport/error_utils_test.cc
  deps:
  - grpc_test_util
- name: ev_epollex_linux_test
  gtest: true
  build: test
  language: c++
  headers: []
  src:
  - test/core/iomgr/ev_epollex_linux_test.cc
  deps:
  - grpc_test_util
  platforms:
  - linux
  - posix
  - mac
- name: evaluate_args_test
  gtest: true
  build: test
  language: c++
  headers: []
  src:
  - test/core/security/evaluate_args_test.cc
  deps:
  - grpc_test_util
- name: examine_stack_test
  gtest: true
  build: test
  language: c++
  headers: []
  src:
  - test/core/gprpp/examine_stack_test.cc
  deps:
  - grpc_test_util
  platforms:
  - linux
  - posix
  - mac
  uses_polling: false
- name: exception_test
  gtest: true
  build: test
  language: c++
  headers: []
  src:
  - src/proto/grpc/testing/echo.proto
  - src/proto/grpc/testing/echo_messages.proto
  - src/proto/grpc/testing/simple_messages.proto
  - test/cpp/end2end/exception_test.cc
  deps:
  - grpc++_test_util
- name: fake_resolver_test
  gtest: true
  build: test
  language: c++
  headers: []
  src:
  - test/core/client_channel/resolvers/fake_resolver_test.cc
  deps:
  - grpc_test_util
- name: fake_transport_security_test
  gtest: true
  build: test
  language: c++
  headers:
  - test/core/tsi/transport_security_test_lib.h
  src:
  - test/core/tsi/fake_transport_security_test.cc
  - test/core/tsi/transport_security_test_lib.cc
  deps:
  - grpc_test_util
- name: fd_conservation_posix_test
  gtest: true
  build: test
  language: c++
  headers: []
  src:
  - test/core/iomgr/fd_conservation_posix_test.cc
  deps:
  - grpc_test_util
  platforms:
  - linux
  - posix
  - mac
- name: fd_posix_test
  gtest: true
  build: test
  language: c++
  headers: []
  src:
  - test/core/iomgr/fd_posix_test.cc
  deps:
  - grpc_test_util
  platforms:
  - linux
  - posix
  - mac
- name: file_watcher_certificate_provider_factory_test
  gtest: true
  build: test
  language: c++
  headers: []
  src:
  - test/core/xds/file_watcher_certificate_provider_factory_test.cc
  deps:
  - grpc_test_util
- name: filter_end2end_test
  gtest: true
  build: test
  language: c++
  headers: []
  src:
  - src/proto/grpc/testing/duplicate/echo_duplicate.proto
  - src/proto/grpc/testing/echo.proto
  - src/proto/grpc/testing/echo_messages.proto
  - src/proto/grpc/testing/simple_messages.proto
  - test/cpp/end2end/filter_end2end_test.cc
  deps:
  - grpc++_test_util
- name: flaky_network_test
  gtest: true
  build: test
  run: false
  language: c++
  headers:
  - test/cpp/end2end/test_service_impl.h
  src:
  - src/proto/grpc/testing/echo.proto
  - src/proto/grpc/testing/echo_messages.proto
  - src/proto/grpc/testing/simple_messages.proto
  - test/cpp/end2end/flaky_network_test.cc
  - test/cpp/end2end/test_service_impl.cc
  deps:
  - grpc++_test_util
<<<<<<< HEAD
- name: fling_stream_test
=======
- name: flow_control_test
>>>>>>> 2e56b42a
  gtest: true
  build: test
  language: c++
  headers:
<<<<<<< HEAD
  - test/core/end2end/data/ssl_test_data.h
  src:
  - test/core/end2end/data/client_certs.cc
  - test/core/end2end/data/server1_cert.cc
  - test/core/end2end/data/server1_key.cc
  - test/core/end2end/data/test_root_cert.cc
  - test/core/fling/fling_stream_test.cc
  deps:
  - grpc_test_util
  platforms:
  - linux
  - posix
  - mac
- name: fling_test
  gtest: true
  build: test
  language: c++
  headers:
  - test/core/end2end/data/ssl_test_data.h
  src:
  - test/core/end2end/data/client_certs.cc
  - test/core/end2end/data/server1_cert.cc
  - test/core/end2end/data/server1_key.cc
  - test/core/end2end/data/test_root_cert.cc
  - test/core/fling/fling_test.cc
  deps:
  - grpc_test_util
  platforms:
  - linux
  - posix
  - mac
- name: fork_test
  gtest: true
  build: test
  language: c++
  headers: []
  src:
  - test/core/gprpp/fork_test.cc
  deps:
  - grpc_test_util
  platforms:
  - linux
  - posix
  - mac
  uses_polling: false
- name: format_request_test
  gtest: true
  build: test
  language: c++
  headers:
  - test/core/end2end/data/ssl_test_data.h
  src:
  - test/core/end2end/data/client_certs.cc
  - test/core/end2end/data/server1_cert.cc
  - test/core/end2end/data/server1_key.cc
  - test/core/end2end/data/test_root_cert.cc
  - test/core/http/format_request_test.cc
  deps:
  - grpc_test_util
- name: frame_handler_test
  gtest: true
  build: test
  language: c++
  headers:
  - test/core/tsi/alts/crypt/gsec_test_util.h
  src:
  - test/core/tsi/alts/crypt/gsec_test_util.cc
  - test/core/tsi/alts/frame_protector/frame_handler_test.cc
=======
  - test/core/end2end/cq_verifier.h
  src:
  - test/core/end2end/cq_verifier.cc
  - test/core/transport/chttp2/flow_control_test.cc
>>>>>>> 2e56b42a
  deps:
  - grpc_test_util
- name: generic_end2end_test
  gtest: true
  build: test
  language: c++
  headers: []
  src:
  - src/proto/grpc/testing/duplicate/echo_duplicate.proto
  - src/proto/grpc/testing/echo.proto
  - src/proto/grpc/testing/echo_messages.proto
  - src/proto/grpc/testing/simple_messages.proto
  - test/cpp/end2end/generic_end2end_test.cc
  deps:
  - grpc++_test_util
- name: global_config_env_test
  gtest: true
  build: test
  language: c++
  headers: []
  src:
  - test/core/gprpp/global_config_env_test.cc
  deps:
  - grpc_test_util
  platforms:
  - linux
  - posix
  - mac
  uses_polling: false
- name: global_config_test
  gtest: true
  build: test
  language: c++
  headers: []
  src:
  - test/core/gprpp/global_config_test.cc
  deps:
  - grpc_test_util
  uses_polling: false
- name: goaway_server_test
  gtest: true
  build: test
  language: c++
  headers:
  - test/core/end2end/cq_verifier.h
  src:
  - test/core/end2end/cq_verifier.cc
  - test/core/end2end/goaway_server_test.cc
  deps:
  - grpc_test_util
- name: google_mesh_ca_certificate_provider_factory_test
  gtest: true
  build: test
  language: c++
  headers:
  - src/core/ext/xds/google_mesh_ca_certificate_provider_factory.h
  src:
  - src/core/ext/xds/google_mesh_ca_certificate_provider_factory.cc
  - test/core/xds/google_mesh_ca_certificate_provider_factory_test.cc
  deps:
  - grpc_test_util
- name: grpc_alts_credentials_options_test
  gtest: true
  build: test
  language: c++
  headers: []
  src:
  - test/core/security/grpc_alts_credentials_options_test.cc
  deps:
  - grpc_test_util
- name: grpc_authorization_engine_test
  gtest: true
  build: test
  language: c++
  headers:
  - src/core/lib/security/authorization/grpc_authorization_engine.h
  - src/core/lib/security/authorization/matchers.h
  - src/core/lib/security/authorization/rbac_policy.h
  src:
  - src/core/lib/security/authorization/grpc_authorization_engine.cc
  - src/core/lib/security/authorization/matchers.cc
  - src/core/lib/security/authorization/rbac_policy.cc
  - test/core/security/grpc_authorization_engine_test.cc
  deps:
  - grpc_test_util
- name: grpc_authorization_policy_provider_test
  gtest: true
  build: test
  language: c++
  headers:
  - src/core/lib/security/authorization/grpc_authorization_engine.h
  - src/core/lib/security/authorization/grpc_authorization_policy_provider.h
  - src/core/lib/security/authorization/matchers.h
  - src/core/lib/security/authorization/rbac_policy.h
  - src/core/lib/security/authorization/rbac_translator.h
  src:
  - src/core/lib/security/authorization/grpc_authorization_engine.cc
  - src/core/lib/security/authorization/grpc_authorization_policy_provider.cc
  - src/core/lib/security/authorization/matchers.cc
  - src/core/lib/security/authorization/rbac_policy.cc
  - src/core/lib/security/authorization/rbac_translator.cc
  - test/core/security/grpc_authorization_policy_provider_test.cc
  deps:
  - grpc_test_util
- name: grpc_byte_buffer_reader_test
  gtest: true
  build: test
  language: c++
  headers: []
  src:
  - test/core/surface/byte_buffer_reader_test.cc
  deps:
  - grpc_test_util
  uses_polling: false
- name: grpc_cli
  build: test
  run: false
  language: c++
  headers:
  - test/cpp/util/cli_call.h
  - test/cpp/util/cli_credentials.h
  - test/cpp/util/config_grpc_cli.h
  - test/cpp/util/grpc_tool.h
  - test/cpp/util/proto_file_parser.h
  - test/cpp/util/proto_reflection_descriptor_database.h
  - test/cpp/util/service_describer.h
  src:
  - src/proto/grpc/reflection/v1alpha/reflection.proto
  - test/cpp/util/cli_call.cc
  - test/cpp/util/cli_credentials.cc
  - test/cpp/util/grpc_cli.cc
  - test/cpp/util/grpc_tool.cc
  - test/cpp/util/proto_file_parser.cc
  - test/cpp/util/proto_reflection_descriptor_database.cc
  - test/cpp/util/service_describer.cc
  deps:
  - absl/flags:flag
  - grpc++
  - grpc++_test_config
- name: grpc_completion_queue_test
  gtest: true
  build: test
  language: c++
  headers: []
  src:
  - test/core/surface/completion_queue_test.cc
  deps:
  - grpc_test_util
- name: grpc_cpp_plugin
  build: protoc
  language: c++
  headers: []
  src:
  - src/compiler/cpp_plugin.cc
  deps:
  - grpc_plugin_support
- name: grpc_csharp_plugin
  build: protoc
  language: c++
  headers: []
  src:
  - src/compiler/csharp_plugin.cc
  deps:
  - grpc_plugin_support
- name: grpc_ipv6_loopback_available_test
  gtest: true
  build: test
  language: c++
  headers: []
  src:
  - test/core/iomgr/grpc_ipv6_loopback_available_test.cc
  deps:
  - grpc_test_util
- name: grpc_node_plugin
  build: protoc
  language: c++
  headers: []
  src:
  - src/compiler/node_plugin.cc
  deps:
  - grpc_plugin_support
- name: grpc_objective_c_plugin
  build: protoc
  language: c++
  headers: []
  src:
  - src/compiler/objective_c_plugin.cc
  deps:
  - grpc_plugin_support
- name: grpc_php_plugin
  build: protoc
  language: c++
  headers: []
  src:
  - src/compiler/php_plugin.cc
  deps:
  - grpc_plugin_support
- name: grpc_python_plugin
  build: protoc
  language: c++
  headers: []
  src:
  - src/compiler/python_plugin.cc
  deps:
  - grpc_plugin_support
- name: grpc_ruby_plugin
  build: protoc
  language: c++
  headers: []
  src:
  - src/compiler/ruby_plugin.cc
  deps:
  - grpc_plugin_support
- name: grpc_tls_certificate_distributor_test
  gtest: true
  build: test
  language: c++
  headers: []
  src:
  - test/core/security/grpc_tls_certificate_distributor_test.cc
  deps:
  - grpc_test_util
- name: grpc_tls_certificate_provider_test
  gtest: true
  build: test
  language: c++
  headers: []
  src:
  - test/core/security/grpc_tls_certificate_provider_test.cc
  deps:
  - grpc_test_util
- name: grpc_tls_credentials_options_test
  gtest: true
  build: test
  language: c++
  headers: []
  src:
  - test/core/security/grpc_tls_credentials_options_test.cc
  deps:
  - grpc_test_util
- name: grpc_tool_test
  gtest: true
  build: test
  language: c++
  headers:
  - test/cpp/util/cli_call.h
  - test/cpp/util/cli_credentials.h
  - test/cpp/util/config_grpc_cli.h
  - test/cpp/util/grpc_tool.h
  - test/cpp/util/proto_file_parser.h
  - test/cpp/util/proto_reflection_descriptor_database.h
  - test/cpp/util/service_describer.h
  src:
  - src/proto/grpc/testing/echo.proto
  - src/proto/grpc/testing/echo_messages.proto
  - src/proto/grpc/testing/simple_messages.proto
  - test/cpp/util/cli_call.cc
  - test/cpp/util/cli_credentials.cc
  - test/cpp/util/grpc_tool.cc
  - test/cpp/util/grpc_tool_test.cc
  - test/cpp/util/proto_file_parser.cc
  - test/cpp/util/proto_reflection_descriptor_database.cc
  - test/cpp/util/service_describer.cc
  deps:
  - grpc++_reflection
  - grpc++_test_util
  platforms:
  - linux
  - posix
  - mac
- name: grpclb_api_test
  gtest: true
  build: test
  language: c++
  headers: []
  src:
  - src/proto/grpc/lb/v1/load_balancer.proto
  - test/cpp/grpclb/grpclb_api_test.cc
  deps:
  - grpc++_test_util
- name: grpclb_end2end_test
  gtest: true
  build: test
  run: false
  language: c++
  headers:
  - test/cpp/end2end/test_service_impl.h
  src:
  - src/proto/grpc/lb/v1/load_balancer.proto
  - src/proto/grpc/testing/duplicate/echo_duplicate.proto
  - src/proto/grpc/testing/echo.proto
  - src/proto/grpc/testing/echo_messages.proto
  - src/proto/grpc/testing/simple_messages.proto
  - test/cpp/end2end/grpclb_end2end_test.cc
  - test/cpp/end2end/test_service_impl.cc
  deps:
  - grpc++_test_util
  platforms:
  - linux
  - posix
  - mac
- name: h2_ssl_session_reuse_test
  gtest: true
  build: test
  language: c++
  headers: []
  src:
  - test/core/end2end/h2_ssl_session_reuse_test.cc
  deps:
  - end2end_tests
- name: handshake_server_with_readahead_handshaker_test
  gtest: true
  build: test
  language: c++
  headers:
  - test/core/handshake/server_ssl_common.h
  src:
  - test/core/handshake/readahead_handshaker_server_ssl.cc
  - test/core/handshake/server_ssl_common.cc
  deps:
  - grpc_test_util
  platforms:
  - linux
  - posix
  - mac
- name: head_of_line_blocking_bad_client_test
  gtest: true
  build: test
  language: c++
  headers:
  - test/core/bad_client/bad_client.h
  - test/core/end2end/cq_verifier.h
  src:
  - test/core/bad_client/bad_client.cc
  - test/core/bad_client/tests/head_of_line_blocking.cc
  - test/core/end2end/cq_verifier.cc
  deps:
  - grpc_test_util
- name: headers_bad_client_test
  gtest: true
  build: test
  language: c++
  headers:
  - test/core/bad_client/bad_client.h
  - test/core/end2end/cq_verifier.h
  src:
  - test/core/bad_client/bad_client.cc
  - test/core/bad_client/tests/headers.cc
  - test/core/end2end/cq_verifier.cc
  deps:
  - grpc_test_util
- name: health_service_end2end_test
  gtest: true
  build: test
  language: c++
  headers:
  - test/cpp/end2end/test_health_check_service_impl.h
  - test/cpp/end2end/test_service_impl.h
  src:
  - src/proto/grpc/health/v1/health.proto
  - src/proto/grpc/testing/duplicate/echo_duplicate.proto
  - src/proto/grpc/testing/echo.proto
  - src/proto/grpc/testing/echo_messages.proto
  - src/proto/grpc/testing/simple_messages.proto
  - test/cpp/end2end/health_service_end2end_test.cc
  - test/cpp/end2end/test_health_check_service_impl.cc
  - test/cpp/end2end/test_service_impl.cc
  deps:
  - grpc++_test_util
- name: histogram_test
  gtest: true
  build: test
  language: c++
  headers: []
  src:
  - test/core/util/histogram_test.cc
  deps:
  - grpc_test_util
  uses_polling: false
- name: host_port_test
  gtest: true
  build: test
  language: c++
  headers: []
  src:
  - test/core/gprpp/host_port_test.cc
  deps:
  - grpc_test_util
  uses_polling: false
- name: hpack_encoder_test
  gtest: true
  build: test
  language: c++
  headers: []
  src:
  - test/core/transport/chttp2/hpack_encoder_test.cc
  deps:
  - grpc_test_util
  uses_polling: false
- name: hpack_parser_fuzzer_test
  build: fuzzer
  language: c++
  headers: []
  src:
  - test/core/transport/chttp2/hpack_parser_fuzzer_test.cc
  - test/core/util/fuzzer_corpus_test.cc
  deps:
  - absl/flags:flag
  - grpc_test_util
  - grpc++_test_config
  corpus_dirs:
  - test/core/transport/chttp2/hpack_parser_corpus
  dict: test/core/end2end/fuzzers/hpack.dictionary
  maxlen: 512
- name: hpack_parser_test
  gtest: true
  build: test
  language: c++
  headers: []
  src:
  - test/core/transport/chttp2/hpack_parser_test.cc
  deps:
  - grpc_test_util
  uses_polling: false
- name: hpack_table_test
  gtest: true
  build: test
  language: c++
  headers: []
  src:
  - test/core/transport/chttp2/hpack_table_test.cc
  deps:
  - grpc_test_util
  uses_polling: false
- name: http2_client
  gtest: true
  build: test
  run: false
  language: c++
  headers: []
  src:
  - src/proto/grpc/testing/empty.proto
  - src/proto/grpc/testing/messages.proto
  - src/proto/grpc/testing/test.proto
  - test/cpp/interop/http2_client.cc
  deps:
  - grpc++_test_config
  - grpc++_test_util
- name: http_request_fuzzer_test
  build: fuzzer
  language: c++
  headers: []
  src:
  - test/core/http/request_fuzzer.cc
  - test/core/util/fuzzer_corpus_test.cc
  deps:
  - absl/flags:flag
  - grpc_test_util
  - grpc++_test_config
  corpus_dirs:
  - test/core/http/request_corpus
  maxlen: 2048
- name: http_response_fuzzer_test
  build: fuzzer
  language: c++
  headers: []
  src:
  - test/core/http/response_fuzzer.cc
  - test/core/util/fuzzer_corpus_test.cc
  deps:
  - absl/flags:flag
  - grpc_test_util
  - grpc++_test_config
  corpus_dirs:
  - test/core/http/response_corpus
  maxlen: 2048
- name: httpcli_test
  gtest: true
  build: test
  language: c++
  headers:
  - test/core/end2end/data/ssl_test_data.h
  src:
  - test/core/end2end/data/client_certs.cc
  - test/core/end2end/data/server1_cert.cc
  - test/core/end2end/data/server1_key.cc
  - test/core/end2end/data/test_root_cert.cc
  - test/core/http/httpcli_test.cc
  deps:
  - grpc_test_util
  platforms:
  - linux
  - posix
  - mac
- name: httpscli_test
  gtest: true
  build: test
  language: c++
  headers:
  - test/core/end2end/data/ssl_test_data.h
  src:
  - test/core/end2end/data/client_certs.cc
  - test/core/end2end/data/server1_cert.cc
  - test/core/end2end/data/server1_key.cc
  - test/core/end2end/data/test_root_cert.cc
  - test/core/http/httpscli_test.cc
  deps:
  - grpc_test_util
  platforms:
  - linux
  - posix
  - mac
- name: hybrid_end2end_test
  gtest: true
  build: test
  language: c++
  headers:
  - test/cpp/end2end/test_service_impl.h
  src:
  - src/proto/grpc/testing/duplicate/echo_duplicate.proto
  - src/proto/grpc/testing/echo.proto
  - src/proto/grpc/testing/echo_messages.proto
  - src/proto/grpc/testing/simple_messages.proto
  - test/cpp/end2end/hybrid_end2end_test.cc
  - test/cpp/end2end/test_service_impl.cc
  deps:
  - grpc++_test_util
- name: init_test
  gtest: true
  build: test
  language: c++
  headers: []
  src:
  - test/core/surface/init_test.cc
  deps:
  - grpc_test_util
  uses_polling: false
- name: initial_settings_frame_bad_client_test
  gtest: true
  build: test
  language: c++
  headers:
  - test/core/bad_client/bad_client.h
  - test/core/end2end/cq_verifier.h
  src:
  - test/core/bad_client/bad_client.cc
  - test/core/bad_client/tests/initial_settings_frame.cc
  - test/core/end2end/cq_verifier.cc
  deps:
  - grpc_test_util
- name: inproc_callback_test
  gtest: true
  build: test
  language: c++
  headers: []
  src:
  - test/core/end2end/inproc_callback_test.cc
  deps:
  - end2end_tests
  uses_polling: false
- name: insecure_security_connector_test
  gtest: true
  build: test
  language: c++
  headers: []
  src:
  - test/core/security/insecure_security_connector_test.cc
  deps:
  - grpc_test_util
- name: interop_client
  gtest: true
  build: test
  run: false
  language: c++
  headers:
  - test/core/security/oauth2_utils.h
  - test/cpp/interop/client_helper.h
  - test/cpp/interop/interop_client.h
  src:
  - src/proto/grpc/testing/empty.proto
  - src/proto/grpc/testing/messages.proto
  - src/proto/grpc/testing/test.proto
  - test/core/security/oauth2_utils.cc
  - test/cpp/interop/client.cc
  - test/cpp/interop/client_helper.cc
  - test/cpp/interop/interop_client.cc
  deps:
  - grpc++_test_config
  - grpc++_test_util
- name: interop_server
  gtest: true
  build: test
  run: false
  language: c++
  headers:
  - test/cpp/interop/server_helper.h
  src:
  - src/proto/grpc/testing/empty.proto
  - src/proto/grpc/testing/messages.proto
  - src/proto/grpc/testing/test.proto
  - test/cpp/interop/interop_server.cc
  - test/cpp/interop/interop_server_bootstrap.cc
  - test/cpp/interop/server_helper.cc
  deps:
  - grpc++_test_config
  - grpc++_test_util
- name: interop_test
  gtest: true
  build: test
  language: c++
  headers: []
  src:
  - test/cpp/interop/interop_test.cc
  deps:
  - grpc++_test_config
  - grpc++_test_util
  platforms:
  - linux
  - posix
  - mac
- name: invalid_call_argument_test
  gtest: true
  build: test
  language: c++
  headers:
  - test/core/end2end/cq_verifier.h
  src:
  - test/core/end2end/cq_verifier.cc
  - test/core/end2end/invalid_call_argument_test.cc
  deps:
  - grpc_test_util
- name: json_fuzzer_test
  build: fuzzer
  language: c++
  headers: []
  src:
  - test/core/json/fuzzer.cc
  - test/core/util/fuzzer_corpus_test.cc
  deps:
  - absl/flags:flag
  - grpc_test_util
  - grpc++_test_config
  corpus_dirs:
  - test/core/json/corpus
  maxlen: 512
- name: json_test
  gtest: true
  build: test
  language: c++
  headers: []
  src:
  - test/core/json/json_test.cc
  deps:
  - grpc_test_util
  uses_polling: false
- name: json_token_test
  gtest: true
  build: test
  language: c++
  headers: []
  src:
  - test/core/security/json_token_test.cc
  deps:
  - grpc_test_util
  uses_polling: false
- name: jwt_verifier_test
  gtest: true
  build: test
  language: c++
  headers: []
  src:
  - test/core/security/jwt_verifier_test.cc
  deps:
  - grpc_test_util
  uses_polling: false
- name: lame_client_test
  gtest: true
  build: test
  language: c++
  headers:
  - test/core/end2end/cq_verifier.h
  src:
  - test/core/end2end/cq_verifier.cc
  - test/core/surface/lame_client_test.cc
  deps:
  - grpc_test_util
- name: large_metadata_bad_client_test
  gtest: true
  build: test
  language: c++
  headers:
  - test/core/bad_client/bad_client.h
  - test/core/end2end/cq_verifier.h
  src:
  - test/core/bad_client/bad_client.cc
  - test/core/bad_client/tests/large_metadata.cc
  - test/core/end2end/cq_verifier.cc
  deps:
  - grpc_test_util
- name: lb_get_cpu_stats_test
  gtest: true
  build: test
  language: c++
  headers:
  - src/cpp/server/load_reporter/get_cpu_stats.h
  src:
  - src/cpp/server/load_reporter/get_cpu_stats_linux.cc
  - src/cpp/server/load_reporter/get_cpu_stats_macos.cc
  - src/cpp/server/load_reporter/get_cpu_stats_unsupported.cc
  - src/cpp/server/load_reporter/get_cpu_stats_windows.cc
  - test/cpp/server/load_reporter/get_cpu_stats_test.cc
  deps:
  - grpc++
  - grpc_test_util
- name: lb_load_data_store_test
  gtest: true
  build: test
  language: c++
  headers:
  - src/cpp/server/load_reporter/constants.h
  - src/cpp/server/load_reporter/load_data_store.h
  src:
  - src/cpp/server/load_reporter/load_data_store.cc
  - test/cpp/server/load_reporter/load_data_store_test.cc
  deps:
  - grpc++
  - grpc_test_util
- name: linux_system_roots_test
  gtest: true
  build: test
  language: c++
  headers: []
  src:
  - test/core/security/linux_system_roots_test.cc
  deps:
  - grpc_test_util
- name: load_file_test
  gtest: true
  build: test
  language: c++
  headers: []
  src:
  - test/core/iomgr/load_file_test.cc
  deps:
  - grpc_test_util
  uses_polling: false
- name: log_test
  gtest: true
  build: test
  language: c++
  headers: []
  src:
  - test/core/gpr/log_test.cc
  deps:
  - grpc_test_util
  uses_polling: false
- name: manual_constructor_test
  gtest: true
  build: test
  language: c++
  headers: []
  src:
  - test/core/gprpp/manual_constructor_test.cc
  deps:
  - grpc_test_util
  uses_polling: false
- name: match_test
  gtest: true
  build: test
  language: c++
  headers:
  - src/core/lib/gprpp/match.h
  - src/core/lib/gprpp/overload.h
  src:
  - test/core/gprpp/match_test.cc
  deps:
  - absl/types:variant
  uses_polling: false
- name: matchers_test
  gtest: true
  build: test
  language: c++
  headers: []
  src:
  - test/core/security/matchers_test.cc
  deps:
  - grpc_test_util
- name: message_allocator_end2end_test
  gtest: true
  build: test
  language: c++
  headers:
  - test/cpp/end2end/test_service_impl.h
  src:
  - src/proto/grpc/testing/echo.proto
  - src/proto/grpc/testing/echo_messages.proto
  - src/proto/grpc/testing/simple_messages.proto
  - test/cpp/end2end/message_allocator_end2end_test.cc
  - test/cpp/end2end/test_service_impl.cc
  deps:
  - grpc++_test_util
- name: message_compress_test
  gtest: true
  build: test
  language: c++
  headers: []
  src:
  - test/core/compression/message_compress_test.cc
  deps:
  - grpc_test_util
  uses_polling: false
- name: metadata_test
  gtest: true
  build: test
  language: c++
  headers: []
  src:
  - test/core/transport/metadata_test.cc
  deps:
  - grpc_test_util
- name: minimal_stack_is_minimal_test
  gtest: true
  build: test
  language: c++
  headers: []
  src:
  - test/core/channel/minimal_stack_is_minimal_test.cc
  deps:
  - grpc_test_util
  uses_polling: false
- name: mock_stream_test
  gtest: true
  build: test
  language: c++
  headers: []
  src:
  - src/proto/grpc/testing/echo.proto
  - src/proto/grpc/testing/echo_messages.proto
  - src/proto/grpc/testing/simple_messages.proto
  - test/cpp/test/mock_stream_test.cc
  deps:
  - grpc++_test
  - grpc++_test_util
- name: mock_test
  gtest: true
  build: test
  language: c++
  headers: []
  src:
  - src/proto/grpc/testing/duplicate/echo_duplicate.proto
  - src/proto/grpc/testing/echo.proto
  - src/proto/grpc/testing/echo_messages.proto
  - src/proto/grpc/testing/simple_messages.proto
  - test/cpp/end2end/mock_test.cc
  deps:
  - grpc++_test
  - grpc++_test_util
- name: mpmcqueue_test
  gtest: true
  build: test
  language: c++
  headers: []
  src:
  - test/core/iomgr/mpmcqueue_test.cc
  deps:
  - grpc_test_util
  uses_polling: false
- name: mpscq_test
  gtest: true
  build: test
  language: c++
  headers: []
  src:
  - test/core/gprpp/mpscq_test.cc
  deps:
  - grpc_test_util
  platforms:
  - linux
  - posix
  - mac
  uses_polling: false
- name: multiple_server_queues_test
  gtest: true
  build: test
  language: c++
  headers:
  - test/core/end2end/cq_verifier.h
  src:
  - test/core/end2end/cq_verifier.cc
  - test/core/end2end/multiple_server_queues_test.cc
  deps:
  - grpc_test_util
- name: murmur_hash_test
  gtest: true
  build: test
  language: c++
  headers: []
  src:
  - test/core/gpr/murmur_hash_test.cc
  deps:
  - grpc_test_util
  uses_polling: false
- name: nanopb_fuzzer_response_test
  build: fuzzer
  language: c++
  headers: []
  src:
  - test/core/nanopb/fuzzer_response.cc
  - test/core/util/fuzzer_corpus_test.cc
  deps:
  - absl/flags:flag
  - grpc_test_util
  - grpc++_test_config
  corpus_dirs:
  - test/core/nanopb/corpus_response
  maxlen: 128
- name: nanopb_fuzzer_serverlist_test
  build: fuzzer
  language: c++
  headers: []
  src:
  - test/core/nanopb/fuzzer_serverlist.cc
  - test/core/util/fuzzer_corpus_test.cc
  deps:
  - absl/flags:flag
  - grpc_test_util
  - grpc++_test_config
  corpus_dirs:
  - test/core/nanopb/corpus_serverlist
  maxlen: 128
- name: no_server_test
  gtest: true
  build: test
  language: c++
  headers:
  - test/core/end2end/cq_verifier.h
  src:
  - test/core/end2end/cq_verifier.cc
  - test/core/end2end/no_server_test.cc
  deps:
  - grpc_test_util
- name: nonblocking_test
  gtest: true
  build: test
  language: c++
  headers: []
  src:
  - src/proto/grpc/testing/echo.proto
  - src/proto/grpc/testing/echo_messages.proto
  - src/proto/grpc/testing/simple_messages.proto
  - test/cpp/end2end/nonblocking_test.cc
  deps:
  - grpc++_test_util
- name: noop-benchmark
  gtest: true
  build: test
  language: c++
  headers: []
  src:
  - test/cpp/microbenchmarks/noop-benchmark.cc
  deps:
  - benchmark
  - grpc_test_util
  benchmark: true
  defaults: benchmark
- name: num_external_connectivity_watchers_test
  gtest: true
  build: test
  language: c++
  headers: []
  src:
  - test/core/surface/num_external_connectivity_watchers_test.cc
  deps:
  - grpc_test_util
- name: orphanable_test
  gtest: true
  build: test
  language: c++
  headers: []
  src:
  - test/core/gprpp/orphanable_test.cc
  deps:
  - grpc_test_util
- name: out_of_bounds_bad_client_test
  gtest: true
  build: test
  language: c++
  headers:
  - test/core/bad_client/bad_client.h
  - test/core/end2end/cq_verifier.h
  src:
  - test/core/bad_client/bad_client.cc
  - test/core/bad_client/tests/out_of_bounds.cc
  - test/core/end2end/cq_verifier.cc
  deps:
  - grpc_test_util
- name: overload_test
  gtest: true
  build: test
  language: c++
  headers:
  - src/core/lib/gprpp/overload.h
  src:
  - test/core/gprpp/overload_test.cc
  deps: []
  uses_polling: false
- name: parse_address_test
  gtest: true
  build: test
  language: c++
  headers: []
  src:
  - test/core/address_utils/parse_address_test.cc
  deps:
  - grpc_test_util
- name: parse_address_with_named_scope_id_test
  gtest: true
  build: test
  language: c++
  headers: []
  src:
  - test/core/address_utils/parse_address_with_named_scope_id_test.cc
  deps:
  - grpc_test_util
  platforms:
  - linux
  - posix
  - mac
  uses_polling: false
- name: parser_test
  gtest: true
  build: test
  language: c++
  headers:
  - test/core/end2end/data/ssl_test_data.h
  src:
  - test/core/end2end/data/client_certs.cc
  - test/core/end2end/data/server1_cert.cc
  - test/core/end2end/data/server1_key.cc
  - test/core/end2end/data/test_root_cert.cc
  - test/core/http/parser_test.cc
  deps:
  - grpc_test_util
  uses_polling: false
- name: percent_decode_fuzzer
  build: fuzzer
  language: c++
  headers: []
  src:
  - test/core/slice/percent_decode_fuzzer.cc
  - test/core/util/fuzzer_corpus_test.cc
  deps:
  - absl/flags:flag
  - grpc_test_util
  - grpc++_test_config
  corpus_dirs:
  - test/core/slice/percent_decode_corpus
  maxlen: 32
- name: percent_encode_fuzzer
  build: fuzzer
  language: c++
  headers: []
  src:
  - test/core/slice/percent_encode_fuzzer.cc
  - test/core/util/fuzzer_corpus_test.cc
  deps:
  - absl/flags:flag
  - grpc_test_util
  - grpc++_test_config
  corpus_dirs:
  - test/core/slice/percent_encode_corpus
  maxlen: 32
- name: percent_encoding_test
  gtest: true
  build: test
  language: c++
  headers: []
  src:
  - test/core/slice/percent_encoding_test.cc
  deps:
  - grpc_test_util
  uses_polling: false
- name: pid_controller_test
  gtest: true
  build: test
  language: c++
  headers: []
  src:
  - test/core/transport/pid_controller_test.cc
  deps:
  - grpc_test_util
- name: poll_test
  gtest: true
  build: test
  language: c++
  headers:
  - src/core/lib/promise/poll.h
  src:
  - test/core/promise/poll_test.cc
  deps:
  - absl/types:variant
  uses_polling: false
- name: popularity_count_test
  gtest: true
  build: test
  language: c++
  headers:
  - src/core/ext/transport/chttp2/transport/popularity_count.h
  src:
  - test/core/transport/chttp2/popularity_count_test.cc
  deps: []
- name: port_sharing_end2end_test
  gtest: true
  build: test
  language: c++
  headers:
  - test/cpp/end2end/test_service_impl.h
  src:
  - src/proto/grpc/testing/echo.proto
  - src/proto/grpc/testing/echo_messages.proto
  - src/proto/grpc/testing/simple_messages.proto
  - test/cpp/end2end/port_sharing_end2end_test.cc
  - test/cpp/end2end/test_service_impl.cc
  deps:
  - grpc++_test_util
- name: promise_test
  gtest: true
  build: test
  language: c++
  headers:
  - src/core/lib/promise/detail/promise_like.h
  - src/core/lib/promise/poll.h
  - src/core/lib/promise/promise.h
  src:
  - test/core/promise/promise_test.cc
  deps:
  - absl/types:optional
  - absl/types:variant
  uses_polling: false
- name: proto_server_reflection_test
  gtest: true
  build: test
  language: c++
  headers:
  - test/cpp/end2end/test_service_impl.h
  - test/cpp/util/proto_reflection_descriptor_database.h
  src:
  - src/proto/grpc/testing/duplicate/echo_duplicate.proto
  - src/proto/grpc/testing/echo.proto
  - src/proto/grpc/testing/echo_messages.proto
  - src/proto/grpc/testing/simple_messages.proto
  - test/cpp/end2end/proto_server_reflection_test.cc
  - test/cpp/end2end/test_service_impl.cc
  - test/cpp/util/proto_reflection_descriptor_database.cc
  deps:
  - grpc++_reflection
  - grpc++_test_util
- name: proto_utils_test
  gtest: true
  build: test
  language: c++
  headers: []
  src:
  - test/cpp/codegen/proto_utils_test.cc
  deps:
  - grpc++
  - grpc_test_util
  uses_polling: false
- name: public_headers_must_be_c89
  gtest: true
  build: test
  language: c++
  headers:
  - src/core/lib/security/authorization/grpc_authorization_engine.h
  - src/core/lib/security/authorization/grpc_authorization_policy_provider.h
  - src/core/lib/security/authorization/matchers.h
  - src/core/lib/security/authorization/rbac_policy.h
  - src/core/lib/security/authorization/rbac_translator.h
  src:
  - src/core/lib/security/authorization/grpc_authorization_engine.cc
  - src/core/lib/security/authorization/grpc_authorization_policy_provider.cc
  - src/core/lib/security/authorization/matchers.cc
  - src/core/lib/security/authorization/rbac_policy.cc
  - src/core/lib/security/authorization/rbac_translator.cc
  - test/core/surface/public_headers_must_be_c89.c
  deps:
  - grpc_test_util
- name: qps_json_driver
  gtest: true
  build: test
  run: false
  language: c++
  headers:
  - src/cpp/util/core_stats.h
  - test/cpp/qps/benchmark_config.h
  - test/cpp/qps/client.h
  - test/cpp/qps/driver.h
  - test/cpp/qps/histogram.h
  - test/cpp/qps/interarrival.h
  - test/cpp/qps/parse_json.h
  - test/cpp/qps/qps_server_builder.h
  - test/cpp/qps/qps_worker.h
  - test/cpp/qps/report.h
  - test/cpp/qps/server.h
  - test/cpp/qps/stats.h
  - test/cpp/qps/usage_timer.h
  src:
  - src/proto/grpc/core/stats.proto
  - src/proto/grpc/testing/benchmark_service.proto
  - src/proto/grpc/testing/control.proto
  - src/proto/grpc/testing/messages.proto
  - src/proto/grpc/testing/payloads.proto
  - src/proto/grpc/testing/report_qps_scenario_service.proto
  - src/proto/grpc/testing/stats.proto
  - src/proto/grpc/testing/worker_service.proto
  - src/cpp/util/core_stats.cc
  - test/cpp/qps/benchmark_config.cc
  - test/cpp/qps/client_async.cc
  - test/cpp/qps/client_callback.cc
  - test/cpp/qps/client_sync.cc
  - test/cpp/qps/driver.cc
  - test/cpp/qps/parse_json.cc
  - test/cpp/qps/qps_json_driver.cc
  - test/cpp/qps/qps_server_builder.cc
  - test/cpp/qps/qps_worker.cc
  - test/cpp/qps/report.cc
  - test/cpp/qps/server_async.cc
  - test/cpp/qps/server_callback.cc
  - test/cpp/qps/server_sync.cc
  - test/cpp/qps/usage_timer.cc
  deps:
  - grpc++_test_config
  - grpc++_test_util
- name: qps_worker
  gtest: true
  build: test
  run: false
  language: c++
  headers:
  - src/cpp/util/core_stats.h
  - test/cpp/qps/client.h
  - test/cpp/qps/histogram.h
  - test/cpp/qps/interarrival.h
  - test/cpp/qps/qps_server_builder.h
  - test/cpp/qps/qps_worker.h
  - test/cpp/qps/server.h
  - test/cpp/qps/stats.h
  - test/cpp/qps/usage_timer.h
  src:
  - src/proto/grpc/core/stats.proto
  - src/proto/grpc/testing/benchmark_service.proto
  - src/proto/grpc/testing/control.proto
  - src/proto/grpc/testing/messages.proto
  - src/proto/grpc/testing/payloads.proto
  - src/proto/grpc/testing/stats.proto
  - src/proto/grpc/testing/worker_service.proto
  - src/cpp/util/core_stats.cc
  - test/cpp/qps/client_async.cc
  - test/cpp/qps/client_callback.cc
  - test/cpp/qps/client_sync.cc
  - test/cpp/qps/qps_server_builder.cc
  - test/cpp/qps/qps_worker.cc
  - test/cpp/qps/server_async.cc
  - test/cpp/qps/server_callback.cc
  - test/cpp/qps/server_sync.cc
  - test/cpp/qps/usage_timer.cc
  - test/cpp/qps/worker.cc
  deps:
  - grpc++_test_config
  - grpc++_test_util
- name: raw_end2end_test
  gtest: true
  build: test
  language: c++
  headers:
  - test/cpp/end2end/test_service_impl.h
  src:
  - src/proto/grpc/testing/duplicate/echo_duplicate.proto
  - src/proto/grpc/testing/echo.proto
  - src/proto/grpc/testing/echo_messages.proto
  - src/proto/grpc/testing/simple_messages.proto
  - test/cpp/end2end/raw_end2end_test.cc
  - test/cpp/end2end/test_service_impl.cc
  deps:
  - grpc++_test_util
- name: rbac_translator_test
  gtest: true
  build: test
  language: c++
  headers:
  - src/core/lib/security/authorization/grpc_authorization_engine.h
  - src/core/lib/security/authorization/grpc_authorization_policy_provider.h
  - src/core/lib/security/authorization/matchers.h
  - src/core/lib/security/authorization/rbac_policy.h
  - src/core/lib/security/authorization/rbac_translator.h
  src:
  - src/core/lib/security/authorization/grpc_authorization_engine.cc
  - src/core/lib/security/authorization/grpc_authorization_policy_provider.cc
  - src/core/lib/security/authorization/matchers.cc
  - src/core/lib/security/authorization/rbac_policy.cc
  - src/core/lib/security/authorization/rbac_translator.cc
  - test/core/security/rbac_translator_test.cc
  deps:
  - grpc_test_util
- name: ref_counted_ptr_test
  gtest: true
  build: test
  language: c++
  headers: []
  src:
  - test/core/gprpp/ref_counted_ptr_test.cc
  deps:
  - grpc_test_util
- name: ref_counted_test
  gtest: true
  build: test
  language: c++
  headers: []
  src:
  - test/core/gprpp/ref_counted_test.cc
  deps:
  - grpc_test_util
- name: remove_stream_from_stalled_lists_test
  gtest: true
  build: test
  language: c++
  headers: []
  src:
  - test/core/transport/chttp2/remove_stream_from_stalled_lists_test.cc
  deps:
  - grpc_test_util
  platforms:
  - linux
  - posix
  - mac
- name: resolve_address_using_ares_resolver_posix_test
  gtest: true
  build: test
  language: c++
  headers: []
  src:
  - test/core/iomgr/resolve_address_posix_test.cc
  deps:
  - grpc_test_util
  args:
  - --resolver=ares
  platforms:
  - linux
  - posix
  - mac
- name: resolve_address_using_ares_resolver_test
  gtest: true
  build: test
  language: c++
  headers: []
  src:
  - test/core/iomgr/resolve_address_test.cc
  deps:
  - grpc_test_util
  args:
  - --resolver=ares
- name: resolve_address_using_native_resolver_posix_test
  gtest: true
  build: test
  language: c++
  headers: []
  src:
  - test/core/iomgr/resolve_address_posix_test.cc
  deps:
  - grpc_test_util
  args:
  - --resolver=native
  platforms:
  - linux
  - posix
  - mac
- name: resolve_address_using_native_resolver_test
  gtest: true
  build: test
  language: c++
  headers: []
  src:
  - test/core/iomgr/resolve_address_test.cc
  deps:
  - grpc_test_util
  args:
  - --resolver=native
- name: resource_quota_test
  gtest: true
  build: test
  language: c++
  headers: []
  src:
  - test/core/iomgr/resource_quota_test.cc
  deps:
  - grpc_test_util
- name: retry_throttle_test
  gtest: true
  build: test
  language: c++
  headers: []
  src:
  - test/core/client_channel/retry_throttle_test.cc
  deps:
  - grpc_test_util
  uses_polling: false
- name: secure_auth_context_test
  gtest: true
  build: test
  language: c++
  headers: []
  src:
  - test/cpp/common/secure_auth_context_test.cc
  deps:
  - grpc++_test_util
- name: secure_channel_create_test
  gtest: true
  build: test
  language: c++
  headers: []
  src:
  - test/core/surface/secure_channel_create_test.cc
  deps:
  - grpc_test_util
- name: secure_endpoint_test
  gtest: true
  build: test
  language: c++
  headers:
  - test/core/iomgr/endpoint_tests.h
  src:
  - test/core/iomgr/endpoint_tests.cc
  - test/core/security/secure_endpoint_test.cc
  deps:
  - grpc_test_util
- name: security_connector_test
  gtest: true
  build: test
  language: c++
  headers: []
  src:
  - test/core/security/security_connector_test.cc
  deps:
  - grpc_test_util
- name: sequential_connectivity_test
  gtest: true
  build: test
  run: false
  language: c++
  headers: []
  src:
  - test/core/surface/sequential_connectivity_test.cc
  deps:
  - grpc_test_util
- name: server_builder_plugin_test
  gtest: true
  build: test
  language: c++
  headers:
  - test/cpp/end2end/test_service_impl.h
  src:
  - src/proto/grpc/testing/duplicate/echo_duplicate.proto
  - src/proto/grpc/testing/echo.proto
  - src/proto/grpc/testing/echo_messages.proto
  - src/proto/grpc/testing/simple_messages.proto
  - test/cpp/end2end/server_builder_plugin_test.cc
  - test/cpp/end2end/test_service_impl.cc
  deps:
  - grpc++_test_util
- name: server_builder_test
  gtest: true
  build: test
  language: c++
  headers: []
  src:
  - src/proto/grpc/testing/echo.proto
  - src/proto/grpc/testing/echo_messages.proto
  - src/proto/grpc/testing/simple_messages.proto
  - test/cpp/server/server_builder_test.cc
  deps:
  - grpc++_unsecure
  - grpc_test_util_unsecure
  platforms:
  - linux
  - posix
  - mac
- name: server_builder_with_socket_mutator_test
  gtest: true
  build: test
  language: c++
  headers: []
  src:
  - src/proto/grpc/testing/echo.proto
  - src/proto/grpc/testing/echo_messages.proto
  - src/proto/grpc/testing/simple_messages.proto
  - test/cpp/server/server_builder_with_socket_mutator_test.cc
  deps:
  - grpc++_unsecure
  - grpc_test_util_unsecure
  platforms:
  - linux
  - posix
  - mac
- name: server_chttp2_test
  gtest: true
  build: test
  language: c++
  headers: []
  src:
  - test/core/surface/server_chttp2_test.cc
  deps:
  - grpc_test_util
- name: server_context_test_spouse_test
  gtest: true
  build: test
  language: c++
  headers: []
  src:
  - test/cpp/test/server_context_test_spouse_test.cc
  deps:
  - grpc++_test
  - grpc++_test_util
- name: server_early_return_test
  gtest: true
  build: test
  language: c++
  headers: []
  src:
  - src/proto/grpc/testing/echo.proto
  - src/proto/grpc/testing/echo_messages.proto
  - src/proto/grpc/testing/simple_messages.proto
  - test/cpp/end2end/server_early_return_test.cc
  deps:
  - grpc++_test_util
- name: server_fuzzer
  build: fuzzer
  language: c++
  headers: []
  src:
  - test/core/end2end/fuzzers/server_fuzzer.cc
  - test/core/util/fuzzer_corpus_test.cc
  deps:
  - absl/flags:flag
  - grpc_test_util
  - grpc++_test_config
  corpus_dirs:
  - test/core/end2end/fuzzers/server_fuzzer_corpus
  dict: test/core/end2end/fuzzers/hpack.dictionary
  maxlen: 2048
- name: server_interceptors_end2end_test
  gtest: true
  build: test
  language: c++
  headers:
  - test/cpp/end2end/interceptors_util.h
  - test/cpp/end2end/test_service_impl.h
  src:
  - src/proto/grpc/testing/echo.proto
  - src/proto/grpc/testing/echo_messages.proto
  - src/proto/grpc/testing/simple_messages.proto
  - test/cpp/end2end/interceptors_util.cc
  - test/cpp/end2end/server_interceptors_end2end_test.cc
  - test/cpp/end2end/test_service_impl.cc
  deps:
  - grpc++_test_util
- name: server_registered_method_bad_client_test
  gtest: true
  build: test
  language: c++
  headers:
  - test/core/bad_client/bad_client.h
  - test/core/end2end/cq_verifier.h
  src:
  - test/core/bad_client/bad_client.cc
  - test/core/bad_client/tests/server_registered_method.cc
  - test/core/end2end/cq_verifier.cc
  deps:
  - grpc_test_util
- name: server_request_call_test
  gtest: true
  build: test
  language: c++
  headers: []
  src:
  - src/proto/grpc/testing/echo.proto
  - src/proto/grpc/testing/echo_messages.proto
  - src/proto/grpc/testing/simple_messages.proto
  - test/cpp/server/server_request_call_test.cc
  deps:
  - grpc++_unsecure
  - grpc_test_util_unsecure
  platforms:
  - linux
  - posix
  - mac
- name: server_ssl_test
  gtest: true
  build: test
  language: c++
  headers:
  - test/core/handshake/server_ssl_common.h
  src:
  - test/core/handshake/server_ssl.cc
  - test/core/handshake/server_ssl_common.cc
  deps:
  - grpc_test_util
  platforms:
  - linux
  - posix
  - mac
- name: server_test
  gtest: true
  build: test
  language: c++
  headers: []
  src:
  - test/core/surface/server_test.cc
  deps:
  - grpc_test_util
- name: service_config_end2end_test
  gtest: true
  build: test
  language: c++
  headers:
  - test/cpp/end2end/test_service_impl.h
  src:
  - src/proto/grpc/testing/duplicate/echo_duplicate.proto
  - src/proto/grpc/testing/echo.proto
  - src/proto/grpc/testing/echo_messages.proto
  - src/proto/grpc/testing/simple_messages.proto
  - test/cpp/end2end/service_config_end2end_test.cc
  - test/cpp/end2end/test_service_impl.cc
  deps:
  - grpc++_test_util
- name: service_config_test
  gtest: true
  build: test
  language: c++
  headers: []
  src:
  - test/core/client_channel/service_config_test.cc
  deps:
  - grpc_test_util
- name: settings_timeout_test
  gtest: true
  build: test
  run: false
  language: c++
  headers: []
  src:
  - test/core/transport/chttp2/settings_timeout_test.cc
  deps:
  - grpc_test_util
- name: shutdown_test
  gtest: true
  build: test
  language: c++
  headers: []
  src:
  - src/proto/grpc/testing/duplicate/echo_duplicate.proto
  - src/proto/grpc/testing/echo.proto
  - src/proto/grpc/testing/echo_messages.proto
  - src/proto/grpc/testing/simple_messages.proto
  - test/cpp/end2end/shutdown_test.cc
  deps:
  - grpc++_test_util
- name: simple_request_bad_client_test
  gtest: true
  build: test
  language: c++
  headers:
  - test/core/bad_client/bad_client.h
  - test/core/end2end/cq_verifier.h
  src:
  - test/core/bad_client/bad_client.cc
  - test/core/bad_client/tests/simple_request.cc
  - test/core/end2end/cq_verifier.cc
  deps:
  - grpc_test_util
- name: slice_buffer_test
  gtest: true
  build: test
  language: c++
  headers: []
  src:
  - test/core/slice/slice_buffer_test.cc
  deps:
  - grpc_test_util
  uses_polling: false
- name: slice_string_helpers_test
  gtest: true
  build: test
  language: c++
  headers: []
  src:
  - test/core/slice/slice_string_helpers_test.cc
  deps:
  - grpc_test_util
  uses_polling: false
- name: sockaddr_resolver_test
  gtest: true
  build: test
  language: c++
  headers: []
  src:
  - test/core/client_channel/resolvers/sockaddr_resolver_test.cc
  deps:
  - grpc_test_util
- name: sockaddr_utils_test
  gtest: true
  build: test
  language: c++
  headers: []
  src:
  - test/core/address_utils/sockaddr_utils_test.cc
  deps:
  - grpc_test_util
- name: socket_utils_test
  gtest: true
  build: test
  language: c++
  headers: []
  src:
  - test/core/iomgr/socket_utils_test.cc
  deps:
  - grpc_test_util
  platforms:
  - linux
  - posix
  - mac
- name: spinlock_test
  gtest: true
  build: test
  language: c++
  headers: []
  src:
  - test/core/gpr/spinlock_test.cc
  deps:
  - grpc_test_util
  uses_polling: false
- name: ssl_credentials_test
  gtest: true
  build: test
  language: c++
  headers: []
  src:
  - test/core/security/ssl_credentials_test.cc
  deps:
  - grpc_test_util
- name: ssl_server_fuzzer
  build: fuzzer
  language: c++
  headers: []
  src:
  - test/core/security/ssl_server_fuzzer.cc
  - test/core/util/fuzzer_corpus_test.cc
  deps:
  - absl/flags:flag
  - grpc_test_util
  - grpc++_test_config
  corpus_dirs:
  - test/core/security/corpus/ssl_server_corpus
  maxlen: 2048
- name: ssl_transport_security_test
  gtest: true
  build: test
  language: c++
  headers:
  - test/core/tsi/transport_security_test_lib.h
  src:
  - test/core/tsi/ssl_transport_security_test.cc
  - test/core/tsi/transport_security_test_lib.cc
  deps:
  - grpc_test_util
  platforms:
  - linux
  - posix
  - mac
- name: stack_tracer_test
  gtest: true
  build: test
  language: c++
  headers: []
  src:
  - test/core/util/stack_tracer_test.cc
  deps:
  - grpc_test_util
  platforms:
  - linux
  - posix
  - mac
  uses_polling: false
- name: stat_test
  gtest: true
  build: test
  language: c++
  headers: []
  src:
  - test/core/gprpp/stat_test.cc
  deps:
  - grpc_test_util
  uses_polling: false
- name: static_metadata_test
  gtest: true
  build: test
  language: c++
  headers: []
  src:
  - test/core/transport/static_metadata_test.cc
  deps:
  - grpc_test_util
- name: stats_test
  gtest: true
  build: test
  language: c++
  headers: []
  src:
  - test/core/debug/stats_test.cc
  deps:
  - grpc_test_util
  uses_polling: false
- name: status_conversion_test
  gtest: true
  build: test
  language: c++
  headers: []
  src:
  - test/core/transport/status_conversion_test.cc
  deps:
  - grpc_test_util
  uses_polling: false
- name: status_helper_test
  gtest: true
  build: test
  language: c++
  headers: []
  src:
  - test/core/gprpp/status_helper_test.cc
  deps:
  - grpc_test_util
  uses_polling: false
- name: status_metadata_test
  gtest: true
  build: test
  language: c++
  headers: []
  src:
  - test/core/transport/status_metadata_test.cc
  deps:
  - grpc_test_util
  uses_polling: false
- name: status_util_test
  gtest: true
  build: test
  language: c++
  headers: []
  src:
  - test/core/channel/status_util_test.cc
  deps:
  - grpc_test_util
  uses_polling: false
- name: stranded_event_test
  gtest: true
  build: test
  language: c++
  headers:
  - test/core/end2end/cq_verifier.h
  src:
  - test/core/end2end/cq_verifier.cc
  - test/core/iomgr/stranded_event_test.cc
  deps:
  - grpc_test_util
  platforms:
  - linux
  - posix
  - mac
- name: stream_compression_test
  gtest: true
  build: test
  language: c++
  headers: []
  src:
  - test/core/compression/stream_compression_test.cc
  deps:
  - grpc_test_util
  uses_polling: false
- name: stream_map_test
  gtest: true
  build: test
  language: c++
  headers: []
  src:
  - test/core/transport/chttp2/stream_map_test.cc
  deps:
  - grpc_test_util
- name: stream_owned_slice_test
  gtest: true
  build: test
  language: c++
  headers: []
  src:
  - test/core/transport/stream_owned_slice_test.cc
  deps:
  - grpc_test_util
  uses_polling: false
- name: streaming_throughput_test
  gtest: true
  build: test
  language: c++
  headers: []
  src:
  - src/proto/grpc/testing/duplicate/echo_duplicate.proto
  - src/proto/grpc/testing/echo.proto
  - src/proto/grpc/testing/echo_messages.proto
  - src/proto/grpc/testing/simple_messages.proto
  - test/cpp/end2end/streaming_throughput_test.cc
  deps:
  - grpc++_test_util
  platforms:
  - linux
  - posix
  - mac
- name: string_ref_test
  gtest: true
  build: test
  language: c++
  headers: []
  src:
  - test/cpp/util/string_ref_test.cc
  deps:
  - grpc++
  - grpc_test_util
  uses_polling: false
- name: string_test
  gtest: true
  build: test
  language: c++
  headers: []
  src:
  - test/core/gpr/string_test.cc
  deps:
  - grpc_test_util
  uses_polling: false
- name: sync_test
  gtest: true
  build: test
  language: c++
  headers: []
  src:
  - test/core/gpr/sync_test.cc
  deps:
  - grpc_test_util
  uses_polling: false
- name: table_test
  gtest: true
  build: test
  language: c++
  headers:
  - src/core/lib/gprpp/bitset.h
  - src/core/lib/gprpp/table.h
  src:
  - test/core/gprpp/table_test.cc
  deps:
  - absl/types:optional
  - absl/utility:utility
  uses_polling: false
- name: tcp_client_posix_test
  gtest: true
  build: test
  language: c++
  headers: []
  src:
  - test/core/iomgr/tcp_client_posix_test.cc
  deps:
  - grpc_test_util
  platforms:
  - linux
  - posix
  - mac
- name: tcp_posix_test
  gtest: true
  build: test
  language: c++
  headers:
  - test/core/iomgr/endpoint_tests.h
  src:
  - test/core/iomgr/endpoint_tests.cc
  - test/core/iomgr/tcp_posix_test.cc
  deps:
  - grpc_test_util
  platforms:
  - linux
  - posix
- name: tcp_server_posix_test
  gtest: true
  build: test
  language: c++
  headers: []
  src:
  - test/core/iomgr/tcp_server_posix_test.cc
  deps:
  - grpc_test_util
  platforms:
  - linux
  - posix
  - mac
- name: test_core_gpr_time_test
  gtest: true
  build: test
  language: c++
  headers: []
  src:
  - test/core/gpr/time_test.cc
  deps:
  - grpc_test_util
  uses_polling: false
- name: test_core_security_credentials_test
  gtest: true
  build: test
  language: c++
  headers: []
  src:
  - test/core/security/credentials_test.cc
  deps:
  - grpc_test_util
- name: test_core_slice_slice_test
  gtest: true
  build: test
  language: c++
  headers: []
  src:
  - test/core/slice/slice_test.cc
  deps:
  - grpc_test_util
  uses_polling: false
- name: test_cpp_client_credentials_test
  gtest: true
  build: test
  language: c++
  headers: []
  src:
  - test/cpp/client/credentials_test.cc
  deps:
  - grpc++
  - grpc_test_util
- name: test_cpp_server_credentials_test
  gtest: true
  build: test
  language: c++
  headers: []
  src:
  - test/cpp/server/credentials_test.cc
  deps:
  - grpc++
  - grpc_test_util
- name: test_cpp_util_slice_test
  gtest: true
  build: test
  language: c++
  headers: []
  src:
  - test/cpp/util/slice_test.cc
  deps:
  - grpc++_test_util
  uses_polling: false
- name: test_cpp_util_time_test
  gtest: true
  build: test
  language: c++
  headers: []
  src:
  - test/cpp/util/time_test.cc
  deps:
  - grpc++_test_util
  uses_polling: false
- name: thd_test
  gtest: true
  build: test
  language: c++
  headers: []
  src:
  - test/core/gprpp/thd_test.cc
  deps:
  - grpc_test_util
  uses_polling: false
- name: thread_manager_test
  gtest: true
  build: test
  language: c++
  headers: []
  src:
  - test/cpp/thread_manager/thread_manager_test.cc
  deps:
  - grpc++_test_config
  - grpc++_test_util
- name: thread_stress_test
  gtest: true
  build: test
  language: c++
  headers: []
  src:
  - src/proto/grpc/testing/duplicate/echo_duplicate.proto
  - src/proto/grpc/testing/echo.proto
  - src/proto/grpc/testing/echo_messages.proto
  - src/proto/grpc/testing/simple_messages.proto
  - test/cpp/end2end/thread_stress_test.cc
  deps:
  - grpc++_test_util
  platforms:
  - linux
  - posix
  - mac
- name: threadpool_test
  gtest: true
  build: test
  language: c++
  headers: []
  src:
  - test/core/iomgr/threadpool_test.cc
  deps:
  - grpc_test_util
  uses_polling: false
- name: time_averaged_stats_test
  gtest: true
  build: test
  language: c++
  headers: []
  src:
  - test/core/iomgr/time_averaged_stats_test.cc
  deps:
  - grpc_test_util
  uses_polling: false
- name: time_jump_test
  gtest: true
  build: test
  run: false
  language: c++
  headers: []
  src:
  - test/cpp/common/time_jump_test.cc
  deps:
  - grpc++
  - grpc_test_util
  platforms:
  - linux
  - posix
  - mac
- name: time_util_test
  gtest: true
  build: test
  language: c++
  headers: []
  src:
  - test/core/gprpp/time_util_test.cc
  deps:
  - grpc_test_util
  uses_polling: false
- name: timeout_encoding_test
  gtest: true
  build: test
  language: c++
  headers: []
  src:
  - test/core/transport/timeout_encoding_test.cc
  deps:
  - grpc_test_util
  uses_polling: false
- name: timer_heap_test
  gtest: true
  build: test
  language: c++
  headers: []
  src:
  - test/core/iomgr/timer_heap_test.cc
  deps:
  - grpc_test_util
  uses_polling: false
- name: timer_list_test
  gtest: true
  build: test
  language: c++
  headers: []
  src:
  - test/core/iomgr/timer_list_test.cc
  deps:
  - grpc_test_util
  uses_polling: false
- name: timer_test
  gtest: true
  build: test
  language: c++
  headers: []
  src:
  - test/cpp/common/timer_test.cc
  deps:
  - grpc++
  - grpc_test_util
- name: tls_security_connector_test
  gtest: true
  build: test
  language: c++
  headers: []
  src:
  - test/core/security/tls_security_connector_test.cc
  deps:
  - grpc_test_util
- name: tls_test
  gtest: true
  build: test
  language: c++
  headers: []
  src:
  - test/core/gpr/tls_test.cc
  deps:
  - grpc_test_util
  uses_polling: false
- name: too_many_pings_test
  gtest: true
  build: test
  language: c++
  headers:
  - test/core/end2end/cq_verifier.h
  src:
  - test/core/end2end/cq_verifier.cc
  - test/core/transport/chttp2/too_many_pings_test.cc
  deps:
  - grpc++_test_config
  - grpc++_test_util
- name: transport_security_common_api_test
  gtest: true
  build: test
  language: c++
  headers: []
  src:
  - test/core/tsi/alts/handshaker/transport_security_common_api_test.cc
  deps:
  - grpc_test_util
- name: transport_security_test
  gtest: true
  build: test
  language: c++
  headers: []
  src:
  - test/core/tsi/transport_security_test.cc
  deps:
  - grpc_test_util
- name: udp_server_test
  gtest: true
  build: test
  language: c++
  headers: []
  src:
  - test/core/iomgr/udp_server_test.cc
  deps:
  - grpc_test_util
  platforms:
  - linux
  - posix
  - mac
- name: unknown_frame_bad_client_test
  gtest: true
  build: test
  language: c++
  headers:
  - test/core/bad_client/bad_client.h
  - test/core/end2end/cq_verifier.h
  src:
  - test/core/bad_client/bad_client.cc
  - test/core/bad_client/tests/unknown_frame.cc
  - test/core/end2end/cq_verifier.cc
  deps:
  - grpc_test_util
- name: uri_fuzzer_test
  build: fuzzer
  language: c++
  headers: []
  src:
  - test/core/uri/uri_fuzzer_test.cc
  - test/core/util/fuzzer_corpus_test.cc
  deps:
  - absl/flags:flag
  - grpc_test_util
  - grpc++_test_config
  corpus_dirs:
  - test/core/uri/uri_corpus
  maxlen: 128
- name: uri_parser_test
  gtest: true
  build: test
  language: c++
  headers: []
  src:
  - test/core/uri/uri_parser_test.cc
  deps:
  - grpc_test_util
- name: useful_test
  gtest: true
  build: test
  language: c++
  headers: []
  src:
  - test/core/gpr/useful_test.cc
  deps:
  - grpc_test_util
  uses_polling: false
- name: varint_test
  gtest: true
  build: test
  language: c++
  headers: []
  src:
  - test/core/transport/chttp2/varint_test.cc
  deps:
  - grpc_test_util
  uses_polling: false
- name: window_overflow_bad_client_test
  gtest: true
  build: test
  language: c++
  headers:
  - test/core/bad_client/bad_client.h
  - test/core/end2end/cq_verifier.h
  src:
  - test/core/bad_client/bad_client.cc
  - test/core/bad_client/tests/window_overflow.cc
  - test/core/end2end/cq_verifier.cc
  deps:
  - grpc_test_util
- name: work_serializer_test
  gtest: true
  build: test
  language: c++
  headers: []
  src:
  - test/core/iomgr/work_serializer_test.cc
  deps:
  - grpc_test_util
  platforms:
  - linux
  - posix
  - mac
- name: writes_per_rpc_test
  gtest: true
  build: test
  language: c++
  headers:
  - test/core/util/cmdline.h
  - test/core/util/evaluate_args_test_util.h
  - test/core/util/fuzzer_util.h
  - test/core/util/grpc_profiler.h
  - test/core/util/histogram.h
  - test/core/util/memory_counters.h
  - test/core/util/mock_authorization_endpoint.h
  - test/core/util/mock_endpoint.h
  - test/core/util/parse_hexstring.h
  - test/core/util/passthru_endpoint.h
  - test/core/util/port.h
  - test/core/util/port_server_client.h
  - test/core/util/reconnect_server.h
  - test/core/util/resolve_localhost_ip46.h
  - test/core/util/resource_user_util.h
  - test/core/util/slice_splitter.h
  - test/core/util/stack_tracer.h
  - test/core/util/subprocess.h
  - test/core/util/test_config.h
  - test/core/util/test_tcp_server.h
  - test/core/util/tracer_util.h
  - test/core/util/trickle_endpoint.h
  src:
  - src/proto/grpc/testing/echo.proto
  - src/proto/grpc/testing/echo_messages.proto
  - src/proto/grpc/testing/simple_messages.proto
  - test/core/util/cmdline.cc
  - test/core/util/fuzzer_util.cc
  - test/core/util/grpc_profiler.cc
  - test/core/util/histogram.cc
  - test/core/util/memory_counters.cc
  - test/core/util/mock_endpoint.cc
  - test/core/util/parse_hexstring.cc
  - test/core/util/passthru_endpoint.cc
  - test/core/util/port.cc
  - test/core/util/port_isolated_runtime_environment.cc
  - test/core/util/port_server_client.cc
  - test/core/util/reconnect_server.cc
  - test/core/util/resolve_localhost_ip46.cc
  - test/core/util/resource_user_util.cc
  - test/core/util/slice_splitter.cc
  - test/core/util/stack_tracer.cc
  - test/core/util/subprocess_posix.cc
  - test/core/util/subprocess_windows.cc
  - test/core/util/test_config.cc
  - test/core/util/test_tcp_server.cc
  - test/core/util/tracer_util.cc
  - test/core/util/trickle_endpoint.cc
  - test/cpp/performance/writes_per_rpc_test.cc
  deps:
  - absl/debugging:failure_signal_handler
  - absl/debugging:stacktrace
  - absl/debugging:symbolize
  - grpc++
  platforms:
  - linux
  - posix
  - mac
- name: xds_bootstrap_test
  gtest: true
  build: test
  language: c++
  headers: []
  src:
  - test/core/xds/xds_bootstrap_test.cc
  deps:
  - grpc_test_util
- name: xds_certificate_provider_test
  gtest: true
  build: test
  language: c++
  headers: []
  src:
  - test/core/xds/xds_certificate_provider_test.cc
  deps:
  - grpc_test_util
- name: xds_credentials_end2end_test
  gtest: true
  build: test
  language: c++
  headers:
  - test/cpp/end2end/test_service_impl.h
  src:
  - src/proto/grpc/testing/echo.proto
  - src/proto/grpc/testing/echo_messages.proto
  - src/proto/grpc/testing/simple_messages.proto
  - test/cpp/end2end/test_service_impl.cc
  - test/cpp/end2end/xds_credentials_end2end_test.cc
  deps:
  - grpc++_test_util
- name: xds_credentials_test
  gtest: true
  build: test
  language: c++
  headers: []
  src:
  - test/core/security/xds_credentials_test.cc
  deps:
  - grpc_test_util
- name: xds_end2end_test
  gtest: true
  build: test
  run: false
  language: c++
  headers:
  - src/cpp/server/csds/csds.h
  - test/cpp/end2end/test_service_impl.h
  src:
  - src/proto/grpc/testing/duplicate/echo_duplicate.proto
  - src/proto/grpc/testing/echo.proto
  - src/proto/grpc/testing/echo_messages.proto
  - src/proto/grpc/testing/simple_messages.proto
  - src/proto/grpc/testing/xds/ads_for_test.proto
  - src/proto/grpc/testing/xds/cds_for_test.proto
  - src/proto/grpc/testing/xds/eds_for_test.proto
  - src/proto/grpc/testing/xds/lds_rds_for_test.proto
  - src/proto/grpc/testing/xds/lrs_for_test.proto
  - src/proto/grpc/testing/xds/v3/address.proto
  - src/proto/grpc/testing/xds/v3/ads.proto
  - src/proto/grpc/testing/xds/v3/aggregate_cluster.proto
  - src/proto/grpc/testing/xds/v3/base.proto
  - src/proto/grpc/testing/xds/v3/cluster.proto
  - src/proto/grpc/testing/xds/v3/config_dump.proto
  - src/proto/grpc/testing/xds/v3/config_source.proto
  - src/proto/grpc/testing/xds/v3/csds.proto
  - src/proto/grpc/testing/xds/v3/discovery.proto
  - src/proto/grpc/testing/xds/v3/endpoint.proto
  - src/proto/grpc/testing/xds/v3/fault.proto
  - src/proto/grpc/testing/xds/v3/fault_common.proto
  - src/proto/grpc/testing/xds/v3/http_connection_manager.proto
  - src/proto/grpc/testing/xds/v3/listener.proto
  - src/proto/grpc/testing/xds/v3/load_report.proto
  - src/proto/grpc/testing/xds/v3/lrs.proto
  - src/proto/grpc/testing/xds/v3/percent.proto
  - src/proto/grpc/testing/xds/v3/protocol.proto
  - src/proto/grpc/testing/xds/v3/range.proto
  - src/proto/grpc/testing/xds/v3/regex.proto
  - src/proto/grpc/testing/xds/v3/route.proto
  - src/proto/grpc/testing/xds/v3/router.proto
  - src/proto/grpc/testing/xds/v3/string.proto
  - src/proto/grpc/testing/xds/v3/tls.proto
  - src/cpp/server/csds/csds.cc
  - test/cpp/end2end/test_service_impl.cc
  - test/cpp/end2end/xds_end2end_test.cc
  deps:
  - grpc++_test_util
  platforms:
  - linux
  - posix
  - mac
- name: xds_interop_client
  gtest: true
  build: test
  run: false
  language: c++
  headers:
  - src/cpp/server/csds/csds.h
  src:
  - src/proto/grpc/testing/empty.proto
  - src/proto/grpc/testing/messages.proto
  - src/proto/grpc/testing/test.proto
  - src/proto/grpc/testing/xds/v3/base.proto
  - src/proto/grpc/testing/xds/v3/config_dump.proto
  - src/proto/grpc/testing/xds/v3/csds.proto
  - src/proto/grpc/testing/xds/v3/percent.proto
  - src/cpp/server/admin/admin_services.cc
  - src/cpp/server/csds/csds.cc
  - test/cpp/interop/xds_interop_client.cc
  deps:
  - absl/flags:flag
  - grpc++_reflection
  - grpcpp_channelz
  - grpc_test_util
  - grpc++_test_config
- name: xds_interop_server
  gtest: true
  build: test
  run: false
  language: c++
  headers:
  - src/cpp/server/csds/csds.h
  - test/cpp/end2end/test_health_check_service_impl.h
  src:
  - src/proto/grpc/health/v1/health.proto
  - src/proto/grpc/testing/empty.proto
  - src/proto/grpc/testing/messages.proto
  - src/proto/grpc/testing/test.proto
  - src/proto/grpc/testing/xds/v3/base.proto
  - src/proto/grpc/testing/xds/v3/config_dump.proto
  - src/proto/grpc/testing/xds/v3/csds.proto
  - src/proto/grpc/testing/xds/v3/percent.proto
  - src/cpp/server/admin/admin_services.cc
  - src/cpp/server/csds/csds.cc
  - test/cpp/end2end/test_health_check_service_impl.cc
  - test/cpp/interop/xds_interop_server.cc
  deps:
  - absl/flags:flag
  - grpc++_reflection
  - grpcpp_channelz
  - grpc_test_util
  - grpc++_test_config
tests: []<|MERGE_RESOLUTION|>--- conflicted
+++ resolved
@@ -4532,16 +4532,11 @@
   - test/cpp/end2end/test_service_impl.cc
   deps:
   - grpc++_test_util
-<<<<<<< HEAD
 - name: fling_stream_test
-=======
-- name: flow_control_test
->>>>>>> 2e56b42a
-  gtest: true
-  build: test
-  language: c++
-  headers:
-<<<<<<< HEAD
+  gtest: true
+  build: test
+  language: c++
+  headers:
   - test/core/end2end/data/ssl_test_data.h
   src:
   - test/core/end2end/data/client_certs.cc
@@ -4573,6 +4568,17 @@
   - linux
   - posix
   - mac
+- name: flow_control_test
+  gtest: true
+  build: test
+  language: c++
+  headers:
+  - test/core/end2end/cq_verifier.h
+  src:
+  - test/core/end2end/cq_verifier.cc
+  - test/core/transport/chttp2/flow_control_test.cc
+  deps:
+  - grpc_test_util
 - name: fork_test
   gtest: true
   build: test
@@ -4610,12 +4616,6 @@
   src:
   - test/core/tsi/alts/crypt/gsec_test_util.cc
   - test/core/tsi/alts/frame_protector/frame_handler_test.cc
-=======
-  - test/core/end2end/cq_verifier.h
-  src:
-  - test/core/end2end/cq_verifier.cc
-  - test/core/transport/chttp2/flow_control_test.cc
->>>>>>> 2e56b42a
   deps:
   - grpc_test_util
 - name: generic_end2end_test
