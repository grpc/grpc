--- conflicted
+++ resolved
@@ -897,11 +897,8 @@
   - src/core/lib/promise/race.h
   - src/core/lib/promise/seq.h
   - src/core/lib/promise/sleep.h
-<<<<<<< HEAD
+  - src/core/lib/promise/try_concurrently.h
   - src/core/lib/promise/try_join.h
-=======
-  - src/core/lib/promise/try_concurrently.h
->>>>>>> beecba89
   - src/core/lib/promise/try_seq.h
   - src/core/lib/resolver/resolver.h
   - src/core/lib/resolver/resolver_factory.h
@@ -2159,11 +2156,8 @@
   - src/core/lib/promise/race.h
   - src/core/lib/promise/seq.h
   - src/core/lib/promise/sleep.h
-<<<<<<< HEAD
+  - src/core/lib/promise/try_concurrently.h
   - src/core/lib/promise/try_join.h
-=======
-  - src/core/lib/promise/try_concurrently.h
->>>>>>> beecba89
   - src/core/lib/promise/try_seq.h
   - src/core/lib/resolver/resolver.h
   - src/core/lib/resolver/resolver_factory.h
