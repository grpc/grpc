--- conflicted
+++ resolved
@@ -6467,7 +6467,6 @@
   - grpc++
   - grpc_test_util
   uses_polling: false
-<<<<<<< HEAD
 - name: string_test
   gtest: true
   build: test
@@ -6487,6 +6486,19 @@
   - test/core/gpr/sync_test.cc
   deps:
   - grpc_test_util
+  uses_polling: false
+- name: table_test
+  gtest: true
+  build: test
+  language: c++
+  headers:
+  - src/core/lib/gprpp/bitset.h
+  - src/core/lib/gprpp/table.h
+  src:
+  - test/core/gprpp/table_test.cc
+  deps:
+  - absl/types:optional
+  - absl/utility:utility
   uses_polling: false
 - name: tcp_client_posix_test
   gtest: true
@@ -6502,14 +6514,10 @@
   - posix
   - mac
 - name: tcp_posix_test
-=======
-- name: table_test
->>>>>>> 2231c2ba
-  gtest: true
-  build: test
-  language: c++
-  headers:
-<<<<<<< HEAD
+  gtest: true
+  build: test
+  language: c++
+  headers:
   - test/core/iomgr/endpoint_tests.h
   src:
   - test/core/iomgr/endpoint_tests.cc
@@ -6560,15 +6568,6 @@
   - test/core/slice/slice_test.cc
   deps:
   - grpc_test_util
-=======
-  - src/core/lib/gprpp/bitset.h
-  - src/core/lib/gprpp/table.h
-  src:
-  - test/core/gprpp/table_test.cc
-  deps:
-  - absl/types:optional
-  - absl/utility:utility
->>>>>>> 2231c2ba
   uses_polling: false
 - name: test_cpp_client_credentials_test
   gtest: true
